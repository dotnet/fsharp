name: "Copilot Setup Steps"

# Allow testing of the setup steps from your repository's "Actions" tab.
on: workflow_dispatch

jobs:
  # The job MUST be called `copilot-setup-steps` or it will not be picked up by Copilot.
  copilot-setup-steps:
    runs-on: ubuntu-latest

    permissions:
      contents: read

    # You can define any steps you want, and they will run before the agent starts.
    # If you do not check out your code, Copilot will do this for you.
    steps:
      - uses: actions/checkout@11bd71901bbe5b1630ceea73d27597364c9af683 # v4.2.2
      - uses: actions/setup-dotnet@v4
        with:
          global-json-file: global.json
      - name: Restore the compiler service solution
        env:
          CI: false
<<<<<<< HEAD
        run: dotnet build ./FSharp.Compiler.Service.sln --verbosity quiet
=======
        run: ./build.sh -c Release --verbosity quiet
      - name: Restore the language server solution
        env:
          CI: false
        run: dotnet build ./LSPSolutionSlim.sln -c Release --verbosity quiet
>>>>>>> 0fff0de3
      - name: Restore dotnet tools
        env:
          CI: false
        run: dotnet tool restore<|MERGE_RESOLUTION|>--- conflicted
+++ resolved
@@ -21,15 +21,11 @@
       - name: Restore the compiler service solution
         env:
           CI: false
-<<<<<<< HEAD
-        run: dotnet build ./FSharp.Compiler.Service.sln --verbosity quiet
-=======
         run: ./build.sh -c Release --verbosity quiet
       - name: Restore the language server solution
         env:
           CI: false
         run: dotnet build ./LSPSolutionSlim.sln -c Release --verbosity quiet
->>>>>>> 0fff0de3
       - name: Restore dotnet tools
         env:
           CI: false
