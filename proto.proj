--- conflicted
+++ resolved
@@ -4,15 +4,7 @@
     <RootDir Condition="'$(RootDir)'==''">Bootstrap</RootDir>
   </PropertyGroup>
 
-<<<<<<< HEAD
-  <!-- This needs to be built only in the inner VMR build proto invocation, but not the outer VMR build invocation.
-       The project does not import Arcade targets so we only have the properties that were passed in, rather than
-       calculated properties like DotNetBuildPhase. -->
-  <!-- TODO: Remove this condition when fsharp upgraded to Arcade 10 -->
-  <ItemGroup Condition="'$(DotNetBuildFromVMR)' == 'true' or '$(DotNetBuildSourceOnly)' != 'true' or '$(DotNetBuildInnerRepo)' == 'true'">
-=======
   <ItemGroup>
->>>>>>> 20ff6a94
     <Projects Include="buildtools\fslex\fslex.fsproj" />
     <Projects Include="buildtools\fsyacc\fsyacc.fsproj" />
     <Projects Include="buildtools\AssemblyCheck\AssemblyCheck.fsproj" />
