--- conflicted
+++ resolved
@@ -353,12 +353,6 @@
           - script: .\tests\EndToEndBuildTests\EndToEndBuildTests.cmd -c Release
             displayName: End to end build tests
 
-<<<<<<< HEAD
-        # Determinism
-        - job: Determinism
-          pool:
-            vmImage: windows-latest
-=======
         # Determinism, we want to run it only in PR builds
         - job: Determinism_Debug
           condition: eq(variables['Build.Reason'], 'PullRequest')
@@ -368,14 +362,10 @@
           pool:
             vmImage: windows-latest
           timeoutInMinutes: 90
->>>>>>> 46f6b4e4
           steps:
           - checkout: self
             clean: true
           - script: .\eng\test-determinism.cmd -configuration Debug
-<<<<<<< HEAD
-            displayName: Determinism tests
-=======
             displayName: Determinism tests with Debug configuration
           - task: PublishPipelineArtifact@1
             displayName: Publish Determinism Logs
@@ -384,7 +374,6 @@
               artifactName: 'Determinism_Debug Attempt $(System.JobAttempt) Logs'
             continueOnError: true
             condition: not(succeeded())
->>>>>>> 46f6b4e4
 
         # Up-to-date - disabled due to it being flaky
         #- job: UpToDate_Windows
