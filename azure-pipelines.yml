--- conflicted
+++ resolved
@@ -339,12 +339,7 @@
 - ${{ if and(ne(variables['System.TeamProject'], 'public'), notin(variables['Build.Reason'], 'PullRequest')) }}:
   - template: eng/release/insert-into-vs.yml
     parameters:
-<<<<<<< HEAD
-      componentBranchName: refs/heads/release/dev16.4
-      insertTargetBranch: rel/d16.4
-=======
       componentBranchName: refs/heads/release/dev16.5
       insertTargetBranch: master
->>>>>>> 94da88c6
       insertTeamEmail: fsharpteam@microsoft.com
       insertTeamName: 'F#'