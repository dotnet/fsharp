# CI and PR triggers
trigger:
  branches:
    include:
    - main
    - dev16.1
    - feature/*
    - release/*
  paths:
    include:
    - '*'
    exclude:
    - .github/*
    - docs/
    - .vscode/*
    - .devcontainer/*
    - tests/scripts/
    - attributions.md
    - CODE_OF_CONDUCT.md
    - DEVGUIDE.md
    - INTERNAL.md
    - Language-Version-History.md
    - License.txt
    - README.md
    - release-notes.md
    - TESTGUIDE.md

pr:
  branches:
    include:
    - main
    - dev16.1
    - feature/*
    - release/*
  paths:
    include:
    - '*'
    exclude:
    - .github/*
    - docs/
    - attributions.md
    - CODE_OF_CONDUCT.md
    - DEVGUIDE.md
    - INTERNAL.md
    - Language-Version-History.md
    - License.txt
    - README.md
    - release-notes.md
    - TESTGUIDE.md

variables:
  - name: _TeamName
    value: FSharp
  - name: _BuildConfig
    value: Release
  - name: _PublishUsingPipelines
    value: true
  - name: _DotNetArtifactsCategory
    value: .NETCore
  - name: VisualStudioDropName
    value: Products/$(System.TeamProject)/$(Build.Repository.Name)/$(Build.SourceBranchName)/$(Build.BuildNumber)
  - name: Codeql.Enabled
    value: true
  - ${{ if and(ne(variables['System.TeamProject'], 'public'), notin(variables['Build.Reason'], 'PullRequest')) }}:
    - name: _DotNetValidationArtifactsCategory
      value: .NETCoreValidation
    - group: DotNet-FSharp-SDLValidation-Params
  - ${{ if and(eq(variables['System.TeamProject'], 'public'), eq(variables['Build.Reason'], 'PullRequest')) }}:
    - name: RunningAsPullRequest
      value: true
  # Pick up pool provider name behavior from shared yaml template
  - template: /eng/common/templates/variables/pool-providers.yml

# Variables defined in yml cannot be overridden at queue time; instead overridable variables must be defined in the web UI.
# Commenting out until something like this is supported: https://github.com/Microsoft/azure-pipelines-yaml/pull/129
#variables:
#- name: SkipTests
#  defaultValue: false

stages:
- stage: build
  displayName: Build
  jobs:

  #-------------------------------------------------------------------------------------------------------------------#
  #                                                  Signed build                                                     #
  #-------------------------------------------------------------------------------------------------------------------#
  - ${{ if and(ne(variables['System.TeamProject'], 'public'), notin(variables['Build.Reason'], 'PullRequest')) }}:
    - ${{ if eq(variables['Build.SourceBranch'], 'refs/heads/release/dev17.5') }}:
      - template: /eng/common/templates/job/onelocbuild.yml
        parameters:
          MirrorRepo: fsharp
          MirrorBranch: release/dev17.5
          LclSource: lclFilesfromPackage
          LclPackageId: 'LCL-JUNO-PROD-FSHARP'
    - template: /eng/common/templates/jobs/jobs.yml
      parameters:
        enableMicrobuild: true
        enablePublishBuildArtifacts: true
        enablePublishTestResults: false
        enablePublishBuildAssets: true
        enablePublishUsingPipelines: $(_PublishUsingPipelines)
        enableSourceBuild: true
        enableTelemetry: true
        helixRepo: dotnet/fsharp
        jobs:
        - job: Full_Signed
          pool:
            name: $(DncEngInternalBuildPool)
            demands: ImageOverride -equals windows.vs2022.amd64
          timeoutInMinutes: 300
          variables:
          - group: DotNet-Blob-Feed
          - group: DotNet-Symbol-Server-Pats
          - group: DotNet-DevDiv-Insertion-Workflow-Variables
          - name: _SignType
            value: Real
          - name: _DotNetPublishToBlobFeed
            value: true
          steps:
          - checkout: self
            clean: true
          - template: /eng/restore-internal-tools.yml
          - script: eng\CIBuild.cmd
                    -configuration $(_BuildConfig)
                    -prepareMachine
                    -testAll
                    -officialSkipTests $(SkipTests)
                    /p:SignType=$(_SignType)
                    /p:DotNetSignType=$(_SignType)
                    /p:MicroBuild_SigningEnabled=true
                    /p:OverridePackageSource=https://dotnetfeed.blob.core.windows.net/dotnet-core/index.json
                    /p:TeamName=$(_TeamName)
                    /p:DotNetPublishBlobFeedKey=$(dotnetfeed-storage-access-key-1)
                    /p:DotNetPublishBlobFeedUrl=https://dotnetfeed.blob.core.windows.net/dotnet-core/index.json
                    /p:DotNetPublishToBlobFeed=true
                    /p:DotNetPublishUsingPipelines=$(_PublishUsingPipelines)
                    /p:DotNetArtifactsCategory=$(_DotNetArtifactsCategory)
                    /p:DotNetSymbolServerTokenMsdl=$(microsoft-symbol-server-pat)
                    /p:DotNetSymbolServerTokenSymWeb=$(symweb-symbol-server-pat)
                    /p:OfficialBuildId=$(BUILD.BUILDNUMBER)
                    /p:PublishToSymbolServer=true
                    /p:VisualStudioDropName=$(VisualStudioDropName)
                    /p:GenerateSbom=true
          - script: .\tests\EndToEndBuildTests\EndToEndBuildTests.cmd -c $(_BuildConfig)
            displayName: End to end build tests
          - task: PublishTestResults@2
            displayName: Publish Test Results
            inputs:
              testResultsFormat: 'NUnit'
              testResultsFiles: '*.xml'
              searchFolder: '$(Build.SourcesDirectory)/artifacts/TestResults/$(_BuildConfig)'
            continueOnError: true
            condition: ne(variables['SkipTests'], 'true')
          - task: PublishBuildArtifacts@1
            displayName: Publish Test Logs
            inputs:
              PathtoPublish: '$(Build.SourcesDirectory)\artifacts\TestResults\$(_BuildConfig)'
              ArtifactName: 'Test Logs'
              publishLocation: Container
            continueOnError: true
            condition: ne(variables['SkipTests'], 'true')
          - task: PublishBuildArtifacts@1
            displayName: Publish Artifact Packages
            inputs:
              PathtoPublish: '$(Build.SourcesDirectory)\artifacts\packages\$(_BuildConfig)'
              ArtifactName: 'Packages'
            condition: succeeded()
          - task: PublishBuildArtifacts@1
            displayName: Publish Artifact VSSetup
            inputs:
              PathtoPublish: '$(Build.SourcesDirectory)\artifacts\VSSetup\$(_BuildConfig)\Insertion'
              ArtifactName: 'VSSetup'
            condition: succeeded()
          - task: PublishBuildArtifacts@1
            displayName: Publish Artifact Nightly
            inputs:
              PathtoPublish: '$(Build.SourcesDirectory)\artifacts\VSSetup\$(_BuildConfig)\VisualFSharpDebug.vsix'
              ArtifactName: 'Nightly'
            condition: succeeded()
          - task: PublishBuildArtifacts@1
            displayName: Publish Artifact Symbols
            inputs:
              PathtoPublish: '$(Build.SourcesDirectory)\artifacts\SymStore\$(_BuildConfig)'
              ArtifactName: 'NativeSymbols'
            condition: succeeded()
          - task: ms-vseng.MicroBuildTasks.4305a8de-ba66-4d8b-b2d1-0dc4ecbbf5e8.MicroBuildUploadVstsDropFolder@1
            displayName: Upload VSTS Drop
            inputs:
              DropName: $(VisualStudioDropName)
              DropFolder: '$(Build.SourcesDirectory)\artifacts\VSSetup\$(_BuildConfig)\Insertion'
              AccessToken: $(dn-bot-devdiv-drop-rw-code-rw)
            condition: succeeded()

  #-------------------------------------------------------------------------------------------------------------------#
  #                            PR builds without logs publishing                                                      #
  #-------------------------------------------------------------------------------------------------------------------#
  - ${{ if eq(variables['System.TeamProject'], 'public') }}:
    - template: /eng/common/templates/jobs/jobs.yml
      parameters:
        enableMicrobuild: false
        enablePublishBuildArtifacts: false
        enablePublishTestResults: false
        enablePublishBuildAssets: false
        enablePublishUsingPipelines: $(_PublishUsingPipelines)
        enableSourceBuild: false
        enableTelemetry: true
        helixRepo: dotnet/fsharp
        jobs:
          # Determinism, we want to run it only in PR builds
        - job: Determinism_Debug
          condition: eq(variables['Build.Reason'], 'PullRequest')
          variables:
          - name: _SignType
            value: Test
          pool:
            name: $(DncEngPublicBuildPool)
            demands: ImageOverride -equals $(WindowsMachineQueueName)
          timeoutInMinutes: 90
          strategy:
            maxParallel: 2
            matrix:
              regular:
                _experimental_flag: null
              experimental_features:
                _experimental_flag: 1
          steps:
          - checkout: self
            clean: true
          - task: UseDotNet@2
            displayName: install SDK
            inputs:
              packageType: sdk
              useGlobalJson: true
              includePreviewVersions: false
              workingDirectory: $(Build.SourcesDirectory)
              installationPath: $(Build.SourcesDirectory)/.dotnet
          - script: .\eng\test-determinism.cmd -configuration Debug
            env:
              FSHARP_EXPERIMENTAL_FEATURES: $(_experimental_flag)
            displayName: Determinism tests with Debug configuration
          - task: PublishPipelineArtifact@1
            displayName: Publish Determinism Logs
            inputs:
              targetPath: '$(Build.SourcesDirectory)/artifacts/log/Debug'
              artifactName: 'Determinism_Debug Attempt $(System.JobAttempt) Logs'
            continueOnError: true
            condition: not(succeeded())

          # Check code formatting
        - job: CheckCodeFormatting
          pool:
            vmImage: $(UbuntuMachineQueueName)
          steps:
          - checkout: self
            clean: true
          - script: dotnet --list-sdks
            displayName: Report dotnet SDK versions
          - task: UseDotNet@2
            displayName: install SDK
            inputs:
              packageType: sdk
              useGlobalJson: true
              includePreviewVersions: true
              workingDirectory: $(Build.SourcesDirectory)
              installationPath: $(Agent.ToolsDirectory)/dotnet
          - script: dotnet tool restore
            env:
              DOTNET_ROLL_FORWARD_TO_PRERELEASE: 1
            displayName: Install tools
          - script: dotnet fantomas src -r --check
            env:
              DOTNET_ROLL_FORWARD_TO_PRERELEASE: 1
            displayName: Check code formatting (run 'dotnet fantomas src -r' to fix)

  #-------------------------------------------------------------------------------------------------------------------#
  #                                                    PR builds                                                      #
  #-------------------------------------------------------------------------------------------------------------------#
  - ${{ if eq(variables['System.TeamProject'], 'public') }}:
    - template: /eng/common/templates/jobs/jobs.yml
      parameters:
        enableMicrobuild: true
        enablePublishBuildArtifacts: true
        enablePublishTestResults: false
        enablePublishBuildAssets: true
        enablePublishUsingPipelines: $(_PublishUsingPipelines)
        enableSourceBuild: true
        enableTelemetry: true
        helixRepo: dotnet/fsharp
        jobs:

        # Windows With Compressed Metadata
        - job: WindowsCompressedMetadata
          pool:
            # The PR build definition sets this variable:
            #   WindowsMachineQueueName=Windows.vs2022.amd64.open
            # and there is an alternate build definition that sets this to a queue that is always scouting the
            # next preview of Visual Studio.
            name: $(DncEngPublicBuildPool)
            demands: ImageOverride -equals $(WindowsMachineQueueName)
          timeoutInMinutes: 120
          strategy:
            maxParallel: 4
            matrix:
              desktop_release:
                _configuration: Release
                _testKind: testDesktop
              coreclr_release:
                _configuration: Release
                _testKind: testCoreclr
              fsharpqa_release:
                _configuration: Release
                _testKind: testFSharpQA
              vs_release:
                _configuration: Release
                _testKind: testVs
          steps:
          - checkout: self
            clean: true
          - script: eng\CIBuild.cmd -compressallmetadata -configuration $(_configuration) -$(_testKind)
            displayName: Build / Test
          - task: PublishTestResults@2
            displayName: Publish Test Results
            inputs:
              testResultsFormat: 'NUnit'
              testResultsFiles: '*.xml'
              searchFolder: '$(Build.SourcesDirectory)/artifacts/TestResults/$(_configuration)'
            continueOnError: true
            condition: ne(variables['_testKind'], 'testFSharpQA')
          - task: PublishBuildArtifacts@1
            displayName: Publish Test Logs
            inputs:
              PathtoPublish: '$(Build.SourcesDirectory)\artifacts\TestResults\$(_configuration)'
              ArtifactName: 'Windows $(_configuration) $(_testKind) test logs'
              publishLocation: Container
            continueOnError: true
            condition: failed()
          - script: dotnet build $(Build.SourcesDirectory)/eng/DumpPackageRoot/DumpPackageRoot.csproj
            displayName: Dump NuGet cache contents
            condition: failed()
          - task: PublishBuildArtifacts@1
            displayName: Publish NuGet cache contents
            inputs:
              PathtoPublish: '$(Build.SourcesDirectory)\artifacts\NugetPackageRootContents'
              ArtifactName: 'NuGetPackageContents Windows $(_testKind)'
              publishLocation: Container
            continueOnError: true
            condition: failed()

        # Mock official build
        - job: MockOfficial
          pool:
            name: $(DncEngPublicBuildPool)
            demands: ImageOverride -equals $(WindowsMachineQueueName)
          steps:
          - checkout: self
            clean: true
          - pwsh: .\eng\MockBuild.ps1
            displayName: Build with OfficialBuildId

        # Linux
        - job: Linux
          pool:
            vmImage: $(UbuntuMachineQueueName)
          variables:
          - name: _SignType
            value: Test
          steps:
          - checkout: self
            clean: true
          - script: ./eng/cibuild.sh --configuration $(_BuildConfig) --testcoreclr
            displayName: Build / Test
          - task: PublishTestResults@2
            displayName: Publish Test Results
            inputs:
              testResultsFormat: 'NUnit'
              testResultsFiles: '*.xml'
              searchFolder: '$(Build.SourcesDirectory)/artifacts/TestResults/$(_BuildConfig)'
            continueOnError: true
            condition: always()
          - task: PublishBuildArtifacts@1
            displayName: Publish Test Logs
            inputs:
              PathtoPublish: '$(Build.SourcesDirectory)/artifacts/TestResults/$(_BuildConfig)'
              ArtifactName: 'Linux $(_BuildConfig) test logs'
              publishLocation: Container
            continueOnError: true
            condition: failed()
          - script: dotnet build $(Build.SourcesDirectory)/eng/DumpPackageRoot/DumpPackageRoot.csproj
            displayName: Dump NuGet cache contents
            condition: failed()
          - task: PublishBuildArtifacts@1
            displayName: Publish NuGet cache contents
            inputs:
              PathtoPublish: '$(Build.SourcesDirectory)/artifacts/NugetPackageRootContents'
              ArtifactName: 'NuGetPackageContents Linux'
              publishLocation: Container
            continueOnError: true
            condition: failed()

        # MacOS
        - job: MacOS
          pool:
            vmImage: macos-11
          variables:
          - name: _SignType
            value: Test
          steps:
          - checkout: self
            clean: true
          - script: ./eng/cibuild.sh --configuration $(_BuildConfig) --testcoreclr
            displayName: Build / Test
          - task: PublishTestResults@2
            displayName: Publish Test Results
            inputs:
              testResultsFormat: 'NUnit'
              testResultsFiles: '*.xml'
              searchFolder: '$(Build.SourcesDirectory)/artifacts/TestResults/$(_BuildConfig)'
            continueOnError: true
            condition: always()
          - task: PublishBuildArtifacts@1
            displayName: Publish Test Logs
            inputs:
              PathtoPublish: '$(Build.SourcesDirectory)/artifacts/TestResults/$(_BuildConfig)'
              ArtifactName: 'MacOS $(_BuildConfig) test logs'
              publishLocation: Container
            continueOnError: true
            condition: failed()
          - script: dotnet build $(Build.SourcesDirectory)/eng/DumpPackageRoot/DumpPackageRoot.csproj
            displayName: Dump NuGet cache contents
            condition: failed()
          - task: PublishBuildArtifacts@1
            displayName: Publish NuGet cache contents
            inputs:
              PathtoPublish: '$(Build.SourcesDirectory)/artifacts/NugetPackageRootContents'
              ArtifactName: 'NuGetPackageContents Mac'
              publishLocation: Container
            continueOnError: true
            condition: failed()

        # End to end build
        - job: EndToEndBuildTests
          pool:
            name: $(DncEngPublicBuildPool)
            demands: ImageOverride -equals $(WindowsMachineQueueName)
          strategy:
            maxParallel: 2
            matrix:
              regular:
                _experimental_flag: null
              experimental_features:
                _experimental_flag: 1
          steps:
          - checkout: self
            clean: true
          - script: .\Build.cmd -c Release -pack
            env:
              FSHARP_EXPERIMENTAL_FEATURES: $(_experimental_flag)
          - script: .\tests\EndToEndBuildTests\EndToEndBuildTests.cmd -c Release
            env:
              FSHARP_EXPERIMENTAL_FEATURES: $(_experimental_flag)
            displayName: End to end build tests

        # Up-to-date - disabled due to it being flaky
        #- job: UpToDate_Windows
        #  pool:
        #    vmImage: windows-latest
        #  steps:
        #  - checkout: self
        #    clean: true
        #  - task: PowerShell@2
        #    displayName: Run up-to-date build check
        #    inputs:
        #      filePath: eng\tests\UpToDate.ps1
        #      arguments: -configuration $(_BuildConfig) -ci -binaryLog

<<<<<<< HEAD
        # Run Build with --test:ParallelCheckingWithSignatureFilesOn
        - job: ParallelCheckingWithSignatureFiles
          condition: eq(variables['Build.Reason'], 'PullRequest')
          variables:
            - name: _SignType
              value: Test
          pool:
            name: $(DncEngPublicBuildPool)
            demands: ImageOverride -equals $(WindowsMachineQueueName)
          timeoutInMinutes: 90
          steps:
            - checkout: self
              clean: true
            - task: UseDotNet@2
              displayName: install SDK
              inputs:
                packageType: sdk
                useGlobalJson: true
                includePreviewVersions: false
                workingDirectory: $(Build.SourcesDirectory)
                installationPath: $(Build.SourcesDirectory)/.dotnet
            - script: .\build.cmd -c Release -binaryLog /p:ParallelCheckingWithSignatureFilesOn=true
              displayName: ParallelCheckingWithSignatureFiles build with Release configuration
            - task: PublishPipelineArtifact@1
              displayName: Publish ParallelCheckingWithSignatureFiles Logs
              inputs:
                targetPath: '$(Build.SourcesDirectory)/artifacts/log/Release'
                artifactName: 'ParallelCheckingWithSignatureFiles Attempt $(System.JobAttempt) Logs'
              continueOnError: true
=======
        # Run Build with Fsharp Experimental Features
        # Possible change: --times:$(Build.SourcesDirectory)/artifacts/log/Release/compiler_timing.csv
>>>>>>> f7a1fd81

          # Run Build with --test:GraphBasedChecking
        - job: GraphBasedChecking
          condition: eq(variables['Build.Reason'], 'PullRequest')
          variables:
            - name: _SignType
              value: Test
          pool:
            name: $(DncEngPublicBuildPool)
            demands: ImageOverride -equals $(WindowsMachineQueueName)
          timeoutInMinutes: 90
          steps:
            - checkout: self
              clean: true
            - task: UseDotNet@2
              displayName: install SDK
              inputs:
                packageType: sdk
                useGlobalJson: true
                includePreviewVersions: false
                workingDirectory: $(Build.SourcesDirectory)
                installationPath: $(Build.SourcesDirectory)/.dotnet
            - script: .\build.cmd -c Release -binaryLog /p:GraphBasedCheckingOn=true
              displayName: GraphBasedChecking build with Release configuration
            - task: PublishPipelineArtifact@1
              displayName: Publish GraphBasedChecking Logs
              inputs:
                targetPath: '$(Build.SourcesDirectory)/artifacts/log/Release'
                artifactName: 'GraphBasedChecking Attempt $(System.JobAttempt) Logs'
              continueOnError: true

        # Plain build Windows
        - job: Plain_Build_Windows
          pool:
            name: $(DncEngPublicBuildPool)
            demands: ImageOverride -equals $(WindowsMachineQueueName)
          variables:
          - name: _BuildConfig
            value: Debug
          steps:
          - checkout: self
            clean: true
          - script: .\Build.cmd
            displayName: Initial build
          - script: dotnet --list-sdks
            displayName: Report dotnet SDK versions
          - task: UseDotNet@2
            displayName: install SDK
            inputs:
              packageType: sdk
              useGlobalJson: true
              includePreviewVersions: true
              workingDirectory: $(Build.SourcesDirectory)
              installationPath: $(Agent.ToolsDirectory)/dotnet
          - script: dotnet build .\FSharp.sln /bl:\"artifacts/log/$(_BuildConfig)/RegularBuild.binlog\"
            env:
              DOTNET_ROLL_FORWARD_TO_PRERELEASE: 1
            displayName: Regular rebuild of FSharp.sln
          - script: dotnet build .\FSharp.Compiler.Service.sln /bl:\"artifacts/log/$(_BuildConfig)/ServiceRegularBuild.binlog\"
            workingDirectory: $(Build.SourcesDirectory)
            env:
              DOTNET_ROLL_FORWARD_TO_PRERELEASE: 1
            displayName: Regular rebuild of FSharp.Compiler.Service.sln

        # Plain build Linux
        - job: Plain_Build_Linux
          pool:
            vmImage: $(UbuntuMachineQueueName)
          variables:
          - name: _BuildConfig
            value: Debug
          steps:
          - checkout: self
            clean: true
          - script: ./build.sh
            displayName: Initial build
          - script: dotnet --list-sdks
            displayName: Report dotnet SDK versions
          - task: UseDotNet@2
            displayName: install SDK
            inputs:
              packageType: sdk
              useGlobalJson: true
              includePreviewVersions: true
              workingDirectory: $(Build.SourcesDirectory)
              installationPath: $(Agent.ToolsDirectory)/dotnet
          - script: dotnet build ./FSharp.sln /bl:\"artifacts/log/$(_BuildConfig)/RegularBuild.binlog\"
            env:
              DOTNET_ROLL_FORWARD_TO_PRERELEASE: 1
            displayName: Regular rebuild of FSharp.sln
          - script: dotnet build ./FSharp.Compiler.Service.sln /bl:\"artifacts/log/$(_BuildConfig)/ServiceRegularBuild.binlog\"
            workingDirectory: $(Build.SourcesDirectory)
            env:
              DOTNET_ROLL_FORWARD_TO_PRERELEASE: 1
            displayName: Regular rebuild of FSharp.Compiler.Service.sln

        # Plain build Mac
        - job: Plain_Build_MacOS
          pool:
            vmImage: macos-11
          variables:
          - name: _BuildConfig
            value: Debug
          steps:
          - checkout: self
            clean: true
          - script: ./build.sh
            displayName: Initial build
          - script: dotnet --list-sdks
            displayName: Report dotnet SDK versions
          - task: UseDotNet@2
            displayName: install SDK
            inputs:
              packageType: sdk
              useGlobalJson: true
              includePreviewVersions: true
              workingDirectory: $(Build.SourcesDirectory)
              installationPath: $(Agent.ToolsDirectory)/dotnet
          - script: dotnet build ./FSharp.sln /bl:\"artifacts/log/$(_BuildConfig)/RegularBuild.binlog\"
            env:
              DOTNET_ROLL_FORWARD_TO_PRERELEASE: 1
            displayName: Regular rebuild of FSharp.sln
          - script: dotnet build ./FSharp.Compiler.Service.sln /bl:\"artifacts/log/$(_BuildConfig)/ServiceRegularBuild.binlog\"
            workingDirectory: $(Build.SourcesDirectory)
            env:
              DOTNET_ROLL_FORWARD_TO_PRERELEASE: 1
            displayName: Regular rebuild of FSharp.Compiler.Service.sln

        # Test trimming on Windows
        - job: Build_And_Test_Trimming_Windows
          pool:
            name: $(DncEngPublicBuildPool)
            demands: ImageOverride -equals $(WindowsMachineQueueName)
          strategy:
            maxParallel: 2
            matrix:
              compressed_metadata:
                _kind: "-compressAllMetadata"
              classic_metadata:
                _kind: ""
          variables:
          - name: _BuildConfig
            value: Release
          steps:
          - checkout: self
            clean: true
          - task: UseDotNet@2
            displayName: install SDK
            inputs:
              packageType: sdk
              useGlobalJson: true
              includePreviewVersions: true
              workingDirectory: $(Build.SourcesDirectory)
              installationPath: $(Agent.ToolsDirectory)/dotnet
          - script: dotnet --list-sdks
            displayName: Report dotnet SDK versions
          - script: .\Build.cmd $(_kind) -pack -c $(_BuildConfig)
            displayName: Initial build and prepare packages.
          - script:  dotnet publish -c $(_BuildConfig)  -bl:\"./bin/$(_BuildConfig)/net7.0/win-x64/publish/Trimming.binlog\"
            displayName: Build and publish a trim test package.
            workingDirectory: $(Build.SourcesDirectory)/tests/projects/SelfContained_Trimming_Test
          - script: .\check.cmd
            displayName: Check the state of the trimmed app.
            workingDirectory: $(Build.SourcesDirectory)/tests/projects/SelfContained_Trimming_Test
          - task: PublishPipelineArtifact@1
            displayName: Publish Trim Tests Logs
            inputs:
              targetPath: '$(Build.SourcesDirectory)/tests/projects/SelfContained_Trimming_Test/bin/$(_BuildConfig)/net7.0/win-x64/publish'
              artifactName: 'Trim Test Logs Attempt $(System.JobAttempt) Logs $(_kind)'
            continueOnError: true
            condition: always()

    # Arcade-powered source build
    # turned off until https://github.com/dotnet/source-build/issues/1795 is fixed
    # - template: /eng/common/templates/jobs/jobs.yml
    #   parameters:
    #     enablePublishUsingPipelines: true
    #     enablePublishBuildArtifacts: true
    #     enablePublishBuildAssets: true
    #     artifacts:
    #       publish:
    #         artifacts: true
    #         manifests: true
    #     runSourceBuild: true
    #     sourceBuildParameters:
    #       includeDefaultManagedPlatform: true

#---------------------------------------------------------------------------------------------------------------------#
#                                                    Post Build                                                       #
#---------------------------------------------------------------------------------------------------------------------#
- ${{ if and(ne(variables['System.TeamProject'], 'public'), notin(variables['Build.Reason'], 'PullRequest')) }}:
  - template: eng/common/templates/post-build/post-build.yml
    parameters:
      publishingInfraVersion: 3
      # Symbol validation is not entirely reliable as of yet, so should be turned off until https://github.com/dotnet/arcade/issues/2871 is resolved.
      enableSymbolValidation: false
      # SourceLink improperly looks for generated files.  See https://github.com/dotnet/arcade/issues/3069
      enableSourceLinkValidation: false
      # Enable SDL validation, passing through values from the 'DotNet-FSharp-SDLValidation-Params' group.
      SDLValidationParameters:
        enable: true
        params: >-
          -SourceToolsList @("policheck","credscan")
          -TsaInstanceURL $(_TsaInstanceURL)
          -TsaProjectName $(_TsaProjectName)
          -TsaNotificationEmail $(_TsaNotificationEmail)
          -TsaCodebaseAdmin $(_TsaCodebaseAdmin)
          -TsaBugAreaPath $(_TsaBugAreaPath)
          -TsaIterationPath $(_TsaIterationPath)
          -TsaRepositoryName "FSharp"
          -TsaCodebaseName "FSharp-GitHub"
          -TsaPublish $True
          -PoliCheckAdditionalRunConfigParams @("UserExclusionPath < $(Build.SourcesDirectory)/eng/policheck_exclusions.xml")

#---------------------------------------------------------------------------------------------------------------------#
#                                                   VS Insertion                                                      #
#---------------------------------------------------------------------------------------------------------------------#
- ${{ if and(ne(variables['System.TeamProject'], 'public'), notin(variables['Build.Reason'], 'PullRequest')) }}:
  - template: eng/release/insert-into-vs.yml
    parameters:
      componentBranchName: refs/heads/release/dev17.5
      insertTargetBranch: rel/d17.5
      insertTeamEmail: fsharpteam@microsoft.com
      insertTeamName: 'F#'
      completeInsertion: 'auto'<|MERGE_RESOLUTION|>--- conflicted
+++ resolved
@@ -474,70 +474,8 @@
         #      filePath: eng\tests\UpToDate.ps1
         #      arguments: -configuration $(_BuildConfig) -ci -binaryLog
 
-<<<<<<< HEAD
-        # Run Build with --test:ParallelCheckingWithSignatureFilesOn
-        - job: ParallelCheckingWithSignatureFiles
-          condition: eq(variables['Build.Reason'], 'PullRequest')
-          variables:
-            - name: _SignType
-              value: Test
-          pool:
-            name: $(DncEngPublicBuildPool)
-            demands: ImageOverride -equals $(WindowsMachineQueueName)
-          timeoutInMinutes: 90
-          steps:
-            - checkout: self
-              clean: true
-            - task: UseDotNet@2
-              displayName: install SDK
-              inputs:
-                packageType: sdk
-                useGlobalJson: true
-                includePreviewVersions: false
-                workingDirectory: $(Build.SourcesDirectory)
-                installationPath: $(Build.SourcesDirectory)/.dotnet
-            - script: .\build.cmd -c Release -binaryLog /p:ParallelCheckingWithSignatureFilesOn=true
-              displayName: ParallelCheckingWithSignatureFiles build with Release configuration
-            - task: PublishPipelineArtifact@1
-              displayName: Publish ParallelCheckingWithSignatureFiles Logs
-              inputs:
-                targetPath: '$(Build.SourcesDirectory)/artifacts/log/Release'
-                artifactName: 'ParallelCheckingWithSignatureFiles Attempt $(System.JobAttempt) Logs'
-              continueOnError: true
-=======
         # Run Build with Fsharp Experimental Features
         # Possible change: --times:$(Build.SourcesDirectory)/artifacts/log/Release/compiler_timing.csv
->>>>>>> f7a1fd81
-
-          # Run Build with --test:GraphBasedChecking
-        - job: GraphBasedChecking
-          condition: eq(variables['Build.Reason'], 'PullRequest')
-          variables:
-            - name: _SignType
-              value: Test
-          pool:
-            name: $(DncEngPublicBuildPool)
-            demands: ImageOverride -equals $(WindowsMachineQueueName)
-          timeoutInMinutes: 90
-          steps:
-            - checkout: self
-              clean: true
-            - task: UseDotNet@2
-              displayName: install SDK
-              inputs:
-                packageType: sdk
-                useGlobalJson: true
-                includePreviewVersions: false
-                workingDirectory: $(Build.SourcesDirectory)
-                installationPath: $(Build.SourcesDirectory)/.dotnet
-            - script: .\build.cmd -c Release -binaryLog /p:GraphBasedCheckingOn=true
-              displayName: GraphBasedChecking build with Release configuration
-            - task: PublishPipelineArtifact@1
-              displayName: Publish GraphBasedChecking Logs
-              inputs:
-                targetPath: '$(Build.SourcesDirectory)/artifacts/log/Release'
-                artifactName: 'GraphBasedChecking Attempt $(System.JobAttempt) Logs'
-              continueOnError: true
 
         # Plain build Windows
         - job: Plain_Build_Windows
