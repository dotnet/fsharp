--- conflicted
+++ resolved
@@ -497,13 +497,8 @@
 - ${{ if and(ne(variables['System.TeamProject'], 'public'), notin(variables['Build.Reason'], 'PullRequest')) }}:
   - template: eng/release/insert-into-vs.yml
     parameters:
-<<<<<<< HEAD
-      componentBranchName: refs/heads/release/dev17.0
-      insertTargetBranch: main
-=======
       componentBranchName: refs/heads/release/dev16.11
       insertTargetBranch: rel/d16.11
->>>>>>> e219c1ce
       insertTeamEmail: fsharpteam@microsoft.com
       insertTeamName: 'F#'
       completeInsertion: 'auto'