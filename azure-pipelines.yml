--- conflicted
+++ resolved
@@ -413,19 +413,6 @@
             displayName: Initial build
           - script: dotnet --list-sdks
             displayName: Report dotnet SDK versions
-<<<<<<< HEAD
-          - script: ./eng/common/dotnet-install.sh --version 6.0.100-rc.1.21379.2 --install-dir $(Agent.ToolsDirectory)/dotnet
-          #- task: UseDotNet@2
-          #  displayName: install SDK
-          #  inputs:
-          #    packageType: sdk
-          #    useGlobalJson: true
-          #    includePreviewVersions: true
-          #    workingDirectory: $(Build.SourcesDirectory)
-          #    installationPath: $(Agent.ToolsDirectory)/dotnet
-          - script: $(Agent.ToolsDirectory)/dotnet build ./FSharp.sln /bl:\"artifacts/log/$(_BuildConfig)/RegularBuild.binlog\"
-            displayName: Regular rebuild
-=======
           - task: UseDotNet@2
             displayName: install SDK
             inputs:
@@ -444,7 +431,6 @@
             env:
               DOTNET_ROLL_FORWARD_TO_PRERELEASE: 1
             displayName: Regular rebuild of FSharp.Compiler.Service.sln
->>>>>>> 7281c706
 
         # Plain build Mac
         - job: Plain_Build_MacOS
@@ -460,19 +446,6 @@
             displayName: Initial build
           - script: dotnet --list-sdks
             displayName: Report dotnet SDK versions
-<<<<<<< HEAD
-          - script: ./eng/common/dotnet-install.sh --version 6.0.100-rc.1.21379.2 --install-dir $(Agent.ToolsDirectory)/dotnet
-          #- task: UseDotNet@2
-          #  displayName: install SDK
-          #  inputs:
-          #    packageType: sdk
-          #    useGlobalJson: true
-          #    includePreviewVersions: true
-          #    workingDirectory: $(Build.SourcesDirectory)
-          #    installationPath: $(Agent.ToolsDirectory)/dotnet
-          - script: $(Agent.ToolsDirectory)/dotnet build ./FSharp.sln /bl:\"artifacts/log/$(_BuildConfig)/RegularBuild.binlog\"
-            displayName: Regular rebuild
-=======
           - task: UseDotNet@2
             displayName: install SDK
             inputs:
@@ -491,7 +464,6 @@
             env:
               DOTNET_ROLL_FORWARD_TO_PRERELEASE: 1
             displayName: Regular rebuild of FSharp.Compiler.Service.sln
->>>>>>> 7281c706
 
     # Arcade-powered source build
     # turned off until https://github.com/dotnet/source-build/issues/1795 is fixed
