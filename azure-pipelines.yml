--- conflicted
+++ resolved
@@ -104,11 +104,7 @@
         jobs:
         - job: Full_Signed
           pool:
-<<<<<<< HEAD
-            name: NetCore1ESPool-Internal
-=======
             name: NetCore1ESPool-Svc-Internal
->>>>>>> c706dcc5
             demands: ImageOverride -equals windows.vs2022.amd64
           timeoutInMinutes: 300
           variables:
