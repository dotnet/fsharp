# Development Guide

## Get the Latest F# Compiler Source Code

Get the latest source code from the master branch by running this git command:

    git clone https://github.com/Microsoft/visualfsharp.git
    
Before running the build scripts, ensure that you have cleaned up the visualfsharp repo by running this git command:

    git clean -xfd

This will remove any files that are not under version control. This is necessary only if you have already attempted to build the solution or have made other changes that might prevent it from building.

## Installing Dependencies and Building

Follow the instructions below to build and develop the F# Compiler, Core Library and tools on Windows, macOS and Linux.

- [Developing the F# Compiler (Windows)](#developing-the-f-compiler-windows)
- [Developing the F# Compiler (Linux)](#developing-the-f-compiler-linux)
- [Developing the F# Compiler (macOS)](#developing-the-f-compiler-macos)
- [Developing the Visual F# IDE Tools (Windows Only)](#developing-the-visual-f-ide-tools-windows-only)
- [Notes and Resources](#notes)

### Developing the F# Compiler (Windows)

Install

- [.NET Framework 4.7.2](https://dotnet.microsoft.com/download/dotnet-framework/net472)

**NOTE on Windows:**

1. It is recommended to run `build.cmd` in a command prompt with path set to have the location of MSBuild. If you have Visual Studio, we can run using `Developer Command Prompt for Visual Studio 20xx` (depends on Visual Studio version). This developer command prompt is easier to use than normal command prompt, because it already has the correct path of Visual Studio and .NET's tooling set for us to use (including MSBuild).

2. The command prompt must have Administrator rights (`Run as Administrator`).

On Windows you can build the F# compiler and tools as follows:

    Build.cmd

Desktop tests can be run with:

    Build.cmd -test

Additional options are available via:

    Build.cmd /?

After you build the first time you can open and use this solution:

    .\VisualFSharp.sln

If you are just developing the core compiler and library then building ``FSharp.sln`` will be enough.

### Developing the F# Compiler (Linux/macOS)

For Linux/Mac:

    ./build.sh

Running tests:

    ./build.sh -test

### Developing the Visual F# IDE Tools (Windows Only)

To build and test Visual F# IDE Tools, install these requirements:

- Download [Visual Studio 2019](https://www.visualstudio.com/downloads/)
- Launch the Visual Studio Installer
  - Under the **"Windows"** workload, select **".NET desktop development"**
    - Select the optional component **"F# desktop language support"**
  - Under the **"Mobile & Gaming"** workload, select **"Mobile development with .NET"**
  - Under the **"Other Toolsets"** workload, select **"Visual Studio extension development"**
  - On the **"Individual Components"** tab, select **".NET Framework 4.7.2 SDK"** and **".NET Framework 4.7.2 targeting pack"**

Steps to build:

    Build.cmd                             -- build all F# components under the default configuration (Debug)
    Build.cmd -configuration Release      -- build all F# components as Release
    Build.cmd -testDesktop                -- build and test all net472 tests

All test options:

    -testDesktop                          -- test all net472 target frameworks
    -testCoreClr                          -- test all netstandard and netcoreapp target frameworks
    -testFSharpQA                         -- test all tests/fsharpqa tests
    -testFSharpSuite                      -- test all tests/fsharp suite tests
    -testVs                               -- test all VS integration points
    -testFcs                              -- test F# compiler service components
    -testAll                              -- all of the above

Use ``VisualFSharp.sln`` if you're building the Visual F# IDE Tools.

Note on Debug vs Release: ``Release`` Configuration has a degraded debugging experience, so if you want to test a change locally, it is recommended to do it in the ``Debug`` configuration. For more information see issues [#2771](https://github.com/Microsoft/visualfsharp/issues/2771) and [#2773](https://github.com/Microsoft/visualfsharp/pull/2773).

Note ([#2351](https://github.com/Microsoft/visualfsharp/issues/2351)): if you face this error:

> error VSSDK1077: Unable to locate the extensions directory. "ExternalSettingsManager::GetScopePaths failed to initialize PkgDefManager for C:\Program Files (x86)\Microsoft Visual Studio\2019\Community\Common7\IDE\devenv.exe".

Or hard crash on launch ("Unknown Error"), delete these folders:

- `%localappdata%\Microsoft\VisualStudio\16.0_(some number here)RoslynDev`
- `%localappdata%\Microsoft\VisualStudio\16.0_(some number here)`

#### [Optional] Install the Visual F# IDE Tools  (Windows Only)

The new builds of the Visual F# IDE Tools can no longer be installed into Visual Studio 2015.

You can install Visual Studio 2019 from https://www.visualstudio.com/downloads/.

**Note:** This step will install a VSIX extension into Visual Studio "Next" that changes the Visual F# IDE Tools 
components installed in that VS installation.  You can revert this step by disabling or uninstalling the addin.

For **Debug**, uninstall then reinstall:

    VSIXInstaller.exe /u:"VisualFSharp"
    VSIXInstaller.exe artifacts\VSSetup\Debug\VisualFSharpFull.vsix

For **Release**, uninstall then reinstall:

    VSIXInstaller.exe /u:"VisualFSharp"
    VSIXInstaller.exe artifacts\VSSetup\Release\VisualFSharpFull.vsix

Restart Visual Studio, it should now be running your freshly-built Visual F# IDE Tools with updated F# Interactive.

#### [Optional] F5 testing of local changes

To test your changes locally _without_ overwriting your default installed Visual F# tools, set the `VisualFSharp\Vsix\VisualFSharpFull`
project as the startup project.  When you hit F5 a new instance of Visual Studio will be started in the `RoslynDev` hive with your
changes, but the root (default) hive will remain untouched. You can also start this hive automatically using

    devenv.exe /rootsuffix RoslynDev

Because this uses the "RoslynDev" hive you can simultaneously test changes to an appropriate build of Roslyn binaries.

#### [Optional] Rapid deployment of incremental changes to Visual F# IDE Tools components

For the brave, you can rapidly deploy incrementally updated versions of Visual F# IDE Tool components such as ``FSharp.Editor.dll`` by copying them directly into the extension directory in your user AppData folder:

    xcopy /y debug\net40\bin\FSharp.* "%USERPROFILE%\AppData\Local\Microsoft\VisualStudio\16.0_7c5620b7FSharpDev\Extensions\Microsoft.VisualFSharpTools\Visual F# Tools\16.4.1.9055"

This gives a much tighter inner development loop than uninstalling/reinstalling the VSIX, as you do not have to restart VIsual Studio. Caveat emptor.

#### [Optional] Clobber the F# SDK on the machine

**Note:** The step below will try to clobber the machine-wide installed F# SDK on your machine. This replaces the ``fsc.exe`` used by the standard install location or ``Microsoft.FSharp.Targets``.  **Repairing Visual Studio 16 is currently the only way to revert this step.**

For **Debug**:

    vsintegration\update-vsintegration.cmd debug

For **Release**:

    vsintegration\update-vsintegration.cmd release

## Debugging the F# Compiler

See the "Debugging The Compiler" section of this [article](https://medium.com/@willie.tetlow/f-mentorship-week-1-36f51d3812d4)

## Notes

#### Windows: Links to  Additional frameworks

- [Git for windows](http://msysgit.github.io/)
- [.NET 4.6](http://www.microsoft.com/en-us/download/details.aspx?id=48137)
- [Windows 8.1 SDK](http://msdn.microsoft.com/en-us/library/windows/desktop/bg162891.aspx)
- [Windows 10 SDK](https://developer.microsoft.com/en-US/windows/downloads/windows-10-sdk)

#### Notes on the Windows .NET Framework build

1. The `update.cmd` script adds required strong name validation skips and NGens the compiler and libraries. This requires admin privileges.
1. The compiler binaries produced are "private" and strong-named signed with a test key.
1. Some additional tools are required to build the compiler, notably `fslex.exe`, `fsyacc.exe`, `FSharp.PowerPack.Build.Tasks.dll`, `FsSrGen.exe`, `FSharp.SRGen.Build.Tasks.dll`, and the other tools found in the `lkg` directory.
1. The overall bootstrapping process executes as follows
 - We first need an existing F# compiler. We use the one in the `lkg` directory. Let's assume this compiler has an `FSharp.Core.dll` with version X.
 - We use this compiler to compile the source in this distribution, to produce a "proto" compiler, dropped to the `proto` directory. When run, this compiler still relies on `FSharp.Core.dll` with version X.
 - We use the proto compiler to compile the source for `FSharp.Core.dll` in this distribution.
 - We use the proto compiler to compile the source for `FSharp.Compiler.dll`, `fsc.exe`, `fsi.exe`, and other binaries found in this distribution.

#### Updating FSComp.fs, FSComp.resx and XLF

<<<<<<< HEAD
If you change error messages you may need to update FSComp.fs in `src\buildfromsource\FSharp.Compiler.Private`.

To do this, build the non-buildfromsource version of FSharp.Compiler.Private (src\fsharp\FSharp.Compiler.Private) then check its obj\ directory for `FSComp.fs` and manually copy that into the buildfromsource directory.

    .\build 
    copy /y artifacts\obj\FSharp.Compiler.Private\Release\net472\FSComp.* src\buildfromsource\FSharp.Compiler.Private\

=======
>>>>>>> 290fd3ce
If your changes involve modifying the list of language keywords in any way, (e.g. when implementing a new keyword), the XLF localization files need to be synced with the corresponding resx files. This can be done automatically by running

    pushd src\fsharp\FSharp.Compiler.Private
    msbuild FSharp.Compiler.Private.fsproj /t:UpdateXlf
    popd

This only works on Windows/.NETStandard framework, so changing this from any other platform requires editing and syncing all of the XLF files manually.

#### Configuring proxy server

If you are behind a proxy server, NuGet client tool must be configured to use it:

    .nuget\nuget.exe config -set http_proxy=proxy.domain.com:8080 -ConfigFile NuGet.Config
    .nuget\nuget.exe config -set http_proxy.user=user_name -ConfigFile NuGet.Config
    .nuget\nuget.exe config -set http_proxy.password=user_password -ConfigFile NuGet.Config

Where you should set proper proxy address, user name and password.

#### Resources

The primary technical guide to the core compiler code is [The F# Compiler Technical Guide](http://fsharp.github.io/2015/09/29/fsharp-compiler-guide.html).  Please read and contribute to that guide.<|MERGE_RESOLUTION|>--- conflicted
+++ resolved
@@ -180,16 +180,6 @@
 
 #### Updating FSComp.fs, FSComp.resx and XLF
 
-<<<<<<< HEAD
-If you change error messages you may need to update FSComp.fs in `src\buildfromsource\FSharp.Compiler.Private`.
-
-To do this, build the non-buildfromsource version of FSharp.Compiler.Private (src\fsharp\FSharp.Compiler.Private) then check its obj\ directory for `FSComp.fs` and manually copy that into the buildfromsource directory.
-
-    .\build 
-    copy /y artifacts\obj\FSharp.Compiler.Private\Release\net472\FSComp.* src\buildfromsource\FSharp.Compiler.Private\
-
-=======
->>>>>>> 290fd3ce
 If your changes involve modifying the list of language keywords in any way, (e.g. when implementing a new keyword), the XLF localization files need to be synced with the corresponding resx files. This can be done automatically by running
 
     pushd src\fsharp\FSharp.Compiler.Private
