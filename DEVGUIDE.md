--- conflicted
+++ resolved
@@ -15,13 +15,10 @@
 - [.NET 4.6](https://www.microsoft.com/en-gb/download/details.aspx?id=48130)
 
 **NOTE on Windows:**
-<<<<<<< HEAD
-
-1. It is recommended to run the build.cmd and the qualifiers below on a command prompt with path set to have the location of MSBuild. If you have Visual Studio, we can also run using `Developer Command Prompt for Visual Studio 20xx` (depends on Visual Studio version). This developer command prompt is easier to use than normal command prompt, because it already has the correct path of Visual Studio and .NET's tooling set for us to use (including MSBuild).
-=======
-1. It is recommended to run the build.cmd and the qualifiers be on a command prompt with path set to have the location of MSBuild. If you have Visual Studio, we can also run using `Developer Command Prompt for Visual Studio 20xx` (depends on Visual Studio version). This developer command prompt is easier to use than normal command prompt, because it already has the correct path of Visual Studio and .NET's tooling set for us to use (including MSBuild).
->>>>>>> ac9f2af4
-2. The running command prompt must be run under Administrator right (`Run as Administrator`).
+
+1. It is recommended to run `build.cmd` in a command prompt with path set to have the location of MSBuild. If you have Visual Studio, we can run using `Developer Command Prompt for Visual Studio 20xx` (depends on Visual Studio version). This developer command prompt is easier to use than normal command prompt, because it already has the correct path of Visual Studio and .NET's tooling set for us to use (including MSBuild).
+
+2. The command prompt must have Administrator rights (`Run as Administrator`).
 
 Before running the build scripts, ensure that you have cleaned up the visualfsharp repo by running this git command:
 
