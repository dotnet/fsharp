--- conflicted
+++ resolved
@@ -1937,7 +1937,8 @@
     /// Indicates the construct can only be accessed from any code in the given type constructor, module or assembly. [] indicates global scope. 
     | TAccess of CompilationPath list
     
-<<<<<<< HEAD
+    override x.ToString() = "Accessibility(...)"
+
 and [<NoEquality; NoComparison>]
     TyparOptionalData =
     {
@@ -1954,10 +1955,6 @@
       /// The declared attributes of the type parameter. Empty for type inference variables. 
       mutable typar_attribs: Attribs
     }
-=======
-    override x.ToString() = "Accessibility(...)"
-
->>>>>>> ff078e94
 and TyparData = Typar
 and 
     [<NoEquality; NoComparison>]
