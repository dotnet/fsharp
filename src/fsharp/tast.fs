// Copyright (c) Microsoft Corporation. All Rights Reserved. See License.txt in the project root for license information.
  
//-------------------------------------------------------------------------
// Defines the typed abstract syntax trees used throughout the F# compiler.
//------------------------------------------------------------------------- 

module internal FSharp.Compiler.Tast 

open System
open System.Collections.Generic 
open System.Diagnostics
open System.Reflection
open Internal.Utilities
open FSharp.Compiler.AbstractIL 
open FSharp.Compiler.AbstractIL.IL 
open FSharp.Compiler.AbstractIL.Internal 
open FSharp.Compiler.AbstractIL.Internal.Library
open FSharp.Compiler.AbstractIL.Extensions.ILX.Types

open FSharp.Compiler 
open FSharp.Compiler.Range
open FSharp.Compiler.Ast
open FSharp.Compiler.ErrorLogger
open FSharp.Compiler.Lib
open FSharp.Compiler.PrettyNaming
open FSharp.Compiler.QuotationPickler
open Microsoft.FSharp.Core.Printf
open FSharp.Compiler.Rational

#if !NO_EXTENSIONTYPING
open FSharp.Compiler.ExtensionTyping
open Microsoft.FSharp.Core.CompilerServices
#endif

/// Unique name generator for stamps attached to lambdas and object expressions
type Unique = int64

//++GLOBAL MUTABLE STATE (concurrency-safe)
let newUnique = let i = ref 0L in fun () -> System.Threading.Interlocked.Increment i

type Stamp = int64

/// Unique name generator for stamps attached to to val_specs, tycon_specs etc.
//++GLOBAL MUTABLE STATE (concurrency-safe)
let newStamp = let i = ref 0L in fun () -> System.Threading.Interlocked.Increment i

type StampMap<'T> = Map<Stamp, 'T>

//-------------------------------------------------------------------------
// Flags

[<RequireQualifiedAccess>]
type ValInline =

    /// Indicates the value must always be inlined and no .NET IL code is generated for the value/function
    | PseudoVal

    /// Indicates the value is inlined but the .NET IL code for the function still exists, e.g. to satisfy interfaces on objects, but that it is also always inlined 
    | Always

    /// Indicates the value may optionally be inlined by the optimizer
    | Optional

    /// Indicates the value must never be inlined by the optimizer
    | Never

    /// Returns true if the implementation of a value must always be inlined
    member x.MustInline = 
        match x with 
        | ValInline.PseudoVal | ValInline.Always -> true 
        | ValInline.Optional | ValInline.Never -> false

/// A flag associated with values that indicates whether the recursive scope of the value is currently being processed, and 
/// if the value has been generalized or not as yet.
type ValRecursiveScopeInfo =

    /// Set while the value is within its recursive scope. The flag indicates if the value has been eagerly generalized and accepts generic-recursive calls 
    | ValInRecScope of bool

    /// The normal value for this flag when the value is not within its recursive scope 
    | ValNotInRecScope

type ValMutability = 
    | Immutable 
    | Mutable 

[<RequireQualifiedAccess>]
/// Indicates if a type parameter is needed at runtime and may not be eliminated
type TyparDynamicReq = 

    /// Indicates the type parameter is not needed at runtime and may be eliminated
    | No 

    /// Indicates the type parameter is needed at runtime and may not be eliminated
    | Yes

type ValBaseOrThisInfo = 

    /// Indicates a ref-cell holding 'this' or the implicit 'this' used throughout an 
    /// implicit constructor to access and set values
    | CtorThisVal 

    /// Indicates the value called 'base' available for calling base class members
    | BaseVal  

    /// Indicates a normal value
    | NormalVal  

    /// Indicates the 'this' value specified in a memberm e.g. 'x' in 'member x.M() = 1'
    | MemberThisVal 

[<Struct>]
/// Flags on values
type ValFlags(flags: int64) = 

    new (recValInfo, baseOrThis, isCompGen, inlineInfo, isMutable, isModuleOrMemberBinding, isExtensionMember, isIncrClassSpecialMember, isTyFunc, allowTypeInst, isGeneratedEventVal) =
        let flags = 
                     (match baseOrThis with
                                        | BaseVal ->                         0b00000000000000000000L
                                        | CtorThisVal ->                     0b00000000000000000010L
                                        | NormalVal ->                       0b00000000000000000100L
                                        | MemberThisVal ->                   0b00000000000000000110L) |||
                     (if isCompGen then                                      0b00000000000000001000L 
                      else                                                   0b000000000000000000000L) |||
                     (match inlineInfo with
                                        | ValInline.PseudoVal ->             0b00000000000000000000L
                                        | ValInline.Always ->                0b00000000000000010000L
                                        | ValInline.Optional ->              0b00000000000000100000L
                                        | ValInline.Never ->                 0b00000000000000110000L) |||
                     (match isMutable with
                                        | Immutable ->                       0b00000000000000000000L
                                        | Mutable   ->                       0b00000000000001000000L) |||

                     (match isModuleOrMemberBinding with
                                        | false     ->                       0b00000000000000000000L
                                        | true      ->                       0b00000000000010000000L) |||
                     (match isExtensionMember with
                                        | false     ->                       0b00000000000000000000L
                                        | true      ->                       0b00000000000100000000L) |||
                     (match isIncrClassSpecialMember with
                                        | false     ->                       0b00000000000000000000L
                                        | true      ->                       0b00000000001000000000L) |||
                     (match isTyFunc with
                                        | false     ->                       0b00000000000000000000L
                                        | true      ->                       0b00000000010000000000L) |||

                     (match recValInfo with
                                     | ValNotInRecScope     ->               0b00000000000000000000L
                                     | ValInRecScope true   ->               0b00000000100000000000L
                                     | ValInRecScope false  ->               0b00000001000000000000L) |||

                     (match allowTypeInst with
                                        | false     ->                       0b00000000000000000000L
                                        | true      ->                       0b00000100000000000000L) |||

                     (match isGeneratedEventVal with
                                        | false     ->                       0b00000000000000000000L
                                        | true      ->                       0b00100000000000000000L)                                        

        ValFlags flags

    member x.BaseOrThisInfo = 
                                  match (flags       &&&                     0b00000000000000000110L) with 
                                                             |               0b00000000000000000000L -> BaseVal
                                                             |               0b00000000000000000010L -> CtorThisVal
                                                             |               0b00000000000000000100L -> NormalVal
                                                             |               0b00000000000000000110L -> MemberThisVal
                                                             | _          -> failwith "unreachable"



    member x.IsCompilerGenerated =      (flags       &&&                     0b00000000000000001000L) <> 0x0L

    member x.SetIsCompilerGenerated isCompGen = 
            let flags =                 (flags       &&&                  ~~~0b00000000000000001000L) |||
                                        (match isCompGen with
                                          | false           ->               0b00000000000000000000L
                                          | true            ->               0b00000000000000001000L)
            ValFlags flags

    member x.InlineInfo = 
                                  match (flags       &&&                     0b00000000000000110000L) with 
                                                             |               0b00000000000000000000L -> ValInline.PseudoVal
                                                             |               0b00000000000000010000L -> ValInline.Always
                                                             |               0b00000000000000100000L -> ValInline.Optional
                                                             |               0b00000000000000110000L -> ValInline.Never
                                                             | _          -> failwith "unreachable"

    member x.MutabilityInfo = 
                                  match (flags       &&&                     0b00000000000001000000L) with 
                                                             |               0b00000000000000000000L -> Immutable
                                                             |               0b00000000000001000000L -> Mutable
                                                             | _          -> failwith "unreachable"


    member x.IsMemberOrModuleBinding = 
                                  match (flags       &&&                     0b00000000000010000000L) with 
                                                             |               0b00000000000000000000L -> false
                                                             |               0b00000000000010000000L -> true
                                                             | _          -> failwith "unreachable"


    member x.WithIsMemberOrModuleBinding = ValFlags(flags |||                0b00000000000010000000L)


    member x.IsExtensionMember        = (flags       &&&                     0b00000000000100000000L) <> 0L

    member x.IsIncrClassSpecialMember = (flags       &&&                     0b00000000001000000000L) <> 0L

    member x.IsTypeFunction           = (flags       &&&                     0b00000000010000000000L) <> 0L

    member x.RecursiveValInfo =   match (flags       &&&                     0b00000001100000000000L) with 
                                                             |               0b00000000000000000000L -> ValNotInRecScope
                                                             |               0b00000000100000000000L -> ValInRecScope true
                                                             |               0b00000001000000000000L -> ValInRecScope false
                                                             | _                   -> failwith "unreachable"

    member x.WithRecursiveValInfo recValInfo = 
            let flags = 
                     (flags       &&&                                    ~~~0b00000001100000000000L) |||
                     (match recValInfo with
                                     | ValNotInRecScope     ->              0b00000000000000000000L
                                     | ValInRecScope true  ->               0b00000000100000000000L
                                     | ValInRecScope false ->               0b00000001000000000000L) 
            ValFlags flags

    member x.MakesNoCriticalTailcalls         =                   (flags &&& 0b00000010000000000000L) <> 0L

    member x.WithMakesNoCriticalTailcalls =               ValFlags(flags ||| 0b00000010000000000000L)

    member x.PermitsExplicitTypeInstantiation =                   (flags &&& 0b00000100000000000000L) <> 0L

    member x.HasBeenReferenced                =                   (flags &&& 0b00001000000000000000L) <> 0L

    member x.WithHasBeenReferenced                     =  ValFlags(flags ||| 0b00001000000000000000L)

    member x.IsCompiledAsStaticPropertyWithoutField =             (flags &&& 0b00010000000000000000L) <> 0L

    member x.WithIsCompiledAsStaticPropertyWithoutField = ValFlags(flags ||| 0b00010000000000000000L)

    member x.IsGeneratedEventVal =                                (flags &&& 0b00100000000000000000L) <> 0L

    member x.IsFixed                                =             (flags &&& 0b01000000000000000000L) <> 0L

    member x.WithIsFixed                               =  ValFlags(flags ||| 0b01000000000000000000L)

    member x.IgnoresByrefScope                         =          (flags &&& 0b10000000000000000000L) <> 0L

    member x.WithIgnoresByrefScope                     =  ValFlags(flags ||| 0b10000000000000000000L)

    /// Get the flags as included in the F# binary metadata
    member x.PickledBits = 
        // Clear the RecursiveValInfo, only used during inference and irrelevant across assembly boundaries
        // Clear the IsCompiledAsStaticPropertyWithoutField, only used to determine whether to use a true field for a value, and to eliminate the optimization info for observable bindings
        // Clear the HasBeenReferenced, only used to report "unreferenced variable" warnings and to help collect 'it' values in FSI.EXE
        // Clear the IsGeneratedEventVal, since there's no use in propagating specialname information for generated add/remove event vals
                                                      (flags       &&&    ~~~0b10011001100000000000L) 

/// Represents the kind of a type parameter
[<RequireQualifiedAccess (* ; StructuredFormatDisplay("{DebugText}") *) >]
type TyparKind = 

    | Type 

    | Measure

    member x.AttrName =
      match x with
      | TyparKind.Type -> ValueNone
      | TyparKind.Measure -> ValueSome "Measure"

    //[<DebuggerBrowsable(DebuggerBrowsableState.Never)>]
    //member x.DebugText  =  x.ToString()

    override x.ToString() =
      match x with
      | TyparKind.Type -> "type"
      | TyparKind.Measure -> "measure"

[<RequireQualifiedAccess>]
/// Indicates if the type variable can be solved or given new constraints. The status of a type variable
/// evolves towards being either rigid or solved. 
type TyparRigidity = 

    /// Indicates the type parameter can't be solved
    | Rigid 

    /// Indicates the type parameter can't be solved, but the variable is not set to "rigid" until after inference is complete
    | WillBeRigid 

    /// Indicates we give a warning if the type parameter is ever solved
    | WarnIfNotRigid 

    /// Indicates the type parameter is an inference variable may be solved
    | Flexible

    /// Indicates the type parameter derives from an '_' anonymous type
    /// For units-of-measure, we give a warning if this gets solved to '1'
    | Anon

    member x.ErrorIfUnified = match x with TyparRigidity.Rigid -> true | _ -> false

    member x.WarnIfUnified = match x with TyparRigidity.WillBeRigid | TyparRigidity.WarnIfNotRigid -> true | _ -> false

    member x.WarnIfMissingConstraint = match x with TyparRigidity.WillBeRigid -> true | _ -> false


/// Encode typar flags into a bit field  
[<Struct>]
type TyparFlags(flags: int32) =

    new (kind: TyparKind, rigidity: TyparRigidity, isFromError: bool, isCompGen: bool, staticReq: TyparStaticReq, dynamicReq: TyparDynamicReq, equalityDependsOn: bool, comparisonDependsOn: bool) = 
        TyparFlags((if isFromError then                0b00000000000000010 else 0) |||
                   (if isCompGen   then                0b00000000000000100 else 0) |||
                   (match staticReq with
                     | NoStaticReq                  -> 0b00000000000000000
                     | HeadTypeStaticReq            -> 0b00000000000001000) |||
                   (match rigidity with
                     | TyparRigidity.Rigid          -> 0b00000000000000000
                     | TyparRigidity.WillBeRigid    -> 0b00000000000100000
                     | TyparRigidity.WarnIfNotRigid -> 0b00000000001000000
                     | TyparRigidity.Flexible       -> 0b00000000001100000
                     | TyparRigidity.Anon           -> 0b00000000010000000) |||
                   (match kind with
                     | TyparKind.Type               -> 0b00000000000000000
                     | TyparKind.Measure            -> 0b00000000100000000) |||   
                   (if comparisonDependsOn then 
                                                       0b00000001000000000 else 0) |||
                   (match dynamicReq with
                     | TyparDynamicReq.No           -> 0b00000000000000000
                     | TyparDynamicReq.Yes          -> 0b00000010000000000) |||
                   (if equalityDependsOn then 
                                                       0b00000100000000000 else 0))

    /// Indicates if the type inference variable was generated after an error when type checking expressions or patterns
    member x.IsFromError         = (flags &&& 0b00000000000000010) <> 0x0

    /// Indicates if the type variable is compiler generated, i.e. is an implicit type inference variable 
    member x.IsCompilerGenerated = (flags &&& 0b00000000000000100) <> 0x0

    /// Indicates if the type variable has a static "head type" requirement, i.e. ^a variables used in FSharp.Core and member constraints.
    member x.StaticReq = 
                             match (flags &&& 0b00000000000001000) with 
                                            | 0b00000000000000000 -> NoStaticReq
                                            | 0b00000000000001000 -> HeadTypeStaticReq
                                            | _             -> failwith "unreachable"

    /// Indicates if the type variable can be solved or given new constraints. The status of a type variable
    /// generally always evolves towards being either rigid or solved. 
    member x.Rigidity = 
                             match (flags &&& 0b00000000011100000) with 
                                            | 0b00000000000000000 -> TyparRigidity.Rigid
                                            | 0b00000000000100000 -> TyparRigidity.WillBeRigid
                                            | 0b00000000001000000 -> TyparRigidity.WarnIfNotRigid
                                            | 0b00000000001100000 -> TyparRigidity.Flexible
                                            | 0b00000000010000000 -> TyparRigidity.Anon
                                            | _          -> failwith "unreachable"

    /// Indicates whether a type variable can be instantiated by types or units-of-measure.
    member x.Kind = 
                             match (flags &&& 0b00001000100000000) with 
                                            | 0b00000000000000000 -> TyparKind.Type
                                            | 0b00000000100000000 -> TyparKind.Measure
                                            | _             -> failwith "unreachable"


    /// Indicates that whether or not a generic type definition satisfies the comparison constraint is dependent on whether this type variable satisfies the comparison constraint.
    member x.ComparisonConditionalOn =
                                   (flags &&& 0b00000001000000000) <> 0x0

    /// Indicates if a type parameter is needed at runtime and may not be eliminated
    member x.DynamicReq = 
                             match (flags &&& 0b00000010000000000) with 
                                            | 0b00000000000000000 -> TyparDynamicReq.No
                                            | 0b00000010000000000 -> TyparDynamicReq.Yes
                                            | _             -> failwith "unreachable"

    /// Indicates that whether or not a generic type definition satisfies the equality constraint is dependent on whether this type variable satisfies the equality constraint.
    member x.EqualityConditionalOn = 
                                   (flags &&& 0b00000100000000000) <> 0x0

    /// Indicates that whether this type parameter is a compat-flex type parameter (i.e. where "expr :> tp" only emits an optional warning)
    member x.IsCompatFlex = 
                                   (flags &&& 0b00010000000000000) <> 0x0

    member x.WithCompatFlex b =  
                  if b then 
                      TyparFlags(flags |||    0b00010000000000000)
                  else
                      TyparFlags(flags &&& ~~~0b00010000000000000)

    /// Get the flags as included in the F# binary metadata. We pickle this as int64 to allow for future expansion
    member x.PickledBits = flags       

/// Encode entity flags into a bit field. We leave lots of space to allow for future expansion.
[<Struct>]
type EntityFlags(flags: int64) =

    new (usesPrefixDisplay, isModuleOrNamespace, preEstablishedHasDefaultCtor, hasSelfReferentialCtor, isStructRecordOrUnionType) = 
        EntityFlags((if isModuleOrNamespace then                        0b000000000000001L else 0L) |||
                    (if usesPrefixDisplay   then                        0b000000000000010L else 0L) |||
                    (if preEstablishedHasDefaultCtor then               0b000000000000100L else 0L) |||
                    (if hasSelfReferentialCtor then                     0b000000000001000L else 0L) |||
                    (if isStructRecordOrUnionType then                  0b000000000100000L else 0L)) 

    /// Indicates the Entity is actually a module or namespace, not a type definition
    member x.IsModuleOrNamespace                 = (flags       &&&     0b000000000000001L) <> 0x0L

    /// Indicates the type prefers the "tycon<a, b>" syntax for display etc. 
    member x.IsPrefixDisplay                     = (flags       &&&     0b000000000000010L) <> 0x0L
    
    // This bit is not pickled, only used while establishing a type constructor. It is needed because the type constructor
    // is known to satisfy the default constructor constraint even before any of its members have been established.
    member x.PreEstablishedHasDefaultConstructor = (flags       &&&     0b000000000000100L) <> 0x0L

    // This bit represents an F# specific condition where a type has at least one constructor that may access
    // the 'this' pointer prior to successful initialization of the partial contents of the object. In this
    // case sub-classes must protect themselves against early access to their contents.
    member x.HasSelfReferentialConstructor       = (flags       &&&     0b000000000001000L) <> 0x0L

    /// This bit is reserved for us in the pickle format, see pickle.fs, it's being listed here to stop it ever being used for anything else
    static member ReservedBitForPickleFormatTyconReprFlag   =           0b000000000010000L

    /// This bit represents a F# record that is a value type, or a struct record.
    member x.IsStructRecordOrUnionType           = (flags       &&&     0b000000000100000L) <> 0x0L

    /// These two bits represents the on-demand analysis about whether the entity has the IsByRefLike attribute
    member x.TryIsByRefLike                      = (flags       &&&     0b000000011000000L) 
                                                                |> function 
                                                                      | 0b000000011000000L -> ValueSome true
                                                                      | 0b000000010000000L -> ValueSome false
                                                                      | _                  -> ValueNone

    /// Adjust the on-demand analysis about whether the entity has the IsByRefLike attribute
    member x.WithIsByRefLike flag = 
            let flags = 
                     (flags       &&&                                ~~~0b000000011000000L) |||
                     (match flag with
                      | true  ->                                        0b000000011000000L
                      | false ->                                        0b000000010000000L) 
            EntityFlags flags

    /// These two bits represents the on-demand analysis about whether the entity has the IsReadOnly attribute
    member x.TryIsReadOnly                       = (flags       &&&     0b000001100000000L) 
                                                                |> function 
                                                                      | 0b000001100000000L -> ValueSome true
                                                                      | 0b000001000000000L -> ValueSome false
                                                                      | _                  -> ValueNone

    /// Adjust the on-demand analysis about whether the entity has the IsReadOnly attribute
    member x.WithIsReadOnly flag = 
            let flags = 
                     (flags       &&&                                ~~~0b000001100000000L) |||
                     (match flag with
                      | true  ->                                        0b000001100000000L
                      | false ->                                        0b000001000000000L) 
            EntityFlags flags

    /// These two bits represents the on-demand analysis about whether the entity is assumed to be a readonly struct
    member x.TryIsAssumedReadOnly                = (flags       &&&     0b000110000000000L) 
                                                                |> function 
                                                                      | 0b000110000000000L -> ValueSome true
                                                                      | 0b000100000000000L -> ValueSome false
                                                                      | _                  -> ValueNone

    /// Adjust the on-demand analysis about whether the entity is assumed to be a readonly struct
    member x.WithIsAssumedReadOnly flag = 
            let flags = 
                     (flags       &&&                                ~~~0b000110000000000L) |||
                     (match flag with
                      | true  ->                                        0b000110000000000L
                      | false ->                                        0b000100000000000L) 
            EntityFlags flags

    /// Get the flags as included in the F# binary metadata
    member x.PickledBits =                         (flags       &&&  ~~~0b000111111000100L)


#if DEBUG
assert (sizeof<ValFlags> = 8)
assert (sizeof<EntityFlags> = 8)
assert (sizeof<TyparFlags> = 4)
#endif

let unassignedTyparName = "?"

exception UndefinedName of int * (* error func that expects identifier name *)(string -> string) * Ident * ErrorLogger.Suggestions
exception InternalUndefinedItemRef of (string * string * string -> int * string) * string * string * string

let KeyTyconByDemangledNameAndArity nm (typars: _ list) x = 
    KeyValuePair(NameArityPair(DemangleGenericTypeName nm, typars.Length), x)

/// Generic types can be accessed either by 'List' or 'List`1'. This lists both keys. The second form should really be deprecated.
let KeyTyconByAccessNames nm x = 
    match TryDemangleGenericNameAndPos nm with
    | ValueSome pos ->
        let dnm = DemangleGenericTypeNameWithPos pos nm 
        [| KeyValuePair(nm, x); KeyValuePair(dnm, x) |]
    | _ ->
        [| KeyValuePair(nm, x) |]

type ModuleOrNamespaceKind = 

    /// Indicates that a module is compiled to a class with the "Module" suffix added. 
    | FSharpModuleWithSuffix 

    /// Indicates that a module is compiled to a class with the same name as the original module 
    | ModuleOrType 

    /// Indicates that a 'module' is really a namespace 
    | Namespace

let getNameOfScopeRef sref = 
    match sref with 
    | ILScopeRef.Local -> "<local>"
    | ILScopeRef.Module mref -> mref.Name
    | ILScopeRef.Assembly aref -> aref.Name
    | ILScopeRef.PrimaryAssembly -> "<primary>"

#if !NO_EXTENSIONTYPING
let ComputeDefinitionLocationOfProvidedItem (p: Tainted<#IProvidedCustomAttributeProvider>) =
    let attrs = p.PUntaintNoFailure(fun x -> x.GetDefinitionLocationAttribute(p.TypeProvider.PUntaintNoFailure id))
    match attrs with
    | None | Some (null, _, _) -> None
    | Some (filePath, line, column) -> 
        // Coordinates from type provider are 1-based for lines and columns
        // Coordinates internally in the F# compiler are 1-based for lines and 0-based for columns
        let pos = Range.mkPos line (max 0 (column - 1)) 
        Range.mkRange filePath pos pos |> Some
    
#endif

/// A public path records where a construct lives within the global namespace
/// of a CCU.
type PublicPath = 
    | PubPath of string[] 
    member x.EnclosingPath = 
        let (PubPath pp) = x 
        assert (pp.Length >= 1)
        pp.[0..pp.Length-2]


/// The information ILXGEN needs about the location of an item
type CompilationPath = 
    | CompPath of ILScopeRef * (string * ModuleOrNamespaceKind) list

    member x.ILScopeRef = (let (CompPath(scoref, _)) = x in scoref)

    member x.AccessPath = (let (CompPath(_, p)) = x in p)

    member x.MangledPath = List.map fst x.AccessPath

    member x.NestedPublicPath (id: Ident) = PubPath(Array.append (Array.ofList x.MangledPath) [| id.idText |])

    member x.ParentCompPath = 
        let a, _ = List.frontAndBack x.AccessPath
        CompPath(x.ILScopeRef, a)

    member x.NestedCompPath n modKind = CompPath(x.ILScopeRef, x.AccessPath@[(n, modKind)])

    member x.DemangledPath = 
        x.AccessPath |> List.map (fun (nm, k) -> CompilationPath.DemangleEntityName nm k)

    /// String 'Module' off an F# module name, if FSharpModuleWithSuffix is used
    static member DemangleEntityName nm k =  
        match k with 
        | FSharpModuleWithSuffix -> String.dropSuffix nm FSharpModuleSuffix
        | _ -> nm



[<NoEquality; NoComparison; StructuredFormatDisplay("{DebugText}")>]
type EntityOptionalData =
    {
      /// The name of the type, possibly with `n mangling 
      // MUTABILITY; used only when establishing tycons. 
      mutable entity_compiled_name: string option

      // MUTABILITY: the signature is adjusted when it is checked
      /// If this field is populated, this is the implementation range for an item in a signature, otherwise it is 
      /// the signature range for an item in an implementation
      mutable entity_other_range: (range * bool) option

      // MUTABILITY; used only when establishing tycons. 
      mutable entity_kind: TyparKind

      /// The declared documentation for the type or module 
      // MUTABILITY: only for unpickle linkage
      mutable entity_xmldoc: XmlDoc
      
      /// The XML document signature for this entity
      mutable entity_xmldocsig: string

      /// If non-None, indicates the type is an abbreviation for another type. 
      //
      // MUTABILITY; used only during creation and remapping of tycons 
      mutable entity_tycon_abbrev: TType option             

      /// The declared accessibility of the representation, not taking signatures into account 
      mutable entity_tycon_repr_accessibility: Accessibility

      /// Indicates how visible is the entity is.
      // MUTABILITY: only for unpickle linkage
      mutable entity_accessibility: Accessibility   

      /// Field used when the 'tycon' is really an exception definition
      // 
      // MUTABILITY; used only during creation and remapping of tycons 
      mutable entity_exn_info: ExceptionInfo     
    }

    [<DebuggerBrowsable(DebuggerBrowsableState.Never)>]
    member x.DebugText = x.ToString()

    override x.ToString() = "EntityOptionalData(...)"

and /// Represents a type definition, exception definition, module definition or namespace definition.
    [<NoEquality; NoComparison; RequireQualifiedAccess; StructuredFormatDisplay("{DebugText}")>] 
    Entity = 
    { /// The declared type parameters of the type  
      // MUTABILITY; used only during creation and remapping of tycons 
      mutable entity_typars: LazyWithContext<Typars, range>        
      
      mutable entity_flags: EntityFlags
      
      /// The unique stamp of the "tycon blob". Note the same tycon in signature and implementation get different stamps 
      // MUTABILITY: only for unpickle linkage
      mutable entity_stamp: Stamp

      /// The name of the type, possibly with `n mangling 
      // MUTABILITY: only for unpickle linkage
      mutable entity_logical_name: string

      /// The declaration location for the type constructor 
      mutable entity_range: range
      
      /// The declared attributes for the type 
      // MUTABILITY; used during creation and remapping of tycons 
      // MUTABILITY; used when propagating signature attributes into the implementation.
      mutable entity_attribs: Attribs     
                
      /// The declared representation of the type, i.e. record, union, class etc. 
      //
      // MUTABILITY; used only during creation and remapping of tycons 
      mutable entity_tycon_repr: TyconRepresentation 
      
      /// The methods and properties of the type 
      //
      // MUTABILITY; used only during creation and remapping of tycons 
      mutable entity_tycon_tcaug: TyconAugmentation      
      
      /// This field is used when the 'tycon' is really a module definition. It holds statically nested type definitions and nested modules 
      //
      // MUTABILITY: only used during creation and remapping of tycons and 
      // when compiling fslib to fixup compiler forward references to internal items 
      mutable entity_modul_contents: MaybeLazy<ModuleOrNamespaceType>     

      /// The stable path to the type, e.g. Microsoft.FSharp.Core.FSharpFunc`2 
      // REVIEW: it looks like entity_cpath subsumes this 
      // MUTABILITY: only for unpickle linkage
      mutable entity_pubpath: PublicPath option 
 
      /// The stable path to the type, e.g. Microsoft.FSharp.Core.FSharpFunc`2 
      // MUTABILITY: only for unpickle linkage
      mutable entity_cpath: CompilationPath option 

      /// Used during codegen to hold the ILX representation indicating how to access the type 
      // MUTABILITY: only for unpickle linkage and caching
      mutable entity_il_repr_cache: CompiledTypeRepr cache

      mutable entity_opt_data: EntityOptionalData option
    }

    static member NewEmptyEntityOptData() = 
        { entity_compiled_name = None 
          entity_other_range = None
          entity_kind = TyparKind.Type
          entity_xmldoc = XmlDoc.Empty 
          entity_xmldocsig = ""
          entity_tycon_abbrev = None
          entity_tycon_repr_accessibility = TAccess []
          entity_accessibility = TAccess []
          entity_exn_info = TExnNone }

    /// The name of the namespace, module or type, possibly with mangling, e.g. List`1, List or FailureException 
    member x.LogicalName = x.entity_logical_name

    /// The compiled name of the namespace, module or type, e.g. FSharpList`1, ListModule or FailureException 
    member x.CompiledName = 
        match x.entity_opt_data with 
        | Some { entity_compiled_name = Some s } -> s
        | _ -> x.LogicalName 

    member x.EntityCompiledName =
        match x.entity_opt_data with 
        | Some optData -> optData.entity_compiled_name
        | _ -> None 

    member x.SetCompiledName name =
        match x.entity_opt_data with
        | Some optData -> optData.entity_compiled_name <- name
        | _ -> x.entity_opt_data <- Some { Entity.NewEmptyEntityOptData() with entity_compiled_name = name }

    /// The display name of the namespace, module or type, e.g. List instead of List`1, and no static parameters
    member x.DisplayName = x.GetDisplayName(false, false)

    /// The display name of the namespace, module or type with <_, _, _> added for generic types, plus static parameters if any
    member x.DisplayNameWithStaticParametersAndUnderscoreTypars = x.GetDisplayName(true, true)

    /// The display name of the namespace, module or type, e.g. List instead of List`1, including static parameters if any
    member x.DisplayNameWithStaticParameters = x.GetDisplayName(true, false)

#if !NO_EXTENSIONTYPING
    member x.IsStaticInstantiationTycon = 
        x.IsProvidedErasedTycon &&
            let _nm, args = PrettyNaming.demangleProvidedTypeName x.LogicalName
            args.Length > 0 
#endif

    member x.GetDisplayName(withStaticParameters, withUnderscoreTypars) = 
        let nm = x.LogicalName
        let getName () =
            match x.TyparsNoRange with 
            | [] -> nm
            | tps -> 
                let nm = DemangleGenericTypeName nm
                if withUnderscoreTypars && not (List.isEmpty tps) then 
                    nm + "<" + String.concat "," (Array.create tps.Length "_") + ">"
                else
                    nm

#if !NO_EXTENSIONTYPING
        if x.IsProvidedErasedTycon then 
            let nm, args = PrettyNaming.demangleProvidedTypeName nm
            if withStaticParameters && args.Length > 0 then 
                nm + "<" + String.concat "," (Array.map snd args) + ">"
            else
                nm
        else
            getName ()
#else
        ignore withStaticParameters
        getName ()
#endif


    /// The code location where the module, namespace or type is defined.
    member x.Range = 
#if !NO_EXTENSIONTYPING    
        match x.TypeReprInfo with
        | TProvidedTypeExtensionPoint info ->
            match ComputeDefinitionLocationOfProvidedItem info.ProvidedType with
            | Some range -> range
            | None -> x.entity_range
        | _ -> 
#endif
        x.entity_range

    /// The range in the implementation, adjusted for an item in a signature
    member x.DefinitionRange = 
        match x.entity_opt_data with 
        | Some { entity_other_range = Some (r, true) } -> r
        | _ -> x.Range

    member x.SigRange = 
        match x.entity_opt_data with 
        | Some { entity_other_range = Some (r, false) } -> r
        | _ -> x.Range

    member x.SetOtherRange m = 
        match x.entity_opt_data with 
        | Some optData -> optData.entity_other_range <- Some m
        | _ -> x.entity_opt_data <- Some { Entity.NewEmptyEntityOptData() with entity_other_range = Some m }

    /// A unique stamp for this module, namespace or type definition within the context of this compilation. 
    /// Note that because of signatures, there are situations where in a single compilation the "same" 
    /// module, namespace or type may have two distinct Entity objects that have distinct stamps.
    member x.Stamp = x.entity_stamp

    /// The F#-defined custom attributes of the entity, if any. If the entity is backed by Abstract IL or provided metadata
    /// then this does not include any attributes from those sources.
    member x.Attribs = x.entity_attribs

    /// The XML documentation of the entity, if any. If the entity is backed by provided metadata
    /// then this _does_ include this documentation. If the entity is backed by Abstract IL metadata
    /// or comes from another F# assembly then it does not (because the documentation will get read from 
    /// an XML file).
    member x.XmlDoc = 
#if !NO_EXTENSIONTYPING
        match x.TypeReprInfo with
        | TProvidedTypeExtensionPoint info -> XmlDoc (info.ProvidedType.PUntaintNoFailure(fun st -> (st :> IProvidedCustomAttributeProvider).GetXmlDocAttributes(info.ProvidedType.TypeProvider.PUntaintNoFailure id)))
        | _ -> 
#endif
        match x.entity_opt_data with
        | Some optData -> optData.entity_xmldoc
        | _ -> XmlDoc.Empty

    /// The XML documentation sig-string of the entity, if any, to use to lookup an .xml doc file. This also acts
    /// as a cache for this sig-string computation.
    member x.XmlDocSig 
        with get() = 
            match x.entity_opt_data with
            | Some optData -> optData.entity_xmldocsig
            | _ -> ""
        and set v =
            match x.entity_opt_data with
            | Some optData -> optData.entity_xmldocsig <- v
            | _ -> x.entity_opt_data <- Some { Entity.NewEmptyEntityOptData() with entity_xmldocsig = v }

    /// The logical contents of the entity when it is a module or namespace fragment.
    member x.ModuleOrNamespaceType = x.entity_modul_contents.Force()

    /// The logical contents of the entity when it is a type definition.
    member x.TypeContents = x.entity_tycon_tcaug

    /// The kind of the type definition - is it a measure definition or a type definition?
    member x.TypeOrMeasureKind =
        match x.entity_opt_data with
        | Some optData -> optData.entity_kind
        | _ -> TyparKind.Type

    member x.SetTypeOrMeasureKind kind =
        match x.entity_opt_data with
        | Some optData -> optData.entity_kind <- kind
        | _ -> x.entity_opt_data <- Some { Entity.NewEmptyEntityOptData() with entity_kind = kind }

    /// The identifier at the point of declaration of the type definition.
    member x.Id = ident(x.LogicalName, x.Range)

    /// The information about the r.h.s. of a type definition, if any. For example, the r.h.s. of a union or record type.
    member x.TypeReprInfo = x.entity_tycon_repr

    /// The information about the r.h.s. of an F# exception definition, if any. 
    member x.ExceptionInfo =
        match x.entity_opt_data with
        | Some optData -> optData.entity_exn_info
        | _ -> TExnNone

    member x.SetExceptionInfo exn_info =
        match x.entity_opt_data with
        | Some optData -> optData.entity_exn_info <- exn_info
        | _ -> x.entity_opt_data <- Some { Entity.NewEmptyEntityOptData() with entity_exn_info = exn_info }

    /// Indicates if the entity represents an F# exception declaration.
    member x.IsExceptionDecl = match x.ExceptionInfo with TExnNone -> false | _ -> true

    /// Demangle the module name, if FSharpModuleWithSuffix is used
    member x.DemangledModuleOrNamespaceName =  
          CompilationPath.DemangleEntityName x.LogicalName x.ModuleOrNamespaceType.ModuleOrNamespaceKind
    
    /// Get the type parameters for an entity that is a type declaration, otherwise return the empty list.
    /// 
    /// Lazy because it may read metadata, must provide a context "range" in case error occurs reading metadata.
    member x.Typars m = x.entity_typars.Force m

    /// Get the type parameters for an entity that is a type declaration, otherwise return the empty list.
    member x.TyparsNoRange = x.Typars x.Range

    /// Get the type abbreviated by this type definition, if it is an F# type abbreviation definition
    member x.TypeAbbrev = 
        match x.entity_opt_data with
        | Some optData -> optData.entity_tycon_abbrev
        | _ -> None

    member x.SetTypeAbbrev tycon_abbrev = 
        match x.entity_opt_data with
        | Some optData -> optData.entity_tycon_abbrev <- tycon_abbrev
        | _ -> x.entity_opt_data <- Some { Entity.NewEmptyEntityOptData() with entity_tycon_abbrev = tycon_abbrev }

    /// Indicates if this entity is an F# type abbreviation definition
    member x.IsTypeAbbrev = x.TypeAbbrev.IsSome

    /// Get the value representing the accessibility of the r.h.s. of an F# type definition.
    member x.TypeReprAccessibility =
        match x.entity_opt_data with
        | Some optData -> optData.entity_tycon_repr_accessibility
        | _ -> TAccess []

    /// Get the cache of the compiled ILTypeRef representation of this module or type.
    member x.CompiledReprCache = x.entity_il_repr_cache

    /// Get a blob of data indicating how this type is nested in other namespaces, modules or types.
    member x.PublicPath = x.entity_pubpath

    /// Get the value representing the accessibility of an F# type definition or module.
    member x.Accessibility =
        match x.entity_opt_data with
        | Some optData -> optData.entity_accessibility
        | _ -> TAccess []

    /// Indicates the type prefers the "tycon<a, b>" syntax for display etc. 
    member x.IsPrefixDisplay = x.entity_flags.IsPrefixDisplay

    /// Indicates the Entity is actually a module or namespace, not a type definition
    member x.IsModuleOrNamespace = x.entity_flags.IsModuleOrNamespace

    /// Indicates if the entity is a namespace
    member x.IsNamespace = x.IsModuleOrNamespace && (match x.ModuleOrNamespaceType.ModuleOrNamespaceKind with Namespace -> true | _ -> false)

    /// Indicates if the entity is an F# module definition
    member x.IsModule = x.IsModuleOrNamespace && (match x.ModuleOrNamespaceType.ModuleOrNamespaceKind with Namespace -> false | _ -> true)
#if !NO_EXTENSIONTYPING

    /// Indicates if the entity is a provided type or namespace definition
    member x.IsProvided = 
        match x.TypeReprInfo with 
        | TProvidedTypeExtensionPoint _ -> true
        | TProvidedNamespaceExtensionPoint _ -> true
        | _ -> false

    /// Indicates if the entity is a provided namespace fragment
    member x.IsProvidedNamespace = 
        match x.TypeReprInfo with 
        | TProvidedNamespaceExtensionPoint _ -> true
        | _ -> false

    /// Indicates if the entity is an erased provided type definition
    member x.IsProvidedErasedTycon = 
        match x.TypeReprInfo with 
        | TProvidedTypeExtensionPoint info -> info.IsErased
        | _ -> false

    /// Indicates if the entity is a generated provided type definition, i.e. not erased.
    member x.IsProvidedGeneratedTycon = 
        match x.TypeReprInfo with 
        | TProvidedTypeExtensionPoint info -> info.IsGenerated
        | _ -> false
#endif

    /// Indicates if the entity is erased, either a measure definition, or an erased provided type definition
    member x.IsErased = 
        x.IsMeasureableReprTycon 
#if !NO_EXTENSIONTYPING
        || x.IsProvidedErasedTycon
#endif

    /// Get a blob of data indicating how this type is nested inside other namespaces, modules and types.
    member x.CompilationPathOpt = x.entity_cpath 

    /// Get a blob of data indicating how this type is nested inside other namespaces, modules and types.
    member x.CompilationPath = 
        match x.CompilationPathOpt with 
        | Some cpath -> cpath 
        | None -> error(Error(FSComp.SR.tastTypeOrModuleNotConcrete(x.LogicalName), x.Range))
    
    /// Get a table of fields for all the F#-defined record, struct and class fields in this type definition, including
    /// static fields, 'val' declarations and hidden fields from the compilation of implicit class constructions.
    member x.AllFieldTable = 
        match x.TypeReprInfo with 
        | TRecdRepr x | TFSharpObjectRepr {fsobjmodel_rfields=x} -> x
        | _ -> 
        match x.ExceptionInfo with 
        | TExnFresh x -> x
        | _ -> 
        { FieldsByIndex = [| |] 
          FieldsByName = NameMap.empty }

    /// Get an array of fields for all the F#-defined record, struct and class fields in this type definition, including
    /// static fields, 'val' declarations and hidden fields from the compilation of implicit class constructions.
    member x.AllFieldsArray = x.AllFieldTable.FieldsByIndex

    /// Get a list of fields for all the F#-defined record, struct and class fields in this type definition, including
    /// static fields, 'val' declarations and hidden fields from the compilation of implicit class constructions.
    member x.AllFieldsAsList = x.AllFieldsArray |> Array.toList

    /// Get a list of all instance fields for F#-defined record, struct and class fields in this type definition.
    /// including hidden fields from the compilation of implicit class constructions.
    // NOTE: This method doesn't perform particularly well, and is over-used, but doesn't seem to appear on performance traces
    member x.AllInstanceFieldsAsList = x.AllFieldsAsList |> List.filter (fun f -> not f.IsStatic)

    /// Get a list of all fields for F#-defined record, struct and class fields in this type definition,
    /// including static fields, but excluding compiler-generate fields.
    member x.TrueFieldsAsList = x.AllFieldsAsList |> List.filter (fun f -> not f.IsCompilerGenerated)

    /// Get a list of all instance fields for F#-defined record, struct and class fields in this type definition,
    /// excluding compiler-generate fields.
    member x.TrueInstanceFieldsAsList = x.AllFieldsAsList |> List.filter (fun f -> not f.IsStatic && not f.IsCompilerGenerated)

    /// Get a field by index in definition order
    member x.GetFieldByIndex n = x.AllFieldTable.FieldByIndex n

    /// Get a field by name.
    member x.GetFieldByName n = x.AllFieldTable.FieldByName n

    /// Indicate if this is a type whose r.h.s. is known to be a union type definition.
    member x.IsUnionTycon = match x.TypeReprInfo with | TUnionRepr _ -> true | _ -> false

    /// Get the union cases and other union-type information for a type, if any
    member x.UnionTypeInfo = 
        match x.TypeReprInfo with 
        | TUnionRepr x -> ValueSome x 
        | _ -> ValueNone

    /// Get the union cases for a type, if any
    member x.UnionCasesArray = 
        match x.UnionTypeInfo with 
        | ValueSome x -> x.CasesTable.CasesByIndex 
        | ValueNone -> [| |] 

    /// Get the union cases for a type, if any, as a list
    member x.UnionCasesAsList = x.UnionCasesArray |> Array.toList

    /// Get a union case of a type by name
    member x.GetUnionCaseByName n =
        match x.UnionTypeInfo with 
        | ValueSome x -> NameMap.tryFind n x.CasesTable.CasesByName
        | ValueNone -> None

    
    /// Create a new entity with empty, unlinked data. Only used during unpickling of F# metadata.
    static member NewUnlinked() : Entity = 
        { entity_typars = Unchecked.defaultof<_>
          entity_flags = Unchecked.defaultof<_>
          entity_stamp = Unchecked.defaultof<_>
          entity_logical_name = Unchecked.defaultof<_> 
          entity_range = Unchecked.defaultof<_> 
          entity_attribs = Unchecked.defaultof<_>
          entity_tycon_repr= Unchecked.defaultof<_>
          entity_tycon_tcaug= Unchecked.defaultof<_>
          entity_modul_contents= Unchecked.defaultof<_>
          entity_pubpath = Unchecked.defaultof<_>
          entity_cpath = Unchecked.defaultof<_>
          entity_il_repr_cache = Unchecked.defaultof<_>
          entity_opt_data = Unchecked.defaultof<_>}

    /// Create a new entity with the given backing data. Only used during unpickling of F# metadata.
    static member New _reason (data: Entity) : Entity = data

    /// Link an entity based on empty, unlinked data to the given data. Only used during unpickling of F# metadata.
    member x.Link (tg: EntityData) = 
        x.entity_typars <- tg.entity_typars 
        x.entity_flags <- tg.entity_flags 
        x.entity_stamp <- tg.entity_stamp 
        x.entity_logical_name <- tg.entity_logical_name  
        x.entity_range <- tg.entity_range  
        x.entity_attribs <- tg.entity_attribs 
        x.entity_tycon_repr <- tg.entity_tycon_repr
        x.entity_tycon_tcaug <- tg.entity_tycon_tcaug
        x.entity_modul_contents <- tg.entity_modul_contents
        x.entity_pubpath <- tg.entity_pubpath 
        x.entity_cpath <- tg.entity_cpath 
        x.entity_il_repr_cache <- tg.entity_il_repr_cache 
        match tg.entity_opt_data with
        | Some tg ->
            x.entity_opt_data <- 
                Some { entity_compiled_name = tg.entity_compiled_name
                       entity_other_range = tg.entity_other_range
                       entity_kind = tg.entity_kind
                       entity_xmldoc = tg.entity_xmldoc
                       entity_xmldocsig = tg.entity_xmldocsig
                       entity_tycon_abbrev = tg.entity_tycon_abbrev
                       entity_tycon_repr_accessibility = tg.entity_tycon_repr_accessibility
                       entity_accessibility = tg.entity_accessibility
                       entity_exn_info = tg.entity_exn_info }
        | None -> ()


    /// Indicates if the entity is linked to backing data. Only used during unpickling of F# metadata.
    member x.IsLinked = match box x.entity_attribs with null -> false | _ -> true 

    /// Get the blob of information associated with an F# object-model type definition, i.e. class, interface, struct etc.
    member x.FSharpObjectModelTypeInfo = 
         match x.TypeReprInfo with 
         | TFSharpObjectRepr x -> x 
         | _ -> failwith "not an F# object model type definition"

    /// Indicate if this is a type definition backed by Abstract IL metadata.
    member x.IsILTycon = match x.TypeReprInfo with | TILObjectRepr _ -> true | _ -> false

    /// Get the Abstract IL scope, nesting and metadata for this 
    /// type definition, assuming it is backed by Abstract IL metadata.
    member x.ILTyconInfo = match x.TypeReprInfo with | TILObjectRepr data -> data | _ -> failwith "not a .NET type definition"

    /// Get the Abstract IL metadata for this type definition, assuming it is backed by Abstract IL metadata.
    member x.ILTyconRawMetadata = let (TILObjectReprData(_, _, td)) = x.ILTyconInfo in td

    /// Indicates if this is an F# type definition whose r.h.s. is known to be a record type definition.
    member x.IsRecordTycon = match x.TypeReprInfo with | TRecdRepr _ -> true | _ -> false

    /// Indicates if this is an F# type definition whose r.h.s. is known to be a record type definition that is a value type.
    member x.IsStructRecordOrUnionTycon = match x.TypeReprInfo with TRecdRepr _ | TUnionRepr _ -> x.entity_flags.IsStructRecordOrUnionType | _ -> false

    /// The on-demand analysis about whether the entity has the IsByRefLike attribute
    member x.TryIsByRefLike = x.entity_flags.TryIsByRefLike

    /// Set the on-demand analysis about whether the entity has the IsByRefLike attribute
    member x.SetIsByRefLike b = x.entity_flags <- x.entity_flags.WithIsByRefLike b 

    /// These two bits represents the on-demand analysis about whether the entity has the IsReadOnly attribute
    member x.TryIsReadOnly = x.entity_flags.TryIsReadOnly

    /// Set the on-demand analysis about whether the entity has the IsReadOnly attribute
    member x.SetIsReadOnly b = x.entity_flags <- x.entity_flags.WithIsReadOnly b 

    /// These two bits represents the on-demand analysis about whether the entity is assumed to be a readonly struct
    member x.TryIsAssumedReadOnly = x.entity_flags.TryIsAssumedReadOnly

    /// Set the on-demand analysis about whether the entity is assumed to be a readonly struct
    member x.SetIsAssumedReadOnly b = x.entity_flags <- x.entity_flags.WithIsAssumedReadOnly b 

    /// Indicates if this is an F# type definition whose r.h.s. is known to be some kind of F# object model definition
    member x.IsFSharpObjectModelTycon = match x.TypeReprInfo with | TFSharpObjectRepr _ -> true | _ -> false

    /// Indicates if this is an F# type definition which is one of the special types in FSharp.Core.dll which uses 
    /// an assembly-code representation for the type, e.g. the primitive array type constructor.
    member x.IsAsmReprTycon = match x.TypeReprInfo with | TAsmRepr _ -> true | _ -> false

    /// Indicates if this is an F# type definition which is one of the special types in FSharp.Core.dll like 'float<_>' which
    /// defines a measure type with a relation to an existing non-measure type as a representation.
    member x.IsMeasureableReprTycon = match x.TypeReprInfo with | TMeasureableRepr _ -> true | _ -> false

    /// Indicates if this is an F# type definition whose r.h.s. definition is unknown (i.e. a traditional ML 'abstract' type in a signature,
    /// which in F# is called a 'unknown representation' type).
    member x.IsHiddenReprTycon = match x.TypeAbbrev, x.TypeReprInfo with | None, TNoRepr -> true | _ -> false

    /// Indicates if this is an F#-defined interface type definition 
    member x.IsFSharpInterfaceTycon = x.IsFSharpObjectModelTycon && match x.FSharpObjectModelTypeInfo.fsobjmodel_kind with TTyconInterface -> true | _ -> false

    /// Indicates if this is an F#-defined delegate type definition 
    member x.IsFSharpDelegateTycon = x.IsFSharpObjectModelTycon && match x.FSharpObjectModelTypeInfo.fsobjmodel_kind with TTyconDelegate _ -> true | _ -> false

    /// Indicates if this is an F#-defined enum type definition 
    member x.IsFSharpEnumTycon = x.IsFSharpObjectModelTycon && match x.FSharpObjectModelTypeInfo.fsobjmodel_kind with TTyconEnum -> true | _ -> false

    /// Indicates if this is an F#-defined class type definition 
    member x.IsFSharpClassTycon = x.IsFSharpObjectModelTycon && match x.FSharpObjectModelTypeInfo.fsobjmodel_kind with TTyconClass -> true | _ -> false

    /// Indicates if this is a .NET-defined enum type definition 
    member x.IsILEnumTycon = x.IsILTycon && x.ILTyconRawMetadata.IsEnum

    /// Indicates if this is an enum type definition 
    member x.IsEnumTycon = 
#if !NO_EXTENSIONTYPING
        match x.TypeReprInfo with 
        | TProvidedTypeExtensionPoint info -> info.IsEnum 
        | TProvidedNamespaceExtensionPoint _ -> false
        | _ ->
#endif
        x.IsILEnumTycon || x.IsFSharpEnumTycon


    /// Indicates if this is an F#-defined struct or enum type definition, i.e. a value type definition
    member x.IsFSharpStructOrEnumTycon =
        match x.TypeReprInfo with
        | TRecdRepr _ -> x.IsStructRecordOrUnionTycon
        | TUnionRepr _ -> x.IsStructRecordOrUnionTycon
        | TFSharpObjectRepr info ->
            match info.fsobjmodel_kind with
            | TTyconClass | TTyconInterface | TTyconDelegate _ -> false
            | TTyconStruct | TTyconEnum -> true
        | _ -> false

    /// Indicates if this is a .NET-defined struct or enum type definition, i.e. a value type definition
    member x.IsILStructOrEnumTycon =
        x.IsILTycon && 
        x.ILTyconRawMetadata.IsStructOrEnum

    /// Indicates if this is a struct or enum type definition, i.e. a value type definition
    member x.IsStructOrEnumTycon = 
#if !NO_EXTENSIONTYPING
        match x.TypeReprInfo with 
        | TProvidedTypeExtensionPoint info -> info.IsStructOrEnum 
        | TProvidedNamespaceExtensionPoint _ -> false
        | _ ->
#endif
        x.IsILStructOrEnumTycon || x.IsFSharpStructOrEnumTycon

    /// Gets the immediate interface definitions of an F# type definition. Further interfaces may be supported through class and interface inheritance.
    member x.ImmediateInterfacesOfFSharpTycon =
        x.TypeContents.tcaug_interfaces

    /// Gets the immediate interface types of an F# type definition. Further interfaces may be supported through class and interface inheritance.
    member x.ImmediateInterfaceTypesOfFSharpTycon =
        x.ImmediateInterfacesOfFSharpTycon |> List.map (fun (x, _, _) -> x)

    /// Gets the immediate members of an F# type definition, excluding compiler-generated ones.
    /// Note: result is alphabetically sorted, then for each name the results are in declaration order
    member x.MembersOfFSharpTyconSorted =
        x.TypeContents.tcaug_adhoc 
        |> NameMultiMap.rangeReversingEachBucket 
        |> List.filter (fun v -> not v.IsCompilerGenerated)

    /// Gets all immediate members of an F# type definition keyed by name, including compiler-generated ones.
    /// Note: result is a indexed table, and for each name the results are in reverse declaration order
    member x.MembersOfFSharpTyconByName =
        x.TypeContents.tcaug_adhoc 

    /// Gets any implicit hash/equals (with comparer argument) methods added to an F# record, union or struct type definition.
    member x.GeneratedHashAndEqualsWithComparerValues = x.TypeContents.tcaug_hash_and_equals_withc 

    /// Gets any implicit CompareTo (with comparer argument) methods added to an F# record, union or struct type definition.
    member x.GeneratedCompareToWithComparerValues = x.TypeContents.tcaug_compare_withc

    /// Gets any implicit CompareTo methods added to an F# record, union or struct type definition.
    member x.GeneratedCompareToValues = x.TypeContents.tcaug_compare

    /// Gets any implicit hash/equals methods added to an F# record, union or struct type definition.
    member x.GeneratedHashAndEqualsValues = x.TypeContents.tcaug_equals

    /// Gets all implicit hash/equals/compare methods added to an F# record, union or struct type definition.
    member x.AllGeneratedValues = 
        [ match x.GeneratedCompareToValues with 
          | None -> ()
          | Some (v1, v2) -> yield v1; yield v2
          match x.GeneratedCompareToWithComparerValues with
          | None -> ()
          | Some v -> yield v
          match x.GeneratedHashAndEqualsValues with
          | None -> ()
          | Some (v1, v2) -> yield v1; yield v2
          match x.GeneratedHashAndEqualsWithComparerValues with
          | None -> ()
          | Some (v1, v2, v3) -> yield v1; yield v2; yield v3 ]
    

    /// Gets the data indicating the compiled representation of a type or module in terms of Abstract IL data structures.
    member x.CompiledRepresentation =
#if !NO_EXTENSIONTYPING
        match x.TypeReprInfo with 
        // We should never be computing this property for erased types
        | TProvidedTypeExtensionPoint info when info.IsErased -> 
            failwith "No compiled representation for provided erased type"
        
        // Generated types that are not relocated just point straight to the generated backing assembly, computed from "st".
        // These are used when running F# Interactive, which does not use static linking of provider-generated assemblies,
        // and also for types with relocation suppressed.
        | TProvidedTypeExtensionPoint info when info.IsGenerated && info.IsSuppressRelocate -> 
            let st = info.ProvidedType
            let tref = ExtensionTyping.GetILTypeRefOfProvidedType (st, x.Range)
            let boxity = if x.IsStructOrEnumTycon then AsValue else AsObject
            CompiledTypeRepr.ILAsmNamed(tref, boxity, None)
        | TProvidedNamespaceExtensionPoint _ -> failwith "No compiled representation for provided namespace"
        | _ ->
#endif
            let ilTypeRefForCompilationPath (CompPath(sref, p)) item = 
                let rec top racc p = 
                    match p with 
                    | [] -> ILTypeRef.Create(sref, [], textOfPath (List.rev (item :: racc)))
                    | (h, isType) :: t -> 
                        match isType with 
                        | FSharpModuleWithSuffix | ModuleOrType -> 
                            let outerTypeName = (textOfPath (List.rev (h :: racc)))
                            ILTypeRef.Create(sref, (outerTypeName :: List.map (fun (nm, _) -> nm) t), item)
                        | _ -> 
                          top (h :: racc) t
                top [] p 


            cached x.CompiledReprCache (fun () -> 
                match x.ExceptionInfo with 
                | TExnAbbrevRepr ecref2 -> ecref2.CompiledRepresentation
                | TExnAsmRepr tref -> CompiledTypeRepr.ILAsmNamed(tref, AsObject, Some (mkILTy AsObject (mkILTySpec (tref, []))))
                | _ -> 
                match x.TypeReprInfo with 
                | TAsmRepr ty -> CompiledTypeRepr.ILAsmOpen ty
                | _ -> 
                    let boxity = if x.IsStructOrEnumTycon then AsValue else AsObject
                    let ilTypeRef = 
                        match x.TypeReprInfo with 
                        | TILObjectRepr (TILObjectReprData(ilScopeRef, ilEnclosingTypeDefs, ilTypeDef)) -> IL.mkRefForNestedILTypeDef ilScopeRef (ilEnclosingTypeDefs, ilTypeDef)
                        | _ -> ilTypeRefForCompilationPath x.CompilationPath x.CompiledName
                    // Pre-allocate a ILType for monomorphic types, to reduce memory usage from Abstract IL nodes
                    let ilTypeOpt = 
                        match x.TyparsNoRange with 
                        | [] -> Some (mkILTy boxity (mkILTySpec (ilTypeRef, []))) 
                        | _ -> None
                    CompiledTypeRepr.ILAsmNamed (ilTypeRef, boxity, ilTypeOpt))

    /// Gets the data indicating the compiled representation of a named type or module in terms of Abstract IL data structures.
    member x.CompiledRepresentationForNamedType =
        match x.CompiledRepresentation with 
        | CompiledTypeRepr.ILAsmNamed(tref, _, _) -> tref
        | CompiledTypeRepr.ILAsmOpen _ -> invalidOp (FSComp.SR.tastTypeHasAssemblyCodeRepresentation(x.DisplayNameWithStaticParametersAndUnderscoreTypars))


    /// Indicates if we have pre-determined that a type definition has a default constructor.
    member x.PreEstablishedHasDefaultConstructor = x.entity_flags.PreEstablishedHasDefaultConstructor

    /// Indicates if we have pre-determined that a type definition has a self-referential constructor using 'as x'
    member x.HasSelfReferentialConstructor = x.entity_flags.HasSelfReferentialConstructor

    /// Set the custom attributes on an F# type definition.
    member x.SetAttribs attribs = x.entity_attribs <- attribs

    /// Sets the structness of a record or union type definition
    member x.SetIsStructRecordOrUnion b = let flags = x.entity_flags in x.entity_flags <- EntityFlags(flags.IsPrefixDisplay, flags.IsModuleOrNamespace, flags.PreEstablishedHasDefaultConstructor, flags.HasSelfReferentialConstructor, b)

    [<DebuggerBrowsable(DebuggerBrowsableState.Never)>]
    member x.DebugText = x.ToString()

    override x.ToString() = x.LogicalName

and [<RequireQualifiedAccess>] MaybeLazy<'T> =
    | Strict of 'T
    | Lazy of Lazy<'T>

    member this.Value: 'T =
        match this with
        | Strict x -> x
        | Lazy x -> x.Value

    member this.Force() : 'T =
        match this with
        | Strict x -> x
        | Lazy x -> x.Force()

and EntityData = Entity

and ParentRef = 
    | Parent of EntityRef
    | ParentNone
    
and 
    [<NoEquality; NoComparison; RequireQualifiedAccess; StructuredFormatDisplay("{DebugText}")>]
    TyconAugmentation = 
    { /// This is the value implementing the auto-generated comparison 
      /// semantics if any. It is not present if the type defines its own implementation 
      /// of IComparable or if the type doesn't implement IComparable implicitly. 
      mutable tcaug_compare: (ValRef * ValRef) option
      
      /// This is the value implementing the auto-generated comparison
      /// semantics if any. It is not present if the type defines its own implementation
      /// of IStructuralComparable or if the type doesn't implement IComparable implicitly.
      mutable tcaug_compare_withc: ValRef option                      

      /// This is the value implementing the auto-generated equality 
      /// semantics if any. It is not present if the type defines its own implementation 
      /// of Object.Equals or if the type doesn't override Object.Equals implicitly. 
      mutable tcaug_equals: (ValRef * ValRef) option

      /// This is the value implementing the auto-generated comparison
      /// semantics if any. It is not present if the type defines its own implementation
      /// of IStructuralEquatable or if the type doesn't implement IComparable implicitly.
      mutable tcaug_hash_and_equals_withc: (ValRef * ValRef * ValRef) option                                    

      /// True if the type defined an Object.GetHashCode method. In this 
      /// case we give a warning if we auto-generate a hash method since the semantics may not match up
      mutable tcaug_hasObjectGetHashCode: bool             
      
      /// Properties, methods etc. in declaration order. The boolean flag for each indicates if the
      /// member is known to be an explicit interface implementation. This must be computed and
      /// saved prior to remapping assembly information.
      tcaug_adhoc_list: ResizeArray<bool * ValRef> 
      
      /// Properties, methods etc. as lookup table
      mutable tcaug_adhoc: NameMultiMap<ValRef>
      
      /// Interface implementations - boolean indicates compiler-generated 
      mutable tcaug_interfaces: (TType * bool * range) list  
      
      /// Super type, if any 
      mutable tcaug_super: TType option                 
      
      /// Set to true at the end of the scope where proper augmentations are allowed 
      mutable tcaug_closed: bool                       

      /// Set to true if the type is determined to be abstract 
      mutable tcaug_abstract: bool                       
    }

    member tcaug.SetCompare x = tcaug.tcaug_compare <- Some x

    member tcaug.SetCompareWith x = tcaug.tcaug_compare_withc <- Some x

    member tcaug.SetEquals x = tcaug.tcaug_equals <- Some x

    member tcaug.SetHashAndEqualsWith x = tcaug.tcaug_hash_and_equals_withc <- Some x

    member tcaug.SetHasObjectGetHashCode b = tcaug.tcaug_hasObjectGetHashCode <- b

    static member Create() =
        { tcaug_compare=None 
          tcaug_compare_withc=None 
          tcaug_equals=None 
          tcaug_hash_and_equals_withc=None 
          tcaug_hasObjectGetHashCode=false 
          tcaug_adhoc=NameMultiMap.empty 
          tcaug_adhoc_list=new ResizeArray<_>() 
          tcaug_super=None
          tcaug_interfaces=[] 
          tcaug_closed=false 
          tcaug_abstract=false }

    [<DebuggerBrowsable(DebuggerBrowsableState.Never)>]
    member x.DebugText = x.ToString()

    override x.ToString() = "TyconAugmentation(...)"

and 
    [<NoEquality; NoComparison (*; StructuredFormatDisplay("{DebugText}") *) >]
    /// The information for the contents of a type. Also used for a provided namespace.
    TyconRepresentation = 

    /// Indicates the type is a class, struct, enum, delegate or interface 
    | TFSharpObjectRepr of TyconObjModelData

    /// Indicates the type is a record 
    | TRecdRepr of TyconRecdFields

    /// Indicates the type is a discriminated union 
    | TUnionRepr of TyconUnionData 

    /// Indicates the type is a type from a .NET assembly without F# metadata.
    | TILObjectRepr of TILObjectReprData

    /// Indicates the type is implemented as IL assembly code using the given closed Abstract IL type 
    | TAsmRepr of ILType

    /// Indicates the type is parameterized on a measure (e.g. float<_>) but erases to some other type (e.g. float)
    | TMeasureableRepr of TType

#if !NO_EXTENSIONTYPING
    /// TProvidedTypeExtensionPoint
    ///
    /// Indicates the representation information for a provided type. 
    | TProvidedTypeExtensionPoint of TProvidedTypeInfo

    /// Indicates the representation information for a provided namespace.  
    //
    // Note, the list could probably be a list of IProvidedNamespace rather than ITypeProvider
    | TProvidedNamespaceExtensionPoint of ExtensionTyping.ResolutionEnvironment * Tainted<ITypeProvider> list
#endif

    /// The 'NoRepr' value here has four meanings: 
    ///     (1) it indicates 'not yet known' during the first 2 phases of establishing type definitions
    ///     (2) it indicates 'no representation', i.e. 'type X' in signatures
    ///     (3) it is the setting used for exception definitions (!)
    ///     (4) it is the setting used for modules and namespaces.
    /// 
    /// It would be better to separate the "not yet known" and other cases out.
    /// The information for exception definitions should be folded into here.
    | TNoRepr

    //[<DebuggerBrowsable(DebuggerBrowsableState.Never)>]
    //member x.DebugText = x.ToString()

    override x.ToString() = sprintf "%+A" x 

and 
   [<NoEquality; NoComparison; StructuredFormatDisplay("{DebugText}")>]
    /// TILObjectReprData(scope, nesting, definition)
   TILObjectReprData = 
    | TILObjectReprData of ILScopeRef * ILTypeDef list * ILTypeDef 

    [<DebuggerBrowsable(DebuggerBrowsableState.Never)>]
    member x.DebugText = x.ToString()

    override x.ToString() = "TILObjectReprData(...)"


#if !NO_EXTENSIONTYPING
and 
   [<NoComparison; NoEquality; RequireQualifiedAccess; StructuredFormatDisplay("{DebugText}")>]
   
   /// The information kept about a provided type
   TProvidedTypeInfo = 
    { /// The parameters given to the provider that provided to this type.
      ResolutionEnvironment: ExtensionTyping.ResolutionEnvironment

      /// The underlying System.Type (wrapped as a ProvidedType to make sure we don't call random things on
      /// System.Type, and wrapped as Tainted to make sure we track which provider this came from, for reporting
      /// error messages)
      ProvidedType: Tainted<ProvidedType>

      /// The base type of the type. We use it to compute the compiled representation of the type for erased types.
      /// Reading is delayed, since it does an import on the underlying type
      LazyBaseType: LazyWithContext<TType, range * TType> 

      /// A flag read eagerly from the provided type and used to compute basic properties of the type definition.
      IsClass: bool 

      /// A flag read eagerly from the provided type and used to compute basic properties of the type definition.
      IsSealed: bool 

      /// A flag read eagerly from the provided type and used to compute basic properties of the type definition.
      IsAbstract:  bool 

      /// A flag read eagerly from the provided type and used to compute basic properties of the type definition.
      IsInterface:  bool 

      /// A flag read eagerly from the provided type and used to compute basic properties of the type definition.
      IsStructOrEnum: bool 

      /// A flag read eagerly from the provided type and used to compute basic properties of the type definition.
      IsEnum: bool 

      /// A type read from the provided type and used to compute basic properties of the type definition.
      /// Reading is delayed, since it does an import on the underlying type
      UnderlyingTypeOfEnum: (unit -> TType) 

      /// A flag read from the provided type and used to compute basic properties of the type definition.
      /// Reading is delayed, since it looks at the .BaseType
      IsDelegate: (unit -> bool) 

      /// Indicates the type is erased
      IsErased: bool 

      /// Indicates the type is generated, but type-relocation is suppressed
      IsSuppressRelocate: bool }

    member info.IsGenerated = not info.IsErased

    member info.BaseTypeForErased (m, objTy) = 
       if info.IsErased then info.LazyBaseType.Force (m, objTy) 
       else failwith "expect erased type"

    [<DebuggerBrowsable(DebuggerBrowsableState.Never)>]
    member x.DebugText = x.ToString()

    override x.ToString() = "TProvidedTypeInfo(...)"

#endif

and 
  TyconObjModelKind = 
    /// Indicates the type is a class (also used for units-of-measure)
    | TTyconClass 

    /// Indicates the type is an interface 
    | TTyconInterface 

    /// Indicates the type is a struct 
    | TTyconStruct 

    /// Indicates the type is a delegate with the given Invoke signature 
    | TTyconDelegate of SlotSig 

    /// Indicates the type is an enumeration 
    | TTyconEnum
    
    member x.IsValueType =
        match x with 
        | TTyconClass | TTyconInterface | TTyconDelegate _ -> false
        | TTyconStruct | TTyconEnum -> true

and 
    [<NoEquality; NoComparison; StructuredFormatDisplay("{DebugText}")>]
    TyconObjModelData = 
    { /// Indicates whether the type declaration is a class, interface, enum, delegate or struct 
      fsobjmodel_kind: TyconObjModelKind

      /// The declared abstract slots of the class, interface or struct 
      fsobjmodel_vslots: ValRef list

      /// The fields of the class, struct or enum 
      fsobjmodel_rfields: TyconRecdFields }

    [<DebuggerBrowsable(DebuggerBrowsableState.Never)>]
    member x.DebugText = x.ToString()

    override x.ToString() = "TyconObjModelData(...)"

and 
    [<NoEquality; NoComparison; RequireQualifiedAccess; StructuredFormatDisplay("{DebugText}")>]
    TyconRecdFields = 
    { /// The fields of the record, in declaration order. 
      FieldsByIndex: RecdField[]
      
      /// The fields of the record, indexed by name. 
      FieldsByName: NameMap<RecdField> }

    member x.FieldByIndex n = 
        if n >= 0 && n < x.FieldsByIndex.Length then x.FieldsByIndex.[n] 
        else failwith "FieldByIndex"

    member x.FieldByName n = x.FieldsByName.TryFind n

    member x.AllFieldsAsList = x.FieldsByIndex |> Array.toList

    member x.TrueFieldsAsList = x.AllFieldsAsList |> List.filter (fun f -> not f.IsCompilerGenerated)   

    member x.TrueInstanceFieldsAsList = x.AllFieldsAsList |> List.filter (fun f -> not f.IsStatic && not f.IsCompilerGenerated)   

    [<DebuggerBrowsable(DebuggerBrowsableState.Never)>]
    member x.DebugText = x.ToString()

    override x.ToString() = "TyconRecdFields(...)"

and 
    [<NoEquality; NoComparison; RequireQualifiedAccess; StructuredFormatDisplay("{DebugText}")>]
    TyconUnionCases = 
    { /// The cases of the discriminated union, in declaration order. 
      CasesByIndex: UnionCase[]
      /// The cases of the discriminated union, indexed by name. 
      CasesByName: NameMap<UnionCase>
    }
    member x.GetUnionCaseByIndex n = 
        if n >= 0 && n < x.CasesByIndex.Length then x.CasesByIndex.[n] 
        else invalidArg "n" "GetUnionCaseByIndex"

    member x.UnionCasesAsList = x.CasesByIndex |> Array.toList

    [<DebuggerBrowsable(DebuggerBrowsableState.Never)>]
    member x.DebugText = x.ToString()

    override x.ToString() = "TyconUnionCases(...)"

and 
    [<NoEquality; NoComparison; RequireQualifiedAccess; StructuredFormatDisplay("{DebugText}")>]
    TyconUnionData =
    { /// The cases contained in the discriminated union. 
      CasesTable: TyconUnionCases
      /// The ILX data structure representing the discriminated union. 
      CompiledRepresentation: IlxUnionRef cache 
    }

    member x.UnionCasesAsList = x.CasesTable.CasesByIndex |> Array.toList

    [<DebuggerBrowsable(DebuggerBrowsableState.Never)>]
    member x.DebugText = x.ToString()

    override x.ToString() = "TyconUnionData(...)"

and 
    [<NoEquality; NoComparison; RequireQualifiedAccess; StructuredFormatDisplay("{DebugText}")>]
    UnionCase =
    { /// Data carried by the case. 
      FieldTable: TyconRecdFields

      /// Return type constructed by the case. Normally exactly the type of the enclosing type, sometimes an abbreviation of it 
      ReturnType: TType

      /// Documentation for the case 
      XmlDoc: XmlDoc

      /// XML documentation signature for the case
      mutable XmlDocSig: string

      /// Name/range of the case 
      Id: Ident 

      /// If this field is populated, this is the implementation range for an item in a signature, otherwise it is 
      /// the signature range for an item in an implementation
      // MUTABILITY: used when propagating signature attributes into the implementation.
      mutable OtherRangeOpt: (range * bool) option

      ///  Indicates the declared visibility of the union constructor, not taking signatures into account 
      Accessibility: Accessibility 

      /// Attributes, attached to the generated static method to make instances of the case 
      // MUTABILITY: used when propagating signature attributes into the implementation.
      mutable Attribs: Attribs }

    member uc.Range = uc.Id.idRange

    member uc.DefinitionRange = 
        match uc.OtherRangeOpt with 
        | Some (m, true) -> m
        | _ -> uc.Range 

    member uc.SigRange = 
        match uc.OtherRangeOpt with 
        | Some (m, false) -> m
        | _ -> uc.Range 

    member uc.DisplayName = uc.Id.idText

    /// Name of the case in generated IL code.
    member uc.CompiledName =
        let idText = uc.Id.idText
        if idText = opNameCons then "Cons" 
        elif idText = opNameNil then "Empty"
        else idText

    member uc.RecdFieldsArray = uc.FieldTable.FieldsByIndex 

    member uc.RecdFields = uc.FieldTable.FieldsByIndex |> Array.toList

    member uc.GetFieldByName nm = uc.FieldTable.FieldByName nm

    member uc.IsNullary = (uc.FieldTable.FieldsByIndex.Length = 0)

    [<DebuggerBrowsable(DebuggerBrowsableState.Never)>]
    member x.DebugText = x.ToString()

    override x.ToString() = "UnionCase(" + x.DisplayName + ")"

and 
    /// This may represent a "field" in either a struct, class, record or union
    /// It is normally compiled to a property.
    [<NoEquality; NoComparison; StructuredFormatDisplay("{DebugText}")>]
    RecdField =
    { /// Is the field declared mutable in F#? 
      rfield_mutable: bool

      /// Documentation for the field 
      rfield_xmldoc: XmlDoc

      /// XML Documentation signature for the field
      mutable rfield_xmldocsig: string

      /// The type of the field, w.r.t. the generic parameters of the enclosing type constructor 
      rfield_type: TType

      /// Indicates a static field 
      rfield_static: bool

      /// Indicates a volatile field 
      rfield_volatile: bool

      /// Indicates a compiler generated field, not visible to Intellisense or name resolution 
      rfield_secret: bool

      /// The default initialization info, for static literals 
      rfield_const: Const option 

      ///  Indicates the declared visibility of the field, not taking signatures into account 
      rfield_access: Accessibility 

      /// Attributes attached to generated property 
      // MUTABILITY: used when propagating signature attributes into the implementation.
      mutable rfield_pattribs: Attribs 

      /// Attributes attached to generated field 
      // MUTABILITY: used when propagating signature attributes into the implementation.
      mutable rfield_fattribs: Attribs 

      /// Name/declaration-location of the field 
      rfield_id: Ident

      rfield_name_generated: bool

      /// If this field is populated, this is the implementation range for an item in a signature, otherwise it is 
      /// the signature range for an item in an implementation
      // MUTABILITY: used when propagating signature attributes into the implementation.
      mutable rfield_other_range: (range * bool) option }

    ///  Indicates the declared visibility of the field, not taking signatures into account 
    member v.Accessibility = v.rfield_access

    /// Attributes attached to generated property 
    member v.PropertyAttribs = v.rfield_pattribs

    /// Attributes attached to generated field 
    member v.FieldAttribs = v.rfield_fattribs

    /// Declaration-location of the field 
    member v.Range = v.rfield_id.idRange

    member v.DefinitionRange = 
        match v.rfield_other_range with 
        | Some (m, true) -> m
        | _ -> v.Range 

    member v.SigRange = 
        match v.rfield_other_range with 
        | Some (m, false) -> m
        | _ -> v.Range 

    /// Name/declaration-location of the field 
    member v.Id = v.rfield_id

    /// Name of the field 
    member v.Name = v.rfield_id.idText

      /// Indicates a compiler generated field, not visible to Intellisense or name resolution 
    member v.IsCompilerGenerated = v.rfield_secret

    /// Is the field declared mutable in F#? 
    member v.IsMutable = v.rfield_mutable

    /// Indicates a static field 
    member v.IsStatic = v.rfield_static

    /// Indicates a volatile field 
    member v.IsVolatile = v.rfield_volatile

    /// The type of the field, w.r.t. the generic parameters of the enclosing type constructor 
    member v.FormalType = v.rfield_type

    /// XML Documentation signature for the field
    member v.XmlDoc = v.rfield_xmldoc

    /// Get or set the XML documentation signature for the field
    member v.XmlDocSig
        with get() = v.rfield_xmldocsig
        and set x = v.rfield_xmldocsig <- x

    /// The default initialization info, for static literals 
    member v.LiteralValue = 
        match v.rfield_const with 
        | None -> None
        | Some Const.Zero -> None
        | Some k -> Some k

    /// Indicates if the field is zero-initialized
    member v.IsZeroInit = 
        match v.rfield_const with 
        | None -> false 
        | Some Const.Zero -> true 
        | _ -> false

    [<DebuggerBrowsable(DebuggerBrowsableState.Never)>]
    member x.DebugText = x.ToString()

    override x.ToString() = x.Name

and 
    [<NoEquality; NoComparison (*; StructuredFormatDisplay("{DebugText}") *) >]
    ExceptionInfo =
    /// Indicates that an exception is an abbreviation for the given exception 
    | TExnAbbrevRepr of TyconRef 

    /// Indicates that an exception is shorthand for the given .NET exception type 
    | TExnAsmRepr of ILTypeRef

    /// Indicates that an exception carries the given record of values 
    | TExnFresh of TyconRecdFields

    /// Indicates that an exception is abstract, i.e. is in a signature file, and we do not know the representation 
    | TExnNone

    // %+A formatting is used, so this is not needed
    //[<DebuggerBrowsable(DebuggerBrowsableState.Never)>]
    //member x.DebugText = x.ToString()

    override x.ToString() = sprintf "%+A" x 

and [<Sealed; StructuredFormatDisplay("{DebugText}")>]
    ModuleOrNamespaceType(kind: ModuleOrNamespaceKind, vals: QueueList<Val>, entities: QueueList<Entity>) = 

    /// Mutation used during compilation of FSharp.Core.dll
    let mutable entities = entities 
      
    // Lookup tables keyed the way various clients expect them to be keyed.
    // We attach them here so we don't need to store lookup tables via any other technique.
    //
    // The type option ref is used because there are a few functions that treat these as first class values.
    // We should probably change to 'mutable'.
    //
    // We do not need to lock this mutable state this it is only ever accessed from the compiler thread.
    let activePatternElemRefCache: NameMap<ActivePatternElemRef> option ref = ref None

    let mutable modulesByDemangledNameCache: NameMap<ModuleOrNamespace> option = None

    let mutable exconsByDemangledNameCache: NameMap<Tycon> option = None

    let mutable tyconsByDemangledNameAndArityCache: LayeredMap<NameArityPair, Tycon> option = None

    let mutable tyconsByAccessNamesCache: LayeredMultiMap<string, Tycon> option = None

    let mutable tyconsByMangledNameCache: NameMap<Tycon> option = None

    let mutable allEntitiesByMangledNameCache: NameMap<Entity> option = None

    let mutable allValsAndMembersByPartialLinkageKeyCache: MultiMap<ValLinkagePartialKey, Val> option = None

    let mutable allValsByLogicalNameCache: NameMap<Val> option = None
  
    /// Namespace or module-compiled-as-type? 
    member mtyp.ModuleOrNamespaceKind = kind 
              
    /// Values, including members in F# types in this module-or-namespace-fragment. 
    member mtyp.AllValsAndMembers = vals

    /// Type, mapping mangled name to Tycon, e.g. 
    ////     "Dictionary`2" --> Tycon 
    ////     "ListModule" --> Tycon with module info
    ////     "FooException" --> Tycon with exception info
    member mtyp.AllEntities = entities

    /// Mutation used during compilation of FSharp.Core.dll
    member mtyp.AddModuleOrNamespaceByMutation(modul: ModuleOrNamespace) =
        entities <- QueueList.appendOne entities modul
        modulesByDemangledNameCache <- None          
        allEntitiesByMangledNameCache <- None       

#if !NO_EXTENSIONTYPING
    /// Mutation used in hosting scenarios to hold the hosted types in this module or namespace
    member mtyp.AddProvidedTypeEntity(entity: Entity) = 
        entities <- QueueList.appendOne entities entity
        tyconsByMangledNameCache <- None          
        tyconsByDemangledNameAndArityCache <- None
        tyconsByAccessNamesCache <- None
        allEntitiesByMangledNameCache <- None             
#endif 
          
    /// Return a new module or namespace type with an entity added.
    member mtyp.AddEntity(tycon: Tycon) = 
        ModuleOrNamespaceType(kind, vals, entities.AppendOne tycon)
          
    /// Return a new module or namespace type with a value added.
    member mtyp.AddVal(vspec: Val) = 
        ModuleOrNamespaceType(kind, vals.AppendOne vspec, entities)
          
    /// Get a table of the active patterns defined in this module.
    member mtyp.ActivePatternElemRefLookupTable = activePatternElemRefCache
  
    /// Get a list of types defined within this module, namespace or type. 
    member mtyp.TypeDefinitions = entities |> Seq.filter (fun x -> not x.IsExceptionDecl && not x.IsModuleOrNamespace) |> Seq.toList

    /// Get a list of F# exception definitions defined within this module, namespace or type. 
    member mtyp.ExceptionDefinitions = entities |> Seq.filter (fun x -> x.IsExceptionDecl) |> Seq.toList

    /// Get a list of module and namespace definitions defined within this module, namespace or type. 
    member mtyp.ModuleAndNamespaceDefinitions = entities |> Seq.filter (fun x -> x.IsModuleOrNamespace) |> Seq.toList

    /// Get a list of type and exception definitions defined within this module, namespace or type. 
    member mtyp.TypeAndExceptionDefinitions = entities |> Seq.filter (fun x -> not x.IsModuleOrNamespace) |> Seq.toList

    /// Get a table of types defined within this module, namespace or type. The 
    /// table is indexed by both name and generic arity. This means that for generic 
    /// types "List`1", the entry (List, 1) will be present.
    member mtyp.TypesByDemangledNameAndArity m = 
        cacheOptByref &tyconsByDemangledNameAndArityCache (fun () -> 
           LayeredMap.Empty.AddAndMarkAsCollapsible( mtyp.TypeAndExceptionDefinitions |> List.map (fun (tc: Tycon) -> KeyTyconByDemangledNameAndArity tc.LogicalName (tc.Typars m) tc) |> List.toArray))

    /// Get a table of types defined within this module, namespace or type. The 
    /// table is indexed by both name and, for generic types, also by mangled name.
    member mtyp.TypesByAccessNames = 
        cacheOptByref &tyconsByAccessNamesCache (fun () -> 
             LayeredMultiMap.Empty.AddAndMarkAsCollapsible (mtyp.TypeAndExceptionDefinitions |> List.toArray |> Array.collect (fun (tc: Tycon) -> KeyTyconByAccessNames tc.LogicalName tc)))

    // REVIEW: we can remove this lookup and use AllEntitiesByMangledName instead?
    member mtyp.TypesByMangledName = 
        let addTyconByMangledName (x: Tycon) tab = NameMap.add x.LogicalName x tab 
        cacheOptByref &tyconsByMangledNameCache (fun () -> 
             List.foldBack addTyconByMangledName mtyp.TypeAndExceptionDefinitions Map.empty)

    /// Get a table of entities indexed by both logical and compiled names
    member mtyp.AllEntitiesByCompiledAndLogicalMangledNames: NameMap<Entity> = 
        let addEntityByMangledName (x: Entity) tab = 
            let name1 = x.LogicalName
            let name2 = x.CompiledName
            let tab = NameMap.add name1 x tab 
            if name1 = name2 then tab
            else NameMap.add name2 x tab 
          
        cacheOptByref &allEntitiesByMangledNameCache (fun () -> 
             QueueList.foldBack addEntityByMangledName entities Map.empty)

    /// Get a table of entities indexed by both logical name
    member mtyp.AllEntitiesByLogicalMangledName: NameMap<Entity> = 
        let addEntityByMangledName (x: Entity) tab = NameMap.add x.LogicalName x tab 
        QueueList.foldBack addEntityByMangledName entities Map.empty

    /// Get a table of values and members indexed by partial linkage key, which includes name, the mangled name of the parent type (if any),
    /// and the method argument count (if any).
    member mtyp.AllValsAndMembersByPartialLinkageKey = 
        let addValByMangledName (x: Val) tab = 
           if x.IsCompiledAsTopLevel then
               let key = x.GetLinkagePartialKey()
               MultiMap.add key x tab 
           else
               tab
        cacheOptByref &allValsAndMembersByPartialLinkageKeyCache (fun () -> 
             QueueList.foldBack addValByMangledName vals MultiMap.empty)

    /// Try to find the member with the given linkage key in the given module.
    member mtyp.TryLinkVal(ccu: CcuThunk, key: ValLinkageFullKey) = 
        mtyp.AllValsAndMembersByPartialLinkageKey
          |> MultiMap.find key.PartialKey
          |> List.tryFind (fun v -> match key.TypeForLinkage with 
                                    | None -> true
                                    | Some keyTy -> ccu.MemberSignatureEquality(keyTy, v.Type))
          |> ValueOptionInternal.ofOption

    /// Get a table of values indexed by logical name
    member mtyp.AllValsByLogicalName = 
        let addValByName (x: Val) tab = 
           // Note: names may occur twice prior to raising errors about this in PostTypeCheckSemanticChecks
           // Earlier ones take precedence since we report errors about the later ones
           if not x.IsMember && not x.IsCompilerGenerated then 
               NameMap.add x.LogicalName x tab 
           else
               tab
        cacheOptByref &allValsByLogicalNameCache (fun () -> 
           QueueList.foldBack addValByName vals Map.empty)

    /// Compute a table of values and members indexed by logical name.
    member mtyp.AllValsAndMembersByLogicalNameUncached = 
        let addValByName (x: Val) tab = 
            if not x.IsCompilerGenerated then 
                MultiMap.add x.LogicalName x tab 
            else
                tab
        QueueList.foldBack addValByName vals MultiMap.empty

    /// Get a table of F# exception definitions indexed by demangled name, so 'FailureException' is indexed by 'Failure'
    member mtyp.ExceptionDefinitionsByDemangledName = 
        let add (tycon: Tycon) acc = NameMap.add tycon.LogicalName tycon acc
        cacheOptByref &exconsByDemangledNameCache (fun () -> 
            List.foldBack add mtyp.ExceptionDefinitions Map.empty)

    /// Get a table of nested module and namespace fragments indexed by demangled name (so 'ListModule' becomes 'List')
    member mtyp.ModulesAndNamespacesByDemangledName = 
        let add (entity: Entity) acc = 
            if entity.IsModuleOrNamespace then 
                NameMap.add entity.DemangledModuleOrNamespaceName entity acc
            else acc
        cacheOptByref &modulesByDemangledNameCache (fun () -> 
            QueueList.foldBack add entities Map.empty)

    [<DebuggerBrowsable(DebuggerBrowsableState.Never)>]
    member x.DebugText = x.ToString()

    override x.ToString() = "ModuleOrNamespaceType(...)"

and ModuleOrNamespace = Entity 
and Tycon = Entity 

/// A set of static methods for constructing types.
and Construct = 
      
    static member NewModuleOrNamespaceType mkind tycons vals = 
        ModuleOrNamespaceType(mkind, QueueList.ofList vals, QueueList.ofList tycons)

    static member NewEmptyModuleOrNamespaceType mkind = 
        Construct.NewModuleOrNamespaceType mkind [] []

#if !NO_EXTENSIONTYPING

    static member NewProvidedTyconRepr(resolutionEnvironment, st: Tainted<ProvidedType>, importProvidedType, isSuppressRelocate, m) = 

        let isErased = st.PUntaint((fun st -> st.IsErased), m)

        let lazyBaseTy = 
            LazyWithContext.Create 
                ((fun (m, objTy) -> 
                      let baseSystemTy = st.PApplyOption((fun st -> match st.BaseType with null -> None | ty -> Some ty), m)
                      match baseSystemTy with 
                      | None -> objTy 
                      | Some t -> importProvidedType t),
                  ErrorLogger.findOriginalException)

        TProvidedTypeExtensionPoint 
            { ResolutionEnvironment=resolutionEnvironment
              ProvidedType=st
              LazyBaseType=lazyBaseTy
              UnderlyingTypeOfEnum = (fun () -> importProvidedType (st.PApply((fun st -> st.GetEnumUnderlyingType()), m)))
              IsDelegate = (fun () -> st.PUntaint((fun st -> 
                                   let baseType = st.BaseType 
                                   match baseType with 
                                   | null -> false
                                   | x when x.IsGenericType -> false
                                   | x when x.DeclaringType <> null -> false
                                   | x -> x.FullName = "System.Delegate" || x.FullName = "System.MulticastDelegate"), m))
              IsEnum = st.PUntaint((fun st -> st.IsEnum), m)
              IsStructOrEnum = st.PUntaint((fun st -> st.IsValueType || st.IsEnum), m)
              IsInterface = st.PUntaint((fun st -> st.IsInterface), m)
              IsSealed = st.PUntaint((fun st -> st.IsSealed), m)
              IsAbstract = st.PUntaint((fun st -> st.IsAbstract), m)
              IsClass = st.PUntaint((fun st -> st.IsClass), m)
              IsErased = isErased
              IsSuppressRelocate = isSuppressRelocate }

    static member NewProvidedTycon(resolutionEnvironment, st: Tainted<ProvidedType>, importProvidedType, isSuppressRelocate, m, ?access, ?cpath) = 
        let stamp = newStamp() 
        let name = st.PUntaint((fun st -> st.Name), m)
        let id = ident (name, m)
        let kind = 
            let isMeasure = 
                st.PApplyWithProvider((fun (st, provider) -> 
                    let findAttrib (ty: System.Type) (a: CustomAttributeData) = (a.Constructor.DeclaringType.FullName = ty.FullName)  
                    let ty = st.RawSystemType
                    ignore provider
                    ty.CustomAttributes
                        |> Seq.exists (findAttrib typeof<Microsoft.FSharp.Core.MeasureAttribute>)), m)
                  .PUntaintNoFailure(fun x -> x)
            if isMeasure then TyparKind.Measure else TyparKind.Type

        let access = 
            match access with 
            | Some a -> a 
            | None -> TAccess []
        let cpath =  
            match cpath with 
            | None -> 
                let ilScopeRef = st.TypeProviderAssemblyRef
                let enclosingName = ExtensionTyping.GetFSharpPathToProvidedType(st, m)
                CompPath(ilScopeRef, enclosingName |> List.map(fun id->id, ModuleOrNamespaceKind.Namespace))
            | Some p -> p
        let pubpath = cpath.NestedPublicPath id

        let repr = Construct.NewProvidedTyconRepr(resolutionEnvironment, st, importProvidedType, isSuppressRelocate, m)

        Tycon.New "tycon"
          { entity_stamp=stamp
            entity_logical_name=name
            entity_range=m
            entity_flags=EntityFlags(usesPrefixDisplay=false, isModuleOrNamespace=false, preEstablishedHasDefaultCtor=false, hasSelfReferentialCtor=false, isStructRecordOrUnionType=false)
            entity_attribs=[] // fetched on demand via est.fs API
            entity_typars= LazyWithContext.NotLazy []
            entity_tycon_repr = repr
            entity_tycon_tcaug=TyconAugmentation.Create()
            entity_modul_contents = MaybeLazy.Lazy (lazy new ModuleOrNamespaceType(Namespace, QueueList.ofList [], QueueList.ofList []))
            // Generated types get internal accessibility
            entity_pubpath = Some pubpath
            entity_cpath = Some cpath
            entity_il_repr_cache = newCache()
            entity_opt_data =
                match kind, access with
                | TyparKind.Type, TAccess [] -> None
                | _ -> Some { Entity.NewEmptyEntityOptData() with entity_kind = kind; entity_accessibility = access } } 
#endif

    static member NewModuleOrNamespace cpath access (id: Ident) xml attribs mtype = 
        let stamp = newStamp() 
        // Put the module suffix on if needed 
        Tycon.New "mspec"
          { entity_logical_name=id.idText
            entity_range = id.idRange
            entity_stamp=stamp
            entity_modul_contents = mtype
            entity_flags=EntityFlags(usesPrefixDisplay=false, isModuleOrNamespace=true, preEstablishedHasDefaultCtor=false, hasSelfReferentialCtor=false, isStructRecordOrUnionType=false)
            entity_typars=LazyWithContext.NotLazy []
            entity_tycon_repr = TNoRepr
            entity_tycon_tcaug=TyconAugmentation.Create()
            entity_pubpath=cpath |> Option.map (fun (cp: CompilationPath) -> cp.NestedPublicPath id)
            entity_cpath=cpath
            entity_attribs=attribs
            entity_il_repr_cache = newCache()
            entity_opt_data =
                match xml, access with
                | XmlDoc [||], TAccess [] -> None
                | _ -> Some { Entity.NewEmptyEntityOptData() with entity_xmldoc = xml; entity_tycon_repr_accessibility = access; entity_accessibility = access } } 

and 
    [<StructuralEquality; NoComparison; StructuredFormatDisplay("{DebugText}")>]
    Accessibility = 
    /// Indicates the construct can only be accessed from any code in the given type constructor, module or assembly. [] indicates global scope. 
    | TAccess of CompilationPath list
    
    [<DebuggerBrowsable(DebuggerBrowsableState.Never)>]
    member x.DebugText = x.ToString()

    override x.ToString() = "Accessibility(...)"

and 
    [<NoEquality; NoComparison; StructuredFormatDisplay("{DebugText}")>]
    TyparOptionalData =
    {
      /// MUTABILITY: we set the names of generalized inference type parameters to make the look nice for IL code generation 
      mutable typar_il_name: string option 

      /// The documentation for the type parameter. Empty for type inference variables.
      /// MUTABILITY: for linking when unpickling
      mutable typar_xmldoc: XmlDoc

      /// The inferred constraints for the type inference variable 
      mutable typar_constraints: TyparConstraint list 

      /// The declared attributes of the type parameter. Empty for type inference variables. 
      mutable typar_attribs: Attribs
    }

    [<DebuggerBrowsable(DebuggerBrowsableState.Never)>]
    member x.DebugText = x.ToString()

    override __.ToString() = sprintf "TyparOptionalData(...)"

and TyparData = Typar

and 
    [<NoEquality; NoComparison; StructuredFormatDisplay("{DebugText}")>]
    /// A declared generic type/measure parameter, or a type/measure inference variable.
    Typar = 
    // Backing data for type parameters and type inference variables
    // 
    // where the "common" settings are 
    //     kind=TyparKind.Type, rigid=TyparRigidity.Flexible, id=compgen_id, staticReq=NoStaticReq, isCompGen=true, isFromError=false,
    //     dynamicReq=TyparDynamicReq.No, attribs=[], eqDep=false, compDep=false

    { /// MUTABILITY: we set the names of generalized inference type parameters to make the look nice for IL code generation 
      mutable typar_id: Ident 
       
      mutable typar_flags: TyparFlags
       
      /// The unique stamp of the typar blob. 
      /// MUTABILITY: for linking when unpickling
      mutable typar_stamp: Stamp       
       
       /// An inferred equivalence for a type inference variable. 
      mutable typar_solution: TType option

      /// A cached TAST type used when this type variable is used as type.
      mutable typar_astype: TType
      
      mutable typar_opt_data: TyparOptionalData option }

    /// The name of the type parameter 
    member x.Name = x.typar_id.idText

    /// The range of the identifier for the type parameter definition
    member x.Range = x.typar_id.idRange

    /// The identifier for a type parameter definition
    member x.Id = x.typar_id

    /// The unique stamp of the type parameter
    member x.Stamp = x.typar_stamp

    /// The inferred equivalence for the type inference variable, if any.
    member x.Solution = x.typar_solution

    /// The inferred constraints for the type inference variable, if any
    member x.Constraints = 
        match x.typar_opt_data with
        | Some optData -> optData.typar_constraints
        | _ -> []

    /// Indicates if the type variable is compiler generated, i.e. is an implicit type inference variable 
    member x.IsCompilerGenerated = x.typar_flags.IsCompilerGenerated

    /// Indicates if the type variable can be solved or given new constraints. The status of a type variable
    /// generally always evolves towards being either rigid or solved. 
    member x.Rigidity = x.typar_flags.Rigidity

    /// Indicates if a type parameter is needed at runtime and may not be eliminated
    member x.DynamicReq = x.typar_flags.DynamicReq

    /// Indicates that whether or not a generic type definition satisfies the equality constraint is dependent on whether this type variable satisfies the equality constraint.
    member x.EqualityConditionalOn = x.typar_flags.EqualityConditionalOn

    /// Indicates that whether or not a generic type definition satisfies the comparison constraint is dependent on whether this type variable satisfies the comparison constraint.
    member x.ComparisonConditionalOn = x.typar_flags.ComparisonConditionalOn

    /// Indicates if the type variable has a static "head type" requirement, i.e. ^a variables used in FSharp.Core and member constraints.
    member x.StaticReq = x.typar_flags.StaticReq

    /// Indicates if the type inference variable was generated after an error when type checking expressions or patterns
    member x.IsFromError = x.typar_flags.IsFromError

    /// Indicates that whether this type parameter is a compat-flex type parameter (i.e. where "expr :> tp" only emits an optional warning)
    member x.IsCompatFlex = x.typar_flags.IsCompatFlex

    /// Set whether this type parameter is a compat-flex type parameter (i.e. where "expr :> tp" only emits an optional warning)
    member x.SetIsCompatFlex b = x.typar_flags <- x.typar_flags.WithCompatFlex b

    /// Indicates whether a type variable can be instantiated by types or units-of-measure.
    member x.Kind = x.typar_flags.Kind

    /// Indicates whether a type variable is erased in compiled .NET IL code, i.e. whether it is a unit-of-measure variable
    member x.IsErased = match x.Kind with TyparKind.Type -> false | _ -> true

    /// The declared attributes of the type parameter. Empty for type inference variables and parameters from .NET 
    member x.Attribs = 
        match x.typar_opt_data with
        | Some optData -> optData.typar_attribs
        | _ -> []

    member x.SetAttribs attribs = 
        match attribs, x.typar_opt_data with
        | [], None -> ()
        | [], Some { typar_il_name = None; typar_xmldoc = XmlDoc [||]; typar_constraints = [] } ->
            x.typar_opt_data <- None
        | _, Some optData -> optData.typar_attribs <- attribs
        | _ -> x.typar_opt_data <- Some { typar_il_name = None; typar_xmldoc = XmlDoc.Empty; typar_constraints = []; typar_attribs = attribs }

    member x.XmlDoc =
        match x.typar_opt_data with
        | Some optData -> optData.typar_xmldoc
        | _ -> XmlDoc.Empty

    member x.ILName =
        match x.typar_opt_data with
        | Some optData -> optData.typar_il_name
        | _ -> None

    member x.SetILName il_name =
        match x.typar_opt_data with
        | Some optData -> optData.typar_il_name <- il_name
        | _ -> x.typar_opt_data <- Some { typar_il_name = il_name; typar_xmldoc = XmlDoc.Empty; typar_constraints = []; typar_attribs = [] }

    /// Indicates the display name of a type variable
    member x.DisplayName = if x.Name = "?" then "?"+string x.Stamp else x.Name

    /// Adjusts the constraints associated with a type variable
    member x.SetConstraints cs =
        match cs, x.typar_opt_data with
        | [], None -> ()
        | [], Some { typar_il_name = None; typar_xmldoc = XmlDoc [||]; typar_attribs = [] } ->
            x.typar_opt_data <- None
        | _, Some optData -> optData.typar_constraints <- cs
        | _ -> x.typar_opt_data <- Some { typar_il_name = None; typar_xmldoc = XmlDoc.Empty; typar_constraints = cs; typar_attribs = [] }


    /// Creates a type variable that contains empty data, and is not yet linked. Only used during unpickling of F# metadata.
    static member NewUnlinked() : Typar = 
        { typar_id = Unchecked.defaultof<_>
          typar_flags = Unchecked.defaultof<_>
          typar_stamp = -1L
          typar_solution = Unchecked.defaultof<_>
          typar_astype = Unchecked.defaultof<_>
          typar_opt_data = Unchecked.defaultof<_> }

    /// Creates a type variable based on the given data. Only used during unpickling of F# metadata.
    static member New (data: TyparData) : Typar = data

    /// Links a previously unlinked type variable to the given data. Only used during unpickling of F# metadata.
    member x.Link (tg: TyparData) = 
        x.typar_id <- tg.typar_id
        x.typar_flags <- tg.typar_flags
        x.typar_stamp <- tg.typar_stamp
        x.typar_solution <- tg.typar_solution
        match tg.typar_opt_data with
        | Some tg -> 
            let optData = { typar_il_name = tg.typar_il_name; typar_xmldoc = tg.typar_xmldoc; typar_constraints = tg.typar_constraints; typar_attribs = tg.typar_attribs }
            x.typar_opt_data <- Some optData
        | None -> ()

    /// Links a previously unlinked type variable to the given data. Only used during unpickling of F# metadata.
    member x.AsType = 
        let ty = x.typar_astype
        match box ty with 
        | null -> 
            let ty2 = TType_var x
            x.typar_astype <- ty2
            ty2
        | _ -> ty

    /// Indicates if a type variable has been linked. Only used during unpickling of F# metadata.
    member x.IsLinked = x.typar_stamp <> -1L

    /// Indicates if a type variable has been solved.
    member x.IsSolved = 
        match x.Solution with 
        | None -> false
        | _ -> true

    /// Sets the identifier associated with a type variable
    member x.SetIdent id = x.typar_id <- id

    /// Sets the rigidity of a type variable
    member x.SetRigidity b = let flags = x.typar_flags in x.typar_flags <- TyparFlags(flags.Kind, b, flags.IsFromError, flags.IsCompilerGenerated, flags.StaticReq, flags.DynamicReq, flags.EqualityConditionalOn, flags.ComparisonConditionalOn) 

    /// Sets whether a type variable is compiler generated
    member x.SetCompilerGenerated b = let flags = x.typar_flags in x.typar_flags <- TyparFlags(flags.Kind, flags.Rigidity, flags.IsFromError, b, flags.StaticReq, flags.DynamicReq, flags.EqualityConditionalOn, flags.ComparisonConditionalOn) 

    /// Sets whether a type variable has a static requirement
    member x.SetStaticReq b = let flags = x.typar_flags in x.typar_flags <- TyparFlags(flags.Kind, flags.Rigidity, flags.IsFromError, flags.IsCompilerGenerated, b, flags.DynamicReq, flags.EqualityConditionalOn, flags.ComparisonConditionalOn) 

    /// Sets whether a type variable is required at runtime
    member x.SetDynamicReq b = let flags = x.typar_flags in x.typar_flags <- TyparFlags(flags.Kind, flags.Rigidity, flags.IsFromError, flags.IsCompilerGenerated, flags.StaticReq, b, flags.EqualityConditionalOn, flags.ComparisonConditionalOn) 

    /// Sets whether the equality constraint of a type definition depends on this type variable 
    member x.SetEqualityDependsOn b = let flags = x.typar_flags in x.typar_flags <- TyparFlags(flags.Kind, flags.Rigidity, flags.IsFromError, flags.IsCompilerGenerated, flags.StaticReq, flags.DynamicReq, b, flags.ComparisonConditionalOn) 

    /// Sets whether the comparison constraint of a type definition depends on this type variable 
    member x.SetComparisonDependsOn b = let flags = x.typar_flags in x.typar_flags <- TyparFlags(flags.Kind, flags.Rigidity, flags.IsFromError, flags.IsCompilerGenerated, flags.StaticReq, flags.DynamicReq, flags.EqualityConditionalOn, b) 

    [<DebuggerBrowsable(DebuggerBrowsableState.Never)>]
    member x.DebugText = x.ToString()

    override x.ToString() = x.Name

and
    [<NoEquality; NoComparison; RequireQualifiedAccess (*; StructuredFormatDisplay("{DebugText}") *) >]
    TyparConstraint = 
    /// Indicates a constraint that a type is a subtype of the given type 
    | CoercesTo of TType * range

    /// Indicates a default value for an inference type variable should it be neither generalized nor solved 
    | DefaultsTo of int * TType * range 
    
    /// Indicates a constraint that a type has a 'null' value 
    | SupportsNull of range 
    
    /// Indicates a constraint that a type has a member with the given signature 
    | MayResolveMember of TraitConstraintInfo * range
    
    /// Indicates a constraint that a type is a non-Nullable value type 
    /// These are part of .NET's model of generic constraints, and in order to 
    /// generate verifiable code we must attach them to F# generalized type variables as well. 
    | IsNonNullableStruct of range 
    
    /// Indicates a constraint that a type is a reference type 
    | IsReferenceType of range 

    /// Indicates a constraint that a type is a simple choice between one of the given ground types. Only arises from 'printf' format strings. See format.fs 
    | SimpleChoice of TTypes * range 

    /// Indicates a constraint that a type has a parameterless constructor 
    | RequiresDefaultConstructor of range 

    /// Indicates a constraint that a type is an enum with the given underlying 
    | IsEnum of TType * range 
    
    /// Indicates a constraint that a type implements IComparable, with special rules for some known structural container types
    | SupportsComparison of range 
    
    /// Indicates a constraint that a type does not have the Equality(false) attribute, or is not a structural type with this attribute, with special rules for some known structural container types
    | SupportsEquality of range 
    
    /// Indicates a constraint that a type is a delegate from the given tuple of args to the given return type
    | IsDelegate of TType * TType * range 
    
    /// Indicates a constraint that a type is .NET unmanaged type
    | IsUnmanaged of range

    // %+A formatting is used, so this is not needed
    //[<DebuggerBrowsable(DebuggerBrowsableState.Never)>]
    //member x.DebugText = x.ToString()
    
    override x.ToString() = sprintf "%+A" x 
    
and TraitWitnessInfo = 
    | TraitWitnessInfo of TTypes * string * MemberFlags * TTypes * TType option
    
    /// Get the member name associated with the member constraint.
    member x.MemberName = (let (TraitWitnessInfo(_, b, _, _, _)) = x in b)

    /// Get the return type recorded in the member constraint.
    member x.ReturnType = (let (TraitWitnessInfo(_, _, _, _, ty)) = x in ty)

/// The specification of a member constraint that must be solved 
and 
    [<NoEquality; NoComparison; StructuredFormatDisplay("{DebugText}")>]
    TraitConstraintInfo = 

    /// TTrait(tys, nm, memFlags, argtys, rty, solution)
    ///
    /// Indicates the signature of a member constraint. Contains a mutable solution cell
    /// to store the inferred solution of the constraint.
    | TTrait of TTypes * string * MemberFlags * TTypes * TType option * TraitConstraintSln option ref 

    /// Get the key associated with the member constraint.
    member x.TraitKey = (let (TTrait(a, b, c, d, e, _)) = x in TraitWitnessInfo(a, b, c, d, e))

    /// Get the member name associated with the member constraint.
    member x.MemberName = (let (TTrait(_, nm, _, _, _, _)) = x in nm)

<<<<<<< HEAD
    /// Get the argument types required of a member in order to solve the constraint
=======
    /// Get the member flags associated with the member constraint.
    member x.MemberFlags = (let (TTrait(_, _, flags, _, _, _)) = x in flags)

    /// Get the argument types recorded in the member constraint. This includes the object instance type for
    /// instance members.
>>>>>>> 482f0828
    member x.ArgumentTypes = (let (TTrait(_, _, _, argtys, _, _)) = x in argtys)

    /// Get the return type recorded in the member constraint.
    member x.ReturnType = (let (TTrait(_, _, _, _, ty, _)) = x in ty)

    /// Get or set the solution of the member constraint during inference
    member x.Solution 
        with get() = (let (TTrait(_, _, _, _, _, sln)) = x in sln.Value)
        and set v = (let (TTrait(_, _, _, _, _, sln)) = x in sln.Value <- v)

    [<DebuggerBrowsable(DebuggerBrowsableState.Never)>]
    member x.DebugText = x.ToString()

    override x.ToString() = "TTrait(" + x.MemberName + ")"
    
and 
    [<NoEquality; NoComparison (* ; StructuredFormatDisplay("{DebugText}") *) >]
    /// Indicates the solution of a member constraint during inference.
    TraitConstraintSln = 

    /// FSMethSln(ty, vref, minst)
    ///
    /// Indicates a trait is solved by an F# method.
    ///    ty -- the type and its instantiation
    ///    vref -- the method that solves the trait constraint
    ///    minst -- the generic method instantiation 
    | FSMethSln of TType * ValRef * TypeInst 

    /// FSRecdFieldSln(tinst, rfref, isSetProp)
    ///
    /// Indicates a trait is solved by an F# record field.
    ///    tinst -- the instantiation of the declaring type
    ///    rfref -- the reference to the record field
    ///    isSetProp -- indicates if this is a set of a record field
    | FSRecdFieldSln of TypeInst * RecdFieldRef * bool

    /// Indicates a trait is solved by an F# anonymous record field.
    | FSAnonRecdFieldSln of AnonRecdTypeInfo * TypeInst * int

    /// ILMethSln(ty, extOpt, ilMethodRef, minst)
    ///
    /// Indicates a trait is solved by a .NET method.
    ///    ty -- the type and its instantiation
    ///    extOpt -- information about an extension member, if any
    ///    ilMethodRef -- the method that solves the trait constraint
    ///    minst -- the generic method instantiation 
    | ILMethSln of TType * ILTypeRef option * ILMethodRef * TypeInst    

    /// ClosedExprSln expr
    ///
    /// Indicates a trait is solved by an erased provided expression
    | ClosedExprSln of Expr 

    /// Indicates a trait is solved by a 'fake' instance of an operator, like '+' on integers
    | BuiltInSln

    // %+A formatting is used, so this is not needed
    //[<DebuggerBrowsable(DebuggerBrowsableState.Never)>]
    //member x.DebugText = x.ToString()

    override x.ToString() = sprintf "%+A" x 

/// The partial information used to index the methods of all those in a ModuleOrNamespace.
and [<RequireQualifiedAccess; StructuredFormatDisplay("{DebugText}")>]
   ValLinkagePartialKey = 
   { /// The name of the type with which the member is associated. None for non-member values.
     MemberParentMangledName: string option 

     /// Indicates if the member is an override. 
     MemberIsOverride: bool 

     /// Indicates the logical name of the member. 
     LogicalName: string 

     /// Indicates the total argument count of the member.
     TotalArgCount: int } 

    [<DebuggerBrowsable(DebuggerBrowsableState.Never)>]
    member x.DebugText = x.ToString()

    override x.ToString() = "ValLinkagePartialKey(" + x.LogicalName + ")"

/// The full information used to identify a specific overloaded method
/// amongst all those in a ModuleOrNamespace.
and 
    [< (* NoEquality; NoComparison; *) StructuredFormatDisplay("{DebugText}")>]
    ValLinkageFullKey(partialKey: ValLinkagePartialKey, typeForLinkage: TType option) =

    /// The partial information used to index the value in a ModuleOrNamespace.
    member x.PartialKey = partialKey

    /// The full type of the value for the purposes of linking. May be None for non-members, since they can't be overloaded.
    member x.TypeForLinkage = typeForLinkage

    [<DebuggerBrowsable(DebuggerBrowsableState.Never)>]
    member x.DebugText = x.ToString()

    override x.ToString() = "ValLinkageFullKey(" + partialKey.LogicalName + ")"

and 
    [<NoEquality; NoComparison; StructuredFormatDisplay("{DebugText}")>]
    ValOptionalData =
    {
      /// MUTABILITY: for unpickle linkage
      mutable val_compiled_name: string option

      /// If this field is populated, this is the implementation range for an item in a signature, otherwise it is 
      /// the signature range for an item in an implementation
      mutable val_other_range: (range * bool) option 

      mutable val_const: Const option
      
      /// What is the original, unoptimized, closed-term definition, if any? 
      /// Used to implement [<ReflectedDefinition>]
      mutable val_defn: Expr option 

      // MUTABILITY CLEANUP: mutability of this field is used by 
      //     -- adjustAllUsesOfRecValue 
      //     -- TLR optimizations
      //     -- LinearizeTopMatch
      //
      // For example, we use mutability to replace the empty arity initially assumed with an arity garnered from the 
      // type-checked expression.  
      mutable val_repr_info: ValReprInfo option

      /// How visible is this? 
      /// MUTABILITY: for unpickle linkage
      mutable val_access: Accessibility 

      /// XML documentation attached to a value.
      /// MUTABILITY: for unpickle linkage
      mutable val_xmldoc: XmlDoc 

      /// Is the value actually an instance method/property/event that augments 
      /// a type, and if so what name does it take in the IL?
      /// MUTABILITY: for unpickle linkage
      mutable val_member_info: ValMemberInfo option

      // MUTABILITY CLEANUP: mutability of this field is used by 
      //     -- LinearizeTopMatch
      //
      // The fresh temporary should just be created with the right parent
      mutable val_declaring_entity: ParentRef

      /// XML documentation signature for the value
      mutable val_xmldocsig: string

      /// Custom attributes attached to the value. These contain references to other values (i.e. constructors in types). Mutable to fixup  
      /// these value references after copying a collection of values. 
      mutable val_attribs: Attribs
    }

    [<DebuggerBrowsable(DebuggerBrowsableState.Never)>]
    member x.DebugText = x.ToString()

    override x.ToString() = "ValOptionalData(...)"

and ValData = Val
and [<NoEquality; NoComparison; StructuredFormatDisplay("{DebugText}")>]
    Val = 
    { /// Mutable for unpickle linkage
      mutable val_logical_name: string

      /// Mutable for unpickle linkage
      mutable val_range: range

      mutable val_type: TType

      /// Mutable for unpickle linkage
      mutable val_stamp: Stamp 

      /// See vflags section further below for encoding/decodings here
      mutable val_flags: ValFlags

      mutable val_opt_data: ValOptionalData option }

    static member NewEmptyValOptData() =
        { val_compiled_name = None
          val_other_range = None
          val_const = None
          val_defn = None
          val_repr_info = None
          val_access = TAccess []
          val_xmldoc = XmlDoc.Empty
          val_member_info = None
          val_declaring_entity = ParentNone
          val_xmldocsig = String.Empty
          val_attribs = [] }

    /// Range of the definition (implementation) of the value, used by Visual Studio 
    member x.DefinitionRange = 
        match x.val_opt_data with
        | Some { val_other_range = Some(m, true) } -> m
        | _ -> x.val_range

    /// Range of the definition (signature) of the value, used by Visual Studio 
    member x.SigRange = 
        match x.val_opt_data with
        | Some { val_other_range = Some(m, false) } -> m
        | _ -> x.val_range

    /// The place where the value was defined. 
    member x.Range = x.val_range

    /// A unique stamp within the context of this invocation of the compiler process 
    member x.Stamp = x.val_stamp

    /// The type of the value. 
    /// May be a TType_forall for a generic value. 
    /// May be a type variable or type containing type variables during type inference. 
    //
    // Note: this data is mutated during inference by adjustAllUsesOfRecValue when we replace the inferred type with a schema. 
    member x.Type = x.val_type

    /// How visible is this value, function or member?
    member x.Accessibility = 
        match x.val_opt_data with
        | Some optData -> optData.val_access
        | _ -> TAccess []

    /// The value of a value or member marked with [<LiteralAttribute>] 
    member x.LiteralValue = 
        match x.val_opt_data with
        | Some optData -> optData.val_const
        | _ -> None

    /// Records the "extra information" for a value compiled as a method.
    ///
    /// This indicates the number of arguments in each position for a curried 
    /// functions, and relates to the F# spec for arity analysis.
    /// For module-defined values, the currying is based 
    /// on the number of lambdas, and in each position the elements are 
    /// based on attempting to deconstruct the type of the argument as a 
    /// tuple-type.  
    ///
    /// The field is mutable because arities for recursive 
    /// values are only inferred after the r.h.s. is analyzed, but the 
    /// value itself is created before the r.h.s. is analyzed. 
    ///
    /// TLR also sets this for inner bindings that it wants to 
    /// represent as "top level" bindings.     
    member x.ValReprInfo: ValReprInfo option =
        match x.val_opt_data with
        | Some optData -> optData.val_repr_info
        | _ -> None

    member x.Id = ident(x.LogicalName, x.Range)

    /// Is this represented as a "top level" static binding (i.e. a static field, static member,
    /// instance member), rather than an "inner" binding that may result in a closure.
    ///
    /// This is implied by IsMemberOrModuleBinding, however not vice versa, for two reasons.
    /// Some optimizations mutate this value when they decide to change the representation of a 
    /// binding to be IsCompiledAsTopLevel. Second, even immediately after type checking we expect
    /// some non-module, non-member bindings to be marked IsCompiledAsTopLevel, e.g. 'y' in 
    /// 'let x = let y = 1 in y + y' (NOTE: check this, don't take it as gospel)
    member x.IsCompiledAsTopLevel = x.ValReprInfo.IsSome 

    /// The partial information used to index the methods of all those in a ModuleOrNamespace.
    member x.GetLinkagePartialKey() : ValLinkagePartialKey = 
        assert x.IsCompiledAsTopLevel
        { LogicalName = x.LogicalName 
          MemberParentMangledName = (if x.IsMember then Some x.MemberApparentEntity.LogicalName else None)
          MemberIsOverride = x.IsOverrideOrExplicitImpl
          TotalArgCount = if x.IsMember then x.ValReprInfo.Value.TotalArgCount else 0 }

    /// The full information used to identify a specific overloaded method amongst all those in a ModuleOrNamespace.
    member x.GetLinkageFullKey() : ValLinkageFullKey = 
        assert x.IsCompiledAsTopLevel
        let key = x.GetLinkagePartialKey()
        ValLinkageFullKey(key, (if x.IsMember then Some x.Type else None))

    /// Is this a member definition or module definition?
    member x.IsMemberOrModuleBinding = x.val_flags.IsMemberOrModuleBinding

    /// Indicates if this is an F#-defined extension member
    member x.IsExtensionMember = x.val_flags.IsExtensionMember

    /// The quotation expression associated with a value given the [<ReflectedDefinition>] tag
    member x.ReflectedDefinition =
        match x.val_opt_data with
        | Some optData -> optData.val_defn
        | _ -> None

    /// Is this a member, if so some more data about the member.
    ///
    /// Note, the value may still be (a) an extension member or (b) and abstract slot without
    /// a true body. These cases are often causes of bugs in the compiler.
    member x.MemberInfo = 
        match x.val_opt_data with
        | Some optData -> optData.val_member_info
        | _ -> None

    /// Indicates if this is a member
    member x.IsMember = x.MemberInfo.IsSome

    /// Indicates if this is a member, excluding extension members
    member x.IsIntrinsicMember = x.IsMember && not x.IsExtensionMember

    /// Indicates if this is an F#-defined value in a module, or an extension member, but excluding compiler generated bindings from optimizations
    member x.IsModuleBinding = x.IsMemberOrModuleBinding && not x.IsMember 

    /// Indicates if this is something compiled into a module, i.e. a user-defined value, an extension member or a compiler-generated value
    member x.IsCompiledIntoModule = x.IsExtensionMember || x.IsModuleBinding

    /// Indicates if this is an F#-defined instance member. 
    ///
    /// Note, the value may still be (a) an extension member or (b) and abstract slot without
    /// a true body. These cases are often causes of bugs in the compiler.
    member x.IsInstanceMember = x.IsMember && x.MemberInfo.Value.MemberFlags.IsInstance

    /// Indicates if this is an F#-defined 'new' constructor member
    member x.IsConstructor =
        match x.MemberInfo with 
        | Some memberInfo when not x.IsExtensionMember && (memberInfo.MemberFlags.MemberKind = MemberKind.Constructor) -> true
        | _ -> false

    /// Indicates if this is a compiler-generated class constructor member
    member x.IsClassConstructor =
        match x.MemberInfo with 
        | Some memberInfo when not x.IsExtensionMember && (memberInfo.MemberFlags.MemberKind = MemberKind.ClassConstructor) -> true
        | _ -> false

    /// Indicates if this value was a member declared 'override' or an implementation of an interface slot
    member x.IsOverrideOrExplicitImpl =
        match x.MemberInfo with 
        | Some memberInfo when memberInfo.MemberFlags.IsOverrideOrExplicitImpl -> true
        | _ -> false
            
    /// Indicates if this is declared 'mutable'
    member x.IsMutable = (match x.val_flags.MutabilityInfo with Immutable -> false | Mutable -> true)

    /// Indicates if this is inferred to be a method or function that definitely makes no critical tailcalls?
    member x.MakesNoCriticalTailcalls = x.val_flags.MakesNoCriticalTailcalls
    
    /// Indicates if this is ever referenced?
    member x.HasBeenReferenced = x.val_flags.HasBeenReferenced

    /// Indicates if the backing field for a static value is suppressed.
    member x.IsCompiledAsStaticPropertyWithoutField = 
            let hasValueAsStaticProperty = x.Attribs |> List.exists(fun (Attrib(tc, _, _, _, _, _, _)) -> tc.CompiledName = "ValueAsStaticPropertyAttribute")
            x.val_flags.IsCompiledAsStaticPropertyWithoutField || hasValueAsStaticProperty

    /// Indicates if the value is pinned/fixed
    member x.IsFixed = x.val_flags.IsFixed

    /// Indicates if the value will ignore byref scoping rules
    member x.IgnoresByrefScope = x.val_flags.IgnoresByrefScope

    /// Indicates if this value allows the use of an explicit type instantiation (i.e. does it itself have explicit type arguments,
    /// or does it have a signature?)
    member x.PermitsExplicitTypeInstantiation = x.val_flags.PermitsExplicitTypeInstantiation

    /// Indicates if this is a member generated from the de-sugaring of 'let' function bindings in the implicit class syntax?
    member x.IsIncrClassGeneratedMember = x.IsCompilerGenerated && x.val_flags.IsIncrClassSpecialMember

    /// Indicates if this is a constructor member generated from the de-sugaring of implicit constructor for a class type?
    member x.IsIncrClassConstructor = x.IsConstructor && x.val_flags.IsIncrClassSpecialMember

    /// Get the information about the value used during type inference
    member x.RecursiveValInfo = x.val_flags.RecursiveValInfo

    /// Indicates if this is a 'base' or 'this' value?
    member x.BaseOrThisInfo = x.val_flags.BaseOrThisInfo

    //  Indicates if this value was declared to be a type function, e.g. "let f<'a> = typeof<'a>"
    member x.IsTypeFunction = x.val_flags.IsTypeFunction

    /// Get the inline declaration on the value
    member x.InlineInfo = x.val_flags.InlineInfo

    /// Indicates whether the inline declaration for the value indicate that the value must be inlined?
    member x.MustInline = x.InlineInfo.MustInline

    /// Indicates whether this value was generated by the compiler.
    ///
    /// Note: this is true for the overrides generated by hash/compare augmentations
    member x.IsCompilerGenerated = x.val_flags.IsCompilerGenerated
    
    /// Get the declared attributes for the value
    member x.Attribs = 
        match x.val_opt_data with
        | Some optData -> optData.val_attribs
        | _ -> []

    /// Get the declared documentation for the value
    member x.XmlDoc =
        match x.val_opt_data with
        | Some optData -> optData.val_xmldoc
        | _ -> XmlDoc.Empty
    
    ///Get the signature for the value's XML documentation
    member x.XmlDocSig 
        with get() = 
            match x.val_opt_data with 
            | Some optData -> optData.val_xmldocsig 
            | _ -> String.Empty
        and set v = 
            match x.val_opt_data with 
            | Some optData -> optData.val_xmldocsig <- v 
            | _ -> x.val_opt_data <- Some { Val.NewEmptyValOptData() with val_xmldocsig = v }

    /// The parent type or module, if any (None for expression bindings and parameters)
    member x.DeclaringEntity = 
        match x.val_opt_data with
        | Some optData -> optData.val_declaring_entity
        | _ -> ParentNone

    /// Get the actual parent entity for the value (a module or a type), i.e. the entity under which the
    /// value will appear in compiled code. For extension members this is the module where the extension member
    /// is declared.
    member x.TopValDeclaringEntity = 
        match x.DeclaringEntity with 
        | Parent tcref -> tcref
        | ParentNone -> error(InternalError("TopValDeclaringEntity: does not have a parent", x.Range))

    member x.HasDeclaringEntity = 
        match x.DeclaringEntity with 
        | Parent _ -> true
        | ParentNone -> false
            
    /// Get the apparent parent entity for a member
    member x.MemberApparentEntity: TyconRef = 
        match x.MemberInfo with 
        | Some membInfo -> membInfo.ApparentEnclosingEntity
        | None -> error(InternalError("MemberApparentEntity", x.Range))

    /// Get the number of 'this'/'self' object arguments for the member. Instance extension members return '1'.
    member v.NumObjArgs =
        match v.MemberInfo with 
        | Some membInfo -> if membInfo.MemberFlags.IsInstance then 1 else 0
        | None -> 0

    /// Get the apparent parent entity for the value, i.e. the entity under with which the
    /// value is associated. For extension members this is the nominal type the member extends.
    /// For other values it is just the actual parent.
    member x.ApparentEnclosingEntity = 
        match x.MemberInfo with 
        | Some membInfo -> Parent(membInfo.ApparentEnclosingEntity)
        | None -> x.DeclaringEntity

    /// Get the public path to the value, if any? Should be set if and only if
    /// IsMemberOrModuleBinding is set.
    //
    // We use it here:
    //   - in opt.fs: when compiling fslib, we bind an entry for the value in a global table (see bind_escaping_local_vspec)
    //   - in ilxgen.fs: when compiling fslib, we bind an entry for the value in a global table (see bind_escaping_local_vspec)
    //   - in opt.fs: (fullDebugTextOfValRef) for error reporting of non-inlinable values
    //   - in service.fs (boutput_item_description): to display the full text of a value's binding location
    //   - in check.fs: as a boolean to detect public values for saving quotations 
    //   - in ilxgen.fs: as a boolean to detect public values for saving quotations 
    //   - in MakeExportRemapping, to build non-local references for values
    member x.PublicPath = 
        match x.DeclaringEntity with 
        | Parent eref -> 
            match eref.PublicPath with 
            | None -> None
            | Some p -> Some(ValPubPath(p, x.GetLinkageFullKey()))
        | ParentNone -> 
            None

    /// Indicates if this member is an F#-defined dispatch slot.
    member x.IsDispatchSlot = 
        match x.MemberInfo with 
        | Some membInfo -> membInfo.MemberFlags.IsDispatchSlot 
        | _ -> false

    /// Get the type of the value including any generic type parameters
    member x.TypeScheme = 
        match x.Type with 
        | TType_forall(tps, tau) -> tps, tau
        | ty -> [], ty

    /// Get the type of the value after removing any generic type parameters
    member x.TauType = 
        match x.Type with 
        | TType_forall(_, tau) -> tau
        | ty -> ty

    /// Get the generic type parameters for the value
    member x.Typars = 
        match x.Type with 
        | TType_forall(tps, _) -> tps
        | _ -> []

    /// The name of the method. 
    ///   - If this is a property then this is 'get_Foo' or 'set_Foo'
    ///   - If this is an implementation of an abstract slot then this is the name of the method implemented by the abstract slot
    ///   - If this is an extension member then this will be the simple name
    member x.LogicalName = 
        match x.MemberInfo with 
        | None -> x.val_logical_name
        | Some membInfo -> 
            match membInfo.ImplementedSlotSigs with 
            | slotsig :: _ -> slotsig.Name
            | _ -> x.val_logical_name

    member x.ValCompiledName =
        match x.val_opt_data with
        | Some optData -> optData.val_compiled_name
        | _ -> None

    /// The name of the method in compiled code (with some exceptions where ilxgen.fs decides not to use a method impl)
    ///   - If this is a property then this is 'get_Foo' or 'set_Foo'
    ///   - If this is an implementation of an abstract slot then this may be a mangled name
    ///   - If this is an extension member then this will be a mangled name
    ///   - If this is an operator then this is 'op_Addition'
    member x.CompiledName (compilerGlobalState:CompilerGlobalState option) =
        let givenName = 
            match x.val_opt_data with 
            | Some { val_compiled_name = Some n } -> n
            | _ -> x.LogicalName 
        // These cases must get stable unique names for their static field & static property. This name
        // must be stable across quotation generation and IL code generation (quotations can refer to the 
        // properties implicit in these)
        //
        //    Variable 'x' here, which is compiled as a top level static:
        //         do let x = expr in ...    // IsMemberOrModuleBinding = false, IsCompiledAsTopLevel = true, IsMember = false, CompilerGenerated=false
        //
        //    The implicit 'patternInput' variable here:
        //         let [x] = expr in ...    // IsMemberOrModuleBinding = true, IsCompiledAsTopLevel = true, IsMember = false, CompilerGenerated=true
        //    
        //    The implicit 'copyOfStruct' variables here:
        //         let dt = System.DateTime.Now - System.DateTime.Now // IsMemberOrModuleBinding = false, IsCompiledAsTopLevel = true, IsMember = false, CompilerGenerated=true
        //    
        // However we don't need this for CompilerGenerated members such as the implementations of IComparable
        match compilerGlobalState with
        | Some state when x.IsCompiledAsTopLevel && not x.IsMember && (x.IsCompilerGenerated || not x.IsMemberOrModuleBinding) ->
            state.StableNameGenerator.GetUniqueCompilerGeneratedName(givenName, x.Range, x.Stamp) 
        | _ -> givenName

    /// The name of the property.
    /// - If this is a property then this is 'Foo' 
    ///  - If this is an implementation of an abstract slot then this is the name of the property implemented by the abstract slot
    member x.PropertyName = 
        let logicalName = x.LogicalName
        ChopPropertyName logicalName

    /// The name of the method. 
    ///   - If this is a property then this is 'Foo' 
    ///   - If this is an implementation of an abstract slot then this is the name of the method implemented by the abstract slot
    ///   - If this is an operator then this is 'op_Addition'
    member x.CoreDisplayName = 
        match x.MemberInfo with 
        | Some membInfo -> 
            match membInfo.MemberFlags.MemberKind with 
            | MemberKind.ClassConstructor 
            | MemberKind.Constructor 
            | MemberKind.Member -> x.LogicalName
            | MemberKind.PropertyGetSet 
            | MemberKind.PropertySet
            | MemberKind.PropertyGet -> x.PropertyName
        | None -> x.LogicalName

    ///   - If this is a property then this is 'Foo' 
    ///   - If this is an implementation of an abstract slot then this is the name of the method implemented by the abstract slot
    ///   - If this is an operator then this is '(+)'
    member x.DisplayName = 
        DemangleOperatorName x.CoreDisplayName

    member x.SetValRec b = x.val_flags <- x.val_flags.WithRecursiveValInfo b 

    member x.SetIsMemberOrModuleBinding() = x.val_flags <- x.val_flags.WithIsMemberOrModuleBinding 

    member x.SetMakesNoCriticalTailcalls() = x.val_flags <- x.val_flags.WithMakesNoCriticalTailcalls

    member x.SetHasBeenReferenced() = x.val_flags <- x.val_flags.WithHasBeenReferenced

    member x.SetIsCompiledAsStaticPropertyWithoutField() = x.val_flags <- x.val_flags.WithIsCompiledAsStaticPropertyWithoutField

    member x.SetIsFixed() = x.val_flags <- x.val_flags.WithIsFixed

    member x.SetIgnoresByrefScope() = x.val_flags <- x.val_flags.WithIgnoresByrefScope

    member x.SetValReprInfo info = 
        match x.val_opt_data with
        | Some optData -> optData.val_repr_info <- info
        | _ -> x.val_opt_data <- Some { Val.NewEmptyValOptData() with val_repr_info = info }

    member x.SetType ty = x.val_type <- ty

    member x.SetOtherRange m =
        match x.val_opt_data with
        | Some optData -> optData.val_other_range <- Some m
        | _ -> x.val_opt_data <- Some { Val.NewEmptyValOptData() with val_other_range = Some m }

    member x.SetDeclaringEntity parent = 
        match x.val_opt_data with
        | Some optData -> optData.val_declaring_entity <- parent
        | _ -> x.val_opt_data <- Some { Val.NewEmptyValOptData() with val_declaring_entity = parent }

    member x.SetAttribs attribs = 
        match x.val_opt_data with
        | Some optData -> optData.val_attribs <- attribs
        | _ -> x.val_opt_data <- Some { Val.NewEmptyValOptData() with val_attribs = attribs }

    member x.SetMemberInfo member_info = 
        match x.val_opt_data with
        | Some optData -> optData.val_member_info <- Some member_info
        | _ -> x.val_opt_data <- Some { Val.NewEmptyValOptData() with val_member_info = Some member_info }

    member x.SetValDefn val_defn = 
        match x.val_opt_data with
        | Some optData -> optData.val_defn <- Some val_defn
        | _ -> x.val_opt_data <- Some { Val.NewEmptyValOptData() with val_defn = Some val_defn }

    /// Create a new value with empty, unlinked data. Only used during unpickling of F# metadata.
    static member NewUnlinked() : Val = 
        { val_logical_name = Unchecked.defaultof<_>
          val_range = Unchecked.defaultof<_>
          val_type = Unchecked.defaultof<_>
          val_stamp = Unchecked.defaultof<_>
          val_flags = Unchecked.defaultof<_>
          val_opt_data = Unchecked.defaultof<_> }


    /// Create a new value with the given backing data. Only used during unpickling of F# metadata.
    static member New data: Val = data

    /// Link a value based on empty, unlinked data to the given data. Only used during unpickling of F# metadata.
    member x.Link (tg: ValData) = x.SetData tg

    /// Set all the data on a value
    member x.SetData (tg: ValData) = 
        x.val_logical_name <- tg.val_logical_name 
        x.val_range <- tg.val_range        
        x.val_type <- tg.val_type         
        x.val_stamp <- tg.val_stamp        
        x.val_flags <- tg.val_flags        
        match tg.val_opt_data with
        | Some tg -> 
            x.val_opt_data <- 
                Some { val_compiled_name = tg.val_compiled_name
                       val_other_range = tg.val_other_range
                       val_const = tg.val_const
                       val_defn = tg.val_defn
                       val_repr_info = tg.val_repr_info
                       val_access = tg.val_access
                       val_xmldoc = tg.val_xmldoc
                       val_member_info = tg.val_member_info
                       val_declaring_entity = tg.val_declaring_entity
                       val_xmldocsig = tg.val_xmldocsig
                       val_attribs = tg.val_attribs }
        | None -> ()

    /// Indicates if a value is linked to backing data yet. Only used during unpickling of F# metadata.
    member x.IsLinked = match box x.val_logical_name with null -> false | _ -> true 

    [<DebuggerBrowsable(DebuggerBrowsableState.Never)>]
    member x.DebugText = x.ToString()

    override x.ToString() = x.LogicalName
    
    
and 
    /// Represents the extra information stored for a member
    [<NoEquality; NoComparison; RequireQualifiedAccess; StructuredFormatDisplay("{DebugText}")>]
    ValMemberInfo = 
    { /// The parent type. For an extension member this is the type being extended 
      ApparentEnclosingEntity: TyconRef  

      /// Updated with the full implemented slotsig after interface implementation relation is checked 
      mutable ImplementedSlotSigs: SlotSig list 

      /// Gets updated with 'true' if an abstract slot is implemented in the file being typechecked. Internal only. 
      mutable IsImplemented: bool                      

      MemberFlags: MemberFlags }

    [<DebuggerBrowsable(DebuggerBrowsableState.Never)>]
    member x.DebugText = x.ToString()

    override x.ToString() = "ValMemberInfo(...)"

and 
    [<NoEquality; NoComparison; RequireQualifiedAccess; StructuredFormatDisplay("{DebugText}")>]
    NonLocalValOrMemberRef = 
    { /// A reference to the entity containing the value or member. This will always be a non-local reference
      EnclosingEntity: EntityRef 

      /// The name of the value, or the full signature of the member
      ItemKey: ValLinkageFullKey }

    /// Get the thunk for the assembly referred to
    member x.Ccu = x.EnclosingEntity.nlr.Ccu

    /// Get the name of the assembly referred to
    member x.AssemblyName = x.EnclosingEntity.nlr.AssemblyName

    /// For debugging
    [<DebuggerBrowsable(DebuggerBrowsableState.Never)>]
    member x.DebugText = x.ToString()

    /// For debugging
    override x.ToString() = x.EnclosingEntity.nlr.ToString() + "::" + x.ItemKey.PartialKey.LogicalName
      
and 
    [<NoEquality; NoComparison; StructuredFormatDisplay("{DebugText}")>]
    ValPublicPath = 
    | ValPubPath of PublicPath * ValLinkageFullKey

    [<DebuggerBrowsable(DebuggerBrowsableState.Never)>]
    member x.DebugText = x.ToString()

    override __.ToString() = sprintf "ValPubPath(...)"

/// Index into the namespace/module structure of a particular CCU 
and 
    [<NoEquality; NoComparison; StructuredFormatDisplay("{DebugText}")>]
    NonLocalEntityRef = 
    | NonLocalEntityRef of CcuThunk * string[]

    /// Try to find the entity corresponding to the given path in the given CCU
    static member TryDerefEntityPath(ccu: CcuThunk, path: string[], i: int, entity: Entity) = 
        if i >= path.Length then ValueSome entity
        else  
            match entity.ModuleOrNamespaceType.AllEntitiesByCompiledAndLogicalMangledNames.TryGetValue path.[i] with 
            | true, res -> NonLocalEntityRef.TryDerefEntityPath(ccu, path, (i+1), res)
#if !NO_EXTENSIONTYPING
            | _ -> NonLocalEntityRef.TryDerefEntityPathViaProvidedType(ccu, path, i, entity)
#else
            | _ -> ValueNone
#endif

#if !NO_EXTENSIONTYPING
    /// Try to find the entity corresponding to the given path, using type-providers to link the data
    static member TryDerefEntityPathViaProvidedType(ccu: CcuThunk, path: string[], i: int, entity: Entity) = 
        // Errors during linking are not necessarily given good ranges. This has always been the case in F# 2.0, but also applies to
        // type provider type linking errors in F# 3.0.
        let m = range0
        match entity.TypeReprInfo with
        | TProvidedTypeExtensionPoint info -> 
            let resolutionEnvironment = info.ResolutionEnvironment
            let st = info.ProvidedType
                        
            // In this case, we're safely in the realm of types. Just iterate through the nested
            // types until i = path.Length-1. Create the Tycon's as needed
            let rec tryResolveNestedTypeOf(parentEntity: Entity, resolutionEnvironment, st: Tainted<ProvidedType>, i) = 
                match st.PApply((fun st -> st.GetNestedType path.[i]), m) with
                | Tainted.Null -> ValueNone
                | st -> 
                    let newEntity = Construct.NewProvidedTycon(resolutionEnvironment, st, ccu.ImportProvidedType, false, m)
                    parentEntity.ModuleOrNamespaceType.AddProvidedTypeEntity newEntity
                    if i = path.Length-1 then ValueSome newEntity
                    else tryResolveNestedTypeOf(newEntity, resolutionEnvironment, st, i+1)

            tryResolveNestedTypeOf(entity, resolutionEnvironment, st, i)

        | TProvidedNamespaceExtensionPoint(resolutionEnvironment, resolvers) -> 

            // In this case, we're still in the realm of extensible namespaces. 
            //     <----entity-->
            //     0 .........i-1..i .......... j ..... path.Length-1
            //
            //     <----entity-->  <---resolver---->
            //     0 .........i-1..i ............. j ..... path.Length-1
            //
            //     <----entity-->  <---resolver----> <--loop--->
            //     0 .........i-1..i ............. j ..... path.Length-1
            //
            // We now query the resolvers with 
            //      moduleOrNamespace = path.[0..j-1] 
            //      typeName = path.[j] 
            // starting with j = i and then progressively increasing j
                        
            // This function queries at 'j'
            let tryResolvePrefix j = 
                assert (j >= 0)
                assert (j <= path.Length - 1)
                let matched = 
                    [ for resolver in resolvers do
                        let moduleOrNamespace = if j = 0 then null else path.[0..j-1]
                        let typename = path.[j]
                        let resolution = ExtensionTyping.TryLinkProvidedType(resolver, moduleOrNamespace, typename, m)
                        match resolution with
                        | None | Some (Tainted.Null) -> ()
                        | Some st -> yield (resolver, st) ]
                match matched with
                | [(_, st)] ->
                    // 'entity' is at position i in the dereference chain. We resolved to position 'j'.
                    // Inject namespaces until we're an position j, and then inject the type.
                    // Note: this is similar to code in CompileOps.fs
                    let rec injectNamespacesFromIToJ (entity: Entity) k = 
                        if k = j then 
                            let newEntity = Construct.NewProvidedTycon(resolutionEnvironment, st, ccu.ImportProvidedType, false, m)
                            entity.ModuleOrNamespaceType.AddProvidedTypeEntity newEntity
                            newEntity
                        else
                            let cpath = entity.CompilationPath.NestedCompPath entity.LogicalName ModuleOrNamespaceKind.Namespace
                            let newEntity = 
                                Construct.NewModuleOrNamespace 
                                    (Some cpath) 
                                    (TAccess []) (ident(path.[k], m)) XmlDoc.Empty [] 
                                    (MaybeLazy.Strict (Construct.NewEmptyModuleOrNamespaceType Namespace)) 
                            entity.ModuleOrNamespaceType.AddModuleOrNamespaceByMutation newEntity
                            injectNamespacesFromIToJ newEntity (k+1)
                    let newEntity = injectNamespacesFromIToJ entity i
                                
                    // newEntity is at 'j'
                    NonLocalEntityRef.TryDerefEntityPath(ccu, path, (j+1), newEntity) 

                | [] -> ValueNone 
                | _ -> failwith "Unexpected"

            let rec tryResolvePrefixes j = 
                if j >= path.Length then ValueNone
                else match tryResolvePrefix j with 
                      | ValueNone -> tryResolvePrefixes (j+1)
                      | ValueSome res -> ValueSome res

            tryResolvePrefixes i

        | _ -> ValueNone
#endif
            
    /// Try to link a non-local entity reference to an actual entity
    member nleref.TryDeref canError = 
        let (NonLocalEntityRef(ccu, path)) = nleref 
        if canError then 
            ccu.EnsureDerefable path

        if ccu.IsUnresolvedReference then ValueNone else

        match NonLocalEntityRef.TryDerefEntityPath(ccu, path, 0, ccu.Contents) with
        | ValueSome _ as r -> r
        | ValueNone ->
            // OK, the lookup failed. Check if we can redirect through a type forwarder on this assembly.
            // Look for a forwarder for each prefix-path
            let rec tryForwardPrefixPath i = 
                if i < path.Length then 
                    match ccu.TryForward(path.[0..i-1], path.[i]) with
                       // OK, found a forwarder, now continue with the lookup to find the nested type
                    | Some tcref -> NonLocalEntityRef.TryDerefEntityPath(ccu, path, (i+1), tcref.Deref)  
                    | None -> tryForwardPrefixPath (i+1)
                else
                    ValueNone
            tryForwardPrefixPath 0
        
    /// Get the CCU referenced by the nonlocal reference.
    member nleref.Ccu =
        let (NonLocalEntityRef(ccu, _)) = nleref 
        ccu

    /// Get the path into the CCU referenced by the nonlocal reference.
    member nleref.Path =
        let (NonLocalEntityRef(_, p)) = nleref 
        p

    member nleref.DisplayName =
        String.concat "." nleref.Path

    /// Get the mangled name of the last item in the path of the nonlocal reference.
    member nleref.LastItemMangledName = 
        let p = nleref.Path
        p.[p.Length-1]

    /// Get the all-but-last names of the path of the nonlocal reference.
    member nleref.EnclosingMangledPath =  
        let p = nleref.Path
        p.[0..p.Length-2]
        
    /// Get the name of the assembly referenced by the nonlocal reference.
    member nleref.AssemblyName = nleref.Ccu.AssemblyName

    /// Dereference the nonlocal reference, and raise an error if this fails.
    member nleref.Deref = 
        match nleref.TryDeref(canError=true) with 
        | ValueSome res -> res
        | ValueNone -> 
              errorR (InternalUndefinedItemRef (FSComp.SR.tastUndefinedItemRefModuleNamespace, nleref.DisplayName, nleref.AssemblyName, "<some module on this path>")) 
              raise (KeyNotFoundException())
        
    /// Get the details of the module or namespace fragment for the entity referred to by this non-local reference.
    member nleref.ModuleOrNamespaceType = 
        nleref.Deref.ModuleOrNamespaceType

    [<DebuggerBrowsable(DebuggerBrowsableState.Never)>]
    member x.DebugText = x.ToString()

    override x.ToString() = x.DisplayName
        
and 
    [<NoEquality; NoComparison; StructuredFormatDisplay("{DebugText}")>]
    EntityRef = 
    { /// Indicates a reference to something bound in this CCU 
      mutable binding: NonNullSlot<Entity>
      /// Indicates a reference to something bound in another CCU 
      nlr: NonLocalEntityRef }

    member x.IsLocalRef = match box x.nlr with null -> true | _ -> false

    member x.IsResolved = match box x.binding with null -> false | _ -> true

    member x.PrivateTarget = x.binding

    member x.ResolvedTarget = x.binding

    member private tcr.Resolve canError = 
        let res = tcr.nlr.TryDeref canError
        match res with 
        | ValueSome r -> 
             tcr.binding <- nullableSlotFull r 
        | ValueNone -> 
             ()

    /// Dereference the TyconRef to a Tycon. Amortize the cost of doing this.
    /// This path should not allocate in the amortized case
    member tcr.Deref = 
        match box tcr.binding with 
        | null ->
            tcr.Resolve(canError=true)
            match box tcr.binding with 
            | null -> error (InternalUndefinedItemRef (FSComp.SR.tastUndefinedItemRefModuleNamespaceType, String.concat "." tcr.nlr.EnclosingMangledPath, tcr.nlr.AssemblyName, tcr.nlr.LastItemMangledName))
            | _ -> tcr.binding
        | _ -> 
            tcr.binding

    /// Dereference the TyconRef to a Tycon option.
    member tcr.TryDeref = 
        match box tcr.binding with 
        | null -> 
            tcr.Resolve(canError=false)
            match box tcr.binding with 
            | null -> ValueNone
            | _ -> ValueSome tcr.binding

        | _ -> 
            ValueSome tcr.binding

    /// Is the destination assembly available?
    member tcr.CanDeref = tcr.TryDeref.IsSome

    /// Gets the data indicating the compiled representation of a type or module in terms of Abstract IL data structures.
    member x.CompiledRepresentation = x.Deref.CompiledRepresentation

    /// Gets the data indicating the compiled representation of a named type or module in terms of Abstract IL data structures.
    member x.CompiledRepresentationForNamedType = x.Deref.CompiledRepresentationForNamedType

    /// The implementation definition location of the namespace, module or type
    member x.DefinitionRange = x.Deref.DefinitionRange

    /// The signature definition location of the namespace, module or type
    member x.SigRange = x.Deref.SigRange

    /// The name of the namespace, module or type, possibly with mangling, e.g. List`1, List or FailureException 
    member x.LogicalName = x.Deref.LogicalName

    /// The compiled name of the namespace, module or type, e.g. FSharpList`1, ListModule or FailureException 
    member x.CompiledName = x.Deref.CompiledName

    /// The display name of the namespace, module or type, e.g. List instead of List`1, not including static parameters
    member x.DisplayName = x.Deref.DisplayName

    /// The display name of the namespace, module or type with <_, _, _> added for generic types, including static parameters
    member x.DisplayNameWithStaticParametersAndUnderscoreTypars = x.Deref.DisplayNameWithStaticParametersAndUnderscoreTypars

    /// The display name of the namespace, module or type, e.g. List instead of List`1, including static parameters
    member x.DisplayNameWithStaticParameters = x.Deref.DisplayNameWithStaticParameters

    /// The code location where the module, namespace or type is defined.
    member x.Range = x.Deref.Range

    /// A unique stamp for this module, namespace or type definition within the context of this compilation. 
    /// Note that because of signatures, there are situations where in a single compilation the "same" 
    /// module, namespace or type may have two distinct Entity objects that have distinct stamps.
    member x.Stamp = x.Deref.Stamp

    /// The F#-defined custom attributes of the entity, if any. If the entity is backed by Abstract IL or provided metadata
    /// then this does not include any attributes from those sources.
    member x.Attribs = x.Deref.Attribs

    /// The XML documentation of the entity, if any. If the entity is backed by provided metadata
    /// then this _does_ include this documentation. If the entity is backed by Abstract IL metadata
    /// or comes from another F# assembly then it does not (because the documentation will get read from 
    /// an XML file).
    member x.XmlDoc = x.Deref.XmlDoc

    /// The XML documentation sig-string of the entity, if any, to use to lookup an .xml doc file. This also acts
    /// as a cache for this sig-string computation.
    member x.XmlDocSig = x.Deref.XmlDocSig

    /// The logical contents of the entity when it is a module or namespace fragment.
    member x.ModuleOrNamespaceType = x.Deref.ModuleOrNamespaceType
    
    /// Demangle the module name, if FSharpModuleWithSuffix is used
    member x.DemangledModuleOrNamespaceName = x.Deref.DemangledModuleOrNamespaceName

    /// The logical contents of the entity when it is a type definition.
    member x.TypeContents = x.Deref.TypeContents

    /// The kind of the type definition - is it a measure definition or a type definition?
    member x.TypeOrMeasureKind = x.Deref.TypeOrMeasureKind

    /// The identifier at the point of declaration of the type definition.
    member x.Id = x.Deref.Id

    /// The information about the r.h.s. of a type definition, if any. For example, the r.h.s. of a union or record type.
    member x.TypeReprInfo = x.Deref.TypeReprInfo

    /// The information about the r.h.s. of an F# exception definition, if any. 
    member x.ExceptionInfo = x.Deref.ExceptionInfo

    /// Indicates if the entity represents an F# exception declaration.
    member x.IsExceptionDecl = x.Deref.IsExceptionDecl
    
    /// Get the type parameters for an entity that is a type declaration, otherwise return the empty list.
    /// 
    /// Lazy because it may read metadata, must provide a context "range" in case error occurs reading metadata.
    member x.Typars m = x.Deref.Typars m

    /// Get the type parameters for an entity that is a type declaration, otherwise return the empty list.
    member x.TyparsNoRange = x.Deref.TyparsNoRange

    /// Indicates if this entity is an F# type abbreviation definition
    member x.TypeAbbrev = x.Deref.TypeAbbrev

    /// Indicates if this entity is an F# type abbreviation definition
    member x.IsTypeAbbrev = x.Deref.IsTypeAbbrev

    /// Get the value representing the accessibility of the r.h.s. of an F# type definition.
    member x.TypeReprAccessibility = x.Deref.TypeReprAccessibility

    /// Get the cache of the compiled ILTypeRef representation of this module or type.
    member x.CompiledReprCache = x.Deref.CompiledReprCache

    /// Get a blob of data indicating how this type is nested in other namespaces, modules or types.
    member x.PublicPath: PublicPath option = x.Deref.PublicPath

    /// Get the value representing the accessibility of an F# type definition or module.
    member x.Accessibility = x.Deref.Accessibility

    /// Indicates the type prefers the "tycon<a, b>" syntax for display etc. 
    member x.IsPrefixDisplay = x.Deref.IsPrefixDisplay

    /// Indicates the "tycon blob" is actually a module 
    member x.IsModuleOrNamespace = x.Deref.IsModuleOrNamespace

    /// Indicates if the entity is a namespace
    member x.IsNamespace = x.Deref.IsNamespace

    /// Indicates if the entity is an F# module definition
    member x.IsModule = x.Deref.IsModule

    /// Get a blob of data indicating how this type is nested inside other namespaces, modules and types.
    member x.CompilationPathOpt = x.Deref.CompilationPathOpt

#if !NO_EXTENSIONTYPING
    /// Indicates if the entity is a provided namespace fragment
    member x.IsProvided = x.Deref.IsProvided

    /// Indicates if the entity is a provided namespace fragment
    member x.IsProvidedNamespace = x.Deref.IsProvidedNamespace

    /// Indicates if the entity is an erased provided type definition
    member x.IsProvidedErasedTycon = x.Deref.IsProvidedErasedTycon

    /// Indicates if the entity is an erased provided type definition that incorporates a static instantiation (and therefore in some sense compiler generated)
    member x.IsStaticInstantiationTycon = x.Deref.IsStaticInstantiationTycon

    /// Indicates if the entity is a generated provided type definition, i.e. not erased.
    member x.IsProvidedGeneratedTycon = x.Deref.IsProvidedGeneratedTycon
#endif

    /// Get a blob of data indicating how this type is nested inside other namespaces, modules and types.
    member x.CompilationPath = x.Deref.CompilationPath

    /// Get a table of fields for all the F#-defined record, struct and class fields in this type definition, including
    /// static fields, 'val' declarations and hidden fields from the compilation of implicit class constructions.
    member x.AllFieldTable = x.Deref.AllFieldTable

    /// Get an array of fields for all the F#-defined record, struct and class fields in this type definition, including
    /// static fields, 'val' declarations and hidden fields from the compilation of implicit class constructions.
    member x.AllFieldsArray = x.Deref.AllFieldsArray

    /// Get a list of fields for all the F#-defined record, struct and class fields in this type definition, including
    /// static fields, 'val' declarations and hidden fields from the compilation of implicit class constructions.
    member x.AllFieldsAsList = x.Deref.AllFieldsAsList

    /// Get a list of all fields for F#-defined record, struct and class fields in this type definition,
    /// including static fields, but excluding compiler-generate fields.
    member x.TrueFieldsAsList = x.Deref.TrueFieldsAsList

    /// Get a list of all instance fields for F#-defined record, struct and class fields in this type definition,
    /// excluding compiler-generate fields.
    member x.TrueInstanceFieldsAsList = x.Deref.TrueInstanceFieldsAsList

    /// Get a list of all instance fields for F#-defined record, struct and class fields in this type definition.
    /// including hidden fields from the compilation of implicit class constructions.
    // NOTE: This method doesn't perform particularly well, and is over-used, but doesn't seem to appear on performance traces
    member x.AllInstanceFieldsAsList = x.Deref.AllInstanceFieldsAsList

    /// Get a field by index in definition order
    member x.GetFieldByIndex n = x.Deref.GetFieldByIndex n

    /// Get a field by name.
    member x.GetFieldByName n = x.Deref.GetFieldByName n

    /// Get the union cases and other union-type information for a type, if any
    member x.UnionTypeInfo = x.Deref.UnionTypeInfo

    /// Get the union cases for a type, if any
    member x.UnionCasesArray = x.Deref.UnionCasesArray

    /// Get the union cases for a type, if any, as a list
    member x.UnionCasesAsList = x.Deref.UnionCasesAsList

    /// Get a union case of a type by name
    member x.GetUnionCaseByName n = x.Deref.GetUnionCaseByName n

    /// Get the blob of information associated with an F# object-model type definition, i.e. class, interface, struct etc.
    member x.FSharpObjectModelTypeInfo = x.Deref.FSharpObjectModelTypeInfo

    /// Gets the immediate interface definitions of an F# type definition. Further interfaces may be supported through class and interface inheritance.
    member x.ImmediateInterfacesOfFSharpTycon = x.Deref.ImmediateInterfacesOfFSharpTycon

    /// Gets the immediate interface types of an F# type definition. Further interfaces may be supported through class and interface inheritance.
    member x.ImmediateInterfaceTypesOfFSharpTycon = x.Deref.ImmediateInterfaceTypesOfFSharpTycon

    /// Gets the immediate members of an F# type definition, excluding compiler-generated ones.
    /// Note: result is alphabetically sorted, then for each name the results are in declaration order
    member x.MembersOfFSharpTyconSorted = x.Deref.MembersOfFSharpTyconSorted

    /// Gets all immediate members of an F# type definition keyed by name, including compiler-generated ones.
    /// Note: result is a indexed table, and for each name the results are in reverse declaration order
    member x.MembersOfFSharpTyconByName = x.Deref.MembersOfFSharpTyconByName

    /// Indicates if this is a struct or enum type definition, i.e. a value type definition
    member x.IsStructOrEnumTycon = x.Deref.IsStructOrEnumTycon

    /// Indicates if this is an F# type definition which is one of the special types in FSharp.Core.dll which uses 
    /// an assembly-code representation for the type, e.g. the primitive array type constructor.
    member x.IsAsmReprTycon = x.Deref.IsAsmReprTycon

    /// Indicates if this is an F# type definition which is one of the special types in FSharp.Core.dll like 'float<_>' which
    /// defines a measure type with a relation to an existing non-measure type as a representation.
    member x.IsMeasureableReprTycon = x.Deref.IsMeasureableReprTycon

    /// Indicates if the entity is erased, either a measure definition, or an erased provided type definition
    member x.IsErased = x.Deref.IsErased
    
    /// Gets any implicit hash/equals (with comparer argument) methods added to an F# record, union or struct type definition.
    member x.GeneratedHashAndEqualsWithComparerValues = x.Deref.GeneratedHashAndEqualsWithComparerValues

    /// Gets any implicit CompareTo (with comparer argument) methods added to an F# record, union or struct type definition.
    member x.GeneratedCompareToWithComparerValues = x.Deref.GeneratedCompareToWithComparerValues

    /// Gets any implicit CompareTo methods added to an F# record, union or struct type definition.
    member x.GeneratedCompareToValues = x.Deref.GeneratedCompareToValues

    /// Gets any implicit hash/equals methods added to an F# record, union or struct type definition.
    member x.GeneratedHashAndEqualsValues = x.Deref.GeneratedHashAndEqualsValues
    
    /// Indicate if this is a type definition backed by Abstract IL metadata.
    member x.IsILTycon = x.Deref.IsILTycon

    /// Get the Abstract IL scope, nesting and metadata for this 
    /// type definition, assuming it is backed by Abstract IL metadata.
    member x.ILTyconInfo = x.Deref.ILTyconInfo

    /// Get the Abstract IL metadata for this type definition, assuming it is backed by Abstract IL metadata.
    member x.ILTyconRawMetadata = x.Deref.ILTyconRawMetadata

    /// Indicate if this is a type whose r.h.s. is known to be a union type definition.
    member x.IsUnionTycon = x.Deref.IsUnionTycon

    /// Indicates if this is an F# type definition whose r.h.s. is known to be a record type definition.
    member x.IsRecordTycon = x.Deref.IsRecordTycon

    /// Indicates if this is an F# type definition whose r.h.s. is known to be some kind of F# object model definition
    member x.IsFSharpObjectModelTycon = x.Deref.IsFSharpObjectModelTycon

    /// The on-demand analysis about whether the entity has the IsByRefLike attribute
    member x.TryIsByRefLike = x.Deref.TryIsByRefLike

    /// Set the on-demand analysis about whether the entity has the IsByRefLike attribute
    member x.SetIsByRefLike b = x.Deref.SetIsByRefLike b

    /// The on-demand analysis about whether the entity has the IsReadOnly attribute
    member x.TryIsReadOnly = x.Deref.TryIsReadOnly

    /// Set the on-demand analysis about whether the entity has the IsReadOnly attribute
    member x.SetIsReadOnly b = x.Deref.SetIsReadOnly b

    /// The on-demand analysis about whether the entity is assumed to be a readonly struct
    member x.TryIsAssumedReadOnly = x.Deref.TryIsAssumedReadOnly

    /// Set the on-demand analysis about whether the entity is assumed to be a readonly struct
    member x.SetIsAssumedReadOnly b = x.Deref.SetIsAssumedReadOnly b

    /// Indicates if this is an F# type definition whose r.h.s. definition is unknown (i.e. a traditional ML 'abstract' type in a signature,
    /// which in F# is called a 'unknown representation' type).
    member x.IsHiddenReprTycon = x.Deref.IsHiddenReprTycon

    /// Indicates if this is an F#-defined interface type definition 
    member x.IsFSharpInterfaceTycon = x.Deref.IsFSharpInterfaceTycon

    /// Indicates if this is an F#-defined delegate type definition 
    member x.IsFSharpDelegateTycon = x.Deref.IsFSharpDelegateTycon

    /// Indicates if this is an F#-defined enum type definition 
    member x.IsFSharpEnumTycon = x.Deref.IsFSharpEnumTycon

    /// Indicates if this is a .NET-defined enum type definition 
    member x.IsILEnumTycon = x.Deref.IsILEnumTycon

    /// Indicates if this is an enum type definition 
    member x.IsEnumTycon = x.Deref.IsEnumTycon

    /// Indicates if this is an F#-defined struct or enum type definition, i.e. a value type definition
    member x.IsFSharpStructOrEnumTycon = x.Deref.IsFSharpStructOrEnumTycon

    /// Indicates if this is a .NET-defined struct or enum type definition, i.e. a value type definition
    member x.IsILStructOrEnumTycon = x.Deref.IsILStructOrEnumTycon

    /// Indicates if we have pre-determined that a type definition has a default constructor.
    member x.PreEstablishedHasDefaultConstructor = x.Deref.PreEstablishedHasDefaultConstructor

    /// Indicates if we have pre-determined that a type definition has a self-referential constructor using 'as x'
    member x.HasSelfReferentialConstructor = x.Deref.HasSelfReferentialConstructor

    member x.UnionCasesAsRefList = x.UnionCasesAsList |> List.map x.MakeNestedUnionCaseRef

    member x.TrueInstanceFieldsAsRefList = x.TrueInstanceFieldsAsList |> List.map x.MakeNestedRecdFieldRef

    member x.AllFieldAsRefList = x.AllFieldsAsList |> List.map x.MakeNestedRecdFieldRef

    member x.MakeNestedRecdFieldRef (rf: RecdField) = RFRef (x, rf.Name)

    member x.MakeNestedUnionCaseRef (uc: UnionCase) = UCRef (x, uc.Id.idText)

    [<DebuggerBrowsable(DebuggerBrowsableState.Never)>]
    member x.DebugText = x.ToString()

    override x.ToString() = 
       if x.IsLocalRef then 
           x.ResolvedTarget.DisplayName 
       else 
           x.nlr.DisplayName 


/// note: ModuleOrNamespaceRef and TyconRef are type equivalent 
and ModuleOrNamespaceRef = EntityRef

and TyconRef = EntityRef

/// References are either local or nonlocal
and 
    [<NoEquality; NoComparison; StructuredFormatDisplay("{DebugText}")>]
    ValRef = 
    { /// Indicates a reference to something bound in this CCU 
      mutable binding: NonNullSlot<Val>
      /// Indicates a reference to something bound in another CCU 
      nlr: NonLocalValOrMemberRef }

    member x.IsLocalRef = obj.ReferenceEquals(x.nlr, null)

    member x.IsResolved = not (obj.ReferenceEquals(x.binding, null))

    member x.PrivateTarget = x.binding

    member x.ResolvedTarget = x.binding

    /// Dereference the ValRef to a Val.
    member vr.Deref = 
        if obj.ReferenceEquals(vr.binding, null) then
            let res = 
                let nlr = vr.nlr 
                let e = nlr.EnclosingEntity.Deref 
                let possible = e.ModuleOrNamespaceType.TryLinkVal(nlr.EnclosingEntity.nlr.Ccu, nlr.ItemKey)
                match possible with 
                | ValueNone -> error (InternalUndefinedItemRef (FSComp.SR.tastUndefinedItemRefVal, e.DisplayNameWithStaticParameters, nlr.AssemblyName, sprintf "%+A" nlr.ItemKey.PartialKey))
                | ValueSome h -> h
            vr.binding <- nullableSlotFull res 
            res 
        else vr.binding

    /// Dereference the ValRef to a Val option.
    member vr.TryDeref = 
        if obj.ReferenceEquals(vr.binding, null) then
            let resOpt = 
                match vr.nlr.EnclosingEntity.TryDeref with 
                | ValueNone -> ValueNone
                | ValueSome e -> e.ModuleOrNamespaceType.TryLinkVal(vr.nlr.EnclosingEntity.nlr.Ccu, vr.nlr.ItemKey)
            match resOpt with 
            | ValueNone -> ()
            | ValueSome res -> 
                vr.binding <- nullableSlotFull res 
            resOpt
        else ValueSome vr.binding

    /// The type of the value. May be a TType_forall for a generic value. 
    /// May be a type variable or type containing type variables during type inference. 
    member x.Type = x.Deref.Type

    /// Get the type of the value including any generic type parameters
    member x.TypeScheme = x.Deref.TypeScheme

    /// Get the type of the value after removing any generic type parameters
    member x.TauType = x.Deref.TauType

    member x.Typars = x.Deref.Typars

    member x.LogicalName = x.Deref.LogicalName

    member x.DisplayName = x.Deref.DisplayName

    member x.CoreDisplayName = x.Deref.CoreDisplayName

    member x.Range = x.Deref.Range

    /// Get the value representing the accessibility of an F# type definition or module.
    member x.Accessibility = x.Deref.Accessibility

    /// The parent type or module, if any (None for expression bindings and parameters)
    member x.DeclaringEntity = x.Deref.DeclaringEntity

    /// Get the apparent parent entity for the value, i.e. the entity under with which the
    /// value is associated. For extension members this is the nominal type the member extends.
    /// For other values it is just the actual parent.
    member x.ApparentEnclosingEntity = x.Deref.ApparentEnclosingEntity

    member x.DefinitionRange = x.Deref.DefinitionRange

    member x.SigRange = x.Deref.SigRange

    /// The value of a value or member marked with [<LiteralAttribute>] 
    member x.LiteralValue = x.Deref.LiteralValue

    member x.Id = x.Deref.Id

    /// Get the name of the value, assuming it is compiled as a property.
    ///   - If this is a property then this is 'Foo' 
    ///   - If this is an implementation of an abstract slot then this is the name of the property implemented by the abstract slot
    member x.PropertyName = x.Deref.PropertyName

    /// Indicates whether this value represents a property getter.
    member x.IsPropertyGetterMethod = 
        match x.MemberInfo with
        | None -> false
        | Some (memInfo: ValMemberInfo) -> memInfo.MemberFlags.MemberKind = MemberKind.PropertyGet || memInfo.MemberFlags.MemberKind = MemberKind.PropertyGetSet

    /// Indicates whether this value represents a property setter.
    member x.IsPropertySetterMethod = 
        match x.MemberInfo with
        | None -> false
        | Some (memInfo: ValMemberInfo) -> memInfo.MemberFlags.MemberKind = MemberKind.PropertySet || memInfo.MemberFlags.MemberKind = MemberKind.PropertyGetSet

    /// A unique stamp within the context of this invocation of the compiler process 
    member x.Stamp = x.Deref.Stamp

    /// Is this represented as a "top level" static binding (i.e. a static field, static member,
    /// instance member), rather than an "inner" binding that may result in a closure.
    member x.IsCompiledAsTopLevel = x.Deref.IsCompiledAsTopLevel

    /// Indicates if this member is an F#-defined dispatch slot.
    member x.IsDispatchSlot = x.Deref.IsDispatchSlot

    /// The name of the method in compiled code (with some exceptions where ilxgen.fs decides not to use a method impl)
    member x.CompiledName = x.Deref.CompiledName

    /// Get the public path to the value, if any? Should be set if and only if
    /// IsMemberOrModuleBinding is set.
    member x.PublicPath = x.Deref.PublicPath

    /// The quotation expression associated with a value given the [<ReflectedDefinition>] tag
    member x.ReflectedDefinition = x.Deref.ReflectedDefinition

    /// Indicates if this is an F#-defined 'new' constructor member
    member x.IsConstructor = x.Deref.IsConstructor

    /// Indicates if this value was a member declared 'override' or an implementation of an interface slot
    member x.IsOverrideOrExplicitImpl = x.Deref.IsOverrideOrExplicitImpl

    /// Is this a member, if so some more data about the member.
    member x.MemberInfo = x.Deref.MemberInfo

    /// Indicates if this is a member
    member x.IsMember = x.Deref.IsMember

    /// Indicates if this is an F#-defined value in a module, or an extension member, but excluding compiler generated bindings from optimizations
    member x.IsModuleBinding = x.Deref.IsModuleBinding

    /// Indicates if this is an F#-defined instance member. 
    ///
    /// Note, the value may still be (a) an extension member or (b) and abstract slot without
    /// a true body. These cases are often causes of bugs in the compiler.
    member x.IsInstanceMember = x.Deref.IsInstanceMember

    /// Indicates if this value is declared 'mutable'
    member x.IsMutable = x.Deref.IsMutable

    /// Indicates if this value allows the use of an explicit type instantiation (i.e. does it itself have explicit type arguments,
    /// or does it have a signature?)
    member x.PermitsExplicitTypeInstantiation = x.Deref.PermitsExplicitTypeInstantiation

    /// Indicates if this is inferred to be a method or function that definitely makes no critical tailcalls?
    member x.MakesNoCriticalTailcalls = x.Deref.MakesNoCriticalTailcalls

    /// Is this a member definition or module definition?
    member x.IsMemberOrModuleBinding = x.Deref.IsMemberOrModuleBinding

    /// Indicates if this is an F#-defined extension member
    member x.IsExtensionMember = x.Deref.IsExtensionMember

    /// Indicates if this is a constructor member generated from the de-sugaring of implicit constructor for a class type?
    member x.IsIncrClassConstructor = x.Deref.IsIncrClassConstructor

    /// Indicates if this is a member generated from the de-sugaring of 'let' function bindings in the implicit class syntax?
    member x.IsIncrClassGeneratedMember = x.Deref.IsIncrClassGeneratedMember

    /// Get the information about a recursive value used during type inference
    member x.RecursiveValInfo = x.Deref.RecursiveValInfo

    /// Indicates if this is a 'base' or 'this' value?
    member x.BaseOrThisInfo = x.Deref.BaseOrThisInfo

    //  Indicates if this value was declared to be a type function, e.g. "let f<'a> = typeof<'a>"
    member x.IsTypeFunction = x.Deref.IsTypeFunction

    /// Records the "extra information" for a value compiled as a method.
    ///
    /// This indicates the number of arguments in each position for a curried function.
    member x.ValReprInfo = x.Deref.ValReprInfo

    /// Get the inline declaration on the value
    member x.InlineInfo = x.Deref.InlineInfo

    /// Indicates whether the inline declaration for the value indicate that the value must be inlined?
    member x.MustInline = x.Deref.MustInline

    /// Indicates whether this value was generated by the compiler.
    ///
    /// Note: this is true for the overrides generated by hash/compare augmentations
    member x.IsCompilerGenerated = x.Deref.IsCompilerGenerated

    /// Get the declared attributes for the value
    member x.Attribs = x.Deref.Attribs

    /// Get the declared documentation for the value
    member x.XmlDoc = x.Deref.XmlDoc

    /// Get or set the signature for the value's XML documentation
    member x.XmlDocSig = x.Deref.XmlDocSig

    /// Get the actual parent entity for the value (a module or a type), i.e. the entity under which the
    /// value will appear in compiled code. For extension members this is the module where the extension member
    /// is declared.
    member x.TopValDeclaringEntity = x.Deref.TopValDeclaringEntity

    // Can be false for members after error recovery
    member x.HasDeclaringEntity = x.Deref.HasDeclaringEntity

    /// Get the apparent parent entity for a member
    member x.MemberApparentEntity = x.Deref.MemberApparentEntity

    /// Get the number of 'this'/'self' object arguments for the member. Instance extension members return '1'.
    member x.NumObjArgs = x.Deref.NumObjArgs

    [<DebuggerBrowsable(DebuggerBrowsableState.Never)>]
    member x.DebugText = x.ToString()

    override x.ToString() = 
       if x.IsLocalRef then x.ResolvedTarget.DisplayName 
       else x.nlr.ToString()

/// Represents a reference to a case of a union type
and 
    [<NoEquality; NoComparison; StructuredFormatDisplay("{DebugText}")>]
    UnionCaseRef = 
    | UCRef of TyconRef * string

    /// Get a reference to the type containing this union case
    member x.TyconRef = let (UCRef(tcref, _)) = x in tcref

    /// Get the name of this union case
    member x.CaseName = let (UCRef(_, nm)) = x in nm

    /// Get the Entity for the type containing this union case
    member x.Tycon = x.TyconRef.Deref

    /// Dereference the reference to the union case
    member x.UnionCase = 
        match x.TyconRef.GetUnionCaseByName x.CaseName with 
        | Some res -> res
        | None -> error(InternalError(sprintf "union case %s not found in type %s" x.CaseName x.TyconRef.LogicalName, x.TyconRef.Range))

    /// Try to dereference the reference 
    member x.TryUnionCase =
        x.TyconRef.TryDeref 
        |> ValueOptionInternal.bind (fun tcref -> tcref.GetUnionCaseByName x.CaseName |> ValueOptionInternal.ofOption)

    /// Get the attributes associated with the union case
    member x.Attribs = x.UnionCase.Attribs

    /// Get the range of the union case
    member x.Range = x.UnionCase.Range

    /// Get the definition range of the union case
    member x.DefinitionRange = x.UnionCase.DefinitionRange

    /// Get the signature range of the union case
    member x.SigRange = x.UnionCase.SigRange

    /// Get the index of the union case amongst the cases
    member x.Index = 
        try 
           // REVIEW: this could be faster, e.g. by storing the index in the NameMap 
            x.TyconRef.UnionCasesArray |> Array.findIndex (fun ucspec -> ucspec.DisplayName = x.CaseName) 
        with :? KeyNotFoundException -> 
            error(InternalError(sprintf "union case %s not found in type %s" x.CaseName x.TyconRef.LogicalName, x.TyconRef.Range))

    /// Get the fields of the union case
    member x.AllFieldsAsList = x.UnionCase.FieldTable.AllFieldsAsList

    /// Get the resulting type of the union case
    member x.ReturnType = x.UnionCase.ReturnType

    /// Get a field of the union case by index
    member x.FieldByIndex n = x.UnionCase.FieldTable.FieldByIndex n

    [<DebuggerBrowsable(DebuggerBrowsableState.Never)>]
    member x.DebugText = x.ToString()

    override x.ToString() = x.CaseName

/// Represents a reference to a field in a record, class or struct
and 
    [<NoEquality; NoComparison; StructuredFormatDisplay("{DebugText}")>]
    RecdFieldRef = 
    | RFRef of TyconRef * string

    /// Get a reference to the type containing this union case
    member x.TyconRef = let (RFRef(tcref, _)) = x in tcref

    /// Get the name off the field
    member x.FieldName = let (RFRef(_, id)) = x in id

    /// Get the Entity for the type containing this union case
    member x.Tycon = x.TyconRef.Deref

    /// Dereference the reference 
    member x.RecdField = 
        let (RFRef(tcref, id)) = x
        match tcref.GetFieldByName id with 
        | Some res -> res
        | None -> error(InternalError(sprintf "field %s not found in type %s" id tcref.LogicalName, tcref.Range))

    /// Try to dereference the reference 
    member x.TryRecdField = 
        x.TyconRef.TryDeref 
        |> ValueOptionInternal.bind (fun tcref -> tcref.GetFieldByName x.FieldName |> ValueOptionInternal.ofOption)

    /// Get the attributes associated with the compiled property of the record field 
    member x.PropertyAttribs = x.RecdField.PropertyAttribs

    /// Get the declaration range of the record field 
    member x.Range = x.RecdField.Range

    /// Get the definition range of the record field 
    member x.DefinitionRange = x.RecdField.DefinitionRange

    /// Get the signature range of the record field 
    member x.SigRange = x.RecdField.SigRange

    member x.Index =
        let (RFRef(tcref, id)) = x
        try 
            // REVIEW: this could be faster, e.g. by storing the index in the NameMap 
            tcref.AllFieldsArray |> Array.findIndex (fun rfspec -> rfspec.Name = id)  
        with :? KeyNotFoundException -> 
            error(InternalError(sprintf "field %s not found in type %s" id tcref.LogicalName, tcref.Range))

    [<DebuggerBrowsable(DebuggerBrowsableState.Never)>]
    member x.DebugText = x.ToString()

    override x.ToString() = x.FieldName

and 
  /// The algebra of types
    [<NoEquality; NoComparison; StructuredFormatDisplay("{DebugText}")>]
    TType =

    /// TType_forall(typars, bodyTy).
    ///
    /// Indicates the type is a universal type, only used for types of values and members 
    | TType_forall of Typars * TType

    /// TType_app(tyconRef, typeInstantiation).
    ///
    /// Indicates the type is built from a named type and a number of type arguments
    | TType_app of TyconRef * TypeInst

    /// TType_anon
    ///
    /// Indicates the type is an anonymous record type whose compiled representation is located in the given assembly
    | TType_anon of AnonRecdTypeInfo * TType list

    /// TType_tuple(elementTypes).
    ///
    /// Indicates the type is a tuple type. elementTypes must be of length 2 or greater.
    | TType_tuple of TupInfo * TTypes

    /// TType_fun(domainType, rangeType).
    ///
    /// Indicates the type is a function type 
    | TType_fun of TType * TType

    /// TType_ucase(unionCaseRef, typeInstantiation)
    ///
    /// Indicates the type is a non-F#-visible type representing a "proof" that a union value belongs to a particular union case
    /// These types are not user-visible and will never appear as an inferred type. They are the types given to
    /// the temporaries arising out of pattern matching on union values.
    | TType_ucase of UnionCaseRef * TypeInst

    /// Indicates the type is a variable type, whether declared, generalized or an inference type parameter  
    | TType_var of Typar 

    /// Indicates the type is a unit-of-measure expression being used as an argument to a type or member
    | TType_measure of Measure

    /// For now, used only as a discriminant in error message.
    /// See https://github.com/Microsoft/visualfsharp/issues/2561
    member x.GetAssemblyName() =
        match x with
        | TType_forall (_tps, ty) -> ty.GetAssemblyName()
        | TType_app (tcref, _tinst) -> tcref.CompilationPath.ILScopeRef.QualifiedName
        | TType_tuple (_tupInfo, _tinst) -> ""
        | TType_anon (anonInfo, _tinst) -> defaultArg anonInfo.Assembly.QualifiedName ""
        | TType_fun (_d, _r) -> ""
        | TType_measure _ms -> ""
        | TType_var tp -> tp.Solution |> function Some sln -> sln.GetAssemblyName() | None -> ""
        | TType_ucase (_uc, _tinst) ->
            let (TILObjectReprData(scope, _nesting, _definition)) = _uc.Tycon.ILTyconInfo
            scope.QualifiedName

    [<DebuggerBrowsable(DebuggerBrowsableState.Never)>]
    member x.DebugText = x.ToString()

    override x.ToString() =  
        match x with 
        | TType_forall (_tps, ty) -> "forall ... " + ty.ToString()
        | TType_app (tcref, tinst) -> tcref.DisplayName + (match tinst with [] -> "" | tys -> "<" + String.concat "," (List.map string tys) + ">")
        | TType_tuple (tupInfo, tinst) -> 
            (match tupInfo with 
             | TupInfo.Const false -> ""
             | TupInfo.Const true -> "struct ")
             + String.concat "," (List.map string tinst) 
        | TType_anon (anonInfo, tinst) -> 
            (match anonInfo.TupInfo with 
             | TupInfo.Const false -> ""
             | TupInfo.Const true -> "struct ")
             + "{|" + String.concat "," (Seq.map2 (fun nm ty -> nm + " " + string ty + ";") anonInfo.SortedNames tinst) + ")" + "|}"
        | TType_fun (d, r) -> "(" + string d + " -> " + string r + ")"
        | TType_ucase (uc, tinst) -> "ucase " + uc.CaseName + (match tinst with [] -> "" | tys -> "<" + String.concat "," (List.map string tys) + ">")
        | TType_var tp -> 
            match tp.Solution with 
            | None -> tp.DisplayName
            | Some _ -> tp.DisplayName + " (solved)"
        | TType_measure ms -> ms.ToString()

and TypeInst = TType list 

and TTypes = TType list 
and [<RequireQualifiedAccess>] AnonRecdTypeInfo = 
    // Mutability for pickling/unpickling only
    { mutable Assembly: CcuThunk 
      mutable TupInfo: TupInfo
      mutable SortedIds: Ident[]
      mutable Stamp: Stamp
      mutable SortedNames: string[] }

    /// Create an AnonRecdTypeInfo from the basic data
    static member Create(ccu: CcuThunk, tupInfo, ids: Ident[]) = 
        let sortedIds = ids |> Array.sortBy (fun id -> id.idText)
        // Hash all the data to form a unique stamp
        let stamp = 
            sha1HashInt64 
                [| for c in ccu.AssemblyName do yield byte c; yield byte (int32 c >>> 8)
                   match tupInfo with 
                   | TupInfo.Const b -> yield (if b then 0uy else 1uy)
                   for id in sortedIds do 
                       for c in id.idText do yield byte c; yield byte (int32 c >>> 8) |]
        let sortedNames = Array.map textOfId sortedIds
        { Assembly = ccu; TupInfo = tupInfo; SortedIds = sortedIds; Stamp = stamp; SortedNames = sortedNames }

    /// Get the ILTypeRef for the generated type implied by the anonymous type
    member x.ILTypeRef = 
        let ilTypeName = sprintf "<>f__AnonymousType%s%u`%d" (match x.TupInfo with TupInfo.Const b -> if b then "1000" else "") (uint32 x.Stamp) x.SortedIds.Length
        mkILTyRef(x.Assembly.ILScopeRef, ilTypeName)

    static member NewUnlinked() : AnonRecdTypeInfo = 
        { Assembly = Unchecked.defaultof<_>
          TupInfo = Unchecked.defaultof<_>
          SortedIds = Unchecked.defaultof<_>
          Stamp = Unchecked.defaultof<_> 
          SortedNames = Unchecked.defaultof<_> }

    member x.Link d = 
        let sortedNames = Array.map textOfId d.SortedIds
        x.Assembly <- d.Assembly
        x.TupInfo <- d.TupInfo
        x.SortedIds <- d.SortedIds
        x.Stamp <- d.Stamp
        x.SortedNames <- sortedNames

    member x.IsLinked = (match x.SortedIds with null -> true | _ -> false)
    
and [<RequireQualifiedAccess>] TupInfo = 
    /// Some constant, e.g. true or false for tupInfo
    | Const of bool

and 
    [<RequireQualifiedAccess (* ; StructuredFormatDisplay("{DebugText}") *) >]
    Measure = 
    /// A variable unit-of-measure
    | Var of Typar

    /// A constant, leaf unit-of-measure such as 'kg' or 'm'
    | Con of TyconRef

    /// A product of two units of measure
    | Prod of Measure*Measure

    /// An inverse of a units of measure expression
    | Inv of Measure

    /// The unit of measure '1', e.g. float = float<1>
    | One

    /// Raising a measure to a rational power 
    | RationalPower of Measure * Rational

    // %+A formatting is used, so this is not needed
    //[<DebuggerBrowsable(DebuggerBrowsableState.Never)>]
    //member x.DebugText = x.ToString()
    
    override x.ToString() = sprintf "%+A" x 

and 
    [<NoEquality; NoComparison; RequireQualifiedAccess; StructuredFormatDisplay("{DebugText}")>]
    CcuData = 
    { /// Holds the filename for the DLL, if any 
      FileName: string option 
      
      /// Holds the data indicating how this assembly/module is referenced from the code being compiled. 
      ILScopeRef: ILScopeRef
      
      /// A unique stamp for this DLL 
      Stamp: Stamp
      
      /// The fully qualified assembly reference string to refer to this assembly. This is persisted in quotations 
      QualifiedName: string option 
      
      /// A hint as to where does the code for the CCU live (e.g what was the tcConfig.implicitIncludeDir at compilation time for this DLL?) 
      SourceCodeDirectory: string 
      
      /// Indicates that this DLL was compiled using the F# compiler and has F# metadata
      IsFSharp: bool 
      
#if !NO_EXTENSIONTYPING
      /// Is the CCu an assembly injected by a type provider
      IsProviderGenerated: bool 

      /// Triggered when the contents of the CCU are invalidated
      InvalidateEvent: IEvent<string> 

      /// A helper function used to link method signatures using type equality. This is effectively a forward call to the type equality 
      /// logic in tastops.fs
      ImportProvidedType: Tainted<ProvidedType> -> TType 
      
#endif
      /// Indicates that this DLL uses pre-F#-4.0 quotation literals somewhere. This is used to implement a restriction on static linking
      mutable UsesFSharp20PlusQuotations: bool
      
      /// A handle to the full specification of the contents of the module contained in this ccu
      // NOTE: may contain transient state during typechecking 
      mutable Contents: ModuleOrNamespace
      
      /// A helper function used to link method signatures using type equality. This is effectively a forward call to the type equality 
      /// logic in tastops.fs
      TryGetILModuleDef: (unit -> ILModuleDef option) 
      
      /// A helper function used to link method signatures using type equality. This is effectively a forward call to the type equality 
      /// logic in tastops.fs
      MemberSignatureEquality: (TType -> TType -> bool) 
      
      /// The table of .NET CLI type forwarders for this assembly
      TypeForwarders: CcuTypeForwarderTable }

    [<DebuggerBrowsable(DebuggerBrowsableState.Never)>]
    member x.DebugText = x.ToString()

    override x.ToString() = sprintf "CcuData(%A)" x.FileName

/// Represents a table of .NET CLI type forwarders for an assembly
and CcuTypeForwarderTable = Map<string[] * string, Lazy<EntityRef>>

and CcuReference = string // ILAssemblyRef


/// A relinkable handle to the contents of a compilation unit. Relinking is performed by mutation.
//
/// A compilation unit is, more or less, the new material created in one
/// invocation of the compiler. Due to static linking assemblies may hold more 
/// than one compilation unit (i.e. when two assemblies are merged into a compilation
/// the resulting assembly will contain 3 CUs). Compilation units are also created for referenced
/// .NET assemblies. 
/// 
/// References to items such as type constructors are via 
/// cross-compilation-unit thunks, which directly reference the data structures that define
/// these modules. Thus, when saving out values to disk we only wish 
/// to save out the "current" part of the term graph. When reading values
/// back in we "fixup" the links to previously referenced modules.
///
/// All non-local accesses to the data structures are mediated
/// by ccu-thunks. Ultimately, a ccu-thunk is either a (named) element of
/// the data structure, or it is a delayed fixup, i.e. an invalid dangling
/// reference that has not had an appropriate fixup applied.  
and 
    [<NoEquality; NoComparison; RequireQualifiedAccess; StructuredFormatDisplay("{DebugText}")>]
    CcuThunk = 
    { mutable target: CcuData

      /// ccu.orphanfixup is true when a reference is missing in the transitive closure of static references that
      /// may potentially be required for the metadata of referenced DLLs. It is set to true if the "loader"
      /// used in the F# metadata-deserializer or the .NET metadata reader returns a failing value (e.g. None).
      /// Note: When used from Visual Studio, the loader will not automatically chase down transitively referenced DLLs - they
      /// must be in the explicit references in the project.
      mutable orphanfixup: bool

      name: CcuReference }

    member ccu.Deref = 
        if isNull (ccu.target :> obj) || ccu.orphanfixup then 
            raise(UnresolvedReferenceNoRange ccu.name)
        ccu.target
   
    member ccu.IsUnresolvedReference = isNull (ccu.target :> obj) || ccu.orphanfixup

    /// Ensure the ccu is derefable in advance. Supply a path to attach to any resulting error message.
    member ccu.EnsureDerefable(requiringPath: string[]) = 
        if ccu.IsUnresolvedReference then 
            let path = System.String.Join(".", requiringPath)
            raise(UnresolvedPathReferenceNoRange(ccu.name, path))
            
    /// Indicates that this DLL uses F# 2.0+ quotation literals somewhere. This is used to implement a restriction on static linking.
    member ccu.UsesFSharp20PlusQuotations 
        with get() = ccu.Deref.UsesFSharp20PlusQuotations 
        and set v = ccu.Deref.UsesFSharp20PlusQuotations <- v

    member ccu.AssemblyName = ccu.name

    /// Holds the data indicating how this assembly/module is referenced from the code being compiled. 
    member ccu.ILScopeRef = ccu.Deref.ILScopeRef

    /// A unique stamp for this DLL 
    member ccu.Stamp = ccu.Deref.Stamp

    /// Holds the filename for the DLL, if any 
    member ccu.FileName = ccu.Deref.FileName

    /// Try to get the .NET Assembly, if known. May not be present for `IsFSharp` for in-memory cross-project references
    member ccu.TryGetILModuleDef() = ccu.Deref.TryGetILModuleDef()

#if !NO_EXTENSIONTYPING
    /// Is the CCu an EST injected assembly
    member ccu.IsProviderGenerated = ccu.Deref.IsProviderGenerated

    /// Used to make 'forward' calls into the loader during linking
    member ccu.ImportProvidedType ty: TType = ccu.Deref.ImportProvidedType ty

#endif

    /// The fully qualified assembly reference string to refer to this assembly. This is persisted in quotations 
    member ccu.QualifiedName = ccu.Deref.QualifiedName

    /// A hint as to where does the code for the CCU live (e.g what was the tcConfig.implicitIncludeDir at compilation time for this DLL?) 
    member ccu.SourceCodeDirectory = ccu.Deref.SourceCodeDirectory

    /// Indicates that this DLL was compiled using the F# compiler and has F# metadata
    member ccu.IsFSharp = ccu.Deref.IsFSharp

    /// A handle to the full specification of the contents of the module contained in this ccu
    // NOTE: may contain transient state during typechecking 
    member ccu.Contents = ccu.Deref.Contents

    /// The table of type forwarders for this assembly
    member ccu.TypeForwarders: Map<string[] * string, Lazy<EntityRef>> = ccu.Deref.TypeForwarders

    /// The table of modules and namespaces at the "root" of the assembly
    member ccu.RootModulesAndNamespaces = ccu.Contents.ModuleOrNamespaceType.ModuleAndNamespaceDefinitions

    /// The table of type definitions at the "root" of the assembly
    member ccu.RootTypeAndExceptionDefinitions = ccu.Contents.ModuleOrNamespaceType.TypeAndExceptionDefinitions

    /// Create a CCU with the given name and contents
    static member Create(nm, x) = 
        { target = x 
          orphanfixup = false
          name = nm }

    /// Create a CCU with the given name but where the contents have not yet been specified
    static member CreateDelayed nm = 
        { target = Unchecked.defaultof<_> 
          orphanfixup = false
          name = nm }

    /// Fixup a CCU to have the given contents
    member x.Fixup(avail: CcuThunk) = 

        match box x.target with
        | null -> ()
        | _ -> 
            // In the IDE we tolerate a double-fixup of FSHarp.Core when editing the FSharp.Core project itself
            if x.AssemblyName <> "FSharp.Core" then 
                errorR(Failure("internal error: Fixup: the ccu thunk for assembly "+x.AssemblyName+" not delayed!"))

        assert (avail.AssemblyName = x.AssemblyName)
        x.target <- 
            match box avail.target with
            | null -> error(Failure("internal error: ccu thunk '"+avail.name+"' not fixed up!"))
            | _ -> avail.target
        
    /// Fixup a CCU to record it as "orphaned", i.e. not available
    member x.FixupOrphaned() = 
        match box x.target with
        | null -> x.orphanfixup<-true
        | _ -> errorR(Failure("internal error: FixupOrphaned: the ccu thunk for assembly "+x.AssemblyName+" not delayed!"))
            
    /// Try to resolve a path into the CCU by referencing the .NET/CLI type forwarder table of the CCU
    member ccu.TryForward(nlpath: string[], item: string) : EntityRef option = 
        ccu.EnsureDerefable nlpath
        let key = nlpath, item
        match ccu.TypeForwarders.TryGetValue key with
        | true, entity -> Some(entity.Force())
        | _ -> None
        //printfn "trying to forward %A :: %s from ccu '%s', res = '%A'" p n ccu.AssemblyName res.IsSome

    /// Used to make forward calls into the type/assembly loader when comparing member signatures during linking
    member ccu.MemberSignatureEquality(ty1: TType, ty2: TType) = 
        ccu.Deref.MemberSignatureEquality ty1 ty2
    
    [<DebuggerBrowsable(DebuggerBrowsableState.Never)>]
    member x.DebugText = x.ToString()

    override ccu.ToString() = ccu.AssemblyName

/// The result of attempting to resolve an assembly name to a full ccu.
/// UnresolvedCcu will contain the name of the assembly that could not be resolved.
and 
    [<NoEquality; NoComparison; StructuredFormatDisplay("{DebugText}")>]
    CcuResolutionResult =

    | ResolvedCcu of CcuThunk

    | UnresolvedCcu of string

    [<DebuggerBrowsable(DebuggerBrowsableState.Never)>]
    member x.DebugText = x.ToString()

    override x.ToString() = match x with ResolvedCcu ccu -> ccu.ToString() | UnresolvedCcu s -> "unresolved " + s

/// Represents the information saved in the assembly signature data resource for an F# assembly
and 
    [<NoEquality; NoComparison; StructuredFormatDisplay("{DebugText}")>]
    PickledCcuInfo =
    { mspec: ModuleOrNamespace

      compileTimeWorkingDir: string

      usesQuotations: bool }

    [<DebuggerBrowsable(DebuggerBrowsableState.Never)>]
    member x.DebugText = x.ToString()

    override __.ToString() = "PickledCcuInfo(...)"



//---------------------------------------------------------------------------
// Attributes
//---------------------------------------------------------------------------

and Attribs = Attrib list 

and 
    [<NoEquality; NoComparison (* ; StructuredFormatDisplay("{DebugText}") *) >]
    AttribKind = 

    /// Indicates an attribute refers to a type defined in an imported .NET assembly 
    | ILAttrib of ILMethodRef 

    /// Indicates an attribute refers to a type defined in an imported F# assembly 
    | FSAttrib of ValRef

    // %+A formatting is used, so this is not needed
    //[<DebuggerBrowsable(DebuggerBrowsableState.Never)>]
    //member x.DebugText = x.ToString()

    override x.ToString() = sprintf "%+A" x 

/// Attrib(kind, unnamedArgs, propVal, appliedToAGetterOrSetter, targetsOpt, range)
and 
    [<NoEquality; NoComparison; StructuredFormatDisplay("{DebugText}")>]
    Attrib = 

    | Attrib of TyconRef * AttribKind * AttribExpr list * AttribNamedArg list * bool * AttributeTargets option * range

    [<DebuggerBrowsable(DebuggerBrowsableState.Never)>]
    member x.DebugText = x.ToString()

    member x.TyconRef = (let (Attrib(tcref, _, _, _, _, _, _)) = x in tcref)

    override x.ToString() = "attrib" + x.TyconRef.ToString()

/// We keep both source expression and evaluated expression around to help intellisense and signature printing
and 
    [<NoEquality; NoComparison; StructuredFormatDisplay("{DebugText}")>]
    AttribExpr = 

    /// AttribExpr(source, evaluated)
    | AttribExpr of Expr * Expr 

    [<DebuggerBrowsable(DebuggerBrowsableState.Never)>]
    member x.DebugText = x.ToString()

    override x.ToString() = sprintf "AttribExpr(...)"

/// AttribNamedArg(name, type, isField, value)
and 
    [<NoEquality; NoComparison; StructuredFormatDisplay("{DebugText}")>]
    AttribNamedArg = 
    | AttribNamedArg of (string*TType*bool*AttribExpr)

    [<DebuggerBrowsable(DebuggerBrowsableState.Never)>]
    member x.DebugText = x.ToString()

    override x.ToString() = sprintf "AttribNamedArg(...)"

/// Constants in expressions
and [<RequireQualifiedAccess>]
    Const = 
    | Bool of bool
    | SByte of sbyte
    | Byte of byte
    | Int16 of int16
    | UInt16 of uint16
    | Int32 of int32
    | UInt32 of uint32
    | Int64 of int64
    | UInt64 of uint64
    | IntPtr of int64
    | UIntPtr of uint64
    | Single of single
    | Double of double
    | Char of char
    | String of string
    | Decimal of Decimal 
    | Unit
    | Zero // null/zero-bit-pattern 

/// Decision trees. Pattern matching has been compiled down to
/// a decision tree by this point. The right-hand-sides (actions) of
/// a decision tree by this point. The right-hand-sides (actions) of
/// the decision tree are labelled by integers that are unique for that
/// particular tree.
and 
    [<NoEquality; NoComparison (* ; StructuredFormatDisplay("{DebugText}") *) >]
    DecisionTree = 

    /// TDSwitch(input, cases, default, range)
    ///
    /// Indicates a decision point in a decision tree. 
    ///    input -- The expression being tested. If switching over a struct union this 
    ///             must be the address of the expression being tested.
    ///    cases -- The list of tests and their subsequent decision trees
    ///    default -- The default decision tree, if any
    ///    range -- (precise documentation needed)
    | TDSwitch of Expr * DecisionTreeCase list * DecisionTree option * range

    /// TDSuccess(results, targets)
    ///
    /// Indicates the decision tree has terminated with success, transferring control to the given target with the given parameters.
    ///    results -- the expressions to be bound to the variables at the target
    ///    target -- the target number for the continuation
    | TDSuccess of Exprs * int  

    /// TDBind(binding, body)
    ///
    /// Bind the given value through the remaining cases of the dtree. 
    /// These arise from active patterns and some optimizations to prevent
    /// repeated computations in decision trees.
    ///    binding -- the value and the expression it is bound to
    ///    body -- the rest of the decision tree
    | TDBind of Binding * DecisionTree

    // %+A formatting is used, so this is not needed
    //[<DebuggerBrowsable(DebuggerBrowsableState.Never)>]
    //member x.DebugText = x.ToString()

    override x.ToString() = sprintf "%+A" x 

/// Represents a test and a subsequent decision tree
and 
    [<NoEquality; NoComparison; StructuredFormatDisplay("{DebugText}")>]
    DecisionTreeCase = 
    | TCase of DecisionTreeTest * DecisionTree

    /// Get the discriminator associated with the case
    member x.Discriminator = let (TCase(d, _)) = x in d

    /// Get the decision tree or a successful test
    member x.CaseTree = let (TCase(_, d)) = x in d

    [<DebuggerBrowsable(DebuggerBrowsableState.Never)>]
    member x.DebugText = x.ToString()

    override x.ToString() = sprintf "DecisionTreeCase(...)"

and 
    [<NoEquality; NoComparison; RequireQualifiedAccess (*; StructuredFormatDisplay("{DebugText}") *) >]
    DecisionTreeTest = 
    /// Test if the input to a decision tree matches the given union case
    | UnionCase of UnionCaseRef * TypeInst

    /// Test if the input to a decision tree is an array of the given length 
    | ArrayLength of int * TType  

    /// Test if the input to a decision tree is the given constant value 
    | Const of Const

    /// Test if the input to a decision tree is null 
    | IsNull 

    /// IsInst(source, target)
    ///
    /// Test if the input to a decision tree is an instance of the given type 
    | IsInst of TType * TType

    /// Test.ActivePatternCase(activePatExpr, activePatResTys, activePatIdentity, idx, activePatInfo)
    ///
    /// Run the active pattern and bind a successful result to a 
    /// variable in the remaining tree. 
    ///     activePatExpr -- The active pattern function being called, perhaps applied to some active pattern parameters.
    ///     activePatResTys -- The result types (case types) of the active pattern.
    ///     activePatIdentity -- The value and the types it is applied to. If there are any active pattern parameters then this is empty. 
    ///     idx -- The case number of the active pattern which the test relates to.
    ///     activePatternInfo -- The extracted info for the active pattern.
    | ActivePatternCase of Expr * TTypes * (ValRef * TypeInst) option * int * ActivePatternInfo

    // %+A formatting is used, so this is not needed
    //[<DebuggerBrowsable(DebuggerBrowsableState.Never)>]
    //member x.DebugText = x.ToString()

    override x.ToString() = sprintf "%+A" x 

/// A target of a decision tree. Can be thought of as a little function, though is compiled as a local block. 
and 
    [<NoEquality; NoComparison; StructuredFormatDisplay("{DebugText}")>]
    DecisionTreeTarget = 
    | TTarget of Vals * Expr * SequencePointInfoForTarget

    [<DebuggerBrowsable(DebuggerBrowsableState.Never)>]
    member x.DebugText = x.ToString()

    override x.ToString() = sprintf "DecisionTreeTarget(...)"

/// A collection of simultaneous bindings
and Bindings = Binding list

/// A binding of a variable to an expression, as in a `let` binding or similar
and 
    [<NoEquality; NoComparison; StructuredFormatDisplay("{DebugText}")>]
    Binding = 
    | TBind of Val * Expr * SequencePointInfoForBinding

    /// The value being bound
    member x.Var = (let (TBind(v, _, _)) = x in v)

    /// The expression the value is being bound to
    member x.Expr = (let (TBind(_, e, _)) = x in e)

    /// The information about whether to emit a sequence point for the binding
    member x.SequencePointInfo = (let (TBind(_, _, sp)) = x in sp)

    [<DebuggerBrowsable(DebuggerBrowsableState.Never)>]
    member x.DebugText = x.ToString()

    override x.ToString() =  sprintf "TBind(%s, ...)" (x.Var.CompiledName None)

/// Represents a reference to an active pattern element. The 
/// integer indicates which choice in the target set is being selected by this item. 
and 
    [<NoEquality; NoComparison; StructuredFormatDisplay("{DebugText}")>]
    ActivePatternElemRef = 
    | APElemRef of ActivePatternInfo * ValRef * int 

    /// Get the full information about the active pattern being referred to
    member x.ActivePatternInfo = (let (APElemRef(info, _, _)) = x in info)

    /// Get a reference to the value for the active pattern being referred to
    member x.ActivePatternVal = (let (APElemRef(_, vref, _)) = x in vref)

    /// Get the index of the active pattern element within the overall active pattern 
    member x.CaseIndex = (let (APElemRef(_, _, n)) = x in n)

    [<DebuggerBrowsable(DebuggerBrowsableState.Never)>]
    member x.DebugText = x.ToString()

    override __.ToString() = "ActivePatternElemRef(...)"

/// Records the "extra information" for a value compiled as a method (rather
/// than a closure or a local), including argument names, attributes etc.
and 
    [<NoEquality; NoComparison; StructuredFormatDisplay("{DebugText}")>]
    ValReprInfo = 
    /// ValReprInfo (numTypars, args, result)
    | ValReprInfo of TyparReprInfo list * ArgReprInfo list list * ArgReprInfo 

    /// Get the extra information about the arguments for the value
    member x.ArgInfos = (let (ValReprInfo(_, args, _)) = x in args)

    /// Get the number of curried arguments of the value
    member x.NumCurriedArgs = (let (ValReprInfo(_, args, _)) = x in args.Length)

    /// Get the number of type parameters of the value
    member x.NumTypars = (let (ValReprInfo(n, _, _)) = x in n.Length)

    /// Indicates if the value has no arguments - neither type parameters nor value arguments
    member x.HasNoArgs = (let (ValReprInfo(n, args, _)) = x in n.IsEmpty && args.IsEmpty)

    /// Get the number of tupled arguments in each curried argument position
    member x.AritiesOfArgs = (let (ValReprInfo(_, args, _)) = x in List.map List.length args)

    /// Get the kind of each type parameter
    member x.KindsOfTypars = (let (ValReprInfo(n, _, _)) = x in n |> List.map (fun (TyparReprInfo(_, k)) -> k))

    /// Get the total number of arguments 
    member x.TotalArgCount = 
        let (ValReprInfo(_, args, _)) = x
        // This is List.sumBy List.length args
        // We write this by hand as it can be a performance bottleneck in LinkagePartialKey
        let rec loop (args: ArgReprInfo list list) acc = 
            match args with 
            | [] -> acc 
            | [] :: t -> loop t acc 
            | [_] :: t -> loop t (acc+1) 
            | (_ :: _ :: h) :: t -> loop t (acc + h.Length + 2) 
        loop args 0

    [<DebuggerBrowsable(DebuggerBrowsableState.Never)>]
    member x.DebugText = x.ToString()

    override __.ToString() = "ValReprInfo(...)"

/// Records the "extra information" for an argument compiled as a real
/// method argument, specifically the argument name and attributes.
and 
    [<NoEquality; NoComparison; RequireQualifiedAccess; StructuredFormatDisplay("{DebugText}")>]
    ArgReprInfo = 
    { 
      // MUTABILITY: used when propagating signature attributes into the implementation.
      mutable Attribs: Attribs 

      // MUTABILITY: used when propagating names of parameters from signature into the implementation.
      mutable Name: Ident option }

    [<DebuggerBrowsable(DebuggerBrowsableState.Never)>]
    member x.DebugText = x.ToString()

    override __.ToString() = "ArgReprInfo(...)"

/// Records the extra metadata stored about typars for type parameters
/// compiled as "real" IL type parameters, specifically for values with 
/// ValReprInfo. Any information here is propagated from signature through
/// to the compiled code.
and TyparReprInfo = TyparReprInfo of Ident * TyparKind

and Typars = Typar list
 
and Exprs = Expr list

and Vals = Val list

/// The big type of expressions.  
and 
    [<NoEquality; NoComparison; RequireQualifiedAccess (* ; StructuredFormatDisplay("{DebugText}") *) >]
    Expr =
    /// A constant expression. 
    | Const of Const * range * TType

    /// Reference a value. The flag is only relevant if the value is an object model member 
    /// and indicates base calls and special uses of object constructors. 
    | Val of ValRef * ValUseFlag * range

    /// Sequence expressions, used for "a;b", "let a = e in b;a" and "a then b" (the last an OO constructor). 
    | Sequential of Expr * Expr * SequentialOpKind * SequencePointInfoForSeq * range

    /// Lambda expressions. 
    
    /// Why multiple vspecs? A Expr.Lambda taking multiple arguments really accepts a tuple. 
    /// But it is in a convenient form to be compile accepting multiple 
    /// arguments, e.g. if compiled as a toplevel static method. 
    | Lambda of Unique * Val option * Val option * Val list * Expr * range * TType

    /// Type lambdas. These are used for the r.h.s. of polymorphic 'let' bindings and 
    /// for expressions that implement first-class polymorphic values. 
    | TyLambda of Unique * Typars * Expr * range * TType

    /// Applications.
    /// Applications combine type and term applications, and are normalized so 
    /// that sequential applications are combined, so "(f x y)" becomes "f [[x];[y]]". 
    /// The type attached to the function is the formal function type, used to ensure we don't build application 
    /// nodes that over-apply when instantiating at function types. 
    | App of Expr * TType * TypeInst * Exprs * range 

    /// Bind a recursive set of values. 
    | LetRec of Bindings * Expr * range * FreeVarsCache

    /// Bind a value. 
    | Let of Binding * Expr * range * FreeVarsCache

    // Object expressions: A closure that implements an interface or a base type. 
    // The base object type might be a delegate type. 
    | Obj of 
         unique: Unique * 
         objTy: TType * (* <-- NOTE: specifies type parameters for base type *)
         baseVal: Val option * 
         ctorCall:  Expr * 
         overrides: ObjExprMethod list * 
         interfaceImpls: (TType * ObjExprMethod list) list *                   
         range: range

    /// Matches are a more complicated form of "let" with multiple possible destinations 
    /// and possibly multiple ways to get to each destination.  
    /// The first mark is that of the expression being matched, which is used 
    /// as the mark for all the decision making and binding that happens during the match. 
    | Match of SequencePointInfoForBinding * range * DecisionTree * DecisionTreeTarget array * range * TType

    /// If we statically know some information then in many cases we can use a more optimized expression 
    /// This is primarily used by terms in the standard library, particularly those implementing overloaded 
    /// operators. 
    | StaticOptimization of StaticOptimization list * Expr * Expr * range

    /// An intrinsic applied to some (strictly evaluated) arguments 
    /// A few of intrinsics (TOp_try, TOp.While, TOp.For) expect arguments kept in a normal form involving lambdas 
    | Op of TOp * TypeInst * Exprs * range

    /// Expr.Quote (quotedExpr, (referencedTypes, spliceTypes, spliceExprs, data) option ref, isFromQueryExpression, fullRange, quotedType)
    ///
    /// Indicates the expression is a quoted expression tree. 
    ///
    // MUTABILITY: this use of mutability is awkward and perhaps should be removed
    | Quote of Expr * (ILTypeRef list * TTypes * Exprs * ExprData) option ref * bool * range * TType  
    
    /// Typechecking residue: Indicates a free choice of typars that arises due to 
    /// minimization of polymorphism at let-rec bindings. These are 
    /// resolved to a concrete instantiation on subsequent rewrites. 
    | TyChoose of Typars * Expr * range

    /// Typechecking residue: A Expr.Link occurs for every use of a recursively bound variable. While type-checking 
    /// the recursive bindings a dummy expression is stored in the mutable reference cell. 
    /// After type checking the bindings this is replaced by a use of the variable, perhaps at an 
    /// appropriate type instantiation. These are immediately eliminated on subsequent rewrites. 
    | Link of Expr ref

    // Prefer to use the default formatting of this union type
    //[<DebuggerBrowsable(DebuggerBrowsableState.Never)>]
    //member x.DebugText = x.ToString()
    //
    //override __.ToString() = "Expr(...)"

and 
    [<NoEquality; NoComparison; RequireQualifiedAccess (* ; StructuredFormatDisplay("{DebugText}") *) >]
    TOp =

    /// An operation representing the creation of a union value of the particular union case
    | UnionCase of UnionCaseRef 

    /// An operation representing the creation of an exception value using an F# exception declaration
    | ExnConstr of TyconRef

    /// An operation representing the creation of a tuple value
    | Tuple of TupInfo 

    /// An operation representing the creation of an anonymous record
    | AnonRecd of AnonRecdTypeInfo

    /// An operation representing the get of a property from an anonymous record
    | AnonRecdGet of AnonRecdTypeInfo * int

    /// An operation representing the creation of an array value
    | Array

    /// Constant byte arrays (used for parser tables and other embedded data)
    | Bytes of byte[] 

    /// Constant uint16 arrays (used for parser tables)
    | UInt16s of uint16[] 

    /// An operation representing a lambda-encoded while loop. The special while loop marker is used to mark compilations of 'foreach' expressions
    | While of SequencePointInfoForWhileLoop * SpecialWhileLoopMarker

    /// An operation representing a lambda-encoded for loop
    | For of SequencePointInfoForForLoop * ForLoopStyle (* count up or down? *)

    /// An operation representing a lambda-encoded try/catch
    | TryCatch of SequencePointInfoForTry * SequencePointInfoForWith

    /// An operation representing a lambda-encoded try/finally
    | TryFinally of SequencePointInfoForTry * SequencePointInfoForFinally

    /// Construct a record or object-model value. The ValRef is for self-referential class constructors, otherwise 
    /// it indicates that we're in a constructor and the purpose of the expression is to 
    /// fill in the fields of a pre-created but uninitialized object, and to assign the initialized 
    /// version of the object into the optional mutable cell pointed to be the given value. 
    | Recd of RecordConstructionInfo * TyconRef
    
    /// An operation representing setting a record or class field
    | ValFieldSet of RecdFieldRef 

    /// An operation representing getting a record or class field
    | ValFieldGet of RecdFieldRef 

    /// An operation representing getting the address of a record field
    | ValFieldGetAddr of RecdFieldRef * readonly: bool      

    /// An operation representing getting an integer tag for a union value representing the union case number
    | UnionCaseTagGet of TyconRef 

    /// An operation representing a coercion that proves a union value is of a particular union case. This is not a test, its
    /// simply added proof to enable us to generate verifiable code for field access on union types
    | UnionCaseProof of UnionCaseRef

    /// An operation representing a field-get from a union value, where that value has been proven to be of the corresponding union case.
    | UnionCaseFieldGet of UnionCaseRef * int 

    /// An operation representing a field-get from a union value, where that value has been proven to be of the corresponding union case.
    | UnionCaseFieldGetAddr of UnionCaseRef * int * readonly: bool

    /// An operation representing a field-get from a union value. The value is not assumed to have been proven to be of the corresponding union case.
    | UnionCaseFieldSet of UnionCaseRef * int

    /// An operation representing a field-get from an F# exception value.
    | ExnFieldGet of TyconRef * int 

    /// An operation representing a field-set on an F# exception value.
    | ExnFieldSet of TyconRef * int 

    /// An operation representing a field-get from an F# tuple value.
    | TupleFieldGet of TupInfo * int 

    /// IL assembly code - type list are the types pushed on the stack 
    | ILAsm of ILInstr list * TTypes 

    /// Generate a ldflda on an 'a ref. 
    | RefAddrGet of bool

    /// Conversion node, compiled via type-directed translation or to box/unbox 
    | Coerce 

    /// Represents a "rethrow" operation. May not be rebound, or used outside of try-finally, expecting a unit argument 
    | Reraise 

    /// Used for state machine compilation
    | Return

    /// Used for state machine compilation
    | Goto of ILCodeLabel

    /// Used for state machine compilation
    | Label of ILCodeLabel

    /// Pseudo method calls. This is used for overloaded operations like op_Addition. 
    | TraitCall of TraitConstraintInfo 

    /// Operation nodes representing C-style operations on byrefs and mutable vals (l-values) 
    | LValueOp of LValueOperation * ValRef 

    /// ILCall(useCallvirt, isProtected, valu, newobj, valUseFlags, isProp, noTailCall, mref, actualTypeInst, actualMethInst, retTy)
    ///  
    /// IL method calls.
    ///     value -- is the object a value type? 
    ///     isProp -- used for quotation reflection.
    ///     noTailCall - DllImport? if so don't tailcall 
    ///     actualTypeInst -- instantiation of the enclosing type
    ///     actualMethInst -- instantiation of the method
    ///     retTy -- the types of pushed values, if any 
    | ILCall of bool * bool * bool * bool * ValUseFlag * bool * bool * ILMethodRef * TypeInst * TypeInst * TTypes   

    // Prefer to use the default formatting of this union type
    //[<DebuggerBrowsable(DebuggerBrowsableState.Never)>]
    //member x.DebugText = x.ToString()
    //
    //override __.ToString() = "TOp(...)"

/// Indicates the kind of record construction operation.
and RecordConstructionInfo = 
   /// We're in an explicit constructor. The purpose of the record expression is to 
   /// fill in the fields of a pre-created but uninitialized object 
   | RecdExprIsObjInit

   /// Normal record construction 
   | RecdExpr

/// If this is Some ty then it indicates that a .NET 2.0 constrained call is required, with the given type as the
/// static type of the object argument.
and ConstrainedCallInfo = TType option

/// Indicates the kind of looping operation.
and SpecialWhileLoopMarker = 

    | NoSpecialWhileLoopMarker

    /// Marks the compiled form of a 'for ... in ... do ' expression
    | WhileLoopForCompiledForEachExprMarker
    
/// Indicates the kind of looping operation.
and ForLoopStyle = 
    /// Evaluate start and end once, loop up
    | FSharpForLoopUp 

    /// Evaluate start and end once, loop down
    | FSharpForLoopDown 

    /// Evaluate start once and end multiple times, loop up
    | CSharpForLoopUp

/// Indicates what kind of pointer operation this is.
and LValueOperation = 
    /// In C syntax this is: &localv            
    | LAddrOf of readonly: bool

    /// In C syntax this is: *localv_ptr        
    | LByrefGet     

    /// In C syntax this is: localv = e, note == *(&localv) = e == LAddrOf; LByrefSet
    | LSet          

    /// In C syntax this is: *localv_ptr = e   
    | LByrefSet     

/// Indicates the kind of sequential operation, i.e. "normal" or "to a before returning b"
and SequentialOpKind = 
    /// a ; b 
    | NormalSeq 

    /// let res = a in b;res 
    | ThenDoSeq     

/// Indicates how a value, function or member is being used at a particular usage point.
and ValUseFlag =
    /// Indicates a use of a value represents a call to a method that may require
    /// a .NET 2.0 constrained call. A constrained call is only used for calls where 
    // the object argument is a value type or generic type, and the call is to a method
    //  on System.Object, System.ValueType, System.Enum or an interface methods.
    | PossibleConstrainedCall of TType

    /// A normal use of a value
    | NormalValUse

    /// A call to a constructor, e.g. 'inherit C()'
    | CtorValUsedAsSuperInit

    /// A call to a constructor, e.g. 'new C() = new C(3)'
    | CtorValUsedAsSelfInit

    /// A call to a base method, e.g. 'base.OnPaint(args)'
    | VSlotDirectCall
  
/// Indicates the kind of an F# core library static optimization construct
and StaticOptimization = 

    | TTyconEqualsTycon of TType * TType

    | TTyconIsStruct of TType 
  
/// A representation of a method in an object expression. 
///
/// TObjExprMethod(slotsig, attribs, methTyparsOfOverridingMethod, methodParams, methodBodyExpr, m)
and 
    [<NoEquality; NoComparison; StructuredFormatDisplay("{DebugText}")>]
    ObjExprMethod = 

    | TObjExprMethod of SlotSig * Attribs * Typars * Val list list * Expr * range

    member x.Id = let (TObjExprMethod(slotsig, _, _, _, _, m)) = x in mkSynId m slotsig.Name

    [<DebuggerBrowsable(DebuggerBrowsableState.Never)>]
    member x.DebugText = x.ToString()

    override x.ToString() = sprintf "TObjExprMethod(%s, ...)" x.Id.idText

/// Represents an abstract method slot, or delegate signature.
///
/// TSlotSig(methodName, declaringType, declaringTypeParameters, methodTypeParameters, slotParameters, returnTy)
and 
    [<NoEquality; NoComparison; StructuredFormatDisplay("{DebugText}")>]
    SlotSig = 

    | TSlotSig of string * TType * Typars * Typars * SlotParam list list * TType option

    member ss.Name = let (TSlotSig(nm, _, _, _, _, _)) = ss in nm

    member ss.ImplementedType = let (TSlotSig(_, ty, _, _, _, _)) = ss in ty

    member ss.ClassTypars = let (TSlotSig(_, _, ctps, _, _, _)) = ss in ctps

    member ss.MethodTypars = let (TSlotSig(_, _, _, mtps, _, _)) = ss in mtps

    member ss.FormalParams = let (TSlotSig(_, _, _, _, ps, _)) = ss in ps

    member ss.FormalReturnType = let (TSlotSig(_, _, _, _, _, rt)) = ss in rt

    [<DebuggerBrowsable(DebuggerBrowsableState.Never)>]
    member x.DebugText = x.ToString()

    override ss.ToString() = sprintf "TSlotSig(%s, ...)" ss.Name

/// Represents a parameter to an abstract method slot. 
///
/// TSlotParam(nm, ty, inFlag, outFlag, optionalFlag, attribs)
and 
    [<NoEquality; NoComparison; StructuredFormatDisplay("{DebugText}")>]
    SlotParam = 
    | TSlotParam of string option * TType * bool (* in *) * bool (* out *) * bool (* optional *) * Attribs

    member x.Type = let (TSlotParam(_, ty, _, _, _, _)) = x in ty

    [<DebuggerBrowsable(DebuggerBrowsableState.Never)>]
    member x.DebugText = x.ToString()

    override x.ToString() = "TSlotParam(...)"

/// A type for a module-or-namespace-fragment and the actual definition of the module-or-namespace-fragment
/// The first ModuleOrNamespaceType is the signature and is a binder. However the bindings are not used in the ModuleOrNamespaceExpr: it is only referenced from the 'outside' 
/// is for use by FCS only to report the "hidden" contents of the assembly prior to applying the signature.
and 
    [<NoEquality; NoComparison; StructuredFormatDisplay("{DebugText}")>]
    ModuleOrNamespaceExprWithSig = 
    | ModuleOrNamespaceExprWithSig of 
         ModuleOrNamespaceType 
         * ModuleOrNamespaceExpr
         * range

    member x.Type = let (ModuleOrNamespaceExprWithSig(mtyp, _, _)) = x in mtyp

    [<DebuggerBrowsable(DebuggerBrowsableState.Never)>]
    member x.DebugText = x.ToString()

    override x.ToString() = "ModuleOrNamespaceExprWithSig(...)"

/// The contents of a module-or-namespace-fragment definition 
and 
    [<NoEquality; NoComparison (* ; StructuredFormatDisplay("{DebugText}") *) >]
    ModuleOrNamespaceExpr = 
    /// Indicates the module is a module with a signature 
    | TMAbstract of ModuleOrNamespaceExprWithSig

    /// Indicates the module fragment is made of several module fragments in succession 
    | TMDefs of ModuleOrNamespaceExpr list  

    /// Indicates the module fragment is a 'let' definition 
    | TMDefLet of Binding * range

    /// Indicates the module fragment is an evaluation of expression for side-effects
    | TMDefDo of Expr * range

    /// Indicates the module fragment is a 'rec' or 'non-rec' definition of types and modules
    | TMDefRec of isRec: bool * Tycon list * ModuleOrNamespaceBinding list * range

    // %+A formatting is used, so this is not needed
    //[<DebuggerBrowsable(DebuggerBrowsableState.Never)>]
    member x.DebugText = x.ToString()

    override x.ToString() = sprintf "%+A" x 

/// A named module-or-namespace-fragment definition 
and 
    [<NoEquality; NoComparison; RequireQualifiedAccess; StructuredFormatDisplay("{DebugText}")>]
    ModuleOrNamespaceBinding = 

    | Binding of Binding 

    | Module of 
         /// This ModuleOrNamespace that represents the compilation of a module as a class. 
         /// The same set of tycons etc. are bound in the ModuleOrNamespace as in the ModuleOrNamespaceExpr
         ModuleOrNamespace * 
         /// This is the body of the module/namespace 
         ModuleOrNamespaceExpr

    [<DebuggerBrowsable(DebuggerBrowsableState.Never)>]
    member x.DebugText = x.ToString()

    override __.ToString() = "ModuleOrNamespaceBinding(...)"

/// Represents a complete typechecked implementation file, including its typechecked signature if any.
///
/// TImplFile (qualifiedNameOfFile, pragmas, implementationExpressionWithSignature, hasExplicitEntryPoint, isScript)
and 
    [<NoEquality; NoComparison; StructuredFormatDisplay("{DebugText}")>]
    TypedImplFile = 
    | TImplFile of QualifiedNameOfFile * ScopedPragma list * ModuleOrNamespaceExprWithSig * bool * bool * StampMap<AnonRecdTypeInfo>

    [<DebuggerBrowsable(DebuggerBrowsableState.Never)>]
    member x.DebugText = x.ToString()

    override x.ToString() = "TImplFile (...)"

/// Represents a complete typechecked assembly, made up of multiple implementation files.
///
and 
    [<NoEquality; NoComparison; StructuredFormatDisplay("{DebugText}")>]
    TypedAssemblyAfterOptimization = 
    | TypedAssemblyAfterOptimization of (TypedImplFile * (* optimizeDuringCodeGen: *) (Expr -> Expr)) list

    [<DebuggerBrowsable(DebuggerBrowsableState.Never)>]
    member x.DebugText = x.ToString()

    override x.ToString() = "TypedAssemblyAfterOptimization(...)"

//---------------------------------------------------------------------------
// Freevars. Computed and cached by later phases (never computed type checking). Cached in terms. Not pickled.
//---------------------------------------------------------------------------

/// Represents a set of free local values.
and FreeLocals = Zset<Val>

/// Represents a set of free type parameters
and FreeTypars = Zset<Typar>

/// Represents a set of 'free' named type definitions. Used to collect the named type definitions referred to 
/// from a type or expression.
and FreeTycons = Zset<Tycon>

/// Represents a set of 'free' record field definitions. Used to collect the record field definitions referred to 
/// from an expression.
and FreeRecdFields = Zset<RecdFieldRef>

/// Represents a set of 'free' union cases. Used to collect the union cases referred to from an expression.
and FreeUnionCases = Zset<UnionCaseRef>

/// Represents a set of 'free' type-related elements, including named types, trait solutions, union cases and
/// record fields.
and 
    [<NoEquality; NoComparison; StructuredFormatDisplay("{DebugText}")>]
    FreeTyvars = 
    { /// The summary of locally defined type definitions used in the expression. These may be made private by a signature 
      /// and we have to check various conditions associated with that. 
      FreeTycons: FreeTycons

      /// The summary of values used as trait solutions
      FreeTraitSolutions: FreeLocals
      
      /// The summary of type parameters used in the expression. These may not escape the enclosing generic construct 
      /// and we have to check various conditions associated with that. 
      FreeTypars: FreeTypars }

    [<DebuggerBrowsable(DebuggerBrowsableState.Never)>]
    member x.DebugText = x.ToString()

    override x.ToString() = "FreeTyvars(...)"

/// Represents an amortized computation of the free variables in an expression
and FreeVarsCache = FreeVars cache

/// Represents the set of free variables in an expression
and 
    [<NoEquality; NoComparison; StructuredFormatDisplay("{DebugText}")>]
    FreeVars = 
    { /// The summary of locally defined variables used in the expression. These may be hidden at let bindings etc. 
      /// or made private by a signature or marked 'internal' or 'private', and we have to check various conditions associated with that. 
      FreeLocals: FreeLocals
      
      /// Indicates if the expression contains a call to a protected member or a base call. 
      /// Calls to protected members and direct calls to super classes can't escape, also code can't be inlined 
      UsesMethodLocalConstructs: bool 

      /// Indicates if the expression contains a call to rethrow that is not bound under a (try-)with branch. 
      /// Rethrow may only occur in such locations. 
      UsesUnboundRethrow: bool 

      /// The summary of locally defined tycon representations used in the expression. These may be made private by a signature 
      /// or marked 'internal' or 'private' and we have to check various conditions associated with that. 
      FreeLocalTyconReprs: FreeTycons 

      /// The summary of fields used in the expression. These may be made private by a signature 
      /// or marked 'internal' or 'private' and we have to check various conditions associated with that. 
      FreeRecdFields: FreeRecdFields
      
      /// The summary of union constructors used in the expression. These may be
      /// marked 'internal' or 'private' and we have to check various conditions associated with that.
      FreeUnionCases: FreeUnionCases
      
      /// See FreeTyvars above.
      FreeTyvars: FreeTyvars }

    [<DebuggerBrowsable(DebuggerBrowsableState.Never)>]
    member x.DebugText = x.ToString()

    override x.ToString() = "FreeVars(...)"

/// Specifies the compiled representations of type and exception definitions. Basically
/// just an ILTypeRef. Computed and cached by later phases. Stored in 
/// type and exception definitions. Not pickled. Store an optional ILType object for 
/// non-generic types.
and 
    [<NoEquality; NoComparison; RequireQualifiedAccess; StructuredFormatDisplay("{DebugText}")>]
    CompiledTypeRepr = 

    /// An AbstractIL type representation that is just the name of a type.
    ///
    /// CompiledTypeRepr.ILAsmNamed (ilTypeRef, ilBoxity, ilTypeOpt)
    /// 
    /// The ilTypeOpt is present for non-generic types. It is an ILType corresponding to the first two elements of the case. This
    /// prevents reallocation of the ILType each time we need to generate it. For generic types, it is None.
    | ILAsmNamed of 
         ILTypeRef * 
         ILBoxity * 
         ILType option
         
    /// An AbstractIL type representation that may include type variables
    // This case is only used for types defined in the F# library by their translation to ILASM types, e.g.
    //   type ``[]``<'T> = (# "!0[]" #)
    //   type ``[, ]``<'T> = (# "!0[0 ..., 0 ...]" #)
    //   type ``[, , ]``<'T> = (# "!0[0 ..., 0 ..., 0 ...]" #)
    //   type byref<'T> = (# "!0&" #)
    //   type nativeptr<'T when 'T: unmanaged> = (# "native int" #)
    //   type ilsigptr<'T> = (# "!0*" #)
    | ILAsmOpen of ILType  

    [<DebuggerBrowsable(DebuggerBrowsableState.Never)>]
    member x.DebugText = x.ToString()

    override x.ToString() = "CompiledTypeRepr(...)"

//---------------------------------------------------------------------------
// Basic properties on type definitions
//---------------------------------------------------------------------------


/// Metadata on values (names of arguments etc. 
[<CompilationRepresentation(CompilationRepresentationFlags.ModuleSuffix)>]
module ValReprInfo = 

    let unnamedTopArg1: ArgReprInfo = { Attribs=[]; Name=None }

    let unnamedTopArg = [unnamedTopArg1]

    let unitArgData: ArgReprInfo list list = [[]]

    let unnamedRetVal: ArgReprInfo = { Attribs = []; Name=None }

    let selfMetadata = unnamedTopArg

    let emptyValData = ValReprInfo([], [], unnamedRetVal)

    let InferTyparInfo (tps: Typar list) = tps |> List.map (fun tp -> TyparReprInfo(tp.Id, tp.Kind))

    let InferArgReprInfo (v: Val) : ArgReprInfo = { Attribs = []; Name= Some v.Id }

    let InferArgReprInfos (vs: Val list list) = ValReprInfo([], List.mapSquared InferArgReprInfo vs, unnamedRetVal)

    let HasNoArgs (ValReprInfo(n, args, _)) = n.IsEmpty && args.IsEmpty

//---------------------------------------------------------------------------
// Basic properties via functions (old style)
//---------------------------------------------------------------------------

let typeOfVal (v: Val) = v.Type
let typesOfVals (v: Val list) = v |> List.map (fun v -> v.Type)
let nameOfVal (v: Val) = v.LogicalName
let arityOfVal (v: Val) = (match v.ValReprInfo with None -> ValReprInfo.emptyValData | Some arities -> arities)

let tupInfoRef = TupInfo.Const false
let tupInfoStruct = TupInfo.Const true
let mkTupInfo b = if b then tupInfoStruct else tupInfoRef
let structnessDefault = false
let mkRawRefTupleTy tys = TType_tuple (tupInfoRef, tys)
let mkRawStructTupleTy tys = TType_tuple (tupInfoStruct, tys)

//---------------------------------------------------------------------------
// Aggregate operations to help transform the components that 
// make up the entire compilation unit
//---------------------------------------------------------------------------

let mapTImplFile f (TImplFile (fragName, pragmas, moduleExpr, hasExplicitEntryPoint, isScript, anonRecdTypes)) = TImplFile (fragName, pragmas, f moduleExpr, hasExplicitEntryPoint, isScript, anonRecdTypes)
let mapAccImplFile f z (TImplFile (fragName, pragmas, moduleExpr, hasExplicitEntryPoint, isScript, anonRecdTypes)) = let moduleExpr, z = f z moduleExpr in TImplFile (fragName, pragmas, moduleExpr, hasExplicitEntryPoint, isScript, anonRecdTypes), z
let foldTImplFile f z (TImplFile (_, _, moduleExpr, _, _, _)) = f z moduleExpr

//---------------------------------------------------------------------------
// Equality relations on locally defined things 
//---------------------------------------------------------------------------

let typarEq (lv1: Typar) (lv2: Typar) = (lv1.Stamp = lv2.Stamp)

/// Equality on type variables, implemented as reference equality. This should be equivalent to using typarEq.
let typarRefEq (tp1: Typar) (tp2: Typar) = (tp1 === tp2)


/// Equality on value specs, implemented as reference equality
let valEq (lv1: Val) (lv2: Val) = (lv1 === lv2)

/// Equality on CCU references, implemented as reference equality except when unresolved
let ccuEq (mv1: CcuThunk) (mv2: CcuThunk) = 
    (mv1 === mv2) || 
    (if mv1.IsUnresolvedReference || mv2.IsUnresolvedReference then 
        mv1.AssemblyName = mv2.AssemblyName
     else 
        mv1.Contents === mv2.Contents)

/// For dereferencing in the middle of a pattern
let (|ValDeref|) (vr: ValRef) = vr.Deref


//--------------------------------------------------------------------------
// Make references to TAST items
//--------------------------------------------------------------------------

let mkRecdFieldRef tcref f = RFRef(tcref, f)
let mkUnionCaseRef tcref c = UCRef(tcref, c)


let ERefLocal x: EntityRef = { binding=x; nlr=Unchecked.defaultof<_> }      
let ERefNonLocal x: EntityRef = { binding=Unchecked.defaultof<_>; nlr=x }      
let ERefNonLocalPreResolved x xref: EntityRef = { binding=x; nlr=xref }      
let (|ERefLocal|ERefNonLocal|) (x: EntityRef) = 
    match box x.nlr with 
    | null -> ERefLocal x.binding
    | _ -> ERefNonLocal x.nlr

//--------------------------------------------------------------------------
// Construct local references
//-------------------------------------------------------------------------- 


let mkLocalTyconRef x = ERefLocal x
let mkNonLocalEntityRef ccu mp = NonLocalEntityRef(ccu, mp)
let mkNestedNonLocalEntityRef (nleref: NonLocalEntityRef) id = mkNonLocalEntityRef nleref.Ccu (Array.append nleref.Path [| id |])
let mkNonLocalTyconRef nleref id = ERefNonLocal (mkNestedNonLocalEntityRef nleref id)
let mkNonLocalTyconRefPreResolved x nleref id = ERefNonLocalPreResolved x (mkNestedNonLocalEntityRef nleref id)

type EntityRef with 

    member tcref.NestedTyconRef (x: Entity) = 
        match tcref with 
        | ERefLocal _ -> mkLocalTyconRef x
        | ERefNonLocal nlr -> mkNonLocalTyconRefPreResolved x nlr x.LogicalName

    member tcref.RecdFieldRefInNestedTycon tycon (id: Ident) = RFRef (tcref.NestedTyconRef tycon, id.idText)

/// Make a reference to a union case for type in a module or namespace
let mkModuleUnionCaseRef (modref: ModuleOrNamespaceRef) tycon uc = 
    (modref.NestedTyconRef tycon).MakeNestedUnionCaseRef uc

let VRefLocal x: ValRef = { binding=x; nlr=Unchecked.defaultof<_> }      

let VRefNonLocal x: ValRef = { binding=Unchecked.defaultof<_>; nlr=x }      

let VRefNonLocalPreResolved x xref: ValRef = { binding=x; nlr=xref }      

let (|VRefLocal|VRefNonLocal|) (x: ValRef) = 
    match box x.nlr with 
    | null -> VRefLocal x.binding
    | _ -> VRefNonLocal x.nlr

let mkNonLocalValRef mp id = VRefNonLocal {EnclosingEntity = ERefNonLocal mp; ItemKey=id }
let mkNonLocalValRefPreResolved x mp id = VRefNonLocalPreResolved x {EnclosingEntity = ERefNonLocal mp; ItemKey=id }

let ccuOfValRef vref =  
    match vref with 
    | VRefLocal _ -> None
    | VRefNonLocal nlr -> Some nlr.Ccu

let ccuOfTyconRef eref =  
    match eref with 
    | ERefLocal _ -> None
    | ERefNonLocal nlr -> Some nlr.Ccu

//--------------------------------------------------------------------------
// Type parameters and inference unknowns
//-------------------------------------------------------------------------

let mkTyparTy (tp: Typar) = 
    match tp.Kind with 
    | TyparKind.Type -> tp.AsType 
    | TyparKind.Measure -> TType_measure (Measure.Var tp)

let copyTypar (tp: Typar) = 
    let optData = tp.typar_opt_data |> Option.map (fun tg -> { typar_il_name = tg.typar_il_name; typar_xmldoc = tg.typar_xmldoc; typar_constraints = tg.typar_constraints; typar_attribs = tg.typar_attribs })
    Typar.New { typar_id = tp.typar_id
                typar_flags = tp.typar_flags
                typar_stamp = newStamp()
                typar_solution = tp.typar_solution
                typar_astype = Unchecked.defaultof<_>
                // Be careful to clone the mutable optional data too
                typar_opt_data = optData } 

let copyTypars tps = List.map copyTypar tps

//--------------------------------------------------------------------------
// Inference variables
//-------------------------------------------------------------------------- 
    
let tryShortcutSolvedUnitPar canShortcut (r: Typar) = 
    if r.Kind = TyparKind.Type then failwith "tryShortcutSolvedUnitPar: kind=type"
    match r.Solution with
    | Some (TType_measure unt) -> 
        if canShortcut then 
            match unt with 
            | Measure.Var r2 -> 
               match r2.Solution with
               | None -> ()
               | Some _ as soln -> 
                  r.typar_solution <- soln
            | _ -> () 
        unt
    | _ -> 
        failwith "tryShortcutSolvedUnitPar: unsolved"
      
let rec stripUnitEqnsAux canShortcut unt = 
    match unt with 
    | Measure.Var r when r.IsSolved -> stripUnitEqnsAux canShortcut (tryShortcutSolvedUnitPar canShortcut r)
    | _ -> unt

let rec stripTyparEqnsAux canShortcut ty = 
    match ty with 
    | TType_var r -> 
        match r.Solution with
        | Some soln -> 
            if canShortcut then 
                match soln with 
                // We avoid shortcutting when there are additional constraints on the type variable we're trying to cut out
                // This is only because IterType likes to walk _all_ the constraints _everywhere_ in a type, including
                // those attached to _solved_ type variables. In an ideal world this would never be needed - see the notes
                // on IterType.
                | TType_var r2 when r2.Constraints.IsEmpty -> 
                   match r2.Solution with
                   | None -> ()
                   | Some _ as soln2 -> 
                      r.typar_solution <- soln2
                | _ -> () 
            stripTyparEqnsAux canShortcut soln
        | None -> 
            ty
    | TType_measure unt -> 
        TType_measure (stripUnitEqnsAux canShortcut unt)
    | _ -> ty

let stripTyparEqns ty = stripTyparEqnsAux false ty
let stripUnitEqns unt = stripUnitEqnsAux false unt

//---------------------------------------------------------------------------
// These make local/non-local references to values according to whether
// the item is globally stable ("published") or not.
//---------------------------------------------------------------------------

let mkLocalValRef (v: Val) = VRefLocal v
let mkLocalModRef (v: ModuleOrNamespace) = ERefLocal v
let mkLocalEntityRef (v: Entity) = ERefLocal v

let mkNonLocalCcuRootEntityRef ccu (x: Entity) = mkNonLocalTyconRefPreResolved x (mkNonLocalEntityRef ccu [| |]) x.LogicalName

let mkNestedValRef (cref: EntityRef) (v: Val) : ValRef = 
    match cref with 
    | ERefLocal _ -> mkLocalValRef v
    | ERefNonLocal nlr -> 
        let key = v.GetLinkageFullKey()
        mkNonLocalValRefPreResolved v nlr key

/// From Ref_private to Ref_nonlocal when exporting data.
let rescopePubPathToParent viewedCcu (PubPath p) = NonLocalEntityRef(viewedCcu, p.[0..p.Length-2])

/// From Ref_private to Ref_nonlocal when exporting data.
let rescopePubPath viewedCcu (PubPath p) = NonLocalEntityRef(viewedCcu, p)

//---------------------------------------------------------------------------
// Equality between TAST items.
//---------------------------------------------------------------------------

let valRefInThisAssembly compilingFslib (x: ValRef) = 
    match x with 
    | VRefLocal _ -> true
    | VRefNonLocal _ -> compilingFslib

let tyconRefUsesLocalXmlDoc compilingFslib (x: TyconRef) = 
    match x with 
    | ERefLocal _ -> true
    | ERefNonLocal _ ->
#if !NO_EXTENSIONTYPING
        match x.TypeReprInfo with
        | TProvidedTypeExtensionPoint _ -> true
        | _ -> 
#endif
        compilingFslib
    
let entityRefInThisAssembly compilingFslib (x: EntityRef) = 
    match x with 
    | ERefLocal _ -> true
    | ERefNonLocal _ -> compilingFslib

let arrayPathEq (y1: string[]) (y2: string[]) =
    let len1 = y1.Length 
    let len2 = y2.Length 
    (len1 = len2) && 
    (let rec loop i = (i >= len1) || (y1.[i] = y2.[i] && loop (i+1)) 
     loop 0)

let nonLocalRefEq (NonLocalEntityRef(x1, y1) as smr1) (NonLocalEntityRef(x2, y2) as smr2) = 
    smr1 === smr2 || (ccuEq x1 x2 && arrayPathEq y1 y2)

/// This predicate tests if non-local resolution paths are definitely known to resolve
/// to different entities. All references with different named paths always resolve to 
/// different entities. Two references with the same named paths may resolve to the same 
/// entities even if they reference through different CCUs, because one reference
/// may be forwarded to another via a .NET TypeForwarder.
let nonLocalRefDefinitelyNotEq (NonLocalEntityRef(_, y1)) (NonLocalEntityRef(_, y2)) = 
    not (arrayPathEq y1 y2)

let pubPathEq (PubPath path1) (PubPath path2) = arrayPathEq path1 path2

let fslibRefEq (nlr1: NonLocalEntityRef) (PubPath path2) =
    arrayPathEq nlr1.Path path2

// Compare two EntityRef's for equality when compiling fslib (FSharp.Core.dll)
//
// Compiler-internal references to items in fslib are Ref_nonlocals even when compiling fslib.
// This breaks certain invariants that hold elsewhere, because they dereference to point to 
// Entity's from signatures rather than Entity's from implementations. This means backup, alternative 
// equality comparison techniques are needed when compiling fslib itself.
let fslibEntityRefEq fslibCcu (eref1: EntityRef) (eref2: EntityRef) =
    match eref1, eref2 with 
    | (ERefNonLocal nlr1, ERefLocal x2)
    | (ERefLocal x2, ERefNonLocal nlr1) ->
        ccuEq nlr1.Ccu fslibCcu &&
        match x2.PublicPath with 
        | Some pp2 -> fslibRefEq nlr1 pp2
        | None -> false
    | (ERefLocal e1, ERefLocal e2) ->
        match e1.PublicPath, e2.PublicPath with 
        | Some pp1, Some pp2 -> pubPathEq pp1 pp2
        | _ -> false
    | _ -> false
  

// Compare two ValRef's for equality when compiling fslib (FSharp.Core.dll)
//
// Compiler-internal references to items in fslib are Ref_nonlocals even when compiling fslib.
// This breaks certain invariants that hold elsewhere, because they dereference to point to 
// Val's from signatures rather than Val's from implementations. This means backup, alternative 
// equality comparison techniques are needed when compiling fslib itself.
let fslibValRefEq fslibCcu vref1 vref2 =
    match vref1, vref2 with 
    | (VRefNonLocal nlr1, VRefLocal x2)
    | (VRefLocal x2, VRefNonLocal nlr1) ->
        ccuEq nlr1.Ccu fslibCcu &&
        match x2.PublicPath with 
        | Some (ValPubPath(pp2, nm2)) -> 
            // Note: this next line is just comparing the values by name, and not even the partial linkage data
            // This relies on the fact that the compiler doesn't use any references to
            // entities in fslib that are overloaded, or, if they are overloaded, then value identity
            // is not significant
            nlr1.ItemKey.PartialKey = nm2.PartialKey &&
            fslibRefEq nlr1.EnclosingEntity.nlr pp2
        | _ -> 
            false
    // Note: I suspect this private-to-private reference comparison is not needed
    | (VRefLocal e1, VRefLocal e2) ->
        match e1.PublicPath, e2.PublicPath with 
        | Some (ValPubPath(pp1, nm1)), Some (ValPubPath(pp2, nm2)) -> 
            pubPathEq pp1 pp2 && 
            (nm1 = nm2)
        | _ -> false
    | _ -> false
  
/// Primitive routine to compare two EntityRef's for equality
/// This takes into account the possibility that they may have type forwarders
let primEntityRefEq compilingFslib fslibCcu (x: EntityRef) (y: EntityRef) = 
    x === y ||
    
    if x.IsResolved && y.IsResolved && not compilingFslib then
        x.ResolvedTarget === y.ResolvedTarget 
    elif not x.IsLocalRef && not y.IsLocalRef &&
        (// Two tcrefs with identical paths are always equal
         nonLocalRefEq x.nlr y.nlr || 
         // The tcrefs may have forwarders. If they may possibly be equal then resolve them to get their canonical references
         // and compare those using pointer equality.
         (not (nonLocalRefDefinitelyNotEq x.nlr y.nlr) && 
            match x.TryDeref with
            | ValueSome v1 -> match y.TryDeref with ValueSome v2 -> v1 === v2 | _ -> false
            | _ -> match y.TryDeref with ValueNone -> true | _ -> false)) then
        true
    else
        compilingFslib && fslibEntityRefEq fslibCcu x y  

/// Primitive routine to compare two UnionCaseRef's for equality
let primUnionCaseRefEq compilingFslib fslibCcu (UCRef(tcr1, c1) as uc1) (UCRef(tcr2, c2) as uc2) = 
    uc1 === uc2 || (primEntityRefEq compilingFslib fslibCcu tcr1 tcr2 && c1 = c2)

/// Primitive routine to compare two ValRef's for equality. On the whole value identity is not particularly
/// significant in F#. However it is significant for
///    (a) Active Patterns 
///    (b) detecting uses of "special known values" from FSharp.Core.dll, such as 'seq' 
///        and quotation splicing 
///
/// Note this routine doesn't take type forwarding into account
let primValRefEq compilingFslib fslibCcu (x: ValRef) (y: ValRef) =
    x === y ||
    if (x.IsResolved && y.IsResolved && x.ResolvedTarget === y.ResolvedTarget) ||
       (x.IsLocalRef && y.IsLocalRef && valEq x.PrivateTarget y.PrivateTarget) then
        true
    else
           (// Use TryDeref to guard against the platforms/times when certain F# language features aren't available,
            // e.g. CompactFramework doesn't have support for quotations.
            match x.TryDeref with
            | ValueSome v1 -> match y.TryDeref with ValueSome v2 -> v1 === v2 | _ -> false
            | _ -> match y.TryDeref with ValueNone -> true | _ -> false)
        || (if compilingFslib then fslibValRefEq fslibCcu x y else false)

//---------------------------------------------------------------------------
// pubpath/cpath mess
//---------------------------------------------------------------------------

let fullCompPathOfModuleOrNamespace (m: ModuleOrNamespace) = 
    let (CompPath(scoref, cpath)) = m.CompilationPath
    CompPath(scoref, cpath@[(m.LogicalName, m.ModuleOrNamespaceType.ModuleOrNamespaceKind)])

// Can cpath2 be accessed given a right to access cpath1. That is, is cpath2 a nested type or namespace of cpath1. Note order of arguments.
let inline canAccessCompPathFrom (CompPath(scoref1, cpath1)) (CompPath(scoref2, cpath2)) =
    let rec loop p1 p2 = 
        match p1, p2 with 
        | (a1, k1) :: rest1, (a2, k2) :: rest2 -> (a1=a2) && (k1=k2) && loop rest1 rest2
        | [], _ -> true 
        | _ -> false // cpath1 is longer
    loop cpath1 cpath2 &&
    (scoref1 = scoref2)

let canAccessFromOneOf cpaths cpathTest =
    cpaths |> List.exists (fun cpath -> canAccessCompPathFrom cpath cpathTest) 

let canAccessFrom (TAccess x) cpath = 
    x |> List.forall (fun cpath1 -> canAccessCompPathFrom cpath1 cpath)

let canAccessFromEverywhere (TAccess x) = x.IsEmpty
let canAccessFromSomewhere (TAccess _) = true
let isLessAccessible (TAccess aa) (TAccess bb) = 
    not (aa |> List.forall(fun a -> bb |> List.exists (fun b -> canAccessCompPathFrom a b)))

/// Given (newPath, oldPath) replace oldPath by newPath in the TAccess.
let accessSubstPaths (newPath, oldPath) (TAccess paths) =
    let subst cpath = if cpath=oldPath then newPath else cpath
    TAccess (List.map subst paths)

let compPathOfCcu (ccu: CcuThunk) = CompPath(ccu.ILScopeRef, []) 
let taccessPublic = TAccess []
let taccessPrivate accessPath = TAccess [accessPath]
let compPathInternal = CompPath(ILScopeRef.Local, [])
let taccessInternal = TAccess [compPathInternal]
let combineAccess (TAccess a1) (TAccess a2) = TAccess(a1@a2)

//---------------------------------------------------------------------------
// Construct TAST nodes
//---------------------------------------------------------------------------

let NewFreeVarsCache() = newCache ()

let MakeUnionCasesTable ucs: TyconUnionCases = 
    { CasesByIndex = Array.ofList ucs 
      CasesByName = NameMap.ofKeyedList (fun uc -> uc.DisplayName) ucs }
                                                                  
let MakeRecdFieldsTable ucs: TyconRecdFields = 
    { FieldsByIndex = Array.ofList ucs 
      FieldsByName = ucs |> NameMap.ofKeyedList (fun rfld -> rfld.Name) }
                                                                  

let MakeUnionCases ucs: TyconUnionData = 
    { CasesTable=MakeUnionCasesTable ucs 
      CompiledRepresentation=newCache() }

let MakeUnionRepr ucs = TUnionRepr (MakeUnionCases ucs)

let NewTypar (kind, rigid, Typar(id, staticReq, isCompGen), isFromError, dynamicReq, attribs, eqDep, compDep) = 
    Typar.New
      { typar_id = id 
        typar_stamp = newStamp() 
        typar_flags= TyparFlags(kind, rigid, isFromError, isCompGen, staticReq, dynamicReq, eqDep, compDep) 
        typar_solution = None
        typar_astype = Unchecked.defaultof<_>
        typar_opt_data =
            match attribs with
            | [] -> None
            | _ -> Some { typar_il_name = None; typar_xmldoc = XmlDoc.Empty; typar_constraints = []; typar_attribs = attribs } } 

let NewRigidTypar nm m = NewTypar (TyparKind.Type, TyparRigidity.Rigid, Typar(mkSynId m nm, NoStaticReq, true), false, TyparDynamicReq.Yes, [], false, false)

let NewUnionCase id tys rty attribs docOption access: UnionCase = 
    { Id=id
      XmlDoc=docOption
      XmlDocSig=""
      Accessibility=access
      FieldTable = MakeRecdFieldsTable tys
      ReturnType = rty
      Attribs=attribs 
      OtherRangeOpt = None } 

let NewModuleOrNamespaceType mkind tycons vals = 
    ModuleOrNamespaceType(mkind, QueueList.ofList vals, QueueList.ofList tycons)

let NewEmptyModuleOrNamespaceType mkind = NewModuleOrNamespaceType mkind [] []

/// Create a new TAST Entity node for an F# exception definition
let NewExn cpath (id: Ident) access repr attribs doc = 
    Tycon.New "exnc"
      { entity_stamp=newStamp()
        entity_attribs=attribs
        entity_logical_name=id.idText
        entity_range=id.idRange
        entity_tycon_tcaug=TyconAugmentation.Create()
        entity_pubpath=cpath |> Option.map (fun (cp: CompilationPath) -> cp.NestedPublicPath id)
        entity_modul_contents = MaybeLazy.Strict (NewEmptyModuleOrNamespaceType ModuleOrType)
        entity_cpath= cpath
        entity_typars=LazyWithContext.NotLazy []
        entity_tycon_repr = TNoRepr
        entity_flags=EntityFlags(usesPrefixDisplay=false, isModuleOrNamespace=false, preEstablishedHasDefaultCtor=false, hasSelfReferentialCtor=false, isStructRecordOrUnionType=false)
        entity_il_repr_cache= newCache()
        entity_opt_data =
            match doc, access, repr with
            | XmlDoc [||], TAccess [], TExnNone -> None
            | _ -> Some { Entity.NewEmptyEntityOptData() with entity_xmldoc = doc; entity_accessibility = access; entity_tycon_repr_accessibility = access; entity_exn_info = repr } } 

/// Create a new TAST RecdField node for an F# class, struct or record field
let NewRecdField stat konst id nameGenerated ty isMutable isVolatile pattribs fattribs docOption access secret =
    { rfield_mutable=isMutable
      rfield_pattribs=pattribs
      rfield_fattribs=fattribs
      rfield_type=ty
      rfield_static=stat
      rfield_volatile=isVolatile
      rfield_const=konst
      rfield_access = access
      rfield_secret = secret
      rfield_xmldoc = docOption 
      rfield_xmldocsig = ""
      rfield_id=id
      rfield_name_generated = nameGenerated
      rfield_other_range = None }

    
let NewTycon (cpath, nm, m, access, reprAccess, kind, typars, docOption, usesPrefixDisplay, preEstablishedHasDefaultCtor, hasSelfReferentialCtor, mtyp) =
    let stamp = newStamp() 
    Tycon.New "tycon"
      { entity_stamp=stamp
        entity_logical_name=nm
        entity_range=m
        entity_flags=EntityFlags(usesPrefixDisplay=usesPrefixDisplay, isModuleOrNamespace=false, preEstablishedHasDefaultCtor=preEstablishedHasDefaultCtor, hasSelfReferentialCtor=hasSelfReferentialCtor, isStructRecordOrUnionType=false)
        entity_attribs=[] // fixed up after
        entity_typars=typars
        entity_tycon_repr = TNoRepr
        entity_tycon_tcaug=TyconAugmentation.Create()
        entity_modul_contents = mtyp
        entity_pubpath=cpath |> Option.map (fun (cp: CompilationPath) -> cp.NestedPublicPath (mkSynId m nm))
        entity_cpath = cpath
        entity_il_repr_cache = newCache()
        entity_opt_data =
            match kind, docOption, reprAccess, access with
            | TyparKind.Type, XmlDoc [||], TAccess [], TAccess [] -> None
            | _ -> Some { Entity.NewEmptyEntityOptData() with entity_kind = kind; entity_xmldoc = docOption; entity_tycon_repr_accessibility = reprAccess; entity_accessibility=access } } 


let NewILTycon nlpath (nm, m) tps (scoref: ILScopeRef, enc, tdef: ILTypeDef) mtyp =
    let tycon = NewTycon(nlpath, nm, m, taccessPublic, taccessPublic, TyparKind.Type, tps, XmlDoc.Empty, true, false, false, mtyp)

    tycon.entity_tycon_repr <- TILObjectRepr (TILObjectReprData (scoref, enc, tdef))
    tycon.TypeContents.tcaug_closed <- true
    tycon

exception Duplicate of string * string * range
exception NameClash of string * string * string * range * string * string * range
exception FullAbstraction of string * range

let NewModuleOrNamespace cpath access (id: Ident) xml attribs mtype = 
    Construct.NewModuleOrNamespace cpath access id xml attribs mtype

/// Create a new Val object
let NewVal 
       (logicalName: string, m: range, compiledName, ty, isMutable, isCompGen, arity, access,
        recValInfo, specialRepr, baseOrThis, attribs, inlineInfo, doc, isModuleOrMemberBinding,
        isExtensionMember, isIncrClassSpecialMember, isTyFunc, allowTypeInst, isGeneratedEventVal,
        konst, actualParent) : Val =

    let stamp = newStamp()
    Val.New {
        val_stamp = stamp
        val_logical_name = logicalName
        val_range = m
        val_flags = ValFlags(recValInfo, baseOrThis, isCompGen, inlineInfo, isMutable, isModuleOrMemberBinding, isExtensionMember, isIncrClassSpecialMember, isTyFunc, allowTypeInst, isGeneratedEventVal)
        val_type = ty
        val_opt_data =
            match compiledName, arity, konst, access, doc, specialRepr, actualParent, attribs with
            | None, None, None, TAccess [], XmlDoc [||], None, ParentNone, [] -> None
            | _ -> 
                Some { Val.NewEmptyValOptData() with
                         val_compiled_name = (match compiledName with Some v when v <> logicalName -> compiledName | _ -> None)
                         val_repr_info = arity
                         val_const = konst
                         val_access = access
                         val_xmldoc = doc
                         val_member_info = specialRepr
                         val_declaring_entity = actualParent
                         val_attribs = attribs }
        }

/// Create the new contents of an overall assembly
let NewCcuContents sref m nm mty =
    NewModuleOrNamespace (Some(CompPath(sref, []))) taccessPublic (ident(nm, m)) XmlDoc.Empty [] (MaybeLazy.Strict mty)

//--------------------------------------------------------------------------
// Cloning and adjusting
//--------------------------------------------------------------------------
 
/// Create a tycon based on an existing one using the function 'f'. 
/// We require that we be given the new parent for the new tycon. 
/// We pass the new tycon to 'f' in case it needs to reparent the 
/// contents of the tycon. 
let NewModifiedTycon f (orig: Tycon) = 
    let data = { orig with entity_stamp = newStamp() }
    Tycon.New "NewModifiedTycon" (f data) 
    
/// Create a module Tycon based on an existing one using the function 'f'. 
/// We require that we be given the parent for the new module. 
/// We pass the new module to 'f' in case it needs to reparent the 
/// contents of the module. 
let NewModifiedModuleOrNamespace f orig = 
    orig |> NewModifiedTycon (fun d -> 
        { d with entity_modul_contents = MaybeLazy.Strict (f (d.entity_modul_contents.Force())) }) 

/// Create a Val based on an existing one using the function 'f'. 
/// We require that we be given the parent for the new Val. 
let NewModifiedVal f (orig: Val) = 
    let stamp = newStamp() 
    let data' = f { orig with val_stamp=stamp }
    Val.New data'

let NewClonedModuleOrNamespace orig = NewModifiedModuleOrNamespace (fun mty -> mty) orig
let NewClonedTycon orig = NewModifiedTycon (fun d -> d) orig

//------------------------------------------------------------------------------

/// Combine a list of ModuleOrNamespaceType's making up the description of a CCU. checking there are now
/// duplicate modules etc.
let CombineCcuContentFragments m l = 

    /// Combine module types when multiple namespace fragments contribute to the
    /// same namespace, making new module specs as we go.
    let rec CombineModuleOrNamespaceTypes path m (mty1: ModuleOrNamespaceType) (mty2: ModuleOrNamespaceType) = 
        match mty1.ModuleOrNamespaceKind, mty2.ModuleOrNamespaceKind with 
        | Namespace, Namespace -> 
            let kind = mty1.ModuleOrNamespaceKind
            let tab1 = mty1.AllEntitiesByLogicalMangledName
            let tab2 = mty2.AllEntitiesByLogicalMangledName
            let entities = 
                [ for e1 in mty1.AllEntities do 
                      match tab2.TryGetValue e1.LogicalName with
                      | true, e2 -> yield CombineEntities path e1 e2
                      | _ -> yield e1
                  for e2 in mty2.AllEntities do 
                      match tab1.TryGetValue e2.LogicalName with
                      | true, _ -> ()
                      | _ -> yield e2 ]

            let vals = QueueList.append mty1.AllValsAndMembers mty2.AllValsAndMembers

            ModuleOrNamespaceType(kind, vals, QueueList.ofList entities)

        | Namespace, _ | _, Namespace -> 
            error(Error(FSComp.SR.tastNamespaceAndModuleWithSameNameInAssembly(textOfPath path), m))

        | _-> 
            error(Error(FSComp.SR.tastTwoModulesWithSameNameInAssembly(textOfPath path), m))

    and CombineEntities path (entity1: Entity) (entity2: Entity) = 

        match entity1.IsModuleOrNamespace, entity2.IsModuleOrNamespace with
        | true, true -> 
            entity1 |> NewModifiedTycon (fun data1 -> 
                        let xml = XmlDoc.Merge entity1.XmlDoc entity2.XmlDoc
                        { data1 with 
                             entity_attribs = entity1.Attribs @ entity2.Attribs
                             entity_modul_contents = MaybeLazy.Lazy (lazy (CombineModuleOrNamespaceTypes (path@[entity2.DemangledModuleOrNamespaceName]) entity2.Range entity1.ModuleOrNamespaceType entity2.ModuleOrNamespaceType))
                             entity_opt_data = 
                                match data1.entity_opt_data with
                                | Some optData -> Some { optData with entity_xmldoc = xml }
                                | _ -> Some { Entity.NewEmptyEntityOptData() with entity_xmldoc = xml } }) 
        | false, false -> 
            error(Error(FSComp.SR.tastDuplicateTypeDefinitionInAssembly(entity2.LogicalName, textOfPath path), entity2.Range))
        | _, _ -> 
            error(Error(FSComp.SR.tastConflictingModuleAndTypeDefinitionInAssembly(entity2.LogicalName, textOfPath path), entity2.Range))
    
    and CombineModuleOrNamespaceTypeList path m l = 
        match l with
        | h :: t -> List.fold (CombineModuleOrNamespaceTypes path m) h t
        | _ -> failwith "CombineModuleOrNamespaceTypeList"

    CombineModuleOrNamespaceTypeList [] m l

//--------------------------------------------------------------------------
// Resource format for pickled data
//--------------------------------------------------------------------------

let FSharpOptimizationDataResourceName = "FSharpOptimizationData."
let FSharpSignatureDataResourceName = "FSharpSignatureData."
// For historical reasons, we use a different resource name for FSharp.Core, so older F# compilers 
// don't complain when they see the resource. The prefix of these names must not be 'FSharpOptimizationData'
// or 'FSharpSignatureData'
let FSharpOptimizationDataResourceName2 = "FSharpOptimizationInfo." 
let FSharpSignatureDataResourceName2 = "FSharpSignatureInfo."


<|MERGE_RESOLUTION|>--- conflicted
+++ resolved
@@ -2420,15 +2420,11 @@
     /// Get the member name associated with the member constraint.
     member x.MemberName = (let (TTrait(_, nm, _, _, _, _)) = x in nm)
 
-<<<<<<< HEAD
-    /// Get the argument types required of a member in order to solve the constraint
-=======
     /// Get the member flags associated with the member constraint.
     member x.MemberFlags = (let (TTrait(_, _, flags, _, _, _)) = x in flags)
 
     /// Get the argument types recorded in the member constraint. This includes the object instance type for
     /// instance members.
->>>>>>> 482f0828
     member x.ArgumentTypes = (let (TTrait(_, _, _, argtys, _, _)) = x in argtys)
 
     /// Get the return type recorded in the member constraint.
