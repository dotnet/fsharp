--- conflicted
+++ resolved
@@ -22,10 +22,6 @@
 /// free variables of the sequence expression.
 val ConvertSequenceExprToObject: g: TcGlobals -> amap: ImportMap -> overallExpr: Expr -> (ValRef * ValRef * ValRef * ValRef list * Expr * Expr * Expr * TType * range) option
 
-<<<<<<< HEAD
 val IsPossibleSequenceExpr: g: TcGlobals -> overallExpr: Expr -> bool
-=======
-val IsPossibleSequenceExpr: g: TcGlobals -> overallExpr: Expr -> bool 
 
-val LowerComputedListOrArrayExpr: tcVal: ConstraintSolver.TcValF -> g: TcGlobals -> amap: ImportMap -> Expr -> Expr option
->>>>>>> 4e37ba37
+val LowerComputedListOrArrayExpr: tcVal: ConstraintSolver.TcValF -> g: TcGlobals -> amap: ImportMap -> Expr -> Expr option