--- conflicted
+++ resolved
@@ -143,10 +143,4 @@
 val internal unpickleCcuInfo : ReaderState -> PickledCcuInfo
 
 /// Deserialize an arbitrary object which may have holes referring to other compilation units
-<<<<<<< HEAD
-val internal unpickleObjWithDanglingCcus : file:string -> viewedScope:ILScopeRef -> ilModule:ILModuleDef option -> ('T  unpickler) -> ReadOnlyByteMemory -> ReadOnlyByteMemory -> PickledDataWithReferences<'T>
-
-
-=======
-val internal unpickleObjWithDanglingCcus : file:string -> viewedScope:ILScopeRef -> ilModule:ILModuleDef option -> ('T  unpickler) -> ReadOnlyByteMemory -> PickledDataWithReferences<'T>
->>>>>>> 341121b1
+val internal unpickleObjWithDanglingCcus : file:string -> viewedScope:ILScopeRef -> ilModule:ILModuleDef option -> ('T  unpickler) -> ReadOnlyByteMemory -> ReadOnlyByteMemory -> PickledDataWithReferences<'T>