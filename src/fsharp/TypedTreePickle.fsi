// Copyright (c) Microsoft Corporation.  All Rights Reserved.  See License.txt in the project root for license information.

/// Defines the framework for serializing and de-serializing TAST data structures as binary blobs for the F# metadata format.
module internal FSharp.Compiler.TypedTreePickle

open FSharp.Compiler.IO
open Internal.Utilities
open Internal.Utilities.Library
open FSharp.Compiler.AbstractIL.IL
open FSharp.Compiler.TypedTree
open FSharp.Compiler.TcGlobals

/// Represents deserialized data with a dangling set of CCU fixup thunks indexed by name
[<NoEquality; NoComparison>]
type PickledDataWithReferences<'RawData> =
    {
      /// The data that uses a collection of CcuThunks internally
      RawData: 'RawData

      /// The assumptions that need to be fixed up
      FixupThunks: CcuThunk []
    }

    member Fixup : (CcuReference -> CcuThunk) -> 'RawData

    /// Like Fixup but loader may return None, in which case there is no fixup.
    member OptionalFixup: (CcuReference -> CcuThunk option) -> 'RawData

/// The type of state written to by picklers
type WriterState

/// A function to pickle a value into a given stateful writer
type pickler<'T> = 'T -> WriterState -> unit

/// Serialize a byte
val internal p_byte : int -> WriterState -> unit

/// Serialize a boolean value
val internal p_bool : bool -> WriterState -> unit

/// Serialize an integer
val internal p_int : int -> WriterState -> unit

/// Serialize a string
val internal p_string : string -> WriterState -> unit

/// Serialize a lazy value (eagerly)
val internal p_lazy : pickler<'T> -> Lazy<'T> pickler

/// Serialize a tuple of data
val inline  internal p_tup2 : pickler<'T1> -> pickler<'T2> -> pickler<'T1 * 'T2>

/// Serialize a tuple of data
val inline  internal p_tup3 : pickler<'T1> -> pickler<'T2> -> pickler<'T3> -> pickler<'T1 * 'T2 * 'T3>

/// Serialize a tuple of data
val inline  internal p_tup4 : pickler<'T1> -> pickler<'T2> -> pickler<'T3> -> pickler<'T4> -> pickler<'T1 * 'T2 * 'T3 * 'T4>

/// Serialize an array of data
val internal p_array : pickler<'T> -> pickler<'T[]>

/// Serialize a namemap of data
val internal p_namemap : pickler<'T> -> pickler<NameMap<'T>>

/// Serialize a TAST constant
val internal p_const : pickler<Const>

/// Serialize a TAST value reference
val internal p_vref : string -> pickler<ValRef>

/// Serialize a TAST type or entity reference
val internal p_tcref : string -> pickler<TyconRef>

/// Serialize a TAST union case reference
val internal p_ucref : pickler<UnionCaseRef>

/// Serialize a TAST expression
val internal p_expr : pickler<Expr>

/// Serialize a TAST type
val internal p_ty : pickler<TType>

/// Serialize a TAST description of a compilation unit
val internal pickleCcuInfo : pickler<PickledCcuInfo>

/// Serialize an arbitrary object using the given pickler
val pickleObjWithDanglingCcus : inMem: bool -> file: string -> TcGlobals -> scope:CcuThunk -> pickler<'T> -> 'T -> ByteBuffer * ByteBuffer

/// The type of state unpicklers read from
type ReaderState

/// A function to read a value from a given state
type unpickler<'T> = ReaderState -> 'T

/// Deserialize a byte
val internal u_byte : ReaderState -> int

/// Deserialize a bool
val internal u_bool : ReaderState -> bool

/// Deserialize an integer
val internal u_int : ReaderState -> int

/// Deserialize a string
val internal u_string : ReaderState -> string

/// Deserialize a lazy value (eagerly)
val internal u_lazy : unpickler<'T> -> unpickler<Lazy<'T>>

/// Deserialize a tuple
val inline  internal u_tup2 : unpickler<'T2> -> unpickler<'T3> -> unpickler<'T2 * 'T3>

/// Deserialize a tuple
val inline  internal u_tup3 : unpickler<'T2> -> unpickler<'T3> -> unpickler<'T4> -> unpickler<'T2 * 'T3 * 'T4>

/// Deserialize a tuple
val inline  internal u_tup4 : unpickler<'T2> -> unpickler<'T3> -> unpickler<'T4> -> unpickler<'T5> -> unpickler<'T2 * 'T3 * 'T4 * 'T5>

/// Deserialize an array of values
val internal u_array : unpickler<'T> -> unpickler<'T[]>

/// Deserialize a namemap
val internal u_namemap : unpickler<'T> -> unpickler<NameMap<'T>>

/// Deserialize a TAST constant
val internal u_const : unpickler<Const>

/// Deserialize a TAST value reference
val internal u_vref : unpickler<ValRef>

/// Deserialize a TAST type reference
val internal u_tcref : unpickler<TyconRef>

/// Deserialize a TAST union case reference
val internal u_ucref : unpickler<UnionCaseRef>

/// Deserialize a TAST expression
val internal u_expr : unpickler<Expr>

/// Deserialize a TAST type
val internal u_ty : unpickler<TType>

/// Deserialize a TAST description of a compilation unit
val internal unpickleCcuInfo : ReaderState -> PickledCcuInfo

/// Deserialize an arbitrary object which may have holes referring to other compilation units
<<<<<<< HEAD
val internal unpickleObjWithDanglingCcus : file:string -> viewedScope:ILScopeRef -> ilModule:ILModuleDef option -> ('T  unpickler) -> ReadOnlyByteMemory -> ReadOnlyByteMemory -> PickledDataWithReferences<'T>
=======
val internal unpickleObjWithDanglingCcus : file:string -> viewedScope:ILScopeRef -> ilModule:ILModuleDef option -> 'T  unpickler -> ReadOnlyByteMemory -> PickledDataWithReferences<'T>
>>>>>>> 9d4fb7d1
<|MERGE_RESOLUTION|>--- conflicted
+++ resolved
@@ -144,8 +144,4 @@
 val internal unpickleCcuInfo : ReaderState -> PickledCcuInfo
 
 /// Deserialize an arbitrary object which may have holes referring to other compilation units
-<<<<<<< HEAD
-val internal unpickleObjWithDanglingCcus : file:string -> viewedScope:ILScopeRef -> ilModule:ILModuleDef option -> ('T  unpickler) -> ReadOnlyByteMemory -> ReadOnlyByteMemory -> PickledDataWithReferences<'T>
-=======
-val internal unpickleObjWithDanglingCcus : file:string -> viewedScope:ILScopeRef -> ilModule:ILModuleDef option -> 'T  unpickler -> ReadOnlyByteMemory -> PickledDataWithReferences<'T>
->>>>>>> 9d4fb7d1
+val internal unpickleObjWithDanglingCcus : file:string -> viewedScope:ILScopeRef -> ilModule:ILModuleDef option -> 'T  unpickler -> ReadOnlyByteMemory -> ReadOnlyByteMemory -> PickledDataWithReferences<'T>