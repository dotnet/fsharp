﻿<?xml version="1.0" encoding="utf-8"?>
<!-- Copyright (c) Microsoft Corporation.  All Rights Reserved.  See License.txt in the project root for license information. -->
<Project Sdk="Microsoft.NET.Sdk">

  <PropertyGroup>
    <TargetFrameworks>net472;netstandard2.0</TargetFrameworks>
    <OutputType>Library</OutputType>
    <NoWarn>$(NoWarn);44;45;54;55;57;61;62;69;65;75;1204;2003;NU5125</NoWarn>
    <AssemblyName>FSharp.Compiler.Service</AssemblyName>
    <AllowCrossTargeting>true</AllowCrossTargeting>
    <DefineConstants>$(DefineConstants);COMPILER</DefineConstants>
    <DefineConstants>$(DefineConstants);ENABLE_MONO_SUPPORT</DefineConstants>
<<<<<<< HEAD
    <OtherFlags>$(OtherFlags) /warnon:3218 /warnon:1182 /warnon:3390 --times</OtherFlags>
    <OtherFlags Condition="'$(Configuration)' != 'Proto'">$(OtherFlags) --checknulls --langversion:preview</OtherFlags>
    <OtherFlags>$(OtherFlags) --sig:all.fsi /warnon:3218 /warnon:1182 /warnon:3390 --times</OtherFlags>
    <Tailcalls>true</Tailcalls>
    <!-- .tail annotations always emitted for this binary, even in debug mode -->
    <NGenBinary>true</NGenBinary>
=======
    <OtherFlags>$(OtherFlags) /warnon:3218 /warnon:1182 /warnon:3390 --maxerrors:20 --extraoptimizationloops:1 --times</OtherFlags>
    <Tailcalls>true</Tailcalls> <!-- .tail annotations always emitted for this binary, even in debug mode -->
    <FsYaccOutputFolder>$(IntermediateOutputPath)$(TargetFramework)\</FsYaccOutputFolder>
    <FsLexOutputFolder>$(IntermediateOutputPath)$(TargetFramework)\</FsLexOutputFolder>
  </PropertyGroup>
>>>>>>> 341121b1

  <PropertyGroup>
    <FsYaccOutputFolder>$(IntermediateOutputPath)$(TargetFramework)\</FsYaccOutputFolder>
    <FsLexOutputFolder>$(IntermediateOutputPath)$(TargetFramework)\</FsLexOutputFolder>
  </PropertyGroup>

  <Target Name="CopyToBuiltBin" BeforeTargets="BuiltProjectOutputGroup" AfterTargets="CoreCompile">
    <PropertyGroup>
      <BuildOutputGroupLocation>$(BaseOutputPath)\$(Configuration)\$(TargetFramework)</BuildOutputGroupLocation>
    </PropertyGroup>
    <ItemGroup>
      <BuiltProjectOutputGroupKeyOutput Include="$(BuildOutputGroupLocation)\Microsoft.Build.Framework.dll" />
      <BuiltProjectOutputGroupKeyOutput Include="$(BuildOutputGroupLocation)\Microsoft.Build.Utilities.Core.dll" />
      <BuiltProjectOutputGroupKeyOutput Include="$(BuildOutputGroupLocation)\Microsoft.Build.Tasks.Core.dll" />
      <BuiltProjectOutputGroupKeyOutput Include="$(BuildOutputGroupLocation)\System.Buffers.dll" />
      <BuiltProjectOutputGroupKeyOutput Include="$(BuildOutputGroupLocation)\System.Collections.Immutable.dll" />
      <BuiltProjectOutputGroupKeyOutput Include="$(BuildOutputGroupLocation)\System.Memory.dll" />
      <BuiltProjectOutputGroupKeyOutput Include="$(BuildOutputGroupLocation)\System.Numerics.Vectors.dll" />
      <BuiltProjectOutputGroupKeyOutput Include="$(BuildOutputGroupLocation)\System.Reflection.Metadata.dll" />
      <BuiltProjectOutputGroupKeyOutput Include="$(BuildOutputGroupLocation)\System.Resources.Extensions.dll" />
      <BuiltProjectOutputGroupKeyOutput Include="$(BuildOutputGroupLocation)\System.Runtime.CompilerServices.Unsafe.dll" />
      <BuiltProjectOutputGroupKeyOutput Include="$(BuildOutputGroupLocation)\System.Threading.Tasks.Dataflow.dll" />
    </ItemGroup>
  </Target>

  <PropertyGroup>
    <PackageId>FSharp.Compiler.Service</PackageId>
    <NuspecFile>FSharp.Compiler.Service.nuspec</NuspecFile>
    <IsPackable>true</IsPackable>
    <PackageDescription>The F# Compiler Services package For F# $(FSLanguageVersion) exposes additional functionality for implementing F# language bindings, additional tools based on the compiler or refactoring tools. The package also includes F# interactive service that can be used for embedding F# scripting into your applications.  Contains code from the F# Software Foundation.</PackageDescription>
    <PackageReleaseNotes>https://github.com/dotnet/fsharp/blob/main/release-notes.md#FSharp-Compiler-Service-$(FSharpCompilerServiceReleaseNotesVersion)</PackageReleaseNotes>
    <PackageTags>F#, fsharp, interactive, compiler, editor</PackageTags>
    <PreReleaseVersionLabel>preview</PreReleaseVersionLabel>
    <PackageIconFullPath>$(MSBuildThisFileDirectory)logo.png</PackageIconFullPath>
  </PropertyGroup>

  <ItemGroup>
    <NuspecProperty Include="FSharpCorePackageVersion=$(FSCorePackageVersion)" Condition="'$(VersionSuffix)'==''" />
    <NuspecProperty Include="FSharpCorePackageVersion=$(FSCorePackageVersion)-$(VersionSuffix)" Condition="'$(VersionSuffix)'!=''" />
    <NuspecProperty Include="MicrosoftBuildFrameworkPackageVersion=$(MicrosoftBuildFrameworkVersion)" />
    <NuspecProperty Include="MicrosoftBuildTasksCorePackageVersion=$(MicrosoftBuildTasksCoreVersion)" />
    <NuspecProperty Include="MicrosoftBuildUtilitiesCorePackageVersion=$(MicrosoftBuildUtilitiesCoreVersion)" />
    <NuspecProperty Include="SystemBuffersPackageVersion=$(SystemBuffersVersion)" />
    <NuspecProperty Include="SystemCollectionsImmutablePackageVersion=$(SystemCollectionsImmutableVersion)" />
    <NuspecProperty Include="SystemDiagnosticsProcessPackageVersion=$(SystemDiagnosticsProcessVersion)" />
    <NuspecProperty Include="SystemDiagnosticsTraceSourcePackageVersion=$(SystemDiagnosticsTraceSourceVersion)" />
    <NuspecProperty Include="SystemLinqExpressionsPackageVersion=$(SystemLinqExpressionsVersion)" />
    <NuspecProperty Include="SystemLinqQueryablePackageVersion=$(SystemLinqQueryableVersion)" />
    <NuspecProperty Include="SystemMemoryPackageVersion=$(SystemMemoryVersion)" />
    <NuspecProperty Include="SystemNetRequestsPackageVersion=$(SystemNetRequestsVersion)" />
    <NuspecProperty Include="SystemNetSecurityPackageVersion=$(SystemNetSecurityVersion)" />
    <NuspecProperty Include="SystemReflectionEmitPackageVersion=$(SystemReflectionEmitVersion)" />
    <NuspecProperty Include="SystemReflectionMetadataPackageVersion=$(SystemReflectionMetadataVersion)" />
    <NuspecProperty Include="SystemReflectionTypeExtensionsPackageVersion=$(SystemReflectionTypeExtensionsVersion)" />
    <NuspecProperty Include="SystemRuntimePackageVersion=$(SystemRuntimeVersion)" />
    <NuspecProperty Include="SystemRuntimeInteropServicesPackageVersion=$(SystemRuntimeInteropServicesVersion)" />
    <NuspecProperty Include="SystemRuntimeLoaderPackageVersion=$(SystemRuntimeLoaderVersion)" />
    <NuspecProperty Include="SystemSecurityClaimsPackageVersion=$(SystemSecurityClaimsVersion)" />
    <NuspecProperty Include="SystemSecurityCryptographyAlgorithmsPackageVersion=$(SystemSecurityCryptographyAlgorithmsVersion)" />
    <NuspecProperty Include="SystemSecurityPrincipalPackageVersion=$(SystemSecurityPrincipalVersion)" />
    <NuspecProperty Include="SystemThreadingTasksParallelPackageVersion=$(SystemThreadingTasksParallelVersion)" />
    <NuspecProperty Include="SystemThreadingThreadPackageVersion=$(SystemThreadingThreadVersion)" />
    <NuspecProperty Include="SystemThreadingThreadPoolPackageVersion=$(SystemThreadingThreadPoolVersion)" />
  </ItemGroup>

  <ItemGroup>
    <InternalsVisibleTo Include="fsc" />
    <InternalsVisibleTo Include="fsi" />
    <InternalsVisibleTo Include="fsiAnyCpu" />
    <InternalsVisibleTo Include="FSharp.Compiler.Server.Shared" />
    <InternalsVisibleTo Include="VisualFSharp.Salsa" />
    <InternalsVisibleTo Include="VisualFSharp.UnitTests" />
    <InternalsVisibleTo Include="FSharp.Compiler.UnitTests" />
    <InternalsVisibleTo Include="FSharp.Compiler.Service.Tests" />
    <InternalsVisibleTo Include="HostedCompilerServer" />
    <InternalsVisibleTo Include="FSharp.Tests.FSharpSuite" />
    <InternalsVisibleTo Include="LanguageServiceProfiling" />
    <InternalsVisibleTo Include="CompilerServiceBenchmarks" />
  </ItemGroup>

  <ItemGroup>
    <EmbeddedText Include="..\FSComp.txt">
      <Link>FSComp.txt</Link>
    </EmbeddedText>
    <EmbeddedText Include="..\fsi\FSIstrings.txt">
      <Link>FSIstrings.txt</Link>
    </EmbeddedText>
    <EmbeddedResource Include="..\FSStrings.resx">
      <Link>FSStrings.resx</Link>
      <LogicalName>FSStrings.resources</LogicalName>
    </EmbeddedResource>
    <Compile Include="..\utils\sformat.fsi">
      <Link>ErrorText\sformat.fsi</Link>
    </Compile>
    <Compile Include="..\utils\sformat.fs">
      <Link>ErrorText\sformat.fs</Link>
    </Compile>
    <Compile Include="..\sr.fsi">
      <Link>ErrorText\sr.fsi</Link>
    </Compile>
    <Compile Include="..\sr.fs">
      <Link>ErrorText\sr.fs</Link>
    </Compile>
    <Compile Include="..\Logger.fsi">
      <Link>Facilities\Logger.fsi</Link>
    </Compile>
    <Compile Include="..\Logger.fs">
      <Link>Facilities\Logger.fs</Link>
    </Compile>
    <Compile Include="..\LanguageFeatures.fsi">
      <Link>Facilities\LanguageFeatures.fsi</Link>
    </Compile>
    <Compile Include="..\LanguageFeatures.fs">
      <Link>Facilities\LanguageFeatures.fs</Link>
    </Compile>
    <Compile Include="..\utils\prim-lexing.fsi">
      <Link>LexYaccRuntime\prim-lexing.fsi</Link>
    </Compile>
    <Compile Include="..\utils\prim-lexing.fs">
      <Link>LexYaccRuntime\prim-lexing.fs</Link>
    </Compile>
    <Compile Include="..\utils\prim-parsing.fsi">
      <Link>LexYaccRuntime\prim-parsing.fsi</Link>
    </Compile>
    <Compile Include="..\utils\prim-parsing.fs">
      <Link>LexYaccRuntime\prim-parsing.fs</Link>
    </Compile>
    <Compile Include="..\utils\ResizeArray.fsi">
      <Link>Utilities\ResizeArray.fsi</Link>
    </Compile>
    <Compile Include="..\utils\ResizeArray.fs">
      <Link>Utilities\ResizeArray.fs</Link>
    </Compile>
    <Compile Include="..\utils\HashMultiMap.fsi">
      <Link>Utilities\HashMultiMap.fsi</Link>
    </Compile>
    <Compile Include="..\utils\HashMultiMap.fs">
      <Link>Utilities\HashMultiMap.fs</Link>
    </Compile>
    <Compile Include="..\utils\EditDistance.fsi">
      <Link>Utilities\EditDistance.fsi</Link>
    </Compile>
    <Compile Include="..\utils\EditDistance.fs">
      <Link>Utilities\EditDistance.fs</Link>
    </Compile>
    <Compile Include="..\utils\TaggedCollections.fsi">
      <Link>Utilities\TaggedCollections.fsi</Link>
    </Compile>
    <Compile Include="..\utils\TaggedCollections.fs">
      <Link>Utilities\TaggedCollections.fs</Link>
    </Compile>
    <Compile Include="..\utils\FileSystem.fsi">
      <Link>Utilities\FileSystem.fsi</Link>
    </Compile>
    <Compile Include="..\utils\FileSystem.fs">
      <Link>Utilities\FileSystem.fs</Link>
    </Compile>
    <Compile Include="..\absil\ildiag.fsi">
      <Link>Utilities\ildiag.fsi</Link>
    </Compile>
    <Compile Include="..\absil\ildiag.fs">
      <Link>Utilities\ildiag.fs</Link>
    </Compile>
    <Compile Include="..\absil\illib.fsi">
      <Link>Utilities\illib.fsi</Link>
    </Compile>
    <Compile Include="..\absil\illib.fs">
      <Link>Utilities\illib.fs</Link>
    </Compile>
    <Compile Include="..\utils\filename.fsi">
      <Link>Utilities\filename.fsi</Link>
    </Compile>
    <Compile Include="..\utils\filename.fs">
      <Link>Utilities\filename.fs</Link>
    </Compile>
    <Compile Include="..\absil\zmap.fsi">
      <Link>Utilities\zmap.fsi</Link>
    </Compile>
    <Compile Include="..\absil\zmap.fs">
      <Link>Utilities\zmap.fs</Link>
    </Compile>
    <Compile Include="..\absil\zset.fsi">
      <Link>Utilities\zset.fsi</Link>
    </Compile>
    <Compile Include="..\absil\zset.fs">
      <Link>Utilities\zset.fs</Link>
    </Compile>
    <Compile Include="..\absil\bytes.fsi">
      <Link>Utilities\bytes.fsi</Link>
    </Compile>
    <Compile Include="..\absil\bytes.fs">
      <Link>Utilities\bytes.fs</Link>
    </Compile>
    <Compile Include="..\XmlAdapters.fsi">
      <Link>Utilities\XmlAdapters.fsi</Link>
    </Compile>
    <Compile Include="..\XmlAdapters.fs">
      <Link>Utilities\XmlAdapters.fs</Link>
    </Compile>
    <Compile Include="..\InternalCollections.fsi">
      <Link>Utilities\InternalCollections.fsi</Link>
    </Compile>
    <Compile Include="..\InternalCollections.fs">
      <Link>Utilities\InternalCollections.fs</Link>
    </Compile>
    <Compile Include="..\QueueList.fsi">
      <Link>Utilities\QueueList.fsi</Link>
    </Compile>
    <Compile Include="..\QueueList.fs">
      <Link>Utilities\QueueList.fs</Link>
    </Compile>
    <Compile Include="..\lib.fsi">
      <Link>Utilities\lib.fsi</Link>
    </Compile>
    <Compile Include="..\lib.fs">
      <Link>Utilities\lib.fs</Link>
    </Compile>
    <Compile Include="..\rational.fsi">
      <Link>Utilities\rational.fsi</Link>
    </Compile>
    <Compile Include="..\rational.fs">
      <Link>Utilities\rational.fs</Link>
    </Compile>
    <Compile Include="..\utils\PathMap.fsi">
      <Link>Utilities\PathMap.fsi</Link>
    </Compile>
    <Compile Include="..\utils\PathMap.fs">
      <Link>Utilities\PathMap.fs</Link>
    </Compile>
    <Compile Include="..\utils\RidHelpers.fs">
      <Link>Utilities\RidHelpers.fs</Link>
    </Compile>
    <Compile Include="..\range.fsi">
      <Link>ErrorLogging\range.fsi</Link>
    </Compile>
    <Compile Include="..\range.fs">
      <Link>ErrorLogging\range.fs</Link>
    </Compile>
    <Compile Include="..\Diagnostics.fsi">
      <Link>ErrorLogging\Diagnostics.fsi</Link>
    </Compile>
    <Compile Include="..\Diagnostics.fs">
      <Link>ErrorLogging\Diagnostics.fs</Link>
    </Compile>
    <Compile Include="..\TextLayoutRender.fsi">
      <Link>ErrorLogging\TextLayoutRender.fsi</Link>
    </Compile>
    <Compile Include="..\TextLayoutRender.fs">
      <Link>ErrorLogging\TextLayoutRender.fs</Link>
    </Compile>
    <Compile Include="..\ErrorLogger.fsi">
      <Link>ErrorLogging\ErrorLogger.fsi</Link>
    </Compile>
    <Compile Include="..\ErrorLogger.fs">
      <Link>ErrorLogging\ErrorLogger.fs</Link>
    </Compile>
    <Compile Include="..\ErrorResolutionHints.fsi">
      <Link>ErrorLogging\ErrorResolutionHints.fsi</Link>
    </Compile>
    <Compile Include="..\ErrorResolutionHints.fs">
      <Link>ErrorLogging\ErrorResolutionHints.fs</Link>
    </Compile>
    <FsLex Include="..\absil\illex.fsl">
      <OtherFlags>--unicode --lexlib Internal.Utilities.Text.Lexing</OtherFlags>
      <Link>AbsIL\illex.fsl</Link>
    </FsLex>
    <None Include="..\absil\illex.fsl">
      <Link>AbsIL\illex.fsl</Link>
    </None>
    <FsYacc Include="..\absil\ilpars.fsy">
      <OtherFlags>--module FSharp.Compiler.AbstractIL.AsciiParser --open FSharp.Compiler.AbstractIL --internal --lexlib Internal.Utilities.Text.Lexing --parslib Internal.Utilities.Text.Parsing</OtherFlags>
      <Link>AbsIL\ilpars.fsy</Link>
    </FsYacc>
    <None Include="..\absil\ilpars.fsy">
      <Link>AbsIL\FsYacc\ilpars.fsy</Link>
    </None>
    <Compile Include="..\absil\il.fsi">
      <Link>AbsIL\il.fsi</Link>
    </Compile>
    <Compile Include="..\absil\il.fs">
      <Link>AbsIL\il.fs</Link>
    </Compile>
    <Compile Include="..\absil\ilx.fsi">
      <Link>AbsIL\ilx.fsi</Link>
    </Compile>
    <Compile Include="..\absil\ilx.fs">
      <Link>AbsIL\ilx.fs</Link>
    </Compile>
    <Compile Include="..\absil\ilascii.fsi">
      <Link>AbsIL\ilascii.fsi</Link>
    </Compile>
    <Compile Include="..\absil\ilascii.fs">
      <Link>AbsIL\ilascii.fs</Link>
    </Compile>
    <Compile Include="$(FsYaccOutputFolder)ilpars.fs">
      <Link>AbsIL\FsYaccOut\ilpars.fs</Link>
    </Compile>
    <Compile Include="$(FsLexOutputFolder)illex.fs">
      <Link>AbsIL\FsLexOut\illex.fs</Link>
    </Compile>
    <Compile Include="..\absil\ilprint.fsi">
      <Link>AbsIL\ilprint.fsi</Link>
    </Compile>
    <Compile Include="..\absil\ilprint.fs">
      <Link>AbsIL\ilprint.fs</Link>
    </Compile>
    <Compile Include="..\absil\ilmorph.fsi">
      <Link>AbsIL\ilmorph.fsi</Link>
    </Compile>
    <Compile Include="..\absil\ilmorph.fs">
      <Link>AbsIL\ilmorph.fs</Link>
    </Compile>
    <Compile Include="..\absil\ilsign.fsi">
      <Link>AbsIL\ilsign.fsi</Link>
    </Compile>
    <Compile Include="..\absil\ilsign.fs">
      <Link>AbsIL\ilsign.fs</Link>
    </Compile>
    <Compile Include="..\absil\ilnativeres.fsi">
      <Link>AbsIL\ilnativeres.fsi</Link>
    </Compile>
    <Compile Include="..\absil\ilnativeres.fs">
      <Link>AbsIL\ilnativeres.fs</Link>
    </Compile>
    <Compile Include="..\absil\ilsupp.fsi">
      <Link>AbsIL\ilsupp.fsi</Link>
    </Compile>
    <Compile Include="..\absil\ilsupp.fs">
      <Link>AbsIL\ilsupp.fs</Link>
    </Compile>
    <Compile Include="..\absil\ilbinary.fsi">
      <Link>AbsIL\ilbinary.fsi</Link>
    </Compile>
    <Compile Include="..\absil\ilbinary.fs">
      <Link>AbsIL\ilbinary.fs</Link>
    </Compile>
    <Compile Include="..\absil\ilread.fsi">
      <Link>AbsIL\ilread.fsi</Link>
    </Compile>
    <Compile Include="..\absil\ilread.fs">
      <Link>AbsIL\ilread.fs</Link>
    </Compile>
    <Compile Include="..\absil\ilwritepdb.fsi">
      <Link>AbsIL\ilwritepdb.fsi</Link>
    </Compile>
    <Compile Include="..\absil\ilwritepdb.fs">
      <Link>AbsIL\ilwritepdb.fs</Link>
    </Compile>
    <Compile Include="..\absil\ilwrite.fsi">
      <Link>AbsIL\ilwrite.fsi</Link>
    </Compile>
    <Compile Include="..\absil\ilwrite.fs">
      <Link>AbsIL\ilwrite.fs</Link>
    </Compile>
    <Compile Include="..\absil\ilreflect.fsi">
      <Link>AbsIL\ilreflect.fsi</Link>
    </Compile>
    <Compile Include="..\absil\ilreflect.fs">
      <Link>AbsIL\ilreflect.fs</Link>
    </Compile>
    <Compile Include="..\ReferenceResolver.fsi">
      <Link>ReferenceResolution\ReferenceResolver.fsi</Link>
    </Compile>
    <Compile Include="..\ReferenceResolver.fs">
      <Link>ReferenceResolution\ReferenceResolver.fs</Link>
    </Compile>
    <!-- A legacy resolver used to help with scripting diagnostics in the Visual Studio tools -->
    <Compile Include="..\LegacyMSBuildReferenceResolver.fsi">
      <Link>ReferenceResolution/LegacyMSBuildReferenceResolver.fsi</Link>
    </Compile>
    <Compile Include="..\LegacyMSBuildReferenceResolver.fs" Condition="'$(MonoPackaging)' != 'true'">
      <Link>ReferenceResolution/LegacyMSBuildReferenceResolver.fs</Link>
    </Compile>
    <Compile Include="..\SimulatedMSBuildReferenceResolver.fsi">
      <Link>ReferenceResolution/SimulatedMSBuildReferenceResolver.fsi</Link>
    </Compile>
    <Compile Include="..\SimulatedMSBuildReferenceResolver.fs">
      <Link>ReferenceResolution/SimulatedMSBuildReferenceResolver.fs</Link>
    </Compile>
    <EmbeddedText Include="..\utils\UtilsStrings.txt" />
    <Compile Include="..\utils\CompilerLocationUtils.fsi">
      <Link>CompilerLocation\CompilerLocationUtils.fsi</Link>
    </Compile>
    <Compile Include="..\utils\CompilerLocationUtils.fs">
      <Link>CompilerLocation\CompilerLocationUtils.fs</Link>
    </Compile>
    <Compile Include="..\PrettyNaming.fsi">
      <Link>PrettyNaming\PrettyNaming.fsi</Link>
    </Compile>
    <Compile Include="..\PrettyNaming.fs">
      <Link>PrettyNaming\PrettyNaming.fs</Link>
    </Compile>
    <Compile Include="..\ilx\ilxsettings.fs">
      <Link>ILXErase\ilxsettings.fs</Link>
    </Compile>
    <Compile Include="..\ilx\EraseClosures.fsi">
      <Link>ILXErase\EraseClosures.fsi</Link>
    </Compile>
    <Compile Include="..\ilx\EraseClosures.fs">
      <Link>ILXErase\EraseClosures.fs</Link>
    </Compile>
    <Compile Include="..\ilx\EraseUnions.fsi">
      <Link>ILXErase\EraseUnions.fsi</Link>
    </Compile>
    <Compile Include="..\ilx\EraseUnions.fs">
      <Link>ILXErase\EraseUnions.fs</Link>
    </Compile>
    <FsLex Include="..\pplex.fsl">
      <OtherFlags>--unicode --lexlib Internal.Utilities.Text.Lexing</OtherFlags>
      <Link>ParserAndUntypedAST\pplex.fsl</Link>
    </FsLex>
    <FsYacc Include="..\pppars.fsy">
      <OtherFlags>--module FSharp.Compiler.PPParser --open FSharp.Compiler --open FSharp.Compiler.Syntax --internal --lexlib Internal.Utilities.Text.Lexing --parslib Internal.Utilities.Text.Parsing</OtherFlags>
      <Link>ParserAndUntypedAST\pppars.fsy</Link>
    </FsYacc>
    <FsLex Include="..\lex.fsl">
      <OtherFlags>--unicode --lexlib Internal.Utilities.Text.Lexing</OtherFlags>
      <Link>ParserAndUntypedAST\lex.fsl</Link>
    </FsLex>
    <FsYacc Include="..\pars.fsy">
      <OtherFlags>--module FSharp.Compiler.Parser --open FSharp.Compiler --open FSharp.Compiler.Syntax --internal --lexlib Internal.Utilities.Text.Lexing --parslib Internal.Utilities.Text.Parsing</OtherFlags>
      <Link>ParserAndUntypedAST\pars.fsy</Link>
    </FsYacc>
    <None Include="..\pplex.fsl">
      <Link>ParserAndUntypedAST\FsLex\pplex.fsl</Link>
    </None>
    <None Include="..\lex.fsl">
      <Link>ParserAndUntypedAST\FsLex\lex.fsl</Link>
    </None>
    <None Include="..\pppars.fsy">
      <Link>ParserAndUntypedAST\FsYacc\pppars.fsy</Link>
    </None>
    <None Include="..\pars.fsy">
      <Link>ParserAndUntypedAST\FsYacc\pars.fsy</Link>
    </None>
    <Compile Include="..\UnicodeLexing.fsi">
      <Link>ParserAndUntypedAST\UnicodeLexing.fsi</Link>
    </Compile>
    <Compile Include="..\UnicodeLexing.fs">
      <Link>ParserAndUntypedAST\UnicodeLexing.fs</Link>
    </Compile>
    <Compile Include="..\XmlDoc.fsi">
      <Link>ParserAndUntypedAST\XmlDoc.fsi</Link>
    </Compile>
    <Compile Include="..\XmlDoc.fs">
      <Link>ParserAndUntypedAST\XmlDoc.fs</Link>
    </Compile>
    <Compile Include="..\SyntaxTree.fsi">
      <Link>ParserAndUntypedAST\SyntaxTree.fsi</Link>
    </Compile>
    <Compile Include="..\SyntaxTree.fs">
      <Link>ParserAndUntypedAST\SyntaxTree.fs</Link>
    </Compile>
    <Compile Include="..\SyntaxTreeOps.fsi">
      <Link>ParserAndUntypedAST\SyntaxTreeOps.fsi</Link>
    </Compile>
    <Compile Include="..\SyntaxTreeOps.fs">
      <Link>ParserAndUntypedAST\SyntaxTreeOps.fs</Link>
    </Compile>
    <Compile Include="..\ParseHelpers.fsi">
      <Link>ParserAndUntypedAST\ParseHelpers.fsi</Link>
    </Compile>
    <Compile Include="..\ParseHelpers.fs">
      <Link>ParserAndUntypedAST\ParseHelpers.fs</Link>
    </Compile>
    <Compile Include="$(FsYaccOutputFolder)pppars.fs">
      <Link>ParserAndUntypedAST\FsYaccOutput\pppars.fs</Link>
    </Compile>
    <Compile Include="$(FsYaccOutputFolder)pars.fs">
      <Link>ParserAndUntypedAST\FsYaccOutput\pars.fs</Link>
    </Compile>
    <Compile Include="..\lexhelp.fsi">
      <Link>ParserAndUntypedAST\lexhelp.fsi</Link>
    </Compile>
    <Compile Include="..\lexhelp.fs">
      <Link>ParserAndUntypedAST\lexhelp.fs</Link>
    </Compile>
    <Compile Include="$(FsYaccOutputFolder)pplex.fs">
      <Link>ParserAndUntypedAST\FsLexOutput\pplex.fs</Link>
    </Compile>
    <Compile Include="$(FsYaccOutputFolder)\lex.fs">
      <Link>ParserAndUntypedAST\FsLexOutput\lex.fs</Link>
    </Compile>
    <Compile Include="..\LexFilter.fsi">
      <Link>ParserAndUntypedAST\LexFilter.fsi</Link>
    </Compile>
    <Compile Include="..\LexFilter.fs">
      <Link>ParserAndUntypedAST\LexFilter.fs</Link>
    </Compile>
    <Compile Include="..\tainted.fsi">
      <Link>TypedTree\tainted.fsi</Link>
    </Compile>
    <Compile Include="..\tainted.fs">
      <Link>TypedTree\tainted.fs</Link>
    </Compile>
    <Compile Include="..\ExtensionTyping.fsi">
      <Link>TypedTree\ExtensionTyping.fsi</Link>
    </Compile>
    <Compile Include="..\ExtensionTyping.fs">
      <Link>TypedTree\ExtensionTyping.fs</Link>
    </Compile>
    <Compile Include="..\QuotationPickler.fsi">
      <Link>TypedTree\QuotationPickler.fsi</Link>
    </Compile>
    <Compile Include="..\QuotationPickler.fs">
      <Link>TypedTree\QuotationPickler.fs</Link>
    </Compile>
    <Compile Include="..\CompilerGlobalState.fsi">
      <Link>TypedTree\CompilerGlobalState.fsi</Link>
    </Compile>
    <Compile Include="..\CompilerGlobalState.fs">
      <Link>TypedTree\CompilerGlobalState.fs</Link>
    </Compile>
    <Compile Include="..\TypedTree.fs">
      <Link>TypedTree\TypedTree.fs</Link>
    </Compile>
    <Compile Include="..\TypedTreeBasics.fsi">
      <Link>TypedTree\TypedTreeBasics.fsi</Link>
    </Compile>
    <Compile Include="..\TypedTreeBasics.fs">
      <Link>TypedTree\TypedTreeBasics.fs</Link>
    </Compile>
    <Compile Include="..\TcGlobals.fs">
      <Link>TypedTree\TcGlobals.fs</Link>
    </Compile>
    <Compile Include="..\TypedTreeOps.fsi">
      <Link>TypedTree\TypedTreeOps.fsi</Link>
    </Compile>
    <Compile Include="..\TypedTreeOps.fs">
      <Link>TypedTree\TypedTreeOps.fs</Link>
    </Compile>
    <Compile Include="..\TypedTreePickle.fsi">
      <Link>TypedTree\TypedTreePickle.fsi</Link>
    </Compile>
    <Compile Include="..\TypedTreePickle.fs">
      <Link>TypedTree\TypedTreePickle.fs</Link>
    </Compile>
    <Compile Include="..\import.fsi">
      <Link>Logic\import.fsi</Link>
    </Compile>
    <Compile Include="..\import.fs">
      <Link>Logic\import.fs</Link>
    </Compile>
    <Compile Include="..\infos.fsi">
      <Link>Logic\infos.fsi</Link>
    </Compile>
    <Compile Include="..\infos.fs">
      <Link>Logic\infos.fs</Link>
    </Compile>
    <Compile Include="..\AccessibilityLogic.fsi">
      <Link>Logic\AccessibilityLogic.fsi</Link>
    </Compile>
    <Compile Include="..\AccessibilityLogic.fs">
      <Link>Logic\AccessibilityLogic.fs</Link>
    </Compile>
    <Compile Include="..\AttributeChecking.fsi">
      <Link>Logic\AttributeChecking.fsi</Link>
    </Compile>
    <Compile Include="..\AttributeChecking.fs">
      <Link>Logic\AttributeChecking.fs</Link>
    </Compile>
    <Compile Include="..\TypeRelations.fsi">
      <Link>Logic\TypeRelations.fsi</Link>
    </Compile>
    <Compile Include="..\TypeRelations.fs">
      <Link>Logic\TypeRelations.fs</Link>
    </Compile>
    <Compile Include="..\InfoReader.fsi">
      <Link>Logic\InfoReader.fsi</Link>
    </Compile>
    <Compile Include="..\InfoReader.fs">
      <Link>Logic\InfoReader.fs</Link>
    </Compile>
    <Compile Include="..\NicePrint.fsi">
      <Link>Logic\NicePrint.fsi</Link>
    </Compile>
    <Compile Include="..\NicePrint.fs">
      <Link>Logic\NicePrint.fs</Link>
    </Compile>
    <Compile Include="..\AugmentWithHashCompare.fsi">
      <Link>Logic\AugmentWithHashCompare.fsi</Link>
    </Compile>
    <Compile Include="..\AugmentWithHashCompare.fs">
      <Link>Logic\AugmentWithHashCompare.fs</Link>
    </Compile>
    <Compile Include="..\NameResolution.fsi">
      <Link>Logic\NameResolution.fsi</Link>
    </Compile>
    <Compile Include="..\NameResolution.fs">
      <Link>Logic\NameResolution.fs</Link>
    </Compile>
    <Compile Include="..\SignatureConformance.fsi">
      <Link>Logic\SignatureConformance.fsi</Link>
    </Compile>
    <Compile Include="..\SignatureConformance.fs">
      <Link>Logic\SignatureConformance.fs</Link>
    </Compile>
    <Compile Include="..\MethodOverrides.fsi">
      <Link>Logic\MethodOverrides.fsi</Link>
    </Compile>
    <Compile Include="..\MethodOverrides.fs">
      <Link>Logic\MethodOverrides.fs</Link>
    </Compile>
    <Compile Include="..\MethodCalls.fsi">
      <Link>Logic\MethodCalls.fsi</Link>
    </Compile>
    <Compile Include="..\MethodCalls.fs">
      <Link>Logic\MethodCalls.fs</Link>
    </Compile>
    <Compile Include="..\PatternMatchCompilation.fsi">
      <Link>Logic\PatternMatchCompilation.fsi</Link>
    </Compile>
    <Compile Include="..\PatternMatchCompilation.fs">
      <Link>Logic\PatternMatchCompilation.fs</Link>
    </Compile>
    <Compile Include="..\ConstraintSolver.fsi">
      <Link>Logic\ConstraintSolver.fsi</Link>
    </Compile>
    <Compile Include="..\ConstraintSolver.fs">
      <Link>Logic\ConstraintSolver.fs</Link>
    </Compile>
    <Compile Include="..\CheckFormatStrings.fsi">
      <Link>Logic\CheckFormatStrings.fsi</Link>
    </Compile>
    <Compile Include="..\CheckFormatStrings.fs">
      <Link>Logic\CheckFormatStrings.fs</Link>
    </Compile>
    <Compile Include="..\FindUnsolved.fsi">
      <Link>Logic\FindUnsolved.fsi</Link>
    </Compile>
    <Compile Include="..\FindUnsolved.fs">
      <Link>Logic\FindUnsolved.fs</Link>
    </Compile>
    <Compile Include="..\QuotationTranslator.fsi">
      <Link>Logic\QuotationTranslator.fsi</Link>
    </Compile>
    <Compile Include="..\QuotationTranslator.fs">
      <Link>Logic\QuotationTranslator.fs</Link>
    </Compile>
    <Compile Include="..\PostInferenceChecks.fsi">
      <Link>Logic\PostInferenceChecks.fsi</Link>
    </Compile>
    <Compile Include="..\PostInferenceChecks.fs">
      <Link>Logic\PostInferenceChecks.fs</Link>
    </Compile>
    <Compile Include="..\CheckExpressions.fsi">
      <Link>Logic\CheckExpressions.fsi</Link>
    </Compile>
    <Compile Include="..\CheckExpressions.fs">
      <Link>Logic\CheckExpressions.fs</Link>
    </Compile>
    <Compile Include="..\CheckComputationExpressions.fsi">
      <Link>Logic\CheckComputationExpressions.fsi</Link>
    </Compile>
    <Compile Include="..\CheckComputationExpressions.fs">
      <Link>Logic\CheckComputationExpressions.fs</Link>
    </Compile>
    <Compile Include="..\CheckDeclarations.fsi">
      <Link>Logic\CheckDeclarations.fsi</Link>
    </Compile>
    <Compile Include="..\CheckDeclarations.fs">
      <Link>Logic\CheckDeclarations.fs</Link>
    </Compile>
    <Compile Include="..\Optimizer.fsi">
      <Link>Optimize\Optimizer.fsi</Link>
    </Compile>
    <Compile Include="..\Optimizer.fs">
      <Link>Optimize\Optimizer.fs</Link>
    </Compile>
    <Compile Include="..\DetupleArgs.fsi">
      <Link>Optimize\DetupleArgs.fsi</Link>
    </Compile>
    <Compile Include="..\DetupleArgs.fs">
      <Link>Optimize\DetupleArgs.fs</Link>
    </Compile>
    <Compile Include="..\InnerLambdasToTopLevelFuncs.fsi">
      <Link>Optimize\InnerLambdasToTopLevelFuncs.fsi</Link>
    </Compile>
    <Compile Include="..\InnerLambdasToTopLevelFuncs.fs">
      <Link>Optimize\InnerLambdasToTopLevelFuncs.fs</Link>
    </Compile>
    <Compile Include="..\LowerCallsAndSeqs.fsi">
      <Link>Optimize\LowerCallsAndSeqs.fsi</Link>
    </Compile>
    <Compile Include="..\LowerCallsAndSeqs.fs">
      <Link>Optimize\LowerCallsAndSeqs.fs</Link>
    </Compile>
    <Compile Include="..\autobox.fsi">
      <Link>Optimize\autobox.fsi</Link>
    </Compile>
    <Compile Include="..\autobox.fs">
      <Link>Optimize\autobox.fs</Link>
    </Compile>
    <Compile Include="..\IlxGen.fsi">
      <Link>CodeGen\IlxGen.fsi</Link>
    </Compile>
    <Compile Include="..\IlxGen.fs">
      <Link>CodeGen\IlxGen.fs</Link>
    </Compile>
    <Compile Include="..\FxResolver.fs">
      <Link>Driver\FxResolver.fs</Link>
    </Compile>
    <Compile Include="..\DependencyManager/AssemblyResolveHandler.fsi">
      <Link>Driver\AssemblyResolveHandler.fsi</Link>
    </Compile>
    <Compile Include="..\DependencyManager/AssemblyResolveHandler.fs">
      <Link>Driver\AssemblyResolveHandler.fs</Link>
    </Compile>
    <Compile Include="..\DependencyManager/NativeDllResolveHandler.fsi">
      <Link>Driver\NativeDllResolveHandler.fsi</Link>
    </Compile>
    <Compile Include="..\DependencyManager/NativeDllResolveHandler.fs">
      <Link>Driver\NativeDllResolveHandler.fs</Link>
    </Compile>
    <Compile Include="..\DependencyManager/DependencyProvider.fsi">
      <Link>Driver\DependencyProvider.fsi</Link>
    </Compile>
    <Compile Include="..\DependencyManager/DependencyProvider.fs">
      <Link>Driver\DependencyProvider.fs</Link>
    </Compile>
    <Compile Include="..\CompilerConfig.fsi">
      <Link>Driver\CompilerConfig.fsi</Link>
    </Compile>
    <Compile Include="..\CompilerConfig.fs">
      <Link>Driver\CompilerConfig.fs</Link>
    </Compile>
    <Compile Include="..\CompilerImports.fsi">
      <Link>Driver\CompilerImports.fsi</Link>
    </Compile>
    <Compile Include="..\CompilerImports.fs">
      <Link>Driver\CompilerImports.fs</Link>
    </Compile>
    <Compile Include="..\CompilerDiagnostics.fsi">
      <Link>Driver\CompilerDiagnostics.fsi</Link>
    </Compile>
    <Compile Include="..\CompilerDiagnostics.fs">
      <Link>Driver\CompilerDiagnostics.fs</Link>
    </Compile>
    <Compile Include="..\ParseAndCheckInputs.fsi">
      <Link>Driver\ParseAndCheckInputs.fsi</Link>
    </Compile>
    <Compile Include="..\ParseAndCheckInputs.fs">
      <Link>Driver\ParseAndCheckInputs.fs</Link>
    </Compile>
    <Compile Include="..\ScriptClosure.fsi">
      <Link>Driver\ScriptClosure.fsi</Link>
    </Compile>
    <Compile Include="..\ScriptClosure.fs">
      <Link>Driver\ScriptClosure.fs</Link>
    </Compile>
    <Compile Include="..\CompilerOptions.fsi">
      <Link>Driver\CompilerOptions.fsi</Link>
    </Compile>
    <Compile Include="..\CompilerOptions.fs">
      <Link>Driver\CompilerOptions.fs</Link>
    </Compile>
    <Compile Include="..\OptimizeInputs.fsi">
      <Link>Driver\OptimizeInputs.fsi</Link>
    </Compile>
    <Compile Include="..\OptimizeInputs.fs">
      <Link>Driver\OptimizeInputs.fs</Link>
    </Compile>
    <Compile Include="..\XmlDocFileWriter.fsi">
      <Link>Driver\XmlDocFileWriter.fsi</Link>
    </Compile>
    <Compile Include="..\XmlDocFileWriter.fs">
      <Link>Driver\XmlDocFileWriter.fs</Link>
    </Compile>
    <Compile Include="..\BinaryResourceFormats.fsi">
      <Link>Driver\BinaryResourceFormats.fsi</Link>
    </Compile>
    <Compile Include="..\BinaryResourceFormats.fs">
      <Link>Driver\BinaryResourceFormats.fs</Link>
    </Compile>
    <Compile Include="..\StaticLinking.fsi">
      <Link>Driver\StaticLinking.fsi</Link>
    </Compile>
    <Compile Include="..\StaticLinking.fs">
      <Link>Driver\StaticLinking.fs</Link>
    </Compile>
    <Compile Include="..\CreateILModule.fsi">
      <Link>Driver\CreateILModule.fsi</Link>
    </Compile>
    <Compile Include="..\CreateILModule.fs">
      <Link>Driver\CreateILModule.fs</Link>
    </Compile>
    <Compile Include="..\fsc.fsi">
      <Link>Driver\fsc.fsi</Link>
    </Compile>
    <Compile Include="..\fsc.fs">
      <Link>Driver\fsc.fs</Link>
    </Compile>

    <!-- the symbol API. -->
    <Compile Include="..\symbols\SymbolHelpers.fsi">
      <Link>Symbols/SymbolHelpers.fsi</Link>
    </Compile>
    <Compile Include="..\symbols\SymbolHelpers.fs">
      <Link>Symbols/SymbolHelpers.fs</Link>
    </Compile>
    <Compile Include="..\symbols\Symbols.fsi">
      <Link>Symbols/Symbols.fsi</Link>
    </Compile>
    <Compile Include="..\symbols\Symbols.fs">
      <Link>Symbols/Symbols.fs</Link>
    </Compile>
    <Compile Include="..\symbols\Exprs.fsi">
      <Link>Symbols/Exprs.fsi</Link>
    </Compile>
    <Compile Include="..\symbols\Exprs.fs">
      <Link>Symbols/Exprs.fs</Link>
    </Compile>
    <Compile Include="..\symbols\SymbolPatterns.fsi">
      <Link>Symbols/SymbolPatterns.fsi</Link>
    </Compile>
    <Compile Include="..\symbols\SymbolPatterns.fs">
      <Link>Symbols/SymbolPatterns.fs</Link>
    </Compile>
    <Compile Include="..\service\Reactor.fsi">
      <Link>Service/Reactor.fsi</Link>
    </Compile>
    <Compile Include="..\service\Reactor.fs">
      <Link>Service/Reactor.fs</Link>
    </Compile>

    <!-- the incremental builder and service . -->
    <Compile Include="..\service\SemanticClassification.fsi">
      <Link>Service/SemanticClassification.fsi</Link>
    </Compile>
    <Compile Include="..\service\SemanticClassification.fs">
      <Link>Service/SemanticClassification.fs</Link>
    </Compile>
    <Compile Include="..\service\ItemKey.fsi">
      <Link>Service/ItemKey.fsi</Link>
    </Compile>
    <Compile Include="..\service\ItemKey.fs">
      <Link>Service/ItemKey.fs</Link>
    </Compile>
	<Compile Include="..\service\SemanticClassificationKey.fsi">
		<Link>Service/SemanticClassificationKey.fsi</Link>
	</Compile>
	<Compile Include="..\service\SemanticClassificationKey.fs">
		<Link>Service/SemanticClassificationKey.fs</Link>
	</Compile>
    <Compile Include="..\service\IncrementalBuild.fsi">
      <Link>Service/IncrementalBuild.fsi</Link>
    </Compile>
    <Compile Include="..\service\IncrementalBuild.fs">
      <Link>Service/IncrementalBuild.fs</Link>
    </Compile>
    <Compile Include="..\service\ServiceCompilerDiagnostics.fsi">
      <Link>Service/ServiceCompilerDiagnostics.fsi</Link>
    </Compile>
    <Compile Include="..\service\ServiceCompilerDiagnostics.fs">
      <Link>Service/ServiceCompilerDiagnostics.fs</Link>
    </Compile>
    <Compile Include="..\service\ServiceConstants.fs">
      <Link>Service/ServiceConstants.fs</Link>
    </Compile>
    <Compile Include="..\service\ServiceDeclarationLists.fsi">
      <Link>Service/ServiceDeclarationLists.fsi</Link>
    </Compile>
    <Compile Include="..\service\ServiceDeclarationLists.fs">
      <Link>Service/ServiceDeclarationLists.fs</Link>
    </Compile>
    <Compile Include="..\service\ServiceLexing.fsi">
      <Link>Service/ServiceLexing.fsi</Link>
    </Compile>
    <Compile Include="..\service\ServiceLexing.fs">
      <Link>Service/ServiceLexing.fs</Link>
    </Compile>
    <Compile Include="..\service\ServiceParseTreeWalk.fsi">
      <Link>Service/ServiceParseTreeWalk.fsi</Link>
    </Compile>
    <Compile Include="..\service\ServiceParseTreeWalk.fs">
      <Link>Service/ServiceParseTreeWalk.fs</Link>
    </Compile>
    <Compile Include="..\service\ServiceNavigation.fsi">
      <Link>Service/ServiceNavigation.fsi</Link>
    </Compile>
    <Compile Include="..\service\ServiceNavigation.fs">
      <Link>Service/ServiceNavigation.fs</Link>
    </Compile>
    <Compile Include="..\service\ServiceParamInfoLocations.fsi">
      <Link>Service/ServiceParamInfoLocations.fsi</Link>
    </Compile>
    <Compile Include="..\service\ServiceParamInfoLocations.fs">
      <Link>Service/ServiceParamInfoLocations.fs</Link>
    </Compile>
    <Compile Include="..\service\FSharpParseFileResults.fsi">
      <Link>Service/FSharpParseFileResults.fsi</Link>
    </Compile>
    <Compile Include="..\service\FSharpParseFileResults.fs">
      <Link>Service/FSharpParseFileResults.fs</Link>
    </Compile>
    <Compile Include="..\service\ServiceParsedInputOps.fsi">
      <Link>Service/ServiceParsedInputOps.fsi</Link>
    </Compile>
    <Compile Include="..\service\ServiceParsedInputOps.fs">
      <Link>Service/ServiceParsedInputOps.fs</Link>
    </Compile>
    <Compile Include="..\service\ServiceAssemblyContent.fsi">
      <Link>Service/ServiceAssemblyContent.fsi</Link>
    </Compile>
    <Compile Include="..\service\ServiceAssemblyContent.fs">
      <Link>Service/ServiceAssemblyContent.fs</Link>
    </Compile>
    <Compile Include="..\service\ServiceXmlDocParser.fsi">
      <Link>Service/ServiceXmlDocParser.fsi</Link>
    </Compile>
    <Compile Include="..\service\ServiceXmlDocParser.fs">
      <Link>Service/ServiceXmlDocParser.fs</Link>
    </Compile>
    <Compile Include="..\service\ExternalSymbol.fsi">
      <Link>Service/ExternalSymbol.fsi</Link>
    </Compile>
    <Compile Include="..\service\ExternalSymbol.fs">
      <Link>Service/ExternalSymbol.fs</Link>
    </Compile>
    <Compile Include="..\service\QuickParse.fsi">
      <Link>Service/QuickParse.fsi</Link>
    </Compile>
    <Compile Include="..\service\QuickParse.fs">
      <Link>Service/QuickParse.fs</Link>
    </Compile>
    <Compile Include="..\..\fsharp\service\FSharpCheckerResults.fsi">
      <Link>Service/FSharpCheckerResults.fsi</Link>
    </Compile>
    <Compile Include="..\..\fsharp\service\FSharpCheckerResults.fs">
      <Link>Service/FSharpCheckerResults.fs</Link>
    </Compile>
    <Compile Include="..\service\service.fsi">
      <Link>Service/service.fsi</Link>
    </Compile>
    <Compile Include="..\service\service.fs">
      <Link>Service/service.fs</Link>
    </Compile>
    <Compile Include="..\service\ServiceInterfaceStubGenerator.fsi">
      <Link>Service/ServiceInterfaceStubGenerator.fsi</Link>
    </Compile>
    <Compile Include="..\service\ServiceInterfaceStubGenerator.fs">
      <Link>Service/ServiceInterfaceStubGenerator.fs</Link>
    </Compile>
    <Compile Include="..\service\ServiceStructure.fsi">
      <Link>Service/ServiceStructure.fsi</Link>
    </Compile>
    <Compile Include="..\service\ServiceStructure.fs">
      <Link>Service/ServiceStructure.fs</Link>
    </Compile>
    <Compile Include="..\service\ServiceAnalysis.fsi">
      <Link>Service/ServiceAnalysis.fsi</Link>
    </Compile>
    <Compile Include="..\service\ServiceAnalysis.fs">
      <Link>Service/ServiceAnalysis.fs</Link>
    </Compile>
    <Compile Include="..\fsi\fsi.fsi">
      <Link>InteractiveSession/fsi.fsi</Link>
    </Compile>
    <Compile Include="..\fsi\fsi.fs">
      <Link>InteractiveSession/fsi.fs</Link>
    </Compile>

    <!-- an old API for testing the compiler and gathering diagnostics in-memory -->
    <Compile Include="..\LegacyHostedCompilerForTesting.fs" Condition="'$(MonoPackaging)' != 'true'">
      <Link>Misc/LegacyHostedCompilerForTesting.fs</Link>
    </Compile>
  </ItemGroup>

  <ItemGroup>
    <ProjectReference Include="$(MSBuildThisFileDirectory)..\FSharp.DependencyManager.Nuget\FSharp.DependencyManager.Nuget.fsproj" />
  </ItemGroup>


  <ItemGroup Condition="'$(FSHARPCORE_USE_PACKAGE)' != 'true'">
    <ProjectReference Include="$(MSBuildThisFileDirectory)..\FSharp.Core\FSharp.Core.fsproj" />
  </ItemGroup>

  <ItemGroup Condition="'$(FSHARPCORE_USE_PACKAGE)' == 'true'">
    <PackageReference Include="FSharp.Core" Version="$(FSharpCorePreviewPackageVersion)" />
  </ItemGroup>

  <ItemGroup>
    <PackageReference Include="System.Runtime.Loader" Version="$(SystemRuntimeLoaderVersion)" />
    <PackageReference Include="System.Collections.Immutable" Version="$(SystemCollectionsImmutableVersion)" />
    <PackageReference Include="System.Diagnostics.Process" Version="$(SystemDiagnosticsProcessVersion)" />
    <PackageReference Include="System.Diagnostics.TraceSource" Version="$(SystemDiagnosticsTraceSourceVersion)" />
    <PackageReference Include="System.Linq.Expressions" Version="$(SystemLinqExpressionsVersion)" />
    <PackageReference Include="System.Linq.Queryable" Version="$(SystemLinqExpressionsVersion)" />
    <PackageReference Include="System.Net.Requests" Version="$(SystemNetRequestsVersion)" />
    <PackageReference Include="System.Net.Security" Version="$(SystemNetSecurityVersion)" />
    <PackageReference Include="System.Reflection.Emit" Version="$(SystemReflectionEmitVersion)" />
    <PackageReference Include="System.Reflection.Metadata" Version="$(SystemReflectionMetadataVersion)" />
    <PackageReference Include="System.Reflection.TypeExtensions" Version="$(SystemReflectionTypeExtensionsVersion)" />
    <PackageReference Include="System.Runtime" Version="$(SystemRuntimeVersion)" />
    <PackageReference Include="System.Runtime.InteropServices" Version="$(SystemRuntimeInteropServicesVersion)" />
    <PackageReference Include="System.Security.Claims" Version="$(SystemSecurityClaimsVersion)" />
    <PackageReference Include="System.Security.Cryptography.Algorithms" Version="$(SystemSecurityCryptographyAlgorithmsVersion)" />
    <PackageReference Include="System.Security.Principal" Version="$(SystemSecurityPrincipalVersion)" />
    <PackageReference Include="System.Threading.Tasks.Parallel" Version="$(SystemThreadingTasksParallelVersion)" />
    <PackageReference Include="System.Threading.Thread" Version="$(SystemThreadingThreadVersion)" />
    <PackageReference Include="System.Threading.ThreadPool" Version="$(SystemThreadingThreadPoolVersion)" />
    <PackageReference Include="System.Buffers" Version="$(SystemBuffersVersion)" />
    <PackageReference Include="System.Memory" Version="$(SystemMemoryVersion)" />
    <PackageReference Include="Microsoft.Build.Framework" Version="$(MicrosoftBuildVersion)" />
    <PackageReference Include="Microsoft.Build.Tasks.Core" Version="$(MicrosoftBuildVersion)" />
    <PackageReference Include="Microsoft.Build.Utilities.Core" Version="$(MicrosoftBuildVersion)" />
  </ItemGroup>

</Project><|MERGE_RESOLUTION|>--- conflicted
+++ resolved
@@ -10,20 +10,17 @@
     <AllowCrossTargeting>true</AllowCrossTargeting>
     <DefineConstants>$(DefineConstants);COMPILER</DefineConstants>
     <DefineConstants>$(DefineConstants);ENABLE_MONO_SUPPORT</DefineConstants>
-<<<<<<< HEAD
     <OtherFlags>$(OtherFlags) /warnon:3218 /warnon:1182 /warnon:3390 --times</OtherFlags>
     <OtherFlags Condition="'$(Configuration)' != 'Proto'">$(OtherFlags) --checknulls --langversion:preview</OtherFlags>
-    <OtherFlags>$(OtherFlags) --sig:all.fsi /warnon:3218 /warnon:1182 /warnon:3390 --times</OtherFlags>
+    <OtherFlags>$(OtherFlags) /warnon:3218 /warnon:1182 /warnon:3390 --times</OtherFlags>
     <Tailcalls>true</Tailcalls>
     <!-- .tail annotations always emitted for this binary, even in debug mode -->
     <NGenBinary>true</NGenBinary>
-=======
     <OtherFlags>$(OtherFlags) /warnon:3218 /warnon:1182 /warnon:3390 --maxerrors:20 --extraoptimizationloops:1 --times</OtherFlags>
     <Tailcalls>true</Tailcalls> <!-- .tail annotations always emitted for this binary, even in debug mode -->
     <FsYaccOutputFolder>$(IntermediateOutputPath)$(TargetFramework)\</FsYaccOutputFolder>
     <FsLexOutputFolder>$(IntermediateOutputPath)$(TargetFramework)\</FsLexOutputFolder>
   </PropertyGroup>
->>>>>>> 341121b1
 
   <PropertyGroup>
     <FsYaccOutputFolder>$(IntermediateOutputPath)$(TargetFramework)\</FsYaccOutputFolder>
