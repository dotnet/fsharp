// Copyright (c) Microsoft Corporation. All Rights Reserved. See License.txt in the project root for license information.

//-------------------------------------------------------------------------
// Defines the typed abstract syntax trees used throughout the F# compiler.
//-------------------------------------------------------------------------

module internal FSharp.Compiler.TypedTreeBasics

open Internal.Utilities.Library.Extras
open FSharp.Compiler.AbstractIL.IL
open FSharp.Compiler.Syntax
open FSharp.Compiler.Text
open FSharp.Compiler.TypedTree

val getNameOfScopeRef: sref: ILScopeRef -> string

/// Metadata on values (names of arguments etc.
module ValReprInfo =

    val unnamedTopArg1: ArgReprInfo

    val unnamedTopArg: ArgReprInfo list

    val unitArgData: ArgReprInfo list list

    val unnamedRetVal: ArgReprInfo

    val selfMetadata: ArgReprInfo list

    val emptyValData: ValReprInfo

    val InferTyparInfo: tps: Typar list -> TyparReprInfo list

    val InferArgReprInfo: v: Val -> ArgReprInfo

    val InferArgReprInfos: vs: Val list list -> ValReprInfo

    val HasNoArgs: ValReprInfo -> bool

val typeOfVal: v: Val -> TType

val typesOfVals: v: Val list -> TType list

val nameOfVal: v: Val -> string

val arityOfVal: v: Val -> ValReprInfo

val tupInfoRef: TupInfo

val tupInfoStruct: TupInfo

val mkTupInfo: b: bool -> TupInfo

val structnessDefault: bool

val mkRawRefTupleTy: tys: TTypes -> TType

val mkRawStructTupleTy: tys: TTypes -> TType

val mapTImplFile: f: (ModuleOrNamespaceExprWithSig -> ModuleOrNamespaceExprWithSig) -> TypedImplFile -> TypedImplFile

val mapAccImplFile:
    f: ('a -> ModuleOrNamespaceExprWithSig -> ModuleOrNamespaceExprWithSig * 'b) ->
    z: 'a ->
    TypedImplFile ->
        TypedImplFile * 'b

val foldTImplFile: f: ('a -> ModuleOrNamespaceExprWithSig -> 'b) -> z: 'a -> TypedImplFile -> 'b

val typarEq: lv1: Typar -> lv2: Typar -> bool

/// Equality on type variables, implemented as reference equality. This should be equivalent to using typarEq.
val typarRefEq: tp1: Typar -> tp2: Typar -> bool

/// Equality on value specs, implemented as reference equality
val valEq: lv1: Val -> lv2: Val -> bool

/// Equality on CCU references, implemented as reference equality except when unresolved
val ccuEq: mv1: CcuThunk -> mv2: CcuThunk -> bool

/// For dereferencing in the middle of a pattern
val (|ValDeref|): vr: ValRef -> Val

val mkRecdFieldRef: tcref: TyconRef -> f: string -> RecdFieldRef

val mkUnionCaseRef: tcref: TyconRef -> c: string -> UnionCaseRef

val ERefLocal: x: NonNullSlot<Entity> -> EntityRef

val ERefNonLocal: x: NonLocalEntityRef -> EntityRef

val ERefNonLocalPreResolved: x: NonNullSlot<Entity> -> xref: NonLocalEntityRef -> EntityRef

val (|ERefLocal|ERefNonLocal|): x: EntityRef -> Choice<NonNullSlot<Entity>, NonLocalEntityRef>

val mkLocalTyconRef: x: NonNullSlot<Entity> -> EntityRef

val mkNonLocalEntityRef: ccu: CcuThunk -> mp: string [] -> NonLocalEntityRef

val mkNestedNonLocalEntityRef: nleref: NonLocalEntityRef -> id: string -> NonLocalEntityRef

val mkNonLocalTyconRef: nleref: NonLocalEntityRef -> id: string -> EntityRef

val mkNonLocalTyconRefPreResolved: x: NonNullSlot<Entity> -> nleref: NonLocalEntityRef -> id: string -> EntityRef

type EntityRef with
    member NestedTyconRef: x: Entity -> EntityRef
    member RecdFieldRefInNestedTycon: tycon: Entity -> id: Ident -> RecdFieldRef

/// Make a reference to a union case for type in a module or namespace
val mkModuleUnionCaseRef: modref: ModuleOrNamespaceRef -> tycon: Entity -> uc: UnionCase -> UnionCaseRef
val VRefLocal: x: NonNullSlot<Val> -> ValRef

val VRefNonLocal: x: NonLocalValOrMemberRef -> ValRef

val VRefNonLocalPreResolved: x: NonNullSlot<Val> -> xref: NonLocalValOrMemberRef -> ValRef

val (|VRefLocal|VRefNonLocal|): x: ValRef -> Choice<NonNullSlot<Val>, NonLocalValOrMemberRef>

val mkNonLocalValRef: mp: NonLocalEntityRef -> id: ValLinkageFullKey -> ValRef

val mkNonLocalValRefPreResolved: x: NonNullSlot<Val> -> mp: NonLocalEntityRef -> id: ValLinkageFullKey -> ValRef

val ccuOfValRef: vref: ValRef -> CcuThunk option

val ccuOfTyconRef: eref: EntityRef -> CcuThunk option

<<<<<<< HEAD
val NewNullnessVar: unit -> Nullness

val KnownAmbivalentToNull: Nullness

val KnownWithNull: Nullness

val KnownWithoutNull: Nullness

val combineNullness: Nullness -> Nullness -> Nullness

val tryAddNullnessToTy: Nullness -> TType -> TType option

val addNullnessToTy: Nullness -> TType -> TType

val mkTyparTy: tp:Typar -> TType
=======
val mkTyparTy: tp: Typar -> TType
>>>>>>> f5e74287

val copyTypar: tp: Typar -> Typar

val copyTypars: tps: Typar list -> Typar list

val tryShortcutSolvedUnitPar: canShortcut: bool -> r: Typar -> Measure

val stripUnitEqnsAux: canShortcut: bool -> unt: Measure -> Measure

<<<<<<< HEAD
val stripTyparEqnsAux: nullness0: Nullness -> canShortcut:bool -> ty:TType -> TType

val replaceNullnessOfTy: nullness: Nullness -> ty:TType -> TType
=======
val stripTyparEqnsAux: canShortcut: bool -> ty: TType -> TType
>>>>>>> f5e74287

val stripTyparEqns: ty: TType -> TType

val stripUnitEqns: unt: Measure -> Measure

val mkLocalValRef: v: Val -> ValRef

val mkLocalModRef: v: ModuleOrNamespace -> EntityRef

val mkLocalEntityRef: v: Entity -> EntityRef

val mkNonLocalCcuRootEntityRef: ccu: CcuThunk -> x: Entity -> EntityRef

val mkNestedValRef: cref: EntityRef -> v: Val -> ValRef

/// From Ref_private to Ref_nonlocal when exporting data.
val rescopePubPathToParent: viewedCcu: CcuThunk -> PublicPath -> NonLocalEntityRef

/// From Ref_private to Ref_nonlocal when exporting data.
val rescopePubPath: viewedCcu: CcuThunk -> PublicPath -> NonLocalEntityRef

val valRefInThisAssembly: compilingFslib: bool -> x: ValRef -> bool

val tyconRefUsesLocalXmlDoc: compilingFslib: bool -> x: TyconRef -> bool

val entityRefInThisAssembly: compilingFslib: bool -> x: EntityRef -> bool

val arrayPathEq: y1: string [] -> y2: string [] -> bool

val nonLocalRefEq: NonLocalEntityRef -> NonLocalEntityRef -> bool

/// This predicate tests if non-local resolution paths are definitely known to resolve
/// to different entities. All references with different named paths always resolve to
/// different entities. Two references with the same named paths may resolve to the same
/// entities even if they reference through different CCUs, because one reference
/// may be forwarded to another via a .NET TypeForwarder.
val nonLocalRefDefinitelyNotEq: NonLocalEntityRef -> NonLocalEntityRef -> bool

val pubPathEq: PublicPath -> PublicPath -> bool

val fslibRefEq: nlr1: NonLocalEntityRef -> PublicPath -> bool

/// Compare two EntityRef's for equality when compiling fslib (FSharp.Core.dll)
val fslibEntityRefEq: fslibCcu: CcuThunk -> eref1: EntityRef -> eref2: EntityRef -> bool

// Compare two ValRef's for equality when compiling fslib (FSharp.Core.dll)
val fslibValRefEq: fslibCcu: CcuThunk -> vref1: ValRef -> vref2: ValRef -> bool

/// Primitive routine to compare two EntityRef's for equality
/// This takes into account the possibility that they may have type forwarders
val primEntityRefEq: compilingFslib: bool -> fslibCcu: CcuThunk -> x: EntityRef -> y: EntityRef -> bool

/// Primitive routine to compare two UnionCaseRef's for equality
val primUnionCaseRefEq: compilingFslib: bool -> fslibCcu: CcuThunk -> UnionCaseRef -> UnionCaseRef -> bool

/// Primitive routine to compare two ValRef's for equality. On the whole value identity is not particularly
/// significant in F#. However it is significant for
///    (a) Active Patterns
///    (b) detecting uses of "special known values" from FSharp.Core.dll, such as 'seq'
///        and quotation splicing
///
/// Note this routine doesn't take type forwarding into account
val primValRefEq: compilingFslib: bool -> fslibCcu: CcuThunk -> x: ValRef -> y: ValRef -> bool

val fullCompPathOfModuleOrNamespace: m: ModuleOrNamespace -> CompilationPath

val inline canAccessCompPathFrom: CompilationPath -> CompilationPath -> bool

val canAccessFromOneOf: cpaths: CompilationPath list -> cpathTest: CompilationPath -> bool

val canAccessFrom: Accessibility -> cpath: CompilationPath -> bool

val canAccessFromEverywhere: Accessibility -> bool

val canAccessFromSomewhere: Accessibility -> bool

val isLessAccessible: Accessibility -> Accessibility -> bool

/// Given (newPath, oldPath) replace oldPath by newPath in the TAccess.
val accessSubstPaths: newPath: CompilationPath * oldPath: CompilationPath -> Accessibility -> Accessibility

val compPathOfCcu: ccu: CcuThunk -> CompilationPath

val taccessPublic: Accessibility

val taccessPrivate: accessPath: CompilationPath -> Accessibility

val compPathInternal: CompilationPath

val taccessInternal: Accessibility

val combineAccess: Accessibility -> Accessibility -> Accessibility

exception Duplicate of string * string * range

exception NameClash of string * string * string * range * string * string * range<|MERGE_RESOLUTION|>--- conflicted
+++ resolved
@@ -125,7 +125,6 @@
 
 val ccuOfTyconRef: eref: EntityRef -> CcuThunk option
 
-<<<<<<< HEAD
 val NewNullnessVar: unit -> Nullness
 
 val KnownAmbivalentToNull: Nullness
@@ -140,10 +139,7 @@
 
 val addNullnessToTy: Nullness -> TType -> TType
 
-val mkTyparTy: tp:Typar -> TType
-=======
 val mkTyparTy: tp: Typar -> TType
->>>>>>> f5e74287
 
 val copyTypar: tp: Typar -> Typar
 
@@ -153,13 +149,9 @@
 
 val stripUnitEqnsAux: canShortcut: bool -> unt: Measure -> Measure
 
-<<<<<<< HEAD
-val stripTyparEqnsAux: nullness0: Nullness -> canShortcut:bool -> ty:TType -> TType
-
-val replaceNullnessOfTy: nullness: Nullness -> ty:TType -> TType
-=======
-val stripTyparEqnsAux: canShortcut: bool -> ty: TType -> TType
->>>>>>> f5e74287
+val stripTyparEqnsAux: nullness0: Nullness -> canShortcut: bool -> ty: TType -> TType
+
+val replaceNullnessOfTy: nullness: Nullness -> ty: TType -> TType
 
 val stripTyparEqns: ty: TType -> TType
 
