--- conflicted
+++ resolved
@@ -322,13 +322,8 @@
     // In an ideal world we would, instead, record the solutions to these constraints as "witness variables" in expressions, 
     // rather than solely in types. 
     match ty with 
-<<<<<<< HEAD
-    | TType_var (tp, _nullness) when tp.Solution.IsSome  -> 
-        tp.Constraints |> List.iter (fun cx -> 
-=======
-    | TType_var tp when tp.Solution.IsSome ->
+    | TType_var (tp, _nullness) when tp.Solution.IsSome ->
         for cx in tp.Constraints do
->>>>>>> 4b15d8dd
             match cx with 
             | TyparConstraint.MayResolveMember((TTrait(_, _, _, _, _, soln)), _) -> 
                  match visitTraitSolutionOpt, !soln with 
