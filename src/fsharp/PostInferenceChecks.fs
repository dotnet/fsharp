// Copyright (c) Microsoft Corporation.  All Rights Reserved.  See License.txt in the project root for license information.

/// Implements a set of checks on the TAST for a file that can only be performed after type inference
/// is complete.
module internal FSharp.Compiler.PostTypeCheckSemanticChecks

open System
open System.Collections.Generic

open FSharp.Compiler
open FSharp.Compiler.AbstractIL.IL
open FSharp.Compiler.AbstractIL.Internal
open FSharp.Compiler.AbstractIL.Internal.Library

open FSharp.Compiler.AccessibilityLogic
open FSharp.Compiler.Ast
open FSharp.Compiler.ErrorLogger
open FSharp.Compiler.Range
open FSharp.Compiler.Tast
open FSharp.Compiler.Tastops
open FSharp.Compiler.TcGlobals
open FSharp.Compiler.Lib
open FSharp.Compiler.Infos
open FSharp.Compiler.PrettyNaming
open FSharp.Compiler.InfoReader
open FSharp.Compiler.TypeRelations

//--------------------------------------------------------------------------
// NOTES: reraise safety checks
//--------------------------------------------------------------------------
 
// "rethrow may only occur with-in the body of a catch handler".
//   -- Section 4.23. Part III. CLI Instruction Set. ECMA Draft 2002.
//   
//   1. reraise() calls are converted to TOp.Reraise in the type checker.
//   2. any remaining reraise val_refs will be first class uses. These are trapped.
//   3. The freevars track free TOp.Reraise (they are bound (cleared) at try-catch handlers).
//   4. An outermost expression is not contained in a try-catch handler.
//      These may not have unbound rethrows.      
//      Outermost expressions occur at:
//      * module bindings.
//      * attribute arguments.
//      * Any more? What about fields of a static class?            
//   5. A lambda body (from lambda-expression or method binding) will not occur under a try-catch handler.
//      These may not have unbound rethrows.
//   6. All other constructs are assumed to generate IL code sequences.
//      For correctness, this claim needs to be justified.
//      
//      Q:  Do any post check rewrite passes factor expressions out to other functions?      
//      A1. The optimiser may introduce auxiliary functions, e.g. by splitting out match-branches.
//          This should not be done if the refactored body contains an unbound reraise.
//      A2. TLR? Are any expression factored out into functions?
//      
//   Informal justification:
//   If a reraise occurs, then it is minimally contained by either:
//     a) a try-catch - accepted.
//     b) a lambda expression - rejected.
//     c) none of the above - rejected as when checking outmost expressions.



//--------------------------------------------------------------------------
// check environment
//--------------------------------------------------------------------------

type env = 
    { 
      /// The bound type parameter names in scope
      boundTyparNames: string list 
      
      /// The bound type parameters in scope
      boundTypars: TyparMap<unit>

      /// The set of arguments to this method/function
      argVals: ValMap<unit>

      /// "module remap info", i.e. hiding information down the signature chain, used to compute what's hidden by a signature
      sigToImplRemapInfo: (Remap * SignatureHidingInfo) list 

      /// Constructor limited - are we in the prelude of a constructor, prior to object initialization
      ctorLimitedZone: bool

      /// Are we in a quotation?
      quote : bool 

      /// Are we under [<ReflectedDefinition>]?
      reflect : bool

      /// Are we in an extern declaration?
      external : bool 
    
      /// Current return scope of the expr.
      returnScope : int 
      
      /// Are we in an app expression (Expr.App)?
      isInAppExpr: bool
    } 

    override __.ToString() = "<env>"

let BindTypar env (tp: Typar) = 
    { env with 
         boundTyparNames = tp.Name :: env.boundTyparNames
         boundTypars = env.boundTypars.Add (tp, ()) } 

let BindTypars g env (tps: Typar list) = 
    let tps = NormalizeDeclaredTyparsForEquiRecursiveInference g tps
    if isNil tps then env else
    // Here we mutate to provide better names for generalized type parameters 
    let nms = PrettyTypes.PrettyTyparNames (fun _ -> true) env.boundTyparNames tps
    (tps, nms) ||> List.iter2 (fun tp nm -> 
            if PrettyTypes.NeedsPrettyTyparName tp  then 
                tp.typar_id <- ident (nm, tp.Range))      
    List.fold BindTypar env tps 

/// Set the set of vals which are arguments in the active lambda. We are allowed to return 
/// byref arguments as byref returns.
let BindArgVals env (vs: Val list) = 
    { env with argVals = ValMap.OfList (List.map (fun v -> (v, ())) vs) }

/// Limit flags represent a type(s) returned from checking an expression(s) that is interesting to impose rules on.
[<Flags>]
type LimitFlags =
    | None                          = 0b00000
    | ByRef                         = 0b00001
    | ByRefOfSpanLike               = 0b00011
    | ByRefOfStackReferringSpanLike = 0b00101
    | SpanLike                      = 0b01000
    | StackReferringSpanLike        = 0b10000

[<Struct>]
type Limit =
    {
        scope: int
        flags: LimitFlags
    }

    member this.IsLocal = this.scope >= 1

/// Check if the limit has the target limit.
let inline HasLimitFlag targetLimit (limit: Limit) =
    limit.flags &&& targetLimit = targetLimit

let NoLimit = { scope = 0; flags = LimitFlags.None }

// Combining two limits will result in both limit flags merged.
// If none of the limits are limited by a by-ref or a stack referring span-like
//   the scope will be 0.
let CombineTwoLimits limit1 limit2 = 
    let isByRef1 = HasLimitFlag LimitFlags.ByRef limit1
    let isByRef2 = HasLimitFlag LimitFlags.ByRef limit2
    let isStackSpan1 = HasLimitFlag LimitFlags.StackReferringSpanLike limit1
    let isStackSpan2 = HasLimitFlag LimitFlags.StackReferringSpanLike limit2
    let isLimited1 = isByRef1 || isStackSpan1
    let isLimited2 = isByRef2 || isStackSpan2

    // A limit that has a stack referring span-like but not a by-ref, 
    //   we force the scope to 1. This is to handle call sites
    //   that return a by-ref and have stack referring span-likes as arguments.
    //   This is to ensure we can only prevent out of scope at the method level rather than visibility.
    let limit1 =
        if isStackSpan1 && not isByRef1 then
            { limit1 with scope = 1 }
        else
            limit1

    let limit2 =
        if isStackSpan2 && not isByRef2 then
            { limit2 with scope = 1 }
        else
            limit2

    match isLimited1, isLimited2 with
    | false, false ->
        { scope = 0; flags = limit1.flags ||| limit2.flags }
    | true, true ->
        { scope = Math.Max(limit1.scope, limit2.scope); flags = limit1.flags ||| limit2.flags }
    | true, false ->
        { limit1 with flags = limit1.flags ||| limit2.flags }
    | false, true ->
        { limit2 with flags = limit1.flags ||| limit2.flags }

let CombineLimits limits =
    (NoLimit, limits)
    ||> List.fold CombineTwoLimits

type cenv = 
    { boundVals: Dictionary<Stamp, int> // really a hash set

      limitVals: Dictionary<Stamp, Limit>

      mutable potentialUnboundUsesOfVals: StampMap<range> 

      mutable anonRecdTypes: StampMap<AnonRecdTypeInfo> 

      g: TcGlobals 

      amap: Import.ImportMap 

      /// For reading metadata
      infoReader: InfoReader

      internalsVisibleToPaths : CompilationPath list

      denv: DisplayEnv 

      viewCcu : CcuThunk

      reportErrors: bool

      isLastCompiland : bool*bool

      isInternalTestSpanStackReferring: bool

      // outputs
<<<<<<< HEAD
      mutable usesQuotations: bool
      mutable entryPointGiven: bool 
      
      /// Callback required for quotation generation
      tcVal: ConstraintSolver.TcValF }
=======
      mutable usesQuotations : bool

      mutable entryPointGiven: bool  }
>>>>>>> 68fd9c10

    override x.ToString() = "<cenv>"

/// Check if the value is an argument of a function
let IsValArgument env (v: Val) =
    env.argVals.ContainsVal v

/// Check if the value is a local, not an argument of a function.
let IsValLocal env (v: Val) =
    v.ValReprInfo.IsNone && not (IsValArgument env v)

/// Get the limit of the val.
let GetLimitVal cenv env m (v: Val) =
    let limit =
        match cenv.limitVals.TryGetValue v.Stamp with
        | true, limit -> limit
        | _ ->
            if IsValLocal env v then
                { scope = 1; flags = LimitFlags.None }
            else
                NoLimit

    if isSpanLikeTy cenv.g m v.Type then
        // The value is a limited Span or might have become one through mutation
        let isMutable = v.IsMutable && cenv.isInternalTestSpanStackReferring
        let isLimited = HasLimitFlag LimitFlags.StackReferringSpanLike limit

        if isMutable || isLimited then
            { limit with flags = LimitFlags.StackReferringSpanLike }
        else
            { limit with flags = LimitFlags.SpanLike }

    elif isByrefTy cenv.g v.Type then
        let isByRefOfSpanLike = isSpanLikeTy cenv.g m (destByrefTy cenv.g v.Type)
        
        if isByRefOfSpanLike then
            if HasLimitFlag LimitFlags.ByRefOfStackReferringSpanLike limit then
                { limit with flags = LimitFlags.ByRefOfStackReferringSpanLike }
            else
                { limit with flags = LimitFlags.ByRefOfSpanLike }
        else
            { limit with flags = LimitFlags.ByRef }

    else
        { limit with flags = LimitFlags.None }

/// Get the limit of the val by reference.
let GetLimitValByRef cenv env m v =
    let limit = GetLimitVal cenv env m v

    let scope =
        // Getting the address of an argument will always be a scope of 1.
        if IsValArgument env v then 1
        else limit.scope

    let flags =
        if HasLimitFlag LimitFlags.StackReferringSpanLike limit then
            LimitFlags.ByRefOfStackReferringSpanLike
        elif HasLimitFlag LimitFlags.SpanLike limit then
            LimitFlags.ByRefOfSpanLike
        else
            LimitFlags.ByRef

    { scope = scope; flags = flags }

let LimitVal cenv (v: Val) limit = 
    cenv.limitVals.[v.Stamp] <- limit

let BindVal cenv env (v: Val) = 
    //printfn "binding %s..." v.DisplayName
    let alreadyDone = cenv.boundVals.ContainsKey v.Stamp
    cenv.boundVals.[v.Stamp] <- 1
    if not env.external &&
       not alreadyDone &&
       cenv.reportErrors && 
       not v.HasBeenReferenced && 
       not v.IsCompiledAsTopLevel && 
       not (v.DisplayName.StartsWithOrdinal("_")) && 
       not v.IsCompilerGenerated then 

        match v.BaseOrThisInfo with 
        | ValBaseOrThisInfo.CtorThisVal ->
            warning (Error(FSComp.SR.chkUnusedThisVariable v.DisplayName, v.Range))
        | _ -> 
            warning (Error(FSComp.SR.chkUnusedValue v.DisplayName, v.Range))

let BindVals cenv env vs = List.iter (BindVal cenv env) vs

let RecordAnonRecdInfo cenv (anonInfo: AnonRecdTypeInfo) =
    if not (cenv.anonRecdTypes.ContainsKey anonInfo.Stamp) then 
         cenv.anonRecdTypes <- cenv.anonRecdTypes.Add(anonInfo.Stamp, anonInfo)

//--------------------------------------------------------------------------
// approx walk of type
//--------------------------------------------------------------------------

let rec CheckTypeDeep (cenv: cenv) ((visitTy, visitTyconRefOpt, visitAppTyOpt, visitTraitSolutionOpt, visitTyparOpt) as f) g env isInner ty =
    // We iterate the _solved_ constraints as well, to pick up any record of trait constraint solutions
    // This means we walk _all_ the constraints _everywhere_ in a type, including
    // those attached to _solved_ type variables. This is used by PostTypeCheckSemanticChecks to detect uses of
    // values as solutions to trait constraints and determine if inference has caused the value to escape its scope.
    // The only record of these solutions is in the _solved_ constraints of types.
    // In an ideal world we would, instead, record the solutions to these constraints as "witness variables" in expressions, 
    // rather than solely in types. 
    match ty with 
    | TType_var tp  when tp.Solution.IsSome  -> 
        tp.Constraints |> List.iter (fun cx -> 
            match cx with 
            | TyparConstraint.MayResolveMember((TTrait(_, _, _, _, _, soln)), _) -> 
                 match visitTraitSolutionOpt, !soln with 
                 | Some visitTraitSolution, Some sln -> visitTraitSolution sln
                 | _ -> ()
            | _ -> ())
    | _ -> ()
    
    let ty = stripTyparEqns ty 
    visitTy ty

    match ty with
    | TType_forall (tps, body) -> 
        let env = BindTypars g env tps
        CheckTypeDeep cenv f g env isInner body           
        tps |> List.iter (fun tp -> tp.Constraints |> List.iter (CheckTypeConstraintDeep cenv f g env))

    | TType_measure _          -> ()
    | TType_app (tcref, tinst) -> 
        match visitTyconRefOpt with 
        | Some visitTyconRef -> visitTyconRef isInner tcref 
        | None -> ()

        // If it's a 'byref<'T>', don't check 'T as an inner. This allows byref<Span<'T>>.
        // 'byref<byref<'T>>' is invalid and gets checked in visitAppTy.
        if isByrefTyconRef g tcref then
            CheckTypesDeepNoInner cenv f g env tinst
        else
            CheckTypesDeep cenv f g env tinst

        match visitAppTyOpt with 
        | Some visitAppTy -> visitAppTy (tcref, tinst)
        | None -> ()
    | TType_anon (anonInfo, tys) -> 
        RecordAnonRecdInfo cenv anonInfo
        CheckTypesDeep cenv f g env tys

    | TType_ucase (_, tinst) -> CheckTypesDeep cenv f g env tinst
    | TType_tuple (_, tys) -> CheckTypesDeep cenv f g env tys
    | TType_fun (s, t) -> CheckTypeDeep cenv f g env true s; CheckTypeDeep cenv f g env true t
    | TType_var tp -> 
          if not tp.IsSolved then 
              match visitTyparOpt with 
              | None -> ()
              | Some visitTyar -> 
                    visitTyar (env, tp)

and CheckTypesDeep cenv f g env tys = 
    tys |> List.iter (CheckTypeDeep cenv f g env true)

and CheckTypesDeepNoInner cenv f g env tys = 
    tys |> List.iter (CheckTypeDeep cenv f g env false)

and CheckTypeConstraintDeep cenv f g env x =
     match x with 
     | TyparConstraint.CoercesTo(ty, _) -> CheckTypeDeep cenv f g env true ty
     | TyparConstraint.MayResolveMember(traitInfo, _) -> CheckTraitInfoDeep cenv f g env traitInfo
     | TyparConstraint.DefaultsTo(_, ty, _) -> CheckTypeDeep cenv f g env true ty
     | TyparConstraint.SimpleChoice(tys, _) -> CheckTypesDeep cenv f g env tys
     | TyparConstraint.IsEnum(uty, _) -> CheckTypeDeep cenv f g env true uty
     | TyparConstraint.IsDelegate(aty, bty, _) -> CheckTypeDeep cenv f g env true aty; CheckTypeDeep cenv f g env true bty
     | TyparConstraint.SupportsComparison _ 
     | TyparConstraint.SupportsEquality _ 
     | TyparConstraint.SupportsNull _ 
     | TyparConstraint.IsNonNullableStruct _ 
     | TyparConstraint.IsUnmanaged _
     | TyparConstraint.IsReferenceType _ 
     | TyparConstraint.RequiresDefaultConstructor _ -> ()

and CheckTraitInfoDeep cenv ((_, _, _, visitTraitSolutionOpt, _) as f) g env (TTrait(tys, _, _, argtys, rty, soln))  = 
    CheckTypesDeep cenv f g env tys 
    CheckTypesDeep cenv f g env argtys 
    Option.iter (CheckTypeDeep cenv f g env true ) rty
    match visitTraitSolutionOpt, !soln with 
    | Some visitTraitSolution, Some sln -> visitTraitSolution sln
    | _ -> ()

/// Check for byref-like types
let CheckForByrefLikeType cenv env m ty check = 
    CheckTypeDeep cenv (ignore, Some (fun _deep tcref -> if isByrefLikeTyconRef cenv.g m tcref then check()),  None, None, None) cenv.g env false ty

/// Check for byref types
let CheckForByrefType cenv env ty check = 
    CheckTypeDeep cenv (ignore, Some (fun _deep tcref -> if isByrefTyconRef cenv.g tcref then check()),  None, None, None) cenv.g env false ty

/// check captures under lambdas
///
/// This is the definition of what can/can't be free in a lambda expression. This is checked at lambdas OR TBind(v, e) nodes OR TObjExprMethod nodes. 
/// For TBind(v, e) nodes we may know an 'arity' which gives as a larger set of legitimate syntactic arguments for a lambda. 
/// For TObjExprMethod(v, e) nodes we always know the legitimate syntactic arguments. 
let CheckEscapes cenv allowProtected m syntacticArgs body = (* m is a range suited to error reporting *)
    if cenv.reportErrors then 
        let cantBeFree (v: Val) = 
           // If v is a syntactic argument, then it can be free since it was passed in. 
           // The following can not be free: 
           //   a) BaseVal can never escape. 
           //   b) Byref typed values can never escape. 
           // Note that: Local mutables can be free, as they will be boxed later.

           // These checks must correspond to the tests governing the error messages below. 
           ((v.BaseOrThisInfo = BaseVal) || (isByrefLikeTy cenv.g m v.Type)) &&
           not (ListSet.contains valEq v syntacticArgs)

        let frees = freeInExpr CollectLocals body
        let fvs   = frees.FreeLocals 

        if not allowProtected && frees.UsesMethodLocalConstructs  then
            errorR(Error(FSComp.SR.chkProtectedOrBaseCalled(), m))
        elif Zset.exists cantBeFree fvs then 
            let v =  List.find cantBeFree (Zset.elements fvs) 

            // byref error before mutable error (byrefs are mutable...). 
            if (isByrefLikeTy cenv.g m v.Type) then
                // Inner functions are not guaranteed to compile to method with a predictable arity (number of arguments). 
                // As such, partial applications involving byref arguments could lead to closures containing byrefs. 
                // For safety, such functions are assumed to have no known arity, and so can not accept byrefs. 
                errorR(Error(FSComp.SR.chkByrefUsedInInvalidWay(v.DisplayName), m))

            elif v.BaseOrThisInfo = BaseVal then
                errorR(Error(FSComp.SR.chkBaseUsedInInvalidWay(), m))

            else
                (* Should be dead code, unless governing tests change *)
                errorR(InternalError(FSComp.SR.chkVariableUsedInInvalidWay(v.DisplayName), m))
        Some frees
    else
        None


/// Check type access
let AccessInternalsVisibleToAsInternal thisCompPath internalsVisibleToPaths access =
    // Each internalsVisibleToPath is a compPath for the internals of some assembly.
    // Replace those by the compPath for the internals of this assembly.
    // This makes those internals visible here, but still internal. Bug://3737
    (access, internalsVisibleToPaths) ||> List.fold (fun access internalsVisibleToPath -> 
        accessSubstPaths (thisCompPath, internalsVisibleToPath) access)
    

let CheckTypeForAccess (cenv: cenv) env objName valAcc m ty =
    if cenv.reportErrors then 

        let visitType ty =         
            // We deliberately only check the fully stripped type for accessibility, 
            // because references to private type abbreviations are permitted
            match tryDestAppTy cenv.g ty with 
            | ValueNone -> ()
            | ValueSome tcref ->
                let thisCompPath = compPathOfCcu cenv.viewCcu
                let tyconAcc = tcref.Accessibility |> AccessInternalsVisibleToAsInternal thisCompPath cenv.internalsVisibleToPaths
                if isLessAccessible tyconAcc valAcc then
                    errorR(Error(FSComp.SR.chkTypeLessAccessibleThanType(tcref.DisplayName, (objName())), m))

        CheckTypeDeep cenv (visitType, None, None, None, None) cenv.g env false ty

let WarnOnWrongTypeForAccess (cenv: cenv) env objName valAcc m ty =
    if cenv.reportErrors then 

        let visitType ty =         
            // We deliberately only check the fully stripped type for accessibility, 
            // because references to private type abbreviations are permitted
            match tryDestAppTy cenv.g ty with 
            | ValueNone -> ()
            | ValueSome tcref ->
                let thisCompPath = compPathOfCcu cenv.viewCcu
                let tyconAcc = tcref.Accessibility |> AccessInternalsVisibleToAsInternal thisCompPath cenv.internalsVisibleToPaths
                if isLessAccessible tyconAcc valAcc then
                    let errorText = FSComp.SR.chkTypeLessAccessibleThanType(tcref.DisplayName, (objName())) |> snd
                    let warningText = errorText + System.Environment.NewLine + FSComp.SR.tcTypeAbbreviationsCheckedAtCompileTime()
                    warning(AttributeChecking.ObsoleteWarning(warningText, m))

        CheckTypeDeep cenv (visitType, None, None, None, None) cenv.g env false ty 

/// Indicates whether a byref or byref-like type is permitted at a particular location
[<RequireQualifiedAccess>]
type PermitByRefType = 
    /// Don't permit any byref or byref-like types
    | None

    /// Don't permit any byref or byref-like types on inner types.
    | NoInnerByRefLike

    /// Permit only a Span or IsByRefLike type
    | SpanLike

    /// Permit all byref and byref-like types
    | All

    
/// Indicates whether an address-of operation is permitted at a particular location
[<RequireQualifiedAccess>]
type PermitByRefExpr = 
    /// Permit a tuple of arguments where elements can be byrefs
    | YesTupleOfArgs of int 

    /// Context allows for byref typed expr. 
    | Yes

    /// Context allows for byref typed expr, but the byref must be returnable
    | YesReturnable

    /// Context allows for byref typed expr, but the byref must be returnable and a non-local
    | YesReturnableNonLocal

    /// General (address-of expr and byref values not allowed) 
    | No            

    member context.Disallow = 
        match context with 
        | PermitByRefExpr.Yes 
        | PermitByRefExpr.YesReturnable 
        | PermitByRefExpr.YesReturnableNonLocal -> false 
        | _ -> true

    member context.PermitOnlyReturnable = 
        match context with 
        | PermitByRefExpr.YesReturnable 
        | PermitByRefExpr.YesReturnableNonLocal -> true
        | _ -> false

    member context.PermitOnlyReturnableNonLocal =
        match context with
        | PermitByRefExpr.YesReturnableNonLocal -> true
        | _ -> false

let inline IsLimitEscapingScope env (context: PermitByRefExpr) limit =
    (limit.scope >= env.returnScope || (limit.IsLocal && context.PermitOnlyReturnableNonLocal))

let mkArgsPermit n = 
    if n=1 then PermitByRefExpr.Yes
    else PermitByRefExpr.YesTupleOfArgs n

/// Work out what byref-values are allowed at input positions to named F# functions or members
let mkArgsForAppliedVal isBaseCall (vref: ValRef) argsl = 
    match vref.ValReprInfo with
    | Some topValInfo -> 
        let argArities = topValInfo.AritiesOfArgs
        let argArities = if isBaseCall && argArities.Length >= 1 then List.tail argArities else argArities
        // Check for partial applications: arguments to partial applciations don't get to use byrefs
        if List.length argsl >= argArities.Length then 
            List.map mkArgsPermit argArities
        else
            []
    | None -> []  

/// Work out what byref-values are allowed at input positions to functions
let rec mkArgsForAppliedExpr isBaseCall argsl x =
    match stripExpr x with 
    // recognise val 
    | Expr.Val (vref, _, _)         -> mkArgsForAppliedVal isBaseCall vref argsl
    // step through instantiations 
    | Expr.App (f, _fty, _tyargs, [], _) -> mkArgsForAppliedExpr isBaseCall argsl f        
    // step through subsumption coercions 
    | Expr.Op (TOp.Coerce, _, [f], _) -> mkArgsForAppliedExpr isBaseCall argsl f        
    | _  -> []

/// Check types occurring in the TAST.
let CheckTypeAux permitByRefLike (cenv: cenv) env m ty onInnerByrefError =
    if cenv.reportErrors then 
        let visitTyar (env, tp) = 
          if not (env.boundTypars.ContainsKey tp) then 
             if tp.IsCompilerGenerated then 
               errorR (Error(FSComp.SR.checkNotSufficientlyGenericBecauseOfScopeAnon(), m))
             else
               errorR (Error(FSComp.SR.checkNotSufficientlyGenericBecauseOfScope(tp.DisplayName), m))

        let visitTyconRef isInner tcref =
        
            let isInnerByRefLike = isInner && isByrefLikeTyconRef cenv.g m tcref

            match permitByRefLike with
            | PermitByRefType.None when isByrefLikeTyconRef cenv.g m tcref ->
                errorR(Error(FSComp.SR.chkErrorUseOfByref(), m))
            | PermitByRefType.NoInnerByRefLike when isInnerByRefLike ->
                onInnerByrefError ()
            | PermitByRefType.SpanLike when isByrefTyconRef cenv.g tcref || isInnerByRefLike ->
                onInnerByrefError ()
            | _ -> ()

            if tyconRefEq cenv.g cenv.g.system_Void_tcref tcref then 
                errorR(Error(FSComp.SR.chkSystemVoidOnlyInTypeof(), m))

        // check if T contains byref types in case of byref<T>
        let visitAppTy (tcref, tinst) = 
            if isByrefLikeTyconRef cenv.g m tcref then
                let visitType ty0 =
                    match tryDestAppTy cenv.g ty0 with
                    | ValueNone -> ()
                    | ValueSome tcref2 ->  
                        if isByrefTyconRef cenv.g tcref2 then 
                            errorR(Error(FSComp.SR.chkNoByrefsOfByrefs(NicePrint.minimalStringOfType cenv.denv ty), m)) 
                CheckTypesDeep cenv (visitType, None, None, None, None) cenv.g env tinst

        let visitTraitSolution info = 
            match info with 
            | FSMethSln(_, vref, _) -> 
               //printfn "considering %s..." vref.DisplayName
               if valRefInThisAssembly cenv.g.compilingFslib vref && not (cenv.boundVals.ContainsKey(vref.Stamp)) then 
                   //printfn "recording %s..." vref.DisplayName
                   cenv.potentialUnboundUsesOfVals <- cenv.potentialUnboundUsesOfVals.Add(vref.Stamp, m)
            | _ -> ()

        CheckTypeDeep cenv (ignore, Some visitTyconRef, Some visitAppTy, Some visitTraitSolution, Some visitTyar) cenv.g env false ty

let CheckType permitByRefLike cenv env m ty =
    CheckTypeAux permitByRefLike cenv env m ty (fun () -> errorR(Error(FSComp.SR.chkErrorUseOfByref(), m)))

/// Check types occurring in TAST (like CheckType) and additionally reject any byrefs.
/// The additional byref checks are to catch "byref instantiations" - one place were byref are not permitted.  
let CheckTypeNoByrefs (cenv: cenv) env m ty = CheckType PermitByRefType.None cenv env m ty

/// Check types occurring in TAST but allow a Span or similar
let CheckTypePermitSpanLike (cenv: cenv) env m ty = CheckType PermitByRefType.SpanLike cenv env m ty

/// Check types occurring in TAST but allow all byrefs.  Only used on internally-generated types
let CheckTypePermitAllByrefs (cenv: cenv) env m ty = CheckType PermitByRefType.All cenv env m ty

/// Check types ocurring in TAST but disallow inner types to be byref or byref-like types.
let CheckTypeNoInnerByrefs cenv env m ty = CheckType PermitByRefType.NoInnerByRefLike cenv env m ty

let CheckTypeInstNoByrefs cenv env m tyargs =
    tyargs |> List.iter (CheckTypeNoByrefs cenv env m)

let CheckTypeInstPermitAllByrefs cenv env m tyargs =
    tyargs |> List.iter (CheckTypePermitAllByrefs cenv env m)

let CheckTypeInstNoInnerByrefs cenv env m tyargs =
    tyargs |> List.iter (CheckTypeNoInnerByrefs cenv env m)

/// Applied functions get wrapped in coerce nodes for subsumption coercions
let (|OptionalCoerce|) = function 
    | Expr.Op (TOp.Coerce _, _, [Expr.App (f, _, _, [], _)], _) -> f 
    | x -> x

/// Check an expression doesn't contain a 'reraise'
let CheckNoReraise cenv freesOpt (body: Expr) = 
    if cenv.reportErrors then
        // Avoid recomputing the free variables 
        let fvs = match freesOpt with None -> freeInExpr CollectLocals body | Some fvs -> fvs
        if fvs.UsesUnboundRethrow then
            errorR(Error(FSComp.SR.chkErrorContainsCallToRethrow(), body.Range))

/// Check if a function is a quotation splice operator
let isSpliceOperator g v = valRefEq g v g.splice_expr_vref || valRefEq g v g.splice_raw_expr_vref 

/// Check conditions associated with implementing multiple instantiations of a generic interface
let CheckMultipleInterfaceInstantiations cenv interfaces m = 
    let keyf ty = assert isAppTy cenv.g ty; (tcrefOfAppTy cenv.g ty).Stamp
    let table = interfaces |> MultiMap.initBy keyf
    let firstInterfaceWithMultipleGenericInstantiations = 
        interfaces |> List.tryPick (fun typ1 -> 
            table |> MultiMap.find (keyf typ1) |> List.tryPick (fun typ2 -> 
                   if // same nominal type
                       tyconRefEq cenv.g (tcrefOfAppTy cenv.g typ1) (tcrefOfAppTy cenv.g typ2) &&
                       // different instantiations
                       not (typeEquivAux EraseNone cenv.g typ1 typ2) 
                    then Some (typ1, typ2)
                    else None))
    match firstInterfaceWithMultipleGenericInstantiations with 
    | None -> ()
    | Some (typ1, typ2) -> 
         errorR(Error(FSComp.SR.chkMultipleGenericInterfaceInstantiations((NicePrint.minimalStringOfType cenv.denv typ1), (NicePrint.minimalStringOfType cenv.denv typ2)), m))

/// Check an expression, where the expression is in a position where byrefs can be generated
let rec CheckExprNoByrefs cenv env expr =
    CheckExpr cenv env expr PermitByRefExpr.No |> ignore

/// Check a value
and CheckValRef (cenv: cenv) (env: env) v m (context: PermitByRefExpr) = 

    if cenv.reportErrors then 
        if isSpliceOperator cenv.g v && not env.quote then errorR(Error(FSComp.SR.chkSplicingOnlyInQuotations(), m))
        if isSpliceOperator cenv.g v then errorR(Error(FSComp.SR.chkNoFirstClassSplicing(), m))
        if valRefEq cenv.g v cenv.g.addrof_vref  then errorR(Error(FSComp.SR.chkNoFirstClassAddressOf(), m))
        if valRefEq cenv.g v cenv.g.reraise_vref then errorR(Error(FSComp.SR.chkNoFirstClassRethrow(), m))

        // ByRefLike-typed values can only occur in permitting contexts 
        if context.Disallow && isByrefLikeTy cenv.g m v.Type then 
            errorR(Error(FSComp.SR.chkNoByrefAtThisPoint(v.DisplayName), m))

    if env.isInAppExpr then
        CheckTypePermitAllByrefs cenv env m v.Type // we do checks for byrefs elsewhere
    else
        CheckTypeNoInnerByrefs cenv env m v.Type

/// Check a use of a value
and CheckValUse (cenv: cenv) (env: env) (vref: ValRef, vFlags, m) (context: PermitByRefExpr) = 
        
    let g = cenv.g

    let limit = GetLimitVal cenv env m vref.Deref

    if cenv.reportErrors then 

        if vref.BaseOrThisInfo = BaseVal then 
            errorR(Error(FSComp.SR.chkLimitationsOfBaseKeyword(), m))

        let isCallOfConstructorOfAbstractType = 
            (match vFlags with NormalValUse -> true | _ -> false) && 
            vref.IsConstructor && 
            (match vref.DeclaringEntity with Parent tcref -> isAbstractTycon tcref.Deref | _ -> false)

        if isCallOfConstructorOfAbstractType then 
            errorR(Error(FSComp.SR.tcAbstractTypeCannotBeInstantiated(), m))

        // This is used to handle this case:
        //     let x = 1
        //     let y = &x
        //     &y
        let isReturnExprBuiltUsingStackReferringByRefLike = 
            context.PermitOnlyReturnable &&
            ((HasLimitFlag LimitFlags.ByRef limit && IsLimitEscapingScope env context limit) ||
             HasLimitFlag LimitFlags.StackReferringSpanLike limit)

        if isReturnExprBuiltUsingStackReferringByRefLike then
            let isSpanLike = isSpanLikeTy g m vref.Type
            let isCompGen = vref.IsCompilerGenerated
            match isSpanLike, isCompGen with
            | true, true -> errorR(Error(FSComp.SR.chkNoSpanLikeValueFromExpression(), m))
            | true, false -> errorR(Error(FSComp.SR.chkNoSpanLikeVariable(vref.DisplayName), m))
            | false, true -> errorR(Error(FSComp.SR.chkNoByrefAddressOfValueFromExpression(), m))
            | false, false -> errorR(Error(FSComp.SR.chkNoByrefAddressOfLocal(vref.DisplayName), m))
          
        let isReturnOfStructThis = 
            context.PermitOnlyReturnable && 
            isByrefTy g vref.Type &&
            (vref.BaseOrThisInfo = MemberThisVal)

        if isReturnOfStructThis then
            errorR(Error(FSComp.SR.chkStructsMayNotReturnAddressesOfContents(), m))

    CheckValRef cenv env vref m context

    limit
    
/// Check an expression, given information about the position of the expression
and CheckForOverAppliedExceptionRaisingPrimitive (cenv: cenv) expr =    
    let g = cenv.g
    let expr = stripExpr expr

    // Some things are more easily checked prior to NormalizeAndAdjustPossibleSubsumptionExprs
    match expr with
    | Expr.App (f, _fty, _tyargs, argsl, _m) ->

        if cenv.reportErrors then

            // Special diagnostics for `raise`, `failwith`, `failwithf`, `nullArg`, `invalidOp` library intrinsics commonly used to raise exceptions
            // to warn on over-application.
            match f with
            | OptionalCoerce(Expr.Val (v, _, funcRange)) 
                when (valRefEq g v g.raise_vref || valRefEq g v g.failwith_vref || valRefEq g v g.null_arg_vref || valRefEq g v g.invalid_op_vref) ->
                match argsl with
                | [] | [_] -> ()
                | _ :: _ :: _ ->
                    warning(Error(FSComp.SR.checkRaiseFamilyFunctionArgumentCount(v.DisplayName, 1, argsl.Length), funcRange)) 

            | OptionalCoerce(Expr.Val (v, _, funcRange)) when valRefEq g v g.invalid_arg_vref ->
                match argsl with
                | [] | [_] | [_; _] -> ()
                | _ :: _ :: _ :: _ ->
                    warning(Error(FSComp.SR.checkRaiseFamilyFunctionArgumentCount(v.DisplayName, 2, argsl.Length), funcRange))

            | OptionalCoerce(Expr.Val (failwithfFunc, _, funcRange)) when valRefEq g failwithfFunc g.failwithf_vref  ->
                match argsl with
                | Expr.App (Expr.Val (newFormat, _, _), _, [_; typB; typC; _; _], [Expr.Const (Const.String formatString, formatRange, _)], _) :: xs when valRefEq g newFormat g.new_format_vref ->
                    match CheckFormatStrings.TryCountFormatStringArguments formatRange g formatString typB typC with
                    | Some n ->
                        let expected = n + 1
                        let actual = List.length xs + 1
                        if expected < actual then
                            warning(Error(FSComp.SR.checkRaiseFamilyFunctionArgumentCount(failwithfFunc.DisplayName, expected, actual), funcRange))
                    | None -> ()
                | _ -> ()
            | _ -> ()
        | _ -> ()

and CheckCallLimitArgs cenv env m returnTy limitArgs (context: PermitByRefExpr) =
    let isReturnByref = isByrefTy cenv.g returnTy
    let isReturnSpanLike = isSpanLikeTy cenv.g m returnTy

    // If return is a byref, and being used as a return, then a single argument cannot be a local-byref or a stack referring span-like.
    let isReturnLimitedByRef = 
        isReturnByref && 
        (HasLimitFlag LimitFlags.ByRef limitArgs || 
         HasLimitFlag LimitFlags.StackReferringSpanLike limitArgs)

    // If return is a byref, and being used as a return, then a single argument cannot be a stack referring span-like or a local-byref of a stack referring span-like.
    let isReturnLimitedSpanLike = 
        isReturnSpanLike && 
        (HasLimitFlag LimitFlags.StackReferringSpanLike limitArgs ||
         HasLimitFlag LimitFlags.ByRefOfStackReferringSpanLike limitArgs)

    if cenv.reportErrors then
        if context.PermitOnlyReturnable && ((isReturnLimitedByRef && IsLimitEscapingScope env context limitArgs) || isReturnLimitedSpanLike) then
            if isReturnLimitedSpanLike then
                errorR(Error(FSComp.SR.chkNoSpanLikeValueFromExpression(), m))
            else
                errorR(Error(FSComp.SR.chkNoByrefAddressOfValueFromExpression(), m))

        // You cannot call a function that takes a byref of a span-like (not stack referring) and 
        //     either a stack referring spanlike or a local-byref of a stack referring span-like.
        let isCallLimited =  
            HasLimitFlag LimitFlags.ByRefOfSpanLike limitArgs && 
            (HasLimitFlag LimitFlags.StackReferringSpanLike limitArgs || 
             HasLimitFlag LimitFlags.ByRefOfStackReferringSpanLike limitArgs)

        if isCallLimited then
            errorR(Error(FSComp.SR.chkNoByrefLikeFunctionCall(), m))

    if isReturnLimitedByRef then
        if isSpanLikeTy cenv.g m (destByrefTy cenv.g returnTy) then
            let isStackReferring =
                HasLimitFlag LimitFlags.StackReferringSpanLike limitArgs ||
                HasLimitFlag LimitFlags.ByRefOfStackReferringSpanLike limitArgs
            if isStackReferring then
                { limitArgs with flags = LimitFlags.ByRefOfStackReferringSpanLike }
            else
                { limitArgs with flags = LimitFlags.ByRefOfSpanLike }
        else
            { limitArgs with flags = LimitFlags.ByRef }

    elif isReturnLimitedSpanLike then
        { scope = 1; flags = LimitFlags.StackReferringSpanLike }

    elif isReturnByref then
        if isSpanLikeTy cenv.g m (destByrefTy cenv.g returnTy) then
            { limitArgs with flags = LimitFlags.ByRefOfSpanLike }
        else
            { limitArgs with flags = LimitFlags.ByRef }

    elif isReturnSpanLike then
        { scope = 1; flags = LimitFlags.SpanLike }

    else
        { scope = 1; flags = LimitFlags.None }

/// Check call arguments, including the return argument.
and CheckCall cenv env m returnTy args contexts context =
    let limitArgs = CheckExprs cenv env args contexts
    CheckCallLimitArgs cenv env m returnTy limitArgs context

/// Check call arguments, including the return argument. The receiver argument is handled differently.
and CheckCallWithReceiver cenv env m returnTy args contexts context =
    match args with
    | [] -> failwith "CheckCallWithReceiver: Argument list is empty."
    | receiverArg :: args ->

        let receiverContext, contexts =
            match contexts with
            | [] -> PermitByRefExpr.No, []
            | context :: contexts -> context, contexts

        let receiverLimit = CheckExpr cenv env receiverArg receiverContext
        let limitArgs = 
            let limitArgs = CheckExprs cenv env args contexts
            // We do not include the receiver's limit in the limit args unless the receiver is a stack referring span-like.
            if HasLimitFlag LimitFlags.ByRefOfStackReferringSpanLike receiverLimit then
                // Scope is 1 to ensure any by-refs returned can only be prevented for out of scope of the function/method, not visibility.
                CombineTwoLimits limitArgs { receiverLimit with scope = 1 }
            else
                limitArgs
        CheckCallLimitArgs cenv env m returnTy limitArgs context

and CheckExprLinear (cenv: cenv) (env: env) expr (context: PermitByRefExpr) (contf : Limit -> Limit) =    
    match expr with
    | Expr.Sequential (e1, e2, NormalSeq, _, _) -> 
        CheckExprNoByrefs cenv env e1
        // tailcall
        CheckExprLinear cenv env e2 context contf

    | Expr.Let ((TBind(v, _bindRhs, _) as bind), body, _, _) ->
        let isByRef = isByrefTy cenv.g v.Type

        let bindingContext =
            if isByRef then
                PermitByRefExpr.YesReturnable
            else
                PermitByRefExpr.Yes

        let limit = CheckBinding cenv { env with returnScope = env.returnScope + 1 } false bindingContext bind  
        BindVal cenv env v
        LimitVal cenv v { limit with scope = if isByRef then limit.scope else env.returnScope }
        // tailcall
        CheckExprLinear cenv env body context contf 

    | LinearOpExpr (_op, tyargs, argsHead, argLast, m) ->
        CheckTypeInstNoByrefs cenv env m tyargs
        argsHead |> List.iter (CheckExprNoByrefs cenv env) 
        // tailcall
        CheckExprLinear cenv env argLast PermitByRefExpr.No (fun _ -> contf NoLimit)

    | LinearMatchExpr (_spMatch, _exprm, dtree, tg1, e2, _spTarget2, m, ty) ->
        CheckTypeNoInnerByrefs cenv env m ty 
        CheckDecisionTree cenv env dtree
        let lim1 = CheckDecisionTreeTarget cenv env context tg1
        // tailcall
        CheckExprLinear cenv env e2 context (fun lim2 -> contf (CombineLimits [ lim1; lim2 ]))

    | _ -> 
        // not a linear expression
        contf (CheckExpr cenv env expr context)

/// Check an expression, given information about the position of the expression
and CheckExpr (cenv: cenv) (env: env) origExpr (context: PermitByRefExpr) : Limit =    
    let g = cenv.g

    let origExpr = stripExpr origExpr

    // CheckForOverAppliedExceptionRaisingPrimitive is more easily checked prior to NormalizeAndAdjustPossibleSubsumptionExprs
    CheckForOverAppliedExceptionRaisingPrimitive cenv origExpr
    let expr = NormalizeAndAdjustPossibleSubsumptionExprs g origExpr
    let expr = stripExpr expr

    match expr with
    | LinearOpExpr _ 
    | LinearMatchExpr _ 
    | Expr.Let _ 
    | Expr.Sequential (_, _, NormalSeq, _, _) -> 
        CheckExprLinear cenv env expr context id

    | Expr.Sequential (e1,e2,ThenDoSeq,_,_) -> 
        CheckExprNoByrefs cenv env e1
        CheckExprNoByrefs cenv {env with ctorLimitedZone=false} e2
        NoLimit

    | Expr.Const (_, m, ty) -> 
        CheckTypeNoInnerByrefs cenv env m ty 
        NoLimit
            
    | Expr.Val (vref, vFlags, m) -> 
        CheckValUse cenv env (vref, vFlags, m) context
          
    | Expr.Quote (ast, savedConv, _isFromQueryExpression, m, ty) -> 
        CheckExprNoByrefs cenv {env with quote=true} ast
        if cenv.reportErrors then 
            cenv.usesQuotations <- true

            // Translate to quotation data
            try 
                let qscope = QuotationTranslator.QuotationGenerationScope.Create (g, cenv.amap, cenv.viewCcu, cenv.tcVal, QuotationTranslator.IsReflectedDefinition.No) 
                let qenv = QuotationTranslator.QuotationTranslationEnv.CreateEmpty g
                // TODO: do we need to bind witnesses here
                let qdata = QuotationTranslator.ConvExprPublic qscope qenv ast  
                let typeDefs, spliceTypes, spliceExprs = qscope.Close()
                match savedConv.Value with 
                | None -> savedConv:= Some (typeDefs, List.map fst spliceTypes, List.map fst spliceExprs, qdata)
                | Some _ -> ()
            with QuotationTranslator.InvalidQuotedTerm e -> 
                errorRecovery e m
                
        CheckTypeNoByrefs cenv env m ty
        NoLimit

    | Expr.Obj (_, ty, basev, superInitCall, overrides, iimpls, m) -> 
        CheckExprNoByrefs cenv env superInitCall
        CheckMethods cenv env basev overrides 
        CheckInterfaceImpls cenv env basev iimpls
        CheckTypeNoByrefs cenv env m ty

        let interfaces = 
            [ if isInterfaceTy g ty then 
                  yield! AllSuperTypesOfType g cenv.amap m AllowMultiIntfInstantiations.Yes ty
              for (ty, _) in iimpls do
                  yield! AllSuperTypesOfType g cenv.amap m AllowMultiIntfInstantiations.Yes ty  ]
            |> List.filter (isInterfaceTy g)

        CheckMultipleInterfaceInstantiations cenv interfaces m
        NoLimit

    // Allow base calls to F# methods
    | Expr.App ((InnerExprPat(ExprValWithPossibleTypeInst(v, vFlags, _, _)  as f)), _fty, tyargs, (Expr.Val (baseVal, _, _) :: rest), m) 
          when ((match vFlags with VSlotDirectCall -> true | _ -> false) && 
                baseVal.BaseOrThisInfo = BaseVal) ->

        let memberInfo = Option.get v.MemberInfo
        if memberInfo.MemberFlags.IsDispatchSlot then
            errorR(Error(FSComp.SR.tcCannotCallAbstractBaseMember(v.DisplayName), m))
            NoLimit
        else         
            let env = { env with isInAppExpr = true }
            let returnTy = tyOfExpr g expr

            CheckValRef cenv env v m PermitByRefExpr.No
            CheckValRef cenv env baseVal m PermitByRefExpr.No
            CheckTypeInstNoByrefs cenv env m tyargs
            CheckTypeNoInnerByrefs cenv env m returnTy
            CheckExprs cenv env rest (mkArgsForAppliedExpr true rest f)

    // Allow base calls to IL methods
    | Expr.Op (TOp.ILCall (virt, _, _, _, _, _, _, mref, enclTypeArgs, methTypeArgs, tys), tyargs, (Expr.Val (baseVal, _, _) :: rest), m) 
          when not virt && baseVal.BaseOrThisInfo = BaseVal ->
        
        // Disallow calls to abstract base methods on IL types. 
        match tryDestAppTy g baseVal.Type with
        | ValueSome tcref when tcref.IsILTycon ->
            try
                // This is awkward - we have to explicitly re-resolve back to the IL metadata to determine if the method is abstract.
                // We believe this may be fragile in some situations, since we are using the Abstract IL code to compare
                // type equality, and it would be much better to remove any F# dependency on that implementation of IL type
                // equality. It would be better to make this check in tc.fs when we have the Abstract IL metadata for the method to hand.
                let mdef = resolveILMethodRef tcref.ILTyconRawMetadata mref
                if mdef.IsAbstract then
                    errorR(Error(FSComp.SR.tcCannotCallAbstractBaseMember(mdef.Name), m))
            with _ -> () // defensive coding
        | _ -> ()

        CheckTypeInstNoByrefs cenv env m tyargs
        CheckTypeInstNoByrefs cenv env m enclTypeArgs
        CheckTypeInstNoByrefs cenv env m methTypeArgs
        CheckTypeInstNoByrefs cenv env m tys
        CheckValRef cenv env baseVal m PermitByRefExpr.No
        CheckExprsPermitByRefLike cenv env rest

    | Expr.Op (op, tyargs, args, m) ->
        CheckExprOp cenv env (op, tyargs, args, m) context expr

    // Allow 'typeof<System.Void>' calls as a special case, the only accepted use of System.Void! 
    | TypeOfExpr g ty when isVoidTy g ty ->
        NoLimit

    // Allow 'typedefof<System.Void>' calls as a special case, the only accepted use of System.Void! 
    | TypeDefOfExpr g ty when isVoidTy g ty ->
        NoLimit

    // Allow '%expr' in quotations
    | Expr.App (Expr.Val (vref, _, _), _, tinst, [arg], m) when isSpliceOperator g vref && env.quote ->
          CheckTypeInstNoInnerByrefs cenv env m tinst // it's the splice operator, a byref instantiation is allowed
          CheckExprNoByrefs cenv env arg
          NoLimit

    // Check an application
    | Expr.App (f, _fty, tyargs, argsl, m) ->
        let returnTy = tyOfExpr g expr

        // This is to handle recursive cases. Don't check 'returnTy' again if we are still inside a app expression.
        if not env.isInAppExpr then
            CheckTypeNoInnerByrefs cenv env m returnTy

        let env = { env with isInAppExpr = true }

        CheckTypeInstNoByrefs cenv env m tyargs
        CheckExprNoByrefs cenv env f

        let hasReceiver =
            match f with
            | Expr.Val (vref, _, _) when vref.IsInstanceMember && not argsl.IsEmpty -> true
            | _ -> false

        let contexts = mkArgsForAppliedExpr false argsl f
        if hasReceiver then
            CheckCallWithReceiver cenv env m returnTy argsl contexts context
        else
            CheckCall cenv env m returnTy argsl contexts context

    | Expr.Lambda (_, _ctorThisValOpt, _baseValOpt, argvs, _, m, rty) -> 
        let topValInfo = ValReprInfo ([], [argvs |> List.map (fun _ -> ValReprInfo.unnamedTopArg1)], ValReprInfo.unnamedRetVal) 
        let ty = mkMultiLambdaTy m argvs rty in 
        CheckLambdas false None cenv env false topValInfo false expr m ty PermitByRefExpr.Yes

    | Expr.TyLambda (_, tps, _, m, rty)  -> 
        let topValInfo = ValReprInfo (ValReprInfo.InferTyparInfo tps, [], ValReprInfo.unnamedRetVal) 
        let ty = mkForallTyIfNeeded tps rty in 
        CheckLambdas false None cenv env false topValInfo false expr m ty PermitByRefExpr.Yes

    | Expr.TyChoose (tps, e1, _)  -> 
        let env = BindTypars g env tps 
        CheckExprNoByrefs cenv env e1 
        NoLimit

    | Expr.Match (_, _, dtree, targets, m, ty) -> 
        CheckTypeNoInnerByrefs cenv env m ty // computed byrefs allowed at each branch
        CheckDecisionTree cenv env dtree
        CheckDecisionTreeTargets cenv env targets context

    | Expr.LetRec (binds, e, _, _) ->  
        BindVals cenv env (valsOfBinds binds)
        CheckBindings cenv env binds
        CheckExprNoByrefs cenv env e
        NoLimit

    | Expr.StaticOptimization (constraints, e2, e3, m) -> 
        CheckExprNoByrefs cenv env e2
        CheckExprNoByrefs cenv env e3
        constraints |> List.iter (function
            | TTyconEqualsTycon(ty1, ty2) -> 
                CheckTypeNoByrefs cenv env m ty1
                CheckTypeNoByrefs cenv env m ty2
            | TTyconIsStruct ty1 -> 
                CheckTypeNoByrefs cenv env m ty1)
        NoLimit

    | Expr.Link _ -> 
        failwith "Unexpected reclink"

and CheckMethods cenv env baseValOpt methods = 
    methods |> List.iter (CheckMethod cenv env baseValOpt) 

and CheckMethod cenv env baseValOpt (TObjExprMethod(_, attribs, tps, vs, body, m)) = 
    let env = BindTypars cenv.g env tps 
    let vs = List.concat vs
    let env = BindArgVals env vs
    CheckAttribs cenv env attribs
    CheckNoReraise cenv None body
    CheckEscapes cenv true m (match baseValOpt with Some x -> x :: vs | None -> vs) body |> ignore
    CheckExpr cenv { env with returnScope = env.returnScope + 1 } body PermitByRefExpr.YesReturnableNonLocal |> ignore

and CheckInterfaceImpls cenv env baseValOpt l = 
    l |> List.iter (CheckInterfaceImpl cenv env baseValOpt)
    
and CheckInterfaceImpl cenv env baseValOpt (_ty, overrides) = 
    CheckMethods cenv env baseValOpt overrides 

and CheckExprOp cenv env (op, tyargs, args, m) context expr =
    let g = cenv.g
    let ctorLimitedZoneCheck() = 
        if env.ctorLimitedZone then errorR(Error(FSComp.SR.chkObjCtorsCantUseExceptionHandling(), m))

    // Ensure anonynous record type requirements are recorded
    match op with
    | TOp.AnonRecdGet (anonInfo, _) 
    | TOp.AnonRecd anonInfo -> 
        RecordAnonRecdInfo cenv anonInfo
    | _ -> ()

    // Special cases
    match op, tyargs, args with 
    // Handle these as special cases since mutables are allowed inside their bodies 
    | TOp.While _, _, [Expr.Lambda (_, _, _, [_], e1, _, _);Expr.Lambda (_, _, _, [_], e2, _, _)]  ->
        CheckTypeInstNoByrefs cenv env m tyargs 
        CheckExprsNoByRefLike cenv env [e1;e2]

    | TOp.TryFinally _, [_], [Expr.Lambda (_, _, _, [_], e1, _, _); Expr.Lambda (_, _, _, [_], e2, _, _)] ->
        CheckTypeInstNoInnerByrefs cenv env m tyargs  // result of a try/finally can be a byref 
        ctorLimitedZoneCheck()
        let limit = CheckExpr cenv env e1 context   // result of a try/finally can be a byref if in a position where the overall expression is can be a byref
        CheckExprNoByrefs cenv env e2
        limit

    | TOp.For _, _, [Expr.Lambda (_, _, _, [_], e1, _, _);Expr.Lambda (_, _, _, [_], e2, _, _);Expr.Lambda (_, _, _, [_], e3, _, _)]  ->
        CheckTypeInstNoByrefs cenv env m tyargs
        CheckExprsNoByRefLike cenv env [e1;e2;e3]

    | TOp.TryCatch _, [_], [Expr.Lambda (_, _, _, [_], e1, _, _); Expr.Lambda (_, _, _, [_], _e2, _, _); Expr.Lambda (_, _, _, [_], e3, _, _)] ->
        CheckTypeInstNoInnerByrefs cenv env m tyargs  // result of a try/catch can be a byref 
        ctorLimitedZoneCheck()
        let limit1 = CheckExpr cenv env e1 context // result of a try/catch can be a byref if in a position where the overall expression is can be a byref
        // [(* e2; -- don't check filter body - duplicates logic in 'catch' body *) e3]
        let limit2 = CheckExpr cenv env e3 context // result of a try/catch can be a byref if in a position where the overall expression is can be a byref
        CombineTwoLimits limit1 limit2
        
    | TOp.ILCall (_, _, _, _, _, _, _, methRef, enclTypeArgs, methTypeArgs, tys), _, _ ->
        CheckTypeInstNoByrefs cenv env m tyargs
        CheckTypeInstNoByrefs cenv env m enclTypeArgs
        CheckTypeInstNoByrefs cenv env m methTypeArgs
        CheckTypeInstNoInnerByrefs cenv env m tys // permit byref returns

        let hasReceiver = 
            (methRef.CallingConv.IsInstance || methRef.CallingConv.IsInstanceExplicit) &&
            not args.IsEmpty

        let returnTy = tyOfExpr g expr

        let argContexts = List.init args.Length (fun _ -> PermitByRefExpr.Yes)

        match tys with
        | [ty] when context.PermitOnlyReturnable && isByrefLikeTy g m ty -> 
            if hasReceiver then
                CheckCallWithReceiver cenv env m returnTy args argContexts context
            else
                CheckCall cenv env m returnTy args argContexts context
        | _ -> 
            if hasReceiver then
                CheckCallWithReceiver cenv env m returnTy args argContexts PermitByRefExpr.Yes
            else
                CheckCall cenv env m returnTy args argContexts PermitByRefExpr.Yes

    | TOp.Tuple tupInfo, _, _ when not (evalTupInfoIsStruct tupInfo) ->           
        match context with 
        | PermitByRefExpr.YesTupleOfArgs nArity -> 
            if cenv.reportErrors then 
                if args.Length <> nArity then 
                    errorR(InternalError("Tuple arity does not correspond to planned function argument arity", m))
            // This tuple should not be generated. The known function arity 
            // means it just bundles arguments. 
            CheckExprsPermitByRefLike cenv env args  
        | _ -> 
            CheckTypeInstNoByrefs cenv env m tyargs
            CheckExprsNoByRefLike cenv env args 

    | TOp.LValueOp (LAddrOf _, vref), _, _ -> 
        let limit1 = GetLimitValByRef cenv env m vref.Deref
        let limit2 = CheckExprsNoByRefLike cenv env args
        let limit = CombineTwoLimits limit1 limit2

        if cenv.reportErrors  then 

            if context.Disallow then 
                errorR(Error(FSComp.SR.chkNoAddressOfAtThisPoint(vref.DisplayName), m))
            
            let returningAddrOfLocal = 
                context.PermitOnlyReturnable && 
                HasLimitFlag LimitFlags.ByRef limit &&
                IsLimitEscapingScope env context limit
            
            if returningAddrOfLocal then 
                if vref.IsCompilerGenerated then
                    errorR(Error(FSComp.SR.chkNoByrefAddressOfValueFromExpression(), m))
                else
                    errorR(Error(FSComp.SR.chkNoByrefAddressOfLocal(vref.DisplayName), m))

        limit

    | TOp.LValueOp (LByrefSet, vref), _, [arg] -> 
        let limit = GetLimitVal cenv env m vref.Deref
        let isVrefLimited = not (HasLimitFlag LimitFlags.ByRefOfStackReferringSpanLike limit)
        let isArgLimited = HasLimitFlag LimitFlags.StackReferringSpanLike (CheckExprPermitByRefLike cenv env arg)
        if isVrefLimited && isArgLimited then 
            errorR(Error(FSComp.SR.chkNoWriteToLimitedSpan(vref.DisplayName), m))
        NoLimit

    | TOp.LValueOp (LByrefGet, vref), _, [] -> 
        let limit = GetLimitVal cenv env m vref.Deref
        if HasLimitFlag LimitFlags.ByRefOfStackReferringSpanLike limit then

            if cenv.reportErrors && context.PermitOnlyReturnable then
                if vref.IsCompilerGenerated then
                    errorR(Error(FSComp.SR.chkNoSpanLikeValueFromExpression(), m))
                else
                    errorR(Error(FSComp.SR.chkNoSpanLikeVariable(vref.DisplayName), m))

            { scope = 1; flags = LimitFlags.StackReferringSpanLike }
        elif HasLimitFlag LimitFlags.ByRefOfSpanLike limit then
            { scope = 1; flags = LimitFlags.SpanLike }
        else
            { scope = 1; flags = LimitFlags.None }

    | TOp.LValueOp (LSet _, vref), _, [arg] -> 
        let isVrefLimited = not (HasLimitFlag LimitFlags.StackReferringSpanLike (GetLimitVal cenv env m vref.Deref))
        let isArgLimited = HasLimitFlag LimitFlags.StackReferringSpanLike (CheckExprPermitByRefLike cenv env arg)
        if isVrefLimited && isArgLimited then 
            errorR(Error(FSComp.SR.chkNoWriteToLimitedSpan(vref.DisplayName), m))
        NoLimit

    | TOp.AnonRecdGet _, _, [arg1]
    | TOp.TupleFieldGet _, _, [arg1] -> 
        CheckTypeInstNoByrefs cenv env m tyargs
        CheckExprsPermitByRefLike cenv env [arg1]             (* Compiled pattern matches on immutable value structs come through here. *)

    | TOp.ValFieldGet _rf, _, [arg1] -> 
        CheckTypeInstNoByrefs cenv env m tyargs
        //See mkRecdFieldGetViaExprAddr -- byref arg1 when #args =1 
        // Property getters on mutable structs come through here. 
        CheckExprsPermitByRefLike cenv env [arg1]          

    | TOp.ValFieldSet rf, _, [arg1;arg2] -> 
        CheckTypeInstNoByrefs cenv env m tyargs
        // See mkRecdFieldSetViaExprAddr -- byref arg1 when #args=2 
        // Field setters on mutable structs come through here
        let limit1 = CheckExprPermitByRefLike cenv env arg1
        let limit2 = CheckExprPermitByRefLike cenv env arg2

        let isLhsLimited = not (HasLimitFlag LimitFlags.ByRefOfStackReferringSpanLike limit1)
        let isRhsLimited = HasLimitFlag LimitFlags.StackReferringSpanLike limit2
        if isLhsLimited && isRhsLimited then
            errorR(Error(FSComp.SR.chkNoWriteToLimitedSpan(rf.FieldName), m))
        NoLimit

    | TOp.Coerce, [tgty;srcty], [x] ->
        if TypeRelations.TypeDefinitelySubsumesTypeNoCoercion 0 g cenv.amap m tgty srcty then
            CheckExpr cenv env x context
        else
            CheckTypeInstNoByrefs cenv env m tyargs
            CheckExprNoByrefs cenv env x
            NoLimit

    | TOp.Reraise, [_ty1], [] ->
        CheckTypeInstNoByrefs cenv env m tyargs
        NoLimit

    // Check get of static field
    | TOp.ValFieldGetAddr (rfref, _readonly), tyargs, [] ->
        
        if context.Disallow && cenv.reportErrors && isByrefLikeTy g m (tyOfExpr g expr) then
            errorR(Error(FSComp.SR.chkNoAddressStaticFieldAtThisPoint(rfref.FieldName), m)) 

        CheckTypeInstNoByrefs cenv env m tyargs
        NoLimit

    // Check get of instance field
    | TOp.ValFieldGetAddr (rfref, _readonly), tyargs, [obj] ->

        if context.Disallow && cenv.reportErrors  && isByrefLikeTy g m (tyOfExpr g expr) then
            errorR(Error(FSComp.SR.chkNoAddressFieldAtThisPoint(rfref.FieldName), m))

        // C# applies a rule where the APIs to struct types can't return the addresses of fields in that struct.
        // There seems no particular reason for this given that other protections in the language, though allowing
        // it would mean "readonly" on a struct doesn't imply immutabality-of-contents - it only implies 
        if context.PermitOnlyReturnable && (match obj with Expr.Val (vref, _, _) -> vref.BaseOrThisInfo = MemberThisVal | _ -> false) && isByrefTy g (tyOfExpr g obj) then
            errorR(Error(FSComp.SR.chkStructsMayNotReturnAddressesOfContents(), m))

        if context.Disallow && cenv.reportErrors  && isByrefLikeTy g m (tyOfExpr g expr) then
            errorR(Error(FSComp.SR.chkNoAddressFieldAtThisPoint(rfref.FieldName), m))

        // This construct is used for &(rx.rfield) and &(rx->rfield). Relax to permit byref types for rx. [See Bug 1263]. 
        CheckTypeInstNoByrefs cenv env m tyargs

        // Recursively check in same context, e.g. if at PermitOnlyReturnable the obj arg must also be returnable
        CheckExpr cenv env obj context

    | TOp.UnionCaseFieldGet _, _, [arg1] -> 
        CheckTypeInstNoByrefs cenv env m tyargs
        CheckExprPermitByRefLike cenv env arg1

    | TOp.UnionCaseTagGet _, _, [arg1] -> 
        CheckTypeInstNoByrefs cenv env m tyargs
        CheckExprPermitByRefLike cenv env arg1  // allow byref - it may be address-of-struct

    | TOp.UnionCaseFieldGetAddr (uref, _idx, _readonly), tyargs, [obj] ->

        if context.Disallow && cenv.reportErrors  && isByrefLikeTy g m (tyOfExpr g expr) then
          errorR(Error(FSComp.SR.chkNoAddressFieldAtThisPoint(uref.CaseName), m))

        if context.PermitOnlyReturnable && (match obj with Expr.Val (vref, _, _) -> vref.BaseOrThisInfo = MemberThisVal | _ -> false) && isByrefTy g (tyOfExpr g obj) then
            errorR(Error(FSComp.SR.chkStructsMayNotReturnAddressesOfContents(), m))

        CheckTypeInstNoByrefs cenv env m tyargs

        // Recursively check in same context, e.g. if at PermitOnlyReturnable the obj arg must also be returnable
        CheckExpr cenv env obj context

    | TOp.ILAsm (instrs, tys), _, _  ->
        CheckTypeInstNoInnerByrefs cenv env m tys
        CheckTypeInstNoByrefs cenv env m tyargs
        match instrs, args with
        // Write a .NET instance field
        | [ I_stfld (_alignment, _vol, _fspec) ], _ ->
            // permit byref for lhs lvalue 
            // permit byref for rhs lvalue (field would have to have ByRefLike type, i.e. be a field in another ByRefLike type)
            CheckExprsPermitByRefLike cenv env args

        // Read a .NET instance field
        | [ I_ldfld (_alignment, _vol, _fspec) ], _ ->
            // permit byref for lhs lvalue 
            CheckExprsPermitByRefLike cenv env args

        // Read a .NET instance field
        | [ I_ldfld (_alignment, _vol, _fspec); AI_nop ], _ ->
            // permit byref for lhs lvalue of readonly value 
            CheckExprsPermitByRefLike cenv env args

        | [ I_ldsflda fspec ], [] ->
            if context.Disallow && cenv.reportErrors  && isByrefLikeTy g m (tyOfExpr g expr) then
                errorR(Error(FSComp.SR.chkNoAddressFieldAtThisPoint(fspec.Name), m))

            NoLimit

        | [ I_ldflda fspec ], [obj] ->
            if context.Disallow && cenv.reportErrors  && isByrefLikeTy g m (tyOfExpr g expr) then
                errorR(Error(FSComp.SR.chkNoAddressFieldAtThisPoint(fspec.Name), m))

            // Recursively check in same context, e.g. if at PermitOnlyReturnable the obj arg must also be returnable
            CheckExpr cenv env obj context

        | [ I_ldelema (_, isNativePtr, _, _) ], lhsArray :: indices ->
            if context.Disallow && cenv.reportErrors && not isNativePtr && isByrefLikeTy g m (tyOfExpr g expr) then
                errorR(Error(FSComp.SR.chkNoAddressOfArrayElementAtThisPoint(), m))
            // permit byref for lhs lvalue 
            let limit = CheckExprPermitByRefLike cenv env lhsArray
            CheckExprsNoByRefLike cenv env indices |> ignore
            limit

        | [ AI_conv _ ], _ ->
            // permit byref for args to conv 
            CheckExprsPermitByRefLike cenv env args 

        | _ ->
            CheckExprsNoByRefLike cenv env args  

    | TOp.TraitCall _, _, _ ->
        CheckTypeInstNoByrefs cenv env m tyargs
        // allow args to be byref here 
        CheckExprsPermitByRefLike cenv env args
        
    | TOp.Recd (_, _), _, _ ->
        CheckTypeInstNoByrefs cenv env m tyargs
        CheckExprsPermitByRefLike cenv env args

    | _ -> 
        CheckTypeInstNoByrefs cenv env m tyargs
        CheckExprsNoByRefLike cenv env args 

and CheckLambdas isTop (memInfo: ValMemberInfo option) cenv env inlined topValInfo alwaysCheckNoReraise e mOrig ety context =
    let g = cenv.g
    // The topValInfo here says we are _guaranteeing_ to compile a function value 
    // as a .NET method with precisely the corresponding argument counts. 
    match e with
    | Expr.TyChoose (tps, e1, m)  -> 
        let env = BindTypars g env tps
        CheckLambdas isTop memInfo cenv env inlined topValInfo alwaysCheckNoReraise e1 m ety context

    | Expr.Lambda (_, _, _, _, _, m, _)  
    | Expr.TyLambda (_, _, _, m, _) ->
        let tps, ctorThisValOpt, baseValOpt, vsl, body, bodyty = destTopLambda g cenv.amap topValInfo (e, ety) in
        let env = BindTypars g env tps 
        let thisAndBase = Option.toList ctorThisValOpt @ Option.toList baseValOpt
        let restArgs = List.concat vsl
        let syntacticArgs = thisAndBase @ restArgs
        let env = BindArgVals env restArgs

        match memInfo with 
        | None -> ()
        | Some mi -> 
            // ctorThis and baseVal values are always considered used
            for v in thisAndBase do v.SetHasBeenReferenced() 
            // instance method 'this' is always considered used
            match mi.MemberFlags.IsInstance, restArgs with
            | true, firstArg :: _ -> firstArg.SetHasBeenReferenced()
            | _ -> ()
            // any byRef arguments are considered used, as they may be 'out's
            restArgs |> List.iter (fun arg -> if isByrefTy g arg.Type then arg.SetHasBeenReferenced())

        let permitByRefType =
            if isTop then
                PermitByRefType.NoInnerByRefLike
            else
                PermitByRefType.None

        // Check argument types
        syntacticArgs 
        |> List.iter (fun arg ->
            CheckValSpecAux permitByRefType cenv env arg (fun () -> 
                if arg.IsCompilerGenerated then
                    errorR(Error(FSComp.SR.chkErrorUseOfByref(), arg.Range))
                else
                    errorR(Error(FSComp.SR.chkInvalidFunctionParameterType(arg.DisplayName, NicePrint.minimalStringOfType cenv.denv arg.Type), arg.Range))
            )
        )

        // Check return type
        CheckTypeAux permitByRefType cenv env mOrig bodyty (fun () ->
            errorR(Error(FSComp.SR.chkInvalidFunctionReturnType(NicePrint.minimalStringOfType cenv.denv bodyty), mOrig))
        )

        syntacticArgs |> List.iter (BindVal cenv env)

        // Check escapes in the body.  Allow access to protected things within members.
        let freesOpt = CheckEscapes cenv memInfo.IsSome m syntacticArgs body

        //  no reraise under lambda expression
        CheckNoReraise cenv freesOpt body 

        // Check the body of the lambda
        if isTop && not g.compilingFslib && isByrefLikeTy g m bodyty then
            // allow byref to occur as return position for byref-typed top level function or method
            CheckExprPermitReturnableByRef cenv env body |> ignore
        else
            CheckExprNoByrefs cenv env body

        // Check byref return types
        if cenv.reportErrors then 
            if not isTop then
                CheckForByrefLikeType cenv env m bodyty (fun () -> 
                        errorR(Error(FSComp.SR.chkFirstClassFuncNoByref(), m)))

            elif not g.compilingFslib && isByrefTy g bodyty then 
                // check no byrefs-in-the-byref
                CheckForByrefType cenv env (destByrefTy g bodyty) (fun () -> 
                    errorR(Error(FSComp.SR.chkReturnTypeNoByref(), m)))

            for tp in tps do 
                if tp.Constraints |> List.sumBy (function TyparConstraint.CoercesTo(ty, _) when isClassTy g ty -> 1 | _ -> 0) > 1 then 
                    errorR(Error(FSComp.SR.chkTyparMultipleClassConstraints(), m))

        NoLimit
                
    // This path is for expression bindings that are not actually lambdas
    | _ -> 
        let m = mOrig
        // Permit byrefs for let x = ...
        CheckTypeNoInnerByrefs cenv env m ety

        let limit = 
            if not inlined && (isByrefLikeTy g m ety || isNativePtrTy g ety) then
                // allow byref to occur as RHS of byref binding. 
                CheckExpr cenv env e context
            else 
                CheckExprNoByrefs cenv env e
                NoLimit

        if alwaysCheckNoReraise then 
            CheckNoReraise cenv None e
        limit

and CheckExprs cenv env exprs contexts : Limit =
    let contexts = Array.ofList contexts 
    let argArity i = if i < contexts.Length then contexts.[i] else PermitByRefExpr.No 
    exprs 
    |> List.mapi (fun i exp -> CheckExpr cenv env exp (argArity i)) 
    |> CombineLimits

and CheckExprsNoByRefLike cenv env exprs : Limit = 
    exprs |> List.iter (CheckExprNoByrefs cenv env) 
    NoLimit

and CheckExprsPermitByRefLike cenv env exprs = 
    exprs 
    |> List.map (CheckExprPermitByRefLike cenv env)
    |> CombineLimits

and CheckExprsPermitReturnableByRef cenv env exprs : Limit = 
    exprs 
    |> List.map (CheckExprPermitReturnableByRef cenv env)
    |> CombineLimits

and CheckExprPermitByRefLike cenv env expr : Limit = 
    CheckExpr cenv env expr PermitByRefExpr.Yes

and CheckExprPermitReturnableByRef cenv env expr : Limit = 
    CheckExpr cenv env expr PermitByRefExpr.YesReturnable

and CheckDecisionTreeTargets cenv env targets context = 
    targets 
    |> Array.map (CheckDecisionTreeTarget cenv env context) 
    |> (CombineLimits << List.ofArray)

and CheckDecisionTreeTarget cenv env context (TTarget(vs, e, _)) = 
    BindVals cenv env vs 
    vs |> List.iter (CheckValSpec PermitByRefType.All cenv env)
    CheckExpr cenv env e context 

and CheckDecisionTree cenv env x =
    match x with 
    | TDSuccess (es, _) -> 
        CheckExprsNoByRefLike cenv env es |> ignore
    | TDBind(bind, rest) -> 
        CheckBinding cenv env false PermitByRefExpr.Yes bind |> ignore
        CheckDecisionTree cenv env rest 
    | TDSwitch (e, cases, dflt, m) -> 
        CheckDecisionTreeSwitch cenv env (e, cases, dflt, m)

and CheckDecisionTreeSwitch cenv env (e, cases, dflt, m) =
    CheckExprPermitByRefLike cenv env e |> ignore// can be byref for struct union switch
    cases |> List.iter (fun (TCase(discrim, e)) -> CheckDecisionTreeTest cenv env m discrim; CheckDecisionTree cenv env e) 
    dflt |> Option.iter (CheckDecisionTree cenv env) 

and CheckDecisionTreeTest cenv env m discrim =
    match discrim with
    | DecisionTreeTest.UnionCase (_, tinst) -> CheckTypeInstNoInnerByrefs cenv env m tinst
    | DecisionTreeTest.ArrayLength (_, ty) -> CheckTypeNoInnerByrefs cenv env m ty
    | DecisionTreeTest.Const _ -> ()
    | DecisionTreeTest.IsNull -> ()
    | DecisionTreeTest.IsInst (srcTy, tgtTy)    -> CheckTypeNoInnerByrefs cenv env m srcTy; CheckTypeNoInnerByrefs cenv env m tgtTy
    | DecisionTreeTest.ActivePatternCase (exp, _, _, _, _)     -> CheckExprNoByrefs cenv env exp

and CheckAttrib cenv env (Attrib(_, _, args, props, _, _, _)) = 
    props |> List.iter (fun (AttribNamedArg(_, _, _, expr)) -> CheckAttribExpr cenv env expr)
    args |> List.iter (CheckAttribExpr cenv env)

and CheckAttribExpr cenv env (AttribExpr(expr, vexpr)) = 
    CheckExprNoByrefs cenv env expr
    CheckExprNoByrefs cenv env vexpr
    CheckNoReraise cenv None expr 
    CheckAttribArgExpr cenv env vexpr

and CheckAttribArgExpr cenv env expr = 
    let g = cenv.g
    match expr with 

    // Detect standard constants 
    | Expr.Const (c, m, _) -> 
        match c with 
        | Const.Bool _ 
        | Const.Int32 _ 
        | Const.SByte  _
        | Const.Int16  _
        | Const.Int32 _
        | Const.Int64 _  
        | Const.Byte  _
        | Const.UInt16  _
        | Const.UInt32  _
        | Const.UInt64  _
        | Const.Double _
        | Const.Single _
        | Const.Char _
        | Const.Zero _
        | Const.String _  -> ()
        | _ -> 
            if cenv.reportErrors then 
                errorR (Error (FSComp.SR.tastNotAConstantExpression(), m))
                
    | Expr.Op (TOp.Array, [_elemTy], args, _m) -> 
        List.iter (CheckAttribArgExpr cenv env) args
    | TypeOfExpr g _ -> 
        ()
    | TypeDefOfExpr g _ -> 
        ()
    | Expr.Op (TOp.Coerce, _, [arg], _) -> 
        CheckAttribArgExpr cenv env arg
    | EnumExpr g arg1 -> 
        CheckAttribArgExpr cenv env arg1
    | AttribBitwiseOrExpr g (arg1, arg2) ->
        CheckAttribArgExpr cenv env arg1
        CheckAttribArgExpr cenv env arg2
    | _ -> 
        if cenv.reportErrors then 
           errorR (Error (FSComp.SR.chkInvalidCustAttrVal(), expr.Range))
  
and CheckAttribs cenv env (attribs: Attribs) = 
    if isNil attribs then () else
    let tcrefs = [ for (Attrib(tcref, _, _, _, _, _, m)) in attribs -> (tcref, m) ]

    // Check for violations of allowMultiple = false
    let duplicates = 
        tcrefs
        |> Seq.groupBy (fun (tcref, _) -> tcref.Stamp) 
        |> Seq.map (fun (_, elems) -> List.last (List.ofSeq elems), Seq.length elems) 
        |> Seq.filter (fun (_, count) -> count > 1) 
        |> Seq.map fst 
        |> Seq.toList
        // Filter for allowMultiple = false
        |> List.filter (fun (tcref, m) -> TryFindAttributeUsageAttribute cenv.g m tcref <> Some true)

    if cenv.reportErrors then 
       for (tcref, m) in duplicates do
          errorR(Error(FSComp.SR.chkAttrHasAllowMultiFalse(tcref.DisplayName), m))
    
    attribs |> List.iter (CheckAttrib cenv env) 

and CheckValInfo cenv env (ValReprInfo(_, args, ret)) =
    args |> List.iterSquared (CheckArgInfo cenv env)
    ret |> CheckArgInfo cenv env

and CheckArgInfo cenv env (argInfo : ArgReprInfo)  = 
    CheckAttribs cenv env argInfo.Attribs

and CheckValSpecAux permitByRefLike cenv env (v: Val) onInnerByrefError =
    v.Attribs |> CheckAttribs cenv env
    v.ValReprInfo |> Option.iter (CheckValInfo cenv env)
    CheckTypeAux permitByRefLike cenv env v.Range v.Type onInnerByrefError

and CheckValSpec permitByRefLike cenv env v =
    CheckValSpecAux permitByRefLike cenv env v (fun () -> errorR(Error(FSComp.SR.chkErrorUseOfByref(), v.Range)))

and AdjustAccess isHidden (cpath: unit -> CompilationPath) access =
    if isHidden then 
        let (TAccess l) = access
        // FSharp 1.0 bug 1908: Values hidden by signatures are implicitly at least 'internal'
        let scoref = cpath().ILScopeRef
        TAccess(CompPath(scoref, []) :: l)
    else 
        access

and CheckBinding cenv env alwaysCheckNoReraise context (TBind(v, bindRhs, _) as bind) : Limit =
    let g = cenv.g
    let isTop = Option.isSome bind.Var.ValReprInfo
    //printfn "visiting %s..." v.DisplayName

    let env = { env with external = env.external || g.attrib_DllImportAttribute |> Option.exists (fun attr -> HasFSharpAttribute g attr v.Attribs) }

    // Check that active patterns don't have free type variables in their result
    match TryGetActivePatternInfo (mkLocalValRef v) with 
    | Some _apinfo when _apinfo.ActiveTags.Length > 1 -> 
        if doesActivePatternHaveFreeTypars g (mkLocalValRef v) then
           errorR(Error(FSComp.SR.activePatternChoiceHasFreeTypars(v.LogicalName), v.Range))
    | _ -> ()
    
    match cenv.potentialUnboundUsesOfVals.TryFind v.Stamp with
    | None -> () 
    | Some m ->
         let nm = v.DisplayName
         errorR(Error(FSComp.SR.chkMemberUsedInInvalidWay(nm, nm, stringOfRange m), v.Range))

    v.Type |> CheckTypePermitAllByrefs cenv env v.Range
    v.Attribs |> CheckAttribs cenv env
    v.ValReprInfo |> Option.iter (CheckValInfo cenv env)

    // Check accessibility
    if (v.IsMemberOrModuleBinding || v.IsMember) && not v.IsIncrClassGeneratedMember then 
        let access =  AdjustAccess (IsHiddenVal env.sigToImplRemapInfo v) (fun () -> v.TopValDeclaringEntity.CompilationPath) v.Accessibility
        CheckTypeForAccess cenv env (fun () -> NicePrint.stringOfQualifiedValOrMember cenv.denv v) access v.Range v.Type
    
    let env = if v.IsConstructor && not v.IsIncrClassConstructor then { env with ctorLimitedZone=true } else env

    if cenv.reportErrors  then 

        // Check top-level let-bound values
        match bind.Var.ValReprInfo with
          | Some info when info.HasNoArgs -> 
              CheckForByrefLikeType cenv env v.Range v.Type (fun () -> errorR(Error(FSComp.SR.chkNoByrefAsTopValue(), v.Range)))
          | _ -> ()

        match v.PublicPath with
        | None -> ()
        | _ ->
            if 
              // Don't support implicit [<ReflectedDefinition>] on generated members, except the implicit members
              // for 'let' bound functions in classes.
              (not v.IsCompilerGenerated || v.IsIncrClassGeneratedMember) &&
              
              (// Check the attributes on any enclosing module
               env.reflect || 
               // Check the attributes on the value
               HasFSharpAttribute g g.attrib_ReflectedDefinitionAttribute v.Attribs ||
               // Also check the enclosing type for members - for historical reasons, in the TAST member values 
               // are stored in the entity that encloses the type, hence we will not have noticed the ReflectedDefinition
               // on the enclosing type at this point.
               HasFSharpAttribute g g.attrib_ReflectedDefinitionAttribute v.TopValDeclaringEntity.Attribs) then 

                if v.IsInstanceMember && v.MemberApparentEntity.IsStructOrEnumTycon then
                    errorR(Error(FSComp.SR.chkNoReflectedDefinitionOnStructMember(), v.Range))
                cenv.usesQuotations <- true

                // If we've already recorded a definition then skip this 
                match v.ReflectedDefinition with 
                | None -> v.SetValDefn bindRhs
                | Some _ -> ()
                // Run the conversion process over the reflected definition to report any errors in the
                // front end rather than the back end. We currently re-run this during ilxgen.fs but there's
                // no real need for that except that it helps us to bundle all reflected definitions up into 
                // one blob for pickling to the binary format
                try
                    let ety = tyOfExpr g bindRhs
                    let tps, taue, _ = 
                      match bindRhs with 
                      | Expr.TyLambda (_, tps, b, _, _) -> tps, b, applyForallTy g ety (List.map mkTyparTy tps)
                      | _ -> [], bindRhs, ety
                    let qenv = QuotationTranslator.QuotationTranslationEnv.CreateEmpty g
                    let qenv = qenv.BindTypars tps
                    let witnessInfos = GetTraitWitnessInfosOfTypars g [] tps
                    let qenv = qenv.BindWitnessInfos witnessInfos
                    let qscope = QuotationTranslator.QuotationGenerationScope.Create (g, cenv.amap, cenv.viewCcu, cenv.tcVal, QuotationTranslator.IsReflectedDefinition.Yes) 
                    QuotationTranslator.ConvExprPublic qscope qenv taue  |> ignore
                    let _, _, argExprs = qscope.Close()
                    if not (isNil argExprs) then 
                        errorR(Error(FSComp.SR.chkReflectedDefCantSplice(), v.Range))
                    QuotationTranslator.ConvMethodBase qscope qenv (v.CompiledName g.CompilerGlobalState, v) |> ignore
                with 
                  | QuotationTranslator.InvalidQuotedTerm e -> 
                          errorR e
            
    match v.MemberInfo with 
    | Some memberInfo when not v.IsIncrClassGeneratedMember -> 
        match memberInfo.MemberFlags.MemberKind with 
        | (MemberKind.PropertySet | MemberKind.PropertyGet)  ->
            // These routines raise errors for ill-formed properties
            v |> ReturnTypeOfPropertyVal g |> ignore
            v |> ArgInfosOfPropertyVal g |> ignore

        | _ -> ()
        
    | _ -> ()
        
    let topValInfo  = match bind.Var.ValReprInfo with Some info -> info | _ -> ValReprInfo.emptyValData 

    CheckLambdas isTop v.MemberInfo cenv env v.MustInline topValInfo alwaysCheckNoReraise bindRhs v.Range v.Type context

and CheckBindings cenv env xs = 
    xs |> List.iter (CheckBinding cenv env false PermitByRefExpr.Yes >> ignore)

// Top binds introduce expression, check they are reraise free.
let CheckModuleBinding cenv env (TBind(v, e, _) as bind) =
    let g = cenv.g
    let isExplicitEntryPoint = HasFSharpAttribute g g.attrib_EntryPointAttribute v.Attribs
    if isExplicitEntryPoint then 
        cenv.entryPointGiven <- true
        let isLastCompiland = fst cenv.isLastCompiland
        if not isLastCompiland && cenv.reportErrors  then 
            errorR(Error(FSComp.SR.chkEntryPointUsage(), v.Range)) 

    // Analyze the r.h.s. for the "IsCompiledAsStaticPropertyWithoutField" condition
    if // Mutable values always have fields
       not v.IsMutable && 
       // Literals always have fields
       not (HasFSharpAttribute g g.attrib_LiteralAttribute v.Attribs) && 
       not (HasFSharpAttributeOpt g g.attrib_ThreadStaticAttribute v.Attribs) && 
       not (HasFSharpAttributeOpt g g.attrib_ContextStaticAttribute v.Attribs) && 
       // Having a field makes the binding a static initialization trigger
       IsSimpleSyntacticConstantExpr g e && 
       // Check the thing is actually compiled as a property
       IsCompiledAsStaticProperty g v ||
       (g.compilingFslib && v.Attribs |> List.exists(fun (Attrib(tc, _, _, _, _, _, _)) -> tc.CompiledName = "ValueAsStaticPropertyAttribute"))
     then 
        v.SetIsCompiledAsStaticPropertyWithoutField()

    // Check for value name clashes
    begin
        try 

          // Skip compiler generated values
          if v.IsCompilerGenerated then () else
          // Skip explicit implementations of interface methods
          if ValIsExplicitImpl g v then () else
          
          match v.DeclaringEntity with 
          | ParentNone -> () // this case can happen after error recovery from earlier error
          | Parent _ -> 
            let tcref = v.TopValDeclaringEntity 
            let hasDefaultAugmentation = 
                tcref.IsUnionTycon &&
                match TryFindFSharpAttribute g g.attrib_DefaultAugmentationAttribute tcref.Attribs with
                | Some(Attrib(_, _, [ AttribBoolArg b ], _, _, _, _)) -> b
                | _ -> true (* not hiddenRepr *)

            let kind = (if v.IsMember then "member" else "value")
            let check skipValCheck nm = 
                if not skipValCheck && 
                   v.IsModuleBinding && 
                   tcref.ModuleOrNamespaceType.AllValsByLogicalName.ContainsKey nm && 
                   not (valEq tcref.ModuleOrNamespaceType.AllValsByLogicalName.[nm] v) then
                    
                    error(Duplicate(kind, v.DisplayName, v.Range))

#if CASES_IN_NESTED_CLASS
                if tcref.IsUnionTycon && nm = "Cases" then 
                    errorR(NameClash(nm, kind, v.DisplayName, v.Range, "generated type", "Cases", tcref.Range))
#endif
                if tcref.IsUnionTycon then 
                    match nm with 
                    | "Tag" -> errorR(NameClash(nm, kind, v.DisplayName, v.Range, FSComp.SR.typeInfoGeneratedProperty(), "Tag", tcref.Range))
                    | "Tags" -> errorR(NameClash(nm, kind, v.DisplayName, v.Range, FSComp.SR.typeInfoGeneratedType(), "Tags", tcref.Range))
                    | _ ->
                        if hasDefaultAugmentation then 
                            match tcref.GetUnionCaseByName nm with 
                            | Some uc -> error(NameClash(nm, kind, v.DisplayName, v.Range, FSComp.SR.typeInfoUnionCase(), uc.DisplayName, uc.Range))
                            | None -> ()

                            let hasNoArgs = 
                                match v.ValReprInfo with 
                                | None -> false 
                                | Some arity -> List.sum arity.AritiesOfArgs - v.NumObjArgs <= 0 && arity.NumTypars = 0

                            //  In unions user cannot define properties that clash with generated ones 
                            if tcref.UnionCasesArray.Length = 1 && hasNoArgs then 
                               let ucase1 = tcref.UnionCasesArray.[0]
                               for f in ucase1.RecdFieldsArray do
                                   if f.Name = nm then error(NameClash(nm, kind, v.DisplayName, v.Range, FSComp.SR.typeInfoGeneratedProperty(), f.Name, ucase1.Range))

                // Default augmentation contains the nasty 'Case<UnionCase>' etc.
                let prefix = "New"
                if nm.StartsWithOrdinal prefix then
                    match tcref.GetUnionCaseByName(nm.[prefix.Length ..]) with 
                    | Some uc -> error(NameClash(nm, kind, v.DisplayName, v.Range, FSComp.SR.chkUnionCaseCompiledForm(), uc.DisplayName, uc.Range))
                    | None -> ()

                // Default augmentation contains the nasty 'Is<UnionCase>' etc.
                let prefix = "Is"
                if nm.StartsWithOrdinal prefix && hasDefaultAugmentation then
                    match tcref.GetUnionCaseByName(nm.[prefix.Length ..]) with 
                    | Some uc -> error(NameClash(nm, kind, v.DisplayName, v.Range, FSComp.SR.chkUnionCaseDefaultAugmentation(), uc.DisplayName, uc.Range))
                    | None -> ()

                match tcref.GetFieldByName nm with 
                | Some rf -> error(NameClash(nm, kind, v.DisplayName, v.Range, "field", rf.Name, rf.Range))
                | None -> ()

            check false v.CoreDisplayName
            check false v.DisplayName
            check false (v.CompiledName cenv.g.CompilerGlobalState)

            // Check if an F# extension member clashes
            if v.IsExtensionMember then 
                tcref.ModuleOrNamespaceType.AllValsAndMembersByLogicalNameUncached.[v.LogicalName] |> List.iter (fun v2 -> 
                    if v2.IsExtensionMember && not (valEq v v2) && (v.CompiledName cenv.g.CompilerGlobalState) = (v2.CompiledName cenv.g.CompilerGlobalState) then
                        let minfo1 =  FSMeth(g, generalizedTyconRef tcref, mkLocalValRef v, Some 0UL)
                        let minfo2 =  FSMeth(g, generalizedTyconRef tcref, mkLocalValRef v2, Some 0UL)
                        if tyconRefEq g v.MemberApparentEntity v2.MemberApparentEntity && 
                           MethInfosEquivByNameAndSig EraseAll true g cenv.amap v.Range minfo1 minfo2 then 
                            errorR(Duplicate(kind, v.DisplayName, v.Range)))

            // Properties get 'get_X', only if there are no args
            // Properties get 'get_X'
            match v.ValReprInfo with 
            | Some arity when arity.NumCurriedArgs = 0 && arity.NumTypars = 0 -> check false ("get_" + v.DisplayName)
            | _ -> ()
            match v.ValReprInfo with 
            | Some arity when v.IsMutable && arity.NumCurriedArgs = 0 && arity.NumTypars = 0 -> check false ("set_" + v.DisplayName)
            | _ -> ()
            match TryChopPropertyName v.DisplayName with 
            | Some res -> check true res 
            | None -> ()
        with e -> errorRecovery e v.Range 
    end

    CheckBinding cenv { env with returnScope = 1 } true PermitByRefExpr.Yes bind |> ignore

let CheckModuleBindings cenv env binds = 
    binds |> List.iter (CheckModuleBinding cenv env)

//--------------------------------------------------------------------------
// check tycons
//--------------------------------------------------------------------------

let CheckRecdField isUnion cenv env (tycon: Tycon) (rfield: RecdField) = 
    let g = cenv.g
    let tcref = mkLocalTyconRef tycon
    let m = rfield.Range
    let fieldTy = stripTyEqns cenv.g rfield.FormalType
    let isHidden = 
        IsHiddenTycon cenv.g env.sigToImplRemapInfo tycon || 
        IsHiddenTyconRepr cenv.g env.sigToImplRemapInfo tycon || 
        (not isUnion && IsHiddenRecdField env.sigToImplRemapInfo (tcref.MakeNestedRecdFieldRef rfield))
    let access = AdjustAccess isHidden (fun () -> tycon.CompilationPath) rfield.Accessibility
    CheckTypeForAccess cenv env (fun () -> rfield.Name) access m fieldTy

    if TyconRefHasAttribute g m g.attrib_IsByRefLikeAttribute tcref then 
        // Permit Span fields in IsByRefLike types
        CheckTypePermitSpanLike cenv env m fieldTy
        if cenv.reportErrors then
            CheckForByrefType cenv env fieldTy (fun () -> errorR(Error(FSComp.SR.chkCantStoreByrefValue(), tycon.Range)))
    else
        CheckTypeNoByrefs cenv env m fieldTy
        if cenv.reportErrors then 
            CheckForByrefLikeType cenv env m fieldTy (fun () -> errorR(Error(FSComp.SR.chkCantStoreByrefValue(), tycon.Range)))

    CheckAttribs cenv env rfield.PropertyAttribs
    CheckAttribs cenv env rfield.FieldAttribs

let CheckEntityDefn cenv env (tycon: Entity) =
#if !NO_EXTENSIONTYPING
  if not tycon.IsProvidedGeneratedTycon then
#endif
    let g = cenv.g
    let m = tycon.Range 
    let tcref = mkLocalTyconRef tycon
    let ty = generalizedTyconRef tcref

    let env = { env with reflect = env.reflect || HasFSharpAttribute g g.attrib_ReflectedDefinitionAttribute tycon.Attribs }
    let env = BindTypars g env (tycon.Typars m)

    CheckAttribs cenv env tycon.Attribs

    match tycon.TypeAbbrev with
    | Some abbrev -> WarnOnWrongTypeForAccess cenv env (fun () -> tycon.CompiledName) tycon.Accessibility tycon.Range abbrev
    | _ -> ()

    if cenv.reportErrors then

      if not tycon.IsTypeAbbrev then

        let allVirtualMethsInParent = 
            match GetSuperTypeOfType g cenv.amap m ty with 
            | Some super -> 
                GetIntrinsicMethInfosOfType cenv.infoReader None AccessibleFromSomewhere AllowMultiIntfInstantiations.Yes IgnoreOverrides m super
                |> List.filter (fun minfo -> minfo.IsVirtual)
            | None -> []

        let namesOfMethodsThatMayDifferOnlyInReturnType = ["op_Explicit";"op_Implicit"] (* hardwired *)
        let methodUniquenessIncludesReturnType (minfo: MethInfo) = List.contains minfo.LogicalName namesOfMethodsThatMayDifferOnlyInReturnType
        let MethInfosEquivWrtUniqueness eraseFlag m minfo minfo2 =
            if methodUniquenessIncludesReturnType minfo
            then MethInfosEquivByNameAndSig        eraseFlag true g cenv.amap m minfo minfo2
            else MethInfosEquivByNameAndPartialSig eraseFlag true g cenv.amap m minfo minfo2 (* partial ignores return type *)

        let immediateMeths = 
            [ for v in tycon.AllGeneratedValues do yield FSMeth (g, ty, v, None)
              yield! GetImmediateIntrinsicMethInfosOfType (None, AccessibleFromSomewhere) g cenv.amap m ty ]

        let immediateProps = GetImmediateIntrinsicPropInfosOfType (None, AccessibleFromSomewhere) g cenv.amap m ty

        let getHash (hash: Dictionary<string, _>) nm =
            match hash.TryGetValue nm with
            | true, h -> h
            | _ -> []
        
        // precompute methods grouped by MethInfo.LogicalName
        let hashOfImmediateMeths = 
                let h = new Dictionary<string, _>()
                for minfo in immediateMeths do
                    match h.TryGetValue minfo.LogicalName with
                    | true, methods -> 
                        h.[minfo.LogicalName] <- minfo :: methods
                    | false, _ -> 
                        h.[minfo.LogicalName] <- [minfo]
                h
        let getOtherMethods (minfo : MethInfo) =                         
            [
                //we have added all methods to the dictionary on the previous step
                let methods = hashOfImmediateMeths.[minfo.LogicalName]
                for m in methods do
                    // use referential identity to filter out 'minfo' method
                    if not(System.Object.ReferenceEquals(m, minfo)) then 
                        yield m
            ]

        let hashOfImmediateProps = new Dictionary<string, _>()
        for minfo in immediateMeths do
            let nm = minfo.LogicalName
            let m = (match minfo.ArbitraryValRef with None -> m | Some vref -> vref.DefinitionRange)
            let others = getOtherMethods minfo
            // abstract/default pairs of duplicate methods are OK
            let IsAbstractDefaultPair (x: MethInfo) (y: MethInfo) = 
                x.IsDispatchSlot && y.IsDefiniteFSharpOverride
            let IsAbstractDefaultPair2 (minfo: MethInfo) (minfo2: MethInfo) = 
                IsAbstractDefaultPair minfo minfo2 || IsAbstractDefaultPair minfo2 minfo
            let checkForDup erasureFlag (minfo2: MethInfo) =
                not (IsAbstractDefaultPair2 minfo minfo2)
                && (minfo.IsInstance = minfo2.IsInstance)
                && MethInfosEquivWrtUniqueness erasureFlag m minfo minfo2

            if others |> List.exists (checkForDup EraseAll) then 
                if others |> List.exists (checkForDup EraseNone) then 
                    errorR(Error(FSComp.SR.chkDuplicateMethod(nm, NicePrint.minimalStringOfType cenv.denv ty), m))
                else
                    errorR(Error(FSComp.SR.chkDuplicateMethodWithSuffix(nm, NicePrint.minimalStringOfType cenv.denv ty), m))

            let numCurriedArgSets = minfo.NumArgs.Length

            if numCurriedArgSets > 1 && others |> List.exists (fun minfo2 -> not (IsAbstractDefaultPair2 minfo minfo2)) then 
                errorR(Error(FSComp.SR.chkDuplicateMethodCurried(nm, NicePrint.minimalStringOfType cenv.denv ty), m))

            if numCurriedArgSets > 1 && 
               (minfo.GetParamDatas(cenv.amap, m, minfo.FormalMethodInst) 
                |> List.existsSquared (fun (ParamData(isParamArrayArg, _isInArg, isOutArg, optArgInfo, callerInfo, _, reflArgInfo, ty)) -> 
                    isParamArrayArg || isOutArg || reflArgInfo.AutoQuote || optArgInfo.IsOptional || callerInfo <> NoCallerInfo || isByrefLikeTy g m ty)) then 
                errorR(Error(FSComp.SR.chkCurriedMethodsCantHaveOutParams(), m))

            if numCurriedArgSets = 1 then
                minfo.GetParamDatas(cenv.amap, m, minfo.FormalMethodInst) 
                |> List.iterSquared (fun (ParamData(_, isInArg, _, optArgInfo, callerInfo, _, _, ty)) ->
                    ignore isInArg
                    match (optArgInfo, callerInfo) with
                    | _, NoCallerInfo -> ()
                    | NotOptional, _ -> errorR(Error(FSComp.SR.tcCallerInfoNotOptional(callerInfo.ToString()), m))
                    | CallerSide _, CallerLineNumber ->
                        if not (typeEquiv g g.int32_ty ty) then
                            errorR(Error(FSComp.SR.tcCallerInfoWrongType(callerInfo.ToString(), "int", NicePrint.minimalStringOfType cenv.denv ty), m))
                    | CalleeSide, CallerLineNumber ->
                        if not ((isOptionTy g ty) && (typeEquiv g g.int32_ty (destOptionTy g ty))) then
                            errorR(Error(FSComp.SR.tcCallerInfoWrongType(callerInfo.ToString(), "int", NicePrint.minimalStringOfType cenv.denv (destOptionTy g ty)), m))
                    | CallerSide _, CallerFilePath ->
                        if not (typeEquiv g g.string_ty ty) then
                            errorR(Error(FSComp.SR.tcCallerInfoWrongType(callerInfo.ToString(), "string", NicePrint.minimalStringOfType cenv.denv ty), m))
                    | CalleeSide, CallerFilePath ->
                        if not ((isOptionTy g ty) && (typeEquiv g g.string_ty (destOptionTy g ty))) then
                            errorR(Error(FSComp.SR.tcCallerInfoWrongType(callerInfo.ToString(), "string", NicePrint.minimalStringOfType cenv.denv (destOptionTy g ty)), m))
                    | CallerSide _, CallerMemberName ->
                        if not (typeEquiv g g.string_ty ty) then
                            errorR(Error(FSComp.SR.tcCallerInfoWrongType(callerInfo.ToString(), "string", NicePrint.minimalStringOfType cenv.denv ty), m))
                    | CalleeSide, CallerMemberName ->
                        if not ((isOptionTy g ty) && (typeEquiv g g.string_ty (destOptionTy g ty))) then
                            errorR(Error(FSComp.SR.tcCallerInfoWrongType(callerInfo.ToString(), "string", NicePrint.minimalStringOfType cenv.denv (destOptionTy g ty)), m)))
            
        for pinfo in immediateProps do
            let nm = pinfo.PropertyName
            let m = 
                match pinfo.ArbitraryValRef with 
                | None -> m 
                | Some vref -> vref.DefinitionRange

            if hashOfImmediateMeths.ContainsKey nm then 
                errorR(Error(FSComp.SR.chkPropertySameNameMethod(nm, NicePrint.minimalStringOfType cenv.denv ty), m))

            let others = getHash hashOfImmediateProps nm

            if pinfo.HasGetter && pinfo.HasSetter && pinfo.GetterMethod.IsVirtual <> pinfo.SetterMethod.IsVirtual then 
                errorR(Error(FSComp.SR.chkGetterSetterDoNotMatchAbstract(nm, NicePrint.minimalStringOfType cenv.denv ty), m))

            let checkForDup erasureFlag pinfo2 =                         
                  // abstract/default pairs of duplicate properties are OK
                 let IsAbstractDefaultPair (x: PropInfo) (y: PropInfo) = 
                     x.IsDispatchSlot && y.IsDefiniteFSharpOverride

                 not (IsAbstractDefaultPair pinfo pinfo2 || IsAbstractDefaultPair pinfo2 pinfo)
                 && PropInfosEquivByNameAndPartialSig erasureFlag g cenv.amap m pinfo pinfo2 (* partial ignores return type *)

            if others |> List.exists (checkForDup EraseAll) then
                if others |> List.exists (checkForDup EraseNone) then 
                    errorR(Error(FSComp.SR.chkDuplicateProperty(nm, NicePrint.minimalStringOfType cenv.denv ty), m))
                else
                    errorR(Error(FSComp.SR.chkDuplicatePropertyWithSuffix(nm, NicePrint.minimalStringOfType cenv.denv ty), m))
            // Check to see if one is an indexer and one is not

            if ( (pinfo.HasGetter && 
                  pinfo.HasSetter && 
                  let setterArgs = pinfo.DropGetter.GetParamTypes(cenv.amap, m)
                  let getterArgs = pinfo.DropSetter.GetParamTypes(cenv.amap, m)
                  setterArgs.Length <> getterArgs.Length)
                || 
                 (let nargs = pinfo.GetParamTypes(cenv.amap, m).Length
                  others |> List.exists (fun pinfo2 -> (isNil(pinfo2.GetParamTypes(cenv.amap, m))) <> (nargs = 0)))) then 
                  
                  errorR(Error(FSComp.SR.chkPropertySameNameIndexer(nm, NicePrint.minimalStringOfType cenv.denv ty), m))

            // Check to see if the signatures of the both getter and the setter imply the same property type

            if pinfo.HasGetter && pinfo.HasSetter && not pinfo.IsIndexer then
                let ty1 = pinfo.DropSetter.GetPropertyType(cenv.amap, m)
                let ty2 = pinfo.DropGetter.GetPropertyType(cenv.amap, m)
                if not (typeEquivAux EraseNone cenv.amap.g ty1 ty2) then
                    errorR(Error(FSComp.SR.chkGetterAndSetterHaveSamePropertyType(pinfo.PropertyName, NicePrint.minimalStringOfType cenv.denv ty1, NicePrint.minimalStringOfType cenv.denv ty2), m))

            hashOfImmediateProps.[nm] <- pinfo :: others
            
        if not (isInterfaceTy g ty) then
            let hashOfAllVirtualMethsInParent = new Dictionary<string, _>()
            for minfo in allVirtualMethsInParent do
                let nm = minfo.LogicalName
                let others = getHash hashOfAllVirtualMethsInParent nm
                hashOfAllVirtualMethsInParent.[nm] <- minfo :: others
            for minfo in immediateMeths do
                if not minfo.IsDispatchSlot && not minfo.IsVirtual && minfo.IsInstance then
                    let nm = minfo.LogicalName
                    let m = (match minfo.ArbitraryValRef with None -> m | Some vref -> vref.DefinitionRange)
                    let parentMethsOfSameName = getHash hashOfAllVirtualMethsInParent nm 
                    let checkForDup erasureFlag (minfo2: MethInfo) = minfo2.IsDispatchSlot && MethInfosEquivByNameAndSig erasureFlag true g cenv.amap m minfo minfo2
                    match parentMethsOfSameName |> List.tryFind (checkForDup EraseAll) with
                    | None -> ()
                    | Some minfo ->
                        let mtext = NicePrint.stringOfMethInfo cenv.amap m cenv.denv minfo
                        if parentMethsOfSameName |> List.exists (checkForDup EraseNone) then 
                            warning(Error(FSComp.SR.tcNewMemberHidesAbstractMember mtext, m))
                        else
                            warning(Error(FSComp.SR.tcNewMemberHidesAbstractMemberWithSuffix mtext, m))
                        

                if minfo.IsDispatchSlot then
                    let nm = minfo.LogicalName
                    let m = (match minfo.ArbitraryValRef with None -> m | Some vref -> vref.DefinitionRange)
                    let parentMethsOfSameName = getHash hashOfAllVirtualMethsInParent nm 
                    let checkForDup erasureFlag minfo2 = MethInfosEquivByNameAndSig erasureFlag true g cenv.amap m minfo minfo2
                    
                    if parentMethsOfSameName |> List.exists (checkForDup EraseAll) then
                        if parentMethsOfSameName |> List.exists (checkForDup EraseNone) then 
                            errorR(Error(FSComp.SR.chkDuplicateMethodInheritedType nm, m))
                        else
                            errorR(Error(FSComp.SR.chkDuplicateMethodInheritedTypeWithSuffix nm, m))

    if TyconRefHasAttribute g m g.attrib_IsByRefLikeAttribute tcref && not tycon.IsStructOrEnumTycon then 
        errorR(Error(FSComp.SR.tcByRefLikeNotStruct(), tycon.Range))

    if TyconRefHasAttribute g m g.attrib_IsReadOnlyAttribute tcref && not tycon.IsStructOrEnumTycon then 
        errorR(Error(FSComp.SR.tcIsReadOnlyNotStruct(), tycon.Range))

    // Considers TFSharpObjectRepr, TRecdRepr and TUnionRepr. 
    // [Review] are all cases covered: TILObjectRepr, TAsmRepr. [Yes - these are FSharp.Core.dll only]
    tycon.AllFieldsArray |> Array.iter (CheckRecdField false cenv env tycon)
    
    // Abstract slots can have byref arguments and returns
    for vref in abstractSlotValsOfTycons [tycon] do 
        match vref.ValReprInfo with 
        | Some topValInfo -> 
            let tps, argtysl, rty, _ = GetTopValTypeInFSharpForm g topValInfo vref.Type m
            let env = BindTypars g env tps
            for argtys in argtysl do 
                for (argty, _) in argtys do 
                     CheckTypeNoInnerByrefs cenv env vref.Range argty
            CheckTypeNoInnerByrefs cenv env vref.Range rty
                
        | None -> ()

    // Supported interface may not have byrefs
    tycon.ImmediateInterfaceTypesOfFSharpTycon |> List.iter (CheckTypeNoByrefs cenv env m)   

    superOfTycon g tycon |> CheckTypeNoByrefs cenv env m                             

    if tycon.IsUnionTycon then                             
        tycon.UnionCasesArray |> Array.iter (fun uc ->
            CheckAttribs cenv env uc.Attribs 
            uc.RecdFieldsArray |> Array.iter (CheckRecdField true cenv env tycon))

    // Access checks
    let access =  AdjustAccess (IsHiddenTycon g env.sigToImplRemapInfo tycon) (fun () -> tycon.CompilationPath) tycon.Accessibility
    let visitType ty = CheckTypeForAccess cenv env (fun () -> tycon.DisplayNameWithStaticParametersAndUnderscoreTypars) access tycon.Range ty    

    abstractSlotValsOfTycons [tycon] |> List.iter (typeOfVal >> visitType) 

    superOfTycon g tycon |> visitType

    // We do not have to check access of interface implementations. See FSharp 1.0 5042
    //implements_of_tycon g tycon |> List.iter visitType
    if tycon.IsFSharpDelegateTycon then 
        match tycon.TypeReprInfo with 
        | TFSharpObjectRepr r ->
            match r.fsobjmodel_kind with 
            | TTyconDelegate ss ->
                //ss.ClassTypars 
                //ss.MethodTypars 
                ss.FormalReturnType |> Option.iter visitType
                ss.FormalParams |> List.iterSquared (fun (TSlotParam(_, ty, _, _, _, _)) -> visitType ty)
            | _ -> ()
        | _ -> ()


    let interfaces = 
        AllSuperTypesOfType g cenv.amap tycon.Range AllowMultiIntfInstantiations.Yes ty
            |> List.filter (isInterfaceTy g)
            
    if tycon.IsFSharpInterfaceTycon then 
        List.iter visitType interfaces // Check inherited interface is as accessible

    if not (isRecdOrStructTyconRefAssumedImmutable g tcref) && isRecdOrStructTyconRefReadOnly g m tcref then
        errorR(Error(FSComp.SR.readOnlyAttributeOnStructWithMutableField(), m))
 
    if cenv.reportErrors then 
        if not tycon.IsTypeAbbrev then 
            let immediateInterfaces = GetImmediateInterfacesOfType SkipUnrefInterfaces.Yes g cenv.amap m ty
            let interfaces = 
              [ for ty in immediateInterfaces do
                    yield! AllSuperTypesOfType g cenv.amap m AllowMultiIntfInstantiations.Yes ty  ]
            CheckMultipleInterfaceInstantiations cenv interfaces m
        
        // Check struct fields. We check these late because we have to have first checked that the structs are
        // free of cycles
        if tycon.IsStructOrEnumTycon then 
            for f in tycon.AllInstanceFieldsAsList do
                // Check if it's marked unsafe 
                let zeroInitUnsafe = TryFindFSharpBoolAttribute g g.attrib_DefaultValueAttribute f.FieldAttribs
                if zeroInitUnsafe = Some true then
                   if not (TypeHasDefaultValue g m ty) then 
                       errorR(Error(FSComp.SR.chkValueWithDefaultValueMustHaveDefaultValue(), m))

        // Check type abbreviations
        match tycon.TypeAbbrev with                          
         | None     -> ()
         | Some ty -> 
             // Library-defined outref<'T> and inref<'T> contain byrefs on the r.h.s.
             if not g.compilingFslib then 
                 CheckForByrefType cenv env ty (fun () -> errorR(Error(FSComp.SR.chkNoByrefInTypeAbbrev(), tycon.Range)))

let CheckEntityDefns cenv env tycons = 
    tycons |> List.iter (CheckEntityDefn cenv env) 

//--------------------------------------------------------------------------
// check modules
//--------------------------------------------------------------------------

let rec CheckModuleExpr cenv env x = 
    match x with  
    | ModuleOrNamespaceExprWithSig(mty, def, _) -> 
       let (rpi, mhi) = ComputeRemappingFromImplementationToSignature cenv.g def mty
       let env = { env with sigToImplRemapInfo = (mkRepackageRemapping rpi, mhi) :: env.sigToImplRemapInfo }
       CheckDefnInModule cenv env def
    
and CheckDefnsInModule cenv env x = 
    x |> List.iter (CheckDefnInModule cenv env)

and CheckNothingAfterEntryPoint cenv m =
    if cenv.entryPointGiven && cenv.reportErrors then 
        errorR(Error(FSComp.SR.chkEntryPointUsage(), m)) 

and CheckDefnInModule cenv env x = 
    match x with 
    | TMDefRec(isRec, tycons, mspecs, m) -> 
        CheckNothingAfterEntryPoint cenv m
        if isRec then BindVals cenv env (allValsOfModDef x |> Seq.toList)
        CheckEntityDefns cenv env tycons
        List.iter (CheckModuleSpec cenv env) mspecs
    | TMDefLet(bind, m)  -> 
        CheckNothingAfterEntryPoint cenv m
        CheckModuleBinding cenv env bind 
        BindVal cenv env bind.Var
    | TMDefDo(e, m)  -> 
        CheckNothingAfterEntryPoint cenv m
        CheckNoReraise cenv None e
        CheckExprNoByrefs cenv env e
    | TMAbstract def  -> CheckModuleExpr cenv env def
    | TMDefs defs -> CheckDefnsInModule cenv env defs 

and CheckModuleSpec cenv env x =
    match x with 
    | ModuleOrNamespaceBinding.Binding bind ->
        BindVals cenv env (valsOfBinds [bind])
        CheckModuleBinding cenv env bind
    | ModuleOrNamespaceBinding.Module (mspec, rhs) ->
        CheckEntityDefn cenv env mspec
        let env = { env with reflect = env.reflect || HasFSharpAttribute cenv.g cenv.g.attrib_ReflectedDefinitionAttribute mspec.Attribs }
        CheckDefnInModule cenv env rhs 

let CheckTopImpl (g, amap, reportErrors, infoReader, internalsVisibleToPaths, viewCcu, tcVal, denv, mexpr, extraAttribs, (isLastCompiland: bool*bool), isInternalTestSpanStackReferring) =
    let cenv = 
        { g =g  
          reportErrors=reportErrors 
          boundVals= new Dictionary<_, _>(100, HashIdentity.Structural) 
          limitVals= new Dictionary<_, _>(100, HashIdentity.Structural) 
          potentialUnboundUsesOfVals=Map.empty 
          anonRecdTypes = StampMap.Empty
          usesQuotations=false 
          infoReader=infoReader 
          internalsVisibleToPaths=internalsVisibleToPaths
          amap=amap 
          denv=denv 
          viewCcu= viewCcu
          isLastCompiland=isLastCompiland
          isInternalTestSpanStackReferring = isInternalTestSpanStackReferring
          entryPointGiven=false
          tcVal = tcVal}
    
    // Certain type equality checks go faster if these TyconRefs are pre-resolved.
    // This is because pre-resolving allows tycon equality to be determined by pointer equality on the entities.
    // See primEntityRefEq.
    g.system_Void_tcref.TryDeref                  |> ignore
    g.byref_tcr.TryDeref                          |> ignore

    let resolve = function Some(t : TyconRef) -> ignore(t.TryDeref) | _ -> ()
    resolve g.system_TypedReference_tcref
    resolve g.system_ArgIterator_tcref
    resolve g.system_RuntimeArgumentHandle_tcref

    let env = 
        { sigToImplRemapInfo=[]
          quote=false
          ctorLimitedZone=false 
          boundTyparNames=[]
          argVals = ValMap.Empty
          boundTypars= TyparMap.Empty
          reflect=false
          external=false 
          returnScope = 0
          isInAppExpr = false  }

    CheckModuleExpr cenv env mexpr
    CheckAttribs cenv env extraAttribs
    if cenv.usesQuotations && not (QuotationTranslator.QuotationGenerationScope.ComputeQuotationFormat(g).SupportsDeserializeEx) then 
        viewCcu.UsesFSharp20PlusQuotations <- true
    cenv.entryPointGiven, cenv.anonRecdTypes<|MERGE_RESOLUTION|>--- conflicted
+++ resolved
@@ -213,17 +213,12 @@
       isInternalTestSpanStackReferring: bool
 
       // outputs
-<<<<<<< HEAD
       mutable usesQuotations: bool
+
       mutable entryPointGiven: bool 
       
       /// Callback required for quotation generation
       tcVal: ConstraintSolver.TcValF }
-=======
-      mutable usesQuotations : bool
-
-      mutable entryPointGiven: bool  }
->>>>>>> 68fd9c10
 
     override x.ToString() = "<cenv>"
 
