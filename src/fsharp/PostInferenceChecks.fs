// Copyright (c) Microsoft Corporation.  All Rights Reserved.  See License.txt in the project root for license information.

/// Implements a set of checks on the TAST for a file that can only be performed after type inference
/// is complete.
module internal Microsoft.FSharp.Compiler.PostTypeCheckSemanticChecks

open System.Collections.Generic

open Microsoft.FSharp.Compiler
open Microsoft.FSharp.Compiler.AbstractIL.IL
open Microsoft.FSharp.Compiler.AbstractIL.Internal
open Microsoft.FSharp.Compiler.AbstractIL.Internal.Library

open Microsoft.FSharp.Compiler.AccessibilityLogic
open Microsoft.FSharp.Compiler.Ast
open Microsoft.FSharp.Compiler.ErrorLogger
open Microsoft.FSharp.Compiler.Range
open Microsoft.FSharp.Compiler.Tast
open Microsoft.FSharp.Compiler.Tastops
open Microsoft.FSharp.Compiler.TcGlobals
open Microsoft.FSharp.Compiler.Lib
open Microsoft.FSharp.Compiler.Infos
open Microsoft.FSharp.Compiler.PrettyNaming
open Microsoft.FSharp.Compiler.InfoReader
open Microsoft.FSharp.Compiler.TypeRelations

//--------------------------------------------------------------------------
// TestHooks - for dumping range to support source transforms
//--------------------------------------------------------------------------

let testFlagMemberBody = ref false
let testHookMemberBody (membInfo: ValMemberInfo) (expr:Expr) =
    if !testFlagMemberBody then
        let m = expr.Range 
        printf "TestMemberBody,%A,%s,%d,%d,%d,%d\n"
          membInfo.MemberFlags.MemberKind
          m.FileName
          m.StartLine
          m.StartColumn
          m.EndLine
          m.EndColumn

//--------------------------------------------------------------------------
// NOTES: byref safety checks
//
// The .NET runtime has safety requirements on the use of byrefs.
//  These include:
//    A1: No generic type/method can be instantiated with byref types (meaning contains byref type).
//    A2: No object field may be byref typed.
//
//  In F# TAST level, byref types can be introduced/consumed at:
//    B1: lambda ... (v:byref<a>) ...         -- binding sites for values.
//    B2: &m                                  -- address of operator, where m is local mutable or reference cell.
//    B3: ms.M()                              -- method calls on mutable structs.
//    B4: *br                                 -- dereference byref
//    B5: br <- x                             -- assign byref
//    B6: expr@[byrefType]                    -- any type instantiation could introduce byref types.
//    B7: asm                                 -- TExpr_asm forms that create/consume byrefs.
//        a) I_ldfld <byref> expr
//        b) I_stfld <byref>
//
//  Closures imply objects.
//  Closures are either:
//    a) explicit lambda expressions.
//    b) functions partially applied below their known arity.
// 
//  Checks:
//    C1: check no instantiation can contain byref types.
//    C2: check type declarations to ensure no object field will have byref type.
//    C3: check no explicit lambda expressions capture any free byref typed expression.    
//    C4: check byref type expr occur only as:
//        C4.a) arg to functions occurring within their known arity.
//        C4.b) arg to IL method calls, e.g. arising from calls to instance methods on mutable structs.
//        C4.c) arg to property getter on mutable struct (record field projection)
//        C4.d) rhs of byref typed binding (aliasing).
//              Note [1] aliasing should not effect safety. The restrictions on RHS byref will also apply to alias.
//              Note [2] aliasing happens in the generated hash/compare code.
//    C5: when is a byref-typed-binding acceptable?    
//        a) if it will be a method local, ok.
//        b) if it will be a top-level value stored as a field, then no. [These should have arity info].
//
//  Check commentary:
//    The C4 checks ensure byref expressions are only passed directly as method arguments (or aliased).
//    The C3 check ensures byref expressions are never captured, e.g. passed as direct method arg under a capturing thunk.
//    The C2 checks no type can store byrefs (C4 ensures F# code would never actually store them).
//    The C1 checks no generic type could be instanced to store byrefs.

//--------------------------------------------------------------------------
// NOTES: reraise safety checks
//--------------------------------------------------------------------------
 
// "rethrow may only occur with-in the body of a catch handler".
//   -- Section 4.23. Part III. CLI Instruction Set. ECMA Draft 2002.
//   
//   1. reraise() calls are converted to TOp.Reraise in the type checker.
//   2. any remaining reraise val_refs will be first class uses. These are trapped.
//   3. The freevars track free TOp.Reraise (they are bound (cleared) at try-catch handlers).
//   4. An outermost expression is not contained in a try-catch handler.
//      These may not have unbound rethrows.      
//      Outermost expressions occur at:
//      * module bindings.
//      * attribute arguments.
//      * Any more? What about fields of a static class?            
//   5. A lambda body (from lambda-expression or method binding) will not occur under a try-catch handler.
//      These may not have unbound rethrows.
//   6. All other constructs are assumed to generate IL code sequences.
//      For correctness, this claim needs to be justified.
//      
//      Q:  Do any post check rewrite passes factor expressions out to other functions?      
//      A1. The optimiser may introduce auxiliary functions, e.g. by splitting out match-branches.
//          This should not be done if the refactored body contains an unbound reraise.
//      A2. TLR? Are any expression factored out into functions?
//      
//   Informal justification:
//   If a reraise occurs, then it is minimally contained by either:
//     a) a try-catch - accepted.
//     b) a lambda expression - rejected.
//     c) none of the above - rejected as when checking outmost expressions.



//--------------------------------------------------------------------------
// check environment
//--------------------------------------------------------------------------

type env = 
    { boundTyparNames: string list 
      boundTypars: TyparMap<unit>
      argVals: ValMap<unit>
      /// "module remap info", i.e. hiding information down the signature chain, used to compute what's hidden by a signature
      sigToImplRemapInfo: (Remap * SignatureHidingInfo) list 
      /// Constructor limited - are we in the prelude of a constructor, prior to object initialization
      limited: bool
      /// Are we in a quotation?
      quote : bool 
      /// Are we under [<ReflectedDefinition>]?
      reflect : bool
      /// Are we in an extern declaration?
      external : bool } 

let BindTypar env (tp:Typar) = 
    { env with 
         boundTyparNames = tp.Name :: env.boundTyparNames
         boundTypars = env.boundTypars.Add (tp, ()) } 

let BindTypars g env (tps:Typar list) = 
    let tps = NormalizeDeclaredTyparsForEquiRecursiveInference g tps
    if isNil tps then env else
    // Here we mutate to provide better names for generalized type parameters 
    let nms = PrettyTypes.PrettyTyparNames (fun _ -> true) env.boundTyparNames tps
    (tps,nms) ||> List.iter2 (fun tp nm -> 
            if PrettyTypes.NeedsPrettyTyparName tp  then 
                tp.typar_id <- ident (nm,tp.Range))      
    List.fold BindTypar env tps 

/// Set the set of vals which are arguments in the active lambda. We are allowed to return 
/// byref arguments as byref returns.
let SetArgVals env (vs: Val list) = 
    { env with argVals = ValMap.OfList (List.map (fun v -> (v,())) vs) }

type cenv = 
    { boundVals: Dictionary<Stamp,int> // really a hash set
      mutable potentialUnboundUsesOfVals: StampMap<range> 
      g: TcGlobals 
      amap: Import.ImportMap 
      /// For reading metadata
      infoReader: InfoReader
      internalsVisibleToPaths : CompilationPath list
      denv: DisplayEnv 
      viewCcu : CcuThunk
      reportErrors: bool
      isLastCompiland : bool*bool
      // outputs
      mutable usesQuotations : bool
      mutable entryPointGiven:bool  }

let BindVal cenv env (v:Val) = 
    //printfn "binding %s..." v.DisplayName
    let alreadyDone = cenv.boundVals.ContainsKey v.Stamp
    cenv.boundVals.[v.Stamp] <- 1
    if not env.external &&
       not alreadyDone &&
       cenv.reportErrors && 
       not v.HasBeenReferenced && 
       not v.IsCompiledAsTopLevel && 
       not (v.DisplayName.StartsWith("_", System.StringComparison.Ordinal)) && 
       not v.IsCompilerGenerated then 

        match v.BaseOrThisInfo with 
        | ValBaseOrThisInfo.CtorThisVal ->
            warning (Error(FSComp.SR.chkUnusedThisVariable v.DisplayName, v.Range))
        | _ -> 
            warning (Error(FSComp.SR.chkUnusedValue v.DisplayName, v.Range))

let BindVals cenv env vs = List.iter (BindVal cenv env) vs

//--------------------------------------------------------------------------
// approx walk of type
//--------------------------------------------------------------------------

let rec CheckTypeDeep ((visitTyp,visitTyconRefOpt,visitAppTyOpt,visitTraitSolutionOpt, visitTyparOpt) as f) g env typ =
    // We iterate the _solved_ constraints as well, to pick up any record of trait constraint solutions
    // This means we walk _all_ the constraints _everywhere_ in a type, including
    // those attached to _solved_ type variables. This is used by PostTypeCheckSemanticChecks to detect uses of
    // values as solutions to trait constraints and determine if inference has caused the value to escape its scope.
    // The only record of these solutions is in the _solved_ constraints of types.
    // In an ideal world we would, instead, record the solutions to these constraints as "witness variables" in expressions,
    // rather than solely in types. 
    match typ with 
    | TType_var tp  when tp.Solution.IsSome  -> 
        tp.Constraints |> List.iter (fun cx -> 
            match cx with 
            | TyparConstraint.MayResolveMember((TTrait(_,_,_,_,_,soln)),_) -> 
                 match visitTraitSolutionOpt, !soln with 
                 | Some visitTraitSolution, Some sln -> visitTraitSolution sln
                 | _ -> ()
            | _ -> ())
    | _ -> ()
    
    let typ = stripTyparEqns typ 
    visitTyp typ

    match typ with
    | TType_forall (tps,body) -> 
        let env = BindTypars g env tps
        CheckTypeDeep f g env body           
        tps |> List.iter (fun tp -> tp.Constraints |> List.iter (CheckTypeConstraintDeep f g env))

    | TType_measure _          -> ()
    | TType_app (tcref,tinst) -> 
        match visitTyconRefOpt with 
        | Some visitTyconRef -> visitTyconRef tcref 
        | None -> ()
        CheckTypesDeep f g env tinst
        match visitAppTyOpt with 
        | Some visitAppTy -> visitAppTy (tcref, tinst)
        | None -> ()

    | TType_ucase (_,tinst) -> CheckTypesDeep f g env tinst
    | TType_tuple (_,typs) -> CheckTypesDeep f g env typs
    | TType_fun (s,t) -> CheckTypeDeep f g env s; CheckTypeDeep f g env t
    | TType_var tp -> 
          if not tp.IsSolved then 
              match visitTyparOpt with 
              | None -> ()
              | Some visitTypar -> 
                    visitTypar (env,tp)

and CheckTypesDeep f g env tys = List.iter (CheckTypeDeep f g env) tys

and CheckTypeConstraintDeep f g env x =
     match x with 
     | TyparConstraint.CoercesTo(ty,_) -> CheckTypeDeep f g env ty
     | TyparConstraint.MayResolveMember(traitInfo,_) -> CheckTraitInfoDeep f g env traitInfo
     | TyparConstraint.DefaultsTo(_,ty,_) -> CheckTypeDeep f g env ty
     | TyparConstraint.SimpleChoice(tys,_) -> CheckTypesDeep f g env tys
     | TyparConstraint.IsEnum(uty,_) -> CheckTypeDeep f g env uty
     | TyparConstraint.IsDelegate(aty,bty,_) -> CheckTypeDeep f g env aty; CheckTypeDeep f g env bty
     | TyparConstraint.SupportsComparison _ 
     | TyparConstraint.SupportsEquality _ 
     | TyparConstraint.SupportsNull _ 
     | TyparConstraint.IsNonNullableStruct _ 
     | TyparConstraint.IsUnmanaged _
     | TyparConstraint.IsReferenceType _ 
     | TyparConstraint.RequiresDefaultConstructor _ -> ()
and CheckTraitInfoDeep ((_,_,_,visitTraitSolutionOpt,_) as f) g env (TTrait(typs,_,_,argtys,rty,soln))  = 
    CheckTypesDeep f g env typs 
    CheckTypesDeep f g env argtys 
    Option.iter (CheckTypeDeep f g env) rty
    match visitTraitSolutionOpt, !soln with 
    | Some visitTraitSolution, Some sln -> visitTraitSolution sln
    | _ -> ()

//--------------------------------------------------------------------------
// check for byref types
//--------------------------------------------------------------------------

let CheckForByrefLikeType cenv env m typ check = 
    CheckTypeDeep (ignore, Some (fun tcref -> if isByrefLikeTyconRef cenv.g m tcref then check()),  None, None, None) cenv.g env typ


//--------------------------------------------------------------------------
// check captures under lambdas
//--------------------------------------------------------------------------
  
/// This is the definition of what can/can't be free in a lambda expression. This is checked at lambdas OR TBind(v,e) nodes OR TObjExprMethod nodes. 
/// For TBind(v,e) nodes we may know an 'arity' which gives as a larger set of legitimate syntactic arguments for a lambda. 
/// For TObjExprMethod(v,e) nodes we always know the legitimate syntactic arguments. 
let CheckEscapes cenv allowProtected m syntacticArgs body = (* m is a range suited to error reporting *)
    if cenv.reportErrors then 
        let cantBeFree v = 
           // First, if v is a syntactic argument, then it can be free since it was passed in. 
           // The following can not be free: 
           //   a) BaseVal can never escape. 
           //   b) Byref typed values can never escape. 
           // Note that: Local mutables can be free, as they will be boxed later.

           // These checks must correspond to the tests governing the error messages below. 
           let passedIn = ListSet.contains valEq v syntacticArgs 
           if passedIn then
               false
           else
               (v.BaseOrThisInfo = BaseVal) ||
               (isByrefLikeTy cenv.g m v.Type)

        let frees = freeInExpr CollectLocals body
        let fvs   = frees.FreeLocals 
        if not allowProtected && frees.UsesMethodLocalConstructs  then
            errorR(Error(FSComp.SR.chkProtectedOrBaseCalled(), m))
        elif Zset.exists cantBeFree fvs then 
            let v =  List.find cantBeFree (Zset.elements fvs) 
            (* byref error before mutable error (byrefs are mutable...). *)
            if (isByrefLikeTy cenv.g m v.Type) then
                // Inner functions are not guaranteed to compile to method with a predictable arity (number of arguments). 
                // As such, partial applications involving byref arguments could lead to closures containing byrefs. 
                // For safety, such functions are assumed to have no known arity, and so can not accept byrefs. 
                errorR(Error(FSComp.SR.chkByrefUsedInInvalidWay(v.DisplayName), m))
            elif v.BaseOrThisInfo = BaseVal then
                errorR(Error(FSComp.SR.chkBaseUsedInInvalidWay(), m))
            else
                (* Should be dead code, unless governing tests change *)
                errorR(InternalError(FSComp.SR.chkVariableUsedInInvalidWay(v.DisplayName), m))
        Some frees
    else
        None


//--------------------------------------------------------------------------
// check type access
//--------------------------------------------------------------------------

let AccessInternalsVisibleToAsInternal thisCompPath internalsVisibleToPaths access =
  // Each internalsVisibleToPath is a compPath for the internals of some assembly.
  // Replace those by the compPath for the internals of this assembly.
  // This makes those internals visible here, but still internal. Bug://3737
  (access,internalsVisibleToPaths) ||> List.fold (fun access internalsVisibleToPath -> 
      accessSubstPaths (thisCompPath,internalsVisibleToPath) access)
    

let CheckTypeForAccess (cenv:cenv) env objName valAcc m ty =
    if cenv.reportErrors then 

        let visitType ty =         
            // We deliberately only check the fully stripped type for accessibility, 
            // because references to private type abbreviations are permitted
            match tryDestAppTy cenv.g ty with 
            | None -> ()
            | Some tcref ->
                let thisCompPath = compPathOfCcu cenv.viewCcu
                let tyconAcc = tcref.Accessibility |> AccessInternalsVisibleToAsInternal thisCompPath cenv.internalsVisibleToPaths
                if isLessAccessible tyconAcc valAcc then
                    errorR(Error(FSComp.SR.chkTypeLessAccessibleThanType(tcref.DisplayName, (objName())), m))

        CheckTypeDeep (visitType, None, None, None, None) cenv.g env ty

let WarnOnWrongTypeForAccess (cenv:cenv) env objName valAcc m ty =
    if cenv.reportErrors then 

        let visitType ty =         
            // We deliberately only check the fully stripped type for accessibility, 
            // because references to private type abbreviations are permitted
            match tryDestAppTy cenv.g ty with 
            | None -> ()
            | Some tcref ->
                let thisCompPath = compPathOfCcu cenv.viewCcu
                let tyconAcc = tcref.Accessibility |> AccessInternalsVisibleToAsInternal thisCompPath cenv.internalsVisibleToPaths
                if isLessAccessible tyconAcc valAcc then
                    let errorText = FSComp.SR.chkTypeLessAccessibleThanType(tcref.DisplayName, (objName())) |> snd
                    let warningText = errorText + System.Environment.NewLine + FSComp.SR.tcTypeAbbreviationsCheckedAtCompileTime()
                    warning(AttributeChecking.ObsoleteWarning(warningText, m))

        CheckTypeDeep (visitType, None, None, None, None) cenv.g env ty 

//--------------------------------------------------------------------------
// check type instantiations
//--------------------------------------------------------------------------

/// Check types occurring in the TAST.
let CheckType permitByrefs (cenv:cenv) env m ty =
    if cenv.reportErrors then 
        let visitTypar (env,tp) = 
          if not (env.boundTypars.ContainsKey tp) then 
             if tp.IsCompilerGenerated then 
               errorR (Error(FSComp.SR.checkNotSufficientlyGenericBecauseOfScopeAnon(),m))
             else
               errorR (Error(FSComp.SR.checkNotSufficientlyGenericBecauseOfScope(tp.DisplayName),m))

        let visitTyconRef tcref = 
            if not permitByrefs && isByrefLikeTyconRef cenv.g m tcref then 
                errorR(Error(FSComp.SR.chkErrorUseOfByref(), m))
            if tyconRefEq cenv.g cenv.g.system_Void_tcref tcref then 
                errorR(Error(FSComp.SR.chkSystemVoidOnlyInTypeof(), m))

        // check if T contains byref types in case of byref<T>
        let visitAppTy (tcref,tinst) = 
            if isByrefLikeTyconRef cenv.g m tcref then
                let visitType ty0 =
                    match tryDestAppTy cenv.g ty0 with
                    | None -> ()
                    | Some tcref ->  
                        if isByrefLikeTyconRef cenv.g m tcref then 
                            errorR(Error(FSComp.SR.chkNoByrefsOfByrefs(NicePrint.minimalStringOfType cenv.denv ty), m)) 
                CheckTypesDeep (visitType, None, None, None, None) cenv.g env tinst

        let visitTraitSolution info = 
            match info with 
            | FSMethSln(_,vref,_) -> 
               //printfn "considering %s..." vref.DisplayName
               if valRefInThisAssembly cenv.g.compilingFslib vref && not (cenv.boundVals.ContainsKey(vref.Stamp)) then 
                   //printfn "recording %s..." vref.DisplayName
                   cenv.potentialUnboundUsesOfVals <- cenv.potentialUnboundUsesOfVals.Add(vref.Stamp,m)
            | _ -> ()

        CheckTypeDeep (ignore, Some visitTyconRef, Some visitAppTy, Some visitTraitSolution, Some visitTypar) cenv.g env ty


/// Check types occurring in TAST (like CheckType) and additionally reject any byrefs.
/// The additional byref checks are to catch "byref instantiations" - one place were byref are not permitted.  
let CheckTypeNoByrefs (cenv:cenv) env m ty = CheckType false cenv env m ty
let CheckTypePermitByrefs (cenv:cenv) env m ty = CheckType true cenv env m ty

let CheckTypeInstNoByrefs cenv env m tyargs =
    tyargs |> List.iter (CheckTypeNoByrefs cenv env m)

let CheckTypeInstPermitByrefs cenv env m tyargs =
    tyargs |> List.iter (CheckType true cenv env m)

    
//--------------------------------------------------------------------------
// check exprs etc
//--------------------------------------------------------------------------
  
type ByrefContext = 
    /// Tuple of arguments where elements can be byrefs
    | TupleOfArgsPermitByrefs of int 
    /// Context allows for byref typed expr. Flag indicates if this is a byref-return position
    | PermitByref of isReturn: bool                 
    /// General (byref type expr not allowed) 
    | NoByrefs            

let noByrefs context = match context with PermitByref _ -> false | _ -> true

let mkArgsPermitByrefs isByrefReturnCall n = 
    if n=1 then PermitByref isByrefReturnCall 
    else TupleOfArgsPermitByrefs n

/// Work out what byref-values are allowed at input positions to named F# functions or members
let mkArgsForAppliedVal isByrefReturnCall (vref:ValRef) = 
    match vref.ValReprInfo with
    | Some topValInfo -> List.map (mkArgsPermitByrefs isByrefReturnCall) topValInfo.AritiesOfArgs
    | None -> []  

/// Work out what byref-values are allowed at input positions to functions
let rec mkArgsForAppliedExpr isByrefReturnCall x =
    match x with 
    // recognise val 
    | Expr.Val (vref,_,_)         -> mkArgsForAppliedVal isByrefReturnCall vref      
    // step through reclink  
    | Expr.Link eref              -> mkArgsForAppliedExpr isByrefReturnCall !eref     
    // step through instantiations 
    | Expr.App(f,_fty,_tyargs,[],_) -> mkArgsForAppliedExpr isByrefReturnCall f         
    // step through subsumption coercions 
    | Expr.Op(TOp.Coerce,_,[f],_) -> mkArgsForAppliedExpr isByrefReturnCall f         
    | _  -> []
    
/// Applied functions get wrapped in coerce nodes for subsumption coercions
let (|OptionalCoerce|) = function 
    | Expr.Op(TOp.Coerce _, _, [Expr.App(f, _, _, [], _)], _) -> f 
    | x -> x

/// Check an expression doesn't contain a 'reraise'
let CheckNoReraise cenv freesOpt (body:Expr) = 
    if cenv.reportErrors then
        // Avoid recomputing the free variables 
        let fvs = match freesOpt with None -> freeInExpr CollectLocals body | Some fvs -> fvs
        if fvs.UsesUnboundRethrow then
            errorR(Error(FSComp.SR.chkErrorContainsCallToRethrow(), body.Range))

/// Check if a function is a quotation splice operator
let isSpliceOperator g v = valRefEq g v g.splice_expr_vref || valRefEq g v g.splice_raw_expr_vref 

/// Check conditions associated with implementing multiple instantiations of a generic interface
let CheckMultipleInterfaceInstantiations cenv interfaces m = 
    let keyf ty = assert isAppTy cenv.g ty; (tcrefOfAppTy cenv.g ty).Stamp
    let table = interfaces |> MultiMap.initBy keyf
    let firstInterfaceWithMultipleGenericInstantiations = 
        interfaces |> List.tryPick (fun typ1 -> 
            table |> MultiMap.find (keyf typ1) |> List.tryPick (fun typ2 -> 
                   if // same nominal type
                       tyconRefEq cenv.g (tcrefOfAppTy cenv.g typ1) (tcrefOfAppTy cenv.g typ2) &&
                       // different instantiations
                       not (typeEquivAux EraseNone cenv.g typ1 typ2) 
                    then Some (typ1,typ2)
                    else None))
    match firstInterfaceWithMultipleGenericInstantiations with 
    | None -> ()
    | Some (typ1,typ2) -> 
         errorR(Error(FSComp.SR.chkMultipleGenericInterfaceInstantiations((NicePrint.minimalStringOfType cenv.denv typ1), (NicePrint.minimalStringOfType cenv.denv typ2)),m))

/// Check an expression, where the expression is in a position where byrefs can be generated
let rec CheckExprNoByrefs (cenv:cenv) (env:env) expr =
    CheckExpr cenv env expr NoByrefs

/// Check a value
and CheckVal (cenv:cenv) (env:env) v m context = 
    if cenv.reportErrors then 
        if isSpliceOperator cenv.g v && not env.quote then errorR(Error(FSComp.SR.chkSplicingOnlyInQuotations(), m))
        if isSpliceOperator cenv.g v then errorR(Error(FSComp.SR.chkNoFirstClassSplicing(), m))
        if valRefEq cenv.g v cenv.g.addrof_vref  then errorR(Error(FSComp.SR.chkNoFirstClassAddressOf(), m))
        if valRefEq cenv.g v cenv.g.reraise_vref then errorR(Error(FSComp.SR.chkNoFirstClassRethrow(), m))
        if noByrefs context && isByrefLikeTy cenv.g m v.Type then 
            // byref typed val can only occur in permitting contexts 
            errorR(Error(FSComp.SR.chkNoByrefAtThisPoint(v.DisplayName), m))
    CheckTypePermitByrefs cenv env m v.Type
    
/// Check an expression, given information about the position of the expression
and CheckExpr (cenv:cenv) (env:env) expr (context:ByrefContext) =    
    let expr = stripExpr expr

    match expr with
    | Expr.Sequential (e1,e2,dir,_,_) -> 
        CheckExprNoByrefs cenv env e1
        match dir with
        | NormalSeq -> CheckExpr cenv env e2 context       // carry context into _;RHS (normal sequencing only)      
        | ThenDoSeq -> CheckExprNoByrefs cenv {env with limited=false} e2

    | Expr.Let (bind,body,_,_) ->  
        CheckBinding cenv env false bind  
        BindVal cenv env bind.Var
        CheckExpr cenv env body context

    | Expr.Const (_,m,ty) -> 
        CheckTypePermitByrefs cenv env m ty 
            
    | Expr.Val (v,vFlags,m) -> 
          if cenv.reportErrors then 
              if v.BaseOrThisInfo = BaseVal then 
                errorR(Error(FSComp.SR.chkLimitationsOfBaseKeyword(), m))
              if (match vFlags with NormalValUse -> true | _ -> false) && 
                 v.IsConstructor && 
                 (match v.DeclaringEntity with Parent tcref -> isAbstractTycon tcref.Deref | _ -> false) then 
                errorR(Error(FSComp.SR.tcAbstractTypeCannotBeInstantiated(),m))

              if isByrefLikeTy cenv.g m v.Type &&
                 // A byref return location...
                 (match context with PermitByref isReturn -> isReturn | _ -> false) && 
                 // The value is a local....
                 v.ValReprInfo.IsNone && 
                 // The value is not an argument...
                 not (env.argVals.ContainsVal(v.Deref)) then 
                errorR(Error(FSComp.SR.chkNoByrefReturnOfLocal(v.DisplayName), m))
          
          CheckVal cenv env v m context
          
    | Expr.Quote(ast,savedConv,_isFromQueryExpression,m,ty) -> 
          CheckExprNoByrefs cenv {env with quote=true} ast
          if cenv.reportErrors then 
              cenv.usesQuotations <- true
              try 
                  let qscope = QuotationTranslator.QuotationGenerationScope.Create (cenv.g,cenv.amap,cenv.viewCcu, QuotationTranslator.IsReflectedDefinition.No) 
                  let qdata = QuotationTranslator.ConvExprPublic qscope QuotationTranslator.QuotationTranslationEnv.Empty ast  
                  let typeDefs,spliceTypes,spliceExprs = qscope.Close()
                  match savedConv.Value with 
                  | None -> savedConv:= Some (typeDefs, List.map fst spliceTypes, List.map fst spliceExprs, qdata)
                  | Some _ -> ()
              with QuotationTranslator.InvalidQuotedTerm e -> 
                  errorRecovery e m
                
          CheckTypeNoByrefs cenv env m ty

    | Expr.Obj (_,typ,basev,superInitCall,overrides,iimpls,m) -> 
          CheckExprNoByrefs cenv env superInitCall
          CheckMethods cenv env basev overrides 
          CheckInterfaceImpls cenv env basev iimpls
          CheckTypePermitByrefs cenv env m typ
          let interfaces = 
              [ if isInterfaceTy cenv.g typ then 
                    yield! AllSuperTypesOfType cenv.g cenv.amap m AllowMultiIntfInstantiations.Yes typ
                for (ty,_) in iimpls do
                    yield! AllSuperTypesOfType cenv.g cenv.amap m AllowMultiIntfInstantiations.Yes ty  ]
              |> List.filter (isInterfaceTy cenv.g)
          CheckMultipleInterfaceInstantiations cenv interfaces m

    // Allow base calls to F# methods
    | Expr.App((InnerExprPat(ExprValWithPossibleTypeInst(v,vFlags,_,_)  as f)),fty,tyargs,(Expr.Val(baseVal,_,_) :: rest),m) 
          when ((match vFlags with VSlotDirectCall -> true | _ -> false) && 
                baseVal.BaseOrThisInfo = BaseVal) ->
        // dprintfn "GOT BASE VAL USE"
        let memberInfo = Option.get v.MemberInfo
        if memberInfo.MemberFlags.IsDispatchSlot then
            errorR(Error(FSComp.SR.tcCannotCallAbstractBaseMember(v.DisplayName),m))
        else         
            CheckVal cenv env v m NoByrefs
            CheckVal cenv env baseVal m NoByrefs
            CheckTypePermitByrefs cenv env m fty
            CheckTypeInstPermitByrefs cenv env m tyargs
            CheckExprs cenv env rest (List.tail (mkArgsForAppliedExpr false f))

    // Allow base calls to IL methods
    | Expr.Op (TOp.ILCall (virt,_,_,_,_,_,_,mref,enclTypeArgs,methTypeArgs,tys),tyargs,(Expr.Val(baseVal,_,_)::rest),m) 
          when not virt && baseVal.BaseOrThisInfo = BaseVal ->
        
        // Disallow calls to abstract base methods on IL types. 
        match tryDestAppTy cenv.g baseVal.Type with
        | Some tcref when tcref.IsILTycon ->
            try
                // This is awkward - we have to explicitly re-resolve back to the IL metadata to determine if the method is abstract.
                // We believe this may be fragile in some situations, since we are using the Abstract IL code to compare
                // type equality, and it would be much better to remove any F# dependency on that implementation of IL type
                // equality. It would be better to make this check in tc.fs when we have the Abstract IL metadata for the method to hand.
                let mdef = resolveILMethodRef tcref.ILTyconRawMetadata mref
                if mdef.IsAbstract then
                    errorR(Error(FSComp.SR.tcCannotCallAbstractBaseMember(mdef.Name),m))
            with _ -> () // defensive coding
        | _ -> ()
        CheckTypeInstNoByrefs cenv env m tyargs
        CheckTypeInstNoByrefs cenv env m enclTypeArgs
        CheckTypeInstNoByrefs cenv env m methTypeArgs
        CheckTypeInstNoByrefs cenv env m tys
        CheckVal cenv env baseVal m NoByrefs
        CheckExprsPermitByrefs cenv env rest

    | Expr.Op (c,tyargs,args,m) ->
          CheckExprOp cenv env (c,tyargs,args,m) context expr

    // Allow 'typeof<System.Void>' calls as a special case, the only accepted use of System.Void! 
    | TypeOfExpr cenv.g ty when isVoidTy cenv.g ty ->
          () // typeof<System.Void> allowed. Special case. No further checks.

    | TypeDefOfExpr cenv.g ty when isVoidTy cenv.g ty ->
          () // typedefof<System.Void> allowed. Special case. No further checks.

    // Allow '%expr' in quotations
    | Expr.App(Expr.Val(vref,_,_),_,tinst,[arg],m) when isSpliceOperator cenv.g vref && env.quote ->
          CheckTypeInstPermitByrefs cenv env m tinst
          CheckExprNoByrefs cenv env arg

    | Expr.App(f,fty,tyargs,argsl,m) ->
        if cenv.reportErrors then
            let g = cenv.g
            match f with
            | OptionalCoerce(Expr.Val(v, _, funcRange)) 
                when (valRefEq g v g.raise_vref || valRefEq g v g.failwith_vref || valRefEq g v g.null_arg_vref || valRefEq g v g.invalid_op_vref) ->
                match argsl with
                | [] | [_] -> ()
                | _ :: _ :: _ ->
                    warning(Error(FSComp.SR.checkRaiseFamilyFunctionArgumentCount(v.DisplayName, 1, List.length argsl), funcRange)) 
            | OptionalCoerce(Expr.Val(v, _, funcRange)) when valRefEq g v g.invalid_arg_vref ->
                match argsl with
                | [] | [_] | [_; _] -> ()
                | _ :: _ :: _ :: _ ->
                    warning(Error(FSComp.SR.checkRaiseFamilyFunctionArgumentCount(v.DisplayName, 2, List.length argsl), funcRange))
            | OptionalCoerce(Expr.Val(failwithfFunc, _, funcRange)) when valRefEq g failwithfFunc g.failwithf_vref  ->
                match argsl with
                | Expr.App (Expr.Val(newFormat, _, _), _, [_; typB; typC; _; _], [Expr.Const(Const.String formatString, formatRange, _)], _) :: xs when valRefEq g newFormat g.new_format_vref ->
                    match CheckFormatStrings.TryCountFormatStringArguments formatRange g formatString typB typC with
                    | Some n ->
                        let expected = n + 1
                        let actual = List.length xs + 1
                        if expected < actual then
                            warning(Error(FSComp.SR.checkRaiseFamilyFunctionArgumentCount(failwithfFunc.DisplayName, expected, actual), funcRange))
                    | None -> ()
                | _ ->
                    ()
            | _ ->
                ()

        CheckTypeInstNoByrefs cenv env m tyargs
        CheckTypePermitByrefs cenv env m fty
        CheckTypeInstPermitByrefs cenv env m tyargs
        CheckExprNoByrefs cenv env f
        let isByrefReturnCall = 
            // if return is a byref, and being used as a return, then all arguments must be usable as byref returns
            match context with 
            | PermitByref true when isByrefLikeTy cenv.g m (tyOfExpr cenv.g expr) -> true
            | _ -> false
        CheckExprs cenv env argsl (mkArgsForAppliedExpr isByrefReturnCall f)

    // REVIEW: fold the next two cases together 
    | Expr.Lambda(_,_ctorThisValOpt,_baseValOpt,argvs,_,m,rty) -> 
        let topValInfo = ValReprInfo ([],[argvs |> List.map (fun _ -> ValReprInfo.unnamedTopArg1)],ValReprInfo.unnamedRetVal) 
        let ty = mkMultiLambdaTy m argvs rty in 
        CheckLambdas false None cenv env false topValInfo false expr m ty

    | Expr.TyLambda(_,tps,_,m,rty)  -> 
        let topValInfo = ValReprInfo (ValReprInfo.InferTyparInfo tps,[],ValReprInfo.unnamedRetVal) 
        let ty = tryMkForallTy tps rty in 
        CheckLambdas false None cenv env false topValInfo false expr m ty

    | Expr.TyChoose(tps,e1,_)  -> 
        let env = BindTypars cenv.g env tps 
        CheckExprNoByrefs cenv env e1 

    | Expr.Match(_,_,dtree,targets,m,ty) -> 
        CheckTypePermitByrefs cenv env m ty // computed byrefs allowed at each branch
        CheckDecisionTree cenv env dtree
        CheckDecisionTreeTargets cenv env targets context

    | Expr.LetRec (binds,e,_,_) ->  
        BindVals cenv env (valsOfBinds binds)
        CheckBindings cenv env binds
        CheckExprNoByrefs cenv env e

    | Expr.StaticOptimization (constraints,e2,e3,m) -> 
        CheckExprNoByrefs cenv env e2
        CheckExprNoByrefs cenv env e3
        constraints |> List.iter (function
            | TTyconEqualsTycon(ty1,ty2) -> 
                CheckTypeNoByrefs cenv env m ty1
                CheckTypeNoByrefs cenv env m ty2
            | TTyconIsStruct(ty1) -> 
                CheckTypeNoByrefs cenv env m ty1)

    | Expr.Link _ -> 
        failwith "Unexpected reclink"

and CheckMethods cenv env baseValOpt l = 
    l |> List.iter (CheckMethod cenv env baseValOpt) 

and CheckMethod cenv env baseValOpt (TObjExprMethod(_,attribs,tps,vs,body,m)) = 
    let env = BindTypars cenv.g env tps 
    let vs = List.concat vs
    CheckAttribs cenv env attribs
    CheckNoReraise cenv None body
    CheckEscapes cenv true m (match baseValOpt with Some x -> x:: vs | None -> vs) body |> ignore
    CheckExprPermitByref cenv env body

and CheckInterfaceImpls cenv env baseValOpt l = 
    l |> List.iter (CheckInterfaceImpl cenv env baseValOpt)
    
and CheckInterfaceImpl cenv env baseValOpt (_ty,overrides) = 
    CheckMethods cenv env baseValOpt overrides 

and CheckExprOp cenv env (op,tyargs,args,m) context expr =
    let limitedCheck() = 
        if env.limited then errorR(Error(FSComp.SR.chkObjCtorsCantUseExceptionHandling(), m))
    List.iter (CheckTypePermitByrefs cenv env m) tyargs
    (* Special cases *)
    match op,tyargs,args with 
    // Handle these as special cases since mutables are allowed inside their bodies 
    | TOp.While _,_,[Expr.Lambda(_,_,_,[_],e1,_,_);Expr.Lambda(_,_,_,[_],e2,_,_)]  ->
        CheckTypeInstNoByrefs cenv env m tyargs 
        CheckExprsNoByrefs cenv env [e1;e2]

    | TOp.TryFinally _,[_],[Expr.Lambda(_,_,_,[_],e1,_,_); Expr.Lambda(_,_,_,[_],e2,_,_)] ->
        CheckTypeInstPermitByrefs cenv env m tyargs  // result of a try/finally can be a byref 
        limitedCheck()
        CheckExpr cenv env e1 context   // result of a try/finally can be a byref if in a position where the overall expression is can be a byref
        CheckExprNoByrefs cenv env e2

    | TOp.For(_),_,[Expr.Lambda(_,_,_,[_],e1,_,_);Expr.Lambda(_,_,_,[_],e2,_,_);Expr.Lambda(_,_,_,[_],e3,_,_)]  ->
        CheckTypeInstNoByrefs cenv env m tyargs
        CheckExprsNoByrefs cenv env [e1;e2;e3]

    | TOp.TryCatch _,[_],[Expr.Lambda(_,_,_,[_],e1,_,_); Expr.Lambda(_,_,_,[_],_e2,_,_); Expr.Lambda(_,_,_,[_],e3,_,_)] ->
        CheckTypeInstPermitByrefs cenv env m tyargs  // result of a try/catch can be a byref 
        limitedCheck()
        CheckExpr cenv env e1 context // result of a try/catch can be a byref if in a position where the overall expression is can be a byref
        // [(* e2; -- don't check filter body - duplicates logic in 'catch' body *) e3]
        CheckExpr cenv env e3 context // result of a try/catch can be a byref if in a position where the overall expression is can be a byref
        
    | TOp.ILCall (_,_,_,_,_,_,_,_,enclTypeArgs,methTypeArgs,tys),_,_ ->
        CheckTypeInstNoByrefs cenv env m tyargs
        CheckTypeInstNoByrefs cenv env m enclTypeArgs
        CheckTypeInstNoByrefs cenv env m methTypeArgs
        CheckTypeInstPermitByrefs cenv env m tys // permit byref returns

        // if return is a byref, and being used as a return, then all arguments must be usable as byref returns
        match context,tys with 
        | PermitByref true, [ty] when isByrefLikeTy cenv.g m ty -> CheckExprsPermitByrefReturns cenv env args  
        | _ -> CheckExprsPermitByrefs cenv env args  


    | TOp.Tuple tupInfo,_,_ when not (evalTupInfoIsStruct tupInfo) ->           
        match context with 
        | TupleOfArgsPermitByrefs nArity -> 
            if cenv.reportErrors then 
                if args.Length <> nArity then 
                    errorR(InternalError("Tuple arity does not correspond to planned function argument arity",m))
            // This tuple should not be generated. The known function arity 
            // means it just bundles arguments. 
            CheckExprsPermitByrefs cenv env args  
        | _ -> 
            CheckTypeInstNoByrefs cenv env m tyargs
            CheckExprsNoByrefs cenv env args 

    | TOp.LValueOp(LGetAddr _,v),_,_ -> 
        if cenv.reportErrors  then 
            if noByrefs context && cenv.reportErrors then 
                errorR(Error(FSComp.SR.chkNoAddressOfAtThisPoint(v.DisplayName), m))
            elif (// The context is a byref return....
                  match context with PermitByref isReturn -> isReturn | _ -> false) && 
                  // The value is a local....
                  v.ValReprInfo.IsNone && 
                  // The value is not an argument...
                  not (env.argVals.ContainsVal(v.Deref)) then 
                errorR(Error(FSComp.SR.chkNoByrefReturnOfLocal(v.DisplayName), m))

        // Address-of operator generates byref, and context permits this. 
        CheckExprsNoByrefs cenv env args                   

    | TOp.TupleFieldGet _,_,[arg1] -> 
        CheckTypeInstNoByrefs cenv env m tyargs
        CheckExprsPermitByrefs cenv env [arg1]             (* Compiled pattern matches on immutable value structs come through here. *)

    | TOp.ValFieldGet _rf,_,[arg1] -> 
        CheckTypeInstNoByrefs cenv env m tyargs
        //See mkRecdFieldGetViaExprAddr -- byref arg1 when #args =1 
        // Property getters on mutable structs come through here. 
        CheckExprsPermitByrefs cenv env [arg1]          

    | TOp.ValFieldSet _rf,_,[arg1;arg2] -> 
        CheckTypeInstNoByrefs cenv env m tyargs
        // See mkRecdFieldSetViaExprAddr -- byref arg1 when #args=2 
        // Field setters on mutable structs come through here
        CheckExprsPermitByrefs cenv env [arg1]         
        CheckExprsNoByrefs            cenv env [arg2]          

    | TOp.Coerce,[_ty1;_ty2],[x] ->
        // Subsumption coercions of functions may involve byrefs in other argument positions
        CheckTypeInstPermitByrefs cenv env m tyargs
        CheckExpr cenv env x context

    | TOp.Reraise,[_ty1],[] ->
        CheckTypeInstNoByrefs cenv env m tyargs        

    | TOp.ValFieldGetAddr (rfref, _readonly),tyargs,[] ->
        if noByrefs context && cenv.reportErrors && isByrefLikeTy cenv.g m (tyOfExpr cenv.g expr) then
            errorR(Error(FSComp.SR.chkNoAddressStaticFieldAtThisPoint(rfref.FieldName), m)) 
        CheckTypeInstNoByrefs cenv env m tyargs
        // NOTE: there are no arg exprs to check in this case 

    | TOp.ValFieldGetAddr (rfref, _readonly),tyargs,[rx] ->
        if noByrefs context && cenv.reportErrors  && isByrefLikeTy cenv.g m (tyOfExpr cenv.g expr) then
            errorR(Error(FSComp.SR.chkNoAddressFieldAtThisPoint(rfref.FieldName), m))
        // This construct is used for &(rx.rfield) and &(rx->rfield). Relax to permit byref types for rx. [See Bug 1263]. 
        CheckTypeInstNoByrefs cenv env m tyargs
        CheckExprPermitByref cenv env rx 

    | TOp.UnionCaseFieldGet _,_,[arg1] -> 
        CheckTypeInstNoByrefs cenv env m tyargs
        CheckExprPermitByref cenv env arg1

    | TOp.UnionCaseTagGet _,_,[arg1] -> 
        CheckTypeInstNoByrefs cenv env m tyargs
        CheckExprPermitByref cenv env arg1  // allow byref - it may be address-of-struct

    | TOp.UnionCaseFieldGetAddr (uref, _idx, _readonly),tyargs,[rx] ->
        if noByrefs context && cenv.reportErrors  && isByrefLikeTy cenv.g m (tyOfExpr cenv.g expr) then
          errorR(Error(FSComp.SR.chkNoAddressFieldAtThisPoint(uref.CaseName), m))
        CheckTypeInstNoByrefs cenv env m tyargs
        // allow rx to be byref here, for struct unions
        CheckExprPermitByref cenv env rx

    | TOp.ILAsm (instrs,tys),_,_  ->
        CheckTypeInstPermitByrefs cenv env m tys
        CheckTypeInstNoByrefs cenv env m tyargs
        match instrs,args with
        | [ I_stfld (_alignment,_vol,_fspec) ],[lhs;rhs] ->
            // permit byref for lhs lvalue 
            CheckExprPermitByref cenv env lhs
            CheckExprNoByrefs         cenv env rhs                
        | [ I_ldfld (_alignment,_vol,_fspec) ],[lhs] ->
            // permit byref for lhs lvalue 
            CheckExprPermitByref cenv env lhs
        | [ I_ldfld (_alignment,_vol,_fspec); AI_nop ],[lhs] ->
            // permit byref for lhs lvalue of readonly value 
            CheckExprPermitByref cenv env lhs
        | [ I_ldflda (fspec) | I_ldsflda (fspec) ],[lhs] ->
            if noByrefs context && cenv.reportErrors  && isByrefLikeTy cenv.g m (tyOfExpr cenv.g expr) then
                errorR(Error(FSComp.SR.chkNoAddressFieldAtThisPoint(fspec.Name), m))
            // permit byref for lhs lvalue
            CheckExprPermitByref cenv env lhs
        | [ I_ldelema (_,isNativePtr,_,_) ],lhsArray::indices ->
            if noByrefs context && cenv.reportErrors && not isNativePtr && isByrefLikeTy cenv.g m (tyOfExpr cenv.g expr) then
                errorR(Error(FSComp.SR.chkNoAddressOfArrayElementAtThisPoint(), m))
            // permit byref for lhs lvalue 
            CheckExprPermitByref cenv env lhsArray
            CheckExprsNoByrefs cenv env indices
        | [ AI_conv _ ],_ ->
            // permit byref for args to conv 
            CheckExprsPermitByrefs cenv env args 
        | _ ->
            CheckExprsNoByrefs cenv env args  

    | TOp.TraitCall _,_,_ ->
        CheckTypeInstNoByrefs cenv env m tyargs
        // allow args to be byref here 
        CheckExprsPermitByrefs cenv env args 

<<<<<<< HEAD
    | _ ->    
=======
    | _ -> 
>>>>>>> b233057d
        CheckTypeInstNoByrefs cenv env m tyargs
        CheckExprsNoByrefs cenv env args 

and CheckLambdas isTop (memInfo: ValMemberInfo option) cenv env inlined topValInfo alwaysCheckNoReraise e m ety =
    // The topValInfo here says we are _guaranteeing_ to compile a function value 
    // as a .NET method with precisely the corresponding argument counts. 
    match e with
    | Expr.TyChoose(tps,e1,m)  -> 
        let env = BindTypars cenv.g env tps
        CheckLambdas isTop memInfo cenv env inlined topValInfo alwaysCheckNoReraise e1 m ety      

    | Expr.Lambda (_,_,_,_,_,m,_)  
    | Expr.TyLambda(_,_,_,m,_) ->

        let tps,ctorThisValOpt,baseValOpt,vsl,body,bodyty = destTopLambda cenv.g cenv.amap topValInfo (e, ety) in
        let env = BindTypars cenv.g env tps 
        let thisAndBase = Option.toList ctorThisValOpt @ Option.toList baseValOpt
        let restArgs = List.concat vsl
        let syntacticArgs = thisAndBase @ restArgs
        let env = SetArgVals env restArgs

        match memInfo with 
        | None -> ()
        | Some mi -> 
            // ctorThis and baseVal values are always considered used
            for v in thisAndBase do v.SetHasBeenReferenced() 
            // instance method 'this' is always considered used
            match mi.MemberFlags.IsInstance, restArgs with
            | true, firstArg::_ -> firstArg.SetHasBeenReferenced()
            | _ -> ()
            // any byRef arguments are considered used, as they may be 'out's
            restArgs |> List.iter (fun arg -> if isByrefLikeTy cenv.g m arg.Type then arg.SetHasBeenReferenced())

        syntacticArgs |> List.iter (CheckValSpec cenv env)
        syntacticArgs |> List.iter (BindVal cenv env)

        // Trigger a test hook
        match memInfo with 
        | None -> ()
        | Some membInfo -> testHookMemberBody membInfo body
        
        // Check escapes in the body.  Allow access to protected things within members.
        let freesOpt = CheckEscapes cenv (Option.isSome memInfo) m syntacticArgs body

        //  no reraise under lambda expression
        CheckNoReraise cenv freesOpt body 

        // Check the body of the lambda
        if (not (isNil tps) || not (isNil vsl)) && isTop && not cenv.g.compilingFslib && isByrefLikeTy cenv.g m bodyty then
            // allow byref to occur as return position for byref-typed top level function or method 
            CheckExprPermitByrefReturn cenv env body
        else
            CheckExprNoByrefs cenv env body

        // Check byref return types
        if cenv.reportErrors then 
            if (not inlined && (isNil tps && isNil vsl)) || not isTop then
                CheckForByrefLikeType cenv env m bodyty (fun () -> 
                        errorR(Error(FSComp.SR.chkFirstClassFuncNoByref(), m)))

            elif not cenv.g.compilingFslib && isByrefTy cenv.g bodyty then 
                // check no byrefs-in-the-byref
                CheckForByrefLikeType cenv env m (destByrefTy cenv.g bodyty) (fun () -> 
                    errorR(Error(FSComp.SR.chkReturnTypeNoByref(), m)))

            for tp in tps do 
                if tp.Constraints |> List.sumBy (function TyparConstraint.CoercesTo(ty,_) when isClassTy cenv.g ty -> 1 | _ -> 0) > 1 then 
                    errorR(Error(FSComp.SR.chkTyparMultipleClassConstraints(), m))
                
    // This path is for expression bindings that are not actually lambdas
    | _ -> 
        // Permit byrefs for let x = ...
        CheckTypePermitByrefs cenv env m ety
        if not inlined && (isByrefLikeTy cenv.g m ety || isNativePtrTy cenv.g ety) then
            // allow byref to occur as RHS of byref binding. 
            CheckExprPermitByref cenv env e
        else 
            CheckExprNoByrefs cenv env e
        if alwaysCheckNoReraise then 
            CheckNoReraise cenv None e

and CheckExprs cenv env exprs contexts =
    let contexts = Array.ofList contexts 
    let argArity i = if i < contexts.Length then contexts.[i] else NoByrefs 
    exprs |> List.iteri (fun i exp -> CheckExpr cenv env exp (argArity i)) 

and CheckExprsNoByrefs cenv env exprs = 
    exprs |> List.iter (CheckExprNoByrefs cenv env) 

and CheckExprsPermitByrefs cenv env exprs = 
    exprs |> List.iter (CheckExprPermitByref cenv env)

and CheckExprsPermitByrefReturns cenv env exprs = 
    exprs |> List.iter (CheckExprPermitByrefReturn cenv env)

and CheckExprPermitByref cenv env expr = 
    CheckExpr cenv env expr (PermitByref false)

and CheckExprPermitByrefReturn cenv env expr = 
    CheckExpr cenv env expr (PermitByref true)

and CheckDecisionTreeTargets cenv env targets context = 
    targets |> Array.iter (CheckDecisionTreeTarget cenv env context) 

and CheckDecisionTreeTarget cenv env context (TTarget(vs,e,_)) = 
    BindVals cenv env vs 
    vs |> List.iter (CheckValSpec cenv env)
    CheckExpr cenv env e context 

and CheckDecisionTree cenv env x =
    match x with 
    | TDSuccess (es,_) -> CheckExprsNoByrefs cenv env es
    | TDBind(bind,rest) -> CheckBinding cenv env false bind; CheckDecisionTree cenv env rest 
    | TDSwitch (e,cases,dflt,m) -> CheckDecisionTreeSwitch cenv env (e,cases,dflt,m)

and CheckDecisionTreeSwitch cenv env (e,cases,dflt,m) =
    CheckExprPermitByref cenv env e // can be byref for struct union switch
    cases |> List.iter (fun (TCase(discrim,e)) -> CheckDecisionTreeTest cenv env m discrim; CheckDecisionTree cenv env e) 
    dflt |> Option.iter (CheckDecisionTree cenv env) 

and CheckDecisionTreeTest cenv env m discrim =
    match discrim with
    | DecisionTreeTest.UnionCase (_,tinst) -> CheckTypeInstPermitByrefs cenv env m tinst
    | DecisionTreeTest.ArrayLength (_,typ) -> CheckTypePermitByrefs cenv env m typ
    | DecisionTreeTest.Const _ -> ()
    | DecisionTreeTest.IsNull -> ()
    | DecisionTreeTest.IsInst (srcTyp,dstTyp)    -> CheckTypePermitByrefs cenv env m srcTyp; CheckTypePermitByrefs cenv env m dstTyp
    | DecisionTreeTest.ActivePatternCase (exp,_,_,_,_)     -> CheckExprNoByrefs cenv env exp

and CheckAttrib cenv env (Attrib(_,_,args,props,_,_,_)) = 
    props |> List.iter (fun (AttribNamedArg(_,_,_,expr)) -> CheckAttribExpr cenv env expr)
    args |> List.iter (CheckAttribExpr cenv env)

and CheckAttribExpr cenv env (AttribExpr(expr,vexpr)) = 
    CheckExprNoByrefs cenv env expr
    CheckExprNoByrefs cenv env vexpr
    CheckNoReraise cenv None expr 
    CheckAttribArgExpr cenv env vexpr

and CheckAttribArgExpr cenv env expr = 
    match expr with 

    // Detect standard constants 
    | Expr.Const(c,m,_) -> 
        match c with 
        | Const.Bool _ 
        | Const.Int32 _ 
        | Const.SByte  _
        | Const.Int16  _
        | Const.Int32 _
        | Const.Int64 _  
        | Const.Byte  _
        | Const.UInt16  _
        | Const.UInt32  _
        | Const.UInt64  _
        | Const.Double _
        | Const.Single _
        | Const.Char _
        | Const.Zero _
        | Const.String _  -> ()
        | _ -> 
            if cenv.reportErrors then 
                errorR (Error (FSComp.SR.tastNotAConstantExpression(), m))
                
    | Expr.Op(TOp.Array,[_elemTy],args,_m) -> 
        List.iter (CheckAttribArgExpr cenv env) args
    | TypeOfExpr cenv.g _ -> 
        ()
    | TypeDefOfExpr cenv.g _ -> 
        ()
    | Expr.Op(TOp.Coerce,_,[arg],_) -> 
        CheckAttribArgExpr cenv env arg
    | EnumExpr cenv.g arg1 -> 
        CheckAttribArgExpr cenv env arg1
    | AttribBitwiseOrExpr cenv.g (arg1,arg2) ->
        CheckAttribArgExpr cenv env arg1
        CheckAttribArgExpr cenv env arg2
    | _ -> 
        if cenv.reportErrors then 
           errorR (Error (FSComp.SR.chkInvalidCustAttrVal(), expr.Range))
  
and CheckAttribs cenv env (attribs: Attribs) = 
    if isNil attribs then () else
    let tcrefs = [ for (Attrib(tcref,_,_,_,_,_,m)) in attribs -> (tcref,m) ]

    // Check for violations of allowMultiple = false
    let duplicates = 
        tcrefs
        |> Seq.groupBy (fun (tcref,_) -> tcref.Stamp) 
        |> Seq.map (fun (_,elems) -> List.last (List.ofSeq elems), Seq.length elems) 
        |> Seq.filter (fun (_,count) -> count > 1) 
        |> Seq.map fst 
        |> Seq.toList
        // Filter for allowMultiple = false
        |> List.filter (fun (tcref,m) -> TryFindAttributeUsageAttribute cenv.g m tcref <> Some(true))

    if cenv.reportErrors then 
       for (tcref,m) in duplicates do
          errorR(Error(FSComp.SR.chkAttrHasAllowMultiFalse(tcref.DisplayName), m))
    
    attribs |> List.iter (CheckAttrib cenv env) 

and CheckValInfo cenv env (ValReprInfo(_,args,ret)) =
    args |> List.iterSquared (CheckArgInfo cenv env)
    ret |> CheckArgInfo cenv env

and CheckArgInfo cenv env (argInfo : ArgReprInfo)  = 
    CheckAttribs cenv env argInfo.Attribs

and CheckValSpec cenv env (v:Val) =
    v.Attribs |> CheckAttribs cenv env
    v.ValReprInfo |> Option.iter (CheckValInfo cenv env)
    v.Type |> CheckTypePermitByrefs cenv env v.Range

and AdjustAccess isHidden (cpath: unit -> CompilationPath) access =
    if isHidden then 
        let (TAccess(l)) = access
        // FSharp 1.0 bug 1908: Values hidden by signatures are implicitly at least 'internal'
        let scoref = cpath().ILScopeRef
        TAccess(CompPath(scoref,[])::l)
    else 
        access

and CheckBinding cenv env alwaysCheckNoReraise (TBind(v,bindRhs,_) as bind) =
    let isTop = Option.isSome bind.Var.ValReprInfo
    //printfn "visiting %s..." v.DisplayName

    let env = { env with external = env.external || cenv.g.attrib_DllImportAttribute |> Option.exists (fun attr -> HasFSharpAttribute cenv.g attr v.Attribs) }

    // Check that active patterns don't have free type variables in their result
    match TryGetActivePatternInfo (mkLocalValRef v) with 
    | Some _apinfo when _apinfo.ActiveTags.Length > 1 -> 
        if doesActivePatternHaveFreeTypars cenv.g (mkLocalValRef v) then
           errorR(Error(FSComp.SR.activePatternChoiceHasFreeTypars(v.LogicalName),v.Range))
    | _ -> ()
    
    match cenv.potentialUnboundUsesOfVals.TryFind v.Stamp with
    | None -> () 
    | Some m ->
         let nm = v.DisplayName
         errorR(Error(FSComp.SR.chkMemberUsedInInvalidWay(nm, nm, stringOfRange m), v.Range))

    // Byrefs allowed for x in 'let x = ...'
    v.Type |> CheckTypePermitByrefs cenv env v.Range
    v.Attribs |> CheckAttribs cenv env
    v.ValReprInfo |> Option.iter (CheckValInfo cenv env)

    // Check accessibility
    if (v.IsMemberOrModuleBinding || v.IsMember) && not v.IsIncrClassGeneratedMember then 
        let access =  AdjustAccess (IsHiddenVal env.sigToImplRemapInfo v) (fun () -> v.TopValDeclaringEntity.CompilationPath) v.Accessibility
        CheckTypeForAccess cenv env (fun () -> NicePrint.stringOfQualifiedValOrMember cenv.denv v) access v.Range v.Type
    
    let env = if v.IsConstructor && not v.IsIncrClassConstructor then { env with limited=true } else env

    if cenv.reportErrors  then 

        // Check top-level let-bound values
        match bind.Var.ValReprInfo with
          | Some info when info.HasNoArgs -> 
              CheckForByrefLikeType cenv env v.Range v.Type (fun () -> errorR(Error(FSComp.SR.chkNoByrefAsTopValue(),v.Range)))
          | _ -> ()

        if Option.isSome v.PublicPath then 
            if 
              // Don't support implicit [<ReflectedDefinition>] on generated members, except the implicit members
              // for 'let' bound functions in classes.
              (not v.IsCompilerGenerated || v.IsIncrClassGeneratedMember) &&
              
              (// Check the attributes on any enclosing module
               env.reflect || 
               // Check the attributes on the value
               HasFSharpAttribute cenv.g cenv.g.attrib_ReflectedDefinitionAttribute v.Attribs ||
               // Also check the enclosing type for members - for historical reasons, in the TAST member values 
               // are stored in the entity that encloses the type, hence we will not have noticed the ReflectedDefinition
               // on the enclosing type at this point.
               HasFSharpAttribute cenv.g cenv.g.attrib_ReflectedDefinitionAttribute v.TopValDeclaringEntity.Attribs) then 

                if v.IsInstanceMember && v.MemberApparentEntity.IsStructOrEnumTycon then
                    errorR(Error(FSComp.SR.chkNoReflectedDefinitionOnStructMember(),v.Range))
                cenv.usesQuotations <- true

                // If we've already recorded a definition then skip this 
                match v.ReflectedDefinition with 
                | None -> v.SetValDefn bindRhs
                | Some _ -> ()
                // Run the conversion process over the reflected definition to report any errors in the
                // front end rather than the back end. We currently re-run this during ilxgen.fs but there's
                // no real need for that except that it helps us to bundle all reflected definitions up into 
                // one blob for pickling to the binary format
                try
                    let ety = tyOfExpr cenv.g bindRhs
                    let tps,taue,_ = 
                      match bindRhs with 
                      | Expr.TyLambda (_,tps,b,_,_) -> tps,b,applyForallTy cenv.g ety (List.map mkTyparTy tps)
                      | _ -> [],bindRhs,ety
                    let env = QuotationTranslator.QuotationTranslationEnv.Empty.BindTypars tps
                    let qscope = QuotationTranslator.QuotationGenerationScope.Create (cenv.g,cenv.amap,cenv.viewCcu, QuotationTranslator.IsReflectedDefinition.Yes) 
                    QuotationTranslator.ConvExprPublic qscope env taue  |> ignore
                    let _,_,argExprs = qscope.Close()
                    if not (isNil argExprs) then 
                        errorR(Error(FSComp.SR.chkReflectedDefCantSplice(), v.Range))
                    QuotationTranslator.ConvMethodBase qscope env (v.CompiledName, v) |> ignore
                with 
                  | QuotationTranslator.InvalidQuotedTerm e -> 
                          errorR(e)
            
    match v.MemberInfo with 
    | Some memberInfo when not v.IsIncrClassGeneratedMember -> 
        match memberInfo.MemberFlags.MemberKind with 
        | (MemberKind.PropertySet | MemberKind.PropertyGet)  ->
            // These routines raise errors for ill-formed properties
            v |> ReturnTypeOfPropertyVal cenv.g |> ignore
            v |> ArgInfosOfPropertyVal cenv.g |> ignore

        | _ -> ()
        
    | _ -> ()
        
    let topValInfo  = match bind.Var.ValReprInfo with Some info -> info | _ -> ValReprInfo.emptyValData 

    CheckLambdas isTop v.MemberInfo cenv env v.MustInline topValInfo alwaysCheckNoReraise bindRhs v.Range v.Type

and CheckBindings cenv env xs = List.iter (CheckBinding cenv env false) xs

// Top binds introduce expression, check they are reraise free.
let CheckModuleBinding cenv env (TBind(v,e,_) as bind) =
    let isExplicitEntryPoint = HasFSharpAttribute cenv.g cenv.g.attrib_EntryPointAttribute v.Attribs
    if isExplicitEntryPoint then 
        cenv.entryPointGiven <- true
        let isLastCompiland = fst cenv.isLastCompiland
        if not isLastCompiland && cenv.reportErrors  then 
            errorR(Error(FSComp.SR.chkEntryPointUsage(), v.Range)) 

    // Analyze the r.h.s. for the "IsCompiledAsStaticPropertyWithoutField" condition
    if // Mutable values always have fields
       not v.IsMutable && 
       // Literals always have fields
       not (HasFSharpAttribute cenv.g cenv.g.attrib_LiteralAttribute v.Attribs) && 
       not (HasFSharpAttributeOpt cenv.g cenv.g.attrib_ThreadStaticAttribute v.Attribs) && 
       not (HasFSharpAttributeOpt cenv.g cenv.g.attrib_ContextStaticAttribute v.Attribs) && 
       // Having a field makes the binding a static initialization trigger
       IsSimpleSyntacticConstantExpr cenv.g e && 
       // Check the thing is actually compiled as a property
       IsCompiledAsStaticProperty cenv.g v ||
       (cenv.g.compilingFslib && v.Attribs |> List.exists(fun (Attrib(tc,_,_,_,_,_,_)) -> tc.CompiledName = "ValueAsStaticPropertyAttribute"))
     then 
        v.SetIsCompiledAsStaticPropertyWithoutField()

    // Check for value name clashes
    begin
        try 

          // Skip compiler generated values
          if v.IsCompilerGenerated then () else
          // Skip explicit implementations of interface methods
          if ValIsExplicitImpl cenv.g v then () else
          
          match v.DeclaringEntity with 
          | ParentNone -> () // this case can happen after error recovery from earlier error
          | Parent _ -> 
            let tcref = v.TopValDeclaringEntity 
            let hasDefaultAugmentation = 
                tcref.IsUnionTycon &&
                match TryFindFSharpAttribute cenv.g cenv.g.attrib_DefaultAugmentationAttribute tcref.Attribs with
                | Some(Attrib(_,_,[ AttribBoolArg(b) ],_,_,_,_)) -> b
                | _ -> true (* not hiddenRepr *)

            let kind = (if v.IsMember then "member" else "value")
            let check skipValCheck nm = 
                if not skipValCheck && 
                   v.IsModuleBinding && 
                   tcref.ModuleOrNamespaceType.AllValsByLogicalName.ContainsKey(nm) && 
                   not (valEq tcref.ModuleOrNamespaceType.AllValsByLogicalName.[nm] v) then
                    
                    error(Duplicate(kind,v.DisplayName,v.Range))

#if CASES_IN_NESTED_CLASS
                if tcref.IsUnionTycon && nm = "Cases" then 
                    errorR(NameClash(nm,kind,v.DisplayName,v.Range, "generated type","Cases",tcref.Range))
#endif
                if tcref.IsUnionTycon then 
                    match nm with 
                    | "Tag" -> errorR(NameClash(nm,kind,v.DisplayName,v.Range, FSComp.SR.typeInfoGeneratedProperty(),"Tag",tcref.Range))
                    | "Tags" -> errorR(NameClash(nm,kind,v.DisplayName,v.Range, FSComp.SR.typeInfoGeneratedType(),"Tags",tcref.Range))
                    | _ ->
                        if hasDefaultAugmentation then 
                            match tcref.GetUnionCaseByName(nm) with 
                            | Some(uc) -> error(NameClash(nm,kind,v.DisplayName,v.Range, FSComp.SR.typeInfoUnionCase(),uc.DisplayName,uc.Range))
                            | None -> ()

                            let hasNoArgs = 
                                match v.ValReprInfo with 
                                | None -> false 
                                | Some arity -> List.sum arity.AritiesOfArgs - v.NumObjArgs <= 0 && arity.NumTypars = 0

                            //  In unions user cannot define properties that clash with generated ones 
                            if tcref.UnionCasesArray.Length = 1 && hasNoArgs then 
                               let ucase1 = tcref.UnionCasesArray.[0]
                               for f in ucase1.RecdFieldsArray do
                                   if f.Name = nm then error(NameClash(nm,kind,v.DisplayName,v.Range, FSComp.SR.typeInfoGeneratedProperty(),f.Name,ucase1.Range))

                // Default augmentation contains the nasty 'Case<UnionCase>' etc.
                let prefix = "New"
                if nm.StartsWith prefix then
                    match tcref.GetUnionCaseByName(nm.[prefix.Length ..]) with 
                    | Some(uc) -> error(NameClash(nm,kind,v.DisplayName,v.Range, FSComp.SR.chkUnionCaseCompiledForm(),uc.DisplayName,uc.Range))
                    | None -> ()

                // Default augmentation contains the nasty 'Is<UnionCase>' etc.
                let prefix = "Is"
                if nm.StartsWith prefix && hasDefaultAugmentation then
                    match tcref.GetUnionCaseByName(nm.[prefix.Length ..]) with 
                    | Some(uc) -> error(NameClash(nm,kind,v.DisplayName,v.Range, FSComp.SR.chkUnionCaseDefaultAugmentation(),uc.DisplayName,uc.Range))
                    | None -> ()

                match tcref.GetFieldByName(nm) with 
                | Some(rf) -> error(NameClash(nm,kind,v.DisplayName,v.Range,"field",rf.Name,rf.Range))
                | None -> ()

            check false v.CoreDisplayName
            check false v.DisplayName
            check false v.CompiledName

            // Check if an F# extension member clashes
            if v.IsExtensionMember then 
                tcref.ModuleOrNamespaceType.AllValsAndMembersByLogicalNameUncached.[v.LogicalName] |> List.iter (fun v2 -> 
                    if v2.IsExtensionMember && not (valEq v v2) && v.CompiledName = v2.CompiledName then
                        let minfo1 =  FSMeth(cenv.g, generalizedTyconRef tcref, mkLocalValRef v, Some 0UL)
                        let minfo2 =  FSMeth(cenv.g, generalizedTyconRef tcref, mkLocalValRef v2, Some 0UL)
                        if tyconRefEq cenv.g v.MemberApparentEntity v2.MemberApparentEntity && 
                           MethInfosEquivByNameAndSig EraseAll true cenv.g cenv.amap v.Range minfo1 minfo2 then 
                            errorR(Duplicate(kind,v.DisplayName,v.Range)))



            // Properties get 'get_X', only if there are no args
            // Properties get 'get_X'
            match v.ValReprInfo with 
            | Some arity when arity.NumCurriedArgs = 0 && arity.NumTypars = 0 -> check false ("get_" + v.DisplayName)
            | _ -> ()
            match v.ValReprInfo with 
            | Some arity when v.IsMutable && arity.NumCurriedArgs = 0 && arity.NumTypars = 0 -> check false ("set_" + v.DisplayName)
            | _ -> ()
            match TryChopPropertyName v.DisplayName with 
            | Some res -> check true res 
            | None -> ()
        with e -> errorRecovery e v.Range 
    end

    CheckBinding cenv env true bind

let CheckModuleBindings cenv env binds = List.iter (CheckModuleBinding cenv env) binds

//--------------------------------------------------------------------------
// check tycons
//--------------------------------------------------------------------------

let CheckRecdField isUnion cenv env (tycon:Tycon) (rfield:RecdField) = 
    let isHidden = 
        IsHiddenTycon env.sigToImplRemapInfo tycon || 
        IsHiddenTyconRepr env.sigToImplRemapInfo tycon || 
        (not isUnion && IsHiddenRecdField env.sigToImplRemapInfo ((mkLocalTyconRef tycon).MakeNestedRecdFieldRef rfield))
    let access = AdjustAccess isHidden (fun () -> tycon.CompilationPath) rfield.Accessibility
    CheckTypeForAccess cenv env (fun () -> rfield.Name) access rfield.Range rfield.FormalType
    CheckTypeNoByrefs cenv env rfield.Range rfield.FormalType
    CheckAttribs cenv env rfield.PropertyAttribs
    CheckAttribs cenv env rfield.FieldAttribs
    if cenv.reportErrors then 
        CheckForByrefLikeType cenv env rfield.Range rfield.FormalType (fun () -> errorR(Error(FSComp.SR.chkCantStoreByrefValue(), tycon.Range)))

let CheckEntityDefn cenv env (tycon:Entity) =
#if !NO_EXTENSIONTYPING
  if not tycon.IsProvidedGeneratedTycon then
#endif
    let env = { env with reflect = env.reflect || HasFSharpAttribute cenv.g cenv.g.attrib_ReflectedDefinitionAttribute tycon.Attribs }
    let m = tycon.Range 
    let env = BindTypars cenv.g env (tycon.Typars(m))
    CheckAttribs cenv env tycon.Attribs
    match tycon.TypeAbbrev with
    | Some abbrev -> WarnOnWrongTypeForAccess cenv env (fun () -> tycon.CompiledName) tycon.Accessibility tycon.Range abbrev
    | _ -> ()

    if cenv.reportErrors then
      if not tycon.IsTypeAbbrev then
        let typ = generalizedTyconRef (mkLocalTyconRef tycon)
        let allVirtualMethsInParent = 
            match GetSuperTypeOfType cenv.g cenv.amap m typ with 
            | Some super -> 
                GetIntrinsicMethInfosOfType cenv.infoReader (None,AccessibleFromSomewhere,AllowMultiIntfInstantiations.Yes)  IgnoreOverrides m super
                |> List.filter (fun minfo -> minfo.IsVirtual)
            | None -> []

        let namesOfMethodsThatMayDifferOnlyInReturnType = ["op_Explicit";"op_Implicit"] (* hardwired *)
        let methodUniquenessIncludesReturnType (minfo:MethInfo) = List.contains minfo.LogicalName namesOfMethodsThatMayDifferOnlyInReturnType
        let MethInfosEquivWrtUniqueness eraseFlag m minfo minfo2 =
            if methodUniquenessIncludesReturnType minfo
            then MethInfosEquivByNameAndSig        eraseFlag true cenv.g cenv.amap m minfo minfo2
            else MethInfosEquivByNameAndPartialSig eraseFlag true cenv.g cenv.amap m minfo minfo2 (* partial ignores return type *)

        let immediateMeths = 
            [ for v in tycon.AllGeneratedValues do yield FSMeth (cenv.g,typ,v,None)
              yield! GetImmediateIntrinsicMethInfosOfType (None,AccessibleFromSomewhere) cenv.g cenv.amap m typ ]

        let immediateProps = GetImmediateIntrinsicPropInfosOfType (None,AccessibleFromSomewhere) cenv.g cenv.amap m typ

        let getHash (hash:Dictionary<string,_>) nm =
            match hash.TryGetValue(nm) with
            | true, h -> h
            | _ -> []
        
        // precompute methods grouped by MethInfo.LogicalName
        let hashOfImmediateMeths = 
                let h = new Dictionary<string, _>()
                for minfo in immediateMeths do
                    match h.TryGetValue minfo.LogicalName with
                    | true, methods -> 
                        h.[minfo.LogicalName] <- minfo::methods
                    | false, _ -> 
                        h.[minfo.LogicalName] <- [minfo]
                h
        let getOtherMethods (minfo : MethInfo) =                         
            [
                //we have added all methods to the dictionary on the previous step
                let methods = hashOfImmediateMeths.[minfo.LogicalName]
                for m in methods do
                    // use referential identity to filter out 'minfo' method
                    if not(System.Object.ReferenceEquals(m, minfo)) then 
                        yield m
            ]

        let hashOfImmediateProps = new Dictionary<string,_>()
        for minfo in immediateMeths do
            let nm = minfo.LogicalName
            let m = (match minfo.ArbitraryValRef with None -> m | Some vref -> vref.DefinitionRange)
            let others = getOtherMethods minfo
            // abstract/default pairs of duplicate methods are OK
            let IsAbstractDefaultPair (x:MethInfo) (y:MethInfo) = 
                x.IsDispatchSlot && y.IsDefiniteFSharpOverride
            let IsAbstractDefaultPair2 (minfo:MethInfo) (minfo2:MethInfo) = 
                IsAbstractDefaultPair minfo minfo2 || IsAbstractDefaultPair minfo2 minfo
            let checkForDup erasureFlag (minfo2: MethInfo) =
                not (IsAbstractDefaultPair2 minfo minfo2)
                && (minfo.IsInstance = minfo2.IsInstance)
                && MethInfosEquivWrtUniqueness erasureFlag m minfo minfo2

            if others |> List.exists (checkForDup EraseAll) then 
                if others |> List.exists (checkForDup EraseNone) then 
                    errorR(Error(FSComp.SR.chkDuplicateMethod(nm, NicePrint.minimalStringOfType cenv.denv typ),m))
                else
                    errorR(Error(FSComp.SR.chkDuplicateMethodWithSuffix(nm, NicePrint.minimalStringOfType cenv.denv typ),m))

            let numCurriedArgSets = minfo.NumArgs.Length

            if numCurriedArgSets > 1 && others |> List.exists (fun minfo2 -> not (IsAbstractDefaultPair2 minfo minfo2)) then 
                errorR(Error(FSComp.SR.chkDuplicateMethodCurried(nm, NicePrint.minimalStringOfType cenv.denv typ),m))

            if numCurriedArgSets > 1 && 
               (minfo.GetParamDatas(cenv.amap, m, minfo.FormalMethodInst) 
                |> List.existsSquared (fun (ParamData(isParamArrayArg, isInArg, isOutArg, optArgInfo, callerInfoInfo, _, reflArgInfo, ty)) -> 
                    isParamArrayArg || isInArg || isOutArg || reflArgInfo.AutoQuote || optArgInfo.IsOptional || callerInfoInfo <> NoCallerInfo || isByrefLikeTy cenv.g m ty)) then 
                errorR(Error(FSComp.SR.chkCurriedMethodsCantHaveOutParams(), m))

            if numCurriedArgSets = 1 then
                minfo.GetParamDatas(cenv.amap, m, minfo.FormalMethodInst) 
                |> List.iterSquared (fun (ParamData(_, isInArg, _, optArgInfo, callerInfoInfo, _, _, ty)) ->
                 // TODO: default values and in args
                    ignore isInArg
                    match (optArgInfo, callerInfoInfo) with
                    | _, NoCallerInfo -> ()
                    | NotOptional, _ -> errorR(Error(FSComp.SR.tcCallerInfoNotOptional(callerInfoInfo.ToString()),m))
                    | CallerSide(_), CallerLineNumber ->
                        if not (typeEquiv cenv.g cenv.g.int32_ty ty) then
                            errorR(Error(FSComp.SR.tcCallerInfoWrongType(callerInfoInfo.ToString(), "int", NicePrint.minimalStringOfType cenv.denv ty),m))
                    | CalleeSide, CallerLineNumber ->
                        if not ((isOptionTy cenv.g ty) && (typeEquiv cenv.g cenv.g.int32_ty (destOptionTy cenv.g ty))) then
                            errorR(Error(FSComp.SR.tcCallerInfoWrongType(callerInfoInfo.ToString(), "int", NicePrint.minimalStringOfType cenv.denv (destOptionTy cenv.g ty)),m))
                    | CallerSide(_), CallerFilePath ->
                        if not (typeEquiv cenv.g cenv.g.string_ty ty) then
                            errorR(Error(FSComp.SR.tcCallerInfoWrongType(callerInfoInfo.ToString(), "string", NicePrint.minimalStringOfType cenv.denv ty),m))
                    | CalleeSide, CallerFilePath ->
                        if not ((isOptionTy cenv.g ty) && (typeEquiv cenv.g cenv.g.string_ty (destOptionTy cenv.g ty))) then
                            errorR(Error(FSComp.SR.tcCallerInfoWrongType(callerInfoInfo.ToString(), "string", NicePrint.minimalStringOfType cenv.denv (destOptionTy cenv.g ty)),m))
                    | CallerSide(_), CallerMemberName ->
                        if not (typeEquiv cenv.g cenv.g.string_ty ty) then
                            errorR(Error(FSComp.SR.tcCallerInfoWrongType(callerInfoInfo.ToString(), "string", NicePrint.minimalStringOfType cenv.denv ty),m))
                    | CalleeSide, CallerMemberName ->
                        if not ((isOptionTy cenv.g ty) && (typeEquiv cenv.g cenv.g.string_ty (destOptionTy cenv.g ty))) then
                            errorR(Error(FSComp.SR.tcCallerInfoWrongType(callerInfoInfo.ToString(), "string", NicePrint.minimalStringOfType cenv.denv (destOptionTy cenv.g ty)),m)))
            
        for pinfo in immediateProps do
            let nm = pinfo.PropertyName
            let m = 
                match pinfo.ArbitraryValRef with 
                | None -> m 
                | Some vref -> vref.DefinitionRange

            if hashOfImmediateMeths.ContainsKey nm then 
                errorR(Error(FSComp.SR.chkPropertySameNameMethod(nm, NicePrint.minimalStringOfType cenv.denv typ),m))

            let others = getHash hashOfImmediateProps nm

            if pinfo.HasGetter && pinfo.HasSetter && pinfo.GetterMethod.IsVirtual <> pinfo.SetterMethod.IsVirtual then 
                errorR(Error(FSComp.SR.chkGetterSetterDoNotMatchAbstract(nm, NicePrint.minimalStringOfType cenv.denv typ),m))

            let checkForDup erasureFlag pinfo2 =                         
                  // abstract/default pairs of duplicate properties are OK
                 let IsAbstractDefaultPair (x:PropInfo) (y:PropInfo) = 
                     x.IsDispatchSlot && y.IsDefiniteFSharpOverride

                 not (IsAbstractDefaultPair pinfo pinfo2 || IsAbstractDefaultPair pinfo2 pinfo)
                 && PropInfosEquivByNameAndPartialSig erasureFlag cenv.g cenv.amap m pinfo pinfo2 (* partial ignores return type *)

            if others |> List.exists (checkForDup EraseAll) then
                if others |> List.exists (checkForDup EraseNone) then 
                    errorR(Error(FSComp.SR.chkDuplicateProperty(nm, NicePrint.minimalStringOfType cenv.denv typ) ,m))
                else
                    errorR(Error(FSComp.SR.chkDuplicatePropertyWithSuffix(nm, NicePrint.minimalStringOfType cenv.denv typ) ,m))
            // Check to see if one is an indexer and one is not

            if ( (pinfo.HasGetter && 
                  pinfo.HasSetter && 
                  let setterArgs = pinfo.DropGetter.GetParamTypes(cenv.amap,m)
                  let getterArgs = pinfo.DropSetter.GetParamTypes(cenv.amap,m)
                  setterArgs.Length <> getterArgs.Length)
                || 
                 (let nargs = pinfo.GetParamTypes(cenv.amap,m).Length
                  others |> List.exists (fun pinfo2 -> (isNil(pinfo2.GetParamTypes(cenv.amap,m))) <> (nargs = 0)))) then 
                  
                  errorR(Error(FSComp.SR.chkPropertySameNameIndexer(nm, NicePrint.minimalStringOfType cenv.denv typ),m))

            // Check to see if the signatures of the both getter and the setter imply the same property type

            if pinfo.HasGetter && pinfo.HasSetter && not pinfo.IsIndexer then
                let ty1 = pinfo.DropSetter.GetPropertyType(cenv.amap,m)
                let ty2 = pinfo.DropGetter.GetPropertyType(cenv.amap,m)
                if not (typeEquivAux EraseNone cenv.amap.g ty1 ty2) then
                    errorR(Error(FSComp.SR.chkGetterAndSetterHaveSamePropertyType(pinfo.PropertyName, NicePrint.minimalStringOfType cenv.denv ty1, NicePrint.minimalStringOfType cenv.denv ty2),m))

            hashOfImmediateProps.[nm] <- pinfo::others
            
        if not (isInterfaceTy cenv.g typ) then
            let hashOfAllVirtualMethsInParent = new Dictionary<string,_>()
            for minfo in allVirtualMethsInParent do
                let nm = minfo.LogicalName
                let others = getHash hashOfAllVirtualMethsInParent nm
                hashOfAllVirtualMethsInParent.[nm] <- minfo::others
            for minfo in immediateMeths do
                if not minfo.IsDispatchSlot && not minfo.IsVirtual && minfo.IsInstance then
                    let nm = minfo.LogicalName
                    let m = (match minfo.ArbitraryValRef with None -> m | Some vref -> vref.DefinitionRange)
                    let parentMethsOfSameName = getHash hashOfAllVirtualMethsInParent nm 
                    let checkForDup erasureFlag (minfo2:MethInfo) = minfo2.IsDispatchSlot && MethInfosEquivByNameAndSig erasureFlag true cenv.g cenv.amap m minfo minfo2
                    match parentMethsOfSameName |> List.tryFind (checkForDup EraseAll) with
                    | None -> ()
                    | Some minfo ->
                        let mtext = NicePrint.stringOfMethInfo cenv.amap m cenv.denv minfo
                        if parentMethsOfSameName |> List.exists (checkForDup EraseNone) then 
                            warning(Error(FSComp.SR.tcNewMemberHidesAbstractMember(mtext),m))
                        else
                            warning(Error(FSComp.SR.tcNewMemberHidesAbstractMemberWithSuffix(mtext),m))
                        

                if minfo.IsDispatchSlot then
                    let nm = minfo.LogicalName
                    let m = (match minfo.ArbitraryValRef with None -> m | Some vref -> vref.DefinitionRange)
                    let parentMethsOfSameName = getHash hashOfAllVirtualMethsInParent nm 
                    let checkForDup erasureFlag minfo2 = MethInfosEquivByNameAndSig erasureFlag true cenv.g cenv.amap m minfo minfo2
                    //if minfo.NumArgs.Length > 1 then 
                    //    warning(Error(sprintf "Abstract methods taking curried arguments Duplicate method. The method '%s' has curried arguments but has the same name as another method in this type. Methods with curried arguments may not be overloaded" nm,(match minfo.ArbitraryValRef with None -> m | Some vref -> vref.DefinitionRange)))
                    if parentMethsOfSameName |> List.exists (checkForDup EraseAll) then
                        if parentMethsOfSameName |> List.exists (checkForDup EraseNone) then 
                            errorR(Error(FSComp.SR.chkDuplicateMethodInheritedType(nm),m))
                        else
                            errorR(Error(FSComp.SR.chkDuplicateMethodInheritedTypeWithSuffix(nm),m))
    // Considers TFSharpObjectRepr, TRecdRepr and TUnionRepr. 
    // [Review] are all cases covered: TILObjectRepr,TAsmRepr. [Yes - these are FSharp.Core.dll only]
    tycon.AllFieldsArray |> Array.iter (CheckRecdField false cenv env tycon)
    
    // Abstract slots can have byref arguments and returns
    abstractSlotValsOfTycons [tycon] |> List.iter (typeOfVal >> CheckTypePermitByrefs cenv env m) 

    // Interface slots can have byref arguments and returns
    tycon.ImmediateInterfaceTypesOfFSharpTycon |> List.iter (CheckTypePermitByrefs cenv env m)   

    superOfTycon cenv.g tycon |> CheckTypeNoByrefs cenv env m                             

    if tycon.IsUnionTycon then                             
        tycon.UnionCasesAsList |> List.iter (fun uc ->
            CheckAttribs cenv env uc.Attribs 
            uc.RecdFields |> List.iter (CheckRecdField true cenv env tycon))

    // Access checks
    let access =  AdjustAccess (IsHiddenTycon env.sigToImplRemapInfo tycon) (fun () -> tycon.CompilationPath) tycon.Accessibility
    let visitType ty = CheckTypeForAccess cenv env (fun () -> tycon.DisplayNameWithStaticParametersAndUnderscoreTypars) access tycon.Range ty    
    abstractSlotValsOfTycons [tycon] |> List.iter (typeOfVal >> visitType) 
    superOfTycon cenv.g tycon |> visitType

    // We do not have to check access of interface implementations. See FSharp 1.0 5042
    //implements_of_tycon cenv.g tycon |> List.iter visitType
    if tycon.IsFSharpDelegateTycon then 
        match tycon.TypeReprInfo with 
        | TFSharpObjectRepr r ->
            match r.fsobjmodel_kind with 
            | TTyconDelegate ss ->
                //ss.ClassTypars 
                //ss.MethodTypars 
                ss.FormalReturnType |> Option.iter visitType
                ss.FormalParams |> List.iterSquared (fun (TSlotParam(_,ty,_,_,_,_)) -> visitType ty)
            | _ -> ()
        | _ -> ()


    let interfaces = 
        AllSuperTypesOfType cenv.g cenv.amap tycon.Range AllowMultiIntfInstantiations.Yes (generalizedTyconRef (mkLocalTyconRef tycon)) 
            |> List.filter (isInterfaceTy cenv.g)
            
    if tycon.IsFSharpInterfaceTycon then 
        List.iter visitType interfaces // Check inherited interface is as accessible
 
    if cenv.reportErrors then 
        if not tycon.IsTypeAbbrev then 
            let typ = generalizedTyconRef (mkLocalTyconRef tycon)
            let immediateInterfaces = GetImmediateInterfacesOfType SkipUnrefInterfaces.Yes cenv.g cenv.amap m typ
            let interfaces = 
              [ for ty in immediateInterfaces do
                    yield! AllSuperTypesOfType cenv.g cenv.amap m AllowMultiIntfInstantiations.Yes ty  ]
            CheckMultipleInterfaceInstantiations cenv interfaces m
        
        // Check struct fields. We check these late because we have to have first checked that the structs are
        // free of cycles
        if tycon.IsStructOrEnumTycon then 
            for f in tycon.AllInstanceFieldsAsList do
                // Check if it's marked unsafe 
                let zeroInitUnsafe = TryFindFSharpBoolAttribute cenv.g cenv.g.attrib_DefaultValueAttribute f.FieldAttribs
                if zeroInitUnsafe = Some(true) then
                   let ty' = generalizedTyconRef (mkLocalTyconRef tycon)
                   if not (TypeHasDefaultValue cenv.g m ty') then 
                       errorR(Error(FSComp.SR.chkValueWithDefaultValueMustHaveDefaultValue(), m))

        // Check type abbreviations
        match tycon.TypeAbbrev with                          
         | None     -> ()
         | Some typ -> 
             // Library-defined outref<'T> and inref<'T> contain byrefs on the r.h.s.
             if not cenv.g.compilingFslib then 
                 CheckForByrefLikeType cenv env m typ (fun () -> errorR(Error(FSComp.SR.chkNoByrefInTypeAbbrev(), tycon.Range)))

let CheckEntityDefns cenv env tycons = 
    tycons |> List.iter (CheckEntityDefn cenv env) 

//--------------------------------------------------------------------------
// check modules
//--------------------------------------------------------------------------

let rec CheckModuleExpr cenv env x = 
    match x with  
    | ModuleOrNamespaceExprWithSig(mty, def, _) -> 
       let (rpi,mhi) = ComputeRemappingFromImplementationToSignature cenv.g def mty
       let env = { env with sigToImplRemapInfo = (mkRepackageRemapping rpi,mhi) :: env.sigToImplRemapInfo }
       CheckDefnInModule cenv env def
    
and CheckDefnsInModule cenv env x = 
    x |> List.iter (CheckDefnInModule cenv env)

and CheckNothingAfterEntryPoint cenv m =
    if cenv.entryPointGiven && cenv.reportErrors then 
        errorR(Error(FSComp.SR.chkEntryPointUsage(), m)) 

and CheckDefnInModule cenv env x = 
    match x with 
    | TMDefRec(isRec,tycons,mspecs,m) -> 
        CheckNothingAfterEntryPoint cenv m
        if isRec then BindVals cenv env (allValsOfModDef x |> Seq.toList)
        CheckEntityDefns cenv env tycons
        List.iter (CheckModuleSpec cenv env) mspecs
    | TMDefLet(bind,m)  -> 
        CheckNothingAfterEntryPoint cenv m
        CheckModuleBinding cenv env bind 
        BindVal cenv env bind.Var
    | TMDefDo(e,m)  -> 
        CheckNothingAfterEntryPoint cenv m
        CheckNoReraise cenv None e
        CheckExprNoByrefs cenv env e
    | TMAbstract(def)  -> CheckModuleExpr cenv env def
    | TMDefs(defs) -> CheckDefnsInModule cenv env defs 

and CheckModuleSpec cenv env x =
    match x with 
    | ModuleOrNamespaceBinding.Binding bind ->
        BindVals cenv env (valsOfBinds [bind])
        CheckModuleBinding cenv env bind
    | ModuleOrNamespaceBinding.Module (mspec, rhs) ->
        CheckEntityDefn cenv env mspec
        let env = { env with reflect = env.reflect || HasFSharpAttribute cenv.g cenv.g.attrib_ReflectedDefinitionAttribute mspec.Attribs }
        CheckDefnInModule cenv env rhs 

let CheckTopImpl (g,amap,reportErrors,infoReader,internalsVisibleToPaths,viewCcu,denv ,mexpr,extraAttribs,(isLastCompiland:bool*bool)) =
    let cenv = 
        { g =g  
          reportErrors=reportErrors 
          boundVals= new Dictionary<_,_>(100, HashIdentity.Structural) 
          potentialUnboundUsesOfVals=Map.empty 
          usesQuotations=false 
          infoReader=infoReader 
          internalsVisibleToPaths=internalsVisibleToPaths
          amap=amap 
          denv=denv 
          viewCcu= viewCcu
          isLastCompiland=isLastCompiland 
          entryPointGiven=false}
    
    // Certain type equality checks go faster if these TyconRefs are pre-resolved.
    // This is because pre-resolving allows tycon equality to be determined by pointer equality on the entities.
    // See primEntityRefEq.
    cenv.g.system_Void_tcref.TryDeref                  |> ignore
    cenv.g.byref_tcr.TryDeref                          |> ignore

    let resolve = function Some(t : TyconRef) -> ignore(t.TryDeref) | _ -> ()
    resolve cenv.g.system_TypedReference_tcref
    resolve cenv.g.system_ArgIterator_tcref
    resolve cenv.g.system_RuntimeArgumentHandle_tcref

    let env = 
        { sigToImplRemapInfo=[]
          quote=false
          limited=false 
          boundTyparNames=[]
          argVals = ValMap.Empty
          boundTypars= TyparMap.Empty
          reflect=false
          external=false }

    CheckModuleExpr cenv env mexpr
    CheckAttribs cenv env extraAttribs
    if cenv.usesQuotations && QuotationTranslator.QuotationGenerationScope.ComputeQuotationFormat(cenv.g) = QuotationTranslator.QuotationSerializationFormat.FSharp_20_Plus then 
        viewCcu.UsesFSharp20PlusQuotations <- true
    cenv.entryPointGiven<|MERGE_RESOLUTION|>--- conflicted
+++ resolved
@@ -888,11 +888,7 @@
         // allow args to be byref here 
         CheckExprsPermitByrefs cenv env args 
 
-<<<<<<< HEAD
-    | _ ->    
-=======
     | _ -> 
->>>>>>> b233057d
         CheckTypeInstNoByrefs cenv env m tyargs
         CheckExprsNoByrefs cenv env args 
 
