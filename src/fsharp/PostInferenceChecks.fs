--- conflicted
+++ resolved
@@ -197,15 +197,11 @@
       isLastCompiland : bool*bool
       isInternalTestSpanStackReferring: bool
       // outputs
-      mutable usesQuotations : bool
-<<<<<<< HEAD
-      mutable entryPointGiven:bool 
+      mutable usesQuotations: bool
+      mutable entryPointGiven: bool 
       
       /// Callback required for quotation generation
       tcVal: ConstraintSolver.TcValF }
-=======
-      mutable entryPointGiven: bool  }
->>>>>>> d5f5bd00
 
 /// Check if the value is an argument of a function
 let IsValArgument env (v: Val) =
@@ -2263,11 +2259,7 @@
         let env = { env with reflect = env.reflect || HasFSharpAttribute cenv.g cenv.g.attrib_ReflectedDefinitionAttribute mspec.Attribs }
         CheckDefnInModule cenv env rhs 
 
-<<<<<<< HEAD
-let CheckTopImpl (g, amap, reportErrors, infoReader, internalsVisibleToPaths, viewCcu, tcVal, denv , mexpr, extraAttribs, (isLastCompiland:bool*bool), isInternalTestSpanStackReferring) =
-=======
-let CheckTopImpl (g, amap, reportErrors, infoReader, internalsVisibleToPaths, viewCcu, denv , mexpr, extraAttribs, (isLastCompiland: bool*bool), isInternalTestSpanStackReferring) =
->>>>>>> d5f5bd00
+let CheckTopImpl (g, amap, reportErrors, infoReader, internalsVisibleToPaths, viewCcu, tcVal, denv , mexpr, extraAttribs, (isLastCompiland: bool*bool), isInternalTestSpanStackReferring) =
     let cenv = 
         { g =g  
           reportErrors=reportErrors 
