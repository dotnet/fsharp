--- conflicted
+++ resolved
@@ -275,13 +275,8 @@
 // check for byref types
 //--------------------------------------------------------------------------
 
-<<<<<<< HEAD
 let CheckForByrefLikeType cenv env m typ check = 
-    CheckTypeDeep (ignore, Some (fun tcref -> if isByrefLikeTyconRef cenv.g m tcref then check()),  None, None, None) cenv.g env typ
-=======
-let CheckForByrefLikeType cenv env typ check = 
-    CheckTypeDeep (ignore, Some (fun _deep tcref -> if isByrefLikeTyconRef cenv.g tcref then check()),  None, None, None) cenv.g env false typ
->>>>>>> bf940d19
+    CheckTypeDeep (ignore, Some (fun _deep tcref -> if isByrefLikeTyconRef cenv.g m tcref then check()),  None, None, None) cenv.g env false typ
 
 
 //--------------------------------------------------------------------------
@@ -393,13 +388,8 @@
              else
                errorR (Error(FSComp.SR.checkNotSufficientlyGenericBecauseOfScope(tp.DisplayName),m))
 
-<<<<<<< HEAD
-        let visitTyconRef tcref = 
-            if not permitByrefs && isByrefLikeTyconRef cenv.g m tcref then 
-=======
         let visitTyconRef isInner tcref = 
-            if (permitByrefs = PermitByrefs.None || permitByrefs = PermitByrefs.Outer && isInner) && isByrefLikeTyconRef cenv.g tcref then 
->>>>>>> bf940d19
+            if (permitByrefs = PermitByrefs.None || permitByrefs = PermitByrefs.Outer && isInner) && isByrefLikeTyconRef cenv.g m tcref then 
                 errorR(Error(FSComp.SR.chkErrorUseOfByref(), m))
             if tyconRefEq cenv.g cenv.g.system_Void_tcref tcref then 
                 errorR(Error(FSComp.SR.chkSystemVoidOnlyInTypeof(), m))
@@ -983,13 +973,8 @@
     // This path is for expression bindings that are not actually lambdas
     | _ -> 
         // Permit byrefs for let x = ...
-<<<<<<< HEAD
-        CheckTypePermitByrefs cenv env m ety
+        CheckTypePermitAllByrefs cenv env m ety
         if not inlined && (isByrefLikeTy cenv.g m ety || isNativePtrTy cenv.g ety) then
-=======
-        CheckTypePermitAllByrefs cenv env m ety
-        if not inlined && (isByrefLikeTy cenv.g ety || isNativePtrTy cenv.g ety) then
->>>>>>> bf940d19
             // allow byref to occur as RHS of byref binding. 
             CheckExprPermitByref cenv env e
         else 
