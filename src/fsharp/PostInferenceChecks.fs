// Copyright (c) Microsoft Corporation.  All Rights Reserved.  See License.txt in the project root for license information.

/// Implements a set of checks on the TAST for a file that can only be performed after type inference
/// is complete.
module internal FSharp.Compiler.PostTypeCheckSemanticChecks

open System
open System.Collections.Generic

open Internal.Utilities.Collections
open Internal.Utilities.Library
open Internal.Utilities.Library.Extras
open FSharp.Compiler
open FSharp.Compiler.AbstractIL.IL
open FSharp.Compiler.AccessibilityLogic
open FSharp.Compiler.ErrorLogger
open FSharp.Compiler.Features
open FSharp.Compiler.Infos
open FSharp.Compiler.InfoReader
open FSharp.Compiler.Syntax
open FSharp.Compiler.Syntax.PrettyNaming
open FSharp.Compiler.SyntaxTreeOps
open FSharp.Compiler.TcGlobals
open FSharp.Compiler.Text
open FSharp.Compiler.Text.Range
open FSharp.Compiler.TypedTree
open FSharp.Compiler.TypedTreeBasics
open FSharp.Compiler.TypedTreeOps
open FSharp.Compiler.TypeRelations

//--------------------------------------------------------------------------
// NOTES: reraise safety checks
//--------------------------------------------------------------------------
 
// "rethrow may only occur with-in the body of a catch handler".
//   -- Section 4.23. Part III. CLI Instruction Set. ECMA Draft 2002.
//   
//   1. reraise() calls are converted to TOp.Reraise in the type checker.
//   2. any remaining reraise val_refs will be first class uses. These are trapped.
//   3. The freevars track free TOp.Reraise (they are bound (cleared) at try-catch handlers).
//   4. An outermost expression is not contained in a try-catch handler.
//      These may not have unbound rethrows.      
//      Outermost expressions occur at:
//      * module bindings.
//      * attribute arguments.
//      * Any more? What about fields of a static class?            
//   5. A lambda body (from lambda-expression or method binding) will not occur under a try-catch handler.
//      These may not have unbound rethrows.
//   6. All other constructs are assumed to generate IL code sequences.
//      For correctness, this claim needs to be justified.
//      
//      Q:  Do any post check rewrite passes factor expressions out to other functions?      
//      A1. The optimiser may introduce auxiliary functions, e.g. by splitting out match-branches.
//          This should not be done if the refactored body contains an unbound reraise.
//      A2. TLR? Are any expression factored out into functions?
//      
//   Informal justification:
//   If a reraise occurs, then it is minimally contained by either:
//     a) a try-catch - accepted.
//     b) a lambda expression - rejected.
//     c) none of the above - rejected as when checking outmost expressions.

let PostInferenceChecksStackGuardDepth = GetEnvInteger "FSHARP_PostInferenceChecks" 50

//--------------------------------------------------------------------------
// check environment
//--------------------------------------------------------------------------

[<RequireQualifiedAccess>]
type Resumable =
      | None
      /// Indicates we are expecting resumable code (the body of a ResumableCode delegate or
      /// the body of the MoveNextMethod for a state machine)
      ///   -- allowed: are we inside the 'then' branch of an 'if __useResumableCode then ...' 
      ///      for a ResumableCode delegate.
      | ResumableExpr of allowed: bool

type env = 
    { 
      /// The bound type parameter names in scope
      boundTyparNames: string list 
      
      /// The bound type parameters in scope
      boundTypars: TyparMap<unit>

      /// The set of arguments to this method/function
      argVals: ValMap<unit>

      /// "module remap info", i.e. hiding information down the signature chain, used to compute what's hidden by a signature
      sigToImplRemapInfo: (Remap * SignatureHidingInfo) list 

      /// Constructor limited - are we in the prelude of a constructor, prior to object initialization
      ctorLimitedZone: bool

      /// Are we in a quotation?
      quote : bool 

      /// Are we under [<ReflectedDefinition>]?
      reflect : bool

      /// Are we in an extern declaration?
      external : bool 
    
      /// Current return scope of the expr.
      returnScope : int 
      
      /// Are we in an app expression (Expr.App)?
      isInAppExpr: bool

      /// Are we expecting a  resumable code block etc
      resumableCode: Resumable
    } 

    override _.ToString() = "<env>"

let BindTypar env (tp: Typar) = 
    { env with 
         boundTyparNames = tp.Name :: env.boundTyparNames
         boundTypars = env.boundTypars.Add (tp, ()) } 

let BindTypars g env (tps: Typar list) = 
    let tps = NormalizeDeclaredTyparsForEquiRecursiveInference g tps
    if isNil tps then env else
    // Here we mutate to provide better names for generalized type parameters 
    let nms = PrettyTypes.PrettyTyparNames (fun _ -> true) env.boundTyparNames tps
    (tps, nms) ||> List.iter2 (fun tp nm -> 
            if PrettyTypes.NeedsPrettyTyparName tp  then 
                tp.typar_id <- ident (nm, tp.Range))      
    List.fold BindTypar env tps 

/// Set the set of vals which are arguments in the active lambda. We are allowed to return 
/// byref arguments as byref returns.
let BindArgVals env (vs: Val list) = 
    { env with argVals = ValMap.OfList (List.map (fun v -> (v, ())) vs) }

/// Limit flags represent a type(s) returned from checking an expression(s) that is interesting to impose rules on.
[<Flags>]
type LimitFlags =
    | None                          = 0b00000
    | ByRef                         = 0b00001
    | ByRefOfSpanLike               = 0b00011
    | ByRefOfStackReferringSpanLike = 0b00101
    | SpanLike                      = 0b01000
    | StackReferringSpanLike        = 0b10000

[<Struct>]
type Limit =
    {
        scope: int
        flags: LimitFlags
    }

    member this.IsLocal = this.scope >= 1

/// Check if the limit has the target limit.
let inline HasLimitFlag targetLimit (limit: Limit) =
    limit.flags &&& targetLimit = targetLimit

let NoLimit = { scope = 0; flags = LimitFlags.None }

// Combining two limits will result in both limit flags merged.
// If none of the limits are limited by a by-ref or a stack referring span-like
//   the scope will be 0.
let CombineTwoLimits limit1 limit2 = 
    let isByRef1 = HasLimitFlag LimitFlags.ByRef limit1
    let isByRef2 = HasLimitFlag LimitFlags.ByRef limit2
    let isStackSpan1 = HasLimitFlag LimitFlags.StackReferringSpanLike limit1
    let isStackSpan2 = HasLimitFlag LimitFlags.StackReferringSpanLike limit2
    let isLimited1 = isByRef1 || isStackSpan1
    let isLimited2 = isByRef2 || isStackSpan2

    // A limit that has a stack referring span-like but not a by-ref, 
    //   we force the scope to 1. This is to handle call sites
    //   that return a by-ref and have stack referring span-likes as arguments.
    //   This is to ensure we can only prevent out of scope at the method level rather than visibility.
    let limit1 =
        if isStackSpan1 && not isByRef1 then
            { limit1 with scope = 1 }
        else
            limit1

    let limit2 =
        if isStackSpan2 && not isByRef2 then
            { limit2 with scope = 1 }
        else
            limit2

    match isLimited1, isLimited2 with
    | false, false ->
        { scope = 0; flags = limit1.flags ||| limit2.flags }
    | true, true ->
        { scope = Math.Max(limit1.scope, limit2.scope); flags = limit1.flags ||| limit2.flags }
    | true, false ->
        { limit1 with flags = limit1.flags ||| limit2.flags }
    | false, true ->
        { limit2 with flags = limit1.flags ||| limit2.flags }

let CombineLimits limits =
    (NoLimit, limits)
    ||> List.fold CombineTwoLimits

type cenv = 
    { boundVals: Dictionary<Stamp, int> // really a hash set

      limitVals: Dictionary<Stamp, Limit>

      mutable potentialUnboundUsesOfVals: StampMap<range> 

      mutable anonRecdTypes: StampMap<AnonRecdTypeInfo> 

      stackGuard: StackGuard

      g: TcGlobals 

      amap: Import.ImportMap 

      /// For reading metadata
      infoReader: InfoReader

      internalsVisibleToPaths : CompilationPath list

      denv: DisplayEnv 

      viewCcu : CcuThunk

      reportErrors: bool

      isLastCompiland : bool*bool

      isInternalTestSpanStackReferring: bool

      // outputs
      mutable usesQuotations: bool

      mutable entryPointGiven: bool 
      
      /// Callback required for quotation generation
      tcVal: ConstraintSolver.TcValF }

    override x.ToString() = "<cenv>"

/// Check if the value is an argument of a function
let IsValArgument env (v: Val) =
    env.argVals.ContainsVal v

/// Check if the value is a local, not an argument of a function.
let IsValLocal env (v: Val) =
    v.ValReprInfo.IsNone && not (IsValArgument env v)

/// Get the limit of the val.
let GetLimitVal cenv env m (v: Val) =
    let limit =
        match cenv.limitVals.TryGetValue v.Stamp with
        | true, limit -> limit
        | _ ->
            if IsValLocal env v then
                { scope = 1; flags = LimitFlags.None }
            else
                NoLimit

    if isSpanLikeTy cenv.g m v.Type then
        // The value is a limited Span or might have become one through mutation
        let isMutable = v.IsMutable && cenv.isInternalTestSpanStackReferring
        let isLimited = HasLimitFlag LimitFlags.StackReferringSpanLike limit

        if isMutable || isLimited then
            { limit with flags = LimitFlags.StackReferringSpanLike }
        else
            { limit with flags = LimitFlags.SpanLike }

    elif isByrefTy cenv.g v.Type then
        let isByRefOfSpanLike = isSpanLikeTy cenv.g m (destByrefTy cenv.g v.Type)
        
        if isByRefOfSpanLike then
            if HasLimitFlag LimitFlags.ByRefOfStackReferringSpanLike limit then
                { limit with flags = LimitFlags.ByRefOfStackReferringSpanLike }
            else
                { limit with flags = LimitFlags.ByRefOfSpanLike }
        else
            { limit with flags = LimitFlags.ByRef }

    else
        { limit with flags = LimitFlags.None }

/// Get the limit of the val by reference.
let GetLimitValByRef cenv env m v =
    let limit = GetLimitVal cenv env m v

    let scope =
        // Getting the address of an argument will always be a scope of 1.
        if IsValArgument env v then 1
        else limit.scope

    let flags =
        if HasLimitFlag LimitFlags.StackReferringSpanLike limit then
            LimitFlags.ByRefOfStackReferringSpanLike
        elif HasLimitFlag LimitFlags.SpanLike limit then
            LimitFlags.ByRefOfSpanLike
        else
            LimitFlags.ByRef

    { scope = scope; flags = flags }

let LimitVal cenv (v: Val) limit = 
    if not v.IgnoresByrefScope then
        cenv.limitVals.[v.Stamp] <- limit

let BindVal cenv env (v: Val) = 
    //printfn "binding %s..." v.DisplayName
    let alreadyDone = cenv.boundVals.ContainsKey v.Stamp
    cenv.boundVals.[v.Stamp] <- 1
    if not env.external &&
       not alreadyDone &&
       cenv.reportErrors && 
       not v.HasBeenReferenced && 
       not v.IsCompiledAsTopLevel && 
       not (v.DisplayName.StartsWithOrdinal("_")) && 
       not v.IsCompilerGenerated then 

        if v.IsCtorThisVal then
            warning (Error(FSComp.SR.chkUnusedThisVariable v.DisplayName, v.Range))
        else
            warning (Error(FSComp.SR.chkUnusedValue v.DisplayName, v.Range))

let BindVals cenv env vs = List.iter (BindVal cenv env) vs

let RecordAnonRecdInfo cenv (anonInfo: AnonRecdTypeInfo) =
    if not (cenv.anonRecdTypes.ContainsKey anonInfo.Stamp) then 
         cenv.anonRecdTypes <- cenv.anonRecdTypes.Add(anonInfo.Stamp, anonInfo)

//--------------------------------------------------------------------------
// approx walk of type
//--------------------------------------------------------------------------

let rec CheckTypeDeep (cenv: cenv) (visitTy, visitTyconRefOpt, visitAppTyOpt, visitTraitSolutionOpt, visitTyparOpt as f) (g: TcGlobals) env isInner ty =
    // We iterate the _solved_ constraints as well, to pick up any record of trait constraint solutions
    // This means we walk _all_ the constraints _everywhere_ in a type, including
    // those attached to _solved_ type variables. This is used by PostTypeCheckSemanticChecks to detect uses of
    // values as solutions to trait constraints and determine if inference has caused the value to escape its scope.
    // The only record of these solutions is in the _solved_ constraints of types.
    // In an ideal world we would, instead, record the solutions to these constraints as "witness variables" in expressions, 
    // rather than solely in types. 
    match ty with 
    | TType_var tp when tp.Solution.IsSome ->
        for cx in tp.Constraints do
            match cx with 
<<<<<<< HEAD
            | TyparConstraint.MayResolveMember(TTrait(_, _, _, _, _, soln, _), _) -> 
                 match visitTraitSolutionOpt, !soln with 
=======
            | TyparConstraint.MayResolveMember(TTrait(_, _, _, _, _, soln), _) -> 
                 match visitTraitSolutionOpt, soln.Value with 
>>>>>>> 65ce31d3
                 | Some visitTraitSolution, Some sln -> visitTraitSolution sln
                 | _ -> ()
            | _ -> ()
    | _ -> ()
    
    let ty =
        if g.compilingFslib then
            match stripTyparEqns ty with
            // When compiling FSharp.Core, do not strip type equations at this point if we can't dereference a tycon.
            | TType_app (tcref, _) when not tcref.CanDeref -> ty
            | _ -> stripTyEqns g ty
        else 
            stripTyEqns g ty
    visitTy ty

    match ty with
    | TType_forall (tps, body) -> 
        let env = BindTypars g env tps
        CheckTypeDeep cenv f g env isInner body           
        tps |> List.iter (fun tp -> tp.Constraints |> List.iter (CheckTypeConstraintDeep cenv f g env))

    | TType_measure _          -> ()
    | TType_app (tcref, tinst) -> 
        match visitTyconRefOpt with 
        | Some visitTyconRef -> visitTyconRef isInner tcref 
        | None -> ()

        // If it's a 'byref<'T>', don't check 'T as an inner. This allows byref<Span<'T>>.
        // 'byref<byref<'T>>' is invalid and gets checked in visitAppTy.
        if isByrefTyconRef g tcref then
            CheckTypesDeepNoInner cenv f g env tinst
        else
            CheckTypesDeep cenv f g env tinst

        match visitAppTyOpt with 
        | Some visitAppTy -> visitAppTy (tcref, tinst)
        | None -> ()
    | TType_anon (anonInfo, tys) -> 
        RecordAnonRecdInfo cenv anonInfo
        CheckTypesDeep cenv f g env tys

    | TType_ucase (_, tinst) -> CheckTypesDeep cenv f g env tinst
    | TType_tuple (_, tys) -> CheckTypesDeep cenv f g env tys
    | TType_fun (s, t) -> CheckTypeDeep cenv f g env true s; CheckTypeDeep cenv f g env true t
    | TType_var tp -> 
          if not tp.IsSolved then 
              match visitTyparOpt with 
              | None -> ()
              | Some visitTyar -> 
                    visitTyar (env, tp)

and CheckTypesDeep cenv f g env tys = 
    for ty in tys do
        CheckTypeDeep cenv f g env true ty

and CheckTypesDeepNoInner cenv f g env tys = 
    for ty in tys do
        CheckTypeDeep cenv f g env false ty

and CheckTypeConstraintDeep cenv f g env x =
     match x with 
     | TyparConstraint.CoercesTo(ty, _) -> CheckTypeDeep cenv f g env true ty
     | TyparConstraint.MayResolveMember(traitInfo, _) -> CheckTraitInfoDeep cenv f g env traitInfo
     | TyparConstraint.DefaultsTo(_, ty, _) -> CheckTypeDeep cenv f g env true ty
     | TyparConstraint.SimpleChoice(tys, _) -> CheckTypesDeep cenv f g env tys
     | TyparConstraint.IsEnum(uty, _) -> CheckTypeDeep cenv f g env true uty
     | TyparConstraint.IsDelegate(aty, bty, _) -> CheckTypeDeep cenv f g env true aty; CheckTypeDeep cenv f g env true bty
     | TyparConstraint.SupportsComparison _ 
     | TyparConstraint.SupportsEquality _ 
     | TyparConstraint.SupportsNull _ 
     | TyparConstraint.IsNonNullableStruct _ 
     | TyparConstraint.IsUnmanaged _
     | TyparConstraint.IsReferenceType _ 
     | TyparConstraint.RequiresDefaultConstructor _ -> ()

and CheckTraitInfoDeep cenv (_, _, _, visitTraitSolutionOpt, _ as f) g env (TTrait(tys, _, _, argtys, rty, soln, _traitCtxt))  = 
    CheckTypesDeep cenv f g env tys 
    CheckTypesDeep cenv f g env argtys 
    Option.iter (CheckTypeDeep cenv f g env true ) rty
    match visitTraitSolutionOpt, soln.Value with 
    | Some visitTraitSolution, Some sln -> visitTraitSolution sln
    | _ -> ()

/// Check for byref-like types
let CheckForByrefLikeType cenv env m ty check = 
    CheckTypeDeep cenv (ignore, Some (fun _deep tcref -> if isByrefLikeTyconRef cenv.g m tcref then check()),  None, None, None) cenv.g env false ty

/// Check for byref types
let CheckForByrefType cenv env ty check = 
    CheckTypeDeep cenv (ignore, Some (fun _deep tcref -> if isByrefTyconRef cenv.g tcref then check()),  None, None, None) cenv.g env false ty

/// check captures under lambdas
///
/// This is the definition of what can/can't be free in a lambda expression. This is checked at lambdas OR TBind(v, e) nodes OR TObjExprMethod nodes. 
/// For TBind(v, e) nodes we may know an 'arity' which gives as a larger set of legitimate syntactic arguments for a lambda. 
/// For TObjExprMethod(v, e) nodes we always know the legitimate syntactic arguments. 
let CheckEscapes cenv allowProtected m syntacticArgs body = (* m is a range suited to error reporting *)
    if cenv.reportErrors then 
        let cantBeFree (v: Val) = 
           // If v is a syntactic argument, then it can be free since it was passed in. 
           // The following can not be free: 
           //   a) BaseVal can never escape. 
           //   b) Byref typed values can never escape. 
           // Note that: Local mutables can be free, as they will be boxed later.

           // These checks must correspond to the tests governing the error messages below. 
           (v.IsBaseVal || isByrefLikeTy cenv.g m v.Type) &&
           not (ListSet.contains valEq v syntacticArgs)

        let frees = freeInExpr (CollectLocalsWithStackGuard()) body
        let fvs   = frees.FreeLocals 

        if not allowProtected && frees.UsesMethodLocalConstructs  then
            errorR(Error(FSComp.SR.chkProtectedOrBaseCalled(), m))
        elif Zset.exists cantBeFree fvs then 
            let v =  List.find cantBeFree (Zset.elements fvs) 

            // byref error before mutable error (byrefs are mutable...). 
            if (isByrefLikeTy cenv.g m v.Type) then
                // Inner functions are not guaranteed to compile to method with a predictable arity (number of arguments). 
                // As such, partial applications involving byref arguments could lead to closures containing byrefs. 
                // For safety, such functions are assumed to have no known arity, and so can not accept byrefs. 
                errorR(Error(FSComp.SR.chkByrefUsedInInvalidWay(v.DisplayName), m))

            elif v.IsBaseVal then
                errorR(Error(FSComp.SR.chkBaseUsedInInvalidWay(), m))

            else
                // Should be dead code, unless governing tests change 
                errorR(InternalError(FSComp.SR.chkVariableUsedInInvalidWay(v.DisplayName), m))
        Some frees
    else
        None


/// Check type access
let AccessInternalsVisibleToAsInternal thisCompPath internalsVisibleToPaths access =
    // Each internalsVisibleToPath is a compPath for the internals of some assembly.
    // Replace those by the compPath for the internals of this assembly.
    // This makes those internals visible here, but still internal. Bug://3737
    (access, internalsVisibleToPaths) ||> List.fold (fun access internalsVisibleToPath -> 
        accessSubstPaths (thisCompPath, internalsVisibleToPath) access)
    

let CheckTypeForAccess (cenv: cenv) env objName valAcc m ty =
    if cenv.reportErrors then 

        let visitType ty =         
            // We deliberately only check the fully stripped type for accessibility, 
            // because references to private type abbreviations are permitted
            match tryTcrefOfAppTy cenv.g ty with 
            | ValueNone -> ()
            | ValueSome tcref ->
                let thisCompPath = compPathOfCcu cenv.viewCcu
                let tyconAcc = tcref.Accessibility |> AccessInternalsVisibleToAsInternal thisCompPath cenv.internalsVisibleToPaths
                if isLessAccessible tyconAcc valAcc then
                    errorR(Error(FSComp.SR.chkTypeLessAccessibleThanType(tcref.DisplayName, (objName())), m))

        CheckTypeDeep cenv (visitType, None, None, None, None) cenv.g env false ty

let WarnOnWrongTypeForAccess (cenv: cenv) env objName valAcc m ty =
    if cenv.reportErrors then 

        let visitType ty =         
            // We deliberately only check the fully stripped type for accessibility, 
            // because references to private type abbreviations are permitted
            match tryTcrefOfAppTy cenv.g ty with 
            | ValueNone -> ()
            | ValueSome tcref ->
                let thisCompPath = compPathOfCcu cenv.viewCcu
                let tyconAcc = tcref.Accessibility |> AccessInternalsVisibleToAsInternal thisCompPath cenv.internalsVisibleToPaths
                if isLessAccessible tyconAcc valAcc then
                    let errorText = FSComp.SR.chkTypeLessAccessibleThanType(tcref.DisplayName, (objName())) |> snd
                    let warningText = errorText + Environment.NewLine + FSComp.SR.tcTypeAbbreviationsCheckedAtCompileTime()
                    warning(AttributeChecking.ObsoleteWarning(warningText, m))

        CheckTypeDeep cenv (visitType, None, None, None, None) cenv.g env false ty 

/// Indicates whether a byref or byref-like type is permitted at a particular location
[<RequireQualifiedAccess>]
type PermitByRefType = 
    /// Don't permit any byref or byref-like types
    | None

    /// Don't permit any byref or byref-like types on inner types.
    | NoInnerByRefLike

    /// Permit only a Span or IsByRefLike type
    | SpanLike

    /// Permit all byref and byref-like types
    | All

    
/// Indicates whether an address-of operation is permitted at a particular location
[<RequireQualifiedAccess>]
type PermitByRefExpr = 
    /// Permit a tuple of arguments where elements can be byrefs
    | YesTupleOfArgs of int 

    /// Context allows for byref typed expr. 
    | Yes

    /// Context allows for byref typed expr, but the byref must be returnable
    | YesReturnable

    /// Context allows for byref typed expr, but the byref must be returnable and a non-local
    | YesReturnableNonLocal

    /// General (address-of expr and byref values not allowed) 
    | No            

    member context.Disallow = 
        match context with 
        | PermitByRefExpr.Yes 
        | PermitByRefExpr.YesReturnable 
        | PermitByRefExpr.YesReturnableNonLocal -> false 
        | _ -> true

    member context.PermitOnlyReturnable = 
        match context with 
        | PermitByRefExpr.YesReturnable 
        | PermitByRefExpr.YesReturnableNonLocal -> true
        | _ -> false

    member context.PermitOnlyReturnableNonLocal =
        match context with
        | PermitByRefExpr.YesReturnableNonLocal -> true
        | _ -> false

let inline IsLimitEscapingScope env (context: PermitByRefExpr) limit =
    (limit.scope >= env.returnScope || (limit.IsLocal && context.PermitOnlyReturnableNonLocal))

let mkArgsPermit n = 
    if n=1 then PermitByRefExpr.Yes
    else PermitByRefExpr.YesTupleOfArgs n

/// Work out what byref-values are allowed at input positions to named F# functions or members
let mkArgsForAppliedVal isBaseCall (vref: ValRef) argsl = 
    match vref.ValReprInfo with
    | Some topValInfo -> 
        let argArities = topValInfo.AritiesOfArgs
        let argArities = if isBaseCall && argArities.Length >= 1 then List.tail argArities else argArities
        // Check for partial applications: arguments to partial applications don't get to use byrefs
        if List.length argsl >= argArities.Length then 
            List.map mkArgsPermit argArities
        else
            []
    | None -> []  

/// Work out what byref-values are allowed at input positions to functions
let rec mkArgsForAppliedExpr isBaseCall argsl x =
    match stripExpr x with 
    // recognise val 
    | Expr.Val (vref, _, _)         -> mkArgsForAppliedVal isBaseCall vref argsl
    // step through instantiations 
    | Expr.App (f, _fty, _tyargs, [], _) -> mkArgsForAppliedExpr isBaseCall argsl f        
    // step through subsumption coercions 
    | Expr.Op (TOp.Coerce, _, [f], _) -> mkArgsForAppliedExpr isBaseCall argsl f        
    | _  -> []

/// Check types occurring in the TAST.
let CheckTypeAux permitByRefLike (cenv: cenv) env m ty onInnerByrefError =
    if cenv.reportErrors then 
        let visitTyar (env, tp) = 
          if not (env.boundTypars.ContainsKey tp) then 
             if tp.IsCompilerGenerated then 
               errorR (Error(FSComp.SR.checkNotSufficientlyGenericBecauseOfScopeAnon(), m))
             else
               errorR (Error(FSComp.SR.checkNotSufficientlyGenericBecauseOfScope(tp.DisplayName), m))

        let visitTyconRef isInner tcref =
        
            let isInnerByRefLike = isInner && isByrefLikeTyconRef cenv.g m tcref

            match permitByRefLike with
            | PermitByRefType.None when isByrefLikeTyconRef cenv.g m tcref ->
                errorR(Error(FSComp.SR.chkErrorUseOfByref(), m))
            | PermitByRefType.NoInnerByRefLike when isInnerByRefLike ->
                onInnerByrefError ()
            | PermitByRefType.SpanLike when isByrefTyconRef cenv.g tcref || isInnerByRefLike ->
                onInnerByrefError ()
            | _ -> ()

            if tyconRefEq cenv.g cenv.g.system_Void_tcref tcref then 
                errorR(Error(FSComp.SR.chkSystemVoidOnlyInTypeof(), m))

        // check if T contains byref types in case of byref<T>
        let visitAppTy (tcref, tinst) = 
            if isByrefLikeTyconRef cenv.g m tcref then
                let visitType ty0 =
                    match tryTcrefOfAppTy cenv.g ty0 with
                    | ValueNone -> ()
                    | ValueSome tcref2 ->  
                        if isByrefTyconRef cenv.g tcref2 then 
                            errorR(Error(FSComp.SR.chkNoByrefsOfByrefs(NicePrint.minimalStringOfType cenv.denv ty), m)) 
                CheckTypesDeep cenv (visitType, None, None, None, None) cenv.g env tinst

        let visitTraitSolution info = 
            match info with 
            | FSMethSln(_, vref, _, _) -> 
               //printfn "considering %s..." vref.DisplayName
               if valRefInThisAssembly cenv.g.compilingFslib vref && not (cenv.boundVals.ContainsKey(vref.Stamp)) then 
                   //printfn "recording %s..." vref.DisplayName
                   cenv.potentialUnboundUsesOfVals <- cenv.potentialUnboundUsesOfVals.Add(vref.Stamp, m)
            | _ -> ()

        CheckTypeDeep cenv (ignore, Some visitTyconRef, Some visitAppTy, Some visitTraitSolution, Some visitTyar) cenv.g env false ty

let CheckType permitByRefLike cenv env m ty =
    CheckTypeAux permitByRefLike cenv env m ty (fun () -> errorR(Error(FSComp.SR.chkErrorUseOfByref(), m)))

/// Check types occurring in TAST (like CheckType) and additionally reject any byrefs.
/// The additional byref checks are to catch "byref instantiations" - one place were byref are not permitted.  
let CheckTypeNoByrefs (cenv: cenv) env m ty = CheckType PermitByRefType.None cenv env m ty

/// Check types occurring in TAST but allow a Span or similar
let CheckTypePermitSpanLike (cenv: cenv) env m ty = CheckType PermitByRefType.SpanLike cenv env m ty

/// Check types occurring in TAST but allow all byrefs.  Only used on internally-generated types
let CheckTypePermitAllByrefs (cenv: cenv) env m ty = CheckType PermitByRefType.All cenv env m ty

/// Check types occurring in TAST but disallow inner types to be byref or byref-like types.
let CheckTypeNoInnerByrefs cenv env m ty = CheckType PermitByRefType.NoInnerByRefLike cenv env m ty

let CheckTypeInstNoByrefs cenv env m tyargs =
    tyargs |> List.iter (CheckTypeNoByrefs cenv env m)

let CheckTypeInstPermitAllByrefs cenv env m tyargs =
    tyargs |> List.iter (CheckTypePermitAllByrefs cenv env m)

let CheckTypeInstNoInnerByrefs cenv env m tyargs =
    tyargs |> List.iter (CheckTypeNoInnerByrefs cenv env m)

/// Applied functions get wrapped in coerce nodes for subsumption coercions
let (|OptionalCoerce|) = function 
    | Expr.Op (TOp.Coerce _, _, [Expr.App (f, _, _, [], _)], _) -> f 
    | x -> x

/// Check an expression doesn't contain a 'reraise'
let CheckNoReraise cenv freesOpt (body: Expr) = 
    if cenv.reportErrors then
        // Avoid recomputing the free variables 
        let fvs = match freesOpt with None -> freeInExpr CollectLocals body | Some fvs -> fvs
        if fvs.UsesUnboundRethrow then
            errorR(Error(FSComp.SR.chkErrorContainsCallToRethrow(), body.Range))

/// Check if a function is a quotation splice operator
let isSpliceOperator g v = valRefEq g v g.splice_expr_vref || valRefEq g v g.splice_raw_expr_vref 


/// Examples:
/// I<int> & I<int> => ExactlyEqual.
/// I<int> & I<string> => NotEqual.
/// I<int> & I<'T> => FeasiblyEqual.
/// with '[<Measure>] type kg': I< int<kg> > & I<int> => FeasiblyEqual.
/// with 'type MyInt = int': I<MyInt> & I<int> => FeasiblyEqual.
///
/// The differences could also be nested, example:
/// I<List<int*string>> vs I<List<int*'T>> => FeasiblyEqual.
type TTypeEquality =
    | ExactlyEqual
    | FeasiblyEqual
    | NotEqual

let compareTypesWithRegardToTypeVariablesAndMeasures g amap m typ1 typ2 =
    
    if (typeEquiv g typ1 typ2) then
        ExactlyEqual
    else
        if (typeEquiv g typ1 typ2 || TypesFeasiblyEquivStripMeasures g amap m typ1 typ2) then 
            FeasiblyEqual
        else
            NotEqual

let CheckMultipleInterfaceInstantiations cenv (typ:TType) (interfaces:TType list) isObjectExpression m =
    let keyf ty = assert isAppTy cenv.g ty; (tcrefOfAppTy cenv.g ty).Stamp
    let groups = interfaces |> List.groupBy keyf
    let errors = seq {
        for _, items in groups do
            for i1 in 0 .. items.Length - 1 do
                for i2 in i1 + 1 .. items.Length - 1 do
                    let typ1 = items.[i1]
                    let typ2 = items.[i2]
                    let tcRef1 = tcrefOfAppTy cenv.g typ1
                    match compareTypesWithRegardToTypeVariablesAndMeasures cenv.g cenv.amap m typ1 typ2 with
                    | ExactlyEqual -> ()
                    | FeasiblyEqual ->
                        match tryLanguageFeatureErrorOption cenv.g.langVersion LanguageFeature.InterfacesWithMultipleGenericInstantiation m with
                        | None -> ()
                        | Some e -> yield e
                        let typ1Str = NicePrint.minimalStringOfType cenv.denv typ1
                        let typ2Str = NicePrint.minimalStringOfType cenv.denv typ2
                        if isObjectExpression then
                            yield (Error(FSComp.SR.typrelInterfaceWithConcreteAndVariableObjectExpression(tcRef1.DisplayNameWithStaticParametersAndUnderscoreTypars, typ1Str, typ2Str),m))
                        else
                            let typStr = NicePrint.minimalStringOfType cenv.denv typ
                            yield (Error(FSComp.SR.typrelInterfaceWithConcreteAndVariable(typStr, tcRef1.DisplayNameWithStaticParametersAndUnderscoreTypars, typ1Str, typ2Str),m))
                    | NotEqual ->
                        match tryLanguageFeatureErrorOption cenv.g.langVersion LanguageFeature.InterfacesWithMultipleGenericInstantiation m with
                        | None -> ()
                        | Some e -> yield e
    }
    match Seq.tryHead errors with
    | None -> ()
    | Some e -> errorR(e)

/// Check an expression, where the expression is in a position where byrefs can be generated
let rec CheckExprNoByrefs cenv env expr =
    CheckExpr cenv env expr PermitByRefExpr.No |> ignore

/// Check a value
and CheckValRef (cenv: cenv) (env: env) v m (context: PermitByRefExpr) = 

    if cenv.reportErrors then 
        if isSpliceOperator cenv.g v && not env.quote then errorR(Error(FSComp.SR.chkSplicingOnlyInQuotations(), m))
        if isSpliceOperator cenv.g v then errorR(Error(FSComp.SR.chkNoFirstClassSplicing(), m))
        if valRefEq cenv.g v cenv.g.addrof_vref  then errorR(Error(FSComp.SR.chkNoFirstClassAddressOf(), m))
        if valRefEq cenv.g v cenv.g.reraise_vref then errorR(Error(FSComp.SR.chkNoFirstClassRethrow(), m))
        if valRefEq cenv.g v cenv.g.nameof_vref then errorR(Error(FSComp.SR.chkNoFirstClassNameOf(), m))
        if cenv.g.langVersion.SupportsFeature LanguageFeature.RefCellNotationInformationals then
            if valRefEq cenv.g v cenv.g.refcell_deref_vref then informationalWarning(Error(FSComp.SR.chkInfoRefcellDeref(), m))
            if valRefEq cenv.g v cenv.g.refcell_assign_vref then informationalWarning(Error(FSComp.SR.chkInfoRefcellAssign(), m))
            if valRefEq cenv.g v cenv.g.refcell_incr_vref then informationalWarning(Error(FSComp.SR.chkInfoRefcellIncr(), m))
            if valRefEq cenv.g v cenv.g.refcell_decr_vref then informationalWarning(Error(FSComp.SR.chkInfoRefcellDecr(), m))

        // ByRefLike-typed values can only occur in permitting contexts 
        if context.Disallow && isByrefLikeTy cenv.g m v.Type then 
            errorR(Error(FSComp.SR.chkNoByrefAtThisPoint(v.DisplayName), m))

    if env.isInAppExpr then
        CheckTypePermitAllByrefs cenv env m v.Type // we do checks for byrefs elsewhere
    else
        CheckTypeNoInnerByrefs cenv env m v.Type

/// Check a use of a value
and CheckValUse (cenv: cenv) (env: env) (vref: ValRef, vFlags, m) (context: PermitByRefExpr) = 
        
    let g = cenv.g

    let limit = GetLimitVal cenv env m vref.Deref

    if cenv.reportErrors then 

        if vref.IsBaseVal then 
            errorR(Error(FSComp.SR.chkLimitationsOfBaseKeyword(), m))

        let isCallOfConstructorOfAbstractType = 
            (match vFlags with NormalValUse -> true | _ -> false) && 
            vref.IsConstructor && 
            (match vref.DeclaringEntity with Parent tcref -> isAbstractTycon tcref.Deref | _ -> false)

        if isCallOfConstructorOfAbstractType then 
            errorR(Error(FSComp.SR.tcAbstractTypeCannotBeInstantiated(), m))

        // This is used to handle this case:
        //     let x = 1
        //     let y = &x
        //     &y
        let isReturnExprBuiltUsingStackReferringByRefLike = 
            context.PermitOnlyReturnable &&
            ((HasLimitFlag LimitFlags.ByRef limit && IsLimitEscapingScope env context limit) ||
             HasLimitFlag LimitFlags.StackReferringSpanLike limit)

        if isReturnExprBuiltUsingStackReferringByRefLike then
            let isSpanLike = isSpanLikeTy g m vref.Type
            let isCompGen = vref.IsCompilerGenerated
            match isSpanLike, isCompGen with
            | true, true -> errorR(Error(FSComp.SR.chkNoSpanLikeValueFromExpression(), m))
            | true, false -> errorR(Error(FSComp.SR.chkNoSpanLikeVariable(vref.DisplayName), m))
            | false, true -> errorR(Error(FSComp.SR.chkNoByrefAddressOfValueFromExpression(), m))
            | false, false -> errorR(Error(FSComp.SR.chkNoByrefAddressOfLocal(vref.DisplayName), m))
          
        let isReturnOfStructThis = 
            context.PermitOnlyReturnable && 
            isByrefTy g vref.Type &&
            (vref.IsMemberThisVal)

        if isReturnOfStructThis then
            errorR(Error(FSComp.SR.chkStructsMayNotReturnAddressesOfContents(), m))

    CheckValRef cenv env vref m context

    limit
    
/// Check an expression, given information about the position of the expression
and CheckForOverAppliedExceptionRaisingPrimitive (cenv: cenv) expr =    
    let g = cenv.g
    let expr = stripExpr expr

    // Some things are more easily checked prior to NormalizeAndAdjustPossibleSubsumptionExprs
    match expr with
    | Expr.App (f, _fty, _tyargs, argsl, _m) ->

        if cenv.reportErrors then

            // Special diagnostics for `raise`, `failwith`, `failwithf`, `nullArg`, `invalidOp` library intrinsics commonly used to raise exceptions
            // to warn on over-application.
            match f with
            | OptionalCoerce(Expr.Val (v, _, funcRange)) 
                when (valRefEq g v g.raise_vref || valRefEq g v g.failwith_vref || valRefEq g v g.null_arg_vref || valRefEq g v g.invalid_op_vref) ->
                match argsl with
                | [] | [_] -> ()
                | _ :: _ :: _ ->
                    warning(Error(FSComp.SR.checkRaiseFamilyFunctionArgumentCount(v.DisplayName, 1, argsl.Length), funcRange)) 

            | OptionalCoerce(Expr.Val (v, _, funcRange)) when valRefEq g v g.invalid_arg_vref ->
                match argsl with
                | [] | [_] | [_; _] -> ()
                | _ :: _ :: _ :: _ ->
                    warning(Error(FSComp.SR.checkRaiseFamilyFunctionArgumentCount(v.DisplayName, 2, argsl.Length), funcRange))

            | OptionalCoerce(Expr.Val (failwithfFunc, _, funcRange)) when valRefEq g failwithfFunc g.failwithf_vref  ->
                match argsl with
                | Expr.App (Expr.Val (newFormat, _, _), _, [_; typB; typC; _; _], [Expr.Const (Const.String formatString, formatRange, _)], _) :: xs when valRefEq g newFormat g.new_format_vref ->
                    match CheckFormatStrings.TryCountFormatStringArguments formatRange g false formatString typB typC with
                    | Some n ->
                        let expected = n + 1
                        let actual = List.length xs + 1
                        if expected < actual then
                            warning(Error(FSComp.SR.checkRaiseFamilyFunctionArgumentCount(failwithfFunc.DisplayName, expected, actual), funcRange))
                    | None -> ()
                | _ -> ()
            | _ -> ()
        | _ -> ()

and CheckCallLimitArgs cenv env m returnTy limitArgs (context: PermitByRefExpr) =
    let isReturnByref = isByrefTy cenv.g returnTy
    let isReturnSpanLike = isSpanLikeTy cenv.g m returnTy

    // If return is a byref, and being used as a return, then a single argument cannot be a local-byref or a stack referring span-like.
    let isReturnLimitedByRef = 
        isReturnByref && 
        (HasLimitFlag LimitFlags.ByRef limitArgs || 
         HasLimitFlag LimitFlags.StackReferringSpanLike limitArgs)

    // If return is a byref, and being used as a return, then a single argument cannot be a stack referring span-like or a local-byref of a stack referring span-like.
    let isReturnLimitedSpanLike = 
        isReturnSpanLike && 
        (HasLimitFlag LimitFlags.StackReferringSpanLike limitArgs ||
         HasLimitFlag LimitFlags.ByRefOfStackReferringSpanLike limitArgs)

    if cenv.reportErrors then
        if context.PermitOnlyReturnable && ((isReturnLimitedByRef && IsLimitEscapingScope env context limitArgs) || isReturnLimitedSpanLike) then
            if isReturnLimitedSpanLike then
                errorR(Error(FSComp.SR.chkNoSpanLikeValueFromExpression(), m))
            else
                errorR(Error(FSComp.SR.chkNoByrefAddressOfValueFromExpression(), m))

        // You cannot call a function that takes a byref of a span-like (not stack referring) and 
        //     either a stack referring span-like or a local-byref of a stack referring span-like.
        let isCallLimited =  
            HasLimitFlag LimitFlags.ByRefOfSpanLike limitArgs && 
            (HasLimitFlag LimitFlags.StackReferringSpanLike limitArgs || 
             HasLimitFlag LimitFlags.ByRefOfStackReferringSpanLike limitArgs)

        if isCallLimited then
            errorR(Error(FSComp.SR.chkNoByrefLikeFunctionCall(), m))

    if isReturnLimitedByRef then
        if isSpanLikeTy cenv.g m (destByrefTy cenv.g returnTy) then
            let isStackReferring =
                HasLimitFlag LimitFlags.StackReferringSpanLike limitArgs ||
                HasLimitFlag LimitFlags.ByRefOfStackReferringSpanLike limitArgs
            if isStackReferring then
                { limitArgs with flags = LimitFlags.ByRefOfStackReferringSpanLike }
            else
                { limitArgs with flags = LimitFlags.ByRefOfSpanLike }
        else
            { limitArgs with flags = LimitFlags.ByRef }

    elif isReturnLimitedSpanLike then
        { scope = 1; flags = LimitFlags.StackReferringSpanLike }

    elif isReturnByref then
        if isSpanLikeTy cenv.g m (destByrefTy cenv.g returnTy) then
            { limitArgs with flags = LimitFlags.ByRefOfSpanLike }
        else
            { limitArgs with flags = LimitFlags.ByRef }

    elif isReturnSpanLike then
        { scope = 1; flags = LimitFlags.SpanLike }

    else
        { scope = 1; flags = LimitFlags.None }

/// Check call arguments, including the return argument.
and CheckCall cenv env m returnTy args contexts context =
    let limitArgs = CheckExprs cenv env args contexts
    CheckCallLimitArgs cenv env m returnTy limitArgs context

/// Check call arguments, including the return argument. The receiver argument is handled differently.
and CheckCallWithReceiver cenv env m returnTy args contexts context =
    match args with
    | [] -> failwith "CheckCallWithReceiver: Argument list is empty."
    | receiverArg :: args ->

        let receiverContext, contexts =
            match contexts with
            | [] -> PermitByRefExpr.No, []
            | context :: contexts -> context, contexts

        let receiverLimit = CheckExpr cenv env receiverArg receiverContext
        let limitArgs = 
            let limitArgs = CheckExprs cenv env args contexts
            // We do not include the receiver's limit in the limit args unless the receiver is a stack referring span-like.
            if HasLimitFlag LimitFlags.ByRefOfStackReferringSpanLike receiverLimit then
                // Scope is 1 to ensure any by-refs returned can only be prevented for out of scope of the function/method, not visibility.
                CombineTwoLimits limitArgs { receiverLimit with scope = 1 }
            else
                limitArgs
        CheckCallLimitArgs cenv env m returnTy limitArgs context

and CheckExprLinear (cenv: cenv) (env: env) expr (context: PermitByRefExpr) (contf : Limit -> Limit) =    
    match expr with
    | Expr.Sequential (e1, e2, NormalSeq, _, _) -> 
        CheckExprNoByrefs cenv env e1
        // tailcall
        CheckExprLinear cenv env e2 context contf

    | Expr.Let (TBind(v, _bindRhs, _) as bind, body, _, _) ->
        let isByRef = isByrefTy cenv.g v.Type

        let bindingContext =
            if isByRef then
                PermitByRefExpr.YesReturnable
            else
                PermitByRefExpr.Yes

        let limit = CheckBinding cenv { env with returnScope = env.returnScope + 1 } false bindingContext bind  
        BindVal cenv env v
        LimitVal cenv v { limit with scope = if isByRef then limit.scope else env.returnScope }
        // tailcall
        CheckExprLinear cenv env body context contf 

    | LinearOpExpr (_op, tyargs, argsHead, argLast, m) ->
        CheckTypeInstNoByrefs cenv env m tyargs
        argsHead |> List.iter (CheckExprNoByrefs cenv env) 
        // tailcall
        CheckExprLinear cenv env argLast PermitByRefExpr.No (fun _ -> contf NoLimit)

    | LinearMatchExpr (_spMatch, _exprm, dtree, tg1, e2, _spTarget2, m, ty) ->
        CheckTypeNoInnerByrefs cenv env m ty 
        CheckDecisionTree cenv env dtree
        let lim1 = CheckDecisionTreeTarget cenv env context tg1
        // tailcall
        CheckExprLinear cenv env e2 context (fun lim2 -> contf (CombineLimits [ lim1; lim2 ]))

    | _ -> 
        // not a linear expression
        contf (CheckExpr cenv env expr context)

/// Check a resumable code expression (the body of a ResumableCode delegate or
/// the body of the MoveNextMethod for a state machine)
and TryCheckResumableCodeConstructs cenv env expr : bool =    
    let g = cenv.g

    match env.resumableCode with
    | Resumable.None ->
        CheckNoResumableStmtConstructs cenv env expr
        false
    | Resumable.ResumableExpr allowed ->
        match expr with
        | IfUseResumableStateMachinesExpr g (thenExpr, elseExpr) ->
            CheckExprNoByrefs cenv { env with resumableCode = Resumable.ResumableExpr true } thenExpr 
            CheckExprNoByrefs cenv { env with resumableCode = Resumable.None } elseExpr 
            true

        | ResumableEntryMatchExpr g (noneBranchExpr, someVar, someBranchExpr, _rebuild) ->
            if not allowed then
                errorR(Error(FSComp.SR.tcInvalidResumableConstruct("__resumableEntry"), expr.Range))
            CheckExprNoByrefs cenv env noneBranchExpr 
            BindVal cenv env someVar
            CheckExprNoByrefs cenv env someBranchExpr
            true

        | ResumeAtExpr g pcExpr  ->
            if not allowed then
                errorR(Error(FSComp.SR.tcInvalidResumableConstruct("__resumeAt"), expr.Range))
            CheckExprNoByrefs cenv env pcExpr
            true

        | ResumableCodeInvoke g (_, f, args, _, _) ->
            CheckExprNoByrefs cenv { env with resumableCode = Resumable.None } f
            for arg in args do
                CheckExprPermitByRefLike cenv { env with resumableCode = Resumable.None } arg |> ignore
            true

        | SequentialResumableCode g (e1, e2, _m, _recreate) ->
            CheckExprNoByrefs cenv { env with resumableCode = Resumable.ResumableExpr allowed }e1
            CheckExprNoByrefs cenv env e2
            true

        | WhileExpr (_sp1, _sp2, guardExpr, bodyExpr, _m) ->
            CheckExprNoByrefs cenv { env with resumableCode = Resumable.None } guardExpr
            CheckExprNoByrefs cenv env bodyExpr
            true

        // Integer for-loops are allowed but their bodies are not currently resumable
        | ForLoopExpr (_sp1, _sp2, e1, e2, v, e3, _m) ->
            CheckExprNoByrefs cenv { env with resumableCode = Resumable.None } e1
            CheckExprNoByrefs cenv { env with resumableCode = Resumable.None } e2
            BindVal cenv env v
            CheckExprNoByrefs cenv { env with resumableCode = Resumable.None } e3
            true

        | TryWithExpr (_spTry, _spWith, _resTy, bodyExpr, _filterVar, filterExpr, _handlerVar, handlerExpr, _m) ->
            CheckExprNoByrefs cenv env bodyExpr
            CheckExprNoByrefs cenv { env with resumableCode = Resumable.None } handlerExpr
            CheckExprNoByrefs cenv { env with resumableCode = Resumable.None } filterExpr
            true

        | TryFinallyExpr (_sp1, _sp2, _ty, e1, e2, _m) ->
            CheckExprNoByrefs cenv { env with resumableCode = Resumable.None } e1
            CheckExprNoByrefs cenv { env with resumableCode = Resumable.None } e2
            true

        | Expr.Match (_spBind, _exprm, dtree, targets, _m, _ty) ->
            targets |> Array.iter(fun (TTarget(vs, targetExpr, _spTarget, _)) -> 
                BindVals cenv env vs
                CheckExprNoByrefs cenv env targetExpr)
            CheckDecisionTree cenv { env with resumableCode = Resumable.None } dtree
            true

        | Expr.Let (bind, bodyExpr, _m, _)
                // Restriction: resumable code can't contain local constrained generic functions
                when  bind.Var.IsCompiledAsTopLevel || not (IsGenericValWithGenericConstraints g bind.Var) ->
            CheckBinding cenv { env with resumableCode = Resumable.None } false PermitByRefExpr.Yes bind |> ignore<Limit>
            BindVal cenv env bind.Var
            CheckExprNoByrefs cenv env bodyExpr
            true
        
        // LetRec bindings may not appear as part of resumable code (more careful work is needed to make them compilable)
        | Expr.LetRec(_bindings, bodyExpr, _range, _frees) when allowed -> 
            errorR(Error(FSComp.SR.tcResumableCodeContainsLetRec(), expr.Range))
            CheckExprNoByrefs cenv env bodyExpr
            true

        // This construct arises from the 'mkDefault' in the 'Throw' case of an incomplete pattern match
        | Expr.Const (Const.Zero, _, _) -> 
            true

        | _ ->
            false

/// Check an expression, given information about the position of the expression
and CheckExpr (cenv: cenv) (env: env) origExpr (context: PermitByRefExpr) : Limit =    
    
    // Guard the stack for deeply nested expressions
    cenv.stackGuard.Guard <| fun () ->
    
    let g = cenv.g

    let origExpr = stripExpr origExpr

    // CheckForOverAppliedExceptionRaisingPrimitive is more easily checked prior to NormalizeAndAdjustPossibleSubsumptionExprs
    CheckForOverAppliedExceptionRaisingPrimitive cenv origExpr
    let expr = NormalizeAndAdjustPossibleSubsumptionExprs g origExpr
    let expr = stripExpr expr

    match TryCheckResumableCodeConstructs cenv env expr with
    | true -> 
        // we've handled the special cases of resumable code and don't do other checks.
        NoLimit 
    | false -> 

    // Handle ResumableExpr --> other expression
    let env = { env with resumableCode = Resumable.None }

    match expr with
    | LinearOpExpr _ 
    | LinearMatchExpr _ 
    | Expr.Let _ 
    | Expr.Sequential (_, _, NormalSeq, _, _) -> 
        CheckExprLinear cenv env expr context id

    | Expr.Sequential (e1,e2,ThenDoSeq,_,_) -> 
        CheckExprNoByrefs cenv env e1
        CheckExprNoByrefs cenv {env with ctorLimitedZone=false} e2
        NoLimit

    | Expr.Const (_, m, ty) -> 
        CheckTypeNoInnerByrefs cenv env m ty 
        NoLimit
            
    | Expr.Val (vref, vFlags, m) -> 
        CheckValUse cenv env (vref, vFlags, m) context
          
    | Expr.Quote (ast, savedConv, _isFromQueryExpression, m, ty) -> 
        CheckQuoteExpr cenv env (ast, savedConv, m, ty)

    | StructStateMachineExpr g info ->
        CheckStructStateMachineExpr cenv env expr info

    | Expr.Obj (_, ty, basev, superInitCall, overrides, iimpls, m) -> 
        CheckObjectExpr cenv env (ty, basev, superInitCall, overrides, iimpls, m)

    // Allow base calls to F# methods
    | Expr.App (InnerExprPat(ExprValWithPossibleTypeInst(v, vFlags, _, _)  as f), _fty, tyargs, Expr.Val (baseVal, _, _) :: rest, m) 
          when ((match vFlags with VSlotDirectCall -> true | _ -> false) && 
                baseVal.IsBaseVal) ->

        CheckFSharpBaseCall cenv env expr (v, f, _fty, tyargs, baseVal, rest, m)

    // Allow base calls to IL methods
    | Expr.Op (TOp.ILCall (isVirtual, _, _, _, _, _, _, ilMethRef, enclTypeInst, methInst, retTypes), tyargs, Expr.Val (baseVal, _, _) :: rest, m) 
          when not isVirtual && baseVal.IsBaseVal ->
        
        CheckILBaseCall cenv env (ilMethRef, enclTypeInst, methInst, retTypes, tyargs, baseVal, rest, m)

    | Expr.Op (op, tyargs, args, m) ->
        CheckExprOp cenv env (op, tyargs, args, m) context expr

    // Allow 'typeof<System.Void>' calls as a special case, the only accepted use of System.Void! 
    | TypeOfExpr g ty when isVoidTy g ty ->
        NoLimit

    // Allow 'typedefof<System.Void>' calls as a special case, the only accepted use of System.Void! 
    | TypeDefOfExpr g ty when isVoidTy g ty ->
        NoLimit

    // Allow '%expr' in quotations
    | Expr.App (Expr.Val (vref, _, _), _, tinst, [arg], m) when isSpliceOperator g vref && env.quote ->
        CheckSpliceApplication cenv env (tinst, arg, m)

    // Check an application
    | Expr.App (f, _fty, tyargs, argsl, m) ->
        CheckApplication cenv env expr (f, tyargs, argsl, m) context

    | Expr.Lambda (_, _, _, argvs, _, m, rty) -> 
        CheckLambda cenv env expr (argvs, m, rty)

    | Expr.TyLambda (_, tps, _, m, rty)  -> 
        CheckTyLambda cenv env expr (tps, m, rty)

    | Expr.TyChoose (tps, e1, _)  -> 
        let env = BindTypars g env tps 
        CheckExprNoByrefs cenv env e1 
        NoLimit

    | Expr.Match (_, _, dtree, targets, m, ty) -> 
        CheckMatch cenv env context (dtree, targets, m, ty)

    | Expr.LetRec (binds, bodyExpr, _, _) ->  
        CheckLetRec cenv env (binds, bodyExpr)

    | Expr.StaticOptimization (constraints, e2, e3, m) -> 
        CheckStaticOptimization cenv env (constraints, e2, e3, m)

    | Expr.WitnessArg _ ->
        NoLimit

    | Expr.Link _ -> 
        failwith "Unexpected reclink"

and CheckQuoteExpr cenv env (ast, savedConv, m, ty) =
    let g = cenv.g
    CheckExprNoByrefs cenv {env with quote=true} ast
    if cenv.reportErrors then 
        cenv.usesQuotations <- true

        // Translate the quotation to quotation data
        try 
            let doData suppressWitnesses = 
                let qscope = QuotationTranslator.QuotationGenerationScope.Create (g, cenv.amap, cenv.viewCcu, cenv.tcVal, QuotationTranslator.IsReflectedDefinition.No) 
                let qdata = QuotationTranslator.ConvExprPublic qscope suppressWitnesses ast  
                let typeDefs, spliceTypes, spliceExprs = qscope.Close()
                typeDefs, List.map fst spliceTypes, List.map fst spliceExprs, qdata

            let data1 = doData true
            let data2 = doData false
            match savedConv.Value with 
            | None ->
                savedConv.Value <- Some (data1, data2)
            | Some _ ->
                ()
        with QuotationTranslator.InvalidQuotedTerm e -> 
            errorRecovery e m
                
    CheckTypeNoByrefs cenv env m ty
    NoLimit

and CheckStructStateMachineExpr cenv env expr info =

    let g = cenv.g
    let (_dataTy,  
         (moveNextThisVar, moveNextExpr), 
         (setStateMachineThisVar, setStateMachineStateVar, setStateMachineBody), 
         (afterCodeThisVar, afterCodeBody)) = info

    if not (g.langVersion.SupportsFeature LanguageFeature.ResumableStateMachines) then
        error(Error(FSComp.SR.tcResumableCodeNotSupported(), expr.Range))

    BindVals cenv env [moveNextThisVar; setStateMachineThisVar; setStateMachineStateVar; afterCodeThisVar]
    CheckExprNoByrefs cenv { env with resumableCode = Resumable.ResumableExpr true } moveNextExpr
    CheckExprNoByrefs cenv env setStateMachineBody
    CheckExprNoByrefs cenv env afterCodeBody
    NoLimit

and CheckObjectExpr cenv env (ty, basev, superInitCall, overrides, iimpls, m) =
    let g = cenv.g
    CheckExprNoByrefs cenv env superInitCall
    CheckMethods cenv env basev (ty, overrides)
    CheckInterfaceImpls cenv env basev iimpls
    CheckTypeNoByrefs cenv env m ty

    let interfaces = 
        [ if isInterfaceTy g ty then 
            yield! AllSuperTypesOfType g cenv.amap m AllowMultiIntfInstantiations.Yes ty
          for ty, _ in iimpls do
            yield! AllSuperTypesOfType g cenv.amap m AllowMultiIntfInstantiations.Yes ty  ]
        |> List.filter (isInterfaceTy g)

    CheckMultipleInterfaceInstantiations cenv ty interfaces true m
    NoLimit

and CheckFSharpBaseCall cenv env expr (v, f, _fty, tyargs, baseVal, rest, m) =
    let g = cenv.g
    let memberInfo = Option.get v.MemberInfo
    if memberInfo.MemberFlags.IsDispatchSlot then
        errorR(Error(FSComp.SR.tcCannotCallAbstractBaseMember(v.DisplayName), m))
        NoLimit
    else         
        let env = { env with isInAppExpr = true }
        let returnTy = tyOfExpr g expr

        CheckValRef cenv env v m PermitByRefExpr.No
        CheckValRef cenv env baseVal m PermitByRefExpr.No
        CheckTypeInstNoByrefs cenv env m tyargs
        CheckTypeNoInnerByrefs cenv env m returnTy
        CheckExprs cenv env rest (mkArgsForAppliedExpr true rest f)

and CheckILBaseCall cenv env (ilMethRef, enclTypeInst, methInst, retTypes, tyargs, baseVal, rest, m) = 
    let g = cenv.g
    // Disallow calls to abstract base methods on IL types. 
    match tryTcrefOfAppTy g baseVal.Type with
    | ValueSome tcref when tcref.IsILTycon ->
        try
            // This is awkward - we have to explicitly re-resolve back to the IL metadata to determine if the method is abstract.
            // We believe this may be fragile in some situations, since we are using the Abstract IL code to compare
            // type equality, and it would be much better to remove any F# dependency on that implementation of IL type
            // equality. It would be better to make this check in tc.fs when we have the Abstract IL metadata for the method to hand.
            let mdef = resolveILMethodRef tcref.ILTyconRawMetadata ilMethRef
            if mdef.IsAbstract then
                errorR(Error(FSComp.SR.tcCannotCallAbstractBaseMember(mdef.Name), m))
        with _ -> () // defensive coding
    | _ -> ()

    CheckTypeInstNoByrefs cenv env m tyargs
    CheckTypeInstNoByrefs cenv env m enclTypeInst
    CheckTypeInstNoByrefs cenv env m methInst
    CheckTypeInstNoByrefs cenv env m retTypes
    CheckValRef cenv env baseVal m PermitByRefExpr.No
    CheckExprsPermitByRefLike cenv env rest

and CheckSpliceApplication cenv env (tinst, arg, m) = 
    CheckTypeInstNoInnerByrefs cenv env m tinst // it's the splice operator, a byref instantiation is allowed
    CheckExprNoByrefs cenv env arg
    NoLimit

and CheckApplication cenv env expr (f, tyargs, argsl, m) context = 
    let g = cenv.g
    match expr with 
    | ResumableCodeInvoke g _ ->
        warning(Error(FSComp.SR.tcResumableCodeInvocation(), m))
    | _ -> ()

    let returnTy = tyOfExpr g expr

    // This is to handle recursive cases. Don't check 'returnTy' again if we are still inside a app expression.
    if not env.isInAppExpr then
        CheckTypeNoInnerByrefs cenv env m returnTy

    let env = { env with isInAppExpr = true }

    CheckTypeInstNoByrefs cenv env m tyargs
    CheckExprNoByrefs cenv env f

    let hasReceiver =
        match f with
        | Expr.Val (vref, _, _) when vref.IsInstanceMember && not argsl.IsEmpty -> true
        | _ -> false

    let contexts = mkArgsForAppliedExpr false argsl f
    if hasReceiver then
        CheckCallWithReceiver cenv env m returnTy argsl contexts context
    else
        CheckCall cenv env m returnTy argsl contexts context

and CheckLambda cenv env expr (argvs, m, rty) = 
    let topValInfo = ValReprInfo ([], [argvs |> List.map (fun _ -> ValReprInfo.unnamedTopArg1)], ValReprInfo.unnamedRetVal) 
    let ty = mkMultiLambdaTy m argvs rty in 
    CheckLambdas false None cenv env false topValInfo false expr m ty PermitByRefExpr.Yes

and CheckTyLambda cenv env expr (tps, m, rty) = 
    let topValInfo = ValReprInfo (ValReprInfo.InferTyparInfo tps, [], ValReprInfo.unnamedRetVal) 
    let ty = mkForallTyIfNeeded tps rty in 
    CheckLambdas false None cenv env false topValInfo false expr m ty PermitByRefExpr.Yes

and CheckMatch cenv env context (dtree, targets, m, ty) = 
    CheckTypeNoInnerByrefs cenv env m ty // computed byrefs allowed at each branch
    CheckDecisionTree cenv env dtree
    CheckDecisionTreeTargets cenv env targets context

and CheckLetRec cenv env (binds, bodyExpr) = 
    BindVals cenv env (valsOfBinds binds)
    CheckBindings cenv env binds
    CheckExprNoByrefs cenv env bodyExpr
    NoLimit

and CheckStaticOptimization cenv env (constraints, e2, e3, m) = 
    CheckExprNoByrefs cenv env e2
    CheckExprNoByrefs cenv env e3
    constraints |> List.iter (function
        | TTyconEqualsTycon(ty1, ty2) -> 
            CheckTypeNoByrefs cenv env m ty1
            CheckTypeNoByrefs cenv env m ty2
        | TTyconIsStruct ty1 -> 
            CheckTypeNoByrefs cenv env m ty1)
    NoLimit

and CheckMethods cenv env baseValOpt (ty, methods) = 
    methods |> List.iter (CheckMethod cenv env baseValOpt ty) 

and CheckMethod cenv env baseValOpt ty (TObjExprMethod(_, attribs, tps, vs, body, m)) = 
    let env = BindTypars cenv.g env tps 
    let vs = List.concat vs
    let env = BindArgVals env vs
    let env =
        // Body of ResumableCode delegate
        if isResumableCodeTy cenv.g ty then
           if not (cenv.g.langVersion.SupportsFeature LanguageFeature.ResumableStateMachines) then
               error(Error(FSComp.SR.tcResumableCodeNotSupported(), m))
           { env with resumableCode = Resumable.ResumableExpr false }
        else
           { env with resumableCode = Resumable.None }
    CheckAttribs cenv env attribs
    CheckNoReraise cenv None body
    CheckEscapes cenv true m (match baseValOpt with Some x -> x :: vs | None -> vs) body |> ignore
    CheckExpr cenv { env with returnScope = env.returnScope + 1 } body PermitByRefExpr.YesReturnableNonLocal |> ignore

and CheckInterfaceImpls cenv env baseValOpt l = 
    l |> List.iter (CheckInterfaceImpl cenv env baseValOpt)
    
and CheckInterfaceImpl cenv env baseValOpt overrides = 
    CheckMethods cenv env baseValOpt overrides 

and CheckNoResumableStmtConstructs cenv _env expr =
    let g = cenv.g
    match expr with 
    | Expr.Val (v, _, m) 
        when valRefEq g v g.cgh__resumeAt_vref || 
             valRefEq g v g.cgh__resumableEntry_vref || 
             valRefEq g v g.cgh__stateMachine_vref ->
        errorR(Error(FSComp.SR.tcInvalidResumableConstruct(v.DisplayName), m))
    | _ -> ()

and CheckExprOp cenv env (op, tyargs, args, m) context expr =
    let g = cenv.g

    let ctorLimitedZoneCheck() = 
        if env.ctorLimitedZone then errorR(Error(FSComp.SR.chkObjCtorsCantUseExceptionHandling(), m))

    // Ensure anonymous record type requirements are recorded
    match op with
    | TOp.AnonRecdGet (anonInfo, _) 
    | TOp.AnonRecd anonInfo -> 
        RecordAnonRecdInfo cenv anonInfo
    | _ -> ()

    // Special cases
    match op, tyargs, args with 
    // Handle these as special cases since mutables are allowed inside their bodies 
    | TOp.While _, _, [Expr.Lambda (_, _, _, [_], e1, _, _);Expr.Lambda (_, _, _, [_], e2, _, _)]  ->
        CheckTypeInstNoByrefs cenv env m tyargs 
        CheckExprsNoByRefLike cenv env [e1;e2]

    | TOp.TryFinally _, [_], [Expr.Lambda (_, _, _, [_], e1, _, _); Expr.Lambda (_, _, _, [_], e2, _, _)] ->
        CheckTypeInstNoInnerByrefs cenv env m tyargs  // result of a try/finally can be a byref 
        ctorLimitedZoneCheck()
        let limit = CheckExpr cenv env e1 context   // result of a try/finally can be a byref if in a position where the overall expression is can be a byref
        CheckExprNoByrefs cenv env e2
        limit

    | TOp.For _, _, [Expr.Lambda (_, _, _, [_], e1, _, _);Expr.Lambda (_, _, _, [_], e2, _, _);Expr.Lambda (_, _, _, [_], e3, _, _)]  ->
        CheckTypeInstNoByrefs cenv env m tyargs
        CheckExprsNoByRefLike cenv env [e1;e2;e3]

    | TOp.TryWith _, [_], [Expr.Lambda (_, _, _, [_], e1, _, _); Expr.Lambda (_, _, _, [_], _e2, _, _); Expr.Lambda (_, _, _, [_], e3, _, _)] ->
        CheckTypeInstNoInnerByrefs cenv env m tyargs  // result of a try/catch can be a byref 
        ctorLimitedZoneCheck()
        let limit1 = CheckExpr cenv env e1 context // result of a try/catch can be a byref if in a position where the overall expression is can be a byref
        // [(* e2; -- don't check filter body - duplicates logic in 'catch' body *) e3]
        let limit2 = CheckExpr cenv env e3 context // result of a try/catch can be a byref if in a position where the overall expression is can be a byref
        CombineTwoLimits limit1 limit2
        
    | TOp.ILCall (_, _, _, _, _, _, _, ilMethRef, enclTypeInst, methInst, retTypes), _, _ ->
        CheckTypeInstNoByrefs cenv env m tyargs
        CheckTypeInstNoByrefs cenv env m enclTypeInst
        CheckTypeInstNoByrefs cenv env m methInst
        CheckTypeInstNoInnerByrefs cenv env m retTypes // permit byref returns

        let hasReceiver = 
            (ilMethRef.CallingConv.IsInstance || ilMethRef.CallingConv.IsInstanceExplicit) &&
            not args.IsEmpty

        let returnTy = tyOfExpr g expr

        let argContexts = List.init args.Length (fun _ -> PermitByRefExpr.Yes)

        match retTypes with
        | [ty] when context.PermitOnlyReturnable && isByrefLikeTy g m ty -> 
            if hasReceiver then
                CheckCallWithReceiver cenv env m returnTy args argContexts context
            else
                CheckCall cenv env m returnTy args argContexts context
        | _ -> 
            if hasReceiver then
                CheckCallWithReceiver cenv env m returnTy args argContexts PermitByRefExpr.Yes
            else
                CheckCall cenv env m returnTy args argContexts PermitByRefExpr.Yes

    | TOp.Tuple tupInfo, _, _ when not (evalTupInfoIsStruct tupInfo) ->           
        match context with 
        | PermitByRefExpr.YesTupleOfArgs nArity -> 
            if cenv.reportErrors then 
                if args.Length <> nArity then 
                    errorR(InternalError("Tuple arity does not correspond to planned function argument arity", m))
            // This tuple should not be generated. The known function arity 
            // means it just bundles arguments. 
            CheckExprsPermitByRefLike cenv env args  
        | _ -> 
            CheckTypeInstNoByrefs cenv env m tyargs
            CheckExprsNoByRefLike cenv env args 

    | TOp.LValueOp (LAddrOf _, vref), _, _ -> 
        let limit1 = GetLimitValByRef cenv env m vref.Deref
        let limit2 = CheckExprsNoByRefLike cenv env args
        let limit = CombineTwoLimits limit1 limit2

        if cenv.reportErrors  then 

            if context.Disallow then 
                errorR(Error(FSComp.SR.chkNoAddressOfAtThisPoint(vref.DisplayName), m))
            
            let returningAddrOfLocal = 
                context.PermitOnlyReturnable && 
                HasLimitFlag LimitFlags.ByRef limit &&
                IsLimitEscapingScope env context limit
            
            if returningAddrOfLocal then 
                if vref.IsCompilerGenerated then
                    errorR(Error(FSComp.SR.chkNoByrefAddressOfValueFromExpression(), m))
                else
                    errorR(Error(FSComp.SR.chkNoByrefAddressOfLocal(vref.DisplayName), m))

        limit

    | TOp.LValueOp (LByrefSet, vref), _, [arg] -> 
        let limit = GetLimitVal cenv env m vref.Deref
        let isVrefLimited = not (HasLimitFlag LimitFlags.ByRefOfStackReferringSpanLike limit)
        let isArgLimited = HasLimitFlag LimitFlags.StackReferringSpanLike (CheckExprPermitByRefLike cenv env arg)
        if isVrefLimited && isArgLimited then 
            errorR(Error(FSComp.SR.chkNoWriteToLimitedSpan(vref.DisplayName), m))
        NoLimit

    | TOp.LValueOp (LByrefGet, vref), _, [] -> 
        let limit = GetLimitVal cenv env m vref.Deref
        if HasLimitFlag LimitFlags.ByRefOfStackReferringSpanLike limit then

            if cenv.reportErrors && context.PermitOnlyReturnable then
                if vref.IsCompilerGenerated then
                    errorR(Error(FSComp.SR.chkNoSpanLikeValueFromExpression(), m))
                else
                    errorR(Error(FSComp.SR.chkNoSpanLikeVariable(vref.DisplayName), m))

            { scope = 1; flags = LimitFlags.StackReferringSpanLike }
        elif HasLimitFlag LimitFlags.ByRefOfSpanLike limit then
            { scope = 1; flags = LimitFlags.SpanLike }
        else
            { scope = 1; flags = LimitFlags.None }

    | TOp.LValueOp (LSet _, vref), _, [arg] -> 
        let isVrefLimited = not (HasLimitFlag LimitFlags.StackReferringSpanLike (GetLimitVal cenv env m vref.Deref))
        let isArgLimited = HasLimitFlag LimitFlags.StackReferringSpanLike (CheckExprPermitByRefLike cenv env arg)
        if isVrefLimited && isArgLimited then 
            errorR(Error(FSComp.SR.chkNoWriteToLimitedSpan(vref.DisplayName), m))
        NoLimit

    | TOp.AnonRecdGet _, _, [arg1]
    | TOp.TupleFieldGet _, _, [arg1] -> 
        CheckTypeInstNoByrefs cenv env m tyargs
        CheckExprsPermitByRefLike cenv env [arg1]             (* Compiled pattern matches on immutable value structs come through here. *)

    | TOp.ValFieldGet _rf, _, [arg1] -> 
        CheckTypeInstNoByrefs cenv env m tyargs
        //See mkRecdFieldGetViaExprAddr -- byref arg1 when #args =1 
        // Property getters on mutable structs come through here. 
        CheckExprsPermitByRefLike cenv env [arg1]          

    | TOp.ValFieldSet rf, _, [arg1;arg2] -> 
        CheckTypeInstNoByrefs cenv env m tyargs
        // See mkRecdFieldSetViaExprAddr -- byref arg1 when #args=2 
        // Field setters on mutable structs come through here
        let limit1 = CheckExprPermitByRefLike cenv env arg1
        let limit2 = CheckExprPermitByRefLike cenv env arg2

        let isLhsLimited = not (HasLimitFlag LimitFlags.ByRefOfStackReferringSpanLike limit1)
        let isRhsLimited = HasLimitFlag LimitFlags.StackReferringSpanLike limit2
        if isLhsLimited && isRhsLimited then
            errorR(Error(FSComp.SR.chkNoWriteToLimitedSpan(rf.FieldName), m))
        NoLimit

    | TOp.Coerce, [tgty;srcty], [x] ->
        if TypeDefinitelySubsumesTypeNoCoercion 0 g cenv.amap m tgty srcty then
            CheckExpr cenv env x context
        else
            CheckTypeInstNoByrefs cenv env m tyargs
            CheckExprNoByrefs cenv env x
            NoLimit

    | TOp.Reraise, [_ty1], [] ->
        CheckTypeInstNoByrefs cenv env m tyargs
        NoLimit

    // Check get of static field
    | TOp.ValFieldGetAddr (rfref, _readonly), tyargs, [] ->
        
        if context.Disallow && cenv.reportErrors && isByrefLikeTy g m (tyOfExpr g expr) then
            errorR(Error(FSComp.SR.chkNoAddressStaticFieldAtThisPoint(rfref.FieldName), m)) 

        CheckTypeInstNoByrefs cenv env m tyargs
        NoLimit

    // Check get of instance field
    | TOp.ValFieldGetAddr (rfref, _readonly), tyargs, [obj] ->

        if context.Disallow && cenv.reportErrors  && isByrefLikeTy g m (tyOfExpr g expr) then
            errorR(Error(FSComp.SR.chkNoAddressFieldAtThisPoint(rfref.FieldName), m))

        // C# applies a rule where the APIs to struct types can't return the addresses of fields in that struct.
        // There seems no particular reason for this given that other protections in the language, though allowing
        // it would mean "readonly" on a struct doesn't imply immutability-of-contents - it only implies 
        if context.PermitOnlyReturnable && (match obj with Expr.Val (vref, _, _) -> vref.IsMemberThisVal | _ -> false) && isByrefTy g (tyOfExpr g obj) then
            errorR(Error(FSComp.SR.chkStructsMayNotReturnAddressesOfContents(), m))

        if context.Disallow && cenv.reportErrors  && isByrefLikeTy g m (tyOfExpr g expr) then
            errorR(Error(FSComp.SR.chkNoAddressFieldAtThisPoint(rfref.FieldName), m))

        // This construct is used for &(rx.rfield) and &(rx->rfield). Relax to permit byref types for rx. [See Bug 1263]. 
        CheckTypeInstNoByrefs cenv env m tyargs

        // Recursively check in same context, e.g. if at PermitOnlyReturnable the obj arg must also be returnable
        CheckExpr cenv env obj context

    | TOp.UnionCaseFieldGet _, _, [arg1] -> 
        CheckTypeInstNoByrefs cenv env m tyargs
        CheckExprPermitByRefLike cenv env arg1

    | TOp.UnionCaseTagGet _, _, [arg1] -> 
        CheckTypeInstNoByrefs cenv env m tyargs
        CheckExprPermitByRefLike cenv env arg1  // allow byref - it may be address-of-struct

    | TOp.UnionCaseFieldGetAddr (uref, _idx, _readonly), tyargs, [obj] ->

        if context.Disallow && cenv.reportErrors  && isByrefLikeTy g m (tyOfExpr g expr) then
          errorR(Error(FSComp.SR.chkNoAddressFieldAtThisPoint(uref.CaseName), m))

        if context.PermitOnlyReturnable && (match obj with Expr.Val (vref, _, _) -> vref.IsMemberThisVal | _ -> false) && isByrefTy g (tyOfExpr g obj) then
            errorR(Error(FSComp.SR.chkStructsMayNotReturnAddressesOfContents(), m))

        CheckTypeInstNoByrefs cenv env m tyargs

        // Recursively check in same context, e.g. if at PermitOnlyReturnable the obj arg must also be returnable
        CheckExpr cenv env obj context

    | TOp.ILAsm (instrs, retTypes), _, _  ->
        CheckTypeInstNoInnerByrefs cenv env m retTypes
        CheckTypeInstNoByrefs cenv env m tyargs
        match instrs, args with
        // Write a .NET instance field
        | [ I_stfld (_alignment, _vol, _fspec) ], _ ->
            // permit byref for lhs lvalue 
            // permit byref for rhs lvalue (field would have to have ByRefLike type, i.e. be a field in another ByRefLike type)
            CheckExprsPermitByRefLike cenv env args

        // Read a .NET instance field
        | [ I_ldfld (_alignment, _vol, _fspec) ], _ ->
            // permit byref for lhs lvalue 
            CheckExprsPermitByRefLike cenv env args

        // Read a .NET instance field
        | [ I_ldfld (_alignment, _vol, _fspec); AI_nop ], _ ->
            // permit byref for lhs lvalue of readonly value 
            CheckExprsPermitByRefLike cenv env args

        | [ I_ldsflda fspec ], [] ->
            if context.Disallow && cenv.reportErrors  && isByrefLikeTy g m (tyOfExpr g expr) then
                errorR(Error(FSComp.SR.chkNoAddressFieldAtThisPoint(fspec.Name), m))

            NoLimit

        | [ I_ldflda fspec ], [obj] ->
            if context.Disallow && cenv.reportErrors  && isByrefLikeTy g m (tyOfExpr g expr) then
                errorR(Error(FSComp.SR.chkNoAddressFieldAtThisPoint(fspec.Name), m))

            // Recursively check in same context, e.g. if at PermitOnlyReturnable the obj arg must also be returnable
            CheckExpr cenv env obj context

        | [ I_ldelema (_, isNativePtr, _, _) ], lhsArray :: indices ->
            if context.Disallow && cenv.reportErrors && not isNativePtr && isByrefLikeTy g m (tyOfExpr g expr) then
                errorR(Error(FSComp.SR.chkNoAddressOfArrayElementAtThisPoint(), m))
            // permit byref for lhs lvalue 
            let limit = CheckExprPermitByRefLike cenv env lhsArray
            CheckExprsNoByRefLike cenv env indices |> ignore
            limit

        | [ AI_conv _ ], _ ->
            // permit byref for args to conv 
            CheckExprsPermitByRefLike cenv env args 

        | _ ->
            CheckExprsNoByRefLike cenv env args  

    | TOp.TraitCall _, _, _ ->
        CheckTypeInstNoByrefs cenv env m tyargs
        // allow args to be byref here 
        CheckExprsPermitByRefLike cenv env args
        
    | TOp.Recd _, _, _ ->
        CheckTypeInstNoByrefs cenv env m tyargs
        CheckExprsPermitByRefLike cenv env args

    | _ -> 
        CheckTypeInstNoByrefs cenv env m tyargs
        CheckExprsNoByRefLike cenv env args 

and CheckLambdas isTop (memberVal: Val option) cenv env inlined topValInfo alwaysCheckNoReraise expr mOrig ety context =
    let g = cenv.g
    let memInfo = memberVal |> Option.bind (fun v -> v.MemberInfo)

    // The topValInfo here says we are _guaranteeing_ to compile a function value 
    // as a .NET method with precisely the corresponding argument counts. 
    match expr with
    | Expr.TyChoose (tps, e1, m)  -> 
        let env = BindTypars g env tps
        CheckLambdas isTop memberVal cenv env inlined topValInfo alwaysCheckNoReraise e1 m ety context

    | Expr.Lambda (_, _, _, _, _, m, _)  
    | Expr.TyLambda (_, _, _, m, _) ->
        let tps, ctorThisValOpt, baseValOpt, vsl, body, bodyty = destTopLambda g cenv.amap topValInfo (expr, ety)
        let env = BindTypars g env tps 
        let thisAndBase = Option.toList ctorThisValOpt @ Option.toList baseValOpt
        let restArgs = List.concat vsl
        let syntacticArgs = thisAndBase @ restArgs
        let env = BindArgVals env restArgs

        match memInfo with 
        | None -> ()
        | Some mi -> 
            // ctorThis and baseVal values are always considered used
            for v in thisAndBase do v.SetHasBeenReferenced() 
            // instance method 'this' is always considered used
            match mi.MemberFlags.IsInstance, restArgs with
            | true, firstArg :: _ -> firstArg.SetHasBeenReferenced()
            | _ -> ()
            // any byRef arguments are considered used, as they may be 'out's
            restArgs |> List.iter (fun arg -> if isByrefTy g arg.Type then arg.SetHasBeenReferenced())

        let permitByRefType =
            if isTop then
                PermitByRefType.NoInnerByRefLike
            else
                PermitByRefType.None

        // Check argument types
        syntacticArgs 
        |> List.iter (fun arg ->
            if arg.InlineIfLambda && (not inlined || not (isFunTy g arg.Type || isFSharpDelegateTy g arg.Type)) then 
                errorR(Error(FSComp.SR.tcInlineIfLambdaUsedOnNonInlineFunctionOrMethod(), arg.Range))

            CheckValSpecAux permitByRefType cenv env arg (fun () -> 
                if arg.IsCompilerGenerated then
                    errorR(Error(FSComp.SR.chkErrorUseOfByref(), arg.Range))
                else
                    errorR(Error(FSComp.SR.chkInvalidFunctionParameterType(arg.DisplayName, NicePrint.minimalStringOfType cenv.denv arg.Type), arg.Range))
            )
        )

        // Check return type
        CheckTypeAux permitByRefType cenv env mOrig bodyty (fun () ->
            errorR(Error(FSComp.SR.chkInvalidFunctionReturnType(NicePrint.minimalStringOfType cenv.denv bodyty), mOrig))
        )

        syntacticArgs |> List.iter (BindVal cenv env)

        // Check escapes in the body.  Allow access to protected things within members.
        let freesOpt = CheckEscapes cenv memInfo.IsSome m syntacticArgs body

        //  no reraise under lambda expression
        CheckNoReraise cenv freesOpt body 

        // Check the body of the lambda
        if isTop && not g.compilingFslib && isByrefLikeTy g m bodyty then
            // allow byref to occur as return position for byref-typed top level function or method
            CheckExprPermitReturnableByRef cenv env body |> ignore
        else
            CheckExprNoByrefs cenv env body

        // Check byref return types
        if cenv.reportErrors then 
            if not isTop then
                CheckForByrefLikeType cenv env m bodyty (fun () -> 
                        errorR(Error(FSComp.SR.chkFirstClassFuncNoByref(), m)))

            elif not g.compilingFslib && isByrefTy g bodyty then 
                // check no byrefs-in-the-byref
                CheckForByrefType cenv env (destByrefTy g bodyty) (fun () -> 
                    errorR(Error(FSComp.SR.chkReturnTypeNoByref(), m)))

            for tp in tps do 
                if tp.Constraints |> List.sumBy (function TyparConstraint.CoercesTo(ty, _) when isClassTy g ty -> 1 | _ -> 0) > 1 then 
                    errorR(Error(FSComp.SR.chkTyparMultipleClassConstraints(), m))

        NoLimit
                
    // This path is for expression bindings that are not actually lambdas
    | _ -> 
        let m = mOrig
        // Permit byrefs for let x = ...
        CheckTypeNoInnerByrefs cenv env m ety

        let limit = 
            if not inlined && (isByrefLikeTy g m ety || isNativePtrTy g ety) then
                // allow byref to occur as RHS of byref binding. 
                CheckExpr cenv env expr context
            else 
                CheckExprNoByrefs cenv env expr
                NoLimit

        if alwaysCheckNoReraise then 
            CheckNoReraise cenv None expr
        limit

and CheckExprs cenv env exprs contexts : Limit =
    let contexts = Array.ofList contexts 
    let argArity i = if i < contexts.Length then contexts.[i] else PermitByRefExpr.No 
    exprs 
    |> List.mapi (fun i exp -> CheckExpr cenv env exp (argArity i)) 
    |> CombineLimits

and CheckExprsNoByRefLike cenv env exprs : Limit = 
    exprs |> List.iter (CheckExprNoByrefs cenv env) 
    NoLimit

and CheckExprsPermitByRefLike cenv env exprs : Limit = 
    exprs 
    |> List.map (CheckExprPermitByRefLike cenv env)
    |> CombineLimits

and CheckExprsPermitReturnableByRef cenv env exprs : Limit = 
    exprs 
    |> List.map (CheckExprPermitReturnableByRef cenv env)
    |> CombineLimits

and CheckExprPermitByRefLike cenv env expr : Limit = 
    CheckExpr cenv env expr PermitByRefExpr.Yes

and CheckExprPermitReturnableByRef cenv env expr : Limit = 
    CheckExpr cenv env expr PermitByRefExpr.YesReturnable

and CheckDecisionTreeTargets cenv env targets context = 
    targets 
    |> Array.map (CheckDecisionTreeTarget cenv env context) 
    |> (CombineLimits << List.ofArray)

and CheckDecisionTreeTarget cenv env context (TTarget(vs, e, _, _)) = 
    BindVals cenv env vs 
    vs |> List.iter (CheckValSpec PermitByRefType.All cenv env)
    CheckExpr cenv env e context 

and CheckDecisionTree cenv env x =
    match x with 
    | TDSuccess (es, _) -> 
        CheckExprsNoByRefLike cenv env es |> ignore
    | TDBind(bind, rest) -> 
        CheckBinding cenv env false PermitByRefExpr.Yes bind |> ignore
        CheckDecisionTree cenv env rest 
    | TDSwitch (_, e, cases, dflt, m) -> 
        CheckDecisionTreeSwitch cenv env (e, cases, dflt, m)

and CheckDecisionTreeSwitch cenv env (e, cases, dflt, m) =
    CheckExprPermitByRefLike cenv env e |> ignore// can be byref for struct union switch
    cases |> List.iter (fun (TCase(discrim, e)) -> CheckDecisionTreeTest cenv env m discrim; CheckDecisionTree cenv env e) 
    dflt |> Option.iter (CheckDecisionTree cenv env) 

and CheckDecisionTreeTest cenv env m discrim =
    match discrim with
    | DecisionTreeTest.UnionCase (_, tinst) -> CheckTypeInstNoInnerByrefs cenv env m tinst
    | DecisionTreeTest.ArrayLength (_, ty) -> CheckTypeNoInnerByrefs cenv env m ty
    | DecisionTreeTest.Const _ -> ()
    | DecisionTreeTest.IsNull -> ()
    | DecisionTreeTest.IsInst (srcTy, tgtTy)    -> CheckTypeNoInnerByrefs cenv env m srcTy; CheckTypeNoInnerByrefs cenv env m tgtTy
    | DecisionTreeTest.ActivePatternCase (exp, _, _, _, _, _) -> CheckExprNoByrefs cenv env exp
    | DecisionTreeTest.Error _ -> ()

and CheckAttrib cenv env (Attrib(tcref, _, args, props, _, _, m)) =
    if List.exists (tyconRefEq cenv.g tcref) cenv.g.attribs_Unsupported then
        warning(Error(FSComp.SR.unsupportedAttribute(), m))
    props |> List.iter (fun (AttribNamedArg(_, _, _, expr)) -> CheckAttribExpr cenv env expr)
    args |> List.iter (CheckAttribExpr cenv env)

and CheckAttribExpr cenv env (AttribExpr(expr, vexpr)) = 
    CheckExprNoByrefs cenv env expr
    CheckExprNoByrefs cenv env vexpr
    CheckNoReraise cenv None expr 
    CheckAttribArgExpr cenv env vexpr

and CheckAttribArgExpr cenv env expr = 
    let g = cenv.g
    match expr with 

    // Detect standard constants 
    | Expr.Const (c, m, _) -> 
        match c with 
        | Const.Bool _ 
        | Const.Int32 _ 
        | Const.SByte  _
        | Const.Int16  _
        | Const.Int32 _
        | Const.Int64 _  
        | Const.Byte  _
        | Const.UInt16  _
        | Const.UInt32  _
        | Const.UInt64  _
        | Const.Double _
        | Const.Single _
        | Const.Char _
        | Const.Zero _
        | Const.String _  -> ()
        | _ -> 
            if cenv.reportErrors then 
                errorR (Error (FSComp.SR.tastNotAConstantExpression(), m))
                
    | Expr.Op (TOp.Array, [_elemTy], args, _m) -> 
        List.iter (CheckAttribArgExpr cenv env) args
    | TypeOfExpr g _ -> 
        ()
    | TypeDefOfExpr g _ -> 
        ()
    | Expr.Op (TOp.Coerce, _, [arg], _) -> 
        CheckAttribArgExpr cenv env arg
    | EnumExpr g arg1 -> 
        CheckAttribArgExpr cenv env arg1
    | AttribBitwiseOrExpr g (arg1, arg2) ->
        CheckAttribArgExpr cenv env arg1
        CheckAttribArgExpr cenv env arg2
    | _ -> 
        if cenv.reportErrors then 
           errorR (Error (FSComp.SR.chkInvalidCustAttrVal(), expr.Range))
  
and CheckAttribs cenv env (attribs: Attribs) = 
    if isNil attribs then () else
    let tcrefs = [ for Attrib(tcref, _, _, _, gs, _, m) in attribs -> (tcref, gs, m) ]

    // Check for violations of allowMultiple = false
    let duplicates = 
        tcrefs
        |> Seq.groupBy (fun (tcref, gs, _) ->
            // Don't allow CompiledNameAttribute on both a property and its getter/setter (see E_CompiledName test)
            if tyconRefEq cenv.g cenv.g.attrib_CompiledNameAttribute.TyconRef tcref then (tcref.Stamp, false) else
            (tcref.Stamp, gs)) 
        |> Seq.map (fun (_, elems) -> List.last (List.ofSeq elems), Seq.length elems) 
        |> Seq.filter (fun (_, count) -> count > 1) 
        |> Seq.map fst 
        |> Seq.toList
        // Filter for allowMultiple = false
        |> List.filter (fun (tcref, _, m) -> TryFindAttributeUsageAttribute cenv.g m tcref <> Some true)

    if cenv.reportErrors then 
       for tcref, _, m in duplicates do
          errorR(Error(FSComp.SR.chkAttrHasAllowMultiFalse(tcref.DisplayName), m))
    
    attribs |> List.iter (CheckAttrib cenv env) 

and CheckValInfo cenv env (ValReprInfo(_, args, ret)) =
    args |> List.iterSquared (CheckArgInfo cenv env)
    ret |> CheckArgInfo cenv env

and CheckArgInfo cenv env (argInfo : ArgReprInfo)  = 
    CheckAttribs cenv env argInfo.Attribs

and CheckValSpecAux permitByRefLike cenv env (v: Val) onInnerByrefError =
    v.Attribs |> CheckAttribs cenv env
    v.ValReprInfo |> Option.iter (CheckValInfo cenv env)
    CheckTypeAux permitByRefLike cenv env v.Range v.Type onInnerByrefError

and CheckValSpec permitByRefLike cenv env v =
    CheckValSpecAux permitByRefLike cenv env v (fun () -> errorR(Error(FSComp.SR.chkErrorUseOfByref(), v.Range)))

and AdjustAccess isHidden (cpath: unit -> CompilationPath) access =
    if isHidden then 
        let (TAccess l) = access
        // FSharp 1.0 bug 1908: Values hidden by signatures are implicitly at least 'internal'
        let scoref = cpath().ILScopeRef
        TAccess(CompPath(scoref, []) :: l)
    else 
        access

and CheckBinding cenv env alwaysCheckNoReraise context (TBind(v, bindRhs, _) as bind) : Limit =
    let vref = mkLocalValRef v
    let g = cenv.g
    let isTop = Option.isSome bind.Var.ValReprInfo
    //printfn "visiting %s..." v.DisplayName

    let env = { env with external = env.external || g.attrib_DllImportAttribute |> Option.exists (fun attr -> HasFSharpAttribute g attr v.Attribs) }

    // Check that active patterns don't have free type variables in their result
    match TryGetActivePatternInfo vref with 
    | Some _apinfo when _apinfo.ActiveTags.Length > 1 -> 
        if doesActivePatternHaveFreeTypars g vref then
           errorR(Error(FSComp.SR.activePatternChoiceHasFreeTypars(v.LogicalName), v.Range))
    | _ -> ()
    
    match cenv.potentialUnboundUsesOfVals.TryFind v.Stamp with
    | None -> () 
    | Some m ->
         let nm = v.DisplayName
         errorR(Error(FSComp.SR.chkMemberUsedInInvalidWay(nm, nm, stringOfRange m), v.Range))

    v.Type |> CheckTypePermitAllByrefs cenv env v.Range
    v.Attribs |> CheckAttribs cenv env
    v.ValReprInfo |> Option.iter (CheckValInfo cenv env)

    // Check accessibility
    if (v.IsMemberOrModuleBinding || v.IsMember) && not v.IsIncrClassGeneratedMember then 
        let access =  AdjustAccess (IsHiddenVal env.sigToImplRemapInfo v) (fun () -> v.TopValDeclaringEntity.CompilationPath) v.Accessibility
        CheckTypeForAccess cenv env (fun () -> NicePrint.stringOfQualifiedValOrMember cenv.denv cenv.infoReader vref) access v.Range v.Type
    
    let env = if v.IsConstructor && not v.IsIncrClassConstructor then { env with ctorLimitedZone=true } else env

    if cenv.reportErrors  then 

        // Check top-level let-bound values
        match bind.Var.ValReprInfo with
          | Some info when info.HasNoArgs -> 
              CheckForByrefLikeType cenv env v.Range v.Type (fun () -> errorR(Error(FSComp.SR.chkNoByrefAsTopValue(), v.Range)))
          | _ -> ()

        match v.PublicPath with
        | None -> ()
        | _ ->
            if 
              // Don't support implicit [<ReflectedDefinition>] on generated members, except the implicit members
              // for 'let' bound functions in classes.
              (not v.IsCompilerGenerated || v.IsIncrClassGeneratedMember) &&
              
              (// Check the attributes on any enclosing module
               env.reflect || 
               // Check the attributes on the value
               HasFSharpAttribute g g.attrib_ReflectedDefinitionAttribute v.Attribs ||
               // Also check the enclosing type for members - for historical reasons, in the TAST member values 
               // are stored in the entity that encloses the type, hence we will not have noticed the ReflectedDefinition
               // on the enclosing type at this point.
               HasFSharpAttribute g g.attrib_ReflectedDefinitionAttribute v.TopValDeclaringEntity.Attribs) then 

                if v.IsInstanceMember && v.MemberApparentEntity.IsStructOrEnumTycon then
                    errorR(Error(FSComp.SR.chkNoReflectedDefinitionOnStructMember(), v.Range))
                cenv.usesQuotations <- true

                // If we've already recorded a definition then skip this 
                match v.ReflectedDefinition with 
                | None -> v.SetValDefn bindRhs
                | Some _ -> ()

                // Run the conversion process over the reflected definition to report any errors in the
                // front end rather than the back end. We currently re-run this during ilxgen.fs but there's
                // no real need for that except that it helps us to bundle all reflected definitions up into 
                // one blob for pickling to the binary format
                try
                    let qscope = QuotationTranslator.QuotationGenerationScope.Create (g, cenv.amap, cenv.viewCcu, cenv.tcVal, QuotationTranslator.IsReflectedDefinition.Yes) 
                    let methName = v.CompiledName g.CompilerGlobalState
                    QuotationTranslator.ConvReflectedDefinition qscope methName v bindRhs |> ignore
                    
                    let _, _, exprSplices = qscope.Close()
                    if not (isNil exprSplices) then 
                        errorR(Error(FSComp.SR.chkReflectedDefCantSplice(), v.Range))
                with 
                  | QuotationTranslator.InvalidQuotedTerm e -> 
                          errorR e
            
    match v.MemberInfo with 
    | Some memberInfo when not v.IsIncrClassGeneratedMember -> 
        match memberInfo.MemberFlags.MemberKind with 
        | SynMemberKind.PropertySet | SynMemberKind.PropertyGet  ->
            // These routines raise errors for ill-formed properties
            v |> ReturnTypeOfPropertyVal g |> ignore
            v |> ArgInfosOfPropertyVal g |> ignore

        | _ -> ()
        
    | _ -> ()
        
    let topValInfo  = match bind.Var.ValReprInfo with Some info -> info | _ -> ValReprInfo.emptyValData 

    // If the method has ResumableCode argument or return type it must be inline
    // unless warning is suppressed (user must know what they're doing).
    //
    // If the method has ResumableCode return attribute we check the body w.r.t. that
    let env = 
        if cenv.reportErrors && isReturnsResumableCodeTy g v.TauType then
            if not (g.langVersion.SupportsFeature LanguageFeature.ResumableStateMachines) then
                error(Error(FSComp.SR.tcResumableCodeNotSupported(), bind.Var.Range))
            if not v.MustInline then 
                warning(Error(FSComp.SR.tcResumableCodeFunctionMustBeInline(), v.Range))

        if isReturnsResumableCodeTy g v.TauType then 
            { env with resumableCode = Resumable.ResumableExpr false } 
        else
            env

    CheckLambdas isTop (Some v) cenv env v.MustInline topValInfo alwaysCheckNoReraise bindRhs v.Range v.Type context

and CheckBindings cenv env xs = 
    xs |> List.iter (CheckBinding cenv env false PermitByRefExpr.Yes >> ignore)

// Top binds introduce expression, check they are reraise free.
let CheckModuleBinding cenv env (TBind(v, e, _) as bind) =
    let g = cenv.g
    let isExplicitEntryPoint = HasFSharpAttribute g g.attrib_EntryPointAttribute v.Attribs
    if isExplicitEntryPoint then 
        cenv.entryPointGiven <- true
        let isLastCompiland = fst cenv.isLastCompiland
        if not isLastCompiland && cenv.reportErrors  then 
            errorR(Error(FSComp.SR.chkEntryPointUsage(), v.Range)) 

    // Analyze the r.h.s. for the "IsCompiledAsStaticPropertyWithoutField" condition
    if // Mutable values always have fields
       not v.IsMutable && 
       // Literals always have fields
       not (HasFSharpAttribute g g.attrib_LiteralAttribute v.Attribs) && 
       not (HasFSharpAttributeOpt g g.attrib_ThreadStaticAttribute v.Attribs) && 
       not (HasFSharpAttributeOpt g g.attrib_ContextStaticAttribute v.Attribs) && 
       // Having a field makes the binding a static initialization trigger
       IsSimpleSyntacticConstantExpr g e && 
       // Check the thing is actually compiled as a property
       IsCompiledAsStaticProperty g v ||
       (g.compilingFslib && v.Attribs |> List.exists(fun (Attrib(tc, _, _, _, _, _, _)) -> tc.CompiledName = "ValueAsStaticPropertyAttribute"))
     then 
        v.SetIsCompiledAsStaticPropertyWithoutField()

    // Check for value name clashes
    begin
        try 

          // Skip compiler generated values
          if v.IsCompilerGenerated then () else
          // Skip explicit implementations of interface methods
          if ValIsExplicitImpl g v then () else
          
          match v.DeclaringEntity with 
          | ParentNone -> () // this case can happen after error recovery from earlier error
          | Parent _ -> 
            let tcref = v.TopValDeclaringEntity 
            let hasDefaultAugmentation = 
                tcref.IsUnionTycon &&
                match TryFindFSharpAttribute g g.attrib_DefaultAugmentationAttribute tcref.Attribs with
                | Some(Attrib(_, _, [ AttribBoolArg b ], _, _, _, _)) -> b
                | _ -> true (* not hiddenRepr *)

            let kind = (if v.IsMember then "member" else "value")
            let check skipValCheck nm = 
                if not skipValCheck && 
                   v.IsModuleBinding && 
                   tcref.ModuleOrNamespaceType.AllValsByLogicalName.ContainsKey nm && 
                   not (valEq tcref.ModuleOrNamespaceType.AllValsByLogicalName.[nm] v) then
                    
                    error(Duplicate(kind, v.DisplayName, v.Range))

#if CASES_IN_NESTED_CLASS
                if tcref.IsUnionTycon && nm = "Cases" then 
                    errorR(NameClash(nm, kind, v.DisplayName, v.Range, "generated type", "Cases", tcref.Range))
#endif
                if tcref.IsUnionTycon then 
                    match nm with 
                    | "Tag" -> errorR(NameClash(nm, kind, v.DisplayName, v.Range, FSComp.SR.typeInfoGeneratedProperty(), "Tag", tcref.Range))
                    | "Tags" -> errorR(NameClash(nm, kind, v.DisplayName, v.Range, FSComp.SR.typeInfoGeneratedType(), "Tags", tcref.Range))
                    | _ ->
                        if hasDefaultAugmentation then 
                            match tcref.GetUnionCaseByName nm with 
                            | Some uc -> error(NameClash(nm, kind, v.DisplayName, v.Range, FSComp.SR.typeInfoUnionCase(), uc.DisplayName, uc.Range))
                            | None -> ()

                            let hasNoArgs = 
                                match v.ValReprInfo with 
                                | None -> false 
                                | Some arity -> List.sum arity.AritiesOfArgs - v.NumObjArgs <= 0 && arity.NumTypars = 0

                            //  In unions user cannot define properties that clash with generated ones 
                            if tcref.UnionCasesArray.Length = 1 && hasNoArgs then 
                               let ucase1 = tcref.UnionCasesArray.[0]
                               for f in ucase1.RecdFieldsArray do
                                   if f.LogicalName = nm then
                                       error(NameClash(nm, kind, v.DisplayName, v.Range, FSComp.SR.typeInfoGeneratedProperty(), f.LogicalName, ucase1.Range))

                // Default augmentation contains the nasty 'Case<UnionCase>' etc.
                let prefix = "New"
                if nm.StartsWithOrdinal prefix then
                    match tcref.GetUnionCaseByName(nm.[prefix.Length ..]) with 
                    | Some uc -> error(NameClash(nm, kind, v.DisplayName, v.Range, FSComp.SR.chkUnionCaseCompiledForm(), uc.DisplayName, uc.Range))
                    | None -> ()

                // Default augmentation contains the nasty 'Is<UnionCase>' etc.
                let prefix = "Is"
                if nm.StartsWithOrdinal prefix && hasDefaultAugmentation then
                    match tcref.GetUnionCaseByName(nm.[prefix.Length ..]) with 
                    | Some uc -> error(NameClash(nm, kind, v.DisplayName, v.Range, FSComp.SR.chkUnionCaseDefaultAugmentation(), uc.DisplayName, uc.Range))
                    | None -> ()

                match tcref.GetFieldByName nm with 
                | Some rf -> error(NameClash(nm, kind, v.DisplayName, v.Range, "field", rf.LogicalName, rf.Range))
                | None -> ()

            check false v.DisplayNameCoreMangled
            check false v.DisplayName
            check false (v.CompiledName cenv.g.CompilerGlobalState)

            // Check if an F# extension member clashes
            if v.IsExtensionMember then 
                tcref.ModuleOrNamespaceType.AllValsAndMembersByLogicalNameUncached.[v.LogicalName] |> List.iter (fun v2 -> 
                    if v2.IsExtensionMember && not (valEq v v2) && (v.CompiledName cenv.g.CompilerGlobalState) = (v2.CompiledName cenv.g.CompilerGlobalState) then
                        let minfo1 =  FSMeth(g, generalizedTyconRef tcref, mkLocalValRef v, Some 0UL)
                        let minfo2 =  FSMeth(g, generalizedTyconRef tcref, mkLocalValRef v2, Some 0UL)
                        if tyconRefEq g v.MemberApparentEntity v2.MemberApparentEntity && 
                           MethInfosEquivByNameAndSig EraseAll true g cenv.amap v.Range minfo1 minfo2 then 
                            errorR(Duplicate(kind, v.DisplayName, v.Range)))

            // Properties get 'get_X', only if there are no args
            // Properties get 'get_X'
            match v.ValReprInfo with 
            | Some arity when arity.NumCurriedArgs = 0 && arity.NumTypars = 0 -> check false ("get_" + v.DisplayName)
            | _ -> ()
            match v.ValReprInfo with 
            | Some arity when v.IsMutable && arity.NumCurriedArgs = 0 && arity.NumTypars = 0 -> check false ("set_" + v.DisplayName)
            | _ -> ()
            match TryChopPropertyName v.DisplayName with 
            | Some res -> check true res 
            | None -> ()
        with e -> errorRecovery e v.Range 
    end

    CheckBinding cenv { env with returnScope = 1 } true PermitByRefExpr.Yes bind |> ignore

let CheckModuleBindings cenv env binds = 
    binds |> List.iter (CheckModuleBinding cenv env)

//--------------------------------------------------------------------------
// check tycons
//--------------------------------------------------------------------------

let CheckRecdField isUnion cenv env (tycon: Tycon) (rfield: RecdField) = 
    let g = cenv.g
    let tcref = mkLocalTyconRef tycon
    let m = rfield.Range
    let fieldTy = stripTyEqns cenv.g rfield.FormalType
    let isHidden = 
        IsHiddenTycon env.sigToImplRemapInfo tycon || 
        IsHiddenTyconRepr env.sigToImplRemapInfo tycon || 
        (not isUnion && IsHiddenRecdField env.sigToImplRemapInfo (tcref.MakeNestedRecdFieldRef rfield))
    let access = AdjustAccess isHidden (fun () -> tycon.CompilationPath) rfield.Accessibility
    CheckTypeForAccess cenv env (fun () -> rfield.LogicalName) access m fieldTy

    if isByrefLikeTyconRef g m tcref then 
        // Permit Span fields in IsByRefLike types
        CheckTypePermitSpanLike cenv env m fieldTy
        if cenv.reportErrors then
            CheckForByrefType cenv env fieldTy (fun () -> errorR(Error(FSComp.SR.chkCantStoreByrefValue(), tycon.Range)))
    else
        CheckTypeNoByrefs cenv env m fieldTy
        if cenv.reportErrors then 
            CheckForByrefLikeType cenv env m fieldTy (fun () -> errorR(Error(FSComp.SR.chkCantStoreByrefValue(), tycon.Range)))

    CheckAttribs cenv env rfield.PropertyAttribs
    CheckAttribs cenv env rfield.FieldAttribs

let CheckEntityDefn cenv env (tycon: Entity) =
#if !NO_EXTENSIONTYPING
  if not tycon.IsProvidedGeneratedTycon then
#endif
    let g = cenv.g
    let m = tycon.Range 
    let tcref = mkLocalTyconRef tycon
    let ty = generalizedTyconRef tcref

    let env = { env with reflect = env.reflect || HasFSharpAttribute g g.attrib_ReflectedDefinitionAttribute tycon.Attribs }
    let env = BindTypars g env (tycon.Typars m)

    CheckAttribs cenv env tycon.Attribs

    match tycon.TypeAbbrev with
    | Some abbrev -> WarnOnWrongTypeForAccess cenv env (fun () -> tycon.CompiledName) tycon.Accessibility tycon.Range abbrev
    | _ -> ()

    if cenv.reportErrors then

      if not tycon.IsTypeAbbrev then

        let allVirtualMethsInParent = 
            match GetSuperTypeOfType g cenv.amap m ty with 
            | Some super -> 
                GetIntrinsicMethInfosOfType cenv.infoReader None AccessibleFromSomewhere AllowMultiIntfInstantiations.Yes IgnoreOverrides m super
                |> List.filter (fun minfo -> minfo.IsVirtual)
            | None -> []

        let methodUniquenessIncludesReturnType (minfo: MethInfo) =
            minfo.LogicalName = "op_Explicit" ||
            minfo.LogicalName = "op_Implicit" ||
            (AttributeChecking.MethInfoHasAttribute g m g.attrib_AllowOverloadByReturnTypeAttribute minfo)

        let MethInfosEquivWrtUniqueness eraseFlag m minfo minfo2 =
            if methodUniquenessIncludesReturnType minfo then
                MethInfosEquivByNameAndSig eraseFlag true g cenv.amap m minfo minfo2
            else
                MethInfosEquivByNameAndPartialSig eraseFlag true g cenv.amap m minfo minfo2 (* partial ignores return type *)

        let immediateMeths = 
            [ for v in tycon.AllGeneratedValues do yield FSMeth (g, ty, v, None)
              yield! GetImmediateIntrinsicMethInfosOfType (None, AccessibleFromSomewhere) g cenv.amap m ty ]

        let immediateProps = GetImmediateIntrinsicPropInfosOfType (None, AccessibleFromSomewhere) g cenv.amap m ty

        let getHash (hash: Dictionary<string, _>) nm =
            match hash.TryGetValue nm with
            | true, h -> h
            | _ -> []
        
        // precompute methods grouped by MethInfo.LogicalName
        let hashOfImmediateMeths = 
                let h = Dictionary<string, _>()
                for minfo in immediateMeths do
                    match h.TryGetValue minfo.LogicalName with
                    | true, methods -> 
                        h.[minfo.LogicalName] <- minfo :: methods
                    | false, _ -> 
                        h.[minfo.LogicalName] <- [minfo]
                h
        let getOtherMethods (minfo : MethInfo) =                         
            [
                //we have added all methods to the dictionary on the previous step
                let methods = hashOfImmediateMeths.[minfo.LogicalName]
                for m in methods do
                    // use referential identity to filter out 'minfo' method
                    if not(Object.ReferenceEquals(m, minfo)) then 
                        yield m
            ]

        let hashOfImmediateProps = Dictionary<string, _>()
        for minfo in immediateMeths do
            let nm = minfo.LogicalName
            let m = (match minfo.ArbitraryValRef with None -> m | Some vref -> vref.DefinitionRange)
            let others = getOtherMethods minfo
            // abstract/default pairs of duplicate methods are OK
            let IsAbstractDefaultPair (x: MethInfo) (y: MethInfo) = 
                x.IsDispatchSlot && y.IsDefiniteFSharpOverride
            let IsAbstractDefaultPair2 (minfo: MethInfo) (minfo2: MethInfo) = 
                IsAbstractDefaultPair minfo minfo2 || IsAbstractDefaultPair minfo2 minfo
            let checkForDup erasureFlag (minfo2: MethInfo) =
                not (IsAbstractDefaultPair2 minfo minfo2)
                && (minfo.IsInstance = minfo2.IsInstance)
                && MethInfosEquivWrtUniqueness erasureFlag m minfo minfo2

            if others |> List.exists (checkForDup EraseAll) then 
                if others |> List.exists (checkForDup EraseNone) then 
                    errorR(Error(FSComp.SR.chkDuplicateMethod(nm, NicePrint.minimalStringOfType cenv.denv ty), m))
                else
                    errorR(Error(FSComp.SR.chkDuplicateMethodWithSuffix(nm, NicePrint.minimalStringOfType cenv.denv ty), m))

            let numCurriedArgSets = minfo.NumArgs.Length

            if numCurriedArgSets > 1 && others |> List.exists (fun minfo2 -> not (IsAbstractDefaultPair2 minfo minfo2)) then 
                errorR(Error(FSComp.SR.chkDuplicateMethodCurried(nm, NicePrint.minimalStringOfType cenv.denv ty), m))

            if numCurriedArgSets > 1 && 
               (minfo.GetParamDatas(cenv.amap, m, minfo.FormalMethodInst) 
                |> List.existsSquared (fun (ParamData(isParamArrayArg, _isInArg, isOutArg, optArgInfo, callerInfo, _, reflArgInfo, ty)) -> 
                    isParamArrayArg || isOutArg || reflArgInfo.AutoQuote || optArgInfo.IsOptional || callerInfo <> NoCallerInfo || isByrefLikeTy g m ty)) then 
                errorR(Error(FSComp.SR.chkCurriedMethodsCantHaveOutParams(), m))

            if numCurriedArgSets = 1 then
                minfo.GetParamDatas(cenv.amap, m, minfo.FormalMethodInst) 
                |> List.iterSquared (fun (ParamData(_, isInArg, _, optArgInfo, callerInfo, _, _, ty)) ->
                    ignore isInArg
                    match (optArgInfo, callerInfo) with
                    | _, NoCallerInfo -> ()
                    | NotOptional, _ -> errorR(Error(FSComp.SR.tcCallerInfoNotOptional(callerInfo.ToString()), m))
                    | CallerSide _, CallerLineNumber ->
                        if not (typeEquiv g g.int32_ty ty) then
                            errorR(Error(FSComp.SR.tcCallerInfoWrongType(callerInfo.ToString(), "int", NicePrint.minimalStringOfType cenv.denv ty), m))
                    | CalleeSide, CallerLineNumber ->
                        if not ((isOptionTy g ty) && (typeEquiv g g.int32_ty (destOptionTy g ty))) then
                            errorR(Error(FSComp.SR.tcCallerInfoWrongType(callerInfo.ToString(), "int", NicePrint.minimalStringOfType cenv.denv (destOptionTy g ty)), m))
                    | CallerSide _, CallerFilePath ->
                        if not (typeEquiv g g.string_ty ty) then
                            errorR(Error(FSComp.SR.tcCallerInfoWrongType(callerInfo.ToString(), "string", NicePrint.minimalStringOfType cenv.denv ty), m))
                    | CalleeSide, CallerFilePath ->
                        if not ((isOptionTy g ty) && (typeEquiv g g.string_ty (destOptionTy g ty))) then
                            errorR(Error(FSComp.SR.tcCallerInfoWrongType(callerInfo.ToString(), "string", NicePrint.minimalStringOfType cenv.denv (destOptionTy g ty)), m))
                    | CallerSide _, CallerMemberName ->
                        if not (typeEquiv g g.string_ty ty) then
                            errorR(Error(FSComp.SR.tcCallerInfoWrongType(callerInfo.ToString(), "string", NicePrint.minimalStringOfType cenv.denv ty), m))
                    | CalleeSide, CallerMemberName ->
                        if not ((isOptionTy g ty) && (typeEquiv g g.string_ty (destOptionTy g ty))) then
                            errorR(Error(FSComp.SR.tcCallerInfoWrongType(callerInfo.ToString(), "string", NicePrint.minimalStringOfType cenv.denv (destOptionTy g ty)), m)))
            
        for pinfo in immediateProps do
            let nm = pinfo.PropertyName
            let m = 
                match pinfo.ArbitraryValRef with 
                | None -> m 
                | Some vref -> vref.DefinitionRange

            if hashOfImmediateMeths.ContainsKey nm then 
                errorR(Error(FSComp.SR.chkPropertySameNameMethod(nm, NicePrint.minimalStringOfType cenv.denv ty), m))

            let others = getHash hashOfImmediateProps nm

            if pinfo.HasGetter && pinfo.HasSetter && pinfo.GetterMethod.IsVirtual <> pinfo.SetterMethod.IsVirtual then 
                errorR(Error(FSComp.SR.chkGetterSetterDoNotMatchAbstract(nm, NicePrint.minimalStringOfType cenv.denv ty), m))

            let checkForDup erasureFlag pinfo2 =                         
                  // abstract/default pairs of duplicate properties are OK
                 let IsAbstractDefaultPair (x: PropInfo) (y: PropInfo) = 
                     x.IsDispatchSlot && y.IsDefiniteFSharpOverride

                 not (IsAbstractDefaultPair pinfo pinfo2 || IsAbstractDefaultPair pinfo2 pinfo)
                 && PropInfosEquivByNameAndPartialSig erasureFlag g cenv.amap m pinfo pinfo2 (* partial ignores return type *)

            if others |> List.exists (checkForDup EraseAll) then
                if others |> List.exists (checkForDup EraseNone) then 
                    errorR(Error(FSComp.SR.chkDuplicateProperty(nm, NicePrint.minimalStringOfType cenv.denv ty), m))
                else
                    errorR(Error(FSComp.SR.chkDuplicatePropertyWithSuffix(nm, NicePrint.minimalStringOfType cenv.denv ty), m))
            // Check to see if one is an indexer and one is not

            if ( (pinfo.HasGetter && 
                  pinfo.HasSetter && 
                  let setterArgs = pinfo.DropGetter().GetParamTypes(cenv.amap, m)
                  let getterArgs = pinfo.DropSetter().GetParamTypes(cenv.amap, m)
                  setterArgs.Length <> getterArgs.Length)
                || 
                 (let nargs = pinfo.GetParamTypes(cenv.amap, m).Length
                  others |> List.exists (fun pinfo2 -> (isNil(pinfo2.GetParamTypes(cenv.amap, m))) <> (nargs = 0)))) then 
                  
                  errorR(Error(FSComp.SR.chkPropertySameNameIndexer(nm, NicePrint.minimalStringOfType cenv.denv ty), m))

            // Check to see if the signatures of the both getter and the setter imply the same property type

            if pinfo.HasGetter && pinfo.HasSetter && not pinfo.IsIndexer then
                let ty1 = pinfo.DropSetter().GetPropertyType(cenv.amap, m)
                let ty2 = pinfo.DropGetter().GetPropertyType(cenv.amap, m)
                if not (typeEquivAux EraseNone cenv.amap.g ty1 ty2) then
                    errorR(Error(FSComp.SR.chkGetterAndSetterHaveSamePropertyType(pinfo.PropertyName, NicePrint.minimalStringOfType cenv.denv ty1, NicePrint.minimalStringOfType cenv.denv ty2), m))

            hashOfImmediateProps.[nm] <- pinfo :: others
            
        if not (isInterfaceTy g ty) then
            let hashOfAllVirtualMethsInParent = Dictionary<string, _>()
            for minfo in allVirtualMethsInParent do
                let nm = minfo.LogicalName
                let others = getHash hashOfAllVirtualMethsInParent nm
                hashOfAllVirtualMethsInParent.[nm] <- minfo :: others
            for minfo in immediateMeths do
                if not minfo.IsDispatchSlot && not minfo.IsVirtual && minfo.IsInstance then
                    let nm = minfo.LogicalName
                    let m = (match minfo.ArbitraryValRef with None -> m | Some vref -> vref.DefinitionRange)
                    let parentMethsOfSameName = getHash hashOfAllVirtualMethsInParent nm 
                    let checkForDup erasureFlag (minfo2: MethInfo) = minfo2.IsDispatchSlot && MethInfosEquivByNameAndSig erasureFlag true g cenv.amap m minfo minfo2
                    match parentMethsOfSameName |> List.tryFind (checkForDup EraseAll) with
                    | None -> ()
                    | Some minfo ->
                        let mtext = NicePrint.stringOfMethInfo cenv.infoReader m cenv.denv minfo
                        if parentMethsOfSameName |> List.exists (checkForDup EraseNone) then 
                            warning(Error(FSComp.SR.tcNewMemberHidesAbstractMember mtext, m))
                        else
                            warning(Error(FSComp.SR.tcNewMemberHidesAbstractMemberWithSuffix mtext, m))
                        

                if minfo.IsDispatchSlot then
                    let nm = minfo.LogicalName
                    let m = (match minfo.ArbitraryValRef with None -> m | Some vref -> vref.DefinitionRange)
                    let parentMethsOfSameName = getHash hashOfAllVirtualMethsInParent nm 
                    let checkForDup erasureFlag minfo2 = MethInfosEquivByNameAndSig erasureFlag true g cenv.amap m minfo minfo2
                    
                    if parentMethsOfSameName |> List.exists (checkForDup EraseAll) then
                        if parentMethsOfSameName |> List.exists (checkForDup EraseNone) then 
                            errorR(Error(FSComp.SR.chkDuplicateMethodInheritedType nm, m))
                        else
                            errorR(Error(FSComp.SR.chkDuplicateMethodInheritedTypeWithSuffix nm, m))


    if TyconRefHasAttributeByName m tname_IsByRefLikeAttribute tcref && not tycon.IsStructOrEnumTycon then 
        errorR(Error(FSComp.SR.tcByRefLikeNotStruct(), tycon.Range))

    if TyconRefHasAttribute g m g.attrib_IsReadOnlyAttribute tcref && not tycon.IsStructOrEnumTycon then 
        errorR(Error(FSComp.SR.tcIsReadOnlyNotStruct(), tycon.Range))

    // Considers TFSharpObjectRepr, TFSharpRecdRepr and TFSharpUnionRepr. 
    // [Review] are all cases covered: TILObjectRepr, TAsmRepr. [Yes - these are FSharp.Core.dll only]
    tycon.AllFieldsArray |> Array.iter (CheckRecdField false cenv env tycon)
    
    // Abstract slots can have byref arguments and returns
    for vref in abstractSlotValsOfTycons [tycon] do 
        match vref.ValReprInfo with 
        | Some topValInfo -> 
            let tps, argtysl, rty, _ = GetTopValTypeInFSharpForm g topValInfo vref.Type m
            let env = BindTypars g env tps
            for argtys in argtysl do 
                for argty, _ in argtys do 
                     CheckTypeNoInnerByrefs cenv env vref.Range argty
            CheckTypeNoInnerByrefs cenv env vref.Range rty
        | None -> ()

    // Supported interface may not have byrefs
    tycon.ImmediateInterfaceTypesOfFSharpTycon |> List.iter (CheckTypeNoByrefs cenv env m)   

    superOfTycon g tycon |> CheckTypeNoByrefs cenv env m                             

    if tycon.IsUnionTycon then                             
        tycon.UnionCasesArray |> Array.iter (fun uc ->
            CheckAttribs cenv env uc.Attribs 
            uc.RecdFieldsArray |> Array.iter (CheckRecdField true cenv env tycon))

    // Access checks
    let access =  AdjustAccess (IsHiddenTycon env.sigToImplRemapInfo tycon) (fun () -> tycon.CompilationPath) tycon.Accessibility
    let visitType ty = CheckTypeForAccess cenv env (fun () -> tycon.DisplayNameWithStaticParametersAndUnderscoreTypars) access tycon.Range ty    

    abstractSlotValsOfTycons [tycon] |> List.iter (typeOfVal >> visitType) 

    superOfTycon g tycon |> visitType

    // We do not have to check access of interface implementations. See FSharp 1.0 5042
    //implements_of_tycon g tycon |> List.iter visitType
    if tycon.IsFSharpDelegateTycon then 
        match tycon.TypeReprInfo with 
        | TFSharpObjectRepr r ->
            match r.fsobjmodel_kind with 
            | TFSharpDelegate ss ->
                //ss.ClassTypars 
                //ss.MethodTypars 
                ss.FormalReturnType |> Option.iter visitType
                ss.FormalParams |> List.iterSquared (fun (TSlotParam(_, ty, _, _, _, _)) -> visitType ty)
            | _ -> ()
        | _ -> ()


    let interfaces = 
        AllSuperTypesOfType g cenv.amap tycon.Range AllowMultiIntfInstantiations.Yes ty
            |> List.filter (isInterfaceTy g)
            
    if tycon.IsFSharpInterfaceTycon then 
        List.iter visitType interfaces // Check inherited interface is as accessible

    if not (isRecdOrStructTyconRefAssumedImmutable g tcref) && isRecdOrStructTyconRefReadOnly g m tcref then
        errorR(Error(FSComp.SR.readOnlyAttributeOnStructWithMutableField(), m))
 
    if cenv.reportErrors then 
        if not tycon.IsTypeAbbrev then 
            let interfaces =
                GetImmediateInterfacesOfType SkipUnrefInterfaces.Yes g cenv.amap m ty
                |> List.collect (AllSuperTypesOfType g cenv.amap m AllowMultiIntfInstantiations.Yes)
                |> List.filter (isInterfaceTy g)
            CheckMultipleInterfaceInstantiations cenv ty interfaces false m
        
        // Check struct fields. We check these late because we have to have first checked that the structs are
        // free of cycles
        if tycon.IsStructOrEnumTycon then 
            for f in tycon.AllInstanceFieldsAsList do
                // Check if it's marked unsafe 
                let zeroInitUnsafe = TryFindFSharpBoolAttribute g g.attrib_DefaultValueAttribute f.FieldAttribs
                if zeroInitUnsafe = Some true then
                   if not (TypeHasDefaultValue g m ty) then 
                       errorR(Error(FSComp.SR.chkValueWithDefaultValueMustHaveDefaultValue(), m))

        // Check type abbreviations
        match tycon.TypeAbbrev with                          
         | None     -> ()
         | Some ty -> 
             // Library-defined outref<'T> and inref<'T> contain byrefs on the r.h.s.
             if not g.compilingFslib then 
                 CheckForByrefType cenv env ty (fun () -> errorR(Error(FSComp.SR.chkNoByrefInTypeAbbrev(), tycon.Range)))

let CheckEntityDefns cenv env tycons = 
    tycons |> List.iter (CheckEntityDefn cenv env) 

//--------------------------------------------------------------------------
// check modules
//--------------------------------------------------------------------------

let rec CheckModuleExpr cenv env x = 
    match x with  
    | ModuleOrNamespaceExprWithSig(mty, def, _) -> 
       let rpi, mhi = ComputeRemappingFromImplementationToSignature cenv.g def mty
       let env = { env with sigToImplRemapInfo = (mkRepackageRemapping rpi, mhi) :: env.sigToImplRemapInfo }
       CheckDefnInModule cenv env def
    
and CheckDefnsInModule cenv env x = 
    x |> List.iter (CheckDefnInModule cenv env)

and CheckNothingAfterEntryPoint cenv m =
    if cenv.entryPointGiven && cenv.reportErrors then 
        errorR(Error(FSComp.SR.chkEntryPointUsage(), m)) 

and CheckDefnInModule cenv env x = 
    match x with 
    | TMDefRec(isRec, _opens, tycons, mspecs, m) -> 
        CheckNothingAfterEntryPoint cenv m
        if isRec then BindVals cenv env (allValsOfModDef x |> Seq.toList)
        CheckEntityDefns cenv env tycons
        List.iter (CheckModuleSpec cenv env) mspecs
    | TMDefLet(bind, m)  -> 
        CheckNothingAfterEntryPoint cenv m
        CheckModuleBinding cenv env bind 
        BindVal cenv env bind.Var
    | TMDefOpens _ ->
        ()
    | TMDefDo(e, m)  -> 
        CheckNothingAfterEntryPoint cenv m
        CheckNoReraise cenv None e
        CheckExprNoByrefs cenv env e
    | TMAbstract def  -> CheckModuleExpr cenv env def
    | TMDefs defs -> CheckDefnsInModule cenv env defs 

and CheckModuleSpec cenv env x =
    match x with 
    | ModuleOrNamespaceBinding.Binding bind ->
        BindVals cenv env (valsOfBinds [bind])
        CheckModuleBinding cenv env bind
    | ModuleOrNamespaceBinding.Module (mspec, rhs) ->
        CheckEntityDefn cenv env mspec
        let env = { env with reflect = env.reflect || HasFSharpAttribute cenv.g cenv.g.attrib_ReflectedDefinitionAttribute mspec.Attribs }
        CheckDefnInModule cenv env rhs 

let CheckTopImpl (g, amap, reportErrors, infoReader, internalsVisibleToPaths, viewCcu, tcValF, denv, mexpr, extraAttribs, isLastCompiland: bool*bool, isInternalTestSpanStackReferring) =
    let cenv = 
        { g = g  
          reportErrors = reportErrors 
          boundVals = Dictionary<_, _>(100, HashIdentity.Structural) 
          limitVals = Dictionary<_, _>(100, HashIdentity.Structural) 
          stackGuard = StackGuard(PostInferenceChecksStackGuardDepth)
          potentialUnboundUsesOfVals = Map.empty 
          anonRecdTypes = StampMap.Empty
          usesQuotations = false 
          infoReader = infoReader 
          internalsVisibleToPaths = internalsVisibleToPaths
          amap = amap 
          denv = denv 
          viewCcu = viewCcu
          isLastCompiland = isLastCompiland
          isInternalTestSpanStackReferring = isInternalTestSpanStackReferring
          tcVal = tcValF
          entryPointGiven = false}
    
    // Certain type equality checks go faster if these TyconRefs are pre-resolved.
    // This is because pre-resolving allows tycon equality to be determined by pointer equality on the entities.
    // See primEntityRefEq.
    g.system_Void_tcref.TryDeref                  |> ignore
    g.byref_tcr.TryDeref                          |> ignore

    let resolve = function Some(t : TyconRef) -> ignore(t.TryDeref) | _ -> ()
    resolve g.system_TypedReference_tcref
    resolve g.system_ArgIterator_tcref
    resolve g.system_RuntimeArgumentHandle_tcref

    let env = 
        { sigToImplRemapInfo=[]
          quote=false
          ctorLimitedZone=false 
          boundTyparNames=[]
          argVals = ValMap.Empty
          boundTypars= TyparMap.Empty
          reflect=false
          external=false 
          returnScope = 0
          isInAppExpr = false
          resumableCode = Resumable.None }

    CheckModuleExpr cenv env mexpr
    CheckAttribs cenv env extraAttribs
    if cenv.usesQuotations && not (QuotationTranslator.QuotationGenerationScope.ComputeQuotationFormat(g).SupportsDeserializeEx) then 
        viewCcu.UsesFSharp20PlusQuotations <- true
    cenv.entryPointGiven, cenv.anonRecdTypes<|MERGE_RESOLUTION|>--- conflicted
+++ resolved
@@ -344,13 +344,8 @@
     | TType_var tp when tp.Solution.IsSome ->
         for cx in tp.Constraints do
             match cx with 
-<<<<<<< HEAD
             | TyparConstraint.MayResolveMember(TTrait(_, _, _, _, _, soln, _), _) -> 
-                 match visitTraitSolutionOpt, !soln with 
-=======
-            | TyparConstraint.MayResolveMember(TTrait(_, _, _, _, _, soln), _) -> 
                  match visitTraitSolutionOpt, soln.Value with 
->>>>>>> 65ce31d3
                  | Some visitTraitSolution, Some sln -> visitTraitSolution sln
                  | _ -> ()
             | _ -> ()
