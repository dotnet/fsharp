--- conflicted
+++ resolved
@@ -1065,10 +1065,6 @@
                     (mkFalse g m)
             
             mkLambdas g m tps [thisv;thatobjv] (equalse, g.bool_ty)  
-<<<<<<< HEAD
-
-=======
->>>>>>> 709c50aa
 
           [ mkCompGenBind nocEqualsVal.Deref nocEqualsExpr
             mkCompGenBind objEqualsVal.Deref objEqualsExpr   ] 
