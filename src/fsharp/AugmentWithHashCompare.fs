--- conflicted
+++ resolved
@@ -950,17 +950,10 @@
 
                   mkApps g ((exprForValRef m vref2, vref2.Type), (if isNil tinst then [] else [tinst]), [thise;thate], m)
               
-<<<<<<< HEAD
-              mkLambdas g m tps [thisv;thatobjv] (comparee,g.int_ty)  
-            let rhs2 = 
-              let thisv,thatv,comparee = comparef g tcref tycon 
-              mkLambdas g m tps [thisv;thatv] (comparee,g.int_ty)  
-=======
-              mkLambdas m tps [thisv;thatobjv] (comparee, g.int_ty)  
+              mkLambdas g m tps [thisv; thatobjv] (comparee, g.int_ty)  
             let rhs2 = 
               let thisv, thatv, comparee = comparef g tcref tycon 
-              mkLambdas m tps [thisv;thatv] (comparee, g.int_ty)  
->>>>>>> 1681949f
+              mkLambdas g m tps [thisv; thatv] (comparee, g.int_ty)  
             [ // This one must come first because it may be inlined into the second
               mkCompGenBind vspec2 rhs2
               mkCompGenBind vspec1 rhs1; ] 
@@ -988,11 +981,7 @@
             let rhs =
                 let comparee = comparef g tcref tycon (thisv, thise) (thatobjv, thate) compe
                 let comparee = if isUnitTy g ty then mkZero g m else comparee
-<<<<<<< HEAD
-                mkMultiLambdas g m tps [[thisv];[thatobjv;compv]] (comparee,g.int_ty)
-=======
-                mkMultiLambdas m tps [[thisv];[thatobjv;compv]] (comparee, g.int_ty)
->>>>>>> 1681949f
+                mkMultiLambdas g m tps [[thisv]; [thatobjv; compv]] (comparee, g.int_ty)
             [mkCompGenBind vspec rhs]
     if tycon.IsUnionTycon then mkCompare mkUnionCompareWithComparer
     elif tycon.IsRecordTycon || tycon.IsStructOrEnumTycon then mkCompare mkRecdCompareWithComparer
@@ -1009,10 +998,9 @@
             
             // build the hash rhs
             let withcGetHashCodeExpr =
-<<<<<<< HEAD
-                let compv,compe = mkCompGenLocal m "comp" g.IEqualityComparer_ty
-                let thisv,hashe = hashf g tcref tycon compe
-                mkLambdas g m tps [thisv;compv] (hashe,g.int_ty)
+                let compv, compe = mkCompGenLocal m "comp" g.IEqualityComparer_ty
+                let thisv, hashe = hashf g tcref tycon compe
+                mkLambdas g m tps [thisv; compv] (hashe, g.int_ty)
                 
             // build the equals rhs
             let withcEqualsExpr =
@@ -1021,24 +1009,8 @@
                 let thatobjv,thatobje = mkCompGenLocal m "obj" g.obj_ty
                 let thatv,thate = mkCompGenLocal m "that" ty  
                 let compv,compe = mkCompGenLocal m "comp" g.IEqualityComparer_ty
-                let equalse = equalsf g tcref tycon (thisv,thise) thatobje (thatv,thate) compe
+                let equalse = equalsf g tcref tycon (thisv, thise) thatobje (thatv,thate) compe
                 mkMultiLambdas g m tps [[thisv];[thatobjv;compv]] (equalse,g.bool_ty)
-=======
-                let compv, compe = mkCompGenLocal m "comp" g.IEqualityComparer_ty
-                let thisv, hashe = hashf g tcref tycon compe
-                mkLambdas m tps [thisv;compv] (hashe, g.int_ty)
-                
-            // build the equals rhs
-            let withcEqualsExpr =
-                let _tinst, ty = mkMinimalTy g tcref
-                let thisv, thise = mkThisVar g m ty
-                let thatobjv, thatobje = mkCompGenLocal m "obj" g.obj_ty
-                let thatv, thate = mkCompGenLocal m "that" ty  
-                let compv, compe = mkCompGenLocal m "comp" g.IEqualityComparer_ty
-                let equalse = equalsf g tcref tycon (thisv, thise) thatobje (thatv, thate) compe
-                mkMultiLambdas m tps [[thisv];[thatobjv;compv]] (equalse, g.bool_ty)
-
->>>>>>> 1681949f
 
             let objGetHashCodeExpr = 
                 let tinst, ty = mkMinimalTy g tcref
@@ -1051,11 +1023,7 @@
                     let compe = mkILCallGetEqualityComparer g m
                     mkApps g ((exprForValRef m withcGetHashCodeVal, withcGetHashCodeVal.Type), (if isNil tinst then [] else [tinst]), [thise; compe], m)
                 
-<<<<<<< HEAD
-                mkLambdas g m tps [thisv; unitv] (hashe,g.int_ty)  
-=======
-                mkLambdas m tps [thisv; unitv] (hashe, g.int_ty)  
->>>>>>> 1681949f
+                mkLambdas g m tps [thisv; unitv] (hashe, g.int_ty)  
                   
             [(mkCompGenBind withcGetHashCodeVal.Deref withcGetHashCodeExpr)  
              (mkCompGenBind objGetHashCodeVal.Deref objGetHashCodeExpr)  
@@ -1075,13 +1043,8 @@
       | Some (objEqualsVal, nocEqualsVal) -> 
           // this is the body of the real strongly typed implementation 
           let nocEqualsExpr = 
-<<<<<<< HEAD
               let thisv,thatv,equalse = equalsf g tcref tycon 
-              mkLambdas g m tps [thisv;thatv] (equalse,g.bool_ty)  
-=======
-              let thisv, thatv, equalse = equalsf g tcref tycon 
-              mkLambdas m tps [thisv;thatv] (equalse, g.bool_ty)  
->>>>>>> 1681949f
+              mkLambdas g m tps [thisv;thatv] (equalse, g.bool_ty)  
 
           // this is the body of the override 
           let objEqualsExpr = 
@@ -1097,11 +1060,7 @@
                     (mkApps g ((exprForValRef m nocEqualsVal, nocEqualsVal.Type), (if isNil tinst then [] else [tinst]), [thise;thate], m))
                     (mkFalse g m)
             
-<<<<<<< HEAD
-            mkLambdas g m tps [thisv;thatobjv] (equalse,g.bool_ty)  
-=======
-            mkLambdas m tps [thisv;thatobjv] (equalse, g.bool_ty)  
->>>>>>> 1681949f
+            mkLambdas g m tps [thisv;thatobjv] (equalse, g.bool_ty)  
 
 
           [ mkCompGenBind nocEqualsVal.Deref nocEqualsExpr
