--- conflicted
+++ resolved
@@ -881,11 +881,7 @@
         let tupInfo, tupElemTys = destAnyTupleTy g ty
         mkOuterCompiledTupleTy g (evalTupInfoIsStruct tupInfo) tupElemTys
     elif isFunTy g ty then 
-<<<<<<< HEAD
-        let (a, b (*, nullness *) ) = destFunTy g ty
-=======
         let a,b = destFunTy g ty
->>>>>>> 9d4fb7d1
         mkAppTy g.fastFunc_tcr [a; b]
     else ty
  
@@ -3028,19 +3024,11 @@
     | TType_app (a,[],_) -> tyconRefToFullName a
     | TType_anon (a,b) ->
         let genericParameters = b |> Seq.map (qualifiedInterfaceImplementationNameAux g) |> String.concat ", "
-<<<<<<< HEAD
-        sprintf "%s<%s>" (a.ILTypeRef.FullName) genericParameters
+        sprintf "%s<%s>" a.ILTypeRef.FullName genericParameters
     | TType_app (a,b,_) ->
         let genericParameters = b |> Seq.map (qualifiedInterfaceImplementationNameAux g) |> String.concat ", "
         sprintf "%s<%s>" (tyconRefToFullName a) genericParameters
     | TType_var (v,_) -> "'" + v.Name
-=======
-        sprintf "%s<%s>" a.ILTypeRef.FullName genericParameters
-    | TType_app (a,b) ->
-        let genericParameters = b |> Seq.map (qualifiedInterfaceImplementationNameAux g) |> String.concat ", "
-        sprintf "%s<%s>" (tyconRefToFullName a) genericParameters
-    | TType_var v -> "'" + v.Name
->>>>>>> 9d4fb7d1
     | _ -> failwithf "unexpected: expected TType_app but got %O" (x.GetType())
 
 /// for types in the global namespace, `global is prepended (note the backtick)
@@ -6052,15 +6040,9 @@
     | Expr.Match (_, _, _, _, _, ty) 
     | Expr.Quote (_, _, _, _, ty) 
     | Expr.Const (_, _, ty) -> ty
-<<<<<<< HEAD
     | Expr.Val (vref, _, _)  -> vref.Type
     | Expr.Sequential (a, b, k, _, _) -> tyOfExpr g (match k with NormalSeq  -> b | ThenDoSeq -> a)
     | Expr.Lambda (_, _, _, vs, _, _, rty) -> (mkFunTy g (mkRefTupledVarsTy g vs) rty)
-=======
-    | Expr.Val (vref, _, _) -> vref.Type
-    | Expr.Sequential (a, b, k, _, _) -> tyOfExpr g (match k with NormalSeq -> b | ThenDoSeq -> a)
-    | Expr.Lambda (_, _, _, vs, _, _, rty) -> (mkRefTupledVarsTy g vs --> rty)
->>>>>>> 9d4fb7d1
     | Expr.TyLambda (_, tyvs, _, _, rty) -> (tyvs +-> rty)
     | Expr.Let (_, e, _, _) 
     | Expr.TyChoose (_, e, _)
@@ -7541,13 +7523,8 @@
     if isTypeProviderAssemblyAttr cattr then 
         let parms, _args = decodeILAttribData cattr 
         match parms with // The first parameter to the attribute is the name of the assembly with the compiler extensions.
-<<<<<<< HEAD
-        | (ILAttribElem.String None) :: _ -> Some null
-        | (ILAttribElem.String (Some assemblyName)) :: _ -> Some assemblyName
-=======
         | ILAttribElem.String (Some assemblyName) :: _ -> Some assemblyName
         | ILAttribElem.String None :: _ -> Some null
->>>>>>> 9d4fb7d1
         | [] -> Some null
         | _ -> None
     else
