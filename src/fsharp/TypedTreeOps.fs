// Copyright (c) Microsoft Corporation. All Rights Reserved. See License.txt in the project root for license information.

/// Defines derived expression manipulation and construction functions.
module internal FSharp.Compiler.TypedTreeOps

open System.Collections.Generic
open System.Collections.Immutable
open Internal.Utilities

open FSharp.Compiler 
open FSharp.Compiler.AbstractIL 
open FSharp.Compiler.AbstractIL.IL
open FSharp.Compiler.AbstractIL.Diagnostics
open FSharp.Compiler.AbstractIL.Extensions.ILX 
open FSharp.Compiler.AbstractIL.Internal 
open FSharp.Compiler.AbstractIL.Internal.Library
open FSharp.Compiler.CompilerGlobalState
open FSharp.Compiler.ErrorLogger
open FSharp.Compiler.Features
open FSharp.Compiler.Layout
open FSharp.Compiler.Layout.TaggedTextOps
open FSharp.Compiler.Lib
open FSharp.Compiler.PrettyNaming
open FSharp.Compiler.Range
open FSharp.Compiler.Rational
open FSharp.Compiler.SyntaxTree
open FSharp.Compiler.SyntaxTreeOps
open FSharp.Compiler.TypedTree
open FSharp.Compiler.TypedTreeBasics
open FSharp.Compiler.TcGlobals
open FSharp.Compiler.XmlDoc
#if !NO_EXTENSIONTYPING
open FSharp.Compiler.ExtensionTyping
#endif

//---------------------------------------------------------------------------
// Basic data structures
//---------------------------------------------------------------------------

[<NoEquality; NoComparison>]
type TyparMap<'T> = 
    | TPMap of StampMap<'T>

    member tm.Item 
        with get (v: Typar) = 
            let (TPMap m) = tm
            m.[v.Stamp]

    member tm.ContainsKey (v: Typar) = 
        let (TPMap m) = tm
        m.ContainsKey(v.Stamp)

    member tm.TryFind (v: Typar) = 
        let (TPMap m) = tm
        m.TryFind(v.Stamp)

    member tm.Add (v: Typar, x) = 
        let (TPMap m) = tm
        TPMap (m.Add(v.Stamp, x))

    static member Empty: TyparMap<'T> = TPMap Map.empty

[<NoEquality; NoComparison; Sealed>]
type TyconRefMap<'T>(imap: StampMap<'T>) =
    member m.Item with get (v: TyconRef) = imap.[v.Stamp]
    member m.TryFind (v: TyconRef) = imap.TryFind v.Stamp 
    member m.ContainsKey (v: TyconRef) = imap.ContainsKey v.Stamp 
    member m.Add (v: TyconRef) x = TyconRefMap (imap.Add (v.Stamp, x))
    member m.Remove (v: TyconRef) = TyconRefMap (imap.Remove v.Stamp)
    member m.IsEmpty = imap.IsEmpty
    static member Empty: TyconRefMap<'T> = TyconRefMap Map.empty
    static member OfList vs = (vs, TyconRefMap<'T>.Empty) ||> List.foldBack (fun (x, y) acc -> acc.Add x y) 

[<Struct>]
[<NoEquality; NoComparison>]
type ValMap<'T>(imap: StampMap<'T>) = 
     
    member m.Contents = imap
    member m.Item with get (v: Val) = imap.[v.Stamp]
    member m.TryFind (v: Val) = imap.TryFind v.Stamp 
    member m.ContainsVal (v: Val) = imap.ContainsKey v.Stamp 
    member m.Add (v: Val) x = ValMap (imap.Add(v.Stamp, x))
    member m.Remove (v: Val) = ValMap (imap.Remove(v.Stamp))
    static member Empty = ValMap<'T> Map.empty
    member m.IsEmpty = imap.IsEmpty
    static member OfList vs = (vs, ValMap<'T>.Empty) ||> List.foldBack (fun (x, y) acc -> acc.Add x y) 

//--------------------------------------------------------------------------
// renamings
//--------------------------------------------------------------------------

type TyparInst = (Typar * TType) list

type TyconRefRemap = TyconRefMap<TyconRef>
type ValRemap = ValMap<ValRef>

let emptyTyconRefRemap: TyconRefRemap = TyconRefMap<_>.Empty
let emptyTyparInst = ([]: TyparInst)

[<NoEquality; NoComparison>]
type Remap =
    { tpinst: TyparInst

      /// Values to remap
      valRemap: ValRemap

      /// TyconRefs to remap
      tyconRefRemap: TyconRefRemap

      /// Remove existing trait solutions?
      removeTraitSolutions: bool
      
      /// A map indicating how to fill in extSlns for traits as we copy an expression. Indexed by the member name of the trait
      traitCtxtsMap: Map<string, ITraitContext> }

let emptyRemap = 
    { tpinst = emptyTyparInst
      tyconRefRemap = emptyTyconRefRemap
      valRemap = ValMap.Empty
      removeTraitSolutions = false 
      traitCtxtsMap = Map.empty }

type Remap with 
    static member Empty = emptyRemap

//--------------------------------------------------------------------------
// Substitute for type variables and remap type constructors 
//--------------------------------------------------------------------------

let addTyconRefRemap tcref1 tcref2 tmenv = 
    { tmenv with tyconRefRemap = tmenv.tyconRefRemap.Add tcref1 tcref2 }

let isRemapEmpty remap = 
    isNil remap.tpinst && 
    remap.tyconRefRemap.IsEmpty && 
    remap.valRemap.IsEmpty 

let rec instTyparRef tpinst ty tp =
    match tpinst with 
    | [] -> ty
    | (tp', ty') :: t -> 
        if typarEq tp tp' then ty' 
        else instTyparRef t ty tp

let instMeasureTyparRef tpinst unt (tp: Typar) =
   match tp.Kind with 
   | TyparKind.Measure ->
        let rec loop tpinst = 
            match tpinst with 
            | [] -> unt
            | (tp', ty') :: t -> 
                if typarEq tp tp' then 
                    match ty' with 
                    | TType_measure unt -> unt
                    | _ -> failwith "instMeasureTyparRef incorrect kind"
                else
                    loop t
        loop tpinst
   | _ -> failwith "instMeasureTyparRef: kind=Type"

let remapTyconRef (tcmap: TyconRefMap<_>) tcref =
    match tcmap.TryFind tcref with 
    | Some tcref -> tcref
    | None -> tcref

let remapUnionCaseRef tcmap (UnionCaseRef(tcref, nm)) = UnionCaseRef(remapTyconRef tcmap tcref, nm)
let remapRecdFieldRef tcmap (RecdFieldRef(tcref, nm)) = RecdFieldRef(remapTyconRef tcmap tcref, nm)

let mkTyparInst (typars: Typars) tyargs =  
#if CHECKED
    if List.length typars <> List.length tyargs then
      failwith ("mkTyparInst: invalid type" + (sprintf " %d <> %d" (List.length typars) (List.length tyargs)))
#endif
    (List.zip typars tyargs: TyparInst)

let generalizeTypar tp = mkTyparTy tp
let generalizeTypars tps = List.map generalizeTypar tps

let rec remapTypeAux (tyenv: Remap) (ty: TType) =
  let ty = stripTyparEqns ty
  match ty with
  | TType_var tp as ty -> instTyparRef tyenv.tpinst ty tp
  | TType_app (tcref, tinst) as ty -> 
      match tyenv.tyconRefRemap.TryFind tcref with 
      | Some tcref' -> TType_app (tcref', remapTypesAux tyenv tinst)
      | None -> 
          match tinst with 
          | [] -> ty  // optimization to avoid re-allocation of TType_app node in the common case 
          | _ -> 
              // avoid reallocation on idempotent 
              let tinst' = remapTypesAux tyenv tinst
              if tinst === tinst' then ty else 
              TType_app (tcref, tinst')

  | TType_ucase (UnionCaseRef(tcref, n), tinst) -> 
      match tyenv.tyconRefRemap.TryFind tcref with 
      | Some tcref' -> TType_ucase (UnionCaseRef(tcref', n), remapTypesAux tyenv tinst)
      | None -> TType_ucase (UnionCaseRef(tcref, n), remapTypesAux tyenv tinst)

  | TType_anon (anonInfo, l) as ty -> 
      let tupInfo' = remapTupInfoAux tyenv anonInfo.TupInfo
      let l' = remapTypesAux tyenv l
      if anonInfo.TupInfo === tupInfo' && l === l' then ty else  
      TType_anon (AnonRecdTypeInfo.Create(anonInfo.Assembly, tupInfo', anonInfo.SortedIds), l')

  | TType_tuple (tupInfo, l) as ty -> 
      let tupInfo' = remapTupInfoAux tyenv tupInfo
      let l' = remapTypesAux tyenv l
      if tupInfo === tupInfo' && l === l' then ty else  
      TType_tuple (tupInfo', l')

  | TType_fun (d, r) as ty -> 
      let d' = remapTypeAux tyenv d
      let r' = remapTypeAux tyenv r
      if d === d' && r === r' then ty else
      TType_fun (d', r')

  | TType_forall (tps, ty) -> 
      let tps', tyenv = copyAndRemapAndBindTypars tyenv tps
      TType_forall (tps', remapTypeAux tyenv ty)

  | TType_measure unt -> 
      TType_measure (remapMeasureAux tyenv unt)


and remapMeasureAux tyenv unt =
    match unt with
    | Measure.One -> unt
    | Measure.Con tcref ->
        match tyenv.tyconRefRemap.TryFind tcref with 
        | Some tcref -> Measure.Con tcref
        | None -> unt
    | Measure.Prod(u1, u2) -> Measure.Prod(remapMeasureAux tyenv u1, remapMeasureAux tyenv u2)
    | Measure.RationalPower(u, q) -> Measure.RationalPower(remapMeasureAux tyenv u, q)
    | Measure.Inv u -> Measure.Inv(remapMeasureAux tyenv u)
    | Measure.Var tp as unt -> 
       match tp.Solution with
       | None -> 
          match ListAssoc.tryFind typarEq tp tyenv.tpinst with
          | Some v -> 
              match v with
              | TType_measure unt -> unt
              | _ -> failwith "remapMeasureAux: incorrect kinds"
          | None -> unt
       | Some (TType_measure unt) -> remapMeasureAux tyenv unt
       | Some ty -> failwithf "incorrect kinds: %A" ty

and remapTupInfoAux _tyenv unt =
    match unt with
    | TupInfo.Const _ -> unt

and remapTypesAux tyenv types = List.mapq (remapTypeAux tyenv) types
and remapTyparConstraintsAux tyenv cs =
   cs |> List.choose (fun x -> 
         match x with 
         | TyparConstraint.CoercesTo(ty, m) -> 
             Some(TyparConstraint.CoercesTo (remapTypeAux tyenv ty, m))
         | TyparConstraint.MayResolveMember(traitInfo, m) -> 
             Some(TyparConstraint.MayResolveMember (remapTraitInfo tyenv traitInfo, m))
         | TyparConstraint.DefaultsTo(priority, ty, m) ->
             Some(TyparConstraint.DefaultsTo(priority, remapTypeAux tyenv ty, m))
         | TyparConstraint.IsEnum(uty, m) -> 
             Some(TyparConstraint.IsEnum(remapTypeAux tyenv uty, m))
         | TyparConstraint.IsDelegate(uty1, uty2, m) -> 
             Some(TyparConstraint.IsDelegate(remapTypeAux tyenv uty1, remapTypeAux tyenv uty2, m))
         | TyparConstraint.SimpleChoice(tys, m) ->
             Some(TyparConstraint.SimpleChoice(remapTypesAux tyenv tys, m))
         | TyparConstraint.SupportsComparison _ 
         | TyparConstraint.SupportsEquality _ 
         | TyparConstraint.SupportsNull _ 
         | TyparConstraint.IsUnmanaged _ 
         | TyparConstraint.IsNonNullableStruct _ 
         | TyparConstraint.IsReferenceType _ 
         | TyparConstraint.RequiresDefaultConstructor _ -> Some x)

<<<<<<< HEAD
and remapTraitAux tyenv (TTrait(tys, nm, mf, argtys, rty, slnCell, traitCtxt)) =
=======
and remapTraitWitnessInfo tyenv (TraitWitnessInfo(tys, nm, mf, argtys, rty)) =
    let tysR = remapTypesAux tyenv tys
    let argtysR = remapTypesAux tyenv argtys
    let rtyR = Option.map (remapTypeAux tyenv) rty
    TraitWitnessInfo(tysR, nm, mf, argtysR, rtyR)

and remapTraitInfo tyenv (TTrait(tys, nm, mf, argtys, rty, slnCell)) =
>>>>>>> d0c19d86
    let slnCell = 
        match !slnCell with 
        | None -> None
        | _ when tyenv.removeTraitSolutions -> None
        | Some sln -> 
            let sln = 
                match sln with 
                | ILMethSln(ty, extOpt, ilMethRef, minst) ->
                     ILMethSln(remapTypeAux tyenv ty, extOpt, ilMethRef, remapTypesAux tyenv minst)  
                | FSMethSln(ty, vref, minst, isExt) ->
                     FSMethSln(remapTypeAux tyenv ty, remapValRef tyenv vref, remapTypesAux tyenv minst, isExt)  
                | FSRecdFieldSln(tinst, rfref, isSet) ->
                     FSRecdFieldSln(remapTypesAux tyenv tinst, remapRecdFieldRef tyenv.tyconRefRemap rfref, isSet)  
                | FSAnonRecdFieldSln(anonInfo, tinst, n) ->
                     FSAnonRecdFieldSln(anonInfo, remapTypesAux tyenv tinst, n)  
                | BuiltInSln -> 
                     BuiltInSln
                | ClosedExprSln e -> 
                     ClosedExprSln e // no need to remap because it is a closed expression, referring only to external types
            Some sln

    let traitCtxtNew = 
        if tyenv.traitCtxtsMap.ContainsKey nm then
            Some tyenv.traitCtxtsMap.[nm]
        else
            traitCtxt

    // Note: we reallocate a new solution cell (though keep existing solutions unless 'removeTraitSolutions'=true) on every traversal of a trait constraint
    // This feels incorrect for trait constraints that are quantified: it seems we should have 
    // formal binders for trait constraints when they are quantified, just as
    // we have formal binders for type variables.
    //
    // The danger here is that a solution for one syntactic occurrence of a trait constraint won't
    // be propagated to other, "linked" solutions. However trait constraints don't appear in any algebra
    // in the same way as types
    TTrait(remapTypesAux tyenv tys, nm, mf, remapTypesAux tyenv argtys, Option.map (remapTypeAux tyenv) rty, ref slnCell, traitCtxtNew)

and bindTypars tps tyargs tpinst =   
    match tps with 
    | [] -> tpinst 
    | _ -> List.map2 (fun tp tyarg -> (tp, tyarg)) tps tyargs @ tpinst 

// This version is used to remap most type parameters, e.g. ones bound at tycons, vals, records 
// See notes below on remapTypeFull for why we have a function that accepts remapAttribs as an argument 
and copyAndRemapAndBindTyparsFull remapAttrib tyenv tps =
    match tps with 
    | [] -> tps, tyenv 
    | _ -> 
      let tps' = copyTypars tps
      let tyenv = { tyenv with tpinst = bindTypars tps (generalizeTypars tps') tyenv.tpinst } 
      (tps, tps') ||> List.iter2 (fun tporig tp -> 
         tp.SetConstraints (remapTyparConstraintsAux tyenv tporig.Constraints)
         tp.SetAttribs (tporig.Attribs |> remapAttrib))
      tps', tyenv

// copies bound typars, extends tpinst 
and copyAndRemapAndBindTypars tyenv tps =
    copyAndRemapAndBindTyparsFull (fun _ -> []) tyenv tps

and remapValLinkage tyenv (vlink: ValLinkageFullKey) = 
    let tyOpt = vlink.TypeForLinkage
    let tyOpt' = 
        match tyOpt with 
        | None -> tyOpt 
        | Some ty -> 
            let ty' = remapTypeAux tyenv ty
            if ty === ty' then tyOpt else
            Some ty'
    if tyOpt === tyOpt' then vlink else
    ValLinkageFullKey(vlink.PartialKey, tyOpt')

and remapNonLocalValRef tyenv (nlvref: NonLocalValOrMemberRef) = 
    let eref = nlvref.EnclosingEntity
    let eref' = remapTyconRef tyenv.tyconRefRemap eref
    let vlink = nlvref.ItemKey
    let vlink' = remapValLinkage tyenv vlink
    if eref === eref' && vlink === vlink' then nlvref else
    { EnclosingEntity = eref'
      ItemKey = vlink' }

and remapValRef tmenv (vref: ValRef) = 
    match tmenv.valRemap.TryFind vref.Deref with 
    | None -> 
        if vref.IsLocalRef then vref else 
        let nlvref = vref.nlr
        let nlvref' = remapNonLocalValRef tmenv nlvref
        if nlvref === nlvref' then vref else
        VRefNonLocal nlvref'
    | Some res -> 
        res

let remapType tyenv x =
    if isRemapEmpty tyenv then x else
    remapTypeAux tyenv x

let remapTypes tyenv x = 
    if isRemapEmpty tyenv then x else 
    remapTypesAux tyenv x

/// Use this one for any type that may be a forall type where the type variables may contain attributes 
/// Logically speaking this is mutually recursive with remapAttrib defined much later in this file, 
/// because types may contain forall types that contain attributes, which need to be remapped. 
/// We currently break the recursion by passing in remapAttrib as a function parameter. 
/// Use this one for any type that may be a forall type where the type variables may contain attributes 
let remapTypeFull remapAttrib tyenv ty =
    if isRemapEmpty tyenv then ty else 
    match stripTyparEqns ty with
    | TType_forall(tps, tau) -> 
        let tps', tyenvinner = copyAndRemapAndBindTyparsFull remapAttrib tyenv tps
        TType_forall(tps', remapType tyenvinner tau)
    | _ -> 
        remapType tyenv ty

let remapParam tyenv (TSlotParam(nm, ty, fl1, fl2, fl3, attribs) as x) = 
    if isRemapEmpty tyenv then x else 
    TSlotParam(nm, remapTypeAux tyenv ty, fl1, fl2, fl3, attribs) 

let remapSlotSig remapAttrib tyenv (TSlotSig(nm, ty, ctps, methTypars, paraml, rty) as x) =
    if isRemapEmpty tyenv then x else 
    let ty' = remapTypeAux tyenv ty
    let ctps', tyenvinner = copyAndRemapAndBindTyparsFull remapAttrib tyenv ctps
    let methTypars', tyenvinner = copyAndRemapAndBindTyparsFull remapAttrib tyenvinner methTypars
    TSlotSig(nm, ty', ctps', methTypars', List.mapSquared (remapParam tyenvinner) paraml, Option.map (remapTypeAux tyenvinner) rty) 

let mkInstRemap tpinst = 
    { tyconRefRemap = emptyTyconRefRemap
      tpinst = tpinst
      valRemap = ValMap.Empty
      removeTraitSolutions = false
      traitCtxtsMap = Map.empty }

// entry points for "typar -> TType" instantiation 
let instType tpinst x = if isNil tpinst then x else remapTypeAux (mkInstRemap tpinst) x
let instTypes tpinst x = if isNil tpinst then x else remapTypesAux (mkInstRemap tpinst) x
let instTrait tpinst x = if isNil tpinst then x else remapTraitInfo (mkInstRemap tpinst) x
let instTyparConstraints tpinst x = if isNil tpinst then x else remapTyparConstraintsAux (mkInstRemap tpinst) x
let instSlotSig tpinst ss = remapSlotSig (fun _ -> []) (mkInstRemap tpinst) ss
let copySlotSig ss = remapSlotSig (fun _ -> []) Remap.Empty ss

let mkTyparToTyparRenaming tpsOrig tps = 
    let tinst = generalizeTypars tps
    mkTyparInst tpsOrig tinst, tinst

let mkTyconInst (tycon: Tycon) tinst = mkTyparInst tycon.TyparsNoRange tinst
let mkTyconRefInst (tcref: TyconRef) tinst = mkTyconInst tcref.Deref tinst

//---------------------------------------------------------------------------
// Basic equalities
//---------------------------------------------------------------------------

let tyconRefEq (g: TcGlobals) tcref1 tcref2 = primEntityRefEq g.compilingFslib g.fslibCcu tcref1 tcref2
let valRefEq (g: TcGlobals) vref1 vref2 = primValRefEq g.compilingFslib g.fslibCcu vref1 vref2

//---------------------------------------------------------------------------
// Remove inference equations and abbreviations from units
//---------------------------------------------------------------------------

let reduceTyconRefAbbrevMeasureable (tcref: TyconRef) = 
    let abbrev = tcref.TypeAbbrev
    match abbrev with 
    | Some (TType_measure ms) -> ms
    | _ -> invalidArg "tcref" "not a measure abbreviation, or incorrect kind"

let rec stripUnitEqnsFromMeasureAux canShortcut unt = 
    match stripUnitEqnsAux canShortcut unt with 
    | Measure.Con tcref when tcref.IsTypeAbbrev ->  
        stripUnitEqnsFromMeasureAux canShortcut (reduceTyconRefAbbrevMeasureable tcref) 
    | m -> m

let stripUnitEqnsFromMeasure m = stripUnitEqnsFromMeasureAux false m

//---------------------------------------------------------------------------
// Basic unit stuff
//---------------------------------------------------------------------------

/// What is the contribution of unit-of-measure constant ucref to unit-of-measure expression measure? 
let rec MeasureExprConExponent g abbrev ucref unt =
    match (if abbrev then stripUnitEqnsFromMeasure unt else stripUnitEqns unt) with
    | Measure.Con ucref' -> if tyconRefEq g ucref' ucref then OneRational else ZeroRational
    | Measure.Inv unt' -> NegRational(MeasureExprConExponent g abbrev ucref unt')
    | Measure.Prod(unt1, unt2) -> AddRational(MeasureExprConExponent g abbrev ucref unt1) (MeasureExprConExponent g abbrev ucref unt2)
    | Measure.RationalPower(unt', q) -> MulRational (MeasureExprConExponent g abbrev ucref unt') q
    | _ -> ZeroRational

/// What is the contribution of unit-of-measure constant ucref to unit-of-measure expression measure
/// after remapping tycons? 
let rec MeasureConExponentAfterRemapping g r ucref unt =
    match stripUnitEqnsFromMeasure unt with
    | Measure.Con ucref' -> if tyconRefEq g (r ucref') ucref then OneRational else ZeroRational
    | Measure.Inv unt' -> NegRational(MeasureConExponentAfterRemapping g r ucref unt')
    | Measure.Prod(unt1, unt2) -> AddRational(MeasureConExponentAfterRemapping g r ucref unt1) (MeasureConExponentAfterRemapping g r ucref unt2)
    | Measure.RationalPower(unt', q) -> MulRational (MeasureConExponentAfterRemapping g r ucref unt') q
    | _ -> ZeroRational

/// What is the contribution of unit-of-measure variable tp to unit-of-measure expression unt? 
let rec MeasureVarExponent tp unt =
    match stripUnitEqnsFromMeasure unt with
    | Measure.Var tp' -> if typarEq tp tp' then OneRational else ZeroRational
    | Measure.Inv unt' -> NegRational(MeasureVarExponent tp unt')
    | Measure.Prod(unt1, unt2) -> AddRational(MeasureVarExponent tp unt1) (MeasureVarExponent tp unt2)
    | Measure.RationalPower(unt', q) -> MulRational (MeasureVarExponent tp unt') q
    | _ -> ZeroRational

/// List the *literal* occurrences of unit variables in a unit expression, without repeats  
let ListMeasureVarOccs unt =
    let rec gather acc unt =  
        match stripUnitEqnsFromMeasure unt with
        | Measure.Var tp -> if List.exists (typarEq tp) acc then acc else tp :: acc
        | Measure.Prod(unt1, unt2) -> gather (gather acc unt1) unt2
        | Measure.RationalPower(unt', _) -> gather acc unt'
        | Measure.Inv unt' -> gather acc unt'
        | _ -> acc   
    gather [] unt

/// List the *observable* occurrences of unit variables in a unit expression, without repeats, paired with their non-zero exponents
let ListMeasureVarOccsWithNonZeroExponents untexpr =
    let rec gather acc unt =  
        match stripUnitEqnsFromMeasure unt with
        | Measure.Var tp -> 
            if List.exists (fun (tp', _) -> typarEq tp tp') acc then acc 
            else 
                let e = MeasureVarExponent tp untexpr
                if e = ZeroRational then acc else (tp, e) :: acc
        | Measure.Prod(unt1, unt2) -> gather (gather acc unt1) unt2
        | Measure.Inv unt' -> gather acc unt'
        | Measure.RationalPower(unt', _) -> gather acc unt'
        | _ -> acc   
    gather [] untexpr

/// List the *observable* occurrences of unit constants in a unit expression, without repeats, paired with their non-zero exponents
let ListMeasureConOccsWithNonZeroExponents g eraseAbbrevs untexpr =
    let rec gather acc unt =  
        match (if eraseAbbrevs then stripUnitEqnsFromMeasure unt else stripUnitEqns unt) with
        | Measure.Con c -> 
            if List.exists (fun (c', _) -> tyconRefEq g c c') acc then acc else 
            let e = MeasureExprConExponent g eraseAbbrevs c untexpr
            if e = ZeroRational then acc else (c, e) :: acc
        | Measure.Prod(unt1, unt2) -> gather (gather acc unt1) unt2
        | Measure.Inv unt' -> gather acc unt'
        | Measure.RationalPower(unt', _) -> gather acc unt'
        | _ -> acc  
    gather [] untexpr

/// List the *literal* occurrences of unit constants in a unit expression, without repeats, 
/// and after applying a remapping function r to tycons
let ListMeasureConOccsAfterRemapping g r unt =
    let rec gather acc unt =  
        match stripUnitEqnsFromMeasure unt with
        | Measure.Con c -> if List.exists (tyconRefEq g (r c)) acc then acc else r c :: acc
        | Measure.Prod(unt1, unt2) -> gather (gather acc unt1) unt2
        | Measure.RationalPower(unt', _) -> gather acc unt'
        | Measure.Inv unt' -> gather acc unt'
        | _ -> acc
   
    gather [] unt

/// Construct a measure expression representing the n'th power of a measure
let MeasurePower u n = 
    if n = 1 then u
    elif n = 0 then Measure.One
    else Measure.RationalPower (u, intToRational n)

let MeasureProdOpt m1 m2 =
    match m1, m2 with
    | Measure.One, _ -> m2
    | _, Measure.One -> m1
    | _, _ -> Measure.Prod (m1, m2)

/// Construct a measure expression representing the product of a list of measures
let ProdMeasures ms = 
    match ms with 
    | [] -> Measure.One 
    | m :: ms -> List.foldBack MeasureProdOpt ms m

let isDimensionless g tyarg =
    match stripTyparEqns tyarg with
    | TType_measure unt ->
      isNil (ListMeasureVarOccsWithNonZeroExponents unt) && 
      isNil (ListMeasureConOccsWithNonZeroExponents g true unt)
    | _ -> false

let destUnitParMeasure g unt =
    let vs = ListMeasureVarOccsWithNonZeroExponents unt
    let cs = ListMeasureConOccsWithNonZeroExponents g true unt

    match vs, cs with
    | [(v, e)], [] when e = OneRational -> v
    | _, _ -> failwith "destUnitParMeasure: not a unit-of-measure parameter"

let isUnitParMeasure g unt =
    let vs = ListMeasureVarOccsWithNonZeroExponents unt
    let cs = ListMeasureConOccsWithNonZeroExponents g true unt
 
    match vs, cs with
    | [(_, e)], [] when e = OneRational -> true
    | _, _ -> false

let normalizeMeasure g ms =
    let vs = ListMeasureVarOccsWithNonZeroExponents ms
    let cs = ListMeasureConOccsWithNonZeroExponents g false ms
    match vs, cs with
    | [], [] -> Measure.One
    | [(v, e)], [] when e = OneRational -> Measure.Var v
    | vs, cs -> List.foldBack (fun (v, e) -> fun m -> Measure.Prod (Measure.RationalPower (Measure.Var v, e), m)) vs (List.foldBack (fun (c, e) -> fun m -> Measure.Prod (Measure.RationalPower (Measure.Con c, e), m)) cs Measure.One)
 
let tryNormalizeMeasureInType g ty =
    match ty with
    | TType_measure (Measure.Var v) ->
        match v.Solution with
        | Some (TType_measure ms) ->
            v.typar_solution <- Some (TType_measure (normalizeMeasure g ms))
            ty
        | _ -> ty
    | _ -> ty

//---------------------------------------------------------------------------
// Some basic type builders
//---------------------------------------------------------------------------

let mkNativePtrTy (g: TcGlobals) ty = 
    assert g.nativeptr_tcr.CanDeref // this should always be available, but check anyway
    TType_app (g.nativeptr_tcr, [ty])

let mkByrefTy (g: TcGlobals) ty = 
    assert g.byref_tcr.CanDeref // this should always be available, but check anyway
    TType_app (g.byref_tcr, [ty])

let mkInByrefTy (g: TcGlobals) ty = 
    if g.inref_tcr.CanDeref then // If not using sufficient FSharp.Core, then inref<T> = byref<T>, see RFC FS-1053.md
        TType_app (g.inref_tcr, [ty])
    else
        mkByrefTy g ty

let mkOutByrefTy (g: TcGlobals) ty = 
    if g.outref_tcr.CanDeref then // If not using sufficient FSharp.Core, then outref<T> = byref<T>, see RFC FS-1053.md
        TType_app (g.outref_tcr, [ty])
    else
        mkByrefTy g ty

let mkByrefTyWithFlag g readonly ty = 
    if readonly then 
        mkInByrefTy g ty 
    else 
        mkByrefTy g ty

let mkByref2Ty (g: TcGlobals) ty1 ty2 = 
    assert g.byref2_tcr.CanDeref // check we are using sufficient FSharp.Core, caller should check this
    TType_app (g.byref2_tcr, [ty1; ty2])

let mkVoidPtrTy (g: TcGlobals) = 
    assert g.voidptr_tcr.CanDeref // check we are using sufficient FSharp.Core, caller should check this
    TType_app (g.voidptr_tcr, [])

let mkByrefTyWithInference (g: TcGlobals) ty1 ty2 = 
    if g.byref2_tcr.CanDeref then // If not using sufficient FSharp.Core, then inref<T> = byref<T>, see RFC FS-1053.md
        TType_app (g.byref2_tcr, [ty1; ty2]) 
    else 
        TType_app (g.byref_tcr, [ty1]) 

let mkArrayTy (g: TcGlobals) rank ty m =
    if rank < 1 || rank > 32 then
        errorR(Error(FSComp.SR.tastopsMaxArrayThirtyTwo rank, m))
        TType_app (g.il_arr_tcr_map.[3], [ty])
    else
        TType_app (g.il_arr_tcr_map.[rank - 1], [ty])

//--------------------------------------------------------------------------
// Tuple compilation (types)
//------------------------------------------------------------------------ 

let maxTuple = 8
let goodTupleFields = maxTuple-1

let isCompiledTupleTyconRef g tcref =
    tyconRefEq g g.ref_tuple1_tcr tcref || 
    tyconRefEq g g.ref_tuple2_tcr tcref || 
    tyconRefEq g g.ref_tuple3_tcr tcref || 
    tyconRefEq g g.ref_tuple4_tcr tcref || 
    tyconRefEq g g.ref_tuple5_tcr tcref || 
    tyconRefEq g g.ref_tuple6_tcr tcref || 
    tyconRefEq g g.ref_tuple7_tcr tcref || 
    tyconRefEq g g.ref_tuple8_tcr tcref ||
    tyconRefEq g g.struct_tuple1_tcr tcref || 
    tyconRefEq g g.struct_tuple2_tcr tcref || 
    tyconRefEq g g.struct_tuple3_tcr tcref || 
    tyconRefEq g g.struct_tuple4_tcr tcref || 
    tyconRefEq g g.struct_tuple5_tcr tcref || 
    tyconRefEq g g.struct_tuple6_tcr tcref || 
    tyconRefEq g g.struct_tuple7_tcr tcref || 
    tyconRefEq g g.struct_tuple8_tcr tcref

let mkCompiledTupleTyconRef (g: TcGlobals) isStruct n = 
    if n = 1 then (if isStruct then g.struct_tuple1_tcr else g.ref_tuple1_tcr)
    elif n = 2 then (if isStruct then g.struct_tuple2_tcr else g.ref_tuple2_tcr)
    elif n = 3 then (if isStruct then g.struct_tuple3_tcr else g.ref_tuple3_tcr)
    elif n = 4 then (if isStruct then g.struct_tuple4_tcr else g.ref_tuple4_tcr)
    elif n = 5 then (if isStruct then g.struct_tuple5_tcr else g.ref_tuple5_tcr)
    elif n = 6 then (if isStruct then g.struct_tuple6_tcr else g.ref_tuple6_tcr)
    elif n = 7 then (if isStruct then g.struct_tuple7_tcr else g.ref_tuple7_tcr)
    elif n = 8 then (if isStruct then g.struct_tuple8_tcr else g.ref_tuple8_tcr)
    else failwithf "mkCompiledTupleTyconRef, n = %d" n

/// Convert from F# tuple types to .NET tuple types
let rec mkCompiledTupleTy g isStruct tupElemTys = 
    let n = List.length tupElemTys 
    if n < maxTuple then
        TType_app (mkCompiledTupleTyconRef g isStruct n, tupElemTys)
    else 
        let tysA, tysB = List.splitAfter goodTupleFields tupElemTys
        TType_app ((if isStruct then g.struct_tuple8_tcr else g.ref_tuple8_tcr), tysA@[mkCompiledTupleTy g isStruct tysB])

/// Convert from F# tuple types to .NET tuple types, but only the outermost level
let mkOuterCompiledTupleTy g isStruct tupElemTys = 
    let n = List.length tupElemTys 
    if n < maxTuple then 
        TType_app (mkCompiledTupleTyconRef g isStruct n, tupElemTys)
    else 
        let tysA, tysB = List.splitAfter goodTupleFields tupElemTys
        let tcref = (if isStruct then g.struct_tuple8_tcr else g.ref_tuple8_tcr)
        // In the case of an 8-tuple we add the Tuple<_> marker. For other sizes we keep the type 
        // as a regular F# tuple type.
        match tysB with 
        | [ tyB ] -> 
            let marker = TType_app (mkCompiledTupleTyconRef g isStruct 1, [tyB])
            TType_app (tcref, tysA@[marker])
        | _ ->
            TType_app (tcref, tysA@[TType_tuple (mkTupInfo isStruct, tysB)])

//---------------------------------------------------------------------------
// Remove inference equations and abbreviations from types 
//---------------------------------------------------------------------------

let applyTyconAbbrev abbrevTy tycon tyargs = 
    if isNil tyargs then abbrevTy 
    else instType (mkTyconInst tycon tyargs) abbrevTy

let reduceTyconAbbrev (tycon: Tycon) tyargs = 
    let abbrev = tycon.TypeAbbrev
    match abbrev with 
    | None -> invalidArg "tycon" "this type definition is not an abbreviation"
    | Some abbrevTy -> 
        applyTyconAbbrev abbrevTy tycon tyargs

let reduceTyconRefAbbrev (tcref: TyconRef) tyargs = 
    reduceTyconAbbrev tcref.Deref tyargs

let reduceTyconMeasureableOrProvided (g: TcGlobals) (tycon: Tycon) tyargs =
#if NO_EXTENSIONTYPING
    ignore g  // otherwise g would be unused
#endif
    let repr = tycon.TypeReprInfo
    match repr with 
    | TMeasureableRepr ty -> 
        if isNil tyargs then ty else instType (mkTyconInst tycon tyargs) ty
#if !NO_EXTENSIONTYPING
    | TProvidedTypeExtensionPoint info when info.IsErased -> info.BaseTypeForErased (range0, g.obj_ty)
#endif
    | _ -> invalidArg "tc" "this type definition is not a refinement" 

let reduceTyconRefMeasureableOrProvided (g: TcGlobals) (tcref: TyconRef) tyargs = 
    reduceTyconMeasureableOrProvided g tcref.Deref tyargs

let rec stripTyEqnsA g canShortcut ty = 
    let ty = stripTyparEqnsAux canShortcut ty 
    match ty with 
    | TType_app (tcref, tinst) -> 
        let tycon = tcref.Deref
        match tycon.TypeAbbrev with 
        | Some abbrevTy -> 
            stripTyEqnsA g canShortcut (applyTyconAbbrev abbrevTy tycon tinst)
        | None -> 
            // This is the point where we get to add additional conditional normalizing equations 
            // into the type system. Such power!
            // 
            // Add the equation byref<'T> = byref<'T, ByRefKinds.InOut> for when using sufficient FSharp.Core
            // See RFC FS-1053.md
            if tyconRefEq g tcref g.byref_tcr && g.byref2_tcr.CanDeref && g.byrefkind_InOut_tcr.CanDeref then 
                mkByref2Ty g tinst.[0] (TType_app(g.byrefkind_InOut_tcr, []))

            // Add the equation double<1> = double for units of measure.
            elif tycon.IsMeasureableReprTycon && List.forall (isDimensionless g) tinst then
                stripTyEqnsA g canShortcut (reduceTyconMeasureableOrProvided g tycon tinst)
            else 
                ty
    | ty -> ty

let stripTyEqns g ty = stripTyEqnsA g false ty

let evalTupInfoIsStruct aexpr = 
    match aexpr with 
    | TupInfo.Const b -> b

let evalAnonInfoIsStruct (anonInfo: AnonRecdTypeInfo) = 
    evalTupInfoIsStruct anonInfo.TupInfo

/// This erases outermost occurrences of inference equations, type abbreviations, non-generated provided types
/// and measureable types (float<_>).
/// It also optionally erases all "compilation representations", i.e. function and
/// tuple types, and also "nativeptr<'T> --> System.IntPtr"
let rec stripTyEqnsAndErase eraseFuncAndTuple (g: TcGlobals) ty =
    let ty = stripTyEqns g ty
    match ty with
    | TType_app (tcref, args) -> 
        let tycon = tcref.Deref
        if tycon.IsErased then
            stripTyEqnsAndErase eraseFuncAndTuple g (reduceTyconMeasureableOrProvided g tycon args)
        elif tyconRefEq g tcref g.nativeptr_tcr && eraseFuncAndTuple then 
            stripTyEqnsAndErase eraseFuncAndTuple g g.nativeint_ty
        else
            ty
    | TType_fun(a, b) when eraseFuncAndTuple -> TType_app(g.fastFunc_tcr, [ a; b]) 
    | TType_tuple(tupInfo, l) when eraseFuncAndTuple -> mkCompiledTupleTy g (evalTupInfoIsStruct tupInfo) l
    | ty -> ty

let stripTyEqnsAndMeasureEqns g ty =
   stripTyEqnsAndErase false g ty
       
type Erasure = EraseAll | EraseMeasures | EraseNone

let stripTyEqnsWrtErasure erasureFlag g ty = 
    match erasureFlag with 
    | EraseAll -> stripTyEqnsAndErase true g ty
    | EraseMeasures -> stripTyEqnsAndErase false g ty
    | _ -> stripTyEqns g ty
    
let rec stripExnEqns (eref: TyconRef) = 
    let exnc = eref.Deref
    match exnc.ExceptionInfo with
    | TExnAbbrevRepr eref -> stripExnEqns eref
    | _ -> exnc

let primDestForallTy g ty = ty |> stripTyEqns g |> (function TType_forall (tyvs, tau) -> (tyvs, tau) | _ -> failwith "primDestForallTy: not a forall type")
let destFunTy g ty = ty |> stripTyEqns g |> (function TType_fun (tyv, tau) -> (tyv, tau) | _ -> failwith "destFunTy: not a function type")
let destAnyTupleTy g ty = ty |> stripTyEqns g |> (function TType_tuple (tupInfo, l) -> tupInfo, l | _ -> failwith "destAnyTupleTy: not a tuple type")
let destRefTupleTy g ty = ty |> stripTyEqns g |> (function TType_tuple (tupInfo, l) when not (evalTupInfoIsStruct tupInfo) -> l | _ -> failwith "destRefTupleTy: not a reference tuple type")
let destStructTupleTy g ty = ty |> stripTyEqns g |> (function TType_tuple (tupInfo, l) when evalTupInfoIsStruct tupInfo -> l | _ -> failwith "destStructTupleTy: not a struct tuple type")
let destTyparTy g ty = ty |> stripTyEqns g |> (function TType_var v -> v | _ -> failwith "destTyparTy: not a typar type")
let destAnyParTy g ty = ty |> stripTyEqns g |> (function TType_var v -> v | TType_measure unt -> destUnitParMeasure g unt | _ -> failwith "destAnyParTy: not a typar or unpar type")
let destMeasureTy g ty = ty |> stripTyEqns g |> (function TType_measure m -> m | _ -> failwith "destMeasureTy: not a unit-of-measure type")
let isFunTy g ty = ty |> stripTyEqns g |> (function TType_fun _ -> true | _ -> false)
let isForallTy g ty = ty |> stripTyEqns g |> (function TType_forall _ -> true | _ -> false)
let isAnyTupleTy g ty = ty |> stripTyEqns g |> (function TType_tuple _ -> true | _ -> false)
let isRefTupleTy g ty = ty |> stripTyEqns g |> (function TType_tuple (tupInfo, _) -> not (evalTupInfoIsStruct tupInfo) | _ -> false)
let isStructTupleTy g ty = ty |> stripTyEqns g |> (function TType_tuple (tupInfo, _) -> evalTupInfoIsStruct tupInfo | _ -> false)
let isAnonRecdTy g ty = ty |> stripTyEqns g |> (function TType_anon _ -> true | _ -> false)
let isStructAnonRecdTy g ty = ty |> stripTyEqns g |> (function TType_anon (anonInfo, _) -> evalAnonInfoIsStruct anonInfo | _ -> false)
let isUnionTy g ty = ty |> stripTyEqns g |> (function TType_app(tcref, _) -> tcref.IsUnionTycon | _ -> false)
let isReprHiddenTy g ty = ty |> stripTyEqns g |> (function TType_app(tcref, _) -> tcref.IsHiddenReprTycon | _ -> false)
let isFSharpObjModelTy g ty = ty |> stripTyEqns g |> (function TType_app(tcref, _) -> tcref.IsFSharpObjectModelTycon | _ -> false)
let isRecdTy g ty = ty |> stripTyEqns g |> (function TType_app(tcref, _) -> tcref.IsRecordTycon | _ -> false)
let isFSharpStructOrEnumTy g ty = ty |> stripTyEqns g |> (function TType_app(tcref, _) -> tcref.IsFSharpStructOrEnumTycon | _ -> false)
let isFSharpEnumTy g ty = ty |> stripTyEqns g |> (function TType_app(tcref, _) -> tcref.IsFSharpEnumTycon | _ -> false)
let isTyparTy g ty = ty |> stripTyEqns g |> (function TType_var _ -> true | _ -> false)
let isAnyParTy g ty = ty |> stripTyEqns g |> (function TType_var _ -> true | TType_measure unt -> isUnitParMeasure g unt | _ -> false)
let isMeasureTy g ty = ty |> stripTyEqns g |> (function TType_measure _ -> true | _ -> false)


let isProvenUnionCaseTy ty = match ty with TType_ucase _ -> true | _ -> false

let mkAppTy tcref tyargs = TType_app(tcref, tyargs)
let mkProvenUnionCaseTy ucref tyargs = TType_ucase(ucref, tyargs)
let isAppTy g ty = ty |> stripTyEqns g |> (function TType_app _ -> true | _ -> false) 
let tryAppTy g ty = ty |> stripTyEqns g |> (function TType_app(tcref, tinst) -> ValueSome (tcref, tinst) | _ -> ValueNone) 
let destAppTy g ty = ty |> stripTyEqns g |> (function TType_app(tcref, tinst) -> tcref, tinst | _ -> failwith "destAppTy")
let tcrefOfAppTy g ty = ty |> stripTyEqns g |> (function TType_app(tcref, _) -> tcref | _ -> failwith "tcrefOfAppTy") 
let argsOfAppTy g ty = ty |> stripTyEqns g |> (function TType_app(_, tinst) -> tinst | _ -> [])
let tryDestTyparTy g ty = ty |> stripTyEqns g |> (function TType_var v -> ValueSome v | _ -> ValueNone)
let tryDestFunTy g ty = ty |> stripTyEqns g |> (function TType_fun (tyv, tau) -> ValueSome(tyv, tau) | _ -> ValueNone)
let tryTcrefOfAppTy g ty = ty |> stripTyEqns g |> (function TType_app(tcref, _) -> ValueSome tcref | _ -> ValueNone)
let tryDestAnonRecdTy g ty = ty |> stripTyEqns g |> (function TType_anon (anonInfo, tys) -> ValueSome (anonInfo, tys) | _ -> ValueNone)

let tryAnyParTy g ty = ty |> stripTyEqns g |> (function TType_var v -> ValueSome v | TType_measure unt when isUnitParMeasure g unt -> ValueSome(destUnitParMeasure g unt) | _ -> ValueNone)
let tryAnyParTyOption g ty = ty |> stripTyEqns g |> (function TType_var v -> Some v | TType_measure unt when isUnitParMeasure g unt -> Some(destUnitParMeasure g unt) | _ -> None)
let (|AppTy|_|) g ty = ty |> stripTyEqns g |> (function TType_app(tcref, tinst) -> Some (tcref, tinst) | _ -> None) 
let (|RefTupleTy|_|) g ty = ty |> stripTyEqns g |> (function TType_tuple(tupInfo, tys) when not (evalTupInfoIsStruct tupInfo) -> Some tys | _ -> None)
let (|FunTy|_|) g ty = ty |> stripTyEqns g |> (function TType_fun(dty, rty) -> Some (dty, rty) | _ -> None)

let tryNiceEntityRefOfTy ty = 
    let ty = stripTyparEqnsAux false ty 
    match ty with
    | TType_app (tcref, _) -> ValueSome tcref
    | TType_measure (Measure.Con tcref) -> ValueSome tcref
    | _ -> ValueNone

let tryNiceEntityRefOfTyOption ty = 
    let ty = stripTyparEqnsAux false ty 
    match ty with
    | TType_app (tcref, _) -> Some tcref
    | TType_measure (Measure.Con tcref) -> Some tcref
    | _ -> None
    
let mkInstForAppTy g ty = 
    match tryAppTy g ty with
    | ValueSome (tcref, tinst) -> mkTyconRefInst tcref tinst
    | _ -> []

let domainOfFunTy g ty = fst (destFunTy g ty)
let rangeOfFunTy g ty = snd (destFunTy g ty)

let convertToTypeWithMetadataIfPossible g ty = 
    if isAnyTupleTy g ty then 
        let (tupInfo, tupElemTys) = destAnyTupleTy g ty
        mkOuterCompiledTupleTy g (evalTupInfoIsStruct tupInfo) tupElemTys
    elif isFunTy g ty then 
        let (a,b) = destFunTy g ty
        mkAppTy g.fastFunc_tcr [a; b]
    else ty
 
//---------------------------------------------------------------------------
// Equivalence of types up to alpha-equivalence 
//---------------------------------------------------------------------------


[<NoEquality; NoComparison>]
type TypeEquivEnv = 
    { EquivTypars: TyparMap<TType>
      EquivTycons: TyconRefRemap}

// allocate a singleton
let typeEquivEnvEmpty = 
    { EquivTypars = TyparMap.Empty
      EquivTycons = emptyTyconRefRemap }

type TypeEquivEnv with 
    static member Empty = typeEquivEnvEmpty

    member aenv.BindTyparsToTypes tps1 tys2 =
        { aenv with EquivTypars = (tps1, tys2, aenv.EquivTypars) |||> List.foldBack2 (fun tp ty tpmap -> tpmap.Add(tp, ty)) }

    member aenv.BindEquivTypars tps1 tps2 =
        aenv.BindTyparsToTypes tps1 (List.map mkTyparTy tps2) 

    static member FromTyparInst tpinst =
        let tps, tys = List.unzip tpinst
        TypeEquivEnv.Empty.BindTyparsToTypes tps tys 

    static member FromEquivTypars tps1 tps2 = 
        TypeEquivEnv.Empty.BindEquivTypars tps1 tps2 

let rec traitsAEquivAux erasureFlag g aenv traitInfo1 traitInfo2 =
   let (TTrait(tys1, nm, mf1, argtys, rty, _, _traitCtxt)) = traitInfo1
   let (TTrait(tys2, nm2, mf2, argtys2, rty2, _, _traitCtxt2)) = traitInfo2
   mf1 = mf2 &&
   nm = nm2 &&
   ListSet.equals (typeAEquivAux erasureFlag g aenv) tys1 tys2 &&
   returnTypesAEquivAux erasureFlag g aenv rty rty2 &&
   List.lengthsEqAndForall2 (typeAEquivAux erasureFlag g aenv) argtys argtys2

and traitKeysAEquivAux erasureFlag g aenv (TraitWitnessInfo(tys1, nm, mf1, argtys, rty)) (TraitWitnessInfo(tys2, nm2, mf2, argtys2, rty2)) =
   mf1 = mf2 &&
   nm = nm2 &&
   ListSet.equals (typeAEquivAux erasureFlag g aenv) tys1 tys2 &&
   returnTypesAEquivAux erasureFlag g aenv rty rty2 &&
   List.lengthsEqAndForall2 (typeAEquivAux erasureFlag g aenv) argtys argtys2

and returnTypesAEquivAux erasureFlag g aenv rty rty2 =
    match rty, rty2 with  
    | None, None -> true
    | Some t1, Some t2 -> typeAEquivAux erasureFlag g aenv t1 t2
    | _ -> false

    
and typarConstraintsAEquivAux erasureFlag g aenv tpc1 tpc2 =
    match tpc1, tpc2 with
    | TyparConstraint.CoercesTo(acty, _), 
      TyparConstraint.CoercesTo(fcty, _) -> 
        typeAEquivAux erasureFlag g aenv acty fcty

    | TyparConstraint.MayResolveMember(trait1, _),
      TyparConstraint.MayResolveMember(trait2, _) -> 
        traitsAEquivAux erasureFlag g aenv trait1 trait2 

    | TyparConstraint.DefaultsTo(_, acty, _), 
      TyparConstraint.DefaultsTo(_, fcty, _) -> 
        typeAEquivAux erasureFlag g aenv acty fcty

    | TyparConstraint.IsEnum(uty1, _), TyparConstraint.IsEnum(uty2, _) -> 
        typeAEquivAux erasureFlag g aenv uty1 uty2

    | TyparConstraint.IsDelegate(aty1, bty1, _), TyparConstraint.IsDelegate(aty2, bty2, _) -> 
        typeAEquivAux erasureFlag g aenv aty1 aty2 && 
        typeAEquivAux erasureFlag g aenv bty1 bty2 

    | TyparConstraint.SimpleChoice (tys1, _), TyparConstraint.SimpleChoice(tys2, _) -> 
        ListSet.equals (typeAEquivAux erasureFlag g aenv) tys1 tys2

    | TyparConstraint.SupportsComparison _, TyparConstraint.SupportsComparison _ 
    | TyparConstraint.SupportsEquality _, TyparConstraint.SupportsEquality _ 
    | TyparConstraint.SupportsNull _, TyparConstraint.SupportsNull _ 
    | TyparConstraint.IsNonNullableStruct _, TyparConstraint.IsNonNullableStruct _
    | TyparConstraint.IsReferenceType _, TyparConstraint.IsReferenceType _ 
    | TyparConstraint.IsUnmanaged _, TyparConstraint.IsUnmanaged _
    | TyparConstraint.RequiresDefaultConstructor _, TyparConstraint.RequiresDefaultConstructor _ -> true
    | _ -> false

and typarConstraintSetsAEquivAux erasureFlag g aenv (tp1: Typar) (tp2: Typar) = 
    tp1.StaticReq = tp2.StaticReq &&
    ListSet.equals (typarConstraintsAEquivAux erasureFlag g aenv) tp1.Constraints tp2.Constraints

and typarsAEquivAux erasureFlag g (aenv: TypeEquivEnv) tps1 tps2 = 
    List.length tps1 = List.length tps2 &&
    let aenv = aenv.BindEquivTypars tps1 tps2 
    List.forall2 (typarConstraintSetsAEquivAux erasureFlag g aenv) tps1 tps2

and tcrefAEquiv g aenv tc1 tc2 = 
    tyconRefEq g tc1 tc2 || 
      (match aenv.EquivTycons.TryFind tc1 with Some v -> tyconRefEq g v tc2 | None -> false)

and typeAEquivAux erasureFlag g aenv ty1 ty2 = 
    let ty1 = stripTyEqnsWrtErasure erasureFlag g ty1 
    let ty2 = stripTyEqnsWrtErasure erasureFlag g ty2
    match ty1, ty2 with
    | TType_forall(tps1, rty1), TType_forall(tps2, rty2) -> 
        typarsAEquivAux erasureFlag g aenv tps1 tps2 && typeAEquivAux erasureFlag g (aenv.BindEquivTypars tps1 tps2) rty1 rty2
    | TType_var tp1, TType_var tp2 when typarEq tp1 tp2 -> 
        true
    | TType_var tp1, _ ->
        match aenv.EquivTypars.TryFind tp1 with
        | Some v -> typeEquivAux erasureFlag g v ty2
        | None -> false
    | TType_app (tc1, b1), TType_app (tc2, b2) -> 
        tcrefAEquiv g aenv tc1 tc2 &&
        typesAEquivAux erasureFlag g aenv b1 b2
    | TType_ucase (UnionCaseRef(tc1, n1), b1), TType_ucase (UnionCaseRef(tc2, n2), b2) -> 
        n1=n2 &&
        tcrefAEquiv g aenv tc1 tc2 &&
        typesAEquivAux erasureFlag g aenv b1 b2
    | TType_tuple (s1, l1), TType_tuple (s2, l2) -> 
        structnessAEquiv s1 s2 && typesAEquivAux erasureFlag g aenv l1 l2
    | TType_anon (anonInfo1, l1), TType_anon (anonInfo2, l2) -> 
        anonInfoEquiv anonInfo1 anonInfo2 &&
        typesAEquivAux erasureFlag g aenv l1 l2
    | TType_fun (dtys1, rty1), TType_fun (dtys2, rty2) -> 
        typeAEquivAux erasureFlag g aenv dtys1 dtys2 && typeAEquivAux erasureFlag g aenv rty1 rty2
    | TType_measure m1, TType_measure m2 -> 
        match erasureFlag with 
        | EraseNone -> measureAEquiv g aenv m1 m2 
        | _ -> true 
    | _ -> false


and anonInfoEquiv (anonInfo1: AnonRecdTypeInfo) (anonInfo2: AnonRecdTypeInfo) =
    ccuEq anonInfo1.Assembly anonInfo2.Assembly && 
    structnessAEquiv anonInfo1.TupInfo anonInfo2.TupInfo && 
    anonInfo1.SortedNames = anonInfo2.SortedNames 

and structnessAEquiv un1 un2 =
    match un1, un2 with 
    | TupInfo.Const b1, TupInfo.Const b2 -> (b1 = b2)

and measureAEquiv g aenv un1 un2 =
    let vars1 = ListMeasureVarOccs un1
    let trans tp1 = if aenv.EquivTypars.ContainsKey tp1 then destAnyParTy g aenv.EquivTypars.[tp1] else tp1
    let remapTyconRef tc = if aenv.EquivTycons.ContainsKey tc then aenv.EquivTycons.[tc] else tc
    let vars1' = List.map trans vars1
    let vars2 = ListSet.subtract typarEq (ListMeasureVarOccs un2) vars1'
    let cons1 = ListMeasureConOccsAfterRemapping g remapTyconRef un1
    let cons2 = ListMeasureConOccsAfterRemapping g remapTyconRef un2 
 
    List.forall (fun v -> MeasureVarExponent v un1 = MeasureVarExponent (trans v) un2) vars1 &&
    List.forall (fun v -> MeasureVarExponent v un1 = MeasureVarExponent v un2) vars2 &&
    List.forall (fun c -> MeasureConExponentAfterRemapping g remapTyconRef c un1 = MeasureConExponentAfterRemapping g remapTyconRef c un2) (cons1@cons2)  


and typesAEquivAux erasureFlag g aenv l1 l2 = List.lengthsEqAndForall2 (typeAEquivAux erasureFlag g aenv) l1 l2
and typeEquivAux erasureFlag g ty1 ty2 = typeAEquivAux erasureFlag g TypeEquivEnv.Empty ty1 ty2

let typeAEquiv g aenv ty1 ty2 = typeAEquivAux EraseNone g aenv ty1 ty2
let typeEquiv g ty1 ty2 = typeEquivAux EraseNone g ty1 ty2
let traitsAEquiv g aenv t1 t2 = traitsAEquivAux EraseNone g aenv t1 t2
let traitKeysAEquiv g aenv t1 t2 = traitKeysAEquivAux EraseNone g aenv t1 t2
let typarConstraintsAEquiv g aenv c1 c2 = typarConstraintsAEquivAux EraseNone g aenv c1 c2
let typarsAEquiv g aenv d1 d2 = typarsAEquivAux EraseNone g aenv d1 d2
let returnTypesAEquiv g aenv t1 t2 = returnTypesAEquivAux EraseNone g aenv t1 t2

let measureEquiv g m1 m2 = measureAEquiv g TypeEquivEnv.Empty m1 m2

let isErasedType g ty = 
  match stripTyEqns g ty with
#if !NO_EXTENSIONTYPING
  | TType_app (tcref, _) -> tcref.IsProvidedErasedTycon
#endif
  | _ -> false

// Return all components of this type expression that cannot be tested at runtime
let rec getErasedTypes g ty = 
    let ty = stripTyEqns g ty
    if isErasedType g ty then [ty] else 
    match ty with
    | TType_forall(_, rty) -> 
        getErasedTypes g rty
    | TType_var tp -> 
        if tp.IsErased then [ty] else []
    | TType_app (_, b) | TType_ucase(_, b) | TType_anon (_, b) | TType_tuple (_, b) ->
        List.foldBack (fun ty tys -> getErasedTypes g ty @ tys) b []
    | TType_fun (dty, rty) -> 
        getErasedTypes g dty @ getErasedTypes g rty
    | TType_measure _ -> 
        [ty]


//---------------------------------------------------------------------------
// Standard orderings, e.g. for order set/map keys
//---------------------------------------------------------------------------

let valOrder = { new IComparer<Val> with member __.Compare(v1, v2) = compare v1.Stamp v2.Stamp }
let tyconOrder = { new IComparer<Tycon> with member __.Compare(tc1, tc2) = compare tc1.Stamp tc2.Stamp }
let recdFieldRefOrder = 
    { new IComparer<RecdFieldRef> with 
         member __.Compare(RecdFieldRef(tcref1, nm1), RecdFieldRef(tcref2, nm2)) = 
            let c = tyconOrder.Compare (tcref1.Deref, tcref2.Deref) 
            if c <> 0 then c else 
            compare nm1 nm2 }

let unionCaseRefOrder = 
    { new IComparer<UnionCaseRef> with 
         member __.Compare(UnionCaseRef(tcref1, nm1), UnionCaseRef(tcref2, nm2)) = 
            let c = tyconOrder.Compare (tcref1.Deref, tcref2.Deref) 
            if c <> 0 then c else 
            compare nm1 nm2 }

//---------------------------------------------------------------------------
// Make some common types
//---------------------------------------------------------------------------

let mkFunTy d r = TType_fun (d, r)

let (-->) d r = mkFunTy d r

let mkForallTy d r = TType_forall (d, r)

let mkForallTyIfNeeded d r = if isNil d then r else mkForallTy d r

let (+->) d r = mkForallTyIfNeeded d r

let mkIteratedFunTy dl r = List.foldBack (-->) dl r

let mkLambdaArgTy m tys = 
    match tys with 
    | [] -> error(InternalError("mkLambdaArgTy", m))
    | [h] -> h 
    | _ -> mkRawRefTupleTy tys

let typeOfLambdaArg m vs = mkLambdaArgTy m (typesOfVals vs)
let mkMultiLambdaTy m vs rty = mkFunTy (typeOfLambdaArg m vs) rty 
let mkLambdaTy tps tys rty = mkForallTyIfNeeded tps (mkIteratedFunTy tys rty)

/// When compiling FSharp.Core.dll we have to deal with the non-local references into
/// the library arising from env.fs. Part of this means that we have to be able to resolve these
/// references. This function artificially forces the existence of a module or namespace at a 
/// particular point in order to do this.
let ensureCcuHasModuleOrNamespaceAtPath (ccu: CcuThunk) path (CompPath(_, cpath)) xml =
    let scoref = ccu.ILScopeRef 
    let rec loop prior_cpath (path: Ident list) cpath (modul: ModuleOrNamespace) =
        let mtype = modul.ModuleOrNamespaceType 
        match path, cpath with 
        | (hpath :: tpath), ((_, mkind) :: tcpath) -> 
            let modName = hpath.idText 
            if not (Map.containsKey modName mtype.AllEntitiesByCompiledAndLogicalMangledNames) then 
                let mty = Construct.NewEmptyModuleOrNamespaceType mkind
                let cpath = CompPath(scoref, prior_cpath)
                let smodul = Construct.NewModuleOrNamespace (Some cpath) taccessPublic hpath xml [] (MaybeLazy.Strict mty)
                mtype.AddModuleOrNamespaceByMutation smodul
            let modul = Map.find modName mtype.AllEntitiesByCompiledAndLogicalMangledNames 
            loop (prior_cpath @ [(modName, Namespace)]) tpath tcpath modul 

        | _ -> () 

    loop [] path cpath ccu.Contents


//---------------------------------------------------------------------------
// Primitive destructors
//---------------------------------------------------------------------------

/// Look through the Expr.Link nodes arising from type inference
let rec stripExpr e = 
    match e with 
    | Expr.Link eref -> stripExpr !eref
    | _ -> e    

let mkCase (a, b) = TCase(a, b)

let isRefTupleExpr e = match e with Expr.Op (TOp.Tuple tupInfo, _, _, _) -> not (evalTupInfoIsStruct tupInfo) | _ -> false
let tryDestRefTupleExpr e = match e with Expr.Op (TOp.Tuple tupInfo, _, es, _) when not (evalTupInfoIsStruct tupInfo) -> es | _ -> [e]

//---------------------------------------------------------------------------
// Range info for expressions
//---------------------------------------------------------------------------

let rec rangeOfExpr x = 
    match x with
    | Expr.Val (_, _, m) | Expr.Op (_, _, _, m) | Expr.Const (_, m, _) | Expr.Quote (_, _, _, m, _)
    | Expr.Obj (_, _, _, _, _, _, m) | Expr.App (_, _, _, _, m) | Expr.Sequential (_, _, _, _, m) 
    | Expr.StaticOptimization (_, _, _, m) | Expr.Lambda (_, _, _, _, _, m, _) 
    | Expr.WitnessArg (_, m)
    | Expr.TyLambda (_, _, _, m, _)| Expr.TyChoose (_, _, m) | Expr.LetRec (_, _, m, _) | Expr.Let (_, _, m, _) | Expr.Match (_, _, _, _, m, _) -> m
    | Expr.Link eref -> rangeOfExpr (!eref)

type Expr with 
    member x.Range = rangeOfExpr x

//---------------------------------------------------------------------------
// Build nodes in decision graphs
//---------------------------------------------------------------------------


let primMkMatch(spBind, exprm, tree, targets, matchm, ty) = Expr.Match (spBind, exprm, tree, targets, matchm, ty)

type MatchBuilder(spBind, inpRange: Range.range) = 

    let targets = new ResizeArray<_>(10) 
    member x.AddTarget tg = 
        let n = targets.Count 
        targets.Add tg
        n

    member x.AddResultTarget(e, spTarget) = TDSuccess([], x.AddTarget(TTarget([], e, spTarget)))

    member x.CloseTargets() = targets |> ResizeArray.toList

    member x.Close(dtree, m, ty) = primMkMatch (spBind, inpRange, dtree, targets.ToArray(), m, ty)

let mkBoolSwitch m g t e = TDSwitch(g, [TCase(DecisionTreeTest.Const(Const.Bool true), t)], Some e, m)

let primMkCond spBind spTarget1 spTarget2 m ty e1 e2 e3 = 
    let mbuilder = new MatchBuilder(spBind, m)
    let dtree = mkBoolSwitch m e1 (mbuilder.AddResultTarget(e2, spTarget1)) (mbuilder.AddResultTarget(e3, spTarget2)) 
    mbuilder.Close(dtree, m, ty)

let mkCond spBind spTarget m ty e1 e2 e3 = primMkCond spBind spTarget spTarget m ty e1 e2 e3


//---------------------------------------------------------------------------
// Primitive constructors
//---------------------------------------------------------------------------

let exprForValRef m vref = Expr.Val (vref, NormalValUse, m)
let exprForVal m v = exprForValRef m (mkLocalValRef v)
let mkLocalAux m s ty mut compgen =
    let thisv = Construct.NewVal(s, m, None, ty, mut, compgen, None, taccessPublic, ValNotInRecScope, None, NormalVal, [], ValInline.Optional, XmlDoc.Empty, false, false, false, false, false, false, None, ParentNone) 
    thisv, exprForVal m thisv

let mkLocal m s ty = mkLocalAux m s ty Immutable false
let mkCompGenLocal m s ty = mkLocalAux m s ty Immutable true
let mkMutableCompGenLocal m s ty = mkLocalAux m s ty Mutable true


// Type gives return type. For type-lambdas this is the formal return type. 
let mkMultiLambda m vs (b, rty) = Expr.Lambda (newUnique(), None, None, vs, b, m, rty)
let rebuildLambda m ctorThisValOpt baseValOpt vs (b, rty) = Expr.Lambda (newUnique(), ctorThisValOpt, baseValOpt, vs, b, m, rty)
let mkLambda m v (b, rty) = mkMultiLambda m [v] (b, rty)
let mkTypeLambda m vs (b, tau_ty) = match vs with [] -> b | _ -> Expr.TyLambda (newUnique(), vs, b, m, tau_ty)
let mkTypeChoose m vs b = match vs with [] -> b | _ -> Expr.TyChoose (vs, b, m)

let mkObjExpr (ty, basev, basecall, overrides, iimpls, m) = 
    Expr.Obj (newUnique(), ty, basev, basecall, overrides, iimpls, m) 

let mkLambdas m tps (vs: Val list) (b, rty) = 
    mkTypeLambda m tps (List.foldBack (fun v (e, ty) -> mkLambda m v (e, ty), v.Type --> ty) vs (b, rty))

let mkMultiLambdasCore m vsl (b, rty) = 
    List.foldBack (fun v (e, ty) -> mkMultiLambda m v (e, ty), typeOfLambdaArg m v --> ty) vsl (b, rty)

let mkMultiLambdas m tps vsl (b, rty) = 
    mkTypeLambda m tps (mkMultiLambdasCore m vsl (b, rty) )

let mkMemberLambdas m tps ctorThisValOpt baseValOpt vsl (b, rty) = 
    let expr = 
        match ctorThisValOpt, baseValOpt with
        | None, None -> mkMultiLambdasCore m vsl (b, rty)
        | _ -> 
            match vsl with 
            | [] -> error(InternalError("mk_basev_multi_lambdas_core: can't attach a basev to a non-lambda expression", m))
            | h :: t -> 
                let b, rty = mkMultiLambdasCore m t (b, rty)
                (rebuildLambda m ctorThisValOpt baseValOpt h (b, rty), (typeOfLambdaArg m h --> rty))
    mkTypeLambda m tps expr

let mkMultiLambdaBind v letSeqPtOpt m tps vsl (b, rty) = 
    TBind(v, mkMultiLambdas m tps vsl (b, rty), letSeqPtOpt)

let mkBind seqPtOpt v e = TBind(v, e, seqPtOpt)

let mkLetBind m bind body = Expr.Let (bind, body, m, Construct.NewFreeVarsCache())
let mkLetsBind m binds body = List.foldBack (mkLetBind m) binds body 
let mkLetsFromBindings m binds body = List.foldBack (mkLetBind m) binds body 
let mkLet seqPtOpt m v x body = mkLetBind m (mkBind seqPtOpt v x) body

/// Make sticky bindings that are compiler generated (though the variables may not be - e.g. they may be lambda arguments in a beta reduction)
let mkCompGenBind v e = TBind(v, e, NoDebugPointAtStickyBinding)
let mkCompGenBinds (vs: Val list) (es: Expr list) = List.map2 mkCompGenBind vs es
let mkCompGenLet m v x body = mkLetBind m (mkCompGenBind v x) body
let mkCompGenLets m vs xs body = mkLetsBind m (mkCompGenBinds vs xs) body
let mkCompGenLetsFromBindings m vs xs body = mkLetsFromBindings m (mkCompGenBinds vs xs) body

let mkInvisibleBind v e = TBind(v, e, NoDebugPointAtInvisibleBinding)
let mkInvisibleBinds (vs: Val list) (es: Expr list) = List.map2 mkInvisibleBind vs es
let mkInvisibleLet m v x body = mkLetBind m (mkInvisibleBind v x) body
let mkInvisibleLets m vs xs body = mkLetsBind m (mkInvisibleBinds vs xs) body
let mkInvisibleLetsFromBindings m vs xs body = mkLetsFromBindings m (mkInvisibleBinds vs xs) body

let mkLetRecBinds m binds body =
    if isNil binds then
        body 
    else
        Expr.LetRec (binds, body, m, Construct.NewFreeVarsCache())

//-------------------------------------------------------------------------
// Type schemes...
//-------------------------------------------------------------------------

// Type parameters may be have been equated to other tps in equi-recursive type inference 
// and unit type inference. Normalize them here 
let NormalizeDeclaredTyparsForEquiRecursiveInference g tps = 
    match tps with 
    | [] -> []
    | tps -> 
        tps |> List.map (fun tp ->
          let ty = mkTyparTy tp
          match tryAnyParTy g ty with
          | ValueSome anyParTy -> anyParTy 
          | ValueNone -> tp)
 
type TypeScheme = TypeScheme of Typars * TType    
  
let mkGenericBindRhs g m generalizedTyparsForRecursiveBlock typeScheme bodyExpr = 
    let (TypeScheme(generalizedTypars, tauType)) = typeScheme

    // Normalize the generalized typars
    let generalizedTypars = NormalizeDeclaredTyparsForEquiRecursiveInference g generalizedTypars

    // Some recursive bindings result in free type variables, e.g. 
    //    let rec f (x:'a) = ()  
    //    and g() = f y |> ignore 
    // What is the type of y? Type inference equates it to 'a. 
    // But "g" is not polymorphic in 'a. Hence we get a free choice of "'a" 
    // in the scope of "g". Thus at each individual recursive binding we record all 
    // type variables for which we have a free choice, which is precisely the difference 
    // between the union of all sets of generalized type variables and the set generalized 
    // at each particular binding. 
    //
    // We record an expression node that indicates that a free choice can be made 
    // for these. This expression node effectively binds the type variables. 
    let freeChoiceTypars = ListSet.subtract typarEq generalizedTyparsForRecursiveBlock generalizedTypars
    mkTypeLambda m generalizedTypars (mkTypeChoose m freeChoiceTypars bodyExpr, tauType)

let isBeingGeneralized tp typeScheme = 
    let (TypeScheme(generalizedTypars, _)) = typeScheme
    ListSet.contains typarRefEq tp generalizedTypars

//-------------------------------------------------------------------------
// Build conditional expressions...
//------------------------------------------------------------------------- 

let mkLazyAnd (g: TcGlobals) m e1 e2 = mkCond NoDebugPointAtStickyBinding DebugPointForTarget.No m g.bool_ty e1 e2 (Expr.Const (Const.Bool false, m, g.bool_ty))
let mkLazyOr (g: TcGlobals) m e1 e2 = mkCond NoDebugPointAtStickyBinding DebugPointForTarget.No m g.bool_ty e1 (Expr.Const (Const.Bool true, m, g.bool_ty)) e2

let mkCoerceExpr(e, to_ty, m, from_ty) = Expr.Op (TOp.Coerce, [to_ty;from_ty], [e], m)

let mkAsmExpr (code, tinst, args, rettys, m) = Expr.Op (TOp.ILAsm (code, rettys), tinst, args, m)
let mkUnionCaseExpr(uc, tinst, args, m) = Expr.Op (TOp.UnionCase uc, tinst, args, m)
let mkExnExpr(uc, args, m) = Expr.Op (TOp.ExnConstr uc, [], args, m)
let mkTupleFieldGetViaExprAddr(tupInfo, e, tinst, i, m) = Expr.Op (TOp.TupleFieldGet (tupInfo, i), tinst, [e], m)
let mkAnonRecdFieldGetViaExprAddr(anonInfo, e, tinst, i, m) = Expr.Op (TOp.AnonRecdGet (anonInfo, i), tinst, [e], m)

let mkRecdFieldGetViaExprAddr (e, fref, tinst, m) = Expr.Op (TOp.ValFieldGet fref, tinst, [e], m)
let mkRecdFieldGetAddrViaExprAddr(readonly, e, fref, tinst, m) = Expr.Op (TOp.ValFieldGetAddr (fref, readonly), tinst, [e], m)

let mkStaticRecdFieldGetAddr(readonly, fref, tinst, m) = Expr.Op (TOp.ValFieldGetAddr (fref, readonly), tinst, [], m)
let mkStaticRecdFieldGet (fref, tinst, m) = Expr.Op (TOp.ValFieldGet fref, tinst, [], m)
let mkStaticRecdFieldSet(fref, tinst, e, m) = Expr.Op (TOp.ValFieldSet fref, tinst, [e], m)

let mkArrayElemAddress g (readonly, ilInstrReadOnlyAnnotation, isNativePtr, shape, elemTy, exprs, m) = 
    Expr.Op (TOp.ILAsm ([IL.I_ldelema(ilInstrReadOnlyAnnotation, isNativePtr, shape, mkILTyvarTy 0us)], [mkByrefTyWithFlag g readonly elemTy]), [elemTy], exprs, m)

let mkRecdFieldSetViaExprAddr (e1, fref, tinst, e2, m) = Expr.Op (TOp.ValFieldSet fref, tinst, [e1;e2], m)

let mkUnionCaseTagGetViaExprAddr (e1, cref, tinst, m) = Expr.Op (TOp.UnionCaseTagGet cref, tinst, [e1], m)

/// Make a 'TOp.UnionCaseProof' expression, which proves a union value is over a particular case (used only for ref-unions, not struct-unions)
let mkUnionCaseProof (e1, cref: UnionCaseRef, tinst, m) = if cref.Tycon.IsStructOrEnumTycon then e1 else Expr.Op (TOp.UnionCaseProof cref, tinst, [e1], m)

/// Build a 'TOp.UnionCaseFieldGet' expression for something we've already determined to be a particular union case. For ref-unions, 
/// the input expression has 'TType_ucase', which is an F# compiler internal "type" corresponding to the union case. For struct-unions, 
/// the input should be the address of the expression.
let mkUnionCaseFieldGetProvenViaExprAddr (e1, cref, tinst, j, m) = Expr.Op (TOp.UnionCaseFieldGet (cref, j), tinst, [e1], m)

/// Build a 'TOp.UnionCaseFieldGetAddr' expression for a field of a union when we've already determined the value to be a particular union case. For ref-unions, 
/// the input expression has 'TType_ucase', which is an F# compiler internal "type" corresponding to the union case. For struct-unions, 
/// the input should be the address of the expression.
let mkUnionCaseFieldGetAddrProvenViaExprAddr (readonly, e1, cref, tinst, j, m) = Expr.Op (TOp.UnionCaseFieldGetAddr (cref, j, readonly), tinst, [e1], m)

/// Build a 'get' expression for something we've already determined to be a particular union case, but where 
/// the static type of the input is not yet proven to be that particular union case. This requires a type
/// cast to 'prove' the condition.
let mkUnionCaseFieldGetUnprovenViaExprAddr (e1, cref, tinst, j, m) = mkUnionCaseFieldGetProvenViaExprAddr (mkUnionCaseProof(e1, cref, tinst, m), cref, tinst, j, m)

let mkUnionCaseFieldSet (e1, cref, tinst, j, e2, m) = Expr.Op (TOp.UnionCaseFieldSet (cref, j), tinst, [e1;e2], m)

let mkExnCaseFieldGet (e1, ecref, j, m) = Expr.Op (TOp.ExnFieldGet (ecref, j), [], [e1], m)

let mkExnCaseFieldSet (e1, ecref, j, e2, m) = Expr.Op (TOp.ExnFieldSet (ecref, j), [], [e1;e2], m)

let mkDummyLambda (g: TcGlobals) (e: Expr, ety) = 
    let m = e.Range
    mkLambda m (fst (mkCompGenLocal m "unitVar" g.unit_ty)) (e, ety)
                           
let mkWhile (g: TcGlobals) (spWhile, marker, e1, e2, m) = 
    Expr.Op (TOp.While (spWhile, marker), [], [mkDummyLambda g (e1, g.bool_ty);mkDummyLambda g (e2, g.unit_ty)], m)

let mkFor (g: TcGlobals) (spFor, v, e1, dir, e2, e3: Expr, m) = 
    Expr.Op (TOp.For (spFor, dir), [], [mkDummyLambda g (e1, g.int_ty) ;mkDummyLambda g (e2, g.int_ty);mkLambda e3.Range v (e3, g.unit_ty)], m)

let mkTryWith g (e1, vf, ef: Expr, vh, eh: Expr, m, ty, spTry, spWith) = 
    Expr.Op (TOp.TryCatch (spTry, spWith), [ty], [mkDummyLambda g (e1, ty);mkLambda ef.Range vf (ef, ty);mkLambda eh.Range vh (eh, ty)], m)

let mkTryFinally (g: TcGlobals) (e1, e2, m, ty, spTry, spFinally) = 
    Expr.Op (TOp.TryFinally (spTry, spFinally), [ty], [mkDummyLambda g (e1, ty);mkDummyLambda g (e2, g.unit_ty)], m)

let mkDefault (m, ty) = Expr.Const (Const.Zero, m, ty) 

let mkValSet m v e = Expr.Op (TOp.LValueOp (LSet, v), [], [e], m)             
let mkAddrSet m v e = Expr.Op (TOp.LValueOp (LByrefSet, v), [], [e], m)       
let mkAddrGet m v = Expr.Op (TOp.LValueOp (LByrefGet, v), [], [], m)          
let mkValAddr m readonly v = Expr.Op (TOp.LValueOp (LAddrOf readonly, v), [], [], m)           

//--------------------------------------------------------------------------
// Maps tracking extra information for values
//--------------------------------------------------------------------------

[<NoEquality; NoComparison>]
type ValHash<'T> = 
    | ValHash of Dictionary<Stamp, 'T>

    member ht.Values = 
        let (ValHash t) = ht
        t.Values :> seq<'T>

    member ht.TryFind (v: Val) = 
        let (ValHash t) = ht
        match t.TryGetValue v.Stamp with
        | true, v -> Some v
        | _ -> None

    member ht.Add (v: Val, x) = 
        let (ValHash t) = ht
        t.[v.Stamp] <- x

    static member Create() = ValHash (new Dictionary<_, 'T>(11))

[<Struct; NoEquality; NoComparison>]
type ValMultiMap<'T>(contents: StampMap<'T list>) =

    member m.ContainsKey (v: Val) =
        contents.ContainsKey v.Stamp

    member m.Find (v: Val) =
        match contents |> Map.tryFind v.Stamp with
        | Some vals -> vals
        | _ -> []

    member m.Add (v: Val, x) = ValMultiMap<'T>(contents.Add (v.Stamp, x :: m.Find v))

    member m.Remove (v: Val) = ValMultiMap<'T>(contents.Remove v.Stamp)

    member m.Contents = contents

    static member Empty = ValMultiMap<'T>(Map.empty)

[<Struct; NoEquality; NoComparison>]
type TyconRefMultiMap<'T>(contents: TyconRefMap<'T list>) =
    member m.Find v = 
        match contents.TryFind v with
        | Some vals -> vals
        | _ -> []

    member m.Add (v, x) = TyconRefMultiMap<'T>(contents.Add v (x :: m.Find v))
    static member Empty = TyconRefMultiMap<'T>(TyconRefMap<_>.Empty)
    static member OfList vs = (vs, TyconRefMultiMap<'T>.Empty) ||> List.foldBack (fun (x, y) acc -> acc.Add (x, y)) 


//--------------------------------------------------------------------------
// From Ref_private to Ref_nonlocal when exporting data.
//--------------------------------------------------------------------------

/// Try to create a EntityRef suitable for accessing the given Entity from another assembly 
let tryRescopeEntity viewedCcu (entity: Entity) : ValueOption<EntityRef> = 
    match entity.PublicPath with 
    | Some pubpath -> ValueSome (ERefNonLocal (rescopePubPath viewedCcu pubpath))
    | None -> ValueNone

/// Try to create a ValRef suitable for accessing the given Val from another assembly 
let tryRescopeVal viewedCcu (entityRemap: Remap) (vspec: Val) : ValueOption<ValRef> = 
    match vspec.PublicPath with 
    | Some (ValPubPath(p, fullLinkageKey)) -> 
        // The type information in the val linkage doesn't need to keep any information to trait solutions.
        let entityRemap = { entityRemap with removeTraitSolutions = true }
        let fullLinkageKey = remapValLinkage entityRemap fullLinkageKey
        let vref = 
            // This compensates for the somewhat poor design decision in the F# compiler and metadata where
            // members are stored as values under the enclosing namespace/module rather than under the type.
            // This stems from the days when types and namespace/modules were separated constructs in the 
            // compiler implementation.
            if vspec.IsIntrinsicMember then  
                mkNonLocalValRef (rescopePubPathToParent viewedCcu p) fullLinkageKey
            else 
                mkNonLocalValRef (rescopePubPath viewedCcu p) fullLinkageKey
        ValueSome vref
    | _ -> ValueNone
    
//---------------------------------------------------------------------------
// Type information about records, constructors etc.
//---------------------------------------------------------------------------
 
let actualTyOfRecdField inst (fspec: RecdField) = instType inst fspec.FormalType

let actualTysOfRecdFields inst rfields = List.map (actualTyOfRecdField inst) rfields

let actualTysOfInstanceRecdFields inst (tcref: TyconRef) = tcref.AllInstanceFieldsAsList |> actualTysOfRecdFields inst 

let actualTysOfUnionCaseFields inst (x: UnionCaseRef) = actualTysOfRecdFields inst x.AllFieldsAsList

let actualResultTyOfUnionCase tinst (x: UnionCaseRef) = 
    instType (mkTyconRefInst x.TyconRef tinst) x.ReturnType

let recdFieldsOfExnDefRef x = (stripExnEqns x).TrueInstanceFieldsAsList
let recdFieldOfExnDefRefByIdx x n = (stripExnEqns x).GetFieldByIndex n

let recdFieldTysOfExnDefRef x = actualTysOfRecdFields [] (recdFieldsOfExnDefRef x)
let recdFieldTyOfExnDefRefByIdx x j = actualTyOfRecdField [] (recdFieldOfExnDefRefByIdx x j)


let actualTyOfRecdFieldForTycon tycon tinst (fspec: RecdField) = 
    instType (mkTyconInst tycon tinst) fspec.FormalType

let actualTyOfRecdFieldRef (fref: RecdFieldRef) tinst = 
    actualTyOfRecdFieldForTycon fref.Tycon tinst fref.RecdField

let actualTyOfUnionFieldRef (fref: UnionCaseRef) n tinst = 
    actualTyOfRecdFieldForTycon fref.Tycon tinst (fref.FieldByIndex n)

    
//---------------------------------------------------------------------------
// Apply type functions to types
//---------------------------------------------------------------------------

let destForallTy g ty = 
    let tps, tau = primDestForallTy g ty 
    // tps may be have been equated to other tps in equi-recursive type inference 
    // and unit type inference. Normalize them here 
    let tps = NormalizeDeclaredTyparsForEquiRecursiveInference g tps
    tps, tau

let tryDestForallTy g ty = 
    if isForallTy g ty then destForallTy g ty else [], ty

let rec stripFunTy g ty = 
    if isFunTy g ty then 
        let (d, r) = destFunTy g ty 
        let more, rty = stripFunTy g r 
        d :: more, rty
    else [], ty

let applyForallTy g ty tyargs = 
    let tps, tau = destForallTy g ty
    instType (mkTyparInst tps tyargs) tau

let reduceIteratedFunTy g ty args = 
    List.fold (fun ty _ -> 
        if not (isFunTy g ty) then failwith "reduceIteratedFunTy"
        snd (destFunTy g ty)) ty args

let applyTyArgs g functy tyargs = 
    if isForallTy g functy then applyForallTy g functy tyargs else functy

let applyTys g functy (tyargs, argtys) = 
    let afterTyappTy = applyTyArgs g functy tyargs
    reduceIteratedFunTy g afterTyappTy argtys

let formalApplyTys g functy (tyargs, args) = 
    reduceIteratedFunTy g
      (if isNil tyargs then functy else snd (destForallTy g functy))
      args

let rec stripFunTyN g n ty = 
    assert (n >= 0)
    if n > 0 && isFunTy g ty then 
        let (d, r) = destFunTy g ty
        let more, rty = stripFunTyN g (n-1) r in d :: more, rty
    else [], ty

        
let tryDestAnyTupleTy g ty = 
    if isAnyTupleTy g ty then destAnyTupleTy g ty else tupInfoRef, [ty]

let tryDestRefTupleTy g ty = 
    if isRefTupleTy g ty then destRefTupleTy g ty else [ty]

type UncurriedArgInfos = (TType * ArgReprInfo) list 

type CurriedArgInfos = (TType * ArgReprInfo) list list

type TraitWitnessInfos = TraitWitnessInfo list

// A 'tau' type is one with its type parameters stripped off 
let GetTopTauTypeInFSharpForm g (curriedArgInfos: ArgReprInfo list list) tau m =
    let nArgInfos = curriedArgInfos.Length
    let argtys, rty = stripFunTyN g nArgInfos tau
    if nArgInfos <> argtys.Length then 
        error(Error(FSComp.SR.tastInvalidMemberSignature(), m))
    let argtysl = 
        (curriedArgInfos, argtys) ||> List.map2 (fun argInfos argty -> 
            match argInfos with 
            | [] -> [ (g.unit_ty, ValReprInfo.unnamedTopArg1) ]
            | [argInfo] -> [ (argty, argInfo) ]
            | _ -> List.zip (destRefTupleTy g argty) argInfos) 
    argtysl, rty

let destTopForallTy g (ValReprInfo (ntps, _, _)) ty =
    let tps, tau = (if isNil ntps then [], ty else tryDestForallTy g ty)
#if CHECKED
    if tps.Length <> kinds.Length then failwith (sprintf "destTopForallTy: internal error, #tps = %d, #ntps = %d" (List.length tps) ntps)
#endif
    // tps may be have been equated to other tps in equi-recursive type inference. Normalize them here 
    let tps = NormalizeDeclaredTyparsForEquiRecursiveInference g tps
    tps, tau

let GetTopValTypeInFSharpForm g (ValReprInfo(_, argInfos, retInfo) as topValInfo) ty m =
    let tps, tau = destTopForallTy g topValInfo ty
    let curriedArgTys, returnTy = GetTopTauTypeInFSharpForm g argInfos tau m
    tps, curriedArgTys, returnTy, retInfo

let IsCompiledAsStaticProperty g (v: Val) =
    match v.ValReprInfo with
    | Some valReprInfoValue ->
         match GetTopValTypeInFSharpForm g valReprInfoValue v.Type v.Range with 
         | [], [], _, _ when not v.IsMember -> true
         | _ -> false
    | _ -> false

let IsCompiledAsStaticPropertyWithField g (v: Val) = 
    (not v.IsCompiledAsStaticPropertyWithoutField && IsCompiledAsStaticProperty g v) 

//-------------------------------------------------------------------------
// Multi-dimensional array types...
//-------------------------------------------------------------------------

let isArrayTyconRef (g: TcGlobals) tcref =
    g.il_arr_tcr_map
    |> Array.exists (tyconRefEq g tcref)

let rankOfArrayTyconRef (g: TcGlobals) tcref =
    match g.il_arr_tcr_map |> Array.tryFindIndex (tyconRefEq g tcref) with
    | Some idx ->
        idx + 1
    | None ->
        failwith "rankOfArrayTyconRef: unsupported array rank"

//-------------------------------------------------------------------------
// Misc functions on F# types
//------------------------------------------------------------------------- 

let destArrayTy (g: TcGlobals) ty =
    match tryAppTy g ty with
    | ValueSome (tcref, [ty]) when isArrayTyconRef g tcref -> ty
    | _ -> failwith "destArrayTy"

let destListTy (g: TcGlobals) ty =
    match tryAppTy g ty with
    | ValueSome (tcref, [ty]) when tyconRefEq g tcref g.list_tcr_canon -> ty
    | _ -> failwith "destListTy"

let tyconRefEqOpt g tcOpt tc = 
    match tcOpt with
    | None -> false
    | Some tc2 -> tyconRefEq g tc2 tc

let isStringTy g ty = ty |> stripTyEqns g |> (function TType_app(tcref, _) -> tyconRefEq g tcref g.system_String_tcref | _ -> false)
let isListTy g ty = ty |> stripTyEqns g |> (function TType_app(tcref, _) -> tyconRefEq g tcref g.list_tcr_canon | _ -> false)
let isArrayTy g ty = ty |> stripTyEqns g |> (function TType_app(tcref, _) -> isArrayTyconRef g tcref | _ -> false) 
let isArray1DTy g ty = ty |> stripTyEqns g |> (function TType_app(tcref, _) -> tyconRefEq g tcref g.il_arr_tcr_map.[0] | _ -> false) 
let isUnitTy g ty = ty |> stripTyEqns g |> (function TType_app(tcref, _) -> tyconRefEq g g.unit_tcr_canon tcref | _ -> false) 
let isObjTy g ty = ty |> stripTyEqns g |> (function TType_app(tcref, _) -> tyconRefEq g g.system_Object_tcref tcref | _ -> false) 
let isVoidTy g ty = ty |> stripTyEqns g |> (function TType_app(tcref, _) -> tyconRefEq g g.system_Void_tcref tcref | _ -> false) 
let isILAppTy g ty = ty |> stripTyEqns g |> (function TType_app(tcref, _) -> tcref.IsILTycon | _ -> false) 
let isNativePtrTy g ty = ty |> stripTyEqns g |> (function TType_app(tcref, _) -> tyconRefEq g g.nativeptr_tcr tcref | _ -> false) 

let isByrefTy g ty = 
    ty |> stripTyEqns g |> (function 
        | TType_app(tcref, _) when g.byref2_tcr.CanDeref -> tyconRefEq g g.byref2_tcr tcref
        | TType_app(tcref, _) -> tyconRefEq g g.byref_tcr tcref
        | _ -> false) 

let isInByrefTag g ty = ty |> stripTyEqns g |> (function TType_app(tcref, []) -> tyconRefEq g g.byrefkind_In_tcr tcref | _ -> false) 
let isInByrefTy g ty = 
    ty |> stripTyEqns g |> (function 
        | TType_app(tcref, [_; tag]) when g.byref2_tcr.CanDeref -> tyconRefEq g g.byref2_tcr tcref && isInByrefTag g tag         
        | _ -> false) 

let isOutByrefTag g ty = ty |> stripTyEqns g |> (function TType_app(tcref, []) -> tyconRefEq g g.byrefkind_Out_tcr tcref | _ -> false) 
let isOutByrefTy g ty = 
    ty |> stripTyEqns g |> (function 
        | TType_app(tcref, [_; tag]) when g.byref2_tcr.CanDeref -> tyconRefEq g g.byref2_tcr tcref && isOutByrefTag g tag         
        | _ -> false) 

#if !NO_EXTENSIONTYPING
let extensionInfoOfTy g ty = ty |> stripTyEqns g |> (function TType_app(tcref, _) -> tcref.TypeReprInfo | _ -> TNoRepr) 
#endif

type TypeDefMetadata = 
     | ILTypeMetadata of TILObjectReprData
     | FSharpOrArrayOrByrefOrTupleOrExnTypeMetadata 
#if !NO_EXTENSIONTYPING
     | ProvidedTypeMetadata of TProvidedTypeInfo
#endif

let metadataOfTycon (tycon: Tycon) = 
#if !NO_EXTENSIONTYPING
    match tycon.TypeReprInfo with 
    | TProvidedTypeExtensionPoint info -> ProvidedTypeMetadata info
    | _ -> 
#endif
    if tycon.IsILTycon then 
       ILTypeMetadata tycon.ILTyconInfo
    else 
       FSharpOrArrayOrByrefOrTupleOrExnTypeMetadata 


let metadataOfTy g ty = 
#if !NO_EXTENSIONTYPING
    match extensionInfoOfTy g ty with 
    | TProvidedTypeExtensionPoint info -> ProvidedTypeMetadata info
    | _ -> 
#endif
    if isILAppTy g ty then 
        let tcref = tcrefOfAppTy g ty
        ILTypeMetadata tcref.ILTyconInfo
    else 
        FSharpOrArrayOrByrefOrTupleOrExnTypeMetadata 


let isILReferenceTy g ty = 
    match metadataOfTy g ty with 
#if !NO_EXTENSIONTYPING
    | ProvidedTypeMetadata info -> not info.IsStructOrEnum
#endif
    | ILTypeMetadata (TILObjectReprData(_, _, td)) -> not td.IsStructOrEnum
    | FSharpOrArrayOrByrefOrTupleOrExnTypeMetadata -> isArrayTy g ty

let isILInterfaceTycon (tycon: Tycon) = 
    match metadataOfTycon tycon with 
#if !NO_EXTENSIONTYPING
    | ProvidedTypeMetadata info -> info.IsInterface
#endif
    | ILTypeMetadata (TILObjectReprData(_, _, td)) -> td.IsInterface
    | FSharpOrArrayOrByrefOrTupleOrExnTypeMetadata -> false

let rankOfArrayTy g ty = rankOfArrayTyconRef g (tcrefOfAppTy g ty)

let isFSharpObjModelRefTy g ty = 
    isFSharpObjModelTy g ty && 
    let tcref = tcrefOfAppTy g ty
    match tcref.FSharpObjectModelTypeInfo.fsobjmodel_kind with 
    | TTyconClass | TTyconInterface | TTyconDelegate _ -> true
    | TTyconStruct | TTyconEnum -> false

let isFSharpClassTy g ty =
    match tryTcrefOfAppTy g ty with
    | ValueSome tcref -> tcref.Deref.IsFSharpClassTycon
    | _ -> false

let isFSharpStructTy g ty =
    match tryTcrefOfAppTy g ty with
    | ValueSome tcref -> tcref.Deref.IsFSharpStructOrEnumTycon
    | _ -> false

let isFSharpInterfaceTy g ty = 
    match tryTcrefOfAppTy g ty with
    | ValueSome tcref -> tcref.Deref.IsFSharpInterfaceTycon
    | _ -> false

let isDelegateTy g ty = 
    match metadataOfTy g ty with 
#if !NO_EXTENSIONTYPING
    | ProvidedTypeMetadata info -> info.IsDelegate ()
#endif
    | ILTypeMetadata (TILObjectReprData(_, _, td)) -> td.IsDelegate
    | FSharpOrArrayOrByrefOrTupleOrExnTypeMetadata ->
        match tryTcrefOfAppTy g ty with
        | ValueSome tcref -> tcref.Deref.IsFSharpDelegateTycon
        | _ -> false

let isInterfaceTy g ty = 
    match metadataOfTy g ty with 
#if !NO_EXTENSIONTYPING
    | ProvidedTypeMetadata info -> info.IsInterface
#endif
    | ILTypeMetadata (TILObjectReprData(_, _, td)) -> td.IsInterface
    | FSharpOrArrayOrByrefOrTupleOrExnTypeMetadata -> isFSharpInterfaceTy g ty

let isClassTy g ty = 
    match metadataOfTy g ty with 
#if !NO_EXTENSIONTYPING
    | ProvidedTypeMetadata info -> info.IsClass
#endif
    | ILTypeMetadata (TILObjectReprData(_, _, td)) -> td.IsClass
    | FSharpOrArrayOrByrefOrTupleOrExnTypeMetadata -> isFSharpClassTy g ty

let isStructOrEnumTyconTy g ty = 
    match tryTcrefOfAppTy g ty with
    | ValueSome tcref -> tcref.Deref.IsStructOrEnumTycon
    | _ -> false

let isStructRecordOrUnionTyconTy g ty = 
    match tryTcrefOfAppTy g ty with
    | ValueSome tcref -> tcref.Deref.IsStructRecordOrUnionTycon
    | _ -> false

let isStructTyconRef (tcref: TyconRef) =
    let tycon = tcref.Deref
    tycon.IsStructRecordOrUnionTycon || tycon.IsStructOrEnumTycon

let isStructTy g ty =
    match tryTcrefOfAppTy g ty with
    | ValueSome tcref -> 
        isStructTyconRef tcref
    | _ -> 
        isStructAnonRecdTy g ty || isStructTupleTy g ty

let isRefTy g ty = 
    not (isStructOrEnumTyconTy g ty) &&
    (
        isUnionTy g ty || 
        isRefTupleTy g ty || 
        isRecdTy g ty || 
        isILReferenceTy g ty ||
        isFunTy g ty || 
        isReprHiddenTy g ty || 
        isFSharpObjModelRefTy g ty || 
        isUnitTy g ty ||
        (isAnonRecdTy g ty && not (isStructAnonRecdTy g ty))
    )

// ECMA C# LANGUAGE SPECIFICATION, 27.2
// An unmanaged-type is any type that isn't a reference-type, a type-parameter, or a generic struct-type and
// contains no fields whose type is not an unmanaged-type. In other words, an unmanaged-type is one of the
// following:
// - sbyte, byte, short, ushort, int, uint, long, ulong, char, float, double, decimal, or bool.
// - Any enum-type.
// - Any pointer-type.
// - Any non-generic user-defined struct-type that contains fields of unmanaged-types only.
// [Note: Constructed types and type-parameters are never unmanaged-types. end note]
let rec isUnmanagedTy g ty =
    let ty = stripTyEqnsAndMeasureEqns g ty
    match tryTcrefOfAppTy g ty with
    | ValueSome tcref ->
        let isEq tcref2 = tyconRefEq g tcref tcref2 
        if isEq g.nativeptr_tcr || isEq g.nativeint_tcr ||
                    isEq g.sbyte_tcr || isEq g.byte_tcr || 
                    isEq g.int16_tcr || isEq g.uint16_tcr ||
                    isEq g.int32_tcr || isEq g.uint32_tcr ||
                    isEq g.int64_tcr || isEq g.uint64_tcr ||
                    isEq g.char_tcr ||
                    isEq g.float32_tcr ||
                    isEq g.float_tcr ||
                    isEq g.decimal_tcr ||
                    isEq g.bool_tcr then
            true
        else
            let tycon = tcref.Deref
            if tycon.IsEnumTycon then 
                true
            elif tycon.IsStructOrEnumTycon then
                match tycon.TyparsNoRange with
                | [] -> tycon.AllInstanceFieldsAsList |> List.forall (fun r -> isUnmanagedTy g r.rfield_type) 
                | _ -> false // generic structs are never 
            else false
    | ValueNone ->
        false

let isInterfaceTycon x = 
    isILInterfaceTycon x || x.IsFSharpInterfaceTycon

let isInterfaceTyconRef (tcref: TyconRef) = isInterfaceTycon tcref.Deref

let isEnumTy g ty = 
    match tryTcrefOfAppTy g ty with 
    | ValueNone -> false
    | ValueSome tcref -> tcref.IsEnumTycon

let actualReturnTyOfSlotSig parentTyInst methTyInst (TSlotSig(_, _, parentFormalTypars, methFormalTypars, _, formalRetTy)) = 
    let methTyInst = mkTyparInst methFormalTypars methTyInst
    let parentTyInst = mkTyparInst parentFormalTypars parentTyInst
    Option.map (instType (parentTyInst @ methTyInst)) formalRetTy

let slotSigHasVoidReturnTy (TSlotSig(_, _, _, _, _, formalRetTy)) = 
    Option.isNone formalRetTy 

let returnTyOfMethod g (TObjExprMethod((TSlotSig(_, parentTy, _, _, _, _) as ss), _, methFormalTypars, _, _, _)) =
    let tinst = argsOfAppTy g parentTy
    let methTyInst = generalizeTypars methFormalTypars
    actualReturnTyOfSlotSig tinst methTyInst ss

/// Is the type 'abstract' in C#-speak
let isAbstractTycon (tycon: Tycon) = 
    if tycon.IsFSharpObjectModelTycon then 
        not tycon.IsFSharpDelegateTycon && 
        tycon.TypeContents.tcaug_abstract 
    else 
        tycon.IsILTycon && tycon.ILTyconRawMetadata.IsAbstract

//---------------------------------------------------------------------------
// Determine if a member/Val/ValRef is an explicit impl
//---------------------------------------------------------------------------

let MemberIsExplicitImpl g (membInfo: ValMemberInfo) = 
   membInfo.MemberFlags.IsOverrideOrExplicitImpl &&
   match membInfo.ImplementedSlotSigs with 
   | [] -> false
   | slotsigs -> slotsigs |> List.forall (fun slotsig -> isInterfaceTy g slotsig.ImplementedType)

let ValIsExplicitImpl g (v: Val) = 
    match v.MemberInfo with 
    | Some membInfo -> MemberIsExplicitImpl g membInfo
    | _ -> false

let ValRefIsExplicitImpl g (vref: ValRef) = ValIsExplicitImpl g vref.Deref

//---------------------------------------------------------------------------
// Find all type variables in a type, apart from those that have had 
// an equation assigned by type inference.
//---------------------------------------------------------------------------

let emptyFreeLocals = Zset.empty valOrder
let unionFreeLocals s1 s2 = 
    if s1 === emptyFreeLocals then s2
    elif s2 === emptyFreeLocals then s1
    else Zset.union s1 s2

let emptyFreeRecdFields = Zset.empty recdFieldRefOrder
let unionFreeRecdFields s1 s2 = 
    if s1 === emptyFreeRecdFields then s2
    elif s2 === emptyFreeRecdFields then s1
    else Zset.union s1 s2

let emptyFreeUnionCases = Zset.empty unionCaseRefOrder
let unionFreeUnionCases s1 s2 = 
    if s1 === emptyFreeUnionCases then s2
    elif s2 === emptyFreeUnionCases then s1
    else Zset.union s1 s2

let emptyFreeTycons = Zset.empty tyconOrder
let unionFreeTycons s1 s2 = 
    if s1 === emptyFreeTycons then s2
    elif s2 === emptyFreeTycons then s1
    else Zset.union s1 s2

let typarOrder = 
    { new System.Collections.Generic.IComparer<Typar> with 
        member x.Compare (v1: Typar, v2: Typar) = compare v1.Stamp v2.Stamp } 

let emptyFreeTypars = Zset.empty typarOrder
let unionFreeTypars s1 s2 = 
    if s1 === emptyFreeTypars then s2
    elif s2 === emptyFreeTypars then s1
    else Zset.union s1 s2

let emptyFreeTyvars =  
    { FreeTycons = emptyFreeTycons
      /// The summary of values used as trait solutions
      FreeTraitSolutions = emptyFreeLocals
      FreeTypars = emptyFreeTypars}

let isEmptyFreeTyvars ftyvs = 
    Zset.isEmpty ftyvs.FreeTypars &&
    Zset.isEmpty ftyvs.FreeTycons 

let unionFreeTyvars fvs1 fvs2 = 
    if fvs1 === emptyFreeTyvars then fvs2 else 
    if fvs2 === emptyFreeTyvars then fvs1 else
    { FreeTycons = unionFreeTycons fvs1.FreeTycons fvs2.FreeTycons
      FreeTraitSolutions = unionFreeLocals fvs1.FreeTraitSolutions fvs2.FreeTraitSolutions
      FreeTypars = unionFreeTypars fvs1.FreeTypars fvs2.FreeTypars }

type FreeVarOptions = 
    { canCache: bool
      collectInTypes: bool
      includeLocalTycons: bool
      includeTypars: bool
      includeLocalTyconReprs: bool
      includeRecdFields: bool
      includeUnionCases: bool
      includeLocals: bool }
      
let CollectAllNoCaching = 
    { canCache = false
      collectInTypes = true
      includeLocalTycons = true
      includeLocalTyconReprs = true
      includeRecdFields = true
      includeUnionCases = true
      includeTypars = true
      includeLocals = true }

let CollectTyparsNoCaching = 
    { canCache = false
      collectInTypes = true
      includeLocalTycons = false
      includeTypars = true
      includeLocalTyconReprs = false
      includeRecdFields = false
      includeUnionCases = false
      includeLocals = false }

let CollectLocalsNoCaching = 
    { canCache = false
      collectInTypes = false
      includeLocalTycons = false
      includeTypars = false
      includeLocalTyconReprs = false
      includeRecdFields = false 
      includeUnionCases = false
      includeLocals = true }

let CollectTyparsAndLocalsNoCaching = 
    { canCache = false
      collectInTypes = true
      includeLocalTycons = false
      includeLocalTyconReprs = false
      includeRecdFields = false 
      includeUnionCases = false
      includeTypars = true
      includeLocals = true }

let CollectAll =
    { canCache = false
      collectInTypes = true
      includeLocalTycons = true
      includeLocalTyconReprs = true
      includeRecdFields = true 
      includeUnionCases = true
      includeTypars = true
      includeLocals = true }
    
let CollectTyparsAndLocals = // CollectAll
    { canCache = true // only cache for this one
      collectInTypes = true
      includeTypars = true
      includeLocals = true
      includeLocalTycons = false
      includeLocalTyconReprs = false
      includeRecdFields = false
      includeUnionCases = false }

  
let CollectTypars = CollectTyparsAndLocals

let CollectLocals = CollectTyparsAndLocals


let accFreeLocalTycon opts x acc = 
    if not opts.includeLocalTycons then acc else
    if Zset.contains x acc.FreeTycons then acc else 
    { acc with FreeTycons = Zset.add x acc.FreeTycons } 

let accFreeTycon opts (tcref: TyconRef) acc = 
    if not opts.includeLocalTycons then acc
    elif tcref.IsLocalRef then accFreeLocalTycon opts tcref.ResolvedTarget acc
    else acc

let rec boundTypars opts tps acc = 
    // Bound type vars form a recursively-referential set due to constraints, e.g. A: I<B>, B: I<A> 
    // So collect up free vars in all constraints first, then bind all variables 
    let acc = List.foldBack (fun (tp: Typar) acc -> accFreeInTyparConstraints opts tp.Constraints acc) tps acc
    List.foldBack (fun tp acc -> { acc with FreeTypars = Zset.remove tp acc.FreeTypars}) tps acc

and accFreeInTyparConstraints opts cxs acc =
    List.foldBack (accFreeInTyparConstraint opts) cxs acc

and accFreeInTyparConstraint opts tpc acc =
    match tpc with 
    | TyparConstraint.CoercesTo(ty, _) -> accFreeInType opts ty acc
    | TyparConstraint.MayResolveMember (traitInfo, _) -> accFreeInTrait opts traitInfo acc
    | TyparConstraint.DefaultsTo(_, rty, _) -> accFreeInType opts rty acc
    | TyparConstraint.SimpleChoice(tys, _) -> accFreeInTypes opts tys acc
    | TyparConstraint.IsEnum(uty, _) -> accFreeInType opts uty acc
    | TyparConstraint.IsDelegate(aty, bty, _) -> accFreeInType opts aty (accFreeInType opts bty acc)
    | TyparConstraint.SupportsComparison _
    | TyparConstraint.SupportsEquality _
    | TyparConstraint.SupportsNull _ 
    | TyparConstraint.IsNonNullableStruct _ 
    | TyparConstraint.IsReferenceType _ 
    | TyparConstraint.IsUnmanaged _
    | TyparConstraint.RequiresDefaultConstructor _ -> acc

and accFreeInTrait opts (TTrait(tys, _, _, argtys, rty, sln, _)) acc = 
    Option.foldBack (accFreeInTraitSln opts) sln.Value
       (accFreeInTypes opts tys 
         (accFreeInTypes opts argtys 
           (Option.foldBack (accFreeInType opts) rty acc)))

and accFreeInWitnessArg opts (TraitWitnessInfo(tys, _nm, _mf, argtys, rty)) acc = 
       accFreeInTypes opts tys 
         (accFreeInTypes opts argtys 
           (Option.foldBack (accFreeInType opts) rty acc))

and accFreeInTraitSln opts sln acc = 
    match sln with 
    | ILMethSln(ty, _, _, minst) ->
         accFreeInType opts ty 
            (accFreeInTypes opts minst acc)
    | FSMethSln(ty, vref, minst, _isExt) ->
         accFreeInType opts ty 
            (accFreeValRefInTraitSln opts vref  
               (accFreeInTypes opts minst acc))
    | FSAnonRecdFieldSln(_anonInfo, tinst, _n) ->
         accFreeInTypes opts tinst acc
    | FSRecdFieldSln(tinst, _rfref, _isSet) ->
         accFreeInTypes opts tinst acc
    | BuiltInSln -> acc
    | ClosedExprSln _ -> acc // nothing to accumulate because it's a closed expression referring only to erasure of provided method calls

and accFreeLocalValInTraitSln _opts v fvs =
    if Zset.contains v fvs.FreeTraitSolutions then fvs 
    else { fvs with FreeTraitSolutions = Zset.add v fvs.FreeTraitSolutions}

and accFreeValRefInTraitSln opts (vref: ValRef) fvs = 
    if vref.IsLocalRef then
        accFreeLocalValInTraitSln opts vref.ResolvedTarget fvs
    else
        // non-local values do not contain free variables 
        fvs

and accFreeTyparRef opts (tp: Typar) acc = 
    if not opts.includeTypars then acc else
    if Zset.contains tp acc.FreeTypars then acc 
    else 
        accFreeInTyparConstraints opts tp.Constraints
          { acc with FreeTypars = Zset.add tp acc.FreeTypars}

and accFreeInType opts ty acc = 
    match stripTyparEqns ty with 
    | TType_tuple (tupInfo, l) -> accFreeInTypes opts l (accFreeInTupInfo opts tupInfo acc)
    | TType_anon (anonInfo, l) -> accFreeInTypes opts l (accFreeInTupInfo opts anonInfo.TupInfo acc)
    | TType_app (tc, tinst) -> 
        let acc = accFreeTycon opts tc acc
        match tinst with 
        | [] -> acc  // optimization to avoid unneeded call
        | [h] -> accFreeInType opts h acc // optimization to avoid unneeded call
        | _ -> accFreeInTypes opts tinst acc
    | TType_ucase (UnionCaseRef(tc, _), tinst) -> accFreeInTypes opts tinst (accFreeTycon opts tc acc)
    | TType_fun (d, r) -> accFreeInType opts d (accFreeInType opts r acc)
    | TType_var r -> accFreeTyparRef opts r acc
    | TType_forall (tps, r) -> unionFreeTyvars (boundTypars opts tps (freeInType opts r)) acc
    | TType_measure unt -> accFreeInMeasure opts unt acc

and accFreeInTupInfo _opts unt acc = 
    match unt with 
    | TupInfo.Const _ -> acc
and accFreeInMeasure opts unt acc = List.foldBack (fun (tp, _) acc -> accFreeTyparRef opts tp acc) (ListMeasureVarOccsWithNonZeroExponents unt) acc
and accFreeInTypes opts tys acc = 
    match tys with 
    | [] -> acc
    | h :: t -> accFreeInTypes opts t (accFreeInType opts h acc)
and freeInType opts ty = accFreeInType opts ty emptyFreeTyvars

and accFreeInVal opts (v: Val) acc = accFreeInType opts v.val_type acc

let freeInTypes opts tys = accFreeInTypes opts tys emptyFreeTyvars
let freeInVal opts v = accFreeInVal opts v emptyFreeTyvars
let freeInTyparConstraints opts v = accFreeInTyparConstraints opts v emptyFreeTyvars
let accFreeInTypars opts tps acc = List.foldBack (accFreeTyparRef opts) tps acc
        
let rec addFreeInModuleTy (mtyp: ModuleOrNamespaceType) acc =
    QueueList.foldBack (typeOfVal >> accFreeInType CollectAllNoCaching) mtyp.AllValsAndMembers
      (QueueList.foldBack (fun (mspec: ModuleOrNamespace) acc -> addFreeInModuleTy mspec.ModuleOrNamespaceType acc) mtyp.AllEntities acc)

let freeInModuleTy mtyp = addFreeInModuleTy mtyp emptyFreeTyvars


//--------------------------------------------------------------------------
// Free in type, left-to-right order preserved. This is used to determine the
// order of type variables for top-level definitions based on their signature, 
// so be careful not to change the order. We accumulate in reverse
// order.
//--------------------------------------------------------------------------

let emptyFreeTyparsLeftToRight = []
let unionFreeTyparsLeftToRight fvs1 fvs2 = ListSet.unionFavourRight typarEq fvs1 fvs2

let rec boundTyparsLeftToRight g cxFlag thruFlag acc tps = 
    // Bound type vars form a recursively-referential set due to constraints, e.g. A: I<B>, B: I<A> 
    // So collect up free vars in all constraints first, then bind all variables 
    List.fold (fun acc (tp: Typar) -> accFreeInTyparConstraintsLeftToRight g cxFlag thruFlag acc tp.Constraints) tps acc

and accFreeInTyparConstraintsLeftToRight g cxFlag thruFlag acc cxs =
    List.fold (accFreeInTyparConstraintLeftToRight g cxFlag thruFlag) acc cxs 

and accFreeInTyparConstraintLeftToRight g cxFlag thruFlag acc tpc =
    match tpc with 
    | TyparConstraint.CoercesTo(ty, _) ->
        accFreeInTypeLeftToRight g cxFlag thruFlag acc ty 
    | TyparConstraint.MayResolveMember (traitInfo, _) ->
        accFreeInTraitLeftToRight g cxFlag thruFlag acc traitInfo 
    | TyparConstraint.DefaultsTo(_, rty, _) ->
        accFreeInTypeLeftToRight g cxFlag thruFlag acc rty 
    | TyparConstraint.SimpleChoice(tys, _) ->
        accFreeInTypesLeftToRight g cxFlag thruFlag acc tys 
    | TyparConstraint.IsEnum(uty, _) ->
        accFreeInTypeLeftToRight g cxFlag thruFlag acc uty
    | TyparConstraint.IsDelegate(aty, bty, _) ->
        accFreeInTypeLeftToRight g cxFlag thruFlag (accFreeInTypeLeftToRight g cxFlag thruFlag acc aty) bty  
    | TyparConstraint.SupportsComparison _ 
    | TyparConstraint.SupportsEquality _ 
    | TyparConstraint.SupportsNull _ 
    | TyparConstraint.IsNonNullableStruct _ 
    | TyparConstraint.IsUnmanaged _
    | TyparConstraint.IsReferenceType _ 
    | TyparConstraint.RequiresDefaultConstructor _ -> acc

and accFreeInTraitLeftToRight g cxFlag thruFlag acc (TTrait(tys, _, _, argtys, rty, _, _traitCtxt))  = 
    let acc = accFreeInTypesLeftToRight g cxFlag thruFlag acc tys
    let acc = accFreeInTypesLeftToRight g cxFlag thruFlag acc argtys
    let acc = Option.fold (accFreeInTypeLeftToRight g cxFlag thruFlag) acc rty
    // Note, the _extSlns are _not_ considered free. 
    acc

and accFreeTyparRefLeftToRight g cxFlag thruFlag acc (tp: Typar) = 
    if ListSet.contains typarEq tp acc then 
        acc
    else 
        let acc = ListSet.insert typarEq tp acc
        if cxFlag then 
            accFreeInTyparConstraintsLeftToRight g cxFlag thruFlag acc tp.Constraints
        else 
            acc

and accFreeInTypeLeftToRight g cxFlag thruFlag acc ty = 
    match (if thruFlag then stripTyEqns g ty else stripTyparEqns ty) with 
    | TType_anon (anonInfo, anonTys) ->
        let acc = accFreeInTupInfoLeftToRight g cxFlag thruFlag acc anonInfo.TupInfo 
        accFreeInTypesLeftToRight g cxFlag thruFlag acc anonTys 
    | TType_tuple (tupInfo, tupTys) -> 
        let acc = accFreeInTupInfoLeftToRight g cxFlag thruFlag acc tupInfo 
        accFreeInTypesLeftToRight g cxFlag thruFlag acc tupTys 
    | TType_app (_, tinst) -> 
        accFreeInTypesLeftToRight g cxFlag thruFlag acc tinst 
    | TType_ucase (_, tinst) -> 
        accFreeInTypesLeftToRight g cxFlag thruFlag acc tinst 
    | TType_fun (d, r) -> 
        let dacc = accFreeInTypeLeftToRight g cxFlag thruFlag acc d 
        accFreeInTypeLeftToRight g cxFlag thruFlag dacc r
    | TType_var r -> 
        accFreeTyparRefLeftToRight g cxFlag thruFlag acc r 
    | TType_forall (tps, r) -> 
        let racc = accFreeInTypeLeftToRight g cxFlag thruFlag emptyFreeTyparsLeftToRight r
        unionFreeTyparsLeftToRight (boundTyparsLeftToRight g cxFlag thruFlag tps racc) acc
    | TType_measure unt -> 
        let mvars = ListMeasureVarOccsWithNonZeroExponents unt
        List.foldBack (fun (tp, _) acc -> accFreeTyparRefLeftToRight g cxFlag thruFlag acc tp) mvars acc

and accFreeInTupInfoLeftToRight _g _cxFlag _thruFlag acc unt = 
    match unt with 
    | TupInfo.Const _ -> acc

and accFreeInTypesLeftToRight g cxFlag thruFlag acc tys = 
    match tys with 
    | [] -> acc
    | h :: t -> accFreeInTypesLeftToRight g cxFlag thruFlag (accFreeInTypeLeftToRight g cxFlag thruFlag acc h) t
    
let freeInTypeLeftToRight g thruFlag ty =
    accFreeInTypeLeftToRight g true thruFlag emptyFreeTyparsLeftToRight ty |> List.rev

let freeInTypesLeftToRight g thruFlag ty =
    accFreeInTypesLeftToRight g true thruFlag emptyFreeTyparsLeftToRight ty |> List.rev

let freeInTypesLeftToRightSkippingConstraints g ty =
    accFreeInTypesLeftToRight g false true emptyFreeTyparsLeftToRight ty |> List.rev

let valOfBind (b: Binding) = b.Var

let valsOfBinds (binds: Bindings) = binds |> List.map (fun b -> b.Var)

//--------------------------------------------------------------------------
// Collect extSlns. This is done prior to beta reduction of type parameters when inlining. We take the (solved)
// type arguments and strip them for trait contexts, and use those in the remapped/copied/instantiated body
// of the implementation.
//--------------------------------------------------------------------------

let rec accTraitCtxtsInTyparConstraints acc cxs =
    List.fold accTraitCtxtsInTyparConstraint acc cxs 

and accTraitCtxtsInTyparConstraint acc tpc =
    match tpc with 
    | TyparConstraint.MayResolveMember (traitInfo, _) -> accTraitCtxtsInTrait acc traitInfo 
    | _ -> acc

and accTraitCtxtsInTrait acc (TTrait(_typs, nm, _, _argtys, _rty, _, traitCtxt))  = 
    // We don't traverse the contents of traits, that wouldn't terminate and is not necessary since the type variables individiually contain the contexts we need
    //let acc = accTraitCtxtsInTypes g acc typs
    //let acc = accTraitCtxtsInTypes g acc argtys
    //let acc = Option.fold (accTraitCtxtsInType g) acc rty
    // Only record the extSlns if they have been solved in a useful way
    match traitCtxt with 
    | None -> acc
    | Some c -> Map.add nm c acc

and accTraitCtxtsTyparRef acc (tp:Typar) = 
    let acc = accTraitCtxtsInTyparConstraints acc tp.Constraints
    match tp.Solution with 
    | None -> acc
    | Some sln -> accTraitCtxtsInType acc sln

and accTraitCtxtsInType acc ty  = 
    // NOTE: Unlike almost everywhere else, we do NOT strip ANY equations here.  
    // We _must_ traverse the solved typar containing the new extSlns for the grounded typar constraint, that's the whole point
    match ty with 
    | TType_tuple (_, tys) 
    | TType_anon (_, tys) 
    | TType_app (_, tys)  
    | TType_ucase (_, tys) -> accTraitCtxtsInTypes acc tys
    | TType_fun (d, r) -> accTraitCtxtsInType (accTraitCtxtsInType acc d) r
    | TType_var r -> accTraitCtxtsTyparRef acc r 
    | TType_forall (_tps, r) -> accTraitCtxtsInType acc r
    | TType_measure unt -> List.foldBack (fun (tp, _) acc -> accTraitCtxtsTyparRef acc tp) (ListMeasureVarOccsWithNonZeroExponents unt) acc

and accTraitCtxtsInTypes acc tys = (acc, tys) ||> List.fold accTraitCtxtsInType
    
let traitCtxtsInTypes tys = accTraitCtxtsInTypes Map.empty tys 

//--------------------------------------------------------------------------
// Values representing member functions on F# types
//--------------------------------------------------------------------------

// Pull apart the type for an F# value that represents an object model method. Do not strip off a 'unit' argument.
// Review: Should GetMemberTypeInFSharpForm have any other direct callers? 
let GetMemberTypeInFSharpForm g memberFlags arities ty m = 
    let tps, argInfos, rty, retInfo = GetTopValTypeInFSharpForm g arities ty m

    let argInfos = 
        if memberFlags.IsInstance then 
            match argInfos with
            | [] -> 
                errorR(InternalError("value does not have a valid member type", m))
                argInfos
            | _ :: t -> t
        else argInfos
    tps, argInfos, rty, retInfo

// Check that an F# value represents an object model method. 
// It will also always have an arity (inferred from syntax). 
let checkMemberVal membInfo arity m =
    match membInfo, arity with 
    | None, _ -> error(InternalError("checkMemberVal - no membInfo", m))
    | _, None -> error(InternalError("checkMemberVal - no arity", m))
    | Some membInfo, Some arity -> (membInfo, arity)

let checkMemberValRef (vref: ValRef) =
    checkMemberVal vref.MemberInfo vref.ValReprInfo vref.Range
     
/// Get information about the trait constraints for a set of typars.
/// Put these in canonical order.
let GetTraitConstraintInfosOfTypars g (tps: Typars) = 
    [ for tp in tps do 
            for cx in tp.Constraints do
            match cx with 
            | TyparConstraint.MayResolveMember(traitInfo, _) -> yield traitInfo 
            | _ -> () ]
    |> ListSet.setify (traitsAEquiv g TypeEquivEnv.Empty)
    |> List.sortBy (fun traitInfo -> traitInfo.MemberName, traitInfo.ArgumentTypes.Length)

/// Get information about the runtime witnesses needed for a set of generalized typars
let GetTraitWitnessInfosOfTypars g numParentTypars tps = 
    let tps = tps |> List.skip numParentTypars
    let cxs = GetTraitConstraintInfosOfTypars g tps
    cxs |> List.map (fun cx -> cx.TraitKey)

/// Count the number of type parameters on the enclosing type
let CountEnclosingTyparsOfActualParentOfVal (v: Val) = 
    match v.ValReprInfo with 
    | None -> 0
    | Some _ -> 
        if v.IsExtensionMember then 0
        elif not v.IsMember then 0
        else v.MemberApparentEntity.TyparsNoRange.Length

let GetTopValTypeInCompiledForm g topValInfo numEnclosingTypars ty m =
    let tps, paramArgInfos, rty, retInfo = GetTopValTypeInFSharpForm g topValInfo ty m
    let witnessInfos = GetTraitWitnessInfosOfTypars g numEnclosingTypars tps
    // Eliminate lone single unit arguments
    let paramArgInfos = 
        match paramArgInfos, topValInfo.ArgInfos with 
        // static member and module value unit argument elimination
        | [[(_argType, _)]], [[]] -> 
            //assert isUnitTy g argType 
            [[]]
        // instance member unit argument elimination
        | [objInfo;[(_argType, _)]], [[_objArg];[]] -> 
            //assert isUnitTy g argType 
            [objInfo; []]
        | _ -> 
            paramArgInfos
    let rty = if isUnitTy g rty then None else Some rty
    (tps, witnessInfos, paramArgInfos, rty, retInfo)
     
// Pull apart the type for an F# value that represents an object model method
// and see the "member" form for the type, i.e. 
// detect methods with no arguments by (effectively) looking for single argument type of 'unit'. 
// The analysis is driven of the inferred arity information for the value.
//
// This is used not only for the compiled form - it's also used for all type checking and object model
// logic such as determining if abstract methods have been implemented or not, and how
// many arguments the method takes etc.
let GetMemberTypeInMemberForm g memberFlags topValInfo numEnclosingTypars ty m =
    let tps, paramArgInfos, rty, retInfo = GetMemberTypeInFSharpForm g memberFlags topValInfo ty m
    let witnessInfos = GetTraitWitnessInfosOfTypars g numEnclosingTypars tps
    // Eliminate lone single unit arguments
    let paramArgInfos = 
        match paramArgInfos, topValInfo.ArgInfos with 
        // static member and module value unit argument elimination
        | [[(argType, _)]], [[]] -> 
            assert isUnitTy g argType 
            [[]]
        // instance member unit argument elimination
        | [[(argType, _)]], [[_objArg];[]] -> 
            assert isUnitTy g argType 
            [[]]
        | _ -> 
            paramArgInfos
    let rty = if isUnitTy g rty then None else Some rty
    (tps, witnessInfos, paramArgInfos, rty, retInfo)

let GetTypeOfMemberInMemberForm g (vref: ValRef) =
    //assert (not vref.IsExtensionMember)
    let membInfo, topValInfo = checkMemberValRef vref
    let numEnclosingTypars = CountEnclosingTyparsOfActualParentOfVal vref.Deref
    GetMemberTypeInMemberForm g membInfo.MemberFlags topValInfo numEnclosingTypars vref.Type vref.Range

let GetTypeOfMemberInFSharpForm g (vref: ValRef) =
    let membInfo, topValInfo = checkMemberValRef vref
    GetMemberTypeInFSharpForm g membInfo.MemberFlags topValInfo vref.Type vref.Range

let PartitionValTyparsForApparentEnclosingType g (v: Val) = 
    match v.ValReprInfo with 
    | None -> error(InternalError("PartitionValTypars: not a top value", v.Range))
    | Some arities -> 
        let fullTypars, _ = destTopForallTy g arities v.Type 
        let parent = v.MemberApparentEntity
        let parentTypars = parent.TyparsNoRange
        let nparentTypars = parentTypars.Length
        if nparentTypars <= fullTypars.Length then 
            let memberParentTypars, memberMethodTypars = List.splitAt nparentTypars fullTypars
            let memberToParentInst, tinst = mkTyparToTyparRenaming memberParentTypars parentTypars
            Some(parentTypars, memberParentTypars, memberMethodTypars, memberToParentInst, tinst)
        else None

/// Match up the type variables on an member value with the type 
/// variables on the apparent enclosing type
let PartitionValTypars g (v: Val) = 
     match v.ValReprInfo with 
     | None -> error(InternalError("PartitionValTypars: not a top value", v.Range))
     | Some arities -> 
         if v.IsExtensionMember then 
             let fullTypars, _ = destTopForallTy g arities v.Type 
             Some([], [], fullTypars, emptyTyparInst, [])
         else
             PartitionValTyparsForApparentEnclosingType g v

let PartitionValRefTypars g (vref: ValRef) = PartitionValTypars g vref.Deref 

/// Get the arguments for an F# value that represents an object model method 
let ArgInfosOfMemberVal g (v: Val) = 
    let membInfo, topValInfo = checkMemberVal v.MemberInfo v.ValReprInfo v.Range
    let numEnclosingTypars = CountEnclosingTyparsOfActualParentOfVal v
    let _, _, arginfos, _, _ = GetMemberTypeInMemberForm g membInfo.MemberFlags topValInfo numEnclosingTypars v.Type v.Range
    arginfos

let ArgInfosOfMember g (vref: ValRef) = 
    ArgInfosOfMemberVal g vref.Deref

let GetFSharpViewOfReturnType (g: TcGlobals) retTy =
    match retTy with 
    | None -> g.unit_ty
    | Some retTy -> retTy


/// Get the property "type" (getter return type) for an F# value that represents a getter or setter
/// of an object model property.
let ReturnTypeOfPropertyVal g (v: Val) = 
    let membInfo, topValInfo = checkMemberVal v.MemberInfo v.ValReprInfo v.Range
    match membInfo.MemberFlags.MemberKind with 
    | MemberKind.PropertySet ->
        let numEnclosingTypars = CountEnclosingTyparsOfActualParentOfVal v
        let _, _, arginfos, _, _ = GetMemberTypeInMemberForm g membInfo.MemberFlags topValInfo numEnclosingTypars v.Type v.Range
        if not arginfos.IsEmpty && not arginfos.Head.IsEmpty then
            arginfos.Head |> List.last |> fst 
        else
            error(Error(FSComp.SR.tastValueDoesNotHaveSetterType(), v.Range))
    | MemberKind.PropertyGet ->
        let numEnclosingTypars = CountEnclosingTyparsOfActualParentOfVal v
        let _, _, _, rty, _ = GetMemberTypeInMemberForm g membInfo.MemberFlags topValInfo numEnclosingTypars v.Type v.Range
        GetFSharpViewOfReturnType g rty
    | _ -> error(InternalError("ReturnTypeOfPropertyVal", v.Range))


/// Get the property arguments for an F# value that represents a getter or setter
/// of an object model property.
let ArgInfosOfPropertyVal g (v: Val) = 
    let membInfo, topValInfo = checkMemberVal v.MemberInfo v.ValReprInfo v.Range
    match membInfo.MemberFlags.MemberKind with 
    | MemberKind.PropertyGet ->
        ArgInfosOfMemberVal g v |> List.concat
    | MemberKind.PropertySet ->
        let numEnclosingTypars = CountEnclosingTyparsOfActualParentOfVal v
        let _, _, arginfos, _, _ = GetMemberTypeInMemberForm g membInfo.MemberFlags topValInfo numEnclosingTypars v.Type v.Range
        if not arginfos.IsEmpty && not arginfos.Head.IsEmpty then
            arginfos.Head |> List.frontAndBack |> fst 
        else
            error(Error(FSComp.SR.tastValueDoesNotHaveSetterType(), v.Range))
    | _ -> 
        error(InternalError("ArgInfosOfPropertyVal", v.Range))

//---------------------------------------------------------------------------
// Generalize type constructors to types
//---------------------------------------------------------------------------

let generalTyconRefInst (tc: TyconRef) = generalizeTypars tc.TyparsNoRange

let generalizeTyconRef tc = 
    let tinst = generalTyconRefInst tc
    tinst, TType_app(tc, tinst)

let generalizedTyconRef tc = TType_app(tc, generalTyconRefInst tc)

let isTTyparSupportsStaticMethod = function TyparConstraint.MayResolveMember _ -> true | _ -> false
let isTTyparCoercesToType = function TyparConstraint.CoercesTo _ -> true | _ -> false

//--------------------------------------------------------------------------
// Print Signatures/Types - prelude
//-------------------------------------------------------------------------- 

let prefixOfStaticReq s =
    match s with 
    | NoStaticReq -> "'"
    | HeadTypeStaticReq -> " ^"

let prefixOfRigidTypar (typar: Typar) =  
  if (typar.Rigidity <> TyparRigidity.Rigid) then "_" else ""

//---------------------------------------------------------------------------
// Prettify: PrettyTyparNames/PrettifyTypes - make typar names human friendly
//---------------------------------------------------------------------------

type TyparConstraintsWithTypars = (Typar * TyparConstraint) list

module PrettyTypes =
    let newPrettyTypar (tp: Typar) nm = 
        Construct.NewTypar (tp.Kind, tp.Rigidity, Typar(ident(nm, tp.Range), tp.StaticReq, false), false, TyparDynamicReq.Yes, [], false, false)

    let NewPrettyTypars renaming tps names = 
        let niceTypars = List.map2 newPrettyTypar tps names
        let tl, _tt = mkTyparToTyparRenaming tps niceTypars in
        let renaming = renaming @ tl
        (tps, niceTypars) ||> List.iter2 (fun tp tpnice -> tpnice.SetConstraints (instTyparConstraints renaming tp.Constraints)) 
        niceTypars, renaming

    // We choose names for type parameters from 'a'..'t'
    // We choose names for unit-of-measure from 'u'..'z'
    // If we run off the end of these ranges, we use 'aX' for positive integer X or 'uX' for positive integer X
    // Finally, we skip any names already in use
    let NeedsPrettyTyparName (tp: Typar) = 
        tp.IsCompilerGenerated && 
        tp.ILName.IsNone && 
        (tp.typar_id.idText = unassignedTyparName) 

    let PrettyTyparNames pred alreadyInUse tps = 
        let rec choose (tps: Typar list) (typeIndex, measureIndex) acc = 
            match tps with
            | [] -> List.rev acc
            | tp :: tps ->
            

                // Use a particular name, possibly after incrementing indexes
                let useThisName (nm, typeIndex, measureIndex) = 
                    choose tps (typeIndex, measureIndex) (nm :: acc)

                // Give up, try again with incremented indexes
                let tryAgain (typeIndex, measureIndex) = 
                    choose (tp :: tps) (typeIndex, measureIndex) acc

                let tryName (nm, typeIndex, measureIndex) f = 
                    if List.contains nm alreadyInUse then 
                        f()
                    else
                        useThisName (nm, typeIndex, measureIndex)

                if pred tp then 
                    if NeedsPrettyTyparName tp then 
                        let (typeIndex, measureIndex, baseName, letters, i) = 
                          match tp.Kind with 
                          | TyparKind.Type -> (typeIndex+1, measureIndex, 'a', 20, typeIndex) 
                          | TyparKind.Measure -> (typeIndex, measureIndex+1, 'u', 6, measureIndex)
                        let nm = 
                           if i < letters then String.make 1 (char(int baseName + i)) 
                           else String.make 1 baseName + string (i-letters+1)
                        tryName (nm, typeIndex, measureIndex) (fun () -> 
                            tryAgain (typeIndex, measureIndex))

                    else
                        tryName (tp.Name, typeIndex, measureIndex) (fun () -> 
                            // Use the next index and append it to the natural name
                            let (typeIndex, measureIndex, nm) = 
                              match tp.Kind with 
                              | TyparKind.Type -> (typeIndex+1, measureIndex, tp.Name+ string typeIndex) 
                              | TyparKind.Measure -> (typeIndex, measureIndex+1, tp.Name+ string measureIndex)
                            tryName (nm, typeIndex, measureIndex) (fun () -> 
                                tryAgain (typeIndex, measureIndex)))
                else
                    useThisName (tp.Name, typeIndex, measureIndex)
                          
        choose tps (0, 0) []

    let PrettifyThings g foldTys mapTys things = 
        let ftps = foldTys (accFreeInTypeLeftToRight g true false) emptyFreeTyparsLeftToRight things
        let ftps = List.rev ftps
        let rec computeKeep (keep: Typars) change (tps: Typars) = 
            match tps with 
            | [] -> List.rev keep, List.rev change 
            | tp :: rest -> 
                if not (NeedsPrettyTyparName tp) && (not (keep |> List.exists (fun tp2 -> tp.Name = tp2.Name))) then
                    computeKeep (tp :: keep) change rest
                else 
                    computeKeep keep (tp :: change) rest
        let keep, change = computeKeep [] [] ftps
        
        let alreadyInUse = keep |> List.map (fun x -> x.Name)
        let names = PrettyTyparNames (fun x -> List.memq x change) alreadyInUse ftps

        let niceTypars, renaming = NewPrettyTypars [] ftps names 
        
        // strip universal types for printing
        let getTauStayTau t = 
            match t with
            | TType_forall (_, tau) -> tau
            | _ -> t
        let tauThings = mapTys getTauStayTau things
                        
        let prettyThings = mapTys (instType renaming) tauThings
        let tpconstraints = niceTypars |> List.collect (fun tpnice -> List.map (fun tpc -> tpnice, tpc) tpnice.Constraints)

        prettyThings, tpconstraints

    let PrettifyType g x = PrettifyThings g id id x
    let PrettifyTypePair g x = PrettifyThings g (fun f -> foldPair (f, f)) (fun f -> mapPair (f, f)) x
    let PrettifyTypes g x = PrettifyThings g List.fold List.map x
    
    let PrettifyDiscriminantAndTypePairs g x = 
      let tys, cxs = (PrettifyThings g List.fold List.map (x |> List.map snd))
      List.zip (List.map fst x) tys, cxs
      
    let PrettifyCurriedTypes g x = PrettifyThings g (fun f -> List.fold (List.fold f)) List.mapSquared x
    let PrettifyCurriedSigTypes g x = PrettifyThings g (fun f -> foldPair (List.fold (List.fold f), f)) (fun f -> mapPair (List.mapSquared f, f)) x

    // Badly formed code may instantiate rigid declared typars to types.
    // Hence we double check here that the thing is really a type variable
    let safeDestAnyParTy orig g ty = match tryAnyParTy g ty with ValueNone -> orig | ValueSome x -> x
    let tee f x = f x x

    let foldUnurriedArgInfos f z (x: UncurriedArgInfos) = List.fold (fold1Of2 f) z x
    let mapUnurriedArgInfos f (x: UncurriedArgInfos) = List.map (map1Of2 f) x

    let foldTypar f z (x: Typar) = foldOn mkTyparTy f z x
    let mapTypar g f (x: Typar) : Typar = (mkTyparTy >> f >> safeDestAnyParTy x g) x

    let foldTypars f z (x: Typars) = List.fold (foldTypar f) z x
    let mapTypars g f (x: Typars) : Typars = List.map (mapTypar g f) x

    let foldTyparInst f z (x: TyparInst) = List.fold (foldPair (foldTypar f, f)) z x
    let mapTyparInst g f (x: TyparInst) : TyparInst = List.map (mapPair (mapTypar g f, f)) x

    let PrettifyInstAndTyparsAndType g x = 
        PrettifyThings g 
            (fun f -> foldTriple (foldTyparInst f, foldTypars f, f)) 
            (fun f-> mapTriple (mapTyparInst g f, mapTypars g f, f)) 
            x

    let PrettifyInstAndUncurriedSig g (x: TyparInst * UncurriedArgInfos * TType) = 
        PrettifyThings g 
            (fun f -> foldTriple (foldTyparInst f, foldUnurriedArgInfos f, f)) 
            (fun f -> mapTriple (mapTyparInst g f, List.map (map1Of2 f), f))
            x

    let PrettifyInstAndCurriedSig g (x: TyparInst * TTypes * CurriedArgInfos * TType) = 
        PrettifyThings g 
            (fun f -> foldQuadruple (foldTyparInst f, List.fold f, List.fold (List.fold (fold1Of2 f)), f)) 
            (fun f -> mapQuadruple (mapTyparInst g f, List.map f, List.mapSquared (map1Of2 f), f))
            x

    let PrettifyInstAndSig g x = 
        PrettifyThings g 
            (fun f -> foldTriple (foldTyparInst f, List.fold f, f))
            (fun f -> mapTriple (mapTyparInst g f, List.map f, f) )
            x

    let PrettifyInstAndTypes g x = 
        PrettifyThings g 
            (fun f -> foldPair (foldTyparInst f, List.fold f)) 
            (fun f -> mapPair (mapTyparInst g f, List.map f))
            x
 
    let PrettifyInstAndType g x = 
        PrettifyThings g 
            (fun f -> foldPair (foldTyparInst f, f)) 
            (fun f -> mapPair (mapTyparInst g f, f))
            x
 
    let PrettifyInst g x = 
        PrettifyThings g 
            (fun f -> foldTyparInst f) 
            (fun f -> mapTyparInst g f)
            x
 
module SimplifyTypes =

    // CAREFUL! This function does NOT walk constraints 
    let rec foldTypeButNotConstraints f z ty =
        let ty = stripTyparEqns ty 
        let z = f z ty
        match ty with
        | TType_forall (_, body) -> foldTypeButNotConstraints f z body
        | TType_app (_, tys) 
        | TType_ucase (_, tys) 
        | TType_anon (_, tys) 
        | TType_tuple (_, tys) -> List.fold (foldTypeButNotConstraints f) z tys
        | TType_fun (s, t) -> foldTypeButNotConstraints f (foldTypeButNotConstraints f z s) t
        | TType_var _ -> z
        | TType_measure _ -> z

    let incM x m =
        if Zmap.mem x m then Zmap.add x (1 + Zmap.find x m) m
        else Zmap.add x 1 m

    let accTyparCounts z ty =
        // Walk type to determine typars and their counts (for pprinting decisions) 
        foldTypeButNotConstraints (fun z ty -> match ty with | TType_var tp when tp.Rigidity = TyparRigidity.Rigid -> incM tp z | _ -> z) z ty

    let emptyTyparCounts = Zmap.empty typarOrder

    // print multiple fragments of the same type using consistent naming and formatting 
    let accTyparCountsMulti acc l = List.fold accTyparCounts acc l

    type TypeSimplificationInfo =
        { singletons: Typar Zset
          inplaceConstraints: Zmap<Typar, TType>
          postfixConstraints: (Typar * TyparConstraint) list }
          
    let typeSimplificationInfo0 = 
        { singletons = Zset.empty typarOrder
          inplaceConstraints = Zmap.empty typarOrder
          postfixConstraints = [] }

    let categorizeConstraints simplify m cxs =
        let singletons = if simplify then Zmap.chooseL (fun tp n -> if n = 1 then Some tp else None) m else []
        let singletons = Zset.addList singletons (Zset.empty typarOrder)
        // Here, singletons are typars that occur once in the type.
        // However, they may also occur in a type constraint.
        // If they do, they are really multiple occurrence - so we should remove them.
        let constraintTypars = (freeInTyparConstraints CollectTyparsNoCaching (List.map snd cxs)).FreeTypars
        let usedInTypeConstraint typar = Zset.contains typar constraintTypars
        let singletons = singletons |> Zset.filter (usedInTypeConstraint >> not) 
        // Here, singletons should really be used once 
        let inplace, postfix =
          cxs |> List.partition (fun (tp, tpc) -> 
            simplify &&
            isTTyparCoercesToType tpc && 
            Zset.contains tp singletons && 
            tp.Constraints.Length = 1)
        let inplace = inplace |> List.map (function (tp, TyparConstraint.CoercesTo(ty, _)) -> tp, ty | _ -> failwith "not isTTyparCoercesToType")
        
        { singletons = singletons
          inplaceConstraints = Zmap.ofList typarOrder inplace
          postfixConstraints = postfix }
    let CollectInfo simplify tys cxs = 
        categorizeConstraints simplify (accTyparCountsMulti emptyTyparCounts tys) cxs 

//--------------------------------------------------------------------------
// Print Signatures/Types
//-------------------------------------------------------------------------- 

[<NoEquality; NoComparison>]
type DisplayEnv = 
    { includeStaticParametersInTypeNames: bool
      openTopPathsSorted: Lazy<string list list>
      openTopPathsRaw: string list list
      shortTypeNames: bool
      suppressNestedTypes: bool
      maxMembers: int option
      showObsoleteMembers: bool
      showHiddenMembers: bool
      showTyparBinding: bool 
      showImperativeTyparAnnotations: bool
      suppressInlineKeyword: bool
      suppressMutableKeyword: bool
      showMemberContainers: bool
      shortConstraints: bool
      useColonForReturnType: bool
      showAttributes: bool
      showOverrides: bool
      showConstraintTyparAnnotations: bool
      abbreviateAdditionalConstraints: bool
      showTyparDefaultConstraints: bool
      g: TcGlobals
      contextAccessibility: Accessibility
      generatedValueLayout : (Val -> layout option) }

    member x.SetOpenPaths paths = 
        { x with 
             openTopPathsSorted = (lazy (paths |> List.sortWith (fun p1 p2 -> -(compare p1 p2))))
             openTopPathsRaw = paths 
        }

    static member Empty tcGlobals = 
      { includeStaticParametersInTypeNames = false
        openTopPathsRaw = []
        openTopPathsSorted = notlazy []
        shortTypeNames = false
        suppressNestedTypes = false
        maxMembers = None
        showObsoleteMembers = false
        showHiddenMembers = false
        showTyparBinding = false
        showImperativeTyparAnnotations = false
        suppressInlineKeyword = false
        suppressMutableKeyword = false
        showMemberContainers = false
        showAttributes = false
        showOverrides = true
        showConstraintTyparAnnotations = true
        abbreviateAdditionalConstraints = false
        showTyparDefaultConstraints = false
        shortConstraints = false
        useColonForReturnType = false
        g = tcGlobals
        contextAccessibility = taccessPublic
        generatedValueLayout = (fun _ -> None) }


    member denv.AddOpenPath path = 
        denv.SetOpenPaths (path :: denv.openTopPathsRaw)

    member denv.AddOpenModuleOrNamespace (modref: ModuleOrNamespaceRef) = 
        denv.AddOpenPath (fullCompPathOfModuleOrNamespace modref.Deref).DemangledPath

    member denv.AddAccessibility access =
        { denv with contextAccessibility = combineAccess denv.contextAccessibility access }

let (+.+) s1 s2 = if s1 = "" then s2 else s1+"."+s2

let layoutOfPath p =
    sepListL SepL.dot (List.map (tagNamespace >> wordL) p)

let fullNameOfParentOfPubPath pp = 
    match pp with 
    | PubPath([| _ |]) -> ValueNone 
    | pp -> ValueSome(textOfPath pp.EnclosingPath)

let fullNameOfParentOfPubPathAsLayout pp = 
    match pp with 
    | PubPath([| _ |]) -> ValueNone 
    | pp -> ValueSome(layoutOfPath (Array.toList pp.EnclosingPath))

let fullNameOfPubPath (PubPath p) = textOfPath p
let fullNameOfPubPathAsLayout (PubPath p) = layoutOfPath (Array.toList p)

let fullNameOfParentOfNonLocalEntityRef (nlr: NonLocalEntityRef) = 
    if nlr.Path.Length < 2 then ValueNone
    else ValueSome (textOfPath nlr.EnclosingMangledPath) 

let fullNameOfParentOfNonLocalEntityRefAsLayout (nlr: NonLocalEntityRef) = 
    if nlr.Path.Length < 2 then ValueNone
    else ValueSome (layoutOfPath (List.ofArray nlr.EnclosingMangledPath)) 

let fullNameOfParentOfEntityRef eref = 
    match eref with 
    | ERefLocal x ->
         match x.PublicPath with 
         | None -> ValueNone
         | Some ppath -> fullNameOfParentOfPubPath ppath
    | ERefNonLocal nlr -> fullNameOfParentOfNonLocalEntityRef nlr

let fullNameOfParentOfEntityRefAsLayout eref = 
    match eref with 
    | ERefLocal x ->
         match x.PublicPath with 
         | None -> ValueNone
         | Some ppath -> fullNameOfParentOfPubPathAsLayout ppath
    | ERefNonLocal nlr -> fullNameOfParentOfNonLocalEntityRefAsLayout nlr

let fullNameOfEntityRef nmF xref = 
    match fullNameOfParentOfEntityRef xref with 
    | ValueNone -> nmF xref 
    | ValueSome pathText -> pathText +.+ nmF xref

let tagEntityRefName (xref: EntityRef) name =
    if xref.IsNamespace then tagNamespace name
    elif xref.IsModule then tagModule name
    elif xref.IsTypeAbbrev then tagAlias name
    elif xref.IsFSharpDelegateTycon then tagDelegate name
    elif xref.IsILEnumTycon || xref.IsFSharpEnumTycon then tagEnum name
    elif xref.IsStructOrEnumTycon then tagStruct name
    elif xref.IsFSharpInterfaceTycon then tagInterface name
    elif xref.IsUnionTycon then tagUnion name
    elif xref.IsRecordTycon then tagRecord name
    else tagClass name

let fullDisplayTextOfTyconRef (tc: TyconRef) = 
    fullNameOfEntityRef (fun tc -> tc.DisplayNameWithStaticParametersAndUnderscoreTypars) tc

let fullNameOfEntityRefAsLayout nmF (xref: EntityRef) =
    let navigableText = 
        tagEntityRefName xref (nmF xref)
        |> mkNav xref.DefinitionRange
        |> wordL
    match fullNameOfParentOfEntityRefAsLayout xref with 
    | ValueNone -> navigableText
    | ValueSome pathText -> pathText ^^ SepL.dot ^^ navigableText

let fullNameOfParentOfValRef vref = 
    match vref with 
    | VRefLocal x -> 
         match x.PublicPath with 
         | None -> ValueNone
         | Some (ValPubPath(pp, _)) -> ValueSome(fullNameOfPubPath pp)
    | VRefNonLocal nlr -> 
        ValueSome (fullNameOfEntityRef (fun (x: EntityRef) -> x.DemangledModuleOrNamespaceName) nlr.EnclosingEntity)

let fullNameOfParentOfValRefAsLayout vref = 
    match vref with 
    | VRefLocal x -> 
         match x.PublicPath with 
         | None -> ValueNone
         | Some (ValPubPath(pp, _)) -> ValueSome(fullNameOfPubPathAsLayout pp)
    | VRefNonLocal nlr -> 
        ValueSome (fullNameOfEntityRefAsLayout (fun (x: EntityRef) -> x.DemangledModuleOrNamespaceName) nlr.EnclosingEntity)


let fullDisplayTextOfParentOfModRef r = fullNameOfParentOfEntityRef r 

let fullDisplayTextOfModRef r = fullNameOfEntityRef (fun (x: EntityRef) -> x.DemangledModuleOrNamespaceName) r
let fullDisplayTextOfTyconRefAsLayout r = fullNameOfEntityRefAsLayout (fun (tc: TyconRef) -> tc.DisplayNameWithStaticParametersAndUnderscoreTypars) r
let fullDisplayTextOfExnRef r = fullNameOfEntityRef (fun (tc: TyconRef) -> tc.DisplayNameWithStaticParametersAndUnderscoreTypars) r
let fullDisplayTextOfExnRefAsLayout r = fullNameOfEntityRefAsLayout (fun (tc: TyconRef) -> tc.DisplayNameWithStaticParametersAndUnderscoreTypars) r

let fullDisplayTextOfUnionCaseRef (ucref: UnionCaseRef) = fullDisplayTextOfTyconRef ucref.TyconRef +.+ ucref.CaseName
let fullDisplayTextOfRecdFieldRef (rfref: RecdFieldRef) = fullDisplayTextOfTyconRef rfref.TyconRef +.+ rfref.FieldName

let fullDisplayTextOfValRef (vref: ValRef) = 
    match fullNameOfParentOfValRef vref with 
    | ValueNone -> vref.DisplayName 
    | ValueSome pathText -> pathText +.+ vref.DisplayName

let fullDisplayTextOfValRefAsLayout (vref: ValRef) = 
    let n =
        match vref.MemberInfo with
        | None -> 
            if vref.IsModuleBinding then tagModuleBinding vref.DisplayName
            else tagUnknownEntity vref.DisplayName
        | Some memberInfo ->
            match memberInfo.MemberFlags.MemberKind with
            | MemberKind.PropertyGet
            | MemberKind.PropertySet
            | MemberKind.PropertyGetSet -> tagProperty vref.DisplayName
            | MemberKind.ClassConstructor
            | MemberKind.Constructor -> tagMethod vref.DisplayName
            | MemberKind.Member -> tagMember vref.DisplayName
    match fullNameOfParentOfValRefAsLayout vref with 
    | ValueNone -> wordL n 
    | ValueSome pathText -> 
        pathText ^^ SepL.dot ^^ wordL n
        //pathText +.+ vref.DisplayName


let fullMangledPathToTyconRef (tcref: TyconRef) = 
    match tcref with 
    | ERefLocal _ -> (match tcref.PublicPath with None -> [| |] | Some pp -> pp.EnclosingPath)
    | ERefNonLocal nlr -> nlr.EnclosingMangledPath
  
let qualifiedMangledNameOfTyconRef tcref nm = 
    String.concat "-" (Array.toList (fullMangledPathToTyconRef tcref) @ [ tcref.LogicalName + "-" + nm ])

let rec firstEq p1 p2 = 
    match p1 with
    | [] -> true 
    | h1 :: t1 -> 
        match p2 with 
        | h2 :: t2 -> h1 = h2 && firstEq t1 t2
        | _ -> false 

let rec firstRem p1 p2 = 
   match p1 with [] -> p2 | _ :: t1 -> firstRem t1 (List.tail p2)

let trimPathByDisplayEnv denv path =
    let findOpenedNamespace openedPath = 
        if firstEq openedPath path then 
            let t2 = firstRem openedPath path
            if t2 <> [] then Some(textOfPath t2 + ".")
            else Some("")
        else None

    match List.tryPick findOpenedNamespace (denv.openTopPathsSorted.Force()) with
    | Some s -> s
    | None -> if isNil path then "" else textOfPath path + "."


let superOfTycon (g: TcGlobals) (tycon: Tycon) = 
    match tycon.TypeContents.tcaug_super with 
    | None -> g.obj_ty 
    | Some ty -> ty 

//----------------------------------------------------------------------------
// Detect attributes
//----------------------------------------------------------------------------

// AbsIL view of attributes (we read these from .NET binaries) 
let isILAttribByName (tencl: string list, tname: string) (attr: ILAttribute) = 
    (attr.Method.DeclaringType.TypeSpec.Name = tname) &&
    (attr.Method.DeclaringType.TypeSpec.Enclosing = tencl)

// AbsIL view of attributes (we read these from .NET binaries). The comparison is done by name.
let isILAttrib (tref: ILTypeRef) (attr: ILAttribute) = 
    isILAttribByName (tref.Enclosing, tref.Name) attr

// REVIEW: consider supporting querying on Abstract IL custom attributes.
// These linear iterations cost us a fair bit when there are lots of attributes
// on imported types. However this is fairly rare and can also be solved by caching the
// results of attribute lookups in the TAST
let HasILAttribute tref (attrs: ILAttributes) = 
    attrs.AsArray |> Array.exists (isILAttrib tref) 

let TryDecodeILAttribute (g: TcGlobals) tref (attrs: ILAttributes) = 
    attrs.AsArray |> Array.tryPick (fun x -> if isILAttrib tref x then Some(decodeILAttribData g.ilg x) else None)

// F# view of attributes (these get converted to AbsIL attributes in ilxgen) 
let IsMatchingFSharpAttribute g (AttribInfo(_, tcref)) (Attrib(tcref2, _, _, _, _, _, _)) = tyconRefEq g tcref tcref2
let HasFSharpAttribute g tref attrs = List.exists (IsMatchingFSharpAttribute g tref) attrs
let findAttrib g tref attrs = List.find (IsMatchingFSharpAttribute g tref) attrs
let TryFindFSharpAttribute g tref attrs = List.tryFind (IsMatchingFSharpAttribute g tref) attrs
let TryFindFSharpAttributeOpt g tref attrs = match tref with None -> None | Some tref -> List.tryFind (IsMatchingFSharpAttribute g tref) attrs

let HasFSharpAttributeOpt g trefOpt attrs = match trefOpt with Some tref -> List.exists (IsMatchingFSharpAttribute g tref) attrs | _ -> false
let IsMatchingFSharpAttributeOpt g attrOpt (Attrib(tcref2, _, _, _, _, _, _)) = match attrOpt with Some ((AttribInfo(_, tcref))) -> tyconRefEq g tcref tcref2 | _ -> false

let (|ExtractAttribNamedArg|_|) nm args = 
    args |> List.tryPick (function (AttribNamedArg(nm2, _, _, v)) when nm = nm2 -> Some v | _ -> None) 

let (|AttribInt32Arg|_|) = function AttribExpr(_, Expr.Const (Const.Int32 n, _, _)) -> Some n | _ -> None
let (|AttribInt16Arg|_|) = function AttribExpr(_, Expr.Const (Const.Int16 n, _, _)) -> Some n | _ -> None
let (|AttribBoolArg|_|) = function AttribExpr(_, Expr.Const (Const.Bool n, _, _)) -> Some n | _ -> None
let (|AttribStringArg|_|) = function AttribExpr(_, Expr.Const (Const.String n, _, _)) -> Some n | _ -> None

let TryFindFSharpBoolAttributeWithDefault dflt g nm attrs = 
    match TryFindFSharpAttribute g nm attrs with
    | Some(Attrib(_, _, [ ], _, _, _, _)) -> Some dflt
    | Some(Attrib(_, _, [ AttribBoolArg b ], _, _, _, _)) -> Some b
    | _ -> None

let TryFindFSharpBoolAttribute g nm attrs = TryFindFSharpBoolAttributeWithDefault true g nm attrs
let TryFindFSharpBoolAttributeAssumeFalse g nm attrs = TryFindFSharpBoolAttributeWithDefault false g nm attrs

let TryFindFSharpInt32Attribute g nm attrs = 
    match TryFindFSharpAttribute g nm attrs with
    | Some(Attrib(_, _, [ AttribInt32Arg b ], _, _, _, _)) -> Some b
    | _ -> None
    
let TryFindFSharpStringAttribute g nm attrs = 
    match TryFindFSharpAttribute g nm attrs with
    | Some(Attrib(_, _, [ AttribStringArg b ], _, _, _, _)) -> Some b
    | _ -> None
    
let TryFindILAttribute (AttribInfo (atref, _)) attrs = 
    HasILAttribute atref attrs

let TryFindILAttributeOpt attr attrs = 
    match attr with
    | Some (AttribInfo (atref, _)) -> HasILAttribute atref attrs
    | _ -> false

/// Analyze three cases for attributes declared on type definitions: IL-declared attributes, F#-declared attributes and
/// provided attributes.
//
// This is used for AttributeUsageAttribute, DefaultMemberAttribute and ConditionalAttribute (on attribute types)
let TryBindTyconRefAttribute g (m: range) (AttribInfo (atref, _) as args) (tcref: TyconRef) f1 f2 f3 = 
    ignore m; ignore f3
    match metadataOfTycon tcref.Deref with 
#if !NO_EXTENSIONTYPING
    | ProvidedTypeMetadata info -> 
        let provAttribs = info.ProvidedType.PApply((fun a -> (a :> IProvidedCustomAttributeProvider)), m)
        match provAttribs.PUntaint((fun a -> a.GetAttributeConstructorArgs(provAttribs.TypeProvider.PUntaintNoFailure id, atref.FullName)), m) with
        | Some args -> f3 args
        | None -> None
#endif
    | ILTypeMetadata (TILObjectReprData(_, _, tdef)) -> 
        match TryDecodeILAttribute g atref tdef.CustomAttrs with 
        | Some attr -> f1 attr
        | _ -> None
    | FSharpOrArrayOrByrefOrTupleOrExnTypeMetadata -> 
        match TryFindFSharpAttribute g args tcref.Attribs with 
        | Some attr -> f2 attr
        | _ -> None

let TryFindTyconRefBoolAttribute g m attribSpec tcref =
    TryBindTyconRefAttribute g m attribSpec tcref 
                (function 
                   | ([ ], _) -> Some true
                   | ([ILAttribElem.Bool v ], _) -> Some v 
                   | _ -> None)
                (function 
                   | (Attrib(_, _, [ ], _, _, _, _)) -> Some true
                   | (Attrib(_, _, [ AttribBoolArg v ], _, _, _, _)) -> Some v 
                   | _ -> None)
                (function 
                   | ([ ], _) -> Some true
                   | ([ Some ((:? bool as v) : obj) ], _) -> Some v 
                   | _ -> None)

let TryFindAttributeUsageAttribute g m tcref =
    TryBindTyconRefAttribute g m g.attrib_AttributeUsageAttribute tcref 
                (fun (_, named) -> named |> List.tryPick (function ("AllowMultiple", _, _, ILAttribElem.Bool res) -> Some res | _ -> None))
                (fun (Attrib(_, _, _, named, _, _, _)) -> named |> List.tryPick (function AttribNamedArg("AllowMultiple", _, _, AttribBoolArg res ) -> Some res | _ -> None))
                (fun (_, named) -> named |> List.tryPick (function ("AllowMultiple", Some ((:? bool as res) : obj)) -> Some res | _ -> None))


/// Try to find a specific attribute on a type definition, where the attribute accepts a string argument.
///
/// This is used to detect the 'DefaultMemberAttribute' and 'ConditionalAttribute' attributes (on type definitions)
let TryFindTyconRefStringAttribute g m attribSpec tcref =
    TryBindTyconRefAttribute g m attribSpec tcref 
                (function ([ILAttribElem.String (Some msg) ], _) -> Some msg | _ -> None)
                (function (Attrib(_, _, [ AttribStringArg msg ], _, _, _, _)) -> Some msg | _ -> None)
                (function ([ Some ((:? string as msg) : obj) ], _) -> Some msg | _ -> None)

/// Check if a type definition has a specific attribute
let TyconRefHasAttribute g m attribSpec tcref =
    TryBindTyconRefAttribute g m attribSpec tcref 
                    (fun _ -> Some ()) 
                    (fun _ -> Some ())
                    (fun _ -> Some ())
        |> Option.isSome

let isByrefTyconRef (g: TcGlobals) (tcref: TyconRef) = 
    (g.byref_tcr.CanDeref && tyconRefEq g g.byref_tcr tcref) ||
    (g.byref2_tcr.CanDeref && tyconRefEq g g.byref2_tcr tcref) ||
    (g.inref_tcr.CanDeref && tyconRefEq g g.inref_tcr tcref) ||
    (g.outref_tcr.CanDeref && tyconRefEq g g.outref_tcr tcref) ||
    tyconRefEqOpt g g.system_TypedReference_tcref tcref ||
    tyconRefEqOpt g g.system_ArgIterator_tcref tcref ||
    tyconRefEqOpt g g.system_RuntimeArgumentHandle_tcref tcref

// See RFC FS-1053.md
let isByrefLikeTyconRef (g: TcGlobals) m (tcref: TyconRef) = 
    tcref.CanDeref &&
    match tcref.TryIsByRefLike with 
    | ValueSome res -> res
    | _ -> 
       let res = 
           isByrefTyconRef g tcref ||
           (isStructTyconRef tcref && TyconRefHasAttribute g m g.attrib_IsByRefLikeAttribute tcref)
       tcref.SetIsByRefLike res
       res

let isSpanLikeTyconRef g m tcref =
    isByrefLikeTyconRef g m tcref &&
    not (isByrefTyconRef g tcref)

let isByrefLikeTy g m ty = 
    ty |> stripTyEqns g |> (function TType_app(tcref, _) -> isByrefLikeTyconRef g m tcref | _ -> false)

let isSpanLikeTy g m ty =
    isByrefLikeTy g m ty && 
    not (isByrefTy g ty)

let isSpanTyconRef g m tcref =
    isByrefLikeTyconRef g m tcref &&
    tcref.CompiledRepresentationForNamedType.BasicQualifiedName = "System.Span`1"

let isSpanTy g m ty =
    ty |> stripTyEqns g |> (function TType_app(tcref, _) -> isSpanTyconRef g m tcref | _ -> false)

let rec tryDestSpanTy g m ty =
    match tryAppTy g ty with
    | ValueSome(tcref, [ty]) when isSpanTyconRef g m tcref -> ValueSome(struct(tcref, ty))
    | _ -> ValueNone

let destSpanTy g m ty =
    match tryDestSpanTy g m ty with
    | ValueSome(struct(tcref, ty)) -> struct(tcref, ty)
    | _ -> failwith "destSpanTy"

let isReadOnlySpanTyconRef g m tcref =
    isByrefLikeTyconRef g m tcref &&
    tcref.CompiledRepresentationForNamedType.BasicQualifiedName = "System.ReadOnlySpan`1"

let isReadOnlySpanTy g m ty =
    ty |> stripTyEqns g |> (function TType_app(tcref, _) -> isReadOnlySpanTyconRef g m tcref | _ -> false)

let tryDestReadOnlySpanTy g m ty =
    match tryAppTy g ty with
    | ValueSome(tcref, [ty]) when isReadOnlySpanTyconRef g m tcref -> ValueSome(struct(tcref, ty))
    | _ -> ValueNone

let destReadOnlySpanTy g m ty =
    match tryDestReadOnlySpanTy g m ty with
    | ValueSome(struct(tcref, ty)) -> struct(tcref, ty)
    | _ -> failwith "destReadOnlySpanTy"    

//-------------------------------------------------------------------------
// List and reference types...
//------------------------------------------------------------------------- 

let destByrefTy g ty = 
    match ty |> stripTyEqns g with
    | TType_app(tcref, [x; _]) when g.byref2_tcr.CanDeref && tyconRefEq g g.byref2_tcr tcref -> x // Check sufficient FSharp.Core
    | TType_app(tcref, [x]) when tyconRefEq g g.byref_tcr tcref -> x // all others
    | _ -> failwith "destByrefTy: not a byref type"

let (|ByrefTy|_|) g ty = 
    // Because of byref = byref2<ty,tags> it is better to write this using is/dest
    if isByrefTy g ty then Some (destByrefTy g ty) else None

let destNativePtrTy g ty =
    match ty |> stripTyEqns g with
    | TType_app(tcref, [x]) when tyconRefEq g g.nativeptr_tcr tcref -> x
    | _ -> failwith "destNativePtrTy: not a native ptr type"

let isRefCellTy g ty = 
    match tryTcrefOfAppTy g ty with 
    | ValueNone -> false
    | ValueSome tcref -> tyconRefEq g g.refcell_tcr_canon tcref

let destRefCellTy g ty = 
    match ty |> stripTyEqns g with
    | TType_app(tcref, [x]) when tyconRefEq g g.refcell_tcr_canon tcref -> x
    | _ -> failwith "destRefCellTy: not a ref type"

let StripSelfRefCell(g: TcGlobals, baseOrThisInfo: ValBaseOrThisInfo, tau: TType) : TType =
    if baseOrThisInfo = CtorThisVal && isRefCellTy g tau 
        then destRefCellTy g tau 
        else tau

let mkRefCellTy (g: TcGlobals) ty = TType_app(g.refcell_tcr_nice, [ty])

let mkLazyTy (g: TcGlobals) ty = TType_app(g.lazy_tcr_nice, [ty])

let mkPrintfFormatTy (g: TcGlobals) aty bty cty dty ety = TType_app(g.format_tcr, [aty;bty;cty;dty; ety])

let mkOptionTy (g: TcGlobals) ty = TType_app (g.option_tcr_nice, [ty])

let mkNullableTy (g: TcGlobals) ty = TType_app (g.system_Nullable_tcref, [ty])

let mkListTy (g: TcGlobals) ty = TType_app (g.list_tcr_nice, [ty])

let isOptionTy (g: TcGlobals) ty = 
    match tryTcrefOfAppTy g ty with 
    | ValueNone -> false
    | ValueSome tcref -> tyconRefEq g g.option_tcr_canon tcref

let tryDestOptionTy g ty = 
    match argsOfAppTy g ty with 
    | [ty1] when isOptionTy g ty -> ValueSome ty1
    | _ -> ValueNone

let destOptionTy g ty = 
    match tryDestOptionTy g ty with 
    | ValueSome ty -> ty
    | ValueNone -> failwith "destOptionTy: not an option type"

let isNullableTy (g: TcGlobals) ty = 
    match tryTcrefOfAppTy g ty with 
    | ValueNone -> false
    | ValueSome tcref -> tyconRefEq g g.system_Nullable_tcref tcref

let tryDestNullableTy g ty = 
    match argsOfAppTy g ty with 
    | [ty1] when isNullableTy g ty -> ValueSome ty1
    | _ -> ValueNone

let destNullableTy g ty = 
    match tryDestNullableTy g ty with 
    | ValueSome ty -> ty
    | ValueNone -> failwith "destNullableTy: not a Nullable type"

let (|NullableTy|_|) g ty =
    match tryAppTy g ty with 
    | ValueSome (tcref, [tyarg]) when tyconRefEq g tcref g.system_Nullable_tcref -> Some tyarg
    | _ -> None

let (|StripNullableTy|) g ty = 
    match tryDestNullableTy g ty with 
    | ValueSome tyarg -> tyarg
    | _ -> ty

let isLinqExpressionTy g ty = 
    match tryTcrefOfAppTy g ty with 
    | ValueNone -> false
    | ValueSome tcref -> tyconRefEq g g.system_LinqExpression_tcref tcref

let tryDestLinqExpressionTy g ty = 
    match argsOfAppTy g ty with 
    | [ty1] when isLinqExpressionTy g ty -> Some ty1
    | _ -> None

let destLinqExpressionTy g ty = 
    match tryDestLinqExpressionTy g ty with 
    | Some ty -> ty
    | None -> failwith "destLinqExpressionTy: not an expression type"

let mkNoneCase (g: TcGlobals) = mkUnionCaseRef g.option_tcr_canon "None"

let mkSomeCase (g: TcGlobals) = mkUnionCaseRef g.option_tcr_canon "Some"

let mkSome g ty arg m = mkUnionCaseExpr(mkSomeCase g, [ty], [arg], m)

let mkNone g ty m = mkUnionCaseExpr(mkNoneCase g, [ty], [], m)

let mkOptionGetValueUnprovenViaAddr g expr ty m = mkUnionCaseFieldGetUnprovenViaExprAddr (expr, mkSomeCase g, [ty], 0, m)

type ValRef with 
    member vref.IsDispatchSlot = 
        match vref.MemberInfo with 
        | Some membInfo -> membInfo.MemberFlags.IsDispatchSlot 
        | None -> false

let (|UnopExpr|_|) _g expr = 
    match expr with 
    | Expr.App (Expr.Val (vref, _, _), _, _, [arg1], _) -> Some (vref, arg1)
    | _ -> None

let (|BinopExpr|_|) _g expr = 
    match expr with 
    | Expr.App (Expr.Val (vref, _, _), _, _, [arg1;arg2], _) -> Some (vref, arg1, arg2)
    | _ -> None

let (|SpecificUnopExpr|_|) g vrefReqd expr = 
    match expr with 
    | UnopExpr g (vref, arg1) when valRefEq g vref vrefReqd -> Some arg1
    | _ -> None

let (|SpecificBinopExpr|_|) g vrefReqd expr = 
    match expr with 
    | BinopExpr g (vref, arg1, arg2) when valRefEq g vref vrefReqd -> Some (arg1, arg2)
    | _ -> None

let (|EnumExpr|_|) g expr = 
    match (|SpecificUnopExpr|_|) g g.enum_vref expr with
    | None -> (|SpecificUnopExpr|_|) g g.enumOfValue_vref expr
    | x -> x

let (|BitwiseOrExpr|_|) g expr = (|SpecificBinopExpr|_|) g g.bitwise_or_vref expr

let (|AttribBitwiseOrExpr|_|) g expr = 
    match expr with 
    | BitwiseOrExpr g (arg1, arg2) -> Some(arg1, arg2)
    // Special workaround, only used when compiling FSharp.Core.dll. Uses of 'a ||| b' occur before the '|||' bitwise or operator
    // is defined. These get through type checking because enums implicitly support the '|||' operator through
    // the automatic resolution of undefined operators (see tc.fs, Item.ImplicitOp). This then compiles as an 
    // application of a lambda to two arguments. We recognize this pattern here
    | Expr.App (Expr.Lambda _, _, _, [arg1;arg2], _) when g.compilingFslib -> 
        Some(arg1, arg2)
    | _ -> None

let isUncheckedDefaultOfValRef g vref = 
    valRefEq g vref g.unchecked_defaultof_vref 
    // There is an internal version of typeof defined in prim-types.fs that needs to be detected
    || (g.compilingFslib && vref.LogicalName = "defaultof") 

let isTypeOfValRef g vref = 
    valRefEq g vref g.typeof_vref 
    // There is an internal version of typeof defined in prim-types.fs that needs to be detected
    || (g.compilingFslib && vref.LogicalName = "typeof") 

let isSizeOfValRef g vref = 
    valRefEq g vref g.sizeof_vref 
    // There is an internal version of typeof defined in prim-types.fs that needs to be detected
    || (g.compilingFslib && vref.LogicalName = "sizeof") 

let isNameOfValRef g vref =
    valRefEq g vref g.nameof_vref
    // There is an internal version of nameof defined in prim-types.fs that needs to be detected
    || (g.compilingFslib && vref.LogicalName = "nameof")

let isTypeDefOfValRef g vref = 
    valRefEq g vref g.typedefof_vref 
    // There is an internal version of typedefof defined in prim-types.fs that needs to be detected
    || (g.compilingFslib && vref.LogicalName = "typedefof") 

let (|UncheckedDefaultOfExpr|_|) g expr = 
    match expr with 
    | Expr.App (Expr.Val (vref, _, _), _, [ty], [], _) when isUncheckedDefaultOfValRef g vref -> Some ty
    | _ -> None

let (|TypeOfExpr|_|) g expr = 
    match expr with 
    | Expr.App (Expr.Val (vref, _, _), _, [ty], [], _) when isTypeOfValRef g vref -> Some ty
    | _ -> None

let (|SizeOfExpr|_|) g expr = 
    match expr with 
    | Expr.App (Expr.Val (vref, _, _), _, [ty], [], _) when isSizeOfValRef g vref -> Some ty
    | _ -> None

let (|TypeDefOfExpr|_|) g expr = 
    match expr with 
    | Expr.App (Expr.Val (vref, _, _), _, [ty], [], _) when isTypeDefOfValRef g vref -> Some ty
    | _ -> None

let (|NameOfExpr|_|) g expr = 
    match expr with 
    | Expr.App(Expr.Val(vref,_,_),_,[ty],[],_) when isNameOfValRef g vref  -> Some ty
    | _ -> None

let (|SeqExpr|_|) g expr = 
    match expr with 
    | Expr.App(Expr.Val(vref,_,_),_,_,_,_) when valRefEq g vref g.seq_vref -> Some()
    | _ -> None

//--------------------------------------------------------------------------
// DEBUG layout
//---------------------------------------------------------------------------
module DebugPrint = 
    let layoutRanges = ref false

    let squareAngleL x = LeftL.leftBracketAngle ^^ x ^^ RightL.rightBracketAngle

    let angleL x = sepL Literals.leftAngle ^^ x ^^ rightL Literals.rightAngle

    let braceL x = leftL Literals.leftBrace ^^ x ^^ rightL Literals.rightBrace

    let braceBarL x = leftL Literals.leftBraceBar ^^ x ^^ rightL Literals.rightBraceBar

    let boolL = function true -> WordL.keywordTrue | false -> WordL.keywordFalse

    let intL (n: int) = wordL (tagNumericLiteral (string n ))

    let int64L (n: int64) = wordL (tagNumericLiteral (string n ))

    let jlistL xL xmap = QueueList.foldBack (fun x z -> z @@ xL x) xmap emptyL

    let bracketIfL x lyt = if x then bracketL lyt else lyt

    let lvalopL x = 
        match x with 
        | LAddrOf readonly -> wordL (tagText (sprintf "LAddrOf(%b)" readonly))
        | LByrefGet -> wordL (tagText "LByrefGet")
        | LSet -> wordL (tagText "LSet")
        | LByrefSet -> wordL (tagText "LByrefSet")

    let angleBracketL l = leftL (tagText "<") ^^ l ^^ rightL (tagText ">")

    let angleBracketListL l = angleBracketL (sepListL (sepL (tagText ",")) l)

    let layoutMemberFlags memFlags = 
        let stat = 
            if memFlags.IsInstance || (memFlags.MemberKind = MemberKind.Constructor) then emptyL 
            else wordL (tagText "static")
        let stat =
            if memFlags.IsDispatchSlot then stat ++ wordL (tagText "abstract")
            elif memFlags.IsOverrideOrExplicitImpl then stat ++ wordL (tagText "override")
            else stat
        stat

    let layoutStamps = ref false
    let stampL (n: int64) w = 
        if layoutStamps.Value then w ++ (wordL (tagText ("#" + string n))) else w

    let layoutTyconRef (tc: TyconRef) = 
        wordL (tagText tc.DisplayNameWithStaticParameters) |> stampL tc.Stamp

    let rec auxTypeL env ty = auxTypeWrapL env false ty

    and auxTypeAtomL env ty = auxTypeWrapL env true ty

    and auxTyparsL env tcL prefix tinst = 
       match tinst with 
       | [] -> tcL
       | [t] -> 
         let tL = auxTypeAtomL env t
         if prefix then tcL ^^ angleBracketL tL 
         else tL ^^ tcL 
       | _ -> 
         let tinstL = List.map (auxTypeL env) tinst
         if prefix then
             tcL ^^ angleBracketListL tinstL
         else
             tupleL tinstL ^^ tcL
            
    and auxTypeWrapL env isAtomic ty = 
        let wrap x = bracketIfL isAtomic x in // wrap iff require atomic expr 
        match stripTyparEqns ty with
        | TType_forall (typars, rty) -> 
           (leftL (tagText "!") ^^ layoutTyparDecls typars --- auxTypeL env rty) |> wrap
        | TType_ucase (UnionCaseRef(tcref, _), tinst)
        | TType_app (tcref, tinst) -> 
           let prefix = tcref.IsPrefixDisplay
           let tcL = layoutTyconRef tcref
           auxTyparsL env tcL prefix tinst
        | TType_anon (anonInfo, tys) -> braceBarL (sepListL (wordL (tagText ";")) (List.map2 (fun nm ty -> wordL (tagField nm) --- auxTypeAtomL env ty) (Array.toList anonInfo.SortedNames) tys))
        | TType_tuple (_tupInfo, tys) -> sepListL (wordL (tagText "*")) (List.map (auxTypeAtomL env) tys) |> wrap
        | TType_fun (f, x) -> ((auxTypeAtomL env f ^^ wordL (tagText "->")) --- auxTypeL env x) |> wrap
        | TType_var typar -> auxTyparWrapL env isAtomic typar 
        | TType_measure unt -> 
#if DEBUG
          leftL (tagText "{") ^^
          (match global_g with
           | None -> wordL (tagText "<no global g>")
           | Some g -> 
             let sortVars (vs:(Typar * Rational) list) = vs |> List.sortBy (fun (v, _) -> v.DisplayName) 
             let sortCons (cs:(TyconRef * Rational) list) = cs |> List.sortBy (fun (c, _) -> c.DisplayName) 
             let negvs, posvs = ListMeasureVarOccsWithNonZeroExponents unt |> sortVars |> List.partition (fun (_, e) -> SignRational e < 0)
             let negcs, poscs = ListMeasureConOccsWithNonZeroExponents g false unt |> sortCons |> List.partition (fun (_, e) -> SignRational e < 0)
             let unparL (uv: Typar) = wordL (tagText ("'" + uv.DisplayName))
             let unconL tc = layoutTyconRef tc
             let rationalL e = wordL (tagText(RationalToString e))
             let measureToPowerL x e = if e = OneRational then x else x -- wordL (tagText "^") -- rationalL e
             let prefix =
                 spaceListL
                     (List.map (fun (v, e) -> measureToPowerL (unparL v) e) posvs @
                      List.map (fun (c, e) -> measureToPowerL (unconL c) e) poscs)
             let postfix =
                 spaceListL 
                     (List.map (fun (v, e) -> measureToPowerL (unparL v) (NegRational e)) negvs @
                      List.map (fun (c, e) -> measureToPowerL (unconL c) (NegRational e)) negcs)
             match (negvs, negcs) with 
             | [], [] -> prefix 
             | _ -> prefix ^^ sepL (tagText "/") ^^ postfix) ^^
          rightL (tagText "}")
#else
          unt |> ignore
          wordL(tagText "<measure>")
#endif

    and auxTyparWrapL (env: SimplifyTypes.TypeSimplificationInfo) isAtomic (typar: Typar) =
          let wrap x = bracketIfL isAtomic x in // wrap iff require atomic expr 
          // There are several cases for pprinting of typar.
          // 
          //   'a - is multiple occurrence.
          //   #Type - inplace coercion constraint and singleton
          //   ('a :> Type) - inplace coercion constraint not singleton
          //   ('a.opM: S->T) - inplace operator constraint
          let tpL =
            wordL (tagText (prefixOfStaticReq typar.StaticReq
                   + prefixOfRigidTypar typar
                   + typar.DisplayName))
          let varL = tpL |> stampL typar.Stamp 

          match Zmap.tryFind typar env.inplaceConstraints with
          | Some typarConstraintTy ->
              if Zset.contains typar env.singletons then
                leftL (tagText "#") ^^ auxTyparConstraintTypL env typarConstraintTy
              else
                (varL ^^ sepL (tagText ":>") ^^ auxTyparConstraintTypL env typarConstraintTy) |> wrap
          | _ -> varL

    and auxTypar2L env typar = auxTyparWrapL env false typar

    and auxTyparAtomL env typar = auxTyparWrapL env true typar

    and auxTyparConstraintTypL env ty = auxTypeL env ty

    and auxTraitL env (ttrait: TraitConstraintInfo) =
#if DEBUG
        let (TTrait(tys, nm, memFlags, argtys, rty, _, _traitCtxt)) = ttrait 
        match global_g with
        | None -> wordL (tagText "<no global g>")
        | Some g -> 
            let rty = GetFSharpViewOfReturnType g rty
            let stat = layoutMemberFlags memFlags
            let argsL = sepListL (wordL (tagText "*")) (List.map (auxTypeAtomL env) argtys)
            let resL = auxTypeL env rty
            let methodTypeL = (argsL ^^ wordL (tagText "->")) ++ resL
            bracketL (stat ++ bracketL (sepListL (wordL (tagText "or")) (List.map (auxTypeAtomL env) tys)) ++ wordL (tagText "member") --- (wordL (tagText nm) ^^ wordL (tagText ":") -- methodTypeL))
#else
        ignore (env, ttrait)
        wordL(tagText "trait")
#endif

    and auxTyparConstraintL env (tp, tpc) = 
        let constraintPrefix l = auxTypar2L env tp ^^ wordL (tagText ":") ^^ l
        match tpc with
        | TyparConstraint.CoercesTo(typarConstraintTy, _) ->
            auxTypar2L env tp ^^ wordL (tagText ":>") --- auxTyparConstraintTypL env typarConstraintTy
        | TyparConstraint.MayResolveMember(traitInfo, _) ->
            auxTypar2L env tp ^^ wordL (tagText ":") --- auxTraitL env traitInfo
        | TyparConstraint.DefaultsTo(_, ty, _) ->
            wordL (tagText "default") ^^ auxTypar2L env tp ^^ wordL (tagText ":") ^^ auxTypeL env ty
        | TyparConstraint.IsEnum(ty, _) ->
            auxTyparsL env (wordL (tagText "enum")) true [ty] |> constraintPrefix
        | TyparConstraint.IsDelegate(aty, bty, _) ->
            auxTyparsL env (wordL (tagText "delegate")) true [aty; bty] |> constraintPrefix
        | TyparConstraint.SupportsNull _ ->
            wordL (tagText "null") |> constraintPrefix
        | TyparConstraint.SupportsComparison _ ->
            wordL (tagText "comparison") |> constraintPrefix
        | TyparConstraint.SupportsEquality _ ->
            wordL (tagText "equality") |> constraintPrefix
        | TyparConstraint.IsNonNullableStruct _ ->
            wordL (tagText "struct") |> constraintPrefix
        | TyparConstraint.IsReferenceType _ ->
            wordL (tagText "not struct") |> constraintPrefix
        | TyparConstraint.IsUnmanaged _ ->
            wordL (tagText "unmanaged") |> constraintPrefix
        | TyparConstraint.SimpleChoice(tys, _) ->
            bracketL (sepListL (sepL (tagText "|")) (List.map (auxTypeL env) tys)) |> constraintPrefix
        | TyparConstraint.RequiresDefaultConstructor _ ->
            bracketL (wordL (tagText "new : unit -> ") ^^ (auxTypar2L env tp)) |> constraintPrefix

    and auxTyparConstraintsL env x = 
        match x with 
        | [] -> emptyL
        | cxs -> wordL (tagText "when") --- aboveListL (List.map (auxTyparConstraintL env) cxs)

    and typarL tp = auxTypar2L SimplifyTypes.typeSimplificationInfo0 tp 

    and typarAtomL tp = auxTyparAtomL SimplifyTypes.typeSimplificationInfo0 tp

    and typeAtomL tau =
        let tau, cxs = tau, []
        let env = SimplifyTypes.CollectInfo false [tau] cxs
        match env.postfixConstraints with
        | [] -> auxTypeAtomL env tau
        | _ -> bracketL (auxTypeL env tau --- auxTyparConstraintsL env env.postfixConstraints)
          
    and typeL tau =
        let tau, cxs = tau, []
        let env = SimplifyTypes.CollectInfo false [tau] cxs
        match env.postfixConstraints with
        | [] -> auxTypeL env tau 
        | _ -> (auxTypeL env tau --- auxTyparConstraintsL env env.postfixConstraints) 

    and typarDeclL tp =
        let tau, cxs = mkTyparTy tp, (List.map (fun x -> (tp, x)) tp.Constraints)
        let env = SimplifyTypes.CollectInfo false [tau] cxs
        match env.postfixConstraints with
        | [] -> auxTypeL env tau 
        | _ -> (auxTypeL env tau --- auxTyparConstraintsL env env.postfixConstraints) 
    and layoutTyparDecls tps = angleBracketListL (List.map typarDeclL tps) 

    let rangeL m = wordL (tagText (stringOfRange m))

    let instL tyL tys =
        match tys with
        | [] -> emptyL
        | tys -> sepL (tagText "@[") ^^ commaListL (List.map tyL tys) ^^ rightL (tagText "]")

    let valRefL (vr: ValRef) = 
        wordL (tagText vr.LogicalName) |> stampL vr.Stamp 

    let layoutAttrib (Attrib(_, k, _, _, _, _, _)) = 
        leftL (tagText "[<") ^^ 
        (match k with 
         | ILAttrib ilmeth -> wordL (tagText ilmeth.Name)
         | FSAttrib vref -> valRefL vref) ^^
        rightL (tagText ">]")

    let layoutAttribs attribs = aboveListL (List.map layoutAttrib attribs)

    let arityInfoL (ValReprInfo (tpNames, _, _) as tvd) = 
        let ns = tvd.AritiesOfArgs in 
        leftL (tagText "arity<") ^^ intL tpNames.Length ^^ sepL (tagText ">[") ^^ commaListL (List.map intL ns) ^^ rightL (tagText "]")

    let valL (v: Val) =
        let vsL = wordL (tagText (DecompileOpName v.LogicalName)) |> stampL v.Stamp
        let vsL = vsL -- layoutAttribs (v.Attribs)
        vsL

    let typeOfValL (v: Val) =
        (valL v
          ^^ (if v.MustInline then wordL (tagText "inline ") else emptyL) 
          ^^ (if v.IsMutable then wordL(tagText "mutable ") else emptyL)
          ^^ wordL (tagText ":")) -- typeL v.Type

    let tslotparamL (TSlotParam(nmOpt, ty, inFlag, outFlag, _, _)) =
        (optionL (tagText >> wordL) nmOpt) ^^ 
         wordL(tagText ":") ^^ 
         typeL ty ^^ 
         (if inFlag then wordL(tagText "[in]") else emptyL) ^^ 
         (if outFlag then wordL(tagText "[out]") else emptyL) ^^ 
         (if inFlag then wordL(tagText "[opt]") else emptyL)

    let slotSigL (slotsig: SlotSig) =
#if DEBUG
        let (TSlotSig(nm, ty, tps1, tps2, pms, rty)) = slotsig 
        match global_g with
        | None -> wordL(tagText "<no global g>")
        | Some g -> 
            let rty = GetFSharpViewOfReturnType g rty
            (wordL(tagText "slot") --- (wordL (tagText nm)) ^^ wordL(tagText "@") ^^ typeL ty) --
              (wordL(tagText "LAM") --- spaceListL (List.map typarL tps1) ^^ rightL(tagText ".")) ---
              (wordL(tagText "LAM") --- spaceListL (List.map typarL tps2) ^^ rightL(tagText ".")) ---
              (commaListL (List.map (List.map tslotparamL >> tupleL) pms)) ^^ (wordL(tagText "-> ")) --- (typeL rty) 
#else
        ignore slotsig
        wordL(tagText "slotsig")
#endif

    let rec memberL (g:TcGlobals) (v: Val) (membInfo: ValMemberInfo) = 
        aboveListL 
            [ wordL(tagText "compiled_name! = ") ^^ wordL (tagText (v.CompiledName g.CompilerGlobalState))
              wordL(tagText "membInfo-slotsig! = ") ^^ listL slotSigL membInfo.ImplementedSlotSigs ]

    and valAtBindL g v =
        let vL = valL v
        let mutL = (if v.IsMutable then wordL(tagText "mutable") ++ vL else vL)
        mutL --- 
            aboveListL 
                [ yield wordL(tagText ":") ^^ typeL v.Type
                  match v.MemberInfo with None -> () | Some mem_info -> yield wordL(tagText "!") ^^ memberL g v mem_info
                  match v.ValReprInfo with None -> () | Some arity_info -> yield wordL(tagText "#") ^^ arityInfoL arity_info]

    let unionCaseRefL (ucr: UnionCaseRef) = wordL (tagText ucr.CaseName)

    let recdFieldRefL (rfref: RecdFieldRef) = wordL (tagText rfref.FieldName)

    let identL (id: Ident) = wordL (tagText id.idText)

    // Note: We need nice printing of constants in order to print literals and attributes 
    let constL c =
        let str = 
            match c with
            | Const.Bool x -> if x then "true" else "false"
            | Const.SByte x -> (x |> string)+"y"
            | Const.Byte x -> (x |> string)+"uy"
            | Const.Int16 x -> (x |> string)+"s"
            | Const.UInt16 x -> (x |> string)+"us"
            | Const.Int32 x -> (x |> string)
            | Const.UInt32 x -> (x |> string)+"u"
            | Const.Int64 x -> (x |> string)+"L"
            | Const.UInt64 x -> (x |> string)+"UL"
            | Const.IntPtr x -> (x |> string)+"n"
            | Const.UIntPtr x -> (x |> string)+"un"
            | Const.Single d -> 
                (let s = d.ToString("g12", System.Globalization.CultureInfo.InvariantCulture)
                 if String.forall (fun c -> System.Char.IsDigit c || c = '-') s 
                 then s + ".0" 
                 else s) + "f"
            | Const.Double d -> 
                let s = d.ToString("g12", System.Globalization.CultureInfo.InvariantCulture)
                if String.forall (fun c -> System.Char.IsDigit c || c = '-') s 
                then s + ".0" 
                else s
            | Const.Char c -> "'" + c.ToString() + "'" 
            | Const.String bs -> "\"" + bs + "\"" 
            | Const.Unit -> "()" 
            | Const.Decimal bs -> string bs + "M" 
            | Const.Zero -> "default"
        wordL (tagText str)

    let rec tyconL g (tycon: Tycon) =
        if tycon.IsModuleOrNamespace then entityL g tycon else

        let lhsL = wordL (tagText (match tycon.TypeOrMeasureKind with TyparKind.Measure -> "[<Measure>] type" | TyparKind.Type -> "type")) ^^ wordL (tagText tycon.DisplayName) ^^ layoutTyparDecls tycon.TyparsNoRange
        let lhsL = lhsL --- layoutAttribs tycon.Attribs
        let memberLs = 
            let adhoc = 
                tycon.MembersOfFSharpTyconSorted 
                    |> List.filter (fun v -> not v.IsDispatchSlot)
                    |> List.filter (fun v -> not v.Deref.IsClassConstructor) 
                    // Don't print individual methods forming interface implementations - these are currently never exported 
                    |> List.filter (fun v -> isNil (Option.get v.MemberInfo).ImplementedSlotSigs)
            let iimpls = 
                match tycon.TypeReprInfo with 
                | TFSharpObjectRepr r when (match r.fsobjmodel_kind with TTyconInterface -> true | _ -> false) -> []
                | _ -> tycon.ImmediateInterfacesOfFSharpTycon
            let iimpls = iimpls |> List.filter (fun (_, compgen, _) -> not compgen)
            // if TTyconInterface, the iimpls should be printed as inherited interfaces 
            if isNil adhoc && isNil iimpls then 
                emptyL 
            else 
                let iimplsLs = iimpls |> List.map (fun (ty, _, _) -> wordL(tagText "interface") --- typeL ty)
                let adhocLs = adhoc |> List.map (fun vref -> valAtBindL g vref.Deref)
                (wordL(tagText "with") @@-- aboveListL (iimplsLs @ adhocLs)) @@ wordL(tagText "end")

        let layoutUnionCaseArgTypes argtys = sepListL (wordL(tagText "*")) (List.map typeL argtys)

        let ucaseL prefixL (ucase: UnionCase) =
            let nmL = wordL (tagText (DemangleOperatorName ucase.Id.idText))
            match ucase.RecdFields |> List.map (fun rfld -> rfld.FormalType) with
            | [] -> (prefixL ^^ nmL)
            | argtys -> (prefixL ^^ nmL ^^ wordL(tagText "of")) --- layoutUnionCaseArgTypes argtys

        let layoutUnionCases ucases =
            let prefixL = if not (isNilOrSingleton ucases) then wordL(tagText "|") else emptyL
            List.map (ucaseL prefixL) ucases
            
        let layoutRecdField (fld: RecdField) =
            let lhs = wordL (tagText fld.Name)
            let lhs = if fld.IsMutable then wordL(tagText "mutable") --- lhs else lhs
            (lhs ^^ rightL(tagText ":")) --- typeL fld.FormalType

        let tyconReprL (repr, tycon: Tycon) = 
            match repr with 
            | TRecdRepr _ ->
                tycon.TrueFieldsAsList |> List.map (fun fld -> layoutRecdField fld ^^ rightL(tagText ";")) |> aboveListL
            | TFSharpObjectRepr r -> 
                match r.fsobjmodel_kind with 
                | TTyconDelegate _ ->
                    wordL(tagText "delegate ...")
                | _ ->
                    let start = 
                        match r.fsobjmodel_kind with
                        | TTyconClass -> "class" 
                        | TTyconInterface -> "interface" 
                        | TTyconStruct -> "struct" 
                        | TTyconEnum -> "enum" 
                        | _ -> failwith "???"
                    let inherits = 
                       match r.fsobjmodel_kind, tycon.TypeContents.tcaug_super with
                       | TTyconClass, Some super -> [wordL(tagText "inherit") ^^ (typeL super)] 
                       | TTyconInterface, _ -> 
                         tycon.ImmediateInterfacesOfFSharpTycon
                           |> List.filter (fun (_, compgen, _) -> not compgen)
                           |> List.map (fun (ity, _, _) -> wordL(tagText "inherit") ^^ (typeL ity))
                       | _ -> []
                    let vsprs = 
                        tycon.MembersOfFSharpTyconSorted 
                            |> List.filter (fun v -> v.IsDispatchSlot) 
                            |> List.map (fun vref -> valAtBindL g vref.Deref)
                    let vals = tycon.TrueFieldsAsList |> List.map (fun f -> (if f.IsStatic then wordL(tagText "static") else emptyL) ^^ wordL(tagText "val") ^^ layoutRecdField f)
                    let alldecls = inherits @ vsprs @ vals
                    let emptyMeasure = match tycon.TypeOrMeasureKind with TyparKind.Measure -> isNil alldecls | _ -> false
                    if emptyMeasure then emptyL else (wordL (tagText start) @@-- aboveListL alldecls) @@ wordL(tagText "end")
            | TUnionRepr _ -> tycon.UnionCasesAsList |> layoutUnionCases |> aboveListL 
            | TAsmRepr _ -> wordL(tagText "(# ... #)")
            | TMeasureableRepr ty -> typeL ty
            | TILObjectRepr (TILObjectReprData(_, _, td)) -> wordL (tagText td.Name)
            | _ -> failwith "unreachable"

        let reprL = 
            match tycon.TypeReprInfo with 
#if !NO_EXTENSIONTYPING
            | TProvidedTypeExtensionPoint _
            | TProvidedNamespaceExtensionPoint _
#endif
            | TNoRepr -> 
                match tycon.TypeAbbrev with
                | None -> lhsL @@-- memberLs
                | Some a -> (lhsL ^^ wordL(tagText "=")) --- (typeL a @@ memberLs)
            | a -> 
                let rhsL = tyconReprL (a, tycon) @@ memberLs
                (lhsL ^^ wordL(tagText "=")) @@-- rhsL
        reprL

    and bindingL g (TBind(v, repr, _)) =
        (valAtBindL g v ^^ wordL(tagText "=")) @@-- exprL g repr

    and exprL g expr = exprWrapL g false expr

    and atomL g expr = exprWrapL g true expr // true means bracket if needed to be atomic expr 

    and letRecL g binds bodyL = 
        let eqnsL = 
            binds
               |> List.mapHeadTail (fun bind -> wordL(tagText "rec") ^^ bindingL g bind ^^ wordL(tagText "in"))
                              (fun bind -> wordL(tagText "and") ^^ bindingL g bind ^^ wordL(tagText "in")) 
        (aboveListL eqnsL @@ bodyL) 

    and letL g bind bodyL = 
        let eqnL = wordL(tagText "let") ^^ bindingL g bind
        (eqnL @@ bodyL) 

    and exprWrapL g isAtomic expr =
        let atomL args = atomL g args
        let exprL expr = exprL g expr
        let valAtBindL v = valAtBindL g v
        let targetL targets = targetL g targets
        let wrap = bracketIfL isAtomic // wrap iff require atomic expr 
        let lay =
            match expr with
            | Expr.Const (c, _, _) -> constL c
            | Expr.Val (v, flags, _) -> 
                 let xL = valL v.Deref 
                 let xL =
                     match flags with
                       | PossibleConstrainedCall _ -> xL ^^ rightL(tagText "<constrained>")
                       | CtorValUsedAsSelfInit -> xL ^^ rightL(tagText "<selfinit>")
                       | CtorValUsedAsSuperInit -> xL ^^ rightL(tagText "<superinit>")
                       | VSlotDirectCall -> xL ^^ rightL(tagText "<vdirect>")
                       | NormalValUse -> xL 
                 xL
            | Expr.Sequential (expr1, expr2, flag, _, _) -> 
                let flag = 
                    match flag with
                    | NormalSeq -> ";"
                    | ThenDoSeq -> "; ThenDo" 
                ((exprL expr1 ^^ rightL (tagText flag)) @@ exprL expr2) |> wrap
            | Expr.Lambda (_, _, baseValOpt, argvs, body, _, _) -> 
                let formalsL = spaceListL (List.map valAtBindL argvs) in
                let bindingL = 
                    match baseValOpt with
                    | None -> wordL(tagText "lam") ^^ formalsL ^^ rightL(tagText ".")
                    | Some basev -> wordL(tagText "lam") ^^ (leftL(tagText "base=") ^^ valAtBindL basev) --- formalsL ^^ rightL(tagText ".") in
                (bindingL ++ exprL body) |> wrap
            | Expr.TyLambda (_, argtyvs, body, _, _) -> 
                ((wordL(tagText "LAM") ^^ spaceListL (List.map typarL argtyvs) ^^ rightL(tagText ".")) ++ exprL body) |> wrap
            | Expr.TyChoose (argtyvs, body, _) -> 
                ((wordL(tagText "CHOOSE") ^^ spaceListL (List.map typarL argtyvs) ^^ rightL(tagText ".")) ++ exprL body) |> wrap
            | Expr.App (f, _, tys, argtys, _) -> 
                let flayout = atomL f
                appL g flayout tys argtys |> wrap
            | Expr.LetRec (binds, body, _, _) -> 
                letRecL g binds (exprL body) |> wrap
            | Expr.Let (bind, body, _, _) -> 
                letL g bind (exprL body) |> wrap
            | Expr.Link rX -> 
                (wordL(tagText "RecLink") --- atomL (!rX)) |> wrap
            | Expr.Match (_, _, dtree, targets, _, _) -> 
                leftL(tagText "[") ^^ (decisionTreeL g dtree @@ aboveListL (List.mapi targetL (targets |> Array.toList)) ^^ rightL(tagText "]"))
            | Expr.Op (TOp.UnionCase c, _, args, _) -> 
                (unionCaseRefL c ++ spaceListL (List.map atomL args)) |> wrap
            | Expr.Op (TOp.ExnConstr ecref, _, args, _) -> 
                wordL (tagText ecref.LogicalName) ^^ bracketL (commaListL (List.map atomL args))
            | Expr.Op (TOp.Tuple _, _, xs, _) -> 
                tupleL (List.map exprL xs)
            | Expr.Op (TOp.Recd (ctor, tc), _, xs, _) -> 
                let fields = tc.TrueInstanceFieldsAsList
                let lay fs x = (wordL (tagText fs.rfield_id.idText) ^^ sepL(tagText "=")) --- (exprL x)
                let ctorL = 
                    match ctor with
                    | RecdExpr -> emptyL
                    | RecdExprIsObjInit-> wordL(tagText "(new)")
                leftL(tagText "{") ^^ semiListL (List.map2 lay fields xs) ^^ rightL(tagText "}") ^^ ctorL
            | Expr.Op (TOp.ValFieldSet rf, _, [rx;x], _) -> 
                (atomL rx --- wordL(tagText ".")) ^^ (recdFieldRefL rf ^^ wordL(tagText "<-") --- exprL x)
            | Expr.Op (TOp.ValFieldSet rf, _, [x], _) -> 
                (recdFieldRefL rf ^^ wordL(tagText "<-") --- exprL x)
            | Expr.Op (TOp.ValFieldGet rf, _, [rx], _) -> 
                (atomL rx ^^ rightL(tagText ".#") ^^ recdFieldRefL rf)
            | Expr.Op (TOp.ValFieldGet rf, _, [], _) -> 
                recdFieldRefL rf
            | Expr.Op (TOp.ValFieldGetAddr (rf, _), _, [rx], _) -> 
                leftL(tagText "&") ^^ bracketL (atomL rx ^^ rightL(tagText ".!") ^^ recdFieldRefL rf)
            | Expr.Op (TOp.ValFieldGetAddr (rf, _), _, [], _) -> 
                leftL(tagText "&") ^^ (recdFieldRefL rf)
            | Expr.Op (TOp.UnionCaseTagGet tycr, _, [x], _) -> 
                wordL (tagText ("#" + tycr.LogicalName + ".tag")) ^^ atomL x
            | Expr.Op (TOp.UnionCaseProof c, _, [x], _) -> 
                wordL (tagText ("#" + c.CaseName + ".cast")) ^^ atomL x
            | Expr.Op (TOp.UnionCaseFieldGet (c, i), _, [x], _) -> 
                wordL (tagText ("#" + c.CaseName + "." + string i)) --- atomL x
            | Expr.Op (TOp.UnionCaseFieldSet (c, i), _, [x;y], _) -> 
                ((atomL x --- (rightL (tagText ("#" + c.CaseName + "." + string i)))) ^^ wordL(tagText ":=")) --- exprL y
            | Expr.Op (TOp.TupleFieldGet (_, i), _, [x], _) -> 
                wordL (tagText ("#" + string i)) --- atomL x
            | Expr.Op (TOp.Coerce, [ty;_], [x], _) -> 
                atomL x --- (wordL(tagText ":>") ^^ typeL ty) 
            | Expr.Op (TOp.Reraise, [_], [], _) -> 
                wordL(tagText "Rethrow!")
            | Expr.Op (TOp.ILAsm (a, tys), tyargs, args, _) -> 
                let instrs = a |> List.map (sprintf "%+A" >> tagText >> wordL) |> spaceListL // %+A has + since instrs are from an "internal" type  
                let instrs = leftL(tagText "(#") ^^ instrs ^^ rightL(tagText "#)")
                (appL g instrs tyargs args ---
                    wordL(tagText ":") ^^ spaceListL (List.map typeAtomL tys)) |> wrap
            | Expr.Op (TOp.LValueOp (lvop, vr), _, args, _) -> 
                (lvalopL lvop ^^ valRefL vr --- bracketL (commaListL (List.map atomL args))) |> wrap
            | Expr.Op (TOp.ILCall (_isVirtCall, _isProtectedCall, _valu, _isNewObjCall, _valUseFlags, _isProperty, _noTailCall, ilMethRef, tinst, minst, _tys), tyargs, args, _) ->
                let meth = ilMethRef.Name
                wordL(tagText "ILCall") ^^
                   aboveListL 
                      [ yield wordL (tagText ilMethRef.DeclaringTypeRef.FullName) ^^ sepL(tagText ".") ^^ wordL (tagText meth)
                        if not tinst.IsEmpty then yield wordL(tagText "tinst ") --- listL typeL tinst
                        if not minst.IsEmpty then yield wordL (tagText "minst ") --- listL typeL minst
                        if not tyargs.IsEmpty then yield wordL (tagText "tyargs") --- listL typeL tyargs
                        if not args.IsEmpty then yield listL exprL args ] 
                    |> wrap
            | Expr.Op (TOp.Array, [_], xs, _) -> 
                leftL(tagText "[|") ^^ commaListL (List.map exprL xs) ^^ rightL(tagText "|]")
            | Expr.Op (TOp.While _, [], [Expr.Lambda (_, _, _, [_], x1, _, _);Expr.Lambda (_, _, _, [_], x2, _, _)], _) -> 
                (wordL(tagText "while") ^^ exprL x1 ^^ wordL(tagText "do")) @@-- exprL x2
            | Expr.Op (TOp.For _, [], [Expr.Lambda (_, _, _, [_], x1, _, _);Expr.Lambda (_, _, _, [_], x2, _, _);Expr.Lambda (_, _, _, [_], x3, _, _)], _) -> 
                wordL(tagText "for") ^^ aboveListL [(exprL x1 ^^ wordL(tagText "to") ^^ exprL x2 ^^ wordL(tagText "do")); exprL x3 ] ^^ rightL(tagText "done")
            | Expr.Op (TOp.TryCatch _, [_], [Expr.Lambda (_, _, _, [_], x1, _, _);Expr.Lambda (_, _, _, [_], xf, _, _);Expr.Lambda (_, _, _, [_], xh, _, _)], _) -> 
                (wordL (tagText "try") @@-- exprL x1) @@ (wordL(tagText "with-filter") @@-- exprL xf) @@ (wordL(tagText "with") @@-- exprL xh) 
            | Expr.Op (TOp.TryFinally _, [_], [Expr.Lambda (_, _, _, [_], x1, _, _);Expr.Lambda (_, _, _, [_], x2, _, _)], _) -> 
                (wordL (tagText "try") @@-- exprL x1) @@ (wordL(tagText "finally") @@-- exprL x2)
            | Expr.Op (TOp.Bytes _, _, _, _) -> 
                wordL(tagText "bytes++")
            | Expr.Op (TOp.UInt16s _, _, _, _) -> wordL(tagText "uint16++")
            | Expr.Op (TOp.RefAddrGet _, _tyargs, _args, _) -> wordL(tagText "GetRefLVal...")
            | Expr.Op (TOp.TraitCall traitInfo, _tyargs, _args, _) -> wordL(tagText "traitcall") ^^ auxTraitL SimplifyTypes.typeSimplificationInfo0 traitInfo
            | Expr.Op (TOp.ExnFieldGet _, _tyargs, _args, _) -> wordL(tagText "TOp.ExnFieldGet...")
            | Expr.Op (TOp.ExnFieldSet _, _tyargs, _args, _) -> wordL(tagText "TOp.ExnFieldSet...")
            | Expr.Op (TOp.TryFinally _, _tyargs, _args, _) -> wordL(tagText "TOp.TryFinally...")
            | Expr.Op (TOp.TryCatch _, _tyargs, _args, _) -> wordL(tagText "TOp.TryCatch...")
            | Expr.Op (TOp.Goto l, _tys, args, _) -> wordL(tagText ("Expr.Goto " + string l)) ^^ bracketL (commaListL (List.map atomL args)) 
            | Expr.Op (TOp.Label l, _tys, args, _) -> wordL(tagText ("Expr.Label " + string l)) ^^ bracketL (commaListL (List.map atomL args)) 
            | Expr.Op (_, _tys, args, _) -> wordL(tagText "Expr.Op ...") ^^ bracketL (commaListL (List.map atomL args)) 
            | Expr.Quote (a, _, _, _, _) -> leftL(tagText "<@") ^^ atomL a ^^ rightL(tagText "@>")
            | Expr.Obj (_lambdaId, ty, basev, ccall, overrides, iimpls, _) -> 
                (leftL (tagText "{") 
                 @@--
                  ((wordL(tagText "new ") ++ typeL ty) 
                   @@-- 
                   aboveListL [exprL ccall
                               optionL valAtBindL basev
                               aboveListL (List.map (tmethodL g) overrides)
                               aboveListL (List.map (iimplL g) iimpls)]))
                @@
                rightL (tagText "}")

            | Expr.WitnessArg _ -> wordL (tagText "<witnessarg>")
            | Expr.StaticOptimization (_tcs, csx, x, _) -> 
                (wordL(tagText "opt") @@- (exprL x)) @@--
                   (wordL(tagText "|") ^^ exprL csx --- (wordL(tagText "when...") ))
           
        // For tracking ranges through expr rewrites 
        if !layoutRanges 
        then leftL(tagText "{") ^^ (rangeL expr.Range ^^ rightL(tagText ":")) ++ lay ^^ rightL(tagText "}")
        else lay

    and implFilesL g implFiles =
        aboveListL (List.map (implFileL g) implFiles)

    and appL g flayout tys args =
        let z = flayout
        let z = if isNil tys then z else z ^^ instL typeL tys
        let z = if isNil args then z else z --- spaceListL (List.map (atomL g) args)
        z

    and implFileL g (TImplFile (_, _, mexpr, _, _, _)) =
        aboveListL [(wordL(tagText "top implementation ")) @@-- mexprL g mexpr]

    and mexprL g x =
        match x with 
        | ModuleOrNamespaceExprWithSig(mtyp, defs, _) -> mdefL g defs @@- (wordL(tagText ":") @@- entityTypeL g mtyp)

    and mdefsL  g defs =
        wordL(tagText "Module Defs") @@-- aboveListL(List.map (mdefL g) defs)

    and mdefL g x =
        match x with
        | TMDefRec(_, tycons, mbinds, _) -> aboveListL ((tycons |> List.map (tyconL g)) @ (mbinds |> List.map (mbindL g)))
        | TMDefLet(bind, _) -> letL g bind emptyL
        | TMDefDo(e, _) -> exprL g e
        | TMDefs defs -> mdefsL g defs
        | TMAbstract mexpr -> mexprL g mexpr

    and mbindL g x =
       match x with
       | ModuleOrNamespaceBinding.Binding bind -> letL g bind emptyL
       | ModuleOrNamespaceBinding.Module(mspec, rhs) ->
        (wordL (tagText (if mspec.IsNamespace then "namespace" else "module")) ^^ (wordL (tagText mspec.DemangledModuleOrNamespaceName) |> stampL mspec.Stamp)) @@-- mdefL g rhs

    and entityTypeL g (mtyp: ModuleOrNamespaceType) =
        aboveListL [jlistL typeOfValL mtyp.AllValsAndMembers
                    jlistL (tyconL g) mtyp.AllEntities]

    and entityL g (ms: ModuleOrNamespace) =
        let header = wordL(tagText "module") ^^ (wordL (tagText ms.DemangledModuleOrNamespaceName) |> stampL ms.Stamp) ^^ wordL(tagText ":")
        let footer = wordL(tagText "end")
        let body = entityTypeL g ms.ModuleOrNamespaceType
        (header @@-- body) @@ footer

    and ccuL g (ccu: CcuThunk) = entityL g ccu.Contents

    and decisionTreeL g x =
        match x with 
        | TDBind (bind, body) -> 
            let bind = wordL(tagText "let") ^^ bindingL g bind
            (bind @@ decisionTreeL g body) 
        | TDSuccess (args, n) -> 
            wordL(tagText "Success") ^^ leftL(tagText "T") ^^ intL n ^^ tupleL (args |> List.map (exprL g))
        | TDSwitch (test, dcases, dflt, _) ->
            (wordL(tagText "Switch") --- exprL g test) @@--
            (aboveListL (List.map (dcaseL g) dcases) @@
             match dflt with
             | None -> emptyL
             | Some dtree -> wordL(tagText "dflt:") --- decisionTreeL g dtree)

    and dcaseL g (TCase (test, dtree)) = (dtestL g test ^^ wordL(tagText "//")) --- decisionTreeL g dtree

    and dtestL g x = 
        match x with 
        | (DecisionTreeTest.UnionCase (c, tinst)) -> wordL(tagText "is") ^^ unionCaseRefL c ^^ instL typeL tinst
        | (DecisionTreeTest.ArrayLength (n, ty)) -> wordL(tagText "length") ^^ intL n ^^ typeL ty
        | (DecisionTreeTest.Const c) -> wordL(tagText "is") ^^ constL c
        | (DecisionTreeTest.IsNull ) -> wordL(tagText "isnull")
        | (DecisionTreeTest.IsInst (_, ty)) -> wordL(tagText "isinst") ^^ typeL ty
        | (DecisionTreeTest.ActivePatternCase (exp, _, _, _, _)) -> wordL(tagText "query") ^^ exprL g exp
        | (DecisionTreeTest.Error _) -> wordL (tagText "error recovery")
 
    and targetL g i (TTarget (argvs, body, _)) =
        leftL(tagText "T") ^^ intL i ^^ tupleL (flatValsL argvs) ^^ rightL(tagText ":") --- exprL g body

    and flatValsL vs = vs |> List.map valL

    and tmethodL g (TObjExprMethod(TSlotSig(nm, _, _, _, _, _), _, tps, vs, e, _)) =
        ((wordL(tagText "TObjExprMethod") --- (wordL (tagText nm)) ^^ wordL(tagText "=")) --
         (angleBracketListL (List.map typarL tps) ^^ rightL(tagText ".")) ---
         (tupleL (List.map (List.map (valAtBindL g) >> tupleL) vs) ^^ rightL(tagText ".")))
        @@--
          (atomL g e) 

    and iimplL g (ty, tmeths) = wordL(tagText "impl") ^^ aboveListL (typeL ty :: List.map (tmethodL g) tmeths) 

    let showType x = Layout.showL (typeL x)

    let showExpr g x = Layout.showL (exprL g x)

    let traitL x = auxTraitL SimplifyTypes.typeSimplificationInfo0 x

    let typarsL x = layoutTyparDecls x

//--------------------------------------------------------------------------
// Helpers related to type checking modules & namespaces
//--------------------------------------------------------------------------

let wrapModuleOrNamespaceType id cpath mtyp = 
    Construct.NewModuleOrNamespace (Some cpath) taccessPublic id XmlDoc.Empty [] (MaybeLazy.Strict mtyp)

let wrapModuleOrNamespaceTypeInNamespace id cpath mtyp = 
    let mspec = wrapModuleOrNamespaceType id cpath mtyp
    Construct.NewModuleOrNamespaceType Namespace [ mspec ] [], mspec

let wrapModuleOrNamespaceExprInNamespace (id: Ident) cpath mexpr = 
    let mspec = wrapModuleOrNamespaceType id cpath (Construct.NewEmptyModuleOrNamespaceType Namespace)
    TMDefRec (false, [], [ModuleOrNamespaceBinding.Module(mspec, mexpr)], id.idRange)

// cleanup: make this a property
let SigTypeOfImplFile (TImplFile (_, _, mexpr, _, _, _)) = mexpr.Type 

//--------------------------------------------------------------------------
// Data structures representing what gets hidden and what gets remapped (i.e. renamed or alpha-converted)
// when a module signature is applied to a module.
//--------------------------------------------------------------------------

type SignatureRepackageInfo = 
    { RepackagedVals: (ValRef * ValRef) list
      RepackagedEntities: (TyconRef * TyconRef) list }
    
    member remapInfo.ImplToSigMapping = { TypeEquivEnv.Empty with EquivTycons = TyconRefMap.OfList remapInfo.RepackagedEntities }
    static member Empty = { RepackagedVals = []; RepackagedEntities= [] } 

type SignatureHidingInfo = 
    { HiddenTycons: Zset<Tycon>
      HiddenTyconReprs: Zset<Tycon>
      HiddenVals: Zset<Val>
      HiddenRecdFields: Zset<RecdFieldRef>
      HiddenUnionCases: Zset<UnionCaseRef> }

    static member Empty = 
        { HiddenTycons = Zset.empty tyconOrder
          HiddenTyconReprs = Zset.empty tyconOrder
          HiddenVals = Zset.empty valOrder
          HiddenRecdFields = Zset.empty recdFieldRefOrder
          HiddenUnionCases = Zset.empty unionCaseRefOrder }

let addValRemap v vNew tmenv = 
    { tmenv with valRemap= tmenv.valRemap.Add v (mkLocalValRef vNew) }

let mkRepackageRemapping mrpi = 
    { valRemap = ValMap.OfList (mrpi.RepackagedVals |> List.map (fun (vref, x) -> vref.Deref, x))
      tpinst = emptyTyparInst
      tyconRefRemap = TyconRefMap.OfList mrpi.RepackagedEntities
      removeTraitSolutions = false 
      traitCtxtsMap = Map.empty }

//--------------------------------------------------------------------------
// Compute instances of the above for mty -> mty
//--------------------------------------------------------------------------

let accEntityRemap (msigty: ModuleOrNamespaceType) (entity: Entity) (mrpi, mhi) =
    let sigtyconOpt = (NameMap.tryFind entity.LogicalName msigty.AllEntitiesByCompiledAndLogicalMangledNames)
    match sigtyconOpt with 
    | None -> 
        // The type constructor is not present in the signature. Hence it is hidden. 
        let mhi = { mhi with HiddenTycons = Zset.add entity mhi.HiddenTycons }
        (mrpi, mhi) 
    | Some sigtycon -> 
        // The type constructor is in the signature. Hence record the repackage entry 
        let sigtcref = mkLocalTyconRef sigtycon
        let tcref = mkLocalTyconRef entity
        let mrpi = { mrpi with RepackagedEntities = ((tcref, sigtcref) :: mrpi.RepackagedEntities) }
        // OK, now look for hidden things 
        let mhi = 
            if (match entity.TypeReprInfo with TNoRepr -> false | _ -> true) && (match sigtycon.TypeReprInfo with TNoRepr -> true | _ -> false) then 
                // The type representation is absent in the signature, hence it is hidden 
                { mhi with HiddenTyconReprs = Zset.add entity mhi.HiddenTyconReprs } 
            else 
                // The type representation is present in the signature. 
                // Find the fields that have been hidden or which were non-public anyway. 
                let mhi = 
                    (entity.AllFieldsArray, mhi) ||> Array.foldBack (fun rfield mhi ->
                        match sigtycon.GetFieldByName(rfield.Name) with 
                        | Some _ -> 
                            // The field is in the signature. Hence it is not hidden. 
                            mhi
                        | _ -> 
                            // The field is not in the signature. Hence it is regarded as hidden. 
                            let rfref = tcref.MakeNestedRecdFieldRef rfield
                            { mhi with HiddenRecdFields = Zset.add rfref mhi.HiddenRecdFields })
                        
                let mhi = 
                    (entity.UnionCasesAsList, mhi) ||> List.foldBack (fun ucase mhi ->
                        match sigtycon.GetUnionCaseByName ucase.DisplayName with 
                        | Some _ -> 
                            // The constructor is in the signature. Hence it is not hidden. 
                            mhi
                        | _ -> 
                            // The constructor is not in the signature. Hence it is regarded as hidden. 
                            let ucref = tcref.MakeNestedUnionCaseRef ucase
                            { mhi with HiddenUnionCases = Zset.add ucref mhi.HiddenUnionCases })
                mhi
        (mrpi, mhi) 

let accSubEntityRemap (msigty: ModuleOrNamespaceType) (entity: Entity) (mrpi, mhi) =
    let sigtyconOpt = (NameMap.tryFind entity.LogicalName msigty.AllEntitiesByCompiledAndLogicalMangledNames)
    match sigtyconOpt with 
    | None -> 
        // The type constructor is not present in the signature. Hence it is hidden. 
        let mhi = { mhi with HiddenTycons = Zset.add entity mhi.HiddenTycons }
        (mrpi, mhi) 
    | Some sigtycon -> 
        // The type constructor is in the signature. Hence record the repackage entry 
        let sigtcref = mkLocalTyconRef sigtycon
        let tcref = mkLocalTyconRef entity
        let mrpi = { mrpi with RepackagedEntities = ((tcref, sigtcref) :: mrpi.RepackagedEntities) }
        (mrpi, mhi) 

let valLinkageAEquiv g aenv (v1: Val) (v2: Val) = 
    (v1.GetLinkagePartialKey() = v2.GetLinkagePartialKey()) &&
    (if v1.IsMember && v2.IsMember then typeAEquivAux EraseAll g aenv v1.Type v2.Type else true)
    
let accValRemap g aenv (msigty: ModuleOrNamespaceType) (implVal: Val) (mrpi, mhi) =
    let implValKey = implVal.GetLinkagePartialKey()
    let sigValOpt = 
        msigty.AllValsAndMembersByPartialLinkageKey 
          |> MultiMap.find implValKey
          |> List.tryFind (fun sigVal -> valLinkageAEquiv g aenv implVal sigVal)
          
    let vref = mkLocalValRef implVal
    match sigValOpt with 
    | None -> 
        let mhi = { mhi with HiddenVals = Zset.add implVal mhi.HiddenVals }
        (mrpi, mhi) 
    | Some (sigVal: Val) -> 
        // The value is in the signature. Add the repackage entry. 
        let mrpi = { mrpi with RepackagedVals = (vref, mkLocalValRef sigVal) :: mrpi.RepackagedVals }
        (mrpi, mhi) 

let getCorrespondingSigTy nm (msigty: ModuleOrNamespaceType) = 
    match NameMap.tryFind nm msigty.AllEntitiesByCompiledAndLogicalMangledNames with 
    | None -> Construct.NewEmptyModuleOrNamespaceType ModuleOrType 
    | Some sigsubmodul -> sigsubmodul.ModuleOrNamespaceType

let rec accEntityRemapFromModuleOrNamespaceType (mty: ModuleOrNamespaceType) (msigty: ModuleOrNamespaceType) acc = 
    let acc = (mty.AllEntities, acc) ||> QueueList.foldBack (fun e acc -> accEntityRemapFromModuleOrNamespaceType e.ModuleOrNamespaceType (getCorrespondingSigTy e.LogicalName msigty) acc) 
    let acc = (mty.AllEntities, acc) ||> QueueList.foldBack (accEntityRemap msigty) 
    acc 

let rec accValRemapFromModuleOrNamespaceType g aenv (mty: ModuleOrNamespaceType) msigty acc = 
    let acc = (mty.AllEntities, acc) ||> QueueList.foldBack (fun e acc -> accValRemapFromModuleOrNamespaceType g aenv e.ModuleOrNamespaceType (getCorrespondingSigTy e.LogicalName msigty) acc) 
    let acc = (mty.AllValsAndMembers, acc) ||> QueueList.foldBack (accValRemap g aenv msigty) 
    acc 

let ComputeRemappingFromInferredSignatureToExplicitSignature g mty msigty = 
    let ((mrpi, _) as entityRemap) = accEntityRemapFromModuleOrNamespaceType mty msigty (SignatureRepackageInfo.Empty, SignatureHidingInfo.Empty)  
    let aenv = mrpi.ImplToSigMapping
    let valAndEntityRemap = accValRemapFromModuleOrNamespaceType g aenv mty msigty entityRemap
    valAndEntityRemap 

//--------------------------------------------------------------------------
// Compute instances of the above for mexpr -> mty
//--------------------------------------------------------------------------

/// At TMDefRec nodes abstract (virtual) vslots are effectively binders, even 
/// though they are tucked away inside the tycon. This helper function extracts the
/// virtual slots to aid with finding this babies.
let abstractSlotValsOfTycons (tycons: Tycon list) =  
    tycons 
    |> List.collect (fun tycon -> if tycon.IsFSharpObjectModelTycon then tycon.FSharpObjectModelTypeInfo.fsobjmodel_vslots else []) 
    |> List.map (fun v -> v.Deref)

let rec accEntityRemapFromModuleOrNamespace msigty x acc = 
    match x with 
    | TMDefRec(_, tycons, mbinds, _) -> 
         let acc = (mbinds, acc) ||> List.foldBack (accEntityRemapFromModuleOrNamespaceBind msigty)
         let acc = (tycons, acc) ||> List.foldBack (accEntityRemap msigty) 
         let acc = (tycons, acc) ||> List.foldBack (fun e acc -> accEntityRemapFromModuleOrNamespaceType e.ModuleOrNamespaceType (getCorrespondingSigTy e.LogicalName msigty) acc) 
         acc
    | TMDefLet _ -> acc
    | TMDefDo _ -> acc
    | TMDefs defs -> accEntityRemapFromModuleOrNamespaceDefs msigty defs acc
    | TMAbstract mexpr -> accEntityRemapFromModuleOrNamespaceType mexpr.Type msigty acc

and accEntityRemapFromModuleOrNamespaceDefs msigty mdefs acc = 
    List.foldBack (accEntityRemapFromModuleOrNamespace msigty) mdefs acc

and accEntityRemapFromModuleOrNamespaceBind msigty x acc = 
    match x with 
    | ModuleOrNamespaceBinding.Binding _ -> acc
    | ModuleOrNamespaceBinding.Module(mspec, def) ->
    accSubEntityRemap msigty mspec (accEntityRemapFromModuleOrNamespace (getCorrespondingSigTy mspec.LogicalName msigty) def acc)

let rec accValRemapFromModuleOrNamespace g aenv msigty x acc = 
    match x with 
    | TMDefRec(_, tycons, mbinds, _) -> 
         let acc = (mbinds, acc) ||> List.foldBack (accValRemapFromModuleOrNamespaceBind g aenv msigty)
         //  Abstract (virtual) vslots in the tycons at TMDefRec nodes are binders. They also need to be added to the remapping. 
         let vslotvs = abstractSlotValsOfTycons tycons
         let acc = (vslotvs, acc) ||> List.foldBack (accValRemap g aenv msigty)  
         acc
    | TMDefLet(bind, _) -> accValRemap g aenv msigty bind.Var acc
    | TMDefDo _ -> acc
    | TMDefs defs -> accValRemapFromModuleOrNamespaceDefs g aenv msigty defs acc
    | TMAbstract mexpr -> accValRemapFromModuleOrNamespaceType g aenv mexpr.Type msigty acc

and accValRemapFromModuleOrNamespaceBind g aenv msigty x acc = 
    match x with 
    | ModuleOrNamespaceBinding.Binding bind -> accValRemap g aenv msigty bind.Var acc
    | ModuleOrNamespaceBinding.Module(mspec, def) ->
    accSubEntityRemap msigty mspec (accValRemapFromModuleOrNamespace g aenv (getCorrespondingSigTy mspec.LogicalName msigty) def acc)

and accValRemapFromModuleOrNamespaceDefs g aenv msigty mdefs acc = List.foldBack (accValRemapFromModuleOrNamespace g aenv msigty) mdefs acc

let ComputeRemappingFromImplementationToSignature g mdef msigty =  
    let ((mrpi, _) as entityRemap) = accEntityRemapFromModuleOrNamespace msigty mdef (SignatureRepackageInfo.Empty, SignatureHidingInfo.Empty) 
    let aenv = mrpi.ImplToSigMapping
    
    let valAndEntityRemap = accValRemapFromModuleOrNamespace g aenv msigty mdef entityRemap
    valAndEntityRemap

//--------------------------------------------------------------------------
// Compute instances of the above for the assembly boundary
//--------------------------------------------------------------------------

let accTyconHidingInfoAtAssemblyBoundary (tycon: Tycon) mhi =
    if not (canAccessFromEverywhere tycon.Accessibility) then 
        // The type constructor is not public, hence hidden at the assembly boundary. 
        { mhi with HiddenTycons = Zset.add tycon mhi.HiddenTycons } 
    elif not (canAccessFromEverywhere tycon.TypeReprAccessibility) then 
        { mhi with HiddenTyconReprs = Zset.add tycon mhi.HiddenTyconReprs } 
    else 
        let mhi = 
            (tycon.AllFieldsArray, mhi) ||> Array.foldBack (fun rfield mhi ->
                if not (canAccessFromEverywhere rfield.Accessibility) then 
                    let tcref = mkLocalTyconRef tycon
                    let rfref = tcref.MakeNestedRecdFieldRef rfield
                    { mhi with HiddenRecdFields = Zset.add rfref mhi.HiddenRecdFields } 
                else mhi)
        let mhi = 
            (tycon.UnionCasesAsList, mhi) ||> List.foldBack (fun ucase mhi ->
                if not (canAccessFromEverywhere ucase.Accessibility) then 
                    let tcref = mkLocalTyconRef tycon
                    let ucref = tcref.MakeNestedUnionCaseRef ucase
                    { mhi with HiddenUnionCases = Zset.add ucref mhi.HiddenUnionCases } 
                else mhi)
        mhi

// Collect up the values hidden at the assembly boundary. This is used by IsHiddenVal to 
// determine if something is considered hidden. This is used in turn to eliminate optimization
// information at the assembly boundary and to decide to label things as "internal".
let accValHidingInfoAtAssemblyBoundary (vspec: Val) mhi =
    if // anything labelled "internal" or more restrictive is considered to be hidden at the assembly boundary
       not (canAccessFromEverywhere vspec.Accessibility) || 
       // compiler generated members for class function 'let' bindings are considered to be hidden at the assembly boundary
       vspec.IsIncrClassGeneratedMember ||                     
       // anything that's not a module or member binding gets assembly visibility
       not vspec.IsMemberOrModuleBinding then 
        // The value is not public, hence hidden at the assembly boundary. 
        { mhi with HiddenVals = Zset.add vspec mhi.HiddenVals } 
    else 
        mhi

let rec accModuleOrNamespaceHidingInfoAtAssemblyBoundary mty acc = 
    let acc = QueueList.foldBack (fun (e: Entity) acc -> accModuleOrNamespaceHidingInfoAtAssemblyBoundary e.ModuleOrNamespaceType acc) mty.AllEntities acc
    let acc = QueueList.foldBack accTyconHidingInfoAtAssemblyBoundary mty.AllEntities acc
    let acc = QueueList.foldBack accValHidingInfoAtAssemblyBoundary mty.AllValsAndMembers acc
    acc 

let ComputeHidingInfoAtAssemblyBoundary mty acc = 
    accModuleOrNamespaceHidingInfoAtAssemblyBoundary mty acc

//--------------------------------------------------------------------------
// Compute instances of the above for mexpr -> mty
//--------------------------------------------------------------------------

let IsHidden setF accessF remapF = 
    let rec check mrmi x = 
            // Internal/private? 
        not (canAccessFromEverywhere (accessF x)) || 
        (match mrmi with 
         | [] -> false // Ah! we escaped to freedom! 
         | (rpi, mhi) :: rest -> 
            // Explicitly hidden? 
            Zset.contains x (setF mhi) || 
            // Recurse... 
            check rest (remapF rpi x))
    fun mrmi x -> 
        check mrmi x

let IsHiddenTycon mrmi x = IsHidden (fun mhi -> mhi.HiddenTycons) (fun tc -> tc.Accessibility) (fun rpi x -> (remapTyconRef rpi.tyconRefRemap (mkLocalTyconRef x)).Deref) mrmi x

let IsHiddenTyconRepr mrmi x = IsHidden (fun mhi -> mhi.HiddenTyconReprs) (fun v -> v.TypeReprAccessibility) (fun rpi x -> (remapTyconRef rpi.tyconRefRemap (mkLocalTyconRef x)).Deref) mrmi x

let IsHiddenVal mrmi x = IsHidden (fun mhi -> mhi.HiddenVals) (fun v -> v.Accessibility) (fun rpi x -> (remapValRef rpi (mkLocalValRef x)).Deref) mrmi x 

let IsHiddenRecdField mrmi x = IsHidden (fun mhi -> mhi.HiddenRecdFields) (fun rfref -> rfref.RecdField.Accessibility) (fun rpi x -> remapRecdFieldRef rpi.tyconRefRemap x) mrmi x 

//--------------------------------------------------------------------------
// Generic operations on module types
//--------------------------------------------------------------------------

let foldModuleOrNamespaceTy ft fv mty acc = 
    let rec go mty acc = 
        let acc = QueueList.foldBack (fun (e: Entity) acc -> go e.ModuleOrNamespaceType acc) mty.AllEntities acc
        let acc = QueueList.foldBack ft mty.AllEntities acc
        let acc = QueueList.foldBack fv mty.AllValsAndMembers acc
        acc
    go mty acc

let allValsOfModuleOrNamespaceTy m = foldModuleOrNamespaceTy (fun _ acc -> acc) (fun v acc -> v :: acc) m []
let allEntitiesOfModuleOrNamespaceTy m = foldModuleOrNamespaceTy (fun ft acc -> ft :: acc) (fun _ acc -> acc) m []

//---------------------------------------------------------------------------
// Free variables in terms. Are all constructs public accessible?
//---------------------------------------------------------------------------
 
let isPublicVal (lv: Val) = (lv.Accessibility = taccessPublic)
let isPublicUnionCase (ucr: UnionCaseRef) = (ucr.UnionCase.Accessibility = taccessPublic)
let isPublicRecdField (rfr: RecdFieldRef) = (rfr.RecdField.Accessibility = taccessPublic)
let isPublicTycon (tcref: Tycon) = (tcref.Accessibility = taccessPublic)

let freeVarsAllPublic fvs = 
    // Are any non-public items used in the expr (which corresponded to the fvs)?
    // Recall, taccess occurs in:
    //      EntityData has ReprAccessibility and Accessibility
    //      UnionCase has Accessibility
    //      RecdField has Accessibility
    //      ValData has Accessibility
    // The freevars and FreeTyvars collect local constructs.
    // Here, we test that all those constructs are public.
    //
    // CODE REVIEW:
    // What about non-local vals. This fix assumes non-local vals must be public. OK?
    Zset.forall isPublicVal fvs.FreeLocals &&
    Zset.forall isPublicUnionCase fvs.FreeUnionCases &&
    Zset.forall isPublicRecdField fvs.FreeRecdFields &&
    Zset.forall isPublicTycon fvs.FreeTyvars.FreeTycons

let freeTyvarsAllPublic tyvars = 
    Zset.forall isPublicTycon tyvars.FreeTycons

/// Detect the subset of match expressions we process in a linear way (i.e. using tailcalls, rather than
/// unbounded stack)
///   -- if then else
///   -- match e with pat[vs] -> e1[vs] | _ -> e2

let (|LinearMatchExpr|_|) expr = 
    match expr with 
    | Expr.Match (sp, m, dtree, [|tg1;(TTarget([], e2, sp2))|], m2, ty) -> Some(sp, m, dtree, tg1, e2, sp2, m2, ty)
    | _ -> None
    
let rebuildLinearMatchExpr (sp, m, dtree, tg1, e2, sp2, m2, ty) = 
    primMkMatch (sp, m, dtree, [|tg1;(TTarget([], e2, sp2))|], m2, ty)

/// Detect a subset of 'Expr.Op' expressions we process in a linear way (i.e. using tailcalls, rather than
/// unbounded stack). Only covers Cons(args,Cons(args,Cons(args,Cons(args,...._)))).
let (|LinearOpExpr|_|) expr = 
    match expr with 
    | Expr.Op ((TOp.UnionCase _ as op), tinst, args, m) when not args.IsEmpty -> 
        let argsFront, argLast = List.frontAndBack args
        Some (op, tinst, argsFront, argLast, m)
    | _ -> None
    
let rebuildLinearOpExpr (op, tinst, argsFront, argLast, m) = 
    Expr.Op (op, tinst, argsFront@[argLast], m)

//---------------------------------------------------------------------------
// Free variables in terms. All binders are distinct.
//---------------------------------------------------------------------------

let emptyFreeVars =  
  { UsesMethodLocalConstructs=false
    UsesUnboundRethrow=false
    FreeLocalTyconReprs=emptyFreeTycons
    FreeLocals=emptyFreeLocals
    FreeTyvars=emptyFreeTyvars
    FreeRecdFields = emptyFreeRecdFields
    FreeUnionCases = emptyFreeUnionCases}

let unionFreeVars fvs1 fvs2 = 
  if fvs1 === emptyFreeVars then fvs2 else 
  if fvs2 === emptyFreeVars then fvs1 else
  { FreeLocals = unionFreeLocals fvs1.FreeLocals fvs2.FreeLocals
    FreeTyvars = unionFreeTyvars fvs1.FreeTyvars fvs2.FreeTyvars
    UsesMethodLocalConstructs = fvs1.UsesMethodLocalConstructs || fvs2.UsesMethodLocalConstructs
    UsesUnboundRethrow = fvs1.UsesUnboundRethrow || fvs2.UsesUnboundRethrow
    FreeLocalTyconReprs = unionFreeTycons fvs1.FreeLocalTyconReprs fvs2.FreeLocalTyconReprs
    FreeRecdFields = unionFreeRecdFields fvs1.FreeRecdFields fvs2.FreeRecdFields
    FreeUnionCases = unionFreeUnionCases fvs1.FreeUnionCases fvs2.FreeUnionCases }

let inline accFreeTyvars (opts: FreeVarOptions) f v acc =
    if not opts.collectInTypes then acc else
    let ftyvs = acc.FreeTyvars
    let ftyvs' = f opts v ftyvs
    if ftyvs === ftyvs' then acc else 
    { acc with FreeTyvars = ftyvs' }

let accFreeVarsInTy opts ty acc = accFreeTyvars opts accFreeInType ty acc
let accFreeVarsInTys opts tys acc = if isNil tys then acc else accFreeTyvars opts accFreeInTypes tys acc
let accFreevarsInTycon opts tcref acc = accFreeTyvars opts accFreeTycon tcref acc
let accFreevarsInVal opts v acc = accFreeTyvars opts accFreeInVal v acc
    
let accFreeVarsInTraitSln opts tys acc = accFreeTyvars opts accFreeInTraitSln tys acc 

let accFreeVarsInTraitInfo opts tys acc = accFreeTyvars opts accFreeInTrait tys acc 

let boundLocalVal opts v fvs =
    if not opts.includeLocals then fvs else
    let fvs = accFreevarsInVal opts v fvs
    if not (Zset.contains v fvs.FreeLocals) then fvs
    else {fvs with FreeLocals= Zset.remove v fvs.FreeLocals} 

let boundProtect fvs =
    if fvs.UsesMethodLocalConstructs then {fvs with UsesMethodLocalConstructs = false} else fvs

let accUsesFunctionLocalConstructs flg fvs = 
    if flg && not fvs.UsesMethodLocalConstructs then {fvs with UsesMethodLocalConstructs = true} 
    else fvs 

let bound_rethrow fvs =
    if fvs.UsesUnboundRethrow then {fvs with UsesUnboundRethrow = false} else fvs  

let accUsesRethrow flg fvs = 
    if flg && not fvs.UsesUnboundRethrow then {fvs with UsesUnboundRethrow = true} 
    else fvs 

let boundLocalVals opts vs fvs = List.foldBack (boundLocalVal opts) vs fvs

let bindLhs opts (bind: Binding) fvs = boundLocalVal opts bind.Var fvs

let freeVarsCacheCompute opts cache f = if opts.canCache then cached cache f else f()

let tryGetFreeVarsCacheValue opts cache =
    if opts.canCache then tryGetCacheValue cache
    else ValueNone

let rec accBindRhs opts (TBind(_, repr, _)) acc = accFreeInExpr opts repr acc
          
and accFreeInSwitchCases opts csl dflt (acc: FreeVars) =
    Option.foldBack (accFreeInDecisionTree opts) dflt (List.foldBack (accFreeInSwitchCase opts) csl acc)
 
and accFreeInSwitchCase opts (TCase(discrim, dtree)) acc = 
    accFreeInDecisionTree opts dtree (accFreeInTest opts discrim acc)

and accFreeInTest (opts: FreeVarOptions) discrim acc = 
    match discrim with 
    | DecisionTreeTest.UnionCase(ucref, tinst) -> accFreeUnionCaseRef opts ucref (accFreeVarsInTys opts tinst acc)
    | DecisionTreeTest.ArrayLength(_, ty) -> accFreeVarsInTy opts ty acc
    | DecisionTreeTest.Const _
    | DecisionTreeTest.IsNull -> acc
    | DecisionTreeTest.IsInst (srcty, tgty) -> accFreeVarsInTy opts srcty (accFreeVarsInTy opts tgty acc)
    | DecisionTreeTest.ActivePatternCase (exp, tys, activePatIdentity, _, _) -> 
        accFreeInExpr opts exp 
            (accFreeVarsInTys opts tys 
                (Option.foldBack (fun (vref, tinst) acc -> accFreeValRef opts vref (accFreeVarsInTys opts tinst acc)) activePatIdentity acc))
    | DecisionTreeTest.Error _ -> acc

and accFreeInDecisionTree opts x (acc: FreeVars) =
    match x with 
    | TDSwitch(e1, csl, dflt, _) -> accFreeInExpr opts e1 (accFreeInSwitchCases opts csl dflt acc)
    | TDSuccess (es, _) -> accFreeInFlatExprs opts es acc
    | TDBind (bind, body) -> unionFreeVars (bindLhs opts bind (accBindRhs opts bind (freeInDecisionTree opts body))) acc
  
and accFreeInValFlags opts flag acc =
    let isMethLocal = 
        match flag with 
        | VSlotDirectCall 
        | CtorValUsedAsSelfInit 
        | CtorValUsedAsSuperInit -> true 
        | PossibleConstrainedCall _
        | NormalValUse -> false
    let acc = accUsesFunctionLocalConstructs isMethLocal acc
    match flag with 
    | PossibleConstrainedCall ty -> accFreeTyvars opts accFreeInType ty acc
    | _ -> acc

and accFreeLocalVal opts v fvs =
    if not opts.includeLocals then fvs else
    if Zset.contains v fvs.FreeLocals then fvs 
    else 
        let fvs = accFreevarsInVal opts v fvs
        {fvs with FreeLocals=Zset.add v fvs.FreeLocals}
  
and accLocalTyconRepr opts b fvs = 
    if not opts.includeLocalTyconReprs then fvs else
    if Zset.contains b fvs.FreeLocalTyconReprs then fvs
    else { fvs with FreeLocalTyconReprs = Zset.add b fvs.FreeLocalTyconReprs } 

and accUsedRecdOrUnionTyconRepr opts (tc: Tycon) fvs = 
    if match tc.TypeReprInfo with TFSharpObjectRepr _ | TRecdRepr _ | TUnionRepr _ -> true | _ -> false
    then accLocalTyconRepr opts tc fvs
    else fvs

and accFreeUnionCaseRef opts ucref fvs =   
    if not opts.includeUnionCases then fvs else
    if Zset.contains ucref fvs.FreeUnionCases then fvs 
    else
        let fvs = fvs |> accUsedRecdOrUnionTyconRepr opts ucref.Tycon
        let fvs = fvs |> accFreevarsInTycon opts ucref.TyconRef
        { fvs with FreeUnionCases = Zset.add ucref fvs.FreeUnionCases } 

and accFreeRecdFieldRef opts rfref fvs = 
    if not opts.includeRecdFields then fvs else
    if Zset.contains rfref fvs.FreeRecdFields then fvs 
    else 
        let fvs = fvs |> accUsedRecdOrUnionTyconRepr opts rfref.Tycon
        let fvs = fvs |> accFreevarsInTycon opts rfref.TyconRef 
        { fvs with FreeRecdFields = Zset.add rfref fvs.FreeRecdFields } 
  
and accFreeExnRef _exnc fvs = fvs // Note: this exnc (TyconRef) should be collected the surround types, e.g. tinst of Expr.Op 
and accFreeValRef opts (vref: ValRef) fvs = 
    match vref.IsLocalRef with 
    | true -> accFreeLocalVal opts vref.ResolvedTarget fvs
    // non-local values do not contain free variables 
    | _ -> fvs

and accFreeInMethod opts (TObjExprMethod(slotsig, _attribs, tps, tmvs, e, _)) acc =
    accFreeInSlotSig opts slotsig
     (unionFreeVars (accFreeTyvars opts boundTypars tps (List.foldBack (boundLocalVals opts) tmvs (freeInExpr opts e))) acc)

and accFreeInMethods opts methods acc = 
    List.foldBack (accFreeInMethod opts) methods acc

and accFreeInInterfaceImpl opts (ty, overrides) acc = 
    accFreeVarsInTy opts ty (accFreeInMethods opts overrides acc)

and accFreeInExpr (opts: FreeVarOptions) x acc = 
    match x with
    | Expr.Let _ -> accFreeInExprLinear opts x acc (fun e -> e)
    | _ -> accFreeInExprNonLinear opts x acc
      
and accFreeInExprLinear (opts: FreeVarOptions) x acc contf =   
    // for nested let-bindings, we need to continue after the whole let-binding is processed 
    match x with
    | Expr.Let (bind, e, _, cache) ->
        match tryGetFreeVarsCacheValue opts cache with
        | ValueSome free -> contf (unionFreeVars free acc)
        | _ ->
            accFreeInExprLinear opts e emptyFreeVars (contf << (fun free ->
              unionFreeVars (freeVarsCacheCompute opts cache (fun () -> bindLhs opts bind (accBindRhs opts bind free))) acc
            ))
    | _ -> 
        // No longer linear expr
        contf (accFreeInExpr opts x acc)
    
and accFreeInExprNonLinear opts x acc =
    match x with

    // BINDING CONSTRUCTS
    | Expr.Lambda (_, ctorThisValOpt, baseValOpt, vs, bodyExpr, _, rty) -> 
        unionFreeVars 
                (Option.foldBack (boundLocalVal opts) ctorThisValOpt 
                   (Option.foldBack (boundLocalVal opts) baseValOpt 
                     (boundLocalVals opts vs 
                         (accFreeVarsInTy opts rty 
                             (freeInExpr opts bodyExpr)))))
            acc

    | Expr.TyLambda (_, vs, bodyExpr, _, rty) ->
        unionFreeVars (accFreeTyvars opts boundTypars vs (accFreeVarsInTy opts rty (freeInExpr opts bodyExpr))) acc

    | Expr.TyChoose (vs, bodyExpr, _) ->
        unionFreeVars (accFreeTyvars opts boundTypars vs (freeInExpr opts bodyExpr)) acc

    | Expr.LetRec (binds, bodyExpr, _, cache) ->
        unionFreeVars (freeVarsCacheCompute opts cache (fun () -> List.foldBack (bindLhs opts) binds (List.foldBack (accBindRhs opts) binds (freeInExpr opts bodyExpr)))) acc

    | Expr.Let _ -> 
        failwith "unreachable - linear expr"

    | Expr.Obj (_, ty, basev, basecall, overrides, iimpls, _) ->  
        unionFreeVars 
           (boundProtect
              (Option.foldBack (boundLocalVal opts) basev
                (accFreeVarsInTy opts ty
                   (accFreeInExpr opts basecall
                      (accFreeInMethods opts overrides 
                         (List.foldBack (accFreeInInterfaceImpl opts) iimpls emptyFreeVars))))))
           acc  

    // NON-BINDING CONSTRUCTS 
    | Expr.Const _ -> acc

    | Expr.Val (lvr, flags, _) ->  
        accFreeInValFlags opts flags (accFreeValRef opts lvr acc)

    | Expr.Quote (ast, dataCell, _, _, ty) ->  
        match dataCell.Value with 
        | Some (_, (_, argTypes, argExprs, _data)) ->
            accFreeInExpr opts ast 
                (accFreeInExprs opts argExprs
                   (accFreeVarsInTys opts argTypes
                      (accFreeVarsInTy opts ty acc))) 

        | None ->
            accFreeInExpr opts ast (accFreeVarsInTy opts ty acc)

    | Expr.App (f0, f0ty, tyargs, args, _) -> 
        accFreeVarsInTy opts f0ty
          (accFreeInExpr opts f0
             (accFreeVarsInTys opts tyargs
                (accFreeInExprs opts args acc)))

    | Expr.Link eref -> accFreeInExpr opts !eref acc

    | Expr.Sequential (expr1, expr2, _, _, _) -> 
        let acc = accFreeInExpr opts expr1 acc
        // tail-call - linear expression
        accFreeInExpr opts expr2 acc 

    | Expr.StaticOptimization (_, expr2, expr3, _) -> 
        accFreeInExpr opts expr2 (accFreeInExpr opts expr3 acc)

    | Expr.Match (_, _, dtree, targets, _, _) -> 
        match x with 
        // Handle if-then-else
        | LinearMatchExpr(_, _, dtree, target, bodyExpr, _, _, _) ->
            let acc = accFreeInDecisionTree opts dtree acc
            let acc = accFreeInTarget opts target acc
            accFreeInExpr opts bodyExpr acc  // tailcall

        | _ -> 
            let acc = accFreeInDecisionTree opts dtree acc
            accFreeInTargets opts targets acc
            
    | Expr.Op (TOp.TryCatch _, tinst, [expr1; expr2; expr3], _) ->
        unionFreeVars 
          (accFreeVarsInTys opts tinst
            (accFreeInExprs opts [expr1; expr2] acc))
          (bound_rethrow (accFreeInExpr opts expr3 emptyFreeVars))

    | Expr.Op (op, tinst, args, _) -> 
         let acc = accFreeInOp opts op acc
         let acc = accFreeVarsInTys opts tinst acc
         accFreeInExprs opts args acc

    | Expr.WitnessArg (traitInfo, _) ->
         accFreeVarsInTraitInfo opts traitInfo acc

and accFreeInOp opts op acc =
    match op with

    // Things containing no references
    | TOp.Bytes _ 
    | TOp.UInt16s _ 
    | TOp.TryCatch _ 
    | TOp.TryFinally _ 
    | TOp.For _ 
    | TOp.Coerce 
    | TOp.RefAddrGet _
    | TOp.Array 
    | TOp.While _
    | TOp.Goto _ | TOp.Label _ | TOp.Return 
    | TOp.TupleFieldGet _ -> acc

    | TOp.Tuple tupInfo -> 
        accFreeTyvars opts accFreeInTupInfo tupInfo acc

    | TOp.AnonRecd anonInfo 
    | TOp.AnonRecdGet (anonInfo, _) -> 
        accFreeTyvars opts accFreeInTupInfo anonInfo.TupInfo acc
    
    | TOp.UnionCaseTagGet tcref -> 
        accUsedRecdOrUnionTyconRepr opts tcref.Deref acc
    
    // Things containing just a union case reference
    | TOp.UnionCaseProof ucref 
    | TOp.UnionCase ucref 
    | TOp.UnionCaseFieldGetAddr (ucref, _, _) 
    | TOp.UnionCaseFieldGet (ucref, _) 
    | TOp.UnionCaseFieldSet (ucref, _) -> 
        accFreeUnionCaseRef opts ucref acc

    // Things containing just an exception reference
    | TOp.ExnConstr ecref 
    | TOp.ExnFieldGet (ecref, _) 
    | TOp.ExnFieldSet (ecref, _) -> 
        accFreeExnRef ecref acc

    | TOp.ValFieldGet fref 
    | TOp.ValFieldGetAddr (fref, _) 
    | TOp.ValFieldSet fref -> 
        accFreeRecdFieldRef opts fref acc

    | TOp.Recd (kind, tcref) -> 
        let acc = accUsesFunctionLocalConstructs (kind = RecdExprIsObjInit) acc
        (accUsedRecdOrUnionTyconRepr opts tcref.Deref (accFreeTyvars opts accFreeTycon tcref acc)) 

    | TOp.ILAsm (_, tys) ->  
        accFreeVarsInTys opts tys acc
    
    | TOp.Reraise -> 
        accUsesRethrow true acc

    | TOp.TraitCall (TTrait (tys, _, _, argtys, rty, sln, _traitCtxt)) -> 
        Option.foldBack (accFreeVarsInTraitSln opts) sln.Value
           (accFreeVarsInTys opts tys 
             (accFreeVarsInTys opts argtys 
               (Option.foldBack (accFreeVarsInTy opts) rty acc)))

    | TOp.LValueOp (_, vref) -> 
        accFreeValRef opts vref acc

    | TOp.ILCall (_, isProtectedCall, _, _, valUseFlags, _, _, _, enclTypeArgs, methTypeArgs, tys) ->
       accFreeVarsInTys opts enclTypeArgs 
         (accFreeVarsInTys opts methTypeArgs  
           (accFreeInValFlags opts valUseFlags
             (accFreeVarsInTys opts tys 
               (accUsesFunctionLocalConstructs isProtectedCall acc))))

and accFreeInTargets opts targets acc = 
    Array.foldBack (accFreeInTarget opts) targets acc

and accFreeInTarget opts (TTarget(vs, expr, _)) acc = 
    List.foldBack (boundLocalVal opts) vs (accFreeInExpr opts expr acc)

and accFreeInFlatExprs opts (exprs: Exprs) acc = List.foldBack (accFreeInExpr opts) exprs acc

and accFreeInExprs opts (exprs: Exprs) acc = 
    match exprs with 
    | [] -> acc 
    | [h]-> 
        // tailcall - e.g. Cons(x, Cons(x2, .......Cons(x1000000, Nil))) and [| x1; .... ; x1000000 |]
        accFreeInExpr opts h acc
    | h :: t -> 
        let acc = accFreeInExpr opts h acc
        accFreeInExprs opts t acc

and accFreeInSlotSig opts (TSlotSig(_, ty, _, _, _, _)) acc = 
    accFreeVarsInTy opts ty acc
 
and freeInDecisionTree opts dtree = 
    accFreeInDecisionTree opts dtree emptyFreeVars

and freeInExpr opts expr = 
    accFreeInExpr opts expr emptyFreeVars

// Note: these are only an approximation - they are currently used only by the optimizer  
let rec accFreeInModuleOrNamespace opts mexpr acc = 
    match mexpr with 
    | TMDefRec(_, _, mbinds, _) -> List.foldBack (accFreeInModuleOrNamespaceBind opts) mbinds acc
    | TMDefLet(bind, _) -> accBindRhs opts bind acc
    | TMDefDo(e, _) -> accFreeInExpr opts e acc
    | TMDefs defs -> accFreeInModuleOrNamespaces opts defs acc
    | TMAbstract(ModuleOrNamespaceExprWithSig(_, mdef, _)) -> accFreeInModuleOrNamespace opts mdef acc // not really right, but sufficient for how this is used in optimization 

and accFreeInModuleOrNamespaceBind opts mbind acc = 
    match mbind with 
    | ModuleOrNamespaceBinding.Binding bind -> accBindRhs opts bind acc
    | ModuleOrNamespaceBinding.Module (_, def) -> accFreeInModuleOrNamespace opts def acc

and accFreeInModuleOrNamespaces opts mexprs acc = 
    List.foldBack (accFreeInModuleOrNamespace opts) mexprs acc

let freeInBindingRhs opts bind = 
    accBindRhs opts bind emptyFreeVars

let freeInModuleOrNamespace opts mdef = 
    accFreeInModuleOrNamespace opts mdef emptyFreeVars

//---------------------------------------------------------------------------
// Destruct - rarely needed
//---------------------------------------------------------------------------

let rec stripLambda (expr, ty) = 
    match expr with 
    | Expr.Lambda (_, ctorThisValOpt, baseValOpt, v, bodyExpr, _, rty) -> 
        if Option.isSome ctorThisValOpt then errorR(InternalError("skipping ctorThisValOpt", expr.Range))
        if Option.isSome baseValOpt then errorR(InternalError("skipping baseValOpt", expr.Range))
        let (vs', bodyExpr', rty') = stripLambda (bodyExpr, rty)
        (v :: vs', bodyExpr', rty') 
    | _ -> ([], expr, ty)

let rec stripLambdaN n expr = 
    assert (n >= 0)
    match expr with 
    | Expr.Lambda (_, ctorThisValOpt, baseValOpt, v, bodyExpr, _, _) when n > 0 -> 
        if Option.isSome ctorThisValOpt then errorR(InternalError("skipping ctorThisValOpt", expr.Range))
        if Option.isSome baseValOpt then errorR(InternalError("skipping baseValOpt", expr.Range))
        let (vs, bodyExpr', remaining) = stripLambdaN (n-1) bodyExpr
        (v :: vs, bodyExpr', remaining) 
    | _ -> ([], expr, n)

let tryStripLambdaN n expr = 
    match expr with
    | Expr.Lambda (_, None, None, _, _, _, _) -> 
        let argvsl, bodyExpr, remaining = stripLambdaN n expr
        if remaining = 0 then Some (argvsl, bodyExpr)
        else None
    | _ -> None

let stripTopLambda (expr, ty) =
    let tps, taue, tauty = match expr with Expr.TyLambda (_, tps, b, _, rty) -> tps, b, rty | _ -> [], expr, ty
    let vs, body, rty = stripLambda (taue, tauty)
    tps, vs, body, rty

[<RequireQualifiedAccess>]
type AllowTypeDirectedDetupling = Yes | No

// This is used to infer arities of expressions 
// i.e. base the chosen arity on the syntactic expression shape and type of arguments 
let InferArityOfExpr g allowTypeDirectedDetupling ty partialArgAttribsL retAttribs expr = 
    let rec stripLambda_notypes e = 
        match e with 
        | Expr.Lambda (_, _, _, vs, b, _, _) -> 
            let (vs', b') = stripLambda_notypes b
            (vs :: vs', b') 
        | Expr.TyChoose (_, b, _) -> stripLambda_notypes b 
        | _ -> ([], e)

    let stripTopLambdaNoTypes e =
        let tps, taue = match e with Expr.TyLambda (_, tps, b, _, _) -> tps, b | _ -> [], e
        let vs, body = stripLambda_notypes taue
        tps, vs, body

    let tps, vsl, _ = stripTopLambdaNoTypes expr
    let fun_arity = vsl.Length
    let dtys, _ = stripFunTyN g fun_arity (snd (tryDestForallTy g ty))
    let partialArgAttribsL = Array.ofList partialArgAttribsL
    assert (List.length vsl = List.length dtys)
        
    let curriedArgInfos =
        (List.zip vsl dtys) |> List.mapi (fun i (vs, ty) -> 
            let partialAttribs = if i < partialArgAttribsL.Length then partialArgAttribsL.[i] else []
            let tys = 
                match allowTypeDirectedDetupling with
                | AllowTypeDirectedDetupling.No -> [ty] 
                | AllowTypeDirectedDetupling.Yes -> 
                    if (i = 0 && isUnitTy g ty) then [] 
                    else tryDestRefTupleTy g ty
            let ids = 
                if vs.Length = tys.Length then vs |> List.map (fun v -> Some v.Id)
                else tys |> List.map (fun _ -> None)
            let attribs = 
                if partialAttribs.Length = tys.Length then partialAttribs 
                else tys |> List.map (fun _ -> [])
            (ids, attribs) ||> List.map2 (fun id attribs -> { Name = id; Attribs = attribs }: ArgReprInfo ))
    let retInfo: ArgReprInfo = { Attribs = retAttribs; Name = None }
    ValReprInfo (ValReprInfo.InferTyparInfo tps, curriedArgInfos, retInfo)

let InferArityOfExprBinding g allowTypeDirectedDetupling (v: Val) expr = 
    match v.ValReprInfo with
    | Some info -> info
    | None -> InferArityOfExpr g allowTypeDirectedDetupling v.Type [] [] expr

//-------------------------------------------------------------------------
// Check if constraints are satisfied that allow us to use more optimized
// implementations
//------------------------------------------------------------------------- 

let underlyingTypeOfEnumTy (g: TcGlobals) ty = 
    assert(isEnumTy g ty)
    match metadataOfTy g ty with 
#if !NO_EXTENSIONTYPING
    | ProvidedTypeMetadata info -> info.UnderlyingTypeOfEnum()
#endif
    | ILTypeMetadata (TILObjectReprData(_, _, tdef)) -> 

        let info = computeILEnumInfo (tdef.Name, tdef.Fields)
        let ilTy = getTyOfILEnumInfo info
        match ilTy.TypeSpec.Name with 
        | "System.Byte" -> g.byte_ty
        | "System.SByte" -> g.sbyte_ty
        | "System.Int16" -> g.int16_ty
        | "System.Int32" -> g.int32_ty
        | "System.Int64" -> g.int64_ty
        | "System.UInt16" -> g.uint16_ty
        | "System.UInt32" -> g.uint32_ty
        | "System.UInt64" -> g.uint64_ty
        | "System.Single" -> g.float32_ty
        | "System.Double" -> g.float_ty
        | "System.Char" -> g.char_ty
        | "System.Boolean" -> g.bool_ty
        | _ -> g.int32_ty
    | FSharpOrArrayOrByrefOrTupleOrExnTypeMetadata ->
        let tycon = (tcrefOfAppTy g ty).Deref
        match tycon.GetFieldByName "value__" with 
        | Some rf -> rf.FormalType
        | None -> error(InternalError("no 'value__' field found for enumeration type " + tycon.LogicalName, tycon.Range))

// CLEANUP NOTE: Get rid of this mutation. 
let setValHasNoArity (f: Val) = 
    f.SetValReprInfo None; f

//--------------------------------------------------------------------------
// Resolve static optimization constraints
//--------------------------------------------------------------------------

let normalizeEnumTy g ty = (if isEnumTy g ty then underlyingTypeOfEnumTy g ty else ty) 

type StaticOptimizationAnswer = 
    | Yes = 1y
    | No = -1y
    | Unknown = 0y

let decideStaticOptimizationConstraint g c haveWitnesses = 
    match c with 
    // When witnesses are available in generic code during codegen, "when ^T : ^T" resolves StaticOptimizationAnswer.Yes
    // This doesn't apply to "when 'T : 'T" use for "FastGenericEqualityComparer" and others.
    | TTyconEqualsTycon (a, b) when haveWitnesses && typeEquiv g a b && (match tryDestTyparTy g a with ValueSome tp -> tp.StaticReq = TyparStaticReq.HeadTypeStaticReq | _ -> false) ->
         StaticOptimizationAnswer.Yes
    | TTyconEqualsTycon (a, b) ->
        // Both types must be nominal for a definite result
       let rec checkTypes a b =
           let a = normalizeEnumTy g (stripTyEqnsAndMeasureEqns g a)
           match a with
           | AppTy g (tcref1, _) ->
               let b = normalizeEnumTy g (stripTyEqnsAndMeasureEqns g b)
               match b with 
               | AppTy g (tcref2, _) -> 
                if tyconRefEq g tcref1 tcref2 then StaticOptimizationAnswer.Yes else StaticOptimizationAnswer.No
               | RefTupleTy g _ | FunTy g _ -> StaticOptimizationAnswer.No
               | _ -> StaticOptimizationAnswer.Unknown

           | FunTy g _ ->
               let b = normalizeEnumTy g (stripTyEqnsAndMeasureEqns g b)
               match b with 
               | FunTy g _ -> StaticOptimizationAnswer.Yes
               | AppTy g _ | RefTupleTy g _ -> StaticOptimizationAnswer.No
               | _ -> StaticOptimizationAnswer.Unknown
           | RefTupleTy g ts1 -> 
               let b = normalizeEnumTy g (stripTyEqnsAndMeasureEqns g b)
               match b with 
               | RefTupleTy g ts2 ->
                if ts1.Length = ts2.Length then StaticOptimizationAnswer.Yes
                else StaticOptimizationAnswer.No
               | AppTy g _ | FunTy g _ -> StaticOptimizationAnswer.No
               | _ -> StaticOptimizationAnswer.Unknown
           | _ -> StaticOptimizationAnswer.Unknown
       checkTypes a b
    | TTyconIsStruct a -> 
       let a = normalizeEnumTy g (stripTyEqnsAndMeasureEqns g a)
       match tryTcrefOfAppTy g a with 
       | ValueSome tcref1 -> if tcref1.IsStructOrEnumTycon then StaticOptimizationAnswer.Yes else StaticOptimizationAnswer.No
       | ValueNone -> StaticOptimizationAnswer.Unknown
            
let rec DecideStaticOptimizations g cs haveWitnesses = 
    match cs with 
    | [] -> StaticOptimizationAnswer.Yes
    | h :: t -> 
        let d = decideStaticOptimizationConstraint g h haveWitnesses
        if d = StaticOptimizationAnswer.No then StaticOptimizationAnswer.No 
        elif d = StaticOptimizationAnswer.Yes then DecideStaticOptimizations g t haveWitnesses
        else StaticOptimizationAnswer.Unknown

let mkStaticOptimizationExpr g (cs, e1, e2, m) = 
    let d = DecideStaticOptimizations g cs false
    if d = StaticOptimizationAnswer.No then e2
    elif d = StaticOptimizationAnswer.Yes then e1
    else Expr.StaticOptimization (cs, e1, e2, m)

//--------------------------------------------------------------------------
// Copy expressions, including new names for locally bound values.
// Used to inline expressions.
//--------------------------------------------------------------------------

type ValCopyFlag = 
    | CloneAll
    | CloneAllAndMarkExprValsAsCompilerGenerated
    | OnlyCloneExprVals

// for quotations we do no want to avoid marking values as compiler generated since this may affect the shape of quotation (compiler generated values can be inlined)
let fixValCopyFlagForQuotations = function CloneAllAndMarkExprValsAsCompilerGenerated -> CloneAll | x -> x
    
let markAsCompGen compgen d = 
    let compgen = 
        match compgen with 
        | CloneAllAndMarkExprValsAsCompilerGenerated -> true
        | _ -> false
    { d with val_flags= d.val_flags.SetIsCompilerGenerated(d.val_flags.IsCompilerGenerated || compgen) }

let bindLocalVal (v: Val) (v': Val) tmenv = 
    { tmenv with valRemap=tmenv.valRemap.Add v (mkLocalValRef v') }

let bindLocalVals vs vs' tmenv = 
    { tmenv with valRemap= (vs, vs', tmenv.valRemap) |||> List.foldBack2 (fun v v' acc -> acc.Add v (mkLocalValRef v') ) }

let bindTycon (tc: Tycon) (tc': Tycon) tyenv = 
    { tyenv with tyconRefRemap=tyenv.tyconRefRemap.Add (mkLocalTyconRef tc) (mkLocalTyconRef tc') }

let bindTycons tcs tcs' tyenv =  
    { tyenv with tyconRefRemap= (tcs, tcs', tyenv.tyconRefRemap) |||> List.foldBack2 (fun tc tc' acc -> acc.Add (mkLocalTyconRef tc) (mkLocalTyconRef tc')) }

let remapAttribKind tmenv k =  
    match k with 
    | ILAttrib _ as x -> x
    | FSAttrib vref -> FSAttrib(remapValRef tmenv vref)

let tmenvCopyRemapAndBindTypars remapAttrib tmenv tps = 
    let tps', tyenvinner = copyAndRemapAndBindTyparsFull remapAttrib tmenv tps
    let tmenvinner = tyenvinner 
    tps', tmenvinner

let rec remapAttrib g tmenv (Attrib (tcref, kind, args, props, isGetOrSetAttr, targets, m)) = 
    Attrib(remapTyconRef tmenv.tyconRefRemap tcref, 
           remapAttribKind tmenv kind, 
           args |> List.map (remapAttribExpr g tmenv), 
           props |> List.map (fun (AttribNamedArg(nm, ty, flg, expr)) -> AttribNamedArg(nm, remapType tmenv ty, flg, remapAttribExpr g tmenv expr)), 
           isGetOrSetAttr, 
           targets, 
           m)

and remapAttribExpr g tmenv (AttribExpr(e1, e2)) = 
    AttribExpr(remapExpr g CloneAll tmenv e1, remapExpr g CloneAll tmenv e2)
    
and remapAttribs g tmenv xs = List.map (remapAttrib g tmenv) xs

and remapPossibleForallTy g tmenv ty = remapTypeFull (remapAttribs g tmenv) tmenv ty

and remapArgData g tmenv (argInfo: ArgReprInfo) : ArgReprInfo =
    { Attribs = remapAttribs g tmenv argInfo.Attribs; Name = argInfo.Name }

and remapValReprInfo g tmenv (ValReprInfo(tpNames, arginfosl, retInfo)) =
    ValReprInfo(tpNames, List.mapSquared (remapArgData g tmenv) arginfosl, remapArgData g tmenv retInfo)

and remapValData g tmenv (d: ValData) =
    let ty = d.val_type
    let topValInfo = d.ValReprInfo
    let tyR = ty |> remapPossibleForallTy g tmenv
    let declaringEntityR = d.DeclaringEntity |> remapParentRef tmenv
    let reprInfoR = d.ValReprInfo |> Option.map (remapValReprInfo g tmenv)
    let memberInfoR = d.MemberInfo |> Option.map (remapMemberInfo g d.val_range topValInfo ty tyR tmenv)
    let attribsR = d.Attribs |> remapAttribs g tmenv
    { d with 
        val_type = tyR
        val_opt_data =
            match d.val_opt_data with
            | Some dd ->
                Some { dd with 
                         val_declaring_entity = declaringEntityR
                         val_repr_info = reprInfoR
                         val_member_info = memberInfoR
                         val_attribs = attribsR }
            | None -> None }

and remapParentRef tyenv p =
    match p with 
    | ParentNone -> ParentNone
    | Parent x -> Parent (x |> remapTyconRef tyenv.tyconRefRemap)

and mapImmediateValsAndTycons ft fv (x: ModuleOrNamespaceType) = 
    let vals = x.AllValsAndMembers |> QueueList.map fv
    let tycons = x.AllEntities |> QueueList.map ft
    new ModuleOrNamespaceType(x.ModuleOrNamespaceKind, vals, tycons)
    
and copyVal compgen (v: Val) = 
    match compgen with 
    | OnlyCloneExprVals when v.IsMemberOrModuleBinding -> v
    | _ -> v |> Construct.NewModifiedVal id

and fixupValData g compgen tmenv (v2: Val) =
    // only fixup if we copy the value
    match compgen with 
    | OnlyCloneExprVals when v2.IsMemberOrModuleBinding -> ()
    | _ ->  
        let newData = remapValData g tmenv v2 |> markAsCompGen compgen
        // uses the same stamp
        v2.SetData newData
    
and copyAndRemapAndBindVals g compgen tmenv vs = 
    let vs2 = vs |> List.map (copyVal compgen)
    let tmenvinner = bindLocalVals vs vs2 tmenv
    vs2 |> List.iter (fixupValData g compgen tmenvinner)
    vs2, tmenvinner

and copyAndRemapAndBindVal g compgen tmenv v = 
    let v2 = v |> copyVal compgen
    let tmenvinner = bindLocalVal v v2 tmenv
    fixupValData g compgen tmenvinner v2
    v2, tmenvinner
    
and remapExpr (g: TcGlobals) (compgen: ValCopyFlag) (tmenv: Remap) expr =
    match expr with

    // Handle the linear cases for arbitrary-sized inputs 
    | LinearOpExpr _ 
    | LinearMatchExpr _ 
    | Expr.Sequential _  
    | Expr.Let _ -> 
        remapLinearExpr g compgen tmenv expr (fun x -> x)

    // Binding constructs - see also dtrees below 
    | Expr.Lambda (_, ctorThisValOpt, baseValOpt, vs, b, m, rty) -> 
        let ctorThisValOpt, tmenv = Option.mapFold (copyAndRemapAndBindVal g compgen) tmenv ctorThisValOpt
        let baseValOpt, tmenv = Option.mapFold (copyAndRemapAndBindVal g compgen) tmenv baseValOpt
        let vs, tmenv = copyAndRemapAndBindVals g compgen tmenv vs
        let b = remapExpr g compgen tmenv b
        let rty = remapType tmenv rty
        Expr.Lambda (newUnique(), ctorThisValOpt, baseValOpt, vs, b, m, rty)

    | Expr.TyLambda (_, tps, b, m, rty) ->
        let tps', tmenvinner = tmenvCopyRemapAndBindTypars (remapAttribs g tmenv) tmenv tps
        mkTypeLambda m tps' (remapExpr g compgen tmenvinner b, remapType tmenvinner rty)

    | Expr.TyChoose (tps, b, m) ->
        let tps', tmenvinner = tmenvCopyRemapAndBindTypars (remapAttribs g tmenv) tmenv tps
        Expr.TyChoose (tps', remapExpr g compgen tmenvinner b, m)

    | Expr.LetRec (binds, e, m, _) ->  
        let binds', tmenvinner = copyAndRemapAndBindBindings g compgen tmenv binds 
        Expr.LetRec (binds', remapExpr g compgen tmenvinner e, m, Construct.NewFreeVarsCache())

    | Expr.Match (spBind, exprm, pt, targets, m, ty) ->
        primMkMatch (spBind, exprm, remapDecisionTree g compgen tmenv pt, 
                     targets |> Array.map (remapTarget g compgen tmenv), 
                     m, remapType tmenv ty)

    | Expr.Val (vr, vf, m) -> 
        let vr' = remapValRef tmenv vr 
        let vf' = remapValFlags tmenv vf
        if vr === vr' && vf === vf' then expr 
        else Expr.Val (vr', vf', m)

    | Expr.Quote (a, dataCell, isFromQueryExpression, m, ty) ->  
        let doData (typeDefs, argTypes, argExprs, res) = (typeDefs, remapTypesAux tmenv argTypes, remapExprs g compgen tmenv argExprs, res)
        let data' =
            match dataCell.Value with 
            | None -> None
            | Some (data1, data2) -> Some (doData data1, doData data2)
            // fix value of compgen for both original expression and pickled AST
        let compgen = fixValCopyFlagForQuotations compgen
        Expr.Quote (remapExpr g compgen tmenv a, ref data', isFromQueryExpression, m, remapType tmenv ty)

    | Expr.Obj (_, ty, basev, basecall, overrides, iimpls, m) -> 
        let basev', tmenvinner = Option.mapFold (copyAndRemapAndBindVal g compgen) tmenv basev 
        mkObjExpr (remapType tmenv ty, basev', 
                   remapExpr g compgen tmenv basecall, 
                   List.map (remapMethod g compgen tmenvinner) overrides, 
                   List.map (remapInterfaceImpl g compgen tmenvinner) iimpls, m) 

    // Addresses of immutable field may "leak" across assembly boundaries - see CanTakeAddressOfRecdFieldRef below.
    // This is "ok", in the sense that it is always valid to fix these up to be uses
    // of a temporary local, e.g.
    //       &(E.RF) --> let mutable v = E.RF in &v
    
    | Expr.Op (TOp.ValFieldGetAddr (rfref, readonly), tinst, [arg], m) when 
          not rfref.RecdField.IsMutable && 
          not (entityRefInThisAssembly g.compilingFslib rfref.TyconRef) -> 

        let tinst = remapTypes tmenv tinst 
        let arg = remapExpr g compgen tmenv arg 
        let tmp, _ = mkMutableCompGenLocal m "copyOfStruct" (actualTyOfRecdFieldRef rfref tinst)
        mkCompGenLet m tmp (mkRecdFieldGetViaExprAddr (arg, rfref, tinst, m)) (mkValAddr m readonly (mkLocalValRef tmp))

    | Expr.Op (TOp.UnionCaseFieldGetAddr (uref, cidx, readonly), tinst, [arg], m) when 
          not (uref.FieldByIndex(cidx).IsMutable) && 
          not (entityRefInThisAssembly g.compilingFslib uref.TyconRef) -> 

        let tinst = remapTypes tmenv tinst 
        let arg = remapExpr g compgen tmenv arg 
        let tmp, _ = mkMutableCompGenLocal m "copyOfStruct" (actualTyOfUnionFieldRef uref cidx tinst)
        mkCompGenLet m tmp (mkUnionCaseFieldGetProvenViaExprAddr (arg, uref, tinst, cidx, m)) (mkValAddr m readonly (mkLocalValRef tmp))

    | Expr.Op (op, tinst, args, m) -> 
        let op' = remapOp tmenv op 
        let tinst' = remapTypes tmenv tinst 
        let args' = remapExprs g compgen tmenv args 
        if op === op' && tinst === tinst' && args === args' then expr 
        else Expr.Op (op', tinst', args', m)

    | Expr.App (e1, e1ty, tyargs, args, m) -> 
        let e1' = remapExpr g compgen tmenv e1 
        let e1ty' = remapPossibleForallTy g tmenv e1ty 
        let tyargs' = remapTypes tmenv tyargs 
        let args' = remapExprs g compgen tmenv args 
        if e1 === e1' && e1ty === e1ty' && tyargs === tyargs' && args === args' then expr 
        else Expr.App (e1', e1ty', tyargs', args', m)

    | Expr.Link eref -> 
        remapExpr g compgen tmenv !eref

    | Expr.StaticOptimization (cs, e2, e3, m) -> 
       // note that type instantiation typically resolve the static constraints here 
       mkStaticOptimizationExpr g (List.map (remapConstraint tmenv) cs, remapExpr g compgen tmenv e2, remapExpr g compgen tmenv e3, m)

    | Expr.Const (c, m, ty) -> 
        let ty' = remapType tmenv ty 
        if ty === ty' then expr else Expr.Const (c, m, ty')

    | Expr.WitnessArg (traitInfo, m) ->
        let traitInfoR = remapTraitInfo tmenv traitInfo
        Expr.WitnessArg (traitInfoR, m)

and remapTarget g compgen tmenv (TTarget(vs, e, spTarget)) = 
    let vs', tmenvinner = copyAndRemapAndBindVals g compgen tmenv vs 
    TTarget(vs', remapExpr g compgen tmenvinner e, spTarget)

and remapLinearExpr g compgen tmenv expr contf =

    match expr with 

    | Expr.Let (bind, bodyExpr, m, _) ->  
        let bind', tmenvinner = copyAndRemapAndBindBinding g compgen tmenv bind
        // tailcall for the linear position
        remapLinearExpr g compgen tmenvinner bodyExpr (contf << mkLetBind m bind')

    | Expr.Sequential (expr1, expr2, dir, spSeq, m) -> 
        let expr1' = remapExpr g compgen tmenv expr1 
        // tailcall for the linear position
        remapLinearExpr g compgen tmenv expr2 (contf << (fun expr2' -> 
            if expr1 === expr1' && expr2 === expr2' then expr 
            else Expr.Sequential (expr1', expr2', dir, spSeq, m)))

    | LinearMatchExpr (spBind, exprm, dtree, tg1, expr2, sp2, m2, ty) ->
        let dtree' = remapDecisionTree g compgen tmenv dtree
        let tg1' = remapTarget g compgen tmenv tg1
        let ty' = remapType tmenv ty
        // tailcall for the linear position
        remapLinearExpr g compgen tmenv expr2 (contf << (fun expr2' -> 
            rebuildLinearMatchExpr (spBind, exprm, dtree', tg1', expr2', sp2, m2, ty')))

    | LinearOpExpr (op, tyargs, argsFront, argLast, m) -> 
        let op' = remapOp tmenv op 
        let tinst' = remapTypes tmenv tyargs 
        let argsFront' = remapExprs g compgen tmenv argsFront 
        // tailcall for the linear position
        remapLinearExpr g compgen tmenv argLast (contf << (fun argLast' -> 
            if op === op' && tyargs === tinst' && argsFront === argsFront' && argLast === argLast' then expr 
            else rebuildLinearOpExpr (op', tinst', argsFront', argLast', m)))

    | _ -> 
        contf (remapExpr g compgen tmenv expr) 

and remapConstraint tyenv c = 
    match c with 
    | TTyconEqualsTycon(ty1, ty2) -> TTyconEqualsTycon(remapType tyenv ty1, remapType tyenv ty2)
    | TTyconIsStruct ty1 -> TTyconIsStruct(remapType tyenv ty1)

and remapOp tmenv op = 
    match op with 
    | TOp.Recd (ctor, tcref) -> TOp.Recd (ctor, remapTyconRef tmenv.tyconRefRemap tcref)
    | TOp.UnionCaseTagGet tcref -> TOp.UnionCaseTagGet (remapTyconRef tmenv.tyconRefRemap tcref)
    | TOp.UnionCase ucref -> TOp.UnionCase (remapUnionCaseRef tmenv.tyconRefRemap ucref)
    | TOp.UnionCaseProof ucref -> TOp.UnionCaseProof (remapUnionCaseRef tmenv.tyconRefRemap ucref)
    | TOp.ExnConstr ec -> TOp.ExnConstr (remapTyconRef tmenv.tyconRefRemap ec)
    | TOp.ExnFieldGet (ec, n) -> TOp.ExnFieldGet (remapTyconRef tmenv.tyconRefRemap ec, n)
    | TOp.ExnFieldSet (ec, n) -> TOp.ExnFieldSet (remapTyconRef tmenv.tyconRefRemap ec, n)
    | TOp.ValFieldSet rfref -> TOp.ValFieldSet (remapRecdFieldRef tmenv.tyconRefRemap rfref)
    | TOp.ValFieldGet rfref -> TOp.ValFieldGet (remapRecdFieldRef tmenv.tyconRefRemap rfref)
    | TOp.ValFieldGetAddr (rfref, readonly) -> TOp.ValFieldGetAddr (remapRecdFieldRef tmenv.tyconRefRemap rfref, readonly)
    | TOp.UnionCaseFieldGet (ucref, n) -> TOp.UnionCaseFieldGet (remapUnionCaseRef tmenv.tyconRefRemap ucref, n)
    | TOp.UnionCaseFieldGetAddr (ucref, n, readonly) -> TOp.UnionCaseFieldGetAddr (remapUnionCaseRef tmenv.tyconRefRemap ucref, n, readonly)
    | TOp.UnionCaseFieldSet (ucref, n) -> TOp.UnionCaseFieldSet (remapUnionCaseRef tmenv.tyconRefRemap ucref, n)
    | TOp.ILAsm (instrs, tys) -> 
        let tys2 = remapTypes tmenv tys
        if tys === tys2 then op else
        TOp.ILAsm (instrs, tys2)
    | TOp.TraitCall traitInfo -> TOp.TraitCall (remapTraitInfo tmenv traitInfo)
    | TOp.LValueOp (kind, lvr) -> TOp.LValueOp (kind, remapValRef tmenv lvr)
    | TOp.ILCall (isVirtCall, isProtectedCall, valu, isNewObjCall, valUseFlags, isProperty, noTailCall, ilMethRef, enclTypeArgs, methTypeArgs, tys) -> 
       TOp.ILCall (isVirtCall, isProtectedCall, valu, isNewObjCall, remapValFlags tmenv valUseFlags, 
                   isProperty, noTailCall, ilMethRef, remapTypes tmenv enclTypeArgs, 
                   remapTypes tmenv methTypeArgs, remapTypes tmenv tys)
    | _ -> op
    
and remapValFlags tmenv x =
    match x with 
    | PossibleConstrainedCall ty -> PossibleConstrainedCall (remapType tmenv ty)
    | _ -> x

and remapExprs g compgen tmenv es = List.mapq (remapExpr g compgen tmenv) es

and remapFlatExprs g compgen tmenv es = List.mapq (remapExpr g compgen tmenv) es

and remapDecisionTree g compgen tmenv x =
    match x with 
    | TDSwitch(e1, csl, dflt, m) -> 
        TDSwitch(remapExpr g compgen tmenv e1, 
                List.map (fun (TCase(test, y)) -> 
                  let test' = 
                    match test with 
                    | DecisionTreeTest.UnionCase (uc, tinst) -> DecisionTreeTest.UnionCase(remapUnionCaseRef tmenv.tyconRefRemap uc, remapTypes tmenv tinst)
                    | DecisionTreeTest.ArrayLength (n, ty) -> DecisionTreeTest.ArrayLength(n, remapType tmenv ty)
                    | DecisionTreeTest.Const _ -> test
                    | DecisionTreeTest.IsInst (srcty, tgty) -> DecisionTreeTest.IsInst (remapType tmenv srcty, remapType tmenv tgty) 
                    | DecisionTreeTest.IsNull -> DecisionTreeTest.IsNull 
                    | DecisionTreeTest.ActivePatternCase _ -> failwith "DecisionTreeTest.ActivePatternCase should only be used during pattern match compilation"
                    | DecisionTreeTest.Error _ -> failwith "DecisionTreeTest.Error should only be used during pattern match compilation"
                  TCase(test', remapDecisionTree g compgen tmenv y)) csl, 
                Option.map (remapDecisionTree g compgen tmenv) dflt, 
                m)
    | TDSuccess (es, n) -> 
        TDSuccess (remapFlatExprs g compgen tmenv es, n)
    | TDBind (bind, rest) -> 
        let bind', tmenvinner = copyAndRemapAndBindBinding g compgen tmenv bind
        TDBind (bind', remapDecisionTree g compgen tmenvinner rest)
        
and copyAndRemapAndBindBinding g compgen tmenv (bind: Binding) =
    let v = bind.Var
    let v', tmenv = copyAndRemapAndBindVal g compgen tmenv v
    remapAndRenameBind g compgen tmenv bind v', tmenv

and copyAndRemapAndBindBindings g compgen tmenv binds = 
    let vs', tmenvinner = copyAndRemapAndBindVals g compgen tmenv (valsOfBinds binds)
    remapAndRenameBinds g compgen tmenvinner binds vs', tmenvinner

and remapAndRenameBinds g compgen tmenvinner binds vs' = List.map2 (remapAndRenameBind g compgen tmenvinner) binds vs'
and remapAndRenameBind g compgen tmenvinner (TBind(_, repr, letSeqPtOpt)) v' = TBind(v', remapExpr g compgen tmenvinner repr, letSeqPtOpt)

and remapMethod g compgen tmenv (TObjExprMethod(slotsig, attribs, tps, vs, e, m)) =
    let attribs2 = attribs |> remapAttribs g tmenv
    let slotsig2 = remapSlotSig (remapAttribs g tmenv) tmenv slotsig
    let tps2, tmenvinner = tmenvCopyRemapAndBindTypars (remapAttribs g tmenv) tmenv tps
    let vs2, tmenvinner2 = List.mapFold (copyAndRemapAndBindVals g compgen) tmenvinner vs
    let e2 = remapExpr g compgen tmenvinner2 e
    TObjExprMethod(slotsig2, attribs2, tps2, vs2, e2, m)

and remapInterfaceImpl g compgen tmenv (ty, overrides) =
    (remapType tmenv ty, List.map (remapMethod g compgen tmenv) overrides)

and remapRecdField g tmenv x = 
    { x with 
          rfield_type = x.rfield_type |> remapPossibleForallTy g tmenv
          rfield_pattribs = x.rfield_pattribs |> remapAttribs g tmenv
          rfield_fattribs = x.rfield_fattribs |> remapAttribs g tmenv } 

and remapRecdFields g tmenv (x: TyconRecdFields) =
    x.AllFieldsAsList |> List.map (remapRecdField g tmenv) |> Construct.MakeRecdFieldsTable 

and remapUnionCase g tmenv (x: UnionCase) = 
    { x with 
          FieldTable = x.FieldTable |> remapRecdFields g tmenv
          ReturnType = x.ReturnType |> remapType tmenv
          Attribs = x.Attribs |> remapAttribs g tmenv } 

and remapUnionCases g tmenv (x: TyconUnionData) =
    x.UnionCasesAsList |> List.map (remapUnionCase g tmenv) |> Construct.MakeUnionCases 

and remapFsObjData g tmenv x = 
    { x with 
          fsobjmodel_kind = 
             (match x.fsobjmodel_kind with 
              | TTyconDelegate slotsig -> TTyconDelegate (remapSlotSig (remapAttribs g tmenv) tmenv slotsig)
              | TTyconClass | TTyconInterface | TTyconStruct | TTyconEnum -> x.fsobjmodel_kind)
          fsobjmodel_vslots = x.fsobjmodel_vslots |> List.map (remapValRef tmenv)
          fsobjmodel_rfields = x.fsobjmodel_rfields |> remapRecdFields g tmenv } 


and remapTyconRepr g tmenv repr = 
    match repr with 
    | TFSharpObjectRepr x -> TFSharpObjectRepr (remapFsObjData g tmenv x)
    | TRecdRepr x -> TRecdRepr (remapRecdFields g tmenv x)
    | TUnionRepr x -> TUnionRepr (remapUnionCases g tmenv x)
    | TILObjectRepr _ -> failwith "cannot remap IL type definitions"
#if !NO_EXTENSIONTYPING
    | TProvidedNamespaceExtensionPoint _ -> repr
    | TProvidedTypeExtensionPoint info -> 
       TProvidedTypeExtensionPoint 
            { info with 
                 LazyBaseType = info.LazyBaseType.Force (range0, g.obj_ty) |> remapType tmenv |> LazyWithContext.NotLazy
                 // The load context for the provided type contains TyconRef objects. We must remap these.
                 // This is actually done on-demand (see the implementation of ProvidedTypeContext)
                 ProvidedType = 
                     info.ProvidedType.PApplyNoFailure (fun st -> 
                         let ctxt = st.Context.RemapTyconRefs(unbox >> remapTyconRef tmenv.tyconRefRemap >> box) 
                         ProvidedType.ApplyContext (st, ctxt)) }
#endif
    | TNoRepr _ -> repr
    | TAsmRepr _ -> repr
    | TMeasureableRepr x -> TMeasureableRepr (remapType tmenv x)

and remapTyconAug tmenv (x: TyconAugmentation) = 
    { x with 
          tcaug_equals = x.tcaug_equals |> Option.map (mapPair (remapValRef tmenv, remapValRef tmenv))
          tcaug_compare = x.tcaug_compare |> Option.map (mapPair (remapValRef tmenv, remapValRef tmenv))
          tcaug_compare_withc = x.tcaug_compare_withc |> Option.map(remapValRef tmenv)
          tcaug_hash_and_equals_withc = x.tcaug_hash_and_equals_withc |> Option.map (mapTriple (remapValRef tmenv, remapValRef tmenv, remapValRef tmenv))
          tcaug_adhoc = x.tcaug_adhoc |> NameMap.map (List.map (remapValRef tmenv))
          tcaug_adhoc_list = x.tcaug_adhoc_list |> ResizeArray.map (fun (flag, vref) -> (flag, remapValRef tmenv vref))
          tcaug_super = x.tcaug_super |> Option.map (remapType tmenv)
          tcaug_interfaces = x.tcaug_interfaces |> List.map (map1Of3 (remapType tmenv)) } 

and remapTyconExnInfo g tmenv inp =
    match inp with 
    | TExnAbbrevRepr x -> TExnAbbrevRepr (remapTyconRef tmenv.tyconRefRemap x)
    | TExnFresh x -> TExnFresh (remapRecdFields g tmenv x)
    | TExnAsmRepr _ | TExnNone -> inp 

and remapMemberInfo g m topValInfo ty ty' tmenv x = 
    // The slotsig in the ImplementedSlotSigs is w.r.t. the type variables in the value's type. 
    // REVIEW: this is a bit gross. It would be nice if the slotsig was standalone 
    assert (Option.isSome topValInfo)
    let tpsOrig, _, _, _ = GetMemberTypeInFSharpForm g x.MemberFlags (Option.get topValInfo) ty m
    let tps, _, _, _ = GetMemberTypeInFSharpForm g x.MemberFlags (Option.get topValInfo) ty' m
    let renaming, _ = mkTyparToTyparRenaming tpsOrig tps 
    let tmenv = { tmenv with tpinst = tmenv.tpinst @ renaming } 
    { x with 
        ApparentEnclosingEntity = x.ApparentEnclosingEntity |> remapTyconRef tmenv.tyconRefRemap 
        ImplementedSlotSigs = x.ImplementedSlotSigs |> List.map (remapSlotSig (remapAttribs g tmenv) tmenv)
    } 

and copyAndRemapAndBindModTy g compgen tmenv mty = 
    let tycons = allEntitiesOfModuleOrNamespaceTy mty
    let vs = allValsOfModuleOrNamespaceTy mty
    let _, _, tmenvinner = copyAndRemapAndBindTyconsAndVals g compgen tmenv tycons vs
    remapModTy g compgen tmenvinner mty, tmenvinner

and remapModTy g _compgen tmenv mty = 
    mapImmediateValsAndTycons (renameTycon g tmenv) (renameVal tmenv) mty 

and renameTycon g tyenv x = 
    let tcref = 
        try
            let res = tyenv.tyconRefRemap.[mkLocalTyconRef x]
            res
        with :? KeyNotFoundException -> 
            errorR(InternalError("couldn't remap internal tycon " + showL(DebugPrint.tyconL g x), x.Range))
            mkLocalTyconRef x 
    tcref.Deref

and renameVal tmenv x = 
    match tmenv.valRemap.TryFind x with 
    | Some v -> v.Deref
    | None -> x

and copyTycon compgen (tycon: Tycon) = 
    match compgen with 
    | OnlyCloneExprVals -> tycon
    | _ -> Construct.NewClonedTycon tycon

/// This operates over a whole nested collection of tycons and vals simultaneously *)
and copyAndRemapAndBindTyconsAndVals g compgen tmenv tycons vs = 
    let tycons' = tycons |> List.map (copyTycon compgen)

    let tmenvinner = bindTycons tycons tycons' tmenv
    
    // Values need to be copied and renamed. 
    let vs', tmenvinner = copyAndRemapAndBindVals g compgen tmenvinner vs

    // "if a type constructor is hidden then all its inner values and inner type constructors must also be hidden" 
    // Hence we can just lookup the inner tycon/value mappings in the tables. 

    let lookupVal (v: Val) = 
        let vref = 
            try  
               let res = tmenvinner.valRemap.[v]
               res 
            with :? KeyNotFoundException -> 
                errorR(InternalError(sprintf "couldn't remap internal value '%s'" v.LogicalName, v.Range))
                mkLocalValRef v
        vref.Deref
        
    let lookupTycon g tycon = 
        let tcref = 
            try 
                let res = tmenvinner.tyconRefRemap.[mkLocalTyconRef tycon]
                res
            with :? KeyNotFoundException -> 
                errorR(InternalError("couldn't remap internal tycon " + showL(DebugPrint.tyconL g tycon), tycon.Range))
                mkLocalTyconRef tycon
        tcref.Deref
    (tycons, tycons') ||> List.iter2 (fun tcd tcd' ->
        let lookupTycon tycon = lookupTycon g tycon
        let tps', tmenvinner2 = tmenvCopyRemapAndBindTypars (remapAttribs g tmenvinner) tmenvinner (tcd.entity_typars.Force(tcd.entity_range))
        tcd'.entity_typars <- LazyWithContext.NotLazy tps'
        tcd'.entity_attribs <- tcd.entity_attribs |> remapAttribs g tmenvinner2
        tcd'.entity_tycon_repr <- tcd.entity_tycon_repr |> remapTyconRepr g tmenvinner2
        let typeAbbrevR = tcd.TypeAbbrev |> Option.map (remapType tmenvinner2)
        tcd'.entity_tycon_tcaug <- tcd.entity_tycon_tcaug |> remapTyconAug tmenvinner2
        tcd'.entity_modul_contents <- MaybeLazy.Strict (tcd.entity_modul_contents.Value 
                                                        |> mapImmediateValsAndTycons lookupTycon lookupVal)
        let exnInfoR = tcd.ExceptionInfo |> remapTyconExnInfo g tmenvinner2
        match tcd'.entity_opt_data with
        | Some optData -> tcd'.entity_opt_data <- Some { optData with entity_tycon_abbrev = typeAbbrevR; entity_exn_info = exnInfoR }
        | _ -> 
            tcd'.SetTypeAbbrev typeAbbrevR
            tcd'.SetExceptionInfo exnInfoR)
    tycons', vs', tmenvinner


and allTyconsOfTycon (tycon: Tycon) =
    seq { yield tycon
          for nestedTycon in tycon.ModuleOrNamespaceType.AllEntities do
              yield! allTyconsOfTycon nestedTycon }

and allEntitiesOfModDef mdef =
    seq { match mdef with 
          | TMDefRec(_, tycons, mbinds, _) -> 
              for tycon in tycons do 
                  yield! allTyconsOfTycon tycon
              for mbind in mbinds do 
                match mbind with 
                | ModuleOrNamespaceBinding.Binding _ -> ()
                | ModuleOrNamespaceBinding.Module(mspec, def) -> 
                  yield mspec
                  yield! allEntitiesOfModDef def
          | TMDefLet _ -> ()
          | TMDefDo _ -> ()
          | TMDefs defs -> 
              for def in defs do 
                  yield! allEntitiesOfModDef def
          | TMAbstract(ModuleOrNamespaceExprWithSig(mty, _, _)) -> 
              yield! allEntitiesOfModuleOrNamespaceTy mty }

and allValsOfModDef mdef = 
    seq { match mdef with 
          | TMDefRec(_, tycons, mbinds, _) -> 
              yield! abstractSlotValsOfTycons tycons 
              for mbind in mbinds do 
                match mbind with 
                | ModuleOrNamespaceBinding.Binding bind -> yield bind.Var
                | ModuleOrNamespaceBinding.Module(_, def) -> yield! allValsOfModDef def
          | TMDefLet(bind, _) -> 
              yield bind.Var
          | TMDefDo _ -> ()
          | TMDefs defs -> 
              for def in defs do 
                  yield! allValsOfModDef def
          | TMAbstract(ModuleOrNamespaceExprWithSig(mty, _, _)) -> 
              yield! allValsOfModuleOrNamespaceTy mty }

and remapAndBindModuleOrNamespaceExprWithSig g compgen tmenv (ModuleOrNamespaceExprWithSig(mty, mdef, m)) =
    let mdef = copyAndRemapModDef g compgen tmenv mdef
    let mty, tmenv = copyAndRemapAndBindModTy g compgen tmenv mty
    ModuleOrNamespaceExprWithSig(mty, mdef, m), tmenv

and remapModuleOrNamespaceExprWithSig g compgen tmenv (ModuleOrNamespaceExprWithSig(mty, mdef, m)) =
    let mdef = copyAndRemapModDef g compgen tmenv mdef 
    let mty = remapModTy g compgen tmenv mty 
    ModuleOrNamespaceExprWithSig(mty, mdef, m)

and copyAndRemapModDef g compgen tmenv mdef =
    let tycons = allEntitiesOfModDef mdef |> List.ofSeq
    let vs = allValsOfModDef mdef |> List.ofSeq
    let _, _, tmenvinner = copyAndRemapAndBindTyconsAndVals g compgen tmenv tycons vs
    remapAndRenameModDef g compgen tmenvinner mdef

and remapAndRenameModDefs g compgen tmenv x = 
    List.map (remapAndRenameModDef g compgen tmenv) x 

and remapAndRenameModDef g compgen tmenv mdef =
    match mdef with 
    | TMDefRec(isRec, tycons, mbinds, m) -> 
        // Abstract (virtual) vslots in the tycons at TMDefRec nodes are binders. They also need to be copied and renamed. 
        let tycons = tycons |> List.map (renameTycon g tmenv)
        let mbinds = mbinds |> List.map (remapAndRenameModBind g compgen tmenv)
        TMDefRec(isRec, tycons, mbinds, m)
    | TMDefLet(bind, m) ->
        let v = bind.Var
        let bind = remapAndRenameBind g compgen tmenv bind (renameVal tmenv v)
        TMDefLet(bind, m)
    | TMDefDo(e, m) ->
        let e = remapExpr g compgen tmenv e
        TMDefDo(e, m)
    | TMDefs defs -> 
        let defs = remapAndRenameModDefs g compgen tmenv defs
        TMDefs defs
    | TMAbstract mexpr -> 
        let mexpr = remapModuleOrNamespaceExprWithSig g compgen tmenv mexpr
        TMAbstract mexpr

and remapAndRenameModBind g compgen tmenv x = 
    match x with 
    | ModuleOrNamespaceBinding.Binding bind -> 
        let v2 = bind |> valOfBind |> renameVal tmenv
        let bind2 = remapAndRenameBind g compgen tmenv bind v2
        ModuleOrNamespaceBinding.Binding bind2
    | ModuleOrNamespaceBinding.Module(mspec, def) ->
        let mspec = renameTycon g tmenv mspec
        let def = remapAndRenameModDef g compgen tmenv def
        ModuleOrNamespaceBinding.Module(mspec, def)

and remapImplFile g compgen tmenv mv = 
    mapAccImplFile (remapAndBindModuleOrNamespaceExprWithSig g compgen) tmenv mv

let copyModuleOrNamespaceType g compgen mtyp = copyAndRemapAndBindModTy g compgen Remap.Empty mtyp |> fst

let copyExpr g compgen e = remapExpr g compgen Remap.Empty e    

let copyImplFile g compgen e = remapImplFile g compgen Remap.Empty e |> fst

/// Copy an expression applying a type instantiation.
let instExpr g tpinst e = 
    let traitCtxtsMap = traitCtxtsInTypes (List.map snd tpinst)
    remapExpr g CloneAll { mkInstRemap tpinst with traitCtxtsMap = traitCtxtsMap } e

//--------------------------------------------------------------------------
// Replace Marks - adjust debugging marks when a lambda gets
// eliminated (i.e. an expression gets inlined)
//--------------------------------------------------------------------------

let rec remarkExpr m x =
    match x with
    | Expr.Lambda (uniq, ctorThisValOpt, baseValOpt, vs, b, _, rty) ->
        Expr.Lambda (uniq, ctorThisValOpt, baseValOpt, vs, remarkExpr m b, m, rty)  

    | Expr.TyLambda (uniq, tps, b, _, rty) ->
        Expr.TyLambda (uniq, tps, remarkExpr m b, m, rty)

    | Expr.TyChoose (tps, b, _) ->
        Expr.TyChoose (tps, remarkExpr m b, m)

    | Expr.LetRec (binds, e, _, fvs) ->
        Expr.LetRec (remarkBinds m binds, remarkExpr m e, m, fvs)

    | Expr.Let (bind, e, _, fvs) ->
        Expr.Let (remarkBind m bind, remarkExpr m e, m, fvs)

    | Expr.Match (_, _, pt, targets, _, ty) ->
        let targetsR = targets |> Array.map (fun (TTarget(vs, e, _)) -> TTarget(vs, remarkExpr m e, DebugPointForTarget.No))
        primMkMatch (NoDebugPointAtInvisibleBinding, m, remarkDecisionTree m pt, targetsR, m, ty)

    | Expr.Val (x, valUseFlags, _) ->
        Expr.Val (x, valUseFlags, m)

    | Expr.Quote (a, conv, isFromQueryExpression, _, ty) ->
        Expr.Quote (remarkExpr m a, conv, isFromQueryExpression, m, ty)

    | Expr.Obj (n, ty, basev, basecall, overrides, iimpls, _) -> 
        Expr.Obj (n, ty, basev, remarkExpr m basecall, 
                  List.map (remarkObjExprMethod m) overrides, 
                  List.map (remarkInterfaceImpl m) iimpls, m)

    | Expr.Op (op, tinst, args, _) -> 
        let op = 
            match op with 
            | TOp.TryFinally (_, _) -> TOp.TryFinally (DebugPointAtTry.No, DebugPointAtFinally.No)
            | TOp.TryCatch (_, _) -> TOp.TryCatch (DebugPointAtTry.No, DebugPointAtWith.No)
            | _ -> op
        Expr.Op (op, tinst, remarkExprs m args, m)

    | Expr.Link eref -> 
        // Preserve identity of fixup nodes during remarkExpr
        eref := remarkExpr m !eref
        x

    | Expr.App (e1, e1ty, tyargs, args, _) ->
        Expr.App (remarkExpr m e1, e1ty, tyargs, remarkExprs m args, m)

    | Expr.Sequential (e1, e2, dir, _, _) ->
        Expr.Sequential (remarkExpr m e1, remarkExpr m e2, dir, DebugPointAtSequential.StmtOnly, m)

    | Expr.StaticOptimization (eqns, e2, e3, _) ->
        Expr.StaticOptimization (eqns, remarkExpr m e2, remarkExpr m e3, m)

    | Expr.Const (c, _, ty) ->
        Expr.Const (c, m, ty)
  
    | Expr.WitnessArg (witnessInfo, _) ->
        Expr.WitnessArg (witnessInfo, m)

and remarkObjExprMethod m (TObjExprMethod(slotsig, attribs, tps, vs, e, _)) = 
    TObjExprMethod(slotsig, attribs, tps, vs, remarkExpr m e, m)

and remarkInterfaceImpl m (ty, overrides) = 
    (ty, List.map (remarkObjExprMethod m) overrides)

and remarkExprs m es = es |> List.map (remarkExpr m) 

and remarkFlatExprs m es = es |> List.map (remarkExpr m) 

and remarkDecisionTree m x =
    match x with 
    | TDSwitch(e1, csl, dflt, _) ->
        let cslR = csl |> List.map (fun (TCase(test, y)) -> TCase(test, remarkDecisionTree m y))
        TDSwitch(remarkExpr m e1, cslR, Option.map (remarkDecisionTree m) dflt, m)
    | TDSuccess (es, n) ->
        TDSuccess (remarkFlatExprs m es, n)
    | TDBind (bind, rest) ->
        TDBind(remarkBind m bind, remarkDecisionTree m rest)

and remarkBinds m binds = List.map (remarkBind m) binds

// This very deliberately drops the sequence points since this is used when adjusting the marks for inlined expressions 
and remarkBind m (TBind(v, repr, _)) = 
    TBind(v, remarkExpr m repr, NoDebugPointAtStickyBinding)

//--------------------------------------------------------------------------
// Mutability analysis
//--------------------------------------------------------------------------

let isRecdOrStructFieldDefinitelyMutable (f: RecdField) = not f.IsStatic && f.IsMutable

let isUnionCaseDefinitelyMutable (uc: UnionCase) = uc.FieldTable.FieldsByIndex |> Array.exists isRecdOrStructFieldDefinitelyMutable

let isUnionCaseRefDefinitelyMutable (uc: UnionCaseRef) = uc.UnionCase |> isUnionCaseDefinitelyMutable
  
/// This is an incomplete check for .NET struct types. Returning 'false' doesn't mean the thing is immutable.
let isRecdOrUnionOrStructTyconRefDefinitelyMutable (tcref: TyconRef) = 
    let tycon = tcref.Deref
    if tycon.IsUnionTycon then 
        tycon.UnionCasesArray |> Array.exists isUnionCaseDefinitelyMutable
    elif tycon.IsRecordTycon || tycon.IsStructOrEnumTycon then 
        // Note: This only looks at the F# fields, causing oddities.
        // See https://github.com/Microsoft/visualfsharp/pull/4576
        tycon.AllFieldsArray |> Array.exists isRecdOrStructFieldDefinitelyMutable
    else
        false
  
// Although from the pure F# perspective exception values cannot be changed, the .NET 
// implementation of exception objects attaches a whole bunch of stack information to 
// each raised object. Hence we treat exception objects as if they have identity 
let isExnDefinitelyMutable (_ecref: TyconRef) = true 

// Some of the implementations of library functions on lists use mutation on the tail 
// of the cons cell. These cells are always private, i.e. not accessible by any other 
// code until the construction of the entire return list has been completed. 
// However, within the implementation code reads of the tail cell must in theory be treated 
// with caution. Hence we are conservative and within FSharp.Core we don't treat list 
// reads as if they were pure. 
let isUnionCaseFieldMutable (g: TcGlobals) (ucref: UnionCaseRef) n = 
    (g.compilingFslib && tyconRefEq g ucref.TyconRef g.list_tcr_canon && n = 1) ||
    (ucref.FieldByIndex n).IsMutable
  
let isExnFieldMutable ecref n = 
    if n < 0 || n >= List.length (recdFieldsOfExnDefRef ecref) then errorR(InternalError(sprintf "isExnFieldMutable, exnc = %s, n = %d" ecref.LogicalName n, ecref.Range))
    (recdFieldOfExnDefRefByIdx ecref n).IsMutable

let useGenuineField (tycon: Tycon) (f: RecdField) = 
    Option.isSome f.LiteralValue || tycon.IsEnumTycon || f.rfield_secret || (not f.IsStatic && f.rfield_mutable && not tycon.IsRecordTycon)

let ComputeFieldName tycon f = 
    if useGenuineField tycon f then f.rfield_id.idText
    else CompilerGeneratedName f.rfield_id.idText 

//-------------------------------------------------------------------------
// Helpers for building code contained in the initial environment
//------------------------------------------------------------------------- 

let isQuotedExprTy g ty = match tryAppTy g ty with ValueSome (tcref, _) -> tyconRefEq g tcref g.expr_tcr | _ -> false

let destQuotedExprTy g ty = match tryAppTy g ty with ValueSome (_, [ty]) -> ty | _ -> failwith "destQuotedExprTy"

let mkQuotedExprTy (g: TcGlobals) ty = TType_app(g.expr_tcr, [ty])

let mkRawQuotedExprTy (g: TcGlobals) = TType_app(g.raw_expr_tcr, [])

let mkAnyTupledTy (g: TcGlobals) tupInfo tys = 
    match tys with 
    | [] -> g.unit_ty 
    | [h] -> h
    | _ -> TType_tuple(tupInfo, tys)

let mkAnyAnonRecdTy (_g: TcGlobals) anonInfo tys = 
    TType_anon(anonInfo, tys)

let mkRefTupledTy g tys = mkAnyTupledTy g tupInfoRef tys

let mkRefTupledVarsTy g vs = mkRefTupledTy g (typesOfVals vs)

let mkMethodTy g argtys rty = mkIteratedFunTy (List.map (mkRefTupledTy g) argtys) rty 

let mkArrayType (g: TcGlobals) ty = TType_app (g.array_tcr_nice, [ty])

let mkByteArrayTy (g: TcGlobals) = mkArrayType g g.byte_ty

//---------------------------------------------------------------------------
// Witnesses
//---------------------------------------------------------------------------

let GenWitnessArgTys (g: TcGlobals) (traitInfo: TraitWitnessInfo) =
    let (TraitWitnessInfo(_tys, _nm, _memFlags, argtys, _rty)) = traitInfo
    let argtys = if argtys.IsEmpty then [g.unit_ty] else argtys
    let argtysl = List.map List.singleton argtys
    argtysl

let GenWitnessTy (g: TcGlobals) (traitInfo: TraitWitnessInfo) =
    let rty = match traitInfo.ReturnType with None -> g.unit_ty | Some ty -> ty
    let argtysl = GenWitnessArgTys g traitInfo
    mkMethodTy g argtysl rty 

let GenWitnessTys (g: TcGlobals) (cxs: TraitWitnessInfos) =
    if g.generateWitnesses then 
        cxs |> List.map (GenWitnessTy g)
    else
        []

//--------------------------------------------------------------------------
// tyOfExpr
//--------------------------------------------------------------------------
 
let rec tyOfExpr g e = 
    match e with 
    | Expr.App (_, fty, tyargs, args, _) -> applyTys g fty (tyargs, args)
    | Expr.Obj (_, ty, _, _, _, _, _)  
    | Expr.Match (_, _, _, _, _, ty) 
    | Expr.Quote (_, _, _, _, ty) 
    | Expr.Const (_, _, ty) -> (ty)
    | Expr.Val (vref, _, _) -> vref.Type
    | Expr.Sequential (a, b, k, _, _) -> tyOfExpr g (match k with NormalSeq -> b | ThenDoSeq -> a)
    | Expr.Lambda (_, _, _, vs, _, _, rty) -> (mkRefTupledVarsTy g vs --> rty)
    | Expr.TyLambda (_, tyvs, _, _, rty) -> (tyvs +-> rty)
    | Expr.Let (_, e, _, _) 
    | Expr.TyChoose (_, e, _)
    | Expr.Link { contents=e}
    | Expr.StaticOptimization (_, _, e, _) 
    | Expr.LetRec (_, e, _, _) -> tyOfExpr g e
    | Expr.Op (op, tinst, _, _) -> 
        match op with 
        | TOp.Coerce -> (match tinst with [to_ty;_fromTy] -> to_ty | _ -> failwith "bad TOp.Coerce node")
        | (TOp.ILCall (_, _, _, _, _, _, _, _, _, _, rtys) | TOp.ILAsm (_, rtys)) -> (match rtys with [h] -> h | _ -> g.unit_ty)
        | TOp.UnionCase uc -> actualResultTyOfUnionCase tinst uc 
        | TOp.UnionCaseProof uc -> mkProvenUnionCaseTy uc tinst  
        | TOp.Recd (_, tcref) -> mkAppTy tcref tinst
        | TOp.ExnConstr _ -> g.exn_ty
        | TOp.Bytes _ -> mkByteArrayTy g
        | TOp.UInt16s _ -> mkArrayType g g.uint16_ty
        | TOp.AnonRecdGet (_, i) -> List.item i tinst
        | TOp.TupleFieldGet (_, i) -> List.item i tinst
        | TOp.Tuple tupInfo -> mkAnyTupledTy g tupInfo tinst
        | TOp.AnonRecd anonInfo -> mkAnyAnonRecdTy g anonInfo tinst
        | (TOp.For _ | TOp.While _) -> g.unit_ty
        | TOp.Array -> (match tinst with [ty] -> mkArrayType g ty | _ -> failwith "bad TOp.Array node")
        | (TOp.TryCatch _ | TOp.TryFinally _) -> (match tinst with [ty] -> ty | _ -> failwith "bad TOp_try node")
        | TOp.ValFieldGetAddr (fref, readonly) -> mkByrefTyWithFlag g readonly (actualTyOfRecdFieldRef fref tinst)
        | TOp.ValFieldGet fref -> actualTyOfRecdFieldRef fref tinst
        | (TOp.ValFieldSet _ | TOp.UnionCaseFieldSet _ | TOp.ExnFieldSet _ | TOp.LValueOp ((LSet | LByrefSet), _)) ->g.unit_ty
        | TOp.UnionCaseTagGet _ -> g.int_ty
        | TOp.UnionCaseFieldGetAddr (cref, j, readonly) -> mkByrefTyWithFlag g readonly (actualTyOfRecdField (mkTyconRefInst cref.TyconRef tinst) (cref.FieldByIndex j))
        | TOp.UnionCaseFieldGet (cref, j) -> actualTyOfRecdField (mkTyconRefInst cref.TyconRef tinst) (cref.FieldByIndex j)
        | TOp.ExnFieldGet (ecref, j) -> recdFieldTyOfExnDefRefByIdx ecref j
        | TOp.LValueOp (LByrefGet, v) -> destByrefTy g v.Type
        | TOp.LValueOp (LAddrOf readonly, v) -> mkByrefTyWithFlag g readonly v.Type
        | TOp.RefAddrGet readonly -> (match tinst with [ty] -> mkByrefTyWithFlag g readonly ty | _ -> failwith "bad TOp.RefAddrGet node")      
        | TOp.TraitCall traitInfo -> GetFSharpViewOfReturnType g traitInfo.ReturnType
        | TOp.Reraise -> (match tinst with [rtn_ty] -> rtn_ty | _ -> failwith "bad TOp.Reraise node")
        | TOp.Goto _ | TOp.Label _ | TOp.Return -> 
            //assert false
            //errorR(InternalError("unexpected goto/label/return in tyOfExpr", m))
            // It doesn't matter what type we return here. This is only used in free variable analysis in the code generator
            g.unit_ty
    | Expr.WitnessArg (traitInfo, _m) -> GenWitnessTy g traitInfo.TraitKey

//--------------------------------------------------------------------------
// Make applications
//---------------------------------------------------------------------------

let primMkApp (f, fty) tyargs argsl m = 
  Expr.App (f, fty, tyargs, argsl, m)

// Check for the funky where a generic type instantiation at function type causes a generic function
// to appear to accept more arguments than it really does, e.g. "id id 1", where the first "id" is 
// instantiated with "int -> int".
//
// In this case, apply the arguments one at a time.
let isExpansiveUnderInstantiation g fty0 tyargs pargs argsl =
    isForallTy g fty0 && 
    let fty1 = formalApplyTys g fty0 (tyargs, pargs)
    (not (isFunTy g fty1) ||
     let rec loop fty xs = 
         match xs with 
         | [] -> false
         | _ :: t -> not (isFunTy g fty) || loop (rangeOfFunTy g fty) t
     loop fty1 argsl)
    
let rec mkExprAppAux g f fty argsl m =
  match argsl with 
  | [] -> f
  | _ -> 
      // Always combine the term application with a type application
      //
      // Combine the term application with a term application, but only when f' is an under-applied value of known arity
      match f with 
      | Expr.App (f', fty', tyargs, pargs, m2) 
             when
                 (isNil pargs ||
                  (match stripExpr f' with 
                   | Expr.Val (v, _, _) -> 
                       match v.ValReprInfo with 
                       | Some info -> info.NumCurriedArgs > pargs.Length
                       | None -> false
                   | _ -> false)) &&
                 not (isExpansiveUnderInstantiation g fty' tyargs pargs argsl) ->
            primMkApp (f', fty') tyargs (pargs@argsl) (unionRanges m2 m)

      | _ -> 
          // Don't combine. 'f' is not an application
          if not (isFunTy g fty) then error(InternalError("expected a function type", m))
          primMkApp (f, fty) [] argsl m


let rec mkAppsAux g f fty tyargsl argsl m =
  match tyargsl with 
  | tyargs :: rest -> 
      match tyargs with 
      | [] -> mkAppsAux g f fty rest argsl m
      | _ -> 
        let arfty = applyForallTy g fty tyargs
        mkAppsAux g (primMkApp (f, fty) tyargs [] m) arfty rest argsl m
  | [] -> 
      mkExprAppAux g f fty argsl m
      
let mkApps g ((f, fty), tyargsl, argl, m) = mkAppsAux g f fty tyargsl argl m

let mkTyAppExpr m (f, fty) tyargs = match tyargs with [] -> f | _ -> primMkApp (f, fty) tyargs [] m 

//--------------------------------------------------------------------------
// Decision tree reduction
//--------------------------------------------------------------------------

let rec accTargetsOfDecisionTree tree acc =
    match tree with 
    | TDSwitch (_, cases, dflt, _) -> 
        List.foldBack (fun (c: DecisionTreeCase) -> accTargetsOfDecisionTree c.CaseTree) cases 
            (Option.foldBack accTargetsOfDecisionTree dflt acc)
    | TDSuccess (_, i) -> i :: acc
    | TDBind (_, rest) -> accTargetsOfDecisionTree rest acc

let rec mapTargetsOfDecisionTree f tree =
    match tree with 
    | TDSwitch (e, cases, dflt, m) -> TDSwitch (e, List.map (mapTargetsOfDecisionTreeCase f) cases, Option.map (mapTargetsOfDecisionTree f) dflt, m)
    | TDSuccess (es, i) -> TDSuccess(es, f i) 
    | TDBind (bind, rest) -> TDBind(bind, mapTargetsOfDecisionTree f rest)

and mapTargetsOfDecisionTreeCase f (TCase(x, t)) = 
    TCase(x, mapTargetsOfDecisionTree f t)

// Dead target elimination 
let eliminateDeadTargetsFromMatch tree (targets:_[]) =
    let used = accTargetsOfDecisionTree tree [] |> ListSet.setify (=) |> Array.ofList
    if used.Length < targets.Length then
        Array.sortInPlace used
        let ntargets = targets.Length
        let tree' = 
            let remap = Array.create ntargets (-1)
            Array.iteri (fun i tgn -> remap.[tgn] <- i) used
            tree |> mapTargetsOfDecisionTree (fun tgn -> 
                 if remap.[tgn] = -1 then failwith "eliminateDeadTargetsFromMatch: failure while eliminating unused targets"
                 remap.[tgn]) 
        let targets' = Array.map (Array.get targets) used
        tree', targets'
    else 
        tree, targets
    
let rec targetOfSuccessDecisionTree tree =
    match tree with 
    | TDSwitch _ -> None
    | TDSuccess (_, i) -> Some i
    | TDBind(_, t) -> targetOfSuccessDecisionTree t

/// Check a decision tree only has bindings that immediately cover a 'Success'
let rec decisionTreeHasNonTrivialBindings tree =
    match tree with 
    | TDSwitch (_, cases, dflt, _) -> 
        cases |> List.exists (fun c -> decisionTreeHasNonTrivialBindings c.CaseTree) || 
        dflt |> Option.exists decisionTreeHasNonTrivialBindings 
    | TDSuccess _ -> false
    | TDBind (_, t) -> Option.isNone (targetOfSuccessDecisionTree t)

// If a target has assignments and can only be reached through one 
// branch (i.e. is "linear"), then transfer the assignments to the r.h.s. to be a "let". 
let foldLinearBindingTargetsOfMatch tree (targets: _[]) =

    // Don't do this when there are any bindings in the tree except where those bindings immediately cover a success node
    // since the variables would be extruded from their scope. 
    if decisionTreeHasNonTrivialBindings tree then 
        tree, targets 

    else
        let branchesToTargets = Array.create targets.Length []
        // Build a map showing how each target might be reached
        let rec accumulateTipsOfDecisionTree accBinds tree =
            match tree with 
            | TDSwitch (_, cases, dflt, _) -> 
                assert (isNil accBinds)  // No switches under bindings
                for edge in cases do accumulateTipsOfDecisionTree accBinds edge.CaseTree
                match dflt with 
                | None -> ()
                | Some tree -> accumulateTipsOfDecisionTree accBinds tree
            | TDSuccess (es, i) -> 
                branchesToTargets.[i] <- (List.rev accBinds, es) :: branchesToTargets.[i]
            | TDBind (bind, rest) -> 
                accumulateTipsOfDecisionTree (bind :: accBinds) rest 

        // Compute the targets that can only be reached one way
        accumulateTipsOfDecisionTree [] tree 
        let isLinearTarget bs = match bs with [_] -> true | _ -> false
        let isLinearTgtIdx i = isLinearTarget branchesToTargets.[i] 
        let getLinearTgtIdx i = branchesToTargets.[i].Head
        let hasLinearTgtIdx = branchesToTargets |> Array.exists isLinearTarget

        if not hasLinearTgtIdx then 

            tree, targets

        else
            
            /// rebuild the decision tree, replacing 'bind-then-success' decision trees by TDSuccess nodes that just go to the target
            let rec rebuildDecisionTree tree =
                
                // Check if this is a bind-then-success tree
                match targetOfSuccessDecisionTree tree with
                | Some i when isLinearTgtIdx i -> TDSuccess([], i)
                | _ -> 
                    match tree with 
                    | TDSwitch (e, cases, dflt, m) -> TDSwitch (e, List.map rebuildDecisionTreeEdge cases, Option.map rebuildDecisionTree dflt, m)
                    | TDSuccess _ -> tree
                    | TDBind _ -> tree

            and rebuildDecisionTreeEdge (TCase(x, t)) =  
                TCase(x, rebuildDecisionTree t)

            let tree' = rebuildDecisionTree tree

            /// rebuild the targets, replacing linear targets by ones that include all the 'let' bindings from the source
            let targets' = 
                targets |> Array.mapi (fun i (TTarget(vs, exprTarget, spTarget) as tg) -> 
                    if isLinearTgtIdx i then
                        let (binds, es) = getLinearTgtIdx i
                        // The value bindings are moved to become part of the target.
                        // Hence the expressions in the value bindings can be remarked with the range of the target.
                        let mTarget = exprTarget.Range
                        let es = es |> List.map (remarkExpr mTarget)
                        // These are non-sticky - any sequence point for 'exprTarget' goes on 'exprTarget' _after_ the bindings have been evaluated
                        TTarget(List.empty, mkLetsBind mTarget binds (mkInvisibleLetsFromBindings mTarget vs es exprTarget), spTarget)
                    else tg )
     
            tree', targets'

// Simplify a little as we go, including dead target elimination 
let rec simplifyTrivialMatch spBind exprm matchm ty tree (targets : _[]) = 
    match tree with 
    | TDSuccess(es, n) -> 
        if n >= targets.Length then failwith "simplifyTrivialMatch: target out of range"
        // REVIEW: should we use _spTarget here?
        let (TTarget(vs, rhs, _spTarget)) = targets.[n]
        if vs.Length <> es.Length then failwith ("simplifyTrivialMatch: invalid argument, n = " + string n + ", List.length targets = " + string targets.Length)
        // These are non-sticky - any sequence point for 'rhs' goes on 'rhs' _after_ the bindings have been made
        mkInvisibleLetsFromBindings rhs.Range vs es rhs
    | _ -> 
        primMkMatch (spBind, exprm, tree, targets, matchm, ty)
 
// Simplify a little as we go, including dead target elimination 
let mkAndSimplifyMatch spBind exprm matchm ty tree targets = 
    let targets = Array.ofList targets
    match tree with 
    | TDSuccess _ -> 
        simplifyTrivialMatch spBind exprm matchm ty tree targets
    | _ -> 
        let tree, targets = eliminateDeadTargetsFromMatch tree targets
        let tree, targets = foldLinearBindingTargetsOfMatch tree targets
        simplifyTrivialMatch spBind exprm matchm ty tree targets

//-------------------------------------------------------------------------
// mkExprAddrOfExprAux
//------------------------------------------------------------------------- 

type Mutates = AddressOfOp | DefinitelyMutates | PossiblyMutates | NeverMutates
exception DefensiveCopyWarning of string * range

let isRecdOrStructTyconRefAssumedImmutable (g: TcGlobals) (tcref: TyconRef) =
    tcref.CanDeref &&
    not (isRecdOrUnionOrStructTyconRefDefinitelyMutable tcref) ||
    tyconRefEq g tcref g.decimal_tcr || 
    tyconRefEq g tcref g.date_tcr

let isTyconRefReadOnly g m (tcref: TyconRef) =
    tcref.CanDeref &&
    if
        match tcref.TryIsReadOnly with 
        | ValueSome res -> res
        | _ ->
            let res = TyconRefHasAttribute g m g.attrib_IsReadOnlyAttribute tcref
            tcref.SetIsReadOnly res
            res 
    then true
    else tcref.IsEnumTycon

let isTyconRefAssumedReadOnly g (tcref: TyconRef) =
    tcref.CanDeref &&
    match tcref.TryIsAssumedReadOnly with 
    | ValueSome res -> res
    | _ -> 
        let res = isRecdOrStructTyconRefAssumedImmutable g tcref
        tcref.SetIsAssumedReadOnly res
        res

let isRecdOrStructTyconRefReadOnlyAux g m isInref (tcref: TyconRef) =
    if isInref && tcref.IsILStructOrEnumTycon then
        isTyconRefReadOnly g m tcref
    else
        isTyconRefReadOnly g m tcref || isTyconRefAssumedReadOnly g tcref

let isRecdOrStructTyconRefReadOnly g m tcref =
    isRecdOrStructTyconRefReadOnlyAux g m false tcref

let isRecdOrStructTyReadOnlyAux (g: TcGlobals) m isInref ty =
    match tryTcrefOfAppTy g ty with 
    | ValueNone -> false
    | ValueSome tcref -> isRecdOrStructTyconRefReadOnlyAux g m isInref tcref

let isRecdOrStructTyReadOnly g m ty =
    isRecdOrStructTyReadOnlyAux g m false ty

let CanTakeAddressOf g m isInref ty mut =
    match mut with 
    | NeverMutates -> true 
    | PossiblyMutates -> isRecdOrStructTyReadOnlyAux g m isInref ty
    | DefinitelyMutates -> false
    | AddressOfOp -> true // you can take the address but you might get a (readonly) inref<T> as a result

// We can take the address of values of struct type even if the value is immutable
// under certain conditions
//   - all instances of the type are known to be immutable; OR
//   - the operation is known not to mutate
//
// Note this may be taking the address of a closure field, i.e. a copy
// of the original struct, e.g. for
//    let f () = 
//        let g1 = A.G(1)
//        (fun () -> g1.x1)
//
// Note: isRecdOrStructTyReadOnly implies PossiblyMutates or NeverMutates
//
// We only do this for true local or closure fields because we can't take addresses of immutable static 
// fields across assemblies.
let CanTakeAddressOfImmutableVal (g: TcGlobals) m (vref: ValRef) mut =
    // We can take the address of values of struct type if the operation doesn't mutate 
    // and the value is a true local or closure field. 
    not vref.IsMutable &&
    not vref.IsMemberOrModuleBinding &&
    // Note: We can't add this:
    //    || valRefInThisAssembly g.compilingFslib vref
    // This is because we don't actually guarantee to generate static backing fields for all values like these, e.g. simple constants "let x = 1".  
    // We always generate a static property but there is no field to take an address of
    CanTakeAddressOf g m false vref.Type mut

let MustTakeAddressOfVal (g: TcGlobals) (vref: ValRef) = 
    vref.IsMutable &&
    // We can only take the address of mutable values in the same assembly
    valRefInThisAssembly g.compilingFslib vref

let MustTakeAddressOfByrefGet (g: TcGlobals) (vref: ValRef) = 
    isByrefTy g vref.Type && not (isInByrefTy g vref.Type)

let CanTakeAddressOfByrefGet (g: TcGlobals) (vref: ValRef) mut = 
    isInByrefTy g vref.Type &&
    CanTakeAddressOf g vref.Range true (destByrefTy g vref.Type) mut

let MustTakeAddressOfRecdField (rfref: RecdField) = 
    // Static mutable fields must be private, hence we don't have to take their address
    not rfref.IsStatic && 
    rfref.IsMutable

let MustTakeAddressOfRecdFieldRef (rfref: RecdFieldRef) = MustTakeAddressOfRecdField rfref.RecdField

let CanTakeAddressOfRecdFieldRef (g: TcGlobals) m (rfref: RecdFieldRef) tinst mut =
    // We only do this if the field is defined in this assembly because we can't take addresses across assemblies for immutable fields
    entityRefInThisAssembly g.compilingFslib rfref.TyconRef &&
    not rfref.RecdField.IsMutable &&
    CanTakeAddressOf g m false (actualTyOfRecdFieldRef rfref tinst) mut

let CanTakeAddressOfUnionFieldRef (g: TcGlobals) m (uref: UnionCaseRef) cidx tinst mut =
    // We only do this if the field is defined in this assembly because we can't take addresses across assemblies for immutable fields
    entityRefInThisAssembly g.compilingFslib uref.TyconRef &&
    let rfref = uref.FieldByIndex cidx
    not rfref.IsMutable &&
    CanTakeAddressOf g m false (actualTyOfUnionFieldRef uref cidx tinst) mut

let mkDerefAddrExpr mAddrGet expr mExpr exprTy =
    let v, _ = mkCompGenLocal mAddrGet "byrefReturn" exprTy
    mkCompGenLet mExpr v expr (mkAddrGet mAddrGet (mkLocalValRef v))

/// Make the address-of expression and return a wrapper that adds any allocated locals at an appropriate scope.
/// Also return a flag that indicates if the resulting pointer is a not a pointer where writing is allowed and will 
/// have intended effect (i.e. is a readonly pointer and/or a defensive copy).
let rec mkExprAddrOfExprAux g mustTakeAddress useReadonlyForGenericArrayAddress mut expr addrExprVal m =
    if mustTakeAddress then 
        let isNativePtr = 
            match addrExprVal with
            | Some vf -> valRefEq g vf g.addrof2_vref
            | _ -> false

        // If we are taking the native address using "&&" to get a nativeptr, disallow if it's readonly.
        let checkTakeNativeAddress readonly =
            if isNativePtr && readonly then
                error(Error(FSComp.SR.tastValueMustBeMutable(), m))

        match expr with 
        // LVALUE of "*x" where "x" is byref is just the byref itself
        | Expr.Op (TOp.LValueOp (LByrefGet, vref), _, [], m) when MustTakeAddressOfByrefGet g vref || CanTakeAddressOfByrefGet g vref mut -> 
            let readonly = not (MustTakeAddressOfByrefGet g vref)
            let writeonly = isOutByrefTy g vref.Type
            None, exprForValRef m vref, readonly, writeonly

        // LVALUE of "x" where "x" is mutable local, mutable intra-assembly module/static binding, or operation doesn't mutate.
        // Note: we can always take the address of mutable intra-assembly values
        | Expr.Val (vref, _, m) when MustTakeAddressOfVal g vref || CanTakeAddressOfImmutableVal g m vref mut ->
            let readonly = not (MustTakeAddressOfVal g vref)
            let writeonly = false
            checkTakeNativeAddress readonly
            None, mkValAddr m readonly vref, readonly, writeonly

        // LVALUE of "e.f" where "f" is an instance F# field or record field. 
        | Expr.Op (TOp.ValFieldGet rfref, tinst, [objExpr], m) when MustTakeAddressOfRecdFieldRef rfref || CanTakeAddressOfRecdFieldRef g m rfref tinst mut ->
            let objTy = tyOfExpr g objExpr
            let takeAddrOfObjExpr = isStructTy g objTy // It seems this will always be false - the address will already have been taken
            let wrap, expra, readonly, writeonly = mkExprAddrOfExprAux g takeAddrOfObjExpr false mut objExpr None m
            let readonly = readonly || isInByrefTy g objTy || not (MustTakeAddressOfRecdFieldRef rfref)
            let writeonly = writeonly || isOutByrefTy g objTy
            wrap, mkRecdFieldGetAddrViaExprAddr(readonly, expra, rfref, tinst, m), readonly, writeonly

        // LVALUE of "f" where "f" is a static F# field. 
        | Expr.Op (TOp.ValFieldGet rfref, tinst, [], m) when MustTakeAddressOfRecdFieldRef rfref || CanTakeAddressOfRecdFieldRef g m rfref tinst mut ->
            let readonly = not (MustTakeAddressOfRecdFieldRef rfref)
            let writeonly = false
            None, mkStaticRecdFieldGetAddr(readonly, rfref, tinst, m), readonly, writeonly

        // LVALUE of "e.f" where "f" is an F# union field. 
        | Expr.Op (TOp.UnionCaseFieldGet (uref, cidx), tinst, [objExpr], m) when MustTakeAddressOfRecdField (uref.FieldByIndex cidx) || CanTakeAddressOfUnionFieldRef g m uref cidx tinst mut ->
            let objTy = tyOfExpr g objExpr
            let takeAddrOfObjExpr = isStructTy g objTy // It seems this will always be false - the address will already have been taken
            let wrap, expra, readonly, writeonly = mkExprAddrOfExprAux g takeAddrOfObjExpr false mut objExpr None m
            let readonly = readonly || isInByrefTy g objTy || not (MustTakeAddressOfRecdField (uref.FieldByIndex cidx))
            let writeonly = writeonly || isOutByrefTy g objTy
            wrap, mkUnionCaseFieldGetAddrProvenViaExprAddr(readonly, expra, uref, tinst, cidx, m), readonly, writeonly

        // LVALUE of "f" where "f" is a .NET static field. 
        | Expr.Op (TOp.ILAsm ([IL.I_ldsfld(_vol, fspec)], [ty2]), tinst, [], m) -> 
            let readonly = false // we never consider taking the address of a .NET static field to give an inref pointer
            let writeonly = false
            None, Expr.Op (TOp.ILAsm ([IL.I_ldsflda fspec], [mkByrefTy g ty2]), tinst, [], m), readonly, writeonly

        // LVALUE of "e.f" where "f" is a .NET instance field. 
        | Expr.Op (TOp.ILAsm ([IL.I_ldfld (_align, _vol, fspec)], [ty2]), tinst, [objExpr], m) -> 
            let objTy = tyOfExpr g objExpr
            let takeAddrOfObjExpr = isStructTy g objTy // It seems this will always be false - the address will already have been taken
            // we never consider taking the address of an .NET instance field to give an inref pointer, unless the object pointer is an inref pointer
            let wrap, expra, readonly, writeonly = mkExprAddrOfExprAux g takeAddrOfObjExpr false mut objExpr None m
            let readonly = readonly || isInByrefTy g objTy
            let writeonly = writeonly || isOutByrefTy g objTy
            wrap, Expr.Op (TOp.ILAsm ([IL.I_ldflda fspec], [mkByrefTyWithFlag g readonly ty2]), tinst, [expra], m), readonly, writeonly

        // LVALUE of "e.[n]" where e is an array of structs 
        | Expr.App (Expr.Val (vf, _, _), _, [elemTy], [aexpr;nexpr], _) when (valRefEq g vf g.array_get_vref) -> 
      
            let readonly = false // array address is never forced to be readonly
            let writeonly = false
            let shape = ILArrayShape.SingleDimensional
            let ilInstrReadOnlyAnnotation = if isTyparTy g elemTy && useReadonlyForGenericArrayAddress then ReadonlyAddress else NormalAddress
            None, mkArrayElemAddress g (readonly, ilInstrReadOnlyAnnotation, isNativePtr, shape, elemTy, [aexpr; nexpr], m), readonly, writeonly

        // LVALUE of "e.[n1, n2]", "e.[n1, n2, n3]", "e.[n1, n2, n3, n4]" where e is an array of structs 
        | Expr.App (Expr.Val (vref, _, _), _, [elemTy], (aexpr :: args), _) 
             when (valRefEq g vref g.array2D_get_vref || valRefEq g vref g.array3D_get_vref || valRefEq g vref g.array4D_get_vref) -> 
        
            let readonly = false // array address is never forced to be readonly
            let writeonly = false
            let shape = ILArrayShape.FromRank args.Length
            let ilInstrReadOnlyAnnotation = if isTyparTy g elemTy && useReadonlyForGenericArrayAddress then ReadonlyAddress else NormalAddress
            None, mkArrayElemAddress g (readonly, ilInstrReadOnlyAnnotation, isNativePtr, shape, elemTy, (aexpr :: args), m), readonly, writeonly

        // LVALUE: "&meth(args)" where meth has a byref or inref return. Includes "&span.[idx]".
        | Expr.Let (TBind(vref, e, _), Expr.Op (TOp.LValueOp (LByrefGet, vref2), _, _, _), _, _)  
             when (valRefEq g (mkLocalValRef vref) vref2) && 
                  (MustTakeAddressOfByrefGet g vref2 || CanTakeAddressOfByrefGet g vref2 mut) -> 
            let ty = tyOfExpr g e
            let readonly = isInByrefTy g ty
            let writeonly = isOutByrefTy g ty
            None, e, readonly, writeonly
        
        // Give a nice error message for address-of-byref
        | Expr.Val (vref, _, m) when isByrefTy g vref.Type -> 
            error(Error(FSComp.SR.tastUnexpectedByRef(), m))

        // Give a nice error message for DefinitelyMutates of address-of on mutable values in other assemblies
        | Expr.Val (vref, _, m) when (mut = DefinitelyMutates || mut = AddressOfOp) && vref.IsMutable -> 
            error(Error(FSComp.SR.tastInvalidAddressOfMutableAcrossAssemblyBoundary(), m))

        // Give a nice error message for AddressOfOp on immutable values
        | Expr.Val _ when mut = AddressOfOp -> 
            error(Error(FSComp.SR.tastValueMustBeLocal(), m))
         
        // Give a nice error message for mutating a value we can't take the address of
        | Expr.Val _ when mut = DefinitelyMutates -> 
            error(Error(FSComp.SR.tastValueMustBeMutable(), m))
         
        | _ -> 
            let ty = tyOfExpr g expr
            if isStructTy g ty then 
                match mut with 
                | NeverMutates
                | AddressOfOp -> ()
                | DefinitelyMutates -> 
                    // Give a nice error message for mutating something we can't take the address of
                    errorR(Error(FSComp.SR.tastInvalidMutationOfConstant(), m))
                | PossiblyMutates -> 
                    // Warn on defensive copy of something we can't take the address of
                    warning(DefensiveCopyWarning(FSComp.SR.tastValueHasBeenCopied(), m))

            match mut with
            | NeverMutates
            | DefinitelyMutates
            | PossiblyMutates -> ()
            | AddressOfOp -> 
                // we get an inref
                errorR(Error(FSComp.SR.tastCantTakeAddressOfExpression(), m))

            // Take a defensive copy
            let tmp, _ = 
                match mut with 
                | NeverMutates -> mkCompGenLocal m "copyOfStruct" ty
                | _ -> mkMutableCompGenLocal m "copyOfStruct" ty

            // This local is special in that it ignore byref scoping rules.
            tmp.SetIgnoresByrefScope()

            let readonly = true
            let writeonly = false
            Some (tmp, expr), (mkValAddr m readonly (mkLocalValRef tmp)), readonly, writeonly
    else
        None, expr, false, false

let mkExprAddrOfExpr g mustTakeAddress useReadonlyForGenericArrayAddress mut e addrExprVal m =
    let optBind, addre, readonly, writeonly = mkExprAddrOfExprAux g mustTakeAddress useReadonlyForGenericArrayAddress mut e addrExprVal m
    match optBind with 
    | None -> (fun x -> x), addre, readonly, writeonly
    | Some (tmp, rval) -> (fun x -> mkCompGenLet m tmp rval x), addre, readonly, writeonly

let mkTupleFieldGet g (tupInfo, e, tinst, i, m) = 
    let wrap, e', _readonly, _writeonly = mkExprAddrOfExpr g (evalTupInfoIsStruct tupInfo) false NeverMutates e None m
    wrap (mkTupleFieldGetViaExprAddr(tupInfo, e', tinst, i, m))

let mkAnonRecdFieldGet g (anonInfo: AnonRecdTypeInfo, e, tinst, i, m) = 
    let wrap, e', _readonly, _writeonly = mkExprAddrOfExpr g (evalAnonInfoIsStruct anonInfo) false NeverMutates e None m
    wrap (mkAnonRecdFieldGetViaExprAddr(anonInfo, e', tinst, i, m))

let mkRecdFieldGet g (e, fref: RecdFieldRef, tinst, m) = 
    assert (not (isByrefTy g (tyOfExpr g e)))
    let wrap, e', _readonly, _writeonly = mkExprAddrOfExpr g fref.Tycon.IsStructOrEnumTycon false NeverMutates e None m
    wrap (mkRecdFieldGetViaExprAddr (e', fref, tinst, m))

let mkUnionCaseFieldGetUnproven g (e, cref: UnionCaseRef, tinst, j, m) = 
    assert (not (isByrefTy g (tyOfExpr g e)))
    let wrap, e', _readonly, _writeonly = mkExprAddrOfExpr g cref.Tycon.IsStructOrEnumTycon false NeverMutates e None m
    wrap (mkUnionCaseFieldGetUnprovenViaExprAddr (e', cref, tinst, j, m))

let mkArray (argty, args, m) = Expr.Op (TOp.Array, [argty], args, m)

//---------------------------------------------------------------------------
// Compute fixups for letrec's.
//
// Generate an assignment expression that will fixup the recursion 
// amongst the vals on the r.h.s. of a letrec. The returned expressions 
// include disorderly constructs such as expressions/statements 
// to set closure environments and non-mutable fields. These are only ever 
// generated by the backend code-generator when processing a "letrec"
// construct.
//
// [self] is the top level value that is being fixed
// [exprToFix] is the r.h.s. expression
// [rvs] is the set of recursive vals being bound. 
// [acc] accumulates the expression right-to-left. 
//
// Traversal of the r.h.s. term must happen back-to-front to get the
// uniq's for the lambdas correct in the very rare case where the same lambda
// somehow appears twice on the right.
//---------------------------------------------------------------------------

let rec IterateRecursiveFixups g (selfv: Val option) rvs ((access: Expr), set) exprToFix = 
    let exprToFix = stripExpr exprToFix
    match exprToFix with 
    | Expr.Const _ -> ()
    | Expr.Op (TOp.Tuple tupInfo, argtys, args, m) when not (evalTupInfoIsStruct tupInfo) ->
      args |> List.iteri (fun n -> 
          IterateRecursiveFixups g None rvs 
            (mkTupleFieldGet g (tupInfo, access, argtys, n, m), 
            (fun e -> 
              // NICE: it would be better to do this check in the type checker 
              errorR(Error(FSComp.SR.tastRecursiveValuesMayNotBeInConstructionOfTuple(), m))
              e)))

    | Expr.Op (TOp.UnionCase c, tinst, args, m) ->
      args |> List.iteri (fun n -> 
          IterateRecursiveFixups g None rvs 
            (mkUnionCaseFieldGetUnprovenViaExprAddr (access, c, tinst, n, m), 
             (fun e -> 
               // NICE: it would be better to do this check in the type checker 
               let tcref = c.TyconRef
               if not (c.FieldByIndex n).IsMutable && not (entityRefInThisAssembly g.compilingFslib tcref) then
                 errorR(Error(FSComp.SR.tastRecursiveValuesMayNotAppearInConstructionOfType(tcref.LogicalName), m))
               mkUnionCaseFieldSet (access, c, tinst, n, e, m))))

    | Expr.Op (TOp.Recd (_, tcref), tinst, args, m) -> 
      (tcref.TrueInstanceFieldsAsRefList, args) ||> List.iter2 (fun fref arg -> 
          let fspec = fref.RecdField
          IterateRecursiveFixups g None rvs 
            (mkRecdFieldGetViaExprAddr (access, fref, tinst, m), 
             (fun e -> 
               // NICE: it would be better to do this check in the type checker 
               if not fspec.IsMutable && not (entityRefInThisAssembly g.compilingFslib tcref) then
                 errorR(Error(FSComp.SR.tastRecursiveValuesMayNotBeAssignedToNonMutableField(fspec.rfield_id.idText, tcref.LogicalName), m))
               mkRecdFieldSetViaExprAddr (access, fref, tinst, e, m))) arg )
    | Expr.Val _
    | Expr.Lambda _
    | Expr.Obj _
    | Expr.TyChoose _
    | Expr.TyLambda _ -> 
        rvs selfv access set exprToFix
    | _ -> ()

//--------------------------------------------------------------------------
// computations on constraints
//-------------------------------------------------------------------------- 

let JoinTyparStaticReq r1 r2 = 
  match r1, r2 with
  | NoStaticReq, r | r, NoStaticReq -> r 
  | HeadTypeStaticReq, r | r, HeadTypeStaticReq -> r
  
//-------------------------------------------------------------------------
// ExprFolder - fold steps
//-------------------------------------------------------------------------

type ExprFolder<'State> = 
    { exprIntercept : (* recurseF *) ('State -> Expr -> 'State) -> (* noInterceptF *) ('State -> Expr -> 'State) -> 'State -> Expr -> 'State
      // the bool is 'bound in dtree' 
      valBindingSiteIntercept : 'State -> bool * Val -> 'State               
      // these values are always bound to these expressions. bool indicates 'recursively' 
      nonRecBindingsIntercept : 'State -> Binding -> 'State   
      recBindingsIntercept : 'State -> Bindings -> 'State        
      dtreeIntercept : 'State -> DecisionTree -> 'State                    
      targetIntercept : (* recurseF *) ('State -> Expr -> 'State) -> 'State -> DecisionTreeTarget -> 'State option 
      tmethodIntercept : (* recurseF *) ('State -> Expr -> 'State) -> 'State -> ObjExprMethod -> 'State option
    }

let ExprFolder0 =
    { exprIntercept = (fun _recurseF noInterceptF z x -> noInterceptF z x)
      valBindingSiteIntercept = (fun z _b -> z)
      nonRecBindingsIntercept = (fun z _bs -> z)
      recBindingsIntercept = (fun z _bs -> z)
      dtreeIntercept = (fun z _dt -> z)
      targetIntercept = (fun _exprF _z _x -> None)
      tmethodIntercept = (fun _exprF _z _x -> None) }

//-------------------------------------------------------------------------
// FoldExpr
//-------------------------------------------------------------------------

/// Adapted from usage info folding.
/// Collecting from exprs at moment.
/// To collect ids etc some additional folding needed, over formals etc.
type ExprFolders<'State> (folders: ExprFolder<'State>) =
    let mutable exprFClosure = Unchecked.defaultof<'State -> Expr -> 'State> // prevent reallocation of closure
    let mutable exprNoInterceptFClosure = Unchecked.defaultof<'State -> Expr -> 'State> // prevent reallocation of closure

    let rec exprsF z xs = 
        List.fold exprFClosure z xs

    and exprF (z: 'State) (x: Expr) =
        folders.exprIntercept exprFClosure exprNoInterceptFClosure z x 

    and exprNoInterceptF (z: 'State) (x: Expr) = 
        match x with
        
        | Expr.Const _ -> z

        | Expr.Val _ -> z

        | LinearOpExpr (_op, _tyargs, argsHead, argLast, _m) ->
            let z = exprsF z argsHead
            // tailcall 
            exprF z argLast
        
        | Expr.Op (_c, _tyargs, args, _) -> 
            exprsF z args

        | Expr.Sequential (x0, x1, _dir, _, _) -> 
            let z = exprF z x0
            exprF z x1

        | Expr.Lambda (_lambdaId, _ctorThisValOpt, _baseValOpt, _argvs, body, _m, _rty) -> 
            exprF z body

        | Expr.TyLambda (_lambdaId, _argtyvs, body, _m, _rty) -> 
            exprF z body

        | Expr.TyChoose (_, body, _) -> 
            exprF z body

        | Expr.App (f, _fty, _tys, argtys, _) -> 
            let z = exprF z f
            exprsF z argtys
                
        | Expr.LetRec (binds, body, _, _) -> 
            let z = valBindsF false z binds
            exprF z body
                
        | Expr.Let (bind, body, _, _) -> 
            let z = valBindF false z bind
            exprF z body
                
        | Expr.Link rX -> exprF z (!rX)

        | Expr.Match (_spBind, _exprm, dtree, targets, _m, _ty) -> 
            let z = dtreeF z dtree
            let z = Array.fold targetF z targets.[0..targets.Length - 2]
            // tailcall
            targetF z targets.[targets.Length - 1]
                
        | Expr.Quote (e, dataCell, _, _, _) -> 
            let z = exprF z e
            match dataCell.Value with 
            | None -> z
            | Some ((_typeDefs, _argTypes, argExprs, _), _) -> exprsF z argExprs

        | Expr.Obj (_n, _typ, _basev, basecall, overrides, iimpls, _m) -> 
            let z = exprF z basecall
            let z = List.fold tmethodF z overrides
            List.fold (foldOn snd (List.fold tmethodF)) z iimpls

        | Expr.StaticOptimization (_tcs, csx, x, _) -> 
            exprsF z [csx;x]

        | Expr.WitnessArg (_witnessInfo, _m) ->
            z

    and valBindF dtree z bind =
        let z = folders.nonRecBindingsIntercept z bind
        bindF dtree z bind 

    and valBindsF dtree z binds =
        let z = folders.recBindingsIntercept z binds
        List.fold (bindF dtree) z binds 

    and bindF dtree z (bind: Binding) =
        let z = folders.valBindingSiteIntercept z (dtree, bind.Var)
        exprF z bind.Expr

    and dtreeF z dtree =
        let z = folders.dtreeIntercept z dtree
        match dtree with
        | TDBind (bind, rest) -> 
            let z = valBindF true z bind
            dtreeF z rest
        | TDSuccess (args, _) -> exprsF z args
        | TDSwitch (test, dcases, dflt, _) -> 
            let z = exprF z test
            let z = List.fold dcaseF z dcases
            let z = Option.fold dtreeF z dflt
            z

    and dcaseF z = function
        TCase (_, dtree) -> dtreeF z dtree (* not collecting from test *)

    and targetF z x =
        match folders.targetIntercept exprFClosure z x with 
        | Some z -> z // intercepted 
        | None ->     // structurally recurse 
            let (TTarget (_, body, _)) = x
            exprF z body
              
    and tmethodF z x =
        match folders.tmethodIntercept exprFClosure z x with 
        | Some z -> z // intercepted 
        | None ->     // structurally recurse 
            let (TObjExprMethod(_, _, _, _, e, _)) = x
            exprF z e

    and mexprF z x =
        match x with 
        | ModuleOrNamespaceExprWithSig(_, def, _) -> mdefF z def

    and mdefF z x = 
        match x with
        | TMDefRec(_, _, mbinds, _) -> 
            // REVIEW: also iterate the abstract slot vspecs hidden in the _vslots field in the tycons
            let z = List.fold mbindF z mbinds
            z
        | TMDefLet(bind, _) -> valBindF false z bind
        | TMDefDo(e, _) -> exprF z e
        | TMDefs defs -> List.fold mdefF z defs 
        | TMAbstract x -> mexprF z x

    and mbindF z x = 
        match x with 
        | ModuleOrNamespaceBinding.Binding b -> valBindF false z b
        | ModuleOrNamespaceBinding.Module(_, def) -> mdefF z def

    and implF z x = foldTImplFile mexprF z x

    do exprFClosure <- exprF // allocate one instance of this closure
    do exprNoInterceptFClosure <- exprNoInterceptF // allocate one instance of this closure

    member x.FoldExpr = exprF

    member x.FoldImplFile = implF

let FoldExpr folders state expr = ExprFolders(folders).FoldExpr state expr

let FoldImplFile folders state implFile = ExprFolders(folders).FoldImplFile state implFile 

#if DEBUG
//-------------------------------------------------------------------------
// ExprStats
//-------------------------------------------------------------------------

let ExprStats x =
  let mutable count = 0
  let folders = {ExprFolder0 with exprIntercept = (fun _ noInterceptF z x -> (count <- count + 1; noInterceptF z x))}
  let () = FoldExpr folders () x
  string count + " TExpr nodes"
#endif
    
//-------------------------------------------------------------------------
// Make expressions
//------------------------------------------------------------------------- 

let mkString (g: TcGlobals) m n = Expr.Const (Const.String n, m, g.string_ty)

let mkBool (g: TcGlobals) m b = Expr.Const (Const.Bool b, m, g.bool_ty)

let mkByte (g: TcGlobals) m b = Expr.Const (Const.Byte b, m, g.byte_ty)

let mkUInt16 (g: TcGlobals) m b = Expr.Const (Const.UInt16 b, m, g.uint16_ty)

let mkTrue g m = mkBool g m true

let mkFalse g m = mkBool g m false

let mkUnit (g: TcGlobals) m = Expr.Const (Const.Unit, m, g.unit_ty)

let mkInt32 (g: TcGlobals) m n = Expr.Const (Const.Int32 n, m, g.int32_ty)

let mkInt g m n = mkInt32 g m n

let mkZero g m = mkInt g m 0

let mkOne g m = mkInt g m 1

let mkTwo g m = mkInt g m 2

let mkMinusOne g m = mkInt g m (-1)

let destInt32 = function Expr.Const (Const.Int32 n, _, _) -> Some n | _ -> None

let isIDelegateEventType g ty =
    match tryTcrefOfAppTy g ty with
    | ValueSome tcref -> tyconRefEq g g.fslib_IDelegateEvent_tcr tcref
    | _ -> false

let destIDelegateEventType g ty = 
    if isIDelegateEventType g ty then 
        match argsOfAppTy g ty with 
        | [ty1] -> ty1
        | _ -> failwith "destIDelegateEventType: internal error"
    else failwith "destIDelegateEventType: not an IDelegateEvent type"

let mkIEventType (g: TcGlobals) ty1 ty2 = TType_app (g.fslib_IEvent2_tcr, [ty1;ty2])

let mkIObservableType (g: TcGlobals) ty1 = TType_app (g.tcref_IObservable, [ty1])

let mkIObserverType (g: TcGlobals) ty1 = TType_app (g.tcref_IObserver, [ty1])

let mkRefCellContentsRef (g: TcGlobals) = mkRecdFieldRef g.refcell_tcr_canon "contents"

let mkSequential spSeq m e1 e2 = Expr.Sequential (e1, e2, NormalSeq, spSeq, m)

let mkCompGenSequential m e1 e2 = mkSequential DebugPointAtSequential.StmtOnly m e1 e2

let rec mkSequentials spSeq g m es = 
    match es with 
    | [e] -> e 
    | e :: es -> mkSequential spSeq m e (mkSequentials spSeq g m es) 
    | [] -> mkUnit g m

let mkGetArg0 m ty = mkAsmExpr ( [ mkLdarg0 ], [], [], [ty], m) 

//-------------------------------------------------------------------------
// Tuples...
//------------------------------------------------------------------------- 
 
let mkAnyTupled g m tupInfo es tys = 
    match es with 
    | [] -> mkUnit g m 
    | [e] -> e
    | _ -> Expr.Op (TOp.Tuple tupInfo, tys, es, m)

let mkRefTupled g m es tys = mkAnyTupled g m tupInfoRef es tys

let mkRefTupledNoTypes g m args = mkRefTupled g m args (List.map (tyOfExpr g) args)

let mkRefTupledVars g m vs = mkRefTupled g m (List.map (exprForVal m) vs) (typesOfVals vs)

//--------------------------------------------------------------------------
// Permute expressions
//--------------------------------------------------------------------------
    
let inversePerm (sigma: int array) =
    let n = sigma.Length
    let invSigma = Array.create n -1
    for i = 0 to n-1 do
        let sigma_i = sigma.[i]
        // assert( invSigma.[sigma_i] = -1 )
        invSigma.[sigma_i] <- i
    invSigma
  
let permute (sigma: int[]) (data:'T[]) = 
    let n = sigma.Length
    let invSigma = inversePerm sigma
    Array.init n (fun i -> data.[invSigma.[i]])
  
let rec existsR a b pred = if a<=b then pred a || existsR (a+1) b pred else false

// Given a permutation for record fields, work out the highest entry that we must lift out
// of a record initialization. Lift out xi if xi goes to position that will be preceded by an expr with an effect 
// that originally followed xi. If one entry gets lifted then everything before it also gets lifted.
let liftAllBefore sigma = 
    let invSigma = inversePerm sigma

    let lifted = 
        [ for i in 0 .. sigma.Length - 1 do 
            let i' = sigma.[i]
            if existsR 0 (i' - 1) (fun j' -> invSigma.[j'] > i) then 
                    yield i ]

    if lifted.IsEmpty then 0 else List.max lifted + 1


///  Put record field assignments in order.
//
let permuteExprList (sigma: int[]) (exprs: Expr list) (ty: TType list) (names: string list) =
    let ty, names = (Array.ofList ty, Array.ofList names)

    let liftLim = liftAllBefore sigma 

    let rewrite rbinds (i, expri: Expr) =
        if i < liftLim then
            let tmpvi, tmpei = mkCompGenLocal expri.Range names.[i] ty.[i]
            let bindi = mkCompGenBind tmpvi expri
            tmpei, bindi :: rbinds
        else
            expri, rbinds
 
    let newExprs, reversedBinds = List.mapFold rewrite [] (exprs |> List.indexed)
    let binds = List.rev reversedBinds
    let reorderedExprs = permute sigma (Array.ofList newExprs)
    binds, Array.toList reorderedExprs
    
/// Evaluate the expressions in the original order, but build a record with the results in field order 
/// Note some fields may be static. If this were not the case we could just use 
///     let sigma = Array.map #Index ()  
/// However the presence of static fields means .Index may index into a non-compact set of instance field indexes. 
/// We still need to sort by index. 
let mkRecordExpr g (lnk, tcref, tinst, unsortedRecdFields: RecdFieldRef list, unsortedFieldExprs, m) =  
    // Remove any abbreviations 
    let tcref, tinst = destAppTy g (mkAppTy tcref tinst)
    
    let sortedRecdFields = unsortedRecdFields |> List.indexed |> Array.ofList |> Array.sortBy (fun (_, r) -> r.Index)
    let sigma = Array.create sortedRecdFields.Length -1
    sortedRecdFields |> Array.iteri (fun sortedIdx (unsortedIdx, _) -> 
        if sigma.[unsortedIdx] <> -1 then error(InternalError("bad permutation", m))
        sigma.[unsortedIdx] <- sortedIdx) 
    
    let unsortedArgTys = unsortedRecdFields |> List.map (fun rfref -> actualTyOfRecdFieldRef rfref tinst)
    let unsortedArgNames = unsortedRecdFields |> List.map (fun rfref -> rfref.FieldName)
    let unsortedArgBinds, sortedArgExprs = permuteExprList sigma unsortedFieldExprs unsortedArgTys unsortedArgNames
    let core = Expr.Op (TOp.Recd (lnk, tcref), tinst, sortedArgExprs, m)
    mkLetsBind m unsortedArgBinds core

let mkAnonRecd (_g: TcGlobals) m (anonInfo: AnonRecdTypeInfo) (unsortedIds: Ident[]) (unsortedFieldExprs: Expr list) unsortedArgTys =
    let sortedRecdFields = unsortedFieldExprs |> List.indexed |> Array.ofList |> Array.sortBy (fun (i,_) -> unsortedIds.[i].idText)
    let sortedArgTys = unsortedArgTys |> List.indexed |> List.sortBy (fun (i,_) -> unsortedIds.[i].idText) |> List.map snd

    let sigma = Array.create sortedRecdFields.Length -1
    sortedRecdFields |> Array.iteri (fun sortedIdx (unsortedIdx, _) -> 
        if sigma.[unsortedIdx] <> -1 then error(InternalError("bad permutation", m))
        sigma.[unsortedIdx] <- sortedIdx) 
    
    let unsortedArgNames = unsortedIds |> Array.toList |> List.map (fun id -> id.idText)
    let unsortedArgBinds, sortedArgExprs = permuteExprList sigma unsortedFieldExprs unsortedArgTys unsortedArgNames
    let core = Expr.Op (TOp.AnonRecd anonInfo, sortedArgTys, sortedArgExprs, m)
    mkLetsBind m unsortedArgBinds core
  
//-------------------------------------------------------------------------
// List builders
//------------------------------------------------------------------------- 
 
let mkRefCell g m ty e = mkRecordExpr g (RecdExpr, g.refcell_tcr_canon, [ty], [mkRefCellContentsRef g], [e], m)

let mkRefCellGet g m ty e = mkRecdFieldGetViaExprAddr (e, mkRefCellContentsRef g, [ty], m)

let mkRefCellSet g m ty e1 e2 = mkRecdFieldSetViaExprAddr (e1, mkRefCellContentsRef g, [ty], e2, m)

let mkNil (g: TcGlobals) m ty = mkUnionCaseExpr (g.nil_ucref, [ty], [], m)

let mkCons (g: TcGlobals) ty h t = mkUnionCaseExpr (g.cons_ucref, [ty], [h;t], unionRanges h.Range t.Range)

let mkCompGenLocalAndInvisibleBind g nm m e = 
    let locv, loce = mkCompGenLocal m nm (tyOfExpr g e)
    locv, loce, mkInvisibleBind locv e 

//----------------------------------------------------------------------------
// Make some fragments of code
//----------------------------------------------------------------------------

let box = IL.I_box (mkILTyvarTy 0us)

let isinst = IL.I_isinst (mkILTyvarTy 0us)

let unbox = IL.I_unbox_any (mkILTyvarTy 0us)

let mkUnbox ty e m = mkAsmExpr ([ unbox ], [ty], [e], [ ty ], m)

let mkBox ty e m = mkAsmExpr ([box], [], [e], [ty], m)

let mkIsInst ty e m = mkAsmExpr ([ isinst ], [ty], [e], [ ty ], m)

let mspec_Type_GetTypeFromHandle (g: TcGlobals) = IL.mkILNonGenericStaticMethSpecInTy(g.ilg.typ_Type, "GetTypeFromHandle", [g.iltyp_RuntimeTypeHandle], g.ilg.typ_Type)

let mspec_String_Length (g: TcGlobals) = mkILNonGenericInstanceMethSpecInTy (g.ilg.typ_String, "get_Length", [], g.ilg.typ_Int32)

let mspec_String_Concat2 (g: TcGlobals) = 
    mkILNonGenericStaticMethSpecInTy (g.ilg.typ_String, "Concat", [ g.ilg.typ_String; g.ilg.typ_String ], g.ilg.typ_String)

let mspec_String_Concat3 (g: TcGlobals) = 
    mkILNonGenericStaticMethSpecInTy (g.ilg.typ_String, "Concat", [ g.ilg.typ_String; g.ilg.typ_String; g.ilg.typ_String ], g.ilg.typ_String)

let mspec_String_Concat4 (g: TcGlobals) = 
    mkILNonGenericStaticMethSpecInTy (g.ilg.typ_String, "Concat", [ g.ilg.typ_String; g.ilg.typ_String; g.ilg.typ_String; g.ilg.typ_String ], g.ilg.typ_String)

let mspec_String_Concat_Array (g: TcGlobals) = 
    mkILNonGenericStaticMethSpecInTy (g.ilg.typ_String, "Concat", [ mkILArr1DTy g.ilg.typ_String ], g.ilg.typ_String)

let fspec_Missing_Value (g: TcGlobals) = IL.mkILFieldSpecInTy(g.iltyp_Missing, "Value", g.iltyp_Missing)

let mkInitializeArrayMethSpec (g: TcGlobals) = 
  let tref = g.FindSysILTypeRef "System.Runtime.CompilerServices.RuntimeHelpers"
  mkILNonGenericStaticMethSpecInTy(mkILNonGenericBoxedTy tref, "InitializeArray", [g.ilg.typ_Array;g.iltyp_RuntimeFieldHandle], ILType.Void)

let mkInvalidCastExnNewobj (g: TcGlobals) = 
  mkNormalNewobj (mkILCtorMethSpecForTy (mkILNonGenericBoxedTy (g.FindSysILTypeRef "System.InvalidCastException"), []))

let typedExprForIntrinsic _g m (IntrinsicValRef(_, _, _, ty, _) as i) =
    let vref = ValRefForIntrinsic i
    exprForValRef m vref, ty

let mkCallGetGenericComparer (g: TcGlobals) m = typedExprForIntrinsic g m g.get_generic_comparer_info |> fst

let mkCallGetGenericEREqualityComparer (g: TcGlobals) m = typedExprForIntrinsic g m g.get_generic_er_equality_comparer_info |> fst

let mkCallGetGenericPEREqualityComparer (g: TcGlobals) m = typedExprForIntrinsic g m g.get_generic_per_equality_comparer_info |> fst

let mkCallUnbox (g: TcGlobals) m ty e1 = mkApps g (typedExprForIntrinsic g m g.unbox_info, [[ty]], [ e1 ], m)

let mkCallUnboxFast (g: TcGlobals) m ty e1 = mkApps g (typedExprForIntrinsic g m g.unbox_fast_info, [[ty]], [ e1 ], m)

let mkCallTypeTest (g: TcGlobals) m ty e1 = mkApps g (typedExprForIntrinsic g m g.istype_info, [[ty]], [ e1 ], m)

let mkCallTypeOf (g: TcGlobals) m ty = mkApps g (typedExprForIntrinsic g m g.typeof_info, [[ty]], [ ], m)

let mkCallTypeDefOf (g: TcGlobals) m ty = mkApps g (typedExprForIntrinsic g m g.typedefof_info, [[ty]], [ ], m)
 
let mkCallDispose (g: TcGlobals) m ty e1 = mkApps g (typedExprForIntrinsic g m g.dispose_info, [[ty]], [ e1 ], m)

let mkCallSeq (g: TcGlobals) m ty e1 = mkApps g (typedExprForIntrinsic g m g.seq_info, [[ty]], [ e1 ], m)

let mkCallCreateInstance (g: TcGlobals) m ty = mkApps g (typedExprForIntrinsic g m g.create_instance_info, [[ty]], [ mkUnit g m ], m)

let mkCallGetQuerySourceAsEnumerable (g: TcGlobals) m ty1 ty2 e1 = mkApps g (typedExprForIntrinsic g m g.query_source_as_enum_info, [[ty1;ty2]], [ e1; mkUnit g m ], m)

let mkCallNewQuerySource (g: TcGlobals) m ty1 ty2 e1 = mkApps g (typedExprForIntrinsic g m g.new_query_source_info, [[ty1;ty2]], [ e1 ], m)

let mkCallCreateEvent (g: TcGlobals) m ty1 ty2 e1 e2 e3 = mkApps g (typedExprForIntrinsic g m g.create_event_info, [[ty1;ty2]], [ e1;e2;e3 ], m)

let mkCallGenericComparisonWithComparerOuter (g: TcGlobals) m ty comp e1 e2 = mkApps g (typedExprForIntrinsic g m g.generic_comparison_withc_outer_info, [[ty]], [ comp;e1;e2 ], m)

let mkCallGenericEqualityEROuter (g: TcGlobals) m ty e1 e2 = mkApps g (typedExprForIntrinsic g m g.generic_equality_er_outer_info, [[ty]], [ e1;e2 ], m)

let mkCallGenericEqualityWithComparerOuter (g: TcGlobals) m ty comp e1 e2 = mkApps g (typedExprForIntrinsic g m g.generic_equality_withc_outer_info, [[ty]], [comp;e1;e2], m)

let mkCallGenericHashWithComparerOuter (g: TcGlobals) m ty comp e1 = mkApps g (typedExprForIntrinsic g m g.generic_hash_withc_outer_info, [[ty]], [comp;e1], m)

let mkCallEqualsOperator (g: TcGlobals) m ty e1 e2 = mkApps g (typedExprForIntrinsic g m g.equals_operator_info, [[ty]], [ e1;e2 ], m)

let mkCallNotEqualsOperator (g: TcGlobals) m ty e1 e2 = mkApps g (typedExprForIntrinsic g m g.not_equals_operator, [[ty]], [ e1;e2 ], m)

let mkCallLessThanOperator (g: TcGlobals) m ty e1 e2 = mkApps g (typedExprForIntrinsic g m g.less_than_operator, [[ty]], [ e1;e2 ], m)

let mkCallLessThanOrEqualsOperator (g: TcGlobals) m ty e1 e2 = mkApps g (typedExprForIntrinsic g m g.less_than_or_equals_operator, [[ty]], [ e1;e2 ], m)

let mkCallGreaterThanOperator (g: TcGlobals) m ty e1 e2 = mkApps g (typedExprForIntrinsic g m g.greater_than_operator, [[ty]], [ e1;e2 ], m)

let mkCallGreaterThanOrEqualsOperator (g: TcGlobals) m ty e1 e2 = mkApps g (typedExprForIntrinsic g m g.greater_than_or_equals_operator, [[ty]], [ e1;e2 ], m)

let mkCallAdditionOperator (g: TcGlobals) m ty e1 e2 = mkApps g (typedExprForIntrinsic g m g.unchecked_addition_info, [[ty; ty; ty]], [e1;e2], m)

let mkCallSubtractionOperator (g: TcGlobals) m ty e1 e2 = mkApps g (typedExprForIntrinsic g m g.unchecked_subtraction_info, [[ty; ty; ty]], [e1;e2], m)

let mkCallMultiplyOperator (g: TcGlobals) m ty e1 e2 = mkApps g (typedExprForIntrinsic g m g.unchecked_multiply_info, [[ty; ty; ty]], [e1;e2], m)

let mkCallDivisionOperator (g: TcGlobals) m ty e1 e2 = mkApps g (typedExprForIntrinsic g m g.unchecked_division_info, [[ty; ty; ty]], [e1;e2], m)

let mkCallModulusOperator (g: TcGlobals) m ty e1 e2 = mkApps g (typedExprForIntrinsic g m g.unchecked_modulus_info, [[ty; ty; ty]], [e1;e2], m)

let mkCallDefaultOf (g: TcGlobals) m ty = mkApps g (typedExprForIntrinsic g m g.unchecked_defaultof_info, [[ty]], [], m)

let mkCallBitwiseAndOperator (g: TcGlobals) m ty e1 e2 = mkApps g (typedExprForIntrinsic g m g.bitwise_and_info, [[ty]], [e1;e2], m)

let mkCallBitwiseOrOperator (g: TcGlobals) m ty e1 e2 = mkApps g (typedExprForIntrinsic g m g.bitwise_or_info, [[ty]], [e1;e2], m)

let mkCallBitwiseXorOperator (g: TcGlobals) m ty e1 e2 = mkApps g (typedExprForIntrinsic g m g.bitwise_xor_info, [[ty]], [e1;e2], m)

let mkCallShiftLeftOperator (g: TcGlobals) m ty e1 e2 = mkApps g (typedExprForIntrinsic g m g.bitwise_shift_left_info, [[ty]], [e1;e2], m)

let mkCallShiftRightOperator (g: TcGlobals) m ty e1 e2 = mkApps g (typedExprForIntrinsic g m g.bitwise_shift_right_info, [[ty]], [e1;e2], m)

let mkCallUnaryNegOperator (g: TcGlobals) m ty e1 = mkApps g (typedExprForIntrinsic g m g.unchecked_unary_minus_info, [[ty]], [e1], m)

let mkCallUnaryNotOperator (g: TcGlobals) m ty e1 = mkApps g (typedExprForIntrinsic g m g.bitwise_unary_not_info, [[ty]], [e1], m)

let mkCallAdditionChecked (g: TcGlobals) m ty e1 e2 = mkApps g (typedExprForIntrinsic g m g.checked_addition_info, [[ty; ty; ty]], [e1;e2], m)

let mkCallSubtractionChecked (g: TcGlobals) m ty e1 e2 = mkApps g (typedExprForIntrinsic g m g.checked_subtraction_info, [[ty; ty; ty]], [e1;e2], m)

let mkCallMultiplyChecked (g: TcGlobals) m ty e1 e2 = mkApps g (typedExprForIntrinsic g m g.checked_multiply_info, [[ty; ty; ty]], [e1;e2], m)

let mkCallUnaryNegChecked (g: TcGlobals) m ty e1 = mkApps g (typedExprForIntrinsic g m g.checked_unary_minus_info, [[ty]], [e1], m)

let mkCallToByteChecked (g: TcGlobals) m ty e1 = mkApps g (typedExprForIntrinsic g m g.byte_checked_info, [[ty]], [e1], m)

let mkCallToSByteChecked (g: TcGlobals) m ty e1 = mkApps g (typedExprForIntrinsic g m g.sbyte_checked_info, [[ty]], [e1], m)

let mkCallToInt16Checked (g: TcGlobals) m ty e1 = mkApps g (typedExprForIntrinsic g m g.int16_checked_info, [[ty]], [e1], m)

let mkCallToUInt16Checked (g: TcGlobals) m ty e1 = mkApps g (typedExprForIntrinsic g m g.uint16_checked_info, [[ty]], [e1], m)

let mkCallToIntChecked (g: TcGlobals) m ty e1 = mkApps g (typedExprForIntrinsic g m g.int_checked_info, [[ty]], [e1], m)

let mkCallToInt32Checked (g: TcGlobals) m ty e1 = mkApps g (typedExprForIntrinsic g m g.int32_checked_info, [[ty]], [e1], m)

let mkCallToUInt32Checked (g: TcGlobals) m ty e1 = mkApps g (typedExprForIntrinsic g m g.uint32_checked_info, [[ty]], [e1], m)

let mkCallToInt64Checked (g: TcGlobals) m ty e1 = mkApps g (typedExprForIntrinsic g m g.int64_checked_info, [[ty]], [e1], m)

let mkCallToUInt64Checked (g: TcGlobals) m ty e1 = mkApps g (typedExprForIntrinsic g m g.uint64_checked_info, [[ty]], [e1], m)

let mkCallToIntPtrChecked (g: TcGlobals) m ty e1 = mkApps g (typedExprForIntrinsic g m g.nativeint_checked_info, [[ty]], [e1], m)

let mkCallToUIntPtrChecked (g: TcGlobals) m ty e1 = mkApps g (typedExprForIntrinsic g m g.unativeint_checked_info, [[ty]], [e1], m)

let mkCallToByteOperator (g: TcGlobals) m ty e1 = mkApps g (typedExprForIntrinsic g m g.byte_operator_info, [[ty]], [e1], m)

let mkCallToSByteOperator (g: TcGlobals) m ty e1 = mkApps g (typedExprForIntrinsic g m g.sbyte_operator_info, [[ty]], [e1], m)

let mkCallToInt16Operator (g: TcGlobals) m ty e1 = mkApps g (typedExprForIntrinsic g m g.int16_operator_info, [[ty]], [e1], m)

let mkCallToUInt16Operator (g: TcGlobals) m ty e1 = mkApps g (typedExprForIntrinsic g m g.uint16_operator_info, [[ty]], [e1], m)

let mkCallToIntOperator (g: TcGlobals) m ty e1 = mkApps g (typedExprForIntrinsic g m g.int_operator_info, [[ty]], [e1], m)

let mkCallToInt32Operator (g: TcGlobals) m ty e1 = mkApps g (typedExprForIntrinsic g m g.int32_operator_info, [[ty]], [e1], m)

let mkCallToUInt32Operator (g: TcGlobals) m ty e1 = mkApps g (typedExprForIntrinsic g m g.uint32_operator_info, [[ty]], [e1], m)

let mkCallToInt64Operator (g: TcGlobals) m ty e1 = mkApps g (typedExprForIntrinsic g m g.int64_operator_info, [[ty]], [e1], m)

let mkCallToUInt64Operator (g: TcGlobals) m ty e1 = mkApps g (typedExprForIntrinsic g m g.uint64_operator_info, [[ty]], [e1], m)

let mkCallToSingleOperator (g: TcGlobals) m ty e1 = mkApps g (typedExprForIntrinsic g m g.float32_operator_info, [[ty]], [e1], m)

let mkCallToDoubleOperator (g: TcGlobals) m ty e1 = mkApps g (typedExprForIntrinsic g m g.float_operator_info, [[ty]], [e1], m)

let mkCallToIntPtrOperator (g: TcGlobals) m ty e1 = mkApps g (typedExprForIntrinsic g m g.nativeint_operator_info, [[ty]], [e1], m)

let mkCallToUIntPtrOperator (g: TcGlobals) m ty e1 = mkApps g (typedExprForIntrinsic g m g.unativeint_operator_info, [[ty]], [e1], m)

let mkCallToCharOperator (g: TcGlobals) m ty e1 = mkApps g (typedExprForIntrinsic g m g.char_operator_info, [[ty]], [e1], m)

let mkCallToEnumOperator (g: TcGlobals) m ty e1 = mkApps g (typedExprForIntrinsic g m g.enum_operator_info, [[ty]], [e1], m)

let mkCallArrayLength (g: TcGlobals) m ty e1 = mkApps g (typedExprForIntrinsic g m g.array_length_info, [[ty]], [e1], m)

let mkCallArrayGet (g: TcGlobals) m ty e1 idx1 = mkApps g (typedExprForIntrinsic g m g.array_get_info, [[ty]], [ e1 ; idx1 ], m)

let mkCallArray2DGet (g: TcGlobals) m ty e1 idx1 idx2 = mkApps g (typedExprForIntrinsic g m g.array2D_get_info, [[ty]], [ e1 ; idx1; idx2 ], m)

let mkCallArray3DGet (g: TcGlobals) m ty e1 idx1 idx2 idx3 = mkApps g (typedExprForIntrinsic g m g.array3D_get_info, [[ty]], [ e1 ; idx1; idx2; idx3 ], m)

let mkCallArray4DGet (g: TcGlobals) m ty e1 idx1 idx2 idx3 idx4 = mkApps g (typedExprForIntrinsic g m g.array4D_get_info, [[ty]], [ e1 ; idx1; idx2; idx3; idx4 ], m)

let mkCallArraySet (g: TcGlobals) m ty e1 idx1 v = mkApps g (typedExprForIntrinsic g m g.array_set_info, [[ty]], [ e1 ; idx1; v ], m)

let mkCallArray2DSet (g: TcGlobals) m ty e1 idx1 idx2 v = mkApps g (typedExprForIntrinsic g m g.array2D_set_info, [[ty]], [ e1 ; idx1; idx2; v ], m)

let mkCallArray3DSet (g: TcGlobals) m ty e1 idx1 idx2 idx3 v = mkApps g (typedExprForIntrinsic g m g.array3D_set_info, [[ty]], [ e1 ; idx1; idx2; idx3; v ], m)

let mkCallArray4DSet (g: TcGlobals) m ty e1 idx1 idx2 idx3 idx4 v = mkApps g (typedExprForIntrinsic g m g.array4D_set_info, [[ty]], [ e1 ; idx1; idx2; idx3; idx4; v ], m)

let mkCallHash (g: TcGlobals) m ty e1 = mkApps g (typedExprForIntrinsic g m g.hash_info, [[ty]], [ e1 ], m)

let mkCallBox (g: TcGlobals) m ty e1 = mkApps g (typedExprForIntrinsic g m g.box_info, [[ty]], [ e1 ], m)

let mkCallIsNull (g: TcGlobals) m ty e1 = mkApps g (typedExprForIntrinsic g m g.isnull_info, [[ty]], [ e1 ], m)

let mkCallIsNotNull (g: TcGlobals) m ty e1 = mkApps g (typedExprForIntrinsic g m g.isnotnull_info, [[ty]], [ e1 ], m)

let mkCallRaise (g: TcGlobals) m ty e1 = mkApps g (typedExprForIntrinsic g m g.raise_info, [[ty]], [ e1 ], m)

let mkCallNewDecimal (g: TcGlobals) m (e1, e2, e3, e4, e5) = mkApps g (typedExprForIntrinsic g m g.new_decimal_info, [], [ e1;e2;e3;e4;e5 ], m)

let mkCallNewFormat (g: TcGlobals) m aty bty cty dty ety e1 = mkApps g (typedExprForIntrinsic g m g.new_format_info, [[aty;bty;cty;dty;ety]], [ e1 ], m)

let tryMkCallBuiltInWitness (g: TcGlobals) traitInfo argExprs m =
    let info, tinst = g.MakeBuiltInWitnessInfo traitInfo
    let vref = ValRefForIntrinsic info
    match vref.TryDeref with
    | ValueSome v -> 
        let f = exprForValRef m vref
        mkApps g ((f, v.Type), [tinst], argExprs, m) |> Some
    | ValueNone -> 
        None

let tryMkCallCoreFunctionAsBuiltInWitness (g: TcGlobals) info tyargs argExprs m =
    let vref = ValRefForIntrinsic info
    match vref.TryDeref with
    | ValueSome v -> 
        let f = exprForValRef m vref
        mkApps g ((f, v.Type), [tyargs], argExprs, m) |> Some
    | ValueNone -> 
        None

let TryEliminateDesugaredConstants g m c = 
    match c with 
    | Const.Decimal d -> 
        match System.Decimal.GetBits d with 
        | [| lo;med;hi; signExp |] -> 
            let scale = (min (((signExp &&& 0xFF0000) >>> 16) &&& 0xFF) 28) |> byte
            let isNegative = (signExp &&& 0x80000000) <> 0
            Some(mkCallNewDecimal g m (mkInt g m lo, mkInt g m med, mkInt g m hi, mkBool g m isNegative, mkByte g m scale) )
        | _ -> failwith "unreachable"
    | _ -> 
        None

let mkSeqTy (g: TcGlobals) ty = mkAppTy g.seq_tcr [ty] 

let mkIEnumeratorTy (g: TcGlobals) ty = mkAppTy g.tcref_System_Collections_Generic_IEnumerator [ty] 

let mkCallSeqCollect g m alphaTy betaTy arg1 arg2 = 
    let enumty2 = try rangeOfFunTy g (tyOfExpr g arg1) with _ -> (* defensive programming *) (mkSeqTy g betaTy)
    mkApps g (typedExprForIntrinsic g m g.seq_collect_info, [[alphaTy;enumty2;betaTy]], [ arg1; arg2 ], m) 
                  
let mkCallSeqUsing g m resourceTy elemTy arg1 arg2 = 
    // We're instantiating val using : 'a -> ('a -> 'sb) -> seq<'b> when 'sb :> seq<'b> and 'a :> IDisposable 
    // We set 'sb -> range(typeof(arg2)) 
    let enumty = try rangeOfFunTy g (tyOfExpr g arg2) with _ -> (* defensive programming *) (mkSeqTy g elemTy)
    mkApps g (typedExprForIntrinsic g m g.seq_using_info, [[resourceTy;enumty;elemTy]], [ arg1; arg2 ], m) 
                  
let mkCallSeqDelay g m elemTy arg1 = 
    mkApps g (typedExprForIntrinsic g m g.seq_delay_info, [[elemTy]], [ arg1 ], m) 
                  
let mkCallSeqAppend g m elemTy arg1 arg2 = 
    mkApps g (typedExprForIntrinsic g m g.seq_append_info, [[elemTy]], [ arg1; arg2 ], m) 

let mkCallSeqGenerated g m elemTy arg1 arg2 = 
    mkApps g (typedExprForIntrinsic g m g.seq_generated_info, [[elemTy]], [ arg1; arg2 ], m) 
                       
let mkCallSeqFinally g m elemTy arg1 arg2 = 
    mkApps g (typedExprForIntrinsic g m g.seq_finally_info, [[elemTy]], [ arg1; arg2 ], m) 
                       
let mkCallSeqOfFunctions g m ty1 ty2 arg1 arg2 arg3 = 
    mkApps g (typedExprForIntrinsic g m g.seq_of_functions_info, [[ty1;ty2]], [ arg1; arg2; arg3 ], m) 
                  
let mkCallSeqToArray g m elemTy arg1 =  
    mkApps g (typedExprForIntrinsic g m g.seq_to_array_info, [[elemTy]], [ arg1 ], m) 
                  
let mkCallSeqToList g m elemTy arg1 = 
    mkApps g (typedExprForIntrinsic g m g.seq_to_list_info, [[elemTy]], [ arg1 ], m) 
                  
let mkCallSeqMap g m inpElemTy genElemTy arg1 arg2 = 
    mkApps g (typedExprForIntrinsic g m g.seq_map_info, [[inpElemTy;genElemTy]], [ arg1; arg2 ], m) 
                  
let mkCallSeqSingleton g m ty1 arg1 = 
    mkApps g (typedExprForIntrinsic g m g.seq_singleton_info, [[ty1]], [ arg1 ], m) 
                  
let mkCallSeqEmpty g m ty1 = 
    mkApps g (typedExprForIntrinsic g m g.seq_empty_info, [[ty1]], [ ], m) 
                 
let mkCallDeserializeQuotationFSharp20Plus g m e1 e2 e3 e4 = 
    let args = [ e1; e2; e3; e4 ]
    mkApps g (typedExprForIntrinsic g m g.deserialize_quoted_FSharp_20_plus_info, [], [ mkRefTupledNoTypes g m args ], m)

let mkCallDeserializeQuotationFSharp40Plus g m e1 e2 e3 e4 e5 = 
    let args = [ e1; e2; e3; e4; e5 ]
    mkApps g (typedExprForIntrinsic g m g.deserialize_quoted_FSharp_40_plus_info, [], [ mkRefTupledNoTypes g m args ], m)

let mkCallCastQuotation g m ty e1 = 
    mkApps g (typedExprForIntrinsic g m g.cast_quotation_info, [[ty]], [ e1 ], m)

let mkCallLiftValue (g: TcGlobals) m ty e1 = 
    mkApps g (typedExprForIntrinsic g m g.lift_value_info, [[ty]], [e1], m)

let mkCallLiftValueWithName (g: TcGlobals) m ty nm e1 = 
    let vref = ValRefForIntrinsic g.lift_value_with_name_info 
    // Use "Expr.ValueWithName" if it exists in FSharp.Core
    match vref.TryDeref with
    | ValueSome _ ->
        mkApps g (typedExprForIntrinsic g m g.lift_value_with_name_info, [[ty]], [mkRefTupledNoTypes g m [e1; mkString g m nm]], m)
    | ValueNone ->
        mkCallLiftValue g m ty e1

let mkCallLiftValueWithDefn g m qty e1 = 
    assert isQuotedExprTy g qty
    let ty = destQuotedExprTy g qty
    let vref = ValRefForIntrinsic g.lift_value_with_defn_info 
    // Use "Expr.WithValue" if it exists in FSharp.Core
    match vref.TryDeref with
    | ValueSome _ ->
        let copyOfExpr = copyExpr g ValCopyFlag.CloneAll e1
        let quoteOfCopyOfExpr = Expr.Quote (copyOfExpr, ref None, false, m, qty)
        mkApps g (typedExprForIntrinsic g m g.lift_value_with_defn_info, [[ty]], [mkRefTupledNoTypes g m [e1; quoteOfCopyOfExpr]], m)
    | ValueNone ->
        Expr.Quote (e1, ref None, false, m, qty)

let mkCallCheckThis g m ty e1 = 
    mkApps g (typedExprForIntrinsic g m g.check_this_info, [[ty]], [e1], m)

let mkCallFailInit g m = 
    mkApps g (typedExprForIntrinsic g m g.fail_init_info, [], [mkUnit g m], m)

let mkCallFailStaticInit g m = 
    mkApps g (typedExprForIntrinsic g m g.fail_static_init_info, [], [mkUnit g m], m)

let mkCallQuoteToLinqLambdaExpression g m ty e1 = 
    mkApps g (typedExprForIntrinsic g m g.quote_to_linq_lambda_info, [[ty]], [e1], m)

let mkOptionToNullable g m ty e1 = 
    mkApps g (typedExprForIntrinsic g m g.option_toNullable_info, [[ty]], [e1], m)

let mkOptionDefaultValue g m ty e1 e2 = 
    mkApps g (typedExprForIntrinsic g m g.option_defaultValue_info, [[ty]], [e1; e2], m)

let mkLazyDelayed g m ty f = mkApps g (typedExprForIntrinsic g m g.lazy_create_info, [[ty]], [ f ], m) 

let mkLazyForce g m ty e = mkApps g (typedExprForIntrinsic g m g.lazy_force_info, [[ty]], [ e; mkUnit g m ], m) 

let mkGetString g m e1 e2 = mkApps g (typedExprForIntrinsic g m g.getstring_info, [], [e1;e2], m)

let mkGetStringChar = mkGetString

let mkGetStringLength g m e =
    let mspec = mspec_String_Length g
    Expr.Op (TOp.ILCall (false, false, false, false, ValUseFlag.NormalValUse, true, false, mspec.MethodRef, [], [], [g.int32_ty]), [], [e], m)

let mkStaticCall_String_Concat2 g m arg1 arg2 =
    let mspec = mspec_String_Concat2 g
    Expr.Op (TOp.ILCall (false, false, false, false, ValUseFlag.NormalValUse, false, false, mspec.MethodRef, [], [], [g.string_ty]), [], [arg1; arg2], m)

let mkStaticCall_String_Concat3 g m arg1 arg2 arg3 =
    let mspec = mspec_String_Concat3 g
    Expr.Op (TOp.ILCall (false, false, false, false, ValUseFlag.NormalValUse, false, false, mspec.MethodRef, [], [], [g.string_ty]), [], [arg1; arg2; arg3], m)

let mkStaticCall_String_Concat4 g m arg1 arg2 arg3 arg4 =
    let mspec = mspec_String_Concat4 g
    Expr.Op (TOp.ILCall (false, false, false, false, ValUseFlag.NormalValUse, false, false, mspec.MethodRef, [], [], [g.string_ty]), [], [arg1; arg2; arg3; arg4], m)

let mkStaticCall_String_Concat_Array g m arg =
    let mspec = mspec_String_Concat_Array g
    Expr.Op (TOp.ILCall (false, false, false, false, ValUseFlag.NormalValUse, false, false, mspec.MethodRef, [], [], [g.string_ty]), [], [arg], m)

// Quotations can't contain any IL.
// As a result, we aim to get rid of all IL generation in the typechecker and pattern match
// compiler, or else train the quotation generator to understand the generated IL. 
// Hence each of the following are marked with places where they are generated.

// Generated by the optimizer and the encoding of 'for' loops     
let mkDecr (g: TcGlobals) m e = mkAsmExpr ([ IL.AI_sub ], [], [e; mkOne g m], [g.int_ty], m)

let mkIncr (g: TcGlobals) m e = mkAsmExpr ([ IL.AI_add ], [], [mkOne g m; e], [g.int_ty], m)

// Generated by the pattern match compiler and the optimizer for
//    1. array patterns
//    2. optimizations associated with getting 'for' loops into the shape expected by the JIT.
// 
// NOTE: The conv.i4 assumes that int_ty is int32. Note: ldlen returns native UNSIGNED int 
let mkLdlen (g: TcGlobals) m arre = mkAsmExpr ([ IL.I_ldlen; (IL.AI_conv IL.DT_I4) ], [], [ arre ], [ g.int_ty ], m)

let mkLdelem (_g: TcGlobals) m ty arre idxe = mkAsmExpr ([ IL.I_ldelem_any (ILArrayShape.SingleDimensional, mkILTyvarTy 0us) ], [ty], [ arre;idxe ], [ ty ], m)

// This is generated in equality/compare/hash augmentations and in the pattern match compiler.
// It is understood by the quotation processor and turned into "Equality" nodes.
//
// Note: this is IL assembly code, don't go inserting this in expressions which will be exposed via quotations
let mkILAsmCeq (g: TcGlobals) m e1 e2 = mkAsmExpr ([ IL.AI_ceq ], [], [e1; e2], [g.bool_ty], m)

let mkILAsmClt (g: TcGlobals) m e1 e2 = mkAsmExpr ([ IL.AI_clt ], [], [e1; e2], [g.bool_ty], m)

// This is generated in the initialization of the "ctorv" field in the typechecker's compilation of
// an implicit class construction.
let mkNull m ty = Expr.Const (Const.Zero, m, ty)

let mkThrow m ty e = mkAsmExpr ([ IL.I_throw ], [], [e], [ty], m)

let destThrow = function
    | Expr.Op (TOp.ILAsm ([IL.I_throw], [ty2]), [], [e], m) -> Some (m, ty2, e)
    | _ -> None

let isThrow x = Option.isSome (destThrow x)

// reraise - parsed as library call - internally represented as op form.
let mkReraiseLibCall (g: TcGlobals) ty m =
    let ve, vt = typedExprForIntrinsic g m g.reraise_info
    Expr.App (ve, vt, [ty], [mkUnit g m], m)

let mkReraise m returnTy = Expr.Op (TOp.Reraise, [returnTy], [], m) (* could suppress unitArg *)

//----------------------------------------------------------------------------
// CompilationMappingAttribute, SourceConstructFlags
//----------------------------------------------------------------------------

let tnameCompilationSourceNameAttr = FSharpLib.Core + ".CompilationSourceNameAttribute"
let tnameCompilationArgumentCountsAttr = FSharpLib.Core + ".CompilationArgumentCountsAttribute"
let tnameCompilationMappingAttr = FSharpLib.Core + ".CompilationMappingAttribute"
let tnameSourceConstructFlags = FSharpLib.Core + ".SourceConstructFlags"

let tref_CompilationArgumentCountsAttr (g: TcGlobals) = mkILTyRef (g.fslibCcu.ILScopeRef, tnameCompilationArgumentCountsAttr)
let tref_CompilationMappingAttr (g: TcGlobals) = mkILTyRef (g.fslibCcu.ILScopeRef, tnameCompilationMappingAttr)
let tref_CompilationSourceNameAttr (g: TcGlobals) = mkILTyRef (g.fslibCcu.ILScopeRef, tnameCompilationSourceNameAttr)
let tref_SourceConstructFlags (g: TcGlobals) = mkILTyRef (g.fslibCcu.ILScopeRef, tnameSourceConstructFlags)

let mkCompilationMappingAttrPrim (g: TcGlobals) k nums = 
    mkILCustomAttribute g.ilg (tref_CompilationMappingAttr g, 
                               ((mkILNonGenericValueTy (tref_SourceConstructFlags g)) :: (nums |> List.map (fun _ -> g.ilg.typ_Int32))), 
                               ((k :: nums) |> List.map (fun n -> ILAttribElem.Int32 n)), 
                               [])

let mkCompilationMappingAttr g kind = mkCompilationMappingAttrPrim g kind []

let mkCompilationMappingAttrWithSeqNum g kind seqNum = mkCompilationMappingAttrPrim g kind [seqNum]

let mkCompilationMappingAttrWithVariantNumAndSeqNum g kind varNum seqNum = mkCompilationMappingAttrPrim g kind [varNum;seqNum]

let mkCompilationArgumentCountsAttr (g: TcGlobals) nums = 
    mkILCustomAttribute g.ilg (tref_CompilationArgumentCountsAttr g, [ mkILArr1DTy g.ilg.typ_Int32 ], 
                               [ILAttribElem.Array (g.ilg.typ_Int32, List.map (fun n -> ILAttribElem.Int32 n) nums)], 
                               [])

let mkCompilationSourceNameAttr (g: TcGlobals) n = 
    mkILCustomAttribute g.ilg (tref_CompilationSourceNameAttr g, [ g.ilg.typ_String ], 
                               [ILAttribElem.String(Some n)], 
                               [])

let mkCompilationMappingAttrForQuotationResource (g: TcGlobals) (nm, tys: ILTypeRef list) = 
    mkILCustomAttribute g.ilg (tref_CompilationMappingAttr g, 
                               [ g.ilg.typ_String; mkILArr1DTy g.ilg.typ_Type ], 
                               [ ILAttribElem.String (Some nm); ILAttribElem.Array (g.ilg.typ_Type, [ for ty in tys -> ILAttribElem.TypeRef (Some ty) ]) ], 
                               [])

//----------------------------------------------------------------------------
// Decode extensible typing attributes
//----------------------------------------------------------------------------

#if !NO_EXTENSIONTYPING

let isTypeProviderAssemblyAttr (cattr: ILAttribute) = 
    cattr.Method.DeclaringType.BasicQualifiedName = typeof<Microsoft.FSharp.Core.CompilerServices.TypeProviderAssemblyAttribute>.FullName

let TryDecodeTypeProviderAssemblyAttr ilg (cattr: ILAttribute) = 
    if isTypeProviderAssemblyAttr cattr then 
        let parms, _args = decodeILAttribData ilg cattr 
        match parms with // The first parameter to the attribute is the name of the assembly with the compiler extensions.
        | (ILAttribElem.String (Some assemblyName)) :: _ -> Some assemblyName
        | (ILAttribElem.String None) :: _ -> Some null
        | [] -> Some null
        | _ -> None
    else
        None

#endif

//----------------------------------------------------------------------------
// FSharpInterfaceDataVersionAttribute
//----------------------------------------------------------------------------

let tname_SignatureDataVersionAttr = FSharpLib.Core + ".FSharpInterfaceDataVersionAttribute"

let tnames_SignatureDataVersionAttr = splitILTypeName tname_SignatureDataVersionAttr

let tref_SignatureDataVersionAttr () = mkILTyRef(IlxSettings.ilxFsharpCoreLibScopeRef (), tname_SignatureDataVersionAttr)

let mkSignatureDataVersionAttr (g: TcGlobals) (version: ILVersionInfo)  = 
    mkILCustomAttribute g.ilg
        (tref_SignatureDataVersionAttr(), 
         [g.ilg.typ_Int32;g.ilg.typ_Int32;g.ilg.typ_Int32], 
         [ILAttribElem.Int32 (int32 version.Major)
          ILAttribElem.Int32 (int32 version.Minor) 
          ILAttribElem.Int32 (int32 version.Build)], [])

let tname_AutoOpenAttr = FSharpLib.Core + ".AutoOpenAttribute"

let IsSignatureDataVersionAttr cattr = isILAttribByName ([], tname_SignatureDataVersionAttr) cattr

let TryFindAutoOpenAttr (ilg: IL.ILGlobals) cattr = 
    if isILAttribByName ([], tname_AutoOpenAttr) cattr then 
        match decodeILAttribData ilg cattr with 
        | [ILAttribElem.String s], _ -> s
        | [], _ -> None
        | _ -> 
            warning(Failure(FSComp.SR.tastUnexpectedDecodeOfAutoOpenAttribute()))
            None
    else
        None
        
let tname_InternalsVisibleToAttr = "System.Runtime.CompilerServices.InternalsVisibleToAttribute"

let TryFindInternalsVisibleToAttr ilg cattr = 
    if isILAttribByName ([], tname_InternalsVisibleToAttr) cattr then 
        match decodeILAttribData ilg cattr with 
        | [ILAttribElem.String s], _ -> s
        | [], _ -> None
        | _ -> 
            warning(Failure(FSComp.SR.tastUnexpectedDecodeOfInternalsVisibleToAttribute()))
            None
    else
        None

let IsMatchingSignatureDataVersionAttr ilg (version: ILVersionInfo) cattr = 
    IsSignatureDataVersionAttr cattr &&
    match decodeILAttribData ilg cattr with 
    |  [ILAttribElem.Int32 u1; ILAttribElem.Int32 u2;ILAttribElem.Int32 u3 ], _ -> 
        (version.Major = uint16 u1) && (version.Minor = uint16 u2) && (version.Build = uint16 u3)
    | _ -> 
        warning(Failure(FSComp.SR.tastUnexpectedDecodeOfInterfaceDataVersionAttribute()))
        false

let mkCompilerGeneratedAttr (g: TcGlobals) n = 
    mkILCustomAttribute g.ilg (tref_CompilationMappingAttr g, [mkILNonGenericValueTy (tref_SourceConstructFlags g)], [ILAttribElem.Int32 n], [])

//--------------------------------------------------------------------------
// tupled lambda --> method/function with a given topValInfo specification.
//
// AdjustArityOfLambdaBody: "(vs, body)" represents a lambda "fun (vs) -> body". The
// aim is to produce a "static method" represented by a pair
// "(mvs, body)" where mvs has the List.length "arity".
//--------------------------------------------------------------------------

let untupledToRefTupled g vs =
    let untupledTys = typesOfVals vs
    let m = (List.head vs).Range
    let tupledv, tuplede = mkCompGenLocal m "tupledArg" (mkRefTupledTy g untupledTys)
    let untupling_es = List.mapi (fun i _ -> mkTupleFieldGet g (tupInfoRef, tuplede, untupledTys, i, m)) untupledTys
    // These are non-sticky - at the caller,any sequence point for 'body' goes on 'body' _after_ the binding has been made
    tupledv, mkInvisibleLets m vs untupling_es 
    
// The required tupled-arity (arity) can either be 1 
// or N, and likewise for the tuple-arity of the input lambda, i.e. either 1 or N 
// where the N's will be identical. 
let AdjustArityOfLambdaBody g arity (vs: Val list) body = 
    let nvs = vs.Length
    if not (nvs = arity || nvs = 1 || arity = 1) then failwith ("lengths don't add up")
    if arity = 0 then 
        vs, body
    elif nvs = arity then 
        vs, body
    elif nvs = 1 then
        let v = vs.Head
        let untupledTys = destRefTupleTy g v.Type
        if (untupledTys.Length <> arity) then failwith "length untupledTys <> arity"
        let dummyvs, dummyes = 
            untupledTys 
            |> List.mapi (fun i ty -> mkCompGenLocal v.Range (v.LogicalName + "_" + string i) ty) 
            |> List.unzip 
        // These are non-sticky - any sequence point for 'body' goes on 'body' _after_ the binding has been made
        let body = mkInvisibleLet v.Range v (mkRefTupled g v.Range dummyes untupledTys) body
        dummyvs, body
    else 
        let tupledv, untupler = untupledToRefTupled g vs
        [tupledv], untupler body

let MultiLambdaToTupledLambda g vs body = 
    match vs with 
    | [] -> failwith "MultiLambdaToTupledLambda: expected some arguments"
    | [v] -> v, body 
    | vs -> 
        let tupledv, untupler = untupledToRefTupled g vs
        tupledv, untupler body 

let (|RefTuple|_|) expr = 
    match expr with
    | Expr.Op (TOp.Tuple (TupInfo.Const false), _, args, _) -> Some args
    | _ -> None

let MultiLambdaToTupledLambdaIfNeeded g (vs, arg) body = 
    match vs, arg with 
    | [], _ -> failwith "MultiLambdaToTupledLambda: expected some arguments"
    | [v], _ -> [(v, arg)], body 
    | vs, RefTuple args when args.Length = vs.Length -> List.zip vs args, body
    | vs, _ -> 
        let tupledv, untupler = untupledToRefTupled g vs
        [(tupledv, arg)], untupler body 

//--------------------------------------------------------------------------
// Beta reduction via let-bindings. Reduce immediate apps. of lambdas to let bindings. 
// Includes binding the immediate application of generic
// functions. Input type is the type of the function. Makes use of the invariant
// that any two expressions have distinct local variables (because we explicitly copy
// expressions).
//------------------------------------------------------------------------ 

let rec MakeApplicationAndBetaReduceAux g (f, fty, tyargsl: TType list list, argsl: Expr list, m) =
  match f with 
  | Expr.Let (bind, body, mlet, _) ->
      // Lift bindings out, i.e. (let x = e in f) y --> let x = e in f y 
      // This increases the scope of 'x', which I don't like as it mucks with debugging 
      // scopes of variables, but this is an important optimization, especially when the '|>' 
      // notation is used a lot. 
      mkLetBind mlet bind (MakeApplicationAndBetaReduceAux g (body, fty, tyargsl, argsl, m))
  | _ -> 
  match tyargsl with 
  | [] :: rest -> 
     MakeApplicationAndBetaReduceAux g (f, fty, rest, argsl, m)

  | tyargs :: rest -> 
      // Bind type parameters by immediate substitution 
      match f with 
      | Expr.TyLambda (_, tyvs, body, _, bodyty) when tyvs.Length = List.length tyargs -> 
          let tpenv = bindTypars tyvs tyargs emptyTyparInst
          let body = remarkExpr m (instExpr g tpenv body)
          let bodyty' = instType tpenv bodyty
          MakeApplicationAndBetaReduceAux g (body, bodyty', rest, argsl, m) 

      | _ -> 
          let f = mkAppsAux g f fty [tyargs] [] m
          let fty = applyTyArgs g fty tyargs 
          MakeApplicationAndBetaReduceAux g (f, fty, rest, argsl, m)
  | [] -> 
      match argsl with
      | _ :: _ ->
          // Bind term parameters by "let" explicit substitutions 
          // 
          // Only do this if there are enough lambdas for the number of arguments supplied. This is because
          // all arguments get evaluated before application.
          //
          // VALID:
          //      (fun a b -> E[a, b]) t1 t2 ---> let a = t1 in let b = t2 in E[t1, t2]
          // INVALID:
          //      (fun a -> E[a]) t1 t2 ---> let a = t1 in E[a] t2 UNLESS: E[a] has no effects OR t2 has no effects
          
          match tryStripLambdaN argsl.Length f with 
          | Some (argvsl, body) -> 
               assert (argvsl.Length = argsl.Length)
               let pairs, body = List.mapFoldBack (MultiLambdaToTupledLambdaIfNeeded g) (List.zip argvsl argsl) body
               let argvs2, args2 = List.unzip (List.concat pairs)
               mkLetsBind m (mkCompGenBinds argvs2 args2) body
          | _ -> 
              mkExprAppAux g f fty argsl m 

      | [] -> 
          f
      
let MakeApplicationAndBetaReduce g (f, fty, tyargsl, argl, m) = 
  MakeApplicationAndBetaReduceAux g (f, fty, tyargsl, argl, m)

//---------------------------------------------------------------------------
// Adjust for expected usage
// Convert a use of a value to saturate to the given arity.
//--------------------------------------------------------------------------- 

let MakeArgsForTopArgs _g m argtysl tpenv =
    argtysl |> List.mapi (fun i argtys -> 
        argtys |> List.mapi (fun j (argty, argInfo: ArgReprInfo) -> 
            let ty = instType tpenv argty
            let nm = 
               match argInfo.Name with 
               | None -> CompilerGeneratedName ("arg" + string i + string j)
               | Some id -> id.idText
            fst (mkCompGenLocal m nm ty)))

let AdjustValForExpectedArity g m (vref: ValRef) flags topValInfo =

    let tps, argtysl, rty, _ = GetTopValTypeInFSharpForm g topValInfo vref.Type m
    let tps' = copyTypars tps
    let tyargs' = List.map mkTyparTy tps'
    let tpenv = bindTypars tps tyargs' emptyTyparInst
    let rty' = instType tpenv rty
    let vsl = MakeArgsForTopArgs g m argtysl tpenv
    let call = MakeApplicationAndBetaReduce g (Expr.Val (vref, flags, m), vref.Type, [tyargs'], (List.map (mkRefTupledVars g m) vsl), m)
    let tauexpr, tauty = 
        List.foldBack 
            (fun vs (e, ty) -> mkMultiLambda m vs (e, ty), (mkRefTupledVarsTy g vs --> ty))
            vsl
            (call, rty')
    // Build a type-lambda expression for the toplevel value if needed... 
    mkTypeLambda m tps' (tauexpr, tauty), tps' +-> tauty

let IsSubsumptionExpr g expr =
    match expr with 
    | Expr.Op (TOp.Coerce, [inputTy;actualTy], [_], _) ->
        isFunTy g actualTy && isFunTy g inputTy   
    | _ -> 
        false

let stripTupledFunTy g ty = 
    let argTys, retTy = stripFunTy g ty
    let curriedArgTys = argTys |> List.map (tryDestRefTupleTy g)
    curriedArgTys, retTy

let (|ExprValWithPossibleTypeInst|_|) expr =
    match expr with 
    | Expr.App (Expr.Val (vref, flags, m), _fty, tyargs, [], _) ->
        Some (vref, flags, tyargs, m)
    | Expr.Val (vref, flags, m) ->
        Some (vref, flags, [], m)
    | _ -> 
        None

let mkCoerceIfNeeded g tgtTy srcTy expr =
    if typeEquiv g tgtTy srcTy then 
        expr
    else 
        mkCoerceExpr(expr, tgtTy, expr.Range, srcTy)

let mkCompGenLetIn m nm ty e f = 
    let v, ve = mkCompGenLocal m nm ty
    mkCompGenLet m v e (f (v, ve))

/// Take a node representing a coercion from one function type to another, e.g.
///    A -> A * A -> int 
/// to 
///    B -> B * A -> int 
/// and return an expression of the correct type that doesn't use a coercion type. For example
/// return   
///    (fun b1 b2 -> E (b1 :> A) (b2 :> A))
///
///    - Use good names for the closure arguments if available
///    - Create lambda variables if needed, or use the supplied arguments if available.
///
/// Return the new expression and any unused suffix of supplied arguments
///
/// If E is a value with TopInfo then use the arity to help create a better closure.
/// In particular we can create a closure like this:
///    (fun b1 b2 -> E (b1 :> A) (b2 :> A))
/// rather than 
///    (fun b1 -> let clo = E (b1 :> A) in (fun b2 -> clo (b2 :> A)))
/// The latter closures are needed to carefully preserve side effect order
///
/// Note that the results of this translation are visible to quotations

let AdjustPossibleSubsumptionExpr g (expr: Expr) (suppliedArgs: Expr list) : (Expr* Expr list) option =

    match expr with 
    | Expr.Op (TOp.Coerce, [inputTy;actualTy], [exprWithActualTy], m) when 
        isFunTy g actualTy && isFunTy g inputTy ->
        
        if typeEquiv g actualTy inputTy then 
            Some(exprWithActualTy, suppliedArgs)
        else
            
            let curriedActualArgTys, retTy = stripTupledFunTy g actualTy

            let curriedInputTys, _ = stripFunTy g inputTy

            if curriedActualArgTys.Length <> curriedInputTys.Length then None else

            let argTys = (curriedInputTys, curriedActualArgTys) ||> List.mapi2 (fun i x y -> (i, x, y))


            // Use the nice names for a function of known arity and name. Note that 'nice' here also 
            // carries a semantic meaning. For a function with top-info, 
            //   let f (x: A) (y: A) (z: A) = ...
            // we know there are no side effects on the application of 'f' to 1, 2 args. This greatly simplifies
            // the closure built for 
            //   f b1 b2 
            // and indeed for 
            //   f b1 b2 b3
            // we don't build any closure at all, and just return
            //   f (b1 :> A) (b2 :> A) (b3 :> A)
            
            let curriedNiceNames = 
                match stripExpr exprWithActualTy with 
                | ExprValWithPossibleTypeInst(vref, _, _, _) when vref.ValReprInfo.IsSome -> 

                    let _, argtysl, _, _ = GetTopValTypeInFSharpForm g vref.ValReprInfo.Value vref.Type expr.Range
                    argtysl |> List.mapi (fun i argtys -> 
                        argtys |> List.mapi (fun j (_, argInfo) -> 
                             match argInfo.Name with 
                             | None -> CompilerGeneratedName ("arg" + string i + string j)
                             | Some id -> id.idText))
                | _ -> 
                    []
             
            let nCurriedNiceNames = curriedNiceNames.Length 
            assert (curriedActualArgTys.Length >= nCurriedNiceNames)

            let argTysWithNiceNames, argTysWithoutNiceNames =
                List.splitAt nCurriedNiceNames argTys

            /// Only consume 'suppliedArgs' up to at most the number of nice arguments
            let nSuppliedArgs = min suppliedArgs.Length nCurriedNiceNames
            let suppliedArgs, droppedSuppliedArgs =
                List.splitAt nSuppliedArgs suppliedArgs

            /// The relevant range for any expressions and applications includes the arguments 
            let appm = (m, suppliedArgs) ||> List.fold (fun m e -> unionRanges m (e.Range)) 

            // See if we have 'enough' suppliedArgs. If not, we have to build some lambdas, and, 
            // we have to 'let' bind all arguments that we consume, e.g.
            //   Seq.take (effect;4) : int list -> int list
            // is a classic case. Here we generate
            //   let tmp = (effect;4) in 
            //   (fun v -> Seq.take tmp (v :> seq<_>))
            let buildingLambdas = nSuppliedArgs <> nCurriedNiceNames

            /// Given a tuple of argument variables that has a tuple type that satisfies the input argument types, 
            /// coerce it to a tuple that satisfies the matching coerced argument type(s).
            let CoerceDetupled (argTys: TType list) (detupledArgs: Expr list) (actualTys: TType list) =
                assert (actualTys.Length = argTys.Length)
                assert (actualTys.Length = detupledArgs.Length)
                // Inject the coercions into the user-supplied explicit tuple
                let argm = List.reduce unionRanges (detupledArgs |> List.map (fun e -> e.Range))
                mkRefTupled g argm (List.map3 (mkCoerceIfNeeded g) actualTys argTys detupledArgs) actualTys

            /// Given an argument variable of tuple type that has been evaluated and stored in the 
            /// given variable, where the tuple type that satisfies the input argument types, 
            /// coerce it to a tuple that satisfies the matching coerced argument type(s).
            let CoerceBoundTuple tupleVar argTys (actualTys: TType list) =
                assert (actualTys.Length > 1)
            
                mkRefTupled g appm 
                   ((actualTys, argTys) ||> List.mapi2 (fun i actualTy dummyTy ->  
                       let argExprElement = mkTupleFieldGet g (tupInfoRef, tupleVar, argTys, i, appm)
                       mkCoerceIfNeeded g actualTy dummyTy argExprElement))
                   actualTys

            /// Given an argument that has a tuple type that satisfies the input argument types, 
            /// coerce it to a tuple that satisfies the matching coerced argument type. Try to detuple the argument if possible.
            let CoerceTupled niceNames (argExpr: Expr) (actualTys: TType list) =
                let argExprTy = (tyOfExpr g argExpr)

                let argTys = 
                    match actualTys with 
                    | [_] -> 
                        [tyOfExpr g argExpr]
                    | _ -> 
                        tryDestRefTupleTy g argExprTy 
                
                assert (actualTys.Length = argTys.Length)
                let nm = match niceNames with [nm] -> nm | _ -> "arg"
                if buildingLambdas then 
                    // Evaluate the user-supplied tuple-valued argument expression, inject the coercions and build an explicit tuple
                    // Assign the argument to make sure it is only run once
                    //     f ~~>: B -> int
                    //     f ~~> : (B * B) -> int
                    //
                    //  for 
                    //     let f a = 1
                    //     let f (a, a) = 1
                    let v, ve = mkCompGenLocal appm nm argExprTy
                    let binderBuilder = (fun tm -> mkCompGenLet appm v argExpr tm)
                    let expr = 
                        match actualTys, argTys with
                        | [actualTy], [argTy] -> mkCoerceIfNeeded g actualTy argTy ve 
                        | _ -> CoerceBoundTuple ve argTys actualTys

                    binderBuilder, expr
                else                
                    if typeEquiv g (mkRefTupledTy g actualTys) argExprTy then 
                        (fun tm -> tm), argExpr
                    else
                    
                        let detupledArgs, argTys = 
                            match actualTys with 
                            | [_actualType] -> 
                                [argExpr], [tyOfExpr g argExpr]
                            | _ -> 
                                tryDestRefTupleExpr argExpr, tryDestRefTupleTy g argExprTy 

                        // OK, the tuples match, or there is no de-tupling, 
                        //     f x
                        //     f (x, y)
                        //
                        //  for 
                        //     let f (x, y) = 1
                        // and we're not building lambdas, just coerce the arguments in place
                        if detupledArgs.Length = actualTys.Length then 
                            (fun tm -> tm), CoerceDetupled argTys detupledArgs actualTys
                        else 
                            // In this case there is a tuple mismatch.
                            //     f p
                            //
                            //
                            //  for 
                            //     let f (x, y) = 1
                            // Assign the argument to make sure it is only run once
                            let v, ve = mkCompGenLocal appm nm argExprTy
                            let binderBuilder = (fun tm -> mkCompGenLet appm v argExpr tm)
                            let expr = CoerceBoundTuple ve argTys actualTys
                            binderBuilder, expr
                        

            // This variable is really a dummy to make the code below more regular. 
            // In the i = N - 1 cases we skip the introduction of the 'let' for
            // this variable.
            let resVar, resVarAsExpr = mkCompGenLocal appm "result" retTy
            let N = argTys.Length
            let (cloVar, exprForOtherArgs, _) = 
                List.foldBack 
                    (fun (i, inpArgTy, actualArgTys) (cloVar: Val, res, resTy) -> 

                        let inpArgTys = 
                            match actualArgTys with 
                            | [_] -> [inpArgTy]
                            | _ -> destRefTupleTy g inpArgTy

                        assert (inpArgTys.Length = actualArgTys.Length)
                        
                        let inpsAsVars, inpsAsExprs = inpArgTys |> List.mapi (fun j ty -> mkCompGenLocal appm ("arg" + string i + string j) ty) |> List.unzip
                        let inpsAsActualArg = CoerceDetupled inpArgTys inpsAsExprs actualArgTys
                        let inpCloVarType = (mkFunTy (mkRefTupledTy g actualArgTys) cloVar.Type)
                        let newResTy = mkFunTy inpArgTy resTy
                        let inpCloVar, inpCloVarAsExpr = mkCompGenLocal appm ("clo" + string i) inpCloVarType
                        let newRes = 
                            // For the final arg we can skip introducing the dummy variable
                            if i = N - 1 then 
                                mkMultiLambda appm inpsAsVars 
                                    (mkApps g ((inpCloVarAsExpr, inpCloVarType), [], [inpsAsActualArg], appm), resTy)
                            else
                                mkMultiLambda appm inpsAsVars 
                                    (mkCompGenLet appm cloVar 
                                       (mkApps g ((inpCloVarAsExpr, inpCloVarType), [], [inpsAsActualArg], appm)) 
                                       res, 
                                     resTy)
                            
                        inpCloVar, newRes, newResTy)
                    argTysWithoutNiceNames
                    (resVar, resVarAsExpr, retTy)

            let exprForAllArgs =
                if isNil argTysWithNiceNames then 
                    mkCompGenLet appm cloVar exprWithActualTy exprForOtherArgs
                else
                    // Mark the up as Some/None
                    let suppliedArgs = List.map Some suppliedArgs @ List.replicate (nCurriedNiceNames - nSuppliedArgs) None

                    assert (suppliedArgs.Length = nCurriedNiceNames)

                    let lambdaBuilders, binderBuilders, inpsAsArgs = 
                    
                        (argTysWithNiceNames, curriedNiceNames, suppliedArgs) |||> List.map3 (fun (_, inpArgTy, actualArgTys) niceNames suppliedArg -> 

                                let inpArgTys = 
                                    match actualArgTys with 
                                    | [_] -> [inpArgTy]
                                    | _ -> destRefTupleTy g inpArgTy


                                /// Note: there might not be enough nice names, and they might not match in arity
                                let niceNames = 
                                    match niceNames with 
                                    | nms when nms.Length = inpArgTys.Length -> nms
                                    | [nm] -> inpArgTys |> List.mapi (fun i _ -> (nm + string i))
                                    | nms -> nms
                                match suppliedArg with 
                                | Some arg -> 
                                    let binderBuilder, inpsAsActualArg = CoerceTupled niceNames arg actualArgTys
                                    let lambdaBuilder = (fun tm -> tm)
                                    lambdaBuilder, binderBuilder, inpsAsActualArg
                                | None -> 
                                    let inpsAsVars, inpsAsExprs = (niceNames, inpArgTys) ||> List.map2 (fun nm ty -> mkCompGenLocal appm nm ty) |> List.unzip
                                    let inpsAsActualArg = CoerceDetupled inpArgTys inpsAsExprs actualArgTys
                                    let lambdaBuilder = (fun tm -> mkMultiLambda appm inpsAsVars (tm, tyOfExpr g tm))
                                    let binderBuilder = (fun tm -> tm)
                                    lambdaBuilder, binderBuilder, inpsAsActualArg)
                        |> List.unzip3
                    
                    // If no trailing args then we can skip introducing the dummy variable
                    // This corresponds to 
                    //    let f (x: A) = 1      
                    //
                    //   f ~~> type B -> int
                    //
                    // giving
                    //   (fun b -> f (b :> A))
                    // rather than 
                    //   (fun b -> let clo = f (b :> A) in clo)   
                    let exprApp = 
                        if isNil argTysWithoutNiceNames then 
                            mkApps g ((exprWithActualTy, actualTy), [], inpsAsArgs, appm)
                        else
                            mkCompGenLet appm 
                                    cloVar (mkApps g ((exprWithActualTy, actualTy), [], inpsAsArgs, appm)) 
                                    exprForOtherArgs

                    List.foldBack (fun f acc -> f acc) binderBuilders 
                        (List.foldBack (fun f acc -> f acc) lambdaBuilders exprApp)

            Some(exprForAllArgs, droppedSuppliedArgs)
    | _ -> 
        None
  
/// Find and make all subsumption eliminations 
let NormalizeAndAdjustPossibleSubsumptionExprs g inputExpr = 
    let expr, args = 
        // AdjustPossibleSubsumptionExpr can take into account an application
        match stripExpr inputExpr with 
        | Expr.App (f, _fty, [], args, _) ->
             f, args

        | _ -> 
            inputExpr, []
    
    match AdjustPossibleSubsumptionExpr g expr args with 
    | None -> 
        inputExpr
    | Some (expr', []) -> 
        expr'
    | Some (expr', args') -> 
        //printfn "adjusted...." 
        Expr.App (expr', tyOfExpr g expr', [], args', inputExpr.Range)  
             
  
//---------------------------------------------------------------------------
// LinearizeTopMatch - when only one non-failing target, make linear. The full
// complexity of this is only used for spectacularly rare bindings such as 
//    type ('a, 'b) either = This of 'a | That of 'b
//    let this_f1 = This (fun x -> x)
//    let This fA | That fA = this_f1
// 
// Here a polymorphic top level binding "fA" is _computed_ by a pattern match!!!
// The TAST coming out of type checking must, however, define fA as a type function, 
// since it is marked with an arity that indicates it's r.h.s. is a type function]
// without side effects and so can be compiled as a generic method (for example).

// polymorphic things bound in complex matches at top level require eta expansion of the 
// type function to ensure the r.h.s. of the binding is indeed a type function 
let etaExpandTypeLambda g m tps (tm, ty) = 
    if isNil tps then tm else mkTypeLambda m tps (mkApps g ((tm, ty), [(List.map mkTyparTy tps)], [], m), ty)

let AdjustValToTopVal (tmp: Val) parent valData =
    tmp.SetValReprInfo (Some valData)
    tmp.SetDeclaringEntity parent
    tmp.SetIsMemberOrModuleBinding()

/// For match with only one non-failing target T0, the other targets, T1... failing (say, raise exception).
///   tree, T0(v0, .., vN) => rhs ; T1() => fail ; ...
/// Convert it to bind T0's variables, then continue with T0's rhs:
///   let tmp = switch tree, TO(fv0, ..., fvN) => Tup (fv0, ..., fvN) ; T1() => fail; ...
///   let v1 = #1 tmp in ...
///   and vN = #N tmp
///   rhs
/// Motivation:
/// - For top-level let bindings with possibly failing matches, 
///   this makes clear that subsequent bindings (if reached) are top-level ones.
let LinearizeTopMatchAux g parent (spBind, m, tree, targets, m2, ty) =
    let targetsL = Array.toList targets
    (* items* package up 0, 1, more items *)
    let itemsProj tys i x = 
        match tys with 
        | [] -> failwith "itemsProj: no items?"
        | [_] -> x (* no projection needed *)
        | tys -> Expr.Op (TOp.TupleFieldGet (tupInfoRef, i), tys, [x], m)
    let isThrowingTarget = function TTarget(_, x, _) -> isThrow x
    if 1 + List.count isThrowingTarget targetsL = targetsL.Length then
        // Have failing targets and ONE successful one, so linearize
        let (TTarget (vs, rhs, spTarget)) = List.find (isThrowingTarget >> not) targetsL
        let fvs = vs |> List.map (fun v -> fst(mkLocal v.Range v.LogicalName v.Type)) (* fresh *)
        let vtys = vs |> List.map (fun v -> v.Type) 
        let tmpTy = mkRefTupledVarsTy g vs
        let tmp, tmpe = mkCompGenLocal m "matchResultHolder" tmpTy

        AdjustValToTopVal tmp parent ValReprInfo.emptyValData

        let newTg = TTarget (fvs, mkRefTupledVars g m fvs, spTarget)
        let fixup (TTarget (tvs, tx, spTarget)) = 
           match destThrow tx with
           | Some (m, _, e) -> 
               let tx = mkThrow m tmpTy e
               TTarget(tvs, tx, spTarget) (* Throwing targets, recast it's "return type" *)
           | None -> newTg (* Non-throwing target, replaced [new/old] *)
       
        let targets = Array.map fixup targets
        let binds = 
            vs |> List.mapi (fun i v -> 
                let ty = v.Type
                let rhs = etaExpandTypeLambda g m v.Typars (itemsProj vtys i tmpe, ty)
                // update the arity of the value 
                v.SetValReprInfo (Some (InferArityOfExpr g AllowTypeDirectedDetupling.Yes ty [] [] rhs))
                // This binding is deliberately non-sticky - any sequence point for 'rhs' goes on 'rhs' _after_ the binding has been evaluated
                mkInvisibleBind v rhs) in (* vi = proj tmp *)
        mkCompGenLet m
          tmp (primMkMatch (spBind, m, tree, targets, m2, tmpTy)) (* note, probably retyped match, but note, result still has same type *)
          (mkLetsFromBindings m binds rhs)                             
    else
        (* no change *)
        primMkMatch (spBind, m, tree, targets, m2, ty)

let LinearizeTopMatch g parent = function
  | Expr.Match (spBind, m, tree, targets, m2, ty) -> LinearizeTopMatchAux g parent (spBind, m, tree, targets, m2, ty)
  | x -> x


//---------------------------------------------------------------------------
// XmlDoc signatures
//---------------------------------------------------------------------------

let commaEncs strs = String.concat "," strs
let angleEnc str = "{" + str + "}" 
let ticksAndArgCountTextOfTyconRef (tcref: TyconRef) =
     // Generic type names are (name + "`" + digits) where name does not contain "`".
     let path = Array.toList (fullMangledPathToTyconRef tcref) @ [tcref.CompiledName]
     textOfPath path
     
let typarEnc _g (gtpsType, gtpsMethod) typar =
    match List.tryFindIndex (typarEq typar) gtpsType with
    | Some idx -> "`" + string idx // single-tick-index for typar from type
    | None ->
        match List.tryFindIndex (typarEq typar) gtpsMethod with
        | Some idx ->
            "``" + string idx // double-tick-index for typar from method
        | None ->
            warning(InternalError("Typar not found during XmlDoc generation", typar.Range))
            "``0"

let rec typeEnc g (gtpsType, gtpsMethod) ty = 
    let stripped = stripTyEqnsAndMeasureEqns g ty
    match stripped with 
    | TType_forall _ -> 
        "Microsoft.FSharp.Core.FSharpTypeFunc"

    | _ when isArrayTy g ty -> 
        let tcref, tinst = destAppTy g ty
        let arraySuffix = 
            match rankOfArrayTyconRef g tcref with
            | 1 -> "[]"
            | 2 -> "[0:, 0:]"
            | 3 -> "[0:, 0:, 0:]"
            | 4 -> "[0:, 0:, 0:, 0:]"
            | _ -> failwith "impossible: rankOfArrayTyconRef: unsupported array rank"
        typeEnc g (gtpsType, gtpsMethod) (List.head tinst) + arraySuffix

    | TType_ucase (UnionCaseRef(tcref, _), tinst)   
    | TType_app (tcref, tinst) -> 
        if tyconRefEq g g.byref_tcr tcref then
            typeEnc g (gtpsType, gtpsMethod) (List.head tinst) + "@"
        elif tyconRefEq g tcref g.nativeptr_tcr then
            typeEnc g (gtpsType, gtpsMethod) (List.head tinst) + "*"
        else
            let tyName = 
                let ty = stripTyEqnsAndMeasureEqns g ty
                match ty with
                | TType_app (tcref, _tinst) -> 
                    // Generic type names are (name + "`" + digits) where name does not contain "`".
                    // In XML doc, when used in type instances, these do not use the ticks.
                    let path = Array.toList (fullMangledPathToTyconRef tcref) @ [tcref.CompiledName]
                    textOfPath (List.map DemangleGenericTypeName path)
                | _ ->
                    assert false
                    failwith "impossible"
            tyName + tyargsEnc g (gtpsType, gtpsMethod) tinst

    | TType_anon (anonInfo, tinst) -> 
        sprintf "%s%s" anonInfo.ILTypeRef.FullName (tyargsEnc g (gtpsType, gtpsMethod) tinst)

    | TType_tuple (tupInfo, tys) -> 
        if evalTupInfoIsStruct tupInfo then 
            sprintf "System.ValueTuple%s"(tyargsEnc g (gtpsType, gtpsMethod) tys)
        else 
            sprintf "System.Tuple%s"(tyargsEnc g (gtpsType, gtpsMethod) tys)

    | TType_fun (f, x) -> 
        "Microsoft.FSharp.Core.FSharpFunc" + tyargsEnc g (gtpsType, gtpsMethod) [f;x]

    | TType_var typar -> 
        typarEnc g (gtpsType, gtpsMethod) typar

    | TType_measure _ -> "?"

and tyargsEnc g (gtpsType, gtpsMethod) args = 
     match args with     
     | [] -> ""
     | [a] when (match (stripTyEqns g a) with TType_measure _ -> true | _ -> false) -> ""  // float<m> should appear as just "float" in the generated .XML xmldoc file
     | _ -> angleEnc (commaEncs (List.map (typeEnc g (gtpsType, gtpsMethod)) args)) 

let XmlDocArgsEnc g (gtpsType, gtpsMethod) argTys =
  if isNil argTys then "" 
  else "(" + String.concat "," (List.map (typeEnc g (gtpsType, gtpsMethod)) argTys) + ")"

let buildAccessPath (cp: CompilationPath option) =
    match cp with
    | Some cp ->
        let ap = cp.AccessPath |> List.map fst |> List.toArray
        System.String.Join(".", ap)      
    | None -> "Extension Type"
let prependPath path name = if path = "" then name else path + "." + name

let XmlDocSigOfVal g full path (v: Val) =
  let parentTypars, methTypars, cxs, argInfos, rty, prefix, path, name = 

    // CLEANUP: this is one of several code paths that treat module values and members 
    // separately when really it would be cleaner to make sure GetTopValTypeInFSharpForm, GetMemberTypeInFSharpForm etc.
    // were lined up so code paths like this could be uniform
    
    match v.MemberInfo with 
    | Some membInfo when not v.IsExtensionMember -> 
        // Methods, Properties etc.
        let numEnclosingTypars = CountEnclosingTyparsOfActualParentOfVal v
        let tps, witnessInfos, argInfos, rty, _ = GetMemberTypeInMemberForm g membInfo.MemberFlags (Option.get v.ValReprInfo) numEnclosingTypars v.Type v.Range
        let prefix, name = 
          match membInfo.MemberFlags.MemberKind with 
          | MemberKind.ClassConstructor 
          | MemberKind.Constructor -> "M:", "#ctor"
          | MemberKind.Member -> "M:", v.CompiledName g.CompilerGlobalState
          | MemberKind.PropertyGetSet 
          | MemberKind.PropertySet
          | MemberKind.PropertyGet -> "P:", v.PropertyName
        let path = if v.HasDeclaringEntity then prependPath path v.TopValDeclaringEntity.CompiledName else path
        let parentTypars, methTypars = 
          match PartitionValTypars g v with
          | Some(_, memberParentTypars, memberMethodTypars, _, _) -> memberParentTypars, memberMethodTypars
          | None -> [], tps
        parentTypars, methTypars, witnessInfos, argInfos, rty, prefix, path, name
    | _ ->
        // Regular F# values and extension members 
        let w = arityOfVal v
        let numEnclosingTypars = CountEnclosingTyparsOfActualParentOfVal v
        let tps, witnessInfos, argInfos, rty, _ = GetTopValTypeInCompiledForm g w numEnclosingTypars v.Type v.Range
        let name = v.CompiledName g.CompilerGlobalState
        let prefix =
          if w.NumCurriedArgs = 0 && isNil tps then "P:"
          else "M:"
        [], tps, witnessInfos, argInfos, rty, prefix, path, name

  let witnessArgTys = GenWitnessTys g cxs
  let argTys = argInfos |> List.concat |> List.map fst
  let argTys = witnessArgTys @ argTys @ (match rty with Some t when full -> [t] | _ -> []) 
  let args = XmlDocArgsEnc g (parentTypars, methTypars) argTys
  let arity = List.length methTypars in (* C# XML doc adds ``<arity> to *generic* member names *)
  let genArity = if arity=0 then "" else sprintf "``%d" arity
  prefix + prependPath path name + genArity + args
  
let BuildXmlDocSig prefix paths = prefix + List.fold prependPath "" paths

let XmlDocSigOfUnionCase = BuildXmlDocSig "T:" // Would like to use "U:", but ParseMemberSignature only accepts C# signatures

let XmlDocSigOfField = BuildXmlDocSig "F:"

let XmlDocSigOfProperty = BuildXmlDocSig "P:"

let XmlDocSigOfTycon = BuildXmlDocSig "T:"

let XmlDocSigOfSubModul = BuildXmlDocSig "T:"

let XmlDocSigOfEntity (eref: EntityRef) =
    XmlDocSigOfTycon [(buildAccessPath eref.CompilationPathOpt); eref.Deref.CompiledName]

//--------------------------------------------------------------------------
// Some unions have null as representations 
//--------------------------------------------------------------------------


let enum_CompilationRepresentationAttribute_Static = 0b0000000000000001
let enum_CompilationRepresentationAttribute_Instance = 0b0000000000000010
let enum_CompilationRepresentationAttribute_StaticInstanceMask = 0b0000000000000011
let enum_CompilationRepresentationAttribute_ModuleSuffix = 0b0000000000000100
let enum_CompilationRepresentationAttribute_PermitNull = 0b0000000000001000

let HasUseNullAsTrueValueAttribute g attribs =
     match TryFindFSharpInt32Attribute g g.attrib_CompilationRepresentationAttribute attribs with
     | Some flags -> ((flags &&& enum_CompilationRepresentationAttribute_PermitNull) <> 0)
     | _ -> false 

let TyconHasUseNullAsTrueValueAttribute g (tycon: Tycon) = HasUseNullAsTrueValueAttribute g tycon.Attribs 

// WARNING: this must match optimizeAlternativeToNull in ilx/cu_erase.fs
let CanHaveUseNullAsTrueValueAttribute (_g: TcGlobals) (tycon: Tycon) =
  (tycon.IsUnionTycon && 
   let ucs = tycon.UnionCasesArray
   (ucs.Length = 0 ||
     (ucs |> Array.existsOne (fun uc -> uc.IsNullary) &&
      ucs |> Array.exists (fun uc -> not uc.IsNullary))))

// WARNING: this must match optimizeAlternativeToNull in ilx/cu_erase.fs
let IsUnionTypeWithNullAsTrueValue (g: TcGlobals) (tycon: Tycon) =
  (tycon.IsUnionTycon && 
   let ucs = tycon.UnionCasesArray
   (ucs.Length = 0 ||
     (TyconHasUseNullAsTrueValueAttribute g tycon &&
      ucs |> Array.existsOne (fun uc -> uc.IsNullary) &&
      ucs |> Array.exists (fun uc -> not uc.IsNullary))))

let TyconCompilesInstanceMembersAsStatic g tycon = IsUnionTypeWithNullAsTrueValue g tycon
let TcrefCompilesInstanceMembersAsStatic g (tcref: TyconRef) = TyconCompilesInstanceMembersAsStatic g tcref.Deref

let TypeNullNever g ty = 
    let underlyingTy = stripTyEqnsAndMeasureEqns g ty
    (isStructTy g underlyingTy) ||
    (isByrefTy g underlyingTy)



/// Indicates if the type admits the use of 'null' as a value
let TypeNullIsExtraValue g m ty = 
    if isILReferenceTy g ty || isDelegateTy g ty then
        // Putting AllowNullLiteralAttribute(false) on an IL or provided type means 'null' can't be used with that type
        not (match tryTcrefOfAppTy g ty with ValueSome tcref -> TryFindTyconRefBoolAttribute g m g.attrib_AllowNullLiteralAttribute tcref = Some false | _ -> false)
    elif TypeNullNever g ty then 
        false
    else 
        // Putting AllowNullLiteralAttribute(true) on an F# type means 'null' can be used with that type
        match tryTcrefOfAppTy g ty with ValueSome tcref -> TryFindTyconRefBoolAttribute g m g.attrib_AllowNullLiteralAttribute tcref = Some true | _ -> false

let TypeNullIsTrueValue g ty =
    (match tryTcrefOfAppTy g ty with
     | ValueSome tcref -> IsUnionTypeWithNullAsTrueValue g tcref.Deref
     | _ -> false) || (isUnitTy g ty)

let TypeNullNotLiked g m ty = 
       not (TypeNullIsExtraValue g m ty) 
    && not (TypeNullIsTrueValue g ty) 
    && not (TypeNullNever g ty) 

let TypeSatisfiesNullConstraint g m ty = 
    TypeNullIsExtraValue g m ty  

let rec TypeHasDefaultValue g m ty = 
    let ty = stripTyEqnsAndMeasureEqns g ty
    TypeSatisfiesNullConstraint g m ty  
    || (isStructTy g ty &&
        // Is it an F# struct type?
        (if isFSharpStructTy g ty then 
            let tcref, tinst = destAppTy g ty 
            let flds = 
                // Note this includes fields implied by the use of the implicit class construction syntax
                tcref.AllInstanceFieldsAsList
                  // We can ignore fields with the DefaultValue(false) attribute 
                  |> List.filter (fun fld -> not (TryFindFSharpBoolAttribute g g.attrib_DefaultValueAttribute fld.FieldAttribs = Some false))

            flds |> List.forall (actualTyOfRecdField (mkTyconRefInst tcref tinst) >> TypeHasDefaultValue g m)
         elif isStructTupleTy g ty then 
            destStructTupleTy g ty |> List.forall (TypeHasDefaultValue g m)
         elif isStructAnonRecdTy g ty then 
            match tryDestAnonRecdTy g ty with
            | ValueNone -> true
            | ValueSome (_, ptys) -> ptys |> List.forall (TypeHasDefaultValue g m)
         else
            // All struct types defined in other .NET languages have a DefaultValue regardless of their
            // instantiation
            true))


/// Determines types that are potentially known to satisfy the 'comparable' constraint and returns
/// a set of residual types that must also satisfy the constraint
let (|SpecialComparableHeadType|_|) g ty =           
    if isAnyTupleTy g ty then 
        let _tupInfo, elemTys = destAnyTupleTy g ty
        Some elemTys 
    elif isAnonRecdTy g ty then 
        match tryDestAnonRecdTy g ty with
        | ValueNone -> Some []
        | ValueSome (_anonInfo, elemTys) -> Some elemTys 
    else
        match tryAppTy g ty with
        | ValueSome (tcref, tinst) ->
            if isArrayTyconRef g tcref ||
               tyconRefEq g tcref g.system_UIntPtr_tcref ||
               tyconRefEq g tcref g.system_IntPtr_tcref then
                 Some tinst 
            else 
                None
        | _ ->
            None

let (|SpecialEquatableHeadType|_|) g ty = (|SpecialComparableHeadType|_|) g ty
let (|SpecialNotEquatableHeadType|_|) g ty = 
    if isFunTy g ty then Some() else None



// Can we use the fast helper for the 'LanguagePrimitives.IntrinsicFunctions.TypeTestGeneric'? 
let canUseTypeTestFast g ty = 
     not (isTyparTy g ty) && 
     not (TypeNullIsTrueValue g ty) && 
     not (TypeNullNever g ty)

// Can we use the fast helper for the 'LanguagePrimitives.IntrinsicFunctions.UnboxGeneric'? 
let canUseUnboxFast g m ty = 
     not (isTyparTy g ty) && 
     not (TypeNullNotLiked g m ty)
     
     
//--------------------------------------------------------------------------
// Nullness tests and pokes 
//--------------------------------------------------------------------------

(* match inp with :? ty as v -> e2[v] | _ -> e3 *)
let mkIsInstConditional g m tgty vinpe v e2 e3 = 
    // No sequence point for this compiler generated expression form
    
    if canUseTypeTestFast g tgty then 

        let mbuilder = new MatchBuilder(NoDebugPointAtInvisibleBinding, m)
        let tg2 = mbuilder.AddResultTarget(e2, DebugPointForTarget.No)
        let tg3 = mbuilder.AddResultTarget(e3, DebugPointForTarget.No)
        let dtree = TDSwitch(exprForVal m v, [TCase(DecisionTreeTest.IsNull, tg3)], Some tg2, m)
        let expr = mbuilder.Close(dtree, m, tyOfExpr g e2)
        mkCompGenLet m v (mkIsInst tgty vinpe m) expr

    else
        let mbuilder = new MatchBuilder(NoDebugPointAtInvisibleBinding, m)
        let tg2 = TDSuccess([mkCallUnbox g m tgty vinpe], mbuilder.AddTarget(TTarget([v], e2, DebugPointForTarget.No)))
        let tg3 = mbuilder.AddResultTarget(e3, DebugPointForTarget.No)
        let dtree = TDSwitch(vinpe, [TCase(DecisionTreeTest.IsInst(tyOfExpr g vinpe, tgty), tg2)], Some tg3, m)
        let expr = mbuilder.Close(dtree, m, tyOfExpr g e2)
        expr



// Null tests are generated by
//    1. The compilation of array patterns in the pattern match compiler
//    2. The compilation of string patterns in the pattern match compiler
let mkNullTest g m e1 e2 e3 =
        let mbuilder = new MatchBuilder(NoDebugPointAtInvisibleBinding, m)
        let tg2 = mbuilder.AddResultTarget(e2, DebugPointForTarget.No)
        let tg3 = mbuilder.AddResultTarget(e3, DebugPointForTarget.No)            
        let dtree = TDSwitch(e1, [TCase(DecisionTreeTest.IsNull, tg3)], Some tg2, m)
        let expr = mbuilder.Close(dtree, m, tyOfExpr g e2)
        expr         
let mkNonNullTest (g: TcGlobals) m e = mkAsmExpr ([ IL.AI_ldnull ; IL.AI_cgt_un ], [], [e], [g.bool_ty], m)
let mkNonNullCond g m ty e1 e2 e3 = mkCond NoDebugPointAtStickyBinding DebugPointForTarget.No m ty (mkNonNullTest g m e1) e2 e3
let mkIfThen (g: TcGlobals) m e1 e2 = mkCond NoDebugPointAtStickyBinding DebugPointForTarget.No m g.unit_ty e1 e2 (mkUnit g m)


let ModuleNameIsMangled g attrs =
    match TryFindFSharpInt32Attribute g g.attrib_CompilationRepresentationAttribute attrs with
    | Some flags -> ((flags &&& enum_CompilationRepresentationAttribute_ModuleSuffix) <> 0)
    | _ -> false 

let CompileAsEvent g attrs = HasFSharpAttribute g g.attrib_CLIEventAttribute attrs 


let MemberIsCompiledAsInstance g parent isExtensionMember (membInfo: ValMemberInfo) attrs =
    // All extension members are compiled as static members
    if isExtensionMember then false
    // Anything implementing a dispatch slot is compiled as an instance member
    elif membInfo.MemberFlags.IsOverrideOrExplicitImpl then true
    elif not (isNil membInfo.ImplementedSlotSigs) then true
    else 
        // Otherwise check attributes to see if there is an explicit instance or explicit static flag
        let explicitInstance, explicitStatic = 
            match TryFindFSharpInt32Attribute g g.attrib_CompilationRepresentationAttribute attrs with
            | Some flags -> 
              ((flags &&& enum_CompilationRepresentationAttribute_Instance) <> 0), 
              ((flags &&& enum_CompilationRepresentationAttribute_Static) <> 0)
            | _ -> false, false
        explicitInstance ||
        (membInfo.MemberFlags.IsInstance &&
         not explicitStatic &&
         not (TcrefCompilesInstanceMembersAsStatic g parent))


let isSealedTy g ty =
    let ty = stripTyEqnsAndMeasureEqns g ty
    not (isRefTy g ty) ||
    isUnitTy g ty || 
    isArrayTy g ty || 

    match metadataOfTy g ty with 
#if !NO_EXTENSIONTYPING
    | ProvidedTypeMetadata st -> st.IsSealed
#endif
    | ILTypeMetadata (TILObjectReprData(_, _, td)) -> td.IsSealed
    | FSharpOrArrayOrByrefOrTupleOrExnTypeMetadata ->
       if (isFSharpInterfaceTy g ty || isFSharpClassTy g ty) then 
          let tcref = tcrefOfAppTy g ty
          TryFindFSharpBoolAttribute g g.attrib_SealedAttribute tcref.Attribs = Some true
       else 
          // All other F# types, array, byref, tuple types are sealed
          true
   
let isComInteropTy g ty =
    let tcref = tcrefOfAppTy g ty
    match g.attrib_ComImportAttribute with
    | None -> false
    | Some attr -> TryFindFSharpBoolAttribute g attr tcref.Attribs = Some true
  
let ValSpecIsCompiledAsInstance g (v: Val) =
    match v.MemberInfo with 
    | Some membInfo -> 
        // Note it doesn't matter if we pass 'v.TopValDeclaringEntity' or 'v.MemberApparentEntity' here. 
        // These only differ if the value is an extension member, and in that case MemberIsCompiledAsInstance always returns 
        // false anyway 
        MemberIsCompiledAsInstance g v.MemberApparentEntity v.IsExtensionMember membInfo v.Attribs  
    | _ -> false

let ValRefIsCompiledAsInstanceMember g (vref: ValRef) = ValSpecIsCompiledAsInstance g vref.Deref


//---------------------------------------------------------------------------
// Crack information about an F# object model call
//---------------------------------------------------------------------------

let GetMemberCallInfo g (vref: ValRef, vFlags) = 
    match vref.MemberInfo with 
    | Some membInfo when not vref.IsExtensionMember -> 
      let numEnclTypeArgs = vref.MemberApparentEntity.TyparsNoRange.Length
      let virtualCall = 
          (membInfo.MemberFlags.IsOverrideOrExplicitImpl || 
           membInfo.MemberFlags.IsDispatchSlot) && 
          not membInfo.MemberFlags.IsFinal && 
          (match vFlags with VSlotDirectCall -> false | _ -> true)
      let isNewObj = (membInfo.MemberFlags.MemberKind = MemberKind.Constructor) && (match vFlags with NormalValUse -> true | _ -> false)
      let isSuperInit = (membInfo.MemberFlags.MemberKind = MemberKind.Constructor) && (match vFlags with CtorValUsedAsSuperInit -> true | _ -> false) 
      let isSelfInit = (membInfo.MemberFlags.MemberKind = MemberKind.Constructor) && (match vFlags with CtorValUsedAsSelfInit -> true | _ -> false) 
      let isCompiledAsInstance = ValRefIsCompiledAsInstanceMember g vref
      let takesInstanceArg = isCompiledAsInstance && not isNewObj
      let isPropGet = (membInfo.MemberFlags.MemberKind = MemberKind.PropertyGet) && (membInfo.MemberFlags.IsInstance = isCompiledAsInstance)
      let isPropSet = (membInfo.MemberFlags.MemberKind = MemberKind.PropertySet) && (membInfo.MemberFlags.IsInstance = isCompiledAsInstance)
      numEnclTypeArgs, virtualCall, isNewObj, isSuperInit, isSelfInit, takesInstanceArg, isPropGet, isPropSet
    | _ -> 
      0, false, false, false, false, false, false, false

//---------------------------------------------------------------------------
// Active pattern name helpers
//---------------------------------------------------------------------------


let TryGetActivePatternInfo (vref: ValRef) =  
    // First is an optimization to prevent calls to CoreDisplayName, which calls DemangleOperatorName
    let logicalName = vref.LogicalName
    if logicalName.Length = 0 || logicalName.[0] <> '|' then 
       None 
    else 
       ActivePatternInfoOfValName vref.CoreDisplayName vref.Range

type ActivePatternElemRef with 
    member x.Name = 
        let (APElemRef(_, vref, n)) = x
        match TryGetActivePatternInfo vref with
        | None -> error(InternalError("not an active pattern name", vref.Range))
        | Some apinfo -> 
            let nms = apinfo.ActiveTags
            if n < 0 || n >= List.length nms then error(InternalError("name_of_apref: index out of range for active pattern reference", vref.Range))
            List.item n nms

let mkChoiceTyconRef (g: TcGlobals) m n = 
     match n with 
     | 0 | 1 -> error(InternalError("mkChoiceTyconRef", m))
     | 2 -> g.choice2_tcr
     | 3 -> g.choice3_tcr
     | 4 -> g.choice4_tcr
     | 5 -> g.choice5_tcr
     | 6 -> g.choice6_tcr
     | 7 -> g.choice7_tcr
     | _ -> error(Error(FSComp.SR.tastActivePatternsLimitedToSeven(), m))

let mkChoiceTy (g: TcGlobals) m tinst = 
     match List.length tinst with 
     | 0 -> g.unit_ty
     | 1 -> List.head tinst
     | length -> mkAppTy (mkChoiceTyconRef g m length) tinst

let mkChoiceCaseRef g m n i = 
     mkUnionCaseRef (mkChoiceTyconRef g m n) ("Choice"+string (i+1)+"Of"+string n)

type PrettyNaming.ActivePatternInfo with 
    member x.Names = x.ActiveTags

    member apinfo.ResultType g m rtys = 
        let choicety = mkChoiceTy g m rtys
        if apinfo.IsTotal then choicety else mkOptionTy g choicety
    
    member apinfo.OverallType g m dty rtys = 
        mkFunTy dty (apinfo.ResultType g m rtys)

//---------------------------------------------------------------------------
// Active pattern validation
//---------------------------------------------------------------------------
    
// check if an active pattern takes type parameters only bound by the return types, 
// not by their argument types.
let doesActivePatternHaveFreeTypars g (v: ValRef) =
    let vty = v.TauType
    let vtps = v.Typars |> Zset.ofList typarOrder
    if not (isFunTy g v.TauType) then
        errorR(Error(FSComp.SR.activePatternIdentIsNotFunctionTyped(v.LogicalName), v.Range))
    let argtys, resty = stripFunTy g vty
    let argtps, restps= (freeInTypes CollectTypars argtys).FreeTypars, (freeInType CollectTypars resty).FreeTypars        
    // Error if an active pattern is generic in type variables that only occur in the result Choice<_, ...>.
    // Note: The test restricts to v.Typars since typars from the closure are considered fixed.
    not (Zset.isEmpty (Zset.inter (Zset.diff restps argtps) vtps)) 

//---------------------------------------------------------------------------
// RewriteExpr: rewrite bottom up with interceptors 
//---------------------------------------------------------------------------

[<NoEquality; NoComparison>]
type ExprRewritingEnv = 
    { PreIntercept: ((Expr -> Expr) -> Expr -> Expr option) option
      PostTransform: Expr -> Expr option
      PreInterceptBinding: ((Expr -> Expr) -> Binding -> Binding option) option
      IsUnderQuotations: bool }    

let rec rewriteBind env bind = 
     match env.PreInterceptBinding with 
     | Some f -> 
         match f (RewriteExpr env) bind with 
         | Some res -> res
         | None -> rewriteBindStructure env bind
     | None -> rewriteBindStructure env bind
     
and rewriteBindStructure env (TBind(v, e, letSeqPtOpt)) = 
     TBind(v, RewriteExpr env e, letSeqPtOpt) 

and rewriteBinds env binds = List.map (rewriteBind env) binds

and RewriteExpr env expr =
  match expr with 
  | LinearOpExpr _ 
  | LinearMatchExpr _ 
  | Expr.Let _ 
  | Expr.Sequential _ ->
      rewriteLinearExpr env expr (fun e -> e)
  | _ -> 
      let expr = 
         match preRewriteExpr env expr with 
         | Some expr -> expr
         | None -> rewriteExprStructure env expr
      postRewriteExpr env expr 

and preRewriteExpr env expr = 
     match env.PreIntercept with 
     | Some f -> f (RewriteExpr env) expr
     | None -> None 

and postRewriteExpr env expr = 
     match env.PostTransform expr with 
     | None -> expr 
     | Some expr2 -> expr2

and rewriteExprStructure env expr =  
  match expr with
  | Expr.Const _ 
  | Expr.Val _ -> expr

  | Expr.App (f0, f0ty, tyargs, args, m) -> 
      let f0' = RewriteExpr env f0
      let args' = rewriteExprs env args
      if f0 === f0' && args === args' then expr
      else Expr.App (f0', f0ty, tyargs, args', m)

  | Expr.Quote (ast, dataCell, isFromQueryExpression, m, ty) -> 
      let data = 
          match dataCell.Value with
          | None -> None
          | Some (data1, data2) -> Some(map3Of4 (rewriteExprs env) data1, map3Of4 (rewriteExprs env) data2)
      Expr.Quote ((if env.IsUnderQuotations then RewriteExpr env ast else ast), ref data, isFromQueryExpression, m, ty)

  | Expr.Obj (_, ty, basev, basecall, overrides, iimpls, m) -> 
      mkObjExpr(ty, basev, RewriteExpr env basecall, List.map (rewriteObjExprOverride env) overrides, 
                  List.map (rewriteObjExprInterfaceImpl env) iimpls, m)
  | Expr.Link eref -> 
      RewriteExpr env !eref

  | Expr.Op (c, tyargs, args, m) -> 
      let args' = rewriteExprs env args
      if args === args' then expr 
      else Expr.Op (c, tyargs, args', m)

  | Expr.Lambda (_lambdaId, ctorThisValOpt, baseValOpt, argvs, body, m, rty) -> 
      let body = RewriteExpr env body
      rebuildLambda m ctorThisValOpt baseValOpt argvs (body, rty)

  | Expr.TyLambda (_lambdaId, argtyvs, body, m, rty) -> 
      let body = RewriteExpr env body
      mkTypeLambda m argtyvs (body, rty)

  | Expr.Match (spBind, exprm, dtree, targets, m, ty) -> 
      let dtree' = RewriteDecisionTree env dtree
      let targets' = rewriteTargets env targets
      mkAndSimplifyMatch spBind exprm m ty dtree' targets'

  | Expr.LetRec (binds, e, m, _) ->
      let binds = rewriteBinds env binds
      let e' = RewriteExpr env e
      Expr.LetRec (binds, e', m, Construct.NewFreeVarsCache())

  | Expr.Let _ -> failwith "unreachable - linear let"

  | Expr.Sequential _ -> failwith "unreachable - linear seq"

  | Expr.StaticOptimization (constraints, e2, e3, m) ->
      let e2' = RewriteExpr env e2
      let e3' = RewriteExpr env e3
      Expr.StaticOptimization (constraints, e2', e3', m)

  | Expr.TyChoose (a, b, m) -> 
      Expr.TyChoose (a, RewriteExpr env b, m)

  | Expr.WitnessArg (witnessInfo, m) ->
      Expr.WitnessArg (witnessInfo, m)

and rewriteLinearExpr env expr contf =
    // schedule a rewrite on the way back up by adding to the continuation 
    let contf = contf << postRewriteExpr env
    match preRewriteExpr env expr with 
    | Some expr -> contf expr
    | None -> 
        match expr with 
        | Expr.Let (bind, bodyExpr, m, _) ->  
            let bind = rewriteBind env bind
            // tailcall
            rewriteLinearExpr env bodyExpr (contf << (fun bodyExpr' ->
                mkLetBind m bind bodyExpr'))
        
        | Expr.Sequential (expr1, expr2, dir, spSeq, m) ->
            let expr1' = RewriteExpr env expr1
            // tailcall
            rewriteLinearExpr env expr2 (contf << (fun expr2' ->
                if expr1 === expr1' && expr2 === expr2' then expr 
                else Expr.Sequential (expr1', expr2', dir, spSeq, m)))
        
        | LinearOpExpr (op, tyargs, argsFront, argLast, m) -> 
            let argsFront' = rewriteExprs env argsFront
            // tailcall
            rewriteLinearExpr env argLast (contf << (fun argLast' ->
                if argsFront === argsFront' && argLast === argLast' then expr 
                else rebuildLinearOpExpr (op, tyargs, argsFront', argLast', m)))

        | LinearMatchExpr (spBind, exprm, dtree, tg1, expr2, sp2, m2, ty) ->
            let dtree = RewriteDecisionTree env dtree
            let tg1' = rewriteTarget env tg1
            // tailcall
            rewriteLinearExpr env expr2 (contf << (fun expr2' ->
                rebuildLinearMatchExpr (spBind, exprm, dtree, tg1', expr2', sp2, m2, ty)))
        | _ -> 
            // no longer linear, no tailcall
            contf (RewriteExpr env expr) 

and rewriteExprs env exprs = List.mapq (RewriteExpr env) exprs

and rewriteFlatExprs env exprs = List.mapq (RewriteExpr env) exprs

and RewriteDecisionTree env x =
  match x with 
  | TDSuccess (es, n) -> 
      let es' = rewriteFlatExprs env es
      if LanguagePrimitives.PhysicalEquality es es' then x 
      else TDSuccess(es', n)

  | TDSwitch (e, cases, dflt, m) ->
      let e' = RewriteExpr env e
      let cases' = List.map (fun (TCase(discrim, e)) -> TCase(discrim, RewriteDecisionTree env e)) cases
      let dflt' = Option.map (RewriteDecisionTree env) dflt
      TDSwitch (e', cases', dflt', m)

  | TDBind (bind, body) ->
      let bind' = rewriteBind env bind
      let body = RewriteDecisionTree env body
      TDBind (bind', body)

and rewriteTarget env (TTarget(vs, e, spTarget)) =
    TTarget(vs, RewriteExpr env e, spTarget)

and rewriteTargets env targets =
    List.map (rewriteTarget env) (Array.toList targets)

and rewriteObjExprOverride env (TObjExprMethod(slotsig, attribs, tps, vs, e, m)) =
    TObjExprMethod(slotsig, attribs, tps, vs, RewriteExpr env e, m)

and rewriteObjExprInterfaceImpl env (ty, overrides) = 
    (ty, List.map (rewriteObjExprOverride env) overrides)
    
and rewriteModuleOrNamespaceExpr env x = 
    match x with  
    | ModuleOrNamespaceExprWithSig(mty, def, m) -> ModuleOrNamespaceExprWithSig(mty, rewriteModuleOrNamespaceDef env def, m)

and rewriteModuleOrNamespaceDefs env x = List.map (rewriteModuleOrNamespaceDef env) x
    
and rewriteModuleOrNamespaceDef env x = 
    match x with 
    | TMDefRec(isRec, tycons, mbinds, m) -> TMDefRec(isRec, tycons, rewriteModuleOrNamespaceBindings env mbinds, m)
    | TMDefLet(bind, m) -> TMDefLet(rewriteBind env bind, m)
    | TMDefDo(e, m) -> TMDefDo(RewriteExpr env e, m)
    | TMDefs defs -> TMDefs(rewriteModuleOrNamespaceDefs env defs)
    | TMAbstract mexpr -> TMAbstract(rewriteModuleOrNamespaceExpr env mexpr)

and rewriteModuleOrNamespaceBinding env x = 
   match x with 
   | ModuleOrNamespaceBinding.Binding bind -> ModuleOrNamespaceBinding.Binding (rewriteBind env bind)
   | ModuleOrNamespaceBinding.Module(nm, rhs) -> ModuleOrNamespaceBinding.Module(nm, rewriteModuleOrNamespaceDef env rhs)

and rewriteModuleOrNamespaceBindings env mbinds = List.map (rewriteModuleOrNamespaceBinding env) mbinds

and RewriteImplFile env mv = mapTImplFile (rewriteModuleOrNamespaceExpr env) mv



//--------------------------------------------------------------------------
// Build a Remap that converts all "local" references to "public" things 
// accessed via non local references.
//--------------------------------------------------------------------------

let MakeExportRemapping viewedCcu (mspec: ModuleOrNamespace) = 

    let accEntityRemap (entity: Entity) acc = 
        match tryRescopeEntity viewedCcu entity with 
        | ValueSome eref -> 
            addTyconRefRemap (mkLocalTyconRef entity) eref acc
        | _ -> 
            if entity.IsNamespace then 
                acc
            else
                error(InternalError("Unexpected entity without a pubpath when remapping assembly data", entity.Range))

    let accValRemap (vspec: Val) acc = 
        // The acc contains the entity remappings
        match tryRescopeVal viewedCcu acc vspec with 
        | ValueSome vref -> 
            {acc with valRemap=acc.valRemap.Add vspec vref }
        | _ -> 
            error(InternalError("Unexpected value without a pubpath when remapping assembly data", vspec.Range))

    let mty = mspec.ModuleOrNamespaceType
    let entities = allEntitiesOfModuleOrNamespaceTy mty
    let vs = allValsOfModuleOrNamespaceTy mty
    // Remap the entities first so we can correctly remap the types in the signatures of the ValLinkageFullKey's in the value references
    let acc = List.foldBack accEntityRemap entities Remap.Empty
    let allRemap = List.foldBack accValRemap vs acc
    allRemap

//--------------------------------------------------------------------------
// Apply a "local to nonlocal" renaming to a module type. This can't use
// remap_mspec since the remapping we want isn't to newly created nodes
// but rather to remap to the nonlocal references. This is deliberately 
// "breaking" the binding structure implicit in the module type, which is
// the whole point - one things are rewritten to use non local references then
// the elements can be copied at will, e.g. when inlining during optimization.
//------------------------------------------------------------------------ 


let rec remapEntityDataToNonLocal g tmenv (d: Entity) = 
    let tps', tmenvinner = tmenvCopyRemapAndBindTypars (remapAttribs g tmenv) tmenv (d.entity_typars.Force(d.entity_range))
    let typarsR = LazyWithContext.NotLazy tps'
    let attribsR = d.entity_attribs |> remapAttribs g tmenvinner
    let tyconReprR = d.entity_tycon_repr |> remapTyconRepr g tmenvinner
    let tyconAbbrevR = d.TypeAbbrev |> Option.map (remapType tmenvinner)
    let tyconTcaugR = d.entity_tycon_tcaug |> remapTyconAug tmenvinner
    let modulContentsR = 
        MaybeLazy.Strict (d.entity_modul_contents.Value
                          |> mapImmediateValsAndTycons (remapTyconToNonLocal g tmenv) (remapValToNonLocal g tmenv))
    let exnInfoR = d.ExceptionInfo |> remapTyconExnInfo g tmenvinner
    { d with 
          entity_typars = typarsR
          entity_attribs = attribsR
          entity_tycon_repr = tyconReprR
          entity_tycon_tcaug = tyconTcaugR
          entity_modul_contents = modulContentsR
          entity_opt_data =
            match d.entity_opt_data with
            | Some dd ->
                Some { dd with entity_tycon_abbrev = tyconAbbrevR; entity_exn_info = exnInfoR }
            | _ -> None }

and remapTyconToNonLocal g tmenv x = 
    x |> Construct.NewModifiedTycon (remapEntityDataToNonLocal g tmenv)  

and remapValToNonLocal g tmenv inp = 
    // creates a new stamp
    inp |> Construct.NewModifiedVal (remapValData g tmenv)

let ApplyExportRemappingToEntity g tmenv x = remapTyconToNonLocal g tmenv x

(* Which constraints actually get compiled to .NET constraints? *)
let isCompiledConstraint cx = 
    match cx with 
      | TyparConstraint.SupportsNull _ // this implies the 'class' constraint
      | TyparConstraint.IsReferenceType _  // this is the 'class' constraint
      | TyparConstraint.IsNonNullableStruct _ 
      | TyparConstraint.IsReferenceType _
      | TyparConstraint.RequiresDefaultConstructor _
      | TyparConstraint.CoercesTo _ -> true
      | _ -> false
    
// Is a value a first-class polymorphic value with .NET constraints? 
// Used to turn off TLR and method splitting
let IsGenericValWithGenericConstraints g (v: Val) = 
    isForallTy g v.Type && 
    v.Type |> destForallTy g |> fst |> List.exists (fun tp -> List.exists isCompiledConstraint tp.Constraints)

// Does a type support a given interface? 
type Entity with 
    member tycon.HasInterface g ty = 
        tycon.TypeContents.tcaug_interfaces |> List.exists (fun (x, _, _) -> typeEquiv g ty x)  

    // Does a type have an override matching the given name and argument types? 
    // Used to detect the presence of 'Equals' and 'GetHashCode' in type checking 
    member tycon.HasOverride g nm argtys = 
        tycon.TypeContents.tcaug_adhoc 
        |> NameMultiMap.find nm
        |> List.exists (fun vref -> 
                          match vref.MemberInfo with 
                          | None -> false 
                          | Some membInfo -> 
                                         let argInfos = ArgInfosOfMember g vref 
                                         argInfos.Length = 1 && 
                                         List.lengthsEqAndForall2 (typeEquiv g) (List.map fst (List.head argInfos)) argtys &&  
                                         membInfo.MemberFlags.IsOverrideOrExplicitImpl) 
    
    member tycon.HasMember g nm argtys = 
        tycon.TypeContents.tcaug_adhoc 
        |> NameMultiMap.find nm
        |> List.exists (fun vref -> 
                          match vref.MemberInfo with 
                          | None -> false 
                          | _ -> let argInfos = ArgInfosOfMember g vref 
                                 argInfos.Length = 1 && 
                                 List.lengthsEqAndForall2 (typeEquiv g) (List.map fst (List.head argInfos)) argtys) 


type EntityRef with 
    member tcref.HasInterface g ty = tcref.Deref.HasInterface g ty
    member tcref.HasOverride g nm argtys = tcref.Deref.HasOverride g nm argtys
    member tcref.HasMember g nm argtys = tcref.Deref.HasMember g nm argtys

let mkFastForLoop g (spLet, m, idv: Val, start, dir, finish, body) =
    let dir = if dir then FSharpForLoopUp else FSharpForLoopDown 
    mkFor g (spLet, idv, start, dir, finish, body, m)


/// Accessing a binding of the form "let x = 1" or "let x = e" for any "e" satisfying the predicate
/// below does not cause an initialization trigger, i.e. does not get compiled as a static field.
let IsSimpleSyntacticConstantExpr g inputExpr = 
    let rec checkExpr (vrefs: Set<Stamp>) x = 
        match stripExpr x with 
        | Expr.Op (TOp.Coerce, _, [arg], _) 
             -> checkExpr vrefs arg
        | UnopExpr g (vref, arg) 
             when (valRefEq g vref g.unchecked_unary_minus_vref ||
                   valRefEq g vref g.unchecked_unary_plus_vref ||
                   valRefEq g vref g.unchecked_unary_not_vref ||
                   valRefEq g vref g.bitwise_unary_not_vref ||
                   valRefEq g vref g.enum_vref)
             -> checkExpr vrefs arg
        // compare, =, <>, +, -, <, >, <=, >=, <<<, >>>, &&&
        | BinopExpr g (vref, arg1, arg2) 
             when (valRefEq g vref g.equals_operator_vref ||
                   valRefEq g vref g.compare_operator_vref ||
                   valRefEq g vref g.unchecked_addition_vref ||
                   valRefEq g vref g.less_than_operator_vref ||
                   valRefEq g vref g.less_than_or_equals_operator_vref ||
                   valRefEq g vref g.greater_than_operator_vref ||
                   valRefEq g vref g.greater_than_or_equals_operator_vref ||
                   valRefEq g vref g.not_equals_operator_vref ||
                   valRefEq g vref g.unchecked_addition_vref ||
                   valRefEq g vref g.unchecked_multiply_vref ||
                   valRefEq g vref g.unchecked_subtraction_vref ||
        // Note: division and modulus can raise exceptions, so are not included
                   valRefEq g vref g.bitwise_shift_left_vref ||
                   valRefEq g vref g.bitwise_shift_right_vref ||
                   valRefEq g vref g.bitwise_xor_vref ||
                   valRefEq g vref g.bitwise_and_vref ||
                   valRefEq g vref g.bitwise_or_vref) &&
                   (not (typeEquiv g (tyOfExpr g arg1) g.string_ty) && not (typeEquiv g (tyOfExpr g arg1) g.decimal_ty) )
                -> checkExpr vrefs arg1 && checkExpr vrefs arg2 
        | Expr.Val (vref, _, _) -> vref.Deref.IsCompiledAsStaticPropertyWithoutField || vrefs.Contains vref.Stamp
        | Expr.Match (_, _, dtree, targets, _, _) -> checkDecisionTree vrefs dtree && targets |> Array.forall (checkDecisionTreeTarget vrefs)
        | Expr.Let (b, e, _, _) -> checkExpr vrefs b.Expr && checkExpr (vrefs.Add b.Var.Stamp) e
        // Detect standard constants 
        | Expr.TyChoose (_, b, _) -> checkExpr vrefs b
        | Expr.Const _ 
        | Expr.Op (TOp.UnionCase _, _, [], _)         // Nullary union cases
        | UncheckedDefaultOfExpr g _ 
        | SizeOfExpr g _ 
        | TypeOfExpr g _ -> true
        | NameOfExpr g _ when g.langVersion.SupportsFeature LanguageFeature.NameOf -> true
        // All others are not simple constant expressions
        | _ -> false

    and checkDecisionTree vrefs x = 
        match x with 
        | TDSuccess (es, _n) -> es |> List.forall (checkExpr vrefs)
        | TDSwitch (e, cases, dflt, _m) -> checkExpr vrefs e && cases |> List.forall (checkDecisionTreeCase vrefs) && dflt |> Option.forall (checkDecisionTree vrefs)
        | TDBind (bind, body) -> checkExpr vrefs bind.Expr && checkDecisionTree (vrefs.Add bind.Var.Stamp) body

    and checkDecisionTreeCase vrefs (TCase(discrim, dtree)) = 
       (match discrim with DecisionTreeTest.Const _c -> true | _ -> false) && checkDecisionTree vrefs dtree

    and checkDecisionTreeTarget vrefs (TTarget(vs, e, _)) = 
       let vrefs = ((vrefs, vs) ||> List.fold (fun s v -> s.Add v.Stamp)) 
       checkExpr vrefs e

    checkExpr Set.empty inputExpr    
    
let EvalArithBinOp (opInt8, opInt16, opInt32, opInt64, opUInt8, opUInt16, opUInt32, opUInt64) (arg1: Expr) (arg2: Expr) = 
    // At compile-time we check arithmetic 
    let m = unionRanges arg1.Range arg2.Range
    try 
        match arg1, arg2 with 
        | Expr.Const (Const.Int32 x1, _, ty), Expr.Const (Const.Int32 x2, _, _) -> Expr.Const (Const.Int32 (opInt32 x1 x2), m, ty)
        | Expr.Const (Const.SByte x1, _, ty), Expr.Const (Const.SByte x2, _, _) -> Expr.Const (Const.SByte (opInt8 x1 x2), m, ty)
        | Expr.Const (Const.Int16 x1, _, ty), Expr.Const (Const.Int16 x2, _, _) -> Expr.Const (Const.Int16 (opInt16 x1 x2), m, ty)
        | Expr.Const (Const.Int64 x1, _, ty), Expr.Const (Const.Int64 x2, _, _) -> Expr.Const (Const.Int64 (opInt64 x1 x2), m, ty)
        | Expr.Const (Const.Byte x1, _, ty), Expr.Const (Const.Byte x2, _, _) -> Expr.Const (Const.Byte (opUInt8 x1 x2), m, ty)
        | Expr.Const (Const.UInt16 x1, _, ty), Expr.Const (Const.UInt16 x2, _, _) -> Expr.Const (Const.UInt16 (opUInt16 x1 x2), m, ty)
        | Expr.Const (Const.UInt32 x1, _, ty), Expr.Const (Const.UInt32 x2, _, _) -> Expr.Const (Const.UInt32 (opUInt32 x1 x2), m, ty)
        | Expr.Const (Const.UInt64 x1, _, ty), Expr.Const (Const.UInt64 x2, _, _) -> Expr.Const (Const.UInt64 (opUInt64 x1 x2), m, ty)
        | _ -> error (Error ( FSComp.SR.tastNotAConstantExpression(), m))
    with :? System.OverflowException -> error (Error ( FSComp.SR.tastConstantExpressionOverflow(), m))

// See also PostTypeCheckSemanticChecks.CheckAttribArgExpr, which must match this precisely
let rec EvalAttribArgExpr g x = 
    match x with 

    // Detect standard constants 
    | Expr.Const (c, m, _) -> 
        match c with 
        | Const.Bool _ 
        | Const.Int32 _ 
        | Const.SByte _
        | Const.Int16 _
        | Const.Int32 _
        | Const.Int64 _  
        | Const.Byte _
        | Const.UInt16 _
        | Const.UInt32 _
        | Const.UInt64 _
        | Const.Double _
        | Const.Single _
        | Const.Char _
        | Const.Zero _
        | Const.String _ -> 
            x
        | Const.Decimal _ | Const.IntPtr _ | Const.UIntPtr _ | Const.Unit _ ->
            errorR (Error ( FSComp.SR.tastNotAConstantExpression(), m))
            x

    | TypeOfExpr g _ -> x
    | TypeDefOfExpr g _ -> x
    | Expr.Op (TOp.Coerce, _, [arg], _) -> 
        EvalAttribArgExpr g arg
    | EnumExpr g arg1 -> 
        EvalAttribArgExpr g arg1
    // Detect bitwise or of attribute flags
    | AttribBitwiseOrExpr g (arg1, arg2) -> 
        EvalArithBinOp ((|||), (|||), (|||), (|||), (|||), (|||), (|||), (|||)) (EvalAttribArgExpr g arg1) (EvalAttribArgExpr g arg2) 
    | SpecificBinopExpr g g.unchecked_addition_vref (arg1, arg2) -> 
       // At compile-time we check arithmetic 
       let v1, v2 = EvalAttribArgExpr g arg1, EvalAttribArgExpr g arg2 
       match v1, v2 with 
       | Expr.Const (Const.String x1, m, ty), Expr.Const (Const.String x2, _, _) -> Expr.Const (Const.String (x1 + x2), m, ty)
       | _ -> 
#if ALLOW_ARITHMETIC_OPS_IN_LITERAL_EXPRESSIONS_AND_ATTRIBUTE_ARGS
           EvalArithBinOp (Checked.(+), Checked.(+), Checked.(+), Checked.(+), Checked.(+), Checked.(+), Checked.(+), Checked.(+)) g v1 v2
#else
           errorR (Error ( FSComp.SR.tastNotAConstantExpression(), x.Range))
           x
#endif
#if ALLOW_ARITHMETIC_OPS_IN_LITERAL_EXPRESSIONS_AND_ATTRIBUTE_ARGS
    | SpecificBinopExpr g g.unchecked_subtraction_vref (arg1, arg2) -> 
       EvalArithBinOp (Checked.(-), Checked.(-), Checked.(-), Checked.(-), Checked.(-), Checked.(-), Checked.(-), Checked.(-)) g (EvalAttribArgExpr g arg1) (EvalAttribArgExpr g arg2)
    | SpecificBinopExpr g g.unchecked_multiply_vref (arg1, arg2) -> 
       EvalArithBinOp (Checked.(*), Checked.(*), Checked.(*), Checked.(*), Checked.(*), Checked.(*), Checked.(*), Checked.(*)) g (EvalAttribArgExpr g arg1) (EvalAttribArgExpr g arg2)
#endif
    | _ -> 
        errorR (Error ( FSComp.SR.tastNotAConstantExpression(), x.Range))
        x


and EvaledAttribExprEquality g e1 e2 = 
    match e1, e2 with 
    | Expr.Const (c1, _, _), Expr.Const (c2, _, _) -> c1 = c2
    | TypeOfExpr g ty1, TypeOfExpr g ty2 -> typeEquiv g ty1 ty2
    | TypeDefOfExpr g ty1, TypeDefOfExpr g ty2 -> typeEquiv g ty1 ty2
    | _ -> false

let (|ConstToILFieldInit|_|) c =
    match c with 
    | Const.SByte n -> Some (ILFieldInit.Int8 n)
    | Const.Int16 n -> Some (ILFieldInit.Int16 n)
    | Const.Int32 n -> Some (ILFieldInit.Int32 n)
    | Const.Int64 n -> Some (ILFieldInit.Int64 n)
    | Const.Byte n -> Some (ILFieldInit.UInt8 n)
    | Const.UInt16 n -> Some (ILFieldInit.UInt16 n)
    | Const.UInt32 n -> Some (ILFieldInit.UInt32 n)
    | Const.UInt64 n -> Some (ILFieldInit.UInt64 n)
    | Const.Bool n -> Some (ILFieldInit.Bool n)
    | Const.Char n -> Some (ILFieldInit.Char (uint16 n))
    | Const.Single n -> Some (ILFieldInit.Single n)
    | Const.Double n -> Some (ILFieldInit.Double n)
    | Const.String s -> Some (ILFieldInit.String s)
    | Const.Zero -> Some (ILFieldInit.Null)
    | _ -> None

let EvalLiteralExprOrAttribArg g x = 
    match x with 
    | Expr.Op (TOp.Coerce, _, [Expr.Op (TOp.Array, [elemTy], args, m)], _)
    | Expr.Op (TOp.Array, [elemTy], args, m) ->
        let args = args |> List.map (EvalAttribArgExpr g) 
        Expr.Op (TOp.Array, [elemTy], args, m) 
    | _ -> 
        EvalAttribArgExpr g x

// Take into account the fact that some "instance" members are compiled as static
// members when using CompilationRepresentation.Static, or any non-virtual instance members
// in a type that supports "null" as a true value. This is all members
// where ValRefIsCompiledAsInstanceMember is false but membInfo.MemberFlags.IsInstance 
// is true.
//
// This is the right abstraction for viewing member types, but the implementation
// below is a little ugly.
let GetTypeOfIntrinsicMemberInCompiledForm g (vref: ValRef) =
    assert (not vref.IsExtensionMember)
    let membInfo, topValInfo = checkMemberValRef vref
    let tps, cxs, argInfos, rty, retInfo = GetTypeOfMemberInMemberForm g vref
    let argInfos = 
        // Check if the thing is really an instance member compiled as a static member
        // If so, the object argument counts as a normal argument in the compiled form
        if membInfo.MemberFlags.IsInstance && not (ValRefIsCompiledAsInstanceMember g vref) then 
            let _, origArgInfos, _, _ = GetTopValTypeInFSharpForm g topValInfo vref.Type vref.Range
            match origArgInfos with
            | [] -> 
                errorR(InternalError("value does not have a valid member type", vref.Range))
                argInfos
            | h :: _ -> h :: argInfos
        else argInfos
    tps, cxs, argInfos, rty, retInfo


//--------------------------------------------------------------------------
// Tuple compilation (expressions)
//------------------------------------------------------------------------ 


let rec mkCompiledTuple g isStruct (argtys, args, m) = 
    let n = List.length argtys 
    if n <= 0 then failwith "mkCompiledTuple"
    elif n < maxTuple then (mkCompiledTupleTyconRef g isStruct n, argtys, args, m)
    else
        let argtysA, argtysB = List.splitAfter goodTupleFields argtys
        let argsA, argsB = List.splitAfter goodTupleFields args
        let ty8, v8 = 
            match argtysB, argsB with 
            | [ty8], [arg8] -> 
                match ty8 with
                // if it's already been nested or ended, pass it through
                | TType_app(tn, _) when (isCompiledTupleTyconRef g tn) ->
                    ty8, arg8
                | _ ->
                    let ty8enc = TType_app((if isStruct then g.struct_tuple1_tcr else g.ref_tuple1_tcr), [ty8])
                    let v8enc = Expr.Op (TOp.Tuple (mkTupInfo isStruct), [ty8], [arg8], m) 
                    ty8enc, v8enc
            | _ -> 
                let a, b, c, d = mkCompiledTuple g isStruct (argtysB, argsB, m)
                let ty8plus = TType_app(a, b)
                let v8plus = Expr.Op (TOp.Tuple (mkTupInfo isStruct), b, c, d)
                ty8plus, v8plus
        let argtysAB = argtysA @ [ty8] 
        (mkCompiledTupleTyconRef g isStruct (List.length argtysAB), argtysAB, argsA @ [v8], m)

let mkILMethodSpecForTupleItem (_g: TcGlobals) (ty: ILType) n = 
    mkILNonGenericInstanceMethSpecInTy(ty, (if n < goodTupleFields then "get_Item"+(n+1).ToString() else "get_Rest"), [], mkILTyvarTy (uint16 n))

let mkILFieldSpecForTupleItem (ty: ILType) n = 
    mkILFieldSpecInTy (ty, (if n < goodTupleFields then "Item"+(n+1).ToString() else "Rest"), mkILTyvarTy (uint16 n))

let mkGetTupleItemN g m n (ty: ILType) isStruct te retty =
    if isStruct then
        mkAsmExpr ([mkNormalLdfld (mkILFieldSpecForTupleItem ty n) ], [], [te], [retty], m)
    else
        mkAsmExpr ([IL.mkNormalCall(mkILMethodSpecForTupleItem g ty n)], [], [te], [retty], m)

/// Match an Int32 constant expression
let (|Int32Expr|_|) expr = 
    match expr with 
    | Expr.Const (Const.Int32 n, _, _) -> Some n
    | _ -> None 

/// Match a try-finally expression
let (|TryFinally|_|) expr = 
    match expr with 
    | Expr.Op (TOp.TryFinally _, [_resty], [Expr.Lambda (_, _, _, [_], e1, _, _); Expr.Lambda (_, _, _, [_], e2, _, _)], _) -> Some(e1, e2)
    | _ -> None
    
// detect ONLY the while loops that result from compiling 'for ... in ... do ...'
let (|WhileLoopForCompiledForEachExpr|_|) expr = 
    match expr with 
    | Expr.Op (TOp.While (_, WhileLoopForCompiledForEachExprMarker), _, [Expr.Lambda (_, _, _, [_], e1, _, _); Expr.Lambda (_, _, _, [_], e2, _, _)], m) -> Some(e1, e2, m)
    | _ -> None
    
let (|Let|_|) expr = 
    match expr with 
    | Expr.Let (TBind(v, e1, sp), e2, _, _) -> Some(v, e1, sp, e2)
    | _ -> None

let (|RangeInt32Step|_|) g expr = 
    match expr with 
    // detect 'n .. m' 
    | Expr.App (Expr.Val (vf, _, _), _, [tyarg], [startExpr;finishExpr], _)
         when valRefEq g vf g.range_op_vref && typeEquiv g tyarg g.int_ty -> Some(startExpr, 1, finishExpr)
    
    // detect (RangeInt32 startExpr N finishExpr), the inlined/compiled form of 'n .. m' and 'n .. N .. m'
    | Expr.App (Expr.Val (vf, _, _), _, [], [startExpr; Int32Expr n; finishExpr], _)
         when valRefEq g vf g.range_int32_op_vref -> Some(startExpr, n, finishExpr)

    | _ -> None

let (|GetEnumeratorCall|_|) expr =   
    match expr with   
    | Expr.Op (TOp.ILCall ( _, _, _, _, _, _, _, iLMethodRef, _, _, _), _, [Expr.Val (vref, _, _) | Expr.Op (_, _, [Expr.Val (vref, ValUseFlag.NormalValUse, _)], _) ], _) ->  
        if iLMethodRef.Name = "GetEnumerator" then Some vref  
        else None  
    | _ -> None  

let (|CompiledForEachExpr|_|) g expr =   
    match expr with
    | Let (enumerableVar, enumerableExpr, _, 
           Let (enumeratorVar, GetEnumeratorCall enumerableVar2, enumeratorBind, 
              TryFinally (WhileLoopForCompiledForEachExpr (_, Let (elemVar, _, _, bodyExpr), _), _))) 
                 // Apply correctness conditions to ensure this really is a compiled for-each expression.
                 when valRefEq g (mkLocalValRef enumerableVar) enumerableVar2 &&
                      enumerableVar.IsCompilerGenerated &&
                      enumeratorVar.IsCompilerGenerated &&
                      (let fvs = (freeInExpr CollectLocals bodyExpr)
                       not (Zset.contains enumerableVar fvs.FreeLocals) && 
                       not (Zset.contains enumeratorVar fvs.FreeLocals)) ->

        // Extract useful ranges
        let mEnumExpr = enumerableExpr.Range
        let mBody = bodyExpr.Range
        let mWholeExpr = expr.Range

        let spForLoop, mForLoop = match enumeratorBind with DebugPointAtBinding spStart -> DebugPointAtFor.Yes spStart, spStart | _ -> DebugPointAtFor.No, mEnumExpr
        let spWhileLoop = match enumeratorBind with DebugPointAtBinding spStart -> DebugPointAtWhile.Yes spStart| _ -> DebugPointAtWhile.No
        let enumerableTy = tyOfExpr g enumerableExpr

        Some (enumerableTy, enumerableExpr, elemVar, bodyExpr, (mEnumExpr, mBody, spForLoop, mForLoop, spWhileLoop, mWholeExpr))
    | _ -> None  
             

let (|CompiledInt32RangeForEachExpr|_|) g expr = 
    match expr with
    | CompiledForEachExpr g (_, RangeInt32Step g (startExpr, step, finishExpr), elemVar, bodyExpr, ranges) ->
        Some (startExpr, step, finishExpr, elemVar, bodyExpr, ranges)
        | _ -> None
    | _ -> None


type OptimizeForExpressionOptions = OptimizeIntRangesOnly | OptimizeAllForExpressions

let DetectAndOptimizeForExpression g option expr =
    match option, expr with
    | _, CompiledInt32RangeForEachExpr g (startExpr, (1 | -1 as step), finishExpr, elemVar, bodyExpr, ranges) -> 

           let (_mEnumExpr, _mBody, spForLoop, _mForLoop, _spWhileLoop, mWholeExpr) = ranges
           mkFastForLoop g (spForLoop, mWholeExpr, elemVar, startExpr, (step = 1), finishExpr, bodyExpr)

    | OptimizeAllForExpressions, CompiledForEachExpr g (enumerableTy, enumerableExpr, elemVar, bodyExpr, ranges) ->

         let (mEnumExpr, mBody, spForLoop, mForLoop, spWhileLoop, mWholeExpr) = ranges

         if isStringTy g enumerableTy then
            // type is string, optimize for expression as:
            //  let $str = enumerable
            //  for $idx in 0..(str.Length - 1) do
            //      let elem = str.[idx]
            //      body elem

            let strVar, strExpr = mkCompGenLocal mEnumExpr "str" enumerableTy
            let idxVar, idxExpr = mkCompGenLocal elemVar.Range "idx" g.int32_ty

            let lengthExpr = mkGetStringLength g mForLoop strExpr
            let charExpr = mkGetStringChar g mForLoop strExpr idxExpr

            let startExpr = mkZero g mForLoop
            let finishExpr = mkDecr g mForLoop lengthExpr
            // for compat reasons, loop item over string is sometimes object, not char
            let loopItemExpr = mkCoerceIfNeeded g elemVar.Type g.char_ty charExpr  
            let bodyExpr = mkCompGenLet mForLoop elemVar loopItemExpr bodyExpr
            let forExpr = mkFastForLoop g (spForLoop, mWholeExpr, idxVar, startExpr, true, finishExpr, bodyExpr)
            let expr = mkCompGenLet mEnumExpr strVar enumerableExpr forExpr

            expr

         elif isListTy g enumerableTy then
            // type is list, optimize for expression as:
            //  let mutable $currentVar = listExpr
            //  let mutable $nextVar = $tailOrNull
            //  while $guardExpr do
            //    let i = $headExpr
            //    bodyExpr ()
            //    $current <- $next
            //    $next <- $tailOrNull

            let IndexHead = 0
            let IndexTail = 1

            let currentVar, currentExpr = mkMutableCompGenLocal mEnumExpr "current" enumerableTy
            let nextVar, nextExpr = mkMutableCompGenLocal mEnumExpr "next" enumerableTy
            let elemTy = destListTy g enumerableTy

            let guardExpr = mkNonNullTest g mForLoop nextExpr
            let headOrDefaultExpr = mkUnionCaseFieldGetUnprovenViaExprAddr (currentExpr, g.cons_ucref, [elemTy], IndexHead, mForLoop)
            let tailOrNullExpr = mkUnionCaseFieldGetUnprovenViaExprAddr (currentExpr, g.cons_ucref, [elemTy], IndexTail, mForLoop)
            let bodyExpr =
                mkCompGenLet mForLoop elemVar headOrDefaultExpr
                    (mkCompGenSequential mForLoop
                        bodyExpr
                        (mkCompGenSequential mForLoop
                            (mkValSet mForLoop (mkLocalValRef currentVar) nextExpr)
                            (mkValSet mForLoop (mkLocalValRef nextVar) tailOrNullExpr)))

            let expr =
                // let mutable current = enumerableExpr
                let spBind = (match spForLoop with DebugPointAtFor.Yes spStart -> DebugPointAtBinding spStart | DebugPointAtFor.No -> NoDebugPointAtStickyBinding)
                mkLet spBind mEnumExpr currentVar enumerableExpr
                    // let mutable next = current.TailOrNull
                    (mkCompGenLet mForLoop nextVar tailOrNullExpr 
                        // while nonNull next dp
                       (mkWhile g (spWhileLoop, WhileLoopForCompiledForEachExprMarker, guardExpr, bodyExpr, mBody)))

            expr

         else
            expr

    | _ -> expr

// Used to remove Expr.Link for inner expressions in pattern matches
let (|InnerExprPat|) expr = stripExpr expr

/// One of the transformations performed by the compiler
/// is to eliminate variables of static type "unit". These is a
/// utility function related to this.

let BindUnitVars g (mvs: Val list, paramInfos: ArgReprInfo list, body) = 
    match mvs, paramInfos with 
    | [v], [] -> 
        assert isUnitTy g v.Type
        [], mkLet NoDebugPointAtInvisibleBinding v.Range v (mkUnit g v.Range) body 
    | _ -> mvs, body

let isThreadOrContextStatic g attrs = 
    HasFSharpAttributeOpt g g.attrib_ThreadStaticAttribute attrs ||
    HasFSharpAttributeOpt g g.attrib_ContextStaticAttribute attrs 

let mkUnitDelayLambda (g: TcGlobals) m e =
    let uv, _ = mkCompGenLocal m "unitVar" g.unit_ty
    mkLambda m uv (e, tyOfExpr g e) 

let (|ValApp|_|) g vref expr =
    match expr with
    // use 'seq { ... }' as an indicator
    | Expr.App (Expr.Val (vref2, _, _), _f0ty, tyargs, args, m) when valRefEq g vref vref2 ->  Some (tyargs, args, m)
    | _ -> None

let isStaticClass (g:TcGlobals) (x: EntityRef) =
    not x.IsModuleOrNamespace &&
    x.TyparsNoRange.IsEmpty &&
    ((x.IsILTycon && 
      x.ILTyconRawMetadata.IsSealed &&
      x.ILTyconRawMetadata.IsAbstract) 
#if !NO_EXTENSIONTYPING
     || (x.IsProvided &&
        match x.TypeReprInfo with 
        | TProvidedTypeExtensionPoint info -> info.IsSealed && info.IsAbstract 
        | _ -> false)
#endif
     || (not x.IsILTycon && not x.IsProvided && HasFSharpAttribute g g.attrib_AbstractClassAttribute x.Attribs)) &&
    not (HasFSharpAttribute g g.attrib_RequireQualifiedAccessAttribute x.Attribs)

/// Combine a list of ModuleOrNamespaceType's making up the description of a CCU. checking there are now
/// duplicate modules etc.
let CombineCcuContentFragments m l = 

    /// Combine module types when multiple namespace fragments contribute to the
    /// same namespace, making new module specs as we go.
    let rec CombineModuleOrNamespaceTypes path m (mty1: ModuleOrNamespaceType) (mty2: ModuleOrNamespaceType) = 
        match mty1.ModuleOrNamespaceKind, mty2.ModuleOrNamespaceKind with 
        | Namespace, Namespace -> 
            let kind = mty1.ModuleOrNamespaceKind
            let tab1 = mty1.AllEntitiesByLogicalMangledName
            let tab2 = mty2.AllEntitiesByLogicalMangledName
            let entities = 
                [ for e1 in mty1.AllEntities do 
                      match tab2.TryGetValue e1.LogicalName with
                      | true, e2 -> yield CombineEntities path e1 e2
                      | _ -> yield e1
                  for e2 in mty2.AllEntities do 
                      match tab1.TryGetValue e2.LogicalName with
                      | true, _ -> ()
                      | _ -> yield e2 ]

            let vals = QueueList.append mty1.AllValsAndMembers mty2.AllValsAndMembers

            ModuleOrNamespaceType(kind, vals, QueueList.ofList entities)

        | Namespace, _ | _, Namespace -> 
            error(Error(FSComp.SR.tastNamespaceAndModuleWithSameNameInAssembly(textOfPath path), m))

        | _-> 
            error(Error(FSComp.SR.tastTwoModulesWithSameNameInAssembly(textOfPath path), m))

    and CombineEntities path (entity1: Entity) (entity2: Entity) = 

        match entity1.IsModuleOrNamespace, entity2.IsModuleOrNamespace with
        | true, true -> 
            entity1 |> Construct.NewModifiedTycon (fun data1 -> 
                        let xml = XmlDoc.Merge entity1.XmlDoc entity2.XmlDoc
                        { data1 with 
                             entity_attribs = entity1.Attribs @ entity2.Attribs
                             entity_modul_contents = MaybeLazy.Lazy (lazy (CombineModuleOrNamespaceTypes (path@[entity2.DemangledModuleOrNamespaceName]) entity2.Range entity1.ModuleOrNamespaceType entity2.ModuleOrNamespaceType))
                             entity_opt_data = 
                                match data1.entity_opt_data with
                                | Some optData -> Some { optData with entity_xmldoc = xml }
                                | _ -> Some { Entity.NewEmptyEntityOptData() with entity_xmldoc = xml } }) 
        | false, false -> 
            error(Error(FSComp.SR.tastDuplicateTypeDefinitionInAssembly(entity2.LogicalName, textOfPath path), entity2.Range))
        | _, _ -> 
            error(Error(FSComp.SR.tastConflictingModuleAndTypeDefinitionInAssembly(entity2.LogicalName, textOfPath path), entity2.Range))
    
    and CombineModuleOrNamespaceTypeList path m l = 
        match l with
        | h :: t -> List.fold (CombineModuleOrNamespaceTypes path m) h t
        | _ -> failwith "CombineModuleOrNamespaceTypeList"

    CombineModuleOrNamespaceTypeList [] m l

/// An immutable mappping from witnesses to some data.
///
/// Note: this uses an immutable HashMap/Dictionary with an IEqualityComparer that captures TcGlobals, see EmptyTraitWitnessInfoHashMap
type TraitWitnessInfoHashMap<'T> = ImmutableDictionary<TraitWitnessInfo, 'T>

/// Create an empty immutable mapping from witnesses to some data
let EmptyTraitWitnessInfoHashMap g : TraitWitnessInfoHashMap<'T> =
    ImmutableDictionary.Create(
         { new IEqualityComparer<_> with 
                member __.Equals(a, b) = traitKeysAEquiv g TypeEquivEnv.Empty a b
                member __.GetHashCode(a) = hash a.MemberName
         })

let (|WhileExpr|_|) expr = 
    match expr with 
    | Expr.Op (TOp.While (sp1, sp2), _, [Expr.Lambda (_, _, _, [_gv], guardExpr, _, _);Expr.Lambda (_, _, _, [_bv], bodyExpr, _, _)], m) ->
        Some (sp1, sp2, guardExpr, bodyExpr, m)
    | _ -> None

let (|TryFinallyExpr|_|) expr = 
    match expr with 
    | Expr.Op (TOp.TryFinally (sp1, sp2), [ty], [Expr.Lambda (_, _, _, [_], e1, _, _); Expr.Lambda (_, _, _, [_], e2, _, _)], m) ->
        Some (sp1, sp2, ty, e1, e2, m)
    | _ -> None

let (|ForLoopExpr|_|) expr = 
    match expr with 
    | Expr.Op (TOp.For (sp1, sp2), _, [Expr.Lambda (_, _, _, [_], e1, _, _);Expr.Lambda (_, _, _, [_], e2, _, _);Expr.Lambda (_, _, _, [v], e3, _, _)], m) ->
        Some (sp1, sp2, e1, e2, v, e3, m)
    | _ -> None

let (|TryCatchExpr|_|) expr = 
    match expr with 
    | Expr.Op (TOp.TryCatch (spTry, spWith), [resTy], [Expr.Lambda (_, _, _, [_], bodyExpr, _, _); Expr.Lambda (_, _, _, [filterVar], filterExpr, _, _); Expr.Lambda (_, _, _, [handlerVar], handlerExpr, _, _)], m) -> 
        Some (spTry, spWith, resTy, bodyExpr, filterVar, filterExpr, handlerVar, handlerExpr, m)
    | _ -> None

let mkLabelled m l e = mkCompGenSequential m (Expr.Op (TOp.Label l, [], [], m)) e<|MERGE_RESOLUTION|>--- conflicted
+++ resolved
@@ -273,17 +273,13 @@
          | TyparConstraint.IsReferenceType _ 
          | TyparConstraint.RequiresDefaultConstructor _ -> Some x)
 
-<<<<<<< HEAD
-and remapTraitAux tyenv (TTrait(tys, nm, mf, argtys, rty, slnCell, traitCtxt)) =
-=======
 and remapTraitWitnessInfo tyenv (TraitWitnessInfo(tys, nm, mf, argtys, rty)) =
     let tysR = remapTypesAux tyenv tys
     let argtysR = remapTypesAux tyenv argtys
     let rtyR = Option.map (remapTypeAux tyenv) rty
     TraitWitnessInfo(tysR, nm, mf, argtysR, rtyR)
 
-and remapTraitInfo tyenv (TTrait(tys, nm, mf, argtys, rty, slnCell)) =
->>>>>>> d0c19d86
+and remapTraitInfo tyenv (TTrait(tys, nm, mf, argtys, rty, slnCell, traitCtxt)) =
     let slnCell = 
         match !slnCell with 
         | None -> None
