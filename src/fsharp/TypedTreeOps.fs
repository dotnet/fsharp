--- conflicted
+++ resolved
@@ -5900,24 +5900,18 @@
     let ctxt = { g = g; stackGuard = StackGuard(RemapExprStackGuardDepth) }
     copyAndRemapAndBindModTy ctxt compgen Remap.Empty mtyp |> fst
 
-<<<<<<< HEAD
+let copyExpr g compgen e =
+    let ctxt = { g = g; stackGuard = StackGuard(RemapExprStackGuardDepth) }
+    remapExprImpl ctxt compgen Remap.Empty e    
+
+let copyImplFile g compgen e =
+    let ctxt = { g = g; stackGuard = StackGuard(RemapExprStackGuardDepth) }
+    remapImplFile ctxt compgen Remap.Empty e |> fst
+
 /// Copy an expression applying a type instantiation.
 let instExpr g tpinst e = 
     let traitCtxtsMap = traitCtxtsInTypes (List.map snd tpinst)
     remapExpr g CloneAll { mkInstRemap tpinst with traitCtxtsMap = traitCtxtsMap } e
-=======
-let copyExpr g compgen e =
-    let ctxt = { g = g; stackGuard = StackGuard(RemapExprStackGuardDepth) }
-    remapExprImpl ctxt compgen Remap.Empty e    
-
-let copyImplFile g compgen e =
-    let ctxt = { g = g; stackGuard = StackGuard(RemapExprStackGuardDepth) }
-    remapImplFile ctxt compgen Remap.Empty e |> fst
-
-let instExpr g tpinst e =
-    let ctxt = { g = g; stackGuard = StackGuard(RemapExprStackGuardDepth) }
-    remapExprImpl ctxt CloneAll (mkInstRemap tpinst) e
->>>>>>> 65ce31d3
 
 //--------------------------------------------------------------------------
 // Replace Marks - adjust debugging marks when a lambda gets
