// Copyright (c) Microsoft Corporation. All Rights Reserved. See License.txt in the project root for license information.

/// Defines derived expression manipulation and construction functions.
module internal FSharp.Compiler.TypedTreeOps

open System.Collections.Generic
open System.Collections.Immutable
open Internal.Utilities
open Internal.Utilities.Collections
open Internal.Utilities.Library
open Internal.Utilities.Library.Extras
open Internal.Utilities.Rational

open FSharp.Compiler.AbstractIL 
open FSharp.Compiler.AbstractIL.ILX
open FSharp.Compiler.AbstractIL.IL
open FSharp.Compiler.CompilerGlobalState
open FSharp.Compiler.ErrorLogger
open FSharp.Compiler.Features
open FSharp.Compiler.Syntax
open FSharp.Compiler.Syntax.PrettyNaming
open FSharp.Compiler.SyntaxTreeOps
open FSharp.Compiler.TcGlobals
open FSharp.Compiler.Text
open FSharp.Compiler.Text.Range
open FSharp.Compiler.Text
open FSharp.Compiler.Text.Layout
open FSharp.Compiler.Text.LayoutRender
open FSharp.Compiler.Text.TaggedText
open FSharp.Compiler.TypedTree
open FSharp.Compiler.TypedTreeBasics
#if !NO_EXTENSIONTYPING
open FSharp.Compiler.ExtensionTyping
#endif

//---------------------------------------------------------------------------
// Basic data structures
//---------------------------------------------------------------------------

[<NoEquality; NoComparison>]
type TyparMap<'T> = 
    | TPMap of StampMap<'T>

    member tm.Item 
        with get (v: Typar) = 
            let (TPMap m) = tm
            m.[v.Stamp]

    member tm.ContainsKey (v: Typar) = 
        let (TPMap m) = tm
        m.ContainsKey(v.Stamp)

    member tm.TryFind (v: Typar) = 
        let (TPMap m) = tm
        m.TryFind(v.Stamp)

    member tm.Add (v: Typar, x) = 
        let (TPMap m) = tm
        TPMap (m.Add(v.Stamp, x))

    static member Empty: TyparMap<'T> = TPMap Map.empty

[<NoEquality; NoComparison; Sealed>]
type TyconRefMap<'T>(imap: StampMap<'T>) =
    member m.Item with get (v: TyconRef) = imap.[v.Stamp]
    member m.TryFind (v: TyconRef) = imap.TryFind v.Stamp 
    member m.ContainsKey (v: TyconRef) = imap.ContainsKey v.Stamp 
    member m.Add (v: TyconRef) x = TyconRefMap (imap.Add (v.Stamp, x))
    member m.Remove (v: TyconRef) = TyconRefMap (imap.Remove v.Stamp)
    member m.IsEmpty = imap.IsEmpty

    static member Empty: TyconRefMap<'T> = TyconRefMap Map.empty
    static member OfList vs = (vs, TyconRefMap<'T>.Empty) ||> List.foldBack (fun (x, y) acc -> acc.Add x y) 

[<Struct>]
[<NoEquality; NoComparison>]
type ValMap<'T>(imap: StampMap<'T>) = 
     
    member m.Contents = imap
    member m.Item with get (v: Val) = imap.[v.Stamp]
    member m.TryFind (v: Val) = imap.TryFind v.Stamp 
    member m.ContainsVal (v: Val) = imap.ContainsKey v.Stamp 
    member m.Add (v: Val) x = ValMap (imap.Add(v.Stamp, x))
    member m.Remove (v: Val) = ValMap (imap.Remove(v.Stamp))
    static member Empty = ValMap<'T> Map.empty
    member m.IsEmpty = imap.IsEmpty
    static member OfList vs = (vs, ValMap<'T>.Empty) ||> List.foldBack (fun (x, y) acc -> acc.Add x y) 

//--------------------------------------------------------------------------
// renamings
//--------------------------------------------------------------------------

type TyparInst = (Typar * TType) list

type TyconRefRemap = TyconRefMap<TyconRef>
type ValRemap = ValMap<ValRef>

let emptyTyconRefRemap: TyconRefRemap = TyconRefMap<_>.Empty
let emptyTyparInst = ([]: TyparInst)

[<NoEquality; NoComparison>]
type Remap =
    { tpinst: TyparInst

      /// Values to remap
      valRemap: ValRemap

      /// TyconRefs to remap
      tyconRefRemap: TyconRefRemap

      /// Remove existing trait solutions?
      removeTraitSolutions: bool }

let emptyRemap = 
    { tpinst = emptyTyparInst
      tyconRefRemap = emptyTyconRefRemap
      valRemap = ValMap.Empty
      removeTraitSolutions = false }

type Remap with 
    static member Empty = emptyRemap

//--------------------------------------------------------------------------
// Substitute for type variables and remap type constructors 
//--------------------------------------------------------------------------

let addTyconRefRemap tcref1 tcref2 tmenv = 
    { tmenv with tyconRefRemap = tmenv.tyconRefRemap.Add tcref1 tcref2 }

let isRemapEmpty remap = 
    isNil remap.tpinst && 
    remap.tyconRefRemap.IsEmpty && 
    remap.valRemap.IsEmpty 

let rec instTyparRef tpinst ty tp =
    match tpinst with 
    | [] -> ty
    | (tp', ty') :: t -> 
        if typarEq tp tp' then ty' 
        else instTyparRef t ty tp

let instMeasureTyparRef tpinst unt (tp: Typar) =
   match tp.Kind with 
   | TyparKind.Measure ->
        let rec loop tpinst = 
            match tpinst with 
            | [] -> unt
            | (tp', ty') :: t -> 
                if typarEq tp tp' then 
                    match ty' with 
                    | TType_measure unt -> unt
                    | _ -> failwith "instMeasureTyparRef incorrect kind"
                else
                    loop t
        loop tpinst
   | _ -> failwith "instMeasureTyparRef: kind=Type"

let remapTyconRef (tcmap: TyconRefMap<_>) tcref =
    match tcmap.TryFind tcref with 
    | Some tcref -> tcref
    | None -> tcref

let remapUnionCaseRef tcmap (UnionCaseRef(tcref, nm)) = UnionCaseRef(remapTyconRef tcmap tcref, nm)
let remapRecdFieldRef tcmap (RecdFieldRef(tcref, nm)) = RecdFieldRef(remapTyconRef tcmap tcref, nm)

let mkTyparInst (typars: Typars) tyargs =  
#if CHECKED
    if List.length typars <> List.length tyargs then
      failwith ("mkTyparInst: invalid type" + (sprintf " %d <> %d" (List.length typars) (List.length tyargs)))
#endif
    (List.zip typars tyargs: TyparInst)

let generalizeTypar tp = mkTyparTy tp
let generalizeTypars tps = List.map generalizeTypar tps

let rec remapTypeAux (tyenv: Remap) (ty: TType) =
  let ty = stripTyparEqns ty
  match ty with
  | TType_var tp as ty -> instTyparRef tyenv.tpinst ty tp
  | TType_app (tcref, tinst) as ty -> 
      match tyenv.tyconRefRemap.TryFind tcref with 
      | Some tcref' -> TType_app (tcref', remapTypesAux tyenv tinst)
      | None -> 
          match tinst with 
          | [] -> ty  // optimization to avoid re-allocation of TType_app node in the common case 
          | _ -> 
              // avoid reallocation on idempotent 
              let tinst' = remapTypesAux tyenv tinst
              if tinst === tinst' then ty else 
              TType_app (tcref, tinst')

  | TType_ucase (UnionCaseRef(tcref, n), tinst) -> 
      match tyenv.tyconRefRemap.TryFind tcref with 
      | Some tcref' -> TType_ucase (UnionCaseRef(tcref', n), remapTypesAux tyenv tinst)
      | None -> TType_ucase (UnionCaseRef(tcref, n), remapTypesAux tyenv tinst)

  | TType_anon (anonInfo, l) as ty -> 
      let tupInfo' = remapTupInfoAux tyenv anonInfo.TupInfo
      let l' = remapTypesAux tyenv l
      if anonInfo.TupInfo === tupInfo' && l === l' then ty else  
      TType_anon (AnonRecdTypeInfo.Create(anonInfo.Assembly, tupInfo', anonInfo.SortedIds), l')

  | TType_tuple (tupInfo, l) as ty -> 
      let tupInfo' = remapTupInfoAux tyenv tupInfo
      let l' = remapTypesAux tyenv l
      if tupInfo === tupInfo' && l === l' then ty else  
      TType_tuple (tupInfo', l')

  | TType_fun (d, r) as ty -> 
      let d' = remapTypeAux tyenv d
      let r' = remapTypeAux tyenv r
      if d === d' && r === r' then ty else
      TType_fun (d', r')

  | TType_forall (tps, ty) -> 
      let tps', tyenv = copyAndRemapAndBindTypars tyenv tps
      TType_forall (tps', remapTypeAux tyenv ty)

  | TType_measure unt -> 
      TType_measure (remapMeasureAux tyenv unt)


and remapMeasureAux tyenv unt =
    match unt with
    | Measure.One -> unt
    | Measure.Con tcref ->
        match tyenv.tyconRefRemap.TryFind tcref with 
        | Some tcref -> Measure.Con tcref
        | None -> unt
    | Measure.Prod(u1, u2) -> Measure.Prod(remapMeasureAux tyenv u1, remapMeasureAux tyenv u2)
    | Measure.RationalPower(u, q) -> Measure.RationalPower(remapMeasureAux tyenv u, q)
    | Measure.Inv u -> Measure.Inv(remapMeasureAux tyenv u)
    | Measure.Var tp as unt -> 
       match tp.Solution with
       | None -> 
          match ListAssoc.tryFind typarEq tp tyenv.tpinst with
          | Some v -> 
              match v with
              | TType_measure unt -> unt
              | _ -> failwith "remapMeasureAux: incorrect kinds"
          | None -> unt
       | Some (TType_measure unt) -> remapMeasureAux tyenv unt
       | Some ty -> failwithf "incorrect kinds: %A" ty

and remapTupInfoAux _tyenv unt =
    match unt with
    | TupInfo.Const _ -> unt

and remapTypesAux tyenv types = List.mapq (remapTypeAux tyenv) types
and remapTyparConstraintsAux tyenv cs =
   cs |> List.choose (fun x -> 
         match x with 
         | TyparConstraint.CoercesTo(ty, m) -> 
             Some(TyparConstraint.CoercesTo (remapTypeAux tyenv ty, m))
         | TyparConstraint.MayResolveMember(traitInfo, m) -> 
             Some(TyparConstraint.MayResolveMember (remapTraitInfo tyenv traitInfo, m))
         | TyparConstraint.DefaultsTo(priority, ty, m) ->
             Some(TyparConstraint.DefaultsTo(priority, remapTypeAux tyenv ty, m))
         | TyparConstraint.IsEnum(uty, m) -> 
             Some(TyparConstraint.IsEnum(remapTypeAux tyenv uty, m))
         | TyparConstraint.IsDelegate(uty1, uty2, m) -> 
             Some(TyparConstraint.IsDelegate(remapTypeAux tyenv uty1, remapTypeAux tyenv uty2, m))
         | TyparConstraint.SimpleChoice(tys, m) ->
             Some(TyparConstraint.SimpleChoice(remapTypesAux tyenv tys, m))
         | TyparConstraint.SupportsComparison _ 
         | TyparConstraint.SupportsEquality _ 
         | TyparConstraint.SupportsNull _ 
         | TyparConstraint.IsUnmanaged _ 
         | TyparConstraint.IsNonNullableStruct _ 
         | TyparConstraint.IsReferenceType _ 
         | TyparConstraint.RequiresDefaultConstructor _ -> Some x)

and remapTraitWitnessInfo tyenv (TraitWitnessInfo(tys, nm, mf, argtys, rty)) =
    let tysR = remapTypesAux tyenv tys
    let argtysR = remapTypesAux tyenv argtys
    let rtyR = Option.map (remapTypeAux tyenv) rty
    TraitWitnessInfo(tysR, nm, mf, argtysR, rtyR)

and remapTraitInfo tyenv (TTrait(tys, nm, mf, argtys, rty, slnCell)) =
    let slnCell = 
        match !slnCell with 
        | None -> None
        | _ when tyenv.removeTraitSolutions -> None
        | Some sln -> 
            let sln = 
                match sln with 
                | ILMethSln(ty, extOpt, ilMethRef, minst) ->
                     ILMethSln(remapTypeAux tyenv ty, extOpt, ilMethRef, remapTypesAux tyenv minst)  
                | FSMethSln(ty, vref, minst) ->
                     FSMethSln(remapTypeAux tyenv ty, remapValRef tyenv vref, remapTypesAux tyenv minst)  
                | FSRecdFieldSln(tinst, rfref, isSet) ->
                     FSRecdFieldSln(remapTypesAux tyenv tinst, remapRecdFieldRef tyenv.tyconRefRemap rfref, isSet)  
                | FSAnonRecdFieldSln(anonInfo, tinst, n) ->
                     FSAnonRecdFieldSln(anonInfo, remapTypesAux tyenv tinst, n)  
                | BuiltInSln -> 
                     BuiltInSln
                | ClosedExprSln e -> 
                     ClosedExprSln e // no need to remap because it is a closed expression, referring only to external types
            Some sln
    // Note: we reallocate a new solution cell on every traversal of a trait constraint
    // This feels incorrect for trait constraints that are quantified: it seems we should have 
    // formal binders for trait constraints when they are quantified, just as
    // we have formal binders for type variables.
    //
    // The danger here is that a solution for one syntactic occurrence of a trait constraint won't
    // be propagated to other, "linked" solutions. However trait constraints don't appear in any algebra
    // in the same way as types
    TTrait(remapTypesAux tyenv tys, nm, mf, remapTypesAux tyenv argtys, Option.map (remapTypeAux tyenv) rty, ref slnCell)

and bindTypars tps tyargs tpinst =   
    match tps with 
    | [] -> tpinst 
    | _ -> List.map2 (fun tp tyarg -> (tp, tyarg)) tps tyargs @ tpinst 

// This version is used to remap most type parameters, e.g. ones bound at tycons, vals, records 
// See notes below on remapTypeFull for why we have a function that accepts remapAttribs as an argument 
and copyAndRemapAndBindTyparsFull remapAttrib tyenv tps =
    match tps with 
    | [] -> tps, tyenv 
    | _ -> 
      let tps' = copyTypars tps
      let tyenv = { tyenv with tpinst = bindTypars tps (generalizeTypars tps') tyenv.tpinst } 
      (tps, tps') ||> List.iter2 (fun tporig tp -> 
         tp.SetConstraints (remapTyparConstraintsAux tyenv tporig.Constraints)
         tp.SetAttribs (tporig.Attribs |> remapAttrib))
      tps', tyenv

// copies bound typars, extends tpinst 
and copyAndRemapAndBindTypars tyenv tps =
    copyAndRemapAndBindTyparsFull (fun _ -> []) tyenv tps

and remapValLinkage tyenv (vlink: ValLinkageFullKey) = 
    let tyOpt = vlink.TypeForLinkage
    let tyOpt' = 
        match tyOpt with 
        | None -> tyOpt 
        | Some ty -> 
            let ty' = remapTypeAux tyenv ty
            if ty === ty' then tyOpt else
            Some ty'
    if tyOpt === tyOpt' then vlink else
    ValLinkageFullKey(vlink.PartialKey, tyOpt')

and remapNonLocalValRef tyenv (nlvref: NonLocalValOrMemberRef) = 
    let eref = nlvref.EnclosingEntity
    let eref' = remapTyconRef tyenv.tyconRefRemap eref
    let vlink = nlvref.ItemKey
    let vlink' = remapValLinkage tyenv vlink
    if eref === eref' && vlink === vlink' then nlvref else
    { EnclosingEntity = eref'
      ItemKey = vlink' }

and remapValRef tmenv (vref: ValRef) = 
    match tmenv.valRemap.TryFind vref.Deref with 
    | None -> 
        if vref.IsLocalRef then vref else 
        let nlvref = vref.nlr
        let nlvref' = remapNonLocalValRef tmenv nlvref
        if nlvref === nlvref' then vref else
        VRefNonLocal nlvref'
    | Some res -> 
        res

let remapType tyenv x =
    if isRemapEmpty tyenv then x else
    remapTypeAux tyenv x

let remapTypes tyenv x = 
    if isRemapEmpty tyenv then x else 
    remapTypesAux tyenv x

/// Use this one for any type that may be a forall type where the type variables may contain attributes 
/// Logically speaking this is mutually recursive with remapAttrib defined much later in this file, 
/// because types may contain forall types that contain attributes, which need to be remapped. 
/// We currently break the recursion by passing in remapAttrib as a function parameter. 
/// Use this one for any type that may be a forall type where the type variables may contain attributes 
let remapTypeFull remapAttrib tyenv ty =
    if isRemapEmpty tyenv then ty else 
    match stripTyparEqns ty with
    | TType_forall(tps, tau) -> 
        let tps', tyenvinner = copyAndRemapAndBindTyparsFull remapAttrib tyenv tps
        TType_forall(tps', remapType tyenvinner tau)
    | _ -> 
        remapType tyenv ty

let remapParam tyenv (TSlotParam(nm, ty, fl1, fl2, fl3, attribs) as x) = 
    if isRemapEmpty tyenv then x else 
    TSlotParam(nm, remapTypeAux tyenv ty, fl1, fl2, fl3, attribs) 

let remapSlotSig remapAttrib tyenv (TSlotSig(nm, ty, ctps, methTypars, paraml, rty) as x) =
    if isRemapEmpty tyenv then x else 
    let ty' = remapTypeAux tyenv ty
    let ctps', tyenvinner = copyAndRemapAndBindTyparsFull remapAttrib tyenv ctps
    let methTypars', tyenvinner = copyAndRemapAndBindTyparsFull remapAttrib tyenvinner methTypars
    TSlotSig(nm, ty', ctps', methTypars', List.mapSquared (remapParam tyenvinner) paraml, Option.map (remapTypeAux tyenvinner) rty) 

let mkInstRemap tpinst = 
    { tyconRefRemap = emptyTyconRefRemap
      tpinst = tpinst
      valRemap = ValMap.Empty
      removeTraitSolutions = false }

// entry points for "typar -> TType" instantiation 
let instType tpinst x = if isNil tpinst then x else remapTypeAux (mkInstRemap tpinst) x
let instTypes tpinst x = if isNil tpinst then x else remapTypesAux (mkInstRemap tpinst) x
let instTrait tpinst x = if isNil tpinst then x else remapTraitInfo (mkInstRemap tpinst) x
let instTyparConstraints tpinst x = if isNil tpinst then x else remapTyparConstraintsAux (mkInstRemap tpinst) x
let instSlotSig tpinst ss = remapSlotSig (fun _ -> []) (mkInstRemap tpinst) ss
let copySlotSig ss = remapSlotSig (fun _ -> []) Remap.Empty ss


let mkTyparToTyparRenaming tpsOrig tps = 
    let tinst = generalizeTypars tps
    mkTyparInst tpsOrig tinst, tinst

let mkTyconInst (tycon: Tycon) tinst = mkTyparInst tycon.TyparsNoRange tinst
let mkTyconRefInst (tcref: TyconRef) tinst = mkTyconInst tcref.Deref tinst

//---------------------------------------------------------------------------
// Basic equalities
//---------------------------------------------------------------------------

let tyconRefEq (g: TcGlobals) tcref1 tcref2 = primEntityRefEq g.compilingFslib g.fslibCcu tcref1 tcref2
let valRefEq (g: TcGlobals) vref1 vref2 = primValRefEq g.compilingFslib g.fslibCcu vref1 vref2

//---------------------------------------------------------------------------
// Remove inference equations and abbreviations from units
//---------------------------------------------------------------------------

let reduceTyconRefAbbrevMeasureable (tcref: TyconRef) = 
    let abbrev = tcref.TypeAbbrev
    match abbrev with 
    | Some (TType_measure ms) -> ms
    | _ -> invalidArg "tcref" "not a measure abbreviation, or incorrect kind"

let rec stripUnitEqnsFromMeasureAux canShortcut unt = 
    match stripUnitEqnsAux canShortcut unt with 
    | Measure.Con tcref when tcref.IsTypeAbbrev ->  
        stripUnitEqnsFromMeasureAux canShortcut (reduceTyconRefAbbrevMeasureable tcref) 
    | m -> m

let stripUnitEqnsFromMeasure m = stripUnitEqnsFromMeasureAux false m

//---------------------------------------------------------------------------
// Basic unit stuff
//---------------------------------------------------------------------------

/// What is the contribution of unit-of-measure constant ucref to unit-of-measure expression measure? 
let rec MeasureExprConExponent g abbrev ucref unt =
    match (if abbrev then stripUnitEqnsFromMeasure unt else stripUnitEqns unt) with
    | Measure.Con ucref' -> if tyconRefEq g ucref' ucref then OneRational else ZeroRational
    | Measure.Inv unt' -> NegRational(MeasureExprConExponent g abbrev ucref unt')
    | Measure.Prod(unt1, unt2) -> AddRational(MeasureExprConExponent g abbrev ucref unt1) (MeasureExprConExponent g abbrev ucref unt2)
    | Measure.RationalPower(unt', q) -> MulRational (MeasureExprConExponent g abbrev ucref unt') q
    | _ -> ZeroRational

/// What is the contribution of unit-of-measure constant ucref to unit-of-measure expression measure
/// after remapping tycons? 
let rec MeasureConExponentAfterRemapping g r ucref unt =
    match stripUnitEqnsFromMeasure unt with
    | Measure.Con ucref' -> if tyconRefEq g (r ucref') ucref then OneRational else ZeroRational
    | Measure.Inv unt' -> NegRational(MeasureConExponentAfterRemapping g r ucref unt')
    | Measure.Prod(unt1, unt2) -> AddRational(MeasureConExponentAfterRemapping g r ucref unt1) (MeasureConExponentAfterRemapping g r ucref unt2)
    | Measure.RationalPower(unt', q) -> MulRational (MeasureConExponentAfterRemapping g r ucref unt') q
    | _ -> ZeroRational

/// What is the contribution of unit-of-measure variable tp to unit-of-measure expression unt? 
let rec MeasureVarExponent tp unt =
    match stripUnitEqnsFromMeasure unt with
    | Measure.Var tp' -> if typarEq tp tp' then OneRational else ZeroRational
    | Measure.Inv unt' -> NegRational(MeasureVarExponent tp unt')
    | Measure.Prod(unt1, unt2) -> AddRational(MeasureVarExponent tp unt1) (MeasureVarExponent tp unt2)
    | Measure.RationalPower(unt', q) -> MulRational (MeasureVarExponent tp unt') q
    | _ -> ZeroRational

/// List the *literal* occurrences of unit variables in a unit expression, without repeats  
let ListMeasureVarOccs unt =
    let rec gather acc unt =  
        match stripUnitEqnsFromMeasure unt with
        | Measure.Var tp -> if List.exists (typarEq tp) acc then acc else tp :: acc
        | Measure.Prod(unt1, unt2) -> gather (gather acc unt1) unt2
        | Measure.RationalPower(unt', _) -> gather acc unt'
        | Measure.Inv unt' -> gather acc unt'
        | _ -> acc   
    gather [] unt

/// List the *observable* occurrences of unit variables in a unit expression, without repeats, paired with their non-zero exponents
let ListMeasureVarOccsWithNonZeroExponents untexpr =
    let rec gather acc unt =  
        match stripUnitEqnsFromMeasure unt with
        | Measure.Var tp -> 
            if List.exists (fun (tp', _) -> typarEq tp tp') acc then acc 
            else 
                let e = MeasureVarExponent tp untexpr
                if e = ZeroRational then acc else (tp, e) :: acc
        | Measure.Prod(unt1, unt2) -> gather (gather acc unt1) unt2
        | Measure.Inv unt' -> gather acc unt'
        | Measure.RationalPower(unt', _) -> gather acc unt'
        | _ -> acc   
    gather [] untexpr

/// List the *observable* occurrences of unit constants in a unit expression, without repeats, paired with their non-zero exponents
let ListMeasureConOccsWithNonZeroExponents g eraseAbbrevs untexpr =
    let rec gather acc unt =  
        match (if eraseAbbrevs then stripUnitEqnsFromMeasure unt else stripUnitEqns unt) with
        | Measure.Con c -> 
            if List.exists (fun (c', _) -> tyconRefEq g c c') acc then acc else 
            let e = MeasureExprConExponent g eraseAbbrevs c untexpr
            if e = ZeroRational then acc else (c, e) :: acc
        | Measure.Prod(unt1, unt2) -> gather (gather acc unt1) unt2
        | Measure.Inv unt' -> gather acc unt'
        | Measure.RationalPower(unt', _) -> gather acc unt'
        | _ -> acc  
    gather [] untexpr

/// List the *literal* occurrences of unit constants in a unit expression, without repeats, 
/// and after applying a remapping function r to tycons
let ListMeasureConOccsAfterRemapping g r unt =
    let rec gather acc unt =  
        match stripUnitEqnsFromMeasure unt with
        | Measure.Con c -> if List.exists (tyconRefEq g (r c)) acc then acc else r c :: acc
        | Measure.Prod(unt1, unt2) -> gather (gather acc unt1) unt2
        | Measure.RationalPower(unt', _) -> gather acc unt'
        | Measure.Inv unt' -> gather acc unt'
        | _ -> acc
   
    gather [] unt

/// Construct a measure expression representing the n'th power of a measure
let MeasurePower u n = 
    if n = 1 then u
    elif n = 0 then Measure.One
    else Measure.RationalPower (u, intToRational n)

let MeasureProdOpt m1 m2 =
    match m1, m2 with
    | Measure.One, _ -> m2
    | _, Measure.One -> m1
    | _, _ -> Measure.Prod (m1, m2)

/// Construct a measure expression representing the product of a list of measures
let ProdMeasures ms = 
    match ms with 
    | [] -> Measure.One 
    | m :: ms -> List.foldBack MeasureProdOpt ms m

let isDimensionless g tyarg =
    match stripTyparEqns tyarg with
    | TType_measure unt ->
      isNil (ListMeasureVarOccsWithNonZeroExponents unt) && 
      isNil (ListMeasureConOccsWithNonZeroExponents g true unt)
    | _ -> false

let destUnitParMeasure g unt =
    let vs = ListMeasureVarOccsWithNonZeroExponents unt
    let cs = ListMeasureConOccsWithNonZeroExponents g true unt

    match vs, cs with
    | [(v, e)], [] when e = OneRational -> v
    | _, _ -> failwith "destUnitParMeasure: not a unit-of-measure parameter"

let isUnitParMeasure g unt =
    let vs = ListMeasureVarOccsWithNonZeroExponents unt
    let cs = ListMeasureConOccsWithNonZeroExponents g true unt
 
    match vs, cs with
    | [(_, e)], [] when e = OneRational -> true
    | _, _ -> false

let normalizeMeasure g ms =
    let vs = ListMeasureVarOccsWithNonZeroExponents ms
    let cs = ListMeasureConOccsWithNonZeroExponents g false ms
    match vs, cs with
    | [], [] -> Measure.One
    | [(v, e)], [] when e = OneRational -> Measure.Var v
    | vs, cs -> List.foldBack (fun (v, e) -> fun m -> Measure.Prod (Measure.RationalPower (Measure.Var v, e), m)) vs (List.foldBack (fun (c, e) -> fun m -> Measure.Prod (Measure.RationalPower (Measure.Con c, e), m)) cs Measure.One)
 
let tryNormalizeMeasureInType g ty =
    match ty with
    | TType_measure (Measure.Var v) ->
        match v.Solution with
        | Some (TType_measure ms) ->
            v.typar_solution <- Some (TType_measure (normalizeMeasure g ms))
            ty
        | _ -> ty
    | _ -> ty

//---------------------------------------------------------------------------
// Some basic type builders
//---------------------------------------------------------------------------

let mkNativePtrTy (g: TcGlobals) ty = 
    assert g.nativeptr_tcr.CanDeref // this should always be available, but check anyway
    TType_app (g.nativeptr_tcr, [ty])

let mkByrefTy (g: TcGlobals) ty = 
    assert g.byref_tcr.CanDeref // this should always be available, but check anyway
    TType_app (g.byref_tcr, [ty])

let mkInByrefTy (g: TcGlobals) ty = 
    if g.inref_tcr.CanDeref then // If not using sufficient FSharp.Core, then inref<T> = byref<T>, see RFC FS-1053.md
        TType_app (g.inref_tcr, [ty])
    else
        mkByrefTy g ty

let mkOutByrefTy (g: TcGlobals) ty = 
    if g.outref_tcr.CanDeref then // If not using sufficient FSharp.Core, then outref<T> = byref<T>, see RFC FS-1053.md
        TType_app (g.outref_tcr, [ty])
    else
        mkByrefTy g ty

let mkByrefTyWithFlag g readonly ty = 
    if readonly then 
        mkInByrefTy g ty 
    else 
        mkByrefTy g ty

let mkByref2Ty (g: TcGlobals) ty1 ty2 = 
    assert g.byref2_tcr.CanDeref // check we are using sufficient FSharp.Core, caller should check this
    TType_app (g.byref2_tcr, [ty1; ty2])

let mkVoidPtrTy (g: TcGlobals) = 
    assert g.voidptr_tcr.CanDeref // check we are using sufficient FSharp.Core, caller should check this
    TType_app (g.voidptr_tcr, [])

let mkByrefTyWithInference (g: TcGlobals) ty1 ty2 = 
    if g.byref2_tcr.CanDeref then // If not using sufficient FSharp.Core, then inref<T> = byref<T>, see RFC FS-1053.md
        TType_app (g.byref2_tcr, [ty1; ty2]) 
    else 
        TType_app (g.byref_tcr, [ty1]) 

let mkArrayTy (g: TcGlobals) rank ty m =
    if rank < 1 || rank > 32 then
        errorR(Error(FSComp.SR.tastopsMaxArrayThirtyTwo rank, m))
        TType_app (g.il_arr_tcr_map.[3], [ty])
    else
        TType_app (g.il_arr_tcr_map.[rank - 1], [ty])

//--------------------------------------------------------------------------
// Tuple compilation (types)
//------------------------------------------------------------------------ 

let maxTuple = 8
let goodTupleFields = maxTuple-1

let isCompiledTupleTyconRef g tcref =
    tyconRefEq g g.ref_tuple1_tcr tcref || 
    tyconRefEq g g.ref_tuple2_tcr tcref || 
    tyconRefEq g g.ref_tuple3_tcr tcref || 
    tyconRefEq g g.ref_tuple4_tcr tcref || 
    tyconRefEq g g.ref_tuple5_tcr tcref || 
    tyconRefEq g g.ref_tuple6_tcr tcref || 
    tyconRefEq g g.ref_tuple7_tcr tcref || 
    tyconRefEq g g.ref_tuple8_tcr tcref ||
    tyconRefEq g g.struct_tuple1_tcr tcref || 
    tyconRefEq g g.struct_tuple2_tcr tcref || 
    tyconRefEq g g.struct_tuple3_tcr tcref || 
    tyconRefEq g g.struct_tuple4_tcr tcref || 
    tyconRefEq g g.struct_tuple5_tcr tcref || 
    tyconRefEq g g.struct_tuple6_tcr tcref || 
    tyconRefEq g g.struct_tuple7_tcr tcref || 
    tyconRefEq g g.struct_tuple8_tcr tcref

let mkCompiledTupleTyconRef (g: TcGlobals) isStruct n = 
    if n = 1 then (if isStruct then g.struct_tuple1_tcr else g.ref_tuple1_tcr)
    elif n = 2 then (if isStruct then g.struct_tuple2_tcr else g.ref_tuple2_tcr)
    elif n = 3 then (if isStruct then g.struct_tuple3_tcr else g.ref_tuple3_tcr)
    elif n = 4 then (if isStruct then g.struct_tuple4_tcr else g.ref_tuple4_tcr)
    elif n = 5 then (if isStruct then g.struct_tuple5_tcr else g.ref_tuple5_tcr)
    elif n = 6 then (if isStruct then g.struct_tuple6_tcr else g.ref_tuple6_tcr)
    elif n = 7 then (if isStruct then g.struct_tuple7_tcr else g.ref_tuple7_tcr)
    elif n = 8 then (if isStruct then g.struct_tuple8_tcr else g.ref_tuple8_tcr)
    else failwithf "mkCompiledTupleTyconRef, n = %d" n

/// Convert from F# tuple types to .NET tuple types
let rec mkCompiledTupleTy g isStruct tupElemTys = 
    let n = List.length tupElemTys 
    if n < maxTuple then
        TType_app (mkCompiledTupleTyconRef g isStruct n, tupElemTys)
    else 
        let tysA, tysB = List.splitAfter goodTupleFields tupElemTys
        TType_app ((if isStruct then g.struct_tuple8_tcr else g.ref_tuple8_tcr), tysA@[mkCompiledTupleTy g isStruct tysB])

/// Convert from F# tuple types to .NET tuple types, but only the outermost level
let mkOuterCompiledTupleTy g isStruct tupElemTys = 
    let n = List.length tupElemTys 
    if n < maxTuple then 
        TType_app (mkCompiledTupleTyconRef g isStruct n, tupElemTys)
    else 
        let tysA, tysB = List.splitAfter goodTupleFields tupElemTys
        let tcref = (if isStruct then g.struct_tuple8_tcr else g.ref_tuple8_tcr)
        // In the case of an 8-tuple we add the Tuple<_> marker. For other sizes we keep the type 
        // as a regular F# tuple type.
        match tysB with 
        | [ tyB ] -> 
            let marker = TType_app (mkCompiledTupleTyconRef g isStruct 1, [tyB])
            TType_app (tcref, tysA@[marker])
        | _ ->
            TType_app (tcref, tysA@[TType_tuple (mkTupInfo isStruct, tysB)])

//---------------------------------------------------------------------------
// Remove inference equations and abbreviations from types 
//---------------------------------------------------------------------------

let applyTyconAbbrev abbrevTy tycon tyargs = 
    if isNil tyargs then abbrevTy 
    else instType (mkTyconInst tycon tyargs) abbrevTy

let reduceTyconAbbrev (tycon: Tycon) tyargs = 
    let abbrev = tycon.TypeAbbrev
    match abbrev with 
    | None -> invalidArg "tycon" "this type definition is not an abbreviation"
    | Some abbrevTy -> 
        applyTyconAbbrev abbrevTy tycon tyargs

let reduceTyconRefAbbrev (tcref: TyconRef) tyargs = 
    reduceTyconAbbrev tcref.Deref tyargs

let reduceTyconMeasureableOrProvided (g: TcGlobals) (tycon: Tycon) tyargs =
#if NO_EXTENSIONTYPING
    ignore g  // otherwise g would be unused
#endif
    let repr = tycon.TypeReprInfo
    match repr with 
    | TMeasureableRepr ty -> 
        if isNil tyargs then ty else instType (mkTyconInst tycon tyargs) ty
#if !NO_EXTENSIONTYPING
    | TProvidedTypeExtensionPoint info when info.IsErased -> info.BaseTypeForErased (range0, g.obj_ty)
#endif
    | _ -> invalidArg "tc" "this type definition is not a refinement" 

let reduceTyconRefMeasureableOrProvided (g: TcGlobals) (tcref: TyconRef) tyargs = 
    reduceTyconMeasureableOrProvided g tcref.Deref tyargs

let rec stripTyEqnsA g canShortcut ty = 
    let ty = stripTyparEqnsAux canShortcut ty 
    match ty with 
    | TType_app (tcref, tinst) -> 
        let tycon = tcref.Deref
        match tycon.TypeAbbrev with 
        | Some abbrevTy -> 
            stripTyEqnsA g canShortcut (applyTyconAbbrev abbrevTy tycon tinst)
        | None -> 
            // This is the point where we get to add additional conditional normalizing equations 
            // into the type system. Such power!
            // 
            // Add the equation byref<'T> = byref<'T, ByRefKinds.InOut> for when using sufficient FSharp.Core
            // See RFC FS-1053.md
            if tyconRefEq g tcref g.byref_tcr && g.byref2_tcr.CanDeref && g.byrefkind_InOut_tcr.CanDeref then 
                mkByref2Ty g tinst.[0] (TType_app(g.byrefkind_InOut_tcr, []))

            // Add the equation double<1> = double for units of measure.
            elif tycon.IsMeasureableReprTycon && List.forall (isDimensionless g) tinst then
                stripTyEqnsA g canShortcut (reduceTyconMeasureableOrProvided g tycon tinst)
            else 
                ty
    | ty -> ty

let stripTyEqns g ty = stripTyEqnsA g false ty

let evalTupInfoIsStruct aexpr = 
    match aexpr with 
    | TupInfo.Const b -> b

let evalAnonInfoIsStruct (anonInfo: AnonRecdTypeInfo) = 
    evalTupInfoIsStruct anonInfo.TupInfo

/// This erases outermost occurrences of inference equations, type abbreviations, non-generated provided types
/// and measureable types (float<_>).
/// It also optionally erases all "compilation representations", i.e. function and
/// tuple types, and also "nativeptr<'T> --> System.IntPtr"
let rec stripTyEqnsAndErase eraseFuncAndTuple (g: TcGlobals) ty =
    let ty = stripTyEqns g ty
    match ty with
    | TType_app (tcref, args) -> 
        let tycon = tcref.Deref
        if tycon.IsErased then
            stripTyEqnsAndErase eraseFuncAndTuple g (reduceTyconMeasureableOrProvided g tycon args)
        elif tyconRefEq g tcref g.nativeptr_tcr && eraseFuncAndTuple then 
            stripTyEqnsAndErase eraseFuncAndTuple g g.nativeint_ty
        else
            ty
    | TType_fun(a, b) when eraseFuncAndTuple -> TType_app(g.fastFunc_tcr, [ a; b]) 
    | TType_tuple(tupInfo, l) when eraseFuncAndTuple -> mkCompiledTupleTy g (evalTupInfoIsStruct tupInfo) l
    | ty -> ty

let stripTyEqnsAndMeasureEqns g ty =
   stripTyEqnsAndErase false g ty
       
type Erasure = EraseAll | EraseMeasures | EraseNone

let stripTyEqnsWrtErasure erasureFlag g ty = 
    match erasureFlag with 
    | EraseAll -> stripTyEqnsAndErase true g ty
    | EraseMeasures -> stripTyEqnsAndErase false g ty
    | _ -> stripTyEqns g ty
    
let rec stripExnEqns (eref: TyconRef) = 
    let exnc = eref.Deref
    match exnc.ExceptionInfo with
    | TExnAbbrevRepr eref -> stripExnEqns eref
    | _ -> exnc

let primDestForallTy g ty = ty |> stripTyEqns g |> (function TType_forall (tyvs, tau) -> (tyvs, tau) | _ -> failwith "primDestForallTy: not a forall type")
let destFunTy g ty = ty |> stripTyEqns g |> (function TType_fun (tyv, tau) -> (tyv, tau) | _ -> failwith "destFunTy: not a function type")
let destAnyTupleTy g ty = ty |> stripTyEqns g |> (function TType_tuple (tupInfo, l) -> tupInfo, l | _ -> failwith "destAnyTupleTy: not a tuple type")
let destRefTupleTy g ty = ty |> stripTyEqns g |> (function TType_tuple (tupInfo, l) when not (evalTupInfoIsStruct tupInfo) -> l | _ -> failwith "destRefTupleTy: not a reference tuple type")
let destStructTupleTy g ty = ty |> stripTyEqns g |> (function TType_tuple (tupInfo, l) when evalTupInfoIsStruct tupInfo -> l | _ -> failwith "destStructTupleTy: not a struct tuple type")
let destTyparTy g ty = ty |> stripTyEqns g |> (function TType_var v -> v | _ -> failwith "destTyparTy: not a typar type")
let destAnyParTy g ty = ty |> stripTyEqns g |> (function TType_var v -> v | TType_measure unt -> destUnitParMeasure g unt | _ -> failwith "destAnyParTy: not a typar or unpar type")
let destMeasureTy g ty = ty |> stripTyEqns g |> (function TType_measure m -> m | _ -> failwith "destMeasureTy: not a unit-of-measure type")
let isFunTy g ty = ty |> stripTyEqns g |> (function TType_fun _ -> true | _ -> false)
let isForallTy g ty = ty |> stripTyEqns g |> (function TType_forall _ -> true | _ -> false)
let isAnyTupleTy g ty = ty |> stripTyEqns g |> (function TType_tuple _ -> true | _ -> false)
let isRefTupleTy g ty = ty |> stripTyEqns g |> (function TType_tuple (tupInfo, _) -> not (evalTupInfoIsStruct tupInfo) | _ -> false)
let isStructTupleTy g ty = ty |> stripTyEqns g |> (function TType_tuple (tupInfo, _) -> evalTupInfoIsStruct tupInfo | _ -> false)
let isAnonRecdTy g ty = ty |> stripTyEqns g |> (function TType_anon _ -> true | _ -> false)
let isStructAnonRecdTy g ty = ty |> stripTyEqns g |> (function TType_anon (anonInfo, _) -> evalAnonInfoIsStruct anonInfo | _ -> false)
let isUnionTy g ty = ty |> stripTyEqns g |> (function TType_app(tcref, _) -> tcref.IsUnionTycon | _ -> false)
let isReprHiddenTy g ty = ty |> stripTyEqns g |> (function TType_app(tcref, _) -> tcref.IsHiddenReprTycon | _ -> false)
let isFSharpObjModelTy g ty = ty |> stripTyEqns g |> (function TType_app(tcref, _) -> tcref.IsFSharpObjectModelTycon | _ -> false)
let isRecdTy g ty = ty |> stripTyEqns g |> (function TType_app(tcref, _) -> tcref.IsRecordTycon | _ -> false)
let isFSharpStructOrEnumTy g ty = ty |> stripTyEqns g |> (function TType_app(tcref, _) -> tcref.IsFSharpStructOrEnumTycon | _ -> false)
let isFSharpEnumTy g ty = ty |> stripTyEqns g |> (function TType_app(tcref, _) -> tcref.IsFSharpEnumTycon | _ -> false)
let isTyparTy g ty = ty |> stripTyEqns g |> (function TType_var _ -> true | _ -> false)
let isAnyParTy g ty = ty |> stripTyEqns g |> (function TType_var _ -> true | TType_measure unt -> isUnitParMeasure g unt | _ -> false)
let isMeasureTy g ty = ty |> stripTyEqns g |> (function TType_measure _ -> true | _ -> false)


let isProvenUnionCaseTy ty = match ty with TType_ucase _ -> true | _ -> false

let mkAppTy tcref tyargs = TType_app(tcref, tyargs)
let mkProvenUnionCaseTy ucref tyargs = TType_ucase(ucref, tyargs)
let isAppTy g ty = ty |> stripTyEqns g |> (function TType_app _ -> true | _ -> false) 
let tryAppTy g ty = ty |> stripTyEqns g |> (function TType_app(tcref, tinst) -> ValueSome (tcref, tinst) | _ -> ValueNone) 
let destAppTy g ty = ty |> stripTyEqns g |> (function TType_app(tcref, tinst) -> tcref, tinst | _ -> failwith "destAppTy")
let tcrefOfAppTy g ty = ty |> stripTyEqns g |> (function TType_app(tcref, _) -> tcref | _ -> failwith "tcrefOfAppTy") 
let argsOfAppTy g ty = ty |> stripTyEqns g |> (function TType_app(_, tinst) -> tinst | _ -> [])
let tryDestTyparTy g ty = ty |> stripTyEqns g |> (function TType_var v -> ValueSome v | _ -> ValueNone)
let tryDestFunTy g ty = ty |> stripTyEqns g |> (function TType_fun (tyv, tau) -> ValueSome(tyv, tau) | _ -> ValueNone)
let tryTcrefOfAppTy g ty = ty |> stripTyEqns g |> (function TType_app(tcref, _) -> ValueSome tcref | _ -> ValueNone)
let tryDestAnonRecdTy g ty = ty |> stripTyEqns g |> (function TType_anon (anonInfo, tys) -> ValueSome (anonInfo, tys) | _ -> ValueNone)

let tryAnyParTy g ty = ty |> stripTyEqns g |> (function TType_var v -> ValueSome v | TType_measure unt when isUnitParMeasure g unt -> ValueSome(destUnitParMeasure g unt) | _ -> ValueNone)
let tryAnyParTyOption g ty = ty |> stripTyEqns g |> (function TType_var v -> Some v | TType_measure unt when isUnitParMeasure g unt -> Some(destUnitParMeasure g unt) | _ -> None)
let (|AppTy|_|) g ty = ty |> stripTyEqns g |> (function TType_app(tcref, tinst) -> Some (tcref, tinst) | _ -> None) 
let (|RefTupleTy|_|) g ty = ty |> stripTyEqns g |> (function TType_tuple(tupInfo, tys) when not (evalTupInfoIsStruct tupInfo) -> Some tys | _ -> None)
let (|FunTy|_|) g ty = ty |> stripTyEqns g |> (function TType_fun(dty, rty) -> Some (dty, rty) | _ -> None)

let tryNiceEntityRefOfTy ty = 
    let ty = stripTyparEqnsAux false ty 
    match ty with
    | TType_app (tcref, _) -> ValueSome tcref
    | TType_measure (Measure.Con tcref) -> ValueSome tcref
    | _ -> ValueNone

let tryNiceEntityRefOfTyOption ty = 
    let ty = stripTyparEqnsAux false ty 
    match ty with
    | TType_app (tcref, _) -> Some tcref
    | TType_measure (Measure.Con tcref) -> Some tcref
    | _ -> None
    
let mkInstForAppTy g ty = 
    match tryAppTy g ty with
    | ValueSome (tcref, tinst) -> mkTyconRefInst tcref tinst
    | _ -> []

let domainOfFunTy g ty = fst (destFunTy g ty)
let rangeOfFunTy g ty = snd (destFunTy g ty)

let convertToTypeWithMetadataIfPossible g ty = 
    if isAnyTupleTy g ty then 
        let (tupInfo, tupElemTys) = destAnyTupleTy g ty
        mkOuterCompiledTupleTy g (evalTupInfoIsStruct tupInfo) tupElemTys
    elif isFunTy g ty then 
        let (a,b) = destFunTy g ty
        mkAppTy g.fastFunc_tcr [a; b]
    else ty
 
//---------------------------------------------------------------------------
// TType modifications
//---------------------------------------------------------------------------

let stripMeasuresFromTType g tt = 
    match tt with
    | TType_app(a,b) ->
        let b' = b |> List.filter (isMeasureTy g >> not)
        TType_app(a, b')
    | _ -> tt

//---------------------------------------------------------------------------
// Equivalence of types up to alpha-equivalence 
//---------------------------------------------------------------------------


[<NoEquality; NoComparison>]
type TypeEquivEnv = 
    { EquivTypars: TyparMap<TType>
      EquivTycons: TyconRefRemap}

// allocate a singleton
let typeEquivEnvEmpty = 
    { EquivTypars = TyparMap.Empty
      EquivTycons = emptyTyconRefRemap }

type TypeEquivEnv with 
    static member Empty = typeEquivEnvEmpty

    member aenv.BindTyparsToTypes tps1 tys2 =
        { aenv with EquivTypars = (tps1, tys2, aenv.EquivTypars) |||> List.foldBack2 (fun tp ty tpmap -> tpmap.Add(tp, ty)) }

    member aenv.BindEquivTypars tps1 tps2 =
        aenv.BindTyparsToTypes tps1 (List.map mkTyparTy tps2) 

    static member FromTyparInst tpinst =
        let tps, tys = List.unzip tpinst
        TypeEquivEnv.Empty.BindTyparsToTypes tps tys 

    static member FromEquivTypars tps1 tps2 = 
        TypeEquivEnv.Empty.BindEquivTypars tps1 tps2 

let rec traitsAEquivAux erasureFlag g aenv traitInfo1 traitInfo2 =
   let (TTrait(tys1, nm, mf1, argtys, rty, _)) = traitInfo1
   let (TTrait(tys2, nm2, mf2, argtys2, rty2, _)) = traitInfo2
   mf1 = mf2 &&
   nm = nm2 &&
   ListSet.equals (typeAEquivAux erasureFlag g aenv) tys1 tys2 &&
   returnTypesAEquivAux erasureFlag g aenv rty rty2 &&
   List.lengthsEqAndForall2 (typeAEquivAux erasureFlag g aenv) argtys argtys2

and traitKeysAEquivAux erasureFlag g aenv (TraitWitnessInfo(tys1, nm, mf1, argtys, rty)) (TraitWitnessInfo(tys2, nm2, mf2, argtys2, rty2)) =
   mf1 = mf2 &&
   nm = nm2 &&
   ListSet.equals (typeAEquivAux erasureFlag g aenv) tys1 tys2 &&
   returnTypesAEquivAux erasureFlag g aenv rty rty2 &&
   List.lengthsEqAndForall2 (typeAEquivAux erasureFlag g aenv) argtys argtys2

and returnTypesAEquivAux erasureFlag g aenv rty rty2 =
    match rty, rty2 with  
    | None, None -> true
    | Some t1, Some t2 -> typeAEquivAux erasureFlag g aenv t1 t2
    | _ -> false

    
and typarConstraintsAEquivAux erasureFlag g aenv tpc1 tpc2 =
    match tpc1, tpc2 with
    | TyparConstraint.CoercesTo(acty, _), 
      TyparConstraint.CoercesTo(fcty, _) -> 
        typeAEquivAux erasureFlag g aenv acty fcty

    | TyparConstraint.MayResolveMember(trait1, _),
      TyparConstraint.MayResolveMember(trait2, _) -> 
        traitsAEquivAux erasureFlag g aenv trait1 trait2 

    | TyparConstraint.DefaultsTo(_, acty, _), 
      TyparConstraint.DefaultsTo(_, fcty, _) -> 
        typeAEquivAux erasureFlag g aenv acty fcty

    | TyparConstraint.IsEnum(uty1, _), TyparConstraint.IsEnum(uty2, _) -> 
        typeAEquivAux erasureFlag g aenv uty1 uty2

    | TyparConstraint.IsDelegate(aty1, bty1, _), TyparConstraint.IsDelegate(aty2, bty2, _) -> 
        typeAEquivAux erasureFlag g aenv aty1 aty2 && 
        typeAEquivAux erasureFlag g aenv bty1 bty2 

    | TyparConstraint.SimpleChoice (tys1, _), TyparConstraint.SimpleChoice(tys2, _) -> 
        ListSet.equals (typeAEquivAux erasureFlag g aenv) tys1 tys2

    | TyparConstraint.SupportsComparison _, TyparConstraint.SupportsComparison _ 
    | TyparConstraint.SupportsEquality _, TyparConstraint.SupportsEquality _ 
    | TyparConstraint.SupportsNull _, TyparConstraint.SupportsNull _ 
    | TyparConstraint.IsNonNullableStruct _, TyparConstraint.IsNonNullableStruct _
    | TyparConstraint.IsReferenceType _, TyparConstraint.IsReferenceType _ 
    | TyparConstraint.IsUnmanaged _, TyparConstraint.IsUnmanaged _
    | TyparConstraint.RequiresDefaultConstructor _, TyparConstraint.RequiresDefaultConstructor _ -> true
    | _ -> false

and typarConstraintSetsAEquivAux erasureFlag g aenv (tp1: Typar) (tp2: Typar) = 
    tp1.StaticReq = tp2.StaticReq &&
    ListSet.equals (typarConstraintsAEquivAux erasureFlag g aenv) tp1.Constraints tp2.Constraints

and typarsAEquivAux erasureFlag g (aenv: TypeEquivEnv) tps1 tps2 = 
    List.length tps1 = List.length tps2 &&
    let aenv = aenv.BindEquivTypars tps1 tps2 
    List.forall2 (typarConstraintSetsAEquivAux erasureFlag g aenv) tps1 tps2

and tcrefAEquiv g aenv tc1 tc2 = 
    tyconRefEq g tc1 tc2 || 
      (match aenv.EquivTycons.TryFind tc1 with Some v -> tyconRefEq g v tc2 | None -> false)

and typeAEquivAux erasureFlag g aenv ty1 ty2 = 
    let ty1 = stripTyEqnsWrtErasure erasureFlag g ty1 
    let ty2 = stripTyEqnsWrtErasure erasureFlag g ty2
    match ty1, ty2 with
    | TType_forall(tps1, rty1), TType_forall(tps2, rty2) -> 
        typarsAEquivAux erasureFlag g aenv tps1 tps2 && typeAEquivAux erasureFlag g (aenv.BindEquivTypars tps1 tps2) rty1 rty2
    | TType_var tp1, TType_var tp2 when typarEq tp1 tp2 -> 
        true
    | TType_var tp1, _ ->
        match aenv.EquivTypars.TryFind tp1 with
        | Some v -> typeEquivAux erasureFlag g v ty2
        | None -> false
    | TType_app (tc1, b1), TType_app (tc2, b2) -> 
        tcrefAEquiv g aenv tc1 tc2 &&
        typesAEquivAux erasureFlag g aenv b1 b2
    | TType_ucase (UnionCaseRef(tc1, n1), b1), TType_ucase (UnionCaseRef(tc2, n2), b2) -> 
        n1=n2 &&
        tcrefAEquiv g aenv tc1 tc2 &&
        typesAEquivAux erasureFlag g aenv b1 b2
    | TType_tuple (s1, l1), TType_tuple (s2, l2) -> 
        structnessAEquiv s1 s2 && typesAEquivAux erasureFlag g aenv l1 l2
    | TType_anon (anonInfo1, l1), TType_anon (anonInfo2, l2) -> 
        anonInfoEquiv anonInfo1 anonInfo2 &&
        typesAEquivAux erasureFlag g aenv l1 l2
    | TType_fun (dtys1, rty1), TType_fun (dtys2, rty2) -> 
        typeAEquivAux erasureFlag g aenv dtys1 dtys2 && typeAEquivAux erasureFlag g aenv rty1 rty2
    | TType_measure m1, TType_measure m2 -> 
        match erasureFlag with 
        | EraseNone -> measureAEquiv g aenv m1 m2 
        | _ -> true 
    | _ -> false


and anonInfoEquiv (anonInfo1: AnonRecdTypeInfo) (anonInfo2: AnonRecdTypeInfo) =
    ccuEq anonInfo1.Assembly anonInfo2.Assembly && 
    structnessAEquiv anonInfo1.TupInfo anonInfo2.TupInfo && 
    anonInfo1.SortedNames = anonInfo2.SortedNames 

and structnessAEquiv un1 un2 =
    match un1, un2 with 
    | TupInfo.Const b1, TupInfo.Const b2 -> (b1 = b2)

and measureAEquiv g aenv un1 un2 =
    let vars1 = ListMeasureVarOccs un1
    let trans tp1 = if aenv.EquivTypars.ContainsKey tp1 then destAnyParTy g aenv.EquivTypars.[tp1] else tp1
    let remapTyconRef tc = if aenv.EquivTycons.ContainsKey tc then aenv.EquivTycons.[tc] else tc
    let vars1' = List.map trans vars1
    let vars2 = ListSet.subtract typarEq (ListMeasureVarOccs un2) vars1'
    let cons1 = ListMeasureConOccsAfterRemapping g remapTyconRef un1
    let cons2 = ListMeasureConOccsAfterRemapping g remapTyconRef un2 
 
    List.forall (fun v -> MeasureVarExponent v un1 = MeasureVarExponent (trans v) un2) vars1 &&
    List.forall (fun v -> MeasureVarExponent v un1 = MeasureVarExponent v un2) vars2 &&
    List.forall (fun c -> MeasureConExponentAfterRemapping g remapTyconRef c un1 = MeasureConExponentAfterRemapping g remapTyconRef c un2) (cons1@cons2)  


and typesAEquivAux erasureFlag g aenv l1 l2 = List.lengthsEqAndForall2 (typeAEquivAux erasureFlag g aenv) l1 l2
and typeEquivAux erasureFlag g ty1 ty2 = typeAEquivAux erasureFlag g TypeEquivEnv.Empty ty1 ty2

let typeAEquiv g aenv ty1 ty2 = typeAEquivAux EraseNone g aenv ty1 ty2
let typeEquiv g ty1 ty2 = typeEquivAux EraseNone g ty1 ty2
let traitsAEquiv g aenv t1 t2 = traitsAEquivAux EraseNone g aenv t1 t2
let traitKeysAEquiv g aenv t1 t2 = traitKeysAEquivAux EraseNone g aenv t1 t2
let typarConstraintsAEquiv g aenv c1 c2 = typarConstraintsAEquivAux EraseNone g aenv c1 c2
let typarsAEquiv g aenv d1 d2 = typarsAEquivAux EraseNone g aenv d1 d2
let returnTypesAEquiv g aenv t1 t2 = returnTypesAEquivAux EraseNone g aenv t1 t2

let measureEquiv g m1 m2 = measureAEquiv g TypeEquivEnv.Empty m1 m2

// Get measure of type, float<_> or float32<_> or decimal<_> but not float=float<1> or float32=float32<1> or decimal=decimal<1> 
let getMeasureOfType g ty =
    match ty with 
    | AppTy g (tcref, [tyarg]) ->
        match stripTyEqns g tyarg with  
        | TType_measure ms when not (measureEquiv g ms Measure.One) -> Some (tcref, ms)
        | _ -> None
    | _ -> None

let isErasedType g ty = 
  match stripTyEqns g ty with
#if !NO_EXTENSIONTYPING
  | TType_app (tcref, _) -> tcref.IsProvidedErasedTycon
#endif
  | _ -> false

// Return all components of this type expression that cannot be tested at runtime
let rec getErasedTypes g ty = 
    let ty = stripTyEqns g ty
    if isErasedType g ty then [ty] else 
    match ty with
    | TType_forall(_, rty) -> 
        getErasedTypes g rty
    | TType_var tp -> 
        if tp.IsErased then [ty] else []
    | TType_app (_, b) | TType_ucase(_, b) | TType_anon (_, b) | TType_tuple (_, b) ->
        List.foldBack (fun ty tys -> getErasedTypes g ty @ tys) b []
    | TType_fun (dty, rty) -> 
        getErasedTypes g dty @ getErasedTypes g rty
    | TType_measure _ -> 
        [ty]


//---------------------------------------------------------------------------
// Standard orderings, e.g. for order set/map keys
//---------------------------------------------------------------------------

let valOrder = { new IComparer<Val> with member _.Compare(v1, v2) = compare v1.Stamp v2.Stamp }
let tyconOrder = { new IComparer<Tycon> with member _.Compare(tc1, tc2) = compare tc1.Stamp tc2.Stamp }
let recdFieldRefOrder = 
    { new IComparer<RecdFieldRef> with 
         member _.Compare(RecdFieldRef(tcref1, nm1), RecdFieldRef(tcref2, nm2)) = 
            let c = tyconOrder.Compare (tcref1.Deref, tcref2.Deref) 
            if c <> 0 then c else 
            compare nm1 nm2 }

let unionCaseRefOrder = 
    { new IComparer<UnionCaseRef> with 
         member _.Compare(UnionCaseRef(tcref1, nm1), UnionCaseRef(tcref2, nm2)) = 
            let c = tyconOrder.Compare (tcref1.Deref, tcref2.Deref) 
            if c <> 0 then c else 
            compare nm1 nm2 }

//---------------------------------------------------------------------------
// Make some common types
//---------------------------------------------------------------------------

let mkFunTy d r = TType_fun (d, r)

let (-->) d r = mkFunTy d r

let mkForallTy d r = TType_forall (d, r)

let mkForallTyIfNeeded d r = if isNil d then r else mkForallTy d r

let (+->) d r = mkForallTyIfNeeded d r

let mkIteratedFunTy dl r = List.foldBack (-->) dl r

let mkLambdaArgTy m tys = 
    match tys with 
    | [] -> error(InternalError("mkLambdaArgTy", m))
    | [h] -> h 
    | _ -> mkRawRefTupleTy tys

let typeOfLambdaArg m vs = mkLambdaArgTy m (typesOfVals vs)
let mkMultiLambdaTy m vs rty = mkFunTy (typeOfLambdaArg m vs) rty 
let mkLambdaTy tps tys rty = mkForallTyIfNeeded tps (mkIteratedFunTy tys rty)

/// When compiling FSharp.Core.dll we have to deal with the non-local references into
/// the library arising from env.fs. Part of this means that we have to be able to resolve these
/// references. This function artificially forces the existence of a module or namespace at a 
/// particular point in order to do this.
let ensureCcuHasModuleOrNamespaceAtPath (ccu: CcuThunk) path (CompPath(_, cpath)) xml =
    let scoref = ccu.ILScopeRef 
    let rec loop prior_cpath (path: Ident list) cpath (modul: ModuleOrNamespace) =
        let mtype = modul.ModuleOrNamespaceType 
        match path, cpath with 
        | (hpath :: tpath), ((_, mkind) :: tcpath) -> 
            let modName = hpath.idText 
            if not (Map.containsKey modName mtype.AllEntitiesByCompiledAndLogicalMangledNames) then 
                let mty = Construct.NewEmptyModuleOrNamespaceType mkind
                let cpath = CompPath(scoref, prior_cpath)
                let smodul = Construct.NewModuleOrNamespace (Some cpath) taccessPublic hpath xml [] (MaybeLazy.Strict mty)
                mtype.AddModuleOrNamespaceByMutation smodul
            let modul = Map.find modName mtype.AllEntitiesByCompiledAndLogicalMangledNames 
            loop (prior_cpath @ [(modName, Namespace)]) tpath tcpath modul 

        | _ -> () 

    loop [] path cpath ccu.Contents


//---------------------------------------------------------------------------
// Primitive destructors
//---------------------------------------------------------------------------

/// Look through the Expr.Link nodes arising from type inference
let rec stripExpr e = 
    match e with 
    | Expr.Link eref -> stripExpr !eref
    | _ -> e    

let mkCase (a, b) = TCase(a, b)

let isRefTupleExpr e = match e with Expr.Op (TOp.Tuple tupInfo, _, _, _) -> not (evalTupInfoIsStruct tupInfo) | _ -> false
let tryDestRefTupleExpr e = match e with Expr.Op (TOp.Tuple tupInfo, _, es, _) when not (evalTupInfoIsStruct tupInfo) -> es | _ -> [e]

//---------------------------------------------------------------------------
// Range info for expressions
//---------------------------------------------------------------------------

let rec rangeOfExpr x = 
    match x with
    | Expr.Val (_, _, m) | Expr.Op (_, _, _, m) | Expr.Const (_, m, _) | Expr.Quote (_, _, _, m, _)
    | Expr.Obj (_, _, _, _, _, _, _, m) | Expr.App (_, _, _, _, m) | Expr.Sequential (_, _, _, _, m) 
    | Expr.StaticOptimization (_, _, _, m) | Expr.Lambda (_, _, _, _, _, m, _) 
    | Expr.WitnessArg (_, m)
    | Expr.TyLambda (_, _, _, m, _)| Expr.TyChoose (_, _, m) | Expr.LetRec (_, _, m, _) | Expr.Let (_, _, m, _) | Expr.Match (_, _, _, _, m, _) -> m
    | Expr.Link eref -> rangeOfExpr (!eref)

type Expr with 
    member x.Range = rangeOfExpr x

//---------------------------------------------------------------------------
// Build nodes in decision graphs
//---------------------------------------------------------------------------


let primMkMatch(spBind, exprm, tree, targets, matchm, ty) = Expr.Match (spBind, exprm, tree, targets, matchm, ty)

type MatchBuilder(spBind, inpRange: range) = 

    let targets = new ResizeArray<_>(10) 
    member x.AddTarget tg = 
        let n = targets.Count 
        targets.Add tg
        n

    member x.AddResultTarget(e, spTarget) = TDSuccess([], x.AddTarget(TTarget([], e, spTarget, None)))

    member x.CloseTargets() = targets |> ResizeArray.toList

    member x.Close(dtree, m, ty) = primMkMatch (spBind, inpRange, dtree, targets.ToArray(), m, ty)

let mkBoolSwitch m g t e = TDSwitch(g, [TCase(DecisionTreeTest.Const(Const.Bool true), t)], Some e, m)

let primMkCond spBind spTarget1 spTarget2 m ty e1 e2 e3 = 
    let mbuilder = new MatchBuilder(spBind, m)
    let dtree = mkBoolSwitch m e1 (mbuilder.AddResultTarget(e2, spTarget1)) (mbuilder.AddResultTarget(e3, spTarget2)) 
    mbuilder.Close(dtree, m, ty)

let mkCond spBind spTarget m ty e1 e2 e3 = primMkCond spBind spTarget spTarget m ty e1 e2 e3


//---------------------------------------------------------------------------
// Primitive constructors
//---------------------------------------------------------------------------

let exprForValRef m vref = Expr.Val (vref, NormalValUse, m)
let exprForVal m v = exprForValRef m (mkLocalValRef v)
let mkLocalAux m s ty mut compgen =
    let thisv = Construct.NewVal(s, m, None, ty, mut, compgen, None, taccessPublic, ValNotInRecScope, None, NormalVal, [], ValInline.Optional, XmlDoc.Empty, false, false, false, false, false, false, None, ParentNone) 
    thisv, exprForVal m thisv

let mkLocal m s ty = mkLocalAux m s ty Immutable false
let mkCompGenLocal m s ty = mkLocalAux m s ty Immutable true
let mkMutableCompGenLocal m s ty = mkLocalAux m s ty Mutable true


// Type gives return type. For type-lambdas this is the formal return type. 
let mkMultiLambda m vs (b, rty) = Expr.Lambda (newUnique(), None, None, vs, b, m, rty)
let rebuildLambda m ctorThisValOpt baseValOpt vs (b, rty) = Expr.Lambda (newUnique(), ctorThisValOpt, baseValOpt, vs, b, m, rty)
let mkLambda m v (b, rty) = mkMultiLambda m [v] (b, rty)
let mkTypeLambda m vs (b, tau_ty) = match vs with [] -> b | _ -> Expr.TyLambda (newUnique(), vs, b, m, tau_ty)
let mkTypeChoose m vs b = match vs with [] -> b | _ -> Expr.TyChoose (vs, b, m)

let mkObjExpr (ty, basev, basecall, overrides, iimpls, m) = 
    Expr.Obj (newUnique(), ty, basev, basecall, overrides, iimpls, [], m) 

let mkLambdas m tps (vs: Val list) (b, rty) = 
    mkTypeLambda m tps (List.foldBack (fun v (e, ty) -> mkLambda m v (e, ty), v.Type --> ty) vs (b, rty))

let mkMultiLambdasCore m vsl (b, rty) = 
    List.foldBack (fun v (e, ty) -> mkMultiLambda m v (e, ty), typeOfLambdaArg m v --> ty) vsl (b, rty)

let mkMultiLambdas m tps vsl (b, rty) = 
    mkTypeLambda m tps (mkMultiLambdasCore m vsl (b, rty) )

let mkMemberLambdas m tps ctorThisValOpt baseValOpt vsl (b, rty) = 
    let expr = 
        match ctorThisValOpt, baseValOpt with
        | None, None -> mkMultiLambdasCore m vsl (b, rty)
        | _ -> 
            match vsl with 
            | [] -> error(InternalError("mk_basev_multi_lambdas_core: can't attach a basev to a non-lambda expression", m))
            | h :: t -> 
                let b, rty = mkMultiLambdasCore m t (b, rty)
                (rebuildLambda m ctorThisValOpt baseValOpt h (b, rty), (typeOfLambdaArg m h --> rty))
    mkTypeLambda m tps expr

let mkMultiLambdaBind v letSeqPtOpt m tps vsl (b, rty) = 
    TBind(v, mkMultiLambdas m tps vsl (b, rty), letSeqPtOpt)

let mkBind seqPtOpt v e = TBind(v, e, seqPtOpt)

let mkLetBind m bind body = Expr.Let (bind, body, m, Construct.NewFreeVarsCache())
let mkLetsBind m binds body = List.foldBack (mkLetBind m) binds body 
let mkLetsFromBindings m binds body = List.foldBack (mkLetBind m) binds body 
let mkLet seqPtOpt m v x body = mkLetBind m (mkBind seqPtOpt v x) body

/// Make sticky bindings that are compiler generated (though the variables may not be - e.g. they may be lambda arguments in a beta reduction)
let mkCompGenBind v e = TBind(v, e, DebugPointAtBinding.NoneAtSticky)
let mkCompGenBinds (vs: Val list) (es: Expr list) = List.map2 mkCompGenBind vs es
let mkCompGenLet m v x body = mkLetBind m (mkCompGenBind v x) body
let mkCompGenLets m vs xs body = mkLetsBind m (mkCompGenBinds vs xs) body
let mkCompGenLetsFromBindings m vs xs body = mkLetsFromBindings m (mkCompGenBinds vs xs) body

let mkInvisibleBind v e = TBind(v, e, DebugPointAtBinding.NoneAtInvisible)
let mkInvisibleBinds (vs: Val list) (es: Expr list) = List.map2 mkInvisibleBind vs es
let mkInvisibleLet m v x body = mkLetBind m (mkInvisibleBind v x) body
let mkInvisibleLets m vs xs body = mkLetsBind m (mkInvisibleBinds vs xs) body
let mkInvisibleLetsFromBindings m vs xs body = mkLetsFromBindings m (mkInvisibleBinds vs xs) body

let mkLetRecBinds m binds body =
    if isNil binds then
        body 
    else
        Expr.LetRec (binds, body, m, Construct.NewFreeVarsCache())

//-------------------------------------------------------------------------
// Type schemes...
//-------------------------------------------------------------------------

// Type parameters may be have been equated to other tps in equi-recursive type inference 
// and unit type inference. Normalize them here 
let NormalizeDeclaredTyparsForEquiRecursiveInference g tps = 
    match tps with 
    | [] -> []
    | tps -> 
        tps |> List.map (fun tp ->
          let ty = mkTyparTy tp
          match tryAnyParTy g ty with
          | ValueSome anyParTy -> anyParTy 
          | ValueNone -> tp)
 
type TypeScheme = TypeScheme of Typars * TType    
  
let mkGenericBindRhs g m generalizedTyparsForRecursiveBlock typeScheme bodyExpr = 
    let (TypeScheme(generalizedTypars, tauType)) = typeScheme

    // Normalize the generalized typars
    let generalizedTypars = NormalizeDeclaredTyparsForEquiRecursiveInference g generalizedTypars

    // Some recursive bindings result in free type variables, e.g. 
    //    let rec f (x:'a) = ()  
    //    and g() = f y |> ignore 
    // What is the type of y? Type inference equates it to 'a. 
    // But "g" is not polymorphic in 'a. Hence we get a free choice of "'a" 
    // in the scope of "g". Thus at each individual recursive binding we record all 
    // type variables for which we have a free choice, which is precisely the difference 
    // between the union of all sets of generalized type variables and the set generalized 
    // at each particular binding. 
    //
    // We record an expression node that indicates that a free choice can be made 
    // for these. This expression node effectively binds the type variables. 
    let freeChoiceTypars = ListSet.subtract typarEq generalizedTyparsForRecursiveBlock generalizedTypars
    mkTypeLambda m generalizedTypars (mkTypeChoose m freeChoiceTypars bodyExpr, tauType)

let isBeingGeneralized tp typeScheme = 
    let (TypeScheme(generalizedTypars, _)) = typeScheme
    ListSet.contains typarRefEq tp generalizedTypars

//-------------------------------------------------------------------------
// Build conditional expressions...
//------------------------------------------------------------------------- 

let mkLazyAnd (g: TcGlobals) m e1 e2 = mkCond DebugPointAtBinding.NoneAtSticky DebugPointForTarget.No m g.bool_ty e1 e2 (Expr.Const (Const.Bool false, m, g.bool_ty))
let mkLazyOr (g: TcGlobals) m e1 e2 = mkCond DebugPointAtBinding.NoneAtSticky DebugPointForTarget.No m g.bool_ty e1 (Expr.Const (Const.Bool true, m, g.bool_ty)) e2

let mkCoerceExpr(e, to_ty, m, from_ty) = Expr.Op (TOp.Coerce, [to_ty;from_ty], [e], m)

let mkAsmExpr (code, tinst, args, rettys, m) = Expr.Op (TOp.ILAsm (code, rettys), tinst, args, m)
let mkUnionCaseExpr(uc, tinst, args, m) = Expr.Op (TOp.UnionCase uc, tinst, args, m)
let mkExnExpr(uc, args, m) = Expr.Op (TOp.ExnConstr uc, [], args, m)
let mkTupleFieldGetViaExprAddr(tupInfo, e, tinst, i, m) = Expr.Op (TOp.TupleFieldGet (tupInfo, i), tinst, [e], m)
let mkAnonRecdFieldGetViaExprAddr(anonInfo, e, tinst, i, m) = Expr.Op (TOp.AnonRecdGet (anonInfo, i), tinst, [e], m)

let mkRecdFieldGetViaExprAddr (e, fref, tinst, m) = Expr.Op (TOp.ValFieldGet fref, tinst, [e], m)
let mkRecdFieldGetAddrViaExprAddr(readonly, e, fref, tinst, m) = Expr.Op (TOp.ValFieldGetAddr (fref, readonly), tinst, [e], m)

let mkStaticRecdFieldGetAddr(readonly, fref, tinst, m) = Expr.Op (TOp.ValFieldGetAddr (fref, readonly), tinst, [], m)
let mkStaticRecdFieldGet (fref, tinst, m) = Expr.Op (TOp.ValFieldGet fref, tinst, [], m)
let mkStaticRecdFieldSet(fref, tinst, e, m) = Expr.Op (TOp.ValFieldSet fref, tinst, [e], m)

let mkArrayElemAddress g (readonly, ilInstrReadOnlyAnnotation, isNativePtr, shape, elemTy, exprs, m) = 
    Expr.Op (TOp.ILAsm ([IL.I_ldelema(ilInstrReadOnlyAnnotation, isNativePtr, shape, mkILTyvarTy 0us)], [mkByrefTyWithFlag g readonly elemTy]), [elemTy], exprs, m)

let mkRecdFieldSetViaExprAddr (e1, fref, tinst, e2, m) = Expr.Op (TOp.ValFieldSet fref, tinst, [e1;e2], m)

let mkUnionCaseTagGetViaExprAddr (e1, cref, tinst, m) = Expr.Op (TOp.UnionCaseTagGet cref, tinst, [e1], m)

/// Make a 'TOp.UnionCaseProof' expression, which proves a union value is over a particular case (used only for ref-unions, not struct-unions)
let mkUnionCaseProof (e1, cref: UnionCaseRef, tinst, m) = if cref.Tycon.IsStructOrEnumTycon then e1 else Expr.Op (TOp.UnionCaseProof cref, tinst, [e1], m)

/// Build a 'TOp.UnionCaseFieldGet' expression for something we've already determined to be a particular union case. For ref-unions, 
/// the input expression has 'TType_ucase', which is an F# compiler internal "type" corresponding to the union case. For struct-unions, 
/// the input should be the address of the expression.
let mkUnionCaseFieldGetProvenViaExprAddr (e1, cref, tinst, j, m) = Expr.Op (TOp.UnionCaseFieldGet (cref, j), tinst, [e1], m)

/// Build a 'TOp.UnionCaseFieldGetAddr' expression for a field of a union when we've already determined the value to be a particular union case. For ref-unions, 
/// the input expression has 'TType_ucase', which is an F# compiler internal "type" corresponding to the union case. For struct-unions, 
/// the input should be the address of the expression.
let mkUnionCaseFieldGetAddrProvenViaExprAddr (readonly, e1, cref, tinst, j, m) = Expr.Op (TOp.UnionCaseFieldGetAddr (cref, j, readonly), tinst, [e1], m)

/// Build a 'get' expression for something we've already determined to be a particular union case, but where 
/// the static type of the input is not yet proven to be that particular union case. This requires a type
/// cast to 'prove' the condition.
let mkUnionCaseFieldGetUnprovenViaExprAddr (e1, cref, tinst, j, m) = mkUnionCaseFieldGetProvenViaExprAddr (mkUnionCaseProof(e1, cref, tinst, m), cref, tinst, j, m)

let mkUnionCaseFieldSet (e1, cref, tinst, j, e2, m) = Expr.Op (TOp.UnionCaseFieldSet (cref, j), tinst, [e1;e2], m)

let mkExnCaseFieldGet (e1, ecref, j, m) = Expr.Op (TOp.ExnFieldGet (ecref, j), [], [e1], m)

let mkExnCaseFieldSet (e1, ecref, j, e2, m) = Expr.Op (TOp.ExnFieldSet (ecref, j), [], [e1;e2], m)

let mkDummyLambda (g: TcGlobals) (e: Expr, ety) = 
    let m = e.Range
    mkLambda m (fst (mkCompGenLocal m "unitVar" g.unit_ty)) (e, ety)
                           
let mkWhile (g: TcGlobals) (spWhile, marker, e1, e2, m) = 
    Expr.Op (TOp.While (spWhile, marker), [], [mkDummyLambda g (e1, g.bool_ty);mkDummyLambda g (e2, g.unit_ty)], m)

let mkFor (g: TcGlobals) (spFor, v, e1, dir, e2, e3: Expr, m) = 
    Expr.Op (TOp.For (spFor, dir), [], [mkDummyLambda g (e1, g.int_ty) ;mkDummyLambda g (e2, g.int_ty);mkLambda e3.Range v (e3, g.unit_ty)], m)

let mkTryWith g (e1, vf, ef: Expr, vh, eh: Expr, m, ty, spTry, spWith) = 
    Expr.Op (TOp.TryWith (spTry, spWith), [ty], [mkDummyLambda g (e1, ty);mkLambda ef.Range vf (ef, ty);mkLambda eh.Range vh (eh, ty)], m)

let mkTryFinally (g: TcGlobals) (e1, e2, m, ty, spTry, spFinally) = 
    Expr.Op (TOp.TryFinally (spTry, spFinally), [ty], [mkDummyLambda g (e1, ty);mkDummyLambda g (e2, g.unit_ty)], m)

let mkDefault (m, ty) = Expr.Const (Const.Zero, m, ty) 

let mkValSet m v e = Expr.Op (TOp.LValueOp (LSet, v), [], [e], m)             
let mkAddrSet m v e = Expr.Op (TOp.LValueOp (LByrefSet, v), [], [e], m)       
let mkAddrGet m v = Expr.Op (TOp.LValueOp (LByrefGet, v), [], [], m)          
let mkValAddr m readonly v = Expr.Op (TOp.LValueOp (LAddrOf readonly, v), [], [], m)           

//--------------------------------------------------------------------------
// Maps tracking extra information for values
//--------------------------------------------------------------------------

[<NoEquality; NoComparison>]
type ValHash<'T> = 
    | ValHash of Dictionary<Stamp, 'T>

    member ht.Values = 
        let (ValHash t) = ht
        t.Values :> seq<'T>

    member ht.TryFind (v: Val) = 
        let (ValHash t) = ht
        match t.TryGetValue v.Stamp with
        | true, v -> Some v
        | _ -> None

    member ht.Add (v: Val, x) = 
        let (ValHash t) = ht
        t.[v.Stamp] <- x

    static member Create() = ValHash (new Dictionary<_, 'T>(11))

[<Struct; NoEquality; NoComparison>]
type ValMultiMap<'T>(contents: StampMap<'T list>) =

    member m.ContainsKey (v: Val) =
        contents.ContainsKey v.Stamp

    member m.Find (v: Val) =
        match contents |> Map.tryFind v.Stamp with
        | Some vals -> vals
        | _ -> []

    member m.Add (v: Val, x) = ValMultiMap<'T>(contents.Add (v.Stamp, x :: m.Find v))

    member m.Remove (v: Val) = ValMultiMap<'T>(contents.Remove v.Stamp)

    member m.Contents = contents

    static member Empty = ValMultiMap<'T>(Map.empty)

[<Struct; NoEquality; NoComparison>]
type TyconRefMultiMap<'T>(contents: TyconRefMap<'T list>) =
    member m.Find v = 
        match contents.TryFind v with
        | Some vals -> vals
        | _ -> []

    member m.Add (v, x) = TyconRefMultiMap<'T>(contents.Add v (x :: m.Find v))
    static member Empty = TyconRefMultiMap<'T>(TyconRefMap<_>.Empty)
    static member OfList vs = (vs, TyconRefMultiMap<'T>.Empty) ||> List.foldBack (fun (x, y) acc -> acc.Add (x, y)) 


//--------------------------------------------------------------------------
// From Ref_private to Ref_nonlocal when exporting data.
//--------------------------------------------------------------------------

/// Try to create a EntityRef suitable for accessing the given Entity from another assembly 
let tryRescopeEntity viewedCcu (entity: Entity) : ValueOption<EntityRef> = 
    match entity.PublicPath with 
    | Some pubpath -> ValueSome (ERefNonLocal (rescopePubPath viewedCcu pubpath))
    | None -> ValueNone

/// Try to create a ValRef suitable for accessing the given Val from another assembly 
let tryRescopeVal viewedCcu (entityRemap: Remap) (vspec: Val) : ValueOption<ValRef> = 
    match vspec.PublicPath with 
    | Some (ValPubPath(p, fullLinkageKey)) -> 
        // The type information in the val linkage doesn't need to keep any information to trait solutions.
        let entityRemap = { entityRemap with removeTraitSolutions = true }
        let fullLinkageKey = remapValLinkage entityRemap fullLinkageKey
        let vref = 
            // This compensates for the somewhat poor design decision in the F# compiler and metadata where
            // members are stored as values under the enclosing namespace/module rather than under the type.
            // This stems from the days when types and namespace/modules were separated constructs in the 
            // compiler implementation.
            if vspec.IsIntrinsicMember then  
                mkNonLocalValRef (rescopePubPathToParent viewedCcu p) fullLinkageKey
            else 
                mkNonLocalValRef (rescopePubPath viewedCcu p) fullLinkageKey
        ValueSome vref
    | _ -> ValueNone
    
//---------------------------------------------------------------------------
// Type information about records, constructors etc.
//---------------------------------------------------------------------------
 
let actualTyOfRecdField inst (fspec: RecdField) = instType inst fspec.FormalType

let actualTysOfRecdFields inst rfields = List.map (actualTyOfRecdField inst) rfields

let actualTysOfInstanceRecdFields inst (tcref: TyconRef) = tcref.AllInstanceFieldsAsList |> actualTysOfRecdFields inst 

let actualTysOfUnionCaseFields inst (x: UnionCaseRef) = actualTysOfRecdFields inst x.AllFieldsAsList

let actualResultTyOfUnionCase tinst (x: UnionCaseRef) = 
    instType (mkTyconRefInst x.TyconRef tinst) x.ReturnType

let recdFieldsOfExnDefRef x = (stripExnEqns x).TrueInstanceFieldsAsList
let recdFieldOfExnDefRefByIdx x n = (stripExnEqns x).GetFieldByIndex n

let recdFieldTysOfExnDefRef x = actualTysOfRecdFields [] (recdFieldsOfExnDefRef x)
let recdFieldTyOfExnDefRefByIdx x j = actualTyOfRecdField [] (recdFieldOfExnDefRefByIdx x j)


let actualTyOfRecdFieldForTycon tycon tinst (fspec: RecdField) = 
    instType (mkTyconInst tycon tinst) fspec.FormalType

let actualTyOfRecdFieldRef (fref: RecdFieldRef) tinst = 
    actualTyOfRecdFieldForTycon fref.Tycon tinst fref.RecdField

let actualTyOfUnionFieldRef (fref: UnionCaseRef) n tinst = 
    actualTyOfRecdFieldForTycon fref.Tycon tinst (fref.FieldByIndex n)

    
//---------------------------------------------------------------------------
// Apply type functions to types
//---------------------------------------------------------------------------

let destForallTy g ty = 
    let tps, tau = primDestForallTy g ty 
    // tps may be have been equated to other tps in equi-recursive type inference 
    // and unit type inference. Normalize them here 
    let tps = NormalizeDeclaredTyparsForEquiRecursiveInference g tps
    tps, tau

let tryDestForallTy g ty = 
    if isForallTy g ty then destForallTy g ty else [], ty

let rec stripFunTy g ty = 
    if isFunTy g ty then 
        let (d, r) = destFunTy g ty 
        let more, rty = stripFunTy g r 
        d :: more, rty
    else [], ty

let applyForallTy g ty tyargs = 
    let tps, tau = destForallTy g ty
    instType (mkTyparInst tps tyargs) tau

let reduceIteratedFunTy g ty args = 
    List.fold (fun ty _ -> 
        if not (isFunTy g ty) then failwith "reduceIteratedFunTy"
        snd (destFunTy g ty)) ty args

let applyTyArgs g functy tyargs = 
    if isForallTy g functy then applyForallTy g functy tyargs else functy

let applyTys g functy (tyargs, argtys) = 
    let afterTyappTy = applyTyArgs g functy tyargs
    reduceIteratedFunTy g afterTyappTy argtys

let formalApplyTys g functy (tyargs, args) = 
    reduceIteratedFunTy g
      (if isNil tyargs then functy else snd (destForallTy g functy))
      args

let rec stripFunTyN g n ty = 
    assert (n >= 0)
    if n > 0 && isFunTy g ty then 
        let (d, r) = destFunTy g ty
        let more, rty = stripFunTyN g (n-1) r in d :: more, rty
    else [], ty

        
let tryDestAnyTupleTy g ty = 
    if isAnyTupleTy g ty then destAnyTupleTy g ty else tupInfoRef, [ty]

let tryDestRefTupleTy g ty = 
    if isRefTupleTy g ty then destRefTupleTy g ty else [ty]

type UncurriedArgInfos = (TType * ArgReprInfo) list 

type CurriedArgInfos = (TType * ArgReprInfo) list list

type TraitWitnessInfos = TraitWitnessInfo list

// A 'tau' type is one with its type parameters stripped off 
let GetTopTauTypeInFSharpForm g (curriedArgInfos: ArgReprInfo list list) tau m =
    let nArgInfos = curriedArgInfos.Length
    let argtys, rty = stripFunTyN g nArgInfos tau
    if nArgInfos <> argtys.Length then 
        error(Error(FSComp.SR.tastInvalidMemberSignature(), m))
    let argtysl = 
        (curriedArgInfos, argtys) ||> List.map2 (fun argInfos argty -> 
            match argInfos with 
            | [] -> [ (g.unit_ty, ValReprInfo.unnamedTopArg1) ]
            | [argInfo] -> [ (argty, argInfo) ]
            | _ -> List.zip (destRefTupleTy g argty) argInfos) 
    argtysl, rty

let destTopForallTy g (ValReprInfo (ntps, _, _)) ty =
    let tps, tau = (if isNil ntps then [], ty else tryDestForallTy g ty)
#if CHECKED
    if tps.Length <> kinds.Length then failwith (sprintf "destTopForallTy: internal error, #tps = %d, #ntps = %d" (List.length tps) ntps)
#endif
    // tps may be have been equated to other tps in equi-recursive type inference. Normalize them here 
    let tps = NormalizeDeclaredTyparsForEquiRecursiveInference g tps
    tps, tau

let GetTopValTypeInFSharpForm g (ValReprInfo(_, argInfos, retInfo) as topValInfo) ty m =
    let tps, tau = destTopForallTy g topValInfo ty
    let curriedArgTys, returnTy = GetTopTauTypeInFSharpForm g argInfos tau m
    tps, curriedArgTys, returnTy, retInfo

let IsCompiledAsStaticProperty g (v: Val) =
    match v.ValReprInfo with
    | Some valReprInfoValue ->
         match GetTopValTypeInFSharpForm g valReprInfoValue v.Type v.Range with 
         | [], [], _, _ when not v.IsMember -> true
         | _ -> false
    | _ -> false

let IsCompiledAsStaticPropertyWithField g (v: Val) = 
    (not v.IsCompiledAsStaticPropertyWithoutField && IsCompiledAsStaticProperty g v) 

//-------------------------------------------------------------------------
// Multi-dimensional array types...
//-------------------------------------------------------------------------

let isArrayTyconRef (g: TcGlobals) tcref =
    g.il_arr_tcr_map
    |> Array.exists (tyconRefEq g tcref)

let rankOfArrayTyconRef (g: TcGlobals) tcref =
    match g.il_arr_tcr_map |> Array.tryFindIndex (tyconRefEq g tcref) with
    | Some idx ->
        idx + 1
    | None ->
        failwith "rankOfArrayTyconRef: unsupported array rank"

//-------------------------------------------------------------------------
// Misc functions on F# types
//------------------------------------------------------------------------- 

let destArrayTy (g: TcGlobals) ty =
    match tryAppTy g ty with
    | ValueSome (tcref, [ty]) when isArrayTyconRef g tcref -> ty
    | _ -> failwith "destArrayTy"

let destListTy (g: TcGlobals) ty =
    match tryAppTy g ty with
    | ValueSome (tcref, [ty]) when tyconRefEq g tcref g.list_tcr_canon -> ty
    | _ -> failwith "destListTy"

let tyconRefEqOpt g tcOpt tc = 
    match tcOpt with
    | None -> false
    | Some tc2 -> tyconRefEq g tc2 tc

let isStringTy g ty = ty |> stripTyEqns g |> (function TType_app(tcref, _) -> tyconRefEq g tcref g.system_String_tcref | _ -> false)
let isListTy g ty = ty |> stripTyEqns g |> (function TType_app(tcref, _) -> tyconRefEq g tcref g.list_tcr_canon | _ -> false)
let isArrayTy g ty = ty |> stripTyEqns g |> (function TType_app(tcref, _) -> isArrayTyconRef g tcref | _ -> false) 
let isArray1DTy g ty = ty |> stripTyEqns g |> (function TType_app(tcref, _) -> tyconRefEq g tcref g.il_arr_tcr_map.[0] | _ -> false) 
let isUnitTy g ty = ty |> stripTyEqns g |> (function TType_app(tcref, _) -> tyconRefEq g g.unit_tcr_canon tcref | _ -> false) 
let isObjTy g ty = ty |> stripTyEqns g |> (function TType_app(tcref, _) -> tyconRefEq g g.system_Object_tcref tcref | _ -> false) 
let isValueTypeTy g ty = ty |> stripTyEqns g |> (function TType_app(tcref, _) -> tyconRefEq g g.system_Value_tcref tcref | _ -> false) 
let isVoidTy g ty = ty |> stripTyEqns g |> (function TType_app(tcref, _) -> tyconRefEq g g.system_Void_tcref tcref | _ -> false) 
let isILAppTy g ty = ty |> stripTyEqns g |> (function TType_app(tcref, _) -> tcref.IsILTycon | _ -> false) 
let isNativePtrTy g ty = ty |> stripTyEqns g |> (function TType_app(tcref, _) -> tyconRefEq g g.nativeptr_tcr tcref | _ -> false) 

let isByrefTy g ty = 
    ty |> stripTyEqns g |> (function 
        | TType_app(tcref, _) when g.byref2_tcr.CanDeref -> tyconRefEq g g.byref2_tcr tcref
        | TType_app(tcref, _) -> tyconRefEq g g.byref_tcr tcref
        | _ -> false) 

let isInByrefTag g ty = ty |> stripTyEqns g |> (function TType_app(tcref, []) -> tyconRefEq g g.byrefkind_In_tcr tcref | _ -> false) 
let isInByrefTy g ty = 
    ty |> stripTyEqns g |> (function 
        | TType_app(tcref, [_; tag]) when g.byref2_tcr.CanDeref -> tyconRefEq g g.byref2_tcr tcref && isInByrefTag g tag         
        | _ -> false) 

let isOutByrefTag g ty = ty |> stripTyEqns g |> (function TType_app(tcref, []) -> tyconRefEq g g.byrefkind_Out_tcr tcref | _ -> false) 
let isOutByrefTy g ty = 
    ty |> stripTyEqns g |> (function 
        | TType_app(tcref, [_; tag]) when g.byref2_tcr.CanDeref -> tyconRefEq g g.byref2_tcr tcref && isOutByrefTag g tag         
        | _ -> false) 

#if !NO_EXTENSIONTYPING
let extensionInfoOfTy g ty = ty |> stripTyEqns g |> (function TType_app(tcref, _) -> tcref.TypeReprInfo | _ -> TNoRepr) 
#endif

type TypeDefMetadata = 
     | ILTypeMetadata of TILObjectReprData
     | FSharpOrArrayOrByrefOrTupleOrExnTypeMetadata 
#if !NO_EXTENSIONTYPING
     | ProvidedTypeMetadata of TProvidedTypeInfo
#endif

let metadataOfTycon (tycon: Tycon) = 
#if !NO_EXTENSIONTYPING
    match tycon.TypeReprInfo with 
    | TProvidedTypeExtensionPoint info -> ProvidedTypeMetadata info
    | _ -> 
#endif
    if tycon.IsILTycon then 
       ILTypeMetadata tycon.ILTyconInfo
    else 
       FSharpOrArrayOrByrefOrTupleOrExnTypeMetadata 


let metadataOfTy g ty = 
#if !NO_EXTENSIONTYPING
    match extensionInfoOfTy g ty with 
    | TProvidedTypeExtensionPoint info -> ProvidedTypeMetadata info
    | _ -> 
#endif
    if isILAppTy g ty then 
        let tcref = tcrefOfAppTy g ty
        ILTypeMetadata tcref.ILTyconInfo
    else 
        FSharpOrArrayOrByrefOrTupleOrExnTypeMetadata 


let isILReferenceTy g ty = 
    match metadataOfTy g ty with 
#if !NO_EXTENSIONTYPING
    | ProvidedTypeMetadata info -> not info.IsStructOrEnum
#endif
    | ILTypeMetadata (TILObjectReprData(_, _, td)) -> not td.IsStructOrEnum
    | FSharpOrArrayOrByrefOrTupleOrExnTypeMetadata -> isArrayTy g ty

let isILInterfaceTycon (tycon: Tycon) = 
    match metadataOfTycon tycon with 
#if !NO_EXTENSIONTYPING
    | ProvidedTypeMetadata info -> info.IsInterface
#endif
    | ILTypeMetadata (TILObjectReprData(_, _, td)) -> td.IsInterface
    | FSharpOrArrayOrByrefOrTupleOrExnTypeMetadata -> false

let rankOfArrayTy g ty = rankOfArrayTyconRef g (tcrefOfAppTy g ty)

let isFSharpObjModelRefTy g ty = 
    isFSharpObjModelTy g ty && 
    let tcref = tcrefOfAppTy g ty
    match tcref.FSharpObjectModelTypeInfo.fsobjmodel_kind with 
    | TTyconClass | TTyconInterface | TTyconDelegate _ -> true
    | TTyconStruct | TTyconEnum -> false

let isFSharpClassTy g ty =
    match tryTcrefOfAppTy g ty with
    | ValueSome tcref -> tcref.Deref.IsFSharpClassTycon
    | _ -> false

let isFSharpStructTy g ty =
    match tryTcrefOfAppTy g ty with
    | ValueSome tcref -> tcref.Deref.IsFSharpStructOrEnumTycon
    | _ -> false

let isFSharpInterfaceTy g ty = 
    match tryTcrefOfAppTy g ty with
    | ValueSome tcref -> tcref.Deref.IsFSharpInterfaceTycon
    | _ -> false

let isDelegateTy g ty = 
    match metadataOfTy g ty with 
#if !NO_EXTENSIONTYPING
    | ProvidedTypeMetadata info -> info.IsDelegate ()
#endif
    | ILTypeMetadata (TILObjectReprData(_, _, td)) -> td.IsDelegate
    | FSharpOrArrayOrByrefOrTupleOrExnTypeMetadata ->
        match tryTcrefOfAppTy g ty with
        | ValueSome tcref -> tcref.Deref.IsFSharpDelegateTycon
        | _ -> false

let isInterfaceTy g ty = 
    match metadataOfTy g ty with 
#if !NO_EXTENSIONTYPING
    | ProvidedTypeMetadata info -> info.IsInterface
#endif
    | ILTypeMetadata (TILObjectReprData(_, _, td)) -> td.IsInterface
    | FSharpOrArrayOrByrefOrTupleOrExnTypeMetadata -> isFSharpInterfaceTy g ty

let isClassTy g ty = 
    match metadataOfTy g ty with 
#if !NO_EXTENSIONTYPING
    | ProvidedTypeMetadata info -> info.IsClass
#endif
    | ILTypeMetadata (TILObjectReprData(_, _, td)) -> td.IsClass
    | FSharpOrArrayOrByrefOrTupleOrExnTypeMetadata -> isFSharpClassTy g ty

let isStructOrEnumTyconTy g ty = 
    match tryTcrefOfAppTy g ty with
    | ValueSome tcref -> tcref.Deref.IsStructOrEnumTycon
    | _ -> false

let isStructRecordOrUnionTyconTy g ty = 
    match tryTcrefOfAppTy g ty with
    | ValueSome tcref -> tcref.Deref.IsStructRecordOrUnionTycon
    | _ -> false

let isStructTyconRef (tcref: TyconRef) =
    let tycon = tcref.Deref
    tycon.IsStructRecordOrUnionTycon || tycon.IsStructOrEnumTycon

let isStructTy g ty =
    match tryTcrefOfAppTy g ty with
    | ValueSome tcref -> 
        isStructTyconRef tcref
    | _ -> 
        isStructAnonRecdTy g ty || isStructTupleTy g ty

let isRefTy g ty = 
    not (isStructOrEnumTyconTy g ty) &&
    (
        isUnionTy g ty || 
        isRefTupleTy g ty || 
        isRecdTy g ty || 
        isILReferenceTy g ty ||
        isFunTy g ty || 
        isReprHiddenTy g ty || 
        isFSharpObjModelRefTy g ty || 
        isUnitTy g ty ||
        (isAnonRecdTy g ty && not (isStructAnonRecdTy g ty))
    )

let isForallFunctionTy g ty =
    let _, tau = tryDestForallTy g ty
    isFunTy g tau

// ECMA C# LANGUAGE SPECIFICATION, 27.2
// An unmanaged-type is any type that isn't a reference-type, a type-parameter, or a generic struct-type and
// contains no fields whose type is not an unmanaged-type. In other words, an unmanaged-type is one of the
// following:
// - sbyte, byte, short, ushort, int, uint, long, ulong, char, float, double, decimal, or bool.
// - Any enum-type.
// - Any pointer-type.
// - Any non-generic user-defined struct-type that contains fields of unmanaged-types only.
// [Note: Constructed types and type-parameters are never unmanaged-types. end note]
let rec isUnmanagedTy g ty =
    let ty = stripTyEqnsAndMeasureEqns g ty
    match tryTcrefOfAppTy g ty with
    | ValueSome tcref ->
        let isEq tcref2 = tyconRefEq g tcref tcref2 
        if isEq g.nativeptr_tcr || isEq g.nativeint_tcr ||
                    isEq g.sbyte_tcr || isEq g.byte_tcr || 
                    isEq g.int16_tcr || isEq g.uint16_tcr ||
                    isEq g.int32_tcr || isEq g.uint32_tcr ||
                    isEq g.int64_tcr || isEq g.uint64_tcr ||
                    isEq g.char_tcr ||
                    isEq g.float32_tcr ||
                    isEq g.float_tcr ||
                    isEq g.decimal_tcr ||
                    isEq g.bool_tcr then
            true
        else
            let tycon = tcref.Deref
            if tycon.IsEnumTycon then 
                true
            elif tycon.IsStructOrEnumTycon then
                match tycon.TyparsNoRange with
                | [] -> tycon.AllInstanceFieldsAsList |> List.forall (fun r -> isUnmanagedTy g r.rfield_type) 
                | _ -> false // generic structs are never 
            else false
    | ValueNone ->
        false

let isInterfaceTycon x = 
    isILInterfaceTycon x || x.IsFSharpInterfaceTycon

let isInterfaceTyconRef (tcref: TyconRef) = isInterfaceTycon tcref.Deref

let isEnumTy g ty = 
    match tryTcrefOfAppTy g ty with 
    | ValueNone -> false
    | ValueSome tcref -> tcref.IsEnumTycon

let actualReturnTyOfSlotSig parentTyInst methTyInst (TSlotSig(_, _, parentFormalTypars, methFormalTypars, _, formalRetTy)) = 
    let methTyInst = mkTyparInst methFormalTypars methTyInst
    let parentTyInst = mkTyparInst parentFormalTypars parentTyInst
    Option.map (instType (parentTyInst @ methTyInst)) formalRetTy

let slotSigHasVoidReturnTy (TSlotSig(_, _, _, _, _, formalRetTy)) = 
    Option.isNone formalRetTy 

let returnTyOfMethod g (TObjExprMethod((TSlotSig(_, parentTy, _, _, _, _) as ss), _, methFormalTypars, _, _, _)) =
    let tinst = argsOfAppTy g parentTy
    let methTyInst = generalizeTypars methFormalTypars
    actualReturnTyOfSlotSig tinst methTyInst ss

/// Is the type 'abstract' in C#-speak
let isAbstractTycon (tycon: Tycon) = 
    if tycon.IsFSharpObjectModelTycon then 
        not tycon.IsFSharpDelegateTycon && 
        tycon.TypeContents.tcaug_abstract 
    else 
        tycon.IsILTycon && tycon.ILTyconRawMetadata.IsAbstract

//---------------------------------------------------------------------------
// Determine if a member/Val/ValRef is an explicit impl
//---------------------------------------------------------------------------

let MemberIsExplicitImpl g (membInfo: ValMemberInfo) = 
   membInfo.MemberFlags.IsOverrideOrExplicitImpl &&
   match membInfo.ImplementedSlotSigs with 
   | [] -> false
   | slotsigs -> slotsigs |> List.forall (fun slotsig -> isInterfaceTy g slotsig.ImplementedType)

let ValIsExplicitImpl g (v: Val) = 
    match v.MemberInfo with 
    | Some membInfo -> MemberIsExplicitImpl g membInfo
    | _ -> false

let ValRefIsExplicitImpl g (vref: ValRef) = ValIsExplicitImpl g vref.Deref

//---------------------------------------------------------------------------
// Find all type variables in a type, apart from those that have had 
// an equation assigned by type inference.
//---------------------------------------------------------------------------

let emptyFreeLocals = Zset.empty valOrder
let unionFreeLocals s1 s2 = 
    if s1 === emptyFreeLocals then s2
    elif s2 === emptyFreeLocals then s1
    else Zset.union s1 s2

let emptyFreeRecdFields = Zset.empty recdFieldRefOrder
let unionFreeRecdFields s1 s2 = 
    if s1 === emptyFreeRecdFields then s2
    elif s2 === emptyFreeRecdFields then s1
    else Zset.union s1 s2

let emptyFreeUnionCases = Zset.empty unionCaseRefOrder
let unionFreeUnionCases s1 s2 = 
    if s1 === emptyFreeUnionCases then s2
    elif s2 === emptyFreeUnionCases then s1
    else Zset.union s1 s2

let emptyFreeTycons = Zset.empty tyconOrder
let unionFreeTycons s1 s2 = 
    if s1 === emptyFreeTycons then s2
    elif s2 === emptyFreeTycons then s1
    else Zset.union s1 s2

let typarOrder = 
    { new System.Collections.Generic.IComparer<Typar> with 
        member x.Compare (v1: Typar, v2: Typar) = compare v1.Stamp v2.Stamp } 

let emptyFreeTypars = Zset.empty typarOrder
let unionFreeTypars s1 s2 = 
    if s1 === emptyFreeTypars then s2
    elif s2 === emptyFreeTypars then s1
    else Zset.union s1 s2

let emptyFreeTyvars =  
    { FreeTycons = emptyFreeTycons
      /// The summary of values used as trait solutions
      FreeTraitSolutions = emptyFreeLocals
      FreeTypars = emptyFreeTypars}

let isEmptyFreeTyvars ftyvs = 
    Zset.isEmpty ftyvs.FreeTypars &&
    Zset.isEmpty ftyvs.FreeTycons 

let unionFreeTyvars fvs1 fvs2 = 
    if fvs1 === emptyFreeTyvars then fvs2 else 
    if fvs2 === emptyFreeTyvars then fvs1 else
    { FreeTycons = unionFreeTycons fvs1.FreeTycons fvs2.FreeTycons
      FreeTraitSolutions = unionFreeLocals fvs1.FreeTraitSolutions fvs2.FreeTraitSolutions
      FreeTypars = unionFreeTypars fvs1.FreeTypars fvs2.FreeTypars }

type FreeVarOptions = 
    { canCache: bool
      collectInTypes: bool
      includeLocalTycons: bool
      includeTypars: bool
      includeLocalTyconReprs: bool
      includeRecdFields: bool
      includeUnionCases: bool
      includeLocals: bool }
      
let CollectAllNoCaching = 
    { canCache = false
      collectInTypes = true
      includeLocalTycons = true
      includeLocalTyconReprs = true
      includeRecdFields = true
      includeUnionCases = true
      includeTypars = true
      includeLocals = true }

let CollectTyparsNoCaching = 
    { canCache = false
      collectInTypes = true
      includeLocalTycons = false
      includeTypars = true
      includeLocalTyconReprs = false
      includeRecdFields = false
      includeUnionCases = false
      includeLocals = false }

let CollectLocalsNoCaching = 
    { canCache = false
      collectInTypes = false
      includeLocalTycons = false
      includeTypars = false
      includeLocalTyconReprs = false
      includeRecdFields = false 
      includeUnionCases = false
      includeLocals = true }

let CollectTyparsAndLocalsNoCaching = 
    { canCache = false
      collectInTypes = true
      includeLocalTycons = false
      includeLocalTyconReprs = false
      includeRecdFields = false 
      includeUnionCases = false
      includeTypars = true
      includeLocals = true }

let CollectAll =
    { canCache = false
      collectInTypes = true
      includeLocalTycons = true
      includeLocalTyconReprs = true
      includeRecdFields = true 
      includeUnionCases = true
      includeTypars = true
      includeLocals = true }
    
let CollectTyparsAndLocals = // CollectAll
    { canCache = true // only cache for this one
      collectInTypes = true
      includeTypars = true
      includeLocals = true
      includeLocalTycons = false
      includeLocalTyconReprs = false
      includeRecdFields = false
      includeUnionCases = false }

  
let CollectTypars = CollectTyparsAndLocals

let CollectLocals = CollectTyparsAndLocals


let accFreeLocalTycon opts x acc = 
    if not opts.includeLocalTycons then acc else
    if Zset.contains x acc.FreeTycons then acc else 
    { acc with FreeTycons = Zset.add x acc.FreeTycons } 

let accFreeTycon opts (tcref: TyconRef) acc = 
    if not opts.includeLocalTycons then acc
    elif tcref.IsLocalRef then accFreeLocalTycon opts tcref.ResolvedTarget acc
    else acc

let rec boundTypars opts tps acc = 
    // Bound type vars form a recursively-referential set due to constraints, e.g. A: I<B>, B: I<A> 
    // So collect up free vars in all constraints first, then bind all variables 
    let acc = List.foldBack (fun (tp: Typar) acc -> accFreeInTyparConstraints opts tp.Constraints acc) tps acc
    List.foldBack (fun tp acc -> { acc with FreeTypars = Zset.remove tp acc.FreeTypars}) tps acc

and accFreeInTyparConstraints opts cxs acc =
    List.foldBack (accFreeInTyparConstraint opts) cxs acc

and accFreeInTyparConstraint opts tpc acc =
    match tpc with 
    | TyparConstraint.CoercesTo(ty, _) -> accFreeInType opts ty acc
    | TyparConstraint.MayResolveMember (traitInfo, _) -> accFreeInTrait opts traitInfo acc
    | TyparConstraint.DefaultsTo(_, rty, _) -> accFreeInType opts rty acc
    | TyparConstraint.SimpleChoice(tys, _) -> accFreeInTypes opts tys acc
    | TyparConstraint.IsEnum(uty, _) -> accFreeInType opts uty acc
    | TyparConstraint.IsDelegate(aty, bty, _) -> accFreeInType opts aty (accFreeInType opts bty acc)
    | TyparConstraint.SupportsComparison _
    | TyparConstraint.SupportsEquality _
    | TyparConstraint.SupportsNull _ 
    | TyparConstraint.IsNonNullableStruct _ 
    | TyparConstraint.IsReferenceType _ 
    | TyparConstraint.IsUnmanaged _
    | TyparConstraint.RequiresDefaultConstructor _ -> acc

and accFreeInTrait opts (TTrait(tys, _, _, argtys, rty, sln)) acc = 
    Option.foldBack (accFreeInTraitSln opts) sln.Value
       (accFreeInTypes opts tys 
         (accFreeInTypes opts argtys 
           (Option.foldBack (accFreeInType opts) rty acc)))

and accFreeInWitnessArg opts (TraitWitnessInfo(tys, _nm, _mf, argtys, rty)) acc = 
       accFreeInTypes opts tys 
         (accFreeInTypes opts argtys 
           (Option.foldBack (accFreeInType opts) rty acc))

and accFreeInTraitSln opts sln acc = 
    match sln with 
    | ILMethSln(ty, _, _, minst) ->
         accFreeInType opts ty 
            (accFreeInTypes opts minst acc)
    | FSMethSln(ty, vref, minst) ->
         accFreeInType opts ty 
            (accFreeValRefInTraitSln opts vref  
               (accFreeInTypes opts minst acc))
    | FSAnonRecdFieldSln(_anonInfo, tinst, _n) ->
         accFreeInTypes opts tinst acc
    | FSRecdFieldSln(tinst, _rfref, _isSet) ->
         accFreeInTypes opts tinst acc
    | BuiltInSln -> acc
    | ClosedExprSln _ -> acc // nothing to accumulate because it's a closed expression referring only to erasure of provided method calls

and accFreeLocalValInTraitSln _opts v fvs =
    if Zset.contains v fvs.FreeTraitSolutions then fvs 
    else { fvs with FreeTraitSolutions = Zset.add v fvs.FreeTraitSolutions}

and accFreeValRefInTraitSln opts (vref: ValRef) fvs = 
    if vref.IsLocalRef then
        accFreeLocalValInTraitSln opts vref.ResolvedTarget fvs
    else
        // non-local values do not contain free variables 
        fvs

and accFreeTyparRef opts (tp: Typar) acc = 
    if not opts.includeTypars then acc else
    if Zset.contains tp acc.FreeTypars then acc 
    else 
        accFreeInTyparConstraints opts tp.Constraints
          { acc with FreeTypars = Zset.add tp acc.FreeTypars}

and accFreeInType opts ty acc = 
    match stripTyparEqns ty with 
    | TType_tuple (tupInfo, l) -> accFreeInTypes opts l (accFreeInTupInfo opts tupInfo acc)
    | TType_anon (anonInfo, l) -> accFreeInTypes opts l (accFreeInTupInfo opts anonInfo.TupInfo acc)
    | TType_app (tc, tinst) -> 
        let acc = accFreeTycon opts tc acc
        match tinst with 
        | [] -> acc  // optimization to avoid unneeded call
        | [h] -> accFreeInType opts h acc // optimization to avoid unneeded call
        | _ -> accFreeInTypes opts tinst acc
    | TType_ucase (UnionCaseRef(tc, _), tinst) -> accFreeInTypes opts tinst (accFreeTycon opts tc acc)
    | TType_fun (d, r) -> accFreeInType opts d (accFreeInType opts r acc)
    | TType_var r -> accFreeTyparRef opts r acc
    | TType_forall (tps, r) -> unionFreeTyvars (boundTypars opts tps (freeInType opts r)) acc
    | TType_measure unt -> accFreeInMeasure opts unt acc

and accFreeInTupInfo _opts unt acc = 
    match unt with 
    | TupInfo.Const _ -> acc
and accFreeInMeasure opts unt acc = List.foldBack (fun (tp, _) acc -> accFreeTyparRef opts tp acc) (ListMeasureVarOccsWithNonZeroExponents unt) acc
and accFreeInTypes opts tys acc = 
    match tys with 
    | [] -> acc
    | h :: t -> accFreeInTypes opts t (accFreeInType opts h acc)
and freeInType opts ty = accFreeInType opts ty emptyFreeTyvars

and accFreeInVal opts (v: Val) acc = accFreeInType opts v.val_type acc

let freeInTypes opts tys = accFreeInTypes opts tys emptyFreeTyvars
let freeInVal opts v = accFreeInVal opts v emptyFreeTyvars
let freeInTyparConstraints opts v = accFreeInTyparConstraints opts v emptyFreeTyvars
let accFreeInTypars opts tps acc = List.foldBack (accFreeTyparRef opts) tps acc
        
let rec addFreeInModuleTy (mtyp: ModuleOrNamespaceType) acc =
    QueueList.foldBack (typeOfVal >> accFreeInType CollectAllNoCaching) mtyp.AllValsAndMembers
      (QueueList.foldBack (fun (mspec: ModuleOrNamespace) acc -> addFreeInModuleTy mspec.ModuleOrNamespaceType acc) mtyp.AllEntities acc)

let freeInModuleTy mtyp = addFreeInModuleTy mtyp emptyFreeTyvars


//--------------------------------------------------------------------------
// Free in type, left-to-right order preserved. This is used to determine the
// order of type variables for top-level definitions based on their signature, 
// so be careful not to change the order. We accumulate in reverse
// order.
//--------------------------------------------------------------------------

let emptyFreeTyparsLeftToRight = []
let unionFreeTyparsLeftToRight fvs1 fvs2 = ListSet.unionFavourRight typarEq fvs1 fvs2

let rec boundTyparsLeftToRight g cxFlag thruFlag acc tps = 
    // Bound type vars form a recursively-referential set due to constraints, e.g. A: I<B>, B: I<A> 
    // So collect up free vars in all constraints first, then bind all variables 
    List.fold (fun acc (tp: Typar) -> accFreeInTyparConstraintsLeftToRight g cxFlag thruFlag acc tp.Constraints) tps acc

and accFreeInTyparConstraintsLeftToRight g cxFlag thruFlag acc cxs =
    List.fold (accFreeInTyparConstraintLeftToRight g cxFlag thruFlag) acc cxs 

and accFreeInTyparConstraintLeftToRight g cxFlag thruFlag acc tpc =
    match tpc with 
    | TyparConstraint.CoercesTo(ty, _) ->
        accFreeInTypeLeftToRight g cxFlag thruFlag acc ty 
    | TyparConstraint.MayResolveMember (traitInfo, _) ->
        accFreeInTraitLeftToRight g cxFlag thruFlag acc traitInfo 
    | TyparConstraint.DefaultsTo(_, rty, _) ->
        accFreeInTypeLeftToRight g cxFlag thruFlag acc rty 
    | TyparConstraint.SimpleChoice(tys, _) ->
        accFreeInTypesLeftToRight g cxFlag thruFlag acc tys 
    | TyparConstraint.IsEnum(uty, _) ->
        accFreeInTypeLeftToRight g cxFlag thruFlag acc uty
    | TyparConstraint.IsDelegate(aty, bty, _) ->
        accFreeInTypeLeftToRight g cxFlag thruFlag (accFreeInTypeLeftToRight g cxFlag thruFlag acc aty) bty  
    | TyparConstraint.SupportsComparison _ 
    | TyparConstraint.SupportsEquality _ 
    | TyparConstraint.SupportsNull _ 
    | TyparConstraint.IsNonNullableStruct _ 
    | TyparConstraint.IsUnmanaged _
    | TyparConstraint.IsReferenceType _ 
    | TyparConstraint.RequiresDefaultConstructor _ -> acc

and accFreeInTraitLeftToRight g cxFlag thruFlag acc (TTrait(tys, _, _, argtys, rty, _)) = 
    let acc = accFreeInTypesLeftToRight g cxFlag thruFlag acc tys
    let acc = accFreeInTypesLeftToRight g cxFlag thruFlag acc argtys
    let acc = Option.fold (accFreeInTypeLeftToRight g cxFlag thruFlag) acc rty
    acc

and accFreeTyparRefLeftToRight g cxFlag thruFlag acc (tp: Typar) = 
    if ListSet.contains typarEq tp acc then 
        acc
    else 
        let acc = ListSet.insert typarEq tp acc
        if cxFlag then 
            accFreeInTyparConstraintsLeftToRight g cxFlag thruFlag acc tp.Constraints
        else 
            acc

and accFreeInTypeLeftToRight g cxFlag thruFlag acc ty = 
    match (if thruFlag then stripTyEqns g ty else stripTyparEqns ty) with 
    | TType_anon (anonInfo, anonTys) ->
        let acc = accFreeInTupInfoLeftToRight g cxFlag thruFlag acc anonInfo.TupInfo 
        accFreeInTypesLeftToRight g cxFlag thruFlag acc anonTys 
    | TType_tuple (tupInfo, tupTys) -> 
        let acc = accFreeInTupInfoLeftToRight g cxFlag thruFlag acc tupInfo 
        accFreeInTypesLeftToRight g cxFlag thruFlag acc tupTys 
    | TType_app (_, tinst) -> 
        accFreeInTypesLeftToRight g cxFlag thruFlag acc tinst 
    | TType_ucase (_, tinst) -> 
        accFreeInTypesLeftToRight g cxFlag thruFlag acc tinst 
    | TType_fun (d, r) -> 
        let dacc = accFreeInTypeLeftToRight g cxFlag thruFlag acc d 
        accFreeInTypeLeftToRight g cxFlag thruFlag dacc r
    | TType_var r -> 
        accFreeTyparRefLeftToRight g cxFlag thruFlag acc r 
    | TType_forall (tps, r) -> 
        let racc = accFreeInTypeLeftToRight g cxFlag thruFlag emptyFreeTyparsLeftToRight r
        unionFreeTyparsLeftToRight (boundTyparsLeftToRight g cxFlag thruFlag tps racc) acc
    | TType_measure unt -> 
        let mvars = ListMeasureVarOccsWithNonZeroExponents unt
        List.foldBack (fun (tp, _) acc -> accFreeTyparRefLeftToRight g cxFlag thruFlag acc tp) mvars acc

and accFreeInTupInfoLeftToRight _g _cxFlag _thruFlag acc unt = 
    match unt with 
    | TupInfo.Const _ -> acc

and accFreeInTypesLeftToRight g cxFlag thruFlag acc tys = 
    match tys with 
    | [] -> acc
    | h :: t -> accFreeInTypesLeftToRight g cxFlag thruFlag (accFreeInTypeLeftToRight g cxFlag thruFlag acc h) t
    
let freeInTypeLeftToRight g thruFlag ty =
    accFreeInTypeLeftToRight g true thruFlag emptyFreeTyparsLeftToRight ty |> List.rev

let freeInTypesLeftToRight g thruFlag ty =
    accFreeInTypesLeftToRight g true thruFlag emptyFreeTyparsLeftToRight ty |> List.rev

let freeInTypesLeftToRightSkippingConstraints g ty =
    accFreeInTypesLeftToRight g false true emptyFreeTyparsLeftToRight ty |> List.rev

let valOfBind (b: Binding) = b.Var

let valsOfBinds (binds: Bindings) = binds |> List.map (fun b -> b.Var)

//--------------------------------------------------------------------------
// Values representing member functions on F# types
//--------------------------------------------------------------------------

// Pull apart the type for an F# value that represents an object model method. Do not strip off a 'unit' argument.
// Review: Should GetMemberTypeInFSharpForm have any other direct callers? 
let GetMemberTypeInFSharpForm g (memberFlags: SynMemberFlags) arities ty m = 
    let tps, argInfos, rty, retInfo = GetTopValTypeInFSharpForm g arities ty m

    let argInfos = 
        if memberFlags.IsInstance then 
            match argInfos with
            | [] -> 
                errorR(InternalError("value does not have a valid member type", m))
                argInfos
            | _ :: t -> t
        else argInfos
    tps, argInfos, rty, retInfo

// Check that an F# value represents an object model method. 
// It will also always have an arity (inferred from syntax). 
let checkMemberVal membInfo arity m =
    match membInfo, arity with 
    | None, _ -> error(InternalError("checkMemberVal - no membInfo", m))
    | _, None -> error(InternalError("checkMemberVal - no arity", m))
    | Some membInfo, Some arity -> (membInfo, arity)

let checkMemberValRef (vref: ValRef) =
    checkMemberVal vref.MemberInfo vref.ValReprInfo vref.Range
     
/// Get information about the trait constraints for a set of typars.
/// Put these in canonical order.
let GetTraitConstraintInfosOfTypars g (tps: Typars) = 
    [ for tp in tps do 
            for cx in tp.Constraints do
            match cx with 
            | TyparConstraint.MayResolveMember(traitInfo, _) -> yield traitInfo 
            | _ -> () ]
    |> ListSet.setify (traitsAEquiv g TypeEquivEnv.Empty)
    |> List.sortBy (fun traitInfo -> traitInfo.MemberName, traitInfo.ArgumentTypes.Length)

/// Get information about the runtime witnesses needed for a set of generalized typars
let GetTraitWitnessInfosOfTypars g numParentTypars typars = 
    let typs = typars |> List.skip numParentTypars
    let cxs = GetTraitConstraintInfosOfTypars g typs
    cxs |> List.map (fun cx -> cx.TraitKey)

/// Count the number of type parameters on the enclosing type
let CountEnclosingTyparsOfActualParentOfVal (v: Val) = 
    match v.ValReprInfo with 
    | None -> 0
    | Some _ -> 
        if v.IsExtensionMember then 0
        elif not v.IsMember then 0
        else v.MemberApparentEntity.TyparsNoRange.Length

let GetTopValTypeInCompiledForm g topValInfo numEnclosingTypars ty m =
    let tps, paramArgInfos, rty, retInfo = GetTopValTypeInFSharpForm g topValInfo ty m
    let witnessInfos = GetTraitWitnessInfosOfTypars g numEnclosingTypars tps
    // Eliminate lone single unit arguments
    let paramArgInfos = 
        match paramArgInfos, topValInfo.ArgInfos with 
        // static member and module value unit argument elimination
        | [[(_argType, _)]], [[]] -> 
            //assert isUnitTy g argType 
            [[]]
        // instance member unit argument elimination
        | [objInfo;[(_argType, _)]], [[_objArg];[]] -> 
            //assert isUnitTy g argType 
            [objInfo; []]
        | _ -> 
            paramArgInfos
    let rty = if isUnitTy g rty then None else Some rty
    (tps, witnessInfos, paramArgInfos, rty, retInfo)
     
// Pull apart the type for an F# value that represents an object model method
// and see the "member" form for the type, i.e. 
// detect methods with no arguments by (effectively) looking for single argument type of 'unit'. 
// The analysis is driven of the inferred arity information for the value.
//
// This is used not only for the compiled form - it's also used for all type checking and object model
// logic such as determining if abstract methods have been implemented or not, and how
// many arguments the method takes etc.
let GetMemberTypeInMemberForm g memberFlags topValInfo numEnclosingTypars ty m =
    let tps, paramArgInfos, rty, retInfo = GetMemberTypeInFSharpForm g memberFlags topValInfo ty m
    let witnessInfos = GetTraitWitnessInfosOfTypars g numEnclosingTypars tps
    // Eliminate lone single unit arguments
    let paramArgInfos = 
        match paramArgInfos, topValInfo.ArgInfos with 
        // static member and module value unit argument elimination
        | [[(argType, _)]], [[]] -> 
            assert isUnitTy g argType 
            [[]]
        // instance member unit argument elimination
        | [[(argType, _)]], [[_objArg];[]] -> 
            assert isUnitTy g argType 
            [[]]
        | _ -> 
            paramArgInfos
    let rty = if isUnitTy g rty then None else Some rty
    (tps, witnessInfos, paramArgInfos, rty, retInfo)

let GetTypeOfMemberInMemberForm g (vref: ValRef) =
    //assert (not vref.IsExtensionMember)
    let membInfo, topValInfo = checkMemberValRef vref
    let numEnclosingTypars = CountEnclosingTyparsOfActualParentOfVal vref.Deref
    GetMemberTypeInMemberForm g membInfo.MemberFlags topValInfo numEnclosingTypars vref.Type vref.Range

let GetTypeOfMemberInFSharpForm g (vref: ValRef) =
    let membInfo, topValInfo = checkMemberValRef vref
    GetMemberTypeInFSharpForm g membInfo.MemberFlags topValInfo vref.Type vref.Range

let PartitionValTyparsForApparentEnclosingType g (v: Val) = 
    match v.ValReprInfo with 
    | None -> error(InternalError("PartitionValTypars: not a top value", v.Range))
    | Some arities -> 
        let fullTypars, _ = destTopForallTy g arities v.Type 
        let parent = v.MemberApparentEntity
        let parentTypars = parent.TyparsNoRange
        let nparentTypars = parentTypars.Length
        if nparentTypars <= fullTypars.Length then 
            let memberParentTypars, memberMethodTypars = List.splitAt nparentTypars fullTypars
            let memberToParentInst, tinst = mkTyparToTyparRenaming memberParentTypars parentTypars
            Some(parentTypars, memberParentTypars, memberMethodTypars, memberToParentInst, tinst)
        else None

/// Match up the type variables on an member value with the type 
/// variables on the apparent enclosing type
let PartitionValTypars g (v: Val) = 
     match v.ValReprInfo with 
     | None -> error(InternalError("PartitionValTypars: not a top value", v.Range))
     | Some arities -> 
         if v.IsExtensionMember then 
             let fullTypars, _ = destTopForallTy g arities v.Type 
             Some([], [], fullTypars, emptyTyparInst, [])
         else
             PartitionValTyparsForApparentEnclosingType g v

let PartitionValRefTypars g (vref: ValRef) = PartitionValTypars g vref.Deref 

/// Get the arguments for an F# value that represents an object model method 
let ArgInfosOfMemberVal g (v: Val) = 
    let membInfo, topValInfo = checkMemberVal v.MemberInfo v.ValReprInfo v.Range
    let numEnclosingTypars = CountEnclosingTyparsOfActualParentOfVal v
    let _, _, arginfos, _, _ = GetMemberTypeInMemberForm g membInfo.MemberFlags topValInfo numEnclosingTypars v.Type v.Range
    arginfos

let ArgInfosOfMember g (vref: ValRef) = 
    ArgInfosOfMemberVal g vref.Deref

let GetFSharpViewOfReturnType (g: TcGlobals) retTy =
    match retTy with 
    | None -> g.unit_ty
    | Some retTy -> retTy


/// Get the property "type" (getter return type) for an F# value that represents a getter or setter
/// of an object model property.
let ReturnTypeOfPropertyVal g (v: Val) = 
    let membInfo, topValInfo = checkMemberVal v.MemberInfo v.ValReprInfo v.Range
    match membInfo.MemberFlags.MemberKind with 
    | SynMemberKind.PropertySet ->
        let numEnclosingTypars = CountEnclosingTyparsOfActualParentOfVal v
        let _, _, arginfos, _, _ = GetMemberTypeInMemberForm g membInfo.MemberFlags topValInfo numEnclosingTypars v.Type v.Range
        if not arginfos.IsEmpty && not arginfos.Head.IsEmpty then
            arginfos.Head |> List.last |> fst 
        else
            error(Error(FSComp.SR.tastValueDoesNotHaveSetterType(), v.Range))
    | SynMemberKind.PropertyGet ->
        let numEnclosingTypars = CountEnclosingTyparsOfActualParentOfVal v
        let _, _, _, rty, _ = GetMemberTypeInMemberForm g membInfo.MemberFlags topValInfo numEnclosingTypars v.Type v.Range
        GetFSharpViewOfReturnType g rty
    | _ -> error(InternalError("ReturnTypeOfPropertyVal", v.Range))


/// Get the property arguments for an F# value that represents a getter or setter
/// of an object model property.
let ArgInfosOfPropertyVal g (v: Val) = 
    let membInfo, topValInfo = checkMemberVal v.MemberInfo v.ValReprInfo v.Range
    match membInfo.MemberFlags.MemberKind with 
    | SynMemberKind.PropertyGet ->
        ArgInfosOfMemberVal g v |> List.concat
    | SynMemberKind.PropertySet ->
        let numEnclosingTypars = CountEnclosingTyparsOfActualParentOfVal v
        let _, _, arginfos, _, _ = GetMemberTypeInMemberForm g membInfo.MemberFlags topValInfo numEnclosingTypars v.Type v.Range
        if not arginfos.IsEmpty && not arginfos.Head.IsEmpty then
            arginfos.Head |> List.frontAndBack |> fst 
        else
            error(Error(FSComp.SR.tastValueDoesNotHaveSetterType(), v.Range))
    | _ -> 
        error(InternalError("ArgInfosOfPropertyVal", v.Range))

//---------------------------------------------------------------------------
// Generalize type constructors to types
//---------------------------------------------------------------------------

let generalTyconRefInst (tc: TyconRef) = generalizeTypars tc.TyparsNoRange

let generalizeTyconRef tc = 
    let tinst = generalTyconRefInst tc
    tinst, TType_app(tc, tinst)

let generalizedTyconRef tc = TType_app(tc, generalTyconRefInst tc)

let isTTyparSupportsStaticMethod = function TyparConstraint.MayResolveMember _ -> true | _ -> false
let isTTyparCoercesToType = function TyparConstraint.CoercesTo _ -> true | _ -> false

//--------------------------------------------------------------------------
// Print Signatures/Types - prelude
//-------------------------------------------------------------------------- 

let prefixOfStaticReq s =
    match s with 
    | TyparStaticReq.None -> "'"
    | TyparStaticReq.HeadType -> " ^"

let prefixOfRigidTypar (typar: Typar) =  
  if (typar.Rigidity <> TyparRigidity.Rigid) then "_" else ""

//---------------------------------------------------------------------------
// Prettify: PrettyTyparNames/PrettifyTypes - make typar names human friendly
//---------------------------------------------------------------------------

type TyparConstraintsWithTypars = (Typar * TyparConstraint) list

module PrettyTypes =
    let newPrettyTypar (tp: Typar) nm = 
        Construct.NewTypar (tp.Kind, tp.Rigidity, SynTypar(ident(nm, tp.Range), tp.StaticReq, false), false, TyparDynamicReq.Yes, [], false, false)

    let NewPrettyTypars renaming tps names = 
        let niceTypars = List.map2 newPrettyTypar tps names
        let tl, _tt = mkTyparToTyparRenaming tps niceTypars in
        let renaming = renaming @ tl
        (tps, niceTypars) ||> List.iter2 (fun tp tpnice -> tpnice.SetConstraints (instTyparConstraints renaming tp.Constraints)) 
        niceTypars, renaming

    // We choose names for type parameters from 'a'..'t'
    // We choose names for unit-of-measure from 'u'..'z'
    // If we run off the end of these ranges, we use 'aX' for positive integer X or 'uX' for positive integer X
    // Finally, we skip any names already in use
    let NeedsPrettyTyparName (tp: Typar) = 
        tp.IsCompilerGenerated && 
        tp.ILName.IsNone && 
        (tp.typar_id.idText = unassignedTyparName) 

    let PrettyTyparNames pred alreadyInUse tps = 
        let rec choose (tps: Typar list) (typeIndex, measureIndex) acc = 
            match tps with
            | [] -> List.rev acc
            | tp :: tps ->
            

                // Use a particular name, possibly after incrementing indexes
                let useThisName (nm, typeIndex, measureIndex) = 
                    choose tps (typeIndex, measureIndex) (nm :: acc)

                // Give up, try again with incremented indexes
                let tryAgain (typeIndex, measureIndex) = 
                    choose (tp :: tps) (typeIndex, measureIndex) acc

                let tryName (nm, typeIndex, measureIndex) f = 
                    if List.contains nm alreadyInUse then 
                        f()
                    else
                        useThisName (nm, typeIndex, measureIndex)

                if pred tp then 
                    if NeedsPrettyTyparName tp then 
                        let (typeIndex, measureIndex, baseName, letters, i) = 
                          match tp.Kind with 
                          | TyparKind.Type -> (typeIndex+1, measureIndex, 'a', 20, typeIndex) 
                          | TyparKind.Measure -> (typeIndex, measureIndex+1, 'u', 6, measureIndex)
                        let nm = 
                           if i < letters then String.make 1 (char(int baseName + i)) 
                           else String.make 1 baseName + string (i-letters+1)
                        tryName (nm, typeIndex, measureIndex) (fun () -> 
                            tryAgain (typeIndex, measureIndex))

                    else
                        tryName (tp.Name, typeIndex, measureIndex) (fun () -> 
                            // Use the next index and append it to the natural name
                            let (typeIndex, measureIndex, nm) = 
                              match tp.Kind with 
                              | TyparKind.Type -> (typeIndex+1, measureIndex, tp.Name+ string typeIndex) 
                              | TyparKind.Measure -> (typeIndex, measureIndex+1, tp.Name+ string measureIndex)
                            tryName (nm, typeIndex, measureIndex) (fun () -> 
                                tryAgain (typeIndex, measureIndex)))
                else
                    useThisName (tp.Name, typeIndex, measureIndex)
                          
        choose tps (0, 0) []

    let PrettifyThings g foldTys mapTys things = 
        let ftps = foldTys (accFreeInTypeLeftToRight g true false) emptyFreeTyparsLeftToRight things
        let ftps = List.rev ftps
        let rec computeKeep (keep: Typars) change (tps: Typars) = 
            match tps with 
            | [] -> List.rev keep, List.rev change 
            | tp :: rest -> 
                if not (NeedsPrettyTyparName tp) && (not (keep |> List.exists (fun tp2 -> tp.Name = tp2.Name))) then
                    computeKeep (tp :: keep) change rest
                else 
                    computeKeep keep (tp :: change) rest
        let keep, change = computeKeep [] [] ftps
        
        let alreadyInUse = keep |> List.map (fun x -> x.Name)
        let names = PrettyTyparNames (fun x -> List.memq x change) alreadyInUse ftps

        let niceTypars, renaming = NewPrettyTypars [] ftps names 
        
        // strip universal types for printing
        let getTauStayTau t = 
            match t with
            | TType_forall (_, tau) -> tau
            | _ -> t
        let tauThings = mapTys getTauStayTau things
                        
        let prettyThings = mapTys (instType renaming) tauThings
        let tpconstraints = niceTypars |> List.collect (fun tpnice -> List.map (fun tpc -> tpnice, tpc) tpnice.Constraints)

        prettyThings, tpconstraints

    let PrettifyType g x = PrettifyThings g id id x
    let PrettifyTypePair g x = PrettifyThings g (fun f -> foldPair (f, f)) (fun f -> mapPair (f, f)) x
    let PrettifyTypes g x = PrettifyThings g List.fold List.map x
    
    let PrettifyDiscriminantAndTypePairs g x = 
      let tys, cxs = (PrettifyThings g List.fold List.map (x |> List.map snd))
      List.zip (List.map fst x) tys, cxs
      
    let PrettifyCurriedTypes g x = PrettifyThings g (fun f -> List.fold (List.fold f)) List.mapSquared x
    let PrettifyCurriedSigTypes g x = PrettifyThings g (fun f -> foldPair (List.fold (List.fold f), f)) (fun f -> mapPair (List.mapSquared f, f)) x

    // Badly formed code may instantiate rigid declared typars to types.
    // Hence we double check here that the thing is really a type variable
    let safeDestAnyParTy orig g ty = match tryAnyParTy g ty with ValueNone -> orig | ValueSome x -> x
    let tee f x = f x x

    let foldUnurriedArgInfos f z (x: UncurriedArgInfos) = List.fold (fold1Of2 f) z x
    let mapUnurriedArgInfos f (x: UncurriedArgInfos) = List.map (map1Of2 f) x

    let foldTypar f z (x: Typar) = foldOn mkTyparTy f z x
    let mapTypar g f (x: Typar) : Typar = (mkTyparTy >> f >> safeDestAnyParTy x g) x

    let foldTypars f z (x: Typars) = List.fold (foldTypar f) z x
    let mapTypars g f (x: Typars) : Typars = List.map (mapTypar g f) x

    let foldTyparInst f z (x: TyparInst) = List.fold (foldPair (foldTypar f, f)) z x
    let mapTyparInst g f (x: TyparInst) : TyparInst = List.map (mapPair (mapTypar g f, f)) x

    let PrettifyInstAndTyparsAndType g x = 
        PrettifyThings g 
            (fun f -> foldTriple (foldTyparInst f, foldTypars f, f)) 
            (fun f-> mapTriple (mapTyparInst g f, mapTypars g f, f)) 
            x

    let PrettifyInstAndUncurriedSig g (x: TyparInst * UncurriedArgInfos * TType) = 
        PrettifyThings g 
            (fun f -> foldTriple (foldTyparInst f, foldUnurriedArgInfos f, f)) 
            (fun f -> mapTriple (mapTyparInst g f, List.map (map1Of2 f), f))
            x

    let PrettifyInstAndCurriedSig g (x: TyparInst * TTypes * CurriedArgInfos * TType) = 
        PrettifyThings g 
            (fun f -> foldQuadruple (foldTyparInst f, List.fold f, List.fold (List.fold (fold1Of2 f)), f)) 
            (fun f -> mapQuadruple (mapTyparInst g f, List.map f, List.mapSquared (map1Of2 f), f))
            x

    let PrettifyInstAndSig g x = 
        PrettifyThings g 
            (fun f -> foldTriple (foldTyparInst f, List.fold f, f))
            (fun f -> mapTriple (mapTyparInst g f, List.map f, f) )
            x

    let PrettifyInstAndTypes g x = 
        PrettifyThings g 
            (fun f -> foldPair (foldTyparInst f, List.fold f)) 
            (fun f -> mapPair (mapTyparInst g f, List.map f))
            x
 
    let PrettifyInstAndType g x = 
        PrettifyThings g 
            (fun f -> foldPair (foldTyparInst f, f)) 
            (fun f -> mapPair (mapTyparInst g f, f))
            x
 
    let PrettifyInst g x = 
        PrettifyThings g 
            (fun f -> foldTyparInst f) 
            (fun f -> mapTyparInst g f)
            x
 
module SimplifyTypes =

    // CAREFUL! This function does NOT walk constraints 
    let rec foldTypeButNotConstraints f z ty =
        let ty = stripTyparEqns ty 
        let z = f z ty
        match ty with
        | TType_forall (_, body) -> foldTypeButNotConstraints f z body
        | TType_app (_, tys) 
        | TType_ucase (_, tys) 
        | TType_anon (_, tys) 
        | TType_tuple (_, tys) -> List.fold (foldTypeButNotConstraints f) z tys
        | TType_fun (s, t) -> foldTypeButNotConstraints f (foldTypeButNotConstraints f z s) t
        | TType_var _ -> z
        | TType_measure _ -> z

    let incM x m =
        if Zmap.mem x m then Zmap.add x (1 + Zmap.find x m) m
        else Zmap.add x 1 m

    let accTyparCounts z ty =
        // Walk type to determine typars and their counts (for pprinting decisions) 
        foldTypeButNotConstraints (fun z ty -> match ty with | TType_var tp when tp.Rigidity = TyparRigidity.Rigid -> incM tp z | _ -> z) z ty

    let emptyTyparCounts = Zmap.empty typarOrder

    // print multiple fragments of the same type using consistent naming and formatting 
    let accTyparCountsMulti acc l = List.fold accTyparCounts acc l

    type TypeSimplificationInfo =
        { singletons: Typar Zset
          inplaceConstraints: Zmap<Typar, TType>
          postfixConstraints: (Typar * TyparConstraint) list }
          
    let typeSimplificationInfo0 = 
        { singletons = Zset.empty typarOrder
          inplaceConstraints = Zmap.empty typarOrder
          postfixConstraints = [] }

    let categorizeConstraints simplify m cxs =
        let singletons = if simplify then Zmap.chooseL (fun tp n -> if n = 1 then Some tp else None) m else []
        let singletons = Zset.addList singletons (Zset.empty typarOrder)
        // Here, singletons are typars that occur once in the type.
        // However, they may also occur in a type constraint.
        // If they do, they are really multiple occurrence - so we should remove them.
        let constraintTypars = (freeInTyparConstraints CollectTyparsNoCaching (List.map snd cxs)).FreeTypars
        let usedInTypeConstraint typar = Zset.contains typar constraintTypars
        let singletons = singletons |> Zset.filter (usedInTypeConstraint >> not) 
        // Here, singletons should really be used once 
        let inplace, postfix =
          cxs |> List.partition (fun (tp, tpc) -> 
            simplify &&
            isTTyparCoercesToType tpc && 
            Zset.contains tp singletons && 
            tp.Constraints.Length = 1)
        let inplace = inplace |> List.map (function (tp, TyparConstraint.CoercesTo(ty, _)) -> tp, ty | _ -> failwith "not isTTyparCoercesToType")
        
        { singletons = singletons
          inplaceConstraints = Zmap.ofList typarOrder inplace
          postfixConstraints = postfix }
    let CollectInfo simplify tys cxs = 
        categorizeConstraints simplify (accTyparCountsMulti emptyTyparCounts tys) cxs 

//--------------------------------------------------------------------------
// Print Signatures/Types
//-------------------------------------------------------------------------- 

type GenericParameterStyle =
    | Implicit
    | Prefix
    | Suffix

[<NoEquality; NoComparison>]
type DisplayEnv = 
    { includeStaticParametersInTypeNames: bool
      openTopPathsSorted: Lazy<string list list>
      openTopPathsRaw: string list list
      shortTypeNames: bool
      suppressNestedTypes: bool
      maxMembers: int option
      showObsoleteMembers: bool
      showHiddenMembers: bool
      showTyparBinding: bool 
      showImperativeTyparAnnotations: bool
      suppressInlineKeyword: bool
      suppressMutableKeyword: bool
      showMemberContainers: bool
      shortConstraints: bool
      useColonForReturnType: bool
      showAttributes: bool
      showOverrides: bool
      showConstraintTyparAnnotations: bool
      abbreviateAdditionalConstraints: bool
      showTyparDefaultConstraints: bool
      shrinkOverloads: bool
      printVerboseSignatures : bool
      g: TcGlobals
      contextAccessibility: Accessibility
      generatedValueLayout : (Val -> Layout option)
      genericParameterStyle: GenericParameterStyle }

    member x.SetOpenPaths paths = 
        { x with 
             openTopPathsSorted = (lazy (paths |> List.sortWith (fun p1 p2 -> -(compare p1 p2))))
             openTopPathsRaw = paths 
        }

    static member Empty tcGlobals = 
      { includeStaticParametersInTypeNames = false
        openTopPathsRaw = []
        openTopPathsSorted = notlazy []
        shortTypeNames = false
        suppressNestedTypes = false
        maxMembers = None
        showObsoleteMembers = false
        showHiddenMembers = false
        showTyparBinding = false
        showImperativeTyparAnnotations = false
        suppressInlineKeyword = false
        suppressMutableKeyword = false
        showMemberContainers = false
        showAttributes = false
        showOverrides = true
        showConstraintTyparAnnotations = true
        abbreviateAdditionalConstraints = false
        showTyparDefaultConstraints = false
        shortConstraints = false
        useColonForReturnType = false
        shrinkOverloads = true
        printVerboseSignatures = false
        g = tcGlobals
        contextAccessibility = taccessPublic
        generatedValueLayout = (fun _ -> None)
        genericParameterStyle = GenericParameterStyle.Implicit }


    member denv.AddOpenPath path = 
        denv.SetOpenPaths (path :: denv.openTopPathsRaw)

    member denv.AddOpenModuleOrNamespace (modref: ModuleOrNamespaceRef) = 
        denv.AddOpenPath (fullCompPathOfModuleOrNamespace modref.Deref).DemangledPath

    member denv.AddAccessibility access =
        { denv with contextAccessibility = combineAccess denv.contextAccessibility access }

    member denv.UseGenericParameterStyle style =
        { denv with genericParameterStyle = style }

let (+.+) s1 s2 = if s1 = "" then s2 else s1+"."+s2

let layoutOfPath p =
    sepListL SepL.dot (List.map (tagNamespace >> wordL) p)

let fullNameOfParentOfPubPath pp = 
    match pp with 
    | PubPath([| _ |]) -> ValueNone 
    | pp -> ValueSome(textOfPath pp.EnclosingPath)

let fullNameOfParentOfPubPathAsLayout pp = 
    match pp with 
    | PubPath([| _ |]) -> ValueNone 
    | pp -> ValueSome(layoutOfPath (Array.toList pp.EnclosingPath))

let fullNameOfPubPath (PubPath p) = textOfPath p
let fullNameOfPubPathAsLayout (PubPath p) = layoutOfPath (Array.toList p)

let fullNameOfParentOfNonLocalEntityRef (nlr: NonLocalEntityRef) = 
    if nlr.Path.Length < 2 then ValueNone
    else ValueSome (textOfPath nlr.EnclosingMangledPath) 

let fullNameOfParentOfNonLocalEntityRefAsLayout (nlr: NonLocalEntityRef) = 
    if nlr.Path.Length < 2 then ValueNone
    else ValueSome (layoutOfPath (List.ofArray nlr.EnclosingMangledPath)) 

let fullNameOfParentOfEntityRef eref = 
    match eref with 
    | ERefLocal x ->
         match x.PublicPath with 
         | None -> ValueNone
         | Some ppath -> fullNameOfParentOfPubPath ppath
    | ERefNonLocal nlr -> fullNameOfParentOfNonLocalEntityRef nlr

let fullNameOfParentOfEntityRefAsLayout eref = 
    match eref with 
    | ERefLocal x ->
         match x.PublicPath with 
         | None -> ValueNone
         | Some ppath -> fullNameOfParentOfPubPathAsLayout ppath
    | ERefNonLocal nlr -> fullNameOfParentOfNonLocalEntityRefAsLayout nlr

let fullNameOfEntityRef nmF xref = 
    match fullNameOfParentOfEntityRef xref with 
    | ValueNone -> nmF xref 
    | ValueSome pathText -> pathText +.+ nmF xref

let tagEntityRefName (xref: EntityRef) name =
    if xref.IsNamespace then tagNamespace name
    elif xref.IsModule then tagModule name
    elif xref.IsTypeAbbrev then tagAlias name
    elif xref.IsFSharpDelegateTycon then tagDelegate name
    elif xref.IsILEnumTycon || xref.IsFSharpEnumTycon then tagEnum name
    elif xref.IsStructOrEnumTycon then tagStruct name
    elif isInterfaceTyconRef xref then tagInterface name
    elif xref.IsUnionTycon then tagUnion name
    elif xref.IsRecordTycon then tagRecord name
    else tagClass name

let fullDisplayTextOfTyconRef (tc: TyconRef) = 
    fullNameOfEntityRef (fun tc -> tc.DisplayNameWithStaticParametersAndUnderscoreTypars) tc

let fullNameOfEntityRefAsLayout nmF (xref: EntityRef) =
    let navigableText = 
        tagEntityRefName xref (nmF xref)
        |> mkNav xref.DefinitionRange
        |> wordL
    match fullNameOfParentOfEntityRefAsLayout xref with 
    | ValueNone -> navigableText
    | ValueSome pathText -> pathText ^^ SepL.dot ^^ navigableText

let fullNameOfParentOfValRef vref = 
    match vref with 
    | VRefLocal x -> 
         match x.PublicPath with 
         | None -> ValueNone
         | Some (ValPubPath(pp, _)) -> ValueSome(fullNameOfPubPath pp)
    | VRefNonLocal nlr -> 
        ValueSome (fullNameOfEntityRef (fun (x: EntityRef) -> x.DemangledModuleOrNamespaceName) nlr.EnclosingEntity)

let fullNameOfParentOfValRefAsLayout vref = 
    match vref with 
    | VRefLocal x -> 
         match x.PublicPath with 
         | None -> ValueNone
         | Some (ValPubPath(pp, _)) -> ValueSome(fullNameOfPubPathAsLayout pp)
    | VRefNonLocal nlr -> 
        ValueSome (fullNameOfEntityRefAsLayout (fun (x: EntityRef) -> x.DemangledModuleOrNamespaceName) nlr.EnclosingEntity)


let fullDisplayTextOfParentOfModRef r = fullNameOfParentOfEntityRef r 

let fullDisplayTextOfModRef r = fullNameOfEntityRef (fun (x: EntityRef) -> x.DemangledModuleOrNamespaceName) r
let fullDisplayTextOfTyconRefAsLayout r = fullNameOfEntityRefAsLayout (fun (tc: TyconRef) -> tc.DisplayNameWithStaticParametersAndUnderscoreTypars) r
let fullDisplayTextOfExnRef r = fullNameOfEntityRef (fun (tc: TyconRef) -> tc.DisplayNameWithStaticParametersAndUnderscoreTypars) r
let fullDisplayTextOfExnRefAsLayout r = fullNameOfEntityRefAsLayout (fun (tc: TyconRef) -> tc.DisplayNameWithStaticParametersAndUnderscoreTypars) r

let fullDisplayTextOfUnionCaseRef (ucref: UnionCaseRef) = fullDisplayTextOfTyconRef ucref.TyconRef +.+ ucref.CaseName
let fullDisplayTextOfRecdFieldRef (rfref: RecdFieldRef) = fullDisplayTextOfTyconRef rfref.TyconRef +.+ rfref.FieldName

let fullDisplayTextOfValRef (vref: ValRef) = 
    match fullNameOfParentOfValRef vref with 
    | ValueNone -> vref.DisplayName 
    | ValueSome pathText -> pathText +.+ vref.DisplayName

let fullDisplayTextOfValRefAsLayout (vref: ValRef) = 
    let n =
        match vref.MemberInfo with
        | None -> 
            if vref.IsModuleBinding then tagModuleBinding vref.DisplayName
            else tagUnknownEntity vref.DisplayName
        | Some memberInfo ->
            match memberInfo.MemberFlags.MemberKind with
            | SynMemberKind.PropertyGet
            | SynMemberKind.PropertySet
            | SynMemberKind.PropertyGetSet -> tagProperty vref.DisplayName
            | SynMemberKind.ClassConstructor
            | SynMemberKind.Constructor -> tagMethod vref.DisplayName
            | SynMemberKind.Member -> tagMember vref.DisplayName
    match fullNameOfParentOfValRefAsLayout vref with 
    | ValueNone -> wordL n 
    | ValueSome pathText -> 
        pathText ^^ SepL.dot ^^ wordL n
        //pathText +.+ vref.DisplayName

let fullMangledPathToTyconRef (tcref:TyconRef) = 
    match tcref with 
    | ERefLocal _ -> (match tcref.PublicPath with None -> [| |] | Some pp -> pp.EnclosingPath)
    | ERefNonLocal nlr -> nlr.EnclosingMangledPath
    
/// generates a name like 'System.IComparable<System.Int32>.Get'
let tyconRefToFullName (tc:TyconRef) =
    let namespaceParts =
        // we need to ensure there are no collisions between (for example)
        // - ``IB<GlobalType>`` (non-generic)
        // - IB<'T> instantiated with 'T = GlobalType
        // This is only an issue for types inside the global namespace, because '.' is invalid even in a quoted identifier.
        // So if the type is in the global namespace, prepend 'global`', because '`' is also illegal -> there can be no quoted identifer with that name.
        match fullMangledPathToTyconRef tc with
        | [||] -> [| "global`" |]
        | ns -> ns
    seq { yield! namespaceParts; yield tc.DisplayName } |> String.concat "."

let rec qualifiedInterfaceImplementationNameAux g (x:TType) : string =
    match stripMeasuresFromTType g (stripTyEqnsAndErase true g x) with
    | TType_app (a,[]) -> tyconRefToFullName a
    | TType_anon (a,b) ->
        let genericParameters = b |> Seq.map (qualifiedInterfaceImplementationNameAux g) |> String.concat ", "
        sprintf "%s<%s>" (a.ILTypeRef.FullName) genericParameters
    | TType_app (a,b) ->
        let genericParameters = b |> Seq.map (qualifiedInterfaceImplementationNameAux g) |> String.concat ", "
        sprintf "%s<%s>" (tyconRefToFullName a) genericParameters
    | TType_var (v) -> "'" + v.Name
    | _ -> failwithf "unexpected: expected TType_app but got %O" (x.GetType())

/// for types in the global namespace, `global is prepended (note the backtick)
let qualifiedInterfaceImplementationName g (tt:TType) memberName =
    let interfaceName = tt |> qualifiedInterfaceImplementationNameAux g
    sprintf "%s.%s" interfaceName memberName

let qualifiedMangledNameOfTyconRef tcref nm = 
    String.concat "-" (Array.toList (fullMangledPathToTyconRef tcref) @ [ tcref.LogicalName + "-" + nm ])

let rec firstEq p1 p2 = 
    match p1 with
    | [] -> true 
    | h1 :: t1 -> 
        match p2 with 
        | h2 :: t2 -> h1 = h2 && firstEq t1 t2
        | _ -> false 

let rec firstRem p1 p2 = 
   match p1 with [] -> p2 | _ :: t1 -> firstRem t1 (List.tail p2)

let trimPathByDisplayEnv denv path =
    let findOpenedNamespace openedPath = 
        if firstEq openedPath path then 
            let t2 = firstRem openedPath path
            if t2 <> [] then Some(textOfPath t2 + ".")
            else Some("")
        else None

    match List.tryPick findOpenedNamespace (denv.openTopPathsSorted.Force()) with
    | Some s -> s
    | None -> if isNil path then "" else textOfPath path + "."


let superOfTycon (g: TcGlobals) (tycon: Tycon) = 
    match tycon.TypeContents.tcaug_super with 
    | None -> g.obj_ty 
    | Some ty -> ty 

/// walk a TyconRef's inheritance tree, yielding any parent types as an array
let supersOfTyconRef (tcref: TyconRef) =
    Array.unfold (fun (tcref: TyconRef) -> match tcref.TypeContents.tcaug_super with Some (TType_app(sup, _)) -> Some(sup, sup) | _ -> None) tcref


//----------------------------------------------------------------------------
// Detect attributes
//----------------------------------------------------------------------------

// AbsIL view of attributes (we read these from .NET binaries) 
let isILAttribByName (tencl: string list, tname: string) (attr: ILAttribute) = 
    (attr.Method.DeclaringType.TypeSpec.Name = tname) &&
    (attr.Method.DeclaringType.TypeSpec.Enclosing = tencl)

// AbsIL view of attributes (we read these from .NET binaries). The comparison is done by name.
let isILAttrib (tref: ILTypeRef) (attr: ILAttribute) = 
    isILAttribByName (tref.Enclosing, tref.Name) attr

// REVIEW: consider supporting querying on Abstract IL custom attributes.
// These linear iterations cost us a fair bit when there are lots of attributes
// on imported types. However this is fairly rare and can also be solved by caching the
// results of attribute lookups in the TAST
let HasILAttribute tref (attrs: ILAttributes) = 
    attrs.AsArray |> Array.exists (isILAttrib tref) 

let TryDecodeILAttribute (g: TcGlobals) tref (attrs: ILAttributes) = 
    attrs.AsArray |> Array.tryPick (fun x -> if isILAttrib tref x then Some(decodeILAttribData g.ilg x) else None)

// F# view of attributes (these get converted to AbsIL attributes in ilxgen) 
let IsMatchingFSharpAttribute g (AttribInfo(_, tcref)) (Attrib(tcref2, _, _, _, _, _, _)) = tyconRefEq g tcref tcref2
let HasFSharpAttribute g tref attrs = List.exists (IsMatchingFSharpAttribute g tref) attrs
let findAttrib g tref attrs = List.find (IsMatchingFSharpAttribute g tref) attrs
let TryFindFSharpAttribute g tref attrs = List.tryFind (IsMatchingFSharpAttribute g tref) attrs
let TryFindFSharpAttributeOpt g tref attrs = match tref with None -> None | Some tref -> List.tryFind (IsMatchingFSharpAttribute g tref) attrs

let HasFSharpAttributeOpt g trefOpt attrs = match trefOpt with Some tref -> List.exists (IsMatchingFSharpAttribute g tref) attrs | _ -> false
let IsMatchingFSharpAttributeOpt g attrOpt (Attrib(tcref2, _, _, _, _, _, _)) = match attrOpt with Some ((AttribInfo(_, tcref))) -> tyconRefEq g tcref tcref2 | _ -> false

let (|ExtractAttribNamedArg|_|) nm args = 
    args |> List.tryPick (function (AttribNamedArg(nm2, _, _, v)) when nm = nm2 -> Some v | _ -> None) 

let (|AttribInt32Arg|_|) = function AttribExpr(_, Expr.Const (Const.Int32 n, _, _)) -> Some n | _ -> None
let (|AttribInt16Arg|_|) = function AttribExpr(_, Expr.Const (Const.Int16 n, _, _)) -> Some n | _ -> None
let (|AttribBoolArg|_|) = function AttribExpr(_, Expr.Const (Const.Bool n, _, _)) -> Some n | _ -> None
let (|AttribStringArg|_|) = function AttribExpr(_, Expr.Const (Const.String n, _, _)) -> Some n | _ -> None

let TryFindFSharpBoolAttributeWithDefault dflt g nm attrs = 
    match TryFindFSharpAttribute g nm attrs with
    | Some(Attrib(_, _, [ ], _, _, _, _)) -> Some dflt
    | Some(Attrib(_, _, [ AttribBoolArg b ], _, _, _, _)) -> Some b
    | _ -> None

let TryFindFSharpBoolAttribute g nm attrs = TryFindFSharpBoolAttributeWithDefault true g nm attrs
let TryFindFSharpBoolAttributeAssumeFalse g nm attrs = TryFindFSharpBoolAttributeWithDefault false g nm attrs

let TryFindFSharpInt32Attribute g nm attrs = 
    match TryFindFSharpAttribute g nm attrs with
    | Some(Attrib(_, _, [ AttribInt32Arg b ], _, _, _, _)) -> Some b
    | _ -> None
    
let TryFindFSharpStringAttribute g nm attrs = 
    match TryFindFSharpAttribute g nm attrs with
    | Some(Attrib(_, _, [ AttribStringArg b ], _, _, _, _)) -> Some b
    | _ -> None
    
let TryFindILAttribute (AttribInfo (atref, _)) attrs = 
    HasILAttribute atref attrs

let TryFindILAttributeOpt attr attrs = 
    match attr with
    | Some (AttribInfo (atref, _)) -> HasILAttribute atref attrs
    | _ -> false

/// Analyze three cases for attributes declared on type definitions: IL-declared attributes, F#-declared attributes and
/// provided attributes.
//
// This is used for AttributeUsageAttribute, DefaultMemberAttribute and ConditionalAttribute (on attribute types)
let TryBindTyconRefAttribute g (m: range) (AttribInfo (atref, _) as args) (tcref: TyconRef) f1 f2 (f3: (obj option list * (string * obj option) list -> 'a option)) : 'a option = 
    ignore m; ignore f3
    match metadataOfTycon tcref.Deref with 
#if !NO_EXTENSIONTYPING
    | ProvidedTypeMetadata info -> 
        let provAttribs = info.ProvidedType.PApply((fun a -> (a :> IProvidedCustomAttributeProvider)), m)
        match provAttribs.PUntaint((fun a -> a.GetAttributeConstructorArgs(provAttribs.TypeProvider.PUntaintNoFailure id, atref.FullName)), m) with
        | Some args -> f3 args
        | None -> None
#endif
    | ILTypeMetadata (TILObjectReprData(_, _, tdef)) -> 
        match TryDecodeILAttribute g atref tdef.CustomAttrs with 
        | Some attr -> f1 attr
        | _ -> None
    | FSharpOrArrayOrByrefOrTupleOrExnTypeMetadata -> 
        match TryFindFSharpAttribute g args tcref.Attribs with 
        | Some attr -> f2 attr
        | _ -> None

let TryFindTyconRefBoolAttribute g m attribSpec tcref =
    TryBindTyconRefAttribute g m attribSpec tcref 
                (function 
                   | ([ ], _) -> Some true
                   | ([ILAttribElem.Bool v ], _) -> Some v 
                   | _ -> None)
                (function 
                   | (Attrib(_, _, [ ], _, _, _, _)) -> Some true
                   | (Attrib(_, _, [ AttribBoolArg v ], _, _, _, _)) -> Some v 
                   | _ -> None)
                (function 
                   | ([ ], _) -> Some true
                   | ([ Some ((:? bool as v) : obj) ], _) -> Some v 
                   | _ -> None)

/// Try to find the resolved attributeusage for an type by walking its inheritance tree and picking the correct attribute usage value
let TryFindAttributeUsageAttribute g m tcref =
    [| yield tcref
       yield! supersOfTyconRef tcref |]
    |> Array.tryPick (fun tcref ->
        TryBindTyconRefAttribute g m g.attrib_AttributeUsageAttribute tcref
                (fun (_, named) -> named |> List.tryPick (function ("AllowMultiple", _, _, ILAttribElem.Bool res) -> Some res | _ -> None))
                (fun (Attrib(_, _, _, named, _, _, _)) -> named |> List.tryPick (function AttribNamedArg("AllowMultiple", _, _, AttribBoolArg res ) -> Some res | _ -> None))
                (fun (_, named) -> named |> List.tryPick (function ("AllowMultiple", Some ((:? bool as res) : obj)) -> Some res | _ -> None))
    )

/// Try to find a specific attribute on a type definition, where the attribute accepts a string argument.
///
/// This is used to detect the 'DefaultMemberAttribute' and 'ConditionalAttribute' attributes (on type definitions)
let TryFindTyconRefStringAttribute g m attribSpec tcref =
    TryBindTyconRefAttribute g m attribSpec tcref 
                (function ([ILAttribElem.String (Some msg) ], _) -> Some msg | _ -> None)
                (function (Attrib(_, _, [ AttribStringArg msg ], _, _, _, _)) -> Some msg | _ -> None)
                (function ([ Some ((:? string as msg) : obj) ], _) -> Some msg | _ -> None)

/// Check if a type definition has a specific attribute
let TyconRefHasAttribute g m attribSpec tcref =
    TryBindTyconRefAttribute g m attribSpec tcref 
                    (fun _ -> Some ()) 
                    (fun _ -> Some ())
                    (fun _ -> Some ())
        |> Option.isSome

let isByrefTyconRef (g: TcGlobals) (tcref: TyconRef) = 
    (g.byref_tcr.CanDeref && tyconRefEq g g.byref_tcr tcref) ||
    (g.byref2_tcr.CanDeref && tyconRefEq g g.byref2_tcr tcref) ||
    (g.inref_tcr.CanDeref && tyconRefEq g g.inref_tcr tcref) ||
    (g.outref_tcr.CanDeref && tyconRefEq g g.outref_tcr tcref) ||
    tyconRefEqOpt g g.system_TypedReference_tcref tcref ||
    tyconRefEqOpt g g.system_ArgIterator_tcref tcref ||
    tyconRefEqOpt g g.system_RuntimeArgumentHandle_tcref tcref

// See RFC FS-1053.md
let isByrefLikeTyconRef (g: TcGlobals) m (tcref: TyconRef) = 
    tcref.CanDeref &&
    match tcref.TryIsByRefLike with 
    | ValueSome res -> res
    | _ -> 
       let res = 
           isByrefTyconRef g tcref ||
           (isStructTyconRef tcref && TyconRefHasAttribute g m g.attrib_IsByRefLikeAttribute tcref)
       tcref.SetIsByRefLike res
       res

let isSpanLikeTyconRef g m tcref =
    isByrefLikeTyconRef g m tcref &&
    not (isByrefTyconRef g tcref)

let isByrefLikeTy g m ty = 
    ty |> stripTyEqns g |> (function TType_app(tcref, _) -> isByrefLikeTyconRef g m tcref | _ -> false)

let isSpanLikeTy g m ty =
    isByrefLikeTy g m ty && 
    not (isByrefTy g ty)

let isSpanTyconRef g m tcref =
    isByrefLikeTyconRef g m tcref &&
    tcref.CompiledRepresentationForNamedType.BasicQualifiedName = "System.Span`1"

let isSpanTy g m ty =
    ty |> stripTyEqns g |> (function TType_app(tcref, _) -> isSpanTyconRef g m tcref | _ -> false)

let rec tryDestSpanTy g m ty =
    match tryAppTy g ty with
    | ValueSome(tcref, [ty]) when isSpanTyconRef g m tcref -> ValueSome(struct(tcref, ty))
    | _ -> ValueNone

let destSpanTy g m ty =
    match tryDestSpanTy g m ty with
    | ValueSome(struct(tcref, ty)) -> struct(tcref, ty)
    | _ -> failwith "destSpanTy"

let isReadOnlySpanTyconRef g m tcref =
    isByrefLikeTyconRef g m tcref &&
    tcref.CompiledRepresentationForNamedType.BasicQualifiedName = "System.ReadOnlySpan`1"

let isReadOnlySpanTy g m ty =
    ty |> stripTyEqns g |> (function TType_app(tcref, _) -> isReadOnlySpanTyconRef g m tcref | _ -> false)

let tryDestReadOnlySpanTy g m ty =
    match tryAppTy g ty with
    | ValueSome(tcref, [ty]) when isReadOnlySpanTyconRef g m tcref -> ValueSome(struct(tcref, ty))
    | _ -> ValueNone

let destReadOnlySpanTy g m ty =
    match tryDestReadOnlySpanTy g m ty with
    | ValueSome(struct(tcref, ty)) -> struct(tcref, ty)
    | _ -> failwith "destReadOnlySpanTy"    

//-------------------------------------------------------------------------
// List and reference types...
//------------------------------------------------------------------------- 

let destByrefTy g ty = 
    match ty |> stripTyEqns g with
    | TType_app(tcref, [x; _]) when g.byref2_tcr.CanDeref && tyconRefEq g g.byref2_tcr tcref -> x // Check sufficient FSharp.Core
    | TType_app(tcref, [x]) when tyconRefEq g g.byref_tcr tcref -> x // all others
    | _ -> failwith "destByrefTy: not a byref type"

let (|ByrefTy|_|) g ty = 
    // Because of byref = byref2<ty,tags> it is better to write this using is/dest
    if isByrefTy g ty then Some (destByrefTy g ty) else None

let destNativePtrTy g ty =
    match ty |> stripTyEqns g with
    | TType_app(tcref, [x]) when tyconRefEq g g.nativeptr_tcr tcref -> x
    | _ -> failwith "destNativePtrTy: not a native ptr type"

let isRefCellTy g ty = 
    match tryTcrefOfAppTy g ty with 
    | ValueNone -> false
    | ValueSome tcref -> tyconRefEq g g.refcell_tcr_canon tcref

let destRefCellTy g ty = 
    match ty |> stripTyEqns g with
    | TType_app(tcref, [x]) when tyconRefEq g g.refcell_tcr_canon tcref -> x
    | _ -> failwith "destRefCellTy: not a ref type"

let StripSelfRefCell(g: TcGlobals, baseOrThisInfo: ValBaseOrThisInfo, tau: TType) : TType =
    if baseOrThisInfo = CtorThisVal && isRefCellTy g tau 
        then destRefCellTy g tau 
        else tau

let mkRefCellTy (g: TcGlobals) ty = TType_app(g.refcell_tcr_nice, [ty])

let mkLazyTy (g: TcGlobals) ty = TType_app(g.lazy_tcr_nice, [ty])

let mkPrintfFormatTy (g: TcGlobals) aty bty cty dty ety = TType_app(g.format_tcr, [aty;bty;cty;dty; ety])

let mkOptionTy (g: TcGlobals) ty = TType_app (g.option_tcr_nice, [ty])

let mkNullableTy (g: TcGlobals) ty = TType_app (g.system_Nullable_tcref, [ty])

let mkListTy (g: TcGlobals) ty = TType_app (g.list_tcr_nice, [ty])

let isOptionTy (g: TcGlobals) ty = 
    match tryTcrefOfAppTy g ty with 
    | ValueNone -> false
    | ValueSome tcref -> tyconRefEq g g.option_tcr_canon tcref

let tryDestOptionTy g ty = 
    match argsOfAppTy g ty with 
    | [ty1] when isOptionTy g ty -> ValueSome ty1
    | _ -> ValueNone

let destOptionTy g ty = 
    match tryDestOptionTy g ty with 
    | ValueSome ty -> ty
    | ValueNone -> failwith "destOptionTy: not an option type"

let isNullableTy (g: TcGlobals) ty = 
    match tryTcrefOfAppTy g ty with 
    | ValueNone -> false
    | ValueSome tcref -> tyconRefEq g g.system_Nullable_tcref tcref

let tryDestNullableTy g ty = 
    match argsOfAppTy g ty with 
    | [ty1] when isNullableTy g ty -> ValueSome ty1
    | _ -> ValueNone

let destNullableTy g ty = 
    match tryDestNullableTy g ty with 
    | ValueSome ty -> ty
    | ValueNone -> failwith "destNullableTy: not a Nullable type"

let (|NullableTy|_|) g ty =
    match tryAppTy g ty with 
    | ValueSome (tcref, [tyarg]) when tyconRefEq g tcref g.system_Nullable_tcref -> Some tyarg
    | _ -> None

let (|StripNullableTy|) g ty = 
    match tryDestNullableTy g ty with 
    | ValueSome tyarg -> tyarg
    | _ -> ty

let isLinqExpressionTy g ty = 
    match tryTcrefOfAppTy g ty with 
    | ValueNone -> false
    | ValueSome tcref -> tyconRefEq g g.system_LinqExpression_tcref tcref

let tryDestLinqExpressionTy g ty = 
    match argsOfAppTy g ty with 
    | [ty1] when isLinqExpressionTy g ty -> Some ty1
    | _ -> None

let destLinqExpressionTy g ty = 
    match tryDestLinqExpressionTy g ty with 
    | Some ty -> ty
    | None -> failwith "destLinqExpressionTy: not an expression type"

let mkNoneCase (g: TcGlobals) = mkUnionCaseRef g.option_tcr_canon "None"

let mkSomeCase (g: TcGlobals) = mkUnionCaseRef g.option_tcr_canon "Some"

let mkSome g ty arg m = mkUnionCaseExpr(mkSomeCase g, [ty], [arg], m)

let mkNone g ty m = mkUnionCaseExpr(mkNoneCase g, [ty], [], m)

let mkOptionGetValueUnprovenViaAddr g expr ty m = mkUnionCaseFieldGetUnprovenViaExprAddr (expr, mkSomeCase g, [ty], 0, m)

type ValRef with 
    member vref.IsDispatchSlot = 
        match vref.MemberInfo with 
        | Some membInfo -> membInfo.MemberFlags.IsDispatchSlot 
        | None -> false

let (|UnopExpr|_|) _g expr = 
    match expr with 
    | Expr.App (Expr.Val (vref, _, _), _, _, [arg1], _) -> Some (vref, arg1)
    | _ -> None

let (|BinopExpr|_|) _g expr = 
    match expr with 
    | Expr.App (Expr.Val (vref, _, _), _, _, [arg1;arg2], _) -> Some (vref, arg1, arg2)
    | _ -> None

let (|SpecificUnopExpr|_|) g vrefReqd expr = 
    match expr with 
    | UnopExpr g (vref, arg1) when valRefEq g vref vrefReqd -> Some arg1
    | _ -> None

let (|SpecificBinopExpr|_|) g vrefReqd expr = 
    match expr with 
    | BinopExpr g (vref, arg1, arg2) when valRefEq g vref vrefReqd -> Some (arg1, arg2)
    | _ -> None

let (|EnumExpr|_|) g expr = 
    match (|SpecificUnopExpr|_|) g g.enum_vref expr with
    | None -> (|SpecificUnopExpr|_|) g g.enumOfValue_vref expr
    | x -> x

let (|BitwiseOrExpr|_|) g expr = (|SpecificBinopExpr|_|) g g.bitwise_or_vref expr

let (|AttribBitwiseOrExpr|_|) g expr = 
    match expr with 
    | BitwiseOrExpr g (arg1, arg2) -> Some(arg1, arg2)
    // Special workaround, only used when compiling FSharp.Core.dll. Uses of 'a ||| b' occur before the '|||' bitwise or operator
    // is defined. These get through type checking because enums implicitly support the '|||' operator through
    // the automatic resolution of undefined operators (see tc.fs, Item.ImplicitOp). This then compiles as an 
    // application of a lambda to two arguments. We recognize this pattern here
    | Expr.App (Expr.Lambda _, _, _, [arg1;arg2], _) when g.compilingFslib -> 
        Some(arg1, arg2)
    | _ -> None

let isUncheckedDefaultOfValRef g vref = 
    valRefEq g vref g.unchecked_defaultof_vref 
    // There is an internal version of typeof defined in prim-types.fs that needs to be detected
    || (g.compilingFslib && vref.LogicalName = "defaultof") 

let isTypeOfValRef g vref = 
    valRefEq g vref g.typeof_vref 
    // There is an internal version of typeof defined in prim-types.fs that needs to be detected
    || (g.compilingFslib && vref.LogicalName = "typeof") 

let isSizeOfValRef g vref = 
    valRefEq g vref g.sizeof_vref 
    // There is an internal version of typeof defined in prim-types.fs that needs to be detected
    || (g.compilingFslib && vref.LogicalName = "sizeof") 

let isNameOfValRef g vref =
    valRefEq g vref g.nameof_vref
    // There is an internal version of nameof defined in prim-types.fs that needs to be detected
    || (g.compilingFslib && vref.LogicalName = "nameof")

let isTypeDefOfValRef g vref = 
    valRefEq g vref g.typedefof_vref 
    // There is an internal version of typedefof defined in prim-types.fs that needs to be detected
    || (g.compilingFslib && vref.LogicalName = "typedefof") 

let (|UncheckedDefaultOfExpr|_|) g expr = 
    match expr with 
    | Expr.App (Expr.Val (vref, _, _), _, [ty], [], _) when isUncheckedDefaultOfValRef g vref -> Some ty
    | _ -> None

let (|TypeOfExpr|_|) g expr = 
    match expr with 
    | Expr.App (Expr.Val (vref, _, _), _, [ty], [], _) when isTypeOfValRef g vref -> Some ty
    | _ -> None

let (|SizeOfExpr|_|) g expr = 
    match expr with 
    | Expr.App (Expr.Val (vref, _, _), _, [ty], [], _) when isSizeOfValRef g vref -> Some ty
    | _ -> None

let (|TypeDefOfExpr|_|) g expr = 
    match expr with 
    | Expr.App (Expr.Val (vref, _, _), _, [ty], [], _) when isTypeDefOfValRef g vref -> Some ty
    | _ -> None

let (|NameOfExpr|_|) g expr = 
    match expr with 
    | Expr.App(Expr.Val(vref,_,_),_,[ty],[],_) when isNameOfValRef g vref  -> Some ty
    | _ -> None

let (|SeqExpr|_|) g expr = 
    match expr with 
    | Expr.App(Expr.Val(vref,_,_),_,_,_,_) when valRefEq g vref g.seq_vref -> Some()
    | _ -> None

//--------------------------------------------------------------------------
// DEBUG layout
//---------------------------------------------------------------------------
module DebugPrint = 
    let layoutRanges = ref false

    let squareAngleL x = LeftL.leftBracketAngle ^^ x ^^ RightL.rightBracketAngle

    let angleL x = sepL TaggedText.leftAngle ^^ x ^^ rightL TaggedText.rightAngle

    let braceL x = leftL TaggedText.leftBrace ^^ x ^^ rightL TaggedText.rightBrace

    let braceBarL x = leftL TaggedText.leftBraceBar ^^ x ^^ rightL TaggedText.rightBraceBar

    let boolL = function true -> WordL.keywordTrue | false -> WordL.keywordFalse

    let intL (n: int) = wordL (tagNumericLiteral (string n ))

    let int64L (n: int64) = wordL (tagNumericLiteral (string n ))

    let jlistL xL xmap = QueueList.foldBack (fun x z -> z @@ xL x) xmap emptyL

    let bracketIfL x lyt = if x then bracketL lyt else lyt

    let lvalopL x = 
        match x with 
        | LAddrOf readonly -> wordL (tagText (sprintf "LAddrOf(%b)" readonly))
        | LByrefGet -> wordL (tagText "LByrefGet")
        | LSet -> wordL (tagText "LSet")
        | LByrefSet -> wordL (tagText "LByrefSet")

    let angleBracketL l = leftL (tagText "<") ^^ l ^^ rightL (tagText ">")

    let angleBracketListL l = angleBracketL (sepListL (sepL (tagText ",")) l)

    let layoutMemberFlags (memFlags: SynMemberFlags) = 
        let stat = 
            if memFlags.IsInstance || (memFlags.MemberKind = SynMemberKind.Constructor) then emptyL 
            else wordL (tagText "static")
        let stat =
            if memFlags.IsDispatchSlot then stat ++ wordL (tagText "abstract")
            elif memFlags.IsOverrideOrExplicitImpl then stat ++ wordL (tagText "override")
            else stat
        stat

    let stampL _n w = 
        w

    let layoutTyconRef (tc: TyconRef) = 
        wordL (tagText tc.DisplayNameWithStaticParameters) |> stampL tc.Stamp

    let rec auxTypeL env ty = auxTypeWrapL env false ty

    and auxTypeAtomL env ty = auxTypeWrapL env true ty

    and auxTyparsL env tcL prefix tinst = 
       match tinst with 
       | [] -> tcL
       | [t] -> 
         let tL = auxTypeAtomL env t
         if prefix then tcL ^^ angleBracketL tL 
         else tL ^^ tcL 
       | _ -> 
         let tinstL = List.map (auxTypeL env) tinst
         if prefix then
             tcL ^^ angleBracketListL tinstL
         else
             tupleL tinstL ^^ tcL
            
    and auxTypeWrapL env isAtomic ty = 
        let wrap x = bracketIfL isAtomic x in // wrap iff require atomic expr 
        match stripTyparEqns ty with
        | TType_forall (typars, rty) -> 
           (leftL (tagText "!") ^^ layoutTyparDecls typars --- auxTypeL env rty) |> wrap
        | TType_ucase (UnionCaseRef(tcref, _), tinst)
        | TType_app (tcref, tinst) -> 
           let prefix = tcref.IsPrefixDisplay
           let tcL = layoutTyconRef tcref
           auxTyparsL env tcL prefix tinst
        | TType_anon (anonInfo, tys) -> braceBarL (sepListL (wordL (tagText ";")) (List.map2 (fun nm ty -> wordL (tagField nm) --- auxTypeAtomL env ty) (Array.toList anonInfo.SortedNames) tys))
        | TType_tuple (_tupInfo, tys) -> sepListL (wordL (tagText "*")) (List.map (auxTypeAtomL env) tys) |> wrap
        | TType_fun (f, x) -> ((auxTypeAtomL env f ^^ wordL (tagText "->")) --- auxTypeL env x) |> wrap
        | TType_var typar -> auxTyparWrapL env isAtomic typar 
        | TType_measure unt -> 
#if DEBUG
          leftL (tagText "{") ^^
          (match global_g with
           | None -> wordL (tagText "<no global g>")
           | Some g -> 
             let sortVars (vs:(Typar * Rational) list) = vs |> List.sortBy (fun (v, _) -> v.DisplayName) 
             let sortCons (cs:(TyconRef * Rational) list) = cs |> List.sortBy (fun (c, _) -> c.DisplayName) 
             let negvs, posvs = ListMeasureVarOccsWithNonZeroExponents unt |> sortVars |> List.partition (fun (_, e) -> SignRational e < 0)
             let negcs, poscs = ListMeasureConOccsWithNonZeroExponents g false unt |> sortCons |> List.partition (fun (_, e) -> SignRational e < 0)
             let unparL (uv: Typar) = wordL (tagText ("'" + uv.DisplayName))
             let unconL tc = layoutTyconRef tc
             let rationalL e = wordL (tagText(RationalToString e))
             let measureToPowerL x e = if e = OneRational then x else x -- wordL (tagText "^") -- rationalL e
             let prefix =
                 spaceListL
                     (List.map (fun (v, e) -> measureToPowerL (unparL v) e) posvs @
                      List.map (fun (c, e) -> measureToPowerL (unconL c) e) poscs)
             let postfix =
                 spaceListL 
                     (List.map (fun (v, e) -> measureToPowerL (unparL v) (NegRational e)) negvs @
                      List.map (fun (c, e) -> measureToPowerL (unconL c) (NegRational e)) negcs)
             match (negvs, negcs) with 
             | [], [] -> prefix 
             | _ -> prefix ^^ sepL (tagText "/") ^^ postfix) ^^
          rightL (tagText "}")
#else
          unt |> ignore
          wordL(tagText "<measure>")
#endif

    and auxTyparWrapL (env: SimplifyTypes.TypeSimplificationInfo) isAtomic (typar: Typar) =
          let wrap x = bracketIfL isAtomic x in // wrap iff require atomic expr 
          // There are several cases for pprinting of typar.
          // 
          //   'a - is multiple occurrence.
          //   #Type - inplace coercion constraint and singleton
          //   ('a :> Type) - inplace coercion constraint not singleton
          //   ('a.opM: S->T) - inplace operator constraint
          let tpL =
            wordL (tagText (prefixOfStaticReq typar.StaticReq
                   + prefixOfRigidTypar typar
                   + typar.DisplayName))
          let varL = tpL |> stampL typar.Stamp 

          match Zmap.tryFind typar env.inplaceConstraints with
          | Some typarConstraintTy ->
              if Zset.contains typar env.singletons then
                leftL (tagText "#") ^^ auxTyparConstraintTypL env typarConstraintTy
              else
                (varL ^^ sepL (tagText ":>") ^^ auxTyparConstraintTypL env typarConstraintTy) |> wrap
          | _ -> varL

    and auxTypar2L env typar = auxTyparWrapL env false typar

    and auxTyparAtomL env typar = auxTyparWrapL env true typar

    and auxTyparConstraintTypL env ty = auxTypeL env ty

    and auxTraitL env (ttrait: TraitConstraintInfo) =
#if DEBUG
        let (TTrait(tys, nm, memFlags, argtys, rty, _)) = ttrait 
        match global_g with
        | None -> wordL (tagText "<no global g>")
        | Some g -> 
            let rty = GetFSharpViewOfReturnType g rty
            let stat = layoutMemberFlags memFlags
            let argsL = sepListL (wordL (tagText "*")) (List.map (auxTypeAtomL env) argtys)
            let resL = auxTypeL env rty
            let methodTypeL = (argsL ^^ wordL (tagText "->")) ++ resL
            bracketL (stat ++ bracketL (sepListL (wordL (tagText "or")) (List.map (auxTypeAtomL env) tys)) ++ wordL (tagText "member") --- (wordL (tagText nm) ^^ wordL (tagText ":") -- methodTypeL))
#else
        ignore (env, ttrait)
        wordL(tagText "trait")
#endif

    and auxTyparConstraintL env (tp, tpc) = 
        let constraintPrefix l = auxTypar2L env tp ^^ wordL (tagText ":") ^^ l
        match tpc with
        | TyparConstraint.CoercesTo(typarConstraintTy, _) ->
            auxTypar2L env tp ^^ wordL (tagText ":>") --- auxTyparConstraintTypL env typarConstraintTy
        | TyparConstraint.MayResolveMember(traitInfo, _) ->
            auxTypar2L env tp ^^ wordL (tagText ":") --- auxTraitL env traitInfo
        | TyparConstraint.DefaultsTo(_, ty, _) ->
            wordL (tagText "default") ^^ auxTypar2L env tp ^^ wordL (tagText ":") ^^ auxTypeL env ty
        | TyparConstraint.IsEnum(ty, _) ->
            auxTyparsL env (wordL (tagText "enum")) true [ty] |> constraintPrefix
        | TyparConstraint.IsDelegate(aty, bty, _) ->
            auxTyparsL env (wordL (tagText "delegate")) true [aty; bty] |> constraintPrefix
        | TyparConstraint.SupportsNull _ ->
            wordL (tagText "null") |> constraintPrefix
        | TyparConstraint.SupportsComparison _ ->
            wordL (tagText "comparison") |> constraintPrefix
        | TyparConstraint.SupportsEquality _ ->
            wordL (tagText "equality") |> constraintPrefix
        | TyparConstraint.IsNonNullableStruct _ ->
            wordL (tagText "struct") |> constraintPrefix
        | TyparConstraint.IsReferenceType _ ->
            wordL (tagText "not struct") |> constraintPrefix
        | TyparConstraint.IsUnmanaged _ ->
            wordL (tagText "unmanaged") |> constraintPrefix
        | TyparConstraint.SimpleChoice(tys, _) ->
            bracketL (sepListL (sepL (tagText "|")) (List.map (auxTypeL env) tys)) |> constraintPrefix
        | TyparConstraint.RequiresDefaultConstructor _ ->
            bracketL (wordL (tagText "new : unit -> ") ^^ (auxTypar2L env tp)) |> constraintPrefix

    and auxTyparConstraintsL env x = 
        match x with 
        | [] -> emptyL
        | cxs -> wordL (tagText "when") --- aboveListL (List.map (auxTyparConstraintL env) cxs)

    and typarL tp = auxTypar2L SimplifyTypes.typeSimplificationInfo0 tp 

    and typarAtomL tp = auxTyparAtomL SimplifyTypes.typeSimplificationInfo0 tp

    and typeAtomL tau =
        let tau, cxs = tau, []
        let env = SimplifyTypes.CollectInfo false [tau] cxs
        match env.postfixConstraints with
        | [] -> auxTypeAtomL env tau
        | _ -> bracketL (auxTypeL env tau --- auxTyparConstraintsL env env.postfixConstraints)
          
    and typeL tau =
        let tau, cxs = tau, []
        let env = SimplifyTypes.CollectInfo false [tau] cxs
        match env.postfixConstraints with
        | [] -> auxTypeL env tau 
        | _ -> (auxTypeL env tau --- auxTyparConstraintsL env env.postfixConstraints) 

    and typarDeclL tp =
        let tau, cxs = mkTyparTy tp, (List.map (fun x -> (tp, x)) tp.Constraints)
        let env = SimplifyTypes.CollectInfo false [tau] cxs
        match env.postfixConstraints with
        | [] -> auxTypeL env tau 
        | _ -> (auxTypeL env tau --- auxTyparConstraintsL env env.postfixConstraints) 
    and layoutTyparDecls tps = angleBracketListL (List.map typarDeclL tps) 

    let rangeL m = wordL (tagText (stringOfRange m))

    let instL tyL tys =
        match tys with
        | [] -> emptyL
        | tys -> sepL (tagText "@[") ^^ commaListL (List.map tyL tys) ^^ rightL (tagText "]")

    let valRefL (vr: ValRef) = 
        wordL (tagText vr.LogicalName) |> stampL vr.Stamp 

    let layoutAttrib (Attrib(_, k, _, _, _, _, _)) = 
        leftL (tagText "[<") ^^ 
        (match k with 
         | ILAttrib ilmeth -> wordL (tagText ilmeth.Name)
         | FSAttrib vref -> valRefL vref) ^^
        rightL (tagText ">]")

    let layoutAttribs attribs = aboveListL (List.map layoutAttrib attribs)

    let arityInfoL (ValReprInfo (tpNames, _, _) as tvd) = 
        let ns = tvd.AritiesOfArgs in 
        leftL (tagText "arity<") ^^ intL tpNames.Length ^^ sepL (tagText ">[") ^^ commaListL (List.map intL ns) ^^ rightL (tagText "]")

    let valL (v: Val) =
        let vsL = wordL (tagText (DecompileOpName v.LogicalName)) |> stampL v.Stamp
        let vsL = vsL -- layoutAttribs (v.Attribs)
        vsL

    let typeOfValL (v: Val) =
        (valL v
          ^^ (if v.MustInline then wordL (tagText "inline ") else emptyL) 
          ^^ (if v.IsMutable then wordL(tagText "mutable ") else emptyL)
          ^^ wordL (tagText ":")) -- typeL v.Type

    let tslotparamL (TSlotParam(nmOpt, ty, inFlag, outFlag, _, _)) =
        (optionL (tagText >> wordL) nmOpt) ^^ 
         wordL(tagText ":") ^^ 
         typeL ty ^^ 
         (if inFlag then wordL(tagText "[in]") else emptyL) ^^ 
         (if outFlag then wordL(tagText "[out]") else emptyL) ^^ 
         (if inFlag then wordL(tagText "[opt]") else emptyL)

    let slotSigL (slotsig: SlotSig) =
#if DEBUG
        let (TSlotSig(nm, ty, tps1, tps2, pms, rty)) = slotsig 
        match global_g with
        | None -> wordL(tagText "<no global g>")
        | Some g -> 
            let rty = GetFSharpViewOfReturnType g rty
            (wordL(tagText "slot") --- (wordL (tagText nm)) ^^ wordL(tagText "@") ^^ typeL ty) --
              (wordL(tagText "LAM") --- spaceListL (List.map typarL tps1) ^^ rightL(tagText ".")) ---
              (wordL(tagText "LAM") --- spaceListL (List.map typarL tps2) ^^ rightL(tagText ".")) ---
              (commaListL (List.map (List.map tslotparamL >> tupleL) pms)) ^^ (wordL(tagText "-> ")) --- (typeL rty) 
#else
        ignore slotsig
        wordL(tagText "slotsig")
#endif

    let rec memberL (g:TcGlobals) (v: Val) (membInfo: ValMemberInfo) = 
        aboveListL 
            [ wordL(tagText "compiled_name! = ") ^^ wordL (tagText (v.CompiledName g.CompilerGlobalState))
              wordL(tagText "membInfo-slotsig! = ") ^^ listL slotSigL membInfo.ImplementedSlotSigs ]

    and valAtBindL g v =
        let vL = valL v
        let mutL = (if v.IsMutable then wordL(tagText "mutable") ++ vL else vL)
        mutL --- 
            aboveListL 
                [ yield wordL(tagText ":") ^^ typeL v.Type
                  match v.MemberInfo with None -> () | Some mem_info -> yield wordL(tagText "!") ^^ memberL g v mem_info
                  match v.ValReprInfo with None -> () | Some arity_info -> yield wordL(tagText "#") ^^ arityInfoL arity_info]

    let unionCaseRefL (ucr: UnionCaseRef) = wordL (tagText ucr.CaseName)

    let recdFieldRefL (rfref: RecdFieldRef) = wordL (tagText rfref.FieldName)

    let identL (id: Ident) = wordL (tagText id.idText)

    // Note: We need nice printing of constants in order to print literals and attributes 
    let constL c =
        let str = 
            match c with
            | Const.Bool x -> if x then "true" else "false"
            | Const.SByte x -> (x |> string)+"y"
            | Const.Byte x -> (x |> string)+"uy"
            | Const.Int16 x -> (x |> string)+"s"
            | Const.UInt16 x -> (x |> string)+"us"
            | Const.Int32 x -> (x |> string)
            | Const.UInt32 x -> (x |> string)+"u"
            | Const.Int64 x -> (x |> string)+"L"
            | Const.UInt64 x -> (x |> string)+"UL"
            | Const.IntPtr x -> (x |> string)+"n"
            | Const.UIntPtr x -> (x |> string)+"un"
            | Const.Single d -> 
                (let s = d.ToString("g12", System.Globalization.CultureInfo.InvariantCulture)
                 if String.forall (fun c -> System.Char.IsDigit c || c = '-') s 
                 then s + ".0" 
                 else s) + "f"
            | Const.Double d -> 
                let s = d.ToString("g12", System.Globalization.CultureInfo.InvariantCulture)
                if String.forall (fun c -> System.Char.IsDigit c || c = '-') s 
                then s + ".0" 
                else s
            | Const.Char c -> "'" + c.ToString() + "'" 
            | Const.String bs -> "\"" + bs + "\"" 
            | Const.Unit -> "()" 
            | Const.Decimal bs -> string bs + "M" 
            | Const.Zero -> "default"
        wordL (tagText str)

    let rec tyconL g (tycon: Tycon) =
        if tycon.IsModuleOrNamespace then entityL g tycon else

        let lhsL = wordL (tagText (match tycon.TypeOrMeasureKind with TyparKind.Measure -> "[<Measure>] type" | TyparKind.Type -> "type")) ^^ wordL (tagText tycon.DisplayName) ^^ layoutTyparDecls tycon.TyparsNoRange
        let lhsL = lhsL --- layoutAttribs tycon.Attribs
        let memberLs = 
            let adhoc = 
                tycon.MembersOfFSharpTyconSorted 
                    |> List.filter (fun v -> not v.IsDispatchSlot)
                    |> List.filter (fun v -> not v.Deref.IsClassConstructor) 
                    // Don't print individual methods forming interface implementations - these are currently never exported 
                    |> List.filter (fun v -> isNil (Option.get v.MemberInfo).ImplementedSlotSigs)
            let iimpls = 
                match tycon.TypeReprInfo with 
                | TFSharpObjectRepr r when (match r.fsobjmodel_kind with TTyconInterface -> true | _ -> false) -> []
                | _ -> tycon.ImmediateInterfacesOfFSharpTycon
            let iimpls = iimpls |> List.filter (fun (_, compgen, _) -> not compgen)
            // if TTyconInterface, the iimpls should be printed as inherited interfaces 
            if isNil adhoc && isNil iimpls then 
                emptyL 
            else 
                let iimplsLs = iimpls |> List.map (fun (ty, _, _) -> wordL(tagText "interface") --- typeL ty)
                let adhocLs = adhoc |> List.map (fun vref -> valAtBindL g vref.Deref)
                (wordL(tagText "with") @@-- aboveListL (iimplsLs @ adhocLs)) @@ wordL(tagText "end")

        let layoutUnionCaseArgTypes argtys = sepListL (wordL(tagText "*")) (List.map typeL argtys)

        let ucaseL prefixL (ucase: UnionCase) =
            let nmL = wordL (tagText (DemangleOperatorName ucase.Id.idText))
            match ucase.RecdFields |> List.map (fun rfld -> rfld.FormalType) with
            | [] -> (prefixL ^^ nmL)
            | argtys -> (prefixL ^^ nmL ^^ wordL(tagText "of")) --- layoutUnionCaseArgTypes argtys

        let layoutUnionCases ucases =
            let prefixL = if not (isNilOrSingleton ucases) then wordL(tagText "|") else emptyL
            List.map (ucaseL prefixL) ucases
            
        let layoutRecdField (fld: RecdField) =
            let lhs = wordL (tagText fld.Name)
            let lhs = if fld.IsMutable then wordL(tagText "mutable") --- lhs else lhs
            (lhs ^^ rightL(tagText ":")) --- typeL fld.FormalType

        let tyconReprL (repr, tycon: Tycon) = 
            match repr with 
            | TRecdRepr _ ->
                tycon.TrueFieldsAsList |> List.map (fun fld -> layoutRecdField fld ^^ rightL(tagText ";")) |> aboveListL
            | TFSharpObjectRepr r -> 
                match r.fsobjmodel_kind with 
                | TTyconDelegate _ ->
                    wordL(tagText "delegate ...")
                | _ ->
                    let start = 
                        match r.fsobjmodel_kind with
                        | TTyconClass -> "class" 
                        | TTyconInterface -> "interface" 
                        | TTyconStruct -> "struct" 
                        | TTyconEnum -> "enum" 
                        | _ -> failwith "???"
                    let inherits = 
                       match r.fsobjmodel_kind, tycon.TypeContents.tcaug_super with
                       | TTyconClass, Some super -> [wordL(tagText "inherit") ^^ (typeL super)] 
                       | TTyconInterface, _ -> 
                         tycon.ImmediateInterfacesOfFSharpTycon
                           |> List.filter (fun (_, compgen, _) -> not compgen)
                           |> List.map (fun (ity, _, _) -> wordL(tagText "inherit") ^^ (typeL ity))
                       | _ -> []
                    let vsprs = 
                        tycon.MembersOfFSharpTyconSorted 
                            |> List.filter (fun v -> v.IsDispatchSlot) 
                            |> List.map (fun vref -> valAtBindL g vref.Deref)
                    let vals = tycon.TrueFieldsAsList |> List.map (fun f -> (if f.IsStatic then wordL(tagText "static") else emptyL) ^^ wordL(tagText "val") ^^ layoutRecdField f)
                    let alldecls = inherits @ vsprs @ vals
                    let emptyMeasure = match tycon.TypeOrMeasureKind with TyparKind.Measure -> isNil alldecls | _ -> false
                    if emptyMeasure then emptyL else (wordL (tagText start) @@-- aboveListL alldecls) @@ wordL(tagText "end")
            | TUnionRepr _ -> tycon.UnionCasesAsList |> layoutUnionCases |> aboveListL 
            | TAsmRepr _ -> wordL(tagText "(# ... #)")
            | TMeasureableRepr ty -> typeL ty
            | TILObjectRepr (TILObjectReprData(_, _, td)) -> wordL (tagText td.Name)
            | _ -> failwith "unreachable"

        let reprL = 
            match tycon.TypeReprInfo with 
#if !NO_EXTENSIONTYPING
            | TProvidedTypeExtensionPoint _
            | TProvidedNamespaceExtensionPoint _
#endif
            | TNoRepr -> 
                match tycon.TypeAbbrev with
                | None -> lhsL @@-- memberLs
                | Some a -> (lhsL ^^ wordL(tagText "=")) --- (typeL a @@ memberLs)
            | a -> 
                let rhsL = tyconReprL (a, tycon) @@ memberLs
                (lhsL ^^ wordL(tagText "=")) @@-- rhsL
        reprL

    and bindingL g (TBind(v, repr, _)) =
        (valAtBindL g v ^^ wordL(tagText "=")) @@-- exprL g repr

    and exprL g expr = exprWrapL g false expr

    and atomL g expr = exprWrapL g true expr // true means bracket if needed to be atomic expr 

    and letRecL g binds bodyL = 
        let eqnsL = 
            binds
               |> List.mapHeadTail (fun bind -> wordL(tagText "rec") ^^ bindingL g bind ^^ wordL(tagText "in"))
                              (fun bind -> wordL(tagText "and") ^^ bindingL g bind ^^ wordL(tagText "in")) 
        (aboveListL eqnsL @@ bodyL) 

    and letL g bind bodyL = 
        let eqnL = wordL(tagText "let") ^^ bindingL g bind
        (eqnL @@ bodyL) 

    and exprWrapL g isAtomic expr =
        let atomL args = atomL g args
        let exprL expr = exprL g expr
        let valAtBindL v = valAtBindL g v
        let targetL targets = targetL g targets
        let wrap = bracketIfL isAtomic // wrap iff require atomic expr 
        let lay =
            match expr with
            | Expr.Const (c, _, _) -> constL c
            | Expr.Val (v, flags, _) -> 
                 let xL = valL v.Deref 
                 let xL =
                     match flags with
                       | PossibleConstrainedCall _ -> xL ^^ rightL(tagText "<constrained>")
                       | CtorValUsedAsSelfInit -> xL ^^ rightL(tagText "<selfinit>")
                       | CtorValUsedAsSuperInit -> xL ^^ rightL(tagText "<superinit>")
                       | VSlotDirectCall -> xL ^^ rightL(tagText "<vdirect>")
                       | NormalValUse -> xL 
                 xL
            | Expr.Sequential (expr1, expr2, flag, _, _) -> 
                let flag = 
                    match flag with
                    | NormalSeq -> ";"
                    | ThenDoSeq -> "; ThenDo" 
                ((exprL expr1 ^^ rightL (tagText flag)) @@ exprL expr2) |> wrap
            | Expr.Lambda (_, _, baseValOpt, argvs, body, _, _) -> 
                let formalsL = spaceListL (List.map valAtBindL argvs) in
                let bindingL = 
                    match baseValOpt with
                    | None -> wordL(tagText "lam") ^^ formalsL ^^ rightL(tagText ".")
                    | Some basev -> wordL(tagText "lam") ^^ (leftL(tagText "base=") ^^ valAtBindL basev) --- formalsL ^^ rightL(tagText ".") in
                (bindingL ++ exprL body) |> wrap
            | Expr.TyLambda (_, argtyvs, body, _, _) -> 
                ((wordL(tagText "LAM") ^^ spaceListL (List.map typarL argtyvs) ^^ rightL(tagText ".")) ++ exprL body) |> wrap
            | Expr.TyChoose (argtyvs, body, _) -> 
                ((wordL(tagText "CHOOSE") ^^ spaceListL (List.map typarL argtyvs) ^^ rightL(tagText ".")) ++ exprL body) |> wrap
            | Expr.App (f, _, tys, argtys, _) -> 
                let flayout = atomL f
                appL g flayout tys argtys |> wrap
            | Expr.LetRec (binds, body, _, _) -> 
                letRecL g binds (exprL body) |> wrap
            | Expr.Let (bind, body, _, _) -> 
                letL g bind (exprL body) |> wrap
            | Expr.Link rX -> 
                (wordL(tagText "RecLink") --- atomL (!rX)) |> wrap
            | Expr.Match (_, _, dtree, targets, _, _) -> 
                leftL(tagText "[") ^^ (decisionTreeL g dtree @@ aboveListL (List.mapi targetL (targets |> Array.toList)) ^^ rightL(tagText "]"))
            | Expr.Op (TOp.UnionCase c, _, args, _) -> 
                (unionCaseRefL c ++ spaceListL (List.map atomL args)) |> wrap
            | Expr.Op (TOp.ExnConstr ecref, _, args, _) -> 
                wordL (tagText ecref.LogicalName) ^^ bracketL (commaListL (List.map atomL args))
            | Expr.Op (TOp.Tuple _, _, xs, _) -> 
                tupleL (List.map exprL xs)
            | Expr.Op (TOp.Recd (ctor, tc), _, xs, _) -> 
                let fields = tc.TrueInstanceFieldsAsList
                let lay fs x = (wordL (tagText fs.rfield_id.idText) ^^ sepL(tagText "=")) --- (exprL x)
                let ctorL = 
                    match ctor with
                    | RecdExpr -> emptyL
                    | RecdExprIsObjInit-> wordL(tagText "(new)")
                leftL(tagText "{") ^^ semiListL (List.map2 lay fields xs) ^^ rightL(tagText "}") ^^ ctorL
            | Expr.Op (TOp.ValFieldSet rf, _, [rx;x], _) -> 
                (atomL rx --- wordL(tagText ".")) ^^ (recdFieldRefL rf ^^ wordL(tagText "<-") --- exprL x)
            | Expr.Op (TOp.ValFieldSet rf, _, [x], _) -> 
                (recdFieldRefL rf ^^ wordL(tagText "<-") --- exprL x)
            | Expr.Op (TOp.ValFieldGet rf, _, [rx], _) -> 
                (atomL rx ^^ rightL(tagText ".#") ^^ recdFieldRefL rf)
            | Expr.Op (TOp.ValFieldGet rf, _, [], _) -> 
                recdFieldRefL rf
            | Expr.Op (TOp.ValFieldGetAddr (rf, _), _, [rx], _) -> 
                leftL(tagText "&") ^^ bracketL (atomL rx ^^ rightL(tagText ".!") ^^ recdFieldRefL rf)
            | Expr.Op (TOp.ValFieldGetAddr (rf, _), _, [], _) -> 
                leftL(tagText "&") ^^ (recdFieldRefL rf)
            | Expr.Op (TOp.UnionCaseTagGet tycr, _, [x], _) -> 
                wordL (tagText ("#" + tycr.LogicalName + ".tag")) ^^ atomL x
            | Expr.Op (TOp.UnionCaseProof c, _, [x], _) -> 
                wordL (tagText ("#" + c.CaseName + ".cast")) ^^ atomL x
            | Expr.Op (TOp.UnionCaseFieldGet (c, i), _, [x], _) -> 
                wordL (tagText ("#" + c.CaseName + "." + string i)) --- atomL x
            | Expr.Op (TOp.UnionCaseFieldSet (c, i), _, [x;y], _) -> 
                ((atomL x --- (rightL (tagText ("#" + c.CaseName + "." + string i)))) ^^ wordL(tagText ":=")) --- exprL y
            | Expr.Op (TOp.TupleFieldGet (_, i), _, [x], _) -> 
                wordL (tagText ("#" + string i)) --- atomL x
            | Expr.Op (TOp.Coerce, [ty;_], [x], _) -> 
                atomL x --- (wordL(tagText ":>") ^^ typeL ty) 
            | Expr.Op (TOp.Reraise, [_], [], _) -> 
                wordL(tagText "Rethrow!")
            | Expr.Op (TOp.ILAsm (instrs, retTypes), tyargs, args, _) -> 
                let instrs = instrs |> List.map (sprintf "%+A" >> tagText >> wordL) |> spaceListL // %+A has + since instrs are from an "internal" type  
                let instrs = leftL(tagText "(#") ^^ instrs ^^ rightL(tagText "#)")
                (appL g instrs tyargs args ---
                    wordL(tagText ":") ^^ spaceListL (List.map typeAtomL retTypes)) |> wrap
            | Expr.Op (TOp.LValueOp (lvop, vr), _, args, _) -> 
                (lvalopL lvop ^^ valRefL vr --- bracketL (commaListL (List.map atomL args))) |> wrap
            | Expr.Op (TOp.ILCall (_, _, _, _, _, _, _, ilMethRef, enclTypeInst, methInst, _), tyargs, args, _) ->
                let meth = ilMethRef.Name
                wordL(tagText "ILCall") ^^
                   aboveListL 
                      [ yield wordL (tagText ilMethRef.DeclaringTypeRef.FullName) ^^ sepL(tagText ".") ^^ wordL (tagText meth)
                        if not enclTypeInst.IsEmpty then yield wordL(tagText "tinst ") --- listL typeL enclTypeInst
                        if not methInst.IsEmpty then yield wordL (tagText "minst ") --- listL typeL methInst
                        if not tyargs.IsEmpty then yield wordL (tagText "tyargs") --- listL typeL tyargs
                        if not args.IsEmpty then yield listL exprL args ] 
                    |> wrap
            | Expr.Op (TOp.Array, [_], xs, _) -> 
                leftL(tagText "[|") ^^ commaListL (List.map exprL xs) ^^ rightL(tagText "|]")
            | Expr.Op (TOp.While _, [], [Expr.Lambda (_, _, _, [_], x1, _, _);Expr.Lambda (_, _, _, [_], x2, _, _)], _) -> 
                (wordL(tagText "while") ^^ exprL x1 ^^ wordL(tagText "do")) @@-- exprL x2
            | Expr.Op (TOp.For _, [], [Expr.Lambda (_, _, _, [_], x1, _, _);Expr.Lambda (_, _, _, [_], x2, _, _);Expr.Lambda (_, _, _, [_], x3, _, _)], _) -> 
                wordL(tagText "for") ^^ aboveListL [(exprL x1 ^^ wordL(tagText "to") ^^ exprL x2 ^^ wordL(tagText "do")); exprL x3 ] ^^ rightL(tagText "done")
            | Expr.Op (TOp.TryWith _, [_], [Expr.Lambda (_, _, _, [_], x1, _, _);Expr.Lambda (_, _, _, [_], xf, _, _);Expr.Lambda (_, _, _, [_], xh, _, _)], _) ->
                (wordL (tagText "try") @@-- exprL x1) @@ (wordL(tagText "with-filter") @@-- exprL xf) @@ (wordL(tagText "with") @@-- exprL xh)
            | Expr.Op (TOp.TryFinally _, [_], [Expr.Lambda (_, _, _, [_], x1, _, _);Expr.Lambda (_, _, _, [_], x2, _, _)], _) -> 
                (wordL (tagText "try") @@-- exprL x1) @@ (wordL(tagText "finally") @@-- exprL x2)
            | Expr.Op (TOp.Bytes _, _, _, _) -> 
                wordL(tagText "bytes++")
            | Expr.Op (TOp.UInt16s _, _, _, _) -> wordL(tagText "uint16++")
            | Expr.Op (TOp.RefAddrGet _, _tyargs, _args, _) -> wordL(tagText "GetRefLVal...")
            | Expr.Op (TOp.TraitCall _, _tyargs, _args, _) -> wordL(tagText "traitcall...")
            | Expr.Op (TOp.ExnFieldGet _, _tyargs, _args, _) -> wordL(tagText "TOp.ExnFieldGet...")
            | Expr.Op (TOp.ExnFieldSet _, _tyargs, _args, _) -> wordL(tagText "TOp.ExnFieldSet...")
            | Expr.Op (TOp.TryFinally _, _tyargs, _args, _) -> wordL(tagText "TOp.TryFinally...")
            | Expr.Op (TOp.TryWith _, _tyargs, _args, _) -> wordL(tagText "TOp.TryWith...")
            | Expr.Op (TOp.Goto l, _tys, args, _) -> wordL(tagText ("Expr.Goto " + string l)) ^^ bracketL (commaListL (List.map atomL args)) 
            | Expr.Op (TOp.Label l, _tys, args, _) -> wordL(tagText ("Expr.Label " + string l)) ^^ bracketL (commaListL (List.map atomL args)) 
            | Expr.Op (_, _tys, args, _) -> wordL(tagText "Expr.Op ...") ^^ bracketL (commaListL (List.map atomL args)) 
            | Expr.Quote (a, _, _, _, _) -> leftL(tagText "<@") ^^ atomL a ^^ rightL(tagText "@>")
            | Expr.Obj (_lambdaId, ty, basev, ccall, overrides, iimpls, _stateVars, _) -> 
                (leftL (tagText "{") 
                 @@--
                  ((wordL(tagText "new ") ++ typeL ty) 
                   @@-- 
                   aboveListL [exprL ccall
                               optionL valAtBindL basev
                               aboveListL (List.map (tmethodL g) overrides)
                               aboveListL (List.map (iimplL g) iimpls)]))
                @@
                rightL (tagText "}")

            | Expr.WitnessArg _ -> wordL (tagText "<witnessarg>")
            | Expr.StaticOptimization (_tcs, csx, x, _) -> 
                (wordL(tagText "opt") @@- (exprL x)) @@--
                   (wordL(tagText "|") ^^ exprL csx --- (wordL(tagText "when...") ))
           
        // For tracking ranges through expr rewrites 
        if !layoutRanges 
        then leftL(tagText "{") ^^ (rangeL expr.Range ^^ rightL(tagText ":")) ++ lay ^^ rightL(tagText "}")
        else lay

    and implFilesL g implFiles =
        aboveListL (List.map (implFileL g) implFiles)

    and appL g flayout tys args =
        let z = flayout
        let z = if isNil tys then z else z ^^ instL typeL tys
        let z = if isNil args then z else z --- spaceListL (List.map (atomL g) args)
        z

    and implFileL g (TImplFile (_, _, mexpr, _, _, _)) =
        aboveListL [(wordL(tagText "top implementation ")) @@-- mexprL g mexpr]

    and mexprL g x =
        match x with 
        | ModuleOrNamespaceExprWithSig(mtyp, defs, _) -> mdefL g defs @@- (wordL(tagText ":") @@- entityTypeL g mtyp)

    and mdefsL  g defs =
        wordL(tagText "Module Defs") @@-- aboveListL(List.map (mdefL g) defs)

    and mdefL g x =
        match x with
        | TMDefRec(_, tycons, mbinds, _) -> aboveListL ((tycons |> List.map (tyconL g)) @ (mbinds |> List.map (mbindL g)))
        | TMDefLet(bind, _) -> letL g bind emptyL
        | TMDefDo(e, _) -> exprL g e
        | TMDefs defs -> mdefsL g defs
        | TMAbstract mexpr -> mexprL g mexpr

    and mbindL g x =
       match x with
       | ModuleOrNamespaceBinding.Binding bind -> letL g bind emptyL
       | ModuleOrNamespaceBinding.Module(mspec, rhs) ->
        (wordL (tagText (if mspec.IsNamespace then "namespace" else "module")) ^^ (wordL (tagText mspec.DemangledModuleOrNamespaceName) |> stampL mspec.Stamp)) @@-- mdefL g rhs

    and entityTypeL g (mtyp: ModuleOrNamespaceType) =
        aboveListL [jlistL typeOfValL mtyp.AllValsAndMembers
                    jlistL (tyconL g) mtyp.AllEntities]

    and entityL g (ms: ModuleOrNamespace) =
        let header = wordL(tagText "module") ^^ (wordL (tagText ms.DemangledModuleOrNamespaceName) |> stampL ms.Stamp) ^^ wordL(tagText ":")
        let footer = wordL(tagText "end")
        let body = entityTypeL g ms.ModuleOrNamespaceType
        (header @@-- body) @@ footer

    and ccuL g (ccu: CcuThunk) = entityL g ccu.Contents

    and decisionTreeL g x =
        match x with 
        | TDBind (bind, body) -> 
            let bind = wordL(tagText "let") ^^ bindingL g bind
            (bind @@ decisionTreeL g body) 
        | TDSuccess (args, n) -> 
            wordL(tagText "Success") ^^ leftL(tagText "T") ^^ intL n ^^ tupleL (args |> List.map (exprL g))
        | TDSwitch (test, dcases, dflt, _) ->
            (wordL(tagText "Switch") --- exprL g test) @@--
            (aboveListL (List.map (dcaseL g) dcases) @@
             match dflt with
             | None -> emptyL
             | Some dtree -> wordL(tagText "dflt:") --- decisionTreeL g dtree)

    and dcaseL g (TCase (test, dtree)) = (dtestL g test ^^ wordL(tagText "//")) --- decisionTreeL g dtree

    and dtestL g x = 
        match x with 
        | (DecisionTreeTest.UnionCase (c, tinst)) -> wordL(tagText "is") ^^ unionCaseRefL c ^^ instL typeL tinst
        | (DecisionTreeTest.ArrayLength (n, ty)) -> wordL(tagText "length") ^^ intL n ^^ typeL ty
        | (DecisionTreeTest.Const c) -> wordL(tagText "is") ^^ constL c
        | (DecisionTreeTest.IsNull ) -> wordL(tagText "isnull")
        | (DecisionTreeTest.IsInst (_, ty)) -> wordL(tagText "isinst") ^^ typeL ty
        | (DecisionTreeTest.ActivePatternCase (exp, _, _, _, _)) -> wordL(tagText "query") ^^ exprL g exp
        | (DecisionTreeTest.Error _) -> wordL (tagText "error recovery")
 
    and targetL g i (TTarget (argvs, body, _, _)) =
        leftL(tagText "T") ^^ intL i ^^ tupleL (flatValsL argvs) ^^ rightL(tagText ":") --- exprL g body

    and flatValsL vs = vs |> List.map valL

    and tmethodL g (TObjExprMethod(TSlotSig(nm, _, _, _, _, _), _, tps, vs, e, _)) =
        ((wordL(tagText "TObjExprMethod") --- (wordL (tagText nm)) ^^ wordL(tagText "=")) --
         (angleBracketListL (List.map typarL tps) ^^ rightL(tagText ".")) ---
         (tupleL (List.map (List.map (valAtBindL g) >> tupleL) vs) ^^ rightL(tagText ".")))
        @@--
          (atomL g e) 

    and iimplL g (ty, tmeths) = wordL(tagText "impl") ^^ aboveListL (typeL ty :: List.map (tmethodL g) tmeths) 

    let showType x = LayoutRender.showL (typeL x)

    let showExpr g x = LayoutRender.showL (exprL g x)

    let traitL x = auxTraitL SimplifyTypes.typeSimplificationInfo0 x

    let typarsL x = layoutTyparDecls x

//--------------------------------------------------------------------------
// Helpers related to type checking modules & namespaces
//--------------------------------------------------------------------------

let wrapModuleOrNamespaceType id cpath mtyp = 
    Construct.NewModuleOrNamespace (Some cpath) taccessPublic id XmlDoc.Empty [] (MaybeLazy.Strict mtyp)

let wrapModuleOrNamespaceTypeInNamespace id cpath mtyp = 
    let mspec = wrapModuleOrNamespaceType id cpath mtyp
    Construct.NewModuleOrNamespaceType Namespace [ mspec ] [], mspec

let wrapModuleOrNamespaceExprInNamespace (id: Ident) cpath mexpr = 
    let mspec = wrapModuleOrNamespaceType id cpath (Construct.NewEmptyModuleOrNamespaceType Namespace)
    TMDefRec (false, [], [ModuleOrNamespaceBinding.Module(mspec, mexpr)], id.idRange)

// cleanup: make this a property
let SigTypeOfImplFile (TImplFile (_, _, mexpr, _, _, _)) = mexpr.Type 

//--------------------------------------------------------------------------
// Data structures representing what gets hidden and what gets remapped (i.e. renamed or alpha-converted)
// when a module signature is applied to a module.
//--------------------------------------------------------------------------

type SignatureRepackageInfo = 
    { RepackagedVals: (ValRef * ValRef) list
      RepackagedEntities: (TyconRef * TyconRef) list }
    
    member remapInfo.ImplToSigMapping = { TypeEquivEnv.Empty with EquivTycons = TyconRefMap.OfList remapInfo.RepackagedEntities }
    static member Empty = { RepackagedVals = []; RepackagedEntities= [] } 

type SignatureHidingInfo = 
    { HiddenTycons: Zset<Tycon>
      HiddenTyconReprs: Zset<Tycon>
      HiddenVals: Zset<Val>
      HiddenRecdFields: Zset<RecdFieldRef>
      HiddenUnionCases: Zset<UnionCaseRef> }

    static member Empty = 
        { HiddenTycons = Zset.empty tyconOrder
          HiddenTyconReprs = Zset.empty tyconOrder
          HiddenVals = Zset.empty valOrder
          HiddenRecdFields = Zset.empty recdFieldRefOrder
          HiddenUnionCases = Zset.empty unionCaseRefOrder }

let addValRemap v vNew tmenv = 
    { tmenv with valRemap= tmenv.valRemap.Add v (mkLocalValRef vNew) }

let mkRepackageRemapping mrpi = 
    { valRemap = ValMap.OfList (mrpi.RepackagedVals |> List.map (fun (vref, x) -> vref.Deref, x))
      tpinst = emptyTyparInst
      tyconRefRemap = TyconRefMap.OfList mrpi.RepackagedEntities
      removeTraitSolutions = false }

//--------------------------------------------------------------------------
// Compute instances of the above for mty -> mty
//--------------------------------------------------------------------------

let accEntityRemap (msigty: ModuleOrNamespaceType) (entity: Entity) (mrpi, mhi) =
    let sigtyconOpt = (NameMap.tryFind entity.LogicalName msigty.AllEntitiesByCompiledAndLogicalMangledNames)
    match sigtyconOpt with 
    | None -> 
        // The type constructor is not present in the signature. Hence it is hidden. 
        let mhi = { mhi with HiddenTycons = Zset.add entity mhi.HiddenTycons }
        (mrpi, mhi) 
    | Some sigtycon -> 
        // The type constructor is in the signature. Hence record the repackage entry 
        let sigtcref = mkLocalTyconRef sigtycon
        let tcref = mkLocalTyconRef entity
        let mrpi = { mrpi with RepackagedEntities = ((tcref, sigtcref) :: mrpi.RepackagedEntities) }
        // OK, now look for hidden things 
        let mhi = 
            if (match entity.TypeReprInfo with TNoRepr -> false | _ -> true) && (match sigtycon.TypeReprInfo with TNoRepr -> true | _ -> false) then 
                // The type representation is absent in the signature, hence it is hidden 
                { mhi with HiddenTyconReprs = Zset.add entity mhi.HiddenTyconReprs } 
            else 
                // The type representation is present in the signature. 
                // Find the fields that have been hidden or which were non-public anyway. 
                let mhi = 
                    (entity.AllFieldsArray, mhi) ||> Array.foldBack (fun rfield mhi ->
                        match sigtycon.GetFieldByName(rfield.Name) with 
                        | Some _ -> 
                            // The field is in the signature. Hence it is not hidden. 
                            mhi
                        | _ -> 
                            // The field is not in the signature. Hence it is regarded as hidden. 
                            let rfref = tcref.MakeNestedRecdFieldRef rfield
                            { mhi with HiddenRecdFields = Zset.add rfref mhi.HiddenRecdFields })
                        
                let mhi = 
                    (entity.UnionCasesAsList, mhi) ||> List.foldBack (fun ucase mhi ->
                        match sigtycon.GetUnionCaseByName ucase.DisplayName with 
                        | Some _ -> 
                            // The constructor is in the signature. Hence it is not hidden. 
                            mhi
                        | _ -> 
                            // The constructor is not in the signature. Hence it is regarded as hidden. 
                            let ucref = tcref.MakeNestedUnionCaseRef ucase
                            { mhi with HiddenUnionCases = Zset.add ucref mhi.HiddenUnionCases })
                mhi
        (mrpi, mhi) 

let accSubEntityRemap (msigty: ModuleOrNamespaceType) (entity: Entity) (mrpi, mhi) =
    let sigtyconOpt = (NameMap.tryFind entity.LogicalName msigty.AllEntitiesByCompiledAndLogicalMangledNames)
    match sigtyconOpt with 
    | None -> 
        // The type constructor is not present in the signature. Hence it is hidden. 
        let mhi = { mhi with HiddenTycons = Zset.add entity mhi.HiddenTycons }
        (mrpi, mhi) 
    | Some sigtycon -> 
        // The type constructor is in the signature. Hence record the repackage entry 
        let sigtcref = mkLocalTyconRef sigtycon
        let tcref = mkLocalTyconRef entity
        let mrpi = { mrpi with RepackagedEntities = ((tcref, sigtcref) :: mrpi.RepackagedEntities) }
        (mrpi, mhi) 

let valLinkageAEquiv g aenv (v1: Val) (v2: Val) = 
    (v1.GetLinkagePartialKey() = v2.GetLinkagePartialKey()) &&
    (if v1.IsMember && v2.IsMember then typeAEquivAux EraseAll g aenv v1.Type v2.Type else true)
    
let accValRemap g aenv (msigty: ModuleOrNamespaceType) (implVal: Val) (mrpi, mhi) =
    let implValKey = implVal.GetLinkagePartialKey()
    let sigValOpt = 
        msigty.AllValsAndMembersByPartialLinkageKey 
          |> MultiMap.find implValKey
          |> List.tryFind (fun sigVal -> valLinkageAEquiv g aenv implVal sigVal)
          
    let vref = mkLocalValRef implVal
    match sigValOpt with 
    | None -> 
        let mhi = { mhi with HiddenVals = Zset.add implVal mhi.HiddenVals }
        (mrpi, mhi) 
    | Some (sigVal: Val) -> 
        // The value is in the signature. Add the repackage entry. 
        let mrpi = { mrpi with RepackagedVals = (vref, mkLocalValRef sigVal) :: mrpi.RepackagedVals }
        (mrpi, mhi) 

let getCorrespondingSigTy nm (msigty: ModuleOrNamespaceType) = 
    match NameMap.tryFind nm msigty.AllEntitiesByCompiledAndLogicalMangledNames with 
    | None -> Construct.NewEmptyModuleOrNamespaceType ModuleOrType 
    | Some sigsubmodul -> sigsubmodul.ModuleOrNamespaceType

let rec accEntityRemapFromModuleOrNamespaceType (mty: ModuleOrNamespaceType) (msigty: ModuleOrNamespaceType) acc = 
    let acc = (mty.AllEntities, acc) ||> QueueList.foldBack (fun e acc -> accEntityRemapFromModuleOrNamespaceType e.ModuleOrNamespaceType (getCorrespondingSigTy e.LogicalName msigty) acc) 
    let acc = (mty.AllEntities, acc) ||> QueueList.foldBack (accEntityRemap msigty) 
    acc 

let rec accValRemapFromModuleOrNamespaceType g aenv (mty: ModuleOrNamespaceType) msigty acc = 
    let acc = (mty.AllEntities, acc) ||> QueueList.foldBack (fun e acc -> accValRemapFromModuleOrNamespaceType g aenv e.ModuleOrNamespaceType (getCorrespondingSigTy e.LogicalName msigty) acc) 
    let acc = (mty.AllValsAndMembers, acc) ||> QueueList.foldBack (accValRemap g aenv msigty) 
    acc 

let ComputeRemappingFromInferredSignatureToExplicitSignature g mty msigty = 
    let ((mrpi, _) as entityRemap) = accEntityRemapFromModuleOrNamespaceType mty msigty (SignatureRepackageInfo.Empty, SignatureHidingInfo.Empty)  
    let aenv = mrpi.ImplToSigMapping
    let valAndEntityRemap = accValRemapFromModuleOrNamespaceType g aenv mty msigty entityRemap
    valAndEntityRemap 

//--------------------------------------------------------------------------
// Compute instances of the above for mexpr -> mty
//--------------------------------------------------------------------------

/// At TMDefRec nodes abstract (virtual) vslots are effectively binders, even 
/// though they are tucked away inside the tycon. This helper function extracts the
/// virtual slots to aid with finding this babies.
let abstractSlotValRefsOfTycons (tycons: Tycon list) =  
    tycons 
    |> List.collect (fun tycon -> if tycon.IsFSharpObjectModelTycon then tycon.FSharpObjectModelTypeInfo.fsobjmodel_vslots else []) 

let abstractSlotValsOfTycons (tycons: Tycon list) =  
    abstractSlotValRefsOfTycons tycons 
    |> List.map (fun v -> v.Deref)

let rec accEntityRemapFromModuleOrNamespace msigty x acc = 
    match x with 
    | TMDefRec(_, tycons, mbinds, _) -> 
         let acc = (mbinds, acc) ||> List.foldBack (accEntityRemapFromModuleOrNamespaceBind msigty)
         let acc = (tycons, acc) ||> List.foldBack (accEntityRemap msigty) 
         let acc = (tycons, acc) ||> List.foldBack (fun e acc -> accEntityRemapFromModuleOrNamespaceType e.ModuleOrNamespaceType (getCorrespondingSigTy e.LogicalName msigty) acc) 
         acc
    | TMDefLet _ -> acc
    | TMDefDo _ -> acc
    | TMDefs defs -> accEntityRemapFromModuleOrNamespaceDefs msigty defs acc
    | TMAbstract mexpr -> accEntityRemapFromModuleOrNamespaceType mexpr.Type msigty acc

and accEntityRemapFromModuleOrNamespaceDefs msigty mdefs acc = 
    List.foldBack (accEntityRemapFromModuleOrNamespace msigty) mdefs acc

and accEntityRemapFromModuleOrNamespaceBind msigty x acc = 
    match x with 
    | ModuleOrNamespaceBinding.Binding _ -> acc
    | ModuleOrNamespaceBinding.Module(mspec, def) ->
    accSubEntityRemap msigty mspec (accEntityRemapFromModuleOrNamespace (getCorrespondingSigTy mspec.LogicalName msigty) def acc)

let rec accValRemapFromModuleOrNamespace g aenv msigty x acc = 
    match x with 
    | TMDefRec(_, tycons, mbinds, _) -> 
         let acc = (mbinds, acc) ||> List.foldBack (accValRemapFromModuleOrNamespaceBind g aenv msigty)
         //  Abstract (virtual) vslots in the tycons at TMDefRec nodes are binders. They also need to be added to the remapping. 
         let vslotvs = abstractSlotValsOfTycons tycons
         let acc = (vslotvs, acc) ||> List.foldBack (accValRemap g aenv msigty)  
         acc
    | TMDefLet(bind, _) -> accValRemap g aenv msigty bind.Var acc
    | TMDefDo _ -> acc
    | TMDefs defs -> accValRemapFromModuleOrNamespaceDefs g aenv msigty defs acc
    | TMAbstract mexpr -> accValRemapFromModuleOrNamespaceType g aenv mexpr.Type msigty acc

and accValRemapFromModuleOrNamespaceBind g aenv msigty x acc = 
    match x with 
    | ModuleOrNamespaceBinding.Binding bind -> accValRemap g aenv msigty bind.Var acc
    | ModuleOrNamespaceBinding.Module(mspec, def) ->
    accSubEntityRemap msigty mspec (accValRemapFromModuleOrNamespace g aenv (getCorrespondingSigTy mspec.LogicalName msigty) def acc)

and accValRemapFromModuleOrNamespaceDefs g aenv msigty mdefs acc = List.foldBack (accValRemapFromModuleOrNamespace g aenv msigty) mdefs acc

let ComputeRemappingFromImplementationToSignature g mdef msigty =  
    let ((mrpi, _) as entityRemap) = accEntityRemapFromModuleOrNamespace msigty mdef (SignatureRepackageInfo.Empty, SignatureHidingInfo.Empty) 
    let aenv = mrpi.ImplToSigMapping
    
    let valAndEntityRemap = accValRemapFromModuleOrNamespace g aenv msigty mdef entityRemap
    valAndEntityRemap

//--------------------------------------------------------------------------
// Compute instances of the above for the assembly boundary
//--------------------------------------------------------------------------

let accTyconHidingInfoAtAssemblyBoundary (tycon: Tycon) mhi =
    if not (canAccessFromEverywhere tycon.Accessibility) then 
        // The type constructor is not public, hence hidden at the assembly boundary. 
        { mhi with HiddenTycons = Zset.add tycon mhi.HiddenTycons } 
    elif not (canAccessFromEverywhere tycon.TypeReprAccessibility) then 
        { mhi with HiddenTyconReprs = Zset.add tycon mhi.HiddenTyconReprs } 
    else 
        let mhi = 
            (tycon.AllFieldsArray, mhi) ||> Array.foldBack (fun rfield mhi ->
                if not (canAccessFromEverywhere rfield.Accessibility) then 
                    let tcref = mkLocalTyconRef tycon
                    let rfref = tcref.MakeNestedRecdFieldRef rfield
                    { mhi with HiddenRecdFields = Zset.add rfref mhi.HiddenRecdFields } 
                else mhi)
        let mhi = 
            (tycon.UnionCasesAsList, mhi) ||> List.foldBack (fun ucase mhi ->
                if not (canAccessFromEverywhere ucase.Accessibility) then 
                    let tcref = mkLocalTyconRef tycon
                    let ucref = tcref.MakeNestedUnionCaseRef ucase
                    { mhi with HiddenUnionCases = Zset.add ucref mhi.HiddenUnionCases } 
                else mhi)
        mhi

// Collect up the values hidden at the assembly boundary. This is used by IsHiddenVal to 
// determine if something is considered hidden. This is used in turn to eliminate optimization
// information at the assembly boundary and to decide to label things as "internal".
let accValHidingInfoAtAssemblyBoundary (vspec: Val) mhi =
    if // anything labelled "internal" or more restrictive is considered to be hidden at the assembly boundary
       not (canAccessFromEverywhere vspec.Accessibility) || 
       // compiler generated members for class function 'let' bindings are considered to be hidden at the assembly boundary
       vspec.IsIncrClassGeneratedMember ||                     
       // anything that's not a module or member binding gets assembly visibility
       not vspec.IsMemberOrModuleBinding then 
        // The value is not public, hence hidden at the assembly boundary. 
        { mhi with HiddenVals = Zset.add vspec mhi.HiddenVals } 
    else 
        mhi

let rec accModuleOrNamespaceHidingInfoAtAssemblyBoundary mty acc = 
    let acc = QueueList.foldBack (fun (e: Entity) acc -> accModuleOrNamespaceHidingInfoAtAssemblyBoundary e.ModuleOrNamespaceType acc) mty.AllEntities acc
    let acc = QueueList.foldBack accTyconHidingInfoAtAssemblyBoundary mty.AllEntities acc
    let acc = QueueList.foldBack accValHidingInfoAtAssemblyBoundary mty.AllValsAndMembers acc
    acc 

let ComputeHidingInfoAtAssemblyBoundary mty acc = 
    accModuleOrNamespaceHidingInfoAtAssemblyBoundary mty acc

//--------------------------------------------------------------------------
// Compute instances of the above for mexpr -> mty
//--------------------------------------------------------------------------

let IsHidden setF accessF remapF = 
    let rec check mrmi x = 
            // Internal/private? 
        not (canAccessFromEverywhere (accessF x)) || 
        (match mrmi with 
         | [] -> false // Ah! we escaped to freedom! 
         | (rpi, mhi) :: rest -> 
            // Explicitly hidden? 
            Zset.contains x (setF mhi) || 
            // Recurse... 
            check rest (remapF rpi x))
    fun mrmi x -> 
        check mrmi x

let IsHiddenTycon mrmi x = IsHidden (fun mhi -> mhi.HiddenTycons) (fun tc -> tc.Accessibility) (fun rpi x -> (remapTyconRef rpi.tyconRefRemap (mkLocalTyconRef x)).Deref) mrmi x

let IsHiddenTyconRepr mrmi x = IsHidden (fun mhi -> mhi.HiddenTyconReprs) (fun v -> v.TypeReprAccessibility) (fun rpi x -> (remapTyconRef rpi.tyconRefRemap (mkLocalTyconRef x)).Deref) mrmi x

let IsHiddenVal mrmi x = IsHidden (fun mhi -> mhi.HiddenVals) (fun v -> v.Accessibility) (fun rpi x -> (remapValRef rpi (mkLocalValRef x)).Deref) mrmi x 

let IsHiddenRecdField mrmi x = IsHidden (fun mhi -> mhi.HiddenRecdFields) (fun rfref -> rfref.RecdField.Accessibility) (fun rpi x -> remapRecdFieldRef rpi.tyconRefRemap x) mrmi x 

//--------------------------------------------------------------------------
// Generic operations on module types
//--------------------------------------------------------------------------

let foldModuleOrNamespaceTy ft fv mty acc = 
    let rec go mty acc = 
        let acc = QueueList.foldBack (fun (e: Entity) acc -> go e.ModuleOrNamespaceType acc) mty.AllEntities acc
        let acc = QueueList.foldBack ft mty.AllEntities acc
        let acc = QueueList.foldBack fv mty.AllValsAndMembers acc
        acc
    go mty acc

let allValsOfModuleOrNamespaceTy m = foldModuleOrNamespaceTy (fun _ acc -> acc) (fun v acc -> v :: acc) m []
let allEntitiesOfModuleOrNamespaceTy m = foldModuleOrNamespaceTy (fun ft acc -> ft :: acc) (fun _ acc -> acc) m []

//---------------------------------------------------------------------------
// Free variables in terms. Are all constructs public accessible?
//---------------------------------------------------------------------------
 
let isPublicVal (lv: Val) = (lv.Accessibility = taccessPublic)
let isPublicUnionCase (ucr: UnionCaseRef) = (ucr.UnionCase.Accessibility = taccessPublic)
let isPublicRecdField (rfr: RecdFieldRef) = (rfr.RecdField.Accessibility = taccessPublic)
let isPublicTycon (tcref: Tycon) = (tcref.Accessibility = taccessPublic)

let freeVarsAllPublic fvs = 
    // Are any non-public items used in the expr (which corresponded to the fvs)?
    // Recall, taccess occurs in:
    //      EntityData has ReprAccessibility and Accessibility
    //      UnionCase has Accessibility
    //      RecdField has Accessibility
    //      ValData has Accessibility
    // The freevars and FreeTyvars collect local constructs.
    // Here, we test that all those constructs are public.
    //
    // CODE REVIEW:
    // What about non-local vals. This fix assumes non-local vals must be public. OK?
    Zset.forall isPublicVal fvs.FreeLocals &&
    Zset.forall isPublicUnionCase fvs.FreeUnionCases &&
    Zset.forall isPublicRecdField fvs.FreeRecdFields &&
    Zset.forall isPublicTycon fvs.FreeTyvars.FreeTycons

let freeTyvarsAllPublic tyvars = 
    Zset.forall isPublicTycon tyvars.FreeTycons

/// Detect the subset of match expressions we process in a linear way (i.e. using tailcalls, rather than
/// unbounded stack)
///   -- if then else
///   -- match e with pat[vs] -> e1[vs] | _ -> e2

let (|LinearMatchExpr|_|) expr = 
    match expr with 
    | Expr.Match (sp, m, dtree, [|tg1;(TTarget([], e2, sp2, _))|], m2, ty) -> Some(sp, m, dtree, tg1, e2, sp2, m2, ty)
    | _ -> None
    
let rebuildLinearMatchExpr (sp, m, dtree, tg1, e2, sp2, m2, ty) = 
    primMkMatch (sp, m, dtree, [|tg1;(TTarget([], e2, sp2, None))|], m2, ty)

/// Detect a subset of 'Expr.Op' expressions we process in a linear way (i.e. using tailcalls, rather than
/// unbounded stack). Only covers Cons(args,Cons(args,Cons(args,Cons(args,...._)))).
let (|LinearOpExpr|_|) expr = 
    match expr with 
    | Expr.Op ((TOp.UnionCase _ as op), tinst, args, m) when not args.IsEmpty -> 
        let argsFront, argLast = List.frontAndBack args
        Some (op, tinst, argsFront, argLast, m)
    | _ -> None
    
let rebuildLinearOpExpr (op, tinst, argsFront, argLast, m) = 
    Expr.Op (op, tinst, argsFront@[argLast], m)

//---------------------------------------------------------------------------
// Free variables in terms. All binders are distinct.
//---------------------------------------------------------------------------

let emptyFreeVars =  
  { UsesMethodLocalConstructs=false
    UsesUnboundRethrow=false
    FreeLocalTyconReprs=emptyFreeTycons
    FreeLocals=emptyFreeLocals
    FreeTyvars=emptyFreeTyvars
    FreeRecdFields = emptyFreeRecdFields
    FreeUnionCases = emptyFreeUnionCases}

let unionFreeVars fvs1 fvs2 = 
  if fvs1 === emptyFreeVars then fvs2 else 
  if fvs2 === emptyFreeVars then fvs1 else
  { FreeLocals = unionFreeLocals fvs1.FreeLocals fvs2.FreeLocals
    FreeTyvars = unionFreeTyvars fvs1.FreeTyvars fvs2.FreeTyvars
    UsesMethodLocalConstructs = fvs1.UsesMethodLocalConstructs || fvs2.UsesMethodLocalConstructs
    UsesUnboundRethrow = fvs1.UsesUnboundRethrow || fvs2.UsesUnboundRethrow
    FreeLocalTyconReprs = unionFreeTycons fvs1.FreeLocalTyconReprs fvs2.FreeLocalTyconReprs
    FreeRecdFields = unionFreeRecdFields fvs1.FreeRecdFields fvs2.FreeRecdFields
    FreeUnionCases = unionFreeUnionCases fvs1.FreeUnionCases fvs2.FreeUnionCases }

let inline accFreeTyvars (opts: FreeVarOptions) f v acc =
    if not opts.collectInTypes then acc else
    let ftyvs = acc.FreeTyvars
    let ftyvs' = f opts v ftyvs
    if ftyvs === ftyvs' then acc else 
    { acc with FreeTyvars = ftyvs' }

let accFreeVarsInTy opts ty acc = accFreeTyvars opts accFreeInType ty acc
let accFreeVarsInTys opts tys acc = if isNil tys then acc else accFreeTyvars opts accFreeInTypes tys acc
let accFreevarsInTycon opts tcref acc = accFreeTyvars opts accFreeTycon tcref acc
let accFreevarsInVal opts v acc = accFreeTyvars opts accFreeInVal v acc
    
let accFreeVarsInTraitSln opts tys acc = accFreeTyvars opts accFreeInTraitSln tys acc 

let accFreeVarsInTraitInfo opts tys acc = accFreeTyvars opts accFreeInTrait tys acc 

let boundLocalVal opts v fvs =
    if not opts.includeLocals then fvs else
    let fvs = accFreevarsInVal opts v fvs
    if not (Zset.contains v fvs.FreeLocals) then fvs
    else {fvs with FreeLocals= Zset.remove v fvs.FreeLocals} 

let boundProtect fvs =
    if fvs.UsesMethodLocalConstructs then {fvs with UsesMethodLocalConstructs = false} else fvs

let accUsesFunctionLocalConstructs flg fvs = 
    if flg && not fvs.UsesMethodLocalConstructs then {fvs with UsesMethodLocalConstructs = true} 
    else fvs 

let bound_rethrow fvs =
    if fvs.UsesUnboundRethrow then {fvs with UsesUnboundRethrow = false} else fvs  

let accUsesRethrow flg fvs = 
    if flg && not fvs.UsesUnboundRethrow then {fvs with UsesUnboundRethrow = true} 
    else fvs 

let boundLocalVals opts vs fvs = List.foldBack (boundLocalVal opts) vs fvs

let bindLhs opts (bind: Binding) fvs = boundLocalVal opts bind.Var fvs

let freeVarsCacheCompute opts cache f = if opts.canCache then cached cache f else f()

let tryGetFreeVarsCacheValue opts cache =
    if opts.canCache then tryGetCacheValue cache
    else ValueNone

let rec accBindRhs opts (TBind(_, repr, _)) acc = accFreeInExpr opts repr acc
          
and accFreeInSwitchCases opts csl dflt (acc: FreeVars) =
    Option.foldBack (accFreeInDecisionTree opts) dflt (List.foldBack (accFreeInSwitchCase opts) csl acc)
 
and accFreeInSwitchCase opts (TCase(discrim, dtree)) acc = 
    accFreeInDecisionTree opts dtree (accFreeInTest opts discrim acc)

and accFreeInTest (opts: FreeVarOptions) discrim acc = 
    match discrim with 
    | DecisionTreeTest.UnionCase(ucref, tinst) -> accFreeUnionCaseRef opts ucref (accFreeVarsInTys opts tinst acc)
    | DecisionTreeTest.ArrayLength(_, ty) -> accFreeVarsInTy opts ty acc
    | DecisionTreeTest.Const _
    | DecisionTreeTest.IsNull -> acc
    | DecisionTreeTest.IsInst (srcty, tgty) -> accFreeVarsInTy opts srcty (accFreeVarsInTy opts tgty acc)
    | DecisionTreeTest.ActivePatternCase (exp, tys, activePatIdentity, _, _) -> 
        accFreeInExpr opts exp 
            (accFreeVarsInTys opts tys 
                (Option.foldBack (fun (vref, tinst) acc -> accFreeValRef opts vref (accFreeVarsInTys opts tinst acc)) activePatIdentity acc))
    | DecisionTreeTest.Error _ -> acc

and accFreeInDecisionTree opts x (acc: FreeVars) =
    match x with 
    | TDSwitch(e1, csl, dflt, _) -> accFreeInExpr opts e1 (accFreeInSwitchCases opts csl dflt acc)
    | TDSuccess (es, _) -> accFreeInFlatExprs opts es acc
    | TDBind (bind, body) -> unionFreeVars (bindLhs opts bind (accBindRhs opts bind (freeInDecisionTree opts body))) acc
  
and accFreeInValFlags opts flag acc =
    let isMethLocal = 
        match flag with 
        | VSlotDirectCall 
        | CtorValUsedAsSelfInit 
        | CtorValUsedAsSuperInit -> true 
        | PossibleConstrainedCall _
        | NormalValUse -> false
    let acc = accUsesFunctionLocalConstructs isMethLocal acc
    match flag with 
    | PossibleConstrainedCall ty -> accFreeTyvars opts accFreeInType ty acc
    | _ -> acc

and accFreeLocalVal opts v fvs =
    if not opts.includeLocals then fvs else
    if Zset.contains v fvs.FreeLocals then fvs 
    else 
        let fvs = accFreevarsInVal opts v fvs
        {fvs with FreeLocals=Zset.add v fvs.FreeLocals}
  
and accLocalTyconRepr opts b fvs = 
    if not opts.includeLocalTyconReprs then fvs else
    if Zset.contains b fvs.FreeLocalTyconReprs then fvs
    else { fvs with FreeLocalTyconReprs = Zset.add b fvs.FreeLocalTyconReprs } 

and accUsedRecdOrUnionTyconRepr opts (tc: Tycon) fvs = 
    if match tc.TypeReprInfo with TFSharpObjectRepr _ | TRecdRepr _ | TUnionRepr _ -> true | _ -> false
    then accLocalTyconRepr opts tc fvs
    else fvs

and accFreeUnionCaseRef opts ucref fvs =   
    if not opts.includeUnionCases then fvs else
    if Zset.contains ucref fvs.FreeUnionCases then fvs 
    else
        let fvs = fvs |> accUsedRecdOrUnionTyconRepr opts ucref.Tycon
        let fvs = fvs |> accFreevarsInTycon opts ucref.TyconRef
        { fvs with FreeUnionCases = Zset.add ucref fvs.FreeUnionCases } 

and accFreeRecdFieldRef opts rfref fvs = 
    if not opts.includeRecdFields then fvs else
    if Zset.contains rfref fvs.FreeRecdFields then fvs 
    else 
        let fvs = fvs |> accUsedRecdOrUnionTyconRepr opts rfref.Tycon
        let fvs = fvs |> accFreevarsInTycon opts rfref.TyconRef 
        { fvs with FreeRecdFields = Zset.add rfref fvs.FreeRecdFields } 
  
and accFreeExnRef _exnc fvs = fvs // Note: this exnc (TyconRef) should be collected the surround types, e.g. tinst of Expr.Op 
and accFreeValRef opts (vref: ValRef) fvs = 
    match vref.IsLocalRef with 
    | true -> accFreeLocalVal opts vref.ResolvedTarget fvs
    // non-local values do not contain free variables 
    | _ -> fvs

and accFreeInMethod opts (TObjExprMethod(slotsig, _attribs, tps, tmvs, e, _)) acc =
    accFreeInSlotSig opts slotsig
     (unionFreeVars (accFreeTyvars opts boundTypars tps (List.foldBack (boundLocalVals opts) tmvs (freeInExpr opts e))) acc)

and accFreeInMethods opts methods acc = 
    List.foldBack (accFreeInMethod opts) methods acc

and accFreeInInterfaceImpl opts (ty, overrides) acc = 
    accFreeVarsInTy opts ty (accFreeInMethods opts overrides acc)

and accFreeInExpr (opts: FreeVarOptions) x acc = 
    match x with
    | Expr.Let _ -> accFreeInExprLinear opts x acc (fun e -> e)
    | _ -> accFreeInExprNonLinear opts x acc
      
and accFreeInExprLinear (opts: FreeVarOptions) x acc contf =   
    // for nested let-bindings, we need to continue after the whole let-binding is processed 
    match x with
    | Expr.Let (bind, e, _, cache) ->
        match tryGetFreeVarsCacheValue opts cache with
        | ValueSome free -> contf (unionFreeVars free acc)
        | _ ->
            accFreeInExprLinear opts e emptyFreeVars (contf << (fun free ->
              unionFreeVars (freeVarsCacheCompute opts cache (fun () -> bindLhs opts bind (accBindRhs opts bind free))) acc
            ))
    | _ -> 
        // No longer linear expr
        contf (accFreeInExpr opts x acc)
    
and accFreeInExprNonLinear opts x acc =
    match x with

    // BINDING CONSTRUCTS
    | Expr.Lambda (_, ctorThisValOpt, baseValOpt, vs, bodyExpr, _, rty) -> 
        unionFreeVars 
                (Option.foldBack (boundLocalVal opts) ctorThisValOpt 
                   (Option.foldBack (boundLocalVal opts) baseValOpt 
                     (boundLocalVals opts vs 
                         (accFreeVarsInTy opts rty 
                             (freeInExpr opts bodyExpr)))))
            acc

    | Expr.TyLambda (_, vs, bodyExpr, _, rty) ->
        unionFreeVars (accFreeTyvars opts boundTypars vs (accFreeVarsInTy opts rty (freeInExpr opts bodyExpr))) acc

    | Expr.TyChoose (vs, bodyExpr, _) ->
        unionFreeVars (accFreeTyvars opts boundTypars vs (freeInExpr opts bodyExpr)) acc

    | Expr.LetRec (binds, bodyExpr, _, cache) ->
        unionFreeVars (freeVarsCacheCompute opts cache (fun () -> List.foldBack (bindLhs opts) binds (List.foldBack (accBindRhs opts) binds (freeInExpr opts bodyExpr)))) acc

    | Expr.Let _ -> 
        failwith "unreachable - linear expr"

    | Expr.Obj (_, ty, basev, basecall, overrides, iimpls, _stateVars, _) ->  
        unionFreeVars 
           (boundProtect
              (Option.foldBack (boundLocalVal opts) basev
                (accFreeVarsInTy opts ty
                   (accFreeInExpr opts basecall
                      (accFreeInMethods opts overrides 
                         (List.foldBack (accFreeInInterfaceImpl opts) iimpls emptyFreeVars))))))
           acc  

    // NON-BINDING CONSTRUCTS 
    | Expr.Const _ -> acc

    | Expr.Val (lvr, flags, _) ->  
        accFreeInValFlags opts flags (accFreeValRef opts lvr acc)

    | Expr.Quote (ast, dataCell, _, _, ty) ->  
        match dataCell.Value with 
        | Some (_, (_, argTypes, argExprs, _data)) ->
            accFreeInExpr opts ast 
                (accFreeInExprs opts argExprs
                   (accFreeVarsInTys opts argTypes
                      (accFreeVarsInTy opts ty acc))) 

        | None ->
            accFreeInExpr opts ast (accFreeVarsInTy opts ty acc)

    | Expr.App (f0, f0ty, tyargs, args, _) -> 
        accFreeVarsInTy opts f0ty
          (accFreeInExpr opts f0
             (accFreeVarsInTys opts tyargs
                (accFreeInExprs opts args acc)))

    | Expr.Link eref -> accFreeInExpr opts !eref acc

    | Expr.Sequential (expr1, expr2, _, _, _) -> 
        let acc = accFreeInExpr opts expr1 acc
        // tail-call - linear expression
        accFreeInExpr opts expr2 acc 

    | Expr.StaticOptimization (_, expr2, expr3, _) -> 
        accFreeInExpr opts expr2 (accFreeInExpr opts expr3 acc)

    | Expr.Match (_, _, dtree, targets, _, _) -> 
        match x with 
        // Handle if-then-else
        | LinearMatchExpr(_, _, dtree, target, bodyExpr, _, _, _) ->
            let acc = accFreeInDecisionTree opts dtree acc
            let acc = accFreeInTarget opts target acc
            accFreeInExpr opts bodyExpr acc  // tailcall

        | _ -> 
            let acc = accFreeInDecisionTree opts dtree acc
            accFreeInTargets opts targets acc
            
    | Expr.Op (TOp.TryWith _, tinst, [expr1; expr2; expr3], _) ->
        unionFreeVars 
          (accFreeVarsInTys opts tinst
            (accFreeInExprs opts [expr1; expr2] acc))
          (bound_rethrow (accFreeInExpr opts expr3 emptyFreeVars))

    | Expr.Op (op, tinst, args, _) -> 
         let acc = accFreeInOp opts op acc
         let acc = accFreeVarsInTys opts tinst acc
         accFreeInExprs opts args acc

    | Expr.WitnessArg (traitInfo, _) ->
         accFreeVarsInTraitInfo opts traitInfo acc

and accFreeInOp opts op acc =
    match op with

    // Things containing no references
    | TOp.Bytes _ 
    | TOp.UInt16s _ 
    | TOp.TryWith _
    | TOp.TryFinally _ 
    | TOp.For _ 
    | TOp.Coerce 
    | TOp.RefAddrGet _
    | TOp.Array 
    | TOp.While _
    | TOp.Goto _ | TOp.Label _ | TOp.Return 
    | TOp.TupleFieldGet _ -> acc

    | TOp.Tuple tupInfo -> 
        accFreeTyvars opts accFreeInTupInfo tupInfo acc

    | TOp.AnonRecd anonInfo 
    | TOp.AnonRecdGet (anonInfo, _) -> 
        accFreeTyvars opts accFreeInTupInfo anonInfo.TupInfo acc
    
    | TOp.UnionCaseTagGet tcref -> 
        accUsedRecdOrUnionTyconRepr opts tcref.Deref acc
    
    // Things containing just a union case reference
    | TOp.UnionCaseProof ucref 
    | TOp.UnionCase ucref 
    | TOp.UnionCaseFieldGetAddr (ucref, _, _) 
    | TOp.UnionCaseFieldGet (ucref, _) 
    | TOp.UnionCaseFieldSet (ucref, _) -> 
        accFreeUnionCaseRef opts ucref acc

    // Things containing just an exception reference
    | TOp.ExnConstr ecref 
    | TOp.ExnFieldGet (ecref, _) 
    | TOp.ExnFieldSet (ecref, _) -> 
        accFreeExnRef ecref acc

    | TOp.ValFieldGet fref 
    | TOp.ValFieldGetAddr (fref, _) 
    | TOp.ValFieldSet fref -> 
        accFreeRecdFieldRef opts fref acc

    | TOp.Recd (kind, tcref) -> 
        let acc = accUsesFunctionLocalConstructs (kind = RecdExprIsObjInit) acc
        (accUsedRecdOrUnionTyconRepr opts tcref.Deref (accFreeTyvars opts accFreeTycon tcref acc)) 

    | TOp.ILAsm (_, retTypes) ->  
        accFreeVarsInTys opts retTypes acc
    
    | TOp.Reraise -> 
        accUsesRethrow true acc

    | TOp.TraitCall (TTrait(tys, _, _, argtys, rty, sln)) -> 
        Option.foldBack (accFreeVarsInTraitSln opts) sln.Value
           (accFreeVarsInTys opts tys 
             (accFreeVarsInTys opts argtys 
               (Option.foldBack (accFreeVarsInTy opts) rty acc)))

    | TOp.LValueOp (_, vref) -> 
        accFreeValRef opts vref acc

    | TOp.ILCall (_, isProtected, _, _, valUseFlag, _, _, _, enclTypeInst, methInst, retTypes) ->
       accFreeVarsInTys opts enclTypeInst 
         (accFreeVarsInTys opts methInst  
           (accFreeInValFlags opts valUseFlag
             (accFreeVarsInTys opts retTypes 
               (accUsesFunctionLocalConstructs isProtected acc))))

and accFreeInTargets opts targets acc = 
    Array.foldBack (accFreeInTarget opts) targets acc

and accFreeInTarget opts (TTarget(vs, expr, _, flags)) acc = 
    match flags with 
    | None -> List.foldBack (boundLocalVal opts) vs (accFreeInExpr opts expr acc)
    | Some xs -> List.foldBack2 (fun v isStateVar acc -> if isStateVar then acc else boundLocalVal opts v acc) vs xs (accFreeInExpr opts expr acc)

and accFreeInFlatExprs opts (exprs: Exprs) acc = List.foldBack (accFreeInExpr opts) exprs acc

and accFreeInExprs opts (exprs: Exprs) acc = 
    match exprs with 
    | [] -> acc 
    | [h]-> 
        // tailcall - e.g. Cons(x, Cons(x2, .......Cons(x1000000, Nil))) and [| x1; .... ; x1000000 |]
        accFreeInExpr opts h acc
    | h :: t -> 
        let acc = accFreeInExpr opts h acc
        accFreeInExprs opts t acc

and accFreeInSlotSig opts (TSlotSig(_, ty, _, _, _, _)) acc = 
    accFreeVarsInTy opts ty acc
 
and freeInDecisionTree opts dtree = 
    accFreeInDecisionTree opts dtree emptyFreeVars

and freeInExpr opts expr = 
    accFreeInExpr opts expr emptyFreeVars

// Note: these are only an approximation - they are currently used only by the optimizer  
let rec accFreeInModuleOrNamespace opts mexpr acc = 
    match mexpr with 
    | TMDefRec(_, _, mbinds, _) -> List.foldBack (accFreeInModuleOrNamespaceBind opts) mbinds acc
    | TMDefLet(bind, _) -> accBindRhs opts bind acc
    | TMDefDo(e, _) -> accFreeInExpr opts e acc
    | TMDefs defs -> accFreeInModuleOrNamespaces opts defs acc
    | TMAbstract(ModuleOrNamespaceExprWithSig(_, mdef, _)) -> accFreeInModuleOrNamespace opts mdef acc // not really right, but sufficient for how this is used in optimization 

and accFreeInModuleOrNamespaceBind opts mbind acc = 
    match mbind with 
    | ModuleOrNamespaceBinding.Binding bind -> accBindRhs opts bind acc
    | ModuleOrNamespaceBinding.Module (_, def) -> accFreeInModuleOrNamespace opts def acc

and accFreeInModuleOrNamespaces opts mexprs acc = 
    List.foldBack (accFreeInModuleOrNamespace opts) mexprs acc

let freeInBindingRhs opts bind = 
    accBindRhs opts bind emptyFreeVars

let freeInModuleOrNamespace opts mdef = 
    accFreeInModuleOrNamespace opts mdef emptyFreeVars

//---------------------------------------------------------------------------
// Destruct - rarely needed
//---------------------------------------------------------------------------

let rec stripLambda (expr, ty) = 
    match expr with 
    | Expr.Lambda (_, ctorThisValOpt, baseValOpt, v, bodyExpr, _, rty) -> 
        if Option.isSome ctorThisValOpt then errorR(InternalError("skipping ctorThisValOpt", expr.Range))
        if Option.isSome baseValOpt then errorR(InternalError("skipping baseValOpt", expr.Range))
        let (vs', bodyExpr', rty') = stripLambda (bodyExpr, rty)
        (v :: vs', bodyExpr', rty') 
    | _ -> ([], expr, ty)

let rec stripLambdaN n expr = 
    assert (n >= 0)
    match expr with 
    | Expr.Lambda (_, ctorThisValOpt, baseValOpt, v, bodyExpr, _, _) when n > 0 -> 
        if Option.isSome ctorThisValOpt then errorR(InternalError("skipping ctorThisValOpt", expr.Range))
        if Option.isSome baseValOpt then errorR(InternalError("skipping baseValOpt", expr.Range))
        let (vs, bodyExpr', remaining) = stripLambdaN (n-1) bodyExpr
        (v :: vs, bodyExpr', remaining) 
    | _ -> ([], expr, n)

let tryStripLambdaN n expr = 
    match expr with
    | Expr.Lambda (_, None, None, _, _, _, _) -> 
        let argvsl, bodyExpr, remaining = stripLambdaN n expr
        if remaining = 0 then Some (argvsl, bodyExpr)
        else None
    | _ -> None

let stripTopLambda (expr, ty) =
    let tps, taue, tauty = match expr with Expr.TyLambda (_, tps, b, _, rty) -> tps, b, rty | _ -> [], expr, ty
    let vs, body, rty = stripLambda (taue, tauty)
    tps, vs, body, rty

[<RequireQualifiedAccess>]
type AllowTypeDirectedDetupling = Yes | No

// This is used to infer arities of expressions 
// i.e. base the chosen arity on the syntactic expression shape and type of arguments 
let InferArityOfExpr g allowTypeDirectedDetupling ty partialArgAttribsL retAttribs expr = 
    let rec stripLambda_notypes e = 
        match e with 
        | Expr.Lambda (_, _, _, vs, b, _, _) -> 
            let (vs', b') = stripLambda_notypes b
            (vs :: vs', b') 
        | Expr.TyChoose (_, b, _) -> stripLambda_notypes b 
        | _ -> ([], e)

    let stripTopLambdaNoTypes e =
        let tps, taue = match e with Expr.TyLambda (_, tps, b, _, _) -> tps, b | _ -> [], e
        let vs, body = stripLambda_notypes taue
        tps, vs, body

    let tps, vsl, _ = stripTopLambdaNoTypes expr
    let fun_arity = vsl.Length
    let dtys, _ = stripFunTyN g fun_arity (snd (tryDestForallTy g ty))
    let partialArgAttribsL = Array.ofList partialArgAttribsL
    assert (List.length vsl = List.length dtys)
        
    let curriedArgInfos =
        (List.zip vsl dtys) |> List.mapi (fun i (vs, ty) -> 
            let partialAttribs = if i < partialArgAttribsL.Length then partialArgAttribsL.[i] else []
            let tys = 
                match allowTypeDirectedDetupling with
                | AllowTypeDirectedDetupling.No -> [ty] 
                | AllowTypeDirectedDetupling.Yes -> 
                    if (i = 0 && isUnitTy g ty) then [] 
                    else tryDestRefTupleTy g ty
            let ids = 
                if vs.Length = tys.Length then vs |> List.map (fun v -> Some v.Id)
                else tys |> List.map (fun _ -> None)
            let attribs = 
                if partialAttribs.Length = tys.Length then partialAttribs 
                else tys |> List.map (fun _ -> [])
            (ids, attribs) ||> List.map2 (fun id attribs -> { Name = id; Attribs = attribs }: ArgReprInfo ))
    let retInfo: ArgReprInfo = { Attribs = retAttribs; Name = None }
    ValReprInfo (ValReprInfo.InferTyparInfo tps, curriedArgInfos, retInfo)

let InferArityOfExprBinding g allowTypeDirectedDetupling (v: Val) expr = 
    match v.ValReprInfo with
    | Some info -> info
    | None -> InferArityOfExpr g allowTypeDirectedDetupling v.Type [] [] expr

//-------------------------------------------------------------------------
// Check if constraints are satisfied that allow us to use more optimized
// implementations
//------------------------------------------------------------------------- 

let underlyingTypeOfEnumTy (g: TcGlobals) ty = 
    assert(isEnumTy g ty)
    match metadataOfTy g ty with 
#if !NO_EXTENSIONTYPING
    | ProvidedTypeMetadata info -> info.UnderlyingTypeOfEnum()
#endif
    | ILTypeMetadata (TILObjectReprData(_, _, tdef)) -> 

        let info = computeILEnumInfo (tdef.Name, tdef.Fields)
        let ilTy = getTyOfILEnumInfo info
        match ilTy.TypeSpec.Name with 
        | "System.Byte" -> g.byte_ty
        | "System.SByte" -> g.sbyte_ty
        | "System.Int16" -> g.int16_ty
        | "System.Int32" -> g.int32_ty
        | "System.Int64" -> g.int64_ty
        | "System.UInt16" -> g.uint16_ty
        | "System.UInt32" -> g.uint32_ty
        | "System.UInt64" -> g.uint64_ty
        | "System.Single" -> g.float32_ty
        | "System.Double" -> g.float_ty
        | "System.Char" -> g.char_ty
        | "System.Boolean" -> g.bool_ty
        | _ -> g.int32_ty
    | FSharpOrArrayOrByrefOrTupleOrExnTypeMetadata ->
        let tycon = (tcrefOfAppTy g ty).Deref
        match tycon.GetFieldByName "value__" with 
        | Some rf -> rf.FormalType
        | None -> error(InternalError("no 'value__' field found for enumeration type " + tycon.LogicalName, tycon.Range))

// CLEANUP NOTE: Get rid of this mutation. 
let setValHasNoArity (f: Val) = 
    f.SetValReprInfo None; f

//--------------------------------------------------------------------------
// Resolve static optimization constraints
//--------------------------------------------------------------------------

let normalizeEnumTy g ty = (if isEnumTy g ty then underlyingTypeOfEnumTy g ty else ty) 

type StaticOptimizationAnswer = 
    | Yes = 1y
    | No = -1y
    | Unknown = 0y

let decideStaticOptimizationConstraint g c haveWitnesses = 
    match c with 
    // When witnesses are available in generic code during codegen, "when ^T : ^T" resolves StaticOptimizationAnswer.Yes
    // This doesn't apply to "when 'T : 'T" use for "FastGenericEqualityComparer" and others.
    | TTyconEqualsTycon (a, b) when haveWitnesses && typeEquiv g a b && (match tryDestTyparTy g a with ValueSome tp -> tp.StaticReq = TyparStaticReq.HeadType | _ -> false) ->
         StaticOptimizationAnswer.Yes
    | TTyconEqualsTycon (a, b) ->
        // Both types must be nominal for a definite result
       let rec checkTypes a b =
           let a = normalizeEnumTy g (stripTyEqnsAndMeasureEqns g a)
           match a with
           | AppTy g (tcref1, _) ->
               let b = normalizeEnumTy g (stripTyEqnsAndMeasureEqns g b)
               match b with 
               | AppTy g (tcref2, _) -> 
                if tyconRefEq g tcref1 tcref2 then StaticOptimizationAnswer.Yes else StaticOptimizationAnswer.No
               | RefTupleTy g _ | FunTy g _ -> StaticOptimizationAnswer.No
               | _ -> StaticOptimizationAnswer.Unknown

           | FunTy g _ ->
               let b = normalizeEnumTy g (stripTyEqnsAndMeasureEqns g b)
               match b with 
               | FunTy g _ -> StaticOptimizationAnswer.Yes
               | AppTy g _ | RefTupleTy g _ -> StaticOptimizationAnswer.No
               | _ -> StaticOptimizationAnswer.Unknown
           | RefTupleTy g ts1 -> 
               let b = normalizeEnumTy g (stripTyEqnsAndMeasureEqns g b)
               match b with 
               | RefTupleTy g ts2 ->
                if ts1.Length = ts2.Length then StaticOptimizationAnswer.Yes
                else StaticOptimizationAnswer.No
               | AppTy g _ | FunTy g _ -> StaticOptimizationAnswer.No
               | _ -> StaticOptimizationAnswer.Unknown
           | _ -> StaticOptimizationAnswer.Unknown
       checkTypes a b
    | TTyconIsStruct a -> 
       let a = normalizeEnumTy g (stripTyEqnsAndMeasureEqns g a)
       match tryTcrefOfAppTy g a with 
       | ValueSome tcref1 -> if tcref1.IsStructOrEnumTycon then StaticOptimizationAnswer.Yes else StaticOptimizationAnswer.No
       | ValueNone -> StaticOptimizationAnswer.Unknown
            
let rec DecideStaticOptimizations g cs haveWitnesses = 
    match cs with 
    | [] -> StaticOptimizationAnswer.Yes
    | h :: t -> 
        let d = decideStaticOptimizationConstraint g h haveWitnesses
        if d = StaticOptimizationAnswer.No then StaticOptimizationAnswer.No 
        elif d = StaticOptimizationAnswer.Yes then DecideStaticOptimizations g t haveWitnesses
        else StaticOptimizationAnswer.Unknown

let mkStaticOptimizationExpr g (cs, e1, e2, m) = 
    let d = DecideStaticOptimizations g cs false
    if d = StaticOptimizationAnswer.No then e2
    elif d = StaticOptimizationAnswer.Yes then e1
    else Expr.StaticOptimization (cs, e1, e2, m)

//--------------------------------------------------------------------------
// Copy expressions, including new names for locally bound values.
// Used to inline expressions.
//--------------------------------------------------------------------------

type ValCopyFlag = 
    | CloneAll
    | CloneAllAndMarkExprValsAsCompilerGenerated
    | OnlyCloneExprVals

// for quotations we do no want to avoid marking values as compiler generated since this may affect the shape of quotation (compiler generated values can be inlined)
let fixValCopyFlagForQuotations = function CloneAllAndMarkExprValsAsCompilerGenerated -> CloneAll | x -> x
    
let markAsCompGen compgen d = 
    let compgen = 
        match compgen with 
        | CloneAllAndMarkExprValsAsCompilerGenerated -> true
        | _ -> false
    { d with val_flags= d.val_flags.SetIsCompilerGenerated(d.val_flags.IsCompilerGenerated || compgen) }

let bindLocalVal (v: Val) (v': Val) tmenv = 
    { tmenv with valRemap=tmenv.valRemap.Add v (mkLocalValRef v') }

let bindLocalVals vs vs' tmenv = 
    { tmenv with valRemap= (vs, vs', tmenv.valRemap) |||> List.foldBack2 (fun v v' acc -> acc.Add v (mkLocalValRef v') ) }

let bindTycon (tc: Tycon) (tc': Tycon) tyenv = 
    { tyenv with tyconRefRemap=tyenv.tyconRefRemap.Add (mkLocalTyconRef tc) (mkLocalTyconRef tc') }

let bindTycons tcs tcs' tyenv =  
    { tyenv with tyconRefRemap= (tcs, tcs', tyenv.tyconRefRemap) |||> List.foldBack2 (fun tc tc' acc -> acc.Add (mkLocalTyconRef tc) (mkLocalTyconRef tc')) }

let remapAttribKind tmenv k =  
    match k with 
    | ILAttrib _ as x -> x
    | FSAttrib vref -> FSAttrib(remapValRef tmenv vref)

let tmenvCopyRemapAndBindTypars remapAttrib tmenv tps = 
    let tps', tyenvinner = copyAndRemapAndBindTyparsFull remapAttrib tmenv tps
    let tmenvinner = tyenvinner 
    tps', tmenvinner

let rec remapAttrib g tmenv (Attrib (tcref, kind, args, props, isGetOrSetAttr, targets, m)) = 
    Attrib(remapTyconRef tmenv.tyconRefRemap tcref, 
           remapAttribKind tmenv kind, 
           args |> List.map (remapAttribExpr g tmenv), 
           props |> List.map (fun (AttribNamedArg(nm, ty, flg, expr)) -> AttribNamedArg(nm, remapType tmenv ty, flg, remapAttribExpr g tmenv expr)), 
           isGetOrSetAttr, 
           targets, 
           m)

and remapAttribExpr g tmenv (AttribExpr(e1, e2)) = 
    AttribExpr(remapExpr g CloneAll tmenv e1, remapExpr g CloneAll tmenv e2)
    
and remapAttribs g tmenv xs = List.map (remapAttrib g tmenv) xs

and remapPossibleForallTy g tmenv ty = remapTypeFull (remapAttribs g tmenv) tmenv ty

and remapArgData g tmenv (argInfo: ArgReprInfo) : ArgReprInfo =
    { Attribs = remapAttribs g tmenv argInfo.Attribs; Name = argInfo.Name }

and remapValReprInfo g tmenv (ValReprInfo(tpNames, arginfosl, retInfo)) =
    ValReprInfo(tpNames, List.mapSquared (remapArgData g tmenv) arginfosl, remapArgData g tmenv retInfo)

and remapValData g tmenv (d: ValData) =
    let ty = d.val_type
    let topValInfo = d.ValReprInfo
    let tyR = ty |> remapPossibleForallTy g tmenv
    let declaringEntityR = d.DeclaringEntity |> remapParentRef tmenv
    let reprInfoR = d.ValReprInfo |> Option.map (remapValReprInfo g tmenv)
    let memberInfoR = d.MemberInfo |> Option.map (remapMemberInfo g d.val_range topValInfo ty tyR tmenv)
    let attribsR = d.Attribs |> remapAttribs g tmenv
    { d with 
        val_type = tyR
        val_opt_data =
            match d.val_opt_data with
            | Some dd ->
                Some { dd with 
                         val_declaring_entity = declaringEntityR
                         val_repr_info = reprInfoR
                         val_member_info = memberInfoR
                         val_attribs = attribsR }
            | None -> None }

and remapParentRef tyenv p =
    match p with 
    | ParentNone -> ParentNone
    | Parent x -> Parent (x |> remapTyconRef tyenv.tyconRefRemap)

and mapImmediateValsAndTycons ft fv (x: ModuleOrNamespaceType) = 
    let vals = x.AllValsAndMembers |> QueueList.map fv
    let tycons = x.AllEntities |> QueueList.map ft
    new ModuleOrNamespaceType(x.ModuleOrNamespaceKind, vals, tycons)
    
and copyVal compgen (v: Val) = 
    match compgen with 
    | OnlyCloneExprVals when v.IsMemberOrModuleBinding -> v
    | _ -> v |> Construct.NewModifiedVal id

and fixupValData g compgen tmenv (v2: Val) =
    // only fixup if we copy the value
    match compgen with 
    | OnlyCloneExprVals when v2.IsMemberOrModuleBinding -> ()
    | _ ->  
        let newData = remapValData g tmenv v2 |> markAsCompGen compgen
        // uses the same stamp
        v2.SetData newData
    
and copyAndRemapAndBindVals g compgen tmenv vs = 
    let vs2 = vs |> List.map (copyVal compgen)
    let tmenvinner = bindLocalVals vs vs2 tmenv
    vs2 |> List.iter (fixupValData g compgen tmenvinner)
    vs2, tmenvinner

and copyAndRemapAndBindVal g compgen tmenv v = 
    let v2 = v |> copyVal compgen
    let tmenvinner = bindLocalVal v v2 tmenv
    fixupValData g compgen tmenvinner v2
    v2, tmenvinner
    
and remapExpr (g: TcGlobals) (compgen: ValCopyFlag) (tmenv: Remap) expr =
    match expr with

    // Handle the linear cases for arbitrary-sized inputs 
    | LinearOpExpr _ 
    | LinearMatchExpr _ 
    | Expr.Sequential _  
    | Expr.Let _ -> 
        remapLinearExpr g compgen tmenv expr (fun x -> x)

    // Binding constructs - see also dtrees below 
    | Expr.Lambda (_, ctorThisValOpt, baseValOpt, vs, b, m, rty) -> 
        let ctorThisValOpt, tmenv = Option.mapFold (copyAndRemapAndBindVal g compgen) tmenv ctorThisValOpt
        let baseValOpt, tmenv = Option.mapFold (copyAndRemapAndBindVal g compgen) tmenv baseValOpt
        let vs, tmenv = copyAndRemapAndBindVals g compgen tmenv vs
        let b = remapExpr g compgen tmenv b
        let rty = remapType tmenv rty
        Expr.Lambda (newUnique(), ctorThisValOpt, baseValOpt, vs, b, m, rty)

    | Expr.TyLambda (_, tps, b, m, rty) ->
        let tps', tmenvinner = tmenvCopyRemapAndBindTypars (remapAttribs g tmenv) tmenv tps
        mkTypeLambda m tps' (remapExpr g compgen tmenvinner b, remapType tmenvinner rty)

    | Expr.TyChoose (tps, b, m) ->
        let tps', tmenvinner = tmenvCopyRemapAndBindTypars (remapAttribs g tmenv) tmenv tps
        Expr.TyChoose (tps', remapExpr g compgen tmenvinner b, m)

    | Expr.LetRec (binds, e, m, _) ->  
        let binds', tmenvinner = copyAndRemapAndBindBindings g compgen tmenv binds 
        Expr.LetRec (binds', remapExpr g compgen tmenvinner e, m, Construct.NewFreeVarsCache())

    | Expr.Match (spBind, exprm, pt, targets, m, ty) ->
        primMkMatch (spBind, exprm, remapDecisionTree g compgen tmenv pt, 
                     targets |> Array.map (remapTarget g compgen tmenv), 
                     m, remapType tmenv ty)

    | Expr.Val (vr, vf, m) -> 
        let vr' = remapValRef tmenv vr 
        let vf' = remapValFlags tmenv vf
        if vr === vr' && vf === vf' then expr 
        else Expr.Val (vr', vf', m)

    | Expr.Quote (a, dataCell, isFromQueryExpression, m, ty) ->  
        let doData (typeDefs, argTypes, argExprs, res) = (typeDefs, remapTypesAux tmenv argTypes, remapExprs g compgen tmenv argExprs, res)
        let data' =
            match dataCell.Value with 
            | None -> None
            | Some (data1, data2) -> Some (doData data1, doData data2)
            // fix value of compgen for both original expression and pickled AST
        let compgen = fixValCopyFlagForQuotations compgen
        Expr.Quote (remapExpr g compgen tmenv a, ref data', isFromQueryExpression, m, remapType tmenv ty)

    | Expr.Obj (_, ty, basev, basecall, overrides, iimpls, _stateVars, m) -> 
        let basev', tmenvinner = Option.mapFold (copyAndRemapAndBindVal g compgen) tmenv basev 
        mkObjExpr (remapType tmenv ty, basev', 
                   remapExpr g compgen tmenv basecall, 
                   List.map (remapMethod g compgen tmenvinner) overrides, 
                   List.map (remapInterfaceImpl g compgen tmenvinner) iimpls, m) 

    // Addresses of immutable field may "leak" across assembly boundaries - see CanTakeAddressOfRecdFieldRef below.
    // This is "ok", in the sense that it is always valid to fix these up to be uses
    // of a temporary local, e.g.
    //       &(E.RF) --> let mutable v = E.RF in &v
    
    | Expr.Op (TOp.ValFieldGetAddr (rfref, readonly), tinst, [arg], m) when 
          not rfref.RecdField.IsMutable && 
          not (entityRefInThisAssembly g.compilingFslib rfref.TyconRef) -> 

        let tinst = remapTypes tmenv tinst 
        let arg = remapExpr g compgen tmenv arg 
        let tmp, _ = mkMutableCompGenLocal m "copyOfStruct" (actualTyOfRecdFieldRef rfref tinst)
        mkCompGenLet m tmp (mkRecdFieldGetViaExprAddr (arg, rfref, tinst, m)) (mkValAddr m readonly (mkLocalValRef tmp))

    | Expr.Op (TOp.UnionCaseFieldGetAddr (uref, cidx, readonly), tinst, [arg], m) when 
          not (uref.FieldByIndex(cidx).IsMutable) && 
          not (entityRefInThisAssembly g.compilingFslib uref.TyconRef) -> 

        let tinst = remapTypes tmenv tinst 
        let arg = remapExpr g compgen tmenv arg 
        let tmp, _ = mkMutableCompGenLocal m "copyOfStruct" (actualTyOfUnionFieldRef uref cidx tinst)
        mkCompGenLet m tmp (mkUnionCaseFieldGetProvenViaExprAddr (arg, uref, tinst, cidx, m)) (mkValAddr m readonly (mkLocalValRef tmp))

    | Expr.Op (op, tinst, args, m) -> 
        let op' = remapOp tmenv op 
        let tinst' = remapTypes tmenv tinst 
        let args' = remapExprs g compgen tmenv args 
        if op === op' && tinst === tinst' && args === args' then expr 
        else Expr.Op (op', tinst', args', m)

    | Expr.App (e1, e1ty, tyargs, args, m) -> 
        let e1' = remapExpr g compgen tmenv e1 
        let e1ty' = remapPossibleForallTy g tmenv e1ty 
        let tyargs' = remapTypes tmenv tyargs 
        let args' = remapExprs g compgen tmenv args 
        if e1 === e1' && e1ty === e1ty' && tyargs === tyargs' && args === args' then expr 
        else Expr.App (e1', e1ty', tyargs', args', m)

    | Expr.Link eref -> 
        remapExpr g compgen tmenv !eref

    | Expr.StaticOptimization (cs, e2, e3, m) -> 
       // note that type instantiation typically resolve the static constraints here 
       mkStaticOptimizationExpr g (List.map (remapConstraint tmenv) cs, remapExpr g compgen tmenv e2, remapExpr g compgen tmenv e3, m)

    | Expr.Const (c, m, ty) -> 
        let ty' = remapType tmenv ty 
        if ty === ty' then expr else Expr.Const (c, m, ty')

    | Expr.WitnessArg (traitInfo, m) ->
        let traitInfoR = remapTraitInfo tmenv traitInfo
        Expr.WitnessArg (traitInfoR, m)

and remapTarget g compgen tmenv (TTarget(vs, e, spTarget, flags)) = 
    let vs', tmenvinner = copyAndRemapAndBindVals g compgen tmenv vs 
    TTarget(vs', remapExpr g compgen tmenvinner e, spTarget, flags)

and remapLinearExpr g compgen tmenv expr contf =

    match expr with 

    | Expr.Let (bind, bodyExpr, m, _) ->  
        let bind', tmenvinner = copyAndRemapAndBindBinding g compgen tmenv bind
        // tailcall for the linear position
        remapLinearExpr g compgen tmenvinner bodyExpr (contf << mkLetBind m bind')

    | Expr.Sequential (expr1, expr2, dir, spSeq, m) -> 
        let expr1' = remapExpr g compgen tmenv expr1 
        // tailcall for the linear position
        remapLinearExpr g compgen tmenv expr2 (contf << (fun expr2' -> 
            if expr1 === expr1' && expr2 === expr2' then expr 
            else Expr.Sequential (expr1', expr2', dir, spSeq, m)))

    | LinearMatchExpr (spBind, exprm, dtree, tg1, expr2, sp2, m2, ty) ->
        let dtree' = remapDecisionTree g compgen tmenv dtree
        let tg1' = remapTarget g compgen tmenv tg1
        let ty' = remapType tmenv ty
        // tailcall for the linear position
        remapLinearExpr g compgen tmenv expr2 (contf << (fun expr2' -> 
            rebuildLinearMatchExpr (spBind, exprm, dtree', tg1', expr2', sp2, m2, ty')))

    | LinearOpExpr (op, tyargs, argsFront, argLast, m) -> 
        let op' = remapOp tmenv op 
        let tinst' = remapTypes tmenv tyargs 
        let argsFront' = remapExprs g compgen tmenv argsFront 
        // tailcall for the linear position
        remapLinearExpr g compgen tmenv argLast (contf << (fun argLast' -> 
            if op === op' && tyargs === tinst' && argsFront === argsFront' && argLast === argLast' then expr 
            else rebuildLinearOpExpr (op', tinst', argsFront', argLast', m)))

    | _ -> 
        contf (remapExpr g compgen tmenv expr) 

and remapConstraint tyenv c = 
    match c with 
    | TTyconEqualsTycon(ty1, ty2) -> TTyconEqualsTycon(remapType tyenv ty1, remapType tyenv ty2)
    | TTyconIsStruct ty1 -> TTyconIsStruct(remapType tyenv ty1)

and remapOp tmenv op = 
    match op with 
    | TOp.Recd (ctor, tcref) -> TOp.Recd (ctor, remapTyconRef tmenv.tyconRefRemap tcref)
    | TOp.UnionCaseTagGet tcref -> TOp.UnionCaseTagGet (remapTyconRef tmenv.tyconRefRemap tcref)
    | TOp.UnionCase ucref -> TOp.UnionCase (remapUnionCaseRef tmenv.tyconRefRemap ucref)
    | TOp.UnionCaseProof ucref -> TOp.UnionCaseProof (remapUnionCaseRef tmenv.tyconRefRemap ucref)
    | TOp.ExnConstr ec -> TOp.ExnConstr (remapTyconRef tmenv.tyconRefRemap ec)
    | TOp.ExnFieldGet (ec, n) -> TOp.ExnFieldGet (remapTyconRef tmenv.tyconRefRemap ec, n)
    | TOp.ExnFieldSet (ec, n) -> TOp.ExnFieldSet (remapTyconRef tmenv.tyconRefRemap ec, n)
    | TOp.ValFieldSet rfref -> TOp.ValFieldSet (remapRecdFieldRef tmenv.tyconRefRemap rfref)
    | TOp.ValFieldGet rfref -> TOp.ValFieldGet (remapRecdFieldRef tmenv.tyconRefRemap rfref)
    | TOp.ValFieldGetAddr (rfref, readonly) -> TOp.ValFieldGetAddr (remapRecdFieldRef tmenv.tyconRefRemap rfref, readonly)
    | TOp.UnionCaseFieldGet (ucref, n) -> TOp.UnionCaseFieldGet (remapUnionCaseRef tmenv.tyconRefRemap ucref, n)
    | TOp.UnionCaseFieldGetAddr (ucref, n, readonly) -> TOp.UnionCaseFieldGetAddr (remapUnionCaseRef tmenv.tyconRefRemap ucref, n, readonly)
    | TOp.UnionCaseFieldSet (ucref, n) -> TOp.UnionCaseFieldSet (remapUnionCaseRef tmenv.tyconRefRemap ucref, n)
    | TOp.ILAsm (instrs, retTypes) -> 
        let retTypes2 = remapTypes tmenv retTypes
        if retTypes === retTypes2 then op else
        TOp.ILAsm (instrs, retTypes2)
    | TOp.TraitCall traitInfo -> TOp.TraitCall (remapTraitInfo tmenv traitInfo)
    | TOp.LValueOp (kind, lvr) -> TOp.LValueOp (kind, remapValRef tmenv lvr)
    | TOp.ILCall (isVirtual, isProtected, isStruct, isCtor, valUseFlag, isProperty, noTailCall, ilMethRef, enclTypeInst, methInst, retTypes) -> 
       TOp.ILCall (isVirtual, isProtected, isStruct, isCtor, remapValFlags tmenv valUseFlag, 
                   isProperty, noTailCall, ilMethRef, remapTypes tmenv enclTypeInst, 
                   remapTypes tmenv methInst, remapTypes tmenv retTypes)
    | _ -> op
    
and remapValFlags tmenv x =
    match x with 
    | PossibleConstrainedCall ty -> PossibleConstrainedCall (remapType tmenv ty)
    | _ -> x

and remapExprs g compgen tmenv es = List.mapq (remapExpr g compgen tmenv) es

and remapFlatExprs g compgen tmenv es = List.mapq (remapExpr g compgen tmenv) es

and remapDecisionTree g compgen tmenv x =
    match x with 
    | TDSwitch(e1, csl, dflt, m) -> 
        TDSwitch(remapExpr g compgen tmenv e1, 
                List.map (fun (TCase(test, y)) -> 
                  let test' = 
                    match test with 
                    | DecisionTreeTest.UnionCase (uc, tinst) -> DecisionTreeTest.UnionCase(remapUnionCaseRef tmenv.tyconRefRemap uc, remapTypes tmenv tinst)
                    | DecisionTreeTest.ArrayLength (n, ty) -> DecisionTreeTest.ArrayLength(n, remapType tmenv ty)
                    | DecisionTreeTest.Const _ -> test
                    | DecisionTreeTest.IsInst (srcty, tgty) -> DecisionTreeTest.IsInst (remapType tmenv srcty, remapType tmenv tgty) 
                    | DecisionTreeTest.IsNull -> DecisionTreeTest.IsNull 
                    | DecisionTreeTest.ActivePatternCase _ -> failwith "DecisionTreeTest.ActivePatternCase should only be used during pattern match compilation"
                    | DecisionTreeTest.Error(m) -> DecisionTreeTest.Error(m)
                  TCase(test', remapDecisionTree g compgen tmenv y)) csl, 
                Option.map (remapDecisionTree g compgen tmenv) dflt, 
                m)
    | TDSuccess (es, n) -> 
        TDSuccess (remapFlatExprs g compgen tmenv es, n)
    | TDBind (bind, rest) -> 
        let bind', tmenvinner = copyAndRemapAndBindBinding g compgen tmenv bind
        TDBind (bind', remapDecisionTree g compgen tmenvinner rest)
        
and copyAndRemapAndBindBinding g compgen tmenv (bind: Binding) =
    let v = bind.Var
    let v', tmenv = copyAndRemapAndBindVal g compgen tmenv v
    remapAndRenameBind g compgen tmenv bind v', tmenv

and copyAndRemapAndBindBindings g compgen tmenv binds = 
    let vs', tmenvinner = copyAndRemapAndBindVals g compgen tmenv (valsOfBinds binds)
    remapAndRenameBinds g compgen tmenvinner binds vs', tmenvinner

and remapAndRenameBinds g compgen tmenvinner binds vs' = List.map2 (remapAndRenameBind g compgen tmenvinner) binds vs'
and remapAndRenameBind g compgen tmenvinner (TBind(_, repr, letSeqPtOpt)) v' = TBind(v', remapExpr g compgen tmenvinner repr, letSeqPtOpt)

and remapMethod g compgen tmenv (TObjExprMethod(slotsig, attribs, tps, vs, e, m)) =
    let attribs2 = attribs |> remapAttribs g tmenv
    let slotsig2 = remapSlotSig (remapAttribs g tmenv) tmenv slotsig
    let tps2, tmenvinner = tmenvCopyRemapAndBindTypars (remapAttribs g tmenv) tmenv tps
    let vs2, tmenvinner2 = List.mapFold (copyAndRemapAndBindVals g compgen) tmenvinner vs
    let e2 = remapExpr g compgen tmenvinner2 e
    TObjExprMethod(slotsig2, attribs2, tps2, vs2, e2, m)

and remapInterfaceImpl g compgen tmenv (ty, overrides) =
    (remapType tmenv ty, List.map (remapMethod g compgen tmenv) overrides)

and remapRecdField g tmenv x = 
    { x with 
          rfield_type = x.rfield_type |> remapPossibleForallTy g tmenv
          rfield_pattribs = x.rfield_pattribs |> remapAttribs g tmenv
          rfield_fattribs = x.rfield_fattribs |> remapAttribs g tmenv } 

and remapRecdFields g tmenv (x: TyconRecdFields) =
    x.AllFieldsAsList |> List.map (remapRecdField g tmenv) |> Construct.MakeRecdFieldsTable 

and remapUnionCase g tmenv (x: UnionCase) = 
    { x with 
          FieldTable = x.FieldTable |> remapRecdFields g tmenv
          ReturnType = x.ReturnType |> remapType tmenv
          Attribs = x.Attribs |> remapAttribs g tmenv } 

and remapUnionCases g tmenv (x: TyconUnionData) =
    x.UnionCasesAsList |> List.map (remapUnionCase g tmenv) |> Construct.MakeUnionCases 

and remapFsObjData g tmenv x = 
    { x with 
          fsobjmodel_kind = 
             (match x.fsobjmodel_kind with 
              | TTyconDelegate slotsig -> TTyconDelegate (remapSlotSig (remapAttribs g tmenv) tmenv slotsig)
              | TTyconClass | TTyconInterface | TTyconStruct | TTyconEnum -> x.fsobjmodel_kind)
          fsobjmodel_vslots = x.fsobjmodel_vslots |> List.map (remapValRef tmenv)
          fsobjmodel_rfields = x.fsobjmodel_rfields |> remapRecdFields g tmenv } 


and remapTyconRepr g tmenv repr = 
    match repr with 
    | TFSharpObjectRepr x -> TFSharpObjectRepr (remapFsObjData g tmenv x)
    | TRecdRepr x -> TRecdRepr (remapRecdFields g tmenv x)
    | TUnionRepr x -> TUnionRepr (remapUnionCases g tmenv x)
    | TILObjectRepr _ -> failwith "cannot remap IL type definitions"
#if !NO_EXTENSIONTYPING
    | TProvidedNamespaceExtensionPoint _ -> repr
    | TProvidedTypeExtensionPoint info -> 
       TProvidedTypeExtensionPoint 
            { info with 
                 LazyBaseType = info.LazyBaseType.Force (range0, g.obj_ty) |> remapType tmenv |> LazyWithContext.NotLazy
                 // The load context for the provided type contains TyconRef objects. We must remap these.
                 // This is actually done on-demand (see the implementation of ProvidedTypeContext)
                 ProvidedType = 
                     info.ProvidedType.PApplyNoFailure (fun st -> 
                         let ctxt = st.Context.RemapTyconRefs(unbox >> remapTyconRef tmenv.tyconRefRemap >> box) 
                         ProvidedType.ApplyContext (st, ctxt)) }
#endif
    | TNoRepr _ -> repr
    | TAsmRepr _ -> repr
    | TMeasureableRepr x -> TMeasureableRepr (remapType tmenv x)

and remapTyconAug tmenv (x: TyconAugmentation) = 
    { x with 
          tcaug_equals = x.tcaug_equals |> Option.map (mapPair (remapValRef tmenv, remapValRef tmenv))
          tcaug_compare = x.tcaug_compare |> Option.map (mapPair (remapValRef tmenv, remapValRef tmenv))
          tcaug_compare_withc = x.tcaug_compare_withc |> Option.map(remapValRef tmenv)
          tcaug_hash_and_equals_withc = x.tcaug_hash_and_equals_withc |> Option.map (mapTriple (remapValRef tmenv, remapValRef tmenv, remapValRef tmenv))
          tcaug_adhoc = x.tcaug_adhoc |> NameMap.map (List.map (remapValRef tmenv))
          tcaug_adhoc_list = x.tcaug_adhoc_list |> ResizeArray.map (fun (flag, vref) -> (flag, remapValRef tmenv vref))
          tcaug_super = x.tcaug_super |> Option.map (remapType tmenv)
          tcaug_interfaces = x.tcaug_interfaces |> List.map (map1Of3 (remapType tmenv)) } 

and remapTyconExnInfo g tmenv inp =
    match inp with 
    | TExnAbbrevRepr x -> TExnAbbrevRepr (remapTyconRef tmenv.tyconRefRemap x)
    | TExnFresh x -> TExnFresh (remapRecdFields g tmenv x)
    | TExnAsmRepr _ | TExnNone -> inp 

and remapMemberInfo g m topValInfo ty ty' tmenv x = 
    // The slotsig in the ImplementedSlotSigs is w.r.t. the type variables in the value's type. 
    // REVIEW: this is a bit gross. It would be nice if the slotsig was standalone 
    assert (Option.isSome topValInfo)
    let tpsOrig, _, _, _ = GetMemberTypeInFSharpForm g x.MemberFlags (Option.get topValInfo) ty m
    let tps, _, _, _ = GetMemberTypeInFSharpForm g x.MemberFlags (Option.get topValInfo) ty' m
    let renaming, _ = mkTyparToTyparRenaming tpsOrig tps 
    let tmenv = { tmenv with tpinst = tmenv.tpinst @ renaming } 
    { x with 
        ApparentEnclosingEntity = x.ApparentEnclosingEntity |> remapTyconRef tmenv.tyconRefRemap 
        ImplementedSlotSigs = x.ImplementedSlotSigs |> List.map (remapSlotSig (remapAttribs g tmenv) tmenv)
    } 

and copyAndRemapAndBindModTy g compgen tmenv mty = 
    let tycons = allEntitiesOfModuleOrNamespaceTy mty
    let vs = allValsOfModuleOrNamespaceTy mty
    let _, _, tmenvinner = copyAndRemapAndBindTyconsAndVals g compgen tmenv tycons vs
    remapModTy g compgen tmenvinner mty, tmenvinner

and remapModTy g _compgen tmenv mty = 
    mapImmediateValsAndTycons (renameTycon g tmenv) (renameVal tmenv) mty 

and renameTycon g tyenv x = 
    let tcref = 
        try
            let res = tyenv.tyconRefRemap.[mkLocalTyconRef x]
            res
        with :? KeyNotFoundException -> 
            errorR(InternalError("couldn't remap internal tycon " + showL(DebugPrint.tyconL g x), x.Range))
            mkLocalTyconRef x 
    tcref.Deref

and renameVal tmenv x = 
    match tmenv.valRemap.TryFind x with 
    | Some v -> v.Deref
    | None -> x

and copyTycon compgen (tycon: Tycon) = 
    match compgen with 
    | OnlyCloneExprVals -> tycon
    | _ -> Construct.NewClonedTycon tycon

/// This operates over a whole nested collection of tycons and vals simultaneously *)
and copyAndRemapAndBindTyconsAndVals g compgen tmenv tycons vs = 
    let tycons' = tycons |> List.map (copyTycon compgen)

    let tmenvinner = bindTycons tycons tycons' tmenv
    
    // Values need to be copied and renamed. 
    let vs', tmenvinner = copyAndRemapAndBindVals g compgen tmenvinner vs

    // "if a type constructor is hidden then all its inner values and inner type constructors must also be hidden" 
    // Hence we can just lookup the inner tycon/value mappings in the tables. 

    let lookupVal (v: Val) = 
        let vref = 
            try  
               let res = tmenvinner.valRemap.[v]
               res 
            with :? KeyNotFoundException -> 
                errorR(InternalError(sprintf "couldn't remap internal value '%s'" v.LogicalName, v.Range))
                mkLocalValRef v
        vref.Deref
        
    let lookupTycon g tycon = 
        let tcref = 
            try 
                let res = tmenvinner.tyconRefRemap.[mkLocalTyconRef tycon]
                res
            with :? KeyNotFoundException -> 
                errorR(InternalError("couldn't remap internal tycon " + showL(DebugPrint.tyconL g tycon), tycon.Range))
                mkLocalTyconRef tycon
        tcref.Deref
    (tycons, tycons') ||> List.iter2 (fun tcd tcd' ->
        let lookupTycon tycon = lookupTycon g tycon
        let tps', tmenvinner2 = tmenvCopyRemapAndBindTypars (remapAttribs g tmenvinner) tmenvinner (tcd.entity_typars.Force(tcd.entity_range))
        tcd'.entity_typars <- LazyWithContext.NotLazy tps'
        tcd'.entity_attribs <- tcd.entity_attribs |> remapAttribs g tmenvinner2
        tcd'.entity_tycon_repr <- tcd.entity_tycon_repr |> remapTyconRepr g tmenvinner2
        let typeAbbrevR = tcd.TypeAbbrev |> Option.map (remapType tmenvinner2)
        tcd'.entity_tycon_tcaug <- tcd.entity_tycon_tcaug |> remapTyconAug tmenvinner2
        tcd'.entity_modul_contents <- MaybeLazy.Strict (tcd.entity_modul_contents.Value 
                                                        |> mapImmediateValsAndTycons lookupTycon lookupVal)
        let exnInfoR = tcd.ExceptionInfo |> remapTyconExnInfo g tmenvinner2
        match tcd'.entity_opt_data with
        | Some optData -> tcd'.entity_opt_data <- Some { optData with entity_tycon_abbrev = typeAbbrevR; entity_exn_info = exnInfoR }
        | _ -> 
            tcd'.SetTypeAbbrev typeAbbrevR
            tcd'.SetExceptionInfo exnInfoR)
    tycons', vs', tmenvinner


and allTyconsOfTycon (tycon: Tycon) =
    seq { yield tycon
          for nestedTycon in tycon.ModuleOrNamespaceType.AllEntities do
              yield! allTyconsOfTycon nestedTycon }

and allEntitiesOfModDef mdef =
    seq { match mdef with 
          | TMDefRec(_, tycons, mbinds, _) -> 
              for tycon in tycons do 
                  yield! allTyconsOfTycon tycon
              for mbind in mbinds do 
                match mbind with 
                | ModuleOrNamespaceBinding.Binding _ -> ()
                | ModuleOrNamespaceBinding.Module(mspec, def) -> 
                  yield mspec
                  yield! allEntitiesOfModDef def
          | TMDefLet _ -> ()
          | TMDefDo _ -> ()
          | TMDefs defs -> 
              for def in defs do 
                  yield! allEntitiesOfModDef def
          | TMAbstract(ModuleOrNamespaceExprWithSig(mty, _, _)) -> 
              yield! allEntitiesOfModuleOrNamespaceTy mty }

and allValsOfModDef mdef = 
    seq { match mdef with 
          | TMDefRec(_, tycons, mbinds, _) -> 
              yield! abstractSlotValsOfTycons tycons 
              for mbind in mbinds do 
                match mbind with 
                | ModuleOrNamespaceBinding.Binding bind -> yield bind.Var
                | ModuleOrNamespaceBinding.Module(_, def) -> yield! allValsOfModDef def
          | TMDefLet(bind, _) -> 
              yield bind.Var
          | TMDefDo _ -> ()
          | TMDefs defs -> 
              for def in defs do 
                  yield! allValsOfModDef def
          | TMAbstract(ModuleOrNamespaceExprWithSig(mty, _, _)) -> 
              yield! allValsOfModuleOrNamespaceTy mty }

and remapAndBindModuleOrNamespaceExprWithSig g compgen tmenv (ModuleOrNamespaceExprWithSig(mty, mdef, m)) =
    let mdef = copyAndRemapModDef g compgen tmenv mdef
    let mty, tmenv = copyAndRemapAndBindModTy g compgen tmenv mty
    ModuleOrNamespaceExprWithSig(mty, mdef, m), tmenv

and remapModuleOrNamespaceExprWithSig g compgen tmenv (ModuleOrNamespaceExprWithSig(mty, mdef, m)) =
    let mdef = copyAndRemapModDef g compgen tmenv mdef 
    let mty = remapModTy g compgen tmenv mty 
    ModuleOrNamespaceExprWithSig(mty, mdef, m)

and copyAndRemapModDef g compgen tmenv mdef =
    let tycons = allEntitiesOfModDef mdef |> List.ofSeq
    let vs = allValsOfModDef mdef |> List.ofSeq
    let _, _, tmenvinner = copyAndRemapAndBindTyconsAndVals g compgen tmenv tycons vs
    remapAndRenameModDef g compgen tmenvinner mdef

and remapAndRenameModDefs g compgen tmenv x = 
    List.map (remapAndRenameModDef g compgen tmenv) x 

and remapAndRenameModDef g compgen tmenv mdef =
    match mdef with 
    | TMDefRec(isRec, tycons, mbinds, m) -> 
        // Abstract (virtual) vslots in the tycons at TMDefRec nodes are binders. They also need to be copied and renamed. 
        let tycons = tycons |> List.map (renameTycon g tmenv)
        let mbinds = mbinds |> List.map (remapAndRenameModBind g compgen tmenv)
        TMDefRec(isRec, tycons, mbinds, m)
    | TMDefLet(bind, m) ->
        let v = bind.Var
        let bind = remapAndRenameBind g compgen tmenv bind (renameVal tmenv v)
        TMDefLet(bind, m)
    | TMDefDo(e, m) ->
        let e = remapExpr g compgen tmenv e
        TMDefDo(e, m)
    | TMDefs defs -> 
        let defs = remapAndRenameModDefs g compgen tmenv defs
        TMDefs defs
    | TMAbstract mexpr -> 
        let mexpr = remapModuleOrNamespaceExprWithSig g compgen tmenv mexpr
        TMAbstract mexpr

and remapAndRenameModBind g compgen tmenv x = 
    match x with 
    | ModuleOrNamespaceBinding.Binding bind -> 
        let v2 = bind |> valOfBind |> renameVal tmenv
        let bind2 = remapAndRenameBind g compgen tmenv bind v2
        ModuleOrNamespaceBinding.Binding bind2
    | ModuleOrNamespaceBinding.Module(mspec, def) ->
        let mspec = renameTycon g tmenv mspec
        let def = remapAndRenameModDef g compgen tmenv def
        ModuleOrNamespaceBinding.Module(mspec, def)

and remapImplFile g compgen tmenv mv = 
    mapAccImplFile (remapAndBindModuleOrNamespaceExprWithSig g compgen) tmenv mv

let copyModuleOrNamespaceType g compgen mtyp = copyAndRemapAndBindModTy g compgen Remap.Empty mtyp |> fst

let copyExpr g compgen e = remapExpr g compgen Remap.Empty e    

let copyImplFile g compgen e = remapImplFile g compgen Remap.Empty e |> fst

let instExpr g tpinst e = remapExpr g CloneAll (mkInstRemap tpinst) e

//--------------------------------------------------------------------------
// Replace Marks - adjust debugging marks when a lambda gets
// eliminated (i.e. an expression gets inlined)
//--------------------------------------------------------------------------

let rec remarkExpr m x =
    match x with
    | Expr.Lambda (uniq, ctorThisValOpt, baseValOpt, vs, b, _, rty) ->
        Expr.Lambda (uniq, ctorThisValOpt, baseValOpt, vs, remarkExpr m b, m, rty)  

    | Expr.TyLambda (uniq, tps, b, _, rty) ->
        Expr.TyLambda (uniq, tps, remarkExpr m b, m, rty)

    | Expr.TyChoose (tps, b, _) ->
        Expr.TyChoose (tps, remarkExpr m b, m)

    | Expr.LetRec (binds, e, _, fvs) ->
        Expr.LetRec (remarkBinds m binds, remarkExpr m e, m, fvs)

    | Expr.Let (bind, e, _, fvs) ->
        Expr.Let (remarkBind m bind, remarkExpr m e, m, fvs)

    | Expr.Match (_, _, pt, targets, _, ty) ->
<<<<<<< HEAD
        let targetsR = targets |> Array.map (fun (TTarget(vs, e, _, flags)) -> TTarget(vs, remarkExpr m e, DebugPointForTarget.No, flags))
        primMkMatch (NoDebugPointAtInvisibleBinding, m, remarkDecisionTree m pt, targetsR, m, ty)
=======
        let targetsR = targets |> Array.map (fun (TTarget(vs, e, _)) -> TTarget(vs, remarkExpr m e, DebugPointForTarget.No))
        primMkMatch (DebugPointAtBinding.NoneAtInvisible, m, remarkDecisionTree m pt, targetsR, m, ty)
>>>>>>> 6b1af129

    | Expr.Val (x, valUseFlags, _) ->
        Expr.Val (x, valUseFlags, m)

    | Expr.Quote (a, conv, isFromQueryExpression, _, ty) ->
        Expr.Quote (remarkExpr m a, conv, isFromQueryExpression, m, ty)

    | Expr.Obj (n, ty, basev, basecall, overrides, iimpls, stateVars, _) -> 
        Expr.Obj (n, ty, basev, remarkExpr m basecall, 
                  List.map (remarkObjExprMethod m) overrides, 
                  List.map (remarkInterfaceImpl m) iimpls, stateVars, m)

    | Expr.Op (op, tinst, args, _) -> 
        let op = 
            match op with 
            | TOp.TryFinally (_, _) -> TOp.TryFinally (DebugPointAtTry.No, DebugPointAtFinally.No)
            | TOp.TryWith (_, _) -> TOp.TryWith (DebugPointAtTry.No, DebugPointAtWith.No)
            | _ -> op
        Expr.Op (op, tinst, remarkExprs m args, m)

    | Expr.Link eref -> 
        // Preserve identity of fixup nodes during remarkExpr
        eref := remarkExpr m !eref
        x

    | Expr.App (e1, e1ty, tyargs, args, _) ->
        Expr.App (remarkExpr m e1, e1ty, tyargs, remarkExprs m args, m)

    | Expr.Sequential (e1, e2, dir, _, _) ->
        Expr.Sequential (remarkExpr m e1, remarkExpr m e2, dir, DebugPointAtSequential.StmtOnly, m)

    | Expr.StaticOptimization (eqns, e2, e3, _) ->
        Expr.StaticOptimization (eqns, remarkExpr m e2, remarkExpr m e3, m)

    | Expr.Const (c, _, ty) ->
        Expr.Const (c, m, ty)
  
    | Expr.WitnessArg (witnessInfo, _) ->
        Expr.WitnessArg (witnessInfo, m)

and remarkObjExprMethod m (TObjExprMethod(slotsig, attribs, tps, vs, e, _)) = 
    TObjExprMethod(slotsig, attribs, tps, vs, remarkExpr m e, m)

and remarkInterfaceImpl m (ty, overrides) = 
    (ty, List.map (remarkObjExprMethod m) overrides)

and remarkExprs m es = es |> List.map (remarkExpr m) 

and remarkFlatExprs m es = es |> List.map (remarkExpr m) 

and remarkDecisionTree m x =
    match x with 
    | TDSwitch(e1, csl, dflt, _) ->
        let cslR = csl |> List.map (fun (TCase(test, y)) -> TCase(test, remarkDecisionTree m y))
        TDSwitch(remarkExpr m e1, cslR, Option.map (remarkDecisionTree m) dflt, m)
    | TDSuccess (es, n) ->
        TDSuccess (remarkFlatExprs m es, n)
    | TDBind (bind, rest) ->
        TDBind(remarkBind m bind, remarkDecisionTree m rest)

and remarkBinds m binds = List.map (remarkBind m) binds

// This very deliberately drops the sequence points since this is used when adjusting the marks for inlined expressions 
and remarkBind m (TBind(v, repr, _)) = 
    TBind(v, remarkExpr m repr, DebugPointAtBinding.NoneAtSticky)

//--------------------------------------------------------------------------
// Mutability analysis
//--------------------------------------------------------------------------

let isRecdOrStructFieldDefinitelyMutable (f: RecdField) = not f.IsStatic && f.IsMutable

let isUnionCaseDefinitelyMutable (uc: UnionCase) = uc.FieldTable.FieldsByIndex |> Array.exists isRecdOrStructFieldDefinitelyMutable

let isUnionCaseRefDefinitelyMutable (uc: UnionCaseRef) = uc.UnionCase |> isUnionCaseDefinitelyMutable
  
/// This is an incomplete check for .NET struct types. Returning 'false' doesn't mean the thing is immutable.
let isRecdOrUnionOrStructTyconRefDefinitelyMutable (tcref: TyconRef) = 
    let tycon = tcref.Deref
    if tycon.IsUnionTycon then 
        tycon.UnionCasesArray |> Array.exists isUnionCaseDefinitelyMutable
    elif tycon.IsRecordTycon || tycon.IsStructOrEnumTycon then 
        // Note: This only looks at the F# fields, causing oddities.
        // See https://github.com/Microsoft/visualfsharp/pull/4576
        tycon.AllFieldsArray |> Array.exists isRecdOrStructFieldDefinitelyMutable
    else
        false
  
// Although from the pure F# perspective exception values cannot be changed, the .NET 
// implementation of exception objects attaches a whole bunch of stack information to 
// each raised object. Hence we treat exception objects as if they have identity 
let isExnDefinitelyMutable (_ecref: TyconRef) = true 

// Some of the implementations of library functions on lists use mutation on the tail 
// of the cons cell. These cells are always private, i.e. not accessible by any other 
// code until the construction of the entire return list has been completed. 
// However, within the implementation code reads of the tail cell must in theory be treated 
// with caution. Hence we are conservative and within FSharp.Core we don't treat list 
// reads as if they were pure. 
let isUnionCaseFieldMutable (g: TcGlobals) (ucref: UnionCaseRef) n = 
    (g.compilingFslib && tyconRefEq g ucref.TyconRef g.list_tcr_canon && n = 1) ||
    (ucref.FieldByIndex n).IsMutable
  
let isExnFieldMutable ecref n = 
    if n < 0 || n >= List.length (recdFieldsOfExnDefRef ecref) then errorR(InternalError(sprintf "isExnFieldMutable, exnc = %s, n = %d" ecref.LogicalName n, ecref.Range))
    (recdFieldOfExnDefRefByIdx ecref n).IsMutable

let useGenuineField (tycon: Tycon) (f: RecdField) = 
    Option.isSome f.LiteralValue || tycon.IsEnumTycon || f.rfield_secret || (not f.IsStatic && f.rfield_mutable && not tycon.IsRecordTycon)

let ComputeFieldName tycon f = 
    if useGenuineField tycon f then f.rfield_id.idText
    else CompilerGeneratedName f.rfield_id.idText 

//-------------------------------------------------------------------------
// Helpers for building code contained in the initial environment
//------------------------------------------------------------------------- 

let isQuotedExprTy g ty = match tryAppTy g ty with ValueSome (tcref, _) -> tyconRefEq g tcref g.expr_tcr | _ -> false

let destQuotedExprTy g ty = match tryAppTy g ty with ValueSome (_, [ty]) -> ty | _ -> failwith "destQuotedExprTy"

let mkQuotedExprTy (g: TcGlobals) ty = TType_app(g.expr_tcr, [ty])

let mkRawQuotedExprTy (g: TcGlobals) = TType_app(g.raw_expr_tcr, [])

let mkAnyTupledTy (g: TcGlobals) tupInfo tys = 
    match tys with 
    | [] -> g.unit_ty 
    | [h] -> h
    | _ -> TType_tuple(tupInfo, tys)

let mkAnyAnonRecdTy (_g: TcGlobals) anonInfo tys = 
    TType_anon(anonInfo, tys)

let mkRefTupledTy g tys = mkAnyTupledTy g tupInfoRef tys

let mkRefTupledVarsTy g vs = mkRefTupledTy g (typesOfVals vs)

let mkMethodTy g argtys rty = mkIteratedFunTy (List.map (mkRefTupledTy g) argtys) rty 

let mkArrayType (g: TcGlobals) ty = TType_app (g.array_tcr_nice, [ty])

let mkByteArrayTy (g: TcGlobals) = mkArrayType g g.byte_ty

//---------------------------------------------------------------------------
// Witnesses
//---------------------------------------------------------------------------

let GenWitnessArgTys (g: TcGlobals) (traitInfo: TraitWitnessInfo) =
    let (TraitWitnessInfo(_tys, _nm, _memFlags, argtys, _rty)) = traitInfo
    let argtys = if argtys.IsEmpty then [g.unit_ty] else argtys
    let argtysl = List.map List.singleton argtys
    argtysl

let GenWitnessTy (g: TcGlobals) (traitInfo: TraitWitnessInfo) =
    let rty = match traitInfo.ReturnType with None -> g.unit_ty | Some ty -> ty
    let argtysl = GenWitnessArgTys g traitInfo
    mkMethodTy g argtysl rty 

let GenWitnessTys (g: TcGlobals) (cxs: TraitWitnessInfos) =
    if g.generateWitnesses then 
        cxs |> List.map (GenWitnessTy g)
    else
        []

//--------------------------------------------------------------------------
// tyOfExpr
//--------------------------------------------------------------------------
 
let rec tyOfExpr g e = 
    match e with 
    | Expr.App (_, fty, tyargs, args, _) -> applyTys g fty (tyargs, args)
    | Expr.Obj (_, ty, _, _, _, _, _, _)  
    | Expr.Match (_, _, _, _, _, ty) 
    | Expr.Quote (_, _, _, _, ty) 
    | Expr.Const (_, _, ty) -> (ty)
    | Expr.Val (vref, _, _) -> vref.Type
    | Expr.Sequential (a, b, k, _, _) -> tyOfExpr g (match k with NormalSeq -> b | ThenDoSeq -> a)
    | Expr.Lambda (_, _, _, vs, _, _, rty) -> (mkRefTupledVarsTy g vs --> rty)
    | Expr.TyLambda (_, tyvs, _, _, rty) -> (tyvs +-> rty)
    | Expr.Let (_, e, _, _) 
    | Expr.TyChoose (_, e, _)
    | Expr.Link { contents=e}
    | Expr.StaticOptimization (_, _, e, _) 
    | Expr.LetRec (_, e, _, _) -> tyOfExpr g e
    | Expr.Op (op, tinst, _, _) -> 
        match op with 
        | TOp.Coerce -> (match tinst with [to_ty;_fromTy] -> to_ty | _ -> failwith "bad TOp.Coerce node")
        | (TOp.ILCall (_, _, _, _, _, _, _, _, _, _, retTypes) | TOp.ILAsm (_, retTypes)) -> (match retTypes with [h] -> h | _ -> g.unit_ty)
        | TOp.UnionCase uc -> actualResultTyOfUnionCase tinst uc 
        | TOp.UnionCaseProof uc -> mkProvenUnionCaseTy uc tinst  
        | TOp.Recd (_, tcref) -> mkAppTy tcref tinst
        | TOp.ExnConstr _ -> g.exn_ty
        | TOp.Bytes _ -> mkByteArrayTy g
        | TOp.UInt16s _ -> mkArrayType g g.uint16_ty
        | TOp.AnonRecdGet (_, i) -> List.item i tinst
        | TOp.TupleFieldGet (_, i) -> List.item i tinst
        | TOp.Tuple tupInfo -> mkAnyTupledTy g tupInfo tinst
        | TOp.AnonRecd anonInfo -> mkAnyAnonRecdTy g anonInfo tinst
        | (TOp.For _ | TOp.While _) -> g.unit_ty
        | TOp.Array -> (match tinst with [ty] -> mkArrayType g ty | _ -> failwith "bad TOp.Array node")
        | (TOp.TryWith _ | TOp.TryFinally _) -> (match tinst with [ty] -> ty | _ -> failwith "bad TOp_try node")
        | TOp.ValFieldGetAddr (fref, readonly) -> mkByrefTyWithFlag g readonly (actualTyOfRecdFieldRef fref tinst)
        | TOp.ValFieldGet fref -> actualTyOfRecdFieldRef fref tinst
        | (TOp.ValFieldSet _ | TOp.UnionCaseFieldSet _ | TOp.ExnFieldSet _ | TOp.LValueOp ((LSet | LByrefSet), _)) ->g.unit_ty
        | TOp.UnionCaseTagGet _ -> g.int_ty
        | TOp.UnionCaseFieldGetAddr (cref, j, readonly) -> mkByrefTyWithFlag g readonly (actualTyOfRecdField (mkTyconRefInst cref.TyconRef tinst) (cref.FieldByIndex j))
        | TOp.UnionCaseFieldGet (cref, j) -> actualTyOfRecdField (mkTyconRefInst cref.TyconRef tinst) (cref.FieldByIndex j)
        | TOp.ExnFieldGet (ecref, j) -> recdFieldTyOfExnDefRefByIdx ecref j
        | TOp.LValueOp (LByrefGet, v) -> destByrefTy g v.Type
        | TOp.LValueOp (LAddrOf readonly, v) -> mkByrefTyWithFlag g readonly v.Type
        | TOp.RefAddrGet readonly -> (match tinst with [ty] -> mkByrefTyWithFlag g readonly ty | _ -> failwith "bad TOp.RefAddrGet node")      
        | TOp.TraitCall traitInfo -> GetFSharpViewOfReturnType g traitInfo.ReturnType
        | TOp.Reraise -> (match tinst with [rtn_ty] -> rtn_ty | _ -> failwith "bad TOp.Reraise node")
        | TOp.Goto _ | TOp.Label _ | TOp.Return -> 
            //assert false
            //errorR(InternalError("unexpected goto/label/return in tyOfExpr", m))
            // It doesn't matter what type we return here. This is only used in free variable analysis in the code generator
            g.unit_ty
    | Expr.WitnessArg (traitInfo, _m) -> GenWitnessTy g traitInfo.TraitKey

//--------------------------------------------------------------------------
// Make applications
//---------------------------------------------------------------------------

let primMkApp (f, fty) tyargs argsl m = 
  Expr.App (f, fty, tyargs, argsl, m)

// Check for the funky where a generic type instantiation at function type causes a generic function
// to appear to accept more arguments than it really does, e.g. "id id 1", where the first "id" is 
// instantiated with "int -> int".
//
// In this case, apply the arguments one at a time.
let isExpansiveUnderInstantiation g fty0 tyargs pargs argsl =
    isForallTy g fty0 && 
    let fty1 = formalApplyTys g fty0 (tyargs, pargs)
    (not (isFunTy g fty1) ||
     let rec loop fty xs = 
         match xs with 
         | [] -> false
         | _ :: t -> not (isFunTy g fty) || loop (rangeOfFunTy g fty) t
     loop fty1 argsl)
    
let rec mkExprAppAux g f fty argsl m =
  match argsl with 
  | [] -> f
  | _ -> 
      // Always combine the term application with a type application
      //
      // Combine the term application with a term application, but only when f' is an under-applied value of known arity
      match f with 
      | Expr.App (f', fty', tyargs, pargs, m2) 
             when
                 (isNil pargs ||
                  (match stripExpr f' with 
                   | Expr.Val (v, _, _) -> 
                       match v.ValReprInfo with 
                       | Some info -> info.NumCurriedArgs > pargs.Length
                       | None -> false
                   | _ -> false)) &&
                 not (isExpansiveUnderInstantiation g fty' tyargs pargs argsl) ->
            primMkApp (f', fty') tyargs (pargs@argsl) (unionRanges m2 m)

      | _ -> 
          // Don't combine. 'f' is not an application
          if not (isFunTy g fty) then error(InternalError("expected a function type", m))
          primMkApp (f, fty) [] argsl m


let rec mkAppsAux g f fty tyargsl argsl m =
  match tyargsl with 
  | tyargs :: rest -> 
      match tyargs with 
      | [] -> mkAppsAux g f fty rest argsl m
      | _ -> 
        let arfty = applyForallTy g fty tyargs
        mkAppsAux g (primMkApp (f, fty) tyargs [] m) arfty rest argsl m
  | [] -> 
      mkExprAppAux g f fty argsl m
      
let mkApps g ((f, fty), tyargsl, argl, m) = mkAppsAux g f fty tyargsl argl m

let mkTyAppExpr m (f, fty) tyargs = match tyargs with [] -> f | _ -> primMkApp (f, fty) tyargs [] m 

//--------------------------------------------------------------------------
// Decision tree reduction
//--------------------------------------------------------------------------

let rec accTargetsOfDecisionTree tree acc =
    match tree with 
    | TDSwitch (_, cases, dflt, _) -> 
        List.foldBack (fun (c: DecisionTreeCase) -> accTargetsOfDecisionTree c.CaseTree) cases 
            (Option.foldBack accTargetsOfDecisionTree dflt acc)
    | TDSuccess (_, i) -> i :: acc
    | TDBind (_, rest) -> accTargetsOfDecisionTree rest acc

let rec mapTargetsOfDecisionTree f tree =
    match tree with 
    | TDSwitch (e, cases, dflt, m) -> TDSwitch (e, List.map (mapTargetsOfDecisionTreeCase f) cases, Option.map (mapTargetsOfDecisionTree f) dflt, m)
    | TDSuccess (es, i) -> TDSuccess(es, f i) 
    | TDBind (bind, rest) -> TDBind(bind, mapTargetsOfDecisionTree f rest)

and mapTargetsOfDecisionTreeCase f (TCase(x, t)) = 
    TCase(x, mapTargetsOfDecisionTree f t)

// Dead target elimination 
let eliminateDeadTargetsFromMatch tree (targets:_[]) =
    let used = accTargetsOfDecisionTree tree [] |> ListSet.setify (=) |> Array.ofList
    if used.Length < targets.Length then
        Array.sortInPlace used
        let ntargets = targets.Length
        let tree' = 
            let remap = Array.create ntargets (-1)
            Array.iteri (fun i tgn -> remap.[tgn] <- i) used
            tree |> mapTargetsOfDecisionTree (fun tgn -> 
                 if remap.[tgn] = -1 then failwith "eliminateDeadTargetsFromMatch: failure while eliminating unused targets"
                 remap.[tgn]) 
        let targets' = Array.map (Array.get targets) used
        tree', targets'
    else 
        tree, targets
    
let rec targetOfSuccessDecisionTree tree =
    match tree with 
    | TDSwitch _ -> None
    | TDSuccess (_, i) -> Some i
    | TDBind(_, t) -> targetOfSuccessDecisionTree t

/// Check a decision tree only has bindings that immediately cover a 'Success'
let rec decisionTreeHasNonTrivialBindings tree =
    match tree with 
    | TDSwitch (_, cases, dflt, _) -> 
        cases |> List.exists (fun c -> decisionTreeHasNonTrivialBindings c.CaseTree) || 
        dflt |> Option.exists decisionTreeHasNonTrivialBindings 
    | TDSuccess _ -> false
    | TDBind (_, t) -> Option.isNone (targetOfSuccessDecisionTree t)

// If a target has assignments and can only be reached through one 
// branch (i.e. is "linear"), then transfer the assignments to the r.h.s. to be a "let". 
let foldLinearBindingTargetsOfMatch tree (targets: _[]) =

    // Don't do this when there are any bindings in the tree except where those bindings immediately cover a success node
    // since the variables would be extruded from their scope. 
    if decisionTreeHasNonTrivialBindings tree then 
        tree, targets 

    else
        let branchesToTargets = Array.create targets.Length []
        // Build a map showing how each target might be reached
        let rec accumulateTipsOfDecisionTree accBinds tree =
            match tree with 
            | TDSwitch (_, cases, dflt, _) -> 
                assert (isNil accBinds)  // No switches under bindings
                for edge in cases do accumulateTipsOfDecisionTree accBinds edge.CaseTree
                match dflt with 
                | None -> ()
                | Some tree -> accumulateTipsOfDecisionTree accBinds tree
            | TDSuccess (es, i) -> 
                branchesToTargets.[i] <- (List.rev accBinds, es) :: branchesToTargets.[i]
            | TDBind (bind, rest) -> 
                accumulateTipsOfDecisionTree (bind :: accBinds) rest 

        // Compute the targets that can only be reached one way
        accumulateTipsOfDecisionTree [] tree 
        let isLinearTarget bs = match bs with [_] -> true | _ -> false
        let isLinearTgtIdx i = isLinearTarget branchesToTargets.[i] 
        let getLinearTgtIdx i = branchesToTargets.[i].Head
        let hasLinearTgtIdx = branchesToTargets |> Array.exists isLinearTarget

        if not hasLinearTgtIdx then 

            tree, targets

        else
            
            /// rebuild the decision tree, replacing 'bind-then-success' decision trees by TDSuccess nodes that just go to the target
            let rec rebuildDecisionTree tree =
                
                // Check if this is a bind-then-success tree
                match targetOfSuccessDecisionTree tree with
                | Some i when isLinearTgtIdx i -> TDSuccess([], i)
                | _ -> 
                    match tree with 
                    | TDSwitch (e, cases, dflt, m) -> TDSwitch (e, List.map rebuildDecisionTreeEdge cases, Option.map rebuildDecisionTree dflt, m)
                    | TDSuccess _ -> tree
                    | TDBind _ -> tree

            and rebuildDecisionTreeEdge (TCase(x, t)) =  
                TCase(x, rebuildDecisionTree t)

            let tree' = rebuildDecisionTree tree

            /// rebuild the targets, replacing linear targets by ones that include all the 'let' bindings from the source
            let targets' = 
                targets |> Array.mapi (fun i (TTarget(vs, exprTarget, spTarget, _) as tg) -> 
                    if isLinearTgtIdx i then
                        let (binds, es) = getLinearTgtIdx i
                        // The value bindings are moved to become part of the target.
                        // Hence the expressions in the value bindings can be remarked with the range of the target.
                        let mTarget = exprTarget.Range
                        let es = es |> List.map (remarkExpr mTarget)
                        // These are non-sticky - any sequence point for 'exprTarget' goes on 'exprTarget' _after_ the bindings have been evaluated
                        TTarget(List.empty, mkLetsBind mTarget binds (mkInvisibleLetsFromBindings mTarget vs es exprTarget), spTarget, None)
                    else tg )
     
            tree', targets'

// Simplify a little as we go, including dead target elimination 
let rec simplifyTrivialMatch spBind exprm matchm ty tree (targets : _[]) = 
    match tree with 
    | TDSuccess(es, n) -> 
        if n >= targets.Length then failwith "simplifyTrivialMatch: target out of range"
        // REVIEW: should we use _spTarget here?
        let (TTarget(vs, rhs, _spTarget, _)) = targets.[n]
        if vs.Length <> es.Length then failwith ("simplifyTrivialMatch: invalid argument, n = " + string n + ", List.length targets = " + string targets.Length)
        // These are non-sticky - any sequence point for 'rhs' goes on 'rhs' _after_ the bindings have been made
        mkInvisibleLetsFromBindings rhs.Range vs es rhs
    | _ -> 
        primMkMatch (spBind, exprm, tree, targets, matchm, ty)
 
// Simplify a little as we go, including dead target elimination 
let mkAndSimplifyMatch spBind exprm matchm ty tree targets = 
    let targets = Array.ofList targets
    match tree with 
    | TDSuccess _ -> 
        simplifyTrivialMatch spBind exprm matchm ty tree targets
    | _ -> 
        let tree, targets = eliminateDeadTargetsFromMatch tree targets
        let tree, targets = foldLinearBindingTargetsOfMatch tree targets
        simplifyTrivialMatch spBind exprm matchm ty tree targets

//-------------------------------------------------------------------------
// mkExprAddrOfExprAux
//------------------------------------------------------------------------- 

type Mutates = AddressOfOp | DefinitelyMutates | PossiblyMutates | NeverMutates
exception DefensiveCopyWarning of string * range

let isRecdOrStructTyconRefAssumedImmutable (g: TcGlobals) (tcref: TyconRef) =
    tcref.CanDeref &&
    not (isRecdOrUnionOrStructTyconRefDefinitelyMutable tcref) ||
    tyconRefEq g tcref g.decimal_tcr || 
    tyconRefEq g tcref g.date_tcr

let isTyconRefReadOnly g m (tcref: TyconRef) =
    tcref.CanDeref &&
    if
        match tcref.TryIsReadOnly with 
        | ValueSome res -> res
        | _ ->
            let res = TyconRefHasAttribute g m g.attrib_IsReadOnlyAttribute tcref
            tcref.SetIsReadOnly res
            res 
    then true
    else tcref.IsEnumTycon

let isTyconRefAssumedReadOnly g (tcref: TyconRef) =
    tcref.CanDeref &&
    match tcref.TryIsAssumedReadOnly with 
    | ValueSome res -> res
    | _ -> 
        let res = isRecdOrStructTyconRefAssumedImmutable g tcref
        tcref.SetIsAssumedReadOnly res
        res

let isRecdOrStructTyconRefReadOnlyAux g m isInref (tcref: TyconRef) =
    if isInref && tcref.IsILStructOrEnumTycon then
        isTyconRefReadOnly g m tcref
    else
        isTyconRefReadOnly g m tcref || isTyconRefAssumedReadOnly g tcref

let isRecdOrStructTyconRefReadOnly g m tcref =
    isRecdOrStructTyconRefReadOnlyAux g m false tcref

let isRecdOrStructTyReadOnlyAux (g: TcGlobals) m isInref ty =
    match tryTcrefOfAppTy g ty with 
    | ValueNone -> false
    | ValueSome tcref -> isRecdOrStructTyconRefReadOnlyAux g m isInref tcref

let isRecdOrStructTyReadOnly g m ty =
    isRecdOrStructTyReadOnlyAux g m false ty

let CanTakeAddressOf g m isInref ty mut =
    match mut with 
    | NeverMutates -> true 
    | PossiblyMutates -> isRecdOrStructTyReadOnlyAux g m isInref ty
    | DefinitelyMutates -> false
    | AddressOfOp -> true // you can take the address but you might get a (readonly) inref<T> as a result

// We can take the address of values of struct type even if the value is immutable
// under certain conditions
//   - all instances of the type are known to be immutable; OR
//   - the operation is known not to mutate
//
// Note this may be taking the address of a closure field, i.e. a copy
// of the original struct, e.g. for
//    let f () = 
//        let g1 = A.G(1)
//        (fun () -> g1.x1)
//
// Note: isRecdOrStructTyReadOnly implies PossiblyMutates or NeverMutates
//
// We only do this for true local or closure fields because we can't take addresses of immutable static 
// fields across assemblies.
let CanTakeAddressOfImmutableVal (g: TcGlobals) m (vref: ValRef) mut =
    // We can take the address of values of struct type if the operation doesn't mutate 
    // and the value is a true local or closure field. 
    not vref.IsMutable &&
    not vref.IsMemberOrModuleBinding &&
    // Note: We can't add this:
    //    || valRefInThisAssembly g.compilingFslib vref
    // This is because we don't actually guarantee to generate static backing fields for all values like these, e.g. simple constants "let x = 1".  
    // We always generate a static property but there is no field to take an address of
    CanTakeAddressOf g m false vref.Type mut

let MustTakeAddressOfVal (g: TcGlobals) (vref: ValRef) = 
    vref.IsMutable &&
    // We can only take the address of mutable values in the same assembly
    valRefInThisAssembly g.compilingFslib vref

let MustTakeAddressOfByrefGet (g: TcGlobals) (vref: ValRef) = 
    isByrefTy g vref.Type && not (isInByrefTy g vref.Type)

let CanTakeAddressOfByrefGet (g: TcGlobals) (vref: ValRef) mut = 
    isInByrefTy g vref.Type &&
    CanTakeAddressOf g vref.Range true (destByrefTy g vref.Type) mut

let MustTakeAddressOfRecdField (rfref: RecdField) = 
    // Static mutable fields must be private, hence we don't have to take their address
    not rfref.IsStatic && 
    rfref.IsMutable

let MustTakeAddressOfRecdFieldRef (rfref: RecdFieldRef) = MustTakeAddressOfRecdField rfref.RecdField

let CanTakeAddressOfRecdFieldRef (g: TcGlobals) m (rfref: RecdFieldRef) tinst mut =
    // We only do this if the field is defined in this assembly because we can't take addresses across assemblies for immutable fields
    entityRefInThisAssembly g.compilingFslib rfref.TyconRef &&
    not rfref.RecdField.IsMutable &&
    CanTakeAddressOf g m false (actualTyOfRecdFieldRef rfref tinst) mut

let CanTakeAddressOfUnionFieldRef (g: TcGlobals) m (uref: UnionCaseRef) cidx tinst mut =
    // We only do this if the field is defined in this assembly because we can't take addresses across assemblies for immutable fields
    entityRefInThisAssembly g.compilingFslib uref.TyconRef &&
    let rfref = uref.FieldByIndex cidx
    not rfref.IsMutable &&
    CanTakeAddressOf g m false (actualTyOfUnionFieldRef uref cidx tinst) mut

let mkDerefAddrExpr mAddrGet expr mExpr exprTy =
    let v, _ = mkCompGenLocal mAddrGet "byrefReturn" exprTy
    mkCompGenLet mExpr v expr (mkAddrGet mAddrGet (mkLocalValRef v))

/// Make the address-of expression and return a wrapper that adds any allocated locals at an appropriate scope.
/// Also return a flag that indicates if the resulting pointer is a not a pointer where writing is allowed and will 
/// have intended effect (i.e. is a readonly pointer and/or a defensive copy).
let rec mkExprAddrOfExprAux g mustTakeAddress useReadonlyForGenericArrayAddress mut expr addrExprVal m =
    if mustTakeAddress then 
        let isNativePtr = 
            match addrExprVal with
            | Some vf -> valRefEq g vf g.addrof2_vref
            | _ -> false

        // If we are taking the native address using "&&" to get a nativeptr, disallow if it's readonly.
        let checkTakeNativeAddress readonly =
            if isNativePtr && readonly then
                error(Error(FSComp.SR.tastValueMustBeMutable(), m))

        match expr with 
        // LVALUE of "*x" where "x" is byref is just the byref itself
        | Expr.Op (TOp.LValueOp (LByrefGet, vref), _, [], m) when MustTakeAddressOfByrefGet g vref || CanTakeAddressOfByrefGet g vref mut -> 
            let readonly = not (MustTakeAddressOfByrefGet g vref)
            let writeonly = isOutByrefTy g vref.Type
            None, exprForValRef m vref, readonly, writeonly

        // LVALUE of "x" where "x" is mutable local, mutable intra-assembly module/static binding, or operation doesn't mutate.
        // Note: we can always take the address of mutable intra-assembly values
        | Expr.Val (vref, _, m) when MustTakeAddressOfVal g vref || CanTakeAddressOfImmutableVal g m vref mut ->
            let readonly = not (MustTakeAddressOfVal g vref)
            let writeonly = false
            checkTakeNativeAddress readonly
            None, mkValAddr m readonly vref, readonly, writeonly

        // LVALUE of "e.f" where "f" is an instance F# field or record field. 
        | Expr.Op (TOp.ValFieldGet rfref, tinst, [objExpr], m) when MustTakeAddressOfRecdFieldRef rfref || CanTakeAddressOfRecdFieldRef g m rfref tinst mut ->
            let objTy = tyOfExpr g objExpr
            let takeAddrOfObjExpr = isStructTy g objTy // It seems this will always be false - the address will already have been taken
            let wrap, expra, readonly, writeonly = mkExprAddrOfExprAux g takeAddrOfObjExpr false mut objExpr None m
            let readonly = readonly || isInByrefTy g objTy || not (MustTakeAddressOfRecdFieldRef rfref)
            let writeonly = writeonly || isOutByrefTy g objTy
            wrap, mkRecdFieldGetAddrViaExprAddr(readonly, expra, rfref, tinst, m), readonly, writeonly

        // LVALUE of "f" where "f" is a static F# field. 
        | Expr.Op (TOp.ValFieldGet rfref, tinst, [], m) when MustTakeAddressOfRecdFieldRef rfref || CanTakeAddressOfRecdFieldRef g m rfref tinst mut ->
            let readonly = not (MustTakeAddressOfRecdFieldRef rfref)
            let writeonly = false
            None, mkStaticRecdFieldGetAddr(readonly, rfref, tinst, m), readonly, writeonly

        // LVALUE of "e.f" where "f" is an F# union field. 
        | Expr.Op (TOp.UnionCaseFieldGet (uref, cidx), tinst, [objExpr], m) when MustTakeAddressOfRecdField (uref.FieldByIndex cidx) || CanTakeAddressOfUnionFieldRef g m uref cidx tinst mut ->
            let objTy = tyOfExpr g objExpr
            let takeAddrOfObjExpr = isStructTy g objTy // It seems this will always be false - the address will already have been taken
            let wrap, expra, readonly, writeonly = mkExprAddrOfExprAux g takeAddrOfObjExpr false mut objExpr None m
            let readonly = readonly || isInByrefTy g objTy || not (MustTakeAddressOfRecdField (uref.FieldByIndex cidx))
            let writeonly = writeonly || isOutByrefTy g objTy
            wrap, mkUnionCaseFieldGetAddrProvenViaExprAddr(readonly, expra, uref, tinst, cidx, m), readonly, writeonly

        // LVALUE of "f" where "f" is a .NET static field. 
        | Expr.Op (TOp.ILAsm ([IL.I_ldsfld(_vol, fspec)], [ty2]), tinst, [], m) -> 
            let readonly = false // we never consider taking the address of a .NET static field to give an inref pointer
            let writeonly = false
            None, Expr.Op (TOp.ILAsm ([IL.I_ldsflda fspec], [mkByrefTy g ty2]), tinst, [], m), readonly, writeonly

        // LVALUE of "e.f" where "f" is a .NET instance field. 
        | Expr.Op (TOp.ILAsm ([IL.I_ldfld (_align, _vol, fspec)], [ty2]), tinst, [objExpr], m) -> 
            let objTy = tyOfExpr g objExpr
            let takeAddrOfObjExpr = isStructTy g objTy // It seems this will always be false - the address will already have been taken
            // we never consider taking the address of an .NET instance field to give an inref pointer, unless the object pointer is an inref pointer
            let wrap, expra, readonly, writeonly = mkExprAddrOfExprAux g takeAddrOfObjExpr false mut objExpr None m
            let readonly = readonly || isInByrefTy g objTy
            let writeonly = writeonly || isOutByrefTy g objTy
            wrap, Expr.Op (TOp.ILAsm ([IL.I_ldflda fspec], [mkByrefTyWithFlag g readonly ty2]), tinst, [expra], m), readonly, writeonly

        // LVALUE of "e.[n]" where e is an array of structs 
        | Expr.App (Expr.Val (vf, _, _), _, [elemTy], [aexpr;nexpr], _) when (valRefEq g vf g.array_get_vref) -> 
      
            let readonly = false // array address is never forced to be readonly
            let writeonly = false
            let shape = ILArrayShape.SingleDimensional
            let ilInstrReadOnlyAnnotation = if isTyparTy g elemTy && useReadonlyForGenericArrayAddress then ReadonlyAddress else NormalAddress
            None, mkArrayElemAddress g (readonly, ilInstrReadOnlyAnnotation, isNativePtr, shape, elemTy, [aexpr; nexpr], m), readonly, writeonly

        // LVALUE of "e.[n1, n2]", "e.[n1, n2, n3]", "e.[n1, n2, n3, n4]" where e is an array of structs 
        | Expr.App (Expr.Val (vref, _, _), _, [elemTy], (aexpr :: args), _) 
             when (valRefEq g vref g.array2D_get_vref || valRefEq g vref g.array3D_get_vref || valRefEq g vref g.array4D_get_vref) -> 
        
            let readonly = false // array address is never forced to be readonly
            let writeonly = false
            let shape = ILArrayShape.FromRank args.Length
            let ilInstrReadOnlyAnnotation = if isTyparTy g elemTy && useReadonlyForGenericArrayAddress then ReadonlyAddress else NormalAddress
            None, mkArrayElemAddress g (readonly, ilInstrReadOnlyAnnotation, isNativePtr, shape, elemTy, (aexpr :: args), m), readonly, writeonly

        // LVALUE: "&meth(args)" where meth has a byref or inref return. Includes "&span.[idx]".
        | Expr.Let (TBind(vref, e, _), Expr.Op (TOp.LValueOp (LByrefGet, vref2), _, _, _), _, _)  
             when (valRefEq g (mkLocalValRef vref) vref2) && 
                  (MustTakeAddressOfByrefGet g vref2 || CanTakeAddressOfByrefGet g vref2 mut) -> 
            let ty = tyOfExpr g e
            let readonly = isInByrefTy g ty
            let writeonly = isOutByrefTy g ty
            None, e, readonly, writeonly
        
        // Give a nice error message for address-of-byref
        | Expr.Val (vref, _, m) when isByrefTy g vref.Type -> 
            error(Error(FSComp.SR.tastUnexpectedByRef(), m))

        // Give a nice error message for DefinitelyMutates of address-of on mutable values in other assemblies
        | Expr.Val (vref, _, m) when (mut = DefinitelyMutates || mut = AddressOfOp) && vref.IsMutable -> 
            error(Error(FSComp.SR.tastInvalidAddressOfMutableAcrossAssemblyBoundary(), m))

        // Give a nice error message for AddressOfOp on immutable values
        | Expr.Val _ when mut = AddressOfOp -> 
            error(Error(FSComp.SR.tastValueMustBeLocal(), m))
         
        // Give a nice error message for mutating a value we can't take the address of
        | Expr.Val _ when mut = DefinitelyMutates -> 
            error(Error(FSComp.SR.tastValueMustBeMutable(), m))
         
        | _ -> 
            let ty = tyOfExpr g expr
            if isStructTy g ty then 
                match mut with 
                | NeverMutates
                | AddressOfOp -> ()
                | DefinitelyMutates -> 
                    // Give a nice error message for mutating something we can't take the address of
                    errorR(Error(FSComp.SR.tastInvalidMutationOfConstant(), m))
                | PossiblyMutates -> 
                    // Warn on defensive copy of something we can't take the address of
                    warning(DefensiveCopyWarning(FSComp.SR.tastValueHasBeenCopied(), m))

            match mut with
            | NeverMutates
            | DefinitelyMutates
            | PossiblyMutates -> ()
            | AddressOfOp -> 
                // we get an inref
                errorR(Error(FSComp.SR.tastCantTakeAddressOfExpression(), m))

            // Take a defensive copy
            let tmp, _ = 
                match mut with 
                | NeverMutates -> mkCompGenLocal m "copyOfStruct" ty
                | _ -> mkMutableCompGenLocal m "copyOfStruct" ty

            // This local is special in that it ignore byref scoping rules.
            tmp.SetIgnoresByrefScope()

            let readonly = true
            let writeonly = false
            Some (tmp, expr), (mkValAddr m readonly (mkLocalValRef tmp)), readonly, writeonly
    else
        None, expr, false, false

let mkExprAddrOfExpr g mustTakeAddress useReadonlyForGenericArrayAddress mut e addrExprVal m =
    let optBind, addre, readonly, writeonly = mkExprAddrOfExprAux g mustTakeAddress useReadonlyForGenericArrayAddress mut e addrExprVal m
    match optBind with 
    | None -> (fun x -> x), addre, readonly, writeonly
    | Some (tmp, rval) -> (fun x -> mkCompGenLet m tmp rval x), addre, readonly, writeonly

let mkTupleFieldGet g (tupInfo, e, tinst, i, m) = 
    let wrap, e', _readonly, _writeonly = mkExprAddrOfExpr g (evalTupInfoIsStruct tupInfo) false NeverMutates e None m
    wrap (mkTupleFieldGetViaExprAddr(tupInfo, e', tinst, i, m))

let mkAnonRecdFieldGet g (anonInfo: AnonRecdTypeInfo, e, tinst, i, m) = 
    let wrap, e', _readonly, _writeonly = mkExprAddrOfExpr g (evalAnonInfoIsStruct anonInfo) false NeverMutates e None m
    wrap (mkAnonRecdFieldGetViaExprAddr(anonInfo, e', tinst, i, m))

let mkRecdFieldGet g (e, fref: RecdFieldRef, tinst, m) = 
    assert (not (isByrefTy g (tyOfExpr g e)))
    let wrap, e', _readonly, _writeonly = mkExprAddrOfExpr g fref.Tycon.IsStructOrEnumTycon false NeverMutates e None m
    wrap (mkRecdFieldGetViaExprAddr (e', fref, tinst, m))

let mkUnionCaseFieldGetUnproven g (e, cref: UnionCaseRef, tinst, j, m) = 
    assert (not (isByrefTy g (tyOfExpr g e)))
    let wrap, e', _readonly, _writeonly = mkExprAddrOfExpr g cref.Tycon.IsStructOrEnumTycon false NeverMutates e None m
    wrap (mkUnionCaseFieldGetUnprovenViaExprAddr (e', cref, tinst, j, m))

let mkArray (argty, args, m) = Expr.Op (TOp.Array, [argty], args, m)

//---------------------------------------------------------------------------
// Compute fixups for letrec's.
//
// Generate an assignment expression that will fixup the recursion 
// amongst the vals on the r.h.s. of a letrec. The returned expressions 
// include disorderly constructs such as expressions/statements 
// to set closure environments and non-mutable fields. These are only ever 
// generated by the backend code-generator when processing a "letrec"
// construct.
//
// [self] is the top level value that is being fixed
// [exprToFix] is the r.h.s. expression
// [rvs] is the set of recursive vals being bound. 
// [acc] accumulates the expression right-to-left. 
//
// Traversal of the r.h.s. term must happen back-to-front to get the
// uniq's for the lambdas correct in the very rare case where the same lambda
// somehow appears twice on the right.
//---------------------------------------------------------------------------

let rec IterateRecursiveFixups g (selfv: Val option) rvs ((access: Expr), set) exprToFix = 
    let exprToFix = stripExpr exprToFix
    match exprToFix with 
    | Expr.Const _ -> ()
    | Expr.Op (TOp.Tuple tupInfo, argtys, args, m) when not (evalTupInfoIsStruct tupInfo) ->
      args |> List.iteri (fun n -> 
          IterateRecursiveFixups g None rvs 
            (mkTupleFieldGet g (tupInfo, access, argtys, n, m), 
            (fun e -> 
              // NICE: it would be better to do this check in the type checker 
              errorR(Error(FSComp.SR.tastRecursiveValuesMayNotBeInConstructionOfTuple(), m))
              e)))

    | Expr.Op (TOp.UnionCase c, tinst, args, m) ->
      args |> List.iteri (fun n -> 
          IterateRecursiveFixups g None rvs 
            (mkUnionCaseFieldGetUnprovenViaExprAddr (access, c, tinst, n, m), 
             (fun e -> 
               // NICE: it would be better to do this check in the type checker 
               let tcref = c.TyconRef
               if not (c.FieldByIndex n).IsMutable && not (entityRefInThisAssembly g.compilingFslib tcref) then
                 errorR(Error(FSComp.SR.tastRecursiveValuesMayNotAppearInConstructionOfType(tcref.LogicalName), m))
               mkUnionCaseFieldSet (access, c, tinst, n, e, m))))

    | Expr.Op (TOp.Recd (_, tcref), tinst, args, m) -> 
      (tcref.TrueInstanceFieldsAsRefList, args) ||> List.iter2 (fun fref arg -> 
          let fspec = fref.RecdField
          IterateRecursiveFixups g None rvs 
            (mkRecdFieldGetViaExprAddr (access, fref, tinst, m), 
             (fun e -> 
               // NICE: it would be better to do this check in the type checker 
               if not fspec.IsMutable && not (entityRefInThisAssembly g.compilingFslib tcref) then
                 errorR(Error(FSComp.SR.tastRecursiveValuesMayNotBeAssignedToNonMutableField(fspec.rfield_id.idText, tcref.LogicalName), m))
               mkRecdFieldSetViaExprAddr (access, fref, tinst, e, m))) arg )
    | Expr.Val _
    | Expr.Lambda _
    | Expr.Obj _
    | Expr.TyChoose _
    | Expr.TyLambda _ -> 
        rvs selfv access set exprToFix
    | _ -> ()

//--------------------------------------------------------------------------
// computations on constraints
//-------------------------------------------------------------------------- 

let JoinTyparStaticReq r1 r2 = 
  match r1, r2 with
  | TyparStaticReq.None, r | r, TyparStaticReq.None -> r 
  | TyparStaticReq.HeadType, r | r, TyparStaticReq.HeadType -> r
  
//-------------------------------------------------------------------------
// ExprFolder - fold steps
//-------------------------------------------------------------------------

type ExprFolder<'State> = 
    { exprIntercept : (* recurseF *) ('State -> Expr -> 'State) -> (* noInterceptF *) ('State -> Expr -> 'State) -> 'State -> Expr -> 'State
      // the bool is 'bound in dtree' 
      valBindingSiteIntercept : 'State -> bool * Val -> 'State               
      // these values are always bound to these expressions. bool indicates 'recursively' 
      nonRecBindingsIntercept : 'State -> Binding -> 'State   
      recBindingsIntercept : 'State -> Bindings -> 'State        
      dtreeIntercept : 'State -> DecisionTree -> 'State                    
      targetIntercept : (* recurseF *) ('State -> Expr -> 'State) -> 'State -> DecisionTreeTarget -> 'State option 
      tmethodIntercept : (* recurseF *) ('State -> Expr -> 'State) -> 'State -> ObjExprMethod -> 'State option
    }

let ExprFolder0 =
    { exprIntercept = (fun _recurseF noInterceptF z x -> noInterceptF z x)
      valBindingSiteIntercept = (fun z _b -> z)
      nonRecBindingsIntercept = (fun z _bs -> z)
      recBindingsIntercept = (fun z _bs -> z)
      dtreeIntercept = (fun z _dt -> z)
      targetIntercept = (fun _exprF _z _x -> None)
      tmethodIntercept = (fun _exprF _z _x -> None) }

//-------------------------------------------------------------------------
// FoldExpr
//-------------------------------------------------------------------------

/// Adapted from usage info folding.
/// Collecting from exprs at moment.
/// To collect ids etc some additional folding needed, over formals etc.
type ExprFolders<'State> (folders: ExprFolder<'State>) =
    let mutable exprFClosure = Unchecked.defaultof<'State -> Expr -> 'State> // prevent reallocation of closure
    let mutable exprNoInterceptFClosure = Unchecked.defaultof<'State -> Expr -> 'State> // prevent reallocation of closure

    let rec exprsF z xs = 
        List.fold exprFClosure z xs

    and exprF (z: 'State) (x: Expr) =
        folders.exprIntercept exprFClosure exprNoInterceptFClosure z x 

    and exprNoInterceptF (z: 'State) (x: Expr) = 
        match x with
        
        | Expr.Const _ -> z

        | Expr.Val _ -> z

        | LinearOpExpr (_op, _tyargs, argsHead, argLast, _m) ->
            let z = exprsF z argsHead
            // tailcall 
            exprF z argLast
        
        | Expr.Op (_c, _tyargs, args, _) -> 
            exprsF z args

        | Expr.Sequential (x0, x1, _dir, _, _) -> 
            let z = exprF z x0
            exprF z x1

        | Expr.Lambda (_lambdaId, _ctorThisValOpt, _baseValOpt, _argvs, body, _m, _rty) -> 
            exprF z body

        | Expr.TyLambda (_lambdaId, _argtyvs, body, _m, _rty) -> 
            exprF z body

        | Expr.TyChoose (_, body, _) -> 
            exprF z body

        | Expr.App (f, _fty, _tys, argtys, _) -> 
            let z = exprF z f
            exprsF z argtys
                
        | Expr.LetRec (binds, body, _, _) -> 
            let z = valBindsF false z binds
            exprF z body
                
        | Expr.Let (bind, body, _, _) -> 
            let z = valBindF false z bind
            exprF z body
                
        | Expr.Link rX -> exprF z (!rX)

        | Expr.Match (_spBind, _exprm, dtree, targets, _m, _ty) -> 
            let z = dtreeF z dtree
            let z = Array.fold targetF z targets.[0..targets.Length - 2]
            // tailcall
            targetF z targets.[targets.Length - 1]
                
        | Expr.Quote (e, dataCell, _, _, _) -> 
            let z = exprF z e
            match dataCell.Value with 
            | None -> z
            | Some ((_typeDefs, _argTypes, argExprs, _), _) -> exprsF z argExprs

        | Expr.Obj (_n, _typ, _basev, basecall, overrides, iimpls, _stateVars, _m) -> 
            let z = exprF z basecall
            let z = List.fold tmethodF z overrides
            List.fold (foldOn snd (List.fold tmethodF)) z iimpls

        | Expr.StaticOptimization (_tcs, csx, x, _) -> 
            exprsF z [csx;x]

        | Expr.WitnessArg (_witnessInfo, _m) ->
            z

    and valBindF dtree z bind =
        let z = folders.nonRecBindingsIntercept z bind
        bindF dtree z bind 

    and valBindsF dtree z binds =
        let z = folders.recBindingsIntercept z binds
        List.fold (bindF dtree) z binds 

    and bindF dtree z (bind: Binding) =
        let z = folders.valBindingSiteIntercept z (dtree, bind.Var)
        exprF z bind.Expr

    and dtreeF z dtree =
        let z = folders.dtreeIntercept z dtree
        match dtree with
        | TDBind (bind, rest) -> 
            let z = valBindF true z bind
            dtreeF z rest
        | TDSuccess (args, _) -> exprsF z args
        | TDSwitch (test, dcases, dflt, _) -> 
            let z = exprF z test
            let z = List.fold dcaseF z dcases
            let z = Option.fold dtreeF z dflt
            z

    and dcaseF z = function
        TCase (_, dtree) -> dtreeF z dtree (* not collecting from test *)

    and targetF z x =
        match folders.targetIntercept exprFClosure z x with 
        | Some z -> z // intercepted 
        | None ->     // structurally recurse 
            let (TTarget (_, body, _, _)) = x
            exprF z body
              
    and tmethodF z x =
        match folders.tmethodIntercept exprFClosure z x with 
        | Some z -> z // intercepted 
        | None ->     // structurally recurse 
            let (TObjExprMethod(_, _, _, _, e, _)) = x
            exprF z e

    and mexprF z x =
        match x with 
        | ModuleOrNamespaceExprWithSig(_, def, _) -> mdefF z def

    and mdefF z x = 
        match x with
        | TMDefRec(_, _, mbinds, _) -> 
            // REVIEW: also iterate the abstract slot vspecs hidden in the _vslots field in the tycons
            let z = List.fold mbindF z mbinds
            z
        | TMDefLet(bind, _) -> valBindF false z bind
        | TMDefDo(e, _) -> exprF z e
        | TMDefs defs -> List.fold mdefF z defs 
        | TMAbstract x -> mexprF z x

    and mbindF z x = 
        match x with 
        | ModuleOrNamespaceBinding.Binding b -> valBindF false z b
        | ModuleOrNamespaceBinding.Module(_, def) -> mdefF z def

    and implF z x = foldTImplFile mexprF z x

    do exprFClosure <- exprF // allocate one instance of this closure
    do exprNoInterceptFClosure <- exprNoInterceptF // allocate one instance of this closure

    member x.FoldExpr = exprF

    member x.FoldImplFile = implF

let FoldExpr folders state expr = ExprFolders(folders).FoldExpr state expr

let FoldImplFile folders state implFile = ExprFolders(folders).FoldImplFile state implFile 

#if DEBUG
//-------------------------------------------------------------------------
// ExprStats
//-------------------------------------------------------------------------

let ExprStats x =
  let mutable count = 0
  let folders = {ExprFolder0 with exprIntercept = (fun _ noInterceptF z x -> (count <- count + 1; noInterceptF z x))}
  let () = FoldExpr folders () x
  string count + " TExpr nodes"
#endif
    
//-------------------------------------------------------------------------
// Make expressions
//------------------------------------------------------------------------- 

let mkString (g: TcGlobals) m n = Expr.Const (Const.String n, m, g.string_ty)

let mkBool (g: TcGlobals) m b = Expr.Const (Const.Bool b, m, g.bool_ty)

let mkByte (g: TcGlobals) m b = Expr.Const (Const.Byte b, m, g.byte_ty)

let mkUInt16 (g: TcGlobals) m b = Expr.Const (Const.UInt16 b, m, g.uint16_ty)

let mkTrue g m = mkBool g m true

let mkFalse g m = mkBool g m false

let mkUnit (g: TcGlobals) m = Expr.Const (Const.Unit, m, g.unit_ty)

let mkInt32 (g: TcGlobals) m n = Expr.Const (Const.Int32 n, m, g.int32_ty)

let mkInt g m n = mkInt32 g m n

let mkZero g m = mkInt g m 0

let mkOne g m = mkInt g m 1

let mkTwo g m = mkInt g m 2

let mkMinusOne g m = mkInt g m (-1)

let destInt32 = function Expr.Const (Const.Int32 n, _, _) -> Some n | _ -> None

let isIDelegateEventType g ty =
    match tryTcrefOfAppTy g ty with
    | ValueSome tcref -> tyconRefEq g g.fslib_IDelegateEvent_tcr tcref
    | _ -> false

let destIDelegateEventType g ty = 
    if isIDelegateEventType g ty then 
        match argsOfAppTy g ty with 
        | [ty1] -> ty1
        | _ -> failwith "destIDelegateEventType: internal error"
    else failwith "destIDelegateEventType: not an IDelegateEvent type"

let mkIEventType (g: TcGlobals) ty1 ty2 = TType_app (g.fslib_IEvent2_tcr, [ty1;ty2])

let mkIObservableType (g: TcGlobals) ty1 = TType_app (g.tcref_IObservable, [ty1])

let mkIObserverType (g: TcGlobals) ty1 = TType_app (g.tcref_IObserver, [ty1])

let mkRefCellContentsRef (g: TcGlobals) = mkRecdFieldRef g.refcell_tcr_canon "contents"

let mkSequential spSeq m e1 e2 = Expr.Sequential (e1, e2, NormalSeq, spSeq, m)

let mkCompGenSequential m e1 e2 = mkSequential DebugPointAtSequential.StmtOnly m e1 e2

let rec mkSequentials spSeq g m es = 
    match es with 
    | [e] -> e 
    | e :: es -> mkSequential spSeq m e (mkSequentials spSeq g m es) 
    | [] -> mkUnit g m

let mkGetArg0 m ty = mkAsmExpr ( [ mkLdarg0 ], [], [], [ty], m) 

//-------------------------------------------------------------------------
// Tuples...
//------------------------------------------------------------------------- 
 
let mkAnyTupled g m tupInfo es tys = 
    match es with 
    | [] -> mkUnit g m 
    | [e] -> e
    | _ -> Expr.Op (TOp.Tuple tupInfo, tys, es, m)

let mkRefTupled g m es tys = mkAnyTupled g m tupInfoRef es tys

let mkRefTupledNoTypes g m args = mkRefTupled g m args (List.map (tyOfExpr g) args)

let mkRefTupledVars g m vs = mkRefTupled g m (List.map (exprForVal m) vs) (typesOfVals vs)

//--------------------------------------------------------------------------
// Permute expressions
//--------------------------------------------------------------------------
    
let inversePerm (sigma: int array) =
    let n = sigma.Length
    let invSigma = Array.create n -1
    for i = 0 to n-1 do
        let sigma_i = sigma.[i]
        // assert( invSigma.[sigma_i] = -1 )
        invSigma.[sigma_i] <- i
    invSigma
  
let permute (sigma: int[]) (data:'T[]) = 
    let n = sigma.Length
    let invSigma = inversePerm sigma
    Array.init n (fun i -> data.[invSigma.[i]])
  
let rec existsR a b pred = if a<=b then pred a || existsR (a+1) b pred else false

// Given a permutation for record fields, work out the highest entry that we must lift out
// of a record initialization. Lift out xi if xi goes to position that will be preceded by an expr with an effect 
// that originally followed xi. If one entry gets lifted then everything before it also gets lifted.
let liftAllBefore sigma = 
    let invSigma = inversePerm sigma

    let lifted = 
        [ for i in 0 .. sigma.Length - 1 do 
            let i' = sigma.[i]
            if existsR 0 (i' - 1) (fun j' -> invSigma.[j'] > i) then 
                    yield i ]

    if lifted.IsEmpty then 0 else List.max lifted + 1


///  Put record field assignments in order.
//
let permuteExprList (sigma: int[]) (exprs: Expr list) (ty: TType list) (names: string list) =
    let ty, names = (Array.ofList ty, Array.ofList names)

    let liftLim = liftAllBefore sigma 

    let rewrite rbinds (i, expri: Expr) =
        if i < liftLim then
            let tmpvi, tmpei = mkCompGenLocal expri.Range names.[i] ty.[i]
            let bindi = mkCompGenBind tmpvi expri
            tmpei, bindi :: rbinds
        else
            expri, rbinds
 
    let newExprs, reversedBinds = List.mapFold rewrite [] (exprs |> List.indexed)
    let binds = List.rev reversedBinds
    let reorderedExprs = permute sigma (Array.ofList newExprs)
    binds, Array.toList reorderedExprs
    
/// Evaluate the expressions in the original order, but build a record with the results in field order 
/// Note some fields may be static. If this were not the case we could just use 
///     let sigma = Array.map #Index ()  
/// However the presence of static fields means .Index may index into a non-compact set of instance field indexes. 
/// We still need to sort by index. 
let mkRecordExpr g (lnk, tcref, tinst, unsortedRecdFields: RecdFieldRef list, unsortedFieldExprs, m) =  
    // Remove any abbreviations 
    let tcref, tinst = destAppTy g (mkAppTy tcref tinst)
    
    let sortedRecdFields = unsortedRecdFields |> List.indexed |> Array.ofList |> Array.sortBy (fun (_, r) -> r.Index)
    let sigma = Array.create sortedRecdFields.Length -1
    sortedRecdFields |> Array.iteri (fun sortedIdx (unsortedIdx, _) -> 
        if sigma.[unsortedIdx] <> -1 then error(InternalError("bad permutation", m))
        sigma.[unsortedIdx] <- sortedIdx) 
    
    let unsortedArgTys = unsortedRecdFields |> List.map (fun rfref -> actualTyOfRecdFieldRef rfref tinst)
    let unsortedArgNames = unsortedRecdFields |> List.map (fun rfref -> rfref.FieldName)
    let unsortedArgBinds, sortedArgExprs = permuteExprList sigma unsortedFieldExprs unsortedArgTys unsortedArgNames
    let core = Expr.Op (TOp.Recd (lnk, tcref), tinst, sortedArgExprs, m)
    mkLetsBind m unsortedArgBinds core

let mkAnonRecd (_g: TcGlobals) m (anonInfo: AnonRecdTypeInfo) (unsortedIds: Ident[]) (unsortedFieldExprs: Expr list) unsortedArgTys =
    let sortedRecdFields = unsortedFieldExprs |> List.indexed |> Array.ofList |> Array.sortBy (fun (i,_) -> unsortedIds.[i].idText)
    let sortedArgTys = unsortedArgTys |> List.indexed |> List.sortBy (fun (i,_) -> unsortedIds.[i].idText) |> List.map snd

    let sigma = Array.create sortedRecdFields.Length -1
    sortedRecdFields |> Array.iteri (fun sortedIdx (unsortedIdx, _) -> 
        if sigma.[unsortedIdx] <> -1 then error(InternalError("bad permutation", m))
        sigma.[unsortedIdx] <- sortedIdx) 
    
    let unsortedArgNames = unsortedIds |> Array.toList |> List.map (fun id -> id.idText)
    let unsortedArgBinds, sortedArgExprs = permuteExprList sigma unsortedFieldExprs unsortedArgTys unsortedArgNames
    let core = Expr.Op (TOp.AnonRecd anonInfo, sortedArgTys, sortedArgExprs, m)
    mkLetsBind m unsortedArgBinds core
  
//-------------------------------------------------------------------------
// List builders
//------------------------------------------------------------------------- 
 
let mkRefCell g m ty e = mkRecordExpr g (RecdExpr, g.refcell_tcr_canon, [ty], [mkRefCellContentsRef g], [e], m)

let mkRefCellGet g m ty e = mkRecdFieldGetViaExprAddr (e, mkRefCellContentsRef g, [ty], m)

let mkRefCellSet g m ty e1 e2 = mkRecdFieldSetViaExprAddr (e1, mkRefCellContentsRef g, [ty], e2, m)

let mkNil (g: TcGlobals) m ty = mkUnionCaseExpr (g.nil_ucref, [ty], [], m)

let mkCons (g: TcGlobals) ty h t = mkUnionCaseExpr (g.cons_ucref, [ty], [h;t], unionRanges h.Range t.Range)

let mkCompGenLocalAndInvisibleBind g nm m e = 
    let locv, loce = mkCompGenLocal m nm (tyOfExpr g e)
    locv, loce, mkInvisibleBind locv e 

//----------------------------------------------------------------------------
// Make some fragments of code
//----------------------------------------------------------------------------

let box = IL.I_box (mkILTyvarTy 0us)

let isinst = IL.I_isinst (mkILTyvarTy 0us)

let unbox = IL.I_unbox_any (mkILTyvarTy 0us)

let mkUnbox ty e m = mkAsmExpr ([ unbox ], [ty], [e], [ ty ], m)

let mkBox ty e m = mkAsmExpr ([box], [], [e], [ty], m)

let mkIsInst ty e m = mkAsmExpr ([ isinst ], [ty], [e], [ ty ], m)

let mspec_Type_GetTypeFromHandle (g: TcGlobals) = IL.mkILNonGenericStaticMethSpecInTy(g.ilg.typ_Type, "GetTypeFromHandle", [g.iltyp_RuntimeTypeHandle], g.ilg.typ_Type)

let mspec_String_Length (g: TcGlobals) = mkILNonGenericInstanceMethSpecInTy (g.ilg.typ_String, "get_Length", [], g.ilg.typ_Int32)

let mspec_String_Concat2 (g: TcGlobals) = 
    mkILNonGenericStaticMethSpecInTy (g.ilg.typ_String, "Concat", [ g.ilg.typ_String; g.ilg.typ_String ], g.ilg.typ_String)

let mspec_String_Concat3 (g: TcGlobals) = 
    mkILNonGenericStaticMethSpecInTy (g.ilg.typ_String, "Concat", [ g.ilg.typ_String; g.ilg.typ_String; g.ilg.typ_String ], g.ilg.typ_String)

let mspec_String_Concat4 (g: TcGlobals) = 
    mkILNonGenericStaticMethSpecInTy (g.ilg.typ_String, "Concat", [ g.ilg.typ_String; g.ilg.typ_String; g.ilg.typ_String; g.ilg.typ_String ], g.ilg.typ_String)

let mspec_String_Concat_Array (g: TcGlobals) = 
    mkILNonGenericStaticMethSpecInTy (g.ilg.typ_String, "Concat", [ mkILArr1DTy g.ilg.typ_String ], g.ilg.typ_String)

let fspec_Missing_Value (g: TcGlobals) = IL.mkILFieldSpecInTy(g.iltyp_Missing, "Value", g.iltyp_Missing)

let mkInitializeArrayMethSpec (g: TcGlobals) = 
  let tref = g.FindSysILTypeRef "System.Runtime.CompilerServices.RuntimeHelpers"
  mkILNonGenericStaticMethSpecInTy(mkILNonGenericBoxedTy tref, "InitializeArray", [g.ilg.typ_Array;g.iltyp_RuntimeFieldHandle], ILType.Void)

let mkInvalidCastExnNewobj (g: TcGlobals) = 
  mkNormalNewobj (mkILCtorMethSpecForTy (mkILNonGenericBoxedTy (g.FindSysILTypeRef "System.InvalidCastException"), []))

let typedExprForIntrinsic _g m (IntrinsicValRef(_, _, _, ty, _) as i) =
    let vref = ValRefForIntrinsic i
    exprForValRef m vref, ty

let mkCallGetGenericComparer (g: TcGlobals) m = typedExprForIntrinsic g m g.get_generic_comparer_info |> fst

let mkCallGetGenericEREqualityComparer (g: TcGlobals) m = typedExprForIntrinsic g m g.get_generic_er_equality_comparer_info |> fst

let mkCallGetGenericPEREqualityComparer (g: TcGlobals) m = typedExprForIntrinsic g m g.get_generic_per_equality_comparer_info |> fst

let mkCallUnbox (g: TcGlobals) m ty e1 = mkApps g (typedExprForIntrinsic g m g.unbox_info, [[ty]], [ e1 ], m)

let mkCallUnboxFast (g: TcGlobals) m ty e1 = mkApps g (typedExprForIntrinsic g m g.unbox_fast_info, [[ty]], [ e1 ], m)

let mkCallTypeTest (g: TcGlobals) m ty e1 = mkApps g (typedExprForIntrinsic g m g.istype_info, [[ty]], [ e1 ], m)

let mkCallTypeOf (g: TcGlobals) m ty = mkApps g (typedExprForIntrinsic g m g.typeof_info, [[ty]], [ ], m)

let mkCallTypeDefOf (g: TcGlobals) m ty = mkApps g (typedExprForIntrinsic g m g.typedefof_info, [[ty]], [ ], m)
 
let mkCallDispose (g: TcGlobals) m ty e1 = mkApps g (typedExprForIntrinsic g m g.dispose_info, [[ty]], [ e1 ], m)

let mkCallSeq (g: TcGlobals) m ty e1 = mkApps g (typedExprForIntrinsic g m g.seq_info, [[ty]], [ e1 ], m)

let mkCallCreateInstance (g: TcGlobals) m ty = mkApps g (typedExprForIntrinsic g m g.create_instance_info, [[ty]], [ mkUnit g m ], m)

let mkCallGetQuerySourceAsEnumerable (g: TcGlobals) m ty1 ty2 e1 = mkApps g (typedExprForIntrinsic g m g.query_source_as_enum_info, [[ty1;ty2]], [ e1; mkUnit g m ], m)

let mkCallNewQuerySource (g: TcGlobals) m ty1 ty2 e1 = mkApps g (typedExprForIntrinsic g m g.new_query_source_info, [[ty1;ty2]], [ e1 ], m)

let mkCallCreateEvent (g: TcGlobals) m ty1 ty2 e1 e2 e3 = mkApps g (typedExprForIntrinsic g m g.create_event_info, [[ty1;ty2]], [ e1;e2;e3 ], m)

let mkCallGenericComparisonWithComparerOuter (g: TcGlobals) m ty comp e1 e2 = mkApps g (typedExprForIntrinsic g m g.generic_comparison_withc_outer_info, [[ty]], [ comp;e1;e2 ], m)

let mkCallGenericEqualityEROuter (g: TcGlobals) m ty e1 e2 = mkApps g (typedExprForIntrinsic g m g.generic_equality_er_outer_info, [[ty]], [ e1;e2 ], m)

let mkCallGenericEqualityWithComparerOuter (g: TcGlobals) m ty comp e1 e2 = mkApps g (typedExprForIntrinsic g m g.generic_equality_withc_outer_info, [[ty]], [comp;e1;e2], m)

let mkCallGenericHashWithComparerOuter (g: TcGlobals) m ty comp e1 = mkApps g (typedExprForIntrinsic g m g.generic_hash_withc_outer_info, [[ty]], [comp;e1], m)

let mkCallEqualsOperator (g: TcGlobals) m ty e1 e2 = mkApps g (typedExprForIntrinsic g m g.equals_operator_info, [[ty]], [ e1;e2 ], m)

let mkCallNotEqualsOperator (g: TcGlobals) m ty e1 e2 = mkApps g (typedExprForIntrinsic g m g.not_equals_operator, [[ty]], [ e1;e2 ], m)

let mkCallLessThanOperator (g: TcGlobals) m ty e1 e2 = mkApps g (typedExprForIntrinsic g m g.less_than_operator, [[ty]], [ e1;e2 ], m)

let mkCallLessThanOrEqualsOperator (g: TcGlobals) m ty e1 e2 = mkApps g (typedExprForIntrinsic g m g.less_than_or_equals_operator, [[ty]], [ e1;e2 ], m)

let mkCallGreaterThanOperator (g: TcGlobals) m ty e1 e2 = mkApps g (typedExprForIntrinsic g m g.greater_than_operator, [[ty]], [ e1;e2 ], m)

let mkCallGreaterThanOrEqualsOperator (g: TcGlobals) m ty e1 e2 = mkApps g (typedExprForIntrinsic g m g.greater_than_or_equals_operator, [[ty]], [ e1;e2 ], m)

let mkCallAdditionOperator (g: TcGlobals) m ty e1 e2 = mkApps g (typedExprForIntrinsic g m g.unchecked_addition_info, [[ty; ty; ty]], [e1;e2], m)

let mkCallSubtractionOperator (g: TcGlobals) m ty e1 e2 = mkApps g (typedExprForIntrinsic g m g.unchecked_subtraction_info, [[ty; ty; ty]], [e1;e2], m)

let mkCallMultiplyOperator (g: TcGlobals) m ty1 ty2 rty e1 e2 = mkApps g (typedExprForIntrinsic g m g.unchecked_multiply_info, [[ty1; ty2; rty]], [e1;e2], m)

let mkCallDivisionOperator (g: TcGlobals) m ty1 ty2 rty e1 e2 = mkApps g (typedExprForIntrinsic g m g.unchecked_division_info, [[ty1; ty2; rty]], [e1;e2], m)

let mkCallModulusOperator (g: TcGlobals) m ty e1 e2 = mkApps g (typedExprForIntrinsic g m g.unchecked_modulus_info, [[ty; ty; ty]], [e1;e2], m)

let mkCallDefaultOf (g: TcGlobals) m ty = mkApps g (typedExprForIntrinsic g m g.unchecked_defaultof_info, [[ty]], [], m)

let mkCallBitwiseAndOperator (g: TcGlobals) m ty e1 e2 = mkApps g (typedExprForIntrinsic g m g.bitwise_and_info, [[ty]], [e1;e2], m)

let mkCallBitwiseOrOperator (g: TcGlobals) m ty e1 e2 = mkApps g (typedExprForIntrinsic g m g.bitwise_or_info, [[ty]], [e1;e2], m)

let mkCallBitwiseXorOperator (g: TcGlobals) m ty e1 e2 = mkApps g (typedExprForIntrinsic g m g.bitwise_xor_info, [[ty]], [e1;e2], m)

let mkCallShiftLeftOperator (g: TcGlobals) m ty e1 e2 = mkApps g (typedExprForIntrinsic g m g.bitwise_shift_left_info, [[ty]], [e1;e2], m)

let mkCallShiftRightOperator (g: TcGlobals) m ty e1 e2 = mkApps g (typedExprForIntrinsic g m g.bitwise_shift_right_info, [[ty]], [e1;e2], m)

let mkCallUnaryNegOperator (g: TcGlobals) m ty e1 = mkApps g (typedExprForIntrinsic g m g.unchecked_unary_minus_info, [[ty]], [e1], m)

let mkCallUnaryNotOperator (g: TcGlobals) m ty e1 = mkApps g (typedExprForIntrinsic g m g.bitwise_unary_not_info, [[ty]], [e1], m)

let mkCallAdditionChecked (g: TcGlobals) m ty e1 e2 = mkApps g (typedExprForIntrinsic g m g.checked_addition_info, [[ty; ty; ty]], [e1;e2], m)

let mkCallSubtractionChecked (g: TcGlobals) m ty e1 e2 = mkApps g (typedExprForIntrinsic g m g.checked_subtraction_info, [[ty; ty; ty]], [e1;e2], m)

let mkCallMultiplyChecked (g: TcGlobals) m ty1 ty2 rty e1 e2 = mkApps g (typedExprForIntrinsic g m g.checked_multiply_info, [[ty1; ty2; rty]], [e1;e2], m)

let mkCallUnaryNegChecked (g: TcGlobals) m ty e1 = mkApps g (typedExprForIntrinsic g m g.checked_unary_minus_info, [[ty]], [e1], m)

let mkCallToByteChecked (g: TcGlobals) m ty e1 = mkApps g (typedExprForIntrinsic g m g.byte_checked_info, [[ty]], [e1], m)

let mkCallToSByteChecked (g: TcGlobals) m ty e1 = mkApps g (typedExprForIntrinsic g m g.sbyte_checked_info, [[ty]], [e1], m)

let mkCallToInt16Checked (g: TcGlobals) m ty e1 = mkApps g (typedExprForIntrinsic g m g.int16_checked_info, [[ty]], [e1], m)

let mkCallToUInt16Checked (g: TcGlobals) m ty e1 = mkApps g (typedExprForIntrinsic g m g.uint16_checked_info, [[ty]], [e1], m)

let mkCallToIntChecked (g: TcGlobals) m ty e1 = mkApps g (typedExprForIntrinsic g m g.int_checked_info, [[ty]], [e1], m)

let mkCallToInt32Checked (g: TcGlobals) m ty e1 = mkApps g (typedExprForIntrinsic g m g.int32_checked_info, [[ty]], [e1], m)

let mkCallToUInt32Checked (g: TcGlobals) m ty e1 = mkApps g (typedExprForIntrinsic g m g.uint32_checked_info, [[ty]], [e1], m)

let mkCallToInt64Checked (g: TcGlobals) m ty e1 = mkApps g (typedExprForIntrinsic g m g.int64_checked_info, [[ty]], [e1], m)

let mkCallToUInt64Checked (g: TcGlobals) m ty e1 = mkApps g (typedExprForIntrinsic g m g.uint64_checked_info, [[ty]], [e1], m)

let mkCallToIntPtrChecked (g: TcGlobals) m ty e1 = mkApps g (typedExprForIntrinsic g m g.nativeint_checked_info, [[ty]], [e1], m)

let mkCallToUIntPtrChecked (g: TcGlobals) m ty e1 = mkApps g (typedExprForIntrinsic g m g.unativeint_checked_info, [[ty]], [e1], m)

let mkCallToByteOperator (g: TcGlobals) m ty e1 = mkApps g (typedExprForIntrinsic g m g.byte_operator_info, [[ty]], [e1], m)

let mkCallToSByteOperator (g: TcGlobals) m ty e1 = mkApps g (typedExprForIntrinsic g m g.sbyte_operator_info, [[ty]], [e1], m)

let mkCallToInt16Operator (g: TcGlobals) m ty e1 = mkApps g (typedExprForIntrinsic g m g.int16_operator_info, [[ty]], [e1], m)

let mkCallToUInt16Operator (g: TcGlobals) m ty e1 = mkApps g (typedExprForIntrinsic g m g.uint16_operator_info, [[ty]], [e1], m)

let mkCallToIntOperator (g: TcGlobals) m ty e1 = mkApps g (typedExprForIntrinsic g m g.int_operator_info, [[ty]], [e1], m)

let mkCallToInt32Operator (g: TcGlobals) m ty e1 = mkApps g (typedExprForIntrinsic g m g.int32_operator_info, [[ty]], [e1], m)

let mkCallToUInt32Operator (g: TcGlobals) m ty e1 = mkApps g (typedExprForIntrinsic g m g.uint32_operator_info, [[ty]], [e1], m)

let mkCallToInt64Operator (g: TcGlobals) m ty e1 = mkApps g (typedExprForIntrinsic g m g.int64_operator_info, [[ty]], [e1], m)

let mkCallToUInt64Operator (g: TcGlobals) m ty e1 = mkApps g (typedExprForIntrinsic g m g.uint64_operator_info, [[ty]], [e1], m)

let mkCallToSingleOperator (g: TcGlobals) m ty e1 = mkApps g (typedExprForIntrinsic g m g.float32_operator_info, [[ty]], [e1], m)

let mkCallToDoubleOperator (g: TcGlobals) m ty e1 = mkApps g (typedExprForIntrinsic g m g.float_operator_info, [[ty]], [e1], m)

let mkCallToIntPtrOperator (g: TcGlobals) m ty e1 = mkApps g (typedExprForIntrinsic g m g.nativeint_operator_info, [[ty]], [e1], m)

let mkCallToUIntPtrOperator (g: TcGlobals) m ty e1 = mkApps g (typedExprForIntrinsic g m g.unativeint_operator_info, [[ty]], [e1], m)

let mkCallToCharOperator (g: TcGlobals) m ty e1 = mkApps g (typedExprForIntrinsic g m g.char_operator_info, [[ty]], [e1], m)

let mkCallToEnumOperator (g: TcGlobals) m ty e1 = mkApps g (typedExprForIntrinsic g m g.enum_operator_info, [[ty]], [e1], m)

let mkCallArrayLength (g: TcGlobals) m ty e1 = mkApps g (typedExprForIntrinsic g m g.array_length_info, [[ty]], [e1], m)

let mkCallArrayGet (g: TcGlobals) m ty e1 idx1 = mkApps g (typedExprForIntrinsic g m g.array_get_info, [[ty]], [ e1 ; idx1 ], m)

let mkCallArray2DGet (g: TcGlobals) m ty e1 idx1 idx2 = mkApps g (typedExprForIntrinsic g m g.array2D_get_info, [[ty]], [ e1 ; idx1; idx2 ], m)

let mkCallArray3DGet (g: TcGlobals) m ty e1 idx1 idx2 idx3 = mkApps g (typedExprForIntrinsic g m g.array3D_get_info, [[ty]], [ e1 ; idx1; idx2; idx3 ], m)

let mkCallArray4DGet (g: TcGlobals) m ty e1 idx1 idx2 idx3 idx4 = mkApps g (typedExprForIntrinsic g m g.array4D_get_info, [[ty]], [ e1 ; idx1; idx2; idx3; idx4 ], m)

let mkCallArraySet (g: TcGlobals) m ty e1 idx1 v = mkApps g (typedExprForIntrinsic g m g.array_set_info, [[ty]], [ e1 ; idx1; v ], m)

let mkCallArray2DSet (g: TcGlobals) m ty e1 idx1 idx2 v = mkApps g (typedExprForIntrinsic g m g.array2D_set_info, [[ty]], [ e1 ; idx1; idx2; v ], m)

let mkCallArray3DSet (g: TcGlobals) m ty e1 idx1 idx2 idx3 v = mkApps g (typedExprForIntrinsic g m g.array3D_set_info, [[ty]], [ e1 ; idx1; idx2; idx3; v ], m)

let mkCallArray4DSet (g: TcGlobals) m ty e1 idx1 idx2 idx3 idx4 v = mkApps g (typedExprForIntrinsic g m g.array4D_set_info, [[ty]], [ e1 ; idx1; idx2; idx3; idx4; v ], m)

let mkCallHash (g: TcGlobals) m ty e1 = mkApps g (typedExprForIntrinsic g m g.hash_info, [[ty]], [ e1 ], m)

let mkCallBox (g: TcGlobals) m ty e1 = mkApps g (typedExprForIntrinsic g m g.box_info, [[ty]], [ e1 ], m)

let mkCallIsNull (g: TcGlobals) m ty e1 = mkApps g (typedExprForIntrinsic g m g.isnull_info, [[ty]], [ e1 ], m)

let mkCallIsNotNull (g: TcGlobals) m ty e1 = mkApps g (typedExprForIntrinsic g m g.isnotnull_info, [[ty]], [ e1 ], m)

let mkCallRaise (g: TcGlobals) m ty e1 = mkApps g (typedExprForIntrinsic g m g.raise_info, [[ty]], [ e1 ], m)

let mkCallNewDecimal (g: TcGlobals) m (e1, e2, e3, e4, e5) = mkApps g (typedExprForIntrinsic g m g.new_decimal_info, [], [ e1;e2;e3;e4;e5 ], m)

let mkCallNewFormat (g: TcGlobals) m aty bty cty dty ety formatStringExpr =
    mkApps g (typedExprForIntrinsic g m g.new_format_info, [[aty;bty;cty;dty;ety]], [ formatStringExpr ], m)

let tryMkCallBuiltInWitness (g: TcGlobals) traitInfo argExprs m =
    let info, tinst = g.MakeBuiltInWitnessInfo traitInfo
    let vref = ValRefForIntrinsic info
    match vref.TryDeref with
    | ValueSome v -> 
        let f = exprForValRef m vref
        mkApps g ((f, v.Type), [tinst], argExprs, m) |> Some
    | ValueNone -> 
        None

let tryMkCallCoreFunctionAsBuiltInWitness (g: TcGlobals) info tyargs argExprs m =
    let vref = ValRefForIntrinsic info
    match vref.TryDeref with
    | ValueSome v -> 
        let f = exprForValRef m vref
        mkApps g ((f, v.Type), [tyargs], argExprs, m) |> Some
    | ValueNone -> 
        None

let TryEliminateDesugaredConstants g m c = 
    match c with 
    | Const.Decimal d -> 
        match System.Decimal.GetBits d with 
        | [| lo;med;hi; signExp |] -> 
            let scale = (min (((signExp &&& 0xFF0000) >>> 16) &&& 0xFF) 28) |> byte
            let isNegative = (signExp &&& 0x80000000) <> 0
            Some(mkCallNewDecimal g m (mkInt g m lo, mkInt g m med, mkInt g m hi, mkBool g m isNegative, mkByte g m scale) )
        | _ -> failwith "unreachable"
    | _ -> 
        None

let mkSeqTy (g: TcGlobals) ty = mkAppTy g.seq_tcr [ty] 

let mkIEnumeratorTy (g: TcGlobals) ty = mkAppTy g.tcref_System_Collections_Generic_IEnumerator [ty] 

let mkCallSeqCollect g m alphaTy betaTy arg1 arg2 = 
    let enumty2 = try rangeOfFunTy g (tyOfExpr g arg1) with _ -> (* defensive programming *) (mkSeqTy g betaTy)
    mkApps g (typedExprForIntrinsic g m g.seq_collect_info, [[alphaTy;enumty2;betaTy]], [ arg1; arg2 ], m) 
                  
let mkCallSeqUsing g m resourceTy elemTy arg1 arg2 = 
    // We're instantiating val using : 'a -> ('a -> 'sb) -> seq<'b> when 'sb :> seq<'b> and 'a :> IDisposable 
    // We set 'sb -> range(typeof(arg2)) 
    let enumty = try rangeOfFunTy g (tyOfExpr g arg2) with _ -> (* defensive programming *) (mkSeqTy g elemTy)
    mkApps g (typedExprForIntrinsic g m g.seq_using_info, [[resourceTy;enumty;elemTy]], [ arg1; arg2 ], m) 
                  
let mkCallSeqDelay g m elemTy arg1 = 
    mkApps g (typedExprForIntrinsic g m g.seq_delay_info, [[elemTy]], [ arg1 ], m) 
                  
let mkCallSeqAppend g m elemTy arg1 arg2 = 
    mkApps g (typedExprForIntrinsic g m g.seq_append_info, [[elemTy]], [ arg1; arg2 ], m) 

let mkCallSeqGenerated g m elemTy arg1 arg2 = 
    mkApps g (typedExprForIntrinsic g m g.seq_generated_info, [[elemTy]], [ arg1; arg2 ], m) 
                       
let mkCallSeqFinally g m elemTy arg1 arg2 = 
    mkApps g (typedExprForIntrinsic g m g.seq_finally_info, [[elemTy]], [ arg1; arg2 ], m) 
                       
let mkCallSeqOfFunctions g m ty1 ty2 arg1 arg2 arg3 = 
    mkApps g (typedExprForIntrinsic g m g.seq_of_functions_info, [[ty1;ty2]], [ arg1; arg2; arg3 ], m) 
                  
let mkCallSeqToArray g m elemTy arg1 =  
    mkApps g (typedExprForIntrinsic g m g.seq_to_array_info, [[elemTy]], [ arg1 ], m) 
                  
let mkCallSeqToList g m elemTy arg1 = 
    mkApps g (typedExprForIntrinsic g m g.seq_to_list_info, [[elemTy]], [ arg1 ], m) 
                  
let mkCallSeqMap g m inpElemTy genElemTy arg1 arg2 = 
    mkApps g (typedExprForIntrinsic g m g.seq_map_info, [[inpElemTy;genElemTy]], [ arg1; arg2 ], m) 
                  
let mkCallSeqSingleton g m ty1 arg1 = 
    mkApps g (typedExprForIntrinsic g m g.seq_singleton_info, [[ty1]], [ arg1 ], m) 
                  
let mkCallSeqEmpty g m ty1 = 
    mkApps g (typedExprForIntrinsic g m g.seq_empty_info, [[ty1]], [ ], m) 
                 
let mkCall_sprintf (g: TcGlobals) m funcTy fmtExpr fillExprs = 
    mkApps g (typedExprForIntrinsic g m g.sprintf_info, [[funcTy]], fmtExpr::fillExprs , m) 
                 
let mkCallDeserializeQuotationFSharp20Plus g m e1 e2 e3 e4 = 
    let args = [ e1; e2; e3; e4 ]
    mkApps g (typedExprForIntrinsic g m g.deserialize_quoted_FSharp_20_plus_info, [], [ mkRefTupledNoTypes g m args ], m)

let mkCallDeserializeQuotationFSharp40Plus g m e1 e2 e3 e4 e5 = 
    let args = [ e1; e2; e3; e4; e5 ]
    mkApps g (typedExprForIntrinsic g m g.deserialize_quoted_FSharp_40_plus_info, [], [ mkRefTupledNoTypes g m args ], m)

let mkCallCastQuotation g m ty e1 = 
    mkApps g (typedExprForIntrinsic g m g.cast_quotation_info, [[ty]], [ e1 ], m)

let mkCallLiftValue (g: TcGlobals) m ty e1 = 
    mkApps g (typedExprForIntrinsic g m g.lift_value_info, [[ty]], [e1], m)

let mkCallLiftValueWithName (g: TcGlobals) m ty nm e1 = 
    let vref = ValRefForIntrinsic g.lift_value_with_name_info 
    // Use "Expr.ValueWithName" if it exists in FSharp.Core
    match vref.TryDeref with
    | ValueSome _ ->
        mkApps g (typedExprForIntrinsic g m g.lift_value_with_name_info, [[ty]], [mkRefTupledNoTypes g m [e1; mkString g m nm]], m)
    | ValueNone ->
        mkCallLiftValue g m ty e1

let mkCallLiftValueWithDefn g m qty e1 = 
    assert isQuotedExprTy g qty
    let ty = destQuotedExprTy g qty
    let vref = ValRefForIntrinsic g.lift_value_with_defn_info 
    // Use "Expr.WithValue" if it exists in FSharp.Core
    match vref.TryDeref with
    | ValueSome _ ->
        let copyOfExpr = copyExpr g ValCopyFlag.CloneAll e1
        let quoteOfCopyOfExpr = Expr.Quote (copyOfExpr, ref None, false, m, qty)
        mkApps g (typedExprForIntrinsic g m g.lift_value_with_defn_info, [[ty]], [mkRefTupledNoTypes g m [e1; quoteOfCopyOfExpr]], m)
    | ValueNone ->
        Expr.Quote (e1, ref None, false, m, qty)

let mkCallCheckThis g m ty e1 = 
    mkApps g (typedExprForIntrinsic g m g.check_this_info, [[ty]], [e1], m)

let mkCallFailInit g m = 
    mkApps g (typedExprForIntrinsic g m g.fail_init_info, [], [mkUnit g m], m)

let mkCallFailStaticInit g m = 
    mkApps g (typedExprForIntrinsic g m g.fail_static_init_info, [], [mkUnit g m], m)

let mkCallQuoteToLinqLambdaExpression g m ty e1 = 
    mkApps g (typedExprForIntrinsic g m g.quote_to_linq_lambda_info, [[ty]], [e1], m)

let mkOptionToNullable g m ty e1 = 
    mkApps g (typedExprForIntrinsic g m g.option_toNullable_info, [[ty]], [e1], m)

let mkOptionDefaultValue g m ty e1 e2 = 
    mkApps g (typedExprForIntrinsic g m g.option_defaultValue_info, [[ty]], [e1; e2], m)

let mkLazyDelayed g m ty f = mkApps g (typedExprForIntrinsic g m g.lazy_create_info, [[ty]], [ f ], m) 

let mkLazyForce g m ty e = mkApps g (typedExprForIntrinsic g m g.lazy_force_info, [[ty]], [ e; mkUnit g m ], m) 

let mkGetString g m e1 e2 = mkApps g (typedExprForIntrinsic g m g.getstring_info, [], [e1;e2], m)

let mkGetStringChar = mkGetString

let mkGetStringLength g m e =
    let mspec = mspec_String_Length g
    Expr.Op (TOp.ILCall (false, false, false, false, ValUseFlag.NormalValUse, true, false, mspec.MethodRef, [], [], [g.int32_ty]), [], [e], m)

let mkStaticCall_String_Concat2 g m arg1 arg2 =
    let mspec = mspec_String_Concat2 g
    Expr.Op (TOp.ILCall (false, false, false, false, ValUseFlag.NormalValUse, false, false, mspec.MethodRef, [], [], [g.string_ty]), [], [arg1; arg2], m)

let mkStaticCall_String_Concat3 g m arg1 arg2 arg3 =
    let mspec = mspec_String_Concat3 g
    Expr.Op (TOp.ILCall (false, false, false, false, ValUseFlag.NormalValUse, false, false, mspec.MethodRef, [], [], [g.string_ty]), [], [arg1; arg2; arg3], m)

let mkStaticCall_String_Concat4 g m arg1 arg2 arg3 arg4 =
    let mspec = mspec_String_Concat4 g
    Expr.Op (TOp.ILCall (false, false, false, false, ValUseFlag.NormalValUse, false, false, mspec.MethodRef, [], [], [g.string_ty]), [], [arg1; arg2; arg3; arg4], m)

let mkStaticCall_String_Concat_Array g m arg =
    let mspec = mspec_String_Concat_Array g
    Expr.Op (TOp.ILCall (false, false, false, false, ValUseFlag.NormalValUse, false, false, mspec.MethodRef, [], [], [g.string_ty]), [], [arg], m)

// Quotations can't contain any IL.
// As a result, we aim to get rid of all IL generation in the typechecker and pattern match
// compiler, or else train the quotation generator to understand the generated IL. 
// Hence each of the following are marked with places where they are generated.

// Generated by the optimizer and the encoding of 'for' loops     
let mkDecr (g: TcGlobals) m e = mkAsmExpr ([ IL.AI_sub ], [], [e; mkOne g m], [g.int_ty], m)

let mkIncr (g: TcGlobals) m e = mkAsmExpr ([ IL.AI_add ], [], [mkOne g m; e], [g.int_ty], m)

// Generated by the pattern match compiler and the optimizer for
//    1. array patterns
//    2. optimizations associated with getting 'for' loops into the shape expected by the JIT.
// 
// NOTE: The conv.i4 assumes that int_ty is int32. Note: ldlen returns native UNSIGNED int 
let mkLdlen (g: TcGlobals) m arre = mkAsmExpr ([ IL.I_ldlen; (IL.AI_conv IL.DT_I4) ], [], [ arre ], [ g.int_ty ], m)

let mkLdelem (_g: TcGlobals) m ty arre idxe = mkAsmExpr ([ IL.I_ldelem_any (ILArrayShape.SingleDimensional, mkILTyvarTy 0us) ], [ty], [ arre;idxe ], [ ty ], m)

// This is generated in equality/compare/hash augmentations and in the pattern match compiler.
// It is understood by the quotation processor and turned into "Equality" nodes.
//
// Note: this is IL assembly code, don't go inserting this in expressions which will be exposed via quotations
let mkILAsmCeq (g: TcGlobals) m e1 e2 = mkAsmExpr ([ IL.AI_ceq ], [], [e1; e2], [g.bool_ty], m)

let mkILAsmClt (g: TcGlobals) m e1 e2 = mkAsmExpr ([ IL.AI_clt ], [], [e1; e2], [g.bool_ty], m)

// This is generated in the initialization of the "ctorv" field in the typechecker's compilation of
// an implicit class construction.
let mkNull m ty = Expr.Const (Const.Zero, m, ty)

let mkThrow m ty e = mkAsmExpr ([ IL.I_throw ], [], [e], [ty], m)

let destThrow = function
    | Expr.Op (TOp.ILAsm ([IL.I_throw], [ty2]), [], [e], m) -> Some (m, ty2, e)
    | _ -> None

let isThrow x = Option.isSome (destThrow x)

// reraise - parsed as library call - internally represented as op form.
let mkReraiseLibCall (g: TcGlobals) ty m =
    let ve, vt = typedExprForIntrinsic g m g.reraise_info
    Expr.App (ve, vt, [ty], [mkUnit g m], m)

let mkReraise m returnTy = Expr.Op (TOp.Reraise, [returnTy], [], m) (* could suppress unitArg *)

//----------------------------------------------------------------------------
// CompilationMappingAttribute, SourceConstructFlags
//----------------------------------------------------------------------------

let tnameCompilationSourceNameAttr = FSharpLib.Core + ".CompilationSourceNameAttribute"
let tnameCompilationArgumentCountsAttr = FSharpLib.Core + ".CompilationArgumentCountsAttribute"
let tnameCompilationMappingAttr = FSharpLib.Core + ".CompilationMappingAttribute"
let tnameSourceConstructFlags = FSharpLib.Core + ".SourceConstructFlags"

let tref_CompilationArgumentCountsAttr (g: TcGlobals) = mkILTyRef (g.fslibCcu.ILScopeRef, tnameCompilationArgumentCountsAttr)
let tref_CompilationMappingAttr (g: TcGlobals) = mkILTyRef (g.fslibCcu.ILScopeRef, tnameCompilationMappingAttr)
let tref_CompilationSourceNameAttr (g: TcGlobals) = mkILTyRef (g.fslibCcu.ILScopeRef, tnameCompilationSourceNameAttr)
let tref_SourceConstructFlags (g: TcGlobals) = mkILTyRef (g.fslibCcu.ILScopeRef, tnameSourceConstructFlags)

let mkCompilationMappingAttrPrim (g: TcGlobals) k nums = 
    mkILCustomAttribute g.ilg (tref_CompilationMappingAttr g, 
                               ((mkILNonGenericValueTy (tref_SourceConstructFlags g)) :: (nums |> List.map (fun _ -> g.ilg.typ_Int32))), 
                               ((k :: nums) |> List.map (fun n -> ILAttribElem.Int32 n)), 
                               [])

let mkCompilationMappingAttr g kind = mkCompilationMappingAttrPrim g kind []

let mkCompilationMappingAttrWithSeqNum g kind seqNum = mkCompilationMappingAttrPrim g kind [seqNum]

let mkCompilationMappingAttrWithVariantNumAndSeqNum g kind varNum seqNum = mkCompilationMappingAttrPrim g kind [varNum;seqNum]

let mkCompilationArgumentCountsAttr (g: TcGlobals) nums = 
    mkILCustomAttribute g.ilg (tref_CompilationArgumentCountsAttr g, [ mkILArr1DTy g.ilg.typ_Int32 ], 
                               [ILAttribElem.Array (g.ilg.typ_Int32, List.map (fun n -> ILAttribElem.Int32 n) nums)], 
                               [])

let mkCompilationSourceNameAttr (g: TcGlobals) n = 
    mkILCustomAttribute g.ilg (tref_CompilationSourceNameAttr g, [ g.ilg.typ_String ], 
                               [ILAttribElem.String(Some n)], 
                               [])

let mkCompilationMappingAttrForQuotationResource (g: TcGlobals) (nm, tys: ILTypeRef list) = 
    mkILCustomAttribute g.ilg (tref_CompilationMappingAttr g, 
                               [ g.ilg.typ_String; mkILArr1DTy g.ilg.typ_Type ], 
                               [ ILAttribElem.String (Some nm); ILAttribElem.Array (g.ilg.typ_Type, [ for ty in tys -> ILAttribElem.TypeRef (Some ty) ]) ], 
                               [])

//----------------------------------------------------------------------------
// Decode extensible typing attributes
//----------------------------------------------------------------------------

#if !NO_EXTENSIONTYPING

let isTypeProviderAssemblyAttr (cattr: ILAttribute) = 
    cattr.Method.DeclaringType.BasicQualifiedName = typeof<Microsoft.FSharp.Core.CompilerServices.TypeProviderAssemblyAttribute>.FullName

let TryDecodeTypeProviderAssemblyAttr ilg (cattr: ILAttribute) = 
    if isTypeProviderAssemblyAttr cattr then 
        let parms, _args = decodeILAttribData ilg cattr 
        match parms with // The first parameter to the attribute is the name of the assembly with the compiler extensions.
        | (ILAttribElem.String (Some assemblyName)) :: _ -> Some assemblyName
        | (ILAttribElem.String None) :: _ -> Some null
        | [] -> Some null
        | _ -> None
    else
        None

#endif

//----------------------------------------------------------------------------
// FSharpInterfaceDataVersionAttribute
//----------------------------------------------------------------------------

let tname_SignatureDataVersionAttr = FSharpLib.Core + ".FSharpInterfaceDataVersionAttribute"

let tnames_SignatureDataVersionAttr = splitILTypeName tname_SignatureDataVersionAttr

let tref_SignatureDataVersionAttr () = mkILTyRef(IlxSettings.ilxFsharpCoreLibScopeRef (), tname_SignatureDataVersionAttr)

let mkSignatureDataVersionAttr (g: TcGlobals) (version: ILVersionInfo)  = 
    mkILCustomAttribute g.ilg
        (tref_SignatureDataVersionAttr(), 
         [g.ilg.typ_Int32;g.ilg.typ_Int32;g.ilg.typ_Int32], 
         [ILAttribElem.Int32 (int32 version.Major)
          ILAttribElem.Int32 (int32 version.Minor) 
          ILAttribElem.Int32 (int32 version.Build)], [])

let tname_AutoOpenAttr = FSharpLib.Core + ".AutoOpenAttribute"

let IsSignatureDataVersionAttr cattr = isILAttribByName ([], tname_SignatureDataVersionAttr) cattr

let TryFindAutoOpenAttr (ilg: IL.ILGlobals) cattr = 
    if isILAttribByName ([], tname_AutoOpenAttr) cattr then 
        match decodeILAttribData ilg cattr with 
        | [ILAttribElem.String s], _ -> s
        | [], _ -> None
        | _ -> 
            warning(Failure(FSComp.SR.tastUnexpectedDecodeOfAutoOpenAttribute()))
            None
    else
        None
        
let tname_InternalsVisibleToAttr = "System.Runtime.CompilerServices.InternalsVisibleToAttribute"

let TryFindInternalsVisibleToAttr ilg cattr = 
    if isILAttribByName ([], tname_InternalsVisibleToAttr) cattr then 
        match decodeILAttribData ilg cattr with 
        | [ILAttribElem.String s], _ -> s
        | [], _ -> None
        | _ -> 
            warning(Failure(FSComp.SR.tastUnexpectedDecodeOfInternalsVisibleToAttribute()))
            None
    else
        None

let IsMatchingSignatureDataVersionAttr ilg (version: ILVersionInfo) cattr = 
    IsSignatureDataVersionAttr cattr &&
    match decodeILAttribData ilg cattr with 
    |  [ILAttribElem.Int32 u1; ILAttribElem.Int32 u2;ILAttribElem.Int32 u3 ], _ -> 
        (version.Major = uint16 u1) && (version.Minor = uint16 u2) && (version.Build = uint16 u3)
    | _ -> 
        warning(Failure(FSComp.SR.tastUnexpectedDecodeOfInterfaceDataVersionAttribute()))
        false

let mkCompilerGeneratedAttr (g: TcGlobals) n = 
    mkILCustomAttribute g.ilg (tref_CompilationMappingAttr g, [mkILNonGenericValueTy (tref_SourceConstructFlags g)], [ILAttribElem.Int32 n], [])

//--------------------------------------------------------------------------
// tupled lambda --> method/function with a given topValInfo specification.
//
// AdjustArityOfLambdaBody: "(vs, body)" represents a lambda "fun (vs) -> body". The
// aim is to produce a "static method" represented by a pair
// "(mvs, body)" where mvs has the List.length "arity".
//--------------------------------------------------------------------------

let untupledToRefTupled g vs =
    let untupledTys = typesOfVals vs
    let m = (List.head vs).Range
    let tupledv, tuplede = mkCompGenLocal m "tupledArg" (mkRefTupledTy g untupledTys)
    let untupling_es = List.mapi (fun i _ -> mkTupleFieldGet g (tupInfoRef, tuplede, untupledTys, i, m)) untupledTys
    // These are non-sticky - at the caller,any sequence point for 'body' goes on 'body' _after_ the binding has been made
    tupledv, mkInvisibleLets m vs untupling_es 
    
// The required tupled-arity (arity) can either be 1 
// or N, and likewise for the tuple-arity of the input lambda, i.e. either 1 or N 
// where the N's will be identical. 
let AdjustArityOfLambdaBody g arity (vs: Val list) body = 
    let nvs = vs.Length
    if not (nvs = arity || nvs = 1 || arity = 1) then failwith ("lengths don't add up")
    if arity = 0 then 
        vs, body
    elif nvs = arity then 
        vs, body
    elif nvs = 1 then
        let v = vs.Head
        let untupledTys = destRefTupleTy g v.Type
        if (untupledTys.Length <> arity) then failwith "length untupledTys <> arity"
        let dummyvs, dummyes = 
            untupledTys 
            |> List.mapi (fun i ty -> mkCompGenLocal v.Range (v.LogicalName + "_" + string i) ty) 
            |> List.unzip 
        // These are non-sticky - any sequence point for 'body' goes on 'body' _after_ the binding has been made
        let body = mkInvisibleLet v.Range v (mkRefTupled g v.Range dummyes untupledTys) body
        dummyvs, body
    else 
        let tupledv, untupler = untupledToRefTupled g vs
        [tupledv], untupler body

let MultiLambdaToTupledLambda g vs body = 
    match vs with 
    | [] -> failwith "MultiLambdaToTupledLambda: expected some arguments"
    | [v] -> v, body 
    | vs -> 
        let tupledv, untupler = untupledToRefTupled g vs
        tupledv, untupler body 

let (|RefTuple|_|) expr = 
    match expr with
    | Expr.Op (TOp.Tuple (TupInfo.Const false), _, args, _) -> Some args
    | _ -> None

let MultiLambdaToTupledLambdaIfNeeded g (vs, arg) body = 
    match vs, arg with 
    | [], _ -> failwith "MultiLambdaToTupledLambda: expected some arguments"
    | [v], _ -> [(v, arg)], body 
    | vs, RefTuple args when args.Length = vs.Length -> List.zip vs args, body
    | vs, _ -> 
        let tupledv, untupler = untupledToRefTupled g vs
        [(tupledv, arg)], untupler body 

//--------------------------------------------------------------------------
// Beta reduction via let-bindings. Reduce immediate apps. of lambdas to let bindings. 
// Includes binding the immediate application of generic
// functions. Input type is the type of the function. Makes use of the invariant
// that any two expressions have distinct local variables (because we explicitly copy
// expressions).
//------------------------------------------------------------------------ 

let rec MakeApplicationAndBetaReduceAux g (f, fty, tyargsl: TType list list, argsl: Expr list, m) =
  match f with 
  | Expr.Let (bind, body, mlet, _) ->
      // Lift bindings out, i.e. (let x = e in f) y --> let x = e in f y 
      // This increases the scope of 'x', which I don't like as it mucks with debugging 
      // scopes of variables, but this is an important optimization, especially when the '|>' 
      // notation is used a lot. 
      mkLetBind mlet bind (MakeApplicationAndBetaReduceAux g (body, fty, tyargsl, argsl, m))
  | _ -> 
  match tyargsl with 
  | [] :: rest -> 
     MakeApplicationAndBetaReduceAux g (f, fty, rest, argsl, m)

  | tyargs :: rest -> 
      // Bind type parameters by immediate substitution 
      match f with 
      | Expr.TyLambda (_, tyvs, body, _, bodyty) when tyvs.Length = List.length tyargs -> 
          let tpenv = bindTypars tyvs tyargs emptyTyparInst
          let body = remarkExpr m (instExpr g tpenv body)
          let bodyty' = instType tpenv bodyty
          MakeApplicationAndBetaReduceAux g (body, bodyty', rest, argsl, m) 

      | _ -> 
          let f = mkAppsAux g f fty [tyargs] [] m
          let fty = applyTyArgs g fty tyargs 
          MakeApplicationAndBetaReduceAux g (f, fty, rest, argsl, m)
  | [] -> 
      match argsl with
      | _ :: _ ->
          // Bind term parameters by "let" explicit substitutions 
          // 
          // Only do this if there are enough lambdas for the number of arguments supplied. This is because
          // all arguments get evaluated before application.
          //
          // VALID:
          //      (fun a b -> E[a, b]) t1 t2 ---> let a = t1 in let b = t2 in E[t1, t2]
          // INVALID:
          //      (fun a -> E[a]) t1 t2 ---> let a = t1 in E[a] t2 UNLESS: E[a] has no effects OR t2 has no effects
          
          match tryStripLambdaN argsl.Length f with 
          | Some (argvsl, body) -> 
               assert (argvsl.Length = argsl.Length)
               let pairs, body = List.mapFoldBack (MultiLambdaToTupledLambdaIfNeeded g) (List.zip argvsl argsl) body
               let argvs2, args2 = List.unzip (List.concat pairs)
               mkLetsBind m (mkCompGenBinds argvs2 args2) body
          | _ -> 
              mkExprAppAux g f fty argsl m 

      | [] -> 
          f
      
let MakeApplicationAndBetaReduce g (f, fty, tyargsl, argl, m) = 
  MakeApplicationAndBetaReduceAux g (f, fty, tyargsl, argl, m)

//---------------------------------------------------------------------------
// Adjust for expected usage
// Convert a use of a value to saturate to the given arity.
//--------------------------------------------------------------------------- 

let MakeArgsForTopArgs _g m argtysl tpenv =
    argtysl |> List.mapi (fun i argtys -> 
        argtys |> List.mapi (fun j (argty, argInfo: ArgReprInfo) -> 
            let ty = instType tpenv argty
            let nm = 
               match argInfo.Name with 
               | None -> CompilerGeneratedName ("arg" + string i + string j)
               | Some id -> id.idText
            fst (mkCompGenLocal m nm ty)))

let AdjustValForExpectedArity g m (vref: ValRef) flags topValInfo =

    let tps, argtysl, rty, _ = GetTopValTypeInFSharpForm g topValInfo vref.Type m
    let tps' = copyTypars tps
    let tyargs' = List.map mkTyparTy tps'
    let tpenv = bindTypars tps tyargs' emptyTyparInst
    let rty' = instType tpenv rty
    let vsl = MakeArgsForTopArgs g m argtysl tpenv
    let call = MakeApplicationAndBetaReduce g (Expr.Val (vref, flags, m), vref.Type, [tyargs'], (List.map (mkRefTupledVars g m) vsl), m)
    let tauexpr, tauty = 
        List.foldBack 
            (fun vs (e, ty) -> mkMultiLambda m vs (e, ty), (mkRefTupledVarsTy g vs --> ty))
            vsl
            (call, rty')
    // Build a type-lambda expression for the toplevel value if needed... 
    mkTypeLambda m tps' (tauexpr, tauty), tps' +-> tauty

let IsSubsumptionExpr g expr =
    match expr with 
    | Expr.Op (TOp.Coerce, [inputTy;actualTy], [_], _) ->
        isFunTy g actualTy && isFunTy g inputTy   
    | _ -> 
        false

let stripTupledFunTy g ty = 
    let argTys, retTy = stripFunTy g ty
    let curriedArgTys = argTys |> List.map (tryDestRefTupleTy g)
    curriedArgTys, retTy

let (|ExprValWithPossibleTypeInst|_|) expr =
    match expr with 
    | Expr.App (Expr.Val (vref, flags, m), _fty, tyargs, [], _) ->
        Some (vref, flags, tyargs, m)
    | Expr.Val (vref, flags, m) ->
        Some (vref, flags, [], m)
    | _ -> 
        None

let mkCoerceIfNeeded g tgtTy srcTy expr =
    if typeEquiv g tgtTy srcTy then 
        expr
    else 
        mkCoerceExpr(expr, tgtTy, expr.Range, srcTy)

let mkCompGenLetIn m nm ty e f = 
    let v, ve = mkCompGenLocal m nm ty
    mkCompGenLet m v e (f (v, ve))

/// Take a node representing a coercion from one function type to another, e.g.
///    A -> A * A -> int 
/// to 
///    B -> B * A -> int 
/// and return an expression of the correct type that doesn't use a coercion type. For example
/// return   
///    (fun b1 b2 -> E (b1 :> A) (b2 :> A))
///
///    - Use good names for the closure arguments if available
///    - Create lambda variables if needed, or use the supplied arguments if available.
///
/// Return the new expression and any unused suffix of supplied arguments
///
/// If E is a value with TopInfo then use the arity to help create a better closure.
/// In particular we can create a closure like this:
///    (fun b1 b2 -> E (b1 :> A) (b2 :> A))
/// rather than 
///    (fun b1 -> let clo = E (b1 :> A) in (fun b2 -> clo (b2 :> A)))
/// The latter closures are needed to carefully preserve side effect order
///
/// Note that the results of this translation are visible to quotations

let AdjustPossibleSubsumptionExpr g (expr: Expr) (suppliedArgs: Expr list) : (Expr* Expr list) option =

    match expr with 
    | Expr.Op (TOp.Coerce, [inputTy;actualTy], [exprWithActualTy], m) when 
        isFunTy g actualTy && isFunTy g inputTy ->
        
        if typeEquiv g actualTy inputTy then 
            Some(exprWithActualTy, suppliedArgs)
        else
            
            let curriedActualArgTys, retTy = stripTupledFunTy g actualTy

            let curriedInputTys, _ = stripFunTy g inputTy

            assert (curriedActualArgTys.Length = curriedInputTys.Length)

            let argTys = (curriedInputTys, curriedActualArgTys) ||> List.mapi2 (fun i x y -> (i, x, y))


            // Use the nice names for a function of known arity and name. Note that 'nice' here also 
            // carries a semantic meaning. For a function with top-info, 
            //   let f (x: A) (y: A) (z: A) = ...
            // we know there are no side effects on the application of 'f' to 1, 2 args. This greatly simplifies
            // the closure built for 
            //   f b1 b2 
            // and indeed for 
            //   f b1 b2 b3
            // we don't build any closure at all, and just return
            //   f (b1 :> A) (b2 :> A) (b3 :> A)
            
            let curriedNiceNames = 
                match stripExpr exprWithActualTy with 
                | ExprValWithPossibleTypeInst(vref, _, _, _) when vref.ValReprInfo.IsSome -> 

                    let _, argtysl, _, _ = GetTopValTypeInFSharpForm g vref.ValReprInfo.Value vref.Type expr.Range
                    argtysl |> List.mapi (fun i argtys -> 
                        argtys |> List.mapi (fun j (_, argInfo) -> 
                             match argInfo.Name with 
                             | None -> CompilerGeneratedName ("arg" + string i + string j)
                             | Some id -> id.idText))
                | _ -> 
                    []
             
            let nCurriedNiceNames = curriedNiceNames.Length 
            assert (curriedActualArgTys.Length >= nCurriedNiceNames)

            let argTysWithNiceNames, argTysWithoutNiceNames =
                List.splitAt nCurriedNiceNames argTys

            /// Only consume 'suppliedArgs' up to at most the number of nice arguments
            let nSuppliedArgs = min suppliedArgs.Length nCurriedNiceNames
            let suppliedArgs, droppedSuppliedArgs =
                List.splitAt nSuppliedArgs suppliedArgs

            /// The relevant range for any expressions and applications includes the arguments 
            let appm = (m, suppliedArgs) ||> List.fold (fun m e -> unionRanges m (e.Range)) 

            // See if we have 'enough' suppliedArgs. If not, we have to build some lambdas, and, 
            // we have to 'let' bind all arguments that we consume, e.g.
            //   Seq.take (effect;4) : int list -> int list
            // is a classic case. Here we generate
            //   let tmp = (effect;4) in 
            //   (fun v -> Seq.take tmp (v :> seq<_>))
            let buildingLambdas = nSuppliedArgs <> nCurriedNiceNames

            /// Given a tuple of argument variables that has a tuple type that satisfies the input argument types, 
            /// coerce it to a tuple that satisfies the matching coerced argument type(s).
            let CoerceDetupled (argTys: TType list) (detupledArgs: Expr list) (actualTys: TType list) =
                assert (actualTys.Length = argTys.Length)
                assert (actualTys.Length = detupledArgs.Length)
                // Inject the coercions into the user-supplied explicit tuple
                let argm = List.reduce unionRanges (detupledArgs |> List.map (fun e -> e.Range))
                mkRefTupled g argm (List.map3 (mkCoerceIfNeeded g) actualTys argTys detupledArgs) actualTys

            /// Given an argument variable of tuple type that has been evaluated and stored in the 
            /// given variable, where the tuple type that satisfies the input argument types, 
            /// coerce it to a tuple that satisfies the matching coerced argument type(s).
            let CoerceBoundTuple tupleVar argTys (actualTys: TType list) =
                assert (actualTys.Length > 1)
            
                mkRefTupled g appm 
                   ((actualTys, argTys) ||> List.mapi2 (fun i actualTy dummyTy ->  
                       let argExprElement = mkTupleFieldGet g (tupInfoRef, tupleVar, argTys, i, appm)
                       mkCoerceIfNeeded g actualTy dummyTy argExprElement))
                   actualTys

            /// Given an argument that has a tuple type that satisfies the input argument types, 
            /// coerce it to a tuple that satisfies the matching coerced argument type. Try to detuple the argument if possible.
            let CoerceTupled niceNames (argExpr: Expr) (actualTys: TType list) =
                let argExprTy = (tyOfExpr g argExpr)

                let argTys = 
                    match actualTys with 
                    | [_] -> 
                        [tyOfExpr g argExpr]
                    | _ -> 
                        tryDestRefTupleTy g argExprTy 
                
                assert (actualTys.Length = argTys.Length)
                let nm = match niceNames with [nm] -> nm | _ -> "arg"
                if buildingLambdas then 
                    // Evaluate the user-supplied tuple-valued argument expression, inject the coercions and build an explicit tuple
                    // Assign the argument to make sure it is only run once
                    //     f ~~>: B -> int
                    //     f ~~> : (B * B) -> int
                    //
                    //  for 
                    //     let f a = 1
                    //     let f (a, a) = 1
                    let v, ve = mkCompGenLocal appm nm argExprTy
                    let binderBuilder = (fun tm -> mkCompGenLet appm v argExpr tm)
                    let expr = 
                        match actualTys, argTys with
                        | [actualTy], [argTy] -> mkCoerceIfNeeded g actualTy argTy ve 
                        | _ -> CoerceBoundTuple ve argTys actualTys

                    binderBuilder, expr
                else                
                    if typeEquiv g (mkRefTupledTy g actualTys) argExprTy then 
                        (fun tm -> tm), argExpr
                    else
                    
                        let detupledArgs, argTys = 
                            match actualTys with 
                            | [_actualType] -> 
                                [argExpr], [tyOfExpr g argExpr]
                            | _ -> 
                                tryDestRefTupleExpr argExpr, tryDestRefTupleTy g argExprTy 

                        // OK, the tuples match, or there is no de-tupling, 
                        //     f x
                        //     f (x, y)
                        //
                        //  for 
                        //     let f (x, y) = 1
                        // and we're not building lambdas, just coerce the arguments in place
                        if detupledArgs.Length = actualTys.Length then 
                            (fun tm -> tm), CoerceDetupled argTys detupledArgs actualTys
                        else 
                            // In this case there is a tuple mismatch.
                            //     f p
                            //
                            //
                            //  for 
                            //     let f (x, y) = 1
                            // Assign the argument to make sure it is only run once
                            let v, ve = mkCompGenLocal appm nm argExprTy
                            let binderBuilder = (fun tm -> mkCompGenLet appm v argExpr tm)
                            let expr = CoerceBoundTuple ve argTys actualTys
                            binderBuilder, expr
                        

            // This variable is really a dummy to make the code below more regular. 
            // In the i = N - 1 cases we skip the introduction of the 'let' for
            // this variable.
            let resVar, resVarAsExpr = mkCompGenLocal appm "result" retTy
            let N = argTys.Length
            let (cloVar, exprForOtherArgs, _) = 
                List.foldBack 
                    (fun (i, inpArgTy, actualArgTys) (cloVar: Val, res, resTy) -> 

                        let inpArgTys = 
                            match actualArgTys with 
                            | [_] -> [inpArgTy]
                            | _ -> destRefTupleTy g inpArgTy

                        assert (inpArgTys.Length = actualArgTys.Length)
                        
                        let inpsAsVars, inpsAsExprs = inpArgTys |> List.mapi (fun j ty -> mkCompGenLocal appm ("arg" + string i + string j) ty) |> List.unzip
                        let inpsAsActualArg = CoerceDetupled inpArgTys inpsAsExprs actualArgTys
                        let inpCloVarType = (mkFunTy (mkRefTupledTy g actualArgTys) cloVar.Type)
                        let newResTy = mkFunTy inpArgTy resTy
                        let inpCloVar, inpCloVarAsExpr = mkCompGenLocal appm ("clo" + string i) inpCloVarType
                        let newRes = 
                            // For the final arg we can skip introducing the dummy variable
                            if i = N - 1 then 
                                mkMultiLambda appm inpsAsVars 
                                    (mkApps g ((inpCloVarAsExpr, inpCloVarType), [], [inpsAsActualArg], appm), resTy)
                            else
                                mkMultiLambda appm inpsAsVars 
                                    (mkCompGenLet appm cloVar 
                                       (mkApps g ((inpCloVarAsExpr, inpCloVarType), [], [inpsAsActualArg], appm)) 
                                       res, 
                                     resTy)
                            
                        inpCloVar, newRes, newResTy)
                    argTysWithoutNiceNames
                    (resVar, resVarAsExpr, retTy)

            let exprForAllArgs =
                if isNil argTysWithNiceNames then 
                    mkCompGenLet appm cloVar exprWithActualTy exprForOtherArgs
                else
                    // Mark the up as Some/None
                    let suppliedArgs = List.map Some suppliedArgs @ List.replicate (nCurriedNiceNames - nSuppliedArgs) None

                    assert (suppliedArgs.Length = nCurriedNiceNames)

                    let lambdaBuilders, binderBuilders, inpsAsArgs = 
                    
                        (argTysWithNiceNames, curriedNiceNames, suppliedArgs) |||> List.map3 (fun (_, inpArgTy, actualArgTys) niceNames suppliedArg -> 

                                let inpArgTys = 
                                    match actualArgTys with 
                                    | [_] -> [inpArgTy]
                                    | _ -> destRefTupleTy g inpArgTy


                                /// Note: there might not be enough nice names, and they might not match in arity
                                let niceNames = 
                                    match niceNames with 
                                    | nms when nms.Length = inpArgTys.Length -> nms
                                    | [nm] -> inpArgTys |> List.mapi (fun i _ -> (nm + string i))
                                    | nms -> nms
                                match suppliedArg with 
                                | Some arg -> 
                                    let binderBuilder, inpsAsActualArg = CoerceTupled niceNames arg actualArgTys
                                    let lambdaBuilder = (fun tm -> tm)
                                    lambdaBuilder, binderBuilder, inpsAsActualArg
                                | None -> 
                                    let inpsAsVars, inpsAsExprs = (niceNames, inpArgTys) ||> List.map2 (fun nm ty -> mkCompGenLocal appm nm ty) |> List.unzip
                                    let inpsAsActualArg = CoerceDetupled inpArgTys inpsAsExprs actualArgTys
                                    let lambdaBuilder = (fun tm -> mkMultiLambda appm inpsAsVars (tm, tyOfExpr g tm))
                                    let binderBuilder = (fun tm -> tm)
                                    lambdaBuilder, binderBuilder, inpsAsActualArg)
                        |> List.unzip3
                    
                    // If no trailing args then we can skip introducing the dummy variable
                    // This corresponds to 
                    //    let f (x: A) = 1      
                    //
                    //   f ~~> type B -> int
                    //
                    // giving
                    //   (fun b -> f (b :> A))
                    // rather than 
                    //   (fun b -> let clo = f (b :> A) in clo)   
                    let exprApp = 
                        if isNil argTysWithoutNiceNames then 
                            mkApps g ((exprWithActualTy, actualTy), [], inpsAsArgs, appm)
                        else
                            mkCompGenLet appm 
                                    cloVar (mkApps g ((exprWithActualTy, actualTy), [], inpsAsArgs, appm)) 
                                    exprForOtherArgs

                    List.foldBack (fun f acc -> f acc) binderBuilders 
                        (List.foldBack (fun f acc -> f acc) lambdaBuilders exprApp)

            Some(exprForAllArgs, droppedSuppliedArgs)
    | _ -> 
        None
  
/// Find and make all subsumption eliminations 
let NormalizeAndAdjustPossibleSubsumptionExprs g inputExpr = 
    let expr, args = 
        // AdjustPossibleSubsumptionExpr can take into account an application
        match stripExpr inputExpr with 
        | Expr.App (f, _fty, [], args, _) ->
             f, args

        | _ -> 
            inputExpr, []
    
    match AdjustPossibleSubsumptionExpr g expr args with 
    | None -> 
        inputExpr
    | Some (expr', []) -> 
        expr'
    | Some (expr', args') -> 
        //printfn "adjusted...." 
        Expr.App (expr', tyOfExpr g expr', [], args', inputExpr.Range)  
             
  
//---------------------------------------------------------------------------
// LinearizeTopMatch - when only one non-failing target, make linear. The full
// complexity of this is only used for spectacularly rare bindings such as 
//    type ('a, 'b) either = This of 'a | That of 'b
//    let this_f1 = This (fun x -> x)
//    let This fA | That fA = this_f1
// 
// Here a polymorphic top level binding "fA" is _computed_ by a pattern match!!!
// The TAST coming out of type checking must, however, define fA as a type function, 
// since it is marked with an arity that indicates it's r.h.s. is a type function]
// without side effects and so can be compiled as a generic method (for example).

// polymorphic things bound in complex matches at top level require eta expansion of the 
// type function to ensure the r.h.s. of the binding is indeed a type function 
let etaExpandTypeLambda g m tps (tm, ty) = 
    if isNil tps then tm else mkTypeLambda m tps (mkApps g ((tm, ty), [(List.map mkTyparTy tps)], [], m), ty)

let AdjustValToTopVal (tmp: Val) parent valData =
    tmp.SetValReprInfo (Some valData)
    tmp.SetDeclaringEntity parent
    tmp.SetIsMemberOrModuleBinding()

/// For match with only one non-failing target T0, the other targets, T1... failing (say, raise exception).
///   tree, T0(v0, .., vN) => rhs ; T1() => fail ; ...
/// Convert it to bind T0's variables, then continue with T0's rhs:
///   let tmp = switch tree, TO(fv0, ..., fvN) => Tup (fv0, ..., fvN) ; T1() => fail; ...
///   let v1 = #1 tmp in ...
///   and vN = #N tmp
///   rhs
/// Motivation:
/// - For top-level let bindings with possibly failing matches, 
///   this makes clear that subsequent bindings (if reached) are top-level ones.
let LinearizeTopMatchAux g parent (spBind, m, tree, targets, m2, ty) =
    let targetsL = Array.toList targets
    (* items* package up 0, 1, more items *)
    let itemsProj tys i x = 
        match tys with 
        | [] -> failwith "itemsProj: no items?"
        | [_] -> x (* no projection needed *)
        | tys -> Expr.Op (TOp.TupleFieldGet (tupInfoRef, i), tys, [x], m)
    let isThrowingTarget = function TTarget(_, x, _, _) -> isThrow x
    if 1 + List.count isThrowingTarget targetsL = targetsL.Length then
        // Have failing targets and ONE successful one, so linearize
        let (TTarget (vs, rhs, spTarget, _)) = List.find (isThrowingTarget >> not) targetsL
        let fvs = vs |> List.map (fun v -> fst(mkLocal v.Range v.LogicalName v.Type)) (* fresh *)
        let vtys = vs |> List.map (fun v -> v.Type) 
        let tmpTy = mkRefTupledVarsTy g vs
        let tmp, tmpe = mkCompGenLocal m "matchResultHolder" tmpTy

        AdjustValToTopVal tmp parent ValReprInfo.emptyValData

        let newTg = TTarget (fvs, mkRefTupledVars g m fvs, spTarget, None)
        let fixup (TTarget (tvs, tx, spTarget, flags)) = 
           match destThrow tx with
           | Some (m, _, e) -> 
               let tx = mkThrow m tmpTy e
               TTarget(tvs, tx, spTarget, flags) (* Throwing targets, recast it's "return type" *)
           | None -> newTg (* Non-throwing target, replaced [new/old] *)
       
        let targets = Array.map fixup targets
        let binds = 
            vs |> List.mapi (fun i v -> 
                let ty = v.Type
                let rhs = etaExpandTypeLambda g m v.Typars (itemsProj vtys i tmpe, ty)
                // update the arity of the value 
                v.SetValReprInfo (Some (InferArityOfExpr g AllowTypeDirectedDetupling.Yes ty [] [] rhs))
                // This binding is deliberately non-sticky - any sequence point for 'rhs' goes on 'rhs' _after_ the binding has been evaluated
                mkInvisibleBind v rhs) in (* vi = proj tmp *)
        mkCompGenLet m
          tmp (primMkMatch (spBind, m, tree, targets, m2, tmpTy)) (* note, probably retyped match, but note, result still has same type *)
          (mkLetsFromBindings m binds rhs)                             
    else
        (* no change *)
        primMkMatch (spBind, m, tree, targets, m2, ty)

let LinearizeTopMatch g parent = function
  | Expr.Match (spBind, m, tree, targets, m2, ty) -> LinearizeTopMatchAux g parent (spBind, m, tree, targets, m2, ty)
  | x -> x


//---------------------------------------------------------------------------
// XmlDoc signatures
//---------------------------------------------------------------------------

let commaEncs strs = String.concat "," strs
let angleEnc str = "{" + str + "}" 
let ticksAndArgCountTextOfTyconRef (tcref: TyconRef) =
     // Generic type names are (name + "`" + digits) where name does not contain "`".
     let path = Array.toList (fullMangledPathToTyconRef tcref) @ [tcref.CompiledName]
     textOfPath path
     
let typarEnc _g (gtpsType, gtpsMethod) typar =
    match List.tryFindIndex (typarEq typar) gtpsType with
    | Some idx -> "`" + string idx // single-tick-index for typar from type
    | None ->
        match List.tryFindIndex (typarEq typar) gtpsMethod with
        | Some idx ->
            "``" + string idx // double-tick-index for typar from method
        | None ->
            warning(InternalError("Typar not found during XmlDoc generation", typar.Range))
            "``0"

let rec typeEnc g (gtpsType, gtpsMethod) ty = 
    let stripped = stripTyEqnsAndMeasureEqns g ty
    match stripped with 
    | TType_forall _ -> 
        "Microsoft.FSharp.Core.FSharpTypeFunc"

    | _ when isArrayTy g ty -> 
        let tcref, tinst = destAppTy g ty
        let arraySuffix = 
            match rankOfArrayTyconRef g tcref with
            | 1 -> "[]"
            | 2 -> "[0:, 0:]"
            | 3 -> "[0:, 0:, 0:]"
            | 4 -> "[0:, 0:, 0:, 0:]"
            | _ -> failwith "impossible: rankOfArrayTyconRef: unsupported array rank"
        typeEnc g (gtpsType, gtpsMethod) (List.head tinst) + arraySuffix

    | TType_ucase (UnionCaseRef(tcref, _), tinst)   
    | TType_app (tcref, tinst) -> 
        if tyconRefEq g g.byref_tcr tcref then
            typeEnc g (gtpsType, gtpsMethod) (List.head tinst) + "@"
        elif tyconRefEq g tcref g.nativeptr_tcr then
            typeEnc g (gtpsType, gtpsMethod) (List.head tinst) + "*"
        else
            let tyName = 
                let ty = stripTyEqnsAndMeasureEqns g ty
                match ty with
                | TType_app (tcref, _tinst) -> 
                    // Generic type names are (name + "`" + digits) where name does not contain "`".
                    // In XML doc, when used in type instances, these do not use the ticks.
                    let path = Array.toList (fullMangledPathToTyconRef tcref) @ [tcref.CompiledName]
                    textOfPath (List.map DemangleGenericTypeName path)
                | _ ->
                    assert false
                    failwith "impossible"
            tyName + tyargsEnc g (gtpsType, gtpsMethod) tinst

    | TType_anon (anonInfo, tinst) -> 
        sprintf "%s%s" anonInfo.ILTypeRef.FullName (tyargsEnc g (gtpsType, gtpsMethod) tinst)

    | TType_tuple (tupInfo, tys) -> 
        if evalTupInfoIsStruct tupInfo then 
            sprintf "System.ValueTuple%s"(tyargsEnc g (gtpsType, gtpsMethod) tys)
        else 
            sprintf "System.Tuple%s"(tyargsEnc g (gtpsType, gtpsMethod) tys)

    | TType_fun (f, x) -> 
        "Microsoft.FSharp.Core.FSharpFunc" + tyargsEnc g (gtpsType, gtpsMethod) [f;x]

    | TType_var typar -> 
        typarEnc g (gtpsType, gtpsMethod) typar

    | TType_measure _ -> "?"

and tyargsEnc g (gtpsType, gtpsMethod) args = 
     match args with     
     | [] -> ""
     | [a] when (match (stripTyEqns g a) with TType_measure _ -> true | _ -> false) -> ""  // float<m> should appear as just "float" in the generated .XML xmldoc file
     | _ -> angleEnc (commaEncs (List.map (typeEnc g (gtpsType, gtpsMethod)) args)) 

let XmlDocArgsEnc g (gtpsType, gtpsMethod) argTys =
  if isNil argTys then "" 
  else "(" + String.concat "," (List.map (typeEnc g (gtpsType, gtpsMethod)) argTys) + ")"

let buildAccessPath (cp: CompilationPath option) =
    match cp with
    | Some cp ->
        let ap = cp.AccessPath |> List.map fst |> List.toArray
        System.String.Join(".", ap)      
    | None -> "Extension Type"
let prependPath path name = if path = "" then name else path + "." + name

let XmlDocSigOfVal g full path (v: Val) =
  let parentTypars, methTypars, cxs, argInfos, rty, prefix, path, name = 

    // CLEANUP: this is one of several code paths that treat module values and members 
    // separately when really it would be cleaner to make sure GetTopValTypeInFSharpForm, GetMemberTypeInFSharpForm etc.
    // were lined up so code paths like this could be uniform
    
    match v.MemberInfo with 
    | Some membInfo when not v.IsExtensionMember -> 
        // Methods, Properties etc.
        let numEnclosingTypars = CountEnclosingTyparsOfActualParentOfVal v
        let tps, witnessInfos, argInfos, rty, _ = GetMemberTypeInMemberForm g membInfo.MemberFlags (Option.get v.ValReprInfo) numEnclosingTypars v.Type v.Range
        let prefix, name = 
          match membInfo.MemberFlags.MemberKind with 
          | SynMemberKind.ClassConstructor 
          | SynMemberKind.Constructor -> "M:", "#ctor"
          | SynMemberKind.Member -> "M:", v.CompiledName g.CompilerGlobalState
          | SynMemberKind.PropertyGetSet 
          | SynMemberKind.PropertySet
          | SynMemberKind.PropertyGet -> "P:", v.PropertyName
        let path = if v.HasDeclaringEntity then prependPath path v.TopValDeclaringEntity.CompiledName else path
        let parentTypars, methTypars = 
          match PartitionValTypars g v with
          | Some(_, memberParentTypars, memberMethodTypars, _, _) -> memberParentTypars, memberMethodTypars
          | None -> [], tps
        parentTypars, methTypars, witnessInfos, argInfos, rty, prefix, path, name
    | _ ->
        // Regular F# values and extension members 
        let w = arityOfVal v
        let numEnclosingTypars = CountEnclosingTyparsOfActualParentOfVal v
        let tps, witnessInfos, argInfos, rty, _ = GetTopValTypeInCompiledForm g w numEnclosingTypars v.Type v.Range
        let name = v.CompiledName g.CompilerGlobalState
        let prefix =
          if w.NumCurriedArgs = 0 && isNil tps then "P:"
          else "M:"
        [], tps, witnessInfos, argInfos, rty, prefix, path, name

  let witnessArgTys = GenWitnessTys g cxs
  let argTys = argInfos |> List.concat |> List.map fst
  let argTys = witnessArgTys @ argTys @ (match rty with Some t when full -> [t] | _ -> []) 
  let args = XmlDocArgsEnc g (parentTypars, methTypars) argTys
  let arity = List.length methTypars in (* C# XML doc adds ``<arity> to *generic* member names *)
  let genArity = if arity=0 then "" else sprintf "``%d" arity
  prefix + prependPath path name + genArity + args
  
let BuildXmlDocSig prefix paths = prefix + List.fold prependPath "" paths

let XmlDocSigOfUnionCase = BuildXmlDocSig "T:" // Would like to use "U:", but ParseMemberSignature only accepts C# signatures

let XmlDocSigOfField = BuildXmlDocSig "F:"

let XmlDocSigOfProperty = BuildXmlDocSig "P:"

let XmlDocSigOfTycon = BuildXmlDocSig "T:"

let XmlDocSigOfSubModul = BuildXmlDocSig "T:"

let XmlDocSigOfEntity (eref: EntityRef) =
    XmlDocSigOfTycon [(buildAccessPath eref.CompilationPathOpt); eref.Deref.CompiledName]

//--------------------------------------------------------------------------
// Some unions have null as representations 
//--------------------------------------------------------------------------


let enum_CompilationRepresentationAttribute_Static = 0b0000000000000001
let enum_CompilationRepresentationAttribute_Instance = 0b0000000000000010
let enum_CompilationRepresentationAttribute_StaticInstanceMask = 0b0000000000000011
let enum_CompilationRepresentationAttribute_ModuleSuffix = 0b0000000000000100
let enum_CompilationRepresentationAttribute_PermitNull = 0b0000000000001000

let HasUseNullAsTrueValueAttribute g attribs =
     match TryFindFSharpInt32Attribute g g.attrib_CompilationRepresentationAttribute attribs with
     | Some flags -> ((flags &&& enum_CompilationRepresentationAttribute_PermitNull) <> 0)
     | _ -> false 

let TyconHasUseNullAsTrueValueAttribute g (tycon: Tycon) = HasUseNullAsTrueValueAttribute g tycon.Attribs 

// WARNING: this must match optimizeAlternativeToNull in ilx/cu_erase.fs
let CanHaveUseNullAsTrueValueAttribute (_g: TcGlobals) (tycon: Tycon) =
  (tycon.IsUnionTycon && 
   let ucs = tycon.UnionCasesArray
   (ucs.Length = 0 ||
     (ucs |> Array.existsOne (fun uc -> uc.IsNullary) &&
      ucs |> Array.exists (fun uc -> not uc.IsNullary))))

// WARNING: this must match optimizeAlternativeToNull in ilx/cu_erase.fs
let IsUnionTypeWithNullAsTrueValue (g: TcGlobals) (tycon: Tycon) =
  (tycon.IsUnionTycon && 
   let ucs = tycon.UnionCasesArray
   (ucs.Length = 0 ||
     (TyconHasUseNullAsTrueValueAttribute g tycon &&
      ucs |> Array.existsOne (fun uc -> uc.IsNullary) &&
      ucs |> Array.exists (fun uc -> not uc.IsNullary))))

let TyconCompilesInstanceMembersAsStatic g tycon = IsUnionTypeWithNullAsTrueValue g tycon
let TcrefCompilesInstanceMembersAsStatic g (tcref: TyconRef) = TyconCompilesInstanceMembersAsStatic g tcref.Deref

// Note, isStructTy does not include type parameters with the ': struct' constraint
// This predicate is used to detect those type parameters.
let isNonNullableStructTyparTy g ty = 
    match tryDestTyparTy g ty with 
    | ValueSome tp -> 
        tp.Constraints |> List.exists (function TyparConstraint.IsNonNullableStruct _ -> true | _ -> false)
    | ValueNone ->
        false

// Note, isRefTy does not include type parameters with the ': not struct' constraint
// This predicate is used to detect those type parameters.
let isReferenceTyparTy g ty = 
    match tryDestTyparTy g ty with 
    | ValueSome tp -> 
        tp.Constraints |> List.exists (function TyparConstraint.IsReferenceType _ -> true | _ -> false)
    | ValueNone ->
        false

let TypeNullNever g ty = 
    let underlyingTy = stripTyEqnsAndMeasureEqns g ty
    isStructTy g underlyingTy ||
    isByrefTy g underlyingTy ||
    isNonNullableStructTyparTy g ty

/// Indicates if the type admits the use of 'null' as a value
let TypeNullIsExtraValue g m ty = 
    if isILReferenceTy g ty || isDelegateTy g ty then
        // Putting AllowNullLiteralAttribute(false) on an IL or provided type means 'null' can't be used with that type
        not (match tryTcrefOfAppTy g ty with ValueSome tcref -> TryFindTyconRefBoolAttribute g m g.attrib_AllowNullLiteralAttribute tcref = Some false | _ -> false)
    elif TypeNullNever g ty then 
        false
    else 
        // Putting AllowNullLiteralAttribute(true) on an F# type means 'null' can be used with that type
        match tryTcrefOfAppTy g ty with 
        | ValueSome tcref -> TryFindTyconRefBoolAttribute g m g.attrib_AllowNullLiteralAttribute tcref = Some true
        | ValueNone -> 

        // Consider type parameters
        if isReferenceTyparTy g ty then
            (destTyparTy g ty).Constraints |> List.exists (function TyparConstraint.SupportsNull _ -> true | _ -> false)
        else
            false

let TypeNullIsTrueValue g ty =
    (match tryTcrefOfAppTy g ty with
     | ValueSome tcref -> IsUnionTypeWithNullAsTrueValue g tcref.Deref
     | _ -> false) 
    || isUnitTy g ty

let TypeNullNotLiked g m ty = 
       not (TypeNullIsExtraValue g m ty) 
    && not (TypeNullIsTrueValue g ty) 
    && not (TypeNullNever g ty) 

// The non-inferring counter-part to SolveTypeSupportsNull
let TypeSatisfiesNullConstraint g m ty = 
    TypeNullIsExtraValue g m ty  

// The non-inferring counter-part to SolveTypeRequiresDefaultValue (and SolveTypeRequiresDefaultConstructor for struct types)
let rec TypeHasDefaultValue g m ty = 
    let ty = stripTyEqnsAndMeasureEqns g ty
    // Check reference types - precisely the ones satisfying the ': null' constraint have default values
    TypeSatisfiesNullConstraint g m ty  
    || 
      // Check nominal struct types
      (isStructTy g ty &&
        // F# struct types have a DefaultValue if all their field types have a default value excluding those with DefaultValue(false)
        (if isFSharpStructTy g ty then 
            let tcref, tinst = destAppTy g ty 
            let flds = 
                // Note this includes fields implied by the use of the implicit class construction syntax
                tcref.AllInstanceFieldsAsList
                  // We can ignore fields with the DefaultValue(false) attribute 
                  |> List.filter (fun fld -> not (TryFindFSharpBoolAttribute g g.attrib_DefaultValueAttribute fld.FieldAttribs = Some false))

            flds |> List.forall (actualTyOfRecdField (mkTyconRefInst tcref tinst) >> TypeHasDefaultValue g m)

         // Struct tuple types have a DefaultValue if all their element types have a default value
         elif isStructTupleTy g ty then 
            destStructTupleTy g ty |> List.forall (TypeHasDefaultValue g m)
         
         // Struct anonymous record types have a DefaultValue if all their element types have a default value
         elif isStructAnonRecdTy g ty then 
            match tryDestAnonRecdTy g ty with
            | ValueNone -> true
            | ValueSome (_, ptys) -> ptys |> List.forall (TypeHasDefaultValue g m)
         else
            // All nominal struct types defined in other .NET languages have a DefaultValue regardless of their instantiation
            true))
    || 
      // Check for type variables with the ":struct" and "(new : unit -> 'T)" constraints
      (isNonNullableStructTyparTy g ty &&
        (destTyparTy g ty).Constraints |> List.exists (function TyparConstraint.RequiresDefaultConstructor _ -> true | _ -> false))

/// Determines types that are potentially known to satisfy the 'comparable' constraint and returns
/// a set of residual types that must also satisfy the constraint
let (|SpecialComparableHeadType|_|) g ty =           
    if isAnyTupleTy g ty then 
        let _tupInfo, elemTys = destAnyTupleTy g ty
        Some elemTys 
    elif isAnonRecdTy g ty then 
        match tryDestAnonRecdTy g ty with
        | ValueNone -> Some []
        | ValueSome (_anonInfo, elemTys) -> Some elemTys 
    else
        match tryAppTy g ty with
        | ValueSome (tcref, tinst) ->
            if isArrayTyconRef g tcref ||
               tyconRefEq g tcref g.system_UIntPtr_tcref ||
               tyconRefEq g tcref g.system_IntPtr_tcref then
                 Some tinst 
            else 
                None
        | _ ->
            None

let (|SpecialEquatableHeadType|_|) g ty = (|SpecialComparableHeadType|_|) g ty

let (|SpecialNotEquatableHeadType|_|) g ty = 
    if isFunTy g ty then Some() else None

// Can we use the fast helper for the 'LanguagePrimitives.IntrinsicFunctions.TypeTestGeneric'? 
let canUseTypeTestFast g ty = 
     not (isTyparTy g ty) && 
     not (TypeNullIsTrueValue g ty) && 
     not (TypeNullNever g ty)

// Can we use the fast helper for the 'LanguagePrimitives.IntrinsicFunctions.UnboxGeneric'? 
let canUseUnboxFast g m ty = 
     not (isTyparTy g ty) && 
     not (TypeNullNotLiked g m ty)
     
//--------------------------------------------------------------------------
// Nullness tests and pokes 
//--------------------------------------------------------------------------

(* match inp with :? ty as v -> e2[v] | _ -> e3 *)
let mkIsInstConditional g m tgty vinpe v e2 e3 = 
    // No sequence point for this compiler generated expression form
    
    if canUseTypeTestFast g tgty then 

        let mbuilder = new MatchBuilder(DebugPointAtBinding.NoneAtInvisible, m)
        let tg2 = mbuilder.AddResultTarget(e2, DebugPointForTarget.No)
        let tg3 = mbuilder.AddResultTarget(e3, DebugPointForTarget.No)
        let dtree = TDSwitch(exprForVal m v, [TCase(DecisionTreeTest.IsNull, tg3)], Some tg2, m)
        let expr = mbuilder.Close(dtree, m, tyOfExpr g e2)
        mkCompGenLet m v (mkIsInst tgty vinpe m) expr

    else
<<<<<<< HEAD
        let mbuilder = new MatchBuilder(NoDebugPointAtInvisibleBinding, m)
        let tg2 = TDSuccess([mkCallUnbox g m tgty vinpe], mbuilder.AddTarget(TTarget([v], e2, DebugPointForTarget.No, None)))
=======
        let mbuilder = new MatchBuilder(DebugPointAtBinding.NoneAtInvisible, m)
        let tg2 = TDSuccess([mkCallUnbox g m tgty vinpe], mbuilder.AddTarget(TTarget([v], e2, DebugPointForTarget.No)))
>>>>>>> 6b1af129
        let tg3 = mbuilder.AddResultTarget(e3, DebugPointForTarget.No)
        let dtree = TDSwitch(vinpe, [TCase(DecisionTreeTest.IsInst(tyOfExpr g vinpe, tgty), tg2)], Some tg3, m)
        let expr = mbuilder.Close(dtree, m, tyOfExpr g e2)
        expr

// Null tests are generated by
//    1. The compilation of array patterns in the pattern match compiler
//    2. The compilation of string patterns in the pattern match compiler
let mkNullTest g m e1 e2 e3 =
        let mbuilder = new MatchBuilder(DebugPointAtBinding.NoneAtInvisible, m)
        let tg2 = mbuilder.AddResultTarget(e2, DebugPointForTarget.No)
        let tg3 = mbuilder.AddResultTarget(e3, DebugPointForTarget.No)            
        let dtree = TDSwitch(e1, [TCase(DecisionTreeTest.IsNull, tg3)], Some tg2, m)
        let expr = mbuilder.Close(dtree, m, tyOfExpr g e2)
        expr         

let mkNonNullTest (g: TcGlobals) m e = mkAsmExpr ([ IL.AI_ldnull ; IL.AI_cgt_un ], [], [e], [g.bool_ty], m)

let mkNonNullCond g m ty e1 e2 e3 = mkCond DebugPointAtBinding.NoneAtSticky DebugPointForTarget.No m ty (mkNonNullTest g m e1) e2 e3

let mkIfThen (g: TcGlobals) m e1 e2 = mkCond DebugPointAtBinding.NoneAtSticky DebugPointForTarget.No m g.unit_ty e1 e2 (mkUnit g m)

let ModuleNameIsMangled g attrs =
    match TryFindFSharpInt32Attribute g g.attrib_CompilationRepresentationAttribute attrs with
    | Some flags -> ((flags &&& enum_CompilationRepresentationAttribute_ModuleSuffix) <> 0)
    | _ -> false 

let CompileAsEvent g attrs = HasFSharpAttribute g g.attrib_CLIEventAttribute attrs 

let MemberIsCompiledAsInstance g parent isExtensionMember (membInfo: ValMemberInfo) attrs =
    // All extension members are compiled as static members
    if isExtensionMember then false
    // Anything implementing a dispatch slot is compiled as an instance member
    elif membInfo.MemberFlags.IsOverrideOrExplicitImpl then true
    elif not (isNil membInfo.ImplementedSlotSigs) then true
    else 
        // Otherwise check attributes to see if there is an explicit instance or explicit static flag
        let explicitInstance, explicitStatic = 
            match TryFindFSharpInt32Attribute g g.attrib_CompilationRepresentationAttribute attrs with
            | Some flags -> 
              ((flags &&& enum_CompilationRepresentationAttribute_Instance) <> 0), 
              ((flags &&& enum_CompilationRepresentationAttribute_Static) <> 0)
            | _ -> false, false
        explicitInstance ||
        (membInfo.MemberFlags.IsInstance &&
         not explicitStatic &&
         not (TcrefCompilesInstanceMembersAsStatic g parent))


let isSealedTy g ty =
    let ty = stripTyEqnsAndMeasureEqns g ty
    not (isRefTy g ty) ||
    isUnitTy g ty || 
    isArrayTy g ty || 

    match metadataOfTy g ty with 
#if !NO_EXTENSIONTYPING
    | ProvidedTypeMetadata st -> st.IsSealed
#endif
    | ILTypeMetadata (TILObjectReprData(_, _, td)) -> td.IsSealed
    | FSharpOrArrayOrByrefOrTupleOrExnTypeMetadata ->
       if (isFSharpInterfaceTy g ty || isFSharpClassTy g ty) then 
          let tcref = tcrefOfAppTy g ty
          TryFindFSharpBoolAttribute g g.attrib_SealedAttribute tcref.Attribs = Some true
       else 
          // All other F# types, array, byref, tuple types are sealed
          true
   
let isComInteropTy g ty =
    let tcref = tcrefOfAppTy g ty
    match g.attrib_ComImportAttribute with
    | None -> false
    | Some attr -> TryFindFSharpBoolAttribute g attr tcref.Attribs = Some true
  
let ValSpecIsCompiledAsInstance g (v: Val) =
    match v.MemberInfo with 
    | Some membInfo -> 
        // Note it doesn't matter if we pass 'v.TopValDeclaringEntity' or 'v.MemberApparentEntity' here. 
        // These only differ if the value is an extension member, and in that case MemberIsCompiledAsInstance always returns 
        // false anyway 
        MemberIsCompiledAsInstance g v.MemberApparentEntity v.IsExtensionMember membInfo v.Attribs  
    | _ -> false

let ValRefIsCompiledAsInstanceMember g (vref: ValRef) = ValSpecIsCompiledAsInstance g vref.Deref


//---------------------------------------------------------------------------
// Crack information about an F# object model call
//---------------------------------------------------------------------------

let GetMemberCallInfo g (vref: ValRef, vFlags) = 
    match vref.MemberInfo with 
    | Some membInfo when not vref.IsExtensionMember -> 
      let numEnclTypeArgs = vref.MemberApparentEntity.TyparsNoRange.Length
      let virtualCall = 
          (membInfo.MemberFlags.IsOverrideOrExplicitImpl || 
           membInfo.MemberFlags.IsDispatchSlot) && 
          not membInfo.MemberFlags.IsFinal && 
          (match vFlags with VSlotDirectCall -> false | _ -> true)
      let isNewObj = (membInfo.MemberFlags.MemberKind = SynMemberKind.Constructor) && (match vFlags with NormalValUse -> true | _ -> false)
      let isSuperInit = (membInfo.MemberFlags.MemberKind = SynMemberKind.Constructor) && (match vFlags with CtorValUsedAsSuperInit -> true | _ -> false) 
      let isSelfInit = (membInfo.MemberFlags.MemberKind = SynMemberKind.Constructor) && (match vFlags with CtorValUsedAsSelfInit -> true | _ -> false) 
      let isCompiledAsInstance = ValRefIsCompiledAsInstanceMember g vref
      let takesInstanceArg = isCompiledAsInstance && not isNewObj
      let isPropGet = (membInfo.MemberFlags.MemberKind = SynMemberKind.PropertyGet) && (membInfo.MemberFlags.IsInstance = isCompiledAsInstance)
      let isPropSet = (membInfo.MemberFlags.MemberKind = SynMemberKind.PropertySet) && (membInfo.MemberFlags.IsInstance = isCompiledAsInstance)
      numEnclTypeArgs, virtualCall, isNewObj, isSuperInit, isSelfInit, takesInstanceArg, isPropGet, isPropSet
    | _ -> 
      0, false, false, false, false, false, false, false

//---------------------------------------------------------------------------
// Active pattern name helpers
//---------------------------------------------------------------------------


let TryGetActivePatternInfo (vref: ValRef) =  
    // First is an optimization to prevent calls to CoreDisplayName, which calls DemangleOperatorName
    let logicalName = vref.LogicalName
    if logicalName.Length = 0 || logicalName.[0] <> '|' then 
       None 
    else 
       ActivePatternInfoOfValName vref.CoreDisplayName vref.Range

type ActivePatternElemRef with 
    member x.Name = 
        let (APElemRef(_, vref, n)) = x
        match TryGetActivePatternInfo vref with
        | None -> error(InternalError("not an active pattern name", vref.Range))
        | Some apinfo -> 
            let nms = apinfo.ActiveTags
            if n < 0 || n >= List.length nms then error(InternalError("name_of_apref: index out of range for active pattern reference", vref.Range))
            List.item n nms

let mkChoiceTyconRef (g: TcGlobals) m n = 
     match n with 
     | 0 | 1 -> error(InternalError("mkChoiceTyconRef", m))
     | 2 -> g.choice2_tcr
     | 3 -> g.choice3_tcr
     | 4 -> g.choice4_tcr
     | 5 -> g.choice5_tcr
     | 6 -> g.choice6_tcr
     | 7 -> g.choice7_tcr
     | _ -> error(Error(FSComp.SR.tastActivePatternsLimitedToSeven(), m))

let mkChoiceTy (g: TcGlobals) m tinst = 
     match List.length tinst with 
     | 0 -> g.unit_ty
     | 1 -> List.head tinst
     | length -> mkAppTy (mkChoiceTyconRef g m length) tinst

let mkChoiceCaseRef g m n i = 
     mkUnionCaseRef (mkChoiceTyconRef g m n) ("Choice"+string (i+1)+"Of"+string n)

type PrettyNaming.ActivePatternInfo with 
    member x.Names = x.ActiveTags

    member apinfo.ResultType g m rtys = 
        let choicety = mkChoiceTy g m rtys
        if apinfo.IsTotal then choicety else mkOptionTy g choicety
    
    member apinfo.OverallType g m dty rtys = 
        mkFunTy dty (apinfo.ResultType g m rtys)

//---------------------------------------------------------------------------
// Active pattern validation
//---------------------------------------------------------------------------
    
// check if an active pattern takes type parameters only bound by the return types, 
// not by their argument types.
let doesActivePatternHaveFreeTypars g (v: ValRef) =
    let vty = v.TauType
    let vtps = v.Typars |> Zset.ofList typarOrder
    if not (isFunTy g v.TauType) then
        errorR(Error(FSComp.SR.activePatternIdentIsNotFunctionTyped(v.LogicalName), v.Range))
    let argtys, resty = stripFunTy g vty
    let argtps, restps= (freeInTypes CollectTypars argtys).FreeTypars, (freeInType CollectTypars resty).FreeTypars        
    // Error if an active pattern is generic in type variables that only occur in the result Choice<_, ...>.
    // Note: The test restricts to v.Typars since typars from the closure are considered fixed.
    not (Zset.isEmpty (Zset.inter (Zset.diff restps argtps) vtps)) 

//---------------------------------------------------------------------------
// RewriteExpr: rewrite bottom up with interceptors 
//---------------------------------------------------------------------------

[<NoEquality; NoComparison>]
type ExprRewritingEnv = 
    { PreIntercept: ((Expr -> Expr) -> Expr -> Expr option) option
      PostTransform: Expr -> Expr option
      PreInterceptBinding: ((Expr -> Expr) -> Binding -> Binding option) option
      IsUnderQuotations: bool }    

let rec rewriteBind env bind = 
     match env.PreInterceptBinding with 
     | Some f -> 
         match f (RewriteExpr env) bind with 
         | Some res -> res
         | None -> rewriteBindStructure env bind
     | None -> rewriteBindStructure env bind
     
and rewriteBindStructure env (TBind(v, e, letSeqPtOpt)) = 
     TBind(v, RewriteExpr env e, letSeqPtOpt) 

and rewriteBinds env binds = List.map (rewriteBind env) binds

and RewriteExpr env expr =
  match expr with 
  | LinearOpExpr _ 
  | LinearMatchExpr _ 
  | Expr.Let _ 
  | Expr.Sequential _ ->
      rewriteLinearExpr env expr (fun e -> e)
  | _ -> 
      let expr = 
         match preRewriteExpr env expr with 
         | Some expr -> expr
         | None -> rewriteExprStructure env expr
      postRewriteExpr env expr 

and preRewriteExpr env expr = 
     match env.PreIntercept with 
     | Some f -> f (RewriteExpr env) expr
     | None -> None 

and postRewriteExpr env expr = 
     match env.PostTransform expr with 
     | None -> expr 
     | Some expr2 -> expr2

and rewriteExprStructure env expr =  
  match expr with
  | Expr.Const _ 
  | Expr.Val _ -> expr

  | Expr.App (f0, f0ty, tyargs, args, m) -> 
      let f0' = RewriteExpr env f0
      let args' = rewriteExprs env args
      if f0 === f0' && args === args' then expr
      else Expr.App (f0', f0ty, tyargs, args', m)

  | Expr.Quote (ast, dataCell, isFromQueryExpression, m, ty) -> 
      let data = 
          match dataCell.Value with
          | None -> None
          | Some (data1, data2) -> Some(map3Of4 (rewriteExprs env) data1, map3Of4 (rewriteExprs env) data2)
      Expr.Quote ((if env.IsUnderQuotations then RewriteExpr env ast else ast), ref data, isFromQueryExpression, m, ty)

  | Expr.Obj (_, ty, basev, basecall, overrides, iimpls, _stateVars, m) -> 
      mkObjExpr(ty, basev, RewriteExpr env basecall, List.map (rewriteObjExprOverride env) overrides, 
                  List.map (rewriteObjExprInterfaceImpl env) iimpls, m)
  | Expr.Link eref -> 
      RewriteExpr env !eref

  | Expr.Op (c, tyargs, args, m) -> 
      let args' = rewriteExprs env args
      if args === args' then expr 
      else Expr.Op (c, tyargs, args', m)

  | Expr.Lambda (_lambdaId, ctorThisValOpt, baseValOpt, argvs, body, m, rty) -> 
      let body = RewriteExpr env body
      rebuildLambda m ctorThisValOpt baseValOpt argvs (body, rty)

  | Expr.TyLambda (_lambdaId, argtyvs, body, m, rty) -> 
      let body = RewriteExpr env body
      mkTypeLambda m argtyvs (body, rty)

  | Expr.Match (spBind, exprm, dtree, targets, m, ty) -> 
      let dtree' = RewriteDecisionTree env dtree
      let targets' = rewriteTargets env targets
      mkAndSimplifyMatch spBind exprm m ty dtree' targets'

  | Expr.LetRec (binds, e, m, _) ->
      let binds = rewriteBinds env binds
      let e' = RewriteExpr env e
      Expr.LetRec (binds, e', m, Construct.NewFreeVarsCache())

  | Expr.Let _ -> failwith "unreachable - linear let"

  | Expr.Sequential _ -> failwith "unreachable - linear seq"

  | Expr.StaticOptimization (constraints, e2, e3, m) ->
      let e2' = RewriteExpr env e2
      let e3' = RewriteExpr env e3
      Expr.StaticOptimization (constraints, e2', e3', m)

  | Expr.TyChoose (a, b, m) -> 
      Expr.TyChoose (a, RewriteExpr env b, m)

  | Expr.WitnessArg (witnessInfo, m) ->
      Expr.WitnessArg (witnessInfo, m)

and rewriteLinearExpr env expr contf =
    // schedule a rewrite on the way back up by adding to the continuation 
    let contf = contf << postRewriteExpr env
    match preRewriteExpr env expr with 
    | Some expr -> contf expr
    | None -> 
        match expr with 
        | Expr.Let (bind, bodyExpr, m, _) ->  
            let bind = rewriteBind env bind
            // tailcall
            rewriteLinearExpr env bodyExpr (contf << (fun bodyExpr' ->
                mkLetBind m bind bodyExpr'))
        
        | Expr.Sequential (expr1, expr2, dir, spSeq, m) ->
            let expr1' = RewriteExpr env expr1
            // tailcall
            rewriteLinearExpr env expr2 (contf << (fun expr2' ->
                if expr1 === expr1' && expr2 === expr2' then expr 
                else Expr.Sequential (expr1', expr2', dir, spSeq, m)))
        
        | LinearOpExpr (op, tyargs, argsFront, argLast, m) -> 
            let argsFront' = rewriteExprs env argsFront
            // tailcall
            rewriteLinearExpr env argLast (contf << (fun argLast' ->
                if argsFront === argsFront' && argLast === argLast' then expr 
                else rebuildLinearOpExpr (op, tyargs, argsFront', argLast', m)))

        | LinearMatchExpr (spBind, exprm, dtree, tg1, expr2, sp2, m2, ty) ->
            let dtree = RewriteDecisionTree env dtree
            let tg1' = rewriteTarget env tg1
            // tailcall
            rewriteLinearExpr env expr2 (contf << (fun expr2' ->
                rebuildLinearMatchExpr (spBind, exprm, dtree, tg1', expr2', sp2, m2, ty)))
        | _ -> 
            // no longer linear, no tailcall
            contf (RewriteExpr env expr) 

and rewriteExprs env exprs = List.mapq (RewriteExpr env) exprs

and rewriteFlatExprs env exprs = List.mapq (RewriteExpr env) exprs

and RewriteDecisionTree env x =
  match x with 
  | TDSuccess (es, n) -> 
      let es' = rewriteFlatExprs env es
      if LanguagePrimitives.PhysicalEquality es es' then x 
      else TDSuccess(es', n)

  | TDSwitch (e, cases, dflt, m) ->
      let e' = RewriteExpr env e
      let cases' = List.map (fun (TCase(discrim, e)) -> TCase(discrim, RewriteDecisionTree env e)) cases
      let dflt' = Option.map (RewriteDecisionTree env) dflt
      TDSwitch (e', cases', dflt', m)

  | TDBind (bind, body) ->
      let bind' = rewriteBind env bind
      let body = RewriteDecisionTree env body
      TDBind (bind', body)

and rewriteTarget env (TTarget(vs, e, spTarget, flags)) =
    TTarget(vs, RewriteExpr env e, spTarget, flags)

and rewriteTargets env targets =
    List.map (rewriteTarget env) (Array.toList targets)

and rewriteObjExprOverride env (TObjExprMethod(slotsig, attribs, tps, vs, e, m)) =
    TObjExprMethod(slotsig, attribs, tps, vs, RewriteExpr env e, m)

and rewriteObjExprInterfaceImpl env (ty, overrides) = 
    (ty, List.map (rewriteObjExprOverride env) overrides)
    
and rewriteModuleOrNamespaceExpr env x = 
    match x with  
    | ModuleOrNamespaceExprWithSig(mty, def, m) -> ModuleOrNamespaceExprWithSig(mty, rewriteModuleOrNamespaceDef env def, m)

and rewriteModuleOrNamespaceDefs env x = List.map (rewriteModuleOrNamespaceDef env) x
    
and rewriteModuleOrNamespaceDef env x = 
    match x with 
    | TMDefRec(isRec, tycons, mbinds, m) -> TMDefRec(isRec, tycons, rewriteModuleOrNamespaceBindings env mbinds, m)
    | TMDefLet(bind, m) -> TMDefLet(rewriteBind env bind, m)
    | TMDefDo(e, m) -> TMDefDo(RewriteExpr env e, m)
    | TMDefs defs -> TMDefs(rewriteModuleOrNamespaceDefs env defs)
    | TMAbstract mexpr -> TMAbstract(rewriteModuleOrNamespaceExpr env mexpr)

and rewriteModuleOrNamespaceBinding env x = 
   match x with 
   | ModuleOrNamespaceBinding.Binding bind -> ModuleOrNamespaceBinding.Binding (rewriteBind env bind)
   | ModuleOrNamespaceBinding.Module(nm, rhs) -> ModuleOrNamespaceBinding.Module(nm, rewriteModuleOrNamespaceDef env rhs)

and rewriteModuleOrNamespaceBindings env mbinds = List.map (rewriteModuleOrNamespaceBinding env) mbinds

and RewriteImplFile env mv = mapTImplFile (rewriteModuleOrNamespaceExpr env) mv



//--------------------------------------------------------------------------
// Build a Remap that converts all "local" references to "public" things 
// accessed via non local references.
//--------------------------------------------------------------------------

let MakeExportRemapping viewedCcu (mspec: ModuleOrNamespace) = 

    let accEntityRemap (entity: Entity) acc = 
        match tryRescopeEntity viewedCcu entity with 
        | ValueSome eref -> 
            addTyconRefRemap (mkLocalTyconRef entity) eref acc
        | _ -> 
            if entity.IsNamespace then 
                acc
            else
                error(InternalError("Unexpected entity without a pubpath when remapping assembly data", entity.Range))

    let accValRemap (vspec: Val) acc = 
        // The acc contains the entity remappings
        match tryRescopeVal viewedCcu acc vspec with 
        | ValueSome vref -> 
            {acc with valRemap=acc.valRemap.Add vspec vref }
        | _ -> 
            error(InternalError("Unexpected value without a pubpath when remapping assembly data", vspec.Range))

    let mty = mspec.ModuleOrNamespaceType
    let entities = allEntitiesOfModuleOrNamespaceTy mty
    let vs = allValsOfModuleOrNamespaceTy mty
    // Remap the entities first so we can correctly remap the types in the signatures of the ValLinkageFullKey's in the value references
    let acc = List.foldBack accEntityRemap entities Remap.Empty
    let allRemap = List.foldBack accValRemap vs acc
    allRemap

//--------------------------------------------------------------------------
// Apply a "local to nonlocal" renaming to a module type. This can't use
// remap_mspec since the remapping we want isn't to newly created nodes
// but rather to remap to the nonlocal references. This is deliberately 
// "breaking" the binding structure implicit in the module type, which is
// the whole point - one things are rewritten to use non local references then
// the elements can be copied at will, e.g. when inlining during optimization.
//------------------------------------------------------------------------ 


let rec remapEntityDataToNonLocal g tmenv (d: Entity) = 
    let tps', tmenvinner = tmenvCopyRemapAndBindTypars (remapAttribs g tmenv) tmenv (d.entity_typars.Force(d.entity_range))
    let typarsR = LazyWithContext.NotLazy tps'
    let attribsR = d.entity_attribs |> remapAttribs g tmenvinner
    let tyconReprR = d.entity_tycon_repr |> remapTyconRepr g tmenvinner
    let tyconAbbrevR = d.TypeAbbrev |> Option.map (remapType tmenvinner)
    let tyconTcaugR = d.entity_tycon_tcaug |> remapTyconAug tmenvinner
    let modulContentsR = 
        MaybeLazy.Strict (d.entity_modul_contents.Value
                          |> mapImmediateValsAndTycons (remapTyconToNonLocal g tmenv) (remapValToNonLocal g tmenv))
    let exnInfoR = d.ExceptionInfo |> remapTyconExnInfo g tmenvinner
    { d with 
          entity_typars = typarsR
          entity_attribs = attribsR
          entity_tycon_repr = tyconReprR
          entity_tycon_tcaug = tyconTcaugR
          entity_modul_contents = modulContentsR
          entity_opt_data =
            match d.entity_opt_data with
            | Some dd ->
                Some { dd with entity_tycon_abbrev = tyconAbbrevR; entity_exn_info = exnInfoR }
            | _ -> None }

and remapTyconToNonLocal g tmenv x = 
    x |> Construct.NewModifiedTycon (remapEntityDataToNonLocal g tmenv)  

and remapValToNonLocal g tmenv inp = 
    // creates a new stamp
    inp |> Construct.NewModifiedVal (remapValData g tmenv)

let ApplyExportRemappingToEntity g tmenv x = remapTyconToNonLocal g tmenv x

(* Which constraints actually get compiled to .NET constraints? *)
let isCompiledConstraint cx = 
    match cx with 
      | TyparConstraint.SupportsNull _ // this implies the 'class' constraint
      | TyparConstraint.IsReferenceType _  // this is the 'class' constraint
      | TyparConstraint.IsNonNullableStruct _ 
      | TyparConstraint.IsReferenceType _
      | TyparConstraint.RequiresDefaultConstructor _
      | TyparConstraint.CoercesTo _ -> true
      | _ -> false
    
// Is a value a first-class polymorphic value with .NET constraints? 
// Used to turn off TLR and method splitting
let IsGenericValWithGenericConstraints g (v: Val) = 
    isForallTy g v.Type && 
    v.Type |> destForallTy g |> fst |> List.exists (fun tp -> List.exists isCompiledConstraint tp.Constraints)

// Does a type support a given interface? 
type Entity with 
    member tycon.HasInterface g ty = 
        tycon.TypeContents.tcaug_interfaces |> List.exists (fun (x, _, _) -> typeEquiv g ty x)  

    // Does a type have an override matching the given name and argument types? 
    // Used to detect the presence of 'Equals' and 'GetHashCode' in type checking 
    member tycon.HasOverride g nm argtys = 
        tycon.TypeContents.tcaug_adhoc 
        |> NameMultiMap.find nm
        |> List.exists (fun vref -> 
                          match vref.MemberInfo with 
                          | None -> false 
                          | Some membInfo -> 
                                         let argInfos = ArgInfosOfMember g vref 
                                         argInfos.Length = 1 && 
                                         List.lengthsEqAndForall2 (typeEquiv g) (List.map fst (List.head argInfos)) argtys &&  
                                         membInfo.MemberFlags.IsOverrideOrExplicitImpl) 
    
    member tycon.HasMember g nm argtys = 
        tycon.TypeContents.tcaug_adhoc 
        |> NameMultiMap.find nm
        |> List.exists (fun vref -> 
                          match vref.MemberInfo with 
                          | None -> false 
                          | _ -> let argInfos = ArgInfosOfMember g vref 
                                 argInfos.Length = 1 && 
                                 List.lengthsEqAndForall2 (typeEquiv g) (List.map fst (List.head argInfos)) argtys) 


type EntityRef with 
    member tcref.HasInterface g ty = tcref.Deref.HasInterface g ty
    member tcref.HasOverride g nm argtys = tcref.Deref.HasOverride g nm argtys
    member tcref.HasMember g nm argtys = tcref.Deref.HasMember g nm argtys

let mkFastForLoop g (spLet, m, idv: Val, start, dir, finish, body) =
    let dir = if dir then FSharpForLoopUp else FSharpForLoopDown 
    mkFor g (spLet, idv, start, dir, finish, body, m)


/// Accessing a binding of the form "let x = 1" or "let x = e" for any "e" satisfying the predicate
/// below does not cause an initialization trigger, i.e. does not get compiled as a static field.
let IsSimpleSyntacticConstantExpr g inputExpr = 
    let rec checkExpr (vrefs: Set<Stamp>) x = 
        match stripExpr x with 
        | Expr.Op (TOp.Coerce, _, [arg], _) 
             -> checkExpr vrefs arg
        | UnopExpr g (vref, arg) 
             when (valRefEq g vref g.unchecked_unary_minus_vref ||
                   valRefEq g vref g.unchecked_unary_plus_vref ||
                   valRefEq g vref g.unchecked_unary_not_vref ||
                   valRefEq g vref g.bitwise_unary_not_vref ||
                   valRefEq g vref g.enum_vref)
             -> checkExpr vrefs arg
        // compare, =, <>, +, -, <, >, <=, >=, <<<, >>>, &&&
        | BinopExpr g (vref, arg1, arg2) 
             when (valRefEq g vref g.equals_operator_vref ||
                   valRefEq g vref g.compare_operator_vref ||
                   valRefEq g vref g.unchecked_addition_vref ||
                   valRefEq g vref g.less_than_operator_vref ||
                   valRefEq g vref g.less_than_or_equals_operator_vref ||
                   valRefEq g vref g.greater_than_operator_vref ||
                   valRefEq g vref g.greater_than_or_equals_operator_vref ||
                   valRefEq g vref g.not_equals_operator_vref ||
                   valRefEq g vref g.unchecked_addition_vref ||
                   valRefEq g vref g.unchecked_multiply_vref ||
                   valRefEq g vref g.unchecked_subtraction_vref ||
        // Note: division and modulus can raise exceptions, so are not included
                   valRefEq g vref g.bitwise_shift_left_vref ||
                   valRefEq g vref g.bitwise_shift_right_vref ||
                   valRefEq g vref g.bitwise_xor_vref ||
                   valRefEq g vref g.bitwise_and_vref ||
                   valRefEq g vref g.bitwise_or_vref) &&
                   (not (typeEquiv g (tyOfExpr g arg1) g.string_ty) && not (typeEquiv g (tyOfExpr g arg1) g.decimal_ty) )
                -> checkExpr vrefs arg1 && checkExpr vrefs arg2 
        | Expr.Val (vref, _, _) -> vref.Deref.IsCompiledAsStaticPropertyWithoutField || vrefs.Contains vref.Stamp
        | Expr.Match (_, _, dtree, targets, _, _) -> checkDecisionTree vrefs dtree && targets |> Array.forall (checkDecisionTreeTarget vrefs)
        | Expr.Let (b, e, _, _) -> checkExpr vrefs b.Expr && checkExpr (vrefs.Add b.Var.Stamp) e
        // Detect standard constants 
        | Expr.TyChoose (_, b, _) -> checkExpr vrefs b
        | Expr.Const _ 
        | Expr.Op (TOp.UnionCase _, _, [], _)         // Nullary union cases
        | UncheckedDefaultOfExpr g _ 
        | SizeOfExpr g _ 
        | TypeOfExpr g _ -> true
        | NameOfExpr g _ when g.langVersion.SupportsFeature LanguageFeature.NameOf -> true
        // All others are not simple constant expressions
        | _ -> false

    and checkDecisionTree vrefs x = 
        match x with 
        | TDSuccess (es, _n) -> es |> List.forall (checkExpr vrefs)
        | TDSwitch (e, cases, dflt, _m) -> checkExpr vrefs e && cases |> List.forall (checkDecisionTreeCase vrefs) && dflt |> Option.forall (checkDecisionTree vrefs)
        | TDBind (bind, body) -> checkExpr vrefs bind.Expr && checkDecisionTree (vrefs.Add bind.Var.Stamp) body

    and checkDecisionTreeCase vrefs (TCase(discrim, dtree)) = 
       (match discrim with DecisionTreeTest.Const _c -> true | _ -> false) && checkDecisionTree vrefs dtree

    and checkDecisionTreeTarget vrefs (TTarget(vs, e, _, _)) = 
       let vrefs = ((vrefs, vs) ||> List.fold (fun s v -> s.Add v.Stamp)) 
       checkExpr vrefs e

    checkExpr Set.empty inputExpr    
    
let EvalArithBinOp (opInt8, opInt16, opInt32, opInt64, opUInt8, opUInt16, opUInt32, opUInt64) (arg1: Expr) (arg2: Expr) = 
    // At compile-time we check arithmetic 
    let m = unionRanges arg1.Range arg2.Range
    try 
        match arg1, arg2 with 
        | Expr.Const (Const.Int32 x1, _, ty), Expr.Const (Const.Int32 x2, _, _) -> Expr.Const (Const.Int32 (opInt32 x1 x2), m, ty)
        | Expr.Const (Const.SByte x1, _, ty), Expr.Const (Const.SByte x2, _, _) -> Expr.Const (Const.SByte (opInt8 x1 x2), m, ty)
        | Expr.Const (Const.Int16 x1, _, ty), Expr.Const (Const.Int16 x2, _, _) -> Expr.Const (Const.Int16 (opInt16 x1 x2), m, ty)
        | Expr.Const (Const.Int64 x1, _, ty), Expr.Const (Const.Int64 x2, _, _) -> Expr.Const (Const.Int64 (opInt64 x1 x2), m, ty)
        | Expr.Const (Const.Byte x1, _, ty), Expr.Const (Const.Byte x2, _, _) -> Expr.Const (Const.Byte (opUInt8 x1 x2), m, ty)
        | Expr.Const (Const.UInt16 x1, _, ty), Expr.Const (Const.UInt16 x2, _, _) -> Expr.Const (Const.UInt16 (opUInt16 x1 x2), m, ty)
        | Expr.Const (Const.UInt32 x1, _, ty), Expr.Const (Const.UInt32 x2, _, _) -> Expr.Const (Const.UInt32 (opUInt32 x1 x2), m, ty)
        | Expr.Const (Const.UInt64 x1, _, ty), Expr.Const (Const.UInt64 x2, _, _) -> Expr.Const (Const.UInt64 (opUInt64 x1 x2), m, ty)
        | _ -> error (Error ( FSComp.SR.tastNotAConstantExpression(), m))
    with :? System.OverflowException -> error (Error ( FSComp.SR.tastConstantExpressionOverflow(), m))

// See also PostTypeCheckSemanticChecks.CheckAttribArgExpr, which must match this precisely
let rec EvalAttribArgExpr g x = 
    match x with 

    // Detect standard constants 
    | Expr.Const (c, m, _) -> 
        match c with 
        | Const.Bool _ 
        | Const.Int32 _ 
        | Const.SByte _
        | Const.Int16 _
        | Const.Int32 _
        | Const.Int64 _  
        | Const.Byte _
        | Const.UInt16 _
        | Const.UInt32 _
        | Const.UInt64 _
        | Const.Double _
        | Const.Single _
        | Const.Char _
        | Const.Zero _
        | Const.String _ -> 
            x
        | Const.Decimal _ | Const.IntPtr _ | Const.UIntPtr _ | Const.Unit _ ->
            errorR (Error ( FSComp.SR.tastNotAConstantExpression(), m))
            x

    | TypeOfExpr g _ -> x
    | TypeDefOfExpr g _ -> x
    | Expr.Op (TOp.Coerce, _, [arg], _) -> 
        EvalAttribArgExpr g arg
    | EnumExpr g arg1 -> 
        EvalAttribArgExpr g arg1
    // Detect bitwise or of attribute flags
    | AttribBitwiseOrExpr g (arg1, arg2) -> 
        EvalArithBinOp ((|||), (|||), (|||), (|||), (|||), (|||), (|||), (|||)) (EvalAttribArgExpr g arg1) (EvalAttribArgExpr g arg2) 
    | SpecificBinopExpr g g.unchecked_addition_vref (arg1, arg2) -> 
       // At compile-time we check arithmetic 
       let v1, v2 = EvalAttribArgExpr g arg1, EvalAttribArgExpr g arg2 
       match v1, v2 with 
       | Expr.Const (Const.String x1, m, ty), Expr.Const (Const.String x2, _, _) -> Expr.Const (Const.String (x1 + x2), m, ty)
       | _ -> 
#if ALLOW_ARITHMETIC_OPS_IN_LITERAL_EXPRESSIONS_AND_ATTRIBUTE_ARGS
           EvalArithBinOp (Checked.(+), Checked.(+), Checked.(+), Checked.(+), Checked.(+), Checked.(+), Checked.(+), Checked.(+)) g v1 v2
#else
           errorR (Error ( FSComp.SR.tastNotAConstantExpression(), x.Range))
           x
#endif
#if ALLOW_ARITHMETIC_OPS_IN_LITERAL_EXPRESSIONS_AND_ATTRIBUTE_ARGS
    | SpecificBinopExpr g g.unchecked_subtraction_vref (arg1, arg2) -> 
       EvalArithBinOp (Checked.(-), Checked.(-), Checked.(-), Checked.(-), Checked.(-), Checked.(-), Checked.(-), Checked.(-)) g (EvalAttribArgExpr g arg1) (EvalAttribArgExpr g arg2)
    | SpecificBinopExpr g g.unchecked_multiply_vref (arg1, arg2) -> 
       EvalArithBinOp (Checked.(*), Checked.(*), Checked.(*), Checked.(*), Checked.(*), Checked.(*), Checked.(*), Checked.(*)) g (EvalAttribArgExpr g arg1) (EvalAttribArgExpr g arg2)
#endif
    | _ -> 
        errorR (Error ( FSComp.SR.tastNotAConstantExpression(), x.Range))
        x


and EvaledAttribExprEquality g e1 e2 = 
    match e1, e2 with 
    | Expr.Const (c1, _, _), Expr.Const (c2, _, _) -> c1 = c2
    | TypeOfExpr g ty1, TypeOfExpr g ty2 -> typeEquiv g ty1 ty2
    | TypeDefOfExpr g ty1, TypeDefOfExpr g ty2 -> typeEquiv g ty1 ty2
    | _ -> false

let (|ConstToILFieldInit|_|) c =
    match c with 
    | Const.SByte n -> Some (ILFieldInit.Int8 n)
    | Const.Int16 n -> Some (ILFieldInit.Int16 n)
    | Const.Int32 n -> Some (ILFieldInit.Int32 n)
    | Const.Int64 n -> Some (ILFieldInit.Int64 n)
    | Const.Byte n -> Some (ILFieldInit.UInt8 n)
    | Const.UInt16 n -> Some (ILFieldInit.UInt16 n)
    | Const.UInt32 n -> Some (ILFieldInit.UInt32 n)
    | Const.UInt64 n -> Some (ILFieldInit.UInt64 n)
    | Const.Bool n -> Some (ILFieldInit.Bool n)
    | Const.Char n -> Some (ILFieldInit.Char (uint16 n))
    | Const.Single n -> Some (ILFieldInit.Single n)
    | Const.Double n -> Some (ILFieldInit.Double n)
    | Const.String s -> Some (ILFieldInit.String s)
    | Const.Zero -> Some (ILFieldInit.Null)
    | _ -> None

let EvalLiteralExprOrAttribArg g x = 
    match x with 
    | Expr.Op (TOp.Coerce, _, [Expr.Op (TOp.Array, [elemTy], args, m)], _)
    | Expr.Op (TOp.Array, [elemTy], args, m) ->
        let args = args |> List.map (EvalAttribArgExpr g) 
        Expr.Op (TOp.Array, [elemTy], args, m) 
    | _ -> 
        EvalAttribArgExpr g x

// Take into account the fact that some "instance" members are compiled as static
// members when using CompilationRepresentation.Static, or any non-virtual instance members
// in a type that supports "null" as a true value. This is all members
// where ValRefIsCompiledAsInstanceMember is false but membInfo.MemberFlags.IsInstance 
// is true.
//
// This is the right abstraction for viewing member types, but the implementation
// below is a little ugly.
let GetTypeOfIntrinsicMemberInCompiledForm g (vref: ValRef) =
    assert (not vref.IsExtensionMember)
    let membInfo, topValInfo = checkMemberValRef vref
    let tps, cxs, argInfos, rty, retInfo = GetTypeOfMemberInMemberForm g vref
    let argInfos = 
        // Check if the thing is really an instance member compiled as a static member
        // If so, the object argument counts as a normal argument in the compiled form
        if membInfo.MemberFlags.IsInstance && not (ValRefIsCompiledAsInstanceMember g vref) then 
            let _, origArgInfos, _, _ = GetTopValTypeInFSharpForm g topValInfo vref.Type vref.Range
            match origArgInfos with
            | [] -> 
                errorR(InternalError("value does not have a valid member type", vref.Range))
                argInfos
            | h :: _ -> h :: argInfos
        else argInfos
    tps, cxs, argInfos, rty, retInfo


//--------------------------------------------------------------------------
// Tuple compilation (expressions)
//------------------------------------------------------------------------ 


let rec mkCompiledTuple g isStruct (argtys, args, m) = 
    let n = List.length argtys 
    if n <= 0 then failwith "mkCompiledTuple"
    elif n < maxTuple then (mkCompiledTupleTyconRef g isStruct n, argtys, args, m)
    else
        let argtysA, argtysB = List.splitAfter goodTupleFields argtys
        let argsA, argsB = List.splitAfter goodTupleFields args
        let ty8, v8 = 
            match argtysB, argsB with 
            | [ty8], [arg8] -> 
                match ty8 with
                // if it's already been nested or ended, pass it through
                | TType_app(tn, _) when (isCompiledTupleTyconRef g tn) ->
                    ty8, arg8
                | _ ->
                    let ty8enc = TType_app((if isStruct then g.struct_tuple1_tcr else g.ref_tuple1_tcr), [ty8])
                    let v8enc = Expr.Op (TOp.Tuple (mkTupInfo isStruct), [ty8], [arg8], m) 
                    ty8enc, v8enc
            | _ -> 
                let a, b, c, d = mkCompiledTuple g isStruct (argtysB, argsB, m)
                let ty8plus = TType_app(a, b)
                let v8plus = Expr.Op (TOp.Tuple (mkTupInfo isStruct), b, c, d)
                ty8plus, v8plus
        let argtysAB = argtysA @ [ty8] 
        (mkCompiledTupleTyconRef g isStruct (List.length argtysAB), argtysAB, argsA @ [v8], m)

let mkILMethodSpecForTupleItem (_g: TcGlobals) (ty: ILType) n = 
    mkILNonGenericInstanceMethSpecInTy(ty, (if n < goodTupleFields then "get_Item"+(n+1).ToString() else "get_Rest"), [], mkILTyvarTy (uint16 n))

let mkILFieldSpecForTupleItem (ty: ILType) n = 
    mkILFieldSpecInTy (ty, (if n < goodTupleFields then "Item"+(n+1).ToString() else "Rest"), mkILTyvarTy (uint16 n))

let mkGetTupleItemN g m n (ty: ILType) isStruct te retty =
    if isStruct then
        mkAsmExpr ([mkNormalLdfld (mkILFieldSpecForTupleItem ty n) ], [], [te], [retty], m)
    else
        mkAsmExpr ([IL.mkNormalCall(mkILMethodSpecForTupleItem g ty n)], [], [te], [retty], m)

/// Match an Int32 constant expression
let (|Int32Expr|_|) expr = 
    match expr with 
    | Expr.Const (Const.Int32 n, _, _) -> Some n
    | _ -> None 

/// Match a try-finally expression
let (|TryFinally|_|) expr = 
    match expr with 
    | Expr.Op (TOp.TryFinally _, [_resty], [Expr.Lambda (_, _, _, [_], e1, _, _); Expr.Lambda (_, _, _, [_], e2, _, _)], _) -> Some(e1, e2)
    | _ -> None
    
// detect ONLY the while loops that result from compiling 'for ... in ... do ...'
let (|WhileLoopForCompiledForEachExpr|_|) expr = 
    match expr with 
    | Expr.Op (TOp.While (_, WhileLoopForCompiledForEachExprMarker), _, [Expr.Lambda (_, _, _, [_], e1, _, _); Expr.Lambda (_, _, _, [_], e2, _, _)], m) -> Some(e1, e2, m)
    | _ -> None
    
let (|Let|_|) expr = 
    match expr with 
    | Expr.Let (TBind(v, e1, sp), e2, _, _) -> Some(v, e1, sp, e2)
    | _ -> None

let (|RangeInt32Step|_|) g expr = 
    match expr with 
    // detect 'n .. m' 
    | Expr.App (Expr.Val (vf, _, _), _, [tyarg], [startExpr;finishExpr], _)
         when valRefEq g vf g.range_op_vref && typeEquiv g tyarg g.int_ty -> Some(startExpr, 1, finishExpr)
    
    // detect (RangeInt32 startExpr N finishExpr), the inlined/compiled form of 'n .. m' and 'n .. N .. m'
    | Expr.App (Expr.Val (vf, _, _), _, [], [startExpr; Int32Expr n; finishExpr], _)
         when valRefEq g vf g.range_int32_op_vref -> Some(startExpr, n, finishExpr)

    | _ -> None

let (|GetEnumeratorCall|_|) expr =   
    match expr with   
    | Expr.Op (TOp.ILCall ( _, _, _, _, _, _, _, ilMethodRef, _, _, _), _, [Expr.Val (vref, _, _) | Expr.Op (_, _, [Expr.Val (vref, ValUseFlag.NormalValUse, _)], _) ], _) ->  
        if ilMethodRef.Name = "GetEnumerator" then Some vref  
        else None  
    | _ -> None  

let (|CompiledForEachExpr|_|) g expr =   
    match expr with
    | Let (enumerableVar, enumerableExpr, _, 
           Let (enumeratorVar, GetEnumeratorCall enumerableVar2, enumeratorBind, 
              TryFinally (WhileLoopForCompiledForEachExpr (_, Let (elemVar, _, _, bodyExpr), _), _))) 
                 // Apply correctness conditions to ensure this really is a compiled for-each expression.
                 when valRefEq g (mkLocalValRef enumerableVar) enumerableVar2 &&
                      enumerableVar.IsCompilerGenerated &&
                      enumeratorVar.IsCompilerGenerated &&
                      (let fvs = (freeInExpr CollectLocals bodyExpr)
                       not (Zset.contains enumerableVar fvs.FreeLocals) && 
                       not (Zset.contains enumeratorVar fvs.FreeLocals)) ->

        // Extract useful ranges
        let mEnumExpr = enumerableExpr.Range
        let mBody = bodyExpr.Range
        let mWholeExpr = expr.Range

        let spForLoop, mForLoop = match enumeratorBind with DebugPointAtBinding.Yes spStart -> DebugPointAtFor.Yes spStart, spStart | _ -> DebugPointAtFor.No, mEnumExpr
        let spWhileLoop = match enumeratorBind with DebugPointAtBinding.Yes spStart -> DebugPointAtWhile.Yes spStart| _ -> DebugPointAtWhile.No
        let enumerableTy = tyOfExpr g enumerableExpr

        Some (enumerableTy, enumerableExpr, elemVar, bodyExpr, (mEnumExpr, mBody, spForLoop, mForLoop, spWhileLoop, mWholeExpr))
    | _ -> None  
             

let (|CompiledInt32RangeForEachExpr|_|) g expr = 
    match expr with
    | CompiledForEachExpr g (_, RangeInt32Step g (startExpr, step, finishExpr), elemVar, bodyExpr, ranges) ->
        Some (startExpr, step, finishExpr, elemVar, bodyExpr, ranges)
        | _ -> None
    | _ -> None


type OptimizeForExpressionOptions = OptimizeIntRangesOnly | OptimizeAllForExpressions

let DetectAndOptimizeForExpression g option expr =
    match option, expr with
    | _, CompiledInt32RangeForEachExpr g (startExpr, (1 | -1 as step), finishExpr, elemVar, bodyExpr, ranges) -> 

           let (_mEnumExpr, _mBody, spForLoop, _mForLoop, _spWhileLoop, mWholeExpr) = ranges
           mkFastForLoop g (spForLoop, mWholeExpr, elemVar, startExpr, (step = 1), finishExpr, bodyExpr)

    | OptimizeAllForExpressions, CompiledForEachExpr g (enumerableTy, enumerableExpr, elemVar, bodyExpr, ranges) ->

         let (mEnumExpr, mBody, spForLoop, mForLoop, spWhileLoop, mWholeExpr) = ranges

         if isStringTy g enumerableTy then
            // type is string, optimize for expression as:
            //  let $str = enumerable
            //  for $idx in 0..(str.Length - 1) do
            //      let elem = str.[idx]
            //      body elem

            let strVar, strExpr = mkCompGenLocal mEnumExpr "str" enumerableTy
            let idxVar, idxExpr = mkCompGenLocal elemVar.Range "idx" g.int32_ty

            let lengthExpr = mkGetStringLength g mForLoop strExpr
            let charExpr = mkGetStringChar g mForLoop strExpr idxExpr

            let startExpr = mkZero g mForLoop
            let finishExpr = mkDecr g mForLoop lengthExpr
            // for compat reasons, loop item over string is sometimes object, not char
            let loopItemExpr = mkCoerceIfNeeded g elemVar.Type g.char_ty charExpr  
            let bodyExpr = mkCompGenLet mForLoop elemVar loopItemExpr bodyExpr
            let forExpr = mkFastForLoop g (spForLoop, mWholeExpr, idxVar, startExpr, true, finishExpr, bodyExpr)
            let expr = mkCompGenLet mEnumExpr strVar enumerableExpr forExpr

            expr

         elif isListTy g enumerableTy then
            // type is list, optimize for expression as:
            //  let mutable $currentVar = listExpr
            //  let mutable $nextVar = $tailOrNull
            //  while $guardExpr do
            //    let i = $headExpr
            //    bodyExpr ()
            //    $current <- $next
            //    $next <- $tailOrNull

            let IndexHead = 0
            let IndexTail = 1

            let currentVar, currentExpr = mkMutableCompGenLocal mEnumExpr "current" enumerableTy
            let nextVar, nextExpr = mkMutableCompGenLocal mEnumExpr "next" enumerableTy
            let elemTy = destListTy g enumerableTy

            let guardExpr = mkNonNullTest g mForLoop nextExpr
            let headOrDefaultExpr = mkUnionCaseFieldGetUnprovenViaExprAddr (currentExpr, g.cons_ucref, [elemTy], IndexHead, mForLoop)
            let tailOrNullExpr = mkUnionCaseFieldGetUnprovenViaExprAddr (currentExpr, g.cons_ucref, [elemTy], IndexTail, mForLoop)
            let bodyExpr =
                mkCompGenLet mForLoop elemVar headOrDefaultExpr
                    (mkCompGenSequential mForLoop
                        bodyExpr
                        (mkCompGenSequential mForLoop
                            (mkValSet mForLoop (mkLocalValRef currentVar) nextExpr)
                            (mkValSet mForLoop (mkLocalValRef nextVar) tailOrNullExpr)))

            let expr =
                // let mutable current = enumerableExpr
                let spBind = (match spForLoop with DebugPointAtFor.Yes spStart -> DebugPointAtBinding.Yes spStart | DebugPointAtFor.No -> DebugPointAtBinding.NoneAtSticky)
                mkLet spBind mEnumExpr currentVar enumerableExpr
                    // let mutable next = current.TailOrNull
                    (mkCompGenLet mForLoop nextVar tailOrNullExpr 
                        // while nonNull next dp
                       (mkWhile g (spWhileLoop, WhileLoopForCompiledForEachExprMarker, guardExpr, bodyExpr, mBody)))

            expr

         else
            expr

    | _ -> expr

// Used to remove Expr.Link for inner expressions in pattern matches
let (|InnerExprPat|) expr = stripExpr expr

/// One of the transformations performed by the compiler
/// is to eliminate variables of static type "unit". These is a
/// utility function related to this.

let BindUnitVars g (mvs: Val list, paramInfos: ArgReprInfo list, body) = 
    match mvs, paramInfos with 
    | [v], [] -> 
        assert isUnitTy g v.Type
        [], mkLet DebugPointAtBinding.NoneAtInvisible v.Range v (mkUnit g v.Range) body 
    | _ -> mvs, body

let isThreadOrContextStatic g attrs = 
    HasFSharpAttributeOpt g g.attrib_ThreadStaticAttribute attrs ||
    HasFSharpAttributeOpt g g.attrib_ContextStaticAttribute attrs 

let mkUnitDelayLambda (g: TcGlobals) m e =
    let uv, _ = mkCompGenLocal m "unitVar" g.unit_ty
    mkLambda m uv (e, tyOfExpr g e) 

let (|NewDelegateExpr|_|) g expr =
    match expr with
    | Expr.Obj (_, ty, _, _, [TObjExprMethod(_, _attribs, _, tmvs, body, _)], [], [], m) when isDelegateTy g ty ->
        Some (tmvs, body, m)
    | _ -> None

let (|ValApp|_|) g vref expr =
    match expr with
    // use 'seq { ... }' as an indicator
    | Expr.App (Expr.Val (vref2, _, _), _f0ty, tyargs, args, m) when valRefEq g vref vref2 ->  Some (tyargs, args, m)
    | _ -> None

let (|UseResumableStateMachinesExpr|_|) g expr =
    match expr with
    | ValApp g g.cgh__useResumableStateMachines_vref (_, _, _m) -> Some ()
    | _ -> None

/// Match 
let (|IsThenElseExpr|_|) expr =
    match expr with
    | Expr.Match (_spBind, _exprm, TDSwitch(cond, [ TCase( DecisionTreeTest.Const (Const.Bool true), TDSuccess ([], 0) )], Some (TDSuccess ([], 1)), _),
                  [| TTarget([], thenExpr, _, _); TTarget([], elseExpr, _, _) |], _m, _ty) -> 
        Some (cond, thenExpr,  elseExpr)
    | _ -> None

/// if __useResumableStateMachines then ... else ...
let (|IfUseResumableStateMachinesExpr|_|) g expr =
    match expr with
    | IsThenElseExpr(UseResumableStateMachinesExpr g (), thenExpr, elseExpr) -> Some (thenExpr, elseExpr)
    | _ -> None

/// Combine a list of ModuleOrNamespaceType's making up the description of a CCU. checking there are now
/// duplicate modules etc.
let CombineCcuContentFragments m l = 

    /// Combine module types when multiple namespace fragments contribute to the
    /// same namespace, making new module specs as we go.
    let rec CombineModuleOrNamespaceTypes path m (mty1: ModuleOrNamespaceType) (mty2: ModuleOrNamespaceType) = 
        match mty1.ModuleOrNamespaceKind, mty2.ModuleOrNamespaceKind with 
        | Namespace, Namespace -> 
            let kind = mty1.ModuleOrNamespaceKind
            let tab1 = mty1.AllEntitiesByLogicalMangledName
            let tab2 = mty2.AllEntitiesByLogicalMangledName
            let entities = 
                [ for e1 in mty1.AllEntities do 
                      match tab2.TryGetValue e1.LogicalName with
                      | true, e2 -> yield CombineEntities path e1 e2
                      | _ -> yield e1
                  for e2 in mty2.AllEntities do 
                      match tab1.TryGetValue e2.LogicalName with
                      | true, _ -> ()
                      | _ -> yield e2 ]

            let vals = QueueList.append mty1.AllValsAndMembers mty2.AllValsAndMembers

            ModuleOrNamespaceType(kind, vals, QueueList.ofList entities)

        | Namespace, _ | _, Namespace -> 
            error(Error(FSComp.SR.tastNamespaceAndModuleWithSameNameInAssembly(textOfPath path), m))

        | _-> 
            error(Error(FSComp.SR.tastTwoModulesWithSameNameInAssembly(textOfPath path), m))

    and CombineEntities path (entity1: Entity) (entity2: Entity) = 

        match entity1.IsModuleOrNamespace, entity2.IsModuleOrNamespace with
        | true, true -> 
            entity1 |> Construct.NewModifiedTycon (fun data1 -> 
                        let xml = XmlDoc.Merge entity1.XmlDoc entity2.XmlDoc
                        { data1 with 
                             entity_attribs = entity1.Attribs @ entity2.Attribs
                             entity_modul_contents = MaybeLazy.Lazy (lazy (CombineModuleOrNamespaceTypes (path@[entity2.DemangledModuleOrNamespaceName]) entity2.Range entity1.ModuleOrNamespaceType entity2.ModuleOrNamespaceType))
                             entity_opt_data = 
                                match data1.entity_opt_data with
                                | Some optData -> Some { optData with entity_xmldoc = xml }
                                | _ -> Some { Entity.NewEmptyEntityOptData() with entity_xmldoc = xml } }) 
        | false, false -> 
            error(Error(FSComp.SR.tastDuplicateTypeDefinitionInAssembly(entity2.LogicalName, textOfPath path), entity2.Range))
        | _, _ -> 
            error(Error(FSComp.SR.tastConflictingModuleAndTypeDefinitionInAssembly(entity2.LogicalName, textOfPath path), entity2.Range))
    
    and CombineModuleOrNamespaceTypeList path m l = 
        match l with
        | h :: t -> List.fold (CombineModuleOrNamespaceTypes path m) h t
        | _ -> failwith "CombineModuleOrNamespaceTypeList"

    CombineModuleOrNamespaceTypeList [] m l

/// An immutable mappping from witnesses to some data.
///
/// Note: this uses an immutable HashMap/Dictionary with an IEqualityComparer that captures TcGlobals, see EmptyTraitWitnessInfoHashMap
type TraitWitnessInfoHashMap<'T> = ImmutableDictionary<TraitWitnessInfo, 'T>

/// Create an empty immutable mapping from witnesses to some data
let EmptyTraitWitnessInfoHashMap g : TraitWitnessInfoHashMap<'T> =
    ImmutableDictionary.Create(
         { new IEqualityComparer<_> with 
                member _.Equals(a, b) = traitKeysAEquiv g TypeEquivEnv.Empty a b
                member _.GetHashCode(a) = hash a.MemberName
         })

let (|WhileExpr|_|) expr = 
    match expr with 
    | Expr.Op (TOp.While (sp1, sp2), _, [Expr.Lambda (_, _, _, [_gv], guardExpr, _, _);Expr.Lambda (_, _, _, [_bv], bodyExpr, _, _)], m) ->
        Some (sp1, sp2, guardExpr, bodyExpr, m)
    | _ -> None

let (|TryFinallyExpr|_|) expr = 
    match expr with 
    | Expr.Op (TOp.TryFinally (sp1, sp2), [ty], [Expr.Lambda (_, _, _, [_], e1, _, _); Expr.Lambda (_, _, _, [_], e2, _, _)], m) ->
        Some (sp1, sp2, ty, e1, e2, m)
    | _ -> None

let (|ForLoopExpr|_|) expr = 
    match expr with 
    | Expr.Op (TOp.For (sp1, sp2), _, [Expr.Lambda (_, _, _, [_], e1, _, _);Expr.Lambda (_, _, _, [_], e2, _, _);Expr.Lambda (_, _, _, [v], e3, _, _)], m) ->
        Some (sp1, sp2, e1, e2, v, e3, m)
    | _ -> None

let (|TryWithExpr|_|) expr =
    match expr with 
    | Expr.Op (TOp.TryWith (spTry, spWith), [resTy], [Expr.Lambda (_, _, _, [_], bodyExpr, _, _); Expr.Lambda (_, _, _, [filterVar], filterExpr, _, _); Expr.Lambda (_, _, _, [handlerVar], handlerExpr, _, _)], m) ->
        Some (spTry, spWith, resTy, bodyExpr, filterVar, filterExpr, handlerVar, handlerExpr, m)
    | _ -> None

let (|MatchTwoCasesExpr|_|) expr =
    match expr with 
    | Expr.Match (spBind, exprm, TDSwitch(cond, [ TCase( DecisionTreeTest.UnionCase (ucref, a), TDSuccess ([], tg1) )], Some (TDSuccess ([], tg2)), b), tgs, m, ty) -> 

        // How to rebuild this construct
        let rebuild (cond, ucref, tg1, tg2, tgs) = 
            Expr.Match (spBind, exprm, TDSwitch(cond, [ TCase( DecisionTreeTest.UnionCase (ucref, a), TDSuccess ([], tg1) )], Some (TDSuccess ([], tg2)), b), tgs, m, ty)

        Some (cond, ucref, tg1, tg2, tgs, rebuild)

    | _ -> None

/// match e with None -> ... | Some v -> ... or other variations of the same
let (|MatchOptionExpr|_|) expr =
    match expr with
    | MatchTwoCasesExpr(cond, ucref, tg1, tg2, tgs, rebuildTwoCases) -> 
        let tgNone, tgSome = if ucref.CaseName = "None" then tg1, tg2 else tg2, tg1
        match tgs.[tgNone], tgs.[tgSome] with 
        | TTarget([], noneBranchExpr, b1, b2), 
          TTarget([], Expr.Let(TBind(unionCaseVar, Expr.Op(TOp.UnionCaseProof a1, a2, a3, a4), a5), 
                               Expr.Let(TBind(someVar, Expr.Op(TOp.UnionCaseFieldGet (a6a, a6b), a7, a8, a9), a10), someBranchExpr, a11, a12), a13, a14), a15, a16) 
              when unionCaseVar.LogicalName = "unionCase" -> 

            // How to rebuild this construct
            let rebuild (cond, noneBranchExpr, someVar, someBranchExpr) =
                let tgs = Array.zeroCreate 2
                tgs.[tgNone] <- TTarget([], noneBranchExpr, b1, b2)
                tgs.[tgSome] <- TTarget([], Expr.Let(TBind(unionCaseVar, Expr.Op(TOp.UnionCaseProof a1, a2, a3, a4), a5), 
                                                    Expr.Let(TBind(someVar, Expr.Op(TOp.UnionCaseFieldGet (a6a, a6b), a7, a8, a9), a10), someBranchExpr, a11, a12), a13, a14), a15, a16)
                rebuildTwoCases (cond, ucref, tg1, tg2, tgs)

            Some (cond, noneBranchExpr, someVar, someBranchExpr, rebuild)
        | _ -> None
    | _ -> None

let (|ResumableEntryAppExpr|_|) g expr =
    match expr with
    | ValApp g g.cgh__resumableEntry_vref (_, _, _m) -> Some ()
    | _ -> None

/// Match an (unoptimized) __resumableEntry expression
let (|ResumableEntryMatchExpr|_|) g expr =
    match expr with
    | Expr.Let(TBind(matchVar, matchExpr, sp1), MatchOptionExpr (Expr.Val(matchVar2, b, c), noneBranchExpr, someVar, someBranchExpr, rebuildMatch), d, e) ->
        match matchExpr with 
        | ResumableEntryAppExpr g () -> 
            if valRefEq g (mkLocalValRef matchVar) matchVar2 then 

                // How to rebuild this construct
                let rebuild (noneBranchExpr, someBranchExpr) =
                    Expr.Let(TBind(matchVar, matchExpr, sp1), rebuildMatch (Expr.Val(matchVar2, b, c), noneBranchExpr, someVar, someBranchExpr), d, e)

                Some (noneBranchExpr, someVar, someBranchExpr, rebuild)

            else None

        | _ -> None
    | _ -> None

let mkLabelled m l e = mkCompGenSequential m (Expr.Op (TOp.Label l, [], [], m)) e<|MERGE_RESOLUTION|>--- conflicted
+++ resolved
@@ -5709,13 +5709,8 @@
         Expr.Let (remarkBind m bind, remarkExpr m e, m, fvs)
 
     | Expr.Match (_, _, pt, targets, _, ty) ->
-<<<<<<< HEAD
         let targetsR = targets |> Array.map (fun (TTarget(vs, e, _, flags)) -> TTarget(vs, remarkExpr m e, DebugPointForTarget.No, flags))
-        primMkMatch (NoDebugPointAtInvisibleBinding, m, remarkDecisionTree m pt, targetsR, m, ty)
-=======
-        let targetsR = targets |> Array.map (fun (TTarget(vs, e, _)) -> TTarget(vs, remarkExpr m e, DebugPointForTarget.No))
         primMkMatch (DebugPointAtBinding.NoneAtInvisible, m, remarkDecisionTree m pt, targetsR, m, ty)
->>>>>>> 6b1af129
 
     | Expr.Val (x, valUseFlags, _) ->
         Expr.Val (x, valUseFlags, m)
@@ -8342,13 +8337,8 @@
         mkCompGenLet m v (mkIsInst tgty vinpe m) expr
 
     else
-<<<<<<< HEAD
-        let mbuilder = new MatchBuilder(NoDebugPointAtInvisibleBinding, m)
+        let mbuilder = new MatchBuilder(DebugPointAtBinding.NoneAtInvisible, m)
         let tg2 = TDSuccess([mkCallUnbox g m tgty vinpe], mbuilder.AddTarget(TTarget([v], e2, DebugPointForTarget.No, None)))
-=======
-        let mbuilder = new MatchBuilder(DebugPointAtBinding.NoneAtInvisible, m)
-        let tg2 = TDSuccess([mkCallUnbox g m tgty vinpe], mbuilder.AddTarget(TTarget([v], e2, DebugPointForTarget.No)))
->>>>>>> 6b1af129
         let tg3 = mbuilder.AddResultTarget(e3, DebugPointForTarget.No)
         let dtree = TDSwitch(vinpe, [TCase(DecisionTreeTest.IsInst(tyOfExpr g vinpe, tgty), tg2)], Some tg3, m)
         let expr = mbuilder.Close(dtree, m, tyOfExpr g e2)
