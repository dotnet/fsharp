--- conflicted
+++ resolved
@@ -8211,12 +8211,29 @@
 let TyconCompilesInstanceMembersAsStatic g tycon = IsUnionTypeWithNullAsTrueValue g tycon
 let TcrefCompilesInstanceMembersAsStatic g (tcref: TyconRef) = TyconCompilesInstanceMembersAsStatic g tcref.Deref
 
-<<<<<<< HEAD
-// TODO NULLNESS: Consider whether we need to adjust this predicate, and the compatibility issues with doing this
+// Note, isStructTy does not include type parameters with the ': struct' constraint
+// This predicate is used to detect those type parameters.
+let isNonNullableStructTyparTy g ty = 
+    match tryDestTyparTy g ty with 
+    | ValueSome tp -> 
+        tp.Constraints |> List.exists (function TyparConstraint.IsNonNullableStruct _ -> true | _ -> false)
+    | ValueNone ->
+        false
+
+// Note, isRefTy does not include type parameters with the ': not struct' constraint
+// This predicate is used to detect those type parameters.
+let isReferenceTyparTy g ty = 
+    match tryDestTyparTy g ty with 
+    | ValueSome tp -> 
+        tp.Constraints |> List.exists (function TyparConstraint.IsReferenceType _ -> true | _ -> false)
+    | ValueNone ->
+        false
+
 let TypeNullNever g ty = 
     let underlyingTy = stripTyEqnsAndMeasureEqns g ty
-    (isStructTy g underlyingTy) ||
-    (isByrefTy g underlyingTy)
+    isStructTy g underlyingTy ||
+    isByrefTy g underlyingTy ||
+    isNonNullableStructTyparTy g ty
 
 let TyconRefNullIsExtraValue isNew g m (tcref: TyconRef) = 
     not tcref.IsStructOrEnumTycon &&
@@ -8230,31 +8247,6 @@
 
 let TyconRefNullIsExtraValueOld g m tcref = TyconRefNullIsExtraValue false g m tcref
 let TyconRefNullIsExtraValueNew g m tcref = TyconRefNullIsExtraValue true g m tcref
-=======
-// Note, isStructTy does not include type parameters with the ': struct' constraint
-// This predicate is used to detect those type parameters.
-let isNonNullableStructTyparTy g ty = 
-    match tryDestTyparTy g ty with 
-    | ValueSome tp -> 
-        tp.Constraints |> List.exists (function TyparConstraint.IsNonNullableStruct _ -> true | _ -> false)
-    | ValueNone ->
-        false
-
-// Note, isRefTy does not include type parameters with the ': not struct' constraint
-// This predicate is used to detect those type parameters.
-let isReferenceTyparTy g ty = 
-    match tryDestTyparTy g ty with 
-    | ValueSome tp -> 
-        tp.Constraints |> List.exists (function TyparConstraint.IsReferenceType _ -> true | _ -> false)
-    | ValueNone ->
-        false
-
-let TypeNullNever g ty = 
-    let underlyingTy = stripTyEqnsAndMeasureEqns g ty
-    isStructTy g underlyingTy ||
-    isByrefTy g underlyingTy ||
-    isNonNullableStructTyparTy g ty
->>>>>>> 2702b33d
 
 /// The F# 4.5 logic about whether a type admits the use of 'null' as a value.
 let TypeNullIsExtraValueOld g m ty = 
@@ -8270,13 +8262,7 @@
     elif TypeNullNever g ty then 
         false
     else 
-<<<<<<< HEAD
         // In F# 4.x, putting AllowNullLiteralAttribute(true) on an F# type means 'null' can be used with that type
-        match tryTcrefOfAppTy g ty with 
-        | ValueSome tcref -> TryFindTyconRefBoolAttribute g m g.attrib_AllowNullLiteralAttribute tcref = Some true 
-        | _ -> false
-=======
-        // Putting AllowNullLiteralAttribute(true) on an F# type means 'null' can be used with that type
         match tryTcrefOfAppTy g ty with 
         | ValueSome tcref -> TryFindTyconRefBoolAttribute g m g.attrib_AllowNullLiteralAttribute tcref = Some true
         | ValueNone -> 
@@ -8286,7 +8272,6 @@
             (destTyparTy g ty).Constraints |> List.exists (function TyparConstraint.SupportsNull _ -> true | _ -> false)
         else
             false
->>>>>>> 2702b33d
 
 /// The F# 5.0 logic about whether a type admits the use of 'null' as a value.
 let TypeNullIsExtraValueNew g m ty = 
@@ -8308,11 +8293,7 @@
     (match tryTcrefOfAppTy g ty with
      | ValueSome tcref -> IsUnionTypeWithNullAsTrueValue g tcref.Deref
      | _ -> false) 
-<<<<<<< HEAD
-   || (isUnitTy g ty)
-=======
     || isUnitTy g ty
->>>>>>> 2702b33d
 
 /// Indicates if unbox<T>(null) is actively rejected at runtime.   See nullability RFC.  This applies to types that don't have null
 /// as a valid runtime representation under old compatiblity rules.
@@ -8321,27 +8302,15 @@
     && not (TypeNullIsTrueValue g ty) 
     && not (TypeNullNever g ty) 
 
-<<<<<<< HEAD
+// The non-inferring counter-part to SolveTypeSupportsNull
+let TypeSatisfiesNullConstraint g m ty = 
+    TypeNullIsExtraValue g m ty  
+
 let rec TypeHasDefaultValue isNew g m ty = 
     let ty = stripTyEqnsAndMeasureEqns g ty
     (if isNew then TypeNullIsExtraValueNew g m ty else TypeNullIsExtraValueOld g m ty)
     || (isStructTy g ty &&
         // Is it an F# struct type?
-=======
-// The non-inferring counter-part to SolveTypeSupportsNull
-let TypeSatisfiesNullConstraint g m ty = 
-    TypeNullIsExtraValue g m ty  
-
-// The non-inferring counter-part to SolveTypeRequiresDefaultValue (and SolveTypeRequiresDefaultConstructor for struct types)
-let rec TypeHasDefaultValue g m ty = 
-    let ty = stripTyEqnsAndMeasureEqns g ty
-    // Check reference types - precisely the ones satisfying the ': null' constraint have default values
-    TypeSatisfiesNullConstraint g m ty  
-    || 
-      // Check nominal struct types
-      (isStructTy g ty &&
-        // F# struct types have a DefaultValue if all their field types have a default value excluding those with DefaultValue(false)
->>>>>>> 2702b33d
         (if isFSharpStructTy g ty then 
             let tcref, tinst = destAppTy g ty 
             let flds = 
@@ -8350,19 +8319,13 @@
                   // We can ignore fields with the DefaultValue(false) attribute 
                   |> List.filter (fun fld -> not (TryFindFSharpBoolAttribute g g.attrib_DefaultValueAttribute fld.FieldAttribs = Some false))
 
-<<<<<<< HEAD
             flds |> List.forall (actualTyOfRecdField (mkTyconRefInst tcref tinst) >> TypeHasDefaultValue isNew g m)
+
+         // Struct tuple types have a DefaultValue if all their element types have a default value
          elif isStructTupleTy g ty then 
             destStructTupleTy g ty |> List.forall (TypeHasDefaultValue isNew g m)
-=======
-            flds |> List.forall (actualTyOfRecdField (mkTyconRefInst tcref tinst) >> TypeHasDefaultValue g m)
-
-         // Struct tuple types have a DefaultValue if all their element types have a default value
-         elif isStructTupleTy g ty then 
-            destStructTupleTy g ty |> List.forall (TypeHasDefaultValue g m)
          
          // Struct anonymous record types have a DefaultValue if all their element types have a default value
->>>>>>> 2702b33d
          elif isStructAnonRecdTy g ty then 
             match tryDestAnonRecdTy g ty with
             | ValueNone -> true
@@ -8370,17 +8333,14 @@
          else
             // All nominal struct types defined in other .NET languages have a DefaultValue regardless of their instantiation
             true))
-<<<<<<< HEAD
-
-let TypeHasDefaultValueOld g m ty = TypeHasDefaultValue false g m ty  
-
-let TypeHasDefaultValueNew g m ty = TypeHasDefaultValue true g m ty  
-=======
     || 
       // Check for type variables with the ":struct" and "(new : unit -> 'T)" constraints
       (isNonNullableStructTyparTy g ty &&
         (destTyparTy g ty).Constraints |> List.exists (function TyparConstraint.RequiresDefaultConstructor _ -> true | _ -> false))
->>>>>>> 2702b33d
+
+let TypeHasDefaultValueOld g m ty = TypeHasDefaultValue false g m ty  
+
+let TypeHasDefaultValueNew g m ty = TypeHasDefaultValue true g m ty  
 
 /// Determines types that are potentially known to satisfy the 'comparable' constraint and returns
 /// a set of residual types that must also satisfy the constraint
