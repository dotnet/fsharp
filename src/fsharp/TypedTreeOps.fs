// Copyright (c) Microsoft Corporation. All Rights Reserved. See License.txt in the project root for license information.

/// Defines derived expression manipulation and construction functions.
module internal FSharp.Compiler.TypedTreeOps

open System.Collections.Generic
open System.Collections.Immutable
open Internal.Utilities
open Internal.Utilities.Collections
open Internal.Utilities.Library
open Internal.Utilities.Library.Extras
open Internal.Utilities.Rational

open FSharp.Compiler.AbstractIL 
open FSharp.Compiler.AbstractIL.IL
open FSharp.Compiler.CompilerGlobalState
open FSharp.Compiler.ErrorLogger
open FSharp.Compiler.Features
open FSharp.Compiler.Syntax
open FSharp.Compiler.Syntax.PrettyNaming
open FSharp.Compiler.SyntaxTreeOps
open FSharp.Compiler.TcGlobals
open FSharp.Compiler.Text
open FSharp.Compiler.Text.Range
open FSharp.Compiler.Text.Layout
open FSharp.Compiler.Text.LayoutRender
open FSharp.Compiler.Text.TaggedText
open FSharp.Compiler.Xml
open FSharp.Compiler.TypedTree
open FSharp.Compiler.TypedTreeBasics
#if !NO_EXTENSIONTYPING
open FSharp.Compiler.ExtensionTyping
#endif

let AccFreeVarsStackGuardDepth = GetEnvInteger "FSHARP_AccFreeVars" 100
let RemapExprStackGuardDepth = GetEnvInteger "FSHARP_RemapExpr" 50
let FoldExprStackGuardDepth = GetEnvInteger "FSHARP_FoldExpr" 50

//---------------------------------------------------------------------------
// Basic data structures
//---------------------------------------------------------------------------

[<NoEquality; NoComparison>]
type TyparMap<'T> = 
    | TPMap of StampMap<'T>

    member tm.Item 
        with get (v: Typar) = 
            let (TPMap m) = tm
            m.[v.Stamp]

    member tm.ContainsKey (v: Typar) = 
        let (TPMap m) = tm
        m.ContainsKey(v.Stamp)

    member tm.TryFind (v: Typar) = 
        let (TPMap m) = tm
        m.TryFind(v.Stamp)

    member tm.Add (v: Typar, x) = 
        let (TPMap m) = tm
        TPMap (m.Add(v.Stamp, x))

    static member Empty: TyparMap<'T> = TPMap Map.empty

[<NoEquality; NoComparison; Sealed>]
type TyconRefMap<'T>(imap: StampMap<'T>) =
    member m.Item with get (v: TyconRef) = imap.[v.Stamp]
    member m.TryFind (v: TyconRef) = imap.TryFind v.Stamp 
    member m.ContainsKey (v: TyconRef) = imap.ContainsKey v.Stamp 
    member m.Add (v: TyconRef) x = TyconRefMap (imap.Add (v.Stamp, x))
    member m.Remove (v: TyconRef) = TyconRefMap (imap.Remove v.Stamp)
    member m.IsEmpty = imap.IsEmpty

    static member Empty: TyconRefMap<'T> = TyconRefMap Map.empty
    static member OfList vs = (vs, TyconRefMap<'T>.Empty) ||> List.foldBack (fun (x, y) acc -> acc.Add x y) 

[<Struct>]
[<NoEquality; NoComparison>]
type ValMap<'T>(imap: StampMap<'T>) = 
     
    member m.Contents = imap
    member m.Item with get (v: Val) = imap.[v.Stamp]
    member m.TryFind (v: Val) = imap.TryFind v.Stamp 
    member m.ContainsVal (v: Val) = imap.ContainsKey v.Stamp 
    member m.Add (v: Val) x = ValMap (imap.Add(v.Stamp, x))
    member m.Remove (v: Val) = ValMap (imap.Remove(v.Stamp))
    static member Empty = ValMap<'T> Map.empty
    member m.IsEmpty = imap.IsEmpty
    static member OfList vs = (vs, ValMap<'T>.Empty) ||> List.foldBack (fun (x, y) acc -> acc.Add x y) 

//--------------------------------------------------------------------------
// renamings
//--------------------------------------------------------------------------

type TyparInst = (Typar * TType) list

type TyconRefRemap = TyconRefMap<TyconRef>
type ValRemap = ValMap<ValRef>

let emptyTyconRefRemap: TyconRefRemap = TyconRefMap<_>.Empty
let emptyTyparInst = ([]: TyparInst)

[<NoEquality; NoComparison>]
type Remap =
    { tpinst: TyparInst

      /// Values to remap
      valRemap: ValRemap

      /// TyconRefs to remap
      tyconRefRemap: TyconRefRemap

      /// Remove existing trait solutions?
      removeTraitSolutions: bool }

let emptyRemap = 
    { tpinst = emptyTyparInst
      tyconRefRemap = emptyTyconRefRemap
      valRemap = ValMap.Empty
      removeTraitSolutions = false }

type Remap with 
    static member Empty = emptyRemap

//--------------------------------------------------------------------------
// Substitute for type variables and remap type constructors 
//--------------------------------------------------------------------------

let addTyconRefRemap tcref1 tcref2 tmenv = 
    { tmenv with tyconRefRemap = tmenv.tyconRefRemap.Add tcref1 tcref2 }

let isRemapEmpty remap = 
    isNil remap.tpinst && 
    remap.tyconRefRemap.IsEmpty && 
    remap.valRemap.IsEmpty 

let rec instTyparRef tpinst ty tp =
    match tpinst with 
    | [] -> ty
    | (tp', ty') :: t -> 
        if typarEq tp tp' then ty' 
        else instTyparRef t ty tp

let instMeasureTyparRef tpinst unt (tp: Typar) =
   match tp.Kind with 
   | TyparKind.Measure ->
        let rec loop tpinst = 
            match tpinst with 
            | [] -> unt
            | (tp', ty') :: t -> 
                if typarEq tp tp' then 
                    match ty' with 
                    | TType_measure unt -> unt
                    | _ -> failwith "instMeasureTyparRef incorrect kind"
                else
                    loop t
        loop tpinst
   | _ -> failwith "instMeasureTyparRef: kind=Type"

let remapTyconRef (tcmap: TyconRefMap<_>) tcref =
    match tcmap.TryFind tcref with 
    | Some tcref -> tcref
    | None -> tcref

let remapUnionCaseRef tcmap (UnionCaseRef(tcref, nm)) = UnionCaseRef(remapTyconRef tcmap tcref, nm)
let remapRecdFieldRef tcmap (RecdFieldRef(tcref, nm)) = RecdFieldRef(remapTyconRef tcmap tcref, nm)

let mkTyparInst (typars: Typars) tyargs =
    (List.zip typars tyargs: TyparInst)

let generalizeTypar tp = mkTyparTy tp
let generalizeTypars tps = List.map generalizeTypar tps

let rec remapTypeAux (tyenv: Remap) (ty: TType) =
  let ty = stripTyparEqns ty
  match ty with
  | TType_var tp as ty -> instTyparRef tyenv.tpinst ty tp
  | TType_app (tcref, tinst) as ty -> 
      match tyenv.tyconRefRemap.TryFind tcref with 
      | Some tcref' -> TType_app (tcref', remapTypesAux tyenv tinst)
      | None -> 
          match tinst with 
          | [] -> ty  // optimization to avoid re-allocation of TType_app node in the common case 
          | _ -> 
              // avoid reallocation on idempotent 
              let tinst' = remapTypesAux tyenv tinst
              if tinst === tinst' then ty else 
              TType_app (tcref, tinst')

  | TType_ucase (UnionCaseRef(tcref, n), tinst) -> 
      match tyenv.tyconRefRemap.TryFind tcref with 
      | Some tcref' -> TType_ucase (UnionCaseRef(tcref', n), remapTypesAux tyenv tinst)
      | None -> TType_ucase (UnionCaseRef(tcref, n), remapTypesAux tyenv tinst)

  | TType_anon (anonInfo, l) as ty -> 
      let tupInfo' = remapTupInfoAux tyenv anonInfo.TupInfo
      let l' = remapTypesAux tyenv l
      if anonInfo.TupInfo === tupInfo' && l === l' then ty else  
      TType_anon (AnonRecdTypeInfo.Create(anonInfo.Assembly, tupInfo', anonInfo.SortedIds), l')

  | TType_tuple (tupInfo, l) as ty -> 
      let tupInfo' = remapTupInfoAux tyenv tupInfo
      let l' = remapTypesAux tyenv l
      if tupInfo === tupInfo' && l === l' then ty else  
      TType_tuple (tupInfo', l')

  | TType_fun (d, r) as ty -> 
      let d' = remapTypeAux tyenv d
      let r' = remapTypeAux tyenv r
      if d === d' && r === r' then ty else
      TType_fun (d', r')

  | TType_forall (tps, ty) -> 
      let tps', tyenv = copyAndRemapAndBindTypars tyenv tps
      TType_forall (tps', remapTypeAux tyenv ty)

  | TType_measure unt -> 
      TType_measure (remapMeasureAux tyenv unt)


and remapMeasureAux tyenv unt =
    match unt with
    | Measure.One -> unt
    | Measure.Con tcref ->
        match tyenv.tyconRefRemap.TryFind tcref with 
        | Some tcref -> Measure.Con tcref
        | None -> unt
    | Measure.Prod(u1, u2) -> Measure.Prod(remapMeasureAux tyenv u1, remapMeasureAux tyenv u2)
    | Measure.RationalPower(u, q) -> Measure.RationalPower(remapMeasureAux tyenv u, q)
    | Measure.Inv u -> Measure.Inv(remapMeasureAux tyenv u)
    | Measure.Var tp as unt -> 
       match tp.Solution with
       | None -> 
          match ListAssoc.tryFind typarEq tp tyenv.tpinst with
          | Some v -> 
              match v with
              | TType_measure unt -> unt
              | _ -> failwith "remapMeasureAux: incorrect kinds"
          | None -> unt
       | Some (TType_measure unt) -> remapMeasureAux tyenv unt
       | Some ty -> failwithf "incorrect kinds: %A" ty

and remapTupInfoAux _tyenv unt =
    match unt with
    | TupInfo.Const _ -> unt

and remapTypesAux tyenv types = List.mapq (remapTypeAux tyenv) types
and remapTyparConstraintsAux tyenv cs =
   cs |> List.choose (fun x -> 
         match x with 
         | TyparConstraint.CoercesTo(ty, m) -> 
             Some(TyparConstraint.CoercesTo (remapTypeAux tyenv ty, m))
         | TyparConstraint.MayResolveMember(traitInfo, m) -> 
             Some(TyparConstraint.MayResolveMember (remapTraitInfo tyenv traitInfo, m))
         | TyparConstraint.DefaultsTo(priority, ty, m) ->
             Some(TyparConstraint.DefaultsTo(priority, remapTypeAux tyenv ty, m))
         | TyparConstraint.IsEnum(uty, m) -> 
             Some(TyparConstraint.IsEnum(remapTypeAux tyenv uty, m))
         | TyparConstraint.IsDelegate(uty1, uty2, m) -> 
             Some(TyparConstraint.IsDelegate(remapTypeAux tyenv uty1, remapTypeAux tyenv uty2, m))
         | TyparConstraint.SimpleChoice(tys, m) ->
             Some(TyparConstraint.SimpleChoice(remapTypesAux tyenv tys, m))
         | TyparConstraint.SupportsComparison _ 
         | TyparConstraint.SupportsEquality _ 
         | TyparConstraint.SupportsNull _ 
         | TyparConstraint.IsUnmanaged _ 
         | TyparConstraint.IsNonNullableStruct _ 
         | TyparConstraint.IsReferenceType _ 
         | TyparConstraint.RequiresDefaultConstructor _ -> Some x)

and remapTraitWitnessInfo tyenv (TraitWitnessInfo(tys, nm, mf, argtys, rty)) =
    let tysR = remapTypesAux tyenv tys
    let argtysR = remapTypesAux tyenv argtys
    let rtyR = Option.map (remapTypeAux tyenv) rty
    TraitWitnessInfo(tysR, nm, mf, argtysR, rtyR)

and remapTraitInfo tyenv (TTrait(tys, nm, mf, argtys, rty, slnCell)) =
    let slnCell = 
        match slnCell.Value with 
        | None -> None
        | _ when tyenv.removeTraitSolutions -> None
        | Some sln -> 
            let sln = 
                match sln with 
                | ILMethSln(ty, extOpt, ilMethRef, minst) ->
                     ILMethSln(remapTypeAux tyenv ty, extOpt, ilMethRef, remapTypesAux tyenv minst)  
                | FSMethSln(ty, vref, minst) ->
                     FSMethSln(remapTypeAux tyenv ty, remapValRef tyenv vref, remapTypesAux tyenv minst)  
                | FSRecdFieldSln(tinst, rfref, isSet) ->
                     FSRecdFieldSln(remapTypesAux tyenv tinst, remapRecdFieldRef tyenv.tyconRefRemap rfref, isSet)  
                | FSAnonRecdFieldSln(anonInfo, tinst, n) ->
                     FSAnonRecdFieldSln(anonInfo, remapTypesAux tyenv tinst, n)  
                | BuiltInSln -> 
                     BuiltInSln
                | ClosedExprSln e -> 
                     ClosedExprSln e // no need to remap because it is a closed expression, referring only to external types
            Some sln
    // Note: we reallocate a new solution cell on every traversal of a trait constraint
    // This feels incorrect for trait constraints that are quantified: it seems we should have 
    // formal binders for trait constraints when they are quantified, just as
    // we have formal binders for type variables.
    //
    // The danger here is that a solution for one syntactic occurrence of a trait constraint won't
    // be propagated to other, "linked" solutions. However trait constraints don't appear in any algebra
    // in the same way as types
    TTrait(remapTypesAux tyenv tys, nm, mf, remapTypesAux tyenv argtys, Option.map (remapTypeAux tyenv) rty, ref slnCell)

and bindTypars tps tyargs tpinst =   
    match tps with 
    | [] -> tpinst 
    | _ -> List.map2 (fun tp tyarg -> (tp, tyarg)) tps tyargs @ tpinst 

// This version is used to remap most type parameters, e.g. ones bound at tycons, vals, records 
// See notes below on remapTypeFull for why we have a function that accepts remapAttribs as an argument 
and copyAndRemapAndBindTyparsFull remapAttrib tyenv tps =
    match tps with 
    | [] -> tps, tyenv 
    | _ -> 
      let tps' = copyTypars tps
      let tyenv = { tyenv with tpinst = bindTypars tps (generalizeTypars tps') tyenv.tpinst } 
      (tps, tps') ||> List.iter2 (fun tporig tp -> 
         tp.SetConstraints (remapTyparConstraintsAux tyenv tporig.Constraints)
         tp.SetAttribs (tporig.Attribs |> remapAttrib))
      tps', tyenv

// copies bound typars, extends tpinst 
and copyAndRemapAndBindTypars tyenv tps =
    copyAndRemapAndBindTyparsFull (fun _ -> []) tyenv tps

and remapValLinkage tyenv (vlink: ValLinkageFullKey) = 
    let tyOpt = vlink.TypeForLinkage
    let tyOpt' = 
        match tyOpt with 
        | None -> tyOpt 
        | Some ty -> 
            let ty' = remapTypeAux tyenv ty
            if ty === ty' then tyOpt else
            Some ty'
    if tyOpt === tyOpt' then vlink else
    ValLinkageFullKey(vlink.PartialKey, tyOpt')

and remapNonLocalValRef tyenv (nlvref: NonLocalValOrMemberRef) = 
    let eref = nlvref.EnclosingEntity
    let eref' = remapTyconRef tyenv.tyconRefRemap eref
    let vlink = nlvref.ItemKey
    let vlink' = remapValLinkage tyenv vlink
    if eref === eref' && vlink === vlink' then nlvref else
    { EnclosingEntity = eref'
      ItemKey = vlink' }

and remapValRef tmenv (vref: ValRef) = 
    match tmenv.valRemap.TryFind vref.Deref with 
    | None -> 
        if vref.IsLocalRef then vref else 
        let nlvref = vref.nlr
        let nlvref' = remapNonLocalValRef tmenv nlvref
        if nlvref === nlvref' then vref else
        VRefNonLocal nlvref'
    | Some res -> 
        res

let remapType tyenv x =
    if isRemapEmpty tyenv then x else
    remapTypeAux tyenv x

let remapTypes tyenv x = 
    if isRemapEmpty tyenv then x else 
    remapTypesAux tyenv x

/// Use this one for any type that may be a forall type where the type variables may contain attributes 
/// Logically speaking this is mutually recursive with remapAttribImpl defined much later in this file, 
/// because types may contain forall types that contain attributes, which need to be remapped. 
/// We currently break the recursion by passing in remapAttribImpl as a function parameter. 
/// Use this one for any type that may be a forall type where the type variables may contain attributes 
let remapTypeFull remapAttrib tyenv ty =
    if isRemapEmpty tyenv then ty else 
    match stripTyparEqns ty with
    | TType_forall(tps, tau) -> 
        let tps', tyenvinner = copyAndRemapAndBindTyparsFull remapAttrib tyenv tps
        TType_forall(tps', remapType tyenvinner tau)
    | _ -> 
        remapType tyenv ty

let remapParam tyenv (TSlotParam(nm, ty, fl1, fl2, fl3, attribs) as x) = 
    if isRemapEmpty tyenv then x else 
    TSlotParam(nm, remapTypeAux tyenv ty, fl1, fl2, fl3, attribs) 

let remapSlotSig remapAttrib tyenv (TSlotSig(nm, ty, ctps, methTypars, paraml, rty) as x) =
    if isRemapEmpty tyenv then x else 
    let ty' = remapTypeAux tyenv ty
    let ctps', tyenvinner = copyAndRemapAndBindTyparsFull remapAttrib tyenv ctps
    let methTypars', tyenvinner = copyAndRemapAndBindTyparsFull remapAttrib tyenvinner methTypars
    TSlotSig(nm, ty', ctps', methTypars', List.mapSquared (remapParam tyenvinner) paraml, Option.map (remapTypeAux tyenvinner) rty) 

let mkInstRemap tpinst = 
    { tyconRefRemap = emptyTyconRefRemap
      tpinst = tpinst
      valRemap = ValMap.Empty
      removeTraitSolutions = false }

// entry points for "typar -> TType" instantiation 
let instType tpinst x = if isNil tpinst then x else remapTypeAux (mkInstRemap tpinst) x
let instTypes tpinst x = if isNil tpinst then x else remapTypesAux (mkInstRemap tpinst) x
let instTrait tpinst x = if isNil tpinst then x else remapTraitInfo (mkInstRemap tpinst) x
let instTyparConstraints tpinst x = if isNil tpinst then x else remapTyparConstraintsAux (mkInstRemap tpinst) x
let instSlotSig tpinst ss = remapSlotSig (fun _ -> []) (mkInstRemap tpinst) ss
let copySlotSig ss = remapSlotSig (fun _ -> []) Remap.Empty ss


let mkTyparToTyparRenaming tpsOrig tps = 
    let tinst = generalizeTypars tps
    mkTyparInst tpsOrig tinst, tinst

let mkTyconInst (tycon: Tycon) tinst = mkTyparInst tycon.TyparsNoRange tinst
let mkTyconRefInst (tcref: TyconRef) tinst = mkTyconInst tcref.Deref tinst

//---------------------------------------------------------------------------
// Basic equalities
//---------------------------------------------------------------------------

let tyconRefEq (g: TcGlobals) tcref1 tcref2 = primEntityRefEq g.compilingFslib g.fslibCcu tcref1 tcref2
let valRefEq (g: TcGlobals) vref1 vref2 = primValRefEq g.compilingFslib g.fslibCcu vref1 vref2

//---------------------------------------------------------------------------
// Remove inference equations and abbreviations from units
//---------------------------------------------------------------------------

let reduceTyconRefAbbrevMeasureable (tcref: TyconRef) = 
    let abbrev = tcref.TypeAbbrev
    match abbrev with 
    | Some (TType_measure ms) -> ms
    | _ -> invalidArg "tcref" "not a measure abbreviation, or incorrect kind"

let rec stripUnitEqnsFromMeasureAux canShortcut unt = 
    match stripUnitEqnsAux canShortcut unt with 
    | Measure.Con tcref when tcref.IsTypeAbbrev ->  
        stripUnitEqnsFromMeasureAux canShortcut (reduceTyconRefAbbrevMeasureable tcref) 
    | m -> m

let stripUnitEqnsFromMeasure m = stripUnitEqnsFromMeasureAux false m

//---------------------------------------------------------------------------
// Basic unit stuff
//---------------------------------------------------------------------------

/// What is the contribution of unit-of-measure constant ucref to unit-of-measure expression measure? 
let rec MeasureExprConExponent g abbrev ucref unt =
    match (if abbrev then stripUnitEqnsFromMeasure unt else stripUnitEqns unt) with
    | Measure.Con ucref' -> if tyconRefEq g ucref' ucref then OneRational else ZeroRational
    | Measure.Inv unt' -> NegRational(MeasureExprConExponent g abbrev ucref unt')
    | Measure.Prod(unt1, unt2) -> AddRational(MeasureExprConExponent g abbrev ucref unt1) (MeasureExprConExponent g abbrev ucref unt2)
    | Measure.RationalPower(unt', q) -> MulRational (MeasureExprConExponent g abbrev ucref unt') q
    | _ -> ZeroRational

/// What is the contribution of unit-of-measure constant ucref to unit-of-measure expression measure
/// after remapping tycons? 
let rec MeasureConExponentAfterRemapping g r ucref unt =
    match stripUnitEqnsFromMeasure unt with
    | Measure.Con ucref' -> if tyconRefEq g (r ucref') ucref then OneRational else ZeroRational
    | Measure.Inv unt' -> NegRational(MeasureConExponentAfterRemapping g r ucref unt')
    | Measure.Prod(unt1, unt2) -> AddRational(MeasureConExponentAfterRemapping g r ucref unt1) (MeasureConExponentAfterRemapping g r ucref unt2)
    | Measure.RationalPower(unt', q) -> MulRational (MeasureConExponentAfterRemapping g r ucref unt') q
    | _ -> ZeroRational

/// What is the contribution of unit-of-measure variable tp to unit-of-measure expression unt? 
let rec MeasureVarExponent tp unt =
    match stripUnitEqnsFromMeasure unt with
    | Measure.Var tp' -> if typarEq tp tp' then OneRational else ZeroRational
    | Measure.Inv unt' -> NegRational(MeasureVarExponent tp unt')
    | Measure.Prod(unt1, unt2) -> AddRational(MeasureVarExponent tp unt1) (MeasureVarExponent tp unt2)
    | Measure.RationalPower(unt', q) -> MulRational (MeasureVarExponent tp unt') q
    | _ -> ZeroRational

/// List the *literal* occurrences of unit variables in a unit expression, without repeats  
let ListMeasureVarOccs unt =
    let rec gather acc unt =  
        match stripUnitEqnsFromMeasure unt with
        | Measure.Var tp -> if List.exists (typarEq tp) acc then acc else tp :: acc
        | Measure.Prod(unt1, unt2) -> gather (gather acc unt1) unt2
        | Measure.RationalPower(unt', _) -> gather acc unt'
        | Measure.Inv unt' -> gather acc unt'
        | _ -> acc   
    gather [] unt

/// List the *observable* occurrences of unit variables in a unit expression, without repeats, paired with their non-zero exponents
let ListMeasureVarOccsWithNonZeroExponents untexpr =
    let rec gather acc unt =  
        match stripUnitEqnsFromMeasure unt with
        | Measure.Var tp -> 
            if List.exists (fun (tp', _) -> typarEq tp tp') acc then acc 
            else 
                let e = MeasureVarExponent tp untexpr
                if e = ZeroRational then acc else (tp, e) :: acc
        | Measure.Prod(unt1, unt2) -> gather (gather acc unt1) unt2
        | Measure.Inv unt' -> gather acc unt'
        | Measure.RationalPower(unt', _) -> gather acc unt'
        | _ -> acc   
    gather [] untexpr

/// List the *observable* occurrences of unit constants in a unit expression, without repeats, paired with their non-zero exponents
let ListMeasureConOccsWithNonZeroExponents g eraseAbbrevs untexpr =
    let rec gather acc unt =  
        match (if eraseAbbrevs then stripUnitEqnsFromMeasure unt else stripUnitEqns unt) with
        | Measure.Con c -> 
            if List.exists (fun (c', _) -> tyconRefEq g c c') acc then acc else 
            let e = MeasureExprConExponent g eraseAbbrevs c untexpr
            if e = ZeroRational then acc else (c, e) :: acc
        | Measure.Prod(unt1, unt2) -> gather (gather acc unt1) unt2
        | Measure.Inv unt' -> gather acc unt'
        | Measure.RationalPower(unt', _) -> gather acc unt'
        | _ -> acc  
    gather [] untexpr

/// List the *literal* occurrences of unit constants in a unit expression, without repeats, 
/// and after applying a remapping function r to tycons
let ListMeasureConOccsAfterRemapping g r unt =
    let rec gather acc unt =  
        match stripUnitEqnsFromMeasure unt with
        | Measure.Con c -> if List.exists (tyconRefEq g (r c)) acc then acc else r c :: acc
        | Measure.Prod(unt1, unt2) -> gather (gather acc unt1) unt2
        | Measure.RationalPower(unt', _) -> gather acc unt'
        | Measure.Inv unt' -> gather acc unt'
        | _ -> acc
   
    gather [] unt

/// Construct a measure expression representing the n'th power of a measure
let MeasurePower u n = 
    if n = 1 then u
    elif n = 0 then Measure.One
    else Measure.RationalPower (u, intToRational n)

let MeasureProdOpt m1 m2 =
    match m1, m2 with
    | Measure.One, _ -> m2
    | _, Measure.One -> m1
    | _, _ -> Measure.Prod (m1, m2)

/// Construct a measure expression representing the product of a list of measures
let ProdMeasures ms = 
    match ms with 
    | [] -> Measure.One 
    | m :: ms -> List.foldBack MeasureProdOpt ms m

let isDimensionless g tyarg =
    match stripTyparEqns tyarg with
    | TType_measure unt ->
      isNil (ListMeasureVarOccsWithNonZeroExponents unt) && 
      isNil (ListMeasureConOccsWithNonZeroExponents g true unt)
    | _ -> false

let destUnitParMeasure g unt =
    let vs = ListMeasureVarOccsWithNonZeroExponents unt
    let cs = ListMeasureConOccsWithNonZeroExponents g true unt

    match vs, cs with
    | [(v, e)], [] when e = OneRational -> v
    | _, _ -> failwith "destUnitParMeasure: not a unit-of-measure parameter"

let isUnitParMeasure g unt =
    let vs = ListMeasureVarOccsWithNonZeroExponents unt
    let cs = ListMeasureConOccsWithNonZeroExponents g true unt
 
    match vs, cs with
    | [(_, e)], [] when e = OneRational -> true
    | _, _ -> false

let normalizeMeasure g ms =
    let vs = ListMeasureVarOccsWithNonZeroExponents ms
    let cs = ListMeasureConOccsWithNonZeroExponents g false ms
    match vs, cs with
    | [], [] -> Measure.One
    | [(v, e)], [] when e = OneRational -> Measure.Var v
    | vs, cs -> List.foldBack (fun (v, e) -> fun m -> Measure.Prod (Measure.RationalPower (Measure.Var v, e), m)) vs (List.foldBack (fun (c, e) -> fun m -> Measure.Prod (Measure.RationalPower (Measure.Con c, e), m)) cs Measure.One)
 
let tryNormalizeMeasureInType g ty =
    match ty with
    | TType_measure (Measure.Var v) ->
        match v.Solution with
        | Some (TType_measure ms) ->
            v.typar_solution <- Some (TType_measure (normalizeMeasure g ms))
            ty
        | _ -> ty
    | _ -> ty

//---------------------------------------------------------------------------
// Some basic type builders
//---------------------------------------------------------------------------

let mkNativePtrTy (g: TcGlobals) ty = 
    assert g.nativeptr_tcr.CanDeref // this should always be available, but check anyway
    TType_app (g.nativeptr_tcr, [ty])

let mkByrefTy (g: TcGlobals) ty = 
    assert g.byref_tcr.CanDeref // this should always be available, but check anyway
    TType_app (g.byref_tcr, [ty])

let mkInByrefTy (g: TcGlobals) ty = 
    if g.inref_tcr.CanDeref then // If not using sufficient FSharp.Core, then inref<T> = byref<T>, see RFC FS-1053.md
        TType_app (g.inref_tcr, [ty])
    else
        mkByrefTy g ty

let mkOutByrefTy (g: TcGlobals) ty = 
    if g.outref_tcr.CanDeref then // If not using sufficient FSharp.Core, then outref<T> = byref<T>, see RFC FS-1053.md
        TType_app (g.outref_tcr, [ty])
    else
        mkByrefTy g ty

let mkByrefTyWithFlag g readonly ty = 
    if readonly then 
        mkInByrefTy g ty 
    else 
        mkByrefTy g ty

let mkByref2Ty (g: TcGlobals) ty1 ty2 = 
    assert g.byref2_tcr.CanDeref // check we are using sufficient FSharp.Core, caller should check this
    TType_app (g.byref2_tcr, [ty1; ty2])

let mkVoidPtrTy (g: TcGlobals) = 
    assert g.voidptr_tcr.CanDeref // check we are using sufficient FSharp.Core, caller should check this
    TType_app (g.voidptr_tcr, [])

let mkByrefTyWithInference (g: TcGlobals) ty1 ty2 = 
    if g.byref2_tcr.CanDeref then // If not using sufficient FSharp.Core, then inref<T> = byref<T>, see RFC FS-1053.md
        TType_app (g.byref2_tcr, [ty1; ty2]) 
    else 
        TType_app (g.byref_tcr, [ty1]) 

let mkArrayTy (g: TcGlobals) rank ty m =
    if rank < 1 || rank > 32 then
        errorR(Error(FSComp.SR.tastopsMaxArrayThirtyTwo rank, m))
        TType_app (g.il_arr_tcr_map.[3], [ty])
    else
        TType_app (g.il_arr_tcr_map.[rank - 1], [ty])

//--------------------------------------------------------------------------
// Tuple compilation (types)
//------------------------------------------------------------------------ 

let maxTuple = 8
let goodTupleFields = maxTuple-1

let isCompiledTupleTyconRef g tcref =
    tyconRefEq g g.ref_tuple1_tcr tcref || 
    tyconRefEq g g.ref_tuple2_tcr tcref || 
    tyconRefEq g g.ref_tuple3_tcr tcref || 
    tyconRefEq g g.ref_tuple4_tcr tcref || 
    tyconRefEq g g.ref_tuple5_tcr tcref || 
    tyconRefEq g g.ref_tuple6_tcr tcref || 
    tyconRefEq g g.ref_tuple7_tcr tcref || 
    tyconRefEq g g.ref_tuple8_tcr tcref ||
    tyconRefEq g g.struct_tuple1_tcr tcref || 
    tyconRefEq g g.struct_tuple2_tcr tcref || 
    tyconRefEq g g.struct_tuple3_tcr tcref || 
    tyconRefEq g g.struct_tuple4_tcr tcref || 
    tyconRefEq g g.struct_tuple5_tcr tcref || 
    tyconRefEq g g.struct_tuple6_tcr tcref || 
    tyconRefEq g g.struct_tuple7_tcr tcref || 
    tyconRefEq g g.struct_tuple8_tcr tcref

let mkCompiledTupleTyconRef (g: TcGlobals) isStruct n = 
    if n = 1 then (if isStruct then g.struct_tuple1_tcr else g.ref_tuple1_tcr)
    elif n = 2 then (if isStruct then g.struct_tuple2_tcr else g.ref_tuple2_tcr)
    elif n = 3 then (if isStruct then g.struct_tuple3_tcr else g.ref_tuple3_tcr)
    elif n = 4 then (if isStruct then g.struct_tuple4_tcr else g.ref_tuple4_tcr)
    elif n = 5 then (if isStruct then g.struct_tuple5_tcr else g.ref_tuple5_tcr)
    elif n = 6 then (if isStruct then g.struct_tuple6_tcr else g.ref_tuple6_tcr)
    elif n = 7 then (if isStruct then g.struct_tuple7_tcr else g.ref_tuple7_tcr)
    elif n = 8 then (if isStruct then g.struct_tuple8_tcr else g.ref_tuple8_tcr)
    else failwithf "mkCompiledTupleTyconRef, n = %d" n

/// Convert from F# tuple types to .NET tuple types
let rec mkCompiledTupleTy g isStruct tupElemTys = 
    let n = List.length tupElemTys 
    if n < maxTuple then
        TType_app (mkCompiledTupleTyconRef g isStruct n, tupElemTys)
    else 
        let tysA, tysB = List.splitAfter goodTupleFields tupElemTys
        TType_app ((if isStruct then g.struct_tuple8_tcr else g.ref_tuple8_tcr), tysA@[mkCompiledTupleTy g isStruct tysB])

/// Convert from F# tuple types to .NET tuple types, but only the outermost level
let mkOuterCompiledTupleTy g isStruct tupElemTys = 
    let n = List.length tupElemTys 
    if n < maxTuple then 
        TType_app (mkCompiledTupleTyconRef g isStruct n, tupElemTys)
    else 
        let tysA, tysB = List.splitAfter goodTupleFields tupElemTys
        let tcref = (if isStruct then g.struct_tuple8_tcr else g.ref_tuple8_tcr)
        // In the case of an 8-tuple we add the Tuple<_> marker. For other sizes we keep the type 
        // as a regular F# tuple type.
        match tysB with 
        | [ tyB ] -> 
            let marker = TType_app (mkCompiledTupleTyconRef g isStruct 1, [tyB])
            TType_app (tcref, tysA@[marker])
        | _ ->
            TType_app (tcref, tysA@[TType_tuple (mkTupInfo isStruct, tysB)])

//---------------------------------------------------------------------------
// Remove inference equations and abbreviations from types 
//---------------------------------------------------------------------------

let applyTyconAbbrev abbrevTy tycon tyargs = 
    if isNil tyargs then abbrevTy 
    else instType (mkTyconInst tycon tyargs) abbrevTy

let reduceTyconAbbrev (tycon: Tycon) tyargs = 
    let abbrev = tycon.TypeAbbrev
    match abbrev with 
    | None -> invalidArg "tycon" "this type definition is not an abbreviation"
    | Some abbrevTy -> 
        applyTyconAbbrev abbrevTy tycon tyargs

let reduceTyconRefAbbrev (tcref: TyconRef) tyargs = 
    reduceTyconAbbrev tcref.Deref tyargs

let reduceTyconMeasureableOrProvided (g: TcGlobals) (tycon: Tycon) tyargs =
#if NO_EXTENSIONTYPING
    ignore g  // otherwise g would be unused
#endif
    let repr = tycon.TypeReprInfo
    match repr with 
    | TMeasureableRepr ty -> 
        if isNil tyargs then ty else instType (mkTyconInst tycon tyargs) ty
#if !NO_EXTENSIONTYPING
    | TProvidedTypeRepr info when info.IsErased -> info.BaseTypeForErased (range0, g.obj_ty)
#endif
    | _ -> invalidArg "tc" "this type definition is not a refinement" 

let reduceTyconRefMeasureableOrProvided (g: TcGlobals) (tcref: TyconRef) tyargs = 
    reduceTyconMeasureableOrProvided g tcref.Deref tyargs

let rec stripTyEqnsA g canShortcut ty = 
    let ty = stripTyparEqnsAux canShortcut ty 
    match ty with 
    | TType_app (tcref, tinst) -> 
        let tycon = tcref.Deref
        match tycon.TypeAbbrev with 
        | Some abbrevTy -> 
            stripTyEqnsA g canShortcut (applyTyconAbbrev abbrevTy tycon tinst)
        | None -> 
            // This is the point where we get to add additional conditional normalizing equations 
            // into the type system. Such power!
            // 
            // Add the equation byref<'T> = byref<'T, ByRefKinds.InOut> for when using sufficient FSharp.Core
            // See RFC FS-1053.md
            if tyconRefEq g tcref g.byref_tcr && g.byref2_tcr.CanDeref && g.byrefkind_InOut_tcr.CanDeref then 
                mkByref2Ty g tinst.[0] (TType_app(g.byrefkind_InOut_tcr, []))

            // Add the equation double<1> = double for units of measure.
            elif tycon.IsMeasureableReprTycon && List.forall (isDimensionless g) tinst then
                stripTyEqnsA g canShortcut (reduceTyconMeasureableOrProvided g tycon tinst)
            else 
                ty
    | ty -> ty

let stripTyEqns g ty = stripTyEqnsA g false ty

let evalTupInfoIsStruct aexpr = 
    match aexpr with 
    | TupInfo.Const b -> b

let evalAnonInfoIsStruct (anonInfo: AnonRecdTypeInfo) = 
    evalTupInfoIsStruct anonInfo.TupInfo

/// This erases outermost occurrences of inference equations, type abbreviations, non-generated provided types
/// and measureable types (float<_>).
/// It also optionally erases all "compilation representations", i.e. function and
/// tuple types, and also "nativeptr<'T> --> System.IntPtr"
let rec stripTyEqnsAndErase eraseFuncAndTuple (g: TcGlobals) ty =
    let ty = stripTyEqns g ty
    match ty with
    | TType_app (tcref, args) -> 
        let tycon = tcref.Deref
        if tycon.IsErased then
            stripTyEqnsAndErase eraseFuncAndTuple g (reduceTyconMeasureableOrProvided g tycon args)
        elif tyconRefEq g tcref g.nativeptr_tcr && eraseFuncAndTuple then 
            stripTyEqnsAndErase eraseFuncAndTuple g g.nativeint_ty
        else
            ty
    | TType_fun(a, b) when eraseFuncAndTuple -> TType_app(g.fastFunc_tcr, [ a; b]) 
    | TType_tuple(tupInfo, l) when eraseFuncAndTuple -> mkCompiledTupleTy g (evalTupInfoIsStruct tupInfo) l
    | ty -> ty

let stripTyEqnsAndMeasureEqns g ty =
   stripTyEqnsAndErase false g ty
       
type Erasure = EraseAll | EraseMeasures | EraseNone

let stripTyEqnsWrtErasure erasureFlag g ty = 
    match erasureFlag with 
    | EraseAll -> stripTyEqnsAndErase true g ty
    | EraseMeasures -> stripTyEqnsAndErase false g ty
    | _ -> stripTyEqns g ty
    
let rec stripExnEqns (eref: TyconRef) = 
    let exnc = eref.Deref
    match exnc.ExceptionInfo with
    | TExnAbbrevRepr eref -> stripExnEqns eref
    | _ -> exnc

let primDestForallTy g ty = ty |> stripTyEqns g |> (function TType_forall (tyvs, tau) -> (tyvs, tau) | _ -> failwith "primDestForallTy: not a forall type")
let destFunTy g ty = ty |> stripTyEqns g |> (function TType_fun (tyv, tau) -> (tyv, tau) | _ -> failwith "destFunTy: not a function type")
let destAnyTupleTy g ty = ty |> stripTyEqns g |> (function TType_tuple (tupInfo, l) -> tupInfo, l | _ -> failwith "destAnyTupleTy: not a tuple type")
let destRefTupleTy g ty = ty |> stripTyEqns g |> (function TType_tuple (tupInfo, l) when not (evalTupInfoIsStruct tupInfo) -> l | _ -> failwith "destRefTupleTy: not a reference tuple type")
let destStructTupleTy g ty = ty |> stripTyEqns g |> (function TType_tuple (tupInfo, l) when evalTupInfoIsStruct tupInfo -> l | _ -> failwith "destStructTupleTy: not a struct tuple type")
let destTyparTy g ty = ty |> stripTyEqns g |> (function TType_var v -> v | _ -> failwith "destTyparTy: not a typar type")
let destAnyParTy g ty = ty |> stripTyEqns g |> (function TType_var v -> v | TType_measure unt -> destUnitParMeasure g unt | _ -> failwith "destAnyParTy: not a typar or unpar type")
let destMeasureTy g ty = ty |> stripTyEqns g |> (function TType_measure m -> m | _ -> failwith "destMeasureTy: not a unit-of-measure type")
let isFunTy g ty = ty |> stripTyEqns g |> (function TType_fun _ -> true | _ -> false)
let isForallTy g ty = ty |> stripTyEqns g |> (function TType_forall _ -> true | _ -> false)
let isAnyTupleTy g ty = ty |> stripTyEqns g |> (function TType_tuple _ -> true | _ -> false)
let isRefTupleTy g ty = ty |> stripTyEqns g |> (function TType_tuple (tupInfo, _) -> not (evalTupInfoIsStruct tupInfo) | _ -> false)
let isStructTupleTy g ty = ty |> stripTyEqns g |> (function TType_tuple (tupInfo, _) -> evalTupInfoIsStruct tupInfo | _ -> false)
let isAnonRecdTy g ty = ty |> stripTyEqns g |> (function TType_anon _ -> true | _ -> false)
let isStructAnonRecdTy g ty = ty |> stripTyEqns g |> (function TType_anon (anonInfo, _) -> evalAnonInfoIsStruct anonInfo | _ -> false)
let isUnionTy g ty = ty |> stripTyEqns g |> (function TType_app(tcref, _) -> tcref.IsUnionTycon | _ -> false)
let isReprHiddenTy g ty = ty |> stripTyEqns g |> (function TType_app(tcref, _) -> tcref.IsHiddenReprTycon | _ -> false)
let isFSharpObjModelTy g ty = ty |> stripTyEqns g |> (function TType_app(tcref, _) -> tcref.IsFSharpObjectModelTycon | _ -> false)
let isRecdTy g ty = ty |> stripTyEqns g |> (function TType_app(tcref, _) -> tcref.IsRecordTycon | _ -> false)
let isFSharpStructOrEnumTy g ty = ty |> stripTyEqns g |> (function TType_app(tcref, _) -> tcref.IsFSharpStructOrEnumTycon | _ -> false)
let isFSharpEnumTy g ty = ty |> stripTyEqns g |> (function TType_app(tcref, _) -> tcref.IsFSharpEnumTycon | _ -> false)
let isTyparTy g ty = ty |> stripTyEqns g |> (function TType_var _ -> true | _ -> false)
let isAnyParTy g ty = ty |> stripTyEqns g |> (function TType_var _ -> true | TType_measure unt -> isUnitParMeasure g unt | _ -> false)
let isMeasureTy g ty = ty |> stripTyEqns g |> (function TType_measure _ -> true | _ -> false)


let isProvenUnionCaseTy ty = match ty with TType_ucase _ -> true | _ -> false

let mkAppTy tcref tyargs = TType_app(tcref, tyargs)
let mkProvenUnionCaseTy ucref tyargs = TType_ucase(ucref, tyargs)
let isAppTy g ty = ty |> stripTyEqns g |> (function TType_app _ -> true | _ -> false) 
let tryAppTy g ty = ty |> stripTyEqns g |> (function TType_app(tcref, tinst) -> ValueSome (tcref, tinst) | _ -> ValueNone) 
let destAppTy g ty = ty |> stripTyEqns g |> (function TType_app(tcref, tinst) -> tcref, tinst | _ -> failwith "destAppTy")
let tcrefOfAppTy g ty = ty |> stripTyEqns g |> (function TType_app(tcref, _) -> tcref | _ -> failwith "tcrefOfAppTy") 
let argsOfAppTy g ty = ty |> stripTyEqns g |> (function TType_app(_, tinst) -> tinst | _ -> [])
let tryDestTyparTy g ty = ty |> stripTyEqns g |> (function TType_var v -> ValueSome v | _ -> ValueNone)
let tryDestFunTy g ty = ty |> stripTyEqns g |> (function TType_fun (tyv, tau) -> ValueSome(tyv, tau) | _ -> ValueNone)
let tryTcrefOfAppTy g ty = ty |> stripTyEqns g |> (function TType_app(tcref, _) -> ValueSome tcref | _ -> ValueNone)
let tryDestAnonRecdTy g ty = ty |> stripTyEqns g |> (function TType_anon (anonInfo, tys) -> ValueSome (anonInfo, tys) | _ -> ValueNone)

let tryAnyParTy g ty = ty |> stripTyEqns g |> (function TType_var v -> ValueSome v | TType_measure unt when isUnitParMeasure g unt -> ValueSome(destUnitParMeasure g unt) | _ -> ValueNone)
let tryAnyParTyOption g ty = ty |> stripTyEqns g |> (function TType_var v -> Some v | TType_measure unt when isUnitParMeasure g unt -> Some(destUnitParMeasure g unt) | _ -> None)
let (|AppTy|_|) g ty = ty |> stripTyEqns g |> (function TType_app(tcref, tinst) -> Some (tcref, tinst) | _ -> None) 
let (|RefTupleTy|_|) g ty = ty |> stripTyEqns g |> (function TType_tuple(tupInfo, tys) when not (evalTupInfoIsStruct tupInfo) -> Some tys | _ -> None)
let (|FunTy|_|) g ty = ty |> stripTyEqns g |> (function TType_fun(dty, rty) -> Some (dty, rty) | _ -> None)

let tryNiceEntityRefOfTy ty = 
    let ty = stripTyparEqnsAux false ty 
    match ty with
    | TType_app (tcref, _) -> ValueSome tcref
    | TType_measure (Measure.Con tcref) -> ValueSome tcref
    | _ -> ValueNone

let tryNiceEntityRefOfTyOption ty = 
    let ty = stripTyparEqnsAux false ty 
    match ty with
    | TType_app (tcref, _) -> Some tcref
    | TType_measure (Measure.Con tcref) -> Some tcref
    | _ -> None
    
let mkInstForAppTy g ty = 
    match tryAppTy g ty with
    | ValueSome (tcref, tinst) -> mkTyconRefInst tcref tinst
    | _ -> []

let domainOfFunTy g ty = fst (destFunTy g ty)
let rangeOfFunTy g ty = snd (destFunTy g ty)

let convertToTypeWithMetadataIfPossible g ty = 
    if isAnyTupleTy g ty then 
        let tupInfo, tupElemTys = destAnyTupleTy g ty
        mkOuterCompiledTupleTy g (evalTupInfoIsStruct tupInfo) tupElemTys
    elif isFunTy g ty then 
        let a,b = destFunTy g ty
        mkAppTy g.fastFunc_tcr [a; b]
    else ty
 
//---------------------------------------------------------------------------
// TType modifications
//---------------------------------------------------------------------------

let stripMeasuresFromTType g tt = 
    match tt with
    | TType_app(a,b) ->
        let b' = b |> List.filter (isMeasureTy g >> not)
        TType_app(a, b')
    | _ -> tt

//---------------------------------------------------------------------------
// Equivalence of types up to alpha-equivalence 
//---------------------------------------------------------------------------


[<NoEquality; NoComparison>]
type TypeEquivEnv = 
    { EquivTypars: TyparMap<TType>
      EquivTycons: TyconRefRemap}

// allocate a singleton
let typeEquivEnvEmpty = 
    { EquivTypars = TyparMap.Empty
      EquivTycons = emptyTyconRefRemap }

type TypeEquivEnv with 
    static member Empty = typeEquivEnvEmpty

    member aenv.BindTyparsToTypes tps1 tys2 =
        { aenv with EquivTypars = (tps1, tys2, aenv.EquivTypars) |||> List.foldBack2 (fun tp ty tpmap -> tpmap.Add(tp, ty)) }

    member aenv.BindEquivTypars tps1 tps2 =
        aenv.BindTyparsToTypes tps1 (List.map mkTyparTy tps2) 

    static member FromTyparInst tpinst =
        let tps, tys = List.unzip tpinst
        TypeEquivEnv.Empty.BindTyparsToTypes tps tys 

    static member FromEquivTypars tps1 tps2 = 
        TypeEquivEnv.Empty.BindEquivTypars tps1 tps2 

let rec traitsAEquivAux erasureFlag g aenv traitInfo1 traitInfo2 =
   let (TTrait(tys1, nm, mf1, argtys, rty, _)) = traitInfo1
   let (TTrait(tys2, nm2, mf2, argtys2, rty2, _)) = traitInfo2
   mf1 = mf2 &&
   nm = nm2 &&
   ListSet.equals (typeAEquivAux erasureFlag g aenv) tys1 tys2 &&
   returnTypesAEquivAux erasureFlag g aenv rty rty2 &&
   List.lengthsEqAndForall2 (typeAEquivAux erasureFlag g aenv) argtys argtys2

and traitKeysAEquivAux erasureFlag g aenv (TraitWitnessInfo(tys1, nm, mf1, argtys, rty)) (TraitWitnessInfo(tys2, nm2, mf2, argtys2, rty2)) =
   mf1 = mf2 &&
   nm = nm2 &&
   ListSet.equals (typeAEquivAux erasureFlag g aenv) tys1 tys2 &&
   returnTypesAEquivAux erasureFlag g aenv rty rty2 &&
   List.lengthsEqAndForall2 (typeAEquivAux erasureFlag g aenv) argtys argtys2

and returnTypesAEquivAux erasureFlag g aenv rty rty2 =
    match rty, rty2 with  
    | None, None -> true
    | Some t1, Some t2 -> typeAEquivAux erasureFlag g aenv t1 t2
    | _ -> false

    
and typarConstraintsAEquivAux erasureFlag g aenv tpc1 tpc2 =
    match tpc1, tpc2 with
    | TyparConstraint.CoercesTo(acty, _), 
      TyparConstraint.CoercesTo(fcty, _) -> 
        typeAEquivAux erasureFlag g aenv acty fcty

    | TyparConstraint.MayResolveMember(trait1, _),
      TyparConstraint.MayResolveMember(trait2, _) -> 
        traitsAEquivAux erasureFlag g aenv trait1 trait2 

    | TyparConstraint.DefaultsTo(_, acty, _), 
      TyparConstraint.DefaultsTo(_, fcty, _) -> 
        typeAEquivAux erasureFlag g aenv acty fcty

    | TyparConstraint.IsEnum(uty1, _), TyparConstraint.IsEnum(uty2, _) -> 
        typeAEquivAux erasureFlag g aenv uty1 uty2

    | TyparConstraint.IsDelegate(aty1, bty1, _), TyparConstraint.IsDelegate(aty2, bty2, _) -> 
        typeAEquivAux erasureFlag g aenv aty1 aty2 && 
        typeAEquivAux erasureFlag g aenv bty1 bty2 

    | TyparConstraint.SimpleChoice (tys1, _), TyparConstraint.SimpleChoice(tys2, _) -> 
        ListSet.equals (typeAEquivAux erasureFlag g aenv) tys1 tys2

    | TyparConstraint.SupportsComparison _, TyparConstraint.SupportsComparison _ 
    | TyparConstraint.SupportsEquality _, TyparConstraint.SupportsEquality _ 
    | TyparConstraint.SupportsNull _, TyparConstraint.SupportsNull _ 
    | TyparConstraint.IsNonNullableStruct _, TyparConstraint.IsNonNullableStruct _
    | TyparConstraint.IsReferenceType _, TyparConstraint.IsReferenceType _ 
    | TyparConstraint.IsUnmanaged _, TyparConstraint.IsUnmanaged _
    | TyparConstraint.RequiresDefaultConstructor _, TyparConstraint.RequiresDefaultConstructor _ -> true
    | _ -> false

and typarConstraintSetsAEquivAux erasureFlag g aenv (tp1: Typar) (tp2: Typar) = 
    tp1.StaticReq = tp2.StaticReq &&
    ListSet.equals (typarConstraintsAEquivAux erasureFlag g aenv) tp1.Constraints tp2.Constraints

and typarsAEquivAux erasureFlag g (aenv: TypeEquivEnv) tps1 tps2 = 
    List.length tps1 = List.length tps2 &&
    let aenv = aenv.BindEquivTypars tps1 tps2 
    List.forall2 (typarConstraintSetsAEquivAux erasureFlag g aenv) tps1 tps2

and tcrefAEquiv g aenv tc1 tc2 = 
    tyconRefEq g tc1 tc2 || 
      (match aenv.EquivTycons.TryFind tc1 with Some v -> tyconRefEq g v tc2 | None -> false)

and typeAEquivAux erasureFlag g aenv ty1 ty2 = 
    let ty1 = stripTyEqnsWrtErasure erasureFlag g ty1 
    let ty2 = stripTyEqnsWrtErasure erasureFlag g ty2
    match ty1, ty2 with
    | TType_forall(tps1, rty1), TType_forall(tps2, rty2) -> 
        typarsAEquivAux erasureFlag g aenv tps1 tps2 && typeAEquivAux erasureFlag g (aenv.BindEquivTypars tps1 tps2) rty1 rty2
    | TType_var tp1, TType_var tp2 when typarEq tp1 tp2 -> 
        true
    | TType_var tp1, _ ->
        match aenv.EquivTypars.TryFind tp1 with
        | Some v -> typeEquivAux erasureFlag g v ty2
        | None -> false
    | TType_app (tc1, b1), TType_app (tc2, b2) -> 
        tcrefAEquiv g aenv tc1 tc2 &&
        typesAEquivAux erasureFlag g aenv b1 b2
    | TType_ucase (UnionCaseRef(tc1, n1), b1), TType_ucase (UnionCaseRef(tc2, n2), b2) -> 
        n1=n2 &&
        tcrefAEquiv g aenv tc1 tc2 &&
        typesAEquivAux erasureFlag g aenv b1 b2
    | TType_tuple (s1, l1), TType_tuple (s2, l2) -> 
        structnessAEquiv s1 s2 && typesAEquivAux erasureFlag g aenv l1 l2
    | TType_anon (anonInfo1, l1), TType_anon (anonInfo2, l2) -> 
        anonInfoEquiv anonInfo1 anonInfo2 &&
        typesAEquivAux erasureFlag g aenv l1 l2
    | TType_fun (dtys1, rty1), TType_fun (dtys2, rty2) -> 
        typeAEquivAux erasureFlag g aenv dtys1 dtys2 && typeAEquivAux erasureFlag g aenv rty1 rty2
    | TType_measure m1, TType_measure m2 -> 
        match erasureFlag with 
        | EraseNone -> measureAEquiv g aenv m1 m2 
        | _ -> true 
    | _ -> false


and anonInfoEquiv (anonInfo1: AnonRecdTypeInfo) (anonInfo2: AnonRecdTypeInfo) =
    ccuEq anonInfo1.Assembly anonInfo2.Assembly && 
    structnessAEquiv anonInfo1.TupInfo anonInfo2.TupInfo && 
    anonInfo1.SortedNames = anonInfo2.SortedNames 

and structnessAEquiv un1 un2 =
    match un1, un2 with 
    | TupInfo.Const b1, TupInfo.Const b2 -> (b1 = b2)

and measureAEquiv g aenv un1 un2 =
    let vars1 = ListMeasureVarOccs un1
    let trans tp1 = if aenv.EquivTypars.ContainsKey tp1 then destAnyParTy g aenv.EquivTypars.[tp1] else tp1
    let remapTyconRef tc = if aenv.EquivTycons.ContainsKey tc then aenv.EquivTycons.[tc] else tc
    let vars1' = List.map trans vars1
    let vars2 = ListSet.subtract typarEq (ListMeasureVarOccs un2) vars1'
    let cons1 = ListMeasureConOccsAfterRemapping g remapTyconRef un1
    let cons2 = ListMeasureConOccsAfterRemapping g remapTyconRef un2 
 
    List.forall (fun v -> MeasureVarExponent v un1 = MeasureVarExponent (trans v) un2) vars1 &&
    List.forall (fun v -> MeasureVarExponent v un1 = MeasureVarExponent v un2) vars2 &&
    List.forall (fun c -> MeasureConExponentAfterRemapping g remapTyconRef c un1 = MeasureConExponentAfterRemapping g remapTyconRef c un2) (cons1@cons2)  


and typesAEquivAux erasureFlag g aenv l1 l2 = List.lengthsEqAndForall2 (typeAEquivAux erasureFlag g aenv) l1 l2
and typeEquivAux erasureFlag g ty1 ty2 = typeAEquivAux erasureFlag g TypeEquivEnv.Empty ty1 ty2

let typeAEquiv g aenv ty1 ty2 = typeAEquivAux EraseNone g aenv ty1 ty2
let typeEquiv g ty1 ty2 = typeEquivAux EraseNone g ty1 ty2
let traitsAEquiv g aenv t1 t2 = traitsAEquivAux EraseNone g aenv t1 t2
let traitKeysAEquiv g aenv t1 t2 = traitKeysAEquivAux EraseNone g aenv t1 t2
let typarConstraintsAEquiv g aenv c1 c2 = typarConstraintsAEquivAux EraseNone g aenv c1 c2
let typarsAEquiv g aenv d1 d2 = typarsAEquivAux EraseNone g aenv d1 d2
let returnTypesAEquiv g aenv t1 t2 = returnTypesAEquivAux EraseNone g aenv t1 t2

let measureEquiv g m1 m2 = measureAEquiv g TypeEquivEnv.Empty m1 m2

// Get measure of type, float<_> or float32<_> or decimal<_> but not float=float<1> or float32=float32<1> or decimal=decimal<1> 
let getMeasureOfType g ty =
    match ty with 
    | AppTy g (tcref, [tyarg]) ->
        match stripTyEqns g tyarg with  
        | TType_measure ms when not (measureEquiv g ms Measure.One) -> Some (tcref, ms)
        | _ -> None
    | _ -> None

let isErasedType g ty = 
  match stripTyEqns g ty with
#if !NO_EXTENSIONTYPING
  | TType_app (tcref, _) -> tcref.IsProvidedErasedTycon
#endif
  | _ -> false

// Return all components of this type expression that cannot be tested at runtime
let rec getErasedTypes g ty = 
    let ty = stripTyEqns g ty
    if isErasedType g ty then [ty] else 
    match ty with
    | TType_forall(_, rty) -> 
        getErasedTypes g rty
    | TType_var tp -> 
        if tp.IsErased then [ty] else []
    | TType_app (_, b) | TType_ucase(_, b) | TType_anon (_, b) | TType_tuple (_, b) ->
        List.foldBack (fun ty tys -> getErasedTypes g ty @ tys) b []
    | TType_fun (dty, rty) -> 
        getErasedTypes g dty @ getErasedTypes g rty
    | TType_measure _ -> 
        [ty]


//---------------------------------------------------------------------------
// Standard orderings, e.g. for order set/map keys
//---------------------------------------------------------------------------

let valOrder = { new IComparer<Val> with member _.Compare(v1, v2) = compare v1.Stamp v2.Stamp }
let tyconOrder = { new IComparer<Tycon> with member _.Compare(tc1, tc2) = compare tc1.Stamp tc2.Stamp }
let recdFieldRefOrder = 
    { new IComparer<RecdFieldRef> with 
         member _.Compare(RecdFieldRef(tcref1, nm1), RecdFieldRef(tcref2, nm2)) = 
            let c = tyconOrder.Compare (tcref1.Deref, tcref2.Deref) 
            if c <> 0 then c else 
            compare nm1 nm2 }

let unionCaseRefOrder = 
    { new IComparer<UnionCaseRef> with 
         member _.Compare(UnionCaseRef(tcref1, nm1), UnionCaseRef(tcref2, nm2)) = 
            let c = tyconOrder.Compare (tcref1.Deref, tcref2.Deref) 
            if c <> 0 then c else 
            compare nm1 nm2 }

//---------------------------------------------------------------------------
// Make some common types
//---------------------------------------------------------------------------

let mkFunTy d r = TType_fun (d, r)

let (-->) d r = mkFunTy d r

let mkForallTy d r = TType_forall (d, r)

let mkForallTyIfNeeded d r = if isNil d then r else mkForallTy d r

let (+->) d r = mkForallTyIfNeeded d r

let mkIteratedFunTy dl r = List.foldBack (-->) dl r

let mkLambdaArgTy m tys = 
    match tys with 
    | [] -> error(InternalError("mkLambdaArgTy", m))
    | [h] -> h 
    | _ -> mkRawRefTupleTy tys

let typeOfLambdaArg m vs = mkLambdaArgTy m (typesOfVals vs)
let mkMultiLambdaTy m vs rty = mkFunTy (typeOfLambdaArg m vs) rty 
let mkLambdaTy tps tys rty = mkForallTyIfNeeded tps (mkIteratedFunTy tys rty)

/// When compiling FSharp.Core.dll we have to deal with the non-local references into
/// the library arising from env.fs. Part of this means that we have to be able to resolve these
/// references. This function artificially forces the existence of a module or namespace at a 
/// particular point in order to do this.
let ensureCcuHasModuleOrNamespaceAtPath (ccu: CcuThunk) path (CompPath(_, cpath)) xml =
    let scoref = ccu.ILScopeRef 
    let rec loop prior_cpath (path: Ident list) cpath (modul: ModuleOrNamespace) =
        let mtype = modul.ModuleOrNamespaceType 
        match path, cpath with 
        | hpath :: tpath, (_, mkind) :: tcpath -> 
            let modName = hpath.idText 
            if not (Map.containsKey modName mtype.AllEntitiesByCompiledAndLogicalMangledNames) then 
                let mty = Construct.NewEmptyModuleOrNamespaceType mkind
                let cpath = CompPath(scoref, prior_cpath)
                let smodul = Construct.NewModuleOrNamespace (Some cpath) taccessPublic hpath xml [] (MaybeLazy.Strict mty)
                mtype.AddModuleOrNamespaceByMutation smodul
            let modul = Map.find modName mtype.AllEntitiesByCompiledAndLogicalMangledNames 
            loop (prior_cpath @ [(modName, Namespace)]) tpath tcpath modul 

        | _ -> () 

    loop [] path cpath ccu.Contents


//---------------------------------------------------------------------------
// Primitive destructors
//---------------------------------------------------------------------------

/// Look through the Expr.Link nodes arising from type inference
let rec stripExpr e = 
    match e with 
    | Expr.Link eref -> stripExpr eref.Value
    | _ -> e    

let mkCase (a, b) = TCase(a, b)

let isRefTupleExpr e = match e with Expr.Op (TOp.Tuple tupInfo, _, _, _) -> not (evalTupInfoIsStruct tupInfo) | _ -> false
let tryDestRefTupleExpr e = match e with Expr.Op (TOp.Tuple tupInfo, _, es, _) when not (evalTupInfoIsStruct tupInfo) -> es | _ -> [e]

//---------------------------------------------------------------------------
// Range info for expressions
//---------------------------------------------------------------------------

let rec rangeOfExpr x = 
    match x with
    | Expr.Val (_, _, m) | Expr.Op (_, _, _, m) | Expr.Const (_, m, _) | Expr.Quote (_, _, _, m, _)
    | Expr.Obj (_, _, _, _, _, _, m) | Expr.App (_, _, _, _, m) | Expr.Sequential (_, _, _, _, m) 
    | Expr.StaticOptimization (_, _, _, m) | Expr.Lambda (_, _, _, _, _, m, _) 
    | Expr.WitnessArg (_, m)
    | Expr.TyLambda (_, _, _, m, _)| Expr.TyChoose (_, _, m) | Expr.LetRec (_, _, m, _) | Expr.Let (_, _, m, _) | Expr.Match (_, _, _, _, m, _) -> m
    | Expr.Link eref -> rangeOfExpr eref.Value

type Expr with 
    member x.Range = rangeOfExpr x

//---------------------------------------------------------------------------
// Build nodes in decision graphs
//---------------------------------------------------------------------------


let primMkMatch(spBind, exprm, tree, targets, matchm, ty) = Expr.Match (spBind, exprm, tree, targets, matchm, ty)

type MatchBuilder(spBind, inpRange: range) = 

    let targets = ResizeArray<_>(10) 
    member x.AddTarget tg = 
        let n = targets.Count 
        targets.Add tg
        n

    member x.AddResultTarget(e, spTarget) = TDSuccess([], x.AddTarget(TTarget([], e, spTarget, None)))

    member x.CloseTargets() = targets |> ResizeArray.toList

    member x.Close(dtree, m, ty) = primMkMatch (spBind, inpRange, dtree, targets.ToArray(), m, ty)

let mkBoolSwitch debugPoint m g t e =
    TDSwitch(debugPoint, g, [TCase(DecisionTreeTest.Const(Const.Bool true), t)], Some e, m)

let primMkCond spBind spTarget1 spTarget2 m ty e1 e2 e3 = 
    let mbuilder = MatchBuilder(spBind, m)
    let dtree = mkBoolSwitch DebugPointAtSwitch.No m e1 (mbuilder.AddResultTarget(e2, spTarget1)) (mbuilder.AddResultTarget(e3, spTarget2)) 
    mbuilder.Close(dtree, m, ty)

let mkCond spBind spTarget m ty e1 e2 e3 =
    primMkCond spBind spTarget spTarget m ty e1 e2 e3

//---------------------------------------------------------------------------
// Primitive constructors
//---------------------------------------------------------------------------

let exprForValRef m vref = Expr.Val (vref, NormalValUse, m)
let exprForVal m v = exprForValRef m (mkLocalValRef v)
let mkLocalAux m s ty mut compgen =
    let thisv = Construct.NewVal(s, m, None, ty, mut, compgen, None, taccessPublic, ValNotInRecScope, None, NormalVal, [], ValInline.Optional, XmlDoc.Empty, false, false, false, false, false, false, None, ParentNone) 
    thisv, exprForVal m thisv

let mkLocal m s ty = mkLocalAux m s ty Immutable false
let mkCompGenLocal m s ty = mkLocalAux m s ty Immutable true
let mkMutableCompGenLocal m s ty = mkLocalAux m s ty Mutable true


// Type gives return type. For type-lambdas this is the formal return type. 
let mkMultiLambda m vs (b, rty) = Expr.Lambda (newUnique(), None, None, vs, b, m, rty)
let rebuildLambda m ctorThisValOpt baseValOpt vs (b, rty) = Expr.Lambda (newUnique(), ctorThisValOpt, baseValOpt, vs, b, m, rty)
let mkLambda m v (b, rty) = mkMultiLambda m [v] (b, rty)
let mkTypeLambda m vs (b, tau_ty) = match vs with [] -> b | _ -> Expr.TyLambda (newUnique(), vs, b, m, tau_ty)
let mkTypeChoose m vs b = match vs with [] -> b | _ -> Expr.TyChoose (vs, b, m)

let mkObjExpr (ty, basev, basecall, overrides, iimpls, m) = 
    Expr.Obj (newUnique(), ty, basev, basecall, overrides, iimpls, m) 

let mkLambdas m tps (vs: Val list) (b, rty) = 
    mkTypeLambda m tps (List.foldBack (fun v (e, ty) -> mkLambda m v (e, ty), v.Type --> ty) vs (b, rty))

let mkMultiLambdasCore m vsl (b, rty) = 
    List.foldBack (fun v (e, ty) -> mkMultiLambda m v (e, ty), typeOfLambdaArg m v --> ty) vsl (b, rty)

let mkMultiLambdas m tps vsl (b, rty) = 
    mkTypeLambda m tps (mkMultiLambdasCore m vsl (b, rty) )

let mkMemberLambdas m tps ctorThisValOpt baseValOpt vsl (b, rty) = 
    let expr = 
        match ctorThisValOpt, baseValOpt with
        | None, None -> mkMultiLambdasCore m vsl (b, rty)
        | _ -> 
            match vsl with 
            | [] -> error(InternalError("mk_basev_multi_lambdas_core: can't attach a basev to a non-lambda expression", m))
            | h :: t -> 
                let b, rty = mkMultiLambdasCore m t (b, rty)
                (rebuildLambda m ctorThisValOpt baseValOpt h (b, rty), (typeOfLambdaArg m h --> rty))
    mkTypeLambda m tps expr

let mkMultiLambdaBind v letSeqPtOpt m tps vsl (b, rty) = 
    TBind(v, mkMultiLambdas m tps vsl (b, rty), letSeqPtOpt)

let mkBind seqPtOpt v e = TBind(v, e, seqPtOpt)

let mkLetBind m bind body = Expr.Let (bind, body, m, Construct.NewFreeVarsCache())
let mkLetsBind m binds body = List.foldBack (mkLetBind m) binds body 
let mkLetsFromBindings m binds body = List.foldBack (mkLetBind m) binds body 
let mkLet seqPtOpt m v x body = mkLetBind m (mkBind seqPtOpt v x) body

/// Make sticky bindings that are compiler generated (though the variables may not be - e.g. they may be lambda arguments in a beta reduction)
let mkCompGenBind v e = TBind(v, e, DebugPointAtBinding.NoneAtSticky)
let mkCompGenBinds (vs: Val list) (es: Expr list) = List.map2 mkCompGenBind vs es
let mkCompGenLet m v x body = mkLetBind m (mkCompGenBind v x) body
let mkCompGenLets m vs xs body = mkLetsBind m (mkCompGenBinds vs xs) body
let mkCompGenLetsFromBindings m vs xs body = mkLetsFromBindings m (mkCompGenBinds vs xs) body

let mkInvisibleBind v e = TBind(v, e, DebugPointAtBinding.NoneAtInvisible)
let mkInvisibleBinds (vs: Val list) (es: Expr list) = List.map2 mkInvisibleBind vs es
let mkInvisibleLet m v x body = mkLetBind m (mkInvisibleBind v x) body
let mkInvisibleLets m vs xs body = mkLetsBind m (mkInvisibleBinds vs xs) body
let mkInvisibleLetsFromBindings m vs xs body = mkLetsFromBindings m (mkInvisibleBinds vs xs) body

let mkLetRecBinds m binds body =
    if isNil binds then
        body 
    else
        Expr.LetRec (binds, body, m, Construct.NewFreeVarsCache())

//-------------------------------------------------------------------------
// Type schemes...
//-------------------------------------------------------------------------

// Type parameters may be have been equated to other tps in equi-recursive type inference 
// and unit type inference. Normalize them here 
let NormalizeDeclaredTyparsForEquiRecursiveInference g tps = 
    match tps with 
    | [] -> []
    | tps -> 
        tps |> List.map (fun tp ->
          let ty = mkTyparTy tp
          match tryAnyParTy g ty with
          | ValueSome anyParTy -> anyParTy 
          | ValueNone -> tp)
 
type TypeScheme = TypeScheme of Typars * TType    
  
let mkGenericBindRhs g m generalizedTyparsForRecursiveBlock typeScheme bodyExpr = 
    let (TypeScheme(generalizedTypars, tauType)) = typeScheme

    // Normalize the generalized typars
    let generalizedTypars = NormalizeDeclaredTyparsForEquiRecursiveInference g generalizedTypars

    // Some recursive bindings result in free type variables, e.g. 
    //    let rec f (x:'a) = ()  
    //    and g() = f y |> ignore 
    // What is the type of y? Type inference equates it to 'a. 
    // But "g" is not polymorphic in 'a. Hence we get a free choice of "'a" 
    // in the scope of "g". Thus at each individual recursive binding we record all 
    // type variables for which we have a free choice, which is precisely the difference 
    // between the union of all sets of generalized type variables and the set generalized 
    // at each particular binding. 
    //
    // We record an expression node that indicates that a free choice can be made 
    // for these. This expression node effectively binds the type variables. 
    let freeChoiceTypars = ListSet.subtract typarEq generalizedTyparsForRecursiveBlock generalizedTypars
    mkTypeLambda m generalizedTypars (mkTypeChoose m freeChoiceTypars bodyExpr, tauType)

let isBeingGeneralized tp typeScheme = 
    let (TypeScheme(generalizedTypars, _)) = typeScheme
    ListSet.contains typarRefEq tp generalizedTypars

//-------------------------------------------------------------------------
// Build conditional expressions...
//------------------------------------------------------------------------- 

let mkBool (g: TcGlobals) m b = Expr.Const (Const.Bool b, m, g.bool_ty)

let mkTrue g m = mkBool g m true

let mkFalse g m = mkBool g m false

let mkLazyOr (g: TcGlobals) m e1 e2 =
    mkCond DebugPointAtBinding.NoneAtSticky DebugPointAtTarget.No m g.bool_ty e1 (mkTrue g m) e2

let mkLazyAnd (g: TcGlobals) m e1 e2 =
    mkCond DebugPointAtBinding.NoneAtSticky DebugPointAtTarget.No m g.bool_ty e1 e2 (mkFalse g m)

let mkCoerceExpr(e, to_ty, m, from_ty) = Expr.Op (TOp.Coerce, [to_ty;from_ty], [e], m)

let mkAsmExpr (code, tinst, args, rettys, m) = Expr.Op (TOp.ILAsm (code, rettys), tinst, args, m)

let mkUnionCaseExpr(uc, tinst, args, m) = Expr.Op (TOp.UnionCase uc, tinst, args, m)

let mkExnExpr(uc, args, m) = Expr.Op (TOp.ExnConstr uc, [], args, m)

let mkTupleFieldGetViaExprAddr(tupInfo, e, tinst, i, m) = Expr.Op (TOp.TupleFieldGet (tupInfo, i), tinst, [e], m)

let mkAnonRecdFieldGetViaExprAddr(anonInfo, e, tinst, i, m) = Expr.Op (TOp.AnonRecdGet (anonInfo, i), tinst, [e], m)

let mkRecdFieldGetViaExprAddr (e, fref, tinst, m) = Expr.Op (TOp.ValFieldGet fref, tinst, [e], m)

let mkRecdFieldGetAddrViaExprAddr(readonly, e, fref, tinst, m) = Expr.Op (TOp.ValFieldGetAddr (fref, readonly), tinst, [e], m)

let mkStaticRecdFieldGetAddr(readonly, fref, tinst, m) = Expr.Op (TOp.ValFieldGetAddr (fref, readonly), tinst, [], m)

let mkStaticRecdFieldGet (fref, tinst, m) = Expr.Op (TOp.ValFieldGet fref, tinst, [], m)

let mkStaticRecdFieldSet(fref, tinst, e, m) = Expr.Op (TOp.ValFieldSet fref, tinst, [e], m)

let mkArrayElemAddress g (readonly, ilInstrReadOnlyAnnotation, isNativePtr, shape, elemTy, exprs, m) = 
    Expr.Op (TOp.ILAsm ([I_ldelema(ilInstrReadOnlyAnnotation, isNativePtr, shape, mkILTyvarTy 0us)], [mkByrefTyWithFlag g readonly elemTy]), [elemTy], exprs, m)

let mkRecdFieldSetViaExprAddr (e1, fref, tinst, e2, m) = Expr.Op (TOp.ValFieldSet fref, tinst, [e1;e2], m)

let mkUnionCaseTagGetViaExprAddr (e1, cref, tinst, m) = Expr.Op (TOp.UnionCaseTagGet cref, tinst, [e1], m)

/// Make a 'TOp.UnionCaseProof' expression, which proves a union value is over a particular case (used only for ref-unions, not struct-unions)
let mkUnionCaseProof (e1, cref: UnionCaseRef, tinst, m) = if cref.Tycon.IsStructOrEnumTycon then e1 else Expr.Op (TOp.UnionCaseProof cref, tinst, [e1], m)

/// Build a 'TOp.UnionCaseFieldGet' expression for something we've already determined to be a particular union case. For ref-unions, 
/// the input expression has 'TType_ucase', which is an F# compiler internal "type" corresponding to the union case. For struct-unions, 
/// the input should be the address of the expression.
let mkUnionCaseFieldGetProvenViaExprAddr (e1, cref, tinst, j, m) = Expr.Op (TOp.UnionCaseFieldGet (cref, j), tinst, [e1], m)

/// Build a 'TOp.UnionCaseFieldGetAddr' expression for a field of a union when we've already determined the value to be a particular union case. For ref-unions, 
/// the input expression has 'TType_ucase', which is an F# compiler internal "type" corresponding to the union case. For struct-unions, 
/// the input should be the address of the expression.
let mkUnionCaseFieldGetAddrProvenViaExprAddr (readonly, e1, cref, tinst, j, m) = Expr.Op (TOp.UnionCaseFieldGetAddr (cref, j, readonly), tinst, [e1], m)

/// Build a 'get' expression for something we've already determined to be a particular union case, but where 
/// the static type of the input is not yet proven to be that particular union case. This requires a type
/// cast to 'prove' the condition.
let mkUnionCaseFieldGetUnprovenViaExprAddr (e1, cref, tinst, j, m) = mkUnionCaseFieldGetProvenViaExprAddr (mkUnionCaseProof(e1, cref, tinst, m), cref, tinst, j, m)

let mkUnionCaseFieldSet (e1, cref, tinst, j, e2, m) = Expr.Op (TOp.UnionCaseFieldSet (cref, j), tinst, [e1;e2], m)

let mkExnCaseFieldGet (e1, ecref, j, m) = Expr.Op (TOp.ExnFieldGet (ecref, j), [], [e1], m)

let mkExnCaseFieldSet (e1, ecref, j, e2, m) = Expr.Op (TOp.ExnFieldSet (ecref, j), [], [e1;e2], m)

let mkDummyLambda (g: TcGlobals) (e: Expr, ety) = 
    let m = e.Range
    mkLambda m (fst (mkCompGenLocal m "unitVar" g.unit_ty)) (e, ety)
                           
let mkWhile (g: TcGlobals) (spWhile, marker, e1, e2, m) = 
    Expr.Op (TOp.While (spWhile, marker), [], [mkDummyLambda g (e1, g.bool_ty);mkDummyLambda g (e2, g.unit_ty)], m)

let mkFor (g: TcGlobals) (spFor, v, e1, dir, e2, e3: Expr, m) = 
    Expr.Op (TOp.For (spFor, dir), [], [mkDummyLambda g (e1, g.int_ty) ;mkDummyLambda g (e2, g.int_ty);mkLambda e3.Range v (e3, g.unit_ty)], m)

let mkTryWith g (e1, vf, ef: Expr, vh, eh: Expr, m, ty, spTry, spWith) = 
    Expr.Op (TOp.TryWith (spTry, spWith), [ty], [mkDummyLambda g (e1, ty);mkLambda ef.Range vf (ef, ty);mkLambda eh.Range vh (eh, ty)], m)

let mkTryFinally (g: TcGlobals) (e1, e2, m, ty, spTry, spFinally) = 
    Expr.Op (TOp.TryFinally (spTry, spFinally), [ty], [mkDummyLambda g (e1, ty);mkDummyLambda g (e2, g.unit_ty)], m)

let mkDefault (m, ty) = Expr.Const (Const.Zero, m, ty) 

let mkValSet m v e = Expr.Op (TOp.LValueOp (LSet, v), [], [e], m)             
let mkAddrSet m v e = Expr.Op (TOp.LValueOp (LByrefSet, v), [], [e], m)       
let mkAddrGet m v = Expr.Op (TOp.LValueOp (LByrefGet, v), [], [], m)          
let mkValAddr m readonly v = Expr.Op (TOp.LValueOp (LAddrOf readonly, v), [], [], m)           

//--------------------------------------------------------------------------
// Maps tracking extra information for values
//--------------------------------------------------------------------------

[<NoEquality; NoComparison>]
type ValHash<'T> = 
    | ValHash of Dictionary<Stamp, 'T>

    member ht.Values = 
        let (ValHash t) = ht
        t.Values :> seq<'T>

    member ht.TryFind (v: Val) = 
        let (ValHash t) = ht
        match t.TryGetValue v.Stamp with
        | true, v -> Some v
        | _ -> None

    member ht.Add (v: Val, x) = 
        let (ValHash t) = ht
        t.[v.Stamp] <- x

    static member Create() = ValHash (new Dictionary<_, 'T>(11))

[<Struct; NoEquality; NoComparison>]
type ValMultiMap<'T>(contents: StampMap<'T list>) =

    member m.ContainsKey (v: Val) =
        contents.ContainsKey v.Stamp

    member m.Find (v: Val) =
        match contents |> Map.tryFind v.Stamp with
        | Some vals -> vals
        | _ -> []

    member m.Add (v: Val, x) = ValMultiMap<'T>(contents.Add (v.Stamp, x :: m.Find v))

    member m.Remove (v: Val) = ValMultiMap<'T>(contents.Remove v.Stamp)

    member m.Contents = contents

    static member Empty = ValMultiMap<'T>(Map.empty)

[<Struct; NoEquality; NoComparison>]
type TyconRefMultiMap<'T>(contents: TyconRefMap<'T list>) =
    member m.Find v = 
        match contents.TryFind v with
        | Some vals -> vals
        | _ -> []

    member m.Add (v, x) = TyconRefMultiMap<'T>(contents.Add v (x :: m.Find v))
    static member Empty = TyconRefMultiMap<'T>(TyconRefMap<_>.Empty)
    static member OfList vs = (vs, TyconRefMultiMap<'T>.Empty) ||> List.foldBack (fun (x, y) acc -> acc.Add (x, y)) 


//--------------------------------------------------------------------------
// From Ref_private to Ref_nonlocal when exporting data.
//--------------------------------------------------------------------------

/// Try to create a EntityRef suitable for accessing the given Entity from another assembly 
let tryRescopeEntity viewedCcu (entity: Entity) : ValueOption<EntityRef> = 
    match entity.PublicPath with 
    | Some pubpath -> ValueSome (ERefNonLocal (rescopePubPath viewedCcu pubpath))
    | None -> ValueNone

/// Try to create a ValRef suitable for accessing the given Val from another assembly 
let tryRescopeVal viewedCcu (entityRemap: Remap) (vspec: Val) : ValueOption<ValRef> = 
    match vspec.PublicPath with 
    | Some (ValPubPath(p, fullLinkageKey)) -> 
        // The type information in the val linkage doesn't need to keep any information to trait solutions.
        let entityRemap = { entityRemap with removeTraitSolutions = true }
        let fullLinkageKey = remapValLinkage entityRemap fullLinkageKey
        let vref = 
            // This compensates for the somewhat poor design decision in the F# compiler and metadata where
            // members are stored as values under the enclosing namespace/module rather than under the type.
            // This stems from the days when types and namespace/modules were separated constructs in the 
            // compiler implementation.
            if vspec.IsIntrinsicMember then  
                mkNonLocalValRef (rescopePubPathToParent viewedCcu p) fullLinkageKey
            else 
                mkNonLocalValRef (rescopePubPath viewedCcu p) fullLinkageKey
        ValueSome vref
    | _ -> ValueNone
    
//---------------------------------------------------------------------------
// Type information about records, constructors etc.
//---------------------------------------------------------------------------
 
let actualTyOfRecdField inst (fspec: RecdField) = instType inst fspec.FormalType

let actualTysOfRecdFields inst rfields = List.map (actualTyOfRecdField inst) rfields

let actualTysOfInstanceRecdFields inst (tcref: TyconRef) = tcref.AllInstanceFieldsAsList |> actualTysOfRecdFields inst 

let actualTysOfUnionCaseFields inst (x: UnionCaseRef) = actualTysOfRecdFields inst x.AllFieldsAsList

let actualResultTyOfUnionCase tinst (x: UnionCaseRef) = 
    instType (mkTyconRefInst x.TyconRef tinst) x.ReturnType

let recdFieldsOfExnDefRef x = (stripExnEqns x).TrueInstanceFieldsAsList
let recdFieldOfExnDefRefByIdx x n = (stripExnEqns x).GetFieldByIndex n

let recdFieldTysOfExnDefRef x = actualTysOfRecdFields [] (recdFieldsOfExnDefRef x)
let recdFieldTyOfExnDefRefByIdx x j = actualTyOfRecdField [] (recdFieldOfExnDefRefByIdx x j)


let actualTyOfRecdFieldForTycon tycon tinst (fspec: RecdField) = 
    instType (mkTyconInst tycon tinst) fspec.FormalType

let actualTyOfRecdFieldRef (fref: RecdFieldRef) tinst = 
    actualTyOfRecdFieldForTycon fref.Tycon tinst fref.RecdField

let actualTyOfUnionFieldRef (fref: UnionCaseRef) n tinst = 
    actualTyOfRecdFieldForTycon fref.Tycon tinst (fref.FieldByIndex n)

    
//---------------------------------------------------------------------------
// Apply type functions to types
//---------------------------------------------------------------------------

let destForallTy g ty = 
    let tps, tau = primDestForallTy g ty 
    // tps may be have been equated to other tps in equi-recursive type inference 
    // and unit type inference. Normalize them here 
    let tps = NormalizeDeclaredTyparsForEquiRecursiveInference g tps
    tps, tau

let tryDestForallTy g ty = 
    if isForallTy g ty then destForallTy g ty else [], ty

let rec stripFunTy g ty = 
    if isFunTy g ty then 
        let d, r = destFunTy g ty 
        let more, rty = stripFunTy g r 
        d :: more, rty
    else [], ty

let applyForallTy g ty tyargs = 
    let tps, tau = destForallTy g ty
    instType (mkTyparInst tps tyargs) tau

let reduceIteratedFunTy g ty args = 
    List.fold (fun ty _ -> 
        if not (isFunTy g ty) then failwith "reduceIteratedFunTy"
        snd (destFunTy g ty)) ty args

let applyTyArgs g functy tyargs = 
    if isForallTy g functy then applyForallTy g functy tyargs else functy

let applyTys g functy (tyargs, argtys) = 
    let afterTyappTy = applyTyArgs g functy tyargs
    reduceIteratedFunTy g afterTyappTy argtys

let formalApplyTys g functy (tyargs, args) = 
    reduceIteratedFunTy g
      (if isNil tyargs then functy else snd (destForallTy g functy))
      args

let rec stripFunTyN g n ty = 
    assert (n >= 0)
    if n > 0 && isFunTy g ty then 
        let d, r = destFunTy g ty
        let more, rty = stripFunTyN g (n-1) r in d :: more, rty
    else [], ty

        
let tryDestAnyTupleTy g ty = 
    if isAnyTupleTy g ty then destAnyTupleTy g ty else tupInfoRef, [ty]

let tryDestRefTupleTy g ty = 
    if isRefTupleTy g ty then destRefTupleTy g ty else [ty]

type UncurriedArgInfos = (TType * ArgReprInfo) list 

type CurriedArgInfos = (TType * ArgReprInfo) list list

type TraitWitnessInfos = TraitWitnessInfo list

// A 'tau' type is one with its type parameters stripped off 
let GetTopTauTypeInFSharpForm g (curriedArgInfos: ArgReprInfo list list) tau m =
    let nArgInfos = curriedArgInfos.Length
    let argtys, rty = stripFunTyN g nArgInfos tau
    if nArgInfos <> argtys.Length then 
        error(Error(FSComp.SR.tastInvalidMemberSignature(), m))
    let argtysl = 
        (curriedArgInfos, argtys) ||> List.map2 (fun argInfos argty -> 
            match argInfos with 
            | [] -> [ (g.unit_ty, ValReprInfo.unnamedTopArg1) ]
            | [argInfo] -> [ (argty, argInfo) ]
            | _ -> List.zip (destRefTupleTy g argty) argInfos) 
    argtysl, rty

let destTopForallTy g (ValReprInfo (ntps, _, _)) ty =
    let tps, tau = (if isNil ntps then [], ty else tryDestForallTy g ty)
    // tps may be have been equated to other tps in equi-recursive type inference. Normalize them here 
    let tps = NormalizeDeclaredTyparsForEquiRecursiveInference g tps
    tps, tau

let GetTopValTypeInFSharpForm g (ValReprInfo(_, argInfos, retInfo) as topValInfo) ty m =
    let tps, tau = destTopForallTy g topValInfo ty
    let curriedArgTys, returnTy = GetTopTauTypeInFSharpForm g argInfos tau m
    tps, curriedArgTys, returnTy, retInfo

let IsCompiledAsStaticProperty g (v: Val) =
    match v.ValReprInfo with
    | Some valReprInfoValue ->
         match GetTopValTypeInFSharpForm g valReprInfoValue v.Type v.Range with 
         | [], [], _, _ when not v.IsMember -> true
         | _ -> false
    | _ -> false

let IsCompiledAsStaticPropertyWithField g (v: Val) = 
    (not v.IsCompiledAsStaticPropertyWithoutField && IsCompiledAsStaticProperty g v) 

//-------------------------------------------------------------------------
// Multi-dimensional array types...
//-------------------------------------------------------------------------

let isArrayTyconRef (g: TcGlobals) tcref =
    g.il_arr_tcr_map
    |> Array.exists (tyconRefEq g tcref)

let rankOfArrayTyconRef (g: TcGlobals) tcref =
    match g.il_arr_tcr_map |> Array.tryFindIndex (tyconRefEq g tcref) with
    | Some idx ->
        idx + 1
    | None ->
        failwith "rankOfArrayTyconRef: unsupported array rank"

//-------------------------------------------------------------------------
// Misc functions on F# types
//------------------------------------------------------------------------- 

let destArrayTy (g: TcGlobals) ty =
    match tryAppTy g ty with
    | ValueSome (tcref, [ty]) when isArrayTyconRef g tcref -> ty
    | _ -> failwith "destArrayTy"

let destListTy (g: TcGlobals) ty =
    match tryAppTy g ty with
    | ValueSome (tcref, [ty]) when tyconRefEq g tcref g.list_tcr_canon -> ty
    | _ -> failwith "destListTy"

let tyconRefEqOpt g tcOpt tc = 
    match tcOpt with
    | None -> false
    | Some tc2 -> tyconRefEq g tc2 tc

let isStringTy g ty = ty |> stripTyEqns g |> (function TType_app(tcref, _) -> tyconRefEq g tcref g.system_String_tcref | _ -> false)
let isListTy g ty = ty |> stripTyEqns g |> (function TType_app(tcref, _) -> tyconRefEq g tcref g.list_tcr_canon | _ -> false)
let isArrayTy g ty = ty |> stripTyEqns g |> (function TType_app(tcref, _) -> isArrayTyconRef g tcref | _ -> false) 
let isArray1DTy g ty = ty |> stripTyEqns g |> (function TType_app(tcref, _) -> tyconRefEq g tcref g.il_arr_tcr_map.[0] | _ -> false) 
let isUnitTy g ty = ty |> stripTyEqns g |> (function TType_app(tcref, _) -> tyconRefEq g g.unit_tcr_canon tcref | _ -> false) 
let isObjTy g ty = ty |> stripTyEqns g |> (function TType_app(tcref, _) -> tyconRefEq g g.system_Object_tcref tcref | _ -> false) 
let isValueTypeTy g ty = ty |> stripTyEqns g |> (function TType_app(tcref, _) -> tyconRefEq g g.system_Value_tcref tcref | _ -> false) 
let isVoidTy g ty = ty |> stripTyEqns g |> (function TType_app(tcref, _) -> tyconRefEq g g.system_Void_tcref tcref | _ -> false) 
let isILAppTy g ty = ty |> stripTyEqns g |> (function TType_app(tcref, _) -> tcref.IsILTycon | _ -> false) 
let isNativePtrTy g ty = ty |> stripTyEqns g |> (function TType_app(tcref, _) -> tyconRefEq g g.nativeptr_tcr tcref | _ -> false) 

let isByrefTy g ty = 
    ty |> stripTyEqns g |> (function 
        | TType_app(tcref, _) when g.byref2_tcr.CanDeref -> tyconRefEq g g.byref2_tcr tcref
        | TType_app(tcref, _) -> tyconRefEq g g.byref_tcr tcref
        | _ -> false) 

let isInByrefTag g ty = ty |> stripTyEqns g |> (function TType_app(tcref, []) -> tyconRefEq g g.byrefkind_In_tcr tcref | _ -> false) 
let isInByrefTy g ty = 
    ty |> stripTyEqns g |> (function 
        | TType_app(tcref, [_; tag]) when g.byref2_tcr.CanDeref -> tyconRefEq g g.byref2_tcr tcref && isInByrefTag g tag         
        | _ -> false) 

let isOutByrefTag g ty = ty |> stripTyEqns g |> (function TType_app(tcref, []) -> tyconRefEq g g.byrefkind_Out_tcr tcref | _ -> false) 
let isOutByrefTy g ty = 
    ty |> stripTyEqns g |> (function 
        | TType_app(tcref, [_; tag]) when g.byref2_tcr.CanDeref -> tyconRefEq g g.byref2_tcr tcref && isOutByrefTag g tag         
        | _ -> false) 

#if !NO_EXTENSIONTYPING
let extensionInfoOfTy g ty = ty |> stripTyEqns g |> (function TType_app(tcref, _) -> tcref.TypeReprInfo | _ -> TNoRepr) 
#endif

type TypeDefMetadata = 
     | ILTypeMetadata of TILObjectReprData
     | FSharpOrArrayOrByrefOrTupleOrExnTypeMetadata 
#if !NO_EXTENSIONTYPING
     | ProvidedTypeMetadata of TProvidedTypeInfo
#endif

let metadataOfTycon (tycon: Tycon) = 
#if !NO_EXTENSIONTYPING
    match tycon.TypeReprInfo with 
    | TProvidedTypeRepr info -> ProvidedTypeMetadata info
    | _ -> 
#endif
    if tycon.IsILTycon then 
       ILTypeMetadata tycon.ILTyconInfo
    else 
       FSharpOrArrayOrByrefOrTupleOrExnTypeMetadata 


let metadataOfTy g ty = 
#if !NO_EXTENSIONTYPING
    match extensionInfoOfTy g ty with 
    | TProvidedTypeRepr info -> ProvidedTypeMetadata info
    | _ -> 
#endif
    if isILAppTy g ty then 
        let tcref = tcrefOfAppTy g ty
        ILTypeMetadata tcref.ILTyconInfo
    else 
        FSharpOrArrayOrByrefOrTupleOrExnTypeMetadata 


let isILReferenceTy g ty = 
    match metadataOfTy g ty with 
#if !NO_EXTENSIONTYPING
    | ProvidedTypeMetadata info -> not info.IsStructOrEnum
#endif
    | ILTypeMetadata (TILObjectReprData(_, _, td)) -> not td.IsStructOrEnum
    | FSharpOrArrayOrByrefOrTupleOrExnTypeMetadata -> isArrayTy g ty

let isILInterfaceTycon (tycon: Tycon) = 
    match metadataOfTycon tycon with 
#if !NO_EXTENSIONTYPING
    | ProvidedTypeMetadata info -> info.IsInterface
#endif
    | ILTypeMetadata (TILObjectReprData(_, _, td)) -> td.IsInterface
    | FSharpOrArrayOrByrefOrTupleOrExnTypeMetadata -> false

let rankOfArrayTy g ty = rankOfArrayTyconRef g (tcrefOfAppTy g ty)

let isFSharpObjModelRefTy g ty = 
    isFSharpObjModelTy g ty && 
    let tcref = tcrefOfAppTy g ty
    match tcref.FSharpObjectModelTypeInfo.fsobjmodel_kind with 
    | TFSharpClass | TFSharpInterface | TFSharpDelegate _ -> true
    | TFSharpStruct | TFSharpEnum -> false

let isFSharpClassTy g ty =
    match tryTcrefOfAppTy g ty with
    | ValueSome tcref -> tcref.Deref.IsFSharpClassTycon
    | _ -> false

let isFSharpStructTy g ty =
    match tryTcrefOfAppTy g ty with
    | ValueSome tcref -> tcref.Deref.IsFSharpStructOrEnumTycon
    | _ -> false

let isFSharpInterfaceTy g ty = 
    match tryTcrefOfAppTy g ty with
    | ValueSome tcref -> tcref.Deref.IsFSharpInterfaceTycon
    | _ -> false

let isDelegateTy g ty = 
    match metadataOfTy g ty with 
#if !NO_EXTENSIONTYPING
    | ProvidedTypeMetadata info -> info.IsDelegate ()
#endif
    | ILTypeMetadata (TILObjectReprData(_, _, td)) -> td.IsDelegate
    | FSharpOrArrayOrByrefOrTupleOrExnTypeMetadata ->
        match tryTcrefOfAppTy g ty with
        | ValueSome tcref -> tcref.Deref.IsFSharpDelegateTycon
        | _ -> false

let isInterfaceTy g ty = 
    match metadataOfTy g ty with 
#if !NO_EXTENSIONTYPING
    | ProvidedTypeMetadata info -> info.IsInterface
#endif
    | ILTypeMetadata (TILObjectReprData(_, _, td)) -> td.IsInterface
    | FSharpOrArrayOrByrefOrTupleOrExnTypeMetadata -> isFSharpInterfaceTy g ty

let isFSharpDelegateTy g ty = isDelegateTy g ty && isFSharpObjModelTy g ty

let isClassTy g ty = 
    match metadataOfTy g ty with 
#if !NO_EXTENSIONTYPING
    | ProvidedTypeMetadata info -> info.IsClass
#endif
    | ILTypeMetadata (TILObjectReprData(_, _, td)) -> td.IsClass
    | FSharpOrArrayOrByrefOrTupleOrExnTypeMetadata -> isFSharpClassTy g ty

let isStructOrEnumTyconTy g ty = 
    match tryTcrefOfAppTy g ty with
    | ValueSome tcref -> tcref.Deref.IsStructOrEnumTycon
    | _ -> false

let isStructRecordOrUnionTyconTy g ty = 
    match tryTcrefOfAppTy g ty with
    | ValueSome tcref -> tcref.Deref.IsStructRecordOrUnionTycon
    | _ -> false

let isStructTyconRef (tcref: TyconRef) =
    let tycon = tcref.Deref
    tycon.IsStructRecordOrUnionTycon || tycon.IsStructOrEnumTycon

let isStructTy g ty =
    match tryTcrefOfAppTy g ty with
    | ValueSome tcref -> 
        isStructTyconRef tcref
    | _ -> 
        isStructAnonRecdTy g ty || isStructTupleTy g ty

let isRefTy g ty = 
    not (isStructOrEnumTyconTy g ty) &&
    (
        isUnionTy g ty || 
        isRefTupleTy g ty || 
        isRecdTy g ty || 
        isILReferenceTy g ty ||
        isFunTy g ty || 
        isReprHiddenTy g ty || 
        isFSharpObjModelRefTy g ty || 
        isUnitTy g ty ||
        (isAnonRecdTy g ty && not (isStructAnonRecdTy g ty))
    )

let isForallFunctionTy g ty =
    let _, tau = tryDestForallTy g ty
    isFunTy g tau

// ECMA C# LANGUAGE SPECIFICATION, 27.2
// An unmanaged-type is any type that isn't a reference-type, a type-parameter, or a generic struct-type and
// contains no fields whose type is not an unmanaged-type. In other words, an unmanaged-type is one of the
// following:
// - sbyte, byte, short, ushort, int, uint, long, ulong, char, float, double, decimal, or bool.
// - Any enum-type.
// - Any pointer-type.
// - Any non-generic user-defined struct-type that contains fields of unmanaged-types only.
// [Note: Constructed types and type-parameters are never unmanaged-types. end note]
let rec isUnmanagedTy g ty =
    let ty = stripTyEqnsAndMeasureEqns g ty
    match tryTcrefOfAppTy g ty with
    | ValueSome tcref ->
        let isEq tcref2 = tyconRefEq g tcref tcref2 
        if isEq g.nativeptr_tcr || isEq g.nativeint_tcr ||
                    isEq g.sbyte_tcr || isEq g.byte_tcr || 
                    isEq g.int16_tcr || isEq g.uint16_tcr ||
                    isEq g.int32_tcr || isEq g.uint32_tcr ||
                    isEq g.int64_tcr || isEq g.uint64_tcr ||
                    isEq g.char_tcr ||
                    isEq g.float32_tcr ||
                    isEq g.float_tcr ||
                    isEq g.decimal_tcr ||
                    isEq g.bool_tcr then
            true
        else
            let tycon = tcref.Deref
            if tycon.IsEnumTycon then 
                true
            elif tycon.IsStructOrEnumTycon then
                match tycon.TyparsNoRange with
                | [] -> tycon.AllInstanceFieldsAsList |> List.forall (fun r -> isUnmanagedTy g r.rfield_type) 
                | _ -> false // generic structs are never 
            else false
    | ValueNone ->
        false

let isInterfaceTycon x = 
    isILInterfaceTycon x || x.IsFSharpInterfaceTycon

let isInterfaceTyconRef (tcref: TyconRef) = isInterfaceTycon tcref.Deref

let isEnumTy g ty = 
    match tryTcrefOfAppTy g ty with 
    | ValueNone -> false
    | ValueSome tcref -> tcref.IsEnumTycon

let actualReturnTyOfSlotSig parentTyInst methTyInst (TSlotSig(_, _, parentFormalTypars, methFormalTypars, _, formalRetTy)) = 
    let methTyInst = mkTyparInst methFormalTypars methTyInst
    let parentTyInst = mkTyparInst parentFormalTypars parentTyInst
    Option.map (instType (parentTyInst @ methTyInst)) formalRetTy

let slotSigHasVoidReturnTy (TSlotSig(_, _, _, _, _, formalRetTy)) = 
    Option.isNone formalRetTy 

let returnTyOfMethod g (TObjExprMethod(TSlotSig(_, parentTy, _, _, _, _) as ss, _, methFormalTypars, _, _, _)) =
    let tinst = argsOfAppTy g parentTy
    let methTyInst = generalizeTypars methFormalTypars
    actualReturnTyOfSlotSig tinst methTyInst ss

/// Is the type 'abstract' in C#-speak
let isAbstractTycon (tycon: Tycon) = 
    if tycon.IsFSharpObjectModelTycon then 
        not tycon.IsFSharpDelegateTycon && 
        tycon.TypeContents.tcaug_abstract 
    else 
        tycon.IsILTycon && tycon.ILTyconRawMetadata.IsAbstract

//---------------------------------------------------------------------------
// Determine if a member/Val/ValRef is an explicit impl
//---------------------------------------------------------------------------

let MemberIsExplicitImpl g (membInfo: ValMemberInfo) = 
   membInfo.MemberFlags.IsOverrideOrExplicitImpl &&
   match membInfo.ImplementedSlotSigs with 
   | [] -> false
   | slotsigs -> slotsigs |> List.forall (fun slotsig -> isInterfaceTy g slotsig.ImplementedType)

let ValIsExplicitImpl g (v: Val) = 
    match v.MemberInfo with 
    | Some membInfo -> MemberIsExplicitImpl g membInfo
    | _ -> false

let ValRefIsExplicitImpl g (vref: ValRef) = ValIsExplicitImpl g vref.Deref

//---------------------------------------------------------------------------
// Find all type variables in a type, apart from those that have had 
// an equation assigned by type inference.
//---------------------------------------------------------------------------

let emptyFreeLocals = Zset.empty valOrder
let unionFreeLocals s1 s2 = 
    if s1 === emptyFreeLocals then s2
    elif s2 === emptyFreeLocals then s1
    else Zset.union s1 s2

let emptyFreeRecdFields = Zset.empty recdFieldRefOrder
let unionFreeRecdFields s1 s2 = 
    if s1 === emptyFreeRecdFields then s2
    elif s2 === emptyFreeRecdFields then s1
    else Zset.union s1 s2

let emptyFreeUnionCases = Zset.empty unionCaseRefOrder
let unionFreeUnionCases s1 s2 = 
    if s1 === emptyFreeUnionCases then s2
    elif s2 === emptyFreeUnionCases then s1
    else Zset.union s1 s2

let emptyFreeTycons = Zset.empty tyconOrder
let unionFreeTycons s1 s2 = 
    if s1 === emptyFreeTycons then s2
    elif s2 === emptyFreeTycons then s1
    else Zset.union s1 s2

let typarOrder = 
    { new IComparer<Typar> with 
        member x.Compare (v1: Typar, v2: Typar) = compare v1.Stamp v2.Stamp } 

let emptyFreeTypars = Zset.empty typarOrder
let unionFreeTypars s1 s2 = 
    if s1 === emptyFreeTypars then s2
    elif s2 === emptyFreeTypars then s1
    else Zset.union s1 s2

let emptyFreeTyvars =  
    { FreeTycons = emptyFreeTycons
      // The summary of values used as trait solutions
      FreeTraitSolutions = emptyFreeLocals
      FreeTypars = emptyFreeTypars }

let isEmptyFreeTyvars ftyvs = 
    Zset.isEmpty ftyvs.FreeTypars &&
    Zset.isEmpty ftyvs.FreeTycons 

let unionFreeTyvars fvs1 fvs2 = 
    if fvs1 === emptyFreeTyvars then fvs2 else 
    if fvs2 === emptyFreeTyvars then fvs1 else
    { FreeTycons = unionFreeTycons fvs1.FreeTycons fvs2.FreeTycons
      FreeTraitSolutions = unionFreeLocals fvs1.FreeTraitSolutions fvs2.FreeTraitSolutions
      FreeTypars = unionFreeTypars fvs1.FreeTypars fvs2.FreeTypars }

type FreeVarOptions = 
    { canCache: bool
      collectInTypes: bool
      includeLocalTycons: bool
      includeTypars: bool
      includeLocalTyconReprs: bool
      includeRecdFields: bool
      includeUnionCases: bool
      includeLocals: bool
      stackGuard: StackGuard option }
      
let CollectAllNoCaching = 
    { canCache = false
      collectInTypes = true
      includeLocalTycons = true
      includeLocalTyconReprs = true
      includeRecdFields = true
      includeUnionCases = true
      includeTypars = true
      includeLocals = true
      stackGuard = None}

let CollectTyparsNoCaching = 
    { canCache = false
      collectInTypes = true
      includeLocalTycons = false
      includeTypars = true
      includeLocalTyconReprs = false
      includeRecdFields = false
      includeUnionCases = false
      includeLocals = false
      stackGuard = None }

let CollectLocalsNoCaching = 
    { canCache = false
      collectInTypes = false
      includeLocalTycons = false
      includeTypars = false
      includeLocalTyconReprs = false
      includeRecdFields = false 
      includeUnionCases = false
      includeLocals = true
      stackGuard = None }

let CollectTyparsAndLocalsNoCaching = 
    { canCache = false
      collectInTypes = true
      includeLocalTycons = false
      includeLocalTyconReprs = false
      includeRecdFields = false 
      includeUnionCases = false
      includeTypars = true
      includeLocals = true
      stackGuard = None }

let CollectAll =
    { canCache = false
      collectInTypes = true
      includeLocalTycons = true
      includeLocalTyconReprs = true
      includeRecdFields = true 
      includeUnionCases = true
      includeTypars = true
      includeLocals = true
      stackGuard = None }
    
let CollectTyparsAndLocalsImpl stackGuardOpt = // CollectAll
    { canCache = true // only cache for this one
      collectInTypes = true
      includeTypars = true
      includeLocals = true
      includeLocalTycons = false
      includeLocalTyconReprs = false
      includeRecdFields = false
<<<<<<< HEAD
      includeUnionCases = false }
=======
      includeUnionCases = false
      stackGuard = stackGuardOpt }

>>>>>>> b7f38ece
  
let CollectTyparsAndLocals = CollectTyparsAndLocalsImpl None

let CollectTypars = CollectTyparsAndLocals

let CollectLocals = CollectTyparsAndLocals

let CollectTyparsAndLocalsWithStackGuard() =
    let stackGuard = StackGuard(AccFreeVarsStackGuardDepth)
    CollectTyparsAndLocalsImpl (Some stackGuard)

let CollectLocalsWithStackGuard() = CollectTyparsAndLocalsWithStackGuard()

let accFreeLocalTycon opts x acc = 
    if not opts.includeLocalTycons then acc else
    if Zset.contains x acc.FreeTycons then acc else 
    { acc with FreeTycons = Zset.add x acc.FreeTycons } 

let accFreeTycon opts (tcref: TyconRef) acc = 
    if not opts.includeLocalTycons then acc
    elif tcref.IsLocalRef then accFreeLocalTycon opts tcref.ResolvedTarget acc
    else acc

let rec boundTypars opts tps acc = 
    // Bound type vars form a recursively-referential set due to constraints, e.g. A: I<B>, B: I<A> 
    // So collect up free vars in all constraints first, then bind all variables 
    let acc = List.foldBack (fun (tp: Typar) acc -> accFreeInTyparConstraints opts tp.Constraints acc) tps acc
    List.foldBack (fun tp acc -> { acc with FreeTypars = Zset.remove tp acc.FreeTypars}) tps acc

and accFreeInTyparConstraints opts cxs acc =
    List.foldBack (accFreeInTyparConstraint opts) cxs acc

and accFreeInTyparConstraint opts tpc acc =
    match tpc with 
    | TyparConstraint.CoercesTo(ty, _) -> accFreeInType opts ty acc
    | TyparConstraint.MayResolveMember (traitInfo, _) -> accFreeInTrait opts traitInfo acc
    | TyparConstraint.DefaultsTo(_, rty, _) -> accFreeInType opts rty acc
    | TyparConstraint.SimpleChoice(tys, _) -> accFreeInTypes opts tys acc
    | TyparConstraint.IsEnum(uty, _) -> accFreeInType opts uty acc
    | TyparConstraint.IsDelegate(aty, bty, _) -> accFreeInType opts aty (accFreeInType opts bty acc)
    | TyparConstraint.SupportsComparison _
    | TyparConstraint.SupportsEquality _
    | TyparConstraint.SupportsNull _ 
    | TyparConstraint.IsNonNullableStruct _ 
    | TyparConstraint.IsReferenceType _ 
    | TyparConstraint.IsUnmanaged _
    | TyparConstraint.RequiresDefaultConstructor _ -> acc

and accFreeInTrait opts (TTrait(tys, _, _, argtys, rty, sln)) acc = 
    Option.foldBack (accFreeInTraitSln opts) sln.Value
       (accFreeInTypes opts tys 
         (accFreeInTypes opts argtys 
           (Option.foldBack (accFreeInType opts) rty acc)))

and accFreeInWitnessArg opts (TraitWitnessInfo(tys, _nm, _mf, argtys, rty)) acc = 
       accFreeInTypes opts tys 
         (accFreeInTypes opts argtys 
           (Option.foldBack (accFreeInType opts) rty acc))

and accFreeInTraitSln opts sln acc = 
    match sln with 
    | ILMethSln(ty, _, _, minst) ->
         accFreeInType opts ty 
            (accFreeInTypes opts minst acc)
    | FSMethSln(ty, vref, minst) ->
         accFreeInType opts ty 
            (accFreeValRefInTraitSln opts vref  
               (accFreeInTypes opts minst acc))
    | FSAnonRecdFieldSln(_anonInfo, tinst, _n) ->
         accFreeInTypes opts tinst acc
    | FSRecdFieldSln(tinst, _rfref, _isSet) ->
         accFreeInTypes opts tinst acc
    | BuiltInSln -> acc
    | ClosedExprSln _ -> acc // nothing to accumulate because it's a closed expression referring only to erasure of provided method calls

and accFreeLocalValInTraitSln _opts v fvs =
    if Zset.contains v fvs.FreeTraitSolutions then fvs 
    else { fvs with FreeTraitSolutions = Zset.add v fvs.FreeTraitSolutions}

and accFreeValRefInTraitSln opts (vref: ValRef) fvs = 
    if vref.IsLocalRef then
        accFreeLocalValInTraitSln opts vref.ResolvedTarget fvs
    else
        // non-local values do not contain free variables 
        fvs

and accFreeTyparRef opts (tp: Typar) acc = 
    if not opts.includeTypars then acc else
    if Zset.contains tp acc.FreeTypars then acc 
    else 
        accFreeInTyparConstraints opts tp.Constraints
          { acc with FreeTypars = Zset.add tp acc.FreeTypars}

and accFreeInType opts ty acc = 
    match stripTyparEqns ty with 
    | TType_tuple (tupInfo, l) -> accFreeInTypes opts l (accFreeInTupInfo opts tupInfo acc)
    | TType_anon (anonInfo, l) -> accFreeInTypes opts l (accFreeInTupInfo opts anonInfo.TupInfo acc)
    | TType_app (tc, tinst) -> 
        let acc = accFreeTycon opts tc acc
        match tinst with 
        | [] -> acc  // optimization to avoid unneeded call
        | [h] -> accFreeInType opts h acc // optimization to avoid unneeded call
        | _ -> accFreeInTypes opts tinst acc
    | TType_ucase (UnionCaseRef(tc, _), tinst) -> accFreeInTypes opts tinst (accFreeTycon opts tc acc)
    | TType_fun (d, r) -> accFreeInType opts d (accFreeInType opts r acc)
    | TType_var r -> accFreeTyparRef opts r acc
    | TType_forall (tps, r) -> unionFreeTyvars (boundTypars opts tps (freeInType opts r)) acc
    | TType_measure unt -> accFreeInMeasure opts unt acc

and accFreeInTupInfo _opts unt acc = 
    match unt with 
    | TupInfo.Const _ -> acc
and accFreeInMeasure opts unt acc = List.foldBack (fun (tp, _) acc -> accFreeTyparRef opts tp acc) (ListMeasureVarOccsWithNonZeroExponents unt) acc
and accFreeInTypes opts tys acc = 
    match tys with 
    | [] -> acc
    | h :: t -> accFreeInTypes opts t (accFreeInType opts h acc)
and freeInType opts ty = accFreeInType opts ty emptyFreeTyvars

and accFreeInVal opts (v: Val) acc = accFreeInType opts v.val_type acc

let freeInTypes opts tys = accFreeInTypes opts tys emptyFreeTyvars
let freeInVal opts v = accFreeInVal opts v emptyFreeTyvars
let freeInTyparConstraints opts v = accFreeInTyparConstraints opts v emptyFreeTyvars
let accFreeInTypars opts tps acc = List.foldBack (accFreeTyparRef opts) tps acc
        
let rec addFreeInModuleTy (mtyp: ModuleOrNamespaceType) acc =
    QueueList.foldBack (typeOfVal >> accFreeInType CollectAllNoCaching) mtyp.AllValsAndMembers
      (QueueList.foldBack (fun (mspec: ModuleOrNamespace) acc -> addFreeInModuleTy mspec.ModuleOrNamespaceType acc) mtyp.AllEntities acc)

let freeInModuleTy mtyp = addFreeInModuleTy mtyp emptyFreeTyvars


//--------------------------------------------------------------------------
// Free in type, left-to-right order preserved. This is used to determine the
// order of type variables for top-level definitions based on their signature, 
// so be careful not to change the order. We accumulate in reverse
// order.
//--------------------------------------------------------------------------

let emptyFreeTyparsLeftToRight = []
let unionFreeTyparsLeftToRight fvs1 fvs2 = ListSet.unionFavourRight typarEq fvs1 fvs2

let rec boundTyparsLeftToRight g cxFlag thruFlag acc tps = 
    // Bound type vars form a recursively-referential set due to constraints, e.g. A: I<B>, B: I<A> 
    // So collect up free vars in all constraints first, then bind all variables 
    List.fold (fun acc (tp: Typar) -> accFreeInTyparConstraintsLeftToRight g cxFlag thruFlag acc tp.Constraints) tps acc

and accFreeInTyparConstraintsLeftToRight g cxFlag thruFlag acc cxs =
    List.fold (accFreeInTyparConstraintLeftToRight g cxFlag thruFlag) acc cxs 

and accFreeInTyparConstraintLeftToRight g cxFlag thruFlag acc tpc =
    match tpc with 
    | TyparConstraint.CoercesTo(ty, _) ->
        accFreeInTypeLeftToRight g cxFlag thruFlag acc ty 
    | TyparConstraint.MayResolveMember (traitInfo, _) ->
        accFreeInTraitLeftToRight g cxFlag thruFlag acc traitInfo 
    | TyparConstraint.DefaultsTo(_, rty, _) ->
        accFreeInTypeLeftToRight g cxFlag thruFlag acc rty 
    | TyparConstraint.SimpleChoice(tys, _) ->
        accFreeInTypesLeftToRight g cxFlag thruFlag acc tys 
    | TyparConstraint.IsEnum(uty, _) ->
        accFreeInTypeLeftToRight g cxFlag thruFlag acc uty
    | TyparConstraint.IsDelegate(aty, bty, _) ->
        accFreeInTypeLeftToRight g cxFlag thruFlag (accFreeInTypeLeftToRight g cxFlag thruFlag acc aty) bty  
    | TyparConstraint.SupportsComparison _ 
    | TyparConstraint.SupportsEquality _ 
    | TyparConstraint.SupportsNull _ 
    | TyparConstraint.IsNonNullableStruct _ 
    | TyparConstraint.IsUnmanaged _
    | TyparConstraint.IsReferenceType _ 
    | TyparConstraint.RequiresDefaultConstructor _ -> acc

and accFreeInTraitLeftToRight g cxFlag thruFlag acc (TTrait(tys, _, _, argtys, rty, _)) = 
    let acc = accFreeInTypesLeftToRight g cxFlag thruFlag acc tys
    let acc = accFreeInTypesLeftToRight g cxFlag thruFlag acc argtys
    let acc = Option.fold (accFreeInTypeLeftToRight g cxFlag thruFlag) acc rty
    acc

and accFreeTyparRefLeftToRight g cxFlag thruFlag acc (tp: Typar) = 
    if ListSet.contains typarEq tp acc then 
        acc
    else 
        let acc = ListSet.insert typarEq tp acc
        if cxFlag then 
            accFreeInTyparConstraintsLeftToRight g cxFlag thruFlag acc tp.Constraints
        else 
            acc

and accFreeInTypeLeftToRight g cxFlag thruFlag acc ty = 
    match (if thruFlag then stripTyEqns g ty else stripTyparEqns ty) with 
    | TType_anon (anonInfo, anonTys) ->
        let acc = accFreeInTupInfoLeftToRight g cxFlag thruFlag acc anonInfo.TupInfo 
        accFreeInTypesLeftToRight g cxFlag thruFlag acc anonTys 
    | TType_tuple (tupInfo, tupTys) -> 
        let acc = accFreeInTupInfoLeftToRight g cxFlag thruFlag acc tupInfo 
        accFreeInTypesLeftToRight g cxFlag thruFlag acc tupTys 
    | TType_app (_, tinst) -> 
        accFreeInTypesLeftToRight g cxFlag thruFlag acc tinst 
    | TType_ucase (_, tinst) -> 
        accFreeInTypesLeftToRight g cxFlag thruFlag acc tinst 
    | TType_fun (d, r) -> 
        let dacc = accFreeInTypeLeftToRight g cxFlag thruFlag acc d 
        accFreeInTypeLeftToRight g cxFlag thruFlag dacc r
    | TType_var r -> 
        accFreeTyparRefLeftToRight g cxFlag thruFlag acc r 
    | TType_forall (tps, r) -> 
        let racc = accFreeInTypeLeftToRight g cxFlag thruFlag emptyFreeTyparsLeftToRight r
        unionFreeTyparsLeftToRight (boundTyparsLeftToRight g cxFlag thruFlag tps racc) acc
    | TType_measure unt -> 
        let mvars = ListMeasureVarOccsWithNonZeroExponents unt
        List.foldBack (fun (tp, _) acc -> accFreeTyparRefLeftToRight g cxFlag thruFlag acc tp) mvars acc

and accFreeInTupInfoLeftToRight _g _cxFlag _thruFlag acc unt = 
    match unt with 
    | TupInfo.Const _ -> acc

and accFreeInTypesLeftToRight g cxFlag thruFlag acc tys = 
    match tys with 
    | [] -> acc
    | h :: t -> accFreeInTypesLeftToRight g cxFlag thruFlag (accFreeInTypeLeftToRight g cxFlag thruFlag acc h) t
    
let freeInTypeLeftToRight g thruFlag ty =
    accFreeInTypeLeftToRight g true thruFlag emptyFreeTyparsLeftToRight ty |> List.rev

let freeInTypesLeftToRight g thruFlag ty =
    accFreeInTypesLeftToRight g true thruFlag emptyFreeTyparsLeftToRight ty |> List.rev

let freeInTypesLeftToRightSkippingConstraints g ty =
    accFreeInTypesLeftToRight g false true emptyFreeTyparsLeftToRight ty |> List.rev

let valOfBind (b: Binding) = b.Var

let valsOfBinds (binds: Bindings) = binds |> List.map (fun b -> b.Var)

//--------------------------------------------------------------------------
// Values representing member functions on F# types
//--------------------------------------------------------------------------

// Pull apart the type for an F# value that represents an object model method. Do not strip off a 'unit' argument.
// Review: Should GetMemberTypeInFSharpForm have any other direct callers? 
let GetMemberTypeInFSharpForm g (memberFlags: SynMemberFlags) arities ty m = 
    let tps, argInfos, rty, retInfo = GetTopValTypeInFSharpForm g arities ty m

    let argInfos = 
        if memberFlags.IsInstance then 
            match argInfos with
            | [] -> 
                errorR(InternalError("value does not have a valid member type", m))
                argInfos
            | _ :: t -> t
        else argInfos
    tps, argInfos, rty, retInfo

// Check that an F# value represents an object model method. 
// It will also always have an arity (inferred from syntax). 
let checkMemberVal membInfo arity m =
    match membInfo, arity with 
    | None, _ -> error(InternalError("checkMemberVal - no membInfo", m))
    | _, None -> error(InternalError("checkMemberVal - no arity", m))
    | Some membInfo, Some arity -> (membInfo, arity)

let checkMemberValRef (vref: ValRef) =
    checkMemberVal vref.MemberInfo vref.ValReprInfo vref.Range
     
/// Get information about the trait constraints for a set of typars.
/// Put these in canonical order.
let GetTraitConstraintInfosOfTypars g (tps: Typars) = 
    [ for tp in tps do 
            for cx in tp.Constraints do
            match cx with 
            | TyparConstraint.MayResolveMember(traitInfo, _) -> yield traitInfo 
            | _ -> () ]
    |> ListSet.setify (traitsAEquiv g TypeEquivEnv.Empty)
    |> List.sortBy (fun traitInfo -> traitInfo.MemberName, traitInfo.ArgumentTypes.Length)

/// Get information about the runtime witnesses needed for a set of generalized typars
let GetTraitWitnessInfosOfTypars g numParentTypars typars = 
    let typs = typars |> List.skip numParentTypars
    let cxs = GetTraitConstraintInfosOfTypars g typs
    cxs |> List.map (fun cx -> cx.TraitKey)

/// Count the number of type parameters on the enclosing type
let CountEnclosingTyparsOfActualParentOfVal (v: Val) = 
    match v.ValReprInfo with 
    | None -> 0
    | Some _ -> 
        if v.IsExtensionMember then 0
        elif not v.IsMember then 0
        else v.MemberApparentEntity.TyparsNoRange.Length

let GetTopValTypeInCompiledForm g topValInfo numEnclosingTypars ty m =
    let tps, paramArgInfos, rty, retInfo = GetTopValTypeInFSharpForm g topValInfo ty m
    let witnessInfos = GetTraitWitnessInfosOfTypars g numEnclosingTypars tps
    // Eliminate lone single unit arguments
    let paramArgInfos = 
        match paramArgInfos, topValInfo.ArgInfos with 
        // static member and module value unit argument elimination
        | [[(_argType, _)]], [[]] -> 
            //assert isUnitTy g argType 
            [[]]
        // instance member unit argument elimination
        | [objInfo;[(_argType, _)]], [[_objArg];[]] -> 
            //assert isUnitTy g argType 
            [objInfo; []]
        | _ -> 
            paramArgInfos
    let rty = if isUnitTy g rty then None else Some rty
    (tps, witnessInfos, paramArgInfos, rty, retInfo)
     
// Pull apart the type for an F# value that represents an object model method
// and see the "member" form for the type, i.e. 
// detect methods with no arguments by (effectively) looking for single argument type of 'unit'. 
// The analysis is driven of the inferred arity information for the value.
//
// This is used not only for the compiled form - it's also used for all type checking and object model
// logic such as determining if abstract methods have been implemented or not, and how
// many arguments the method takes etc.
let GetMemberTypeInMemberForm g memberFlags topValInfo numEnclosingTypars ty m =
    let tps, paramArgInfos, rty, retInfo = GetMemberTypeInFSharpForm g memberFlags topValInfo ty m
    let witnessInfos = GetTraitWitnessInfosOfTypars g numEnclosingTypars tps
    // Eliminate lone single unit arguments
    let paramArgInfos = 
        match paramArgInfos, topValInfo.ArgInfos with 
        // static member and module value unit argument elimination
        | [[(argType, _)]], [[]] -> 
            assert isUnitTy g argType 
            [[]]
        // instance member unit argument elimination
        | [[(argType, _)]], [[_objArg];[]] -> 
            assert isUnitTy g argType 
            [[]]
        | _ -> 
            paramArgInfos
    let rty = if isUnitTy g rty then None else Some rty
    (tps, witnessInfos, paramArgInfos, rty, retInfo)

let GetTypeOfMemberInMemberForm g (vref: ValRef) =
    //assert (not vref.IsExtensionMember)
    let membInfo, topValInfo = checkMemberValRef vref
    let numEnclosingTypars = CountEnclosingTyparsOfActualParentOfVal vref.Deref
    GetMemberTypeInMemberForm g membInfo.MemberFlags topValInfo numEnclosingTypars vref.Type vref.Range

let GetTypeOfMemberInFSharpForm g (vref: ValRef) =
    let membInfo, topValInfo = checkMemberValRef vref
    GetMemberTypeInFSharpForm g membInfo.MemberFlags topValInfo vref.Type vref.Range

let PartitionValTyparsForApparentEnclosingType g (v: Val) = 
    match v.ValReprInfo with 
    | None -> error(InternalError("PartitionValTypars: not a top value", v.Range))
    | Some arities -> 
        let fullTypars, _ = destTopForallTy g arities v.Type 
        let parent = v.MemberApparentEntity
        let parentTypars = parent.TyparsNoRange
        let nparentTypars = parentTypars.Length
        if nparentTypars <= fullTypars.Length then 
            let memberParentTypars, memberMethodTypars = List.splitAt nparentTypars fullTypars
            let memberToParentInst, tinst = mkTyparToTyparRenaming memberParentTypars parentTypars
            Some(parentTypars, memberParentTypars, memberMethodTypars, memberToParentInst, tinst)
        else None

/// Match up the type variables on an member value with the type 
/// variables on the apparent enclosing type
let PartitionValTypars g (v: Val) = 
     match v.ValReprInfo with 
     | None -> error(InternalError("PartitionValTypars: not a top value", v.Range))
     | Some arities -> 
         if v.IsExtensionMember then 
             let fullTypars, _ = destTopForallTy g arities v.Type 
             Some([], [], fullTypars, emptyTyparInst, [])
         else
             PartitionValTyparsForApparentEnclosingType g v

let PartitionValRefTypars g (vref: ValRef) = PartitionValTypars g vref.Deref 

/// Get the arguments for an F# value that represents an object model method 
let ArgInfosOfMemberVal g (v: Val) = 
    let membInfo, topValInfo = checkMemberVal v.MemberInfo v.ValReprInfo v.Range
    let numEnclosingTypars = CountEnclosingTyparsOfActualParentOfVal v
    let _, _, arginfos, _, _ = GetMemberTypeInMemberForm g membInfo.MemberFlags topValInfo numEnclosingTypars v.Type v.Range
    arginfos

let ArgInfosOfMember g (vref: ValRef) = 
    ArgInfosOfMemberVal g vref.Deref

let GetFSharpViewOfReturnType (g: TcGlobals) retTy =
    match retTy with 
    | None -> g.unit_ty
    | Some retTy -> retTy


/// Get the property "type" (getter return type) for an F# value that represents a getter or setter
/// of an object model property.
let ReturnTypeOfPropertyVal g (v: Val) = 
    let membInfo, topValInfo = checkMemberVal v.MemberInfo v.ValReprInfo v.Range
    match membInfo.MemberFlags.MemberKind with 
    | SynMemberKind.PropertySet ->
        let numEnclosingTypars = CountEnclosingTyparsOfActualParentOfVal v
        let _, _, arginfos, _, _ = GetMemberTypeInMemberForm g membInfo.MemberFlags topValInfo numEnclosingTypars v.Type v.Range
        if not arginfos.IsEmpty && not arginfos.Head.IsEmpty then
            arginfos.Head |> List.last |> fst 
        else
            error(Error(FSComp.SR.tastValueDoesNotHaveSetterType(), v.Range))
    | SynMemberKind.PropertyGet ->
        let numEnclosingTypars = CountEnclosingTyparsOfActualParentOfVal v
        let _, _, _, rty, _ = GetMemberTypeInMemberForm g membInfo.MemberFlags topValInfo numEnclosingTypars v.Type v.Range
        GetFSharpViewOfReturnType g rty
    | _ -> error(InternalError("ReturnTypeOfPropertyVal", v.Range))


/// Get the property arguments for an F# value that represents a getter or setter
/// of an object model property.
let ArgInfosOfPropertyVal g (v: Val) = 
    let membInfo, topValInfo = checkMemberVal v.MemberInfo v.ValReprInfo v.Range
    match membInfo.MemberFlags.MemberKind with 
    | SynMemberKind.PropertyGet ->
        ArgInfosOfMemberVal g v |> List.concat
    | SynMemberKind.PropertySet ->
        let numEnclosingTypars = CountEnclosingTyparsOfActualParentOfVal v
        let _, _, arginfos, _, _ = GetMemberTypeInMemberForm g membInfo.MemberFlags topValInfo numEnclosingTypars v.Type v.Range
        if not arginfos.IsEmpty && not arginfos.Head.IsEmpty then
            arginfos.Head |> List.frontAndBack |> fst 
        else
            error(Error(FSComp.SR.tastValueDoesNotHaveSetterType(), v.Range))
    | _ -> 
        error(InternalError("ArgInfosOfPropertyVal", v.Range))

//---------------------------------------------------------------------------
// Generalize type constructors to types
//---------------------------------------------------------------------------

let generalTyconRefInst (tc: TyconRef) = generalizeTypars tc.TyparsNoRange

let generalizeTyconRef tc = 
    let tinst = generalTyconRefInst tc
    tinst, TType_app(tc, tinst)

let generalizedTyconRef tc = TType_app(tc, generalTyconRefInst tc)

let isTTyparSupportsStaticMethod = function TyparConstraint.MayResolveMember _ -> true | _ -> false
let isTTyparCoercesToType = function TyparConstraint.CoercesTo _ -> true | _ -> false

//--------------------------------------------------------------------------
// Print Signatures/Types - prelude
//-------------------------------------------------------------------------- 

let prefixOfStaticReq s =
    match s with 
    | TyparStaticReq.None -> "'"
    | TyparStaticReq.HeadType -> " ^"

let prefixOfRigidTypar (typar: Typar) =  
  if (typar.Rigidity <> TyparRigidity.Rigid) then "_" else ""

//---------------------------------------------------------------------------
// Prettify: PrettyTyparNames/PrettifyTypes - make typar names human friendly
//---------------------------------------------------------------------------

type TyparConstraintsWithTypars = (Typar * TyparConstraint) list

module PrettyTypes =
    let newPrettyTypar (tp: Typar) nm = 
        Construct.NewTypar (tp.Kind, tp.Rigidity, SynTypar(ident(nm, tp.Range), tp.StaticReq, false), false, TyparDynamicReq.Yes, [], false, false)

    let NewPrettyTypars renaming tps names = 
        let niceTypars = List.map2 newPrettyTypar tps names
        let tl, _tt = mkTyparToTyparRenaming tps niceTypars in
        let renaming = renaming @ tl
        (tps, niceTypars) ||> List.iter2 (fun tp tpnice -> tpnice.SetConstraints (instTyparConstraints renaming tp.Constraints)) 
        niceTypars, renaming

    // We choose names for type parameters from 'a'..'t'
    // We choose names for unit-of-measure from 'u'..'z'
    // If we run off the end of these ranges, we use 'aX' for positive integer X or 'uX' for positive integer X
    // Finally, we skip any names already in use
    let NeedsPrettyTyparName (tp: Typar) = 
        tp.IsCompilerGenerated && 
        tp.ILName.IsNone && 
        (tp.typar_id.idText = unassignedTyparName) 

    let PrettyTyparNames pred alreadyInUse tps = 
        let rec choose (tps: Typar list) (typeIndex, measureIndex) acc = 
            match tps with
            | [] -> List.rev acc
            | tp :: tps ->
            

                // Use a particular name, possibly after incrementing indexes
                let useThisName (nm, typeIndex, measureIndex) = 
                    choose tps (typeIndex, measureIndex) (nm :: acc)

                // Give up, try again with incremented indexes
                let tryAgain (typeIndex, measureIndex) = 
                    choose (tp :: tps) (typeIndex, measureIndex) acc

                let tryName (nm, typeIndex, measureIndex) f = 
                    if List.contains nm alreadyInUse then 
                        f()
                    else
                        useThisName (nm, typeIndex, measureIndex)

                if pred tp then 
                    if NeedsPrettyTyparName tp then 
                        let typeIndex, measureIndex, baseName, letters, i = 
                          match tp.Kind with 
                          | TyparKind.Type -> (typeIndex+1, measureIndex, 'a', 20, typeIndex) 
                          | TyparKind.Measure -> (typeIndex, measureIndex+1, 'u', 6, measureIndex)
                        let nm = 
                           if i < letters then String.make 1 (char(int baseName + i)) 
                           else String.make 1 baseName + string (i-letters+1)
                        tryName (nm, typeIndex, measureIndex) (fun () -> 
                            tryAgain (typeIndex, measureIndex))

                    else
                        tryName (tp.Name, typeIndex, measureIndex) (fun () -> 
                            // Use the next index and append it to the natural name
                            let typeIndex, measureIndex, nm = 
                              match tp.Kind with 
                              | TyparKind.Type -> (typeIndex+1, measureIndex, tp.Name+ string typeIndex) 
                              | TyparKind.Measure -> (typeIndex, measureIndex+1, tp.Name+ string measureIndex)
                            tryName (nm, typeIndex, measureIndex) (fun () -> 
                                tryAgain (typeIndex, measureIndex)))
                else
                    useThisName (tp.Name, typeIndex, measureIndex)
                          
        choose tps (0, 0) []

    let PrettifyThings g foldTys mapTys things = 
        let ftps = foldTys (accFreeInTypeLeftToRight g true false) emptyFreeTyparsLeftToRight things
        let ftps = List.rev ftps
        let rec computeKeep (keep: Typars) change (tps: Typars) = 
            match tps with 
            | [] -> List.rev keep, List.rev change 
            | tp :: rest -> 
                if not (NeedsPrettyTyparName tp) && (not (keep |> List.exists (fun tp2 -> tp.Name = tp2.Name))) then
                    computeKeep (tp :: keep) change rest
                else 
                    computeKeep keep (tp :: change) rest
        let keep, change = computeKeep [] [] ftps
        
        let alreadyInUse = keep |> List.map (fun x -> x.Name)
        let names = PrettyTyparNames (fun x -> List.memq x change) alreadyInUse ftps

        let niceTypars, renaming = NewPrettyTypars [] ftps names 
        
        // strip universal types for printing
        let getTauStayTau t = 
            match t with
            | TType_forall (_, tau) -> tau
            | _ -> t
        let tauThings = mapTys getTauStayTau things
                        
        let prettyThings = mapTys (instType renaming) tauThings
        let tpconstraints = niceTypars |> List.collect (fun tpnice -> List.map (fun tpc -> tpnice, tpc) tpnice.Constraints)

        prettyThings, tpconstraints

    let PrettifyType g x = PrettifyThings g id id x
    let PrettifyTypePair g x = PrettifyThings g (fun f -> foldPair (f, f)) (fun f -> mapPair (f, f)) x
    let PrettifyTypes g x = PrettifyThings g List.fold List.map x
    
    let PrettifyDiscriminantAndTypePairs g x = 
      let tys, cxs = (PrettifyThings g List.fold List.map (x |> List.map snd))
      List.zip (List.map fst x) tys, cxs
      
    let PrettifyCurriedTypes g x = PrettifyThings g (fun f -> List.fold (List.fold f)) List.mapSquared x
    let PrettifyCurriedSigTypes g x = PrettifyThings g (fun f -> foldPair (List.fold (List.fold f), f)) (fun f -> mapPair (List.mapSquared f, f)) x

    // Badly formed code may instantiate rigid declared typars to types.
    // Hence we double check here that the thing is really a type variable
    let safeDestAnyParTy orig g ty = match tryAnyParTy g ty with ValueNone -> orig | ValueSome x -> x
    let tee f x = f x x

    let foldUnurriedArgInfos f z (x: UncurriedArgInfos) = List.fold (fold1Of2 f) z x
    let mapUnurriedArgInfos f (x: UncurriedArgInfos) = List.map (map1Of2 f) x

    let foldTypar f z (x: Typar) = foldOn mkTyparTy f z x
    let mapTypar g f (x: Typar) : Typar = (mkTyparTy >> f >> safeDestAnyParTy x g) x

    let foldTypars f z (x: Typars) = List.fold (foldTypar f) z x
    let mapTypars g f (x: Typars) : Typars = List.map (mapTypar g f) x

    let foldTyparInst f z (x: TyparInst) = List.fold (foldPair (foldTypar f, f)) z x
    let mapTyparInst g f (x: TyparInst) : TyparInst = List.map (mapPair (mapTypar g f, f)) x

    let PrettifyInstAndTyparsAndType g x = 
        PrettifyThings g 
            (fun f -> foldTriple (foldTyparInst f, foldTypars f, f)) 
            (fun f-> mapTriple (mapTyparInst g f, mapTypars g f, f)) 
            x

    let PrettifyInstAndUncurriedSig g (x: TyparInst * UncurriedArgInfos * TType) = 
        PrettifyThings g 
            (fun f -> foldTriple (foldTyparInst f, foldUnurriedArgInfos f, f)) 
            (fun f -> mapTriple (mapTyparInst g f, List.map (map1Of2 f), f))
            x

    let PrettifyInstAndCurriedSig g (x: TyparInst * TTypes * CurriedArgInfos * TType) = 
        PrettifyThings g 
            (fun f -> foldQuadruple (foldTyparInst f, List.fold f, List.fold (List.fold (fold1Of2 f)), f)) 
            (fun f -> mapQuadruple (mapTyparInst g f, List.map f, List.mapSquared (map1Of2 f), f))
            x

    let PrettifyInstAndSig g x = 
        PrettifyThings g 
            (fun f -> foldTriple (foldTyparInst f, List.fold f, f))
            (fun f -> mapTriple (mapTyparInst g f, List.map f, f) )
            x

    let PrettifyInstAndTypes g x = 
        PrettifyThings g 
            (fun f -> foldPair (foldTyparInst f, List.fold f)) 
            (fun f -> mapPair (mapTyparInst g f, List.map f))
            x
 
    let PrettifyInstAndType g x = 
        PrettifyThings g 
            (fun f -> foldPair (foldTyparInst f, f)) 
            (fun f -> mapPair (mapTyparInst g f, f))
            x
 
    let PrettifyInst g x = 
        PrettifyThings g 
            (fun f -> foldTyparInst f) 
            (fun f -> mapTyparInst g f)
            x
 
module SimplifyTypes =

    // CAREFUL! This function does NOT walk constraints 
    let rec foldTypeButNotConstraints f z ty =
        let ty = stripTyparEqns ty 
        let z = f z ty
        match ty with
        | TType_forall (_, body) -> foldTypeButNotConstraints f z body
        | TType_app (_, tys) 
        | TType_ucase (_, tys) 
        | TType_anon (_, tys) 
        | TType_tuple (_, tys) -> List.fold (foldTypeButNotConstraints f) z tys
        | TType_fun (s, t) -> foldTypeButNotConstraints f (foldTypeButNotConstraints f z s) t
        | TType_var _ -> z
        | TType_measure _ -> z

    let incM x m =
        if Zmap.mem x m then Zmap.add x (1 + Zmap.find x m) m
        else Zmap.add x 1 m

    let accTyparCounts z ty =
        // Walk type to determine typars and their counts (for pprinting decisions) 
        foldTypeButNotConstraints (fun z ty -> match ty with | TType_var tp when tp.Rigidity = TyparRigidity.Rigid -> incM tp z | _ -> z) z ty

    let emptyTyparCounts = Zmap.empty typarOrder

    // print multiple fragments of the same type using consistent naming and formatting 
    let accTyparCountsMulti acc l = List.fold accTyparCounts acc l

    type TypeSimplificationInfo =
        { singletons: Typar Zset
          inplaceConstraints: Zmap<Typar, TType>
          postfixConstraints: (Typar * TyparConstraint) list }
          
    let typeSimplificationInfo0 = 
        { singletons = Zset.empty typarOrder
          inplaceConstraints = Zmap.empty typarOrder
          postfixConstraints = [] }

    let categorizeConstraints simplify m cxs =
        let singletons = if simplify then Zmap.chooseL (fun tp n -> if n = 1 then Some tp else None) m else []
        let singletons = Zset.addList singletons (Zset.empty typarOrder)
        // Here, singletons are typars that occur once in the type.
        // However, they may also occur in a type constraint.
        // If they do, they are really multiple occurrence - so we should remove them.
        let constraintTypars = (freeInTyparConstraints CollectTyparsNoCaching (List.map snd cxs)).FreeTypars
        let usedInTypeConstraint typar = Zset.contains typar constraintTypars
        let singletons = singletons |> Zset.filter (usedInTypeConstraint >> not) 
        // Here, singletons should really be used once 
        let inplace, postfix =
          cxs |> List.partition (fun (tp, tpc) -> 
            simplify &&
            isTTyparCoercesToType tpc && 
            Zset.contains tp singletons && 
            tp.Constraints.Length = 1)
        let inplace = inplace |> List.map (function tp, TyparConstraint.CoercesTo(ty, _) -> tp, ty | _ -> failwith "not isTTyparCoercesToType")
        
        { singletons = singletons
          inplaceConstraints = Zmap.ofList typarOrder inplace
          postfixConstraints = postfix }
    let CollectInfo simplify tys cxs = 
        categorizeConstraints simplify (accTyparCountsMulti emptyTyparCounts tys) cxs 

//--------------------------------------------------------------------------
// Print Signatures/Types
//-------------------------------------------------------------------------- 

type GenericParameterStyle =
    | Implicit
    | Prefix
    | Suffix

[<NoEquality; NoComparison>]
type DisplayEnv = 
    { includeStaticParametersInTypeNames: bool
      openTopPathsSorted: Lazy<string list list>
      openTopPathsRaw: string list list
      shortTypeNames: bool
      suppressNestedTypes: bool
      maxMembers: int option
      showObsoleteMembers: bool
      showHiddenMembers: bool
      showTyparBinding: bool 
      showImperativeTyparAnnotations: bool
      suppressInlineKeyword: bool
      suppressMutableKeyword: bool
      showMemberContainers: bool
      shortConstraints: bool
      useColonForReturnType: bool
      showAttributes: bool
      showOverrides: bool
      showConstraintTyparAnnotations: bool
      abbreviateAdditionalConstraints: bool
      showTyparDefaultConstraints: bool
      showDocumentation: bool
      shrinkOverloads: bool
      printVerboseSignatures: bool
      escapeKeywordNames: bool
      g: TcGlobals
      contextAccessibility: Accessibility
      generatedValueLayout : Val -> Layout option
      genericParameterStyle: GenericParameterStyle }

    member x.SetOpenPaths paths = 
        { x with 
             openTopPathsSorted = (lazy (paths |> List.sortWith (fun p1 p2 -> -(compare p1 p2))))
             openTopPathsRaw = paths 
        }

    static member Empty tcGlobals = 
      { includeStaticParametersInTypeNames = false
        openTopPathsRaw = []
        openTopPathsSorted = notlazy []
        shortTypeNames = false
        suppressNestedTypes = false
        maxMembers = None
        showObsoleteMembers = false
        showHiddenMembers = false
        showTyparBinding = false
        showImperativeTyparAnnotations = false
        suppressInlineKeyword = true
        suppressMutableKeyword = false
        showMemberContainers = false
        showAttributes = false
        showOverrides = true
        showConstraintTyparAnnotations = true
        showDocumentation = false
        abbreviateAdditionalConstraints = false
        showTyparDefaultConstraints = false
        shortConstraints = false
        useColonForReturnType = false
        shrinkOverloads = true
        printVerboseSignatures = false
        escapeKeywordNames = false
        g = tcGlobals
        contextAccessibility = taccessPublic
        generatedValueLayout = (fun _ -> None)
        genericParameterStyle = GenericParameterStyle.Implicit }


    member denv.AddOpenPath path = 
        denv.SetOpenPaths (path :: denv.openTopPathsRaw)

    member denv.AddOpenModuleOrNamespace (modref: ModuleOrNamespaceRef) = 
        denv.AddOpenPath (fullCompPathOfModuleOrNamespace modref.Deref).DemangledPath

    member denv.AddAccessibility access =
        { denv with contextAccessibility = combineAccess denv.contextAccessibility access }

    member denv.UseGenericParameterStyle style =
        { denv with genericParameterStyle = style }

    static member InitialForSigFileGeneration g =
        let denv =
            { DisplayEnv.Empty g with
               showImperativeTyparAnnotations = true
               showHiddenMembers = true
               showObsoleteMembers = true
               showAttributes = true
               suppressInlineKeyword = false
               showDocumentation = true
               shrinkOverloads = false
               escapeKeywordNames = true }
        denv.SetOpenPaths
            [ FSharpLib.RootPath
              FSharpLib.CorePath
              CollectionsPath
              ControlPath
              (splitNamespace ExtraTopLevelOperatorsName) ]

let (+.+) s1 s2 = if s1 = "" then s2 else s1+"."+s2

let layoutOfPath p =
    sepListL SepL.dot (List.map (tagNamespace >> wordL) p)

let fullNameOfParentOfPubPath pp = 
    match pp with 
    | PubPath([| _ |]) -> ValueNone 
    | pp -> ValueSome(textOfPath pp.EnclosingPath)

let fullNameOfParentOfPubPathAsLayout pp = 
    match pp with 
    | PubPath([| _ |]) -> ValueNone 
    | pp -> ValueSome(layoutOfPath (Array.toList pp.EnclosingPath))

let fullNameOfPubPath (PubPath p) = textOfPath p
let fullNameOfPubPathAsLayout (PubPath p) = layoutOfPath (Array.toList p)

let fullNameOfParentOfNonLocalEntityRef (nlr: NonLocalEntityRef) = 
    if nlr.Path.Length < 2 then ValueNone
    else ValueSome (textOfPath nlr.EnclosingMangledPath) 

let fullNameOfParentOfNonLocalEntityRefAsLayout (nlr: NonLocalEntityRef) = 
    if nlr.Path.Length < 2 then ValueNone
    else ValueSome (layoutOfPath (List.ofArray nlr.EnclosingMangledPath)) 

let fullNameOfParentOfEntityRef eref = 
    match eref with 
    | ERefLocal x ->
         match x.PublicPath with 
         | None -> ValueNone
         | Some ppath -> fullNameOfParentOfPubPath ppath
    | ERefNonLocal nlr -> fullNameOfParentOfNonLocalEntityRef nlr

let fullNameOfParentOfEntityRefAsLayout eref = 
    match eref with 
    | ERefLocal x ->
         match x.PublicPath with 
         | None -> ValueNone
         | Some ppath -> fullNameOfParentOfPubPathAsLayout ppath
    | ERefNonLocal nlr -> fullNameOfParentOfNonLocalEntityRefAsLayout nlr

let fullNameOfEntityRef nmF xref = 
    match fullNameOfParentOfEntityRef xref with 
    | ValueNone -> nmF xref 
    | ValueSome pathText -> pathText +.+ nmF xref

let tagEntityRefName (xref: EntityRef) name =
    if xref.IsNamespace then tagNamespace name
    elif xref.IsModule then tagModule name
    elif xref.IsTypeAbbrev then tagAlias name
    elif xref.IsFSharpDelegateTycon then tagDelegate name
    elif xref.IsILEnumTycon || xref.IsFSharpEnumTycon then tagEnum name
    elif xref.IsStructOrEnumTycon then tagStruct name
    elif isInterfaceTyconRef xref then tagInterface name
    elif xref.IsUnionTycon then tagUnion name
    elif xref.IsRecordTycon then tagRecord name
    else tagClass name

let fullDisplayTextOfTyconRef (tc: TyconRef) = 
    fullNameOfEntityRef (fun tc -> tc.DisplayNameWithStaticParametersAndUnderscoreTypars) tc

let fullNameOfEntityRefAsLayout nmF (xref: EntityRef) =
    let navigableText = 
        tagEntityRefName xref (nmF xref)
        |> mkNav xref.DefinitionRange
        |> wordL
    match fullNameOfParentOfEntityRefAsLayout xref with 
    | ValueNone -> navigableText
    | ValueSome pathText -> pathText ^^ SepL.dot ^^ navigableText

let fullNameOfParentOfValRef vref = 
    match vref with 
    | VRefLocal x -> 
         match x.PublicPath with 
         | None -> ValueNone
         | Some (ValPubPath(pp, _)) -> ValueSome(fullNameOfPubPath pp)
    | VRefNonLocal nlr -> 
        ValueSome (fullNameOfEntityRef (fun (x: EntityRef) -> x.DemangledModuleOrNamespaceName) nlr.EnclosingEntity)

let fullNameOfParentOfValRefAsLayout vref = 
    match vref with 
    | VRefLocal x -> 
         match x.PublicPath with 
         | None -> ValueNone
         | Some (ValPubPath(pp, _)) -> ValueSome(fullNameOfPubPathAsLayout pp)
    | VRefNonLocal nlr -> 
        ValueSome (fullNameOfEntityRefAsLayout (fun (x: EntityRef) -> x.DemangledModuleOrNamespaceName) nlr.EnclosingEntity)


let fullDisplayTextOfParentOfModRef r = fullNameOfParentOfEntityRef r 

let fullDisplayTextOfModRef r = fullNameOfEntityRef (fun (x: EntityRef) -> x.DemangledModuleOrNamespaceName) r
let fullDisplayTextOfTyconRefAsLayout r = fullNameOfEntityRefAsLayout (fun (tc: TyconRef) -> tc.DisplayNameWithStaticParametersAndUnderscoreTypars) r
let fullDisplayTextOfExnRef r = fullNameOfEntityRef (fun (tc: TyconRef) -> tc.DisplayNameWithStaticParametersAndUnderscoreTypars) r
let fullDisplayTextOfExnRefAsLayout r = fullNameOfEntityRefAsLayout (fun (tc: TyconRef) -> tc.DisplayNameWithStaticParametersAndUnderscoreTypars) r

let fullDisplayTextOfUnionCaseRef (ucref: UnionCaseRef) = fullDisplayTextOfTyconRef ucref.TyconRef +.+ ucref.CaseName
let fullDisplayTextOfRecdFieldRef (rfref: RecdFieldRef) = fullDisplayTextOfTyconRef rfref.TyconRef +.+ rfref.FieldName

let fullDisplayTextOfValRef (vref: ValRef) = 
    match fullNameOfParentOfValRef vref with 
    | ValueNone -> vref.DisplayName 
    | ValueSome pathText -> pathText +.+ vref.DisplayName

let fullDisplayTextOfValRefAsLayout (vref: ValRef) = 
    let n =
        match vref.MemberInfo with
        | None -> 
            if vref.IsModuleBinding then tagModuleBinding vref.DisplayName
            else tagUnknownEntity vref.DisplayName
        | Some memberInfo ->
            match memberInfo.MemberFlags.MemberKind with
            | SynMemberKind.PropertyGet
            | SynMemberKind.PropertySet
            | SynMemberKind.PropertyGetSet -> tagProperty vref.DisplayName
            | SynMemberKind.ClassConstructor
            | SynMemberKind.Constructor -> tagMethod vref.DisplayName
            | SynMemberKind.Member -> tagMember vref.DisplayName
    match fullNameOfParentOfValRefAsLayout vref with 
    | ValueNone -> wordL n 
    | ValueSome pathText -> 
        pathText ^^ SepL.dot ^^ wordL n
        //pathText +.+ vref.DisplayName

let fullMangledPathToTyconRef (tcref:TyconRef) = 
    match tcref with 
    | ERefLocal _ -> (match tcref.PublicPath with None -> [| |] | Some pp -> pp.EnclosingPath)
    | ERefNonLocal nlr -> nlr.EnclosingMangledPath
    
/// generates a name like 'System.IComparable<System.Int32>.Get'
let tyconRefToFullName (tc:TyconRef) =
    let namespaceParts =
        // we need to ensure there are no collisions between (for example)
        // - ``IB<GlobalType>`` (non-generic)
        // - IB<'T> instantiated with 'T = GlobalType
        // This is only an issue for types inside the global namespace, because '.' is invalid even in a quoted identifier.
        // So if the type is in the global namespace, prepend 'global`', because '`' is also illegal -> there can be no quoted identifer with that name.
        match fullMangledPathToTyconRef tc with
        | [||] -> [| "global`" |]
        | ns -> ns
    seq { yield! namespaceParts; yield tc.DisplayName } |> String.concat "."

let rec qualifiedInterfaceImplementationNameAux g (x:TType) : string =
    match stripMeasuresFromTType g (stripTyEqnsAndErase true g x) with
    | TType_app (a,[]) -> tyconRefToFullName a
    | TType_anon (a,b) ->
        let genericParameters = b |> Seq.map (qualifiedInterfaceImplementationNameAux g) |> String.concat ", "
        sprintf "%s<%s>" a.ILTypeRef.FullName genericParameters
    | TType_app (a,b) ->
        let genericParameters = b |> Seq.map (qualifiedInterfaceImplementationNameAux g) |> String.concat ", "
        sprintf "%s<%s>" (tyconRefToFullName a) genericParameters
    | TType_var v -> "'" + v.Name
    | _ -> failwithf "unexpected: expected TType_app but got %O" (x.GetType())

/// for types in the global namespace, `global is prepended (note the backtick)
let qualifiedInterfaceImplementationName g (tt:TType) memberName =
    let interfaceName = tt |> qualifiedInterfaceImplementationNameAux g
    sprintf "%s.%s" interfaceName memberName

let qualifiedMangledNameOfTyconRef tcref nm = 
    String.concat "-" (Array.toList (fullMangledPathToTyconRef tcref) @ [ tcref.LogicalName + "-" + nm ])

let rec firstEq p1 p2 = 
    match p1 with
    | [] -> true 
    | h1 :: t1 -> 
        match p2 with 
        | h2 :: t2 -> h1 = h2 && firstEq t1 t2
        | _ -> false 

let rec firstRem p1 p2 = 
   match p1 with [] -> p2 | _ :: t1 -> firstRem t1 (List.tail p2)

let trimPathByDisplayEnv denv path =
    let findOpenedNamespace openedPath = 
        if firstEq openedPath path then 
            let t2 = firstRem openedPath path
            if t2 <> [] then Some(textOfPath t2 + ".")
            else Some("")
        else None

    match List.tryPick findOpenedNamespace (denv.openTopPathsSorted.Force()) with
    | Some s -> s
    | None -> if isNil path then "" else textOfPath path + "."


let superOfTycon (g: TcGlobals) (tycon: Tycon) = 
    match tycon.TypeContents.tcaug_super with 
    | None -> g.obj_ty 
    | Some ty -> ty 

/// walk a TyconRef's inheritance tree, yielding any parent types as an array
let supersOfTyconRef (tcref: TyconRef) =
    Array.unfold (fun (tcref: TyconRef) -> match tcref.TypeContents.tcaug_super with Some (TType_app(sup, _)) -> Some(sup, sup) | _ -> None) tcref


//----------------------------------------------------------------------------
// Detect attributes
//----------------------------------------------------------------------------

// AbsIL view of attributes (we read these from .NET binaries) 
let isILAttribByName (tencl: string list, tname: string) (attr: ILAttribute) = 
    (attr.Method.DeclaringType.TypeSpec.Name = tname) &&
    (attr.Method.DeclaringType.TypeSpec.Enclosing = tencl)

// AbsIL view of attributes (we read these from .NET binaries). The comparison is done by name.
let isILAttrib (tref: ILTypeRef) (attr: ILAttribute) = 
    isILAttribByName (tref.Enclosing, tref.Name) attr

// REVIEW: consider supporting querying on Abstract IL custom attributes.
// These linear iterations cost us a fair bit when there are lots of attributes
// on imported types. However this is fairly rare and can also be solved by caching the
// results of attribute lookups in the TAST
let HasILAttribute tref (attrs: ILAttributes) = 
    attrs.AsArray |> Array.exists (isILAttrib tref) 

let TryDecodeILAttribute tref (attrs: ILAttributes) = 
    attrs.AsArray |> Array.tryPick (fun x -> if isILAttrib tref x then Some(decodeILAttribData x) else None)

// F# view of attributes (these get converted to AbsIL attributes in ilxgen) 
let IsMatchingFSharpAttribute g (AttribInfo(_, tcref)) (Attrib(tcref2, _, _, _, _, _, _)) = tyconRefEq g tcref tcref2
let HasFSharpAttribute g tref attrs = List.exists (IsMatchingFSharpAttribute g tref) attrs
let findAttrib g tref attrs = List.find (IsMatchingFSharpAttribute g tref) attrs
let TryFindFSharpAttribute g tref attrs = List.tryFind (IsMatchingFSharpAttribute g tref) attrs
let TryFindFSharpAttributeOpt g tref attrs = match tref with None -> None | Some tref -> List.tryFind (IsMatchingFSharpAttribute g tref) attrs

let HasFSharpAttributeOpt g trefOpt attrs = match trefOpt with Some tref -> List.exists (IsMatchingFSharpAttribute g tref) attrs | _ -> false
let IsMatchingFSharpAttributeOpt g attrOpt (Attrib(tcref2, _, _, _, _, _, _)) = match attrOpt with Some (AttribInfo(_, tcref)) -> tyconRefEq g tcref tcref2 | _ -> false

let (|ExtractAttribNamedArg|_|) nm args = 
    args |> List.tryPick (function AttribNamedArg(nm2, _, _, v) when nm = nm2 -> Some v | _ -> None) 

let (|StringExpr|_|) = function Expr.Const (Const.String n, _, _) -> Some n | _ -> None
let (|AttribInt32Arg|_|) = function AttribExpr(_, Expr.Const (Const.Int32 n, _, _)) -> Some n | _ -> None
let (|AttribInt16Arg|_|) = function AttribExpr(_, Expr.Const (Const.Int16 n, _, _)) -> Some n | _ -> None
let (|AttribBoolArg|_|) = function AttribExpr(_, Expr.Const (Const.Bool n, _, _)) -> Some n | _ -> None
let (|AttribStringArg|_|) = function AttribExpr(_, Expr.Const (Const.String n, _, _)) -> Some n | _ -> None

let TryFindFSharpBoolAttributeWithDefault dflt g nm attrs = 
    match TryFindFSharpAttribute g nm attrs with
    | Some(Attrib(_, _, [ ], _, _, _, _)) -> Some dflt
    | Some(Attrib(_, _, [ AttribBoolArg b ], _, _, _, _)) -> Some b
    | _ -> None

let TryFindFSharpBoolAttribute g nm attrs = TryFindFSharpBoolAttributeWithDefault true g nm attrs
let TryFindFSharpBoolAttributeAssumeFalse g nm attrs = TryFindFSharpBoolAttributeWithDefault false g nm attrs

let TryFindFSharpInt32Attribute g nm attrs = 
    match TryFindFSharpAttribute g nm attrs with
    | Some(Attrib(_, _, [ AttribInt32Arg b ], _, _, _, _)) -> Some b
    | _ -> None
    
let TryFindFSharpStringAttribute g nm attrs = 
    match TryFindFSharpAttribute g nm attrs with
    | Some(Attrib(_, _, [ AttribStringArg b ], _, _, _, _)) -> Some b
    | _ -> None
    
let TryFindILAttribute (AttribInfo (atref, _)) attrs = 
    HasILAttribute atref attrs

let TryFindILAttributeOpt attr attrs = 
    match attr with
    | Some (AttribInfo (atref, _)) -> HasILAttribute atref attrs
    | _ -> false

/// Analyze three cases for attributes declared on type definitions: IL-declared attributes, F#-declared attributes and
/// provided attributes.
//
// This is used for AttributeUsageAttribute, DefaultMemberAttribute and ConditionalAttribute (on attribute types)
let TryBindTyconRefAttribute g (m: range) (AttribInfo (atref, _) as args) (tcref: TyconRef) f1 f2 (f3: obj option list * (string * obj option) list -> 'a option) : 'a option = 
    ignore m; ignore f3
    match metadataOfTycon tcref.Deref with 
#if !NO_EXTENSIONTYPING
    | ProvidedTypeMetadata info -> 
        let provAttribs = info.ProvidedType.PApply((fun a -> (a :> IProvidedCustomAttributeProvider)), m)
        match provAttribs.PUntaint((fun a -> a.GetAttributeConstructorArgs(provAttribs.TypeProvider.PUntaintNoFailure id, atref.FullName)), m) with
        | Some args -> f3 args
        | None -> None
#endif
    | ILTypeMetadata (TILObjectReprData(_, _, tdef)) -> 
        match TryDecodeILAttribute atref tdef.CustomAttrs with 
        | Some attr -> f1 attr
        | _ -> None
    | FSharpOrArrayOrByrefOrTupleOrExnTypeMetadata -> 
        match TryFindFSharpAttribute g args tcref.Attribs with 
        | Some attr -> f2 attr
        | _ -> None

let TryFindTyconRefBoolAttribute g m attribSpec tcref =
    TryBindTyconRefAttribute g m attribSpec tcref 
                (function 
                   | [ ], _ -> Some true
                   | [ILAttribElem.Bool v ], _ -> Some v 
                   | _ -> None)
                (function 
                   | Attrib(_, _, [ ], _, _, _, _) -> Some true
                   | Attrib(_, _, [ AttribBoolArg v ], _, _, _, _) -> Some v 
                   | _ -> None)
                (function 
                   | [ ], _ -> Some true
                   | [ Some (:? bool as v : obj) ], _ -> Some v 
                   | _ -> None)

/// Try to find the resolved attributeusage for an type by walking its inheritance tree and picking the correct attribute usage value
let TryFindAttributeUsageAttribute g m tcref =
    [| yield tcref
       yield! supersOfTyconRef tcref |]
    |> Array.tryPick (fun tcref ->
        TryBindTyconRefAttribute g m g.attrib_AttributeUsageAttribute tcref
                (fun (_, named) -> named |> List.tryPick (function "AllowMultiple", _, _, ILAttribElem.Bool res -> Some res | _ -> None))
                (fun (Attrib(_, _, _, named, _, _, _)) -> named |> List.tryPick (function AttribNamedArg("AllowMultiple", _, _, AttribBoolArg res ) -> Some res | _ -> None))
                (fun (_, named) -> named |> List.tryPick (function "AllowMultiple", Some (:? bool as res : obj) -> Some res | _ -> None))
    )

/// Try to find a specific attribute on a type definition, where the attribute accepts a string argument.
///
/// This is used to detect the 'DefaultMemberAttribute' and 'ConditionalAttribute' attributes (on type definitions)
let TryFindTyconRefStringAttribute g m attribSpec tcref =
    TryBindTyconRefAttribute g m attribSpec tcref 
                (function [ILAttribElem.String (Some msg) ], _ -> Some msg | _ -> None)
                (function Attrib(_, _, [ AttribStringArg msg ], _, _, _, _) -> Some msg | _ -> None)
                (function [ Some (:? string as msg : obj) ], _ -> Some msg | _ -> None)

/// Check if a type definition has a specific attribute
let TyconRefHasAttribute g m attribSpec tcref =
    TryBindTyconRefAttribute g m attribSpec tcref 
                    (fun _ -> Some ()) 
                    (fun _ -> Some ())
                    (fun _ -> Some ())
        |> Option.isSome

let isByrefTyconRef (g: TcGlobals) (tcref: TyconRef) = 
    (g.byref_tcr.CanDeref && tyconRefEq g g.byref_tcr tcref) ||
    (g.byref2_tcr.CanDeref && tyconRefEq g g.byref2_tcr tcref) ||
    (g.inref_tcr.CanDeref && tyconRefEq g g.inref_tcr tcref) ||
    (g.outref_tcr.CanDeref && tyconRefEq g g.outref_tcr tcref) ||
    tyconRefEqOpt g g.system_TypedReference_tcref tcref ||
    tyconRefEqOpt g g.system_ArgIterator_tcref tcref ||
    tyconRefEqOpt g g.system_RuntimeArgumentHandle_tcref tcref

// See RFC FS-1053.md
let isByrefLikeTyconRef (g: TcGlobals) m (tcref: TyconRef) = 
    tcref.CanDeref &&
    match tcref.TryIsByRefLike with 
    | ValueSome res -> res
    | _ -> 
       let res = 
           isByrefTyconRef g tcref ||
           (isStructTyconRef tcref && TyconRefHasAttribute g m g.attrib_IsByRefLikeAttribute tcref)
       tcref.SetIsByRefLike res
       res

let isSpanLikeTyconRef g m tcref =
    isByrefLikeTyconRef g m tcref &&
    not (isByrefTyconRef g tcref)

let isByrefLikeTy g m ty = 
    ty |> stripTyEqns g |> (function TType_app(tcref, _) -> isByrefLikeTyconRef g m tcref | _ -> false)

let isSpanLikeTy g m ty =
    isByrefLikeTy g m ty && 
    not (isByrefTy g ty)

let isSpanTyconRef g m tcref =
    isByrefLikeTyconRef g m tcref &&
    tcref.CompiledRepresentationForNamedType.BasicQualifiedName = "System.Span`1"

let isSpanTy g m ty =
    ty |> stripTyEqns g |> (function TType_app(tcref, _) -> isSpanTyconRef g m tcref | _ -> false)

let rec tryDestSpanTy g m ty =
    match tryAppTy g ty with
    | ValueSome(tcref, [ty]) when isSpanTyconRef g m tcref -> ValueSome(struct(tcref, ty))
    | _ -> ValueNone

let destSpanTy g m ty =
    match tryDestSpanTy g m ty with
    | ValueSome(struct(tcref, ty)) -> struct(tcref, ty)
    | _ -> failwith "destSpanTy"

let isReadOnlySpanTyconRef g m tcref =
    isByrefLikeTyconRef g m tcref &&
    tcref.CompiledRepresentationForNamedType.BasicQualifiedName = "System.ReadOnlySpan`1"

let isReadOnlySpanTy g m ty =
    ty |> stripTyEqns g |> (function TType_app(tcref, _) -> isReadOnlySpanTyconRef g m tcref | _ -> false)

let tryDestReadOnlySpanTy g m ty =
    match tryAppTy g ty with
    | ValueSome(tcref, [ty]) when isReadOnlySpanTyconRef g m tcref -> ValueSome(struct(tcref, ty))
    | _ -> ValueNone

let destReadOnlySpanTy g m ty =
    match tryDestReadOnlySpanTy g m ty with
    | ValueSome(struct(tcref, ty)) -> struct(tcref, ty)
    | _ -> failwith "destReadOnlySpanTy"    

//-------------------------------------------------------------------------
// List and reference types...
//------------------------------------------------------------------------- 

let destByrefTy g ty = 
    match ty |> stripTyEqns g with
    | TType_app(tcref, [x; _]) when g.byref2_tcr.CanDeref && tyconRefEq g g.byref2_tcr tcref -> x // Check sufficient FSharp.Core
    | TType_app(tcref, [x]) when tyconRefEq g g.byref_tcr tcref -> x // all others
    | _ -> failwith "destByrefTy: not a byref type"

let (|ByrefTy|_|) g ty = 
    // Because of byref = byref2<ty,tags> it is better to write this using is/dest
    if isByrefTy g ty then Some (destByrefTy g ty) else None

let destNativePtrTy g ty =
    match ty |> stripTyEqns g with
    | TType_app(tcref, [x]) when tyconRefEq g g.nativeptr_tcr tcref -> x
    | _ -> failwith "destNativePtrTy: not a native ptr type"

let isRefCellTy g ty = 
    match tryTcrefOfAppTy g ty with 
    | ValueNone -> false
    | ValueSome tcref -> tyconRefEq g g.refcell_tcr_canon tcref

let destRefCellTy g ty = 
    match ty |> stripTyEqns g with
    | TType_app(tcref, [x]) when tyconRefEq g g.refcell_tcr_canon tcref -> x
    | _ -> failwith "destRefCellTy: not a ref type"

let StripSelfRefCell(g: TcGlobals, baseOrThisInfo: ValBaseOrThisInfo, tau: TType) : TType =
    if baseOrThisInfo = CtorThisVal && isRefCellTy g tau 
        then destRefCellTy g tau 
        else tau

let mkRefCellTy (g: TcGlobals) ty = TType_app(g.refcell_tcr_nice, [ty])

let mkLazyTy (g: TcGlobals) ty = TType_app(g.lazy_tcr_nice, [ty])

let mkPrintfFormatTy (g: TcGlobals) aty bty cty dty ety = TType_app(g.format_tcr, [aty;bty;cty;dty; ety])

let mkOptionTy (g: TcGlobals) ty = TType_app (g.option_tcr_nice, [ty])

let mkValueOptionTy (g: TcGlobals) ty = TType_app (g.valueoption_tcr_nice, [ty])

let mkNullableTy (g: TcGlobals) ty = TType_app (g.system_Nullable_tcref, [ty])

let mkListTy (g: TcGlobals) ty = TType_app (g.list_tcr_nice, [ty])

let isValueOptionTy (g: TcGlobals) ty = 
    match tryTcrefOfAppTy g ty with 
    | ValueNone -> false
    | ValueSome tcref -> tyconRefEq g g.valueoption_tcr_canon tcref

let isOptionTy (g: TcGlobals) ty = 
    match tryTcrefOfAppTy g ty with 
    | ValueNone -> false
    | ValueSome tcref -> tyconRefEq g g.option_tcr_canon tcref

let tryDestOptionTy g ty = 
    match argsOfAppTy g ty with 
    | [ty1] when isOptionTy g ty -> ValueSome ty1
    | _ -> ValueNone

let tryDestValueOptionTy g ty = 
    match argsOfAppTy g ty with 
    | [ty1] when isValueOptionTy g ty -> ValueSome ty1
    | _ -> ValueNone

let destOptionTy g ty = 
    match tryDestOptionTy g ty with 
    | ValueSome ty -> ty
    | ValueNone -> failwith "destOptionTy: not an option type"

let destValueOptionTy g ty = 
    match tryDestValueOptionTy g ty with 
    | ValueSome ty -> ty
    | ValueNone -> failwith "destValueOptionTy: not a value option type"

let isNullableTy (g: TcGlobals) ty = 
    match tryTcrefOfAppTy g ty with 
    | ValueNone -> false
    | ValueSome tcref -> tyconRefEq g g.system_Nullable_tcref tcref

let tryDestNullableTy g ty = 
    match argsOfAppTy g ty with 
    | [ty1] when isNullableTy g ty -> ValueSome ty1
    | _ -> ValueNone

let destNullableTy g ty = 
    match tryDestNullableTy g ty with 
    | ValueSome ty -> ty
    | ValueNone -> failwith "destNullableTy: not a Nullable type"

let (|NullableTy|_|) g ty =
    match tryAppTy g ty with 
    | ValueSome (tcref, [tyarg]) when tyconRefEq g tcref g.system_Nullable_tcref -> Some tyarg
    | _ -> None

let (|StripNullableTy|) g ty = 
    match tryDestNullableTy g ty with 
    | ValueSome tyarg -> tyarg
    | _ -> ty

let isLinqExpressionTy g ty = 
    match tryTcrefOfAppTy g ty with 
    | ValueNone -> false
    | ValueSome tcref -> tyconRefEq g g.system_LinqExpression_tcref tcref

let tryDestLinqExpressionTy g ty = 
    match argsOfAppTy g ty with 
    | [ty1] when isLinqExpressionTy g ty -> Some ty1
    | _ -> None

let destLinqExpressionTy g ty = 
    match tryDestLinqExpressionTy g ty with 
    | Some ty -> ty
    | None -> failwith "destLinqExpressionTy: not an expression type"

let mkNoneCase (g: TcGlobals) = mkUnionCaseRef g.option_tcr_canon "None"

let mkSomeCase (g: TcGlobals) = mkUnionCaseRef g.option_tcr_canon "Some"

let mkSome g ty arg m = mkUnionCaseExpr(mkSomeCase g, [ty], [arg], m)

let mkNone g ty m = mkUnionCaseExpr(mkNoneCase g, [ty], [], m)

let mkValueSomeCase (g: TcGlobals) = mkUnionCaseRef g.valueoption_tcr_canon "ValueSome"

let mkAnySomeCase g isStruct = (if isStruct then mkValueSomeCase g else mkSomeCase g)

type ValRef with 
    member vref.IsDispatchSlot = 
        match vref.MemberInfo with 
        | Some membInfo -> membInfo.MemberFlags.IsDispatchSlot 
        | None -> false

let (|UnopExpr|_|) _g expr = 
    match expr with 
    | Expr.App (Expr.Val (vref, _, _), _, _, [arg1], _) -> Some (vref, arg1)
    | _ -> None

let (|BinopExpr|_|) _g expr = 
    match expr with 
    | Expr.App (Expr.Val (vref, _, _), _, _, [arg1;arg2], _) -> Some (vref, arg1, arg2)
    | _ -> None

let (|SpecificUnopExpr|_|) g vrefReqd expr = 
    match expr with 
    | UnopExpr g (vref, arg1) when valRefEq g vref vrefReqd -> Some arg1
    | _ -> None

let (|SpecificBinopExpr|_|) g vrefReqd expr = 
    match expr with 
    | BinopExpr g (vref, arg1, arg2) when valRefEq g vref vrefReqd -> Some (arg1, arg2)
    | _ -> None

let (|EnumExpr|_|) g expr = 
    match (|SpecificUnopExpr|_|) g g.enum_vref expr with
    | None -> (|SpecificUnopExpr|_|) g g.enumOfValue_vref expr
    | x -> x

let (|BitwiseOrExpr|_|) g expr = (|SpecificBinopExpr|_|) g g.bitwise_or_vref expr

let (|AttribBitwiseOrExpr|_|) g expr = 
    match expr with 
    | BitwiseOrExpr g (arg1, arg2) -> Some(arg1, arg2)
    // Special workaround, only used when compiling FSharp.Core.dll. Uses of 'a ||| b' occur before the '|||' bitwise or operator
    // is defined. These get through type checking because enums implicitly support the '|||' operator through
    // the automatic resolution of undefined operators (see tc.fs, Item.ImplicitOp). This then compiles as an 
    // application of a lambda to two arguments. We recognize this pattern here
    | Expr.App (Expr.Lambda _, _, _, [arg1;arg2], _) when g.compilingFslib -> 
        Some(arg1, arg2)
    | _ -> None

let isUncheckedDefaultOfValRef g vref = 
    valRefEq g vref g.unchecked_defaultof_vref 
    // There is an internal version of typeof defined in prim-types.fs that needs to be detected
    || (g.compilingFslib && vref.LogicalName = "defaultof") 

let isTypeOfValRef g vref = 
    valRefEq g vref g.typeof_vref 
    // There is an internal version of typeof defined in prim-types.fs that needs to be detected
    || (g.compilingFslib && vref.LogicalName = "typeof") 

let isSizeOfValRef g vref = 
    valRefEq g vref g.sizeof_vref 
    // There is an internal version of typeof defined in prim-types.fs that needs to be detected
    || (g.compilingFslib && vref.LogicalName = "sizeof") 

let isNameOfValRef g vref =
    valRefEq g vref g.nameof_vref
    // There is an internal version of nameof defined in prim-types.fs that needs to be detected
    || (g.compilingFslib && vref.LogicalName = "nameof")

let isTypeDefOfValRef g vref = 
    valRefEq g vref g.typedefof_vref 
    // There is an internal version of typedefof defined in prim-types.fs that needs to be detected
    || (g.compilingFslib && vref.LogicalName = "typedefof") 

let (|UncheckedDefaultOfExpr|_|) g expr = 
    match expr with 
    | Expr.App (Expr.Val (vref, _, _), _, [ty], [], _) when isUncheckedDefaultOfValRef g vref -> Some ty
    | _ -> None

let (|TypeOfExpr|_|) g expr = 
    match expr with 
    | Expr.App (Expr.Val (vref, _, _), _, [ty], [], _) when isTypeOfValRef g vref -> Some ty
    | _ -> None

let (|SizeOfExpr|_|) g expr = 
    match expr with 
    | Expr.App (Expr.Val (vref, _, _), _, [ty], [], _) when isSizeOfValRef g vref -> Some ty
    | _ -> None

let (|TypeDefOfExpr|_|) g expr = 
    match expr with 
    | Expr.App (Expr.Val (vref, _, _), _, [ty], [], _) when isTypeDefOfValRef g vref -> Some ty
    | _ -> None

let (|NameOfExpr|_|) g expr = 
    match expr with 
    | Expr.App(Expr.Val(vref,_,_),_,[ty],[],_) when isNameOfValRef g vref  -> Some ty
    | _ -> None

let (|SeqExpr|_|) g expr = 
    match expr with 
    | Expr.App(Expr.Val(vref,_,_),_,_,_,_) when valRefEq g vref g.seq_vref -> Some()
    | _ -> None

//--------------------------------------------------------------------------
// DEBUG layout
//---------------------------------------------------------------------------
module DebugPrint = 
    let layoutRanges = ref false

    let squareAngleL x = LeftL.leftBracketAngle ^^ x ^^ RightL.rightBracketAngle

    let angleL x = sepL leftAngle ^^ x ^^ rightL rightAngle

    let braceL x = leftL leftBrace ^^ x ^^ rightL rightBrace

    let braceBarL x = leftL leftBraceBar ^^ x ^^ rightL rightBraceBar

    let boolL = function true -> WordL.keywordTrue | false -> WordL.keywordFalse

    let intL (n: int) = wordL (tagNumericLiteral (string n ))

    let int64L (n: int64) = wordL (tagNumericLiteral (string n ))

    let jlistL xL xmap = QueueList.foldBack (fun x z -> z @@ xL x) xmap emptyL

    let bracketIfL x lyt = if x then bracketL lyt else lyt

    let lvalopL x = 
        match x with 
        | LAddrOf readonly -> wordL (tagText (sprintf "LAddrOf(%b)" readonly))
        | LByrefGet -> wordL (tagText "LByrefGet")
        | LSet -> wordL (tagText "LSet")
        | LByrefSet -> wordL (tagText "LByrefSet")

    let angleBracketL l = leftL (tagText "<") ^^ l ^^ rightL (tagText ">")

    let angleBracketListL l = angleBracketL (sepListL (sepL (tagText ",")) l)

    let layoutMemberFlags (memFlags: SynMemberFlags) = 
        let stat = 
            if memFlags.IsInstance || (memFlags.MemberKind = SynMemberKind.Constructor) then emptyL 
            else wordL (tagText "static")
        let stat =
            if memFlags.IsDispatchSlot then stat ++ wordL (tagText "abstract")
            elif memFlags.IsOverrideOrExplicitImpl then stat ++ wordL (tagText "override")
            else stat
        stat

    let stampL _n w = 
        w

    let layoutTyconRef (tc: TyconRef) = 
        wordL (tagText tc.DisplayNameWithStaticParameters) |> stampL tc.Stamp

    let rec auxTypeL env ty = auxTypeWrapL env false ty

    and auxTypeAtomL env ty = auxTypeWrapL env true ty

    and auxTyparsL env tcL prefix tinst = 
       match tinst with 
       | [] -> tcL
       | [t] -> 
         let tL = auxTypeAtomL env t
         if prefix then tcL ^^ angleBracketL tL 
         else tL ^^ tcL 
       | _ -> 
         let tinstL = List.map (auxTypeL env) tinst
         if prefix then
             tcL ^^ angleBracketListL tinstL
         else
             tupleL tinstL ^^ tcL
            
    and auxTypeWrapL env isAtomic ty = 
        let wrap x = bracketIfL isAtomic x in // wrap iff require atomic expr 
        match stripTyparEqns ty with
        | TType_forall (typars, rty) -> 
           (leftL (tagText "!") ^^ layoutTyparDecls typars --- auxTypeL env rty) |> wrap
        | TType_ucase (UnionCaseRef(tcref, _), tinst)
        | TType_app (tcref, tinst) -> 
           let prefix = tcref.IsPrefixDisplay
           let tcL = layoutTyconRef tcref
           auxTyparsL env tcL prefix tinst
        | TType_anon (anonInfo, tys) -> braceBarL (sepListL (wordL (tagText ";")) (List.map2 (fun nm ty -> wordL (tagField nm) --- auxTypeAtomL env ty) (Array.toList anonInfo.SortedNames) tys))
        | TType_tuple (_tupInfo, tys) -> sepListL (wordL (tagText "*")) (List.map (auxTypeAtomL env) tys) |> wrap
        | TType_fun (f, x) -> ((auxTypeAtomL env f ^^ wordL (tagText "->")) --- auxTypeL env x) |> wrap
        | TType_var typar -> auxTyparWrapL env isAtomic typar 
        | TType_measure unt -> 
#if DEBUG
          leftL (tagText "{") ^^
          (match global_g with
           | None -> wordL (tagText "<no global g>")
           | Some g -> 
             let sortVars (vs:(Typar * Rational) list) = vs |> List.sortBy (fun (v, _) -> v.DisplayName) 
             let sortCons (cs:(TyconRef * Rational) list) = cs |> List.sortBy (fun (c, _) -> c.DisplayName) 
             let negvs, posvs = ListMeasureVarOccsWithNonZeroExponents unt |> sortVars |> List.partition (fun (_, e) -> SignRational e < 0)
             let negcs, poscs = ListMeasureConOccsWithNonZeroExponents g false unt |> sortCons |> List.partition (fun (_, e) -> SignRational e < 0)
             let unparL (uv: Typar) = wordL (tagText ("'" + uv.DisplayName))
             let unconL tc = layoutTyconRef tc
             let rationalL e = wordL (tagText(RationalToString e))
             let measureToPowerL x e = if e = OneRational then x else x -- wordL (tagText "^") -- rationalL e
             let prefix =
                 spaceListL
                     (List.map (fun (v, e) -> measureToPowerL (unparL v) e) posvs @
                      List.map (fun (c, e) -> measureToPowerL (unconL c) e) poscs)
             let postfix =
                 spaceListL 
                     (List.map (fun (v, e) -> measureToPowerL (unparL v) (NegRational e)) negvs @
                      List.map (fun (c, e) -> measureToPowerL (unconL c) (NegRational e)) negcs)
             match (negvs, negcs) with 
             | [], [] -> prefix 
             | _ -> prefix ^^ sepL (tagText "/") ^^ postfix) ^^
          rightL (tagText "}")
#else
          unt |> ignore
          wordL(tagText "<measure>")
#endif

    and auxTyparWrapL (env: SimplifyTypes.TypeSimplificationInfo) isAtomic (typar: Typar) =
          let wrap x = bracketIfL isAtomic x in // wrap iff require atomic expr 
          // There are several cases for pprinting of typar.
          // 
          //   'a - is multiple occurrence.
          //   #Type - inplace coercion constraint and singleton
          //   ('a :> Type) - inplace coercion constraint not singleton
          //   ('a.opM: S->T) - inplace operator constraint
          let tpL =
            wordL (tagText (prefixOfStaticReq typar.StaticReq
                   + prefixOfRigidTypar typar
                   + typar.DisplayName))
          let varL = tpL |> stampL typar.Stamp 

          match Zmap.tryFind typar env.inplaceConstraints with
          | Some typarConstraintTy ->
              if Zset.contains typar env.singletons then
                leftL (tagText "#") ^^ auxTyparConstraintTypL env typarConstraintTy
              else
                (varL ^^ sepL (tagText ":>") ^^ auxTyparConstraintTypL env typarConstraintTy) |> wrap
          | _ -> varL

    and auxTypar2L env typar = auxTyparWrapL env false typar

    and auxTyparAtomL env typar = auxTyparWrapL env true typar

    and auxTyparConstraintTypL env ty = auxTypeL env ty

    and auxTraitL env (ttrait: TraitConstraintInfo) =
#if DEBUG
        let (TTrait(tys, nm, memFlags, argtys, rty, _)) = ttrait 
        match global_g with
        | None -> wordL (tagText "<no global g>")
        | Some g -> 
            let rty = GetFSharpViewOfReturnType g rty
            let stat = layoutMemberFlags memFlags
            let argsL = sepListL (wordL (tagText "*")) (List.map (auxTypeAtomL env) argtys)
            let resL = auxTypeL env rty
            let methodTypeL = (argsL ^^ wordL (tagText "->")) ++ resL
            bracketL (stat ++ bracketL (sepListL (wordL (tagText "or")) (List.map (auxTypeAtomL env) tys)) ++ wordL (tagText "member") --- (wordL (tagText nm) ^^ wordL (tagText ":") -- methodTypeL))
#else
        ignore (env, ttrait)
        wordL(tagText "trait")
#endif

    and auxTyparConstraintL env (tp, tpc) = 
        let constraintPrefix l = auxTypar2L env tp ^^ wordL (tagText ":") ^^ l
        match tpc with
        | TyparConstraint.CoercesTo(typarConstraintTy, _) ->
            auxTypar2L env tp ^^ wordL (tagText ":>") --- auxTyparConstraintTypL env typarConstraintTy
        | TyparConstraint.MayResolveMember(traitInfo, _) ->
            auxTypar2L env tp ^^ wordL (tagText ":") --- auxTraitL env traitInfo
        | TyparConstraint.DefaultsTo(_, ty, _) ->
            wordL (tagText "default") ^^ auxTypar2L env tp ^^ wordL (tagText ":") ^^ auxTypeL env ty
        | TyparConstraint.IsEnum(ty, _) ->
            auxTyparsL env (wordL (tagText "enum")) true [ty] |> constraintPrefix
        | TyparConstraint.IsDelegate(aty, bty, _) ->
            auxTyparsL env (wordL (tagText "delegate")) true [aty; bty] |> constraintPrefix
        | TyparConstraint.SupportsNull _ ->
            wordL (tagText "null") |> constraintPrefix
        | TyparConstraint.SupportsComparison _ ->
            wordL (tagText "comparison") |> constraintPrefix
        | TyparConstraint.SupportsEquality _ ->
            wordL (tagText "equality") |> constraintPrefix
        | TyparConstraint.IsNonNullableStruct _ ->
            wordL (tagText "struct") |> constraintPrefix
        | TyparConstraint.IsReferenceType _ ->
            wordL (tagText "not struct") |> constraintPrefix
        | TyparConstraint.IsUnmanaged _ ->
            wordL (tagText "unmanaged") |> constraintPrefix
        | TyparConstraint.SimpleChoice(tys, _) ->
            bracketL (sepListL (sepL (tagText "|")) (List.map (auxTypeL env) tys)) |> constraintPrefix
        | TyparConstraint.RequiresDefaultConstructor _ ->
            bracketL (wordL (tagText "new : unit -> ") ^^ (auxTypar2L env tp)) |> constraintPrefix

    and auxTyparConstraintsL env x = 
        match x with 
        | [] -> emptyL
        | cxs -> wordL (tagText "when") --- aboveListL (List.map (auxTyparConstraintL env) cxs)

    and typarL tp = auxTypar2L SimplifyTypes.typeSimplificationInfo0 tp 

    and typarAtomL tp = auxTyparAtomL SimplifyTypes.typeSimplificationInfo0 tp

    and typeAtomL tau =
        let tau, cxs = tau, []
        let env = SimplifyTypes.CollectInfo false [tau] cxs
        match env.postfixConstraints with
        | [] -> auxTypeAtomL env tau
        | _ -> bracketL (auxTypeL env tau --- auxTyparConstraintsL env env.postfixConstraints)
          
    and typeL tau =
        let tau, cxs = tau, []
        let env = SimplifyTypes.CollectInfo false [tau] cxs
        match env.postfixConstraints with
        | [] -> auxTypeL env tau 
        | _ -> (auxTypeL env tau --- auxTyparConstraintsL env env.postfixConstraints) 

    and typarDeclL tp =
        let tau, cxs = mkTyparTy tp, (List.map (fun x -> (tp, x)) tp.Constraints)
        let env = SimplifyTypes.CollectInfo false [tau] cxs
        match env.postfixConstraints with
        | [] -> auxTypeL env tau 
        | _ -> (auxTypeL env tau --- auxTyparConstraintsL env env.postfixConstraints) 
    and layoutTyparDecls tps = angleBracketListL (List.map typarDeclL tps) 

    let rangeL m = wordL (tagText (stringOfRange m))

    let instL tyL tys =
        match tys with
        | [] -> emptyL
        | tys -> sepL (tagText "@[") ^^ commaListL (List.map tyL tys) ^^ rightL (tagText "]")

    let valRefL (vr: ValRef) = 
        wordL (tagText vr.LogicalName) |> stampL vr.Stamp 

    let layoutAttrib (Attrib(_, k, _, _, _, _, _)) = 
        leftL (tagText "[<") ^^ 
        (match k with 
         | ILAttrib ilmeth -> wordL (tagText ilmeth.Name)
         | FSAttrib vref -> valRefL vref) ^^
        rightL (tagText ">]")

    let layoutAttribs attribs = aboveListL (List.map layoutAttrib attribs)

    let arityInfoL (ValReprInfo (tpNames, _, _) as tvd) = 
        let ns = tvd.AritiesOfArgs in 
        leftL (tagText "arity<") ^^ intL tpNames.Length ^^ sepL (tagText ">[") ^^ commaListL (List.map intL ns) ^^ rightL (tagText "]")

    let valL (v: Val) =
        let vsL = wordL (tagText (DecompileOpName v.LogicalName)) |> stampL v.Stamp
        let vsL = vsL -- layoutAttribs v.Attribs
        vsL

    let typeOfValL (v: Val) =
        (valL v
          ^^ (if v.MustInline then wordL (tagText "inline ") else emptyL) 
          ^^ (if v.IsMutable then wordL(tagText "mutable ") else emptyL)
          ^^ wordL (tagText ":")) -- typeL v.Type

    let tslotparamL (TSlotParam(nmOpt, ty, inFlag, outFlag, _, _)) =
        (optionL (tagText >> wordL) nmOpt) ^^ 
         wordL(tagText ":") ^^ 
         typeL ty ^^ 
         (if inFlag then wordL(tagText "[in]") else emptyL) ^^ 
         (if outFlag then wordL(tagText "[out]") else emptyL) ^^ 
         (if inFlag then wordL(tagText "[opt]") else emptyL)

    let slotSigL (slotsig: SlotSig) =
#if DEBUG
        let (TSlotSig(nm, ty, tps1, tps2, pms, rty)) = slotsig 
        match global_g with
        | None -> wordL(tagText "<no global g>")
        | Some g -> 
            let rty = GetFSharpViewOfReturnType g rty
            (wordL(tagText "slot") --- (wordL (tagText nm)) ^^ wordL(tagText "@") ^^ typeL ty) --
              (wordL(tagText "LAM") --- spaceListL (List.map typarL tps1) ^^ rightL(tagText ".")) ---
              (wordL(tagText "LAM") --- spaceListL (List.map typarL tps2) ^^ rightL(tagText ".")) ---
              (commaListL (List.map (List.map tslotparamL >> tupleL) pms)) ^^ (wordL(tagText "-> ")) --- (typeL rty) 
#else
        ignore slotsig
        wordL(tagText "slotsig")
#endif

    let rec memberL (g:TcGlobals) (v: Val) (membInfo: ValMemberInfo) = 
        aboveListL 
            [ wordL(tagText "compiled_name! = ") ^^ wordL (tagText (v.CompiledName g.CompilerGlobalState))
              wordL(tagText "membInfo-slotsig! = ") ^^ listL slotSigL membInfo.ImplementedSlotSigs ]

    and valAtBindL g v =
        let vL = valL v
        let mutL = (if v.IsMutable then wordL(tagText "mutable") ++ vL else vL)
        mutL --- 
            aboveListL 
                [ yield wordL(tagText ":") ^^ typeL v.Type
                  match v.MemberInfo with None -> () | Some mem_info -> yield wordL(tagText "!") ^^ memberL g v mem_info
                  match v.ValReprInfo with None -> () | Some arity_info -> yield wordL(tagText "#") ^^ arityInfoL arity_info]

    let unionCaseRefL (ucr: UnionCaseRef) = wordL (tagText ucr.CaseName)

    let recdFieldRefL (rfref: RecdFieldRef) = wordL (tagText rfref.FieldName)

    let identL (id: Ident) = wordL (tagText id.idText)

    // Note: We need nice printing of constants in order to print literals and attributes 
    let constL c =
        let str = 
            match c with
            | Const.Bool x -> if x then "true" else "false"
            | Const.SByte x -> (x |> string)+"y"
            | Const.Byte x -> (x |> string)+"uy"
            | Const.Int16 x -> (x |> string)+"s"
            | Const.UInt16 x -> (x |> string)+"us"
            | Const.Int32 x -> (x |> string)
            | Const.UInt32 x -> (x |> string)+"u"
            | Const.Int64 x -> (x |> string)+"L"
            | Const.UInt64 x -> (x |> string)+"UL"
            | Const.IntPtr x -> (x |> string)+"n"
            | Const.UIntPtr x -> (x |> string)+"un"
            | Const.Single d -> 
                (let s = d.ToString("g12", System.Globalization.CultureInfo.InvariantCulture)
                 if String.forall (fun c -> System.Char.IsDigit c || c = '-') s 
                 then s + ".0" 
                 else s) + "f"
            | Const.Double d -> 
                let s = d.ToString("g12", System.Globalization.CultureInfo.InvariantCulture)
                if String.forall (fun c -> System.Char.IsDigit c || c = '-') s 
                then s + ".0" 
                else s
            | Const.Char c -> "'" + c.ToString() + "'" 
            | Const.String bs -> "\"" + bs + "\"" 
            | Const.Unit -> "()" 
            | Const.Decimal bs -> string bs + "M" 
            | Const.Zero -> "default"
        wordL (tagText str)

    let rec tyconL g (tycon: Tycon) =
        if tycon.IsModuleOrNamespace then entityL g tycon else

        let lhsL = wordL (tagText (match tycon.TypeOrMeasureKind with TyparKind.Measure -> "[<Measure>] type" | TyparKind.Type -> "type")) ^^ wordL (tagText tycon.DisplayName) ^^ layoutTyparDecls tycon.TyparsNoRange
        let lhsL = lhsL --- layoutAttribs tycon.Attribs
        let memberLs = 
            let adhoc = 
                tycon.MembersOfFSharpTyconSorted 
                    |> List.filter (fun v -> not v.IsDispatchSlot)
                    |> List.filter (fun v -> not v.Deref.IsClassConstructor) 
                    // Don't print individual methods forming interface implementations - these are currently never exported 
                    |> List.filter (fun v -> isNil (Option.get v.MemberInfo).ImplementedSlotSigs)
            let iimpls = 
                match tycon.TypeReprInfo with 
                | TFSharpObjectRepr r when (match r.fsobjmodel_kind with TFSharpInterface -> true | _ -> false) -> []
                | _ -> tycon.ImmediateInterfacesOfFSharpTycon
            let iimpls = iimpls |> List.filter (fun (_, compgen, _) -> not compgen)
            // if TFSharpInterface, the iimpls should be printed as inherited interfaces 
            if isNil adhoc && isNil iimpls then 
                emptyL 
            else 
                let iimplsLs = iimpls |> List.map (fun (ty, _, _) -> wordL(tagText "interface") --- typeL ty)
                let adhocLs = adhoc |> List.map (fun vref -> valAtBindL g vref.Deref)
                (wordL(tagText "with") @@-- aboveListL (iimplsLs @ adhocLs)) @@ wordL(tagText "end")

        let layoutUnionCaseArgTypes argtys = sepListL (wordL(tagText "*")) (List.map typeL argtys)

        let ucaseL prefixL (ucase: UnionCase) =
            let nmL = wordL (tagText ucase.DisplayName)
            match ucase.RecdFields |> List.map (fun rfld -> rfld.FormalType) with
            | [] -> (prefixL ^^ nmL)
            | argtys -> (prefixL ^^ nmL ^^ wordL(tagText "of")) --- layoutUnionCaseArgTypes argtys

        let layoutUnionCases ucases =
            let prefixL = if not (isNilOrSingleton ucases) then wordL(tagText "|") else emptyL
            List.map (ucaseL prefixL) ucases
            
        let layoutRecdField (fld: RecdField) =
            let lhs = wordL (tagText fld.LogicalName)
            let lhs = if fld.IsMutable then wordL(tagText "mutable") --- lhs else lhs
            (lhs ^^ rightL(tagText ":")) --- typeL fld.FormalType

        let tyconReprL (repr, tycon: Tycon) = 
            match repr with 
            | TFSharpRecdRepr _ ->
                tycon.TrueFieldsAsList |> List.map (fun fld -> layoutRecdField fld ^^ rightL(tagText ";")) |> aboveListL
            | TFSharpObjectRepr r -> 
                match r.fsobjmodel_kind with 
                | TFSharpDelegate _ ->
                    wordL(tagText "delegate ...")
                | _ ->
                    let start = 
                        match r.fsobjmodel_kind with
                        | TFSharpClass -> "class" 
                        | TFSharpInterface -> "interface" 
                        | TFSharpStruct -> "struct" 
                        | TFSharpEnum -> "enum" 
                        | _ -> failwith "???"
                    let inherits = 
                       match r.fsobjmodel_kind, tycon.TypeContents.tcaug_super with
                       | TFSharpClass, Some super -> [wordL(tagText "inherit") ^^ (typeL super)] 
                       | TFSharpInterface, _ -> 
                         tycon.ImmediateInterfacesOfFSharpTycon
                           |> List.filter (fun (_, compgen, _) -> not compgen)
                           |> List.map (fun (ity, _, _) -> wordL(tagText "inherit") ^^ (typeL ity))
                       | _ -> []
                    let vsprs = 
                        tycon.MembersOfFSharpTyconSorted 
                            |> List.filter (fun v -> v.IsDispatchSlot) 
                            |> List.map (fun vref -> valAtBindL g vref.Deref)
                    let vals = tycon.TrueFieldsAsList |> List.map (fun f -> (if f.IsStatic then wordL(tagText "static") else emptyL) ^^ wordL(tagText "val") ^^ layoutRecdField f)
                    let alldecls = inherits @ vsprs @ vals
                    let emptyMeasure = match tycon.TypeOrMeasureKind with TyparKind.Measure -> isNil alldecls | _ -> false
                    if emptyMeasure then emptyL else (wordL (tagText start) @@-- aboveListL alldecls) @@ wordL(tagText "end")
            | TFSharpUnionRepr _ -> tycon.UnionCasesAsList |> layoutUnionCases |> aboveListL 
            | TAsmRepr _ -> wordL(tagText "(# ... #)")
            | TMeasureableRepr ty -> typeL ty
            | TILObjectRepr (TILObjectReprData(_, _, td)) -> wordL (tagText td.Name)
            | _ -> failwith "unreachable"

        let reprL = 
            match tycon.TypeReprInfo with 
#if !NO_EXTENSIONTYPING
            | TProvidedTypeRepr _
            | TProvidedNamespaceRepr _
#endif
            | TNoRepr -> 
                match tycon.TypeAbbrev with
                | None -> lhsL @@-- memberLs
                | Some a -> (lhsL ^^ wordL(tagText "=")) --- (typeL a @@ memberLs)
            | a -> 
                let rhsL = tyconReprL (a, tycon) @@ memberLs
                (lhsL ^^ wordL(tagText "=")) @@-- rhsL
        reprL

    and bindingL g (TBind(v, repr, _)) =
        (valAtBindL g v ^^ wordL(tagText "=")) @@-- exprL g repr

    and exprL g expr = exprWrapL g false expr

    and atomL g expr = exprWrapL g true expr // true means bracket if needed to be atomic expr 

    and letRecL g binds bodyL = 
        let eqnsL = 
            binds
               |> List.mapHeadTail (fun bind -> wordL(tagText "rec") ^^ bindingL g bind ^^ wordL(tagText "in"))
                              (fun bind -> wordL(tagText "and") ^^ bindingL g bind ^^ wordL(tagText "in")) 
        (aboveListL eqnsL @@ bodyL) 

    and letL g bind bodyL = 
        let eqnL = wordL(tagText "let") ^^ bindingL g bind
        (eqnL @@ bodyL) 

    and exprWrapL g isAtomic expr =
        let atomL args = atomL g args
        let exprL expr = exprL g expr
        let valAtBindL v = valAtBindL g v
        let targetL targets = targetL g targets
        let wrap = bracketIfL isAtomic // wrap iff require atomic expr 
        let lay =
            match expr with
            | Expr.Const (c, _, _) -> constL c
            | Expr.Val (v, flags, _) -> 
                 let xL = valL v.Deref 
                 let xL =
                     match flags with
                       | PossibleConstrainedCall _ -> xL ^^ rightL(tagText "<constrained>")
                       | CtorValUsedAsSelfInit -> xL ^^ rightL(tagText "<selfinit>")
                       | CtorValUsedAsSuperInit -> xL ^^ rightL(tagText "<superinit>")
                       | VSlotDirectCall -> xL ^^ rightL(tagText "<vdirect>")
                       | NormalValUse -> xL 
                 xL
            | Expr.Sequential (expr1, expr2, flag, _, _) -> 
                let flag = 
                    match flag with
                    | NormalSeq -> ";"
                    | ThenDoSeq -> "; ThenDo" 
                ((exprL expr1 ^^ rightL (tagText flag)) @@ exprL expr2) |> wrap
            | Expr.Lambda (_, _, baseValOpt, argvs, body, _, _) -> 
                let formalsL = spaceListL (List.map valAtBindL argvs) in
                let bindingL = 
                    match baseValOpt with
                    | None -> wordL(tagText "lam") ^^ formalsL ^^ rightL(tagText ".")
                    | Some basev -> wordL(tagText "lam") ^^ (leftL(tagText "base=") ^^ valAtBindL basev) --- formalsL ^^ rightL(tagText ".") in
                (bindingL ++ exprL body) |> wrap
            | Expr.TyLambda (_, argtyvs, body, _, _) -> 
                ((wordL(tagText "LAM") ^^ spaceListL (List.map typarL argtyvs) ^^ rightL(tagText ".")) ++ exprL body) |> wrap
            | Expr.TyChoose (argtyvs, body, _) -> 
                ((wordL(tagText "CHOOSE") ^^ spaceListL (List.map typarL argtyvs) ^^ rightL(tagText ".")) ++ exprL body) |> wrap
            | Expr.App (f, _, tys, argtys, _) -> 
                let flayout = atomL f
                appL g flayout tys argtys |> wrap
            | Expr.LetRec (binds, body, _, _) -> 
                letRecL g binds (exprL body) |> wrap
            | Expr.Let (bind, body, _, _) -> 
                letL g bind (exprL body) |> wrap
            | Expr.Link rX -> 
                (wordL(tagText "RecLink") --- atomL rX.Value) |> wrap
            | Expr.Match (_, _, dtree, targets, _, _) -> 
                leftL(tagText "[") ^^ (decisionTreeL g dtree @@ aboveListL (List.mapi targetL (targets |> Array.toList)) ^^ rightL(tagText "]"))
            | Expr.Op (TOp.UnionCase c, _, args, _) -> 
                (unionCaseRefL c ++ spaceListL (List.map atomL args)) |> wrap
            | Expr.Op (TOp.ExnConstr ecref, _, args, _) -> 
                wordL (tagText ecref.LogicalName) ^^ bracketL (commaListL (List.map atomL args))
            | Expr.Op (TOp.Tuple _, _, xs, _) -> 
                tupleL (List.map exprL xs)
            | Expr.Op (TOp.Recd (ctor, tc), _, xs, _) -> 
                let fields = tc.TrueInstanceFieldsAsList
                let lay fs x = (wordL (tagText fs.rfield_id.idText) ^^ sepL(tagText "=")) --- (exprL x)
                let ctorL = 
                    match ctor with
                    | RecdExpr -> emptyL
                    | RecdExprIsObjInit-> wordL(tagText "(new)")
                leftL(tagText "{") ^^ semiListL (List.map2 lay fields xs) ^^ rightL(tagText "}") ^^ ctorL
            | Expr.Op (TOp.ValFieldSet rf, _, [rx;x], _) -> 
                (atomL rx --- wordL(tagText ".")) ^^ (recdFieldRefL rf ^^ wordL(tagText "<-") --- exprL x)
            | Expr.Op (TOp.ValFieldSet rf, _, [x], _) -> 
                (recdFieldRefL rf ^^ wordL(tagText "<-") --- exprL x)
            | Expr.Op (TOp.ValFieldGet rf, _, [rx], _) -> 
                (atomL rx ^^ rightL(tagText ".#") ^^ recdFieldRefL rf)
            | Expr.Op (TOp.ValFieldGet rf, _, [], _) -> 
                recdFieldRefL rf
            | Expr.Op (TOp.ValFieldGetAddr (rf, _), _, [rx], _) -> 
                leftL(tagText "&") ^^ bracketL (atomL rx ^^ rightL(tagText ".!") ^^ recdFieldRefL rf)
            | Expr.Op (TOp.ValFieldGetAddr (rf, _), _, [], _) -> 
                leftL(tagText "&") ^^ (recdFieldRefL rf)
            | Expr.Op (TOp.UnionCaseTagGet tycr, _, [x], _) -> 
                wordL (tagText ("#" + tycr.LogicalName + ".tag")) ^^ atomL x
            | Expr.Op (TOp.UnionCaseProof c, _, [x], _) -> 
                wordL (tagText ("#" + c.CaseName + ".cast")) ^^ atomL x
            | Expr.Op (TOp.UnionCaseFieldGet (c, i), _, [x], _) -> 
                wordL (tagText ("#" + c.CaseName + "." + string i)) --- atomL x
            | Expr.Op (TOp.UnionCaseFieldSet (c, i), _, [x;y], _) -> 
                ((atomL x --- (rightL (tagText ("#" + c.CaseName + "." + string i)))) ^^ wordL(tagText ":=")) --- exprL y
            | Expr.Op (TOp.TupleFieldGet (_, i), _, [x], _) -> 
                wordL (tagText ("#" + string i)) --- atomL x
            | Expr.Op (TOp.Coerce, [ty;_], [x], _) -> 
                atomL x --- (wordL(tagText ":>") ^^ typeL ty) 
            | Expr.Op (TOp.Reraise, [_], [], _) -> 
                wordL(tagText "Rethrow!")
            | Expr.Op (TOp.ILAsm (instrs, retTypes), tyargs, args, _) -> 
                let instrs = instrs |> List.map (sprintf "%+A" >> tagText >> wordL) |> spaceListL // %+A has + since instrs are from an "internal" type  
                let instrs = leftL(tagText "(#") ^^ instrs ^^ rightL(tagText "#)")
                (appL g instrs tyargs args ---
                    wordL(tagText ":") ^^ spaceListL (List.map typeAtomL retTypes)) |> wrap
            | Expr.Op (TOp.LValueOp (lvop, vr), _, args, _) -> 
                (lvalopL lvop ^^ valRefL vr --- bracketL (commaListL (List.map atomL args))) |> wrap
            | Expr.Op (TOp.ILCall (_, _, _, _, _, _, _, ilMethRef, enclTypeInst, methInst, _), tyargs, args, _) ->
                let meth = ilMethRef.Name
                wordL(tagText "ILCall") ^^
                   aboveListL 
                      [ yield wordL (tagText ilMethRef.DeclaringTypeRef.FullName) ^^ sepL(tagText ".") ^^ wordL (tagText meth)
                        if not enclTypeInst.IsEmpty then yield wordL(tagText "tinst ") --- listL typeL enclTypeInst
                        if not methInst.IsEmpty then yield wordL (tagText "minst ") --- listL typeL methInst
                        if not tyargs.IsEmpty then yield wordL (tagText "tyargs") --- listL typeL tyargs
                        if not args.IsEmpty then yield listL exprL args ] 
                    |> wrap
            | Expr.Op (TOp.Array, [_], xs, _) -> 
                leftL(tagText "[|") ^^ commaListL (List.map exprL xs) ^^ rightL(tagText "|]")
            | Expr.Op (TOp.While _, [], [Expr.Lambda (_, _, _, [_], x1, _, _);Expr.Lambda (_, _, _, [_], x2, _, _)], _) -> 
                (wordL(tagText "while") ^^ exprL x1 ^^ wordL(tagText "do")) @@-- exprL x2
            | Expr.Op (TOp.For _, [], [Expr.Lambda (_, _, _, [_], x1, _, _);Expr.Lambda (_, _, _, [_], x2, _, _);Expr.Lambda (_, _, _, [_], x3, _, _)], _) -> 
                wordL(tagText "for") ^^ aboveListL [(exprL x1 ^^ wordL(tagText "to") ^^ exprL x2 ^^ wordL(tagText "do")); exprL x3 ] ^^ rightL(tagText "done")
            | Expr.Op (TOp.TryWith _, [_], [Expr.Lambda (_, _, _, [_], x1, _, _);Expr.Lambda (_, _, _, [_], xf, _, _);Expr.Lambda (_, _, _, [_], xh, _, _)], _) ->
                (wordL (tagText "try") @@-- exprL x1) @@ (wordL(tagText "with-filter") @@-- exprL xf) @@ (wordL(tagText "with") @@-- exprL xh)
            | Expr.Op (TOp.TryFinally _, [_], [Expr.Lambda (_, _, _, [_], x1, _, _);Expr.Lambda (_, _, _, [_], x2, _, _)], _) -> 
                (wordL (tagText "try") @@-- exprL x1) @@ (wordL(tagText "finally") @@-- exprL x2)
            | Expr.Op (TOp.Bytes _, _, _, _) -> 
                wordL(tagText "bytes++")
            | Expr.Op (TOp.UInt16s _, _, _, _) -> wordL(tagText "uint16++")
            | Expr.Op (TOp.RefAddrGet _, _tyargs, _args, _) -> wordL(tagText "GetRefLVal...")
            | Expr.Op (TOp.TraitCall _, _tyargs, _args, _) -> wordL(tagText "traitcall...")
            | Expr.Op (TOp.ExnFieldGet _, _tyargs, _args, _) -> wordL(tagText "TOp.ExnFieldGet...")
            | Expr.Op (TOp.ExnFieldSet _, _tyargs, _args, _) -> wordL(tagText "TOp.ExnFieldSet...")
            | Expr.Op (TOp.TryFinally _, _tyargs, _args, _) -> wordL(tagText "TOp.TryFinally...")
            | Expr.Op (TOp.TryWith _, _tyargs, _args, _) -> wordL(tagText "TOp.TryWith...")
            | Expr.Op (TOp.Goto l, _tys, args, _) -> wordL(tagText ("Expr.Goto " + string l)) ^^ bracketL (commaListL (List.map atomL args)) 
            | Expr.Op (TOp.Label l, _tys, args, _) -> wordL(tagText ("Expr.Label " + string l)) ^^ bracketL (commaListL (List.map atomL args)) 
            | Expr.Op (_, _tys, args, _) -> wordL(tagText "Expr.Op ...") ^^ bracketL (commaListL (List.map atomL args)) 
            | Expr.Quote (a, _, _, _, _) -> leftL(tagText "<@") ^^ atomL a ^^ rightL(tagText "@>")
            | Expr.Obj (_lambdaId, ty, basev, ccall, overrides, iimpls, _) -> 
                (leftL (tagText "{") 
                 @@--
                  ((wordL(tagText "new ") ++ typeL ty) 
                   @@-- 
                   aboveListL [exprL ccall
                               optionL valAtBindL basev
                               aboveListL (List.map (tmethodL g) overrides)
                               aboveListL (List.map (iimplL g) iimpls)]))
                @@
                rightL (tagText "}")

            | Expr.WitnessArg _ -> wordL (tagText "<witnessarg>")
            | Expr.StaticOptimization (_tcs, csx, x, _) -> 
                (wordL(tagText "opt") @@- (exprL x)) @@--
                   (wordL(tagText "|") ^^ exprL csx --- (wordL(tagText "when...") ))
           
        // For tracking ranges through expr rewrites 
        if layoutRanges.Value then
            leftL(tagText "{") ^^ (rangeL expr.Range ^^ rightL(tagText ":")) ++ lay ^^ rightL(tagText "}")
        else
            lay

    and implFilesL g implFiles =
        aboveListL (List.map (implFileL g) implFiles)

    and appL g flayout tys args =
        let z = flayout
        let z = if isNil tys then z else z ^^ instL typeL tys
        let z = if isNil args then z else z --- spaceListL (List.map (atomL g) args)
        z

    and implFileL g (TImplFile (_, _, mexpr, _, _, _)) =
        aboveListL [(wordL(tagText "top implementation ")) @@-- mexprL g mexpr]

    and mexprL g x =
        match x with 
        | ModuleOrNamespaceExprWithSig(mtyp, defs, _) -> mdefL g defs @@- (wordL(tagText ":") @@- entityTypeL g mtyp)

    and mdefsL  g defs =
        wordL(tagText "Module Defs") @@-- aboveListL(List.map (mdefL g) defs)

    and mdefL g x =
        match x with
        | TMDefRec(_, _, tycons, mbinds, _) -> aboveListL ((tycons |> List.map (tyconL g)) @ (mbinds |> List.map (mbindL g)))
        | TMDefLet(bind, _) -> letL g bind emptyL
        | TMDefDo(e, _) -> exprL g e
        | TMDefOpens _ -> wordL (tagText "open ... ")
        | TMDefs defs -> mdefsL g defs
        | TMAbstract mexpr -> mexprL g mexpr

    and mbindL g x =
       match x with
       | ModuleOrNamespaceBinding.Binding bind -> letL g bind emptyL
       | ModuleOrNamespaceBinding.Module(mspec, rhs) ->
        (wordL (tagText (if mspec.IsNamespace then "namespace" else "module")) ^^ (wordL (tagText mspec.DemangledModuleOrNamespaceName) |> stampL mspec.Stamp)) @@-- mdefL g rhs

    and entityTypeL g (mtyp: ModuleOrNamespaceType) =
        aboveListL [jlistL typeOfValL mtyp.AllValsAndMembers
                    jlistL (tyconL g) mtyp.AllEntities]

    and entityL g (ms: ModuleOrNamespace) =
        let header = wordL(tagText "module") ^^ (wordL (tagText ms.DemangledModuleOrNamespaceName) |> stampL ms.Stamp) ^^ wordL(tagText ":")
        let footer = wordL(tagText "end")
        let body = entityTypeL g ms.ModuleOrNamespaceType
        (header @@-- body) @@ footer

    and ccuL g (ccu: CcuThunk) = entityL g ccu.Contents

    and decisionTreeL g x =
        match x with 
        | TDBind (bind, body) -> 
            let bind = wordL(tagText "let") ^^ bindingL g bind
            (bind @@ decisionTreeL g body) 
        | TDSuccess (args, n) -> 
            wordL(tagText "Success") ^^ leftL(tagText "T") ^^ intL n ^^ tupleL (args |> List.map (exprL g))
        | TDSwitch (_, test, dcases, dflt, _) ->
            (wordL(tagText "Switch") --- exprL g test) @@--
            (aboveListL (List.map (dcaseL g) dcases) @@
             match dflt with
             | None -> emptyL
             | Some dtree -> wordL(tagText "dflt:") --- decisionTreeL g dtree)

    and dcaseL g (TCase (test, dtree)) = (dtestL g test ^^ wordL(tagText "//")) --- decisionTreeL g dtree

    and dtestL g x = 
        match x with 
        | DecisionTreeTest.UnionCase (c, tinst) -> wordL(tagText "is") ^^ unionCaseRefL c ^^ instL typeL tinst
        | DecisionTreeTest.ArrayLength (n, ty) -> wordL(tagText "length") ^^ intL n ^^ typeL ty
        | DecisionTreeTest.Const c -> wordL(tagText "is") ^^ constL c
        | DecisionTreeTest.IsNull -> wordL(tagText "isnull")
        | DecisionTreeTest.IsInst (_, ty) -> wordL(tagText "isinst") ^^ typeL ty
        | DecisionTreeTest.ActivePatternCase (exp, _, _, _, _, _) -> wordL(tagText "query") ^^ exprL g exp
        | DecisionTreeTest.Error _ -> wordL (tagText "error recovery")
 
    and targetL g i (TTarget (argvs, body, _, _)) =
        leftL(tagText "T") ^^ intL i ^^ tupleL (flatValsL argvs) ^^ rightL(tagText ":") --- exprL g body

    and flatValsL vs = vs |> List.map valL

    and tmethodL g (TObjExprMethod(TSlotSig(nm, _, _, _, _, _), _, tps, vs, e, _)) =
        ((wordL(tagText "TObjExprMethod") --- (wordL (tagText nm)) ^^ wordL(tagText "=")) --
         (angleBracketListL (List.map typarL tps) ^^ rightL(tagText ".")) ---
         (tupleL (List.map (List.map (valAtBindL g) >> tupleL) vs) ^^ rightL(tagText ".")))
        @@--
          (atomL g e) 

    and iimplL g (ty, tmeths) = wordL(tagText "impl") ^^ aboveListL (typeL ty :: List.map (tmethodL g) tmeths) 

    let showType x = showL (typeL x)

    let showExpr g x = showL (exprL g x)

    let traitL x = auxTraitL SimplifyTypes.typeSimplificationInfo0 x

    let typarsL x = layoutTyparDecls x

//--------------------------------------------------------------------------
// Helpers related to type checking modules & namespaces
//--------------------------------------------------------------------------

let wrapModuleOrNamespaceType id cpath mtyp = 
    Construct.NewModuleOrNamespace (Some cpath) taccessPublic id XmlDoc.Empty [] (MaybeLazy.Strict mtyp)

let wrapModuleOrNamespaceTypeInNamespace id cpath mtyp = 
    let mspec = wrapModuleOrNamespaceType id cpath mtyp
    Construct.NewModuleOrNamespaceType Namespace [ mspec ] [], mspec

let wrapModuleOrNamespaceExprInNamespace (id: Ident) cpath mexpr = 
    let mspec = wrapModuleOrNamespaceType id cpath (Construct.NewEmptyModuleOrNamespaceType Namespace)
    TMDefRec (false, [], [], [ModuleOrNamespaceBinding.Module(mspec, mexpr)], id.idRange)

// cleanup: make this a property
let SigTypeOfImplFile (TImplFile (_, _, mexpr, _, _, _)) = mexpr.Type 

//--------------------------------------------------------------------------
// Data structures representing what gets hidden and what gets remapped (i.e. renamed or alpha-converted)
// when a module signature is applied to a module.
//--------------------------------------------------------------------------

type SignatureRepackageInfo = 
    { RepackagedVals: (ValRef * ValRef) list
      RepackagedEntities: (TyconRef * TyconRef) list }
    
    member remapInfo.ImplToSigMapping = { TypeEquivEnv.Empty with EquivTycons = TyconRefMap.OfList remapInfo.RepackagedEntities }
    static member Empty = { RepackagedVals = []; RepackagedEntities= [] } 

type SignatureHidingInfo = 
    { HiddenTycons: Zset<Tycon>
      HiddenTyconReprs: Zset<Tycon>
      HiddenVals: Zset<Val>
      HiddenRecdFields: Zset<RecdFieldRef>
      HiddenUnionCases: Zset<UnionCaseRef> }

    static member Empty = 
        { HiddenTycons = Zset.empty tyconOrder
          HiddenTyconReprs = Zset.empty tyconOrder
          HiddenVals = Zset.empty valOrder
          HiddenRecdFields = Zset.empty recdFieldRefOrder
          HiddenUnionCases = Zset.empty unionCaseRefOrder }

let addValRemap v vNew tmenv = 
    { tmenv with valRemap= tmenv.valRemap.Add v (mkLocalValRef vNew) }

let mkRepackageRemapping mrpi = 
    { valRemap = ValMap.OfList (mrpi.RepackagedVals |> List.map (fun (vref, x) -> vref.Deref, x))
      tpinst = emptyTyparInst
      tyconRefRemap = TyconRefMap.OfList mrpi.RepackagedEntities
      removeTraitSolutions = false }

//--------------------------------------------------------------------------
// Compute instances of the above for mty -> mty
//--------------------------------------------------------------------------

let accEntityRemap (msigty: ModuleOrNamespaceType) (entity: Entity) (mrpi, mhi) =
    let sigtyconOpt = (NameMap.tryFind entity.LogicalName msigty.AllEntitiesByCompiledAndLogicalMangledNames)
    match sigtyconOpt with 
    | None -> 
        // The type constructor is not present in the signature. Hence it is hidden. 
        let mhi = { mhi with HiddenTycons = Zset.add entity mhi.HiddenTycons }
        (mrpi, mhi) 
    | Some sigtycon -> 
        // The type constructor is in the signature. Hence record the repackage entry 
        let sigtcref = mkLocalTyconRef sigtycon
        let tcref = mkLocalTyconRef entity
        let mrpi = { mrpi with RepackagedEntities = ((tcref, sigtcref) :: mrpi.RepackagedEntities) }
        // OK, now look for hidden things 
        let mhi = 
            if (match entity.TypeReprInfo with TNoRepr -> false | _ -> true) && (match sigtycon.TypeReprInfo with TNoRepr -> true | _ -> false) then 
                // The type representation is absent in the signature, hence it is hidden 
                { mhi with HiddenTyconReprs = Zset.add entity mhi.HiddenTyconReprs } 
            else 
                // The type representation is present in the signature. 
                // Find the fields that have been hidden or which were non-public anyway. 
                let mhi = 
                    (entity.AllFieldsArray, mhi) ||> Array.foldBack (fun rfield mhi ->
                        match sigtycon.GetFieldByName(rfield.LogicalName) with 
                        | Some _ -> 
                            // The field is in the signature. Hence it is not hidden. 
                            mhi
                        | _ -> 
                            // The field is not in the signature. Hence it is regarded as hidden. 
                            let rfref = tcref.MakeNestedRecdFieldRef rfield
                            { mhi with HiddenRecdFields = Zset.add rfref mhi.HiddenRecdFields })
                        
                let mhi = 
                    (entity.UnionCasesAsList, mhi) ||> List.foldBack (fun ucase mhi ->
                        match sigtycon.GetUnionCaseByName ucase.LogicalName with 
                        | Some _ -> 
                            // The constructor is in the signature. Hence it is not hidden. 
                            mhi
                        | _ -> 
                            // The constructor is not in the signature. Hence it is regarded as hidden. 
                            let ucref = tcref.MakeNestedUnionCaseRef ucase
                            { mhi with HiddenUnionCases = Zset.add ucref mhi.HiddenUnionCases })
                mhi
        (mrpi, mhi) 

let accSubEntityRemap (msigty: ModuleOrNamespaceType) (entity: Entity) (mrpi, mhi) =
    let sigtyconOpt = (NameMap.tryFind entity.LogicalName msigty.AllEntitiesByCompiledAndLogicalMangledNames)
    match sigtyconOpt with 
    | None -> 
        // The type constructor is not present in the signature. Hence it is hidden. 
        let mhi = { mhi with HiddenTycons = Zset.add entity mhi.HiddenTycons }
        (mrpi, mhi) 
    | Some sigtycon -> 
        // The type constructor is in the signature. Hence record the repackage entry 
        let sigtcref = mkLocalTyconRef sigtycon
        let tcref = mkLocalTyconRef entity
        let mrpi = { mrpi with RepackagedEntities = ((tcref, sigtcref) :: mrpi.RepackagedEntities) }
        (mrpi, mhi) 

let valLinkageAEquiv g aenv (v1: Val) (v2: Val) = 
    (v1.GetLinkagePartialKey() = v2.GetLinkagePartialKey()) &&
    (if v1.IsMember && v2.IsMember then typeAEquivAux EraseAll g aenv v1.Type v2.Type else true)
    
let accValRemap g aenv (msigty: ModuleOrNamespaceType) (implVal: Val) (mrpi, mhi) =
    let implValKey = implVal.GetLinkagePartialKey()
    let sigValOpt = 
        msigty.AllValsAndMembersByPartialLinkageKey 
          |> MultiMap.find implValKey
          |> List.tryFind (fun sigVal -> valLinkageAEquiv g aenv implVal sigVal)
          
    let vref = mkLocalValRef implVal
    match sigValOpt with 
    | None -> 
        let mhi = { mhi with HiddenVals = Zset.add implVal mhi.HiddenVals }
        (mrpi, mhi) 
    | Some (sigVal: Val) -> 
        // The value is in the signature. Add the repackage entry. 
        let mrpi = { mrpi with RepackagedVals = (vref, mkLocalValRef sigVal) :: mrpi.RepackagedVals }
        (mrpi, mhi) 

let getCorrespondingSigTy nm (msigty: ModuleOrNamespaceType) = 
    match NameMap.tryFind nm msigty.AllEntitiesByCompiledAndLogicalMangledNames with 
    | None -> Construct.NewEmptyModuleOrNamespaceType ModuleOrType 
    | Some sigsubmodul -> sigsubmodul.ModuleOrNamespaceType

let rec accEntityRemapFromModuleOrNamespaceType (mty: ModuleOrNamespaceType) (msigty: ModuleOrNamespaceType) acc = 
    let acc = (mty.AllEntities, acc) ||> QueueList.foldBack (fun e acc -> accEntityRemapFromModuleOrNamespaceType e.ModuleOrNamespaceType (getCorrespondingSigTy e.LogicalName msigty) acc) 
    let acc = (mty.AllEntities, acc) ||> QueueList.foldBack (accEntityRemap msigty) 
    acc 

let rec accValRemapFromModuleOrNamespaceType g aenv (mty: ModuleOrNamespaceType) msigty acc = 
    let acc = (mty.AllEntities, acc) ||> QueueList.foldBack (fun e acc -> accValRemapFromModuleOrNamespaceType g aenv e.ModuleOrNamespaceType (getCorrespondingSigTy e.LogicalName msigty) acc) 
    let acc = (mty.AllValsAndMembers, acc) ||> QueueList.foldBack (accValRemap g aenv msigty) 
    acc 

let ComputeRemappingFromInferredSignatureToExplicitSignature g mty msigty = 
    let mrpi, _ as entityRemap = accEntityRemapFromModuleOrNamespaceType mty msigty (SignatureRepackageInfo.Empty, SignatureHidingInfo.Empty)  
    let aenv = mrpi.ImplToSigMapping
    let valAndEntityRemap = accValRemapFromModuleOrNamespaceType g aenv mty msigty entityRemap
    valAndEntityRemap 

//--------------------------------------------------------------------------
// Compute instances of the above for mexpr -> mty
//--------------------------------------------------------------------------

/// At TMDefRec nodes abstract (virtual) vslots are effectively binders, even 
/// though they are tucked away inside the tycon. This helper function extracts the
/// virtual slots to aid with finding this babies.
let abstractSlotValRefsOfTycons (tycons: Tycon list) =  
    tycons 
    |> List.collect (fun tycon -> if tycon.IsFSharpObjectModelTycon then tycon.FSharpObjectModelTypeInfo.fsobjmodel_vslots else []) 

let abstractSlotValsOfTycons (tycons: Tycon list) =  
    abstractSlotValRefsOfTycons tycons 
    |> List.map (fun v -> v.Deref)

let rec accEntityRemapFromModuleOrNamespace msigty x acc = 
    match x with 
    | TMDefRec(_, _, tycons, mbinds, _) -> 
         let acc = (mbinds, acc) ||> List.foldBack (accEntityRemapFromModuleOrNamespaceBind msigty)
         let acc = (tycons, acc) ||> List.foldBack (accEntityRemap msigty) 
         let acc = (tycons, acc) ||> List.foldBack (fun e acc -> accEntityRemapFromModuleOrNamespaceType e.ModuleOrNamespaceType (getCorrespondingSigTy e.LogicalName msigty) acc) 
         acc
    | TMDefLet _ -> acc
    | TMDefOpens _ -> acc
    | TMDefDo _ -> acc
    | TMDefs defs -> accEntityRemapFromModuleOrNamespaceDefs msigty defs acc
    | TMAbstract mexpr -> accEntityRemapFromModuleOrNamespaceType mexpr.Type msigty acc

and accEntityRemapFromModuleOrNamespaceDefs msigty mdefs acc = 
    List.foldBack (accEntityRemapFromModuleOrNamespace msigty) mdefs acc

and accEntityRemapFromModuleOrNamespaceBind msigty x acc = 
    match x with 
    | ModuleOrNamespaceBinding.Binding _ -> acc
    | ModuleOrNamespaceBinding.Module(mspec, def) ->
    accSubEntityRemap msigty mspec (accEntityRemapFromModuleOrNamespace (getCorrespondingSigTy mspec.LogicalName msigty) def acc)

let rec accValRemapFromModuleOrNamespace g aenv msigty x acc = 
    match x with 
    | TMDefRec(_, _, tycons, mbinds, _) -> 
         let acc = (mbinds, acc) ||> List.foldBack (accValRemapFromModuleOrNamespaceBind g aenv msigty)
         //  Abstract (virtual) vslots in the tycons at TMDefRec nodes are binders. They also need to be added to the remapping. 
         let vslotvs = abstractSlotValsOfTycons tycons
         let acc = (vslotvs, acc) ||> List.foldBack (accValRemap g aenv msigty)  
         acc
    | TMDefLet(bind, _) -> accValRemap g aenv msigty bind.Var acc
    | TMDefOpens _ -> acc
    | TMDefDo _ -> acc
    | TMDefs defs -> accValRemapFromModuleOrNamespaceDefs g aenv msigty defs acc
    | TMAbstract mexpr -> accValRemapFromModuleOrNamespaceType g aenv mexpr.Type msigty acc

and accValRemapFromModuleOrNamespaceBind g aenv msigty x acc = 
    match x with 
    | ModuleOrNamespaceBinding.Binding bind -> accValRemap g aenv msigty bind.Var acc
    | ModuleOrNamespaceBinding.Module(mspec, def) ->
    accSubEntityRemap msigty mspec (accValRemapFromModuleOrNamespace g aenv (getCorrespondingSigTy mspec.LogicalName msigty) def acc)

and accValRemapFromModuleOrNamespaceDefs g aenv msigty mdefs acc = List.foldBack (accValRemapFromModuleOrNamespace g aenv msigty) mdefs acc

let ComputeRemappingFromImplementationToSignature g mdef msigty =  
    let mrpi, _ as entityRemap = accEntityRemapFromModuleOrNamespace msigty mdef (SignatureRepackageInfo.Empty, SignatureHidingInfo.Empty) 
    let aenv = mrpi.ImplToSigMapping
    
    let valAndEntityRemap = accValRemapFromModuleOrNamespace g aenv msigty mdef entityRemap
    valAndEntityRemap

//--------------------------------------------------------------------------
// Compute instances of the above for the assembly boundary
//--------------------------------------------------------------------------

let accTyconHidingInfoAtAssemblyBoundary (tycon: Tycon) mhi =
    if not (canAccessFromEverywhere tycon.Accessibility) then 
        // The type constructor is not public, hence hidden at the assembly boundary. 
        { mhi with HiddenTycons = Zset.add tycon mhi.HiddenTycons } 
    elif not (canAccessFromEverywhere tycon.TypeReprAccessibility) then 
        { mhi with HiddenTyconReprs = Zset.add tycon mhi.HiddenTyconReprs } 
    else 
        let mhi = 
            (tycon.AllFieldsArray, mhi) ||> Array.foldBack (fun rfield mhi ->
                if not (canAccessFromEverywhere rfield.Accessibility) then 
                    let tcref = mkLocalTyconRef tycon
                    let rfref = tcref.MakeNestedRecdFieldRef rfield
                    { mhi with HiddenRecdFields = Zset.add rfref mhi.HiddenRecdFields } 
                else mhi)
        let mhi = 
            (tycon.UnionCasesAsList, mhi) ||> List.foldBack (fun ucase mhi ->
                if not (canAccessFromEverywhere ucase.Accessibility) then 
                    let tcref = mkLocalTyconRef tycon
                    let ucref = tcref.MakeNestedUnionCaseRef ucase
                    { mhi with HiddenUnionCases = Zset.add ucref mhi.HiddenUnionCases } 
                else mhi)
        mhi

// Collect up the values hidden at the assembly boundary. This is used by IsHiddenVal to 
// determine if something is considered hidden. This is used in turn to eliminate optimization
// information at the assembly boundary and to decide to label things as "internal".
let accValHidingInfoAtAssemblyBoundary (vspec: Val) mhi =
    if // anything labelled "internal" or more restrictive is considered to be hidden at the assembly boundary
       not (canAccessFromEverywhere vspec.Accessibility) || 
       // compiler generated members for class function 'let' bindings are considered to be hidden at the assembly boundary
       vspec.IsIncrClassGeneratedMember ||                     
       // anything that's not a module or member binding gets assembly visibility
       not vspec.IsMemberOrModuleBinding then 
        // The value is not public, hence hidden at the assembly boundary. 
        { mhi with HiddenVals = Zset.add vspec mhi.HiddenVals } 
    else 
        mhi

let rec accModuleOrNamespaceHidingInfoAtAssemblyBoundary mty acc = 
    let acc = QueueList.foldBack (fun (e: Entity) acc -> accModuleOrNamespaceHidingInfoAtAssemblyBoundary e.ModuleOrNamespaceType acc) mty.AllEntities acc
    let acc = QueueList.foldBack accTyconHidingInfoAtAssemblyBoundary mty.AllEntities acc
    let acc = QueueList.foldBack accValHidingInfoAtAssemblyBoundary mty.AllValsAndMembers acc
    acc 

let ComputeHidingInfoAtAssemblyBoundary mty acc = 
    accModuleOrNamespaceHidingInfoAtAssemblyBoundary mty acc

//--------------------------------------------------------------------------
// Compute instances of the above for mexpr -> mty
//--------------------------------------------------------------------------

let IsHidden setF accessF remapF = 
    let rec check mrmi x = 
            // Internal/private? 
        not (canAccessFromEverywhere (accessF x)) || 
        (match mrmi with 
         | [] -> false // Ah! we escaped to freedom! 
         | (rpi, mhi) :: rest -> 
            // Explicitly hidden? 
            Zset.contains x (setF mhi) || 
            // Recurse... 
            check rest (remapF rpi x))
    fun mrmi x -> 
        check mrmi x

let IsHiddenTycon mrmi x = IsHidden (fun mhi -> mhi.HiddenTycons) (fun tc -> tc.Accessibility) (fun rpi x -> (remapTyconRef rpi.tyconRefRemap (mkLocalTyconRef x)).Deref) mrmi x

let IsHiddenTyconRepr mrmi x = IsHidden (fun mhi -> mhi.HiddenTyconReprs) (fun v -> v.TypeReprAccessibility) (fun rpi x -> (remapTyconRef rpi.tyconRefRemap (mkLocalTyconRef x)).Deref) mrmi x

let IsHiddenVal mrmi x = IsHidden (fun mhi -> mhi.HiddenVals) (fun v -> v.Accessibility) (fun rpi x -> (remapValRef rpi (mkLocalValRef x)).Deref) mrmi x 

let IsHiddenRecdField mrmi x = IsHidden (fun mhi -> mhi.HiddenRecdFields) (fun rfref -> rfref.RecdField.Accessibility) (fun rpi x -> remapRecdFieldRef rpi.tyconRefRemap x) mrmi x 

//--------------------------------------------------------------------------
// Generic operations on module types
//--------------------------------------------------------------------------

let foldModuleOrNamespaceTy ft fv mty acc = 
    let rec go mty acc = 
        let acc = QueueList.foldBack (fun (e: Entity) acc -> go e.ModuleOrNamespaceType acc) mty.AllEntities acc
        let acc = QueueList.foldBack ft mty.AllEntities acc
        let acc = QueueList.foldBack fv mty.AllValsAndMembers acc
        acc
    go mty acc

let allValsOfModuleOrNamespaceTy m = foldModuleOrNamespaceTy (fun _ acc -> acc) (fun v acc -> v :: acc) m []
let allEntitiesOfModuleOrNamespaceTy m = foldModuleOrNamespaceTy (fun ft acc -> ft :: acc) (fun _ acc -> acc) m []

//---------------------------------------------------------------------------
// Free variables in terms. Are all constructs public accessible?
//---------------------------------------------------------------------------
 
let isPublicVal (lv: Val) = (lv.Accessibility = taccessPublic)
let isPublicUnionCase (ucr: UnionCaseRef) = (ucr.UnionCase.Accessibility = taccessPublic)
let isPublicRecdField (rfr: RecdFieldRef) = (rfr.RecdField.Accessibility = taccessPublic)
let isPublicTycon (tcref: Tycon) = (tcref.Accessibility = taccessPublic)

let freeVarsAllPublic fvs = 
    // Are any non-public items used in the expr (which corresponded to the fvs)?
    // Recall, taccess occurs in:
    //      EntityData has ReprAccessibility and Accessibility
    //      UnionCase has Accessibility
    //      RecdField has Accessibility
    //      ValData has Accessibility
    // The freevars and FreeTyvars collect local constructs.
    // Here, we test that all those constructs are public.
    //
    // CODE REVIEW:
    // What about non-local vals. This fix assumes non-local vals must be public. OK?
    Zset.forall isPublicVal fvs.FreeLocals &&
    Zset.forall isPublicUnionCase fvs.FreeUnionCases &&
    Zset.forall isPublicRecdField fvs.FreeRecdFields &&
    Zset.forall isPublicTycon fvs.FreeTyvars.FreeTycons

let freeTyvarsAllPublic tyvars = 
    Zset.forall isPublicTycon tyvars.FreeTycons

/// Detect the subset of match expressions we process in a linear way (i.e. using tailcalls, rather than
/// unbounded stack)
///   -- if then else
///   -- match e with pat[vs] -> e1[vs] | _ -> e2

let (|LinearMatchExpr|_|) expr = 
    match expr with 
    | Expr.Match (sp, m, dtree, [|tg1;(TTarget([], e2, sp2, _))|], m2, ty) -> Some(sp, m, dtree, tg1, e2, sp2, m2, ty)
    | _ -> None
    
let rebuildLinearMatchExpr (sp, m, dtree, tg1, e2, sp2, m2, ty) = 
    primMkMatch (sp, m, dtree, [|tg1;(TTarget([], e2, sp2, None))|], m2, ty)

/// Detect a subset of 'Expr.Op' expressions we process in a linear way (i.e. using tailcalls, rather than
/// unbounded stack). Only covers Cons(args,Cons(args,Cons(args,Cons(args,...._)))).
let (|LinearOpExpr|_|) expr = 
    match expr with 
    | Expr.Op (TOp.UnionCase _ as op, tinst, args, m) when not args.IsEmpty -> 
        let argsFront, argLast = List.frontAndBack args
        Some (op, tinst, argsFront, argLast, m)
    | _ -> None
    
let rebuildLinearOpExpr (op, tinst, argsFront, argLast, m) = 
    Expr.Op (op, tinst, argsFront@[argLast], m)

//---------------------------------------------------------------------------
// Free variables in terms. All binders are distinct.
//---------------------------------------------------------------------------

let emptyFreeVars =  
  { UsesMethodLocalConstructs=false
    UsesUnboundRethrow=false
    FreeLocalTyconReprs=emptyFreeTycons
    FreeLocals=emptyFreeLocals
    FreeTyvars=emptyFreeTyvars
    FreeRecdFields = emptyFreeRecdFields
    FreeUnionCases = emptyFreeUnionCases}

let unionFreeVars fvs1 fvs2 = 
  if fvs1 === emptyFreeVars then fvs2 else 
  if fvs2 === emptyFreeVars then fvs1 else
  { FreeLocals = unionFreeLocals fvs1.FreeLocals fvs2.FreeLocals
    FreeTyvars = unionFreeTyvars fvs1.FreeTyvars fvs2.FreeTyvars
    UsesMethodLocalConstructs = fvs1.UsesMethodLocalConstructs || fvs2.UsesMethodLocalConstructs
    UsesUnboundRethrow = fvs1.UsesUnboundRethrow || fvs2.UsesUnboundRethrow
    FreeLocalTyconReprs = unionFreeTycons fvs1.FreeLocalTyconReprs fvs2.FreeLocalTyconReprs
    FreeRecdFields = unionFreeRecdFields fvs1.FreeRecdFields fvs2.FreeRecdFields
    FreeUnionCases = unionFreeUnionCases fvs1.FreeUnionCases fvs2.FreeUnionCases }

let inline accFreeTyvars (opts: FreeVarOptions) f v acc =
    if not opts.collectInTypes then acc else
    let ftyvs = acc.FreeTyvars
    let ftyvs' = f opts v ftyvs
    if ftyvs === ftyvs' then acc else 
    { acc with FreeTyvars = ftyvs' }

let accFreeVarsInTy opts ty acc = accFreeTyvars opts accFreeInType ty acc
let accFreeVarsInTys opts tys acc = if isNil tys then acc else accFreeTyvars opts accFreeInTypes tys acc
let accFreevarsInTycon opts tcref acc = accFreeTyvars opts accFreeTycon tcref acc
let accFreevarsInVal opts v acc = accFreeTyvars opts accFreeInVal v acc
    
let accFreeVarsInTraitSln opts tys acc = accFreeTyvars opts accFreeInTraitSln tys acc 

let accFreeVarsInTraitInfo opts tys acc = accFreeTyvars opts accFreeInTrait tys acc 

let boundLocalVal opts v fvs =
    if not opts.includeLocals then fvs else
    let fvs = accFreevarsInVal opts v fvs
    if not (Zset.contains v fvs.FreeLocals) then fvs
    else {fvs with FreeLocals= Zset.remove v fvs.FreeLocals} 

let boundProtect fvs =
    if fvs.UsesMethodLocalConstructs then {fvs with UsesMethodLocalConstructs = false} else fvs

let accUsesFunctionLocalConstructs flg fvs = 
    if flg && not fvs.UsesMethodLocalConstructs then {fvs with UsesMethodLocalConstructs = true} 
    else fvs 

let bound_rethrow fvs =
    if fvs.UsesUnboundRethrow then {fvs with UsesUnboundRethrow = false} else fvs  

let accUsesRethrow flg fvs = 
    if flg && not fvs.UsesUnboundRethrow then {fvs with UsesUnboundRethrow = true} 
    else fvs 

let boundLocalVals opts vs fvs = List.foldBack (boundLocalVal opts) vs fvs

let bindLhs opts (bind: Binding) fvs = boundLocalVal opts bind.Var fvs

let freeVarsCacheCompute opts cache f = if opts.canCache then cached cache f else f()

let tryGetFreeVarsCacheValue opts cache =
    if opts.canCache then tryGetCacheValue cache
    else ValueNone

let rec accBindRhs opts (TBind(_, repr, _)) acc = accFreeInExpr opts repr acc
          
and accFreeInSwitchCases opts csl dflt (acc: FreeVars) =
    Option.foldBack (accFreeInDecisionTree opts) dflt (List.foldBack (accFreeInSwitchCase opts) csl acc)
 
and accFreeInSwitchCase opts (TCase(discrim, dtree)) acc = 
    accFreeInDecisionTree opts dtree (accFreeInTest opts discrim acc)

and accFreeInTest (opts: FreeVarOptions) discrim acc = 
    match discrim with 
    | DecisionTreeTest.UnionCase(ucref, tinst) -> accFreeUnionCaseRef opts ucref (accFreeVarsInTys opts tinst acc)
    | DecisionTreeTest.ArrayLength(_, ty) -> accFreeVarsInTy opts ty acc
    | DecisionTreeTest.Const _
    | DecisionTreeTest.IsNull -> acc
    | DecisionTreeTest.IsInst (srcty, tgty) -> accFreeVarsInTy opts srcty (accFreeVarsInTy opts tgty acc)
    | DecisionTreeTest.ActivePatternCase (exp, tys, _, activePatIdentity, _, _) -> 
        accFreeInExpr opts exp 
            (accFreeVarsInTys opts tys 
                (Option.foldBack (fun (vref, tinst) acc -> accFreeValRef opts vref (accFreeVarsInTys opts tinst acc)) activePatIdentity acc))
    | DecisionTreeTest.Error _ -> acc

and accFreeInDecisionTree opts x (acc: FreeVars) =
    match x with 
    | TDSwitch(_, e1, csl, dflt, _) -> accFreeInExpr opts e1 (accFreeInSwitchCases opts csl dflt acc)
    | TDSuccess (es, _) -> accFreeInFlatExprs opts es acc
    | TDBind (bind, body) -> unionFreeVars (bindLhs opts bind (accBindRhs opts bind (freeInDecisionTree opts body))) acc
  
and accFreeInValFlags opts flag acc =
    let isMethLocal = 
        match flag with 
        | VSlotDirectCall 
        | CtorValUsedAsSelfInit 
        | CtorValUsedAsSuperInit -> true 
        | PossibleConstrainedCall _
        | NormalValUse -> false
    let acc = accUsesFunctionLocalConstructs isMethLocal acc
    match flag with 
    | PossibleConstrainedCall ty -> accFreeTyvars opts accFreeInType ty acc
    | _ -> acc

and accFreeLocalVal opts v fvs =
    if not opts.includeLocals then fvs else
    if Zset.contains v fvs.FreeLocals then fvs 
    else 
        let fvs = accFreevarsInVal opts v fvs
        {fvs with FreeLocals=Zset.add v fvs.FreeLocals}
  
and accLocalTyconRepr opts b fvs = 
    if not opts.includeLocalTyconReprs then fvs else
    if Zset.contains b fvs.FreeLocalTyconReprs then fvs
    else { fvs with FreeLocalTyconReprs = Zset.add b fvs.FreeLocalTyconReprs } 

and accUsedRecdOrUnionTyconRepr opts (tc: Tycon) fvs = 
    if match tc.TypeReprInfo with TFSharpObjectRepr _ | TFSharpRecdRepr _ | TFSharpUnionRepr _ -> true | _ -> false
    then accLocalTyconRepr opts tc fvs
    else fvs

and accFreeUnionCaseRef opts ucref fvs =   
    if not opts.includeUnionCases then fvs else
    if Zset.contains ucref fvs.FreeUnionCases then fvs 
    else
        let fvs = fvs |> accUsedRecdOrUnionTyconRepr opts ucref.Tycon
        let fvs = fvs |> accFreevarsInTycon opts ucref.TyconRef
        { fvs with FreeUnionCases = Zset.add ucref fvs.FreeUnionCases } 

and accFreeRecdFieldRef opts rfref fvs = 
    if not opts.includeRecdFields then fvs else
    if Zset.contains rfref fvs.FreeRecdFields then fvs 
    else 
        let fvs = fvs |> accUsedRecdOrUnionTyconRepr opts rfref.Tycon
        let fvs = fvs |> accFreevarsInTycon opts rfref.TyconRef 
        { fvs with FreeRecdFields = Zset.add rfref fvs.FreeRecdFields } 
  
and accFreeExnRef _exnc fvs = fvs // Note: this exnc (TyconRef) should be collected the surround types, e.g. tinst of Expr.Op 
and accFreeValRef opts (vref: ValRef) fvs = 
    match vref.IsLocalRef with 
    | true -> accFreeLocalVal opts vref.ResolvedTarget fvs
    // non-local values do not contain free variables 
    | _ -> fvs

and accFreeInMethod opts (TObjExprMethod(slotsig, _attribs, tps, tmvs, e, _)) acc =
    accFreeInSlotSig opts slotsig
     (unionFreeVars (accFreeTyvars opts boundTypars tps (List.foldBack (boundLocalVals opts) tmvs (freeInExpr opts e))) acc)

and accFreeInMethods opts methods acc = 
    List.foldBack (accFreeInMethod opts) methods acc

and accFreeInInterfaceImpl opts (ty, overrides) acc = 
    accFreeVarsInTy opts ty (accFreeInMethods opts overrides acc)

and accFreeInExpr (opts: FreeVarOptions) x acc = 
    match x with
    | Expr.Let _ -> accFreeInExprLinear opts x acc (fun e -> e)
    | _ -> accFreeInExprNonLinear opts x acc
      
and accFreeInExprLinear (opts: FreeVarOptions) x acc contf =   
    // for nested let-bindings, we need to continue after the whole let-binding is processed 
    match x with
    | Expr.Let (bind, e, _, cache) ->
        match tryGetFreeVarsCacheValue opts cache with
        | ValueSome free -> contf (unionFreeVars free acc)
        | _ ->
            accFreeInExprLinear opts e emptyFreeVars (contf << (fun free ->
              unionFreeVars (freeVarsCacheCompute opts cache (fun () -> bindLhs opts bind (accBindRhs opts bind free))) acc
            ))
    | _ -> 
        // No longer linear expr
        contf (accFreeInExpr opts x acc)
    
and accFreeInExprNonLinear opts x acc =
    
    match opts.stackGuard with
    | None -> accFreeInExprNonLinearImpl opts x acc
    | Some stackGuard -> stackGuard.Guard (fun () -> accFreeInExprNonLinearImpl opts x acc)

and accFreeInExprNonLinearImpl opts x acc =

    match x with
    // BINDING CONSTRUCTS
    | Expr.Lambda (_, ctorThisValOpt, baseValOpt, vs, bodyExpr, _, rty) -> 
        unionFreeVars 
                (Option.foldBack (boundLocalVal opts) ctorThisValOpt 
                   (Option.foldBack (boundLocalVal opts) baseValOpt 
                     (boundLocalVals opts vs 
                         (accFreeVarsInTy opts rty 
                             (freeInExpr opts bodyExpr)))))
            acc

    | Expr.TyLambda (_, vs, bodyExpr, _, rty) ->
        unionFreeVars (accFreeTyvars opts boundTypars vs (accFreeVarsInTy opts rty (freeInExpr opts bodyExpr))) acc

    | Expr.TyChoose (vs, bodyExpr, _) ->
        unionFreeVars (accFreeTyvars opts boundTypars vs (freeInExpr opts bodyExpr)) acc

    | Expr.LetRec (binds, bodyExpr, _, cache) ->
        unionFreeVars (freeVarsCacheCompute opts cache (fun () -> List.foldBack (bindLhs opts) binds (List.foldBack (accBindRhs opts) binds (freeInExpr opts bodyExpr)))) acc

    | Expr.Let _ -> 
        failwith "unreachable - linear expr"

    | Expr.Obj (_, ty, basev, basecall, overrides, iimpls, _) ->  
        unionFreeVars 
           (boundProtect
              (Option.foldBack (boundLocalVal opts) basev
                (accFreeVarsInTy opts ty
                   (accFreeInExpr opts basecall
                      (accFreeInMethods opts overrides 
                         (List.foldBack (accFreeInInterfaceImpl opts) iimpls emptyFreeVars))))))
           acc  

    // NON-BINDING CONSTRUCTS 
    | Expr.Const _ -> acc

    | Expr.Val (lvr, flags, _) ->  
        accFreeInValFlags opts flags (accFreeValRef opts lvr acc)

    | Expr.Quote (ast, dataCell, _, _, ty) ->  
        match dataCell.Value with 
        | Some (_, (_, argTypes, argExprs, _data)) ->
            accFreeInExpr opts ast 
                (accFreeInExprs opts argExprs
                   (accFreeVarsInTys opts argTypes
                      (accFreeVarsInTy opts ty acc))) 

        | None ->
            accFreeInExpr opts ast (accFreeVarsInTy opts ty acc)

    | Expr.App (f0, f0ty, tyargs, args, _) -> 
        accFreeVarsInTy opts f0ty
          (accFreeInExpr opts f0
             (accFreeVarsInTys opts tyargs
                (accFreeInExprs opts args acc)))

    | Expr.Link eref ->
        accFreeInExpr opts eref.Value acc

    | Expr.Sequential (expr1, expr2, _, _, _) -> 
        let acc = accFreeInExpr opts expr1 acc
        // tail-call - linear expression
        accFreeInExpr opts expr2 acc 

    | Expr.StaticOptimization (_, expr2, expr3, _) -> 
        accFreeInExpr opts expr2 (accFreeInExpr opts expr3 acc)

    | Expr.Match (_, _, dtree, targets, _, _) -> 
        match x with 
        // Handle if-then-else
        | LinearMatchExpr(_, _, dtree, target, bodyExpr, _, _, _) ->
            let acc = accFreeInDecisionTree opts dtree acc
            let acc = accFreeInTarget opts target acc
            accFreeInExpr opts bodyExpr acc  // tailcall

        | _ -> 
            let acc = accFreeInDecisionTree opts dtree acc
            accFreeInTargets opts targets acc
            
    | Expr.Op (TOp.TryWith _, tinst, [expr1; expr2; expr3], _) ->
        unionFreeVars 
          (accFreeVarsInTys opts tinst
            (accFreeInExprs opts [expr1; expr2] acc))
          (bound_rethrow (accFreeInExpr opts expr3 emptyFreeVars))

    | Expr.Op (op, tinst, args, _) -> 
         let acc = accFreeInOp opts op acc
         let acc = accFreeVarsInTys opts tinst acc
         accFreeInExprs opts args acc

    | Expr.WitnessArg (traitInfo, _) ->
         accFreeVarsInTraitInfo opts traitInfo acc

and accFreeInOp opts op acc =
    match op with

    // Things containing no references
    | TOp.Bytes _ 
    | TOp.UInt16s _ 
    | TOp.TryWith _
    | TOp.TryFinally _ 
    | TOp.For _ 
    | TOp.Coerce 
    | TOp.RefAddrGet _
    | TOp.Array 
    | TOp.While _
    | TOp.Goto _ | TOp.Label _ | TOp.Return 
    | TOp.TupleFieldGet _ -> acc

    | TOp.Tuple tupInfo -> 
        accFreeTyvars opts accFreeInTupInfo tupInfo acc

    | TOp.AnonRecd anonInfo 
    | TOp.AnonRecdGet (anonInfo, _) -> 
        accFreeTyvars opts accFreeInTupInfo anonInfo.TupInfo acc
    
    | TOp.UnionCaseTagGet tcref -> 
        accUsedRecdOrUnionTyconRepr opts tcref.Deref acc
    
    // Things containing just a union case reference
    | TOp.UnionCaseProof ucref 
    | TOp.UnionCase ucref 
    | TOp.UnionCaseFieldGetAddr (ucref, _, _) 
    | TOp.UnionCaseFieldGet (ucref, _) 
    | TOp.UnionCaseFieldSet (ucref, _) -> 
        accFreeUnionCaseRef opts ucref acc

    // Things containing just an exception reference
    | TOp.ExnConstr ecref 
    | TOp.ExnFieldGet (ecref, _) 
    | TOp.ExnFieldSet (ecref, _) -> 
        accFreeExnRef ecref acc

    | TOp.ValFieldGet fref 
    | TOp.ValFieldGetAddr (fref, _) 
    | TOp.ValFieldSet fref -> 
        accFreeRecdFieldRef opts fref acc

    | TOp.Recd (kind, tcref) -> 
        let acc = accUsesFunctionLocalConstructs (kind = RecdExprIsObjInit) acc
        (accUsedRecdOrUnionTyconRepr opts tcref.Deref (accFreeTyvars opts accFreeTycon tcref acc)) 

    | TOp.ILAsm (_, retTypes) ->  
        accFreeVarsInTys opts retTypes acc
    
    | TOp.Reraise -> 
        accUsesRethrow true acc

    | TOp.TraitCall (TTrait(tys, _, _, argtys, rty, sln)) -> 
        Option.foldBack (accFreeVarsInTraitSln opts) sln.Value
           (accFreeVarsInTys opts tys 
             (accFreeVarsInTys opts argtys 
               (Option.foldBack (accFreeVarsInTy opts) rty acc)))

    | TOp.LValueOp (_, vref) -> 
        accFreeValRef opts vref acc

    | TOp.ILCall (_, isProtected, _, _, valUseFlag, _, _, _, enclTypeInst, methInst, retTypes) ->
       accFreeVarsInTys opts enclTypeInst 
         (accFreeVarsInTys opts methInst  
           (accFreeInValFlags opts valUseFlag
             (accFreeVarsInTys opts retTypes 
               (accUsesFunctionLocalConstructs isProtected acc))))

and accFreeInTargets opts targets acc = 
    Array.foldBack (accFreeInTarget opts) targets acc

and accFreeInTarget opts (TTarget(vs, expr, _, flags)) acc = 
    match flags with 
    | None -> List.foldBack (boundLocalVal opts) vs (accFreeInExpr opts expr acc)
    | Some xs -> List.foldBack2 (fun v isStateVar acc -> if isStateVar then acc else boundLocalVal opts v acc) vs xs (accFreeInExpr opts expr acc)

and accFreeInFlatExprs opts (exprs: Exprs) acc = List.foldBack (accFreeInExpr opts) exprs acc

and accFreeInExprs opts (exprs: Exprs) acc = 
    match exprs with 
    | [] -> acc 
    | [h]-> 
        // tailcall - e.g. Cons(x, Cons(x2, .......Cons(x1000000, Nil))) and [| x1; .... ; x1000000 |]
        accFreeInExpr opts h acc
    | h :: t -> 
        let acc = accFreeInExpr opts h acc
        accFreeInExprs opts t acc

and accFreeInSlotSig opts (TSlotSig(_, ty, _, _, _, _)) acc = 
    accFreeVarsInTy opts ty acc
 
and freeInDecisionTree opts dtree = 
    accFreeInDecisionTree opts dtree emptyFreeVars

and freeInExpr opts expr = 
    accFreeInExpr opts expr emptyFreeVars

// Note: these are only an approximation - they are currently used only by the optimizer  
let rec accFreeInModuleOrNamespace opts mexpr acc = 
    match mexpr with 
    | TMDefRec(_, _, _, mbinds, _) -> List.foldBack (accFreeInModuleOrNamespaceBind opts) mbinds acc
    | TMDefLet(bind, _) -> accBindRhs opts bind acc
    | TMDefDo(e, _) -> accFreeInExpr opts e acc
    | TMDefOpens _ -> acc
    | TMDefs defs -> accFreeInModuleOrNamespaces opts defs acc
    | TMAbstract(ModuleOrNamespaceExprWithSig(_, mdef, _)) -> accFreeInModuleOrNamespace opts mdef acc // not really right, but sufficient for how this is used in optimization 

and accFreeInModuleOrNamespaceBind opts mbind acc = 
    match mbind with 
    | ModuleOrNamespaceBinding.Binding bind -> accBindRhs opts bind acc
    | ModuleOrNamespaceBinding.Module (_, def) -> accFreeInModuleOrNamespace opts def acc

and accFreeInModuleOrNamespaces opts mexprs acc = 
    List.foldBack (accFreeInModuleOrNamespace opts) mexprs acc

let freeInBindingRhs opts bind = 
    accBindRhs opts bind emptyFreeVars

let freeInModuleOrNamespace opts mdef = 
    accFreeInModuleOrNamespace opts mdef emptyFreeVars

//---------------------------------------------------------------------------
// Destruct - rarely needed
//---------------------------------------------------------------------------

let rec stripLambda (expr, ty) = 
    match expr with 
    | Expr.Lambda (_, ctorThisValOpt, baseValOpt, v, bodyExpr, _, rty) -> 
        if Option.isSome ctorThisValOpt then errorR(InternalError("skipping ctorThisValOpt", expr.Range))
        if Option.isSome baseValOpt then errorR(InternalError("skipping baseValOpt", expr.Range))
        let vs', bodyExpr', rty' = stripLambda (bodyExpr, rty)
        (v :: vs', bodyExpr', rty') 
    | _ -> ([], expr, ty)

let rec stripLambdaN n expr = 
    assert (n >= 0)
    match expr with 
    | Expr.Lambda (_, ctorThisValOpt, baseValOpt, v, bodyExpr, _, _) when n > 0 -> 
        if Option.isSome ctorThisValOpt then errorR(InternalError("skipping ctorThisValOpt", expr.Range))
        if Option.isSome baseValOpt then errorR(InternalError("skipping baseValOpt", expr.Range))
        let vs, bodyExpr', remaining = stripLambdaN (n-1) bodyExpr
        (v :: vs, bodyExpr', remaining) 
    | _ -> ([], expr, n)

let tryStripLambdaN n expr = 
    match expr with
    | Expr.Lambda (_, None, None, _, _, _, _) -> 
        let argvsl, bodyExpr, remaining = stripLambdaN n expr
        if remaining = 0 then Some (argvsl, bodyExpr)
        else None
    | _ -> None

let stripTopLambda (expr, ty) =
    let tps, taue, tauty = match expr with Expr.TyLambda (_, tps, b, _, rty) -> tps, b, rty | _ -> [], expr, ty
    let vs, body, rty = stripLambda (taue, tauty)
    tps, vs, body, rty

[<RequireQualifiedAccess>]
type AllowTypeDirectedDetupling = Yes | No

// This is used to infer arities of expressions 
// i.e. base the chosen arity on the syntactic expression shape and type of arguments 
let InferArityOfExpr g allowTypeDirectedDetupling ty partialArgAttribsL retAttribs expr = 
    let rec stripLambda_notypes e = 
        match e with 
        | Expr.Lambda (_, _, _, vs, b, _, _) -> 
            let vs', b' = stripLambda_notypes b
            (vs :: vs', b') 
        | Expr.TyChoose (_, b, _) -> stripLambda_notypes b 
        | _ -> ([], e)

    let stripTopLambdaNoTypes e =
        let tps, taue = match e with Expr.TyLambda (_, tps, b, _, _) -> tps, b | _ -> [], e
        let vs, body = stripLambda_notypes taue
        tps, vs, body

    let tps, vsl, _ = stripTopLambdaNoTypes expr
    let fun_arity = vsl.Length
    let dtys, _ = stripFunTyN g fun_arity (snd (tryDestForallTy g ty))
    let partialArgAttribsL = Array.ofList partialArgAttribsL
    assert (List.length vsl = List.length dtys)
        
    let curriedArgInfos =
        (vsl, dtys) ||> List.mapi2 (fun i vs ty ->
            let partialAttribs = if i < partialArgAttribsL.Length then partialArgAttribsL.[i] else []
            let tys = 
                match allowTypeDirectedDetupling with
                | AllowTypeDirectedDetupling.No -> [ty] 
                | AllowTypeDirectedDetupling.Yes -> 
                    if (i = 0 && isUnitTy g ty) then [] 
                    else tryDestRefTupleTy g ty
            let ids = 
                if vs.Length = tys.Length then vs |> List.map (fun v -> Some v.Id)
                else tys |> List.map (fun _ -> None)
            let attribs = 
                if partialAttribs.Length = tys.Length then partialAttribs 
                else tys |> List.map (fun _ -> [])
            (ids, attribs) ||> List.map2 (fun id attribs -> { Name = id; Attribs = attribs }: ArgReprInfo ))
    let retInfo: ArgReprInfo = { Attribs = retAttribs; Name = None }
    ValReprInfo (ValReprInfo.InferTyparInfo tps, curriedArgInfos, retInfo)

let InferArityOfExprBinding g allowTypeDirectedDetupling (v: Val) expr = 
    match v.ValReprInfo with
    | Some info -> info
    | None -> InferArityOfExpr g allowTypeDirectedDetupling v.Type [] [] expr

//-------------------------------------------------------------------------
// Check if constraints are satisfied that allow us to use more optimized
// implementations
//------------------------------------------------------------------------- 

let underlyingTypeOfEnumTy (g: TcGlobals) ty = 
    assert(isEnumTy g ty)
    match metadataOfTy g ty with 
#if !NO_EXTENSIONTYPING
    | ProvidedTypeMetadata info -> info.UnderlyingTypeOfEnum()
#endif
    | ILTypeMetadata (TILObjectReprData(_, _, tdef)) -> 

        let info = computeILEnumInfo (tdef.Name, tdef.Fields)
        let ilTy = getTyOfILEnumInfo info
        match ilTy.TypeSpec.Name with 
        | "System.Byte" -> g.byte_ty
        | "System.SByte" -> g.sbyte_ty
        | "System.Int16" -> g.int16_ty
        | "System.Int32" -> g.int32_ty
        | "System.Int64" -> g.int64_ty
        | "System.UInt16" -> g.uint16_ty
        | "System.UInt32" -> g.uint32_ty
        | "System.UInt64" -> g.uint64_ty
        | "System.Single" -> g.float32_ty
        | "System.Double" -> g.float_ty
        | "System.Char" -> g.char_ty
        | "System.Boolean" -> g.bool_ty
        | _ -> g.int32_ty
    | FSharpOrArrayOrByrefOrTupleOrExnTypeMetadata ->
        let tycon = (tcrefOfAppTy g ty).Deref
        match tycon.GetFieldByName "value__" with 
        | Some rf -> rf.FormalType
        | None -> error(InternalError("no 'value__' field found for enumeration type " + tycon.LogicalName, tycon.Range))

// CLEANUP NOTE: Get rid of this mutation. 
let setValHasNoArity (f: Val) = 
    f.SetValReprInfo None; f

//--------------------------------------------------------------------------
// Resolve static optimization constraints
//--------------------------------------------------------------------------

let normalizeEnumTy g ty = (if isEnumTy g ty then underlyingTypeOfEnumTy g ty else ty) 

type StaticOptimizationAnswer = 
    | Yes = 1y
    | No = -1y
    | Unknown = 0y

let decideStaticOptimizationConstraint g c haveWitnesses = 
    match c with 
    // When witnesses are available in generic code during codegen, "when ^T : ^T" resolves StaticOptimizationAnswer.Yes
    // This doesn't apply to "when 'T : 'T" use for "FastGenericEqualityComparer" and others.
    | TTyconEqualsTycon (a, b) when haveWitnesses && typeEquiv g a b && (match tryDestTyparTy g a with ValueSome tp -> tp.StaticReq = TyparStaticReq.HeadType | _ -> false) ->
         StaticOptimizationAnswer.Yes
    | TTyconEqualsTycon (a, b) ->
        // Both types must be nominal for a definite result
       let rec checkTypes a b =
           let a = normalizeEnumTy g (stripTyEqnsAndMeasureEqns g a)
           match a with
           | AppTy g (tcref1, _) ->
               let b = normalizeEnumTy g (stripTyEqnsAndMeasureEqns g b)
               match b with 
               | AppTy g (tcref2, _) -> 
                if tyconRefEq g tcref1 tcref2 then StaticOptimizationAnswer.Yes else StaticOptimizationAnswer.No
               | RefTupleTy g _ | FunTy g _ -> StaticOptimizationAnswer.No
               | _ -> StaticOptimizationAnswer.Unknown

           | FunTy g _ ->
               let b = normalizeEnumTy g (stripTyEqnsAndMeasureEqns g b)
               match b with 
               | FunTy g _ -> StaticOptimizationAnswer.Yes
               | AppTy g _ | RefTupleTy g _ -> StaticOptimizationAnswer.No
               | _ -> StaticOptimizationAnswer.Unknown
           | RefTupleTy g ts1 -> 
               let b = normalizeEnumTy g (stripTyEqnsAndMeasureEqns g b)
               match b with 
               | RefTupleTy g ts2 ->
                if ts1.Length = ts2.Length then StaticOptimizationAnswer.Yes
                else StaticOptimizationAnswer.No
               | AppTy g _ | FunTy g _ -> StaticOptimizationAnswer.No
               | _ -> StaticOptimizationAnswer.Unknown
           | _ -> StaticOptimizationAnswer.Unknown
       checkTypes a b
    | TTyconIsStruct a -> 
       let a = normalizeEnumTy g (stripTyEqnsAndMeasureEqns g a)
       match tryTcrefOfAppTy g a with 
       | ValueSome tcref1 -> if tcref1.IsStructOrEnumTycon then StaticOptimizationAnswer.Yes else StaticOptimizationAnswer.No
       | ValueNone -> StaticOptimizationAnswer.Unknown
            
let rec DecideStaticOptimizations g cs haveWitnesses = 
    match cs with 
    | [] -> StaticOptimizationAnswer.Yes
    | h :: t -> 
        let d = decideStaticOptimizationConstraint g h haveWitnesses
        if d = StaticOptimizationAnswer.No then StaticOptimizationAnswer.No 
        elif d = StaticOptimizationAnswer.Yes then DecideStaticOptimizations g t haveWitnesses
        else StaticOptimizationAnswer.Unknown

let mkStaticOptimizationExpr g (cs, e1, e2, m) = 
    let d = DecideStaticOptimizations g cs false
    if d = StaticOptimizationAnswer.No then e2
    elif d = StaticOptimizationAnswer.Yes then e1
    else Expr.StaticOptimization (cs, e1, e2, m)

//--------------------------------------------------------------------------
// Copy expressions, including new names for locally bound values.
// Used to inline expressions.
//--------------------------------------------------------------------------

type ValCopyFlag = 
    | CloneAll
    | CloneAllAndMarkExprValsAsCompilerGenerated
    | OnlyCloneExprVals

// for quotations we do no want to avoid marking values as compiler generated since this may affect the shape of quotation (compiler generated values can be inlined)
let fixValCopyFlagForQuotations = function CloneAllAndMarkExprValsAsCompilerGenerated -> CloneAll | x -> x
    
let markAsCompGen compgen d = 
    let compgen = 
        match compgen with 
        | CloneAllAndMarkExprValsAsCompilerGenerated -> true
        | _ -> false
    { d with val_flags= d.val_flags.WithIsCompilerGenerated(d.val_flags.IsCompilerGenerated || compgen) }

let bindLocalVal (v: Val) (v': Val) tmenv = 
    { tmenv with valRemap=tmenv.valRemap.Add v (mkLocalValRef v') }

let bindLocalVals vs vs' tmenv = 
    { tmenv with valRemap= (vs, vs', tmenv.valRemap) |||> List.foldBack2 (fun v v' acc -> acc.Add v (mkLocalValRef v') ) }

let bindTycon (tc: Tycon) (tc': Tycon) tyenv = 
    { tyenv with tyconRefRemap=tyenv.tyconRefRemap.Add (mkLocalTyconRef tc) (mkLocalTyconRef tc') }

let bindTycons tcs tcs' tyenv =  
    { tyenv with tyconRefRemap= (tcs, tcs', tyenv.tyconRefRemap) |||> List.foldBack2 (fun tc tc' acc -> acc.Add (mkLocalTyconRef tc) (mkLocalTyconRef tc')) }

let remapAttribKind tmenv k =  
    match k with 
    | ILAttrib _ as x -> x
    | FSAttrib vref -> FSAttrib(remapValRef tmenv vref)

let tmenvCopyRemapAndBindTypars remapAttrib tmenv tps = 
    let tps', tyenvinner = copyAndRemapAndBindTyparsFull remapAttrib tmenv tps
    let tmenvinner = tyenvinner 
    tps', tmenvinner

type RemapContext =
    { g: TcGlobals
      stackGuard: StackGuard }

let rec remapAttribImpl ctxt tmenv (Attrib (tcref, kind, args, props, isGetOrSetAttr, targets, m)) = 
    Attrib(remapTyconRef tmenv.tyconRefRemap tcref, 
           remapAttribKind tmenv kind, 
           args |> List.map (remapAttribExpr ctxt tmenv), 
           props |> List.map (fun (AttribNamedArg(nm, ty, flg, expr)) -> AttribNamedArg(nm, remapType tmenv ty, flg, remapAttribExpr ctxt tmenv expr)), 
           isGetOrSetAttr, 
           targets, 
           m)

and remapAttribExpr ctxt tmenv (AttribExpr(e1, e2)) = 
    AttribExpr(remapExprImpl ctxt CloneAll tmenv e1, remapExprImpl ctxt CloneAll tmenv e2)
    
and remapAttribs ctxt tmenv xs =
    List.map (remapAttribImpl ctxt tmenv) xs

and remapPossibleForallTyImpl ctxt tmenv ty =
    remapTypeFull (remapAttribs ctxt tmenv) tmenv ty

and remapArgData ctxt tmenv (argInfo: ArgReprInfo) : ArgReprInfo =
    { Attribs = remapAttribs ctxt tmenv argInfo.Attribs; Name = argInfo.Name }

and remapValReprInfo ctxt tmenv (ValReprInfo(tpNames, arginfosl, retInfo)) =
    ValReprInfo(tpNames, List.mapSquared (remapArgData ctxt tmenv) arginfosl, remapArgData ctxt tmenv retInfo)

and remapValData ctxt tmenv (d: ValData) =
    let ty = d.val_type
    let topValInfo = d.ValReprInfo
    let tyR = ty |> remapPossibleForallTyImpl ctxt tmenv
    let declaringEntityR = d.DeclaringEntity |> remapParentRef tmenv
    let reprInfoR = d.ValReprInfo |> Option.map (remapValReprInfo ctxt tmenv)
    let memberInfoR = d.MemberInfo |> Option.map (remapMemberInfo ctxt d.val_range topValInfo ty tyR tmenv)
    let attribsR = d.Attribs |> remapAttribs ctxt tmenv
    { d with 
        val_type = tyR
        val_opt_data =
            match d.val_opt_data with
            | Some dd ->
                Some { dd with 
                         val_declaring_entity = declaringEntityR
                         val_repr_info = reprInfoR
                         val_member_info = memberInfoR
                         val_attribs = attribsR }
            | None -> None }

and remapParentRef tyenv p =
    match p with 
    | ParentNone -> ParentNone
    | Parent x -> Parent (x |> remapTyconRef tyenv.tyconRefRemap)

and mapImmediateValsAndTycons ft fv (x: ModuleOrNamespaceType) = 
    let vals = x.AllValsAndMembers |> QueueList.map fv
    let tycons = x.AllEntities |> QueueList.map ft
    ModuleOrNamespaceType(x.ModuleOrNamespaceKind, vals, tycons)
    
and copyVal compgen (v: Val) = 
    match compgen with 
    | OnlyCloneExprVals when v.IsMemberOrModuleBinding -> v
    | _ -> v |> Construct.NewModifiedVal id

and fixupValData ctxt compgen tmenv (v2: Val) =
    // only fixup if we copy the value
    match compgen with 
    | OnlyCloneExprVals when v2.IsMemberOrModuleBinding -> ()
    | _ ->  
        let newData = remapValData ctxt tmenv v2 |> markAsCompGen compgen
        // uses the same stamp
        v2.SetData newData
    
and copyAndRemapAndBindVals ctxt compgen tmenv vs = 
    let vs2 = vs |> List.map (copyVal compgen)
    let tmenvinner = bindLocalVals vs vs2 tmenv
    vs2 |> List.iter (fixupValData ctxt compgen tmenvinner)
    vs2, tmenvinner

and copyAndRemapAndBindVal ctxt compgen tmenv v = 
    let v2 = v |> copyVal compgen
    let tmenvinner = bindLocalVal v v2 tmenv
    fixupValData ctxt compgen tmenvinner v2
    v2, tmenvinner
    
and remapExprImpl (ctxt: RemapContext) (compgen: ValCopyFlag) (tmenv: Remap) expr =

    // Guard against stack overflow, moving to a whole new stack if necessary
    ctxt.stackGuard.Guard <| fun () ->

    match expr with

    // Handle the linear cases for arbitrary-sized inputs 
    | LinearOpExpr _ 
    | LinearMatchExpr _ 
    | Expr.Sequential _  
    | Expr.Let _ -> 
        remapLinearExpr ctxt compgen tmenv expr (fun x -> x)

    // Binding constructs - see also dtrees below 
    | Expr.Lambda (_, ctorThisValOpt, baseValOpt, vs, b, m, rty) -> 
        remapLambaExpr ctxt compgen tmenv (ctorThisValOpt, baseValOpt, vs, b, m, rty)

    | Expr.TyLambda (_, tps, b, m, rty) ->
        let tps', tmenvinner = tmenvCopyRemapAndBindTypars (remapAttribs ctxt tmenv) tmenv tps
        mkTypeLambda m tps' (remapExprImpl ctxt compgen tmenvinner b, remapType tmenvinner rty)

    | Expr.TyChoose (tps, b, m) ->
        let tps', tmenvinner = tmenvCopyRemapAndBindTypars (remapAttribs ctxt tmenv) tmenv tps
        Expr.TyChoose (tps', remapExprImpl ctxt compgen tmenvinner b, m)

    | Expr.LetRec (binds, e, m, _) ->  
        let binds', tmenvinner = copyAndRemapAndBindBindings ctxt compgen tmenv binds 
        Expr.LetRec (binds', remapExprImpl ctxt compgen tmenvinner e, m, Construct.NewFreeVarsCache())

    | Expr.Match (spBind, exprm, pt, targets, m, ty) ->
        primMkMatch (spBind, exprm, remapDecisionTree ctxt compgen tmenv pt, 
                     targets |> Array.map (remapTarget ctxt compgen tmenv), 
                     m, remapType tmenv ty)

    | Expr.Val (vr, vf, m) -> 
        let vr' = remapValRef tmenv vr 
        let vf' = remapValFlags tmenv vf
        if vr === vr' && vf === vf' then expr 
        else Expr.Val (vr', vf', m)

    | Expr.Quote (a, dataCell, isFromQueryExpression, m, ty) ->  
        remapQuoteExpr ctxt compgen tmenv (a, dataCell, isFromQueryExpression, m, ty)

    | Expr.Obj (_, ty, basev, basecall, overrides, iimpls, m) -> 
        let basev', tmenvinner = Option.mapFold (copyAndRemapAndBindVal ctxt compgen) tmenv basev 
        mkObjExpr (remapType tmenv ty, basev', 
                   remapExprImpl ctxt compgen tmenv basecall, 
                   List.map (remapMethod ctxt compgen tmenvinner) overrides, 
                   List.map (remapInterfaceImpl ctxt compgen tmenvinner) iimpls, m) 

    // Addresses of immutable field may "leak" across assembly boundaries - see CanTakeAddressOfRecdFieldRef below.
    // This is "ok", in the sense that it is always valid to fix these up to be uses
    // of a temporary local, e.g.
    //       &(E.RF) --> let mutable v = E.RF in &v
    
    | Expr.Op (TOp.ValFieldGetAddr (rfref, readonly), tinst, [arg], m) when 
          not rfref.RecdField.IsMutable && 
          not (entityRefInThisAssembly ctxt.g.compilingFslib rfref.TyconRef) -> 

        let tinst = remapTypes tmenv tinst 
        let arg = remapExprImpl ctxt compgen tmenv arg 
        let tmp, _ = mkMutableCompGenLocal m "copyOfStruct" (actualTyOfRecdFieldRef rfref tinst)
        mkCompGenLet m tmp (mkRecdFieldGetViaExprAddr (arg, rfref, tinst, m)) (mkValAddr m readonly (mkLocalValRef tmp))

    | Expr.Op (TOp.UnionCaseFieldGetAddr (uref, cidx, readonly), tinst, [arg], m) when 
          not (uref.FieldByIndex(cidx).IsMutable) && 
          not (entityRefInThisAssembly ctxt.g.compilingFslib uref.TyconRef) -> 

        let tinst = remapTypes tmenv tinst 
        let arg = remapExprImpl ctxt compgen tmenv arg 
        let tmp, _ = mkMutableCompGenLocal m "copyOfStruct" (actualTyOfUnionFieldRef uref cidx tinst)
        mkCompGenLet m tmp (mkUnionCaseFieldGetProvenViaExprAddr (arg, uref, tinst, cidx, m)) (mkValAddr m readonly (mkLocalValRef tmp))

    | Expr.Op (op, tinst, args, m) -> 
        remapOpExpr ctxt compgen tmenv (op, tinst, args, m) expr

    | Expr.App (e1, e1ty, tyargs, args, m) -> 
        remapAppExpr ctxt compgen tmenv (e1, e1ty, tyargs, args, m) expr

    | Expr.Link eref -> 
        remapExprImpl ctxt compgen tmenv eref.Value

    | Expr.StaticOptimization (cs, e2, e3, m) -> 
       // note that type instantiation typically resolve the static constraints here 
       mkStaticOptimizationExpr ctxt.g (List.map (remapConstraint tmenv) cs, remapExprImpl ctxt compgen tmenv e2, remapExprImpl ctxt compgen tmenv e3, m)

    | Expr.Const (c, m, ty) -> 
        let ty' = remapType tmenv ty 
        if ty === ty' then expr else Expr.Const (c, m, ty')

    | Expr.WitnessArg (traitInfo, m) ->
        let traitInfoR = remapTraitInfo tmenv traitInfo
        Expr.WitnessArg (traitInfoR, m)

and remapLambaExpr (ctxt: RemapContext) (compgen: ValCopyFlag) (tmenv: Remap) (ctorThisValOpt, baseValOpt, vs, b, m, rty) =
    let ctorThisValOpt, tmenv = Option.mapFold (copyAndRemapAndBindVal ctxt compgen) tmenv ctorThisValOpt
    let baseValOpt, tmenv = Option.mapFold (copyAndRemapAndBindVal ctxt compgen) tmenv baseValOpt
    let vs, tmenv = copyAndRemapAndBindVals ctxt compgen tmenv vs
    let b = remapExprImpl ctxt compgen tmenv b
    let rty = remapType tmenv rty
    Expr.Lambda (newUnique(), ctorThisValOpt, baseValOpt, vs, b, m, rty)

and remapQuoteExpr (ctxt: RemapContext) (compgen: ValCopyFlag) (tmenv: Remap) (a, dataCell, isFromQueryExpression, m, ty) =
    let doData (typeDefs, argTypes, argExprs, res) = (typeDefs, remapTypesAux tmenv argTypes, remapExprs ctxt compgen tmenv argExprs, res)
    let data' =
        match dataCell.Value with 
        | None -> None
        | Some (data1, data2) -> Some (doData data1, doData data2)
        // fix value of compgen for both original expression and pickled AST
    let compgen = fixValCopyFlagForQuotations compgen
    Expr.Quote (remapExprImpl ctxt compgen tmenv a, ref data', isFromQueryExpression, m, remapType tmenv ty)

and remapOpExpr (ctxt: RemapContext) (compgen: ValCopyFlag) (tmenv: Remap) (op, tinst, args, m) origExpr =
    let op' = remapOp tmenv op 
    let tinst' = remapTypes tmenv tinst 
    let args' = remapExprs ctxt compgen tmenv args 
    if op === op' && tinst === tinst' && args === args' then origExpr 
    else Expr.Op (op', tinst', args', m)

and remapAppExpr (ctxt: RemapContext) (compgen: ValCopyFlag) (tmenv: Remap) (e1, e1ty, tyargs, args, m) origExpr =
    let e1' = remapExprImpl ctxt compgen tmenv e1 
    let e1ty' = remapPossibleForallTyImpl ctxt tmenv e1ty 
    let tyargs' = remapTypes tmenv tyargs 
    let args' = remapExprs ctxt compgen tmenv args 
    if e1 === e1' && e1ty === e1ty' && tyargs === tyargs' && args === args' then origExpr 
    else Expr.App (e1', e1ty', tyargs', args', m)

and remapTarget ctxt compgen tmenv (TTarget(vs, e, spTarget, flags)) = 
    let vs', tmenvinner = copyAndRemapAndBindVals ctxt compgen tmenv vs 
    TTarget(vs', remapExprImpl ctxt compgen tmenvinner e, spTarget, flags)

and remapLinearExpr ctxt compgen tmenv expr contf =

    match expr with 

    | Expr.Let (bind, bodyExpr, m, _) ->  
        let bind', tmenvinner = copyAndRemapAndBindBinding ctxt compgen tmenv bind
        // tailcall for the linear position
        remapLinearExpr ctxt compgen tmenvinner bodyExpr (contf << mkLetBind m bind')

    | Expr.Sequential (expr1, expr2, dir, spSeq, m) -> 
        let expr1' = remapExprImpl ctxt compgen tmenv expr1 
        // tailcall for the linear position
        remapLinearExpr ctxt compgen tmenv expr2 (contf << (fun expr2' -> 
            if expr1 === expr1' && expr2 === expr2' then expr 
            else Expr.Sequential (expr1', expr2', dir, spSeq, m)))

    | LinearMatchExpr (spBind, exprm, dtree, tg1, expr2, sp2, m2, ty) ->
        let dtree' = remapDecisionTree ctxt compgen tmenv dtree
        let tg1' = remapTarget ctxt compgen tmenv tg1
        let ty' = remapType tmenv ty
        // tailcall for the linear position
        remapLinearExpr ctxt compgen tmenv expr2 (contf << (fun expr2' -> 
            rebuildLinearMatchExpr (spBind, exprm, dtree', tg1', expr2', sp2, m2, ty')))

    | LinearOpExpr (op, tyargs, argsFront, argLast, m) -> 
        let op' = remapOp tmenv op 
        let tinst' = remapTypes tmenv tyargs 
        let argsFront' = remapExprs ctxt compgen tmenv argsFront 
        // tailcall for the linear position
        remapLinearExpr ctxt compgen tmenv argLast (contf << (fun argLast' -> 
            if op === op' && tyargs === tinst' && argsFront === argsFront' && argLast === argLast' then expr 
            else rebuildLinearOpExpr (op', tinst', argsFront', argLast', m)))

    | _ -> 
        contf (remapExprImpl ctxt compgen tmenv expr) 

and remapConstraint tyenv c = 
    match c with 
    | TTyconEqualsTycon(ty1, ty2) -> TTyconEqualsTycon(remapType tyenv ty1, remapType tyenv ty2)
    | TTyconIsStruct ty1 -> TTyconIsStruct(remapType tyenv ty1)

and remapOp tmenv op = 
    match op with 
    | TOp.Recd (ctor, tcref) -> TOp.Recd (ctor, remapTyconRef tmenv.tyconRefRemap tcref)
    | TOp.UnionCaseTagGet tcref -> TOp.UnionCaseTagGet (remapTyconRef tmenv.tyconRefRemap tcref)
    | TOp.UnionCase ucref -> TOp.UnionCase (remapUnionCaseRef tmenv.tyconRefRemap ucref)
    | TOp.UnionCaseProof ucref -> TOp.UnionCaseProof (remapUnionCaseRef tmenv.tyconRefRemap ucref)
    | TOp.ExnConstr ec -> TOp.ExnConstr (remapTyconRef tmenv.tyconRefRemap ec)
    | TOp.ExnFieldGet (ec, n) -> TOp.ExnFieldGet (remapTyconRef tmenv.tyconRefRemap ec, n)
    | TOp.ExnFieldSet (ec, n) -> TOp.ExnFieldSet (remapTyconRef tmenv.tyconRefRemap ec, n)
    | TOp.ValFieldSet rfref -> TOp.ValFieldSet (remapRecdFieldRef tmenv.tyconRefRemap rfref)
    | TOp.ValFieldGet rfref -> TOp.ValFieldGet (remapRecdFieldRef tmenv.tyconRefRemap rfref)
    | TOp.ValFieldGetAddr (rfref, readonly) -> TOp.ValFieldGetAddr (remapRecdFieldRef tmenv.tyconRefRemap rfref, readonly)
    | TOp.UnionCaseFieldGet (ucref, n) -> TOp.UnionCaseFieldGet (remapUnionCaseRef tmenv.tyconRefRemap ucref, n)
    | TOp.UnionCaseFieldGetAddr (ucref, n, readonly) -> TOp.UnionCaseFieldGetAddr (remapUnionCaseRef tmenv.tyconRefRemap ucref, n, readonly)
    | TOp.UnionCaseFieldSet (ucref, n) -> TOp.UnionCaseFieldSet (remapUnionCaseRef tmenv.tyconRefRemap ucref, n)
    | TOp.ILAsm (instrs, retTypes) -> 
        let retTypes2 = remapTypes tmenv retTypes
        if retTypes === retTypes2 then op else
        TOp.ILAsm (instrs, retTypes2)
    | TOp.TraitCall traitInfo -> TOp.TraitCall (remapTraitInfo tmenv traitInfo)
    | TOp.LValueOp (kind, lvr) -> TOp.LValueOp (kind, remapValRef tmenv lvr)
    | TOp.ILCall (isVirtual, isProtected, isStruct, isCtor, valUseFlag, isProperty, noTailCall, ilMethRef, enclTypeInst, methInst, retTypes) -> 
       TOp.ILCall (isVirtual, isProtected, isStruct, isCtor, remapValFlags tmenv valUseFlag, 
                   isProperty, noTailCall, ilMethRef, remapTypes tmenv enclTypeInst, 
                   remapTypes tmenv methInst, remapTypes tmenv retTypes)
    | _ -> op
    
and remapValFlags tmenv x =
    match x with 
    | PossibleConstrainedCall ty -> PossibleConstrainedCall (remapType tmenv ty)
    | _ -> x

and remapExprs ctxt compgen tmenv es = List.mapq (remapExprImpl ctxt compgen tmenv) es

and remapFlatExprs ctxt compgen tmenv es = List.mapq (remapExprImpl ctxt compgen tmenv) es

and remapDecisionTree ctxt compgen tmenv x =
    match x with 
    | TDSwitch(sp, e1, cases, dflt, m) -> 
        let e1R = remapExprImpl ctxt compgen tmenv e1
        let casesR =
            cases |> List.map (fun (TCase(test, subTree)) -> 
                let testR = 
                    match test with 
                    | DecisionTreeTest.UnionCase (uc, tinst) -> DecisionTreeTest.UnionCase(remapUnionCaseRef tmenv.tyconRefRemap uc, remapTypes tmenv tinst)
                    | DecisionTreeTest.ArrayLength (n, ty) -> DecisionTreeTest.ArrayLength(n, remapType tmenv ty)
                    | DecisionTreeTest.Const _ -> test
                    | DecisionTreeTest.IsInst (srcty, tgty) -> DecisionTreeTest.IsInst (remapType tmenv srcty, remapType tmenv tgty) 
                    | DecisionTreeTest.IsNull -> DecisionTreeTest.IsNull 
                    | DecisionTreeTest.ActivePatternCase _ -> failwith "DecisionTreeTest.ActivePatternCase should only be used during pattern match compilation"
                    | DecisionTreeTest.Error(m) -> DecisionTreeTest.Error(m)
                let subTreeR = remapDecisionTree ctxt compgen tmenv subTree
                TCase(testR, subTreeR))
        let dfltR = Option.map (remapDecisionTree ctxt compgen tmenv) dflt
        TDSwitch(sp, e1R, casesR, dfltR, m)

    | TDSuccess (es, n) -> 
        TDSuccess (remapFlatExprs ctxt compgen tmenv es, n)

    | TDBind (bind, rest) -> 
        let bind', tmenvinner = copyAndRemapAndBindBinding ctxt compgen tmenv bind
        TDBind (bind', remapDecisionTree ctxt compgen tmenvinner rest)
        
and copyAndRemapAndBindBinding ctxt compgen tmenv (bind: Binding) =
    let v = bind.Var
    let v', tmenv = copyAndRemapAndBindVal ctxt compgen tmenv v
    remapAndRenameBind ctxt compgen tmenv bind v', tmenv

and copyAndRemapAndBindBindings ctxt compgen tmenv binds = 
    let vs', tmenvinner = copyAndRemapAndBindVals ctxt compgen tmenv (valsOfBinds binds)
    remapAndRenameBinds ctxt compgen tmenvinner binds vs', tmenvinner

and remapAndRenameBinds ctxt compgen tmenvinner binds vs' = List.map2 (remapAndRenameBind ctxt compgen tmenvinner) binds vs'
and remapAndRenameBind ctxt compgen tmenvinner (TBind(_, repr, letSeqPtOpt)) v' = TBind(v', remapExprImpl ctxt compgen tmenvinner repr, letSeqPtOpt)

and remapMethod ctxt compgen tmenv (TObjExprMethod(slotsig, attribs, tps, vs, e, m)) =
    let attribs2 = attribs |> remapAttribs ctxt tmenv
    let slotsig2 = remapSlotSig (remapAttribs ctxt tmenv) tmenv slotsig
    let tps2, tmenvinner = tmenvCopyRemapAndBindTypars (remapAttribs ctxt tmenv) tmenv tps
    let vs2, tmenvinner2 = List.mapFold (copyAndRemapAndBindVals ctxt compgen) tmenvinner vs
    let e2 = remapExprImpl ctxt compgen tmenvinner2 e
    TObjExprMethod(slotsig2, attribs2, tps2, vs2, e2, m)

and remapInterfaceImpl ctxt compgen tmenv (ty, overrides) =
    (remapType tmenv ty, List.map (remapMethod ctxt compgen tmenv) overrides)

and remapRecdField ctxt tmenv x = 
    { x with 
          rfield_type = x.rfield_type |> remapPossibleForallTyImpl ctxt tmenv
          rfield_pattribs = x.rfield_pattribs |> remapAttribs ctxt tmenv
          rfield_fattribs = x.rfield_fattribs |> remapAttribs ctxt tmenv } 

and remapRecdFields ctxt tmenv (x: TyconRecdFields) =
    x.AllFieldsAsList |> List.map (remapRecdField ctxt tmenv) |> Construct.MakeRecdFieldsTable 

and remapUnionCase ctxt tmenv (x: UnionCase) = 
    { x with 
          FieldTable = x.FieldTable |> remapRecdFields ctxt tmenv
          ReturnType = x.ReturnType |> remapType tmenv
          Attribs = x.Attribs |> remapAttribs ctxt tmenv } 

and remapUnionCases ctxt tmenv (x: TyconUnionData) =
    x.UnionCasesAsList |> List.map (remapUnionCase ctxt tmenv) |> Construct.MakeUnionCases 

and remapFsObjData ctxt tmenv x = 
    { x with 
          fsobjmodel_kind = 
             (match x.fsobjmodel_kind with 
              | TFSharpDelegate slotsig -> TFSharpDelegate (remapSlotSig (remapAttribs ctxt tmenv) tmenv slotsig)
              | TFSharpClass | TFSharpInterface | TFSharpStruct | TFSharpEnum -> x.fsobjmodel_kind)
          fsobjmodel_vslots = x.fsobjmodel_vslots |> List.map (remapValRef tmenv)
          fsobjmodel_rfields = x.fsobjmodel_rfields |> remapRecdFields ctxt tmenv } 


and remapTyconRepr ctxt tmenv repr = 
    match repr with 
    | TFSharpObjectRepr x -> TFSharpObjectRepr (remapFsObjData ctxt tmenv x)
    | TFSharpRecdRepr x -> TFSharpRecdRepr (remapRecdFields ctxt tmenv x)
    | TFSharpUnionRepr x -> TFSharpUnionRepr (remapUnionCases ctxt tmenv x)
    | TILObjectRepr _ -> failwith "cannot remap IL type definitions"
#if !NO_EXTENSIONTYPING
    | TProvidedNamespaceRepr _ -> repr
    | TProvidedTypeRepr info -> 
       TProvidedTypeRepr 
            { info with 
                 LazyBaseType = info.LazyBaseType.Force (range0, ctxt.g.obj_ty) |> remapType tmenv |> LazyWithContext.NotLazy
                 // The load context for the provided type contains TyconRef objects. We must remap these.
                 // This is actually done on-demand (see the implementation of ProvidedTypeContext)
                 ProvidedType = 
                     info.ProvidedType.PApplyNoFailure (fun st -> 
                         let ctxt = st.Context.RemapTyconRefs(unbox >> remapTyconRef tmenv.tyconRefRemap >> box) 
                         ProvidedType.ApplyContext (st, ctxt)) }
#endif
    | TNoRepr _ -> repr
    | TAsmRepr _ -> repr
    | TMeasureableRepr x -> TMeasureableRepr (remapType tmenv x)

and remapTyconAug tmenv (x: TyconAugmentation) = 
    { x with 
          tcaug_equals = x.tcaug_equals |> Option.map (mapPair (remapValRef tmenv, remapValRef tmenv))
          tcaug_compare = x.tcaug_compare |> Option.map (mapPair (remapValRef tmenv, remapValRef tmenv))
          tcaug_compare_withc = x.tcaug_compare_withc |> Option.map(remapValRef tmenv)
          tcaug_hash_and_equals_withc = x.tcaug_hash_and_equals_withc |> Option.map (mapTriple (remapValRef tmenv, remapValRef tmenv, remapValRef tmenv))
          tcaug_adhoc = x.tcaug_adhoc |> NameMap.map (List.map (remapValRef tmenv))
          tcaug_adhoc_list = x.tcaug_adhoc_list |> ResizeArray.map (fun (flag, vref) -> (flag, remapValRef tmenv vref))
          tcaug_super = x.tcaug_super |> Option.map (remapType tmenv)
          tcaug_interfaces = x.tcaug_interfaces |> List.map (map1Of3 (remapType tmenv)) } 

and remapTyconExnInfo ctxt tmenv inp =
    match inp with 
    | TExnAbbrevRepr x -> TExnAbbrevRepr (remapTyconRef tmenv.tyconRefRemap x)
    | TExnFresh x -> TExnFresh (remapRecdFields ctxt tmenv x)
    | TExnAsmRepr _ | TExnNone -> inp 

and remapMemberInfo ctxt m topValInfo ty ty' tmenv x = 
    // The slotsig in the ImplementedSlotSigs is w.r.t. the type variables in the value's type. 
    // REVIEW: this is a bit gross. It would be nice if the slotsig was standalone 
    assert (Option.isSome topValInfo)
    let tpsOrig, _, _, _ = GetMemberTypeInFSharpForm ctxt.g x.MemberFlags (Option.get topValInfo) ty m
    let tps, _, _, _ = GetMemberTypeInFSharpForm ctxt.g x.MemberFlags (Option.get topValInfo) ty' m
    let renaming, _ = mkTyparToTyparRenaming tpsOrig tps 
    let tmenv = { tmenv with tpinst = tmenv.tpinst @ renaming } 
    { x with 
        ApparentEnclosingEntity = x.ApparentEnclosingEntity |> remapTyconRef tmenv.tyconRefRemap 
        ImplementedSlotSigs = x.ImplementedSlotSigs |> List.map (remapSlotSig (remapAttribs ctxt tmenv) tmenv)
    } 

and copyAndRemapAndBindModTy ctxt compgen tmenv mty = 
    let tycons = allEntitiesOfModuleOrNamespaceTy mty
    let vs = allValsOfModuleOrNamespaceTy mty
    let _, _, tmenvinner = copyAndRemapAndBindTyconsAndVals ctxt compgen tmenv tycons vs
    remapModTy ctxt compgen tmenvinner mty, tmenvinner

and remapModTy ctxt _compgen tmenv mty = 
    mapImmediateValsAndTycons (renameTycon ctxt.g tmenv) (renameVal tmenv) mty 

and renameTycon g tyenv x = 
    let tcref = 
        try
            let res = tyenv.tyconRefRemap.[mkLocalTyconRef x]
            res
        with :? KeyNotFoundException -> 
            errorR(InternalError("couldn't remap internal tycon " + showL(DebugPrint.tyconL g x), x.Range))
            mkLocalTyconRef x 
    tcref.Deref

and renameVal tmenv x = 
    match tmenv.valRemap.TryFind x with 
    | Some v -> v.Deref
    | None -> x

and copyTycon compgen (tycon: Tycon) = 
    match compgen with 
    | OnlyCloneExprVals -> tycon
    | _ -> Construct.NewClonedTycon tycon

/// This operates over a whole nested collection of tycons and vals simultaneously *)
and copyAndRemapAndBindTyconsAndVals ctxt compgen tmenv tycons vs = 
    let tycons' = tycons |> List.map (copyTycon compgen)

    let tmenvinner = bindTycons tycons tycons' tmenv
    
    // Values need to be copied and renamed. 
    let vs', tmenvinner = copyAndRemapAndBindVals ctxt compgen tmenvinner vs

    // "if a type constructor is hidden then all its inner values and inner type constructors must also be hidden" 
    // Hence we can just lookup the inner tycon/value mappings in the tables. 

    let lookupVal (v: Val) = 
        let vref = 
            try  
               let res = tmenvinner.valRemap.[v]
               res 
            with :? KeyNotFoundException -> 
                errorR(InternalError(sprintf "couldn't remap internal value '%s'" v.LogicalName, v.Range))
                mkLocalValRef v
        vref.Deref
        
    let lookupTycon g tycon = 
        let tcref = 
            try 
                let res = tmenvinner.tyconRefRemap.[mkLocalTyconRef tycon]
                res
            with :? KeyNotFoundException -> 
                errorR(InternalError("couldn't remap internal tycon " + showL(DebugPrint.tyconL g tycon), tycon.Range))
                mkLocalTyconRef tycon
        tcref.Deref
    (tycons, tycons') ||> List.iter2 (fun tcd tcd' ->
        let lookupTycon tycon = lookupTycon ctxt.g tycon
        let tps', tmenvinner2 = tmenvCopyRemapAndBindTypars (remapAttribs ctxt tmenvinner) tmenvinner (tcd.entity_typars.Force(tcd.entity_range))
        tcd'.entity_typars <- LazyWithContext.NotLazy tps'
        tcd'.entity_attribs <- tcd.entity_attribs |> remapAttribs ctxt tmenvinner2
        tcd'.entity_tycon_repr <- tcd.entity_tycon_repr |> remapTyconRepr ctxt tmenvinner2
        let typeAbbrevR = tcd.TypeAbbrev |> Option.map (remapType tmenvinner2)
        tcd'.entity_tycon_tcaug <- tcd.entity_tycon_tcaug |> remapTyconAug tmenvinner2
        tcd'.entity_modul_contents <- MaybeLazy.Strict (tcd.entity_modul_contents.Value 
                                                        |> mapImmediateValsAndTycons lookupTycon lookupVal)
        let exnInfoR = tcd.ExceptionInfo |> remapTyconExnInfo ctxt tmenvinner2
        match tcd'.entity_opt_data with
        | Some optData -> tcd'.entity_opt_data <- Some { optData with entity_tycon_abbrev = typeAbbrevR; entity_exn_info = exnInfoR }
        | _ -> 
            tcd'.SetTypeAbbrev typeAbbrevR
            tcd'.SetExceptionInfo exnInfoR)
    tycons', vs', tmenvinner


and allTyconsOfTycon (tycon: Tycon) =
    seq { yield tycon
          for nestedTycon in tycon.ModuleOrNamespaceType.AllEntities do
              yield! allTyconsOfTycon nestedTycon }

and allEntitiesOfModDef mdef =
    seq { match mdef with 
          | TMDefRec(_, _, tycons, mbinds, _) -> 
              for tycon in tycons do 
                  yield! allTyconsOfTycon tycon
              for mbind in mbinds do 
                match mbind with 
                | ModuleOrNamespaceBinding.Binding _ -> ()
                | ModuleOrNamespaceBinding.Module(mspec, def) -> 
                  yield mspec
                  yield! allEntitiesOfModDef def
          | TMDefLet _ -> ()
          | TMDefDo _ -> ()
          | TMDefOpens _ -> ()
          | TMDefs defs -> 
              for def in defs do 
                  yield! allEntitiesOfModDef def
          | TMAbstract(ModuleOrNamespaceExprWithSig(mty, _, _)) -> 
              yield! allEntitiesOfModuleOrNamespaceTy mty }

and allValsOfModDef mdef = 
    seq { match mdef with 
          | TMDefRec(_, _, tycons, mbinds, _) -> 
              yield! abstractSlotValsOfTycons tycons 
              for mbind in mbinds do 
                match mbind with 
                | ModuleOrNamespaceBinding.Binding bind -> yield bind.Var
                | ModuleOrNamespaceBinding.Module(_, def) -> yield! allValsOfModDef def
          | TMDefLet(bind, _) -> 
              yield bind.Var
          | TMDefDo _ -> ()
          | TMDefOpens _ -> ()
          | TMDefs defs -> 
              for def in defs do 
                  yield! allValsOfModDef def
          | TMAbstract(ModuleOrNamespaceExprWithSig(mty, _, _)) -> 
              yield! allValsOfModuleOrNamespaceTy mty }

and remapAndBindModuleOrNamespaceExprWithSig ctxt compgen tmenv (ModuleOrNamespaceExprWithSig(mty, mdef, m)) =
    let mdef = copyAndRemapModDef ctxt compgen tmenv mdef
    let mty, tmenv = copyAndRemapAndBindModTy ctxt compgen tmenv mty
    ModuleOrNamespaceExprWithSig(mty, mdef, m), tmenv

and remapModuleOrNamespaceExprWithSig ctxt compgen tmenv (ModuleOrNamespaceExprWithSig(mty, mdef, m)) =
    let mdef = copyAndRemapModDef ctxt compgen tmenv mdef 
    let mty = remapModTy ctxt compgen tmenv mty 
    ModuleOrNamespaceExprWithSig(mty, mdef, m)

and copyAndRemapModDef ctxt compgen tmenv mdef =
    let tycons = allEntitiesOfModDef mdef |> List.ofSeq
    let vs = allValsOfModDef mdef |> List.ofSeq
    let _, _, tmenvinner = copyAndRemapAndBindTyconsAndVals ctxt compgen tmenv tycons vs
    remapAndRenameModDef ctxt compgen tmenvinner mdef

and remapAndRenameModDefs ctxt compgen tmenv x = 
    List.map (remapAndRenameModDef ctxt compgen tmenv) x 

and remapOpenDeclarations tmenv opens =
    opens |> List.map (fun od -> 
        { od with 
                Modules = od.Modules |> List.map (remapTyconRef tmenv.tyconRefRemap)
                Types = od.Types |> List.map (remapType tmenv)
        })

and remapAndRenameModDef ctxt compgen tmenv mdef =
    match mdef with 
    | TMDefRec(isRec, opens, tycons, mbinds, m) -> 
        // Abstract (virtual) vslots in the tycons at TMDefRec nodes are binders. They also need to be copied and renamed. 
        let opensR = remapOpenDeclarations tmenv opens
        let tyconsR = tycons |> List.map (renameTycon ctxt.g tmenv)
        let mbindsR = mbinds |> List.map (remapAndRenameModBind ctxt compgen tmenv)
        TMDefRec(isRec, opensR, tyconsR, mbindsR, m)
    | TMDefLet(bind, m) ->
        let v = bind.Var
        let bind = remapAndRenameBind ctxt compgen tmenv bind (renameVal tmenv v)
        TMDefLet(bind, m)
    | TMDefDo(e, m) ->
        let e = remapExprImpl ctxt compgen tmenv e
        TMDefDo(e, m)
    | TMDefOpens opens ->
        let opens = remapOpenDeclarations tmenv opens
        TMDefOpens opens
    | TMDefs defs -> 
        let defs = remapAndRenameModDefs ctxt compgen tmenv defs
        TMDefs defs
    | TMAbstract mexpr -> 
        let mexpr = remapModuleOrNamespaceExprWithSig ctxt compgen tmenv mexpr
        TMAbstract mexpr

and remapAndRenameModBind ctxt compgen tmenv x = 
    match x with 
    | ModuleOrNamespaceBinding.Binding bind -> 
        let v2 = bind |> valOfBind |> renameVal tmenv
        let bind2 = remapAndRenameBind ctxt compgen tmenv bind v2
        ModuleOrNamespaceBinding.Binding bind2
    | ModuleOrNamespaceBinding.Module(mspec, def) ->
        let mspec = renameTycon ctxt.g tmenv mspec
        let def = remapAndRenameModDef ctxt compgen tmenv def
        ModuleOrNamespaceBinding.Module(mspec, def)

and remapImplFile ctxt compgen tmenv mv = 
    mapAccImplFile (remapAndBindModuleOrNamespaceExprWithSig ctxt compgen) tmenv mv

// Entry points

let remapAttrib g tmenv attrib = 
    let ctxt = { g = g; stackGuard = StackGuard(RemapExprStackGuardDepth) }
    remapAttribImpl ctxt tmenv attrib

let remapExpr g (compgen: ValCopyFlag) (tmenv: Remap) expr =
    let ctxt = { g = g; stackGuard = StackGuard(RemapExprStackGuardDepth) }
    remapExprImpl ctxt compgen tmenv expr

let remapPossibleForallTy g tmenv ty =
    let ctxt = { g = g; stackGuard = StackGuard(RemapExprStackGuardDepth) }
    remapPossibleForallTyImpl ctxt tmenv ty

let copyModuleOrNamespaceType g compgen mtyp =
    let ctxt = { g = g; stackGuard = StackGuard(RemapExprStackGuardDepth) }
    copyAndRemapAndBindModTy ctxt compgen Remap.Empty mtyp |> fst

let copyExpr g compgen e =
    let ctxt = { g = g; stackGuard = StackGuard(RemapExprStackGuardDepth) }
    remapExprImpl ctxt compgen Remap.Empty e    

let copyImplFile g compgen e =
    let ctxt = { g = g; stackGuard = StackGuard(RemapExprStackGuardDepth) }
    remapImplFile ctxt compgen Remap.Empty e |> fst

let instExpr g tpinst e =
    let ctxt = { g = g; stackGuard = StackGuard(RemapExprStackGuardDepth) }
    remapExprImpl ctxt CloneAll (mkInstRemap tpinst) e

//--------------------------------------------------------------------------
// Replace Marks - adjust debugging marks when a lambda gets
// eliminated (i.e. an expression gets inlined)
//--------------------------------------------------------------------------

let rec remarkExpr m x =
    match x with
    | Expr.Lambda (uniq, ctorThisValOpt, baseValOpt, vs, b, _, rty) ->
        Expr.Lambda (uniq, ctorThisValOpt, baseValOpt, vs, remarkExpr m b, m, rty)  

    | Expr.TyLambda (uniq, tps, b, _, rty) ->
        Expr.TyLambda (uniq, tps, remarkExpr m b, m, rty)

    | Expr.TyChoose (tps, b, _) ->
        Expr.TyChoose (tps, remarkExpr m b, m)

    | Expr.LetRec (binds, e, _, fvs) ->
        Expr.LetRec (remarkBinds m binds, remarkExpr m e, m, fvs)

    | Expr.Let (bind, e, _, fvs) ->
        Expr.Let (remarkBind m bind, remarkExpr m e, m, fvs)

    | Expr.Match (_, _, pt, targets, _, ty) ->
        let targetsR = targets |> Array.map (fun (TTarget(vs, e, _, flags)) -> TTarget(vs, remarkExpr m e, DebugPointAtTarget.No, flags))
        primMkMatch (DebugPointAtBinding.NoneAtInvisible, m, remarkDecisionTree m pt, targetsR, m, ty)

    | Expr.Val (x, valUseFlags, _) ->
        Expr.Val (x, valUseFlags, m)

    | Expr.Quote (a, conv, isFromQueryExpression, _, ty) ->
        Expr.Quote (remarkExpr m a, conv, isFromQueryExpression, m, ty)

    | Expr.Obj (n, ty, basev, basecall, overrides, iimpls, _) -> 
        Expr.Obj (n, ty, basev, remarkExpr m basecall, 
                  List.map (remarkObjExprMethod m) overrides, 
                  List.map (remarkInterfaceImpl m) iimpls, m)

    | Expr.Op (op, tinst, args, _) -> 

        // If this is ultimately being inlined as the implementation 
        // of a 'while'/'for' etc in a computation expression then lay down a
        // debug point
        let op = 
            match op with 
            | TOp.For (spFor, style) ->
                let spFor2 = 
                    match m.DebugPointKind with
                    | RangeDebugPointKind.For -> DebugPointAtFor.Yes m
                    | _ -> spFor
                TOp.For(spFor2, style)
            | TOp.While (spWhile, marker) -> 
                let spWhile2 = 
                    match m.DebugPointKind with
                    | RangeDebugPointKind.While -> DebugPointAtWhile.Yes m
                    | _ -> spWhile
                TOp.While(spWhile2, marker)
            | TOp.TryFinally (spTry, _) ->
                let spTry2 = 
                    match m.DebugPointKind with
                    | RangeDebugPointKind.Try -> DebugPointAtTry.Yes m
                    | _ -> spTry
                // The debug point for the 'finally' is not yet recoverable
                TOp.TryFinally (spTry2, DebugPointAtFinally.No)
            | TOp.TryWith (spTry, _) -> 
                let spTry2 = 
                    match m.DebugPointKind with
                    | RangeDebugPointKind.Try -> DebugPointAtTry.Yes m
                    | _ -> spTry
                // The debug point for the 'with' is not yet recoverable
                TOp.TryWith (spTry2, DebugPointAtWith.No)
            | _ -> op
        Expr.Op (op, tinst, remarkExprs m args, m)

    | Expr.Link eref -> 
        // Preserve identity of fixup nodes during remarkExpr
        eref.Value <- remarkExpr m eref.Value
        x

    | Expr.App (e1, e1ty, tyargs, args, _) ->
        Expr.App (remarkExpr m e1, e1ty, tyargs, remarkExprs m args, m)

    | Expr.Sequential (e1, e2, dir, sp, _) ->
        let e1R = remarkExpr m e1
        let e2R = remarkExpr m e2

        // This is to suppress false sequence points when inlining 'ResumableCode.TryWith'
        // It is adhoc and may need to be improved if the library implementation changes
        //
        // For this specific code: 
        //
        //        __stack_caught <- true
        //        __stack_savedExn <- ...
        //
        // we suppress the sequence points on both the sequentials.
        //
        // Normally inlining associates all of the inlined code with the expression range of the overall construct,
        // which for computation expression calls TryFinally and TryWith is the 'try' keyword.
        // However this is broken when inlining sophisticated control flow as the 'with' and 'finally'
        // parts of the code get the 'try' keyword as their sequence point range.
        let sp = 
            match sp, e2R with 
            | DebugPointAtSequential.SuppressBoth, _ -> DebugPointAtSequential.SuppressBoth
            | _, Expr.Op(TOp.LValueOp (LSet _, v), _, _, _) when v.DisplayName = "__stack_savedExn" -> DebugPointAtSequential.SuppressBoth
            | _ -> DebugPointAtSequential.SuppressStmt

        Expr.Sequential (e1R, e2R, dir, sp, m)

    | Expr.StaticOptimization (eqns, e2, e3, _) ->
        Expr.StaticOptimization (eqns, remarkExpr m e2, remarkExpr m e3, m)

    | Expr.Const (c, _, ty) ->
        Expr.Const (c, m, ty)
  
    | Expr.WitnessArg (witnessInfo, _) ->
        Expr.WitnessArg (witnessInfo, m)

and remarkObjExprMethod m (TObjExprMethod(slotsig, attribs, tps, vs, e, _)) = 
    TObjExprMethod(slotsig, attribs, tps, vs, remarkExpr m e, m)

and remarkInterfaceImpl m (ty, overrides) = 
    (ty, List.map (remarkObjExprMethod m) overrides)

and remarkExprs m es = es |> List.map (remarkExpr m) 

and remarkFlatExprs m es = es |> List.map (remarkExpr m) 

and remarkDecisionTree m x =
    match x with 
    | TDSwitch(sp, e1, cases, dflt, _) ->
        let e1R = remarkExpr m e1
        let casesR = cases |> List.map (fun (TCase(test, y)) -> TCase(test, remarkDecisionTree m y))
        let dfltR = Option.map (remarkDecisionTree m) dflt
        TDSwitch(sp, e1R, casesR, dfltR, m)
    | TDSuccess (es, n) ->
        TDSuccess (remarkFlatExprs m es, n)
    | TDBind (bind, rest) ->
        TDBind(remarkBind m bind, remarkDecisionTree m rest)

and remarkBinds m binds = List.map (remarkBind m) binds

// This very deliberately drops the sequence points since this is used when adjusting the marks for inlined expressions 
and remarkBind m (TBind(v, repr, _)) = 
    TBind(v, remarkExpr m repr, DebugPointAtBinding.NoneAtSticky)

//--------------------------------------------------------------------------
// Mutability analysis
//--------------------------------------------------------------------------

let isRecdOrStructFieldDefinitelyMutable (f: RecdField) = not f.IsStatic && f.IsMutable

let isUnionCaseDefinitelyMutable (uc: UnionCase) = uc.FieldTable.FieldsByIndex |> Array.exists isRecdOrStructFieldDefinitelyMutable

let isUnionCaseRefDefinitelyMutable (uc: UnionCaseRef) = uc.UnionCase |> isUnionCaseDefinitelyMutable
  
/// This is an incomplete check for .NET struct types. Returning 'false' doesn't mean the thing is immutable.
let isRecdOrUnionOrStructTyconRefDefinitelyMutable (tcref: TyconRef) = 
    let tycon = tcref.Deref
    if tycon.IsUnionTycon then 
        tycon.UnionCasesArray |> Array.exists isUnionCaseDefinitelyMutable
    elif tycon.IsRecordTycon || tycon.IsStructOrEnumTycon then 
        // Note: This only looks at the F# fields, causing oddities.
        // See https://github.com/Microsoft/visualfsharp/pull/4576
        tycon.AllFieldsArray |> Array.exists isRecdOrStructFieldDefinitelyMutable
    else
        false
  
// Although from the pure F# perspective exception values cannot be changed, the .NET 
// implementation of exception objects attaches a whole bunch of stack information to 
// each raised object. Hence we treat exception objects as if they have identity 
let isExnDefinitelyMutable (_ecref: TyconRef) = true 

// Some of the implementations of library functions on lists use mutation on the tail 
// of the cons cell. These cells are always private, i.e. not accessible by any other 
// code until the construction of the entire return list has been completed. 
// However, within the implementation code reads of the tail cell must in theory be treated 
// with caution. Hence we are conservative and within FSharp.Core we don't treat list 
// reads as if they were pure. 
let isUnionCaseFieldMutable (g: TcGlobals) (ucref: UnionCaseRef) n = 
    (g.compilingFslib && tyconRefEq g ucref.TyconRef g.list_tcr_canon && n = 1) ||
    (ucref.FieldByIndex n).IsMutable
  
let isExnFieldMutable ecref n = 
    if n < 0 || n >= List.length (recdFieldsOfExnDefRef ecref) then errorR(InternalError(sprintf "isExnFieldMutable, exnc = %s, n = %d" ecref.LogicalName n, ecref.Range))
    (recdFieldOfExnDefRefByIdx ecref n).IsMutable

let useGenuineField (tycon: Tycon) (f: RecdField) = 
    Option.isSome f.LiteralValue || tycon.IsEnumTycon || f.rfield_secret || (not f.IsStatic && f.rfield_mutable && not tycon.IsRecordTycon)

let ComputeFieldName tycon f = 
    if useGenuineField tycon f then f.rfield_id.idText
    else CompilerGeneratedName f.rfield_id.idText 

//-------------------------------------------------------------------------
// Helpers for building code contained in the initial environment
//------------------------------------------------------------------------- 

let isQuotedExprTy g ty = match tryAppTy g ty with ValueSome (tcref, _) -> tyconRefEq g tcref g.expr_tcr | _ -> false

let destQuotedExprTy g ty = match tryAppTy g ty with ValueSome (_, [ty]) -> ty | _ -> failwith "destQuotedExprTy"

let mkQuotedExprTy (g: TcGlobals) ty = TType_app(g.expr_tcr, [ty])

let mkRawQuotedExprTy (g: TcGlobals) = TType_app(g.raw_expr_tcr, [])

let mkAnyTupledTy (g: TcGlobals) tupInfo tys = 
    match tys with 
    | [] -> g.unit_ty 
    | [h] -> h
    | _ -> TType_tuple(tupInfo, tys)

let mkAnyAnonRecdTy (_g: TcGlobals) anonInfo tys = 
    TType_anon(anonInfo, tys)

let mkRefTupledTy g tys = mkAnyTupledTy g tupInfoRef tys

let mkRefTupledVarsTy g vs = mkRefTupledTy g (typesOfVals vs)

let mkMethodTy g argtys rty = mkIteratedFunTy (List.map (mkRefTupledTy g) argtys) rty 

let mkArrayType (g: TcGlobals) ty = TType_app (g.array_tcr_nice, [ty])

let mkByteArrayTy (g: TcGlobals) = mkArrayType g g.byte_ty

//---------------------------------------------------------------------------
// Witnesses
//---------------------------------------------------------------------------

let GenWitnessArgTys (g: TcGlobals) (traitInfo: TraitWitnessInfo) =
    let (TraitWitnessInfo(_tys, _nm, _memFlags, argtys, _rty)) = traitInfo
    let argtys = if argtys.IsEmpty then [g.unit_ty] else argtys
    let argtysl = List.map List.singleton argtys
    argtysl

let GenWitnessTy (g: TcGlobals) (traitInfo: TraitWitnessInfo) =
    let rty = match traitInfo.ReturnType with None -> g.unit_ty | Some ty -> ty
    let argtysl = GenWitnessArgTys g traitInfo
    mkMethodTy g argtysl rty 

let GenWitnessTys (g: TcGlobals) (cxs: TraitWitnessInfos) =
    if g.generateWitnesses then 
        cxs |> List.map (GenWitnessTy g)
    else
        []

//--------------------------------------------------------------------------
// tyOfExpr
//--------------------------------------------------------------------------
 
let rec tyOfExpr g e = 
    match e with 
    | Expr.App (_, fty, tyargs, args, _) -> applyTys g fty (tyargs, args)
    | Expr.Obj (_, ty, _, _, _, _, _)  
    | Expr.Match (_, _, _, _, _, ty) 
    | Expr.Quote (_, _, _, _, ty) 
    | Expr.Const (_, _, ty) -> ty
    | Expr.Val (vref, _, _) -> vref.Type
    | Expr.Sequential (a, b, k, _, _) -> tyOfExpr g (match k with NormalSeq -> b | ThenDoSeq -> a)
    | Expr.Lambda (_, _, _, vs, _, _, rty) -> (mkRefTupledVarsTy g vs --> rty)
    | Expr.TyLambda (_, tyvs, _, _, rty) -> (tyvs +-> rty)
    | Expr.Let (_, e, _, _) 
    | Expr.TyChoose (_, e, _)
    | Expr.Link { contents=e}
    | Expr.StaticOptimization (_, _, e, _) 
    | Expr.LetRec (_, e, _, _) -> tyOfExpr g e
    | Expr.Op (op, tinst, _, _) -> 
        match op with 
        | TOp.Coerce -> (match tinst with [to_ty;_fromTy] -> to_ty | _ -> failwith "bad TOp.Coerce node")
        | TOp.ILCall (_, _, _, _, _, _, _, _, _, _, retTypes) | TOp.ILAsm (_, retTypes) -> (match retTypes with [h] -> h | _ -> g.unit_ty)
        | TOp.UnionCase uc -> actualResultTyOfUnionCase tinst uc 
        | TOp.UnionCaseProof uc -> mkProvenUnionCaseTy uc tinst  
        | TOp.Recd (_, tcref) -> mkAppTy tcref tinst
        | TOp.ExnConstr _ -> g.exn_ty
        | TOp.Bytes _ -> mkByteArrayTy g
        | TOp.UInt16s _ -> mkArrayType g g.uint16_ty
        | TOp.AnonRecdGet (_, i) -> List.item i tinst
        | TOp.TupleFieldGet (_, i) -> List.item i tinst
        | TOp.Tuple tupInfo -> mkAnyTupledTy g tupInfo tinst
        | TOp.AnonRecd anonInfo -> mkAnyAnonRecdTy g anonInfo tinst
        | TOp.For _ | TOp.While _ -> g.unit_ty
        | TOp.Array -> (match tinst with [ty] -> mkArrayType g ty | _ -> failwith "bad TOp.Array node")
        | TOp.TryWith _ | TOp.TryFinally _ -> (match tinst with [ty] -> ty | _ -> failwith "bad TOp_try node")
        | TOp.ValFieldGetAddr (fref, readonly) -> mkByrefTyWithFlag g readonly (actualTyOfRecdFieldRef fref tinst)
        | TOp.ValFieldGet fref -> actualTyOfRecdFieldRef fref tinst
        | TOp.ValFieldSet _ | TOp.UnionCaseFieldSet _ | TOp.ExnFieldSet _ | TOp.LValueOp ((LSet | LByrefSet), _) ->g.unit_ty
        | TOp.UnionCaseTagGet _ -> g.int_ty
        | TOp.UnionCaseFieldGetAddr (cref, j, readonly) -> mkByrefTyWithFlag g readonly (actualTyOfRecdField (mkTyconRefInst cref.TyconRef tinst) (cref.FieldByIndex j))
        | TOp.UnionCaseFieldGet (cref, j) -> actualTyOfRecdField (mkTyconRefInst cref.TyconRef tinst) (cref.FieldByIndex j)
        | TOp.ExnFieldGet (ecref, j) -> recdFieldTyOfExnDefRefByIdx ecref j
        | TOp.LValueOp (LByrefGet, v) -> destByrefTy g v.Type
        | TOp.LValueOp (LAddrOf readonly, v) -> mkByrefTyWithFlag g readonly v.Type
        | TOp.RefAddrGet readonly -> (match tinst with [ty] -> mkByrefTyWithFlag g readonly ty | _ -> failwith "bad TOp.RefAddrGet node")      
        | TOp.TraitCall traitInfo -> GetFSharpViewOfReturnType g traitInfo.ReturnType
        | TOp.Reraise -> (match tinst with [rtn_ty] -> rtn_ty | _ -> failwith "bad TOp.Reraise node")
        | TOp.Goto _ | TOp.Label _ | TOp.Return -> 
            //assert false
            //errorR(InternalError("unexpected goto/label/return in tyOfExpr", m))
            // It doesn't matter what type we return here. This is only used in free variable analysis in the code generator
            g.unit_ty
    | Expr.WitnessArg (traitInfo, _m) -> GenWitnessTy g traitInfo.TraitKey

//--------------------------------------------------------------------------
// Make applications
//---------------------------------------------------------------------------

let primMkApp (f, fty) tyargs argsl m = 
  Expr.App (f, fty, tyargs, argsl, m)

// Check for the funky where a generic type instantiation at function type causes a generic function
// to appear to accept more arguments than it really does, e.g. "id id 1", where the first "id" is 
// instantiated with "int -> int".
//
// In this case, apply the arguments one at a time.
let isExpansiveUnderInstantiation g fty0 tyargs pargs argsl =
    isForallTy g fty0 && 
    let fty1 = formalApplyTys g fty0 (tyargs, pargs)
    (not (isFunTy g fty1) ||
     let rec loop fty xs = 
         match xs with 
         | [] -> false
         | _ :: t -> not (isFunTy g fty) || loop (rangeOfFunTy g fty) t
     loop fty1 argsl)
    
let rec mkExprAppAux g f fty argsl m =
    match argsl with 
    | [] -> f
    | _ -> 
        // Always combine the term application with a type application
        //
        // Combine the term application with a term application, but only when f' is an under-applied value of known arity
        match f with 
        | Expr.App (f0, fty0, tyargs, pargs, m2) 
             when
                 (isNil pargs ||
                  (match stripExpr f0 with 
                   | Expr.Val (v, _, _) -> 
                       match v.ValReprInfo with 
                       | Some info -> info.NumCurriedArgs > pargs.Length
                       | None -> false
                   | _ -> false)) &&
                 not (isExpansiveUnderInstantiation g fty0 tyargs pargs argsl) ->
            primMkApp (f0, fty0) tyargs (pargs@argsl) (unionRanges m2 m)

        | _ -> 
            // Don't combine. 'f' is not an application
            if not (isFunTy g fty) then error(InternalError("expected a function type", m))
            primMkApp (f, fty) [] argsl m

let rec mkAppsAux g f fty tyargsl argsl m =
  match tyargsl with 
  | tyargs :: rest -> 
      match tyargs with 
      | [] -> mkAppsAux g f fty rest argsl m
      | _ -> 
        let arfty = applyForallTy g fty tyargs
        mkAppsAux g (primMkApp (f, fty) tyargs [] m) arfty rest argsl m
  | [] -> 
      mkExprAppAux g f fty argsl m
      
let mkApps g ((f, fty), tyargsl, argl, m) = mkAppsAux g f fty tyargsl argl m

let mkTyAppExpr m (f, fty) tyargs = match tyargs with [] -> f | _ -> primMkApp (f, fty) tyargs [] m 

//--------------------------------------------------------------------------
// Decision tree reduction
//--------------------------------------------------------------------------

let rec accTargetsOfDecisionTree tree acc =
    match tree with 
    | TDSwitch (_, _, cases, dflt, _) -> 
        List.foldBack (fun (c: DecisionTreeCase) -> accTargetsOfDecisionTree c.CaseTree) cases 
            (Option.foldBack accTargetsOfDecisionTree dflt acc)
    | TDSuccess (_, i) -> i :: acc
    | TDBind (_, rest) -> accTargetsOfDecisionTree rest acc

let rec mapTargetsOfDecisionTree f tree =
    match tree with 
    | TDSwitch (sp, e, cases, dflt, m) ->
        let casesR = cases |> List.map (mapTargetsOfDecisionTreeCase f) 
        let dfltR = Option.map (mapTargetsOfDecisionTree f) dflt
        TDSwitch (sp, e, casesR, dfltR, m)
    | TDSuccess (es, i) -> TDSuccess(es, f i) 
    | TDBind (bind, rest) -> TDBind(bind, mapTargetsOfDecisionTree f rest)

and mapTargetsOfDecisionTreeCase f (TCase(x, t)) = 
    TCase(x, mapTargetsOfDecisionTree f t)

// Dead target elimination 
let eliminateDeadTargetsFromMatch tree (targets:_[]) =
    let used = accTargetsOfDecisionTree tree [] |> ListSet.setify (=) |> Array.ofList
    if used.Length < targets.Length then
        Array.sortInPlace used
        let ntargets = targets.Length
        let tree' = 
            let remap = Array.create ntargets -1
            Array.iteri (fun i tgn -> remap.[tgn] <- i) used
            tree |> mapTargetsOfDecisionTree (fun tgn -> 
                 if remap.[tgn] = -1 then failwith "eliminateDeadTargetsFromMatch: failure while eliminating unused targets"
                 remap.[tgn]) 
        let targets' = Array.map (Array.get targets) used
        tree', targets'
    else 
        tree, targets
    
let rec targetOfSuccessDecisionTree tree =
    match tree with 
    | TDSwitch _ -> None
    | TDSuccess (_, i) -> Some i
    | TDBind(_, t) -> targetOfSuccessDecisionTree t

/// Check a decision tree only has bindings that immediately cover a 'Success'
let rec decisionTreeHasNonTrivialBindings tree =
    match tree with 
    | TDSwitch (_, _, cases, dflt, _) -> 
        cases |> List.exists (fun c -> decisionTreeHasNonTrivialBindings c.CaseTree) || 
        dflt |> Option.exists decisionTreeHasNonTrivialBindings 
    | TDSuccess _ -> false
    | TDBind (_, t) -> Option.isNone (targetOfSuccessDecisionTree t)

// If a target has assignments and can only be reached through one 
// branch (i.e. is "linear"), then transfer the assignments to the r.h.s. to be a "let". 
let foldLinearBindingTargetsOfMatch tree (targets: _[]) =

    // Don't do this when there are any bindings in the tree except where those bindings immediately cover a success node
    // since the variables would be extruded from their scope. 
    if decisionTreeHasNonTrivialBindings tree then 
        tree, targets 

    else
        let branchesToTargets = Array.create targets.Length []
        // Build a map showing how each target might be reached
        let rec accumulateTipsOfDecisionTree accBinds tree =
            match tree with 
            | TDSwitch (_, _, cases, dflt, _) -> 
                assert (isNil accBinds)  // No switches under bindings
                for edge in cases do
                    accumulateTipsOfDecisionTree accBinds edge.CaseTree
                match dflt with 
                | None -> ()
                | Some tree -> accumulateTipsOfDecisionTree accBinds tree
            | TDSuccess (es, i) -> 
                branchesToTargets.[i] <- (List.rev accBinds, es) :: branchesToTargets.[i]
            | TDBind (bind, rest) -> 
                accumulateTipsOfDecisionTree (bind :: accBinds) rest 

        // Compute the targets that can only be reached one way
        accumulateTipsOfDecisionTree [] tree 
        let isLinearTarget bs = match bs with [_] -> true | _ -> false
        let isLinearTgtIdx i = isLinearTarget branchesToTargets.[i] 
        let getLinearTgtIdx i = branchesToTargets.[i].Head
        let hasLinearTgtIdx = branchesToTargets |> Array.exists isLinearTarget

        if not hasLinearTgtIdx then 

            tree, targets

        else
            
            /// rebuild the decision tree, replacing 'bind-then-success' decision trees by TDSuccess nodes that just go to the target
            let rec rebuildDecisionTree tree =
                
                // Check if this is a bind-then-success tree
                match targetOfSuccessDecisionTree tree with
                | Some i when isLinearTgtIdx i -> TDSuccess([], i)
                | _ -> 
                    match tree with 
                    | TDSwitch (sp, e, cases, dflt, m) ->
                        let casesR = List.map rebuildDecisionTreeEdge cases
                        let dfltR = Option.map rebuildDecisionTree dflt
                        TDSwitch (sp, e, casesR, dfltR, m)
                    | TDSuccess _ -> tree
                    | TDBind _ -> tree

            and rebuildDecisionTreeEdge (TCase(x, t)) =  
                TCase(x, rebuildDecisionTree t)

            let tree' = rebuildDecisionTree tree

            /// rebuild the targets, replacing linear targets by ones that include all the 'let' bindings from the source
            let targets' = 
                targets |> Array.mapi (fun i (TTarget(vs, exprTarget, spTarget, _) as tg) -> 
                    if isLinearTgtIdx i then
                        let binds, es = getLinearTgtIdx i
                        // The value bindings are moved to become part of the target.
                        // Hence the expressions in the value bindings can be remarked with the range of the target.
                        let mTarget = exprTarget.Range
                        let es = es |> List.map (remarkExpr mTarget)
                        // These are non-sticky - any sequence point for 'exprTarget' goes on 'exprTarget' _after_ the bindings have been evaluated
                        TTarget(List.empty, mkLetsBind mTarget binds (mkInvisibleLetsFromBindings mTarget vs es exprTarget), spTarget, None)
                    else tg )
     
            tree', targets'

// Simplify a little as we go, including dead target elimination 
let rec simplifyTrivialMatch spBind exprm matchm ty tree (targets : _[]) = 
    match tree with 
    | TDSuccess(es, n) -> 
        if n >= targets.Length then failwith "simplifyTrivialMatch: target out of range"
        // REVIEW: should we use _spTarget here?
        let (TTarget(vs, rhs, _spTarget, _)) = targets.[n]
        if vs.Length <> es.Length then failwith ("simplifyTrivialMatch: invalid argument, n = " + string n + ", List.length targets = " + string targets.Length)
        // These are non-sticky - any sequence point for 'rhs' goes on 'rhs' _after_ the bindings have been made
        mkInvisibleLetsFromBindings rhs.Range vs es rhs
    | _ -> 
        primMkMatch (spBind, exprm, tree, targets, matchm, ty)
 
// Simplify a little as we go, including dead target elimination 
let mkAndSimplifyMatch spBind exprm matchm ty tree targets = 
    let targets = Array.ofList targets
    match tree with 
    | TDSuccess _ -> 
        simplifyTrivialMatch spBind exprm matchm ty tree targets
    | _ -> 
        let tree, targets = eliminateDeadTargetsFromMatch tree targets
        let tree, targets = foldLinearBindingTargetsOfMatch tree targets
        simplifyTrivialMatch spBind exprm matchm ty tree targets

//-------------------------------------------------------------------------
// mkExprAddrOfExprAux
//------------------------------------------------------------------------- 

type Mutates = AddressOfOp | DefinitelyMutates | PossiblyMutates | NeverMutates
exception DefensiveCopyWarning of string * range

let isRecdOrStructTyconRefAssumedImmutable (g: TcGlobals) (tcref: TyconRef) =
    (tcref.CanDeref && not (isRecdOrUnionOrStructTyconRefDefinitelyMutable tcref)) ||
    tyconRefEq g tcref g.decimal_tcr || 
    tyconRefEq g tcref g.date_tcr

let isTyconRefReadOnly g m (tcref: TyconRef) =
    tcref.CanDeref &&
    if
        match tcref.TryIsReadOnly with 
        | ValueSome res -> res
        | _ ->
            let res = TyconRefHasAttribute g m g.attrib_IsReadOnlyAttribute tcref
            tcref.SetIsReadOnly res
            res 
    then true
    else tcref.IsEnumTycon

let isTyconRefAssumedReadOnly g (tcref: TyconRef) =
    tcref.CanDeref &&
    match tcref.TryIsAssumedReadOnly with 
    | ValueSome res -> res
    | _ -> 
        let res = isRecdOrStructTyconRefAssumedImmutable g tcref
        tcref.SetIsAssumedReadOnly res
        res

let isRecdOrStructTyconRefReadOnlyAux g m isInref (tcref: TyconRef) =
    if isInref && tcref.IsILStructOrEnumTycon then
        isTyconRefReadOnly g m tcref
    else
        isTyconRefReadOnly g m tcref || isTyconRefAssumedReadOnly g tcref

let isRecdOrStructTyconRefReadOnly g m tcref =
    isRecdOrStructTyconRefReadOnlyAux g m false tcref

let isRecdOrStructTyReadOnlyAux (g: TcGlobals) m isInref ty =
    match tryTcrefOfAppTy g ty with 
    | ValueNone -> false
    | ValueSome tcref -> isRecdOrStructTyconRefReadOnlyAux g m isInref tcref

let isRecdOrStructTyReadOnly g m ty =
    isRecdOrStructTyReadOnlyAux g m false ty

let CanTakeAddressOf g m isInref ty mut =
    match mut with 
    | NeverMutates -> true 
    | PossiblyMutates -> isRecdOrStructTyReadOnlyAux g m isInref ty
    | DefinitelyMutates -> false
    | AddressOfOp -> true // you can take the address but you might get a (readonly) inref<T> as a result

// We can take the address of values of struct type even if the value is immutable
// under certain conditions
//   - all instances of the type are known to be immutable; OR
//   - the operation is known not to mutate
//
// Note this may be taking the address of a closure field, i.e. a copy
// of the original struct, e.g. for
//    let f () = 
//        let g1 = A.G(1)
//        (fun () -> g1.x1)
//
// Note: isRecdOrStructTyReadOnly implies PossiblyMutates or NeverMutates
//
// We only do this for true local or closure fields because we can't take addresses of immutable static 
// fields across assemblies.
let CanTakeAddressOfImmutableVal (g: TcGlobals) m (vref: ValRef) mut =
    // We can take the address of values of struct type if the operation doesn't mutate 
    // and the value is a true local or closure field. 
    not vref.IsMutable &&
    not vref.IsMemberOrModuleBinding &&
    // Note: We can't add this:
    //    || valRefInThisAssembly g.compilingFslib vref
    // This is because we don't actually guarantee to generate static backing fields for all values like these, e.g. simple constants "let x = 1".  
    // We always generate a static property but there is no field to take an address of
    CanTakeAddressOf g m false vref.Type mut

let MustTakeAddressOfVal (g: TcGlobals) (vref: ValRef) = 
    vref.IsMutable &&
    // We can only take the address of mutable values in the same assembly
    valRefInThisAssembly g.compilingFslib vref

let MustTakeAddressOfByrefGet (g: TcGlobals) (vref: ValRef) = 
    isByrefTy g vref.Type && not (isInByrefTy g vref.Type)

let CanTakeAddressOfByrefGet (g: TcGlobals) (vref: ValRef) mut = 
    isInByrefTy g vref.Type &&
    CanTakeAddressOf g vref.Range true (destByrefTy g vref.Type) mut

let MustTakeAddressOfRecdField (rfref: RecdField) = 
    // Static mutable fields must be private, hence we don't have to take their address
    not rfref.IsStatic && 
    rfref.IsMutable

let MustTakeAddressOfRecdFieldRef (rfref: RecdFieldRef) = MustTakeAddressOfRecdField rfref.RecdField

let CanTakeAddressOfRecdFieldRef (g: TcGlobals) m (rfref: RecdFieldRef) tinst mut =
    // We only do this if the field is defined in this assembly because we can't take addresses across assemblies for immutable fields
    entityRefInThisAssembly g.compilingFslib rfref.TyconRef &&
    not rfref.RecdField.IsMutable &&
    CanTakeAddressOf g m false (actualTyOfRecdFieldRef rfref tinst) mut

let CanTakeAddressOfUnionFieldRef (g: TcGlobals) m (uref: UnionCaseRef) cidx tinst mut =
    // We only do this if the field is defined in this assembly because we can't take addresses across assemblies for immutable fields
    entityRefInThisAssembly g.compilingFslib uref.TyconRef &&
    let rfref = uref.FieldByIndex cidx
    not rfref.IsMutable &&
    CanTakeAddressOf g m false (actualTyOfUnionFieldRef uref cidx tinst) mut

let mkDerefAddrExpr mAddrGet expr mExpr exprTy =
    let v, _ = mkCompGenLocal mAddrGet "byrefReturn" exprTy
    mkCompGenLet mExpr v expr (mkAddrGet mAddrGet (mkLocalValRef v))

/// Make the address-of expression and return a wrapper that adds any allocated locals at an appropriate scope.
/// Also return a flag that indicates if the resulting pointer is a not a pointer where writing is allowed and will 
/// have intended effect (i.e. is a readonly pointer and/or a defensive copy).
let rec mkExprAddrOfExprAux g mustTakeAddress useReadonlyForGenericArrayAddress mut expr addrExprVal m =
    if mustTakeAddress then 
        let isNativePtr = 
            match addrExprVal with
            | Some vf -> valRefEq g vf g.addrof2_vref
            | _ -> false

        // If we are taking the native address using "&&" to get a nativeptr, disallow if it's readonly.
        let checkTakeNativeAddress readonly =
            if isNativePtr && readonly then
                error(Error(FSComp.SR.tastValueMustBeMutable(), m))

        match expr with 
        // LVALUE of "*x" where "x" is byref is just the byref itself
        | Expr.Op (TOp.LValueOp (LByrefGet, vref), _, [], m) when MustTakeAddressOfByrefGet g vref || CanTakeAddressOfByrefGet g vref mut -> 
            let readonly = not (MustTakeAddressOfByrefGet g vref)
            let writeonly = isOutByrefTy g vref.Type
            None, exprForValRef m vref, readonly, writeonly

        // LVALUE of "x" where "x" is mutable local, mutable intra-assembly module/static binding, or operation doesn't mutate.
        // Note: we can always take the address of mutable intra-assembly values
        | Expr.Val (vref, _, m) when MustTakeAddressOfVal g vref || CanTakeAddressOfImmutableVal g m vref mut ->
            let readonly = not (MustTakeAddressOfVal g vref)
            let writeonly = false
            checkTakeNativeAddress readonly
            None, mkValAddr m readonly vref, readonly, writeonly

        // LVALUE of "e.f" where "f" is an instance F# field or record field. 
        | Expr.Op (TOp.ValFieldGet rfref, tinst, [objExpr], m) when MustTakeAddressOfRecdFieldRef rfref || CanTakeAddressOfRecdFieldRef g m rfref tinst mut ->
            let objTy = tyOfExpr g objExpr
            let takeAddrOfObjExpr = isStructTy g objTy // It seems this will always be false - the address will already have been taken
            let wrap, expra, readonly, writeonly = mkExprAddrOfExprAux g takeAddrOfObjExpr false mut objExpr None m
            let readonly = readonly || isInByrefTy g objTy || not (MustTakeAddressOfRecdFieldRef rfref)
            let writeonly = writeonly || isOutByrefTy g objTy
            wrap, mkRecdFieldGetAddrViaExprAddr(readonly, expra, rfref, tinst, m), readonly, writeonly

        // LVALUE of "f" where "f" is a static F# field. 
        | Expr.Op (TOp.ValFieldGet rfref, tinst, [], m) when MustTakeAddressOfRecdFieldRef rfref || CanTakeAddressOfRecdFieldRef g m rfref tinst mut ->
            let readonly = not (MustTakeAddressOfRecdFieldRef rfref)
            let writeonly = false
            None, mkStaticRecdFieldGetAddr(readonly, rfref, tinst, m), readonly, writeonly

        // LVALUE of "e.f" where "f" is an F# union field. 
        | Expr.Op (TOp.UnionCaseFieldGet (uref, cidx), tinst, [objExpr], m) when MustTakeAddressOfRecdField (uref.FieldByIndex cidx) || CanTakeAddressOfUnionFieldRef g m uref cidx tinst mut ->
            let objTy = tyOfExpr g objExpr
            let takeAddrOfObjExpr = isStructTy g objTy // It seems this will always be false - the address will already have been taken
            let wrap, expra, readonly, writeonly = mkExprAddrOfExprAux g takeAddrOfObjExpr false mut objExpr None m
            let readonly = readonly || isInByrefTy g objTy || not (MustTakeAddressOfRecdField (uref.FieldByIndex cidx))
            let writeonly = writeonly || isOutByrefTy g objTy
            wrap, mkUnionCaseFieldGetAddrProvenViaExprAddr(readonly, expra, uref, tinst, cidx, m), readonly, writeonly

        // LVALUE of "f" where "f" is a .NET static field. 
        | Expr.Op (TOp.ILAsm ([I_ldsfld(_vol, fspec)], [ty2]), tinst, [], m) -> 
            let readonly = false // we never consider taking the address of a .NET static field to give an inref pointer
            let writeonly = false
            None, Expr.Op (TOp.ILAsm ([I_ldsflda fspec], [mkByrefTy g ty2]), tinst, [], m), readonly, writeonly

        // LVALUE of "e.f" where "f" is a .NET instance field. 
        | Expr.Op (TOp.ILAsm ([I_ldfld (_align, _vol, fspec)], [ty2]), tinst, [objExpr], m) -> 
            let objTy = tyOfExpr g objExpr
            let takeAddrOfObjExpr = isStructTy g objTy // It seems this will always be false - the address will already have been taken
            // we never consider taking the address of an .NET instance field to give an inref pointer, unless the object pointer is an inref pointer
            let wrap, expra, readonly, writeonly = mkExprAddrOfExprAux g takeAddrOfObjExpr false mut objExpr None m
            let readonly = readonly || isInByrefTy g objTy
            let writeonly = writeonly || isOutByrefTy g objTy
            wrap, Expr.Op (TOp.ILAsm ([I_ldflda fspec], [mkByrefTyWithFlag g readonly ty2]), tinst, [expra], m), readonly, writeonly

        // LVALUE of "e.[n]" where e is an array of structs 
        | Expr.App (Expr.Val (vf, _, _), _, [elemTy], [aexpr;nexpr], _) when (valRefEq g vf g.array_get_vref) -> 
      
            let readonly = false // array address is never forced to be readonly
            let writeonly = false
            let shape = ILArrayShape.SingleDimensional
            let ilInstrReadOnlyAnnotation = if isTyparTy g elemTy && useReadonlyForGenericArrayAddress then ReadonlyAddress else NormalAddress
            None, mkArrayElemAddress g (readonly, ilInstrReadOnlyAnnotation, isNativePtr, shape, elemTy, [aexpr; nexpr], m), readonly, writeonly

        // LVALUE of "e.[n1, n2]", "e.[n1, n2, n3]", "e.[n1, n2, n3, n4]" where e is an array of structs 
        | Expr.App (Expr.Val (vref, _, _), _, [elemTy], aexpr :: args, _) 
             when (valRefEq g vref g.array2D_get_vref || valRefEq g vref g.array3D_get_vref || valRefEq g vref g.array4D_get_vref) -> 
        
            let readonly = false // array address is never forced to be readonly
            let writeonly = false
            let shape = ILArrayShape.FromRank args.Length
            let ilInstrReadOnlyAnnotation = if isTyparTy g elemTy && useReadonlyForGenericArrayAddress then ReadonlyAddress else NormalAddress
            None, mkArrayElemAddress g (readonly, ilInstrReadOnlyAnnotation, isNativePtr, shape, elemTy, (aexpr :: args), m), readonly, writeonly

        // LVALUE: "&meth(args)" where meth has a byref or inref return. Includes "&span.[idx]".
        | Expr.Let (TBind(vref, e, _), Expr.Op (TOp.LValueOp (LByrefGet, vref2), _, _, _), _, _)  
             when (valRefEq g (mkLocalValRef vref) vref2) && 
                  (MustTakeAddressOfByrefGet g vref2 || CanTakeAddressOfByrefGet g vref2 mut) -> 
            let ty = tyOfExpr g e
            let readonly = isInByrefTy g ty
            let writeonly = isOutByrefTy g ty
            None, e, readonly, writeonly
        
        // Give a nice error message for address-of-byref
        | Expr.Val (vref, _, m) when isByrefTy g vref.Type -> 
            error(Error(FSComp.SR.tastUnexpectedByRef(), m))

        // Give a nice error message for DefinitelyMutates of address-of on mutable values in other assemblies
        | Expr.Val (vref, _, m) when (mut = DefinitelyMutates || mut = AddressOfOp) && vref.IsMutable -> 
            error(Error(FSComp.SR.tastInvalidAddressOfMutableAcrossAssemblyBoundary(), m))

        // Give a nice error message for AddressOfOp on immutable values
        | Expr.Val _ when mut = AddressOfOp -> 
            error(Error(FSComp.SR.tastValueMustBeLocal(), m))
         
        // Give a nice error message for mutating a value we can't take the address of
        | Expr.Val _ when mut = DefinitelyMutates -> 
            error(Error(FSComp.SR.tastValueMustBeMutable(), m))
         
        | _ -> 
            let ty = tyOfExpr g expr
            if isStructTy g ty then 
                match mut with 
                | NeverMutates
                | AddressOfOp -> ()
                | DefinitelyMutates -> 
                    // Give a nice error message for mutating something we can't take the address of
                    errorR(Error(FSComp.SR.tastInvalidMutationOfConstant(), m))
                | PossiblyMutates -> 
                    // Warn on defensive copy of something we can't take the address of
                    warning(DefensiveCopyWarning(FSComp.SR.tastValueHasBeenCopied(), m))

            match mut with
            | NeverMutates
            | DefinitelyMutates
            | PossiblyMutates -> ()
            | AddressOfOp -> 
                // we get an inref
                errorR(Error(FSComp.SR.tastCantTakeAddressOfExpression(), m))

            // Take a defensive copy
            let tmp, _ = 
                match mut with 
                | NeverMutates -> mkCompGenLocal m "copyOfStruct" ty
                | _ -> mkMutableCompGenLocal m "copyOfStruct" ty

            // This local is special in that it ignore byref scoping rules.
            tmp.SetIgnoresByrefScope()

            let readonly = true
            let writeonly = false
            Some (tmp, expr), (mkValAddr m readonly (mkLocalValRef tmp)), readonly, writeonly
    else
        None, expr, false, false

let mkExprAddrOfExpr g mustTakeAddress useReadonlyForGenericArrayAddress mut e addrExprVal m =
    let optBind, addre, readonly, writeonly = mkExprAddrOfExprAux g mustTakeAddress useReadonlyForGenericArrayAddress mut e addrExprVal m
    match optBind with 
    | None -> (fun x -> x), addre, readonly, writeonly
    | Some (tmp, rval) -> (fun x -> mkCompGenLet m tmp rval x), addre, readonly, writeonly

let mkTupleFieldGet g (tupInfo, e, tinst, i, m) = 
    let wrap, e', _readonly, _writeonly = mkExprAddrOfExpr g (evalTupInfoIsStruct tupInfo) false NeverMutates e None m
    wrap (mkTupleFieldGetViaExprAddr(tupInfo, e', tinst, i, m))

let mkAnonRecdFieldGet g (anonInfo: AnonRecdTypeInfo, e, tinst, i, m) = 
    let wrap, e', _readonly, _writeonly = mkExprAddrOfExpr g (evalAnonInfoIsStruct anonInfo) false NeverMutates e None m
    wrap (mkAnonRecdFieldGetViaExprAddr(anonInfo, e', tinst, i, m))

let mkRecdFieldGet g (e, fref: RecdFieldRef, tinst, m) = 
    assert (not (isByrefTy g (tyOfExpr g e)))
    let wrap, e', _readonly, _writeonly = mkExprAddrOfExpr g fref.Tycon.IsStructOrEnumTycon false NeverMutates e None m
    wrap (mkRecdFieldGetViaExprAddr (e', fref, tinst, m))

let mkUnionCaseFieldGetUnproven g (e, cref: UnionCaseRef, tinst, j, m) = 
    assert (not (isByrefTy g (tyOfExpr g e)))
    let wrap, e', _readonly, _writeonly = mkExprAddrOfExpr g cref.Tycon.IsStructOrEnumTycon false NeverMutates e None m
    wrap (mkUnionCaseFieldGetUnprovenViaExprAddr (e', cref, tinst, j, m))

let mkArray (argty, args, m) = Expr.Op (TOp.Array, [argty], args, m)

//---------------------------------------------------------------------------
// Compute fixups for letrec's.
//
// Generate an assignment expression that will fixup the recursion 
// amongst the vals on the r.h.s. of a letrec. The returned expressions 
// include disorderly constructs such as expressions/statements 
// to set closure environments and non-mutable fields. These are only ever 
// generated by the backend code-generator when processing a "letrec"
// construct.
//
// [self] is the top level value that is being fixed
// [exprToFix] is the r.h.s. expression
// [rvs] is the set of recursive vals being bound. 
// [acc] accumulates the expression right-to-left. 
//
// Traversal of the r.h.s. term must happen back-to-front to get the
// uniq's for the lambdas correct in the very rare case where the same lambda
// somehow appears twice on the right.
//---------------------------------------------------------------------------

let rec IterateRecursiveFixups g (selfv: Val option) rvs (access: Expr, set) exprToFix = 
    let exprToFix = stripExpr exprToFix
    match exprToFix with 
    | Expr.Const _ -> ()
    | Expr.Op (TOp.Tuple tupInfo, argtys, args, m) when not (evalTupInfoIsStruct tupInfo) ->
      args |> List.iteri (fun n -> 
          IterateRecursiveFixups g None rvs 
            (mkTupleFieldGet g (tupInfo, access, argtys, n, m), 
            (fun e -> 
              // NICE: it would be better to do this check in the type checker 
              errorR(Error(FSComp.SR.tastRecursiveValuesMayNotBeInConstructionOfTuple(), m))
              e)))

    | Expr.Op (TOp.UnionCase c, tinst, args, m) ->
      args |> List.iteri (fun n -> 
          IterateRecursiveFixups g None rvs 
            (mkUnionCaseFieldGetUnprovenViaExprAddr (access, c, tinst, n, m), 
             (fun e -> 
               // NICE: it would be better to do this check in the type checker 
               let tcref = c.TyconRef
               if not (c.FieldByIndex n).IsMutable && not (entityRefInThisAssembly g.compilingFslib tcref) then
                 errorR(Error(FSComp.SR.tastRecursiveValuesMayNotAppearInConstructionOfType(tcref.LogicalName), m))
               mkUnionCaseFieldSet (access, c, tinst, n, e, m))))

    | Expr.Op (TOp.Recd (_, tcref), tinst, args, m) -> 
      (tcref.TrueInstanceFieldsAsRefList, args) ||> List.iter2 (fun fref arg -> 
          let fspec = fref.RecdField
          IterateRecursiveFixups g None rvs 
            (mkRecdFieldGetViaExprAddr (access, fref, tinst, m), 
             (fun e -> 
               // NICE: it would be better to do this check in the type checker 
               if not fspec.IsMutable && not (entityRefInThisAssembly g.compilingFslib tcref) then
                 errorR(Error(FSComp.SR.tastRecursiveValuesMayNotBeAssignedToNonMutableField(fspec.rfield_id.idText, tcref.LogicalName), m))
               mkRecdFieldSetViaExprAddr (access, fref, tinst, e, m))) arg )
    | Expr.Val _
    | Expr.Lambda _
    | Expr.Obj _
    | Expr.TyChoose _
    | Expr.TyLambda _ -> 
        rvs selfv access set exprToFix
    | _ -> ()

//--------------------------------------------------------------------------
// computations on constraints
//-------------------------------------------------------------------------- 

let JoinTyparStaticReq r1 r2 = 
  match r1, r2 with
  | TyparStaticReq.None, r | r, TyparStaticReq.None -> r 
  | TyparStaticReq.HeadType, r | r, TyparStaticReq.HeadType -> r
  
//-------------------------------------------------------------------------
// ExprFolder - fold steps
//-------------------------------------------------------------------------

type ExprFolder<'State> = 
    { exprIntercept : (* recurseF *) ('State -> Expr -> 'State) -> (* noInterceptF *) ('State -> Expr -> 'State) -> 'State -> Expr -> 'State
      // the bool is 'bound in dtree' 
      valBindingSiteIntercept : 'State -> bool * Val -> 'State               
      // these values are always bound to these expressions. bool indicates 'recursively' 
      nonRecBindingsIntercept : 'State -> Binding -> 'State   
      recBindingsIntercept : 'State -> Bindings -> 'State        
      dtreeIntercept : 'State -> DecisionTree -> 'State                    
      targetIntercept : (* recurseF *) ('State -> Expr -> 'State) -> 'State -> DecisionTreeTarget -> 'State option 
      tmethodIntercept : (* recurseF *) ('State -> Expr -> 'State) -> 'State -> ObjExprMethod -> 'State option
    }

let ExprFolder0 =
    { exprIntercept = (fun _recurseF noInterceptF z x -> noInterceptF z x)
      valBindingSiteIntercept = (fun z _b -> z)
      nonRecBindingsIntercept = (fun z _bs -> z)
      recBindingsIntercept = (fun z _bs -> z)
      dtreeIntercept = (fun z _dt -> z)
      targetIntercept = (fun _exprF _z _x -> None)
      tmethodIntercept = (fun _exprF _z _x -> None) }

//-------------------------------------------------------------------------
// FoldExpr
//-------------------------------------------------------------------------

/// Adapted from usage info folding.
/// Collecting from exprs at moment.
/// To collect ids etc some additional folding needed, over formals etc.
type ExprFolders<'State> (folders: ExprFolder<'State>) =
    let mutable exprFClosure = Unchecked.defaultof<'State -> Expr -> 'State> // prevent reallocation of closure
    let mutable exprNoInterceptFClosure = Unchecked.defaultof<'State -> Expr -> 'State> // prevent reallocation of closure
    let stackGuard = StackGuard(FoldExprStackGuardDepth)

    let rec exprsF z xs = 
        List.fold exprFClosure z xs

    and exprF (z: 'State) (x: Expr) =
        stackGuard.Guard <| fun () ->
        folders.exprIntercept exprFClosure exprNoInterceptFClosure z x 

    and exprNoInterceptF (z: 'State) (x: Expr) = 
        match x with
        
        | Expr.Const _ -> z

        | Expr.Val _ -> z

        | LinearOpExpr (_op, _tyargs, argsHead, argLast, _m) ->
            let z = exprsF z argsHead
            // tailcall 
            exprF z argLast
        
        | Expr.Op (_c, _tyargs, args, _) -> 
            exprsF z args

        | Expr.Sequential (x0, x1, _dir, _, _) -> 
            let z = exprF z x0
            exprF z x1

        | Expr.Lambda (_lambdaId, _ctorThisValOpt, _baseValOpt, _argvs, body, _m, _rty) -> 
            exprF z body

        | Expr.TyLambda (_lambdaId, _argtyvs, body, _m, _rty) -> 
            exprF z body

        | Expr.TyChoose (_, body, _) -> 
            exprF z body

        | Expr.App (f, _fty, _tys, argtys, _) -> 
            let z = exprF z f
            exprsF z argtys
                
        | Expr.LetRec (binds, body, _, _) -> 
            let z = valBindsF false z binds
            exprF z body
                
        | Expr.Let (bind, body, _, _) -> 
            let z = valBindF false z bind
            exprF z body
                
        | Expr.Link rX -> exprF z rX.Value

        | Expr.Match (_spBind, _exprm, dtree, targets, _m, _ty) -> 
            let z = dtreeF z dtree
            let z = Array.fold targetF z targets.[0..targets.Length - 2]
            // tailcall
            targetF z targets.[targets.Length - 1]
                
        | Expr.Quote (e, dataCell, _, _, _) -> 
            let z = exprF z e
            match dataCell.Value with 
            | None -> z
            | Some ((_typeDefs, _argTypes, argExprs, _), _) -> exprsF z argExprs

        | Expr.Obj (_n, _typ, _basev, basecall, overrides, iimpls, _m) -> 
            let z = exprF z basecall
            let z = List.fold tmethodF z overrides
            List.fold (foldOn snd (List.fold tmethodF)) z iimpls

        | Expr.StaticOptimization (_tcs, csx, x, _) -> 
            exprsF z [csx;x]

        | Expr.WitnessArg (_witnessInfo, _m) ->
            z

    and valBindF dtree z bind =
        let z = folders.nonRecBindingsIntercept z bind
        bindF dtree z bind 

    and valBindsF dtree z binds =
        let z = folders.recBindingsIntercept z binds
        List.fold (bindF dtree) z binds 

    and bindF dtree z (bind: Binding) =
        let z = folders.valBindingSiteIntercept z (dtree, bind.Var)
        exprF z bind.Expr

    and dtreeF z dtree =
        let z = folders.dtreeIntercept z dtree
        match dtree with
        | TDBind (bind, rest) -> 
            let z = valBindF true z bind
            dtreeF z rest
        | TDSuccess (args, _) -> exprsF z args
        | TDSwitch (_, test, dcases, dflt, _) -> 
            let z = exprF z test
            let z = List.fold dcaseF z dcases
            let z = Option.fold dtreeF z dflt
            z

    and dcaseF z = function
        TCase (_, dtree) -> dtreeF z dtree (* not collecting from test *)

    and targetF z x =
        match folders.targetIntercept exprFClosure z x with 
        | Some z -> z // intercepted 
        | None ->     // structurally recurse 
            let (TTarget (_, body, _, _)) = x
            exprF z body
              
    and tmethodF z x =
        match folders.tmethodIntercept exprFClosure z x with 
        | Some z -> z // intercepted 
        | None ->     // structurally recurse 
            let (TObjExprMethod(_, _, _, _, e, _)) = x
            exprF z e

    and mexprF z x =
        match x with 
        | ModuleOrNamespaceExprWithSig(_, def, _) -> mdefF z def

    and mdefF z x = 
        match x with
        | TMDefRec(_, _, _, mbinds, _) -> 
            // REVIEW: also iterate the abstract slot vspecs hidden in the _vslots field in the tycons
            let z = List.fold mbindF z mbinds
            z
        | TMDefLet(bind, _) -> valBindF false z bind
        | TMDefOpens _ -> z
        | TMDefDo(e, _) -> exprF z e
        | TMDefs defs -> List.fold mdefF z defs 
        | TMAbstract x -> mexprF z x

    and mbindF z x = 
        match x with 
        | ModuleOrNamespaceBinding.Binding b -> valBindF false z b
        | ModuleOrNamespaceBinding.Module(_, def) -> mdefF z def

    and implF z x = foldTImplFile mexprF z x

    do exprFClosure <- exprF // allocate one instance of this closure
    do exprNoInterceptFClosure <- exprNoInterceptF // allocate one instance of this closure

    member x.FoldExpr = exprF

    member x.FoldImplFile = implF

let FoldExpr folders state expr = ExprFolders(folders).FoldExpr state expr

let FoldImplFile folders state implFile = ExprFolders(folders).FoldImplFile state implFile 

#if DEBUG
//-------------------------------------------------------------------------
// ExprStats
//-------------------------------------------------------------------------

let ExprStats x =
  let mutable count = 0
  let folders = {ExprFolder0 with exprIntercept = (fun _ noInterceptF z x -> (count <- count + 1; noInterceptF z x))}
  let () = FoldExpr folders () x
  string count + " TExpr nodes"
#endif
    
//-------------------------------------------------------------------------
// Make expressions
//------------------------------------------------------------------------- 

let mkString (g: TcGlobals) m n = Expr.Const (Const.String n, m, g.string_ty)

let mkByte (g: TcGlobals) m b = Expr.Const (Const.Byte b, m, g.byte_ty)

let mkUInt16 (g: TcGlobals) m b = Expr.Const (Const.UInt16 b, m, g.uint16_ty)

let mkUnit (g: TcGlobals) m = Expr.Const (Const.Unit, m, g.unit_ty)

let mkInt32 (g: TcGlobals) m n = Expr.Const (Const.Int32 n, m, g.int32_ty)

let mkInt g m n = mkInt32 g m n

let mkZero g m = mkInt g m 0

let mkOne g m = mkInt g m 1

let mkTwo g m = mkInt g m 2

let mkMinusOne g m = mkInt g m -1

let destInt32 = function Expr.Const (Const.Int32 n, _, _) -> Some n | _ -> None

let isIDelegateEventType g ty =
    match tryTcrefOfAppTy g ty with
    | ValueSome tcref -> tyconRefEq g g.fslib_IDelegateEvent_tcr tcref
    | _ -> false

let destIDelegateEventType g ty = 
    if isIDelegateEventType g ty then 
        match argsOfAppTy g ty with 
        | [ty1] -> ty1
        | _ -> failwith "destIDelegateEventType: internal error"
    else failwith "destIDelegateEventType: not an IDelegateEvent type"

let mkIEventType (g: TcGlobals) ty1 ty2 = TType_app (g.fslib_IEvent2_tcr, [ty1;ty2])

let mkIObservableType (g: TcGlobals) ty1 = TType_app (g.tcref_IObservable, [ty1])

let mkIObserverType (g: TcGlobals) ty1 = TType_app (g.tcref_IObserver, [ty1])

let mkRefCellContentsRef (g: TcGlobals) = mkRecdFieldRef g.refcell_tcr_canon "contents"

let mkSequential spSeq m e1 e2 = Expr.Sequential (e1, e2, NormalSeq, spSeq, m)

let mkCompGenSequential m stmt expr = mkSequential DebugPointAtSequential.SuppressStmt m stmt expr

let mkThenDoSequential spSeq m expr stmt = Expr.Sequential (expr, stmt, ThenDoSeq, spSeq, m)

let mkCompGenThenDoSequential m expr stmt = mkThenDoSequential DebugPointAtSequential.SuppressStmt m expr stmt

let rec mkSequentials spSeq g m es = 
    match es with 
    | [e] -> e 
    | e :: es -> mkSequential spSeq m e (mkSequentials spSeq g m es) 
    | [] -> mkUnit g m

let mkGetArg0 m ty = mkAsmExpr ( [ mkLdarg0 ], [], [], [ty], m) 

//-------------------------------------------------------------------------
// Tuples...
//------------------------------------------------------------------------- 
 
let mkAnyTupled g m tupInfo es tys = 
    match es with 
    | [] -> mkUnit g m 
    | [e] -> e
    | _ -> Expr.Op (TOp.Tuple tupInfo, tys, es, m)

let mkRefTupled g m es tys = mkAnyTupled g m tupInfoRef es tys

let mkRefTupledNoTypes g m args = mkRefTupled g m args (List.map (tyOfExpr g) args)

let mkRefTupledVars g m vs = mkRefTupled g m (List.map (exprForVal m) vs) (typesOfVals vs)

//--------------------------------------------------------------------------
// Permute expressions
//--------------------------------------------------------------------------
    
let inversePerm (sigma: int array) =
    let n = sigma.Length
    let invSigma = Array.create n -1
    for i = 0 to n-1 do
        let sigma_i = sigma.[i]
        // assert( invSigma.[sigma_i] = -1 )
        invSigma.[sigma_i] <- i
    invSigma
  
let permute (sigma: int[]) (data:'T[]) = 
    let n = sigma.Length
    let invSigma = inversePerm sigma
    Array.init n (fun i -> data.[invSigma.[i]])
  
let rec existsR a b pred = if a<=b then pred a || existsR (a+1) b pred else false

// Given a permutation for record fields, work out the highest entry that we must lift out
// of a record initialization. Lift out xi if xi goes to position that will be preceded by an expr with an effect 
// that originally followed xi. If one entry gets lifted then everything before it also gets lifted.
let liftAllBefore sigma = 
    let invSigma = inversePerm sigma

    let lifted = 
        [ for i in 0 .. sigma.Length - 1 do 
            let i' = sigma.[i]
            if existsR 0 (i' - 1) (fun j' -> invSigma.[j'] > i) then 
                    yield i ]

    if lifted.IsEmpty then 0 else List.max lifted + 1


///  Put record field assignments in order.
//
let permuteExprList (sigma: int[]) (exprs: Expr list) (ty: TType list) (names: string list) =
    let ty, names = (Array.ofList ty, Array.ofList names)

    let liftLim = liftAllBefore sigma 

    let rewrite rbinds (i, expri: Expr) =
        if i < liftLim then
            let tmpvi, tmpei = mkCompGenLocal expri.Range names.[i] ty.[i]
            let bindi = mkCompGenBind tmpvi expri
            tmpei, bindi :: rbinds
        else
            expri, rbinds
 
    let newExprs, reversedBinds = List.mapFold rewrite [] (exprs |> List.indexed)
    let binds = List.rev reversedBinds
    let reorderedExprs = permute sigma (Array.ofList newExprs)
    binds, Array.toList reorderedExprs
    
/// Evaluate the expressions in the original order, but build a record with the results in field order 
/// Note some fields may be static. If this were not the case we could just use 
///     let sigma = Array.map #Index ()  
/// However the presence of static fields means .Index may index into a non-compact set of instance field indexes. 
/// We still need to sort by index. 
let mkRecordExpr g (lnk, tcref, tinst, unsortedRecdFields: RecdFieldRef list, unsortedFieldExprs, m) =  
    // Remove any abbreviations 
    let tcref, tinst = destAppTy g (mkAppTy tcref tinst)
    
    let sortedRecdFields = unsortedRecdFields |> List.indexed |> Array.ofList |> Array.sortBy (fun (_, r) -> r.Index)
    let sigma = Array.create sortedRecdFields.Length -1
    sortedRecdFields |> Array.iteri (fun sortedIdx (unsortedIdx, _) -> 
        if sigma.[unsortedIdx] <> -1 then error(InternalError("bad permutation", m))
        sigma.[unsortedIdx] <- sortedIdx) 
    
    let unsortedArgTys = unsortedRecdFields |> List.map (fun rfref -> actualTyOfRecdFieldRef rfref tinst)
    let unsortedArgNames = unsortedRecdFields |> List.map (fun rfref -> rfref.FieldName)
    let unsortedArgBinds, sortedArgExprs = permuteExprList sigma unsortedFieldExprs unsortedArgTys unsortedArgNames
    let core = Expr.Op (TOp.Recd (lnk, tcref), tinst, sortedArgExprs, m)
    mkLetsBind m unsortedArgBinds core

let mkAnonRecd (_g: TcGlobals) m (anonInfo: AnonRecdTypeInfo) (unsortedIds: Ident[]) (unsortedFieldExprs: Expr list) unsortedArgTys =
    let sortedRecdFields = unsortedFieldExprs |> List.indexed |> Array.ofList |> Array.sortBy (fun (i,_) -> unsortedIds.[i].idText)
    let sortedArgTys = unsortedArgTys |> List.indexed |> List.sortBy (fun (i,_) -> unsortedIds.[i].idText) |> List.map snd

    let sigma = Array.create sortedRecdFields.Length -1
    sortedRecdFields |> Array.iteri (fun sortedIdx (unsortedIdx, _) -> 
        if sigma.[unsortedIdx] <> -1 then error(InternalError("bad permutation", m))
        sigma.[unsortedIdx] <- sortedIdx) 
    
    let unsortedArgNames = unsortedIds |> Array.toList |> List.map (fun id -> id.idText)
    let unsortedArgBinds, sortedArgExprs = permuteExprList sigma unsortedFieldExprs unsortedArgTys unsortedArgNames
    let core = Expr.Op (TOp.AnonRecd anonInfo, sortedArgTys, sortedArgExprs, m)
    mkLetsBind m unsortedArgBinds core
  
//-------------------------------------------------------------------------
// List builders
//------------------------------------------------------------------------- 
 
let mkRefCell g m ty e = mkRecordExpr g (RecdExpr, g.refcell_tcr_canon, [ty], [mkRefCellContentsRef g], [e], m)

let mkRefCellGet g m ty e = mkRecdFieldGetViaExprAddr (e, mkRefCellContentsRef g, [ty], m)

let mkRefCellSet g m ty e1 e2 = mkRecdFieldSetViaExprAddr (e1, mkRefCellContentsRef g, [ty], e2, m)

let mkNil (g: TcGlobals) m ty = mkUnionCaseExpr (g.nil_ucref, [ty], [], m)

let mkCons (g: TcGlobals) ty h t = mkUnionCaseExpr (g.cons_ucref, [ty], [h;t], unionRanges h.Range t.Range)

let mkCompGenLocalAndInvisibleBind g nm m e = 
    let locv, loce = mkCompGenLocal m nm (tyOfExpr g e)
    locv, loce, mkInvisibleBind locv e 

//----------------------------------------------------------------------------
// Make some fragments of code
//----------------------------------------------------------------------------

let box = I_box (mkILTyvarTy 0us)

let isinst = I_isinst (mkILTyvarTy 0us)

let unbox = I_unbox_any (mkILTyvarTy 0us)

let mkUnbox ty e m = mkAsmExpr ([ unbox ], [ty], [e], [ ty ], m)

let mkBox ty e m = mkAsmExpr ([box], [], [e], [ty], m)

let mkIsInst ty e m = mkAsmExpr ([ isinst ], [ty], [e], [ ty ], m)

let mspec_Type_GetTypeFromHandle (g: TcGlobals) = mkILNonGenericStaticMethSpecInTy(g.ilg.typ_Type, "GetTypeFromHandle", [g.iltyp_RuntimeTypeHandle], g.ilg.typ_Type)

let mspec_String_Length (g: TcGlobals) = mkILNonGenericInstanceMethSpecInTy (g.ilg.typ_String, "get_Length", [], g.ilg.typ_Int32)

let mspec_String_Concat2 (g: TcGlobals) = 
    mkILNonGenericStaticMethSpecInTy (g.ilg.typ_String, "Concat", [ g.ilg.typ_String; g.ilg.typ_String ], g.ilg.typ_String)

let mspec_String_Concat3 (g: TcGlobals) = 
    mkILNonGenericStaticMethSpecInTy (g.ilg.typ_String, "Concat", [ g.ilg.typ_String; g.ilg.typ_String; g.ilg.typ_String ], g.ilg.typ_String)

let mspec_String_Concat4 (g: TcGlobals) = 
    mkILNonGenericStaticMethSpecInTy (g.ilg.typ_String, "Concat", [ g.ilg.typ_String; g.ilg.typ_String; g.ilg.typ_String; g.ilg.typ_String ], g.ilg.typ_String)

let mspec_String_Concat_Array (g: TcGlobals) = 
    mkILNonGenericStaticMethSpecInTy (g.ilg.typ_String, "Concat", [ mkILArr1DTy g.ilg.typ_String ], g.ilg.typ_String)

let fspec_Missing_Value (g: TcGlobals) = mkILFieldSpecInTy(g.iltyp_Missing, "Value", g.iltyp_Missing)

let mkInitializeArrayMethSpec (g: TcGlobals) = 
  let tref = g.FindSysILTypeRef "System.Runtime.CompilerServices.RuntimeHelpers"
  mkILNonGenericStaticMethSpecInTy(mkILNonGenericBoxedTy tref, "InitializeArray", [g.ilg.typ_Array;g.iltyp_RuntimeFieldHandle], ILType.Void)

let mkInvalidCastExnNewobj (g: TcGlobals) = 
  mkNormalNewobj (mkILCtorMethSpecForTy (mkILNonGenericBoxedTy (g.FindSysILTypeRef "System.InvalidCastException"), []))

let typedExprForIntrinsic _g m (IntrinsicValRef(_, _, _, ty, _) as i) =
    let vref = ValRefForIntrinsic i
    exprForValRef m vref, ty

let mkCallGetGenericComparer (g: TcGlobals) m = typedExprForIntrinsic g m g.get_generic_comparer_info |> fst

let mkCallGetGenericEREqualityComparer (g: TcGlobals) m = typedExprForIntrinsic g m g.get_generic_er_equality_comparer_info |> fst

let mkCallGetGenericPEREqualityComparer (g: TcGlobals) m = typedExprForIntrinsic g m g.get_generic_per_equality_comparer_info |> fst

let mkCallUnbox (g: TcGlobals) m ty e1 = mkApps g (typedExprForIntrinsic g m g.unbox_info, [[ty]], [ e1 ], m)

let mkCallUnboxFast (g: TcGlobals) m ty e1 = mkApps g (typedExprForIntrinsic g m g.unbox_fast_info, [[ty]], [ e1 ], m)

let mkCallTypeTest (g: TcGlobals) m ty e1 = mkApps g (typedExprForIntrinsic g m g.istype_info, [[ty]], [ e1 ], m)

let mkCallTypeOf (g: TcGlobals) m ty = mkApps g (typedExprForIntrinsic g m g.typeof_info, [[ty]], [ ], m)

let mkCallTypeDefOf (g: TcGlobals) m ty = mkApps g (typedExprForIntrinsic g m g.typedefof_info, [[ty]], [ ], m)
 
let mkCallDispose (g: TcGlobals) m ty e1 = mkApps g (typedExprForIntrinsic g m g.dispose_info, [[ty]], [ e1 ], m)

let mkCallSeq (g: TcGlobals) m ty e1 = mkApps g (typedExprForIntrinsic g m g.seq_info, [[ty]], [ e1 ], m)

let mkCallCreateInstance (g: TcGlobals) m ty = mkApps g (typedExprForIntrinsic g m g.create_instance_info, [[ty]], [ mkUnit g m ], m)

let mkCallGetQuerySourceAsEnumerable (g: TcGlobals) m ty1 ty2 e1 = mkApps g (typedExprForIntrinsic g m g.query_source_as_enum_info, [[ty1;ty2]], [ e1; mkUnit g m ], m)

let mkCallNewQuerySource (g: TcGlobals) m ty1 ty2 e1 = mkApps g (typedExprForIntrinsic g m g.new_query_source_info, [[ty1;ty2]], [ e1 ], m)

let mkCallCreateEvent (g: TcGlobals) m ty1 ty2 e1 e2 e3 = mkApps g (typedExprForIntrinsic g m g.create_event_info, [[ty1;ty2]], [ e1;e2;e3 ], m)

let mkCallGenericComparisonWithComparerOuter (g: TcGlobals) m ty comp e1 e2 = mkApps g (typedExprForIntrinsic g m g.generic_comparison_withc_outer_info, [[ty]], [ comp;e1;e2 ], m)

let mkCallGenericEqualityEROuter (g: TcGlobals) m ty e1 e2 = mkApps g (typedExprForIntrinsic g m g.generic_equality_er_outer_info, [[ty]], [ e1;e2 ], m)

let mkCallGenericEqualityWithComparerOuter (g: TcGlobals) m ty comp e1 e2 = mkApps g (typedExprForIntrinsic g m g.generic_equality_withc_outer_info, [[ty]], [comp;e1;e2], m)

let mkCallGenericHashWithComparerOuter (g: TcGlobals) m ty comp e1 = mkApps g (typedExprForIntrinsic g m g.generic_hash_withc_outer_info, [[ty]], [comp;e1], m)

let mkCallEqualsOperator (g: TcGlobals) m ty e1 e2 = mkApps g (typedExprForIntrinsic g m g.equals_operator_info, [[ty]], [ e1;e2 ], m)

let mkCallNotEqualsOperator (g: TcGlobals) m ty e1 e2 = mkApps g (typedExprForIntrinsic g m g.not_equals_operator, [[ty]], [ e1;e2 ], m)

let mkCallLessThanOperator (g: TcGlobals) m ty e1 e2 = mkApps g (typedExprForIntrinsic g m g.less_than_operator, [[ty]], [ e1;e2 ], m)

let mkCallLessThanOrEqualsOperator (g: TcGlobals) m ty e1 e2 = mkApps g (typedExprForIntrinsic g m g.less_than_or_equals_operator, [[ty]], [ e1;e2 ], m)

let mkCallGreaterThanOperator (g: TcGlobals) m ty e1 e2 = mkApps g (typedExprForIntrinsic g m g.greater_than_operator, [[ty]], [ e1;e2 ], m)

let mkCallGreaterThanOrEqualsOperator (g: TcGlobals) m ty e1 e2 = mkApps g (typedExprForIntrinsic g m g.greater_than_or_equals_operator, [[ty]], [ e1;e2 ], m)

let mkCallAdditionOperator (g: TcGlobals) m ty e1 e2 = mkApps g (typedExprForIntrinsic g m g.unchecked_addition_info, [[ty; ty; ty]], [e1;e2], m)

let mkCallSubtractionOperator (g: TcGlobals) m ty e1 e2 = mkApps g (typedExprForIntrinsic g m g.unchecked_subtraction_info, [[ty; ty; ty]], [e1;e2], m)

let mkCallMultiplyOperator (g: TcGlobals) m ty1 ty2 rty e1 e2 = mkApps g (typedExprForIntrinsic g m g.unchecked_multiply_info, [[ty1; ty2; rty]], [e1;e2], m)

let mkCallDivisionOperator (g: TcGlobals) m ty1 ty2 rty e1 e2 = mkApps g (typedExprForIntrinsic g m g.unchecked_division_info, [[ty1; ty2; rty]], [e1;e2], m)

let mkCallModulusOperator (g: TcGlobals) m ty e1 e2 = mkApps g (typedExprForIntrinsic g m g.unchecked_modulus_info, [[ty; ty; ty]], [e1;e2], m)

let mkCallDefaultOf (g: TcGlobals) m ty = mkApps g (typedExprForIntrinsic g m g.unchecked_defaultof_info, [[ty]], [], m)

let mkCallBitwiseAndOperator (g: TcGlobals) m ty e1 e2 = mkApps g (typedExprForIntrinsic g m g.bitwise_and_info, [[ty]], [e1;e2], m)

let mkCallBitwiseOrOperator (g: TcGlobals) m ty e1 e2 = mkApps g (typedExprForIntrinsic g m g.bitwise_or_info, [[ty]], [e1;e2], m)

let mkCallBitwiseXorOperator (g: TcGlobals) m ty e1 e2 = mkApps g (typedExprForIntrinsic g m g.bitwise_xor_info, [[ty]], [e1;e2], m)

let mkCallShiftLeftOperator (g: TcGlobals) m ty e1 e2 = mkApps g (typedExprForIntrinsic g m g.bitwise_shift_left_info, [[ty]], [e1;e2], m)

let mkCallShiftRightOperator (g: TcGlobals) m ty e1 e2 = mkApps g (typedExprForIntrinsic g m g.bitwise_shift_right_info, [[ty]], [e1;e2], m)

let mkCallUnaryNegOperator (g: TcGlobals) m ty e1 = mkApps g (typedExprForIntrinsic g m g.unchecked_unary_minus_info, [[ty]], [e1], m)

let mkCallUnaryNotOperator (g: TcGlobals) m ty e1 = mkApps g (typedExprForIntrinsic g m g.bitwise_unary_not_info, [[ty]], [e1], m)

let mkCallAdditionChecked (g: TcGlobals) m ty e1 e2 = mkApps g (typedExprForIntrinsic g m g.checked_addition_info, [[ty; ty; ty]], [e1;e2], m)

let mkCallSubtractionChecked (g: TcGlobals) m ty e1 e2 = mkApps g (typedExprForIntrinsic g m g.checked_subtraction_info, [[ty; ty; ty]], [e1;e2], m)

let mkCallMultiplyChecked (g: TcGlobals) m ty1 ty2 rty e1 e2 = mkApps g (typedExprForIntrinsic g m g.checked_multiply_info, [[ty1; ty2; rty]], [e1;e2], m)

let mkCallUnaryNegChecked (g: TcGlobals) m ty e1 = mkApps g (typedExprForIntrinsic g m g.checked_unary_minus_info, [[ty]], [e1], m)

let mkCallToByteChecked (g: TcGlobals) m ty e1 = mkApps g (typedExprForIntrinsic g m g.byte_checked_info, [[ty]], [e1], m)

let mkCallToSByteChecked (g: TcGlobals) m ty e1 = mkApps g (typedExprForIntrinsic g m g.sbyte_checked_info, [[ty]], [e1], m)

let mkCallToInt16Checked (g: TcGlobals) m ty e1 = mkApps g (typedExprForIntrinsic g m g.int16_checked_info, [[ty]], [e1], m)

let mkCallToUInt16Checked (g: TcGlobals) m ty e1 = mkApps g (typedExprForIntrinsic g m g.uint16_checked_info, [[ty]], [e1], m)

let mkCallToIntChecked (g: TcGlobals) m ty e1 = mkApps g (typedExprForIntrinsic g m g.int_checked_info, [[ty]], [e1], m)

let mkCallToInt32Checked (g: TcGlobals) m ty e1 = mkApps g (typedExprForIntrinsic g m g.int32_checked_info, [[ty]], [e1], m)

let mkCallToUInt32Checked (g: TcGlobals) m ty e1 = mkApps g (typedExprForIntrinsic g m g.uint32_checked_info, [[ty]], [e1], m)

let mkCallToInt64Checked (g: TcGlobals) m ty e1 = mkApps g (typedExprForIntrinsic g m g.int64_checked_info, [[ty]], [e1], m)

let mkCallToUInt64Checked (g: TcGlobals) m ty e1 = mkApps g (typedExprForIntrinsic g m g.uint64_checked_info, [[ty]], [e1], m)

let mkCallToIntPtrChecked (g: TcGlobals) m ty e1 = mkApps g (typedExprForIntrinsic g m g.nativeint_checked_info, [[ty]], [e1], m)

let mkCallToUIntPtrChecked (g: TcGlobals) m ty e1 = mkApps g (typedExprForIntrinsic g m g.unativeint_checked_info, [[ty]], [e1], m)

let mkCallToByteOperator (g: TcGlobals) m ty e1 = mkApps g (typedExprForIntrinsic g m g.byte_operator_info, [[ty]], [e1], m)

let mkCallToSByteOperator (g: TcGlobals) m ty e1 = mkApps g (typedExprForIntrinsic g m g.sbyte_operator_info, [[ty]], [e1], m)

let mkCallToInt16Operator (g: TcGlobals) m ty e1 = mkApps g (typedExprForIntrinsic g m g.int16_operator_info, [[ty]], [e1], m)

let mkCallToUInt16Operator (g: TcGlobals) m ty e1 = mkApps g (typedExprForIntrinsic g m g.uint16_operator_info, [[ty]], [e1], m)

let mkCallToIntOperator (g: TcGlobals) m ty e1 = mkApps g (typedExprForIntrinsic g m g.int_operator_info, [[ty]], [e1], m)

let mkCallToInt32Operator (g: TcGlobals) m ty e1 = mkApps g (typedExprForIntrinsic g m g.int32_operator_info, [[ty]], [e1], m)

let mkCallToUInt32Operator (g: TcGlobals) m ty e1 = mkApps g (typedExprForIntrinsic g m g.uint32_operator_info, [[ty]], [e1], m)

let mkCallToInt64Operator (g: TcGlobals) m ty e1 = mkApps g (typedExprForIntrinsic g m g.int64_operator_info, [[ty]], [e1], m)

let mkCallToUInt64Operator (g: TcGlobals) m ty e1 = mkApps g (typedExprForIntrinsic g m g.uint64_operator_info, [[ty]], [e1], m)

let mkCallToSingleOperator (g: TcGlobals) m ty e1 = mkApps g (typedExprForIntrinsic g m g.float32_operator_info, [[ty]], [e1], m)

let mkCallToDoubleOperator (g: TcGlobals) m ty e1 = mkApps g (typedExprForIntrinsic g m g.float_operator_info, [[ty]], [e1], m)

let mkCallToIntPtrOperator (g: TcGlobals) m ty e1 = mkApps g (typedExprForIntrinsic g m g.nativeint_operator_info, [[ty]], [e1], m)

let mkCallToUIntPtrOperator (g: TcGlobals) m ty e1 = mkApps g (typedExprForIntrinsic g m g.unativeint_operator_info, [[ty]], [e1], m)

let mkCallToCharOperator (g: TcGlobals) m ty e1 = mkApps g (typedExprForIntrinsic g m g.char_operator_info, [[ty]], [e1], m)

let mkCallToEnumOperator (g: TcGlobals) m ty e1 = mkApps g (typedExprForIntrinsic g m g.enum_operator_info, [[ty]], [e1], m)

let mkCallArrayLength (g: TcGlobals) m ty e1 = mkApps g (typedExprForIntrinsic g m g.array_length_info, [[ty]], [e1], m)

let mkCallArrayGet (g: TcGlobals) m ty e1 idx1 = mkApps g (typedExprForIntrinsic g m g.array_get_info, [[ty]], [ e1 ; idx1 ], m)

let mkCallArray2DGet (g: TcGlobals) m ty e1 idx1 idx2 = mkApps g (typedExprForIntrinsic g m g.array2D_get_info, [[ty]], [ e1 ; idx1; idx2 ], m)

let mkCallArray3DGet (g: TcGlobals) m ty e1 idx1 idx2 idx3 = mkApps g (typedExprForIntrinsic g m g.array3D_get_info, [[ty]], [ e1 ; idx1; idx2; idx3 ], m)

let mkCallArray4DGet (g: TcGlobals) m ty e1 idx1 idx2 idx3 idx4 = mkApps g (typedExprForIntrinsic g m g.array4D_get_info, [[ty]], [ e1 ; idx1; idx2; idx3; idx4 ], m)

let mkCallArraySet (g: TcGlobals) m ty e1 idx1 v = mkApps g (typedExprForIntrinsic g m g.array_set_info, [[ty]], [ e1 ; idx1; v ], m)

let mkCallArray2DSet (g: TcGlobals) m ty e1 idx1 idx2 v = mkApps g (typedExprForIntrinsic g m g.array2D_set_info, [[ty]], [ e1 ; idx1; idx2; v ], m)

let mkCallArray3DSet (g: TcGlobals) m ty e1 idx1 idx2 idx3 v = mkApps g (typedExprForIntrinsic g m g.array3D_set_info, [[ty]], [ e1 ; idx1; idx2; idx3; v ], m)

let mkCallArray4DSet (g: TcGlobals) m ty e1 idx1 idx2 idx3 idx4 v = mkApps g (typedExprForIntrinsic g m g.array4D_set_info, [[ty]], [ e1 ; idx1; idx2; idx3; idx4; v ], m)

let mkCallHash (g: TcGlobals) m ty e1 = mkApps g (typedExprForIntrinsic g m g.hash_info, [[ty]], [ e1 ], m)

let mkCallBox (g: TcGlobals) m ty e1 = mkApps g (typedExprForIntrinsic g m g.box_info, [[ty]], [ e1 ], m)

let mkCallIsNull (g: TcGlobals) m ty e1 = mkApps g (typedExprForIntrinsic g m g.isnull_info, [[ty]], [ e1 ], m)

let mkCallIsNotNull (g: TcGlobals) m ty e1 = mkApps g (typedExprForIntrinsic g m g.isnotnull_info, [[ty]], [ e1 ], m)

let mkCallRaise (g: TcGlobals) m ty e1 = mkApps g (typedExprForIntrinsic g m g.raise_info, [[ty]], [ e1 ], m)

let mkCallNewDecimal (g: TcGlobals) m (e1, e2, e3, e4, e5) = mkApps g (typedExprForIntrinsic g m g.new_decimal_info, [], [ e1;e2;e3;e4;e5 ], m)

let mkCallNewFormat (g: TcGlobals) m aty bty cty dty ety formatStringExpr =
    mkApps g (typedExprForIntrinsic g m g.new_format_info, [[aty;bty;cty;dty;ety]], [ formatStringExpr ], m)

let tryMkCallBuiltInWitness (g: TcGlobals) traitInfo argExprs m =
    let info, tinst = g.MakeBuiltInWitnessInfo traitInfo
    let vref = ValRefForIntrinsic info
    match vref.TryDeref with
    | ValueSome v -> 
        let f = exprForValRef m vref
        mkApps g ((f, v.Type), [tinst], argExprs, m) |> Some
    | ValueNone -> 
        None

let tryMkCallCoreFunctionAsBuiltInWitness (g: TcGlobals) info tyargs argExprs m =
    let vref = ValRefForIntrinsic info
    match vref.TryDeref with
    | ValueSome v -> 
        let f = exprForValRef m vref
        mkApps g ((f, v.Type), [tyargs], argExprs, m) |> Some
    | ValueNone -> 
        None

let TryEliminateDesugaredConstants g m c = 
    match c with 
    | Const.Decimal d -> 
        match System.Decimal.GetBits d with 
        | [| lo;med;hi; signExp |] -> 
            let scale = (min (((signExp &&& 0xFF0000) >>> 16) &&& 0xFF) 28) |> byte
            let isNegative = (signExp &&& 0x80000000) <> 0
            Some(mkCallNewDecimal g m (mkInt g m lo, mkInt g m med, mkInt g m hi, mkBool g m isNegative, mkByte g m scale) )
        | _ -> failwith "unreachable"
    | _ -> 
        None

let mkSeqTy (g: TcGlobals) ty = mkAppTy g.seq_tcr [ty] 

let mkIEnumeratorTy (g: TcGlobals) ty = mkAppTy g.tcref_System_Collections_Generic_IEnumerator [ty] 

let mkCallSeqCollect g m alphaTy betaTy arg1 arg2 = 
    let enumty2 = try rangeOfFunTy g (tyOfExpr g arg1) with _ -> (* defensive programming *) (mkSeqTy g betaTy)
    mkApps g (typedExprForIntrinsic g m g.seq_collect_info, [[alphaTy;enumty2;betaTy]], [ arg1; arg2 ], m) 
                  
let mkCallSeqUsing g m resourceTy elemTy arg1 arg2 = 
    // We're instantiating val using : 'a -> ('a -> 'sb) -> seq<'b> when 'sb :> seq<'b> and 'a :> IDisposable 
    // We set 'sb -> range(typeof(arg2)) 
    let enumty = try rangeOfFunTy g (tyOfExpr g arg2) with _ -> (* defensive programming *) (mkSeqTy g elemTy)
    mkApps g (typedExprForIntrinsic g m g.seq_using_info, [[resourceTy;enumty;elemTy]], [ arg1; arg2 ], m) 
                  
let mkCallSeqDelay g m elemTy arg1 = 
    mkApps g (typedExprForIntrinsic g m g.seq_delay_info, [[elemTy]], [ arg1 ], m) 
                  
let mkCallSeqAppend g m elemTy arg1 arg2 = 
    mkApps g (typedExprForIntrinsic g m g.seq_append_info, [[elemTy]], [ arg1; arg2 ], m) 

let mkCallSeqGenerated g m elemTy arg1 arg2 = 
    mkApps g (typedExprForIntrinsic g m g.seq_generated_info, [[elemTy]], [ arg1; arg2 ], m) 
                       
let mkCallSeqFinally g m elemTy arg1 arg2 = 
    mkApps g (typedExprForIntrinsic g m g.seq_finally_info, [[elemTy]], [ arg1; arg2 ], m) 
                       
let mkCallSeqOfFunctions g m ty1 ty2 arg1 arg2 arg3 = 
    mkApps g (typedExprForIntrinsic g m g.seq_of_functions_info, [[ty1;ty2]], [ arg1; arg2; arg3 ], m) 
                  
let mkCallSeqToArray g m elemTy arg1 =  
    mkApps g (typedExprForIntrinsic g m g.seq_to_array_info, [[elemTy]], [ arg1 ], m) 
                  
let mkCallSeqToList g m elemTy arg1 = 
    mkApps g (typedExprForIntrinsic g m g.seq_to_list_info, [[elemTy]], [ arg1 ], m) 
                  
let mkCallSeqMap g m inpElemTy genElemTy arg1 arg2 = 
    mkApps g (typedExprForIntrinsic g m g.seq_map_info, [[inpElemTy;genElemTy]], [ arg1; arg2 ], m) 
                  
let mkCallSeqSingleton g m ty1 arg1 = 
    mkApps g (typedExprForIntrinsic g m g.seq_singleton_info, [[ty1]], [ arg1 ], m) 
                  
let mkCallSeqEmpty g m ty1 = 
    mkApps g (typedExprForIntrinsic g m g.seq_empty_info, [[ty1]], [ ], m) 
                 
let mkCall_sprintf (g: TcGlobals) m funcTy fmtExpr fillExprs = 
    mkApps g (typedExprForIntrinsic g m g.sprintf_info, [[funcTy]], fmtExpr::fillExprs , m) 
                 
let mkCallDeserializeQuotationFSharp20Plus g m e1 e2 e3 e4 = 
    let args = [ e1; e2; e3; e4 ]
    mkApps g (typedExprForIntrinsic g m g.deserialize_quoted_FSharp_20_plus_info, [], [ mkRefTupledNoTypes g m args ], m)

let mkCallDeserializeQuotationFSharp40Plus g m e1 e2 e3 e4 e5 = 
    let args = [ e1; e2; e3; e4; e5 ]
    mkApps g (typedExprForIntrinsic g m g.deserialize_quoted_FSharp_40_plus_info, [], [ mkRefTupledNoTypes g m args ], m)

let mkCallCastQuotation g m ty e1 = 
    mkApps g (typedExprForIntrinsic g m g.cast_quotation_info, [[ty]], [ e1 ], m)

let mkCallLiftValue (g: TcGlobals) m ty e1 = 
    mkApps g (typedExprForIntrinsic g m g.lift_value_info, [[ty]], [e1], m)

let mkCallLiftValueWithName (g: TcGlobals) m ty nm e1 = 
    let vref = ValRefForIntrinsic g.lift_value_with_name_info 
    // Use "Expr.ValueWithName" if it exists in FSharp.Core
    match vref.TryDeref with
    | ValueSome _ ->
        mkApps g (typedExprForIntrinsic g m g.lift_value_with_name_info, [[ty]], [mkRefTupledNoTypes g m [e1; mkString g m nm]], m)
    | ValueNone ->
        mkCallLiftValue g m ty e1

let mkCallLiftValueWithDefn g m qty e1 = 
    assert isQuotedExprTy g qty
    let ty = destQuotedExprTy g qty
    let vref = ValRefForIntrinsic g.lift_value_with_defn_info 
    // Use "Expr.WithValue" if it exists in FSharp.Core
    match vref.TryDeref with
    | ValueSome _ ->
        let copyOfExpr = copyExpr g ValCopyFlag.CloneAll e1
        let quoteOfCopyOfExpr = Expr.Quote (copyOfExpr, ref None, false, m, qty)
        mkApps g (typedExprForIntrinsic g m g.lift_value_with_defn_info, [[ty]], [mkRefTupledNoTypes g m [e1; quoteOfCopyOfExpr]], m)
    | ValueNone ->
        Expr.Quote (e1, ref None, false, m, qty)

let mkCallCheckThis g m ty e1 = 
    mkApps g (typedExprForIntrinsic g m g.check_this_info, [[ty]], [e1], m)

let mkCallFailInit g m = 
    mkApps g (typedExprForIntrinsic g m g.fail_init_info, [], [mkUnit g m], m)

let mkCallFailStaticInit g m = 
    mkApps g (typedExprForIntrinsic g m g.fail_static_init_info, [], [mkUnit g m], m)

let mkCallQuoteToLinqLambdaExpression g m ty e1 = 
    mkApps g (typedExprForIntrinsic g m g.quote_to_linq_lambda_info, [[ty]], [e1], m)

let mkOptionToNullable g m ty e1 = 
    mkApps g (typedExprForIntrinsic g m g.option_toNullable_info, [[ty]], [e1], m)

let mkOptionDefaultValue g m ty e1 e2 = 
    mkApps g (typedExprForIntrinsic g m g.option_defaultValue_info, [[ty]], [e1; e2], m)

let mkLazyDelayed g m ty f = mkApps g (typedExprForIntrinsic g m g.lazy_create_info, [[ty]], [ f ], m) 

let mkLazyForce g m ty e = mkApps g (typedExprForIntrinsic g m g.lazy_force_info, [[ty]], [ e; mkUnit g m ], m) 

let mkGetString g m e1 e2 = mkApps g (typedExprForIntrinsic g m g.getstring_info, [], [e1;e2], m)

let mkGetStringChar = mkGetString

let mkGetStringLength g m e =
    let mspec = mspec_String_Length g
    Expr.Op (TOp.ILCall (false, false, false, false, ValUseFlag.NormalValUse, true, false, mspec.MethodRef, [], [], [g.int32_ty]), [], [e], m)

let mkStaticCall_String_Concat2 g m arg1 arg2 =
    let mspec = mspec_String_Concat2 g
    Expr.Op (TOp.ILCall (false, false, false, false, ValUseFlag.NormalValUse, false, false, mspec.MethodRef, [], [], [g.string_ty]), [], [arg1; arg2], m)

let mkStaticCall_String_Concat3 g m arg1 arg2 arg3 =
    let mspec = mspec_String_Concat3 g
    Expr.Op (TOp.ILCall (false, false, false, false, ValUseFlag.NormalValUse, false, false, mspec.MethodRef, [], [], [g.string_ty]), [], [arg1; arg2; arg3], m)

let mkStaticCall_String_Concat4 g m arg1 arg2 arg3 arg4 =
    let mspec = mspec_String_Concat4 g
    Expr.Op (TOp.ILCall (false, false, false, false, ValUseFlag.NormalValUse, false, false, mspec.MethodRef, [], [], [g.string_ty]), [], [arg1; arg2; arg3; arg4], m)

let mkStaticCall_String_Concat_Array g m arg =
    let mspec = mspec_String_Concat_Array g
    Expr.Op (TOp.ILCall (false, false, false, false, ValUseFlag.NormalValUse, false, false, mspec.MethodRef, [], [], [g.string_ty]), [], [arg], m)

// Quotations can't contain any IL.
// As a result, we aim to get rid of all IL generation in the typechecker and pattern match
// compiler, or else train the quotation generator to understand the generated IL. 
// Hence each of the following are marked with places where they are generated.

// Generated by the optimizer and the encoding of 'for' loops     
let mkDecr (g: TcGlobals) m e = mkAsmExpr ([ AI_sub ], [], [e; mkOne g m], [g.int_ty], m)

let mkIncr (g: TcGlobals) m e = mkAsmExpr ([ AI_add ], [], [mkOne g m; e], [g.int_ty], m)

// Generated by the pattern match compiler and the optimizer for
//    1. array patterns
//    2. optimizations associated with getting 'for' loops into the shape expected by the JIT.
// 
// NOTE: The conv.i4 assumes that int_ty is int32. Note: ldlen returns native UNSIGNED int 
let mkLdlen (g: TcGlobals) m arre = mkAsmExpr ([ I_ldlen; (AI_conv DT_I4) ], [], [ arre ], [ g.int_ty ], m)

let mkLdelem (_g: TcGlobals) m ty arre idxe = mkAsmExpr ([ I_ldelem_any (ILArrayShape.SingleDimensional, mkILTyvarTy 0us) ], [ty], [ arre;idxe ], [ ty ], m)

// This is generated in equality/compare/hash augmentations and in the pattern match compiler.
// It is understood by the quotation processor and turned into "Equality" nodes.
//
// Note: this is IL assembly code, don't go inserting this in expressions which will be exposed via quotations
let mkILAsmCeq (g: TcGlobals) m e1 e2 = mkAsmExpr ([ AI_ceq ], [], [e1; e2], [g.bool_ty], m)

let mkILAsmClt (g: TcGlobals) m e1 e2 = mkAsmExpr ([ AI_clt ], [], [e1; e2], [g.bool_ty], m)

// This is generated in the initialization of the "ctorv" field in the typechecker's compilation of
// an implicit class construction.
let mkNull m ty = Expr.Const (Const.Zero, m, ty)

let mkThrow m ty e = mkAsmExpr ([ I_throw ], [], [e], [ty], m)

let destThrow = function
    | Expr.Op (TOp.ILAsm ([I_throw], [ty2]), [], [e], m) -> Some (m, ty2, e)
    | _ -> None

let isThrow x = Option.isSome (destThrow x)

// reraise - parsed as library call - internally represented as op form.
let mkReraiseLibCall (g: TcGlobals) ty m =
    let ve, vt = typedExprForIntrinsic g m g.reraise_info
    Expr.App (ve, vt, [ty], [mkUnit g m], m)

let mkReraise m returnTy = Expr.Op (TOp.Reraise, [returnTy], [], m) (* could suppress unitArg *)

//----------------------------------------------------------------------------
// CompilationMappingAttribute, SourceConstructFlags
//----------------------------------------------------------------------------

let tnameCompilationSourceNameAttr = FSharpLib.Core + ".CompilationSourceNameAttribute"
let tnameCompilationArgumentCountsAttr = FSharpLib.Core + ".CompilationArgumentCountsAttribute"
let tnameCompilationMappingAttr = FSharpLib.Core + ".CompilationMappingAttribute"
let tnameSourceConstructFlags = FSharpLib.Core + ".SourceConstructFlags"

let tref_CompilationArgumentCountsAttr (g: TcGlobals) = mkILTyRef (g.fslibCcu.ILScopeRef, tnameCompilationArgumentCountsAttr)
let tref_CompilationMappingAttr (g: TcGlobals) = mkILTyRef (g.fslibCcu.ILScopeRef, tnameCompilationMappingAttr)
let tref_CompilationSourceNameAttr (g: TcGlobals) = mkILTyRef (g.fslibCcu.ILScopeRef, tnameCompilationSourceNameAttr)
let tref_SourceConstructFlags (g: TcGlobals) = mkILTyRef (g.fslibCcu.ILScopeRef, tnameSourceConstructFlags)

let mkCompilationMappingAttrPrim (g: TcGlobals) k nums = 
    mkILCustomAttribute (tref_CompilationMappingAttr g, 
                               ((mkILNonGenericValueTy (tref_SourceConstructFlags g)) :: (nums |> List.map (fun _ -> g.ilg.typ_Int32))), 
                               ((k :: nums) |> List.map (fun n -> ILAttribElem.Int32 n)), 
                               [])

let mkCompilationMappingAttr g kind = mkCompilationMappingAttrPrim g kind []

let mkCompilationMappingAttrWithSeqNum g kind seqNum = mkCompilationMappingAttrPrim g kind [seqNum]

let mkCompilationMappingAttrWithVariantNumAndSeqNum g kind varNum seqNum = mkCompilationMappingAttrPrim g kind [varNum;seqNum]

let mkCompilationArgumentCountsAttr (g: TcGlobals) nums = 
    mkILCustomAttribute (tref_CompilationArgumentCountsAttr g, [ mkILArr1DTy g.ilg.typ_Int32 ], 
                               [ILAttribElem.Array (g.ilg.typ_Int32, List.map (fun n -> ILAttribElem.Int32 n) nums)], 
                               [])

let mkCompilationSourceNameAttr (g: TcGlobals) n = 
    mkILCustomAttribute (tref_CompilationSourceNameAttr g, [ g.ilg.typ_String ], 
                               [ILAttribElem.String(Some n)], 
                               [])

let mkCompilationMappingAttrForQuotationResource (g: TcGlobals) (nm, tys: ILTypeRef list) = 
    mkILCustomAttribute (tref_CompilationMappingAttr g, 
                               [ g.ilg.typ_String; mkILArr1DTy g.ilg.typ_Type ], 
                               [ ILAttribElem.String (Some nm); ILAttribElem.Array (g.ilg.typ_Type, [ for ty in tys -> ILAttribElem.TypeRef (Some ty) ]) ], 
                               [])

//----------------------------------------------------------------------------
// Decode extensible typing attributes
//----------------------------------------------------------------------------

#if !NO_EXTENSIONTYPING

let isTypeProviderAssemblyAttr (cattr: ILAttribute) = 
    cattr.Method.DeclaringType.BasicQualifiedName = typeof<Microsoft.FSharp.Core.CompilerServices.TypeProviderAssemblyAttribute>.FullName

let TryDecodeTypeProviderAssemblyAttr (cattr: ILAttribute) = 
    if isTypeProviderAssemblyAttr cattr then 
        let parms, _args = decodeILAttribData cattr 
        match parms with // The first parameter to the attribute is the name of the assembly with the compiler extensions.
        | ILAttribElem.String (Some assemblyName) :: _ -> Some assemblyName
        | ILAttribElem.String None :: _ -> Some null
        | [] -> Some null
        | _ -> None
    else
        None

#endif

//----------------------------------------------------------------------------
// FSharpInterfaceDataVersionAttribute
//----------------------------------------------------------------------------

let tname_SignatureDataVersionAttr = FSharpLib.Core + ".FSharpInterfaceDataVersionAttribute"

let tnames_SignatureDataVersionAttr = splitILTypeName tname_SignatureDataVersionAttr

let tref_SignatureDataVersionAttr fsharpCoreAssemblyScopeRef = mkILTyRef(fsharpCoreAssemblyScopeRef, tname_SignatureDataVersionAttr)

let mkSignatureDataVersionAttr (g: TcGlobals) (version: ILVersionInfo)  = 
    mkILCustomAttribute
        (tref_SignatureDataVersionAttr g.ilg.fsharpCoreAssemblyScopeRef, 
         [g.ilg.typ_Int32;g.ilg.typ_Int32;g.ilg.typ_Int32], 
         [ILAttribElem.Int32 (int32 version.Major)
          ILAttribElem.Int32 (int32 version.Minor) 
          ILAttribElem.Int32 (int32 version.Build)], [])

let tname_AutoOpenAttr = FSharpLib.Core + ".AutoOpenAttribute"

let IsSignatureDataVersionAttr cattr = isILAttribByName ([], tname_SignatureDataVersionAttr) cattr

let TryFindAutoOpenAttr cattr = 
    if isILAttribByName ([], tname_AutoOpenAttr) cattr then 
        match decodeILAttribData cattr with 
        | [ILAttribElem.String s], _ -> s
        | [], _ -> None
        | _ -> 
            warning(Failure(FSComp.SR.tastUnexpectedDecodeOfAutoOpenAttribute()))
            None
    else
        None
        
let tname_InternalsVisibleToAttr = "System.Runtime.CompilerServices.InternalsVisibleToAttribute"

let TryFindInternalsVisibleToAttr cattr = 
    if isILAttribByName ([], tname_InternalsVisibleToAttr) cattr then 
        match decodeILAttribData cattr with 
        | [ILAttribElem.String s], _ -> s
        | [], _ -> None
        | _ -> 
            warning(Failure(FSComp.SR.tastUnexpectedDecodeOfInternalsVisibleToAttribute()))
            None
    else
        None

let IsMatchingSignatureDataVersionAttr (version: ILVersionInfo) cattr = 
    IsSignatureDataVersionAttr cattr &&
    match decodeILAttribData cattr with 
    |  [ILAttribElem.Int32 u1; ILAttribElem.Int32 u2;ILAttribElem.Int32 u3 ], _ -> 
        (version.Major = uint16 u1) && (version.Minor = uint16 u2) && (version.Build = uint16 u3)
    | _ -> 
        warning(Failure(FSComp.SR.tastUnexpectedDecodeOfInterfaceDataVersionAttribute()))
        false

let mkCompilerGeneratedAttr (g: TcGlobals) n = 
    mkILCustomAttribute (tref_CompilationMappingAttr g, [mkILNonGenericValueTy (tref_SourceConstructFlags g)], [ILAttribElem.Int32 n], [])

//--------------------------------------------------------------------------
// tupled lambda --> method/function with a given topValInfo specification.
//
// AdjustArityOfLambdaBody: "(vs, body)" represents a lambda "fun (vs) -> body". The
// aim is to produce a "static method" represented by a pair
// "(mvs, body)" where mvs has the List.length "arity".
//--------------------------------------------------------------------------

let untupledToRefTupled g vs =
    let untupledTys = typesOfVals vs
    let m = (List.head vs).Range
    let tupledv, tuplede = mkCompGenLocal m "tupledArg" (mkRefTupledTy g untupledTys)
    let untupling_es = List.mapi (fun i _ -> mkTupleFieldGet g (tupInfoRef, tuplede, untupledTys, i, m)) untupledTys
    // These are non-sticky - at the caller,any sequence point for 'body' goes on 'body' _after_ the binding has been made
    tupledv, mkInvisibleLets m vs untupling_es 
    
// The required tupled-arity (arity) can either be 1 
// or N, and likewise for the tuple-arity of the input lambda, i.e. either 1 or N 
// where the N's will be identical. 
let AdjustArityOfLambdaBody g arity (vs: Val list) body = 
    let nvs = vs.Length
    if not (nvs = arity || nvs = 1 || arity = 1) then failwith "lengths don't add up"
    if arity = 0 then 
        vs, body
    elif nvs = arity then 
        vs, body
    elif nvs = 1 then
        let v = vs.Head
        let untupledTys = destRefTupleTy g v.Type
        if (untupledTys.Length <> arity) then failwith "length untupledTys <> arity"
        let dummyvs, dummyes = 
            untupledTys 
            |> List.mapi (fun i ty -> mkCompGenLocal v.Range (v.LogicalName + "_" + string i) ty) 
            |> List.unzip 
        // These are non-sticky - any sequence point for 'body' goes on 'body' _after_ the binding has been made
        let body = mkInvisibleLet v.Range v (mkRefTupled g v.Range dummyes untupledTys) body
        dummyvs, body
    else 
        let tupledv, untupler = untupledToRefTupled g vs
        [tupledv], untupler body

let MultiLambdaToTupledLambda g vs body = 
    match vs with 
    | [] -> failwith "MultiLambdaToTupledLambda: expected some arguments"
    | [v] -> v, body 
    | vs -> 
        let tupledv, untupler = untupledToRefTupled g vs
        tupledv, untupler body 

let (|RefTuple|_|) expr = 
    match expr with
    | Expr.Op (TOp.Tuple (TupInfo.Const false), _, args, _) -> Some args
    | _ -> None

let MultiLambdaToTupledLambdaIfNeeded g (vs, arg) body = 
    match vs, arg with 
    | [], _ -> failwith "MultiLambdaToTupledLambda: expected some arguments"
    | [v], _ -> [(v, arg)], body 
    | vs, RefTuple args when args.Length = vs.Length -> List.zip vs args, body
    | vs, _ -> 
        let tupledv, untupler = untupledToRefTupled g vs
        [(tupledv, arg)], untupler body 

//--------------------------------------------------------------------------
// Beta reduction via let-bindings. Reduce immediate apps. of lambdas to let bindings. 
// Includes binding the immediate application of generic
// functions. Input type is the type of the function. Makes use of the invariant
// that any two expressions have distinct local variables (because we explicitly copy
// expressions).
//------------------------------------------------------------------------ 

let rec MakeApplicationAndBetaReduceAux g (f, fty, tyargsl: TType list list, argsl: Expr list, m) =
  match f with 
  | Expr.Let (bind, body, mlet, _) ->
      // Lift bindings out, i.e. (let x = e in f) y --> let x = e in f y 
      // This increases the scope of 'x', which I don't like as it mucks with debugging 
      // scopes of variables, but this is an important optimization, especially when the '|>' 
      // notation is used a lot. 
      mkLetBind mlet bind (MakeApplicationAndBetaReduceAux g (body, fty, tyargsl, argsl, m))
  | _ -> 
  match tyargsl with 
  | [] :: rest -> 
     MakeApplicationAndBetaReduceAux g (f, fty, rest, argsl, m)

  | tyargs :: rest -> 
      // Bind type parameters by immediate substitution 
      match f with 
      | Expr.TyLambda (_, tyvs, body, _, bodyty) when tyvs.Length = List.length tyargs -> 
          let tpenv = bindTypars tyvs tyargs emptyTyparInst
          let body = instExpr g tpenv body
          let bodyty' = instType tpenv bodyty
          MakeApplicationAndBetaReduceAux g (body, bodyty', rest, argsl, m) 

      | _ -> 
          let f = mkAppsAux g f fty [tyargs] [] m
          let fty = applyTyArgs g fty tyargs 
          MakeApplicationAndBetaReduceAux g (f, fty, rest, argsl, m)
  | [] -> 
      match argsl with
      | _ :: _ ->
          // Bind term parameters by "let" explicit substitutions 
          // 
          // Only do this if there are enough lambdas for the number of arguments supplied. This is because
          // all arguments get evaluated before application.
          //
          // VALID:
          //      (fun a b -> E[a, b]) t1 t2 ---> let a = t1 in let b = t2 in E[t1, t2]
          // INVALID:
          //      (fun a -> E[a]) t1 t2 ---> let a = t1 in E[a] t2 UNLESS: E[a] has no effects OR t2 has no effects
          
          match tryStripLambdaN argsl.Length f with 
          | Some (argvsl, body) -> 
               assert (argvsl.Length = argsl.Length)
               let pairs, body = List.mapFoldBack (MultiLambdaToTupledLambdaIfNeeded g) (List.zip argvsl argsl) body
               let argvs2, args2 = List.unzip (List.concat pairs)
               mkLetsBind m (mkCompGenBinds argvs2 args2) body
          | _ -> 
              mkExprAppAux g f fty argsl m 

      | [] -> 
          f
      
let MakeApplicationAndBetaReduce g (f, fty, tyargsl, argl, m) = 
  MakeApplicationAndBetaReduceAux g (f, fty, tyargsl, argl, m)

let (|NewDelegateExpr|_|) g expr =
    match expr with
    | Expr.Obj (lambdaId, ty, a, b, [TObjExprMethod(c, d, e, tmvs, body, f)], [], m) when isDelegateTy g ty ->
        Some (lambdaId, tmvs, body, m, (fun bodyR -> Expr.Obj (lambdaId, ty, a, b, [TObjExprMethod(c, d, e, tmvs, bodyR, f)], [], m)))
    | _ -> None

let (|DelegateInvokeExpr|_|) g expr =
    match expr with
    | Expr.App ((Expr.Val (invokeRef, _, _)) as iref, fty, tyargs, (f :: args), m) 
        when invokeRef.LogicalName = "Invoke" && isFSharpDelegateTy g (tyOfExpr g f) -> 
            Some(iref, fty, tyargs, f, args, m)
    | _ -> None

let (|OpPipeRight|_|) g expr =
    match expr with
    | Expr.App (Expr.Val (vref, _, _), _, [_; resType], [xExpr; fExpr], m) 
        when valRefEq g vref g.piperight_vref -> 
            Some(resType, xExpr, fExpr, m)
    | _ -> None

let (|OpPipeRight2|_|) g expr =
    match expr with
    | Expr.App (Expr.Val (vref, _, _), _, [_; _; resType], [Expr.Op (TOp.Tuple _, _, [arg1; arg2], _); fExpr], m) 
        when valRefEq g vref g.piperight2_vref -> 
            Some(resType, arg1, arg2, fExpr, m)
    | _ -> None

let (|OpPipeRight3|_|) g expr =
    match expr with
    | Expr.App (Expr.Val (vref, _, _), _, [_; _; _; resType], [Expr.Op (TOp.Tuple _, _, [arg1; arg2; arg3], _); fExpr], m) 
        when valRefEq g vref g.piperight3_vref -> 
            Some(resType, arg1, arg2, arg3, fExpr, m)
    | _ -> None

let rec MakeFSharpDelegateInvokeAndTryBetaReduce g (invokeRef, f, fty, tyargs, argsl: Expr list, m) =
    match f with 
    | Expr.Let (bind, body, mlet, _) ->
        mkLetBind mlet bind (MakeFSharpDelegateInvokeAndTryBetaReduce g (invokeRef, body, fty, tyargs, argsl, m))
    | _ -> 
        match f with
        | NewDelegateExpr g (_, argvsl, body, m, _) when argvsl.Length = argsl.Length -> 
            let pairs, body = List.mapFoldBack (MultiLambdaToTupledLambdaIfNeeded g) (List.zip argvsl argsl) body
            let argvs2, args2 = List.unzip (List.concat pairs)
            mkLetsBind m (mkCompGenBinds argvs2 args2) body
        | _ -> 
            // Remake the delegate invoke
            Expr.App (invokeRef, fty, tyargs, (f :: argsl), m) 
      
//---------------------------------------------------------------------------
// Adjust for expected usage
// Convert a use of a value to saturate to the given arity.
//--------------------------------------------------------------------------- 

let MakeArgsForTopArgs _g m argtysl tpenv =
    argtysl |> List.mapi (fun i argtys -> 
        argtys |> List.mapi (fun j (argty, argInfo: ArgReprInfo) -> 
            let ty = instType tpenv argty
            let nm = 
               match argInfo.Name with 
               | None -> CompilerGeneratedName ("arg" + string i + string j)
               | Some id -> id.idText
            fst (mkCompGenLocal m nm ty)))

let AdjustValForExpectedArity g m (vref: ValRef) flags topValInfo =

    let tps, argtysl, rty, _ = GetTopValTypeInFSharpForm g topValInfo vref.Type m
    let tps' = copyTypars tps
    let tyargs' = List.map mkTyparTy tps'
    let tpenv = bindTypars tps tyargs' emptyTyparInst
    let rty' = instType tpenv rty
    let vsl = MakeArgsForTopArgs g m argtysl tpenv
    let call = MakeApplicationAndBetaReduce g (Expr.Val (vref, flags, m), vref.Type, [tyargs'], (List.map (mkRefTupledVars g m) vsl), m)
    let tauexpr, tauty = 
        List.foldBack 
            (fun vs (e, ty) -> mkMultiLambda m vs (e, ty), (mkRefTupledVarsTy g vs --> ty))
            vsl
            (call, rty')
    // Build a type-lambda expression for the toplevel value if needed... 
    mkTypeLambda m tps' (tauexpr, tauty), tps' +-> tauty

let IsSubsumptionExpr g expr =
    match expr with 
    | Expr.Op (TOp.Coerce, [inputTy;actualTy], [_], _) ->
        isFunTy g actualTy && isFunTy g inputTy   
    | _ -> 
        false

let stripTupledFunTy g ty = 
    let argTys, retTy = stripFunTy g ty
    let curriedArgTys = argTys |> List.map (tryDestRefTupleTy g)
    curriedArgTys, retTy

let (|ExprValWithPossibleTypeInst|_|) expr =
    match expr with 
    | Expr.App (Expr.Val (vref, flags, m), _fty, tyargs, [], _) ->
        Some (vref, flags, tyargs, m)
    | Expr.Val (vref, flags, m) ->
        Some (vref, flags, [], m)
    | _ -> 
        None

let mkCoerceIfNeeded g tgtTy srcTy expr =
    if typeEquiv g tgtTy srcTy then 
        expr
    else 
        mkCoerceExpr(expr, tgtTy, expr.Range, srcTy)

let mkCompGenLetIn m nm ty e f = 
    let v, ve = mkCompGenLocal m nm ty
    mkCompGenLet m v e (f (v, ve))

/// Take a node representing a coercion from one function type to another, e.g.
///    A -> A * A -> int 
/// to 
///    B -> B * A -> int 
/// and return an expression of the correct type that doesn't use a coercion type. For example
/// return   
///    (fun b1 b2 -> E (b1 :> A) (b2 :> A))
///
///    - Use good names for the closure arguments if available
///    - Create lambda variables if needed, or use the supplied arguments if available.
///
/// Return the new expression and any unused suffix of supplied arguments
///
/// If E is a value with TopInfo then use the arity to help create a better closure.
/// In particular we can create a closure like this:
///    (fun b1 b2 -> E (b1 :> A) (b2 :> A))
/// rather than 
///    (fun b1 -> let clo = E (b1 :> A) in (fun b2 -> clo (b2 :> A)))
/// The latter closures are needed to carefully preserve side effect order
///
/// Note that the results of this translation are visible to quotations

let AdjustPossibleSubsumptionExpr g (expr: Expr) (suppliedArgs: Expr list) : (Expr* Expr list) option =

    match expr with 
    | Expr.Op (TOp.Coerce, [inputTy;actualTy], [exprWithActualTy], m) when 
        isFunTy g actualTy && isFunTy g inputTy ->
        
        if typeEquiv g actualTy inputTy then 
            Some(exprWithActualTy, suppliedArgs)
        else
            
            let curriedActualArgTys, retTy = stripTupledFunTy g actualTy

            let curriedInputTys, _ = stripFunTy g inputTy

            assert (curriedActualArgTys.Length = curriedInputTys.Length)

            let argTys = (curriedInputTys, curriedActualArgTys) ||> List.mapi2 (fun i x y -> (i, x, y))


            // Use the nice names for a function of known arity and name. Note that 'nice' here also 
            // carries a semantic meaning. For a function with top-info, 
            //   let f (x: A) (y: A) (z: A) = ...
            // we know there are no side effects on the application of 'f' to 1, 2 args. This greatly simplifies
            // the closure built for 
            //   f b1 b2 
            // and indeed for 
            //   f b1 b2 b3
            // we don't build any closure at all, and just return
            //   f (b1 :> A) (b2 :> A) (b3 :> A)
            
            let curriedNiceNames = 
                match stripExpr exprWithActualTy with 
                | ExprValWithPossibleTypeInst(vref, _, _, _) when vref.ValReprInfo.IsSome -> 

                    let _, argtysl, _, _ = GetTopValTypeInFSharpForm g vref.ValReprInfo.Value vref.Type expr.Range
                    argtysl |> List.mapi (fun i argtys -> 
                        argtys |> List.mapi (fun j (_, argInfo) -> 
                             match argInfo.Name with 
                             | None -> CompilerGeneratedName ("arg" + string i + string j)
                             | Some id -> id.idText))
                | _ -> 
                    []
             
            let nCurriedNiceNames = curriedNiceNames.Length 
            assert (curriedActualArgTys.Length >= nCurriedNiceNames)

            let argTysWithNiceNames, argTysWithoutNiceNames =
                List.splitAt nCurriedNiceNames argTys

            /// Only consume 'suppliedArgs' up to at most the number of nice arguments
            let nSuppliedArgs = min suppliedArgs.Length nCurriedNiceNames
            let suppliedArgs, droppedSuppliedArgs =
                List.splitAt nSuppliedArgs suppliedArgs

            /// The relevant range for any expressions and applications includes the arguments 
            let appm = (m, suppliedArgs) ||> List.fold (fun m e -> unionRanges m e.Range) 

            // See if we have 'enough' suppliedArgs. If not, we have to build some lambdas, and, 
            // we have to 'let' bind all arguments that we consume, e.g.
            //   Seq.take (effect;4) : int list -> int list
            // is a classic case. Here we generate
            //   let tmp = (effect;4) in 
            //   (fun v -> Seq.take tmp (v :> seq<_>))
            let buildingLambdas = nSuppliedArgs <> nCurriedNiceNames

            /// Given a tuple of argument variables that has a tuple type that satisfies the input argument types, 
            /// coerce it to a tuple that satisfies the matching coerced argument type(s).
            let CoerceDetupled (argTys: TType list) (detupledArgs: Expr list) (actualTys: TType list) =
                assert (actualTys.Length = argTys.Length)
                assert (actualTys.Length = detupledArgs.Length)
                // Inject the coercions into the user-supplied explicit tuple
                let argm = List.reduce unionRanges (detupledArgs |> List.map (fun e -> e.Range))
                mkRefTupled g argm (List.map3 (mkCoerceIfNeeded g) actualTys argTys detupledArgs) actualTys

            /// Given an argument variable of tuple type that has been evaluated and stored in the 
            /// given variable, where the tuple type that satisfies the input argument types, 
            /// coerce it to a tuple that satisfies the matching coerced argument type(s).
            let CoerceBoundTuple tupleVar argTys (actualTys: TType list) =
                assert (actualTys.Length > 1)
            
                mkRefTupled g appm 
                   ((actualTys, argTys) ||> List.mapi2 (fun i actualTy dummyTy ->  
                       let argExprElement = mkTupleFieldGet g (tupInfoRef, tupleVar, argTys, i, appm)
                       mkCoerceIfNeeded g actualTy dummyTy argExprElement))
                   actualTys

            /// Given an argument that has a tuple type that satisfies the input argument types, 
            /// coerce it to a tuple that satisfies the matching coerced argument type. Try to detuple the argument if possible.
            let CoerceTupled niceNames (argExpr: Expr) (actualTys: TType list) =
                let argExprTy = (tyOfExpr g argExpr)

                let argTys = 
                    match actualTys with 
                    | [_] -> 
                        [tyOfExpr g argExpr]
                    | _ -> 
                        tryDestRefTupleTy g argExprTy 
                
                assert (actualTys.Length = argTys.Length)
                let nm = match niceNames with [nm] -> nm | _ -> "arg"
                if buildingLambdas then 
                    // Evaluate the user-supplied tuple-valued argument expression, inject the coercions and build an explicit tuple
                    // Assign the argument to make sure it is only run once
                    //     f ~~>: B -> int
                    //     f ~~> : (B * B) -> int
                    //
                    //  for 
                    //     let f a = 1
                    //     let f (a, a) = 1
                    let v, ve = mkCompGenLocal appm nm argExprTy
                    let binderBuilder = (fun tm -> mkCompGenLet appm v argExpr tm)
                    let expr = 
                        match actualTys, argTys with
                        | [actualTy], [argTy] -> mkCoerceIfNeeded g actualTy argTy ve 
                        | _ -> CoerceBoundTuple ve argTys actualTys

                    binderBuilder, expr
                else                
                    if typeEquiv g (mkRefTupledTy g actualTys) argExprTy then 
                        (fun tm -> tm), argExpr
                    else
                    
                        let detupledArgs, argTys = 
                            match actualTys with 
                            | [_actualType] -> 
                                [argExpr], [tyOfExpr g argExpr]
                            | _ -> 
                                tryDestRefTupleExpr argExpr, tryDestRefTupleTy g argExprTy 

                        // OK, the tuples match, or there is no de-tupling, 
                        //     f x
                        //     f (x, y)
                        //
                        //  for 
                        //     let f (x, y) = 1
                        // and we're not building lambdas, just coerce the arguments in place
                        if detupledArgs.Length = actualTys.Length then 
                            (fun tm -> tm), CoerceDetupled argTys detupledArgs actualTys
                        else 
                            // In this case there is a tuple mismatch.
                            //     f p
                            //
                            //
                            //  for 
                            //     let f (x, y) = 1
                            // Assign the argument to make sure it is only run once
                            let v, ve = mkCompGenLocal appm nm argExprTy
                            let binderBuilder = (fun tm -> mkCompGenLet appm v argExpr tm)
                            let expr = CoerceBoundTuple ve argTys actualTys
                            binderBuilder, expr
                        

            // This variable is really a dummy to make the code below more regular. 
            // In the i = N - 1 cases we skip the introduction of the 'let' for
            // this variable.
            let resVar, resVarAsExpr = mkCompGenLocal appm "result" retTy
            let N = argTys.Length
            let cloVar, exprForOtherArgs, _ = 
                List.foldBack 
                    (fun (i, inpArgTy, actualArgTys) (cloVar: Val, res, resTy) -> 

                        let inpArgTys = 
                            match actualArgTys with 
                            | [_] -> [inpArgTy]
                            | _ -> destRefTupleTy g inpArgTy

                        assert (inpArgTys.Length = actualArgTys.Length)
                        
                        let inpsAsVars, inpsAsExprs = inpArgTys |> List.mapi (fun j ty -> mkCompGenLocal appm ("arg" + string i + string j) ty) |> List.unzip
                        let inpsAsActualArg = CoerceDetupled inpArgTys inpsAsExprs actualArgTys
                        let inpCloVarType = (mkFunTy (mkRefTupledTy g actualArgTys) cloVar.Type)
                        let newResTy = mkFunTy inpArgTy resTy
                        let inpCloVar, inpCloVarAsExpr = mkCompGenLocal appm ("clo" + string i) inpCloVarType
                        let newRes = 
                            // For the final arg we can skip introducing the dummy variable
                            if i = N - 1 then 
                                mkMultiLambda appm inpsAsVars 
                                    (mkApps g ((inpCloVarAsExpr, inpCloVarType), [], [inpsAsActualArg], appm), resTy)
                            else
                                mkMultiLambda appm inpsAsVars 
                                    (mkCompGenLet appm cloVar 
                                       (mkApps g ((inpCloVarAsExpr, inpCloVarType), [], [inpsAsActualArg], appm)) 
                                       res, 
                                     resTy)
                            
                        inpCloVar, newRes, newResTy)
                    argTysWithoutNiceNames
                    (resVar, resVarAsExpr, retTy)

            let exprForAllArgs =
                if isNil argTysWithNiceNames then 
                    mkCompGenLet appm cloVar exprWithActualTy exprForOtherArgs
                else
                    // Mark the up as Some/None
                    let suppliedArgs = List.map Some suppliedArgs @ List.replicate (nCurriedNiceNames - nSuppliedArgs) None

                    assert (suppliedArgs.Length = nCurriedNiceNames)

                    let lambdaBuilders, binderBuilders, inpsAsArgs = 
                    
                        (argTysWithNiceNames, curriedNiceNames, suppliedArgs) |||> List.map3 (fun (_, inpArgTy, actualArgTys) niceNames suppliedArg -> 

                                let inpArgTys = 
                                    match actualArgTys with 
                                    | [_] -> [inpArgTy]
                                    | _ -> destRefTupleTy g inpArgTy


                                /// Note: there might not be enough nice names, and they might not match in arity
                                let niceNames = 
                                    match niceNames with 
                                    | nms when nms.Length = inpArgTys.Length -> nms
                                    | [nm] -> inpArgTys |> List.mapi (fun i _ -> (nm + string i))
                                    | nms -> nms
                                match suppliedArg with 
                                | Some arg -> 
                                    let binderBuilder, inpsAsActualArg = CoerceTupled niceNames arg actualArgTys
                                    let lambdaBuilder = (fun tm -> tm)
                                    lambdaBuilder, binderBuilder, inpsAsActualArg
                                | None -> 
                                    let inpsAsVars, inpsAsExprs = (niceNames, inpArgTys) ||> List.map2 (fun nm ty -> mkCompGenLocal appm nm ty) |> List.unzip
                                    let inpsAsActualArg = CoerceDetupled inpArgTys inpsAsExprs actualArgTys
                                    let lambdaBuilder = (fun tm -> mkMultiLambda appm inpsAsVars (tm, tyOfExpr g tm))
                                    let binderBuilder = (fun tm -> tm)
                                    lambdaBuilder, binderBuilder, inpsAsActualArg)
                        |> List.unzip3
                    
                    // If no trailing args then we can skip introducing the dummy variable
                    // This corresponds to 
                    //    let f (x: A) = 1      
                    //
                    //   f ~~> type B -> int
                    //
                    // giving
                    //   (fun b -> f (b :> A))
                    // rather than 
                    //   (fun b -> let clo = f (b :> A) in clo)   
                    let exprApp = 
                        if isNil argTysWithoutNiceNames then 
                            mkApps g ((exprWithActualTy, actualTy), [], inpsAsArgs, appm)
                        else
                            mkCompGenLet appm 
                                    cloVar (mkApps g ((exprWithActualTy, actualTy), [], inpsAsArgs, appm)) 
                                    exprForOtherArgs

                    List.foldBack (fun f acc -> f acc) binderBuilders 
                        (List.foldBack (fun f acc -> f acc) lambdaBuilders exprApp)

            Some(exprForAllArgs, droppedSuppliedArgs)
    | _ -> 
        None
  
/// Find and make all subsumption eliminations 
let NormalizeAndAdjustPossibleSubsumptionExprs g inputExpr = 
    let expr, args = 
        // AdjustPossibleSubsumptionExpr can take into account an application
        match stripExpr inputExpr with 
        | Expr.App (f, _fty, [], args, _) ->
             f, args

        | _ -> 
            inputExpr, []
    
    match AdjustPossibleSubsumptionExpr g expr args with 
    | None -> 
        inputExpr
    | Some (expr', []) -> 
        expr'
    | Some (expr', args') -> 
        //printfn "adjusted...." 
        Expr.App (expr', tyOfExpr g expr', [], args', inputExpr.Range)  
             
  
//---------------------------------------------------------------------------
// LinearizeTopMatch - when only one non-failing target, make linear. The full
// complexity of this is only used for spectacularly rare bindings such as 
//    type ('a, 'b) either = This of 'a | That of 'b
//    let this_f1 = This (fun x -> x)
//    let This fA | That fA = this_f1
// 
// Here a polymorphic top level binding "fA" is _computed_ by a pattern match!!!
// The TAST coming out of type checking must, however, define fA as a type function, 
// since it is marked with an arity that indicates it's r.h.s. is a type function]
// without side effects and so can be compiled as a generic method (for example).

// polymorphic things bound in complex matches at top level require eta expansion of the 
// type function to ensure the r.h.s. of the binding is indeed a type function 
let etaExpandTypeLambda g m tps (tm, ty) = 
    if isNil tps then tm else mkTypeLambda m tps (mkApps g ((tm, ty), [(List.map mkTyparTy tps)], [], m), ty)

let AdjustValToTopVal (tmp: Val) parent valData =
    tmp.SetValReprInfo (Some valData)
    tmp.SetDeclaringEntity parent
    tmp.SetIsMemberOrModuleBinding()

/// For match with only one non-failing target T0, the other targets, T1... failing (say, raise exception).
///   tree, T0(v0, .., vN) => rhs ; T1() => fail ; ...
/// Convert it to bind T0's variables, then continue with T0's rhs:
///   let tmp = switch tree, TO(fv0, ..., fvN) => Tup (fv0, ..., fvN) ; T1() => fail; ...
///   let v1 = #1 tmp in ...
///   and vN = #N tmp
///   rhs
/// Motivation:
/// - For top-level let bindings with possibly failing matches, 
///   this makes clear that subsequent bindings (if reached) are top-level ones.
let LinearizeTopMatchAux g parent (spBind, m, tree, targets, m2, ty) =
    let targetsL = Array.toList targets
    (* items* package up 0, 1, more items *)
    let itemsProj tys i x = 
        match tys with 
        | [] -> failwith "itemsProj: no items?"
        | [_] -> x (* no projection needed *)
        | tys -> Expr.Op (TOp.TupleFieldGet (tupInfoRef, i), tys, [x], m)
    let isThrowingTarget = function TTarget(_, x, _, _) -> isThrow x
    if 1 + List.count isThrowingTarget targetsL = targetsL.Length then
        // Have failing targets and ONE successful one, so linearize
        let (TTarget (vs, rhs, spTarget, _)) = List.find (isThrowingTarget >> not) targetsL
        let fvs = vs |> List.map (fun v -> fst(mkLocal v.Range v.LogicalName v.Type)) (* fresh *)
        let vtys = vs |> List.map (fun v -> v.Type) 
        let tmpTy = mkRefTupledVarsTy g vs
        let tmp, tmpe = mkCompGenLocal m "matchResultHolder" tmpTy

        AdjustValToTopVal tmp parent ValReprInfo.emptyValData

        let newTg = TTarget (fvs, mkRefTupledVars g m fvs, spTarget, None)
        let fixup (TTarget (tvs, tx, spTarget, flags)) = 
           match destThrow tx with
           | Some (m, _, e) -> 
               let tx = mkThrow m tmpTy e
               TTarget(tvs, tx, spTarget, flags) (* Throwing targets, recast it's "return type" *)
           | None -> newTg (* Non-throwing target, replaced [new/old] *)
       
        let targets = Array.map fixup targets
        let binds = 
            vs |> List.mapi (fun i v -> 
                let ty = v.Type
                let rhs = etaExpandTypeLambda g m v.Typars (itemsProj vtys i tmpe, ty)
                // update the arity of the value 
                v.SetValReprInfo (Some (InferArityOfExpr g AllowTypeDirectedDetupling.Yes ty [] [] rhs))
                // This binding is deliberately non-sticky - any sequence point for 'rhs' goes on 'rhs' _after_ the binding has been evaluated
                mkInvisibleBind v rhs) in (* vi = proj tmp *)
        mkCompGenLet m
          tmp (primMkMatch (spBind, m, tree, targets, m2, tmpTy)) (* note, probably retyped match, but note, result still has same type *)
          (mkLetsFromBindings m binds rhs)                             
    else
        (* no change *)
        primMkMatch (spBind, m, tree, targets, m2, ty)

let LinearizeTopMatch g parent = function
  | Expr.Match (spBind, m, tree, targets, m2, ty) -> LinearizeTopMatchAux g parent (spBind, m, tree, targets, m2, ty)
  | x -> x


//---------------------------------------------------------------------------
// XmlDoc signatures
//---------------------------------------------------------------------------

let commaEncs strs = String.concat "," strs
let angleEnc str = "{" + str + "}" 
let ticksAndArgCountTextOfTyconRef (tcref: TyconRef) =
     // Generic type names are (name + "`" + digits) where name does not contain "`".
     let path = Array.toList (fullMangledPathToTyconRef tcref) @ [tcref.CompiledName]
     textOfPath path
     
let typarEnc _g (gtpsType, gtpsMethod) typar =
    match List.tryFindIndex (typarEq typar) gtpsType with
    | Some idx -> "`" + string idx // single-tick-index for typar from type
    | None ->
        match List.tryFindIndex (typarEq typar) gtpsMethod with
        | Some idx ->
            "``" + string idx // double-tick-index for typar from method
        | None ->
            warning(InternalError("Typar not found during XmlDoc generation", typar.Range))
            "``0"

let rec typeEnc g (gtpsType, gtpsMethod) ty = 
    let stripped = stripTyEqnsAndMeasureEqns g ty
    match stripped with 
    | TType_forall _ -> 
        "Microsoft.FSharp.Core.FSharpTypeFunc"

    | _ when isByrefTy g ty -> 
        let ety = destByrefTy g ty
        typeEnc g (gtpsType, gtpsMethod) ety + "@"

    | _ when isNativePtrTy g ty -> 
        let ety = destNativePtrTy g ty
        typeEnc g (gtpsType, gtpsMethod) ety + "*"

    | _ when isArrayTy g ty -> 
        let tcref, tinst = destAppTy g ty
        let rank = rankOfArrayTyconRef g tcref
        let arraySuffix = "[" + String.concat ", " (List.replicate (rank-1) "0:") + "]"
        typeEnc g (gtpsType, gtpsMethod) (List.head tinst) + arraySuffix

    | TType_ucase (_, tinst)   
    | TType_app (_, tinst) -> 
        let tyName = 
            let ty = stripTyEqnsAndMeasureEqns g ty
            match ty with
            | TType_app (tcref, _tinst) -> 
                // Generic type names are (name + "`" + digits) where name does not contain "`".
                // In XML doc, when used in type instances, these do not use the ticks.
                let path = Array.toList (fullMangledPathToTyconRef tcref) @ [tcref.CompiledName]
                textOfPath (List.map DemangleGenericTypeName path)
            | _ ->
                assert false
                failwith "impossible"
        tyName + tyargsEnc g (gtpsType, gtpsMethod) tinst

    | TType_anon (anonInfo, tinst) -> 
        sprintf "%s%s" anonInfo.ILTypeRef.FullName (tyargsEnc g (gtpsType, gtpsMethod) tinst)

    | TType_tuple (tupInfo, tys) -> 
        if evalTupInfoIsStruct tupInfo then 
            sprintf "System.ValueTuple%s"(tyargsEnc g (gtpsType, gtpsMethod) tys)
        else 
            sprintf "System.Tuple%s"(tyargsEnc g (gtpsType, gtpsMethod) tys)

    | TType_fun (f, x) -> 
        "Microsoft.FSharp.Core.FSharpFunc" + tyargsEnc g (gtpsType, gtpsMethod) [f;x]

    | TType_var typar -> 
        typarEnc g (gtpsType, gtpsMethod) typar

    | TType_measure _ -> "?"

and tyargsEnc g (gtpsType, gtpsMethod) args = 
     match args with     
     | [] -> ""
     | [a] when (match (stripTyEqns g a) with TType_measure _ -> true | _ -> false) -> ""  // float<m> should appear as just "float" in the generated .XML xmldoc file
     | _ -> angleEnc (commaEncs (List.map (typeEnc g (gtpsType, gtpsMethod)) args)) 

let XmlDocArgsEnc g (gtpsType, gtpsMethod) argTys =
  if isNil argTys then "" 
  else "(" + String.concat "," (List.map (typeEnc g (gtpsType, gtpsMethod)) argTys) + ")"

let buildAccessPath (cp: CompilationPath option) =
    match cp with
    | Some cp ->
        let ap = cp.AccessPath |> List.map fst |> List.toArray
        System.String.Join(".", ap)      
    | None -> "Extension Type"
let prependPath path name = if path = "" then name else path + "." + name

let XmlDocSigOfVal g full path (v: Val) =
  let parentTypars, methTypars, cxs, argInfos, rty, prefix, path, name = 

    // CLEANUP: this is one of several code paths that treat module values and members 
    // separately when really it would be cleaner to make sure GetTopValTypeInFSharpForm, GetMemberTypeInFSharpForm etc.
    // were lined up so code paths like this could be uniform
    
    match v.MemberInfo with 
    | Some membInfo when not v.IsExtensionMember -> 
        // Methods, Properties etc.
        let numEnclosingTypars = CountEnclosingTyparsOfActualParentOfVal v
        let tps, witnessInfos, argInfos, rty, _ = GetMemberTypeInMemberForm g membInfo.MemberFlags (Option.get v.ValReprInfo) numEnclosingTypars v.Type v.Range
        let prefix, name = 
          match membInfo.MemberFlags.MemberKind with 
          | SynMemberKind.ClassConstructor 
          | SynMemberKind.Constructor -> "M:", "#ctor"
          | SynMemberKind.Member -> "M:", v.CompiledName g.CompilerGlobalState
          | SynMemberKind.PropertyGetSet 
          | SynMemberKind.PropertySet
          | SynMemberKind.PropertyGet -> "P:", v.PropertyName
        let path = if v.HasDeclaringEntity then prependPath path v.TopValDeclaringEntity.CompiledName else path
        let parentTypars, methTypars = 
          match PartitionValTypars g v with
          | Some(_, memberParentTypars, memberMethodTypars, _, _) -> memberParentTypars, memberMethodTypars
          | None -> [], tps
        parentTypars, methTypars, witnessInfos, argInfos, rty, prefix, path, name
    | _ ->
        // Regular F# values and extension members 
        let w = arityOfVal v
        let numEnclosingTypars = CountEnclosingTyparsOfActualParentOfVal v
        let tps, witnessInfos, argInfos, rty, _ = GetTopValTypeInCompiledForm g w numEnclosingTypars v.Type v.Range
        let name = v.CompiledName g.CompilerGlobalState
        let prefix =
          if w.NumCurriedArgs = 0 && isNil tps then "P:"
          else "M:"
        [], tps, witnessInfos, argInfos, rty, prefix, path, name

  let witnessArgTys = GenWitnessTys g cxs
  let argTys = argInfos |> List.concat |> List.map fst
  let argTys = witnessArgTys @ argTys @ (match rty with Some t when full -> [t] | _ -> []) 
  let args = XmlDocArgsEnc g (parentTypars, methTypars) argTys
  let arity = List.length methTypars in (* C# XML doc adds ``<arity> to *generic* member names *)
  let genArity = if arity=0 then "" else sprintf "``%d" arity
  prefix + prependPath path name + genArity + args
  
let BuildXmlDocSig prefix paths = prefix + List.fold prependPath "" paths

let XmlDocSigOfUnionCase = BuildXmlDocSig "T:" // Would like to use "U:", but ParseMemberSignature only accepts C# signatures

let XmlDocSigOfField = BuildXmlDocSig "F:"

let XmlDocSigOfProperty = BuildXmlDocSig "P:"

let XmlDocSigOfTycon = BuildXmlDocSig "T:"

let XmlDocSigOfSubModul = BuildXmlDocSig "T:"

let XmlDocSigOfEntity (eref: EntityRef) =
    XmlDocSigOfTycon [(buildAccessPath eref.CompilationPathOpt); eref.Deref.CompiledName]

//--------------------------------------------------------------------------
// Some unions have null as representations 
//--------------------------------------------------------------------------


let enum_CompilationRepresentationAttribute_Static = 0b0000000000000001
let enum_CompilationRepresentationAttribute_Instance = 0b0000000000000010
let enum_CompilationRepresentationAttribute_StaticInstanceMask = 0b0000000000000011
let enum_CompilationRepresentationAttribute_ModuleSuffix = 0b0000000000000100
let enum_CompilationRepresentationAttribute_PermitNull = 0b0000000000001000

let HasUseNullAsTrueValueAttribute g attribs =
     match TryFindFSharpInt32Attribute g g.attrib_CompilationRepresentationAttribute attribs with
     | Some flags -> ((flags &&& enum_CompilationRepresentationAttribute_PermitNull) <> 0)
     | _ -> false 

let TyconHasUseNullAsTrueValueAttribute g (tycon: Tycon) = HasUseNullAsTrueValueAttribute g tycon.Attribs 

// WARNING: this must match optimizeAlternativeToNull in ilx/cu_erase.fs
let CanHaveUseNullAsTrueValueAttribute (_g: TcGlobals) (tycon: Tycon) =
  (tycon.IsUnionTycon && 
   let ucs = tycon.UnionCasesArray
   (ucs.Length = 0 ||
     (ucs |> Array.existsOne (fun uc -> uc.IsNullary) &&
      ucs |> Array.exists (fun uc -> not uc.IsNullary))))

// WARNING: this must match optimizeAlternativeToNull in ilx/cu_erase.fs
let IsUnionTypeWithNullAsTrueValue (g: TcGlobals) (tycon: Tycon) =
  (tycon.IsUnionTycon && 
   let ucs = tycon.UnionCasesArray
   (ucs.Length = 0 ||
     (TyconHasUseNullAsTrueValueAttribute g tycon &&
      ucs |> Array.existsOne (fun uc -> uc.IsNullary) &&
      ucs |> Array.exists (fun uc -> not uc.IsNullary))))

let TyconCompilesInstanceMembersAsStatic g tycon = IsUnionTypeWithNullAsTrueValue g tycon
let TcrefCompilesInstanceMembersAsStatic g (tcref: TyconRef) = TyconCompilesInstanceMembersAsStatic g tcref.Deref

// Note, isStructTy does not include type parameters with the ': struct' constraint
// This predicate is used to detect those type parameters.
let isNonNullableStructTyparTy g ty = 
    match tryDestTyparTy g ty with 
    | ValueSome tp -> 
        tp.Constraints |> List.exists (function TyparConstraint.IsNonNullableStruct _ -> true | _ -> false)
    | ValueNone ->
        false

// Note, isRefTy does not include type parameters with the ': not struct' constraint
// This predicate is used to detect those type parameters.
let isReferenceTyparTy g ty = 
    match tryDestTyparTy g ty with 
    | ValueSome tp -> 
        tp.Constraints |> List.exists (function TyparConstraint.IsReferenceType _ -> true | _ -> false)
    | ValueNone ->
        false

let TypeNullNever g ty = 
    let underlyingTy = stripTyEqnsAndMeasureEqns g ty
    isStructTy g underlyingTy ||
    isByrefTy g underlyingTy ||
    isNonNullableStructTyparTy g ty

/// Indicates if the type admits the use of 'null' as a value
let TypeNullIsExtraValue g m ty = 
    if isILReferenceTy g ty || isDelegateTy g ty then
        // Putting AllowNullLiteralAttribute(false) on an IL or provided type means 'null' can't be used with that type
        not (match tryTcrefOfAppTy g ty with ValueSome tcref -> TryFindTyconRefBoolAttribute g m g.attrib_AllowNullLiteralAttribute tcref = Some false | _ -> false)
    elif TypeNullNever g ty then 
        false
    else 
        // Putting AllowNullLiteralAttribute(true) on an F# type means 'null' can be used with that type
        match tryTcrefOfAppTy g ty with 
        | ValueSome tcref -> TryFindTyconRefBoolAttribute g m g.attrib_AllowNullLiteralAttribute tcref = Some true
        | ValueNone -> 

        // Consider type parameters
        if isReferenceTyparTy g ty then
            (destTyparTy g ty).Constraints |> List.exists (function TyparConstraint.SupportsNull _ -> true | _ -> false)
        else
            false

let TypeNullIsTrueValue g ty =
    (match tryTcrefOfAppTy g ty with
     | ValueSome tcref -> IsUnionTypeWithNullAsTrueValue g tcref.Deref
     | _ -> false) 
    || isUnitTy g ty

let TypeNullNotLiked g m ty = 
       not (TypeNullIsExtraValue g m ty) 
    && not (TypeNullIsTrueValue g ty) 
    && not (TypeNullNever g ty) 

// The non-inferring counter-part to SolveTypeSupportsNull
let TypeSatisfiesNullConstraint g m ty = 
    TypeNullIsExtraValue g m ty  

// The non-inferring counter-part to SolveTypeRequiresDefaultValue (and SolveTypeRequiresDefaultConstructor for struct types)
let rec TypeHasDefaultValue g m ty = 
    let ty = stripTyEqnsAndMeasureEqns g ty
    // Check reference types - precisely the ones satisfying the ': null' constraint have default values
    TypeSatisfiesNullConstraint g m ty  
    || 
      // Check nominal struct types
      (isStructTy g ty &&
        // F# struct types have a DefaultValue if all their field types have a default value excluding those with DefaultValue(false)
        (if isFSharpStructTy g ty then 
            let tcref, tinst = destAppTy g ty 
            let flds = 
                // Note this includes fields implied by the use of the implicit class construction syntax
                tcref.AllInstanceFieldsAsList
                  // We can ignore fields with the DefaultValue(false) attribute 
                  |> List.filter (fun fld -> not (TryFindFSharpBoolAttribute g g.attrib_DefaultValueAttribute fld.FieldAttribs = Some false))

            flds |> List.forall (actualTyOfRecdField (mkTyconRefInst tcref tinst) >> TypeHasDefaultValue g m)

         // Struct tuple types have a DefaultValue if all their element types have a default value
         elif isStructTupleTy g ty then 
            destStructTupleTy g ty |> List.forall (TypeHasDefaultValue g m)
         
         // Struct anonymous record types have a DefaultValue if all their element types have a default value
         elif isStructAnonRecdTy g ty then 
            match tryDestAnonRecdTy g ty with
            | ValueNone -> true
            | ValueSome (_, ptys) -> ptys |> List.forall (TypeHasDefaultValue g m)
         else
            // All nominal struct types defined in other .NET languages have a DefaultValue regardless of their instantiation
            true))
    || 
      // Check for type variables with the ":struct" and "(new : unit -> 'T)" constraints
      (isNonNullableStructTyparTy g ty &&
        (destTyparTy g ty).Constraints |> List.exists (function TyparConstraint.RequiresDefaultConstructor _ -> true | _ -> false))

/// Determines types that are potentially known to satisfy the 'comparable' constraint and returns
/// a set of residual types that must also satisfy the constraint
let (|SpecialComparableHeadType|_|) g ty =           
    if isAnyTupleTy g ty then 
        let _tupInfo, elemTys = destAnyTupleTy g ty
        Some elemTys 
    elif isAnonRecdTy g ty then 
        match tryDestAnonRecdTy g ty with
        | ValueNone -> Some []
        | ValueSome (_anonInfo, elemTys) -> Some elemTys 
    else
        match tryAppTy g ty with
        | ValueSome (tcref, tinst) ->
            if isArrayTyconRef g tcref ||
               tyconRefEq g tcref g.system_UIntPtr_tcref ||
               tyconRefEq g tcref g.system_IntPtr_tcref then
                 Some tinst 
            else 
                None
        | _ ->
            None

let (|SpecialEquatableHeadType|_|) g ty = (|SpecialComparableHeadType|_|) g ty

let (|SpecialNotEquatableHeadType|_|) g ty = 
    if isFunTy g ty then Some() else None

// Can we use the fast helper for the 'LanguagePrimitives.IntrinsicFunctions.TypeTestGeneric'? 
let canUseTypeTestFast g ty = 
     not (isTyparTy g ty) && 
     not (TypeNullIsTrueValue g ty) && 
     not (TypeNullNever g ty)

// Can we use the fast helper for the 'LanguagePrimitives.IntrinsicFunctions.UnboxGeneric'? 
let canUseUnboxFast g m ty = 
     not (isTyparTy g ty) && 
     not (TypeNullNotLiked g m ty)
     
//--------------------------------------------------------------------------
// Nullness tests and pokes 
//--------------------------------------------------------------------------

// Generates the logical equivalent of
// match inp with :? ty as v -> e2[v] | _ -> e3 
//
// No sequence point is generated for this expression form as this function is only
// used for compiler-generated code.
let mkIsInstConditional g m tgty vinpe v e2 e3 = 
    
    if canUseTypeTestFast g tgty then 

        let mbuilder = MatchBuilder(DebugPointAtBinding.NoneAtInvisible, m)
        let tg2 = mbuilder.AddResultTarget(e2, DebugPointAtTarget.No)
        let tg3 = mbuilder.AddResultTarget(e3, DebugPointAtTarget.No)
        let dtree = TDSwitch(DebugPointAtSwitch.No, exprForVal m v, [TCase(DecisionTreeTest.IsNull, tg3)], Some tg2, m)
        let expr = mbuilder.Close(dtree, m, tyOfExpr g e2)
        mkCompGenLet m v (mkIsInst tgty vinpe m) expr

    else
        let mbuilder = MatchBuilder(DebugPointAtBinding.NoneAtInvisible, m)
        let tg2 = TDSuccess([mkCallUnbox g m tgty vinpe], mbuilder.AddTarget(TTarget([v], e2, DebugPointAtTarget.No, None)))
        let tg3 = mbuilder.AddResultTarget(e3, DebugPointAtTarget.No)
        let dtree = TDSwitch(DebugPointAtSwitch.No, vinpe, [TCase(DecisionTreeTest.IsInst(tyOfExpr g vinpe, tgty), tg2)], Some tg3, m)
        let expr = mbuilder.Close(dtree, m, tyOfExpr g e2)
        expr

// Called for when creating compiled form of 'let fixed ...'.
//
// No sequence point is generated for this expression form as this function is only
// used for compiler-generated code.
let mkNullTest g m e1 e2 e3 =
    let mbuilder = MatchBuilder(DebugPointAtBinding.NoneAtInvisible, m)
    let tg2 = mbuilder.AddResultTarget(e2, DebugPointAtTarget.No)
    let tg3 = mbuilder.AddResultTarget(e3, DebugPointAtTarget.No)            
    let dtree = TDSwitch(DebugPointAtSwitch.No, e1, [TCase(DecisionTreeTest.IsNull, tg3)], Some tg2, m)
    let expr = mbuilder.Close(dtree, m, tyOfExpr g e2)
    expr         

let mkNonNullTest (g: TcGlobals) m e =
    mkAsmExpr ([ AI_ldnull ; AI_cgt_un ], [], [e], [g.bool_ty], m)

// No sequence point is generated for this expression form as this function is only
// used for compiler-generated code.
let mkNonNullCond g m ty e1 e2 e3 =
    mkCond DebugPointAtBinding.NoneAtSticky DebugPointAtTarget.No m ty (mkNonNullTest g m e1) e2 e3

// No sequence point is generated for this expression form as this function is only
// used for compiler-generated code.
let mkIfThen (g: TcGlobals) m e1 e2 =
    mkCond DebugPointAtBinding.NoneAtSticky DebugPointAtTarget.No m g.unit_ty e1 e2 (mkUnit g m)

let ModuleNameIsMangled g attrs =
    match TryFindFSharpInt32Attribute g g.attrib_CompilationRepresentationAttribute attrs with
    | Some flags -> ((flags &&& enum_CompilationRepresentationAttribute_ModuleSuffix) <> 0)
    | _ -> false 

let CompileAsEvent g attrs = HasFSharpAttribute g g.attrib_CLIEventAttribute attrs 

let MemberIsCompiledAsInstance g parent isExtensionMember (membInfo: ValMemberInfo) attrs =
    // All extension members are compiled as static members
    if isExtensionMember then false
    // Anything implementing a dispatch slot is compiled as an instance member
    elif membInfo.MemberFlags.IsOverrideOrExplicitImpl then true
    elif not (isNil membInfo.ImplementedSlotSigs) then true
    else 
        // Otherwise check attributes to see if there is an explicit instance or explicit static flag
        let explicitInstance, explicitStatic = 
            match TryFindFSharpInt32Attribute g g.attrib_CompilationRepresentationAttribute attrs with
            | Some flags -> 
              ((flags &&& enum_CompilationRepresentationAttribute_Instance) <> 0), 
              ((flags &&& enum_CompilationRepresentationAttribute_Static) <> 0)
            | _ -> false, false
        explicitInstance ||
        (membInfo.MemberFlags.IsInstance &&
         not explicitStatic &&
         not (TcrefCompilesInstanceMembersAsStatic g parent))


let isSealedTy g ty =
    let ty = stripTyEqnsAndMeasureEqns g ty
    not (isRefTy g ty) ||
    isUnitTy g ty || 
    isArrayTy g ty || 

    match metadataOfTy g ty with 
#if !NO_EXTENSIONTYPING
    | ProvidedTypeMetadata st -> st.IsSealed
#endif
    | ILTypeMetadata (TILObjectReprData(_, _, td)) -> td.IsSealed
    | FSharpOrArrayOrByrefOrTupleOrExnTypeMetadata ->
       if (isFSharpInterfaceTy g ty || isFSharpClassTy g ty) then 
          let tcref = tcrefOfAppTy g ty
          TryFindFSharpBoolAttribute g g.attrib_SealedAttribute tcref.Attribs = Some true
       else 
          // All other F# types, array, byref, tuple types are sealed
          true
   
let isComInteropTy g ty =
    let tcref = tcrefOfAppTy g ty
    match g.attrib_ComImportAttribute with
    | None -> false
    | Some attr -> TryFindFSharpBoolAttribute g attr tcref.Attribs = Some true
  
let ValSpecIsCompiledAsInstance g (v: Val) =
    match v.MemberInfo with 
    | Some membInfo -> 
        // Note it doesn't matter if we pass 'v.TopValDeclaringEntity' or 'v.MemberApparentEntity' here. 
        // These only differ if the value is an extension member, and in that case MemberIsCompiledAsInstance always returns 
        // false anyway 
        MemberIsCompiledAsInstance g v.MemberApparentEntity v.IsExtensionMember membInfo v.Attribs  
    | _ -> false

let ValRefIsCompiledAsInstanceMember g (vref: ValRef) = ValSpecIsCompiledAsInstance g vref.Deref


//---------------------------------------------------------------------------
// Crack information about an F# object model call
//---------------------------------------------------------------------------

let GetMemberCallInfo g (vref: ValRef, vFlags) = 
    match vref.MemberInfo with 
    | Some membInfo when not vref.IsExtensionMember -> 
      let numEnclTypeArgs = vref.MemberApparentEntity.TyparsNoRange.Length
      let virtualCall = 
          (membInfo.MemberFlags.IsOverrideOrExplicitImpl || 
           membInfo.MemberFlags.IsDispatchSlot) && 
          not membInfo.MemberFlags.IsFinal && 
          (match vFlags with VSlotDirectCall -> false | _ -> true)
      let isNewObj = (membInfo.MemberFlags.MemberKind = SynMemberKind.Constructor) && (match vFlags with NormalValUse -> true | _ -> false)
      let isSuperInit = (membInfo.MemberFlags.MemberKind = SynMemberKind.Constructor) && (match vFlags with CtorValUsedAsSuperInit -> true | _ -> false) 
      let isSelfInit = (membInfo.MemberFlags.MemberKind = SynMemberKind.Constructor) && (match vFlags with CtorValUsedAsSelfInit -> true | _ -> false) 
      let isCompiledAsInstance = ValRefIsCompiledAsInstanceMember g vref
      let takesInstanceArg = isCompiledAsInstance && not isNewObj
      let isPropGet = (membInfo.MemberFlags.MemberKind = SynMemberKind.PropertyGet) && (membInfo.MemberFlags.IsInstance = isCompiledAsInstance)
      let isPropSet = (membInfo.MemberFlags.MemberKind = SynMemberKind.PropertySet) && (membInfo.MemberFlags.IsInstance = isCompiledAsInstance)
      numEnclTypeArgs, virtualCall, isNewObj, isSuperInit, isSelfInit, takesInstanceArg, isPropGet, isPropSet
    | _ -> 
      0, false, false, false, false, false, false, false

//---------------------------------------------------------------------------
// Active pattern name helpers
//---------------------------------------------------------------------------

let TryGetActivePatternInfo (vref: ValRef) =  
    // First is an optimization to prevent calls to string routines
    let logicalName = vref.LogicalName
    if logicalName.Length = 0 || logicalName.[0] <> '|' then 
       None 
    else 
       ActivePatternInfoOfValName vref.DisplayNameCoreMangled vref.Range

type ActivePatternElemRef with 
    member x.Name = 
        let (APElemRef(_, vref, n, _)) = x
        match TryGetActivePatternInfo vref with
        | None -> error(InternalError("not an active pattern name", vref.Range))
        | Some apinfo -> 
            let nms = apinfo.ActiveTags
            if n < 0 || n >= List.length nms then error(InternalError("name_of_apref: index out of range for active pattern reference", vref.Range))
            List.item n nms

let mkChoiceTyconRef (g: TcGlobals) m n = 
     match n with 
     | 0 | 1 -> error(InternalError("mkChoiceTyconRef", m))
     | 2 -> g.choice2_tcr
     | 3 -> g.choice3_tcr
     | 4 -> g.choice4_tcr
     | 5 -> g.choice5_tcr
     | 6 -> g.choice6_tcr
     | 7 -> g.choice7_tcr
     | _ -> error(Error(FSComp.SR.tastActivePatternsLimitedToSeven(), m))

let mkChoiceTy (g: TcGlobals) m tinst = 
     match List.length tinst with 
     | 0 -> g.unit_ty
     | 1 -> List.head tinst
     | length -> mkAppTy (mkChoiceTyconRef g m length) tinst

let mkChoiceCaseRef g m n i = 
     mkUnionCaseRef (mkChoiceTyconRef g m n) ("Choice"+string (i+1)+"Of"+string n)

type ActivePatternInfo with 
    member x.Names = x.ActiveTags

    member apinfo.ResultType g m rtys isStruct = 
        let choicety = mkChoiceTy g m rtys
        if apinfo.IsTotal then choicety 
        elif isStruct then mkValueOptionTy g choicety
        else mkOptionTy g choicety
    
    member apinfo.OverallType g m dty rtys isStruct = 
        mkFunTy dty (apinfo.ResultType g m rtys isStruct)

//---------------------------------------------------------------------------
// Active pattern validation
//---------------------------------------------------------------------------
    
// check if an active pattern takes type parameters only bound by the return types, 
// not by their argument types.
let doesActivePatternHaveFreeTypars g (v: ValRef) =
    let vty = v.TauType
    let vtps = v.Typars |> Zset.ofList typarOrder
    if not (isFunTy g v.TauType) then
        errorR(Error(FSComp.SR.activePatternIdentIsNotFunctionTyped(v.LogicalName), v.Range))
    let argtys, resty = stripFunTy g vty
    let argtps, restps= (freeInTypes CollectTypars argtys).FreeTypars, (freeInType CollectTypars resty).FreeTypars        
    // Error if an active pattern is generic in type variables that only occur in the result Choice<_, ...>.
    // Note: The test restricts to v.Typars since typars from the closure are considered fixed.
    not (Zset.isEmpty (Zset.inter (Zset.diff restps argtps) vtps)) 

//---------------------------------------------------------------------------
// RewriteExpr: rewrite bottom up with interceptors 
//---------------------------------------------------------------------------

[<NoEquality; NoComparison>]
type ExprRewritingEnv = 
    { PreIntercept: ((Expr -> Expr) -> Expr -> Expr option) option
      PostTransform: Expr -> Expr option
      PreInterceptBinding: ((Expr -> Expr) -> Binding -> Binding option) option
      RewriteQuotations: bool
      StackGuard: StackGuard }    

let rec rewriteBind env bind = 
     match env.PreInterceptBinding with 
     | Some f -> 
         match f (RewriteExpr env) bind with 
         | Some res -> res
         | None -> rewriteBindStructure env bind
     | None -> rewriteBindStructure env bind
     
and rewriteBindStructure env (TBind(v, e, letSeqPtOpt)) = 
     TBind(v, RewriteExpr env e, letSeqPtOpt) 

and rewriteBinds env binds = List.map (rewriteBind env) binds

and RewriteExpr env expr =
    env.StackGuard.Guard <| fun () ->
    match expr with 
    | LinearOpExpr _ 
    | LinearMatchExpr _ 
    | Expr.Let _ 
    | Expr.Sequential _ ->
        rewriteLinearExpr env expr (fun e -> e)
    | _ -> 
        let expr = 
            match preRewriteExpr env expr with 
            | Some expr -> expr
            | None -> rewriteExprStructure env expr
        postRewriteExpr env expr 

and preRewriteExpr env expr = 
     match env.PreIntercept with 
     | Some f -> f (RewriteExpr env) expr
     | None -> None 

and postRewriteExpr env expr = 
     match env.PostTransform expr with 
     | None -> expr 
     | Some expr2 -> expr2

and rewriteExprStructure env expr =  
  match expr with
  | Expr.Const _ 
  | Expr.Val _ -> expr

  | Expr.App (f0, f0ty, tyargs, args, m) -> 
      let f0' = RewriteExpr env f0
      let args' = rewriteExprs env args
      if f0 === f0' && args === args' then expr
      else Expr.App (f0', f0ty, tyargs, args', m)

  | Expr.Quote (ast, dataCell, isFromQueryExpression, m, ty) -> 
      let data = 
          match dataCell.Value with
          | None -> None
          | Some (data1, data2) -> Some(map3Of4 (rewriteExprs env) data1, map3Of4 (rewriteExprs env) data2)
      Expr.Quote ((if env.RewriteQuotations then RewriteExpr env ast else ast), ref data, isFromQueryExpression, m, ty)

  | Expr.Obj (_, ty, basev, basecall, overrides, iimpls, m) -> 
      mkObjExpr(ty, basev, RewriteExpr env basecall, List.map (rewriteObjExprOverride env) overrides, 
                  List.map (rewriteObjExprInterfaceImpl env) iimpls, m)
  | Expr.Link eref -> 
      RewriteExpr env eref.Value

  | Expr.Op (c, tyargs, args, m) -> 
      let args' = rewriteExprs env args
      if args === args' then expr 
      else Expr.Op (c, tyargs, args', m)

  | Expr.Lambda (_lambdaId, ctorThisValOpt, baseValOpt, argvs, body, m, rty) -> 
      let body = RewriteExpr env body
      rebuildLambda m ctorThisValOpt baseValOpt argvs (body, rty)

  | Expr.TyLambda (_lambdaId, argtyvs, body, m, rty) -> 
      let body = RewriteExpr env body
      mkTypeLambda m argtyvs (body, rty)

  | Expr.Match (spBind, exprm, dtree, targets, m, ty) -> 
      let dtree' = RewriteDecisionTree env dtree
      let targets' = rewriteTargets env targets
      mkAndSimplifyMatch spBind exprm m ty dtree' targets'

  | Expr.LetRec (binds, e, m, _) ->
      let binds = rewriteBinds env binds
      let e' = RewriteExpr env e
      Expr.LetRec (binds, e', m, Construct.NewFreeVarsCache())

  | Expr.Let _ -> failwith "unreachable - linear let"

  | Expr.Sequential _ -> failwith "unreachable - linear seq"

  | Expr.StaticOptimization (constraints, e2, e3, m) ->
      let e2' = RewriteExpr env e2
      let e3' = RewriteExpr env e3
      Expr.StaticOptimization (constraints, e2', e3', m)

  | Expr.TyChoose (a, b, m) -> 
      Expr.TyChoose (a, RewriteExpr env b, m)

  | Expr.WitnessArg (witnessInfo, m) ->
      Expr.WitnessArg (witnessInfo, m)

and rewriteLinearExpr env expr contf =
    // schedule a rewrite on the way back up by adding to the continuation 
    let contf = contf << postRewriteExpr env
    match preRewriteExpr env expr with 
    | Some expr -> contf expr
    | None -> 
        match expr with 
        | Expr.Let (bind, bodyExpr, m, _) ->  
            let bind = rewriteBind env bind
            // tailcall
            rewriteLinearExpr env bodyExpr (contf << (fun bodyExpr' ->
                mkLetBind m bind bodyExpr'))
        
        | Expr.Sequential (expr1, expr2, dir, spSeq, m) ->
            let expr1' = RewriteExpr env expr1
            // tailcall
            rewriteLinearExpr env expr2 (contf << (fun expr2' ->
                if expr1 === expr1' && expr2 === expr2' then expr 
                else Expr.Sequential (expr1', expr2', dir, spSeq, m)))
        
        | LinearOpExpr (op, tyargs, argsFront, argLast, m) -> 
            let argsFront' = rewriteExprs env argsFront
            // tailcall
            rewriteLinearExpr env argLast (contf << (fun argLast' ->
                if argsFront === argsFront' && argLast === argLast' then expr 
                else rebuildLinearOpExpr (op, tyargs, argsFront', argLast', m)))

        | LinearMatchExpr (spBind, exprm, dtree, tg1, expr2, sp2, m2, ty) ->
            let dtree = RewriteDecisionTree env dtree
            let tg1' = rewriteTarget env tg1
            // tailcall
            rewriteLinearExpr env expr2 (contf << (fun expr2' ->
                rebuildLinearMatchExpr (spBind, exprm, dtree, tg1', expr2', sp2, m2, ty)))
        | _ -> 
            // no longer linear, no tailcall
            contf (RewriteExpr env expr) 

and rewriteExprs env exprs = List.mapq (RewriteExpr env) exprs

and rewriteFlatExprs env exprs = List.mapq (RewriteExpr env) exprs

and RewriteDecisionTree env x =
  match x with 
  | TDSuccess (es, n) -> 
      let esR = rewriteFlatExprs env es
      if LanguagePrimitives.PhysicalEquality es esR then x 
      else TDSuccess(esR, n)

  | TDSwitch (sp, e, cases, dflt, m) ->
      let eR = RewriteExpr env e
      let casesR = List.map (fun (TCase(discrim, e)) -> TCase(discrim, RewriteDecisionTree env e)) cases
      let dfltR = Option.map (RewriteDecisionTree env) dflt
      TDSwitch (sp, eR, casesR, dfltR, m)

  | TDBind (bind, body) ->
      let bindR = rewriteBind env bind
      let bodyR = RewriteDecisionTree env body
      TDBind (bindR, bodyR)

and rewriteTarget env (TTarget(vs, e, spTarget, flags)) =
    let eR = RewriteExpr env e
    TTarget(vs, eR, spTarget, flags)

and rewriteTargets env targets =
    List.map (rewriteTarget env) (Array.toList targets)

and rewriteObjExprOverride env (TObjExprMethod(slotsig, attribs, tps, vs, e, m)) =
    TObjExprMethod(slotsig, attribs, tps, vs, RewriteExpr env e, m)

and rewriteObjExprInterfaceImpl env (ty, overrides) = 
    (ty, List.map (rewriteObjExprOverride env) overrides)
    
and rewriteModuleOrNamespaceExpr env x = 
    match x with  
    | ModuleOrNamespaceExprWithSig(mty, def, m) -> ModuleOrNamespaceExprWithSig(mty, rewriteModuleOrNamespaceDef env def, m)

and rewriteModuleOrNamespaceDefs env x = List.map (rewriteModuleOrNamespaceDef env) x
    
and rewriteModuleOrNamespaceDef env x = 
    match x with 
    | TMDefRec(isRec, opens, tycons, mbinds, m) -> TMDefRec(isRec, opens, tycons, rewriteModuleOrNamespaceBindings env mbinds, m)
    | TMDefLet(bind, m) -> TMDefLet(rewriteBind env bind, m)
    | TMDefDo(e, m) -> TMDefDo(RewriteExpr env e, m)
    | TMDefOpens _ -> x
    | TMDefs defs -> TMDefs(rewriteModuleOrNamespaceDefs env defs)
    | TMAbstract mexpr -> TMAbstract(rewriteModuleOrNamespaceExpr env mexpr)

and rewriteModuleOrNamespaceBinding env x = 
   match x with 
   | ModuleOrNamespaceBinding.Binding bind -> ModuleOrNamespaceBinding.Binding (rewriteBind env bind)
   | ModuleOrNamespaceBinding.Module(nm, rhs) -> ModuleOrNamespaceBinding.Module(nm, rewriteModuleOrNamespaceDef env rhs)

and rewriteModuleOrNamespaceBindings env mbinds = List.map (rewriteModuleOrNamespaceBinding env) mbinds

and RewriteImplFile env mv = mapTImplFile (rewriteModuleOrNamespaceExpr env) mv



//--------------------------------------------------------------------------
// Build a Remap that converts all "local" references to "public" things 
// accessed via non local references.
//--------------------------------------------------------------------------

let MakeExportRemapping viewedCcu (mspec: ModuleOrNamespace) = 

    let accEntityRemap (entity: Entity) acc = 
        match tryRescopeEntity viewedCcu entity with 
        | ValueSome eref -> 
            addTyconRefRemap (mkLocalTyconRef entity) eref acc
        | _ -> 
            if entity.IsNamespace then 
                acc
            else
                error(InternalError("Unexpected entity without a pubpath when remapping assembly data", entity.Range))

    let accValRemap (vspec: Val) acc = 
        // The acc contains the entity remappings
        match tryRescopeVal viewedCcu acc vspec with 
        | ValueSome vref -> 
            {acc with valRemap=acc.valRemap.Add vspec vref }
        | _ -> 
            error(InternalError("Unexpected value without a pubpath when remapping assembly data", vspec.Range))

    let mty = mspec.ModuleOrNamespaceType
    let entities = allEntitiesOfModuleOrNamespaceTy mty
    let vs = allValsOfModuleOrNamespaceTy mty
    // Remap the entities first so we can correctly remap the types in the signatures of the ValLinkageFullKey's in the value references
    let acc = List.foldBack accEntityRemap entities Remap.Empty
    let allRemap = List.foldBack accValRemap vs acc
    allRemap

//--------------------------------------------------------------------------
// Apply a "local to nonlocal" renaming to a module type. This can't use
// remap_mspec since the remapping we want isn't to newly created nodes
// but rather to remap to the nonlocal references. This is deliberately 
// "breaking" the binding structure implicit in the module type, which is
// the whole point - one things are rewritten to use non local references then
// the elements can be copied at will, e.g. when inlining during optimization.
//------------------------------------------------------------------------ 


let rec remapEntityDataToNonLocal ctxt tmenv (d: Entity) = 
    let tps', tmenvinner = tmenvCopyRemapAndBindTypars (remapAttribs ctxt tmenv) tmenv (d.entity_typars.Force(d.entity_range))
    let typarsR = LazyWithContext.NotLazy tps'
    let attribsR = d.entity_attribs |> remapAttribs ctxt tmenvinner
    let tyconReprR = d.entity_tycon_repr |> remapTyconRepr ctxt tmenvinner
    let tyconAbbrevR = d.TypeAbbrev |> Option.map (remapType tmenvinner)
    let tyconTcaugR = d.entity_tycon_tcaug |> remapTyconAug tmenvinner
    let modulContentsR = 
        MaybeLazy.Strict (d.entity_modul_contents.Value
                          |> mapImmediateValsAndTycons (remapTyconToNonLocal ctxt tmenv) (remapValToNonLocal ctxt tmenv))
    let exnInfoR = d.ExceptionInfo |> remapTyconExnInfo ctxt tmenvinner
    { d with 
          entity_typars = typarsR
          entity_attribs = attribsR
          entity_tycon_repr = tyconReprR
          entity_tycon_tcaug = tyconTcaugR
          entity_modul_contents = modulContentsR
          entity_opt_data =
            match d.entity_opt_data with
            | Some dd ->
                Some { dd with entity_tycon_abbrev = tyconAbbrevR; entity_exn_info = exnInfoR }
            | _ -> None }

and remapTyconToNonLocal ctxt tmenv x = 
    x |> Construct.NewModifiedTycon (remapEntityDataToNonLocal ctxt tmenv)  

and remapValToNonLocal ctxt tmenv inp = 
    // creates a new stamp
    inp |> Construct.NewModifiedVal (remapValData ctxt tmenv)

let ApplyExportRemappingToEntity g tmenv x =
    let ctxt = { g = g; stackGuard = StackGuard(RemapExprStackGuardDepth) }
    remapTyconToNonLocal ctxt tmenv x

(* Which constraints actually get compiled to .NET constraints? *)
let isCompiledOrWitnessPassingConstraint (g: TcGlobals) cx = 
    match cx with 
      | TyparConstraint.SupportsNull _ // this implies the 'class' constraint
      | TyparConstraint.IsReferenceType _  // this is the 'class' constraint
      | TyparConstraint.IsNonNullableStruct _ 
      | TyparConstraint.IsReferenceType _
      | TyparConstraint.RequiresDefaultConstructor _
      | TyparConstraint.CoercesTo _ -> true
      | TyparConstraint.MayResolveMember _ when g.langVersion.SupportsFeature LanguageFeature.WitnessPassing -> true
      | _ -> false
    
// Is a value a first-class polymorphic value with .NET constraints, or witness-passing constraints? 
// Used to turn off TLR and method splitting and do not compile to
// FSharpTypeFunc, but rather bake a "local type function" for each TyLambda abstraction.
let IsGenericValWithGenericConstraints g (v: Val) = 
    isForallTy g v.Type && 
    v.Type |> destForallTy g |> fst |> List.exists (fun tp -> List.exists (isCompiledOrWitnessPassingConstraint g) tp.Constraints)

// Does a type support a given interface? 
type Entity with 
    member tycon.HasInterface g ty = 
        tycon.TypeContents.tcaug_interfaces |> List.exists (fun (x, _, _) -> typeEquiv g ty x)  

    // Does a type have an override matching the given name and argument types? 
    // Used to detect the presence of 'Equals' and 'GetHashCode' in type checking 
    member tycon.HasOverride g nm argtys = 
        tycon.TypeContents.tcaug_adhoc 
        |> NameMultiMap.find nm
        |> List.exists (fun vref -> 
                          match vref.MemberInfo with 
                          | None -> false 
                          | Some membInfo -> 
                                         let argInfos = ArgInfosOfMember g vref 
                                         argInfos.Length = 1 && 
                                         List.lengthsEqAndForall2 (typeEquiv g) (List.map fst (List.head argInfos)) argtys &&  
                                         membInfo.MemberFlags.IsOverrideOrExplicitImpl) 
    
    member tycon.HasMember g nm argtys = 
        tycon.TypeContents.tcaug_adhoc 
        |> NameMultiMap.find nm
        |> List.exists (fun vref -> 
                          match vref.MemberInfo with 
                          | None -> false 
                          | _ -> let argInfos = ArgInfosOfMember g vref 
                                 argInfos.Length = 1 && 
                                 List.lengthsEqAndForall2 (typeEquiv g) (List.map fst (List.head argInfos)) argtys) 


type EntityRef with 
    member tcref.HasInterface g ty = tcref.Deref.HasInterface g ty
    member tcref.HasOverride g nm argtys = tcref.Deref.HasOverride g nm argtys
    member tcref.HasMember g nm argtys = tcref.Deref.HasMember g nm argtys

let mkFastForLoop g (spLet, m, idv: Val, start, dir, finish, body) =
    let dir = if dir then FSharpForLoopUp else FSharpForLoopDown 
    mkFor g (spLet, idv, start, dir, finish, body, m)


/// Accessing a binding of the form "let x = 1" or "let x = e" for any "e" satisfying the predicate
/// below does not cause an initialization trigger, i.e. does not get compiled as a static field.
let IsSimpleSyntacticConstantExpr g inputExpr = 
    let rec checkExpr (vrefs: Set<Stamp>) x = 
        match stripExpr x with 
        | Expr.Op (TOp.Coerce, _, [arg], _) 
             -> checkExpr vrefs arg
        | UnopExpr g (vref, arg) 
             when (valRefEq g vref g.unchecked_unary_minus_vref ||
                   valRefEq g vref g.unchecked_unary_plus_vref ||
                   valRefEq g vref g.unchecked_unary_not_vref ||
                   valRefEq g vref g.bitwise_unary_not_vref ||
                   valRefEq g vref g.enum_vref)
             -> checkExpr vrefs arg
        // compare, =, <>, +, -, <, >, <=, >=, <<<, >>>, &&&
        | BinopExpr g (vref, arg1, arg2) 
             when (valRefEq g vref g.equals_operator_vref ||
                   valRefEq g vref g.compare_operator_vref ||
                   valRefEq g vref g.unchecked_addition_vref ||
                   valRefEq g vref g.less_than_operator_vref ||
                   valRefEq g vref g.less_than_or_equals_operator_vref ||
                   valRefEq g vref g.greater_than_operator_vref ||
                   valRefEq g vref g.greater_than_or_equals_operator_vref ||
                   valRefEq g vref g.not_equals_operator_vref ||
                   valRefEq g vref g.unchecked_addition_vref ||
                   valRefEq g vref g.unchecked_multiply_vref ||
                   valRefEq g vref g.unchecked_subtraction_vref ||
        // Note: division and modulus can raise exceptions, so are not included
                   valRefEq g vref g.bitwise_shift_left_vref ||
                   valRefEq g vref g.bitwise_shift_right_vref ||
                   valRefEq g vref g.bitwise_xor_vref ||
                   valRefEq g vref g.bitwise_and_vref ||
                   valRefEq g vref g.bitwise_or_vref) &&
                   (not (typeEquiv g (tyOfExpr g arg1) g.string_ty) && not (typeEquiv g (tyOfExpr g arg1) g.decimal_ty) )
                -> checkExpr vrefs arg1 && checkExpr vrefs arg2 
        | Expr.Val (vref, _, _) -> vref.Deref.IsCompiledAsStaticPropertyWithoutField || vrefs.Contains vref.Stamp
        | Expr.Match (_, _, dtree, targets, _, _) -> checkDecisionTree vrefs dtree && targets |> Array.forall (checkDecisionTreeTarget vrefs)
        | Expr.Let (b, e, _, _) -> checkExpr vrefs b.Expr && checkExpr (vrefs.Add b.Var.Stamp) e
        // Detect standard constants 
        | Expr.TyChoose (_, b, _) -> checkExpr vrefs b
        | Expr.Const _ 
        | Expr.Op (TOp.UnionCase _, _, [], _)         // Nullary union cases
        | UncheckedDefaultOfExpr g _ 
        | SizeOfExpr g _ 
        | TypeOfExpr g _ -> true
        | NameOfExpr g _ when g.langVersion.SupportsFeature LanguageFeature.NameOf -> true
        // All others are not simple constant expressions
        | _ -> false

    and checkDecisionTree vrefs x = 
        match x with 
        | TDSuccess (es, _n) -> es |> List.forall (checkExpr vrefs)
        | TDSwitch (_, e, cases, dflt, _m) ->
            checkExpr vrefs e &&
            cases |> List.forall (checkDecisionTreeCase vrefs) &&
            dflt |> Option.forall (checkDecisionTree vrefs)
        | TDBind (bind, body) ->
            checkExpr vrefs bind.Expr &&
            checkDecisionTree (vrefs.Add bind.Var.Stamp) body

    and checkDecisionTreeCase vrefs (TCase(discrim, dtree)) = 
        (match discrim with
         | DecisionTreeTest.Const _c -> true
         | _ -> false) && 
        checkDecisionTree vrefs dtree

    and checkDecisionTreeTarget vrefs (TTarget(vs, e, _, _)) = 
        let vrefs = ((vrefs, vs) ||> List.fold (fun s v -> s.Add v.Stamp)) 
        checkExpr vrefs e

    checkExpr Set.empty inputExpr    
    
let EvalArithBinOp (opInt8, opInt16, opInt32, opInt64, opUInt8, opUInt16, opUInt32, opUInt64) (arg1: Expr) (arg2: Expr) = 
    // At compile-time we check arithmetic 
    let m = unionRanges arg1.Range arg2.Range
    try 
        match arg1, arg2 with 
        | Expr.Const (Const.Int32 x1, _, ty), Expr.Const (Const.Int32 x2, _, _) -> Expr.Const (Const.Int32 (opInt32 x1 x2), m, ty)
        | Expr.Const (Const.SByte x1, _, ty), Expr.Const (Const.SByte x2, _, _) -> Expr.Const (Const.SByte (opInt8 x1 x2), m, ty)
        | Expr.Const (Const.Int16 x1, _, ty), Expr.Const (Const.Int16 x2, _, _) -> Expr.Const (Const.Int16 (opInt16 x1 x2), m, ty)
        | Expr.Const (Const.Int64 x1, _, ty), Expr.Const (Const.Int64 x2, _, _) -> Expr.Const (Const.Int64 (opInt64 x1 x2), m, ty)
        | Expr.Const (Const.Byte x1, _, ty), Expr.Const (Const.Byte x2, _, _) -> Expr.Const (Const.Byte (opUInt8 x1 x2), m, ty)
        | Expr.Const (Const.UInt16 x1, _, ty), Expr.Const (Const.UInt16 x2, _, _) -> Expr.Const (Const.UInt16 (opUInt16 x1 x2), m, ty)
        | Expr.Const (Const.UInt32 x1, _, ty), Expr.Const (Const.UInt32 x2, _, _) -> Expr.Const (Const.UInt32 (opUInt32 x1 x2), m, ty)
        | Expr.Const (Const.UInt64 x1, _, ty), Expr.Const (Const.UInt64 x2, _, _) -> Expr.Const (Const.UInt64 (opUInt64 x1 x2), m, ty)
        | _ -> error (Error ( FSComp.SR.tastNotAConstantExpression(), m))
    with :? System.OverflowException -> error (Error ( FSComp.SR.tastConstantExpressionOverflow(), m))

// See also PostTypeCheckSemanticChecks.CheckAttribArgExpr, which must match this precisely
let rec EvalAttribArgExpr g x = 
    match x with 

    // Detect standard constants 
    | Expr.Const (c, m, _) -> 
        match c with 
        | Const.Bool _ 
        | Const.Int32 _ 
        | Const.SByte _
        | Const.Int16 _
        | Const.Int32 _
        | Const.Int64 _  
        | Const.Byte _
        | Const.UInt16 _
        | Const.UInt32 _
        | Const.UInt64 _
        | Const.Double _
        | Const.Single _
        | Const.Char _
        | Const.Zero _
        | Const.String _ -> 
            x
        | Const.Decimal _ | Const.IntPtr _ | Const.UIntPtr _ | Const.Unit _ ->
            errorR (Error ( FSComp.SR.tastNotAConstantExpression(), m))
            x

    | TypeOfExpr g _ -> x
    | TypeDefOfExpr g _ -> x
    | Expr.Op (TOp.Coerce, _, [arg], _) -> 
        EvalAttribArgExpr g arg
    | EnumExpr g arg1 -> 
        EvalAttribArgExpr g arg1
    // Detect bitwise or of attribute flags
    | AttribBitwiseOrExpr g (arg1, arg2) -> 
        EvalArithBinOp ((|||), (|||), (|||), (|||), (|||), (|||), (|||), (|||)) (EvalAttribArgExpr g arg1) (EvalAttribArgExpr g arg2) 
    | SpecificBinopExpr g g.unchecked_addition_vref (arg1, arg2) -> 
       // At compile-time we check arithmetic 
       let v1, v2 = EvalAttribArgExpr g arg1, EvalAttribArgExpr g arg2 
       match v1, v2 with 
       | Expr.Const (Const.String x1, m, ty), Expr.Const (Const.String x2, _, _) -> Expr.Const (Const.String (x1 + x2), m, ty)
       | _ -> 
#if ALLOW_ARITHMETIC_OPS_IN_LITERAL_EXPRESSIONS_AND_ATTRIBUTE_ARGS
           EvalArithBinOp (Checked.(+), Checked.(+), Checked.(+), Checked.(+), Checked.(+), Checked.(+), Checked.(+), Checked.(+)) g v1 v2
#else
           errorR (Error ( FSComp.SR.tastNotAConstantExpression(), x.Range))
           x
#endif
#if ALLOW_ARITHMETIC_OPS_IN_LITERAL_EXPRESSIONS_AND_ATTRIBUTE_ARGS
    | SpecificBinopExpr g g.unchecked_subtraction_vref (arg1, arg2) -> 
       EvalArithBinOp (Checked.(-), Checked.(-), Checked.(-), Checked.(-), Checked.(-), Checked.(-), Checked.(-), Checked.(-)) g (EvalAttribArgExpr g arg1) (EvalAttribArgExpr g arg2)
    | SpecificBinopExpr g g.unchecked_multiply_vref (arg1, arg2) -> 
       EvalArithBinOp (Checked.(*), Checked.(*), Checked.(*), Checked.(*), Checked.(*), Checked.(*), Checked.(*), Checked.(*)) g (EvalAttribArgExpr g arg1) (EvalAttribArgExpr g arg2)
#endif
    | _ -> 
        errorR (Error ( FSComp.SR.tastNotAConstantExpression(), x.Range))
        x


and EvaledAttribExprEquality g e1 e2 = 
    match e1, e2 with 
    | Expr.Const (c1, _, _), Expr.Const (c2, _, _) -> c1 = c2
    | TypeOfExpr g ty1, TypeOfExpr g ty2 -> typeEquiv g ty1 ty2
    | TypeDefOfExpr g ty1, TypeDefOfExpr g ty2 -> typeEquiv g ty1 ty2
    | _ -> false

let (|ConstToILFieldInit|_|) c =
    match c with 
    | Const.SByte n -> Some (ILFieldInit.Int8 n)
    | Const.Int16 n -> Some (ILFieldInit.Int16 n)
    | Const.Int32 n -> Some (ILFieldInit.Int32 n)
    | Const.Int64 n -> Some (ILFieldInit.Int64 n)
    | Const.Byte n -> Some (ILFieldInit.UInt8 n)
    | Const.UInt16 n -> Some (ILFieldInit.UInt16 n)
    | Const.UInt32 n -> Some (ILFieldInit.UInt32 n)
    | Const.UInt64 n -> Some (ILFieldInit.UInt64 n)
    | Const.Bool n -> Some (ILFieldInit.Bool n)
    | Const.Char n -> Some (ILFieldInit.Char (uint16 n))
    | Const.Single n -> Some (ILFieldInit.Single n)
    | Const.Double n -> Some (ILFieldInit.Double n)
    | Const.String s -> Some (ILFieldInit.String s)
    | Const.Zero -> Some ILFieldInit.Null
    | _ -> None

let EvalLiteralExprOrAttribArg g x = 
    match x with 
    | Expr.Op (TOp.Coerce, _, [Expr.Op (TOp.Array, [elemTy], args, m)], _)
    | Expr.Op (TOp.Array, [elemTy], args, m) ->
        let args = args |> List.map (EvalAttribArgExpr g) 
        Expr.Op (TOp.Array, [elemTy], args, m) 
    | _ -> 
        EvalAttribArgExpr g x

// Take into account the fact that some "instance" members are compiled as static
// members when using CompilationRepresentation.Static, or any non-virtual instance members
// in a type that supports "null" as a true value. This is all members
// where ValRefIsCompiledAsInstanceMember is false but membInfo.MemberFlags.IsInstance 
// is true.
//
// This is the right abstraction for viewing member types, but the implementation
// below is a little ugly.
let GetTypeOfIntrinsicMemberInCompiledForm g (vref: ValRef) =
    assert (not vref.IsExtensionMember)
    let membInfo, topValInfo = checkMemberValRef vref
    let tps, cxs, argInfos, rty, retInfo = GetTypeOfMemberInMemberForm g vref
    let argInfos = 
        // Check if the thing is really an instance member compiled as a static member
        // If so, the object argument counts as a normal argument in the compiled form
        if membInfo.MemberFlags.IsInstance && not (ValRefIsCompiledAsInstanceMember g vref) then 
            let _, origArgInfos, _, _ = GetTopValTypeInFSharpForm g topValInfo vref.Type vref.Range
            match origArgInfos with
            | [] -> 
                errorR(InternalError("value does not have a valid member type", vref.Range))
                argInfos
            | h :: _ -> h :: argInfos
        else argInfos
    tps, cxs, argInfos, rty, retInfo


//--------------------------------------------------------------------------
// Tuple compilation (expressions)
//------------------------------------------------------------------------ 


let rec mkCompiledTuple g isStruct (argtys, args, m) = 
    let n = List.length argtys 
    if n <= 0 then failwith "mkCompiledTuple"
    elif n < maxTuple then (mkCompiledTupleTyconRef g isStruct n, argtys, args, m)
    else
        let argtysA, argtysB = List.splitAfter goodTupleFields argtys
        let argsA, argsB = List.splitAfter goodTupleFields args
        let ty8, v8 = 
            match argtysB, argsB with 
            | [ty8], [arg8] -> 
                match ty8 with
                // if it's already been nested or ended, pass it through
                | TType_app(tn, _) when (isCompiledTupleTyconRef g tn) ->
                    ty8, arg8
                | _ ->
                    let ty8enc = TType_app((if isStruct then g.struct_tuple1_tcr else g.ref_tuple1_tcr), [ty8])
                    let v8enc = Expr.Op (TOp.Tuple (mkTupInfo isStruct), [ty8], [arg8], m) 
                    ty8enc, v8enc
            | _ -> 
                let a, b, c, d = mkCompiledTuple g isStruct (argtysB, argsB, m)
                let ty8plus = TType_app(a, b)
                let v8plus = Expr.Op (TOp.Tuple (mkTupInfo isStruct), b, c, d)
                ty8plus, v8plus
        let argtysAB = argtysA @ [ty8] 
        (mkCompiledTupleTyconRef g isStruct (List.length argtysAB), argtysAB, argsA @ [v8], m)

let mkILMethodSpecForTupleItem (_g: TcGlobals) (ty: ILType) n = 
    mkILNonGenericInstanceMethSpecInTy(ty, (if n < goodTupleFields then "get_Item"+(n+1).ToString() else "get_Rest"), [], mkILTyvarTy (uint16 n))

let mkILFieldSpecForTupleItem (ty: ILType) n = 
    mkILFieldSpecInTy (ty, (if n < goodTupleFields then "Item"+(n+1).ToString() else "Rest"), mkILTyvarTy (uint16 n))

let mkGetTupleItemN g m n (ty: ILType) isStruct te retty =
    if isStruct then
        mkAsmExpr ([mkNormalLdfld (mkILFieldSpecForTupleItem ty n) ], [], [te], [retty], m)
    else
        mkAsmExpr ([mkNormalCall(mkILMethodSpecForTupleItem g ty n)], [], [te], [retty], m)

/// Match an Int32 constant expression
let (|Int32Expr|_|) expr = 
    match expr with 
    | Expr.Const (Const.Int32 n, _, _) -> Some n
    | _ -> None 

/// Match a try-finally expression
let (|TryFinally|_|) expr = 
    match expr with 
    | Expr.Op (TOp.TryFinally _, [_resty], [Expr.Lambda (_, _, _, [_], e1, _, _); Expr.Lambda (_, _, _, [_], e2, _, _)], _) -> Some(e1, e2)
    | _ -> None
    
// detect ONLY the while loops that result from compiling 'for ... in ... do ...'
let (|WhileLoopForCompiledForEachExpr|_|) expr = 
    match expr with 
    | Expr.Op (TOp.While (_, WhileLoopForCompiledForEachExprMarker), _, [Expr.Lambda (_, _, _, [_], e1, _, _); Expr.Lambda (_, _, _, [_], e2, _, _)], m) -> Some(e1, e2, m)
    | _ -> None
    
let (|Let|_|) expr = 
    match expr with 
    | Expr.Let (TBind(v, e1, sp), e2, _, _) -> Some(v, e1, sp, e2)
    | _ -> None

let (|RangeInt32Step|_|) g expr = 
    match expr with 
    // detect 'n .. m' 
    | Expr.App (Expr.Val (vf, _, _), _, [tyarg], [startExpr;finishExpr], _)
         when valRefEq g vf g.range_op_vref && typeEquiv g tyarg g.int_ty -> Some(startExpr, 1, finishExpr)
    
    // detect (RangeInt32 startExpr N finishExpr), the inlined/compiled form of 'n .. m' and 'n .. N .. m'
    | Expr.App (Expr.Val (vf, _, _), _, [], [startExpr; Int32Expr n; finishExpr], _)
         when valRefEq g vf g.range_int32_op_vref -> Some(startExpr, n, finishExpr)

    | _ -> None

let (|GetEnumeratorCall|_|) expr =   
    match expr with   
    | Expr.Op (TOp.ILCall ( _, _, _, _, _, _, _, ilMethodRef, _, _, _), _, [Expr.Val (vref, _, _) | Expr.Op (_, _, [Expr.Val (vref, ValUseFlag.NormalValUse, _)], _) ], _) ->  
        if ilMethodRef.Name = "GetEnumerator" then Some vref  
        else None  
    | _ -> None  

let (|CompiledForEachExpr|_|) g expr =   
    match expr with
    | Let (enumerableVar, enumerableExpr, _, 
           Let (enumeratorVar, GetEnumeratorCall enumerableVar2, enumeratorBind, 
              TryFinally (WhileLoopForCompiledForEachExpr (_, Let (elemVar, _, _, bodyExpr), _), _))) 
                 // Apply correctness conditions to ensure this really is a compiled for-each expression.
                 when valRefEq g (mkLocalValRef enumerableVar) enumerableVar2 &&
                      enumerableVar.IsCompilerGenerated &&
                      enumeratorVar.IsCompilerGenerated &&
                      (let fvs = (freeInExpr CollectLocals bodyExpr)
                       not (Zset.contains enumerableVar fvs.FreeLocals) && 
                       not (Zset.contains enumeratorVar fvs.FreeLocals)) ->

        // Extract useful ranges
        let mEnumExpr = enumerableExpr.Range
        let mBody = bodyExpr.Range
        let mWholeExpr = expr.Range

        let spForLoop, mForLoop = match enumeratorBind with DebugPointAtBinding.Yes spStart -> DebugPointAtFor.Yes spStart, spStart | _ -> DebugPointAtFor.No, mEnumExpr
        let spWhileLoop = match enumeratorBind with DebugPointAtBinding.Yes spStart -> DebugPointAtWhile.Yes spStart| _ -> DebugPointAtWhile.No
        let enumerableTy = tyOfExpr g enumerableExpr

        Some (enumerableTy, enumerableExpr, elemVar, bodyExpr, (mEnumExpr, mBody, spForLoop, mForLoop, spWhileLoop, mWholeExpr))
    | _ -> None  
             

let (|CompiledInt32RangeForEachExpr|_|) g expr = 
    match expr with
    | CompiledForEachExpr g (_, RangeInt32Step g (startExpr, step, finishExpr), elemVar, bodyExpr, ranges) ->
        Some (startExpr, step, finishExpr, elemVar, bodyExpr, ranges)
        | _ -> None
    | _ -> None


type OptimizeForExpressionOptions = OptimizeIntRangesOnly | OptimizeAllForExpressions

let DetectAndOptimizeForExpression g option expr =
    match option, expr with
    | _, CompiledInt32RangeForEachExpr g (startExpr, (1 | -1 as step), finishExpr, elemVar, bodyExpr, ranges) -> 

           let _mEnumExpr, _mBody, spForLoop, _mForLoop, _spWhileLoop, mWholeExpr = ranges
           mkFastForLoop g (spForLoop, mWholeExpr, elemVar, startExpr, (step = 1), finishExpr, bodyExpr)

    | OptimizeAllForExpressions, CompiledForEachExpr g (enumerableTy, enumerableExpr, elemVar, bodyExpr, ranges) ->

         let mEnumExpr, mBody, spForLoop, mForLoop, spWhileLoop, mWholeExpr = ranges

         if isStringTy g enumerableTy then
            // type is string, optimize for expression as:
            //  let $str = enumerable
            //  for $idx in 0..(str.Length - 1) do
            //      let elem = str.[idx]
            //      body elem

            let strVar, strExpr = mkCompGenLocal mEnumExpr "str" enumerableTy
            let idxVar, idxExpr = mkCompGenLocal elemVar.Range "idx" g.int32_ty

            let lengthExpr = mkGetStringLength g mForLoop strExpr
            let charExpr = mkGetStringChar g mForLoop strExpr idxExpr

            let startExpr = mkZero g mForLoop
            let finishExpr = mkDecr g mForLoop lengthExpr
            // for compat reasons, loop item over string is sometimes object, not char
            let loopItemExpr = mkCoerceIfNeeded g elemVar.Type g.char_ty charExpr  
            let bodyExpr = mkCompGenLet mForLoop elemVar loopItemExpr bodyExpr
            let forExpr = mkFastForLoop g (spForLoop, mWholeExpr, idxVar, startExpr, true, finishExpr, bodyExpr)
            let expr = mkCompGenLet mEnumExpr strVar enumerableExpr forExpr

            expr

         elif isListTy g enumerableTy then
            // type is list, optimize for expression as:
            //  let mutable $currentVar = listExpr
            //  let mutable $nextVar = $tailOrNull
            //  while $guardExpr do
            //    let i = $headExpr
            //    bodyExpr ()
            //    $current <- $next
            //    $next <- $tailOrNull

            let IndexHead = 0
            let IndexTail = 1

            let currentVar, currentExpr = mkMutableCompGenLocal mEnumExpr "current" enumerableTy
            let nextVar, nextExpr = mkMutableCompGenLocal mEnumExpr "next" enumerableTy
            let elemTy = destListTy g enumerableTy

            let guardExpr = mkNonNullTest g mForLoop nextExpr
            let headOrDefaultExpr = mkUnionCaseFieldGetUnprovenViaExprAddr (currentExpr, g.cons_ucref, [elemTy], IndexHead, mForLoop)
            let tailOrNullExpr = mkUnionCaseFieldGetUnprovenViaExprAddr (currentExpr, g.cons_ucref, [elemTy], IndexTail, mForLoop)
            let bodyExpr =
                mkCompGenLet mForLoop elemVar headOrDefaultExpr
                    (mkCompGenSequential mForLoop
                        bodyExpr
                        (mkCompGenSequential mForLoop
                            (mkValSet mForLoop (mkLocalValRef currentVar) nextExpr)
                            (mkValSet mForLoop (mkLocalValRef nextVar) tailOrNullExpr)))

            let expr =
                // let mutable current = enumerableExpr
                let spBind = (match spForLoop with DebugPointAtFor.Yes spStart -> DebugPointAtBinding.Yes spStart | DebugPointAtFor.No -> DebugPointAtBinding.NoneAtSticky)
                mkLet spBind mEnumExpr currentVar enumerableExpr
                    // let mutable next = current.TailOrNull
                    (mkCompGenLet mForLoop nextVar tailOrNullExpr 
                        // while nonNull next dp
                       (mkWhile g (spWhileLoop, WhileLoopForCompiledForEachExprMarker, guardExpr, bodyExpr, mBody)))

            expr

         else
            expr

    | _ -> expr

// Used to remove Expr.Link for inner expressions in pattern matches
let (|InnerExprPat|) expr = stripExpr expr

/// One of the transformations performed by the compiler
/// is to eliminate variables of static type "unit". These is a
/// utility function related to this.

let BindUnitVars g (mvs: Val list, paramInfos: ArgReprInfo list, body) = 
    match mvs, paramInfos with 
    | [v], [] -> 
        assert isUnitTy g v.Type
        [], mkLet DebugPointAtBinding.NoneAtInvisible v.Range v (mkUnit g v.Range) body 
    | _ -> mvs, body

let isThreadOrContextStatic g attrs = 
    HasFSharpAttributeOpt g g.attrib_ThreadStaticAttribute attrs ||
    HasFSharpAttributeOpt g g.attrib_ContextStaticAttribute attrs 

let mkUnitDelayLambda (g: TcGlobals) m e =
    let uv, _ = mkCompGenLocal m "unitVar" g.unit_ty
    mkLambda m uv (e, tyOfExpr g e) 


let (|ValApp|_|) g vref expr =
    match expr with
    | Expr.App (Expr.Val (vref2, _, _), _f0ty, tyargs, args, m) when valRefEq g vref vref2 ->  Some (tyargs, args, m)
    | _ -> None

let (|UseResumableStateMachinesExpr|_|) g expr =
    match expr with
    | ValApp g g.cgh__useResumableCode_vref (_, _, _m) -> Some ()
    | _ -> None

/// Match 
let (|IfThenElseExpr|_|) expr =
    match expr with
    | Expr.Match (_spBind, _exprm, TDSwitch(_spSwitch, cond, [ TCase( DecisionTreeTest.Const (Const.Bool true), TDSuccess ([], 0) )], Some (TDSuccess ([], 1)), _),
                  [| TTarget([], thenExpr, _, _); TTarget([], elseExpr, _, _) |], _m, _ty) -> 
        Some (cond, thenExpr,  elseExpr)
    | _ -> None

/// if __useResumableCode then ... else ...
let (|IfUseResumableStateMachinesExpr|_|) g expr =
    match expr with
    | IfThenElseExpr(UseResumableStateMachinesExpr g (), thenExpr, elseExpr) -> Some (thenExpr, elseExpr)
    | _ -> None

/// Combine a list of ModuleOrNamespaceType's making up the description of a CCU. checking there are now
/// duplicate modules etc.
let CombineCcuContentFragments m l = 

    /// Combine module types when multiple namespace fragments contribute to the
    /// same namespace, making new module specs as we go.
    let rec CombineModuleOrNamespaceTypes path m (mty1: ModuleOrNamespaceType) (mty2: ModuleOrNamespaceType) = 
        match mty1.ModuleOrNamespaceKind, mty2.ModuleOrNamespaceKind with 
        | Namespace, Namespace -> 
            let kind = mty1.ModuleOrNamespaceKind
            let tab1 = mty1.AllEntitiesByLogicalMangledName
            let tab2 = mty2.AllEntitiesByLogicalMangledName
            let entities = 
                [ for e1 in mty1.AllEntities do 
                      match tab2.TryGetValue e1.LogicalName with
                      | true, e2 -> yield CombineEntities path e1 e2
                      | _ -> yield e1
                  for e2 in mty2.AllEntities do 
                      match tab1.TryGetValue e2.LogicalName with
                      | true, _ -> ()
                      | _ -> yield e2 ]

            let vals = QueueList.append mty1.AllValsAndMembers mty2.AllValsAndMembers

            ModuleOrNamespaceType(kind, vals, QueueList.ofList entities)

        | Namespace, _ | _, Namespace -> 
            error(Error(FSComp.SR.tastNamespaceAndModuleWithSameNameInAssembly(textOfPath path), m))

        | _-> 
            error(Error(FSComp.SR.tastTwoModulesWithSameNameInAssembly(textOfPath path), m))

    and CombineEntities path (entity1: Entity) (entity2: Entity) = 

        match entity1.IsModuleOrNamespace, entity2.IsModuleOrNamespace with
        | true, true -> 
            entity1 |> Construct.NewModifiedTycon (fun data1 -> 
                        let xml = XmlDoc.Merge entity1.XmlDoc entity2.XmlDoc
                        { data1 with 
                             entity_attribs = entity1.Attribs @ entity2.Attribs
                             entity_modul_contents = MaybeLazy.Lazy (lazy (CombineModuleOrNamespaceTypes (path@[entity2.DemangledModuleOrNamespaceName]) entity2.Range entity1.ModuleOrNamespaceType entity2.ModuleOrNamespaceType))
                             entity_opt_data = 
                                match data1.entity_opt_data with
                                | Some optData -> Some { optData with entity_xmldoc = xml }
                                | _ -> Some { Entity.NewEmptyEntityOptData() with entity_xmldoc = xml } }) 
        | false, false -> 
            error(Error(FSComp.SR.tastDuplicateTypeDefinitionInAssembly(entity2.LogicalName, textOfPath path), entity2.Range))
        | _, _ -> 
            error(Error(FSComp.SR.tastConflictingModuleAndTypeDefinitionInAssembly(entity2.LogicalName, textOfPath path), entity2.Range))
    
    and CombineModuleOrNamespaceTypeList path m l = 
        match l with
        | h :: t -> List.fold (CombineModuleOrNamespaceTypes path m) h t
        | _ -> failwith "CombineModuleOrNamespaceTypeList"

    CombineModuleOrNamespaceTypeList [] m l

/// An immutable mappping from witnesses to some data.
///
/// Note: this uses an immutable HashMap/Dictionary with an IEqualityComparer that captures TcGlobals, see EmptyTraitWitnessInfoHashMap
type TraitWitnessInfoHashMap<'T> = ImmutableDictionary<TraitWitnessInfo, 'T>

/// Create an empty immutable mapping from witnesses to some data
let EmptyTraitWitnessInfoHashMap g : TraitWitnessInfoHashMap<'T> =
    ImmutableDictionary.Create(
         { new IEqualityComparer<_> with 
                member _.Equals(a, b) = traitKeysAEquiv g TypeEquivEnv.Empty a b
                member _.GetHashCode(a) = hash a.MemberName
         })

let (|WhileExpr|_|) expr = 
    match expr with 
    | Expr.Op (TOp.While (sp1, sp2), _, [Expr.Lambda (_, _, _, [_gv], guardExpr, _, _);Expr.Lambda (_, _, _, [_bv], bodyExpr, _, _)], m) ->
        Some (sp1, sp2, guardExpr, bodyExpr, m)
    | _ -> None

let (|TryFinallyExpr|_|) expr = 
    match expr with 
    | Expr.Op (TOp.TryFinally (sp1, sp2), [ty], [Expr.Lambda (_, _, _, [_], e1, _, _); Expr.Lambda (_, _, _, [_], e2, _, _)], m) ->
        Some (sp1, sp2, ty, e1, e2, m)
    | _ -> None

let (|ForLoopExpr|_|) expr = 
    match expr with 
    | Expr.Op (TOp.For (sp1, sp2), _, [Expr.Lambda (_, _, _, [_], e1, _, _);Expr.Lambda (_, _, _, [_], e2, _, _);Expr.Lambda (_, _, _, [v], e3, _, _)], m) ->
        Some (sp1, sp2, e1, e2, v, e3, m)
    | _ -> None

let (|TryWithExpr|_|) expr =
    match expr with 
    | Expr.Op (TOp.TryWith (spTry, spWith), [resTy], [Expr.Lambda (_, _, _, [_], bodyExpr, _, _); Expr.Lambda (_, _, _, [filterVar], filterExpr, _, _); Expr.Lambda (_, _, _, [handlerVar], handlerExpr, _, _)], m) ->
        Some (spTry, spWith, resTy, bodyExpr, filterVar, filterExpr, handlerVar, handlerExpr, m)
    | _ -> None

let (|MatchTwoCasesExpr|_|) expr =
    match expr with 
    | Expr.Match (spBind, exprm, TDSwitch(spSwitch, cond, [ TCase( DecisionTreeTest.UnionCase (ucref, a), TDSuccess ([], tg1) )], Some (TDSuccess ([], tg2)), b), tgs, m, ty) -> 

        // How to rebuild this construct
        let rebuild (cond, ucref, tg1, tg2, tgs) = 
            Expr.Match (spBind, exprm, TDSwitch(spSwitch, cond, [ TCase( DecisionTreeTest.UnionCase (ucref, a), TDSuccess ([], tg1) )], Some (TDSuccess ([], tg2)), b), tgs, m, ty)

        Some (cond, ucref, tg1, tg2, tgs, rebuild)

    | _ -> None

/// match e with None -> ... | Some v -> ... or other variations of the same
let (|MatchOptionExpr|_|) expr =
    match expr with
    | MatchTwoCasesExpr(cond, ucref, tg1, tg2, tgs, rebuildTwoCases) -> 
        let tgNone, tgSome = if ucref.CaseName = "None" then tg1, tg2 else tg2, tg1
        match tgs.[tgNone], tgs.[tgSome] with 
        | TTarget([], noneBranchExpr, b1, b2), 
          TTarget([], Expr.Let(TBind(unionCaseVar, Expr.Op(TOp.UnionCaseProof a1, a2, a3, a4), a5), 
                               Expr.Let(TBind(someVar, Expr.Op(TOp.UnionCaseFieldGet (a6a, a6b), a7, a8, a9), a10), someBranchExpr, a11, a12), a13, a14), a15, a16) 
              when unionCaseVar.LogicalName = "unionCase" -> 

            // How to rebuild this construct
            let rebuild (cond, noneBranchExpr, someVar, someBranchExpr) =
                let tgs = Array.zeroCreate 2
                tgs.[tgNone] <- TTarget([], noneBranchExpr, b1, b2)
                tgs.[tgSome] <- TTarget([], Expr.Let(TBind(unionCaseVar, Expr.Op(TOp.UnionCaseProof a1, a2, a3, a4), a5), 
                                                    Expr.Let(TBind(someVar, Expr.Op(TOp.UnionCaseFieldGet (a6a, a6b), a7, a8, a9), a10), someBranchExpr, a11, a12), a13, a14), a15, a16)
                rebuildTwoCases (cond, ucref, tg1, tg2, tgs)

            Some (cond, noneBranchExpr, someVar, someBranchExpr, rebuild)
        | _ -> None
    | _ -> None

let (|ResumableEntryAppExpr|_|) g expr =
    match expr with
    | ValApp g g.cgh__resumableEntry_vref (_, _, _m) -> Some ()
    | _ -> None

/// Match an (unoptimized) __resumableEntry expression
let (|ResumableEntryMatchExpr|_|) g expr =
    match expr with
    | Expr.Let(TBind(matchVar, matchExpr, sp1), MatchOptionExpr (Expr.Val(matchVar2, b, c), noneBranchExpr, someVar, someBranchExpr, rebuildMatch), d, e) ->
        match matchExpr with 
        | ResumableEntryAppExpr g () -> 
            if valRefEq g (mkLocalValRef matchVar) matchVar2 then 

                // How to rebuild this construct
                let rebuild (noneBranchExpr, someBranchExpr) =
                    Expr.Let(TBind(matchVar, matchExpr, sp1), rebuildMatch (Expr.Val(matchVar2, b, c), noneBranchExpr, someVar, someBranchExpr), d, e)

                Some (noneBranchExpr, someVar, someBranchExpr, rebuild)

            else None

        | _ -> None
    | _ -> None

let (|PossiblyCompiledTypeOfExpr|_|) g expr =
    match expr with 
    | TypeOfExpr g ty -> Some ty
    | Expr.Op(TOp.ILCall (_, _, _, _, _, _, _, ilMethRef, _, _, _), [],[Expr.Op (TOp.ILAsm ([ I_ldtoken (ILToken.ILType _) ], _), [ty], _, _)], _)
              when ilMethRef.DeclaringTypeRef.Name = "System.Type" && ilMethRef.Name = "GetTypeFromHandle" -> 
        Some ty
    | _ -> None

let (|StructStateMachineExpr|_|) g expr =
    match expr with
    | ValApp g g.cgh__stateMachine_vref ([dataTy; _resultTy], [moveNext; setStateMachine; afterCode], _m) ->
        match moveNext, setStateMachine, afterCode with 
        | NewDelegateExpr g (_, [[moveNextThisVar]], moveNextBody, _, _),
          NewDelegateExpr g (_, [[setStateMachineThisVar;setStateMachineStateVar]], setStateMachineBody, _, _),
          NewDelegateExpr g (_, [[afterCodeThisVar]], afterCodeBody, _, _) ->
              Some (dataTy, 
                    (moveNextThisVar, moveNextBody), 
                    (setStateMachineThisVar, setStateMachineStateVar, setStateMachineBody), 
                    (afterCodeThisVar, afterCodeBody))
        | _ -> None
    | _ -> None

let (|ResumeAtExpr|_|) g expr =
    match expr with
    | ValApp g g.cgh__resumeAt_vref (_, [pcExpr], _m) -> Some pcExpr
    | _ -> None

// Detect sequencing constructs in state machine code
let (|SequentialResumableCode|_|) (g: TcGlobals) expr = 
    match expr with

    // e1; e2
    | Expr.Sequential(e1, e2, NormalSeq, sp, m) ->
        Some (e1, e2, m, (fun e1 e2 -> Expr.Sequential(e1, e2, NormalSeq, sp, m)))

    // let __stack_step = e1 in e2
    | Expr.Let(bind, e2, m, _) when bind.Var.CompiledName(g.CompilerGlobalState).StartsWith(stackVarPrefix) ->
        Some (bind.Expr, e2, m, (fun e1 e2 -> mkLet bind.DebugPoint m bind.Var e1 e2))

    | _ -> None

let mkLabelled m l e = mkCompGenSequential m (Expr.Op (TOp.Label l, [], [], m)) e

let isResumableCodeTy g ty = ty |> stripTyEqns g |> (function TType_app(tcref, _) -> tyconRefEq g tcref g.ResumableCode_tcr | _ -> false)

let rec isReturnsResumableCodeTy g ty = 
    if isFunTy g ty then isReturnsResumableCodeTy g (rangeOfFunTy g ty)
    else isResumableCodeTy g ty

let (|ResumableCodeInvoke|_|) g expr =
    match expr with
    // defn.Invoke x --> let arg = x in [defn][arg/x]
    | Expr.App ((Expr.Val (invokeRef, _, _) as iref), a, b, (f :: args), m) 
            when invokeRef.LogicalName = "Invoke" && isReturnsResumableCodeTy g (tyOfExpr g f) -> 
        Some (iref, f, args, m, (fun (f2, args2) -> Expr.App ((iref, a, b, (f2 :: args2), m))))
    | _ -> None

let mkDebugPoint g m expr = 
    mkThenDoSequential DebugPointAtSequential.SuppressStmt m expr (mkUnit g m)
<|MERGE_RESOLUTION|>--- conflicted
+++ resolved
@@ -2069,13 +2069,9 @@
       includeLocalTycons = false
       includeLocalTyconReprs = false
       includeRecdFields = false
-<<<<<<< HEAD
-      includeUnionCases = false }
-=======
       includeUnionCases = false
       stackGuard = stackGuardOpt }
 
->>>>>>> b7f38ece
   
 let CollectTyparsAndLocals = CollectTyparsAndLocalsImpl None
 
