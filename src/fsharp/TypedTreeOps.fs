// Copyright (c) Microsoft Corporation. All Rights Reserved. See License.txt in the project root for license information.

/// Defines derived expression manipulation and construction functions.
module internal FSharp.Compiler.TypedTreeOps

open System.Collections.Generic
open System.Collections.Immutable
open Internal.Utilities
open Internal.Utilities.Collections
open Internal.Utilities.Library
open Internal.Utilities.Library.Extras
open Internal.Utilities.Rational

open FSharp.Compiler.AbstractIL 
open FSharp.Compiler.AbstractIL.IL
open FSharp.Compiler.CompilerGlobalState
open FSharp.Compiler.DiagnosticsLogger
open FSharp.Compiler.Features
open FSharp.Compiler.Syntax
open FSharp.Compiler.Syntax.PrettyNaming
open FSharp.Compiler.SyntaxTreeOps
open FSharp.Compiler.TcGlobals
open FSharp.Compiler.Text
open FSharp.Compiler.Text.Range
open FSharp.Compiler.Text.Layout
open FSharp.Compiler.Text.LayoutRender
open FSharp.Compiler.Text.TaggedText
open FSharp.Compiler.Xml
open FSharp.Compiler.TypedTree
open FSharp.Compiler.TypedTreeBasics
#if !NO_TYPEPROVIDERS
open FSharp.Compiler.TypeProviders
#endif

let AccFreeVarsStackGuardDepth = GetEnvInteger "FSHARP_AccFreeVars" 100
let RemapExprStackGuardDepth = GetEnvInteger "FSHARP_RemapExpr" 50
let FoldExprStackGuardDepth = GetEnvInteger "FSHARP_FoldExpr" 50

//---------------------------------------------------------------------------
// Basic data structures
//---------------------------------------------------------------------------

[<NoEquality; NoComparison>]
type TyparMap<'T> = 
    | TPMap of StampMap<'T>

    member tm.Item 
        with get (v: Typar) = 
            let (TPMap m) = tm
            m[v.Stamp]

    member tm.ContainsKey (v: Typar) = 
        let (TPMap m) = tm
        m.ContainsKey(v.Stamp)

    member tm.TryFind (v: Typar) = 
        let (TPMap m) = tm
        m.TryFind(v.Stamp)

    member tm.Add (v: Typar, x) = 
        let (TPMap m) = tm
        TPMap (m.Add(v.Stamp, x))

    static member Empty: TyparMap<'T> = TPMap Map.empty

[<NoEquality; NoComparison; Sealed>]
type TyconRefMap<'T>(imap: StampMap<'T>) =
    member m.Item with get (v: TyconRef) = imap[v.Stamp]
    member m.TryFind (v: TyconRef) = imap.TryFind v.Stamp 
    member m.ContainsKey (v: TyconRef) = imap.ContainsKey v.Stamp 
    member m.Add (v: TyconRef) x = TyconRefMap (imap.Add (v.Stamp, x))
    member m.Remove (v: TyconRef) = TyconRefMap (imap.Remove v.Stamp)
    member m.IsEmpty = imap.IsEmpty
    static member Empty: TyconRefMap<'T> = TyconRefMap Map.empty
    static member OfList vs = (vs, TyconRefMap<'T>.Empty) ||> List.foldBack (fun (x, y) acc -> acc.Add x y) 

[<Struct>]
[<NoEquality; NoComparison>]
type ValMap<'T>(imap: StampMap<'T>) = 
     
    member m.Contents = imap
    member m.Item with get (v: Val) = imap[v.Stamp]
    member m.TryFind (v: Val) = imap.TryFind v.Stamp 
    member m.ContainsVal (v: Val) = imap.ContainsKey v.Stamp 
    member m.Add (v: Val) x = ValMap (imap.Add(v.Stamp, x))
    member m.Remove (v: Val) = ValMap (imap.Remove(v.Stamp))
    static member Empty = ValMap<'T> Map.empty
    member m.IsEmpty = imap.IsEmpty
    static member OfList vs = (vs, ValMap<'T>.Empty) ||> List.foldBack (fun (x, y) acc -> acc.Add x y) 

//--------------------------------------------------------------------------
// renamings
//--------------------------------------------------------------------------

type TyparInst = (Typar * TType) list

type TyconRefRemap = TyconRefMap<TyconRef>
type ValRemap = ValMap<ValRef>

let emptyTyconRefRemap: TyconRefRemap = TyconRefMap<_>.Empty
let emptyTyparInst = ([]: TyparInst)

[<NoEquality; NoComparison>]
type Remap =
    { tpinst: TyparInst

      /// Values to remap
      valRemap: ValRemap

      /// TyconRefs to remap
      tyconRefRemap: TyconRefRemap

      /// Remove existing trait solutions?
      removeTraitSolutions: bool
      
      /// A map indicating how to fill in extSlns for traits as we copy an expression. Indexed by the member name of the trait
      traitCtxtsMap: Map<string, ITraitContext> }

let emptyRemap = 
    { tpinst = emptyTyparInst
      tyconRefRemap = emptyTyconRefRemap
      valRemap = ValMap.Empty
      removeTraitSolutions = false 
      traitCtxtsMap = Map.empty }

type Remap with 
    static member Empty = emptyRemap

//--------------------------------------------------------------------------
// Substitute for type variables and remap type constructors 
//--------------------------------------------------------------------------

let addTyconRefRemap tcref1 tcref2 tmenv = 
    { tmenv with tyconRefRemap = tmenv.tyconRefRemap.Add tcref1 tcref2 }

let isRemapEmpty remap = 
    isNil remap.tpinst && 
    remap.tyconRefRemap.IsEmpty && 
    remap.valRemap.IsEmpty 

let rec instTyparRef tpinst ty tp =
    match tpinst with 
    | [] -> ty
    | (tpR, tyR) :: t -> 
        if typarEq tp tpR then tyR 
        else instTyparRef t ty tp

let instMeasureTyparRef tpinst unt (tp: Typar) =
   match tp.Kind with 
   | TyparKind.Measure ->
        let rec loop tpinst = 
            match tpinst with 
            | [] -> unt
            | (tpR, tyR) :: t -> 
                if typarEq tp tpR then 
                    match tyR with 
                    | TType_measure unt -> unt
                    | _ -> failwith "instMeasureTyparRef incorrect kind"
                else
                    loop t
        loop tpinst
   | _ -> failwith "instMeasureTyparRef: kind=Type"

let remapTyconRef (tcmap: TyconRefMap<_>) tcref =
    match tcmap.TryFind tcref with 
    | Some tcref -> tcref
    | None -> tcref

let remapUnionCaseRef tcmap (UnionCaseRef(tcref, nm)) = UnionCaseRef(remapTyconRef tcmap tcref, nm)
let remapRecdFieldRef tcmap (RecdFieldRef(tcref, nm)) = RecdFieldRef(remapTyconRef tcmap tcref, nm)

let mkTyparInst (typars: Typars) tyargs =
    (List.zip typars tyargs: TyparInst)

let generalizeTypar tp = mkTyparTy tp
let generalizeTypars tps = List.map generalizeTypar tps

let rec remapTypeAux (tyenv: Remap) (ty: TType) =
  let ty = stripTyparEqns ty
  match ty with
  | TType_var (tp, _) as ty ->
      instTyparRef tyenv.tpinst ty tp

  | TType_app (tcref, tinst, flags) as ty -> 
      match tyenv.tyconRefRemap.TryFind tcref with 
      | Some tcrefR -> TType_app (tcrefR, remapTypesAux tyenv tinst, flags)
      | None -> 
          match tinst with 
          | [] -> ty  // optimization to avoid re-allocation of TType_app node in the common case 
          | _ -> 
              // avoid reallocation on idempotent 
              let tinstR = remapTypesAux tyenv tinst
              if tinst === tinstR then ty else 
              TType_app (tcref, tinstR, flags)

  | TType_ucase (UnionCaseRef(tcref, n), tinst) -> 
      match tyenv.tyconRefRemap.TryFind tcref with 
      | Some tcrefR -> TType_ucase (UnionCaseRef(tcrefR, n), remapTypesAux tyenv tinst)
      | None -> TType_ucase (UnionCaseRef(tcref, n), remapTypesAux tyenv tinst)

  | TType_anon (anonInfo, l) as ty -> 
      let tupInfoR = remapTupInfoAux tyenv anonInfo.TupInfo
      let lR = remapTypesAux tyenv l
      if anonInfo.TupInfo === tupInfoR && l === lR then ty else  
      TType_anon (AnonRecdTypeInfo.Create(anonInfo.Assembly, tupInfoR, anonInfo.SortedIds), lR)

  | TType_tuple (tupInfo, l) as ty -> 
      let tupInfoR = remapTupInfoAux tyenv tupInfo
      let lR = remapTypesAux tyenv l
      if tupInfo === tupInfoR && l === lR then ty else  
      TType_tuple (tupInfoR, lR)

  | TType_fun (d, r, flags) as ty -> 
      let dR = remapTypeAux tyenv d
      let rR = remapTypeAux tyenv r
      if d === dR && r === rR then ty else
      TType_fun (dR, rR, flags)

  | TType_forall (tps, ty) -> 
      let tpsR, tyenv = copyAndRemapAndBindTypars tyenv tps
      TType_forall (tpsR, remapTypeAux tyenv ty)

  | TType_measure unt -> 
      TType_measure (remapMeasureAux tyenv unt)


and remapMeasureAux tyenv unt =
    match unt with
    | Measure.One -> unt
    | Measure.Con tcref ->
        match tyenv.tyconRefRemap.TryFind tcref with 
        | Some tcref -> Measure.Con tcref
        | None -> unt
    | Measure.Prod(u1, u2) -> Measure.Prod(remapMeasureAux tyenv u1, remapMeasureAux tyenv u2)
    | Measure.RationalPower(u, q) -> Measure.RationalPower(remapMeasureAux tyenv u, q)
    | Measure.Inv u -> Measure.Inv(remapMeasureAux tyenv u)
    | Measure.Var tp as unt -> 
       match tp.Solution with
       | None -> 
          match ListAssoc.tryFind typarEq tp tyenv.tpinst with
          | Some v -> 
              match v with
              | TType_measure unt -> unt
              | _ -> failwith "remapMeasureAux: incorrect kinds"
          | None -> unt
       | Some (TType_measure unt) -> remapMeasureAux tyenv unt
       | Some ty -> failwithf "incorrect kinds: %A" ty

and remapTupInfoAux _tyenv unt =
    match unt with
    | TupInfo.Const _ -> unt

and remapTypesAux tyenv types = List.mapq (remapTypeAux tyenv) types
and remapTyparConstraintsAux tyenv cs =
   cs |> List.choose (fun x -> 
         match x with 
         | TyparConstraint.CoercesTo(ty, m) -> 
             Some(TyparConstraint.CoercesTo (remapTypeAux tyenv ty, m))
         | TyparConstraint.MayResolveMember(traitInfo, m) -> 
             Some(TyparConstraint.MayResolveMember (remapTraitInfo tyenv traitInfo, m))
         | TyparConstraint.DefaultsTo(priority, ty, m) ->
             Some(TyparConstraint.DefaultsTo(priority, remapTypeAux tyenv ty, m))
         | TyparConstraint.IsEnum(uty, m) -> 
             Some(TyparConstraint.IsEnum(remapTypeAux tyenv uty, m))
         | TyparConstraint.IsDelegate(uty1, uty2, m) -> 
             Some(TyparConstraint.IsDelegate(remapTypeAux tyenv uty1, remapTypeAux tyenv uty2, m))
         | TyparConstraint.SimpleChoice(tys, m) ->
             Some(TyparConstraint.SimpleChoice(remapTypesAux tyenv tys, m))
         | TyparConstraint.SupportsComparison _ 
         | TyparConstraint.SupportsEquality _ 
         | TyparConstraint.SupportsNull _ 
         | TyparConstraint.IsUnmanaged _ 
         | TyparConstraint.IsNonNullableStruct _ 
         | TyparConstraint.IsReferenceType _ 
         | TyparConstraint.RequiresDefaultConstructor _ -> Some x)

and remapTraitWitnessInfo tyenv (TraitWitnessInfo(tys, nm, flags, argTys, retTy)) =
    let tysR = remapTypesAux tyenv tys
    let argTysR = remapTypesAux tyenv argTys
    let rtyR = Option.map (remapTypeAux tyenv) retTy
    TraitWitnessInfo(tysR, nm, flags, argTysR, rtyR)

<<<<<<< HEAD
<<<<<<< HEAD
and remapTraitInfo tyenv (TTrait(tys, nm, mf, argtys, rty, slnCell, traitCtxt)) =
=======
and remapTraitInfo tyenv (TTrait(tys, nm, mf, argtys, retTy, slnCell)) =
>>>>>>> f9b72061ca0e6ad865bc462c40c9877a6168d69d
=======
and remapTraitInfo tyenv (TTrait(tys, nm, flags, argTys, retTy, slnCell)) =
>>>>>>> 01e5bbb5da602388d44444696f3469ba129d7b1c
    let slnCell = 
        match slnCell.Value with 
        | None -> None
        | _ when tyenv.removeTraitSolutions -> None
        | Some sln -> 
            let sln = 
                match sln with 
                | ILMethSln(ty, extOpt, ilMethRef, minst) ->
                     ILMethSln(remapTypeAux tyenv ty, extOpt, ilMethRef, remapTypesAux tyenv minst)  
                | FSMethSln(ty, vref, minst, isExt) ->
                     FSMethSln(remapTypeAux tyenv ty, remapValRef tyenv vref, remapTypesAux tyenv minst, isExt)  
                | FSRecdFieldSln(tinst, rfref, isSet) ->
                     FSRecdFieldSln(remapTypesAux tyenv tinst, remapRecdFieldRef tyenv.tyconRefRemap rfref, isSet)  
                | FSAnonRecdFieldSln(anonInfo, tinst, n) ->
                     FSAnonRecdFieldSln(anonInfo, remapTypesAux tyenv tinst, n)  
                | BuiltInSln -> 
                     BuiltInSln
                | ClosedExprSln e -> 
                     ClosedExprSln e // no need to remap because it is a closed expression, referring only to external types
            Some sln
<<<<<<< HEAD

    let traitCtxtNew = 
        if tyenv.traitCtxtsMap.ContainsKey nm then
            Some tyenv.traitCtxtsMap.[nm]
        else
            traitCtxt

    // Note: we reallocate a new solution cell (though keep existing solutions unless 'removeTraitSolutions'=true) on every traversal of a trait constraint
=======
    
    let tysR = remapTypesAux tyenv tys
    let argTysR = remapTypesAux tyenv argTys
    let retTyR = Option.map (remapTypeAux tyenv) retTy

    // Note: we reallocate a new solution cell on every traversal of a trait constraint
>>>>>>> 01e5bbb5da602388d44444696f3469ba129d7b1c
    // This feels incorrect for trait constraints that are quantified: it seems we should have 
    // formal binders for trait constraints when they are quantified, just as
    // we have formal binders for type variables.
    //
    // The danger here is that a solution for one syntactic occurrence of a trait constraint won't
    // be propagated to other, "linked" solutions. However trait constraints don't appear in any algebra
    // in the same way as types
<<<<<<< HEAD
<<<<<<< HEAD
    TTrait(remapTypesAux tyenv tys, nm, mf, remapTypesAux tyenv argtys, Option.map (remapTypeAux tyenv) rty, ref slnCell, traitCtxtNew)
=======
    TTrait(remapTypesAux tyenv tys, nm, mf, remapTypesAux tyenv argtys, Option.map (remapTypeAux tyenv) retTy, ref slnCell)
>>>>>>> f9b72061ca0e6ad865bc462c40c9877a6168d69d
=======
    let newSlnCell = ref slnCell

    TTrait(tysR, nm, flags, argTysR, retTyR, newSlnCell)
>>>>>>> 01e5bbb5da602388d44444696f3469ba129d7b1c

and bindTypars tps tyargs tpinst =   
    match tps with 
    | [] -> tpinst 
    | _ -> List.map2 (fun tp tyarg -> (tp, tyarg)) tps tyargs @ tpinst 

// This version is used to remap most type parameters, e.g. ones bound at tycons, vals, records 
// See notes below on remapTypeFull for why we have a function that accepts remapAttribs as an argument 
and copyAndRemapAndBindTyparsFull remapAttrib tyenv tps =
    match tps with 
    | [] -> tps, tyenv 
    | _ -> 
      let tpsR = copyTypars tps
      let tyenv = { tyenv with tpinst = bindTypars tps (generalizeTypars tpsR) tyenv.tpinst } 
      (tps, tpsR) ||> List.iter2 (fun tporig tp -> 
         tp.SetConstraints (remapTyparConstraintsAux tyenv tporig.Constraints)
         tp.SetAttribs (tporig.Attribs |> remapAttrib))
      tpsR, tyenv

// copies bound typars, extends tpinst 
and copyAndRemapAndBindTypars tyenv tps =
    copyAndRemapAndBindTyparsFull (fun _ -> []) tyenv tps

and remapValLinkage tyenv (vlink: ValLinkageFullKey) = 
    let tyOpt = vlink.TypeForLinkage
    let tyOptR = 
        match tyOpt with 
        | None -> tyOpt 
        | Some ty -> 
            let tyR = remapTypeAux tyenv ty
            if ty === tyR then tyOpt else
            Some tyR
    if tyOpt === tyOptR then vlink else
    ValLinkageFullKey(vlink.PartialKey, tyOptR)

and remapNonLocalValRef tyenv (nlvref: NonLocalValOrMemberRef) = 
    let eref = nlvref.EnclosingEntity
    let erefR = remapTyconRef tyenv.tyconRefRemap eref
    let vlink = nlvref.ItemKey
    let vlinkR = remapValLinkage tyenv vlink
    if eref === erefR && vlink === vlinkR then nlvref else
    { EnclosingEntity = erefR
      ItemKey = vlinkR }

and remapValRef tmenv (vref: ValRef) = 
    match tmenv.valRemap.TryFind vref.Deref with 
    | None -> 
        if vref.IsLocalRef then vref else 
        let nlvref = vref.nlr
        let nlvrefR = remapNonLocalValRef tmenv nlvref
        if nlvref === nlvrefR then vref else
        VRefNonLocal nlvrefR
    | Some res -> 
        res

let remapType tyenv x =
    if isRemapEmpty tyenv then x else
    remapTypeAux tyenv x

let remapTypes tyenv x = 
    if isRemapEmpty tyenv then x else 
    remapTypesAux tyenv x

/// Use this one for any type that may be a forall type where the type variables may contain attributes 
/// Logically speaking this is mutually recursive with remapAttribImpl defined much later in this file, 
/// because types may contain forall types that contain attributes, which need to be remapped. 
/// We currently break the recursion by passing in remapAttribImpl as a function parameter. 
/// Use this one for any type that may be a forall type where the type variables may contain attributes 
let remapTypeFull remapAttrib tyenv ty =
    if isRemapEmpty tyenv then ty else 
    match stripTyparEqns ty with
    | TType_forall(tps, tau) -> 
        let tpsR, tyenvinner = copyAndRemapAndBindTyparsFull remapAttrib tyenv tps
        TType_forall(tpsR, remapType tyenvinner tau)
    | _ -> 
        remapType tyenv ty

let remapParam tyenv (TSlotParam(nm, ty, fl1, fl2, fl3, attribs) as x) = 
    if isRemapEmpty tyenv then x else 
    TSlotParam(nm, remapTypeAux tyenv ty, fl1, fl2, fl3, attribs) 

let remapSlotSig remapAttrib tyenv (TSlotSig(nm, ty, ctps, methTypars, paraml, retTy) as x) =
    if isRemapEmpty tyenv then x else 
    let tyR = remapTypeAux tyenv ty
    let ctpsR, tyenvinner = copyAndRemapAndBindTyparsFull remapAttrib tyenv ctps
    let methTyparsR, tyenvinner = copyAndRemapAndBindTyparsFull remapAttrib tyenvinner methTypars
    TSlotSig(nm, tyR, ctpsR, methTyparsR, List.mapSquared (remapParam tyenvinner) paraml, Option.map (remapTypeAux tyenvinner) retTy) 

let mkInstRemap tpinst = 
    { tyconRefRemap = emptyTyconRefRemap
      tpinst = tpinst
      valRemap = ValMap.Empty
      removeTraitSolutions = false
      traitCtxtsMap = Map.empty }

// entry points for "typar -> TType" instantiation 
let instType tpinst x = if isNil tpinst then x else remapTypeAux (mkInstRemap tpinst) x
let instTypes tpinst x = if isNil tpinst then x else remapTypesAux (mkInstRemap tpinst) x
let instTrait tpinst x = if isNil tpinst then x else remapTraitInfo (mkInstRemap tpinst) x
let instTyparConstraints tpinst x = if isNil tpinst then x else remapTyparConstraintsAux (mkInstRemap tpinst) x
let instSlotSig tpinst ss = remapSlotSig (fun _ -> []) (mkInstRemap tpinst) ss
let copySlotSig ss = remapSlotSig (fun _ -> []) Remap.Empty ss

let mkTyparToTyparRenaming tpsOrig tps = 
    let tinst = generalizeTypars tps
    mkTyparInst tpsOrig tinst, tinst

let mkTyconInst (tycon: Tycon) tinst = mkTyparInst tycon.TyparsNoRange tinst
let mkTyconRefInst (tcref: TyconRef) tinst = mkTyconInst tcref.Deref tinst

//---------------------------------------------------------------------------
// Basic equalities
//---------------------------------------------------------------------------

let tyconRefEq (g: TcGlobals) tcref1 tcref2 = primEntityRefEq g.compilingFSharpCore g.fslibCcu tcref1 tcref2
let valRefEq (g: TcGlobals) vref1 vref2 = primValRefEq g.compilingFSharpCore g.fslibCcu vref1 vref2

//---------------------------------------------------------------------------
// Remove inference equations and abbreviations from units
//---------------------------------------------------------------------------

let reduceTyconRefAbbrevMeasureable (tcref: TyconRef) = 
    let abbrev = tcref.TypeAbbrev
    match abbrev with 
    | Some (TType_measure ms) -> ms
    | _ -> invalidArg "tcref" "not a measure abbreviation, or incorrect kind"

let rec stripUnitEqnsFromMeasureAux canShortcut unt = 
    match stripUnitEqnsAux canShortcut unt with 
    | Measure.Con tcref when tcref.IsTypeAbbrev ->  
        stripUnitEqnsFromMeasureAux canShortcut (reduceTyconRefAbbrevMeasureable tcref) 
    | m -> m

let stripUnitEqnsFromMeasure m = stripUnitEqnsFromMeasureAux false m

//---------------------------------------------------------------------------
// Basic unit stuff
//---------------------------------------------------------------------------

/// What is the contribution of unit-of-measure constant ucref to unit-of-measure expression measure? 
let rec MeasureExprConExponent g abbrev ucref unt =
    match (if abbrev then stripUnitEqnsFromMeasure unt else stripUnitEqns unt) with
    | Measure.Con ucrefR -> if tyconRefEq g ucrefR ucref then OneRational else ZeroRational
    | Measure.Inv untR -> NegRational(MeasureExprConExponent g abbrev ucref untR)
    | Measure.Prod(unt1, unt2) -> AddRational(MeasureExprConExponent g abbrev ucref unt1) (MeasureExprConExponent g abbrev ucref unt2)
    | Measure.RationalPower(untR, q) -> MulRational (MeasureExprConExponent g abbrev ucref untR) q
    | _ -> ZeroRational

/// What is the contribution of unit-of-measure constant ucref to unit-of-measure expression measure
/// after remapping tycons? 
let rec MeasureConExponentAfterRemapping g r ucref unt =
    match stripUnitEqnsFromMeasure unt with
    | Measure.Con ucrefR -> if tyconRefEq g (r ucrefR) ucref then OneRational else ZeroRational
    | Measure.Inv untR -> NegRational(MeasureConExponentAfterRemapping g r ucref untR)
    | Measure.Prod(unt1, unt2) -> AddRational(MeasureConExponentAfterRemapping g r ucref unt1) (MeasureConExponentAfterRemapping g r ucref unt2)
    | Measure.RationalPower(untR, q) -> MulRational (MeasureConExponentAfterRemapping g r ucref untR) q
    | _ -> ZeroRational

/// What is the contribution of unit-of-measure variable tp to unit-of-measure expression unt? 
let rec MeasureVarExponent tp unt =
    match stripUnitEqnsFromMeasure unt with
    | Measure.Var tpR -> if typarEq tp tpR then OneRational else ZeroRational
    | Measure.Inv untR -> NegRational(MeasureVarExponent tp untR)
    | Measure.Prod(unt1, unt2) -> AddRational(MeasureVarExponent tp unt1) (MeasureVarExponent tp unt2)
    | Measure.RationalPower(untR, q) -> MulRational (MeasureVarExponent tp untR) q
    | _ -> ZeroRational

/// List the *literal* occurrences of unit variables in a unit expression, without repeats  
let ListMeasureVarOccs unt =
    let rec gather acc unt =  
        match stripUnitEqnsFromMeasure unt with
        | Measure.Var tp -> if List.exists (typarEq tp) acc then acc else tp :: acc
        | Measure.Prod(unt1, unt2) -> gather (gather acc unt1) unt2
        | Measure.RationalPower(untR, _) -> gather acc untR
        | Measure.Inv untR -> gather acc untR
        | _ -> acc   
    gather [] unt

/// List the *observable* occurrences of unit variables in a unit expression, without repeats, paired with their non-zero exponents
let ListMeasureVarOccsWithNonZeroExponents untexpr =
    let rec gather acc unt =  
        match stripUnitEqnsFromMeasure unt with
        | Measure.Var tp -> 
            if List.exists (fun (tpR, _) -> typarEq tp tpR) acc then acc 
            else 
                let e = MeasureVarExponent tp untexpr
                if e = ZeroRational then acc else (tp, e) :: acc
        | Measure.Prod(unt1, unt2) -> gather (gather acc unt1) unt2
        | Measure.Inv untR -> gather acc untR
        | Measure.RationalPower(untR, _) -> gather acc untR
        | _ -> acc   
    gather [] untexpr

/// List the *observable* occurrences of unit constants in a unit expression, without repeats, paired with their non-zero exponents
let ListMeasureConOccsWithNonZeroExponents g eraseAbbrevs untexpr =
    let rec gather acc unt =  
        match (if eraseAbbrevs then stripUnitEqnsFromMeasure unt else stripUnitEqns unt) with
        | Measure.Con c -> 
            if List.exists (fun (cR, _) -> tyconRefEq g c cR) acc then acc else 
            let e = MeasureExprConExponent g eraseAbbrevs c untexpr
            if e = ZeroRational then acc else (c, e) :: acc
        | Measure.Prod(unt1, unt2) -> gather (gather acc unt1) unt2
        | Measure.Inv untR -> gather acc untR
        | Measure.RationalPower(untR, _) -> gather acc untR
        | _ -> acc  
    gather [] untexpr

/// List the *literal* occurrences of unit constants in a unit expression, without repeats, 
/// and after applying a remapping function r to tycons
let ListMeasureConOccsAfterRemapping g r unt =
    let rec gather acc unt =  
        match stripUnitEqnsFromMeasure unt with
        | Measure.Con c -> if List.exists (tyconRefEq g (r c)) acc then acc else r c :: acc
        | Measure.Prod(unt1, unt2) -> gather (gather acc unt1) unt2
        | Measure.RationalPower(untR, _) -> gather acc untR
        | Measure.Inv untR -> gather acc untR
        | _ -> acc
   
    gather [] unt

/// Construct a measure expression representing the n'th power of a measure
let MeasurePower u n = 
    if n = 1 then u
    elif n = 0 then Measure.One
    else Measure.RationalPower (u, intToRational n)

let MeasureProdOpt m1 m2 =
    match m1, m2 with
    | Measure.One, _ -> m2
    | _, Measure.One -> m1
    | _, _ -> Measure.Prod (m1, m2)

/// Construct a measure expression representing the product of a list of measures
let ProdMeasures ms = 
    match ms with 
    | [] -> Measure.One 
    | m :: ms -> List.foldBack MeasureProdOpt ms m

let isDimensionless g tyarg =
    match stripTyparEqns tyarg with
    | TType_measure unt ->
      isNil (ListMeasureVarOccsWithNonZeroExponents unt) && 
      isNil (ListMeasureConOccsWithNonZeroExponents g true unt)
    | _ -> false

let destUnitParMeasure g unt =
    let vs = ListMeasureVarOccsWithNonZeroExponents unt
    let cs = ListMeasureConOccsWithNonZeroExponents g true unt

    match vs, cs with
    | [(v, e)], [] when e = OneRational -> v
    | _, _ -> failwith "destUnitParMeasure: not a unit-of-measure parameter"

let isUnitParMeasure g unt =
    let vs = ListMeasureVarOccsWithNonZeroExponents unt
    let cs = ListMeasureConOccsWithNonZeroExponents g true unt
 
    match vs, cs with
    | [(_, e)], [] when e = OneRational -> true
    | _, _ -> false

let normalizeMeasure g ms =
    let vs = ListMeasureVarOccsWithNonZeroExponents ms
    let cs = ListMeasureConOccsWithNonZeroExponents g false ms
    match vs, cs with
    | [], [] -> Measure.One
    | [(v, e)], [] when e = OneRational -> Measure.Var v
    | vs, cs -> List.foldBack (fun (v, e) -> fun m -> Measure.Prod (Measure.RationalPower (Measure.Var v, e), m)) vs (List.foldBack (fun (c, e) -> fun m -> Measure.Prod (Measure.RationalPower (Measure.Con c, e), m)) cs Measure.One)
 
let tryNormalizeMeasureInType g ty =
    match ty with
    | TType_measure (Measure.Var v) ->
        match v.Solution with
        | Some (TType_measure ms) ->
            v.typar_solution <- Some (TType_measure (normalizeMeasure g ms))
            ty
        | _ -> ty
    | _ -> ty

//---------------------------------------------------------------------------
// Some basic type builders
//---------------------------------------------------------------------------

let mkNativePtrTy (g: TcGlobals) ty = 
    assert g.nativeptr_tcr.CanDeref // this should always be available, but check anyway
    TType_app (g.nativeptr_tcr, [ty], g.knownWithoutNull)

let mkByrefTy (g: TcGlobals) ty = 
    assert g.byref_tcr.CanDeref // this should always be available, but check anyway
    TType_app (g.byref_tcr, [ty], g.knownWithoutNull)

let mkInByrefTy (g: TcGlobals) ty = 
    if g.inref_tcr.CanDeref then // If not using sufficient FSharp.Core, then inref<T> = byref<T>, see RFC FS-1053.md
        TType_app (g.inref_tcr, [ty], g.knownWithoutNull)
    else
        mkByrefTy g ty

let mkOutByrefTy (g: TcGlobals) ty = 
    if g.outref_tcr.CanDeref then // If not using sufficient FSharp.Core, then outref<T> = byref<T>, see RFC FS-1053.md
        TType_app (g.outref_tcr, [ty], g.knownWithoutNull)
    else
        mkByrefTy g ty

let mkByrefTyWithFlag g readonly ty = 
    if readonly then 
        mkInByrefTy g ty 
    else 
        mkByrefTy g ty

let mkByref2Ty (g: TcGlobals) ty1 ty2 = 
    assert g.byref2_tcr.CanDeref // check we are using sufficient FSharp.Core, caller should check this
    TType_app (g.byref2_tcr, [ty1; ty2], g.knownWithoutNull)

let mkVoidPtrTy (g: TcGlobals) = 
    assert g.voidptr_tcr.CanDeref // check we are using sufficient FSharp.Core, caller should check this
    TType_app (g.voidptr_tcr, [], g.knownWithoutNull)

let mkByrefTyWithInference (g: TcGlobals) ty1 ty2 = 
    if g.byref2_tcr.CanDeref then // If not using sufficient FSharp.Core, then inref<T> = byref<T>, see RFC FS-1053.md
        TType_app (g.byref2_tcr, [ty1; ty2], g.knownWithoutNull) 
    else 
        TType_app (g.byref_tcr, [ty1], g.knownWithoutNull) 

let mkArrayTy (g: TcGlobals) rank ty m =
    if rank < 1 || rank > 32 then
        errorR(Error(FSComp.SR.tastopsMaxArrayThirtyTwo rank, m))
        TType_app (g.il_arr_tcr_map[3], [ty], g.knownWithoutNull)
    else
        TType_app (g.il_arr_tcr_map[rank - 1], [ty], g.knownWithoutNull)

//--------------------------------------------------------------------------
// Tuple compilation (types)
//------------------------------------------------------------------------ 

let maxTuple = 8
let goodTupleFields = maxTuple-1

let isCompiledTupleTyconRef g tcref =
    tyconRefEq g g.ref_tuple1_tcr tcref || 
    tyconRefEq g g.ref_tuple2_tcr tcref || 
    tyconRefEq g g.ref_tuple3_tcr tcref || 
    tyconRefEq g g.ref_tuple4_tcr tcref || 
    tyconRefEq g g.ref_tuple5_tcr tcref || 
    tyconRefEq g g.ref_tuple6_tcr tcref || 
    tyconRefEq g g.ref_tuple7_tcr tcref || 
    tyconRefEq g g.ref_tuple8_tcr tcref ||
    tyconRefEq g g.struct_tuple1_tcr tcref || 
    tyconRefEq g g.struct_tuple2_tcr tcref || 
    tyconRefEq g g.struct_tuple3_tcr tcref || 
    tyconRefEq g g.struct_tuple4_tcr tcref || 
    tyconRefEq g g.struct_tuple5_tcr tcref || 
    tyconRefEq g g.struct_tuple6_tcr tcref || 
    tyconRefEq g g.struct_tuple7_tcr tcref || 
    tyconRefEq g g.struct_tuple8_tcr tcref

let mkCompiledTupleTyconRef (g: TcGlobals) isStruct n = 
    if n = 1 then (if isStruct then g.struct_tuple1_tcr else g.ref_tuple1_tcr)
    elif n = 2 then (if isStruct then g.struct_tuple2_tcr else g.ref_tuple2_tcr)
    elif n = 3 then (if isStruct then g.struct_tuple3_tcr else g.ref_tuple3_tcr)
    elif n = 4 then (if isStruct then g.struct_tuple4_tcr else g.ref_tuple4_tcr)
    elif n = 5 then (if isStruct then g.struct_tuple5_tcr else g.ref_tuple5_tcr)
    elif n = 6 then (if isStruct then g.struct_tuple6_tcr else g.ref_tuple6_tcr)
    elif n = 7 then (if isStruct then g.struct_tuple7_tcr else g.ref_tuple7_tcr)
    elif n = 8 then (if isStruct then g.struct_tuple8_tcr else g.ref_tuple8_tcr)
    else failwithf "mkCompiledTupleTyconRef, n = %d" n

/// Convert from F# tuple types to .NET tuple types
let rec mkCompiledTupleTy g isStruct tupElemTys = 
    let n = List.length tupElemTys 
    if n < maxTuple then
        TType_app (mkCompiledTupleTyconRef g isStruct n, tupElemTys, g.knownWithoutNull)
    else 
        let tysA, tysB = List.splitAfter goodTupleFields tupElemTys
        TType_app ((if isStruct then g.struct_tuple8_tcr else g.ref_tuple8_tcr), tysA@[mkCompiledTupleTy g isStruct tysB], g.knownWithoutNull)

/// Convert from F# tuple types to .NET tuple types, but only the outermost level
let mkOuterCompiledTupleTy g isStruct tupElemTys = 
    let n = List.length tupElemTys 
    if n < maxTuple then 
        TType_app (mkCompiledTupleTyconRef g isStruct n, tupElemTys, g.knownWithoutNull)
    else 
        let tysA, tysB = List.splitAfter goodTupleFields tupElemTys
        let tcref = (if isStruct then g.struct_tuple8_tcr else g.ref_tuple8_tcr)
        // In the case of an 8-tuple we add the Tuple<_> marker. For other sizes we keep the type 
        // as a regular F# tuple type.
        match tysB with 
        | [ tyB ] -> 
            let marker = TType_app (mkCompiledTupleTyconRef g isStruct 1, [tyB], g.knownWithoutNull)
            TType_app (tcref, tysA@[marker], g.knownWithoutNull)
        | _ ->
            TType_app (tcref, tysA@[TType_tuple (mkTupInfo isStruct, tysB)], g.knownWithoutNull)

//---------------------------------------------------------------------------
// Remove inference equations and abbreviations from types 
//---------------------------------------------------------------------------

let applyTyconAbbrev abbrevTy tycon tyargs = 
    if isNil tyargs then abbrevTy 
    else instType (mkTyconInst tycon tyargs) abbrevTy

let reduceTyconAbbrev (tycon: Tycon) tyargs = 
    let abbrev = tycon.TypeAbbrev
    match abbrev with 
    | None -> invalidArg "tycon" "this type definition is not an abbreviation"
    | Some abbrevTy -> 
        applyTyconAbbrev abbrevTy tycon tyargs

let reduceTyconRefAbbrev (tcref: TyconRef) tyargs = 
    reduceTyconAbbrev tcref.Deref tyargs

let reduceTyconMeasureableOrProvided (g: TcGlobals) (tycon: Tycon) tyargs =
#if NO_TYPEPROVIDERS
    ignore g  // otherwise g would be unused
#endif
    let repr = tycon.TypeReprInfo
    match repr with 
    | TMeasureableRepr ty -> 
        if isNil tyargs then ty else instType (mkTyconInst tycon tyargs) ty
#if !NO_TYPEPROVIDERS
    | TProvidedTypeRepr info when info.IsErased -> info.BaseTypeForErased (range0, g.obj_ty)
#endif
    | _ -> invalidArg "tc" "this type definition is not a refinement" 

let reduceTyconRefMeasureableOrProvided (g: TcGlobals) (tcref: TyconRef) tyargs = 
    reduceTyconMeasureableOrProvided g tcref.Deref tyargs

let rec stripTyEqnsA g canShortcut ty = 
    let ty = stripTyparEqnsAux canShortcut ty 
    match ty with 
    | TType_app (tcref, tinst, _) -> 
        let tycon = tcref.Deref
        match tycon.TypeAbbrev with 
        | Some abbrevTy -> 
            stripTyEqnsA g canShortcut (applyTyconAbbrev abbrevTy tycon tinst)
        | None -> 
            // This is the point where we get to add additional conditional normalizing equations 
            // into the type system. Such power!
            // 
            // Add the equation byref<'T> = byref<'T, ByRefKinds.InOut> for when using sufficient FSharp.Core
            // See RFC FS-1053.md
            if tyconRefEq g tcref g.byref_tcr && g.byref2_tcr.CanDeref && g.byrefkind_InOut_tcr.CanDeref then 
                mkByref2Ty g tinst[0] (TType_app(g.byrefkind_InOut_tcr, [], g.knownWithoutNull))

            // Add the equation double<1> = double for units of measure.
            elif tycon.IsMeasureableReprTycon && List.forall (isDimensionless g) tinst then
                stripTyEqnsA g canShortcut (reduceTyconMeasureableOrProvided g tycon tinst)
            else 
                ty
    | ty -> ty

let stripTyEqns g ty = stripTyEqnsA g false ty

let evalTupInfoIsStruct aexpr = 
    match aexpr with 
    | TupInfo.Const b -> b

let evalAnonInfoIsStruct (anonInfo: AnonRecdTypeInfo) = 
    evalTupInfoIsStruct anonInfo.TupInfo

/// This erases outermost occurrences of inference equations, type abbreviations, non-generated provided types
/// and measureable types (float<_>).
/// It also optionally erases all "compilation representations", i.e. function and
/// tuple types, and also "nativeptr<'T> --> System.IntPtr"
let rec stripTyEqnsAndErase eraseFuncAndTuple (g: TcGlobals) ty =
    let ty = stripTyEqns g ty
    match ty with
    | TType_app (tcref, args, _) -> 
        let tycon = tcref.Deref
        if tycon.IsErased then
            stripTyEqnsAndErase eraseFuncAndTuple g (reduceTyconMeasureableOrProvided g tycon args)
        elif tyconRefEq g tcref g.nativeptr_tcr && eraseFuncAndTuple then 
            stripTyEqnsAndErase eraseFuncAndTuple g g.nativeint_ty
        else
            ty

    | TType_fun(a, b, flags) when eraseFuncAndTuple ->
        TType_app(g.fastFunc_tcr, [ a; b ], flags) 

    | TType_tuple(tupInfo, l) when eraseFuncAndTuple ->
        mkCompiledTupleTy g (evalTupInfoIsStruct tupInfo) l

    | ty -> ty

let stripTyEqnsAndMeasureEqns g ty =
   stripTyEqnsAndErase false g ty
       
type Erasure = EraseAll | EraseMeasures | EraseNone

let stripTyEqnsWrtErasure erasureFlag g ty = 
    match erasureFlag with 
    | EraseAll -> stripTyEqnsAndErase true g ty
    | EraseMeasures -> stripTyEqnsAndErase false g ty
    | _ -> stripTyEqns g ty
    
let rec stripExnEqns (eref: TyconRef) = 
    let exnc = eref.Deref
    match exnc.ExceptionInfo with
    | TExnAbbrevRepr eref -> stripExnEqns eref
    | _ -> exnc

let primDestForallTy g ty = ty |> stripTyEqns g |> (function TType_forall (tyvs, tau) -> (tyvs, tau) | _ -> failwith "primDestForallTy: not a forall type")

let destFunTy g ty = ty |> stripTyEqns g |> (function TType_fun (tyv, tau, _) -> (tyv, tau) | _ -> failwith "destFunTy: not a function type")

let destAnyTupleTy g ty = ty |> stripTyEqns g |> (function TType_tuple (tupInfo, l) -> tupInfo, l | _ -> failwith "destAnyTupleTy: not a tuple type")

let destRefTupleTy g ty = ty |> stripTyEqns g |> (function TType_tuple (tupInfo, l) when not (evalTupInfoIsStruct tupInfo) -> l | _ -> failwith "destRefTupleTy: not a reference tuple type")

let destStructTupleTy g ty = ty |> stripTyEqns g |> (function TType_tuple (tupInfo, l) when evalTupInfoIsStruct tupInfo -> l | _ -> failwith "destStructTupleTy: not a struct tuple type")

let destTyparTy g ty = ty |> stripTyEqns g |> (function TType_var (v, _) -> v | _ -> failwith "destTyparTy: not a typar type")

let destAnyParTy g ty = ty |> stripTyEqns g |> (function TType_var (v, _) -> v | TType_measure unt -> destUnitParMeasure g unt | _ -> failwith "destAnyParTy: not a typar or unpar type")

let destMeasureTy g ty = ty |> stripTyEqns g |> (function TType_measure m -> m | _ -> failwith "destMeasureTy: not a unit-of-measure type")

let isFunTy g ty = ty |> stripTyEqns g |> (function TType_fun _ -> true | _ -> false)

let isForallTy g ty = ty |> stripTyEqns g |> (function TType_forall _ -> true | _ -> false)

let isAnyTupleTy g ty = ty |> stripTyEqns g |> (function TType_tuple _ -> true | _ -> false)

let isRefTupleTy g ty = ty |> stripTyEqns g |> (function TType_tuple (tupInfo, _) -> not (evalTupInfoIsStruct tupInfo) | _ -> false)

let isStructTupleTy g ty = ty |> stripTyEqns g |> (function TType_tuple (tupInfo, _) -> evalTupInfoIsStruct tupInfo | _ -> false)

let isAnonRecdTy g ty = ty |> stripTyEqns g |> (function TType_anon _ -> true | _ -> false)

let isStructAnonRecdTy g ty = ty |> stripTyEqns g |> (function TType_anon (anonInfo, _) -> evalAnonInfoIsStruct anonInfo | _ -> false)

let isUnionTy g ty = ty |> stripTyEqns g |> (function TType_app(tcref, _, _) -> tcref.IsUnionTycon | _ -> false)

let isReprHiddenTy g ty = ty |> stripTyEqns g |> (function TType_app(tcref, _, _) -> tcref.IsHiddenReprTycon | _ -> false)

let isFSharpObjModelTy g ty = ty |> stripTyEqns g |> (function TType_app(tcref, _, _) -> tcref.IsFSharpObjectModelTycon | _ -> false)

let isRecdTy g ty = ty |> stripTyEqns g |> (function TType_app(tcref, _, _) -> tcref.IsRecordTycon | _ -> false)

let isFSharpStructOrEnumTy g ty = ty |> stripTyEqns g |> (function TType_app(tcref, _, _) -> tcref.IsFSharpStructOrEnumTycon | _ -> false)

let isFSharpEnumTy g ty = ty |> stripTyEqns g |> (function TType_app(tcref, _, _) -> tcref.IsFSharpEnumTycon | _ -> false)

let isTyparTy g ty = ty |> stripTyEqns g |> (function TType_var _ -> true | _ -> false)

let isAnyParTy g ty = ty |> stripTyEqns g |> (function TType_var _ -> true | TType_measure unt -> isUnitParMeasure g unt | _ -> false)

let isMeasureTy g ty = ty |> stripTyEqns g |> (function TType_measure _ -> true | _ -> false)

let isProvenUnionCaseTy ty = match ty with TType_ucase _ -> true | _ -> false

let mkAppTy tcref tyargs = TType_app(tcref, tyargs, 0uy)

let mkProvenUnionCaseTy ucref tyargs = TType_ucase(ucref, tyargs)

let isAppTy g ty = ty |> stripTyEqns g |> (function TType_app _ -> true | _ -> false) 

let tryAppTy g ty = ty |> stripTyEqns g |> (function TType_app(tcref, tinst, _) -> ValueSome (tcref, tinst) | _ -> ValueNone) 

let destAppTy g ty = ty |> stripTyEqns g |> (function TType_app(tcref, tinst, _) -> tcref, tinst | _ -> failwith "destAppTy")

let tcrefOfAppTy g ty = ty |> stripTyEqns g |> (function TType_app(tcref, _, _) -> tcref | _ -> failwith "tcrefOfAppTy") 

let argsOfAppTy g ty = ty |> stripTyEqns g |> (function TType_app(_, tinst, _) -> tinst | _ -> [])

let tryDestTyparTy g ty = ty |> stripTyEqns g |> (function TType_var (v, _) -> ValueSome v | _ -> ValueNone)

let tryDestFunTy g ty = ty |> stripTyEqns g |> (function TType_fun (tyv, tau, _) -> ValueSome(tyv, tau) | _ -> ValueNone)

let tryTcrefOfAppTy g ty = ty |> stripTyEqns g |> (function TType_app(tcref, _, _) -> ValueSome tcref | _ -> ValueNone)

let tryDestAnonRecdTy g ty = ty |> stripTyEqns g |> (function TType_anon (anonInfo, tys) -> ValueSome (anonInfo, tys) | _ -> ValueNone)

let tryAnyParTy g ty = ty |> stripTyEqns g |> (function TType_var (v, _) -> ValueSome v | TType_measure unt when isUnitParMeasure g unt -> ValueSome(destUnitParMeasure g unt) | _ -> ValueNone)

let tryAnyParTyOption g ty = ty |> stripTyEqns g |> (function TType_var (v, _) -> Some v | TType_measure unt when isUnitParMeasure g unt -> Some(destUnitParMeasure g unt) | _ -> None)

let (|AppTy|_|) g ty = ty |> stripTyEqns g |> (function TType_app(tcref, tinst, _) -> Some (tcref, tinst) | _ -> None) 

let (|RefTupleTy|_|) g ty = ty |> stripTyEqns g |> (function TType_tuple(tupInfo, tys) when not (evalTupInfoIsStruct tupInfo) -> Some tys | _ -> None)

let (|FunTy|_|) g ty = ty |> stripTyEqns g |> (function TType_fun(domainTy, rangeTy, _) -> Some (domainTy, rangeTy) | _ -> None)

let tryNiceEntityRefOfTy ty = 
    let ty = stripTyparEqnsAux false ty 
    match ty with
    | TType_app (tcref, _, _) -> ValueSome tcref
    | TType_measure (Measure.Con tcref) -> ValueSome tcref
    | _ -> ValueNone

let tryNiceEntityRefOfTyOption ty = 
    let ty = stripTyparEqnsAux false ty 
    match ty with
    | TType_app (tcref, _, _) -> Some tcref
    | TType_measure (Measure.Con tcref) -> Some tcref
    | _ -> None
    
let mkInstForAppTy g ty = 
    match tryAppTy g ty with
    | ValueSome (tcref, tinst) -> mkTyconRefInst tcref tinst
    | _ -> []

let domainOfFunTy g ty = fst (destFunTy g ty)
let rangeOfFunTy g ty = snd (destFunTy g ty)

let convertToTypeWithMetadataIfPossible g ty = 
    if isAnyTupleTy g ty then 
        let tupInfo, tupElemTys = destAnyTupleTy g ty
        mkOuterCompiledTupleTy g (evalTupInfoIsStruct tupInfo) tupElemTys
    elif isFunTy g ty then 
        let a,b = destFunTy g ty
        mkAppTy g.fastFunc_tcr [a; b]
    else ty
 
//---------------------------------------------------------------------------
// TType modifications
//---------------------------------------------------------------------------

let stripMeasuresFromTType g tt = 
    match tt with
    | TType_app(a, b, flags) ->
        let bR = b |> List.filter (isMeasureTy g >> not)
        TType_app(a, bR, flags)
    | _ -> tt

//---------------------------------------------------------------------------
// Equivalence of types up to alpha-equivalence 
//---------------------------------------------------------------------------


[<NoEquality; NoComparison>]
type TypeEquivEnv = 
    { EquivTypars: TyparMap<TType>
      EquivTycons: TyconRefRemap}

// allocate a singleton
let typeEquivEnvEmpty = 
    { EquivTypars = TyparMap.Empty
      EquivTycons = emptyTyconRefRemap }

type TypeEquivEnv with 
    static member Empty = typeEquivEnvEmpty

    member aenv.BindTyparsToTypes tps1 tys2 =
        { aenv with EquivTypars = (tps1, tys2, aenv.EquivTypars) |||> List.foldBack2 (fun tp ty tpmap -> tpmap.Add(tp, ty)) }

    member aenv.BindEquivTypars tps1 tps2 =
        aenv.BindTyparsToTypes tps1 (List.map mkTyparTy tps2) 

    static member FromTyparInst tpinst =
        let tps, tys = List.unzip tpinst
        TypeEquivEnv.Empty.BindTyparsToTypes tps tys 

    static member FromEquivTypars tps1 tps2 = 
        TypeEquivEnv.Empty.BindEquivTypars tps1 tps2 

let rec traitsAEquivAux erasureFlag g aenv traitInfo1 traitInfo2 =
<<<<<<< HEAD
<<<<<<< HEAD
   let (TTrait(tys1, nm, mf1, argtys, rty, _, _traitCtxt)) = traitInfo1
   let (TTrait(tys2, nm2, mf2, argtys2, rty2, _, _traitCtxt2)) = traitInfo2
=======
   let (TTrait(tys1, nm, mf1, argtys, retTy, _)) = traitInfo1
   let (TTrait(tys2, nm2, mf2, argtys2, retTy2, _)) = traitInfo2
>>>>>>> f9b72061ca0e6ad865bc462c40c9877a6168d69d
=======
   let (TTrait(tys1, nm, mf1, argTys, retTy, _)) = traitInfo1
   let (TTrait(tys2, nm2, mf2, argTys2, retTy2, _)) = traitInfo2
>>>>>>> 01e5bbb5da602388d44444696f3469ba129d7b1c
   mf1 = mf2 &&
   nm = nm2 &&
   ListSet.equals (typeAEquivAux erasureFlag g aenv) tys1 tys2 &&
   returnTypesAEquivAux erasureFlag g aenv retTy retTy2 &&
   List.lengthsEqAndForall2 (typeAEquivAux erasureFlag g aenv) argTys argTys2

and traitKeysAEquivAux erasureFlag g aenv witnessInfo1 witnessInfo2 =
   let (TraitWitnessInfo(tys1, nm, mf1, argTys, retTy)) = witnessInfo1
   let (TraitWitnessInfo(tys2, nm2, mf2, argTys2, retTy2)) = witnessInfo2
   mf1 = mf2 &&
   nm = nm2 &&
   ListSet.equals (typeAEquivAux erasureFlag g aenv) tys1 tys2 &&
   returnTypesAEquivAux erasureFlag g aenv retTy retTy2 &&
   List.lengthsEqAndForall2 (typeAEquivAux erasureFlag g aenv) argTys argTys2

and returnTypesAEquivAux erasureFlag g aenv retTy retTy2 =
    match retTy, retTy2 with  
    | None, None -> true
    | Some t1, Some t2 -> typeAEquivAux erasureFlag g aenv t1 t2
    | _ -> false

    
and typarConstraintsAEquivAux erasureFlag g aenv tpc1 tpc2 =
    match tpc1, tpc2 with
    | TyparConstraint.CoercesTo(acty, _), 
      TyparConstraint.CoercesTo(fcty, _) -> 
        typeAEquivAux erasureFlag g aenv acty fcty

    | TyparConstraint.MayResolveMember(trait1, _),
      TyparConstraint.MayResolveMember(trait2, _) -> 
        traitsAEquivAux erasureFlag g aenv trait1 trait2 

    | TyparConstraint.DefaultsTo(_, acty, _), 
      TyparConstraint.DefaultsTo(_, fcty, _) -> 
        typeAEquivAux erasureFlag g aenv acty fcty

    | TyparConstraint.IsEnum(uty1, _), TyparConstraint.IsEnum(uty2, _) -> 
        typeAEquivAux erasureFlag g aenv uty1 uty2

    | TyparConstraint.IsDelegate(aty1, bty1, _), TyparConstraint.IsDelegate(aty2, bty2, _) -> 
        typeAEquivAux erasureFlag g aenv aty1 aty2 && 
        typeAEquivAux erasureFlag g aenv bty1 bty2 

    | TyparConstraint.SimpleChoice (tys1, _), TyparConstraint.SimpleChoice(tys2, _) -> 
        ListSet.equals (typeAEquivAux erasureFlag g aenv) tys1 tys2

    | TyparConstraint.SupportsComparison _, TyparConstraint.SupportsComparison _ 
    | TyparConstraint.SupportsEquality _, TyparConstraint.SupportsEquality _ 
    | TyparConstraint.SupportsNull _, TyparConstraint.SupportsNull _ 
    | TyparConstraint.IsNonNullableStruct _, TyparConstraint.IsNonNullableStruct _
    | TyparConstraint.IsReferenceType _, TyparConstraint.IsReferenceType _ 
    | TyparConstraint.IsUnmanaged _, TyparConstraint.IsUnmanaged _
    | TyparConstraint.RequiresDefaultConstructor _, TyparConstraint.RequiresDefaultConstructor _ -> true
    | _ -> false

and typarConstraintSetsAEquivAux erasureFlag g aenv (tp1: Typar) (tp2: Typar) = 
    tp1.StaticReq = tp2.StaticReq &&
    ListSet.equals (typarConstraintsAEquivAux erasureFlag g aenv) tp1.Constraints tp2.Constraints

and typarsAEquivAux erasureFlag g (aenv: TypeEquivEnv) tps1 tps2 = 
    List.length tps1 = List.length tps2 &&
    let aenv = aenv.BindEquivTypars tps1 tps2 
    List.forall2 (typarConstraintSetsAEquivAux erasureFlag g aenv) tps1 tps2

and tcrefAEquiv g aenv tc1 tc2 = 
    tyconRefEq g tc1 tc2 || 
      (match aenv.EquivTycons.TryFind tc1 with Some v -> tyconRefEq g v tc2 | None -> false)

and typeAEquivAux erasureFlag g aenv ty1 ty2 = 
    let ty1 = stripTyEqnsWrtErasure erasureFlag g ty1 
    let ty2 = stripTyEqnsWrtErasure erasureFlag g ty2
    match ty1, ty2 with
    | TType_forall(tps1, rty1), TType_forall(tps2, retTy2) -> 
        typarsAEquivAux erasureFlag g aenv tps1 tps2 && typeAEquivAux erasureFlag g (aenv.BindEquivTypars tps1 tps2) rty1 retTy2

    | TType_var (tp1, _), TType_var (tp2, _) when typarEq tp1 tp2 -> 
        true

    | TType_var (tp1, _), _ ->
        match aenv.EquivTypars.TryFind tp1 with
        | Some v -> typeEquivAux erasureFlag g v ty2
        | None -> false

    | TType_app (tc1, b1, _), TType_app (tc2, b2, _) -> 
        tcrefAEquiv g aenv tc1 tc2 &&
        typesAEquivAux erasureFlag g aenv b1 b2

    | TType_ucase (UnionCaseRef(tc1, n1), b1), TType_ucase (UnionCaseRef(tc2, n2), b2) -> 
        n1=n2 &&
        tcrefAEquiv g aenv tc1 tc2 &&
        typesAEquivAux erasureFlag g aenv b1 b2

    | TType_tuple (s1, l1), TType_tuple (s2, l2) -> 
        structnessAEquiv s1 s2 && typesAEquivAux erasureFlag g aenv l1 l2

    | TType_anon (anonInfo1, l1), TType_anon (anonInfo2, l2) -> 
        anonInfoEquiv anonInfo1 anonInfo2 &&
        typesAEquivAux erasureFlag g aenv l1 l2

    | TType_fun (dtys1, rty1, _), TType_fun (dtys2, retTy2, _) -> 
        typeAEquivAux erasureFlag g aenv dtys1 dtys2 && typeAEquivAux erasureFlag g aenv rty1 retTy2

    | TType_measure m1, TType_measure m2 -> 
        match erasureFlag with 
        | EraseNone -> measureAEquiv g aenv m1 m2 
        | _ -> true 

    | _ -> false


and anonInfoEquiv (anonInfo1: AnonRecdTypeInfo) (anonInfo2: AnonRecdTypeInfo) =
    ccuEq anonInfo1.Assembly anonInfo2.Assembly && 
    structnessAEquiv anonInfo1.TupInfo anonInfo2.TupInfo && 
    anonInfo1.SortedNames = anonInfo2.SortedNames 

and structnessAEquiv un1 un2 =
    match un1, un2 with 
    | TupInfo.Const b1, TupInfo.Const b2 -> (b1 = b2)

and measureAEquiv g aenv un1 un2 =
    let vars1 = ListMeasureVarOccs un1
    let trans tp1 = if aenv.EquivTypars.ContainsKey tp1 then destAnyParTy g aenv.EquivTypars[tp1] else tp1
    let remapTyconRef tc = if aenv.EquivTycons.ContainsKey tc then aenv.EquivTycons[tc] else tc
    let vars1R = List.map trans vars1
    let vars2 = ListSet.subtract typarEq (ListMeasureVarOccs un2) vars1R
    let cons1 = ListMeasureConOccsAfterRemapping g remapTyconRef un1
    let cons2 = ListMeasureConOccsAfterRemapping g remapTyconRef un2 
 
    vars1 |> List.forall (fun v -> MeasureVarExponent v un1 = MeasureVarExponent (trans v) un2) &&
    vars2 |> List.forall (fun v -> MeasureVarExponent v un1 = MeasureVarExponent v un2) &&
    (cons1@cons2) |> List.forall (fun c -> MeasureConExponentAfterRemapping g remapTyconRef c un1 = MeasureConExponentAfterRemapping g remapTyconRef c un2)

and typesAEquivAux erasureFlag g aenv l1 l2 = List.lengthsEqAndForall2 (typeAEquivAux erasureFlag g aenv) l1 l2

and typeEquivAux erasureFlag g ty1 ty2 = typeAEquivAux erasureFlag g TypeEquivEnv.Empty ty1 ty2

let typeAEquiv g aenv ty1 ty2 = typeAEquivAux EraseNone g aenv ty1 ty2

let typeEquiv g ty1 ty2 = typeEquivAux EraseNone g ty1 ty2

let traitsAEquiv g aenv t1 t2 = traitsAEquivAux EraseNone g aenv t1 t2

let traitKeysAEquiv g aenv t1 t2 = traitKeysAEquivAux EraseNone g aenv t1 t2

let typarConstraintsAEquiv g aenv c1 c2 = typarConstraintsAEquivAux EraseNone g aenv c1 c2

let typarsAEquiv g aenv d1 d2 = typarsAEquivAux EraseNone g aenv d1 d2

let returnTypesAEquiv g aenv t1 t2 = returnTypesAEquivAux EraseNone g aenv t1 t2

let measureEquiv g m1 m2 = measureAEquiv g TypeEquivEnv.Empty m1 m2

// Get measure of type, float<_> or float32<_> or decimal<_> but not float=float<1> or float32=float32<1> or decimal=decimal<1> 
let getMeasureOfType g ty =
    match ty with 
    | AppTy g (tcref, [tyarg]) ->
        match stripTyEqns g tyarg with  
        | TType_measure ms when not (measureEquiv g ms Measure.One) -> Some (tcref, ms)
        | _ -> None
    | _ -> None

let isErasedType g ty = 
  match stripTyEqns g ty with
#if !NO_TYPEPROVIDERS
  | TType_app (tcref, _, _) -> tcref.IsProvidedErasedTycon
#endif
  | _ -> false

// Return all components of this type expression that cannot be tested at runtime
let rec getErasedTypes g ty = 
    let ty = stripTyEqns g ty
    if isErasedType g ty then [ty] else 
    match ty with
    | TType_forall(_, bodyTy) -> 
        getErasedTypes g bodyTy
    | TType_var (tp, _) -> 
        if tp.IsErased then [ty] else []
    | TType_app (_, b, _) | TType_ucase(_, b) | TType_anon (_, b) | TType_tuple (_, b) ->
        List.foldBack (fun ty tys -> getErasedTypes g ty @ tys) b []
    | TType_fun (domainTy, rangeTy, _) -> 
        getErasedTypes g domainTy @ getErasedTypes g rangeTy
    | TType_measure _ -> 
        [ty]

//---------------------------------------------------------------------------
// Standard orderings, e.g. for order set/map keys
//---------------------------------------------------------------------------

let valOrder = { new IComparer<Val> with member _.Compare(v1, v2) = compare v1.Stamp v2.Stamp }
let tyconOrder = { new IComparer<Tycon> with member _.Compare(tc1, tc2) = compare tc1.Stamp tc2.Stamp }
let recdFieldRefOrder = 
    { new IComparer<RecdFieldRef> with 
         member _.Compare(RecdFieldRef(tcref1, nm1), RecdFieldRef(tcref2, nm2)) = 
            let c = tyconOrder.Compare (tcref1.Deref, tcref2.Deref) 
            if c <> 0 then c else 
            compare nm1 nm2 }

let unionCaseRefOrder = 
    { new IComparer<UnionCaseRef> with 
         member _.Compare(UnionCaseRef(tcref1, nm1), UnionCaseRef(tcref2, nm2)) = 
            let c = tyconOrder.Compare (tcref1.Deref, tcref2.Deref) 
            if c <> 0 then c else 
            compare nm1 nm2 }

//---------------------------------------------------------------------------
// Make some common types
//---------------------------------------------------------------------------

let mkFunTy (g: TcGlobals) d r =
    TType_fun (d, r, g.knownWithoutNull)

let mkForallTy d r = TType_forall (d, r)

let mkForallTyIfNeeded d r = if isNil d then r else mkForallTy d r

let (+->) d r = mkForallTyIfNeeded d r

let mkIteratedFunTy g dl r = List.foldBack (mkFunTy g) dl r

let mkLambdaTy g tps tys bodyTy = mkForallTyIfNeeded tps (mkIteratedFunTy g tys bodyTy)

let mkLambdaArgTy m tys = 
    match tys with 
    | [] -> error(InternalError("mkLambdaArgTy", m))
    | [h] -> h 
    | _ -> mkRawRefTupleTy tys

let typeOfLambdaArg m vs = mkLambdaArgTy m (typesOfVals vs)

let mkMultiLambdaTy g m vs bodyTy = mkFunTy g (typeOfLambdaArg m vs) bodyTy 

/// When compiling FSharp.Core.dll we have to deal with the non-local references into
/// the library arising from env.fs. Part of this means that we have to be able to resolve these
/// references. This function artificially forces the existence of a module or namespace at a 
/// particular point in order to do this.
let ensureCcuHasModuleOrNamespaceAtPath (ccu: CcuThunk) path (CompPath(_, cpath)) xml =
    let scoref = ccu.ILScopeRef 
    let rec loop prior_cpath (path: Ident list) cpath (modul: ModuleOrNamespace) =
        let mtype = modul.ModuleOrNamespaceType 
        match path, cpath with 
        | hpath :: tpath, (_, mkind) :: tcpath -> 
            let modName = hpath.idText 
            if not (Map.containsKey modName mtype.AllEntitiesByCompiledAndLogicalMangledNames) then 
                let mty = Construct.NewEmptyModuleOrNamespaceType mkind
                let cpath = CompPath(scoref, prior_cpath)
                let smodul = Construct.NewModuleOrNamespace (Some cpath) taccessPublic hpath xml [] (MaybeLazy.Strict mty)
                mtype.AddModuleOrNamespaceByMutation smodul
            let modul = Map.find modName mtype.AllEntitiesByCompiledAndLogicalMangledNames 
            loop (prior_cpath @ [(modName, Namespace)]) tpath tcpath modul 

        | _ -> () 

    loop [] path cpath ccu.Contents


//---------------------------------------------------------------------------
// Primitive destructors
//---------------------------------------------------------------------------

/// Look through the Expr.Link nodes arising from type inference
let rec stripExpr e = 
    match e with 
    | Expr.Link eref -> stripExpr eref.Value
    | _ -> e    

let rec stripDebugPoints expr = 
    match stripExpr expr with
    | Expr.DebugPoint (_, innerExpr) -> stripDebugPoints innerExpr
    | expr -> expr

// Strip debug points and remember how to recrete them
let (|DebugPoints|) expr =
    match stripExpr expr with
    | Expr.DebugPoint (dp, innerExpr) -> innerExpr, (fun e -> Expr.DebugPoint(dp, e))
    | expr -> expr, id

let mkCase (a, b) = TCase(a, b)

let isRefTupleExpr e = match e with Expr.Op (TOp.Tuple tupInfo, _, _, _) -> not (evalTupInfoIsStruct tupInfo) | _ -> false

let tryDestRefTupleExpr e = match e with Expr.Op (TOp.Tuple tupInfo, _, es, _) when not (evalTupInfoIsStruct tupInfo) -> es | _ -> [e]

let rangeOfExpr (x: Expr) = x.Range

//---------------------------------------------------------------------------
// Build nodes in decision graphs
//---------------------------------------------------------------------------


let primMkMatch(spBind, exprm, tree, targets, matchm, ty) = Expr.Match (spBind, exprm, tree, targets, matchm, ty)

type MatchBuilder(spBind, inpRange: range) = 

    let targets = ResizeArray<_>(10) 
    member x.AddTarget tg = 
        let n = targets.Count 
        targets.Add tg
        n

    member x.AddResultTarget(e) = TDSuccess([], x.AddTarget(TTarget([], e, None)))

    member _.CloseTargets() = targets |> ResizeArray.toList

    member _.Close(dtree, m, ty) = primMkMatch (spBind, inpRange, dtree, targets.ToArray(), m, ty)

let mkBoolSwitch m g t e =
    TDSwitch(g, [TCase(DecisionTreeTest.Const(Const.Bool true), t)], Some e, m)

let primMkCond spBind m ty e1 e2 e3 = 
    let mbuilder = MatchBuilder(spBind, m)
    let dtree = mkBoolSwitch m e1 (mbuilder.AddResultTarget(e2)) (mbuilder.AddResultTarget(e3)) 
    mbuilder.Close(dtree, m, ty)

let mkCond spBind m ty e1 e2 e3 =
    primMkCond spBind m ty e1 e2 e3

//---------------------------------------------------------------------------
// Primitive constructors
//---------------------------------------------------------------------------

let exprForValRef m vref = Expr.Val (vref, NormalValUse, m)
let exprForVal m v = exprForValRef m (mkLocalValRef v)
let mkLocalAux m s ty mut compgen =
    let thisv = Construct.NewVal(s, m, None, ty, mut, compgen, None, taccessPublic, ValNotInRecScope, None, NormalVal, [], ValInline.Optional, XmlDoc.Empty, false, false, false, false, false, false, None, ParentNone) 
    thisv, exprForVal m thisv

let mkLocal m s ty = mkLocalAux m s ty Immutable false
let mkCompGenLocal m s ty = mkLocalAux m s ty Immutable true
let mkMutableCompGenLocal m s ty = mkLocalAux m s ty Mutable true

// Type gives return type. For type-lambdas this is the formal return type. 
let mkMultiLambda m vs (body, bodyTy) = Expr.Lambda (newUnique(), None, None, vs, body, m, bodyTy)

let rebuildLambda m ctorThisValOpt baseValOpt vs (body, bodyTy) = Expr.Lambda (newUnique(), ctorThisValOpt, baseValOpt, vs, body, m, bodyTy)

let mkLambda m v (body, bodyTy) = mkMultiLambda m [v] (body, bodyTy)

let mkTypeLambda m vs (body, bodyTy) = match vs with [] -> body | _ -> Expr.TyLambda (newUnique(), vs, body, m, bodyTy)

let mkTypeChoose m vs body = match vs with [] -> body | _ -> Expr.TyChoose (vs, body, m)

let mkObjExpr (ty, basev, basecall, overrides, iimpls, m) = 
    Expr.Obj (newUnique(), ty, basev, basecall, overrides, iimpls, m) 

let mkLambdas g m tps (vs: Val list) (body, bodyTy) = 
    mkTypeLambda m tps (List.foldBack (fun v (e, ty) -> mkLambda m v (e, ty), mkFunTy g v.Type ty) vs (body, bodyTy))

let mkMultiLambdasCore g m vsl (body, bodyTy) = 
    List.foldBack (fun v (e, ty) -> mkMultiLambda m v (e, ty), mkFunTy g (typeOfLambdaArg m v) ty) vsl (body, bodyTy)

let mkMultiLambdas g m tps vsl (body, bodyTy) = 
    mkTypeLambda m tps (mkMultiLambdasCore g m vsl (body, bodyTy) )

let mkMemberLambdas g m tps ctorThisValOpt baseValOpt vsl (body, bodyTy) = 
    let expr = 
        match ctorThisValOpt, baseValOpt with
        | None, None -> mkMultiLambdasCore g m vsl (body, bodyTy)
        | _ -> 
            match vsl with 
            | [] -> error(InternalError("mk_basev_multi_lambdas_core: can't attach a basev to a non-lambda expression", m))
            | h :: t -> 
                let body, bodyTy = mkMultiLambdasCore g m t (body, bodyTy)
                (rebuildLambda m ctorThisValOpt baseValOpt h (body, bodyTy), (mkFunTy g (typeOfLambdaArg m h) bodyTy))
    mkTypeLambda m tps expr

let mkMultiLambdaBind g v letSeqPtOpt m tps vsl (body, bodyTy) = 
    TBind(v, mkMultiLambdas g m tps vsl (body, bodyTy), letSeqPtOpt)

let mkBind seqPtOpt v e = TBind(v, e, seqPtOpt)

let mkLetBind m bind body = Expr.Let (bind, body, m, Construct.NewFreeVarsCache())

let mkLetsBind m binds body = List.foldBack (mkLetBind m) binds body 

let mkLetsFromBindings m binds body = List.foldBack (mkLetBind m) binds body 

let mkLet seqPtOpt m v x body = mkLetBind m (mkBind seqPtOpt v x) body

/// Make sticky bindings that are compiler generated (though the variables may not be - e.g. they may be lambda arguments in a beta reduction)
let mkCompGenBind v e = TBind(v, e, DebugPointAtBinding.NoneAtSticky)

let mkCompGenBinds (vs: Val list) (es: Expr list) = List.map2 mkCompGenBind vs es

let mkCompGenLet m v x body = mkLetBind m (mkCompGenBind v x) body

let mkCompGenLets m vs xs body = mkLetsBind m (mkCompGenBinds vs xs) body

let mkCompGenLetsFromBindings m vs xs body = mkLetsFromBindings m (mkCompGenBinds vs xs) body

let mkInvisibleBind v e = TBind(v, e, DebugPointAtBinding.NoneAtInvisible)

let mkInvisibleBinds (vs: Val list) (es: Expr list) = List.map2 mkInvisibleBind vs es

let mkInvisibleLet m v x body = mkLetBind m (mkInvisibleBind v x) body

let mkInvisibleLets m vs xs body = mkLetsBind m (mkInvisibleBinds vs xs) body

let mkInvisibleLetsFromBindings m vs xs body = mkLetsFromBindings m (mkInvisibleBinds vs xs) body

let mkLetRecBinds m binds body =
    if isNil binds then
        body 
    else
        Expr.LetRec (binds, body, m, Construct.NewFreeVarsCache())

//-------------------------------------------------------------------------
// Type schemes...
//-------------------------------------------------------------------------

// Type parameters may be have been equated to other tps in equi-recursive type inference 
// and unit type inference. Normalize them here 
let NormalizeDeclaredTyparsForEquiRecursiveInference g tps = 
    match tps with 
    | [] -> []
    | tps -> 
        tps |> List.map (fun tp ->
          let ty = mkTyparTy tp
          match tryAnyParTy g ty with
          | ValueSome anyParTy -> anyParTy 
          | ValueNone -> tp)
 
type TypeScheme = TypeScheme of Typars * TType    
  
let mkGenericBindRhs g m generalizedTyparsForRecursiveBlock typeScheme bodyExpr = 
    let (TypeScheme(generalizedTypars, tauType)) = typeScheme

    // Normalize the generalized typars
    let generalizedTypars = NormalizeDeclaredTyparsForEquiRecursiveInference g generalizedTypars

    // Some recursive bindings result in free type variables, e.g. 
    //    let rec f (x:'a) = ()  
    //    and g() = f y |> ignore 
    // What is the type of y? Type inference equates it to 'a. 
    // But "g" is not polymorphic in 'a. Hence we get a free choice of "'a" 
    // in the scope of "g". Thus at each individual recursive binding we record all 
    // type variables for which we have a free choice, which is precisely the difference 
    // between the union of all sets of generalized type variables and the set generalized 
    // at each particular binding. 
    //
    // We record an expression node that indicates that a free choice can be made 
    // for these. This expression node effectively binds the type variables. 
    let freeChoiceTypars = ListSet.subtract typarEq generalizedTyparsForRecursiveBlock generalizedTypars
    mkTypeLambda m generalizedTypars (mkTypeChoose m freeChoiceTypars bodyExpr, tauType)

let isBeingGeneralized tp typeScheme = 
    let (TypeScheme(generalizedTypars, _)) = typeScheme
    ListSet.contains typarRefEq tp generalizedTypars

//-------------------------------------------------------------------------
// Build conditional expressions...
//------------------------------------------------------------------------- 

let mkBool (g: TcGlobals) m b =
    Expr.Const (Const.Bool b, m, g.bool_ty)

let mkTrue g m =
    mkBool g m true

let mkFalse g m =
    mkBool g m false

let mkLazyOr (g: TcGlobals) m e1 e2 =
    mkCond DebugPointAtBinding.NoneAtSticky m g.bool_ty e1 (mkTrue g m) e2

let mkLazyAnd (g: TcGlobals) m e1 e2 =
    mkCond DebugPointAtBinding.NoneAtSticky m g.bool_ty e1 e2 (mkFalse g m)

let mkCoerceExpr(e, toTy, m, fromTy) =
    Expr.Op (TOp.Coerce, [toTy; fromTy], [e], m)

let mkAsmExpr (code, tinst, args, rettys, m) =
    Expr.Op (TOp.ILAsm (code, rettys), tinst, args, m)

let mkUnionCaseExpr(uc, tinst, args, m) =
    Expr.Op (TOp.UnionCase uc, tinst, args, m)

let mkExnExpr(uc, args, m) =
    Expr.Op (TOp.ExnConstr uc, [], args, m)

let mkTupleFieldGetViaExprAddr(tupInfo, e, tinst, i, m) =
    Expr.Op (TOp.TupleFieldGet (tupInfo, i), tinst, [e], m)

let mkAnonRecdFieldGetViaExprAddr(anonInfo, e, tinst, i, m) =
    Expr.Op (TOp.AnonRecdGet (anonInfo, i), tinst, [e], m)

let mkRecdFieldGetViaExprAddr (e, fref, tinst, m) =
    Expr.Op (TOp.ValFieldGet fref, tinst, [e], m)

let mkRecdFieldGetAddrViaExprAddr(readonly, e, fref, tinst, m) =
    Expr.Op (TOp.ValFieldGetAddr (fref, readonly), tinst, [e], m)

let mkStaticRecdFieldGetAddr(readonly, fref, tinst, m) =
    Expr.Op (TOp.ValFieldGetAddr (fref, readonly), tinst, [], m)

let mkStaticRecdFieldGet (fref, tinst, m) =
    Expr.Op (TOp.ValFieldGet fref, tinst, [], m)

let mkStaticRecdFieldSet(fref, tinst, e, m) =
    Expr.Op (TOp.ValFieldSet fref, tinst, [e], m)

let mkArrayElemAddress g (readonly, ilInstrReadOnlyAnnotation, isNativePtr, shape, elemTy, exprs, m) = 
    Expr.Op (TOp.ILAsm ([I_ldelema(ilInstrReadOnlyAnnotation, isNativePtr, shape, mkILTyvarTy 0us)], [mkByrefTyWithFlag g readonly elemTy]), [elemTy], exprs, m)

let mkRecdFieldSetViaExprAddr (e1, fref, tinst, e2, m) =
    Expr.Op (TOp.ValFieldSet fref, tinst, [e1;e2], m)

let mkUnionCaseTagGetViaExprAddr (e1, cref, tinst, m) =
    Expr.Op (TOp.UnionCaseTagGet cref, tinst, [e1], m)

/// Make a 'TOp.UnionCaseProof' expression, which proves a union value is over a particular case (used only for ref-unions, not struct-unions)
let mkUnionCaseProof (e1, cref: UnionCaseRef, tinst, m) =
    if cref.Tycon.IsStructOrEnumTycon then e1 else Expr.Op (TOp.UnionCaseProof cref, tinst, [e1], m)

/// Build a 'TOp.UnionCaseFieldGet' expression for something we've already determined to be a particular union case. For ref-unions, 
/// the input expression has 'TType_ucase', which is an F# compiler internal "type" corresponding to the union case. For struct-unions, 
/// the input should be the address of the expression.
let mkUnionCaseFieldGetProvenViaExprAddr (e1, cref, tinst, j, m) =
    Expr.Op (TOp.UnionCaseFieldGet (cref, j), tinst, [e1], m)

/// Build a 'TOp.UnionCaseFieldGetAddr' expression for a field of a union when we've already determined the value to be a particular union case. For ref-unions, 
/// the input expression has 'TType_ucase', which is an F# compiler internal "type" corresponding to the union case. For struct-unions, 
/// the input should be the address of the expression.
let mkUnionCaseFieldGetAddrProvenViaExprAddr (readonly, e1, cref, tinst, j, m) =
    Expr.Op (TOp.UnionCaseFieldGetAddr (cref, j, readonly), tinst, [e1], m)

/// Build a 'get' expression for something we've already determined to be a particular union case, but where 
/// the static type of the input is not yet proven to be that particular union case. This requires a type
/// cast to 'prove' the condition.
let mkUnionCaseFieldGetUnprovenViaExprAddr (e1, cref, tinst, j, m) =
    mkUnionCaseFieldGetProvenViaExprAddr (mkUnionCaseProof(e1, cref, tinst, m), cref, tinst, j, m)

let mkUnionCaseFieldSet (e1, cref, tinst, j, e2, m) =
    Expr.Op (TOp.UnionCaseFieldSet (cref, j), tinst, [e1;e2], m)

let mkExnCaseFieldGet (e1, ecref, j, m) =
    Expr.Op (TOp.ExnFieldGet (ecref, j), [], [e1], m)

let mkExnCaseFieldSet (e1, ecref, j, e2, m) =
    Expr.Op (TOp.ExnFieldSet (ecref, j), [], [e1;e2], m)

let mkDummyLambda (g: TcGlobals) (e: Expr, ety) = 
    let m = e.Range
    mkLambda m (fst (mkCompGenLocal m "unitVar" g.unit_ty)) (e, ety)
                           
let mkWhile (g: TcGlobals) (spWhile, marker, e1, e2, m) = 
    Expr.Op (TOp.While (spWhile, marker), [], [mkDummyLambda g (e1, g.bool_ty);mkDummyLambda g (e2, g.unit_ty)], m)

let mkIntegerForLoop (g: TcGlobals) (spFor, spIn, v, e1, dir, e2, e3: Expr, m) = 
    Expr.Op (TOp.IntegerForLoop (spFor, spIn, dir), [], [mkDummyLambda g (e1, g.int_ty) ;mkDummyLambda g (e2, g.int_ty);mkLambda e3.Range v (e3, g.unit_ty)], m)

let mkTryWith g (e1, vf, ef: Expr, vh, eh: Expr, m, ty, spTry, spWith) = 
    Expr.Op (TOp.TryWith (spTry, spWith), [ty], [mkDummyLambda g (e1, ty);mkLambda ef.Range vf (ef, ty);mkLambda eh.Range vh (eh, ty)], m)

let mkTryFinally (g: TcGlobals) (e1, e2, m, ty, spTry, spFinally) = 
    Expr.Op (TOp.TryFinally (spTry, spFinally), [ty], [mkDummyLambda g (e1, ty);mkDummyLambda g (e2, g.unit_ty)], m)

let mkDefault (m, ty) =
    Expr.Const (Const.Zero, m, ty) 

let mkValSet m v e =
    Expr.Op (TOp.LValueOp (LSet, v), [], [e], m)             

let mkAddrSet m v e =
    Expr.Op (TOp.LValueOp (LByrefSet, v), [], [e], m)       

let mkAddrGet m v =
    Expr.Op (TOp.LValueOp (LByrefGet, v), [], [], m)          

let mkValAddr m readonly v =
    Expr.Op (TOp.LValueOp (LAddrOf readonly, v), [], [], m)           

//--------------------------------------------------------------------------
// Maps tracking extra information for values
//--------------------------------------------------------------------------

[<NoEquality; NoComparison>]
type ValHash<'T> = 
    | ValHash of Dictionary<Stamp, 'T>

    member ht.Values = 
        let (ValHash t) = ht
        t.Values :> seq<'T>

    member ht.TryFind (v: Val) = 
        let (ValHash t) = ht
        match t.TryGetValue v.Stamp with
        | true, v -> Some v
        | _ -> None

    member ht.Add (v: Val, x) = 
        let (ValHash t) = ht
        t[v.Stamp] <- x

    static member Create() = ValHash (new Dictionary<_, 'T>(11))

[<Struct; NoEquality; NoComparison>]
type ValMultiMap<'T>(contents: StampMap<'T list>) =

    member _.ContainsKey (v: Val) =
        contents.ContainsKey v.Stamp

    member _.Find (v: Val) =
        match contents |> Map.tryFind v.Stamp with
        | Some vals -> vals
        | _ -> []

    member m.Add (v: Val, x) = ValMultiMap<'T>(contents.Add (v.Stamp, x :: m.Find v))

    member _.Remove (v: Val) = ValMultiMap<'T>(contents.Remove v.Stamp)

    member _.Contents = contents

    static member Empty = ValMultiMap<'T>(Map.empty)

[<Struct; NoEquality; NoComparison>]
type TyconRefMultiMap<'T>(contents: TyconRefMap<'T list>) =

    member _.Find v = 
        match contents.TryFind v with
        | Some vals -> vals
        | _ -> []

    member m.Add (v, x) = TyconRefMultiMap<'T>(contents.Add v (x :: m.Find v))

    static member Empty = TyconRefMultiMap<'T>(TyconRefMap<_>.Empty)

    static member OfList vs = (vs, TyconRefMultiMap<'T>.Empty) ||> List.foldBack (fun (x, y) acc -> acc.Add (x, y)) 

//--------------------------------------------------------------------------
// From Ref_private to Ref_nonlocal when exporting data.
//--------------------------------------------------------------------------

/// Try to create a EntityRef suitable for accessing the given Entity from another assembly 
let tryRescopeEntity viewedCcu (entity: Entity) : ValueOption<EntityRef> = 
    match entity.PublicPath with 
    | Some pubpath -> ValueSome (ERefNonLocal (rescopePubPath viewedCcu pubpath))
    | None -> ValueNone

/// Try to create a ValRef suitable for accessing the given Val from another assembly 
let tryRescopeVal viewedCcu (entityRemap: Remap) (vspec: Val) : ValueOption<ValRef> =
    match vspec.PublicPath with 
    | Some (ValPubPath(p, fullLinkageKey)) -> 
        // The type information in the val linkage doesn't need to keep any information to trait solutions.
        let entityRemap = { entityRemap with removeTraitSolutions = true }
        let fullLinkageKey = remapValLinkage entityRemap fullLinkageKey
        let vref = 
            // This compensates for the somewhat poor design decision in the F# compiler and metadata where
            // members are stored as values under the enclosing namespace/module rather than under the type.
            // This stems from the days when types and namespace/modules were separated constructs in the 
            // compiler implementation.
            if vspec.IsIntrinsicMember then  
                mkNonLocalValRef (rescopePubPathToParent viewedCcu p) fullLinkageKey
            else 
                mkNonLocalValRef (rescopePubPath viewedCcu p) fullLinkageKey
        ValueSome vref
    | _ -> ValueNone
    
//---------------------------------------------------------------------------
// Type information about records, constructors etc.
//---------------------------------------------------------------------------
 
let actualTyOfRecdField inst (fspec: RecdField) = instType inst fspec.FormalType

let actualTysOfRecdFields inst rfields = List.map (actualTyOfRecdField inst) rfields

let actualTysOfInstanceRecdFields inst (tcref: TyconRef) = tcref.AllInstanceFieldsAsList |> actualTysOfRecdFields inst 

let actualTysOfUnionCaseFields inst (x: UnionCaseRef) = actualTysOfRecdFields inst x.AllFieldsAsList

let actualResultTyOfUnionCase tinst (x: UnionCaseRef) = 
    instType (mkTyconRefInst x.TyconRef tinst) x.ReturnType

let recdFieldsOfExnDefRef x =
    (stripExnEqns x).TrueInstanceFieldsAsList

let recdFieldOfExnDefRefByIdx x n =
    (stripExnEqns x).GetFieldByIndex n

let recdFieldTysOfExnDefRef x =
    actualTysOfRecdFields [] (recdFieldsOfExnDefRef x)

let recdFieldTyOfExnDefRefByIdx x j =
    actualTyOfRecdField [] (recdFieldOfExnDefRefByIdx x j)

let actualTyOfRecdFieldForTycon tycon tinst (fspec: RecdField) = 
    instType (mkTyconInst tycon tinst) fspec.FormalType

let actualTyOfRecdFieldRef (fref: RecdFieldRef) tinst = 
    actualTyOfRecdFieldForTycon fref.Tycon tinst fref.RecdField

let actualTyOfUnionFieldRef (fref: UnionCaseRef) n tinst = 
    actualTyOfRecdFieldForTycon fref.Tycon tinst (fref.FieldByIndex n)

    
//---------------------------------------------------------------------------
// Apply type functions to types
//---------------------------------------------------------------------------

let destForallTy g ty = 
    let tps, tau = primDestForallTy g ty 
    // tps may be have been equated to other tps in equi-recursive type inference 
    // and unit type inference. Normalize them here 
    let tps = NormalizeDeclaredTyparsForEquiRecursiveInference g tps
    tps, tau

let tryDestForallTy g ty = 
    if isForallTy g ty then destForallTy g ty else [], ty

let rec stripFunTy g ty = 
    if isFunTy g ty then 
        let d, r = destFunTy g ty 
        let more, rty = stripFunTy g r 
        d :: more, rty
    else [], ty

let applyForallTy g ty tyargs = 
    let tps, tau = destForallTy g ty
    instType (mkTyparInst tps tyargs) tau

let reduceIteratedFunTy g ty args = 
    List.fold (fun ty _ -> 
        if not (isFunTy g ty) then failwith "reduceIteratedFunTy"
        snd (destFunTy g ty)) ty args

let applyTyArgs g functy tyargs = 
    if isForallTy g functy then applyForallTy g functy tyargs else functy

let applyTys g functy (tyargs, argTys) = 
    let afterTyappTy = applyTyArgs g functy tyargs
    reduceIteratedFunTy g afterTyappTy argTys

let formalApplyTys g functy (tyargs, args) = 
    reduceIteratedFunTy g
      (if isNil tyargs then functy else snd (destForallTy g functy))
      args

let rec stripFunTyN g n ty = 
    assert (n >= 0)
    if n > 0 && isFunTy g ty then 
        let d, r = destFunTy g ty
        let more, rty = stripFunTyN g (n-1) r in d :: more, rty
    else [], ty
        
let tryDestAnyTupleTy g ty = 
    if isAnyTupleTy g ty then destAnyTupleTy g ty else tupInfoRef, [ty]

let tryDestRefTupleTy g ty = 
    if isRefTupleTy g ty then destRefTupleTy g ty else [ty]

type UncurriedArgInfos = (TType * ArgReprInfo) list 

type CurriedArgInfos = (TType * ArgReprInfo) list list

type TraitWitnessInfos = TraitWitnessInfo list

// A 'tau' type is one with its type parameters stripped off 
let GetTopTauTypeInFSharpForm g (curriedArgInfos: ArgReprInfo list list) tau m =
    let nArgInfos = curriedArgInfos.Length
    let argTys, retTy = stripFunTyN g nArgInfos tau

    if nArgInfos <> argTys.Length then 
        error(Error(FSComp.SR.tastInvalidMemberSignature(), m))

    let argTysl = 
        (curriedArgInfos, argTys) ||> List.map2 (fun argInfos argTy -> 
            match argInfos with 
            | [] -> [ (g.unit_ty, ValReprInfo.unnamedTopArg1) ]
            | [argInfo] -> [ (argTy, argInfo) ]
            | _ -> List.zip (destRefTupleTy g argTy) argInfos) 

    argTysl, retTy

let destTopForallTy g (ValReprInfo (ntps, _, _)) ty =
    let tps, tau = (if isNil ntps then [], ty else tryDestForallTy g ty)
    // tps may be have been equated to other tps in equi-recursive type inference. Normalize them here 
    let tps = NormalizeDeclaredTyparsForEquiRecursiveInference g tps
    tps, tau

let GetTopValTypeInFSharpForm g (ValReprInfo(_, argInfos, retInfo) as topValInfo) ty m =
    let tps, tau = destTopForallTy g topValInfo ty
    let curriedArgTys, returnTy = GetTopTauTypeInFSharpForm g argInfos tau m
    tps, curriedArgTys, returnTy, retInfo

let IsCompiledAsStaticProperty g (v: Val) =
    match v.ValReprInfo with
    | Some valReprInfoValue ->
         match GetTopValTypeInFSharpForm g valReprInfoValue v.Type v.Range with 
         | [], [], _, _ when not v.IsMember -> true
         | _ -> false
    | _ -> false

let IsCompiledAsStaticPropertyWithField g (v: Val) = 
    not v.IsCompiledAsStaticPropertyWithoutField &&
    IsCompiledAsStaticProperty g v

//-------------------------------------------------------------------------
// Multi-dimensional array types...
//-------------------------------------------------------------------------

let isArrayTyconRef (g: TcGlobals) tcref =
    g.il_arr_tcr_map
    |> Array.exists (tyconRefEq g tcref)

let rankOfArrayTyconRef (g: TcGlobals) tcref =
    match g.il_arr_tcr_map |> Array.tryFindIndex (tyconRefEq g tcref) with
    | Some idx ->
        idx + 1
    | None ->
        failwith "rankOfArrayTyconRef: unsupported array rank"

//-------------------------------------------------------------------------
// Misc functions on F# types
//------------------------------------------------------------------------- 

let destArrayTy (g: TcGlobals) ty =
    match tryAppTy g ty with
    | ValueSome (tcref, [ty]) when isArrayTyconRef g tcref -> ty
    | _ -> failwith "destArrayTy"

let destListTy (g: TcGlobals) ty =
    match tryAppTy g ty with
    | ValueSome (tcref, [ty]) when tyconRefEq g tcref g.list_tcr_canon -> ty
    | _ -> failwith "destListTy"

let tyconRefEqOpt g tcOpt tc = 
    match tcOpt with
    | None -> false
    | Some tc2 -> tyconRefEq g tc2 tc

let isStringTy g ty = ty |> stripTyEqns g |> (function TType_app(tcref, _, _) -> tyconRefEq g tcref g.system_String_tcref | _ -> false)

let isListTy g ty = ty |> stripTyEqns g |> (function TType_app(tcref, _, _) -> tyconRefEq g tcref g.list_tcr_canon | _ -> false)

let isArrayTy g ty = ty |> stripTyEqns g |> (function TType_app(tcref, _, _) -> isArrayTyconRef g tcref | _ -> false) 

let isArray1DTy g ty = ty |> stripTyEqns g |> (function TType_app(tcref, _, _) -> tyconRefEq g tcref g.il_arr_tcr_map[0] | _ -> false) 

let isUnitTy g ty = ty |> stripTyEqns g |> (function TType_app(tcref, _, _) -> tyconRefEq g g.unit_tcr_canon tcref | _ -> false) 

let isObjTy g ty = ty |> stripTyEqns g |> (function TType_app(tcref, _, _) -> tyconRefEq g g.system_Object_tcref tcref | _ -> false) 

let isValueTypeTy g ty = ty |> stripTyEqns g |> (function TType_app(tcref, _, _) -> tyconRefEq g g.system_Value_tcref tcref | _ -> false) 

let isVoidTy g ty = ty |> stripTyEqns g |> (function TType_app(tcref, _, _) -> tyconRefEq g g.system_Void_tcref tcref | _ -> false) 

let isILAppTy g ty = ty |> stripTyEqns g |> (function TType_app(tcref, _, _) -> tcref.IsILTycon | _ -> false) 

let isNativePtrTy g ty = ty |> stripTyEqns g |> (function TType_app(tcref, _, _) -> tyconRefEq g g.nativeptr_tcr tcref | _ -> false) 

let isByrefTy g ty = 
    ty |> stripTyEqns g |> (function 
        | TType_app(tcref, _, _) when g.byref2_tcr.CanDeref -> tyconRefEq g g.byref2_tcr tcref
        | TType_app(tcref, _, _) -> tyconRefEq g g.byref_tcr tcref
        | _ -> false) 

let isInByrefTag g ty = ty |> stripTyEqns g |> (function TType_app(tcref, [], _) -> tyconRefEq g g.byrefkind_In_tcr tcref | _ -> false) 
let isInByrefTy g ty = 
    ty |> stripTyEqns g |> (function 
        | TType_app(tcref, [_; tag], _) when g.byref2_tcr.CanDeref -> tyconRefEq g g.byref2_tcr tcref && isInByrefTag g tag         
        | _ -> false) 

let isOutByrefTag g ty = ty |> stripTyEqns g |> (function TType_app(tcref, [], _) -> tyconRefEq g g.byrefkind_Out_tcr tcref | _ -> false) 
let isOutByrefTy g ty = 
    ty |> stripTyEqns g |> (function 
        | TType_app(tcref, [_; tag], _) when g.byref2_tcr.CanDeref -> tyconRefEq g g.byref2_tcr tcref && isOutByrefTag g tag         
        | _ -> false) 

#if !NO_TYPEPROVIDERS
let extensionInfoOfTy g ty = ty |> stripTyEqns g |> (function TType_app(tcref, _, _) -> tcref.TypeReprInfo | _ -> TNoRepr) 
#endif

type TypeDefMetadata = 
     | ILTypeMetadata of TILObjectReprData
     | FSharpOrArrayOrByrefOrTupleOrExnTypeMetadata 
#if !NO_TYPEPROVIDERS
     | ProvidedTypeMetadata of TProvidedTypeInfo
#endif

let metadataOfTycon (tycon: Tycon) = 
#if !NO_TYPEPROVIDERS
    match tycon.TypeReprInfo with 
    | TProvidedTypeRepr info -> ProvidedTypeMetadata info
    | _ -> 
#endif
    if tycon.IsILTycon then 
       ILTypeMetadata tycon.ILTyconInfo
    else 
       FSharpOrArrayOrByrefOrTupleOrExnTypeMetadata 


let metadataOfTy g ty = 
#if !NO_TYPEPROVIDERS
    match extensionInfoOfTy g ty with 
    | TProvidedTypeRepr info -> ProvidedTypeMetadata info
    | _ -> 
#endif
    if isILAppTy g ty then 
        let tcref = tcrefOfAppTy g ty
        ILTypeMetadata tcref.ILTyconInfo
    else 
        FSharpOrArrayOrByrefOrTupleOrExnTypeMetadata 


let isILReferenceTy g ty = 
    match metadataOfTy g ty with 
#if !NO_TYPEPROVIDERS
    | ProvidedTypeMetadata info -> not info.IsStructOrEnum
#endif
    | ILTypeMetadata (TILObjectReprData(_, _, td)) -> not td.IsStructOrEnum
    | FSharpOrArrayOrByrefOrTupleOrExnTypeMetadata -> isArrayTy g ty

let isILInterfaceTycon (tycon: Tycon) = 
    match metadataOfTycon tycon with 
#if !NO_TYPEPROVIDERS
    | ProvidedTypeMetadata info -> info.IsInterface
#endif
    | ILTypeMetadata (TILObjectReprData(_, _, td)) -> td.IsInterface
    | FSharpOrArrayOrByrefOrTupleOrExnTypeMetadata -> false

let rankOfArrayTy g ty = rankOfArrayTyconRef g (tcrefOfAppTy g ty)

let isFSharpObjModelRefTy g ty = 
    isFSharpObjModelTy g ty && 
    let tcref = tcrefOfAppTy g ty
    match tcref.FSharpObjectModelTypeInfo.fsobjmodel_kind with 
    | TFSharpClass | TFSharpInterface | TFSharpDelegate _ -> true
    | TFSharpStruct | TFSharpEnum -> false

let isFSharpClassTy g ty =
    match tryTcrefOfAppTy g ty with
    | ValueSome tcref -> tcref.Deref.IsFSharpClassTycon
    | _ -> false

let isFSharpStructTy g ty =
    match tryTcrefOfAppTy g ty with
    | ValueSome tcref -> tcref.Deref.IsFSharpStructOrEnumTycon
    | _ -> false

let isFSharpInterfaceTy g ty = 
    match tryTcrefOfAppTy g ty with
    | ValueSome tcref -> tcref.Deref.IsFSharpInterfaceTycon
    | _ -> false

let isDelegateTy g ty = 
    match metadataOfTy g ty with 
#if !NO_TYPEPROVIDERS
    | ProvidedTypeMetadata info -> info.IsDelegate ()
#endif
    | ILTypeMetadata (TILObjectReprData(_, _, td)) -> td.IsDelegate
    | FSharpOrArrayOrByrefOrTupleOrExnTypeMetadata ->
        match tryTcrefOfAppTy g ty with
        | ValueSome tcref -> tcref.Deref.IsFSharpDelegateTycon
        | _ -> false

let isInterfaceTy g ty = 
    match metadataOfTy g ty with 
#if !NO_TYPEPROVIDERS
    | ProvidedTypeMetadata info -> info.IsInterface
#endif
    | ILTypeMetadata (TILObjectReprData(_, _, td)) -> td.IsInterface
    | FSharpOrArrayOrByrefOrTupleOrExnTypeMetadata -> isFSharpInterfaceTy g ty

let isFSharpDelegateTy g ty = isDelegateTy g ty && isFSharpObjModelTy g ty

let isClassTy g ty = 
    match metadataOfTy g ty with 
#if !NO_TYPEPROVIDERS
    | ProvidedTypeMetadata info -> info.IsClass
#endif
    | ILTypeMetadata (TILObjectReprData(_, _, td)) -> td.IsClass
    | FSharpOrArrayOrByrefOrTupleOrExnTypeMetadata -> isFSharpClassTy g ty

let isStructOrEnumTyconTy g ty = 
    match tryTcrefOfAppTy g ty with
    | ValueSome tcref -> tcref.Deref.IsStructOrEnumTycon
    | _ -> false

let isStructRecordOrUnionTyconTy g ty = 
    match tryTcrefOfAppTy g ty with
    | ValueSome tcref -> tcref.Deref.IsStructRecordOrUnionTycon
    | _ -> false

let isStructTyconRef (tcref: TyconRef) =
    let tycon = tcref.Deref
    tycon.IsStructRecordOrUnionTycon || tycon.IsStructOrEnumTycon

let isStructTy g ty =
    match tryTcrefOfAppTy g ty with
    | ValueSome tcref -> 
        isStructTyconRef tcref
    | _ -> 
        isStructAnonRecdTy g ty || isStructTupleTy g ty

let isRefTy g ty = 
    not (isStructOrEnumTyconTy g ty) &&
    (
        isUnionTy g ty || 
        isRefTupleTy g ty || 
        isRecdTy g ty || 
        isILReferenceTy g ty ||
        isFunTy g ty || 
        isReprHiddenTy g ty || 
        isFSharpObjModelRefTy g ty || 
        isUnitTy g ty ||
        (isAnonRecdTy g ty && not (isStructAnonRecdTy g ty))
    )

let isForallFunctionTy g ty =
    let _, tau = tryDestForallTy g ty
    isFunTy g tau

// ECMA C# LANGUAGE SPECIFICATION, 27.2
// An unmanaged-type is any type that isn't a reference-type, a type-parameter, or a generic struct-type and
// contains no fields whose type is not an unmanaged-type. In other words, an unmanaged-type is one of the
// following:
// - sbyte, byte, short, ushort, int, uint, long, ulong, char, float, double, decimal, or bool.
// - Any enum-type.
// - Any pointer-type.
// - Any non-generic user-defined struct-type that contains fields of unmanaged-types only.
// [Note: Constructed types and type-parameters are never unmanaged-types. end note]
let rec isUnmanagedTy g ty =
    let ty = stripTyEqnsAndMeasureEqns g ty
    match tryTcrefOfAppTy g ty with
    | ValueSome tcref ->
        let isEq tcref2 = tyconRefEq g tcref tcref2 
        if isEq g.nativeptr_tcr || isEq g.nativeint_tcr ||
                    isEq g.sbyte_tcr || isEq g.byte_tcr || 
                    isEq g.int16_tcr || isEq g.uint16_tcr ||
                    isEq g.int32_tcr || isEq g.uint32_tcr ||
                    isEq g.int64_tcr || isEq g.uint64_tcr ||
                    isEq g.char_tcr ||
                    isEq g.float32_tcr ||
                    isEq g.float_tcr ||
                    isEq g.decimal_tcr ||
                    isEq g.bool_tcr then
            true
        else
            let tycon = tcref.Deref
            if tycon.IsEnumTycon then 
                true
            elif tycon.IsStructOrEnumTycon then
                match tycon.TyparsNoRange with
                | [] -> tycon.AllInstanceFieldsAsList |> List.forall (fun r -> isUnmanagedTy g r.rfield_type) 
                | _ -> false // generic structs are never 
            else false
    | ValueNone ->
        false

let isInterfaceTycon x = 
    isILInterfaceTycon x || x.IsFSharpInterfaceTycon

let isInterfaceTyconRef (tcref: TyconRef) = isInterfaceTycon tcref.Deref

let isEnumTy g ty = 
    match tryTcrefOfAppTy g ty with 
    | ValueNone -> false
    | ValueSome tcref -> tcref.IsEnumTycon

let actualReturnTyOfSlotSig parentTyInst methTyInst (TSlotSig(_, _, parentFormalTypars, methFormalTypars, _, formalRetTy)) = 
    let methTyInst = mkTyparInst methFormalTypars methTyInst
    let parentTyInst = mkTyparInst parentFormalTypars parentTyInst
    Option.map (instType (parentTyInst @ methTyInst)) formalRetTy

let slotSigHasVoidReturnTy (TSlotSig(_, _, _, _, _, formalRetTy)) = 
    Option.isNone formalRetTy 

let returnTyOfMethod g (TObjExprMethod(TSlotSig(_, parentTy, _, _, _, _) as ss, _, methFormalTypars, _, _, _)) =
    let tinst = argsOfAppTy g parentTy
    let methTyInst = generalizeTypars methFormalTypars
    actualReturnTyOfSlotSig tinst methTyInst ss

/// Is the type 'abstract' in C#-speak
let isAbstractTycon (tycon: Tycon) = 
    if tycon.IsFSharpObjectModelTycon then 
        not tycon.IsFSharpDelegateTycon && 
        tycon.TypeContents.tcaug_abstract 
    else 
        tycon.IsILTycon && tycon.ILTyconRawMetadata.IsAbstract

//---------------------------------------------------------------------------
// Determine if a member/Val/ValRef is an explicit impl
//---------------------------------------------------------------------------

let MemberIsExplicitImpl g (membInfo: ValMemberInfo) = 
   membInfo.MemberFlags.IsOverrideOrExplicitImpl &&
   match membInfo.ImplementedSlotSigs with 
   | [] -> false
   | slotsigs -> slotsigs |> List.forall (fun slotsig -> isInterfaceTy g slotsig.ImplementedType)

let ValIsExplicitImpl g (v: Val) = 
    match v.MemberInfo with 
    | Some membInfo -> MemberIsExplicitImpl g membInfo
    | _ -> false

let ValRefIsExplicitImpl g (vref: ValRef) = ValIsExplicitImpl g vref.Deref

//---------------------------------------------------------------------------
// Find all type variables in a type, apart from those that have had 
// an equation assigned by type inference.
//---------------------------------------------------------------------------

let emptyFreeLocals = Zset.empty valOrder
let unionFreeLocals s1 s2 = 
    if s1 === emptyFreeLocals then s2
    elif s2 === emptyFreeLocals then s1
    else Zset.union s1 s2

let emptyFreeRecdFields = Zset.empty recdFieldRefOrder
let unionFreeRecdFields s1 s2 = 
    if s1 === emptyFreeRecdFields then s2
    elif s2 === emptyFreeRecdFields then s1
    else Zset.union s1 s2

let emptyFreeUnionCases = Zset.empty unionCaseRefOrder
let unionFreeUnionCases s1 s2 = 
    if s1 === emptyFreeUnionCases then s2
    elif s2 === emptyFreeUnionCases then s1
    else Zset.union s1 s2

let emptyFreeTycons = Zset.empty tyconOrder
let unionFreeTycons s1 s2 = 
    if s1 === emptyFreeTycons then s2
    elif s2 === emptyFreeTycons then s1
    else Zset.union s1 s2

let typarOrder = 
    { new IComparer<Typar> with 
        member x.Compare (v1: Typar, v2: Typar) = compare v1.Stamp v2.Stamp } 

let emptyFreeTypars = Zset.empty typarOrder
let unionFreeTypars s1 s2 = 
    if s1 === emptyFreeTypars then s2
    elif s2 === emptyFreeTypars then s1
    else Zset.union s1 s2

let emptyFreeTyvars =  
    { FreeTycons = emptyFreeTycons
      // The summary of values used as trait solutions
      FreeTraitSolutions = emptyFreeLocals
      FreeTypars = emptyFreeTypars }

let isEmptyFreeTyvars ftyvs = 
    Zset.isEmpty ftyvs.FreeTypars &&
    Zset.isEmpty ftyvs.FreeTycons 

let unionFreeTyvars fvs1 fvs2 = 
    if fvs1 === emptyFreeTyvars then fvs2 else 
    if fvs2 === emptyFreeTyvars then fvs1 else
    { FreeTycons = unionFreeTycons fvs1.FreeTycons fvs2.FreeTycons
      FreeTraitSolutions = unionFreeLocals fvs1.FreeTraitSolutions fvs2.FreeTraitSolutions
      FreeTypars = unionFreeTypars fvs1.FreeTypars fvs2.FreeTypars }

type FreeVarOptions = 
    { canCache: bool
      collectInTypes: bool
      includeLocalTycons: bool
      includeTypars: bool
      includeLocalTyconReprs: bool
      includeRecdFields: bool
      includeUnionCases: bool
      includeLocals: bool
      stackGuard: StackGuard option }
      
let CollectAllNoCaching = 
    { canCache = false
      collectInTypes = true
      includeLocalTycons = true
      includeLocalTyconReprs = true
      includeRecdFields = true
      includeUnionCases = true
      includeTypars = true
      includeLocals = true
      stackGuard = None}

let CollectTyparsNoCaching = 
    { canCache = false
      collectInTypes = true
      includeLocalTycons = false
      includeTypars = true
      includeLocalTyconReprs = false
      includeRecdFields = false
      includeUnionCases = false
      includeLocals = false
      stackGuard = None }

let CollectLocalsNoCaching = 
    { canCache = false
      collectInTypes = false
      includeLocalTycons = false
      includeTypars = false
      includeLocalTyconReprs = false
      includeRecdFields = false 
      includeUnionCases = false
      includeLocals = true
      stackGuard = None }

let CollectTyparsAndLocalsNoCaching = 
    { canCache = false
      collectInTypes = true
      includeLocalTycons = false
      includeLocalTyconReprs = false
      includeRecdFields = false 
      includeUnionCases = false
      includeTypars = true
      includeLocals = true
      stackGuard = None }

let CollectAll =
    { canCache = false
      collectInTypes = true
      includeLocalTycons = true
      includeLocalTyconReprs = true
      includeRecdFields = true 
      includeUnionCases = true
      includeTypars = true
      includeLocals = true
      stackGuard = None }
    
let CollectTyparsAndLocalsImpl stackGuardOpt = // CollectAll
    { canCache = true // only cache for this one
      collectInTypes = true
      includeTypars = true
      includeLocals = true
      includeLocalTycons = false
      includeLocalTyconReprs = false
      includeRecdFields = false
      includeUnionCases = false
      stackGuard = stackGuardOpt }

  
let CollectTyparsAndLocals = CollectTyparsAndLocalsImpl None

let CollectTypars = CollectTyparsAndLocals

let CollectLocals = CollectTyparsAndLocals

let CollectTyparsAndLocalsWithStackGuard() =
    let stackGuard = StackGuard(AccFreeVarsStackGuardDepth)
    CollectTyparsAndLocalsImpl (Some stackGuard)

let CollectLocalsWithStackGuard() = CollectTyparsAndLocalsWithStackGuard()

let accFreeLocalTycon opts x acc = 
    if not opts.includeLocalTycons then acc else
    if Zset.contains x acc.FreeTycons then acc else 
    { acc with FreeTycons = Zset.add x acc.FreeTycons } 

let accFreeTycon opts (tcref: TyconRef) acc = 
    if not opts.includeLocalTycons then acc
    elif tcref.IsLocalRef then accFreeLocalTycon opts tcref.ResolvedTarget acc
    else acc

let rec boundTypars opts tps acc = 
    // Bound type vars form a recursively-referential set due to constraints, e.g. A: I<B>, B: I<A> 
    // So collect up free vars in all constraints first, then bind all variables 
    let acc = List.foldBack (fun (tp: Typar) acc -> accFreeInTyparConstraints opts tp.Constraints acc) tps acc
    List.foldBack (fun tp acc -> { acc with FreeTypars = Zset.remove tp acc.FreeTypars}) tps acc

and accFreeInTyparConstraints opts cxs acc =
    List.foldBack (accFreeInTyparConstraint opts) cxs acc

and accFreeInTyparConstraint opts tpc acc =
    match tpc with 
    | TyparConstraint.CoercesTo(ty, _) -> accFreeInType opts ty acc
    | TyparConstraint.MayResolveMember (traitInfo, _) -> accFreeInTrait opts traitInfo acc
    | TyparConstraint.DefaultsTo(_, defaultTy, _) -> accFreeInType opts defaultTy acc
    | TyparConstraint.SimpleChoice(tys, _) -> accFreeInTypes opts tys acc
    | TyparConstraint.IsEnum(uty, _) -> accFreeInType opts uty acc
    | TyparConstraint.IsDelegate(aty, bty, _) -> accFreeInType opts aty (accFreeInType opts bty acc)
    | TyparConstraint.SupportsComparison _
    | TyparConstraint.SupportsEquality _
    | TyparConstraint.SupportsNull _ 
    | TyparConstraint.IsNonNullableStruct _ 
    | TyparConstraint.IsReferenceType _ 
    | TyparConstraint.IsUnmanaged _
    | TyparConstraint.RequiresDefaultConstructor _ -> acc

<<<<<<< HEAD
<<<<<<< HEAD
and accFreeInTrait opts (TTrait(tys, _, _, argtys, rty, sln, _)) acc = 
=======
and accFreeInTrait opts (TTrait(tys, _, _, argtys, retTy, sln)) acc = 
>>>>>>> f9b72061ca0e6ad865bc462c40c9877a6168d69d
=======
and accFreeInTrait opts (TTrait(tys, _, _, argTys, retTy, sln)) acc = 
>>>>>>> 01e5bbb5da602388d44444696f3469ba129d7b1c
    Option.foldBack (accFreeInTraitSln opts) sln.Value
       (accFreeInTypes opts tys 
         (accFreeInTypes opts argTys 
           (Option.foldBack (accFreeInType opts) retTy acc)))

and accFreeInWitnessArg opts (TraitWitnessInfo(tys, _nm, _mf, argTys, retTy)) acc = 
       accFreeInTypes opts tys 
         (accFreeInTypes opts argTys 
           (Option.foldBack (accFreeInType opts) retTy acc))

and accFreeInTraitSln opts sln acc = 
    match sln with 
    | ILMethSln(ty, _, _, minst) ->
         accFreeInType opts ty 
            (accFreeInTypes opts minst acc)
    | FSMethSln(ty, vref, minst, _isExt) ->
         accFreeInType opts ty 
            (accFreeValRefInTraitSln opts vref  
               (accFreeInTypes opts minst acc))
    | FSAnonRecdFieldSln(_anonInfo, tinst, _n) ->
         accFreeInTypes opts tinst acc
    | FSRecdFieldSln(tinst, _rfref, _isSet) ->
         accFreeInTypes opts tinst acc
    | BuiltInSln -> acc
    | ClosedExprSln _ -> acc // nothing to accumulate because it's a closed expression referring only to erasure of provided method calls

and accFreeLocalValInTraitSln _opts v fvs =
    if Zset.contains v fvs.FreeTraitSolutions then fvs 
    else { fvs with FreeTraitSolutions = Zset.add v fvs.FreeTraitSolutions}

and accFreeValRefInTraitSln opts (vref: ValRef) fvs = 
    if vref.IsLocalRef then
        accFreeLocalValInTraitSln opts vref.ResolvedTarget fvs
    else
        // non-local values do not contain free variables 
        fvs

and accFreeTyparRef opts (tp: Typar) acc = 
    if not opts.includeTypars then acc else
    if Zset.contains tp acc.FreeTypars then acc 
    else 
        accFreeInTyparConstraints opts tp.Constraints
          { acc with FreeTypars = Zset.add tp acc.FreeTypars}

and accFreeInType opts ty acc = 
    match stripTyparEqns ty with 
    | TType_tuple (tupInfo, l) ->
        accFreeInTypes opts l (accFreeInTupInfo opts tupInfo acc)

    | TType_anon (anonInfo, l) ->
        accFreeInTypes opts l (accFreeInTupInfo opts anonInfo.TupInfo acc)

    | TType_app (tc, tinst, _) -> 
        let acc = accFreeTycon opts tc acc
        match tinst with 
        | [] -> acc  // optimization to avoid unneeded call
        | [h] -> accFreeInType opts h acc // optimization to avoid unneeded call
        | _ -> accFreeInTypes opts tinst acc

    | TType_ucase (UnionCaseRef(tc, _), tinst) ->
        accFreeInTypes opts tinst (accFreeTycon opts tc acc)

    | TType_fun (d, r, _) ->
        accFreeInType opts d (accFreeInType opts r acc)

    | TType_var (r, _) ->
        accFreeTyparRef opts r acc

    | TType_forall (tps, r) ->
        unionFreeTyvars (boundTypars opts tps (freeInType opts r)) acc

    | TType_measure unt -> accFreeInMeasure opts unt acc

and accFreeInTupInfo _opts unt acc = 
    match unt with 
    | TupInfo.Const _ -> acc
and accFreeInMeasure opts unt acc = List.foldBack (fun (tp, _) acc -> accFreeTyparRef opts tp acc) (ListMeasureVarOccsWithNonZeroExponents unt) acc
and accFreeInTypes opts tys acc = 
    match tys with 
    | [] -> acc
    | h :: t -> accFreeInTypes opts t (accFreeInType opts h acc)
and freeInType opts ty = accFreeInType opts ty emptyFreeTyvars

and accFreeInVal opts (v: Val) acc = accFreeInType opts v.val_type acc

let freeInTypes opts tys = accFreeInTypes opts tys emptyFreeTyvars
let freeInVal opts v = accFreeInVal opts v emptyFreeTyvars
let freeInTyparConstraints opts v = accFreeInTyparConstraints opts v emptyFreeTyvars
let accFreeInTypars opts tps acc = List.foldBack (accFreeTyparRef opts) tps acc
        
let rec addFreeInModuleTy (mtyp: ModuleOrNamespaceType) acc =
    QueueList.foldBack (typeOfVal >> accFreeInType CollectAllNoCaching) mtyp.AllValsAndMembers
      (QueueList.foldBack (fun (mspec: ModuleOrNamespace) acc -> addFreeInModuleTy mspec.ModuleOrNamespaceType acc) mtyp.AllEntities acc)

let freeInModuleTy mtyp = addFreeInModuleTy mtyp emptyFreeTyvars


//--------------------------------------------------------------------------
// Free in type, left-to-right order preserved. This is used to determine the
// order of type variables for top-level definitions based on their signature, 
// so be careful not to change the order. We accumulate in reverse
// order.
//--------------------------------------------------------------------------

let emptyFreeTyparsLeftToRight = []
let unionFreeTyparsLeftToRight fvs1 fvs2 = ListSet.unionFavourRight typarEq fvs1 fvs2

let rec boundTyparsLeftToRight g cxFlag thruFlag acc tps = 
    // Bound type vars form a recursively-referential set due to constraints, e.g. A: I<B>, B: I<A> 
    // So collect up free vars in all constraints first, then bind all variables 
    List.fold (fun acc (tp: Typar) -> accFreeInTyparConstraintsLeftToRight g cxFlag thruFlag acc tp.Constraints) tps acc

and accFreeInTyparConstraintsLeftToRight g cxFlag thruFlag acc cxs =
    List.fold (accFreeInTyparConstraintLeftToRight g cxFlag thruFlag) acc cxs 

and accFreeInTyparConstraintLeftToRight g cxFlag thruFlag acc tpc =
    match tpc with 
    | TyparConstraint.CoercesTo(ty, _) ->
        accFreeInTypeLeftToRight g cxFlag thruFlag acc ty 
    | TyparConstraint.MayResolveMember (traitInfo, _) ->
        accFreeInTraitLeftToRight g cxFlag thruFlag acc traitInfo 
    | TyparConstraint.DefaultsTo(_, defaultTy, _) ->
        accFreeInTypeLeftToRight g cxFlag thruFlag acc defaultTy 
    | TyparConstraint.SimpleChoice(tys, _) ->
        accFreeInTypesLeftToRight g cxFlag thruFlag acc tys 
    | TyparConstraint.IsEnum(uty, _) ->
        accFreeInTypeLeftToRight g cxFlag thruFlag acc uty
    | TyparConstraint.IsDelegate(aty, bty, _) ->
        accFreeInTypeLeftToRight g cxFlag thruFlag (accFreeInTypeLeftToRight g cxFlag thruFlag acc aty) bty  
    | TyparConstraint.SupportsComparison _ 
    | TyparConstraint.SupportsEquality _ 
    | TyparConstraint.SupportsNull _ 
    | TyparConstraint.IsNonNullableStruct _ 
    | TyparConstraint.IsUnmanaged _
    | TyparConstraint.IsReferenceType _ 
    | TyparConstraint.RequiresDefaultConstructor _ -> acc

<<<<<<< HEAD
<<<<<<< HEAD
and accFreeInTraitLeftToRight g cxFlag thruFlag acc (TTrait(tys, _, _, argtys, rty, _, _traitCtxt))  = 
    let acc = accFreeInTypesLeftToRight g cxFlag thruFlag acc tys
    let acc = accFreeInTypesLeftToRight g cxFlag thruFlag acc argtys
    let acc = Option.fold (accFreeInTypeLeftToRight g cxFlag thruFlag) acc rty
    // Note, the _extSlns are _not_ considered free. 
=======
and accFreeInTraitLeftToRight g cxFlag thruFlag acc (TTrait(tys, _, _, argtys, retTy, _)) = 
=======
and accFreeInTraitLeftToRight g cxFlag thruFlag acc (TTrait(tys, _, _, argTys, retTy, _)) = 
>>>>>>> 01e5bbb5da602388d44444696f3469ba129d7b1c
    let acc = accFreeInTypesLeftToRight g cxFlag thruFlag acc tys
    let acc = accFreeInTypesLeftToRight g cxFlag thruFlag acc argTys
    let acc = Option.fold (accFreeInTypeLeftToRight g cxFlag thruFlag) acc retTy
>>>>>>> f9b72061ca0e6ad865bc462c40c9877a6168d69d
    acc

and accFreeTyparRefLeftToRight g cxFlag thruFlag acc (tp: Typar) = 
    if ListSet.contains typarEq tp acc then 
        acc
    else 
        let acc = ListSet.insert typarEq tp acc
        if cxFlag then 
            accFreeInTyparConstraintsLeftToRight g cxFlag thruFlag acc tp.Constraints
        else 
            acc

and accFreeInTypeLeftToRight g cxFlag thruFlag acc ty = 
    match (if thruFlag then stripTyEqns g ty else stripTyparEqns ty) with 
    | TType_anon (anonInfo, anonTys) ->
        let acc = accFreeInTupInfoLeftToRight g cxFlag thruFlag acc anonInfo.TupInfo 
        accFreeInTypesLeftToRight g cxFlag thruFlag acc anonTys 

    | TType_tuple (tupInfo, tupTys) -> 
        let acc = accFreeInTupInfoLeftToRight g cxFlag thruFlag acc tupInfo 
        accFreeInTypesLeftToRight g cxFlag thruFlag acc tupTys 

    | TType_app (_, tinst, _) ->
        accFreeInTypesLeftToRight g cxFlag thruFlag acc tinst 

    | TType_ucase (_, tinst) -> 
        accFreeInTypesLeftToRight g cxFlag thruFlag acc tinst 

    | TType_fun (d, r, _) -> 
        let dacc = accFreeInTypeLeftToRight g cxFlag thruFlag acc d 
        accFreeInTypeLeftToRight g cxFlag thruFlag dacc r

    | TType_var (r, _) -> 
        accFreeTyparRefLeftToRight g cxFlag thruFlag acc r 

    | TType_forall (tps, r) -> 
        let racc = accFreeInTypeLeftToRight g cxFlag thruFlag emptyFreeTyparsLeftToRight r
        unionFreeTyparsLeftToRight (boundTyparsLeftToRight g cxFlag thruFlag tps racc) acc

    | TType_measure unt -> 
        let mvars = ListMeasureVarOccsWithNonZeroExponents unt
        List.foldBack (fun (tp, _) acc -> accFreeTyparRefLeftToRight g cxFlag thruFlag acc tp) mvars acc

and accFreeInTupInfoLeftToRight _g _cxFlag _thruFlag acc unt = 
    match unt with 
    | TupInfo.Const _ -> acc

and accFreeInTypesLeftToRight g cxFlag thruFlag acc tys = 
    match tys with 
    | [] -> acc
    | h :: t -> accFreeInTypesLeftToRight g cxFlag thruFlag (accFreeInTypeLeftToRight g cxFlag thruFlag acc h) t
    
let freeInTypeLeftToRight g thruFlag ty =
    accFreeInTypeLeftToRight g true thruFlag emptyFreeTyparsLeftToRight ty |> List.rev

let freeInTypesLeftToRight g thruFlag ty =
    accFreeInTypesLeftToRight g true thruFlag emptyFreeTyparsLeftToRight ty |> List.rev

let freeInTypesLeftToRightSkippingConstraints g ty =
    accFreeInTypesLeftToRight g false true emptyFreeTyparsLeftToRight ty |> List.rev

let valOfBind (b: Binding) = b.Var

let valsOfBinds (binds: Bindings) = binds |> List.map (fun b -> b.Var)

//--------------------------------------------------------------------------
// Collect extSlns. This is done prior to beta reduction of type parameters when inlining. We take the (solved)
// type arguments and strip them for trait contexts, and use those in the remapped/copied/instantiated body
// of the implementation.
//--------------------------------------------------------------------------

let rec accTraitCtxtsInTyparConstraints acc cxs =
    List.fold accTraitCtxtsInTyparConstraint acc cxs 

and accTraitCtxtsInTyparConstraint acc tpc =
    match tpc with 
    | TyparConstraint.MayResolveMember (traitInfo, _) -> accTraitCtxtsInTrait acc traitInfo 
    | _ -> acc

and accTraitCtxtsInTrait acc (TTrait(_typs, nm, _, _argtys, _rty, _, traitCtxt))  = 
    // We don't traverse the contents of traits, that wouldn't terminate and is not necessary since the type variables individiually contain the contexts we need
    //let acc = accTraitCtxtsInTypes g acc typs
    //let acc = accTraitCtxtsInTypes g acc argtys
    //let acc = Option.fold (accTraitCtxtsInType g) acc rty
    // Only record the extSlns if they have been solved in a useful way
    match traitCtxt with 
    | None -> acc
    | Some c -> Map.add nm c acc

and accTraitCtxtsTyparRef acc (tp:Typar) = 
    let acc = accTraitCtxtsInTyparConstraints acc tp.Constraints
    match tp.Solution with 
    | None -> acc
    | Some sln -> accTraitCtxtsInType acc sln

and accTraitCtxtsInType acc ty  = 
    // NOTE: Unlike almost everywhere else, we do NOT strip ANY equations here.  
    // We _must_ traverse the solved typar containing the new extSlns for the grounded typar constraint, that's the whole point
    match ty with 
    | TType_tuple (_, tys) 
    | TType_anon (_, tys) 
    | TType_app (_, tys)  
    | TType_ucase (_, tys) -> accTraitCtxtsInTypes acc tys
    | TType_fun (d, r) -> accTraitCtxtsInType (accTraitCtxtsInType acc d) r
    | TType_var r -> accTraitCtxtsTyparRef acc r 
    | TType_forall (_tps, r) -> accTraitCtxtsInType acc r
    | TType_measure unt -> List.foldBack (fun (tp, _) acc -> accTraitCtxtsTyparRef acc tp) (ListMeasureVarOccsWithNonZeroExponents unt) acc

and accTraitCtxtsInTypes acc tys = (acc, tys) ||> List.fold accTraitCtxtsInType
    
let traitCtxtsInTypes tys = accTraitCtxtsInTypes Map.empty tys 

//--------------------------------------------------------------------------
// Values representing member functions on F# types
//--------------------------------------------------------------------------

// Pull apart the type for an F# value that represents an object model method. Do not strip off a 'unit' argument.
// Review: Should GetMemberTypeInFSharpForm have any other direct callers? 
let GetMemberTypeInFSharpForm g (memberFlags: SynMemberFlags) arities ty m = 
    let tps, argInfos, retTy, retInfo = GetTopValTypeInFSharpForm g arities ty m

    let argInfos = 
        if memberFlags.IsInstance then 
            match argInfos with
            | [] -> 
                errorR(InternalError("value does not have a valid member type", m))
                argInfos
            | _ :: t -> t
        else argInfos
    tps, argInfos, retTy, retInfo

// Check that an F# value represents an object model method. 
// It will also always have an arity (inferred from syntax). 
let checkMemberVal membInfo arity m =
    match membInfo, arity with 
    | None, _ -> error(InternalError("checkMemberVal - no membInfo", m))
    | _, None -> error(InternalError("checkMemberVal - no arity", m))
    | Some membInfo, Some arity -> (membInfo, arity)

let checkMemberValRef (vref: ValRef) =
    checkMemberVal vref.MemberInfo vref.ValReprInfo vref.Range
     
/// Get information about the trait constraints for a set of typars.
/// Put these in canonical order.
let GetTraitConstraintInfosOfTypars g (tps: Typars) = 
    [ for tp in tps do 
            for cx in tp.Constraints do
            match cx with 
            | TyparConstraint.MayResolveMember(traitInfo, _) -> yield traitInfo 
            | _ -> () ]
    |> ListSet.setify (traitsAEquiv g TypeEquivEnv.Empty)
    |> List.sortBy (fun traitInfo -> traitInfo.MemberName, traitInfo.ArgumentTypes.Length)

/// Get information about the runtime witnesses needed for a set of generalized typars
let GetTraitWitnessInfosOfTypars g numParentTypars typars = 
    let typs = typars |> List.skip numParentTypars
    let cxs = GetTraitConstraintInfosOfTypars g typs
    cxs |> List.map (fun cx -> cx.TraitKey)

/// Count the number of type parameters on the enclosing type
let CountEnclosingTyparsOfActualParentOfVal (v: Val) = 
    match v.ValReprInfo with 
    | None -> 0
    | Some _ -> 
        if v.IsExtensionMember then 0
        elif not v.IsMember then 0
        else v.MemberApparentEntity.TyparsNoRange.Length

let GetTopValTypeInCompiledForm g topValInfo numEnclosingTypars ty m =
    let tps, paramArgInfos, retTy, retInfo = GetTopValTypeInFSharpForm g topValInfo ty m
    let witnessInfos = GetTraitWitnessInfosOfTypars g numEnclosingTypars tps
    // Eliminate lone single unit arguments
    let paramArgInfos = 
        match paramArgInfos, topValInfo.ArgInfos with 
        // static member and module value unit argument elimination
        | [[(_argType, _)]], [[]] -> 
            //assert isUnitTy g argType 
            [[]]
        // instance member unit argument elimination
        | [objInfo;[(_argType, _)]], [[_objArg];[]] -> 
            //assert isUnitTy g argType 
            [objInfo; []]
        | _ -> 
            paramArgInfos
    let retTy = if isUnitTy g retTy then None else Some retTy
    (tps, witnessInfos, paramArgInfos, retTy, retInfo)
     
// Pull apart the type for an F# value that represents an object model method
// and see the "member" form for the type, i.e. 
// detect methods with no arguments by (effectively) looking for single argument type of 'unit'. 
// The analysis is driven of the inferred arity information for the value.
//
// This is used not only for the compiled form - it's also used for all type checking and object model
// logic such as determining if abstract methods have been implemented or not, and how
// many arguments the method takes etc.
let GetMemberTypeInMemberForm g memberFlags topValInfo numEnclosingTypars ty m =
    let tps, paramArgInfos, retTy, retInfo = GetMemberTypeInFSharpForm g memberFlags topValInfo ty m
    let witnessInfos = GetTraitWitnessInfosOfTypars g numEnclosingTypars tps
    // Eliminate lone single unit arguments
    let paramArgInfos = 
        match paramArgInfos, topValInfo.ArgInfos with 
        // static member and module value unit argument elimination
        | [[(argType, _)]], [[]] -> 
            assert isUnitTy g argType 
            [[]]
        // instance member unit argument elimination
        | [[(argType, _)]], [[_objArg];[]] -> 
            assert isUnitTy g argType 
            [[]]
        | _ -> 
            paramArgInfos
    let retTy = if isUnitTy g retTy then None else Some retTy
    (tps, witnessInfos, paramArgInfos, retTy, retInfo)

let GetTypeOfMemberInMemberForm g (vref: ValRef) =
    //assert (not vref.IsExtensionMember)
    let membInfo, topValInfo = checkMemberValRef vref
    let numEnclosingTypars = CountEnclosingTyparsOfActualParentOfVal vref.Deref
    GetMemberTypeInMemberForm g membInfo.MemberFlags topValInfo numEnclosingTypars vref.Type vref.Range

let GetTypeOfMemberInFSharpForm g (vref: ValRef) =
    let membInfo, topValInfo = checkMemberValRef vref
    GetMemberTypeInFSharpForm g membInfo.MemberFlags topValInfo vref.Type vref.Range

let PartitionValTyparsForApparentEnclosingType g (v: Val) = 
    match v.ValReprInfo with 
    | None -> error(InternalError("PartitionValTypars: not a top value", v.Range))
    | Some arities -> 
        let fullTypars, _ = destTopForallTy g arities v.Type 
        let parent = v.MemberApparentEntity
        let parentTypars = parent.TyparsNoRange
        let nparentTypars = parentTypars.Length
        if nparentTypars <= fullTypars.Length then 
            let memberParentTypars, memberMethodTypars = List.splitAt nparentTypars fullTypars
            let memberToParentInst, tinst = mkTyparToTyparRenaming memberParentTypars parentTypars
            Some(parentTypars, memberParentTypars, memberMethodTypars, memberToParentInst, tinst)
        else None

/// Match up the type variables on an member value with the type 
/// variables on the apparent enclosing type
let PartitionValTypars g (v: Val) = 
     match v.ValReprInfo with 
     | None -> error(InternalError("PartitionValTypars: not a top value", v.Range))
     | Some arities -> 
         if v.IsExtensionMember then 
             let fullTypars, _ = destTopForallTy g arities v.Type 
             Some([], [], fullTypars, emptyTyparInst, [])
         else
             PartitionValTyparsForApparentEnclosingType g v

let PartitionValRefTypars g (vref: ValRef) = PartitionValTypars g vref.Deref 

/// Get the arguments for an F# value that represents an object model method 
let ArgInfosOfMemberVal g (v: Val) = 
    let membInfo, topValInfo = checkMemberVal v.MemberInfo v.ValReprInfo v.Range
    let numEnclosingTypars = CountEnclosingTyparsOfActualParentOfVal v
    let _, _, arginfos, _, _ = GetMemberTypeInMemberForm g membInfo.MemberFlags topValInfo numEnclosingTypars v.Type v.Range
    arginfos

let ArgInfosOfMember g (vref: ValRef) = 
    ArgInfosOfMemberVal g vref.Deref

let GetFSharpViewOfReturnType (g: TcGlobals) retTy =
    match retTy with 
    | None -> g.unit_ty
    | Some retTy -> retTy


/// Get the property "type" (getter return type) for an F# value that represents a getter or setter
/// of an object model property.
let ReturnTypeOfPropertyVal g (v: Val) = 
    let membInfo, topValInfo = checkMemberVal v.MemberInfo v.ValReprInfo v.Range
    match membInfo.MemberFlags.MemberKind with 
    | SynMemberKind.PropertySet ->
        let numEnclosingTypars = CountEnclosingTyparsOfActualParentOfVal v
        let _, _, arginfos, _, _ = GetMemberTypeInMemberForm g membInfo.MemberFlags topValInfo numEnclosingTypars v.Type v.Range
        if not arginfos.IsEmpty && not arginfos.Head.IsEmpty then
            arginfos.Head |> List.last |> fst 
        else
            error(Error(FSComp.SR.tastValueDoesNotHaveSetterType(), v.Range))
    | SynMemberKind.PropertyGet ->
        let numEnclosingTypars = CountEnclosingTyparsOfActualParentOfVal v
        let _, _, _, retTy, _ = GetMemberTypeInMemberForm g membInfo.MemberFlags topValInfo numEnclosingTypars v.Type v.Range
        GetFSharpViewOfReturnType g retTy
    | _ -> error(InternalError("ReturnTypeOfPropertyVal", v.Range))


/// Get the property arguments for an F# value that represents a getter or setter
/// of an object model property.
let ArgInfosOfPropertyVal g (v: Val) = 
    let membInfo, topValInfo = checkMemberVal v.MemberInfo v.ValReprInfo v.Range
    match membInfo.MemberFlags.MemberKind with 
    | SynMemberKind.PropertyGet ->
        ArgInfosOfMemberVal g v |> List.concat
    | SynMemberKind.PropertySet ->
        let numEnclosingTypars = CountEnclosingTyparsOfActualParentOfVal v
        let _, _, arginfos, _, _ = GetMemberTypeInMemberForm g membInfo.MemberFlags topValInfo numEnclosingTypars v.Type v.Range
        if not arginfos.IsEmpty && not arginfos.Head.IsEmpty then
            arginfos.Head |> List.frontAndBack |> fst 
        else
            error(Error(FSComp.SR.tastValueDoesNotHaveSetterType(), v.Range))
    | _ -> 
        error(InternalError("ArgInfosOfPropertyVal", v.Range))

//---------------------------------------------------------------------------
// Generalize type constructors to types
//---------------------------------------------------------------------------

let generalTyconRefInst (tcref: TyconRef) = 
    generalizeTypars tcref.TyparsNoRange

let generalizeTyconRef (g: TcGlobals) tcref = 
    let tinst = generalTyconRefInst tcref
    tinst, TType_app(tcref, tinst, g.knownWithoutNull)

let generalizedTyconRef (g: TcGlobals) tcref = 
    let tinst = generalTyconRefInst tcref
    TType_app(tcref, tinst, g.knownWithoutNull)

let isTTyparSupportsStaticMethod = function TyparConstraint.MayResolveMember _ -> true | _ -> false
let isTTyparCoercesToType = function TyparConstraint.CoercesTo _ -> true | _ -> false

//--------------------------------------------------------------------------
// Print Signatures/Types - prelude
//-------------------------------------------------------------------------- 

let prefixOfStaticReq s =
    match s with 
    | TyparStaticReq.None -> "'"
    | TyparStaticReq.HeadType -> " ^"

let prefixOfInferenceTypar (typar: Typar) =  
  if typar.Rigidity <> TyparRigidity.Rigid then "_" else ""

//---------------------------------------------------------------------------
// Prettify: PrettyTyparNames/PrettifyTypes - make typar names human friendly
//---------------------------------------------------------------------------

type TyparConstraintsWithTypars = (Typar * TyparConstraint) list

module PrettyTypes =
    let newPrettyTypar (tp: Typar) nm = 
        Construct.NewTypar (tp.Kind, tp.Rigidity, SynTypar(ident(nm, tp.Range), tp.StaticReq, false), false, TyparDynamicReq.Yes, [], false, false)

    let NewPrettyTypars renaming tps names = 
        let niceTypars = List.map2 newPrettyTypar tps names
        let tl, _tt = mkTyparToTyparRenaming tps niceTypars in
        let renaming = renaming @ tl
        (tps, niceTypars) ||> List.iter2 (fun tp tpnice -> tpnice.SetConstraints (instTyparConstraints renaming tp.Constraints)) 
        niceTypars, renaming

    // We choose names for type parameters from 'a'..'t'
    // We choose names for unit-of-measure from 'u'..'z'
    // If we run off the end of these ranges, we use 'aX' for positive integer X or 'uX' for positive integer X
    // Finally, we skip any names already in use
    let NeedsPrettyTyparName (tp: Typar) = 
        tp.IsCompilerGenerated && 
        tp.ILName.IsNone && 
        (tp.typar_id.idText = unassignedTyparName) 

    let PrettyTyparNames pred alreadyInUse tps = 
        let rec choose (tps: Typar list) (typeIndex, measureIndex) acc = 
            match tps with
            | [] -> List.rev acc
            | tp :: tps ->
            

                // Use a particular name, possibly after incrementing indexes
                let useThisName (nm, typeIndex, measureIndex) = 
                    choose tps (typeIndex, measureIndex) (nm :: acc)

                // Give up, try again with incremented indexes
                let tryAgain (typeIndex, measureIndex) = 
                    choose (tp :: tps) (typeIndex, measureIndex) acc

                let tryName (nm, typeIndex, measureIndex) f = 
                    if List.contains nm alreadyInUse then 
                        f()
                    else
                        useThisName (nm, typeIndex, measureIndex)

                if pred tp then 
                    if NeedsPrettyTyparName tp then 
                        let typeIndex, measureIndex, baseName, letters, i = 
                          match tp.Kind with 
                          | TyparKind.Type -> (typeIndex+1, measureIndex, 'a', 20, typeIndex) 
                          | TyparKind.Measure -> (typeIndex, measureIndex+1, 'u', 6, measureIndex)
                        let nm = 
                           if i < letters then String.make 1 (char(int baseName + i)) 
                           else String.make 1 baseName + string (i-letters+1)
                        tryName (nm, typeIndex, measureIndex) (fun () -> 
                            tryAgain (typeIndex, measureIndex))

                    else
                        tryName (tp.Name, typeIndex, measureIndex) (fun () -> 
                            // Use the next index and append it to the natural name
                            let typeIndex, measureIndex, nm = 
                              match tp.Kind with 
                              | TyparKind.Type -> (typeIndex+1, measureIndex, tp.Name+ string typeIndex) 
                              | TyparKind.Measure -> (typeIndex, measureIndex+1, tp.Name+ string measureIndex)
                            tryName (nm, typeIndex, measureIndex) (fun () -> 
                                tryAgain (typeIndex, measureIndex)))
                else
                    useThisName (tp.Name, typeIndex, measureIndex)
                          
        choose tps (0, 0) []

    let PrettifyThings g foldTys mapTys things = 
        let ftps = foldTys (accFreeInTypeLeftToRight g true false) emptyFreeTyparsLeftToRight things
        let ftps = List.rev ftps
        let rec computeKeep (keep: Typars) change (tps: Typars) = 
            match tps with 
            | [] -> List.rev keep, List.rev change 
            | tp :: rest -> 
                if not (NeedsPrettyTyparName tp) && (not (keep |> List.exists (fun tp2 -> tp.Name = tp2.Name))) then
                    computeKeep (tp :: keep) change rest
                else 
                    computeKeep keep (tp :: change) rest
        let keep, change = computeKeep [] [] ftps
        
        let alreadyInUse = keep |> List.map (fun x -> x.Name)
        let names = PrettyTyparNames (fun x -> List.memq x change) alreadyInUse ftps

        let niceTypars, renaming = NewPrettyTypars [] ftps names 
        
        // strip universal types for printing
        let getTauStayTau t = 
            match t with
            | TType_forall (_, tau) -> tau
            | _ -> t
        let tauThings = mapTys getTauStayTau things
                        
        let prettyThings = mapTys (instType renaming) tauThings
        let tpconstraints = niceTypars |> List.collect (fun tpnice -> List.map (fun tpc -> tpnice, tpc) tpnice.Constraints)

        prettyThings, tpconstraints

    let PrettifyType g x = PrettifyThings g id id x
    let PrettifyTypePair g x = PrettifyThings g (fun f -> foldPair (f, f)) (fun f -> mapPair (f, f)) x
    let PrettifyTypes g x = PrettifyThings g List.fold List.map x
    
    let PrettifyDiscriminantAndTypePairs g x = 
      let tys, cxs = (PrettifyThings g List.fold List.map (x |> List.map snd))
      List.zip (List.map fst x) tys, cxs
      
    let PrettifyCurriedTypes g x = PrettifyThings g (fun f -> List.fold (List.fold f)) List.mapSquared x
    let PrettifyCurriedSigTypes g x = PrettifyThings g (fun f -> foldPair (List.fold (List.fold f), f)) (fun f -> mapPair (List.mapSquared f, f)) x

    // Badly formed code may instantiate rigid declared typars to types.
    // Hence we double check here that the thing is really a type variable
    let safeDestAnyParTy orig g ty = match tryAnyParTy g ty with ValueNone -> orig | ValueSome x -> x
    let tee f x = f x x

    let foldUnurriedArgInfos f z (x: UncurriedArgInfos) = List.fold (fold1Of2 f) z x
    let mapUnurriedArgInfos f (x: UncurriedArgInfos) = List.map (map1Of2 f) x

    let foldTypar f z (x: Typar) = foldOn mkTyparTy f z x
    let mapTypar g f (x: Typar) : Typar = (mkTyparTy >> f >> safeDestAnyParTy x g) x

    let foldTypars f z (x: Typars) = List.fold (foldTypar f) z x
    let mapTypars g f (x: Typars) : Typars = List.map (mapTypar g f) x

    let foldTyparInst f z (x: TyparInst) = List.fold (foldPair (foldTypar f, f)) z x
    let mapTyparInst g f (x: TyparInst) : TyparInst = List.map (mapPair (mapTypar g f, f)) x

    let PrettifyInstAndTyparsAndType g x = 
        PrettifyThings g 
            (fun f -> foldTriple (foldTyparInst f, foldTypars f, f)) 
            (fun f-> mapTriple (mapTyparInst g f, mapTypars g f, f)) 
            x

    let PrettifyInstAndUncurriedSig g (x: TyparInst * UncurriedArgInfos * TType) = 
        PrettifyThings g 
            (fun f -> foldTriple (foldTyparInst f, foldUnurriedArgInfos f, f)) 
            (fun f -> mapTriple (mapTyparInst g f, List.map (map1Of2 f), f))
            x

    let PrettifyInstAndCurriedSig g (x: TyparInst * TTypes * CurriedArgInfos * TType) = 
        PrettifyThings g 
            (fun f -> foldQuadruple (foldTyparInst f, List.fold f, List.fold (List.fold (fold1Of2 f)), f)) 
            (fun f -> mapQuadruple (mapTyparInst g f, List.map f, List.mapSquared (map1Of2 f), f))
            x

    let PrettifyInstAndSig g x = 
        PrettifyThings g 
            (fun f -> foldTriple (foldTyparInst f, List.fold f, f))
            (fun f -> mapTriple (mapTyparInst g f, List.map f, f) )
            x

    let PrettifyInstAndTypes g x = 
        PrettifyThings g 
            (fun f -> foldPair (foldTyparInst f, List.fold f)) 
            (fun f -> mapPair (mapTyparInst g f, List.map f))
            x
 
    let PrettifyInstAndType g x = 
        PrettifyThings g 
            (fun f -> foldPair (foldTyparInst f, f)) 
            (fun f -> mapPair (mapTyparInst g f, f))
            x
 
    let PrettifyInst g x = 
        PrettifyThings g 
            (fun f -> foldTyparInst f) 
            (fun f -> mapTyparInst g f)
            x
 
module SimplifyTypes =

    // CAREFUL! This function does NOT walk constraints 
    let rec foldTypeButNotConstraints f z ty =
        let ty = stripTyparEqns ty 
        let z = f z ty
        match ty with
        | TType_forall (_, body) ->
            foldTypeButNotConstraints f z body

        | TType_app (_, tys, _) 
        | TType_ucase (_, tys) 
        | TType_anon (_, tys) 
        | TType_tuple (_, tys) ->
            List.fold (foldTypeButNotConstraints f) z tys

        | TType_fun (s, t, _) ->
            foldTypeButNotConstraints f (foldTypeButNotConstraints f z s) t

        | TType_var _ -> z

        | TType_measure _ -> z

    let incM x m =
        if Zmap.mem x m then Zmap.add x (1 + Zmap.find x m) m
        else Zmap.add x 1 m

    let accTyparCounts z ty =
        // Walk type to determine typars and their counts (for pprinting decisions) 
        (z, ty) ||> foldTypeButNotConstraints (fun z ty ->
            match ty with
            | TType_var (tp, _) when tp.Rigidity = TyparRigidity.Rigid -> incM tp z
            | _ -> z)

    let emptyTyparCounts = Zmap.empty typarOrder

    // print multiple fragments of the same type using consistent naming and formatting 
    let accTyparCountsMulti acc l = List.fold accTyparCounts acc l

    type TypeSimplificationInfo =
        { singletons: Typar Zset
          inplaceConstraints: Zmap<Typar, TType>
          postfixConstraints: (Typar * TyparConstraint) list }
          
    let typeSimplificationInfo0 = 
        { singletons = Zset.empty typarOrder
          inplaceConstraints = Zmap.empty typarOrder
          postfixConstraints = [] }

    let categorizeConstraints simplify m cxs =
        let singletons = if simplify then Zmap.chooseL (fun tp n -> if n = 1 then Some tp else None) m else []
        let singletons = Zset.addList singletons (Zset.empty typarOrder)
        // Here, singletons are typars that occur once in the type.
        // However, they may also occur in a type constraint.
        // If they do, they are really multiple occurrence - so we should remove them.
        let constraintTypars = (freeInTyparConstraints CollectTyparsNoCaching (List.map snd cxs)).FreeTypars
        let usedInTypeConstraint typar = Zset.contains typar constraintTypars
        let singletons = singletons |> Zset.filter (usedInTypeConstraint >> not) 
        // Here, singletons should really be used once 
        let inplace, postfix =
          cxs |> List.partition (fun (tp, tpc) -> 
            simplify &&
            isTTyparCoercesToType tpc && 
            Zset.contains tp singletons && 
            List.isSingleton tp.Constraints)
        let inplace = inplace |> List.map (function tp, TyparConstraint.CoercesTo(ty, _) -> tp, ty | _ -> failwith "not isTTyparCoercesToType")
        
        { singletons = singletons
          inplaceConstraints = Zmap.ofList typarOrder inplace
          postfixConstraints = postfix }
    let CollectInfo simplify tys cxs = 
        categorizeConstraints simplify (accTyparCountsMulti emptyTyparCounts tys) cxs 

//--------------------------------------------------------------------------
// Print Signatures/Types
//-------------------------------------------------------------------------- 

type GenericParameterStyle =
    | Implicit
    | Prefix
    | Suffix

[<NoEquality; NoComparison>]
type DisplayEnv = 
    { includeStaticParametersInTypeNames: bool
      openTopPathsSorted: Lazy<string list list>
      openTopPathsRaw: string list list
      shortTypeNames: bool
      suppressNestedTypes: bool
      maxMembers: int option
      showObsoleteMembers: bool
      showHiddenMembers: bool
      showTyparBinding: bool 
      showInferenceTyparAnnotations: bool
      suppressInlineKeyword: bool
      suppressMutableKeyword: bool
      showMemberContainers: bool
      shortConstraints: bool
      useColonForReturnType: bool
      showAttributes: bool
      showOverrides: bool
      showStaticallyResolvedTyparAnnotations: bool
      abbreviateAdditionalConstraints: bool
      showTyparDefaultConstraints: bool
      showDocumentation: bool
      shrinkOverloads: bool
      printVerboseSignatures: bool
      escapeKeywordNames: bool
      g: TcGlobals
      contextAccessibility: Accessibility
      generatedValueLayout : Val -> Layout option
      genericParameterStyle: GenericParameterStyle }

    member x.SetOpenPaths paths = 
        { x with 
             openTopPathsSorted = (lazy (paths |> List.sortWith (fun p1 p2 -> -(compare p1 p2))))
             openTopPathsRaw = paths 
        }

    static member Empty tcGlobals = 
      { includeStaticParametersInTypeNames = false
        openTopPathsRaw = []
        openTopPathsSorted = notlazy []
        shortTypeNames = false
        suppressNestedTypes = false
        maxMembers = None
        showObsoleteMembers = false
        showHiddenMembers = false
        showTyparBinding = false
        showInferenceTyparAnnotations = false
        suppressInlineKeyword = true
        suppressMutableKeyword = false
        showMemberContainers = false
        showAttributes = false
        showOverrides = true
        showStaticallyResolvedTyparAnnotations = true
        showDocumentation = false
        abbreviateAdditionalConstraints = false
        showTyparDefaultConstraints = false
        shortConstraints = false
        useColonForReturnType = false
        shrinkOverloads = true
        printVerboseSignatures = false
        escapeKeywordNames = false
        g = tcGlobals
        contextAccessibility = taccessPublic
        generatedValueLayout = (fun _ -> None)
        genericParameterStyle = GenericParameterStyle.Implicit }


    member denv.AddOpenPath path = 
        denv.SetOpenPaths (path :: denv.openTopPathsRaw)

    member denv.AddOpenModuleOrNamespace (modref: ModuleOrNamespaceRef) = 
        denv.AddOpenPath (fullCompPathOfModuleOrNamespace modref.Deref).DemangledPath

    member denv.AddAccessibility access =
        { denv with contextAccessibility = combineAccess denv.contextAccessibility access }

    member denv.UseGenericParameterStyle style =
        { denv with genericParameterStyle = style }

    static member InitialForSigFileGeneration g =
        let denv =
            { DisplayEnv.Empty g with
               showInferenceTyparAnnotations = true
               showHiddenMembers = true
               showObsoleteMembers = true
               showAttributes = true
               suppressInlineKeyword = false
               showDocumentation = true
               shrinkOverloads = false
               escapeKeywordNames = true }
        denv.SetOpenPaths
            [ FSharpLib.RootPath
              FSharpLib.CorePath
              CollectionsPath
              ControlPath
              (splitNamespace ExtraTopLevelOperatorsName) ]

let (+.+) s1 s2 = if s1 = "" then s2 else s1+"."+s2

let layoutOfPath p =
    sepListL SepL.dot (List.map (tagNamespace >> wordL) p)

let fullNameOfParentOfPubPath pp = 
    match pp with 
    | PubPath([| _ |]) -> ValueNone 
    | pp -> ValueSome(textOfPath pp.EnclosingPath)

let fullNameOfParentOfPubPathAsLayout pp = 
    match pp with 
    | PubPath([| _ |]) -> ValueNone 
    | pp -> ValueSome(layoutOfPath (Array.toList pp.EnclosingPath))

let fullNameOfPubPath (PubPath p) = textOfPath p
let fullNameOfPubPathAsLayout (PubPath p) = layoutOfPath (Array.toList p)

let fullNameOfParentOfNonLocalEntityRef (nlr: NonLocalEntityRef) = 
    if nlr.Path.Length < 2 then ValueNone
    else ValueSome (textOfPath nlr.EnclosingMangledPath) 

let fullNameOfParentOfNonLocalEntityRefAsLayout (nlr: NonLocalEntityRef) = 
    if nlr.Path.Length < 2 then ValueNone
    else ValueSome (layoutOfPath (List.ofArray nlr.EnclosingMangledPath)) 

let fullNameOfParentOfEntityRef eref = 
    match eref with 
    | ERefLocal x ->
         match x.PublicPath with 
         | None -> ValueNone
         | Some ppath -> fullNameOfParentOfPubPath ppath
    | ERefNonLocal nlr -> fullNameOfParentOfNonLocalEntityRef nlr

let fullNameOfParentOfEntityRefAsLayout eref = 
    match eref with 
    | ERefLocal x ->
         match x.PublicPath with 
         | None -> ValueNone
         | Some ppath -> fullNameOfParentOfPubPathAsLayout ppath
    | ERefNonLocal nlr -> fullNameOfParentOfNonLocalEntityRefAsLayout nlr

let fullNameOfEntityRef nmF xref = 
    match fullNameOfParentOfEntityRef xref with 
    | ValueNone -> nmF xref 
    | ValueSome pathText -> pathText +.+ nmF xref

let tagEntityRefName (xref: EntityRef) name =
    if xref.IsNamespace then tagNamespace name
    elif xref.IsModule then tagModule name
    elif xref.IsTypeAbbrev then tagAlias name
    elif xref.IsFSharpDelegateTycon then tagDelegate name
    elif xref.IsILEnumTycon || xref.IsFSharpEnumTycon then tagEnum name
    elif xref.IsStructOrEnumTycon then tagStruct name
    elif isInterfaceTyconRef xref then tagInterface name
    elif xref.IsUnionTycon then tagUnion name
    elif xref.IsRecordTycon then tagRecord name
    else tagClass name

let fullDisplayTextOfTyconRef (tcref: TyconRef) = 
    fullNameOfEntityRef (fun tcref -> tcref.DisplayNameWithStaticParametersAndUnderscoreTypars) tcref

let fullNameOfEntityRefAsLayout nmF (xref: EntityRef) =
    let navigableText = 
        tagEntityRefName xref (nmF xref)
        |> mkNav xref.DefinitionRange
        |> wordL
    match fullNameOfParentOfEntityRefAsLayout xref with 
    | ValueNone -> navigableText
    | ValueSome pathText -> pathText ^^ SepL.dot ^^ navigableText

let fullNameOfParentOfValRef vref = 
    match vref with 
    | VRefLocal x -> 
         match x.PublicPath with 
         | None -> ValueNone
         | Some (ValPubPath(pp, _)) -> ValueSome(fullNameOfPubPath pp)
    | VRefNonLocal nlr -> 
        ValueSome (fullNameOfEntityRef (fun (x: EntityRef) -> x.DemangledModuleOrNamespaceName) nlr.EnclosingEntity)

let fullNameOfParentOfValRefAsLayout vref = 
    match vref with 
    | VRefLocal x -> 
         match x.PublicPath with 
         | None -> ValueNone
         | Some (ValPubPath(pp, _)) -> ValueSome(fullNameOfPubPathAsLayout pp)
    | VRefNonLocal nlr -> 
        ValueSome (fullNameOfEntityRefAsLayout (fun (x: EntityRef) -> x.DemangledModuleOrNamespaceName) nlr.EnclosingEntity)

let fullDisplayTextOfParentOfModRef eref = fullNameOfParentOfEntityRef eref

let fullDisplayTextOfModRef r =
    fullNameOfEntityRef (fun eref -> eref.DemangledModuleOrNamespaceName) r

let fullDisplayTextOfTyconRefAsLayout tcref =
    fullNameOfEntityRefAsLayout (fun tcref -> tcref.DisplayNameWithStaticParametersAndUnderscoreTypars) tcref

let fullDisplayTextOfExnRef tcref =
    fullNameOfEntityRef (fun tcref -> tcref.DisplayNameWithStaticParametersAndUnderscoreTypars) tcref

let fullDisplayTextOfExnRefAsLayout tcref =
    fullNameOfEntityRefAsLayout (fun tcref -> tcref.DisplayNameWithStaticParametersAndUnderscoreTypars) tcref

let fullDisplayTextOfUnionCaseRef (ucref: UnionCaseRef) =
    fullDisplayTextOfTyconRef ucref.TyconRef +.+ ucref.CaseName

let fullDisplayTextOfRecdFieldRef (rfref: RecdFieldRef) =
    fullDisplayTextOfTyconRef rfref.TyconRef +.+ rfref.FieldName

let fullDisplayTextOfValRef (vref: ValRef) = 
    match fullNameOfParentOfValRef vref with 
    | ValueNone -> vref.DisplayName 
    | ValueSome pathText -> pathText +.+ vref.DisplayName

let fullDisplayTextOfValRefAsLayout (vref: ValRef) = 
    let n =
        match vref.MemberInfo with
        | None -> 
            if vref.IsModuleBinding then tagModuleBinding vref.DisplayName
            else tagUnknownEntity vref.DisplayName
        | Some memberInfo ->
            match memberInfo.MemberFlags.MemberKind with
            | SynMemberKind.PropertyGet
            | SynMemberKind.PropertySet
            | SynMemberKind.PropertyGetSet -> tagProperty vref.DisplayName
            | SynMemberKind.ClassConstructor
            | SynMemberKind.Constructor -> tagMethod vref.DisplayName
            | SynMemberKind.Member -> tagMember vref.DisplayName
    match fullNameOfParentOfValRefAsLayout vref with 
    | ValueNone -> wordL n 
    | ValueSome pathText -> 
        pathText ^^ SepL.dot ^^ wordL n
        //pathText +.+ vref.DisplayName

let fullMangledPathToTyconRef (tcref:TyconRef) = 
    match tcref with 
    | ERefLocal _ -> (match tcref.PublicPath with None -> [| |] | Some pp -> pp.EnclosingPath)
    | ERefNonLocal nlr -> nlr.EnclosingMangledPath
    
/// generates a name like 'System.IComparable<System.Int32>.Get'
let tyconRefToFullName (tcref:TyconRef) =
    let namespaceParts =
        // we need to ensure there are no collisions between (for example)
        // - ``IB<GlobalType>`` (non-generic)
        // - IB<'T> instantiated with 'T = GlobalType
        // This is only an issue for types inside the global namespace, because '.' is invalid even in a quoted identifier.
        // So if the type is in the global namespace, prepend 'global`', because '`' is also illegal -> there can be no quoted identifer with that name.
        match fullMangledPathToTyconRef tcref with
        | [||] -> [| "global`" |]
        | ns -> ns
    seq { yield! namespaceParts; yield tcref.DisplayName } |> String.concat "."

let rec qualifiedInterfaceImplementationNameAux g (x:TType) : string =
    match stripMeasuresFromTType g (stripTyEqnsAndErase true g x) with
    | TType_app (a, [], _) ->
        tyconRefToFullName a

    | TType_anon (a,b) ->
        let genericParameters = b |> Seq.map (qualifiedInterfaceImplementationNameAux g) |> String.concat ", "
        sprintf "%s<%s>" a.ILTypeRef.FullName genericParameters

    | TType_app (a, b, _) ->
        let genericParameters = b |> Seq.map (qualifiedInterfaceImplementationNameAux g) |> String.concat ", "
        sprintf "%s<%s>" (tyconRefToFullName a) genericParameters

    | TType_var (v, _) ->
        "'" + v.Name

    | _ ->
        failwithf "unexpected: expected TType_app but got %O" (x.GetType())

/// for types in the global namespace, `global is prepended (note the backtick)
let qualifiedInterfaceImplementationName g (tt:TType) memberName =
    let interfaceName = tt |> qualifiedInterfaceImplementationNameAux g
    sprintf "%s.%s" interfaceName memberName

let qualifiedMangledNameOfTyconRef tcref nm = 
    String.concat "-" (Array.toList (fullMangledPathToTyconRef tcref) @ [ tcref.LogicalName + "-" + nm ])

let rec firstEq p1 p2 = 
    match p1 with
    | [] -> true 
    | h1 :: t1 -> 
        match p2 with 
        | h2 :: t2 -> h1 = h2 && firstEq t1 t2
        | _ -> false 

let rec firstRem p1 p2 = 
   match p1 with [] -> p2 | _ :: t1 -> firstRem t1 (List.tail p2)

let trimPathByDisplayEnv denv path =
    let findOpenedNamespace openedPath = 
        if firstEq openedPath path then 
            let t2 = firstRem openedPath path
            if t2 <> [] then Some(textOfPath t2 + ".")
            else Some("")
        else None

    match List.tryPick findOpenedNamespace (denv.openTopPathsSorted.Force()) with
    | Some s -> s
    | None -> if isNil path then "" else textOfPath path + "."


let superOfTycon (g: TcGlobals) (tycon: Tycon) = 
    match tycon.TypeContents.tcaug_super with 
    | None -> g.obj_ty 
    | Some ty -> ty 

/// walk a TyconRef's inheritance tree, yielding any parent types as an array
let supersOfTyconRef (tcref: TyconRef) =
    tcref |> Array.unfold (fun tcref ->
        match tcref.TypeContents.tcaug_super with
        | Some (TType_app(sup, _, _)) -> Some(sup, sup)
        | _ -> None)

//----------------------------------------------------------------------------
// Detect attributes
//----------------------------------------------------------------------------

// AbsIL view of attributes (we read these from .NET binaries) 
let isILAttribByName (tencl: string list, tname: string) (attr: ILAttribute) = 
    (attr.Method.DeclaringType.TypeSpec.Name = tname) &&
    (attr.Method.DeclaringType.TypeSpec.Enclosing = tencl)

// AbsIL view of attributes (we read these from .NET binaries). The comparison is done by name.
let isILAttrib (tref: ILTypeRef) (attr: ILAttribute) = 
    isILAttribByName (tref.Enclosing, tref.Name) attr

// REVIEW: consider supporting querying on Abstract IL custom attributes.
// These linear iterations cost us a fair bit when there are lots of attributes
// on imported types. However this is fairly rare and can also be solved by caching the
// results of attribute lookups in the TAST
let HasILAttribute tref (attrs: ILAttributes) = 
    attrs.AsArray() |> Array.exists (isILAttrib tref) 

let TryDecodeILAttribute tref (attrs: ILAttributes) = 
    attrs.AsArray() |> Array.tryPick (fun x -> if isILAttrib tref x then Some(decodeILAttribData x) else None)

// F# view of attributes (these get converted to AbsIL attributes in ilxgen) 
let IsMatchingFSharpAttribute g (AttribInfo(_, tcref)) (Attrib(tcref2, _, _, _, _, _, _)) = tyconRefEq g tcref tcref2
let HasFSharpAttribute g tref attrs = List.exists (IsMatchingFSharpAttribute g tref) attrs
let findAttrib g tref attrs = List.find (IsMatchingFSharpAttribute g tref) attrs
let TryFindFSharpAttribute g tref attrs = List.tryFind (IsMatchingFSharpAttribute g tref) attrs
let TryFindFSharpAttributeOpt g tref attrs = match tref with None -> None | Some tref -> List.tryFind (IsMatchingFSharpAttribute g tref) attrs

let HasFSharpAttributeOpt g trefOpt attrs = match trefOpt with Some tref -> List.exists (IsMatchingFSharpAttribute g tref) attrs | _ -> false
let IsMatchingFSharpAttributeOpt g attrOpt (Attrib(tcref2, _, _, _, _, _, _)) = match attrOpt with Some (AttribInfo(_, tcref)) -> tyconRefEq g tcref tcref2 | _ -> false

let (|ExtractAttribNamedArg|_|) nm args = 
    args |> List.tryPick (function AttribNamedArg(nm2, _, _, v) when nm = nm2 -> Some v | _ -> None) 

let (|StringExpr|_|) = function Expr.Const (Const.String n, _, _) -> Some n | _ -> None
let (|AttribInt32Arg|_|) = function AttribExpr(_, Expr.Const (Const.Int32 n, _, _)) -> Some n | _ -> None
let (|AttribInt16Arg|_|) = function AttribExpr(_, Expr.Const (Const.Int16 n, _, _)) -> Some n | _ -> None
let (|AttribBoolArg|_|) = function AttribExpr(_, Expr.Const (Const.Bool n, _, _)) -> Some n | _ -> None
let (|AttribStringArg|_|) = function AttribExpr(_, Expr.Const (Const.String n, _, _)) -> Some n | _ -> None

let TryFindFSharpBoolAttributeWithDefault dflt g nm attrs = 
    match TryFindFSharpAttribute g nm attrs with
    | Some(Attrib(_, _, [ ], _, _, _, _)) -> Some dflt
    | Some(Attrib(_, _, [ AttribBoolArg b ], _, _, _, _)) -> Some b
    | _ -> None

let TryFindFSharpBoolAttribute g nm attrs = TryFindFSharpBoolAttributeWithDefault true g nm attrs
let TryFindFSharpBoolAttributeAssumeFalse g nm attrs = TryFindFSharpBoolAttributeWithDefault false g nm attrs

let TryFindFSharpInt32Attribute g nm attrs = 
    match TryFindFSharpAttribute g nm attrs with
    | Some(Attrib(_, _, [ AttribInt32Arg b ], _, _, _, _)) -> Some b
    | _ -> None
    
let TryFindFSharpStringAttribute g nm attrs = 
    match TryFindFSharpAttribute g nm attrs with
    | Some(Attrib(_, _, [ AttribStringArg b ], _, _, _, _)) -> Some b
    | _ -> None
    
let TryFindILAttribute (AttribInfo (atref, _)) attrs = 
    HasILAttribute atref attrs

let TryFindILAttributeOpt attr attrs = 
    match attr with
    | Some (AttribInfo (atref, _)) -> HasILAttribute atref attrs
    | _ -> false

/// Analyze three cases for attributes declared on type definitions: IL-declared attributes, F#-declared attributes and
/// provided attributes.
//
// This is used for AttributeUsageAttribute, DefaultMemberAttribute and ConditionalAttribute (on attribute types)
let TryBindTyconRefAttribute g (m: range) (AttribInfo (atref, _) as args) (tcref: TyconRef) f1 f2 (f3: obj option list * (string * obj option) list -> 'a option) : 'a option = 
    ignore m; ignore f3
    match metadataOfTycon tcref.Deref with 
#if !NO_TYPEPROVIDERS
    | ProvidedTypeMetadata info -> 
        let provAttribs = info.ProvidedType.PApply((fun a -> (a :> IProvidedCustomAttributeProvider)), m)
        match provAttribs.PUntaint((fun a -> a.GetAttributeConstructorArgs(provAttribs.TypeProvider.PUntaintNoFailure id, atref.FullName)), m) with
        | Some args -> f3 args
        | None -> None
#endif
    | ILTypeMetadata (TILObjectReprData(_, _, tdef)) -> 
        match TryDecodeILAttribute atref tdef.CustomAttrs with 
        | Some attr -> f1 attr
        | _ -> None
    | FSharpOrArrayOrByrefOrTupleOrExnTypeMetadata -> 
        match TryFindFSharpAttribute g args tcref.Attribs with 
        | Some attr -> f2 attr
        | _ -> None

let TryFindTyconRefBoolAttribute g m attribSpec tcref =
    TryBindTyconRefAttribute g m attribSpec tcref 
                (function 
                   | [ ], _ -> Some true
                   | [ILAttribElem.Bool v ], _ -> Some v 
                   | _ -> None)
                (function 
                   | Attrib(_, _, [ ], _, _, _, _) -> Some true
                   | Attrib(_, _, [ AttribBoolArg v ], _, _, _, _) -> Some v 
                   | _ -> None)
                (function 
                   | [ ], _ -> Some true
                   | [ Some (:? bool as v : obj) ], _ -> Some v 
                   | _ -> None)

/// Try to find the resolved attributeusage for an type by walking its inheritance tree and picking the correct attribute usage value
let TryFindAttributeUsageAttribute g m tcref =
    [| yield tcref
       yield! supersOfTyconRef tcref |]
    |> Array.tryPick (fun tcref ->
        TryBindTyconRefAttribute g m g.attrib_AttributeUsageAttribute tcref
                (fun (_, named) -> named |> List.tryPick (function "AllowMultiple", _, _, ILAttribElem.Bool res -> Some res | _ -> None))
                (fun (Attrib(_, _, _, named, _, _, _)) -> named |> List.tryPick (function AttribNamedArg("AllowMultiple", _, _, AttribBoolArg res ) -> Some res | _ -> None))
                (fun (_, named) -> named |> List.tryPick (function "AllowMultiple", Some (:? bool as res : obj) -> Some res | _ -> None))
    )

/// Try to find a specific attribute on a type definition, where the attribute accepts a string argument.
///
/// This is used to detect the 'DefaultMemberAttribute' and 'ConditionalAttribute' attributes (on type definitions)
let TryFindTyconRefStringAttribute g m attribSpec tcref =
    TryBindTyconRefAttribute g m attribSpec tcref 
                (function [ILAttribElem.String (Some msg) ], _ -> Some msg | _ -> None)
                (function Attrib(_, _, [ AttribStringArg msg ], _, _, _, _) -> Some msg | _ -> None)
                (function [ Some (:? string as msg : obj) ], _ -> Some msg | _ -> None)

/// Check if a type definition has a specific attribute
let TyconRefHasAttribute g m attribSpec tcref =
    TryBindTyconRefAttribute g m attribSpec tcref 
                    (fun _ -> Some ()) 
                    (fun _ -> Some ())
                    (fun _ -> Some ())
        |> Option.isSome

/// Check if a type definition has an attribute with a specific full name
let TyconRefHasAttributeByName (m: range) attrFullName (tcref: TyconRef) = 
    ignore m
    match metadataOfTycon tcref.Deref with 
#if !NO_TYPEPROVIDERS
    | ProvidedTypeMetadata info -> 
        let provAttribs = info.ProvidedType.PApply((fun a -> (a :> IProvidedCustomAttributeProvider)), m)
        provAttribs.PUntaint((fun a ->
            a.GetAttributeConstructorArgs(provAttribs.TypeProvider.PUntaintNoFailure id, attrFullName)), m).IsSome
#endif
    | ILTypeMetadata (TILObjectReprData(_, _, tdef)) ->
        tdef.CustomAttrs.AsArray()
        |> Array.exists (fun attr -> isILAttribByName ([], attrFullName) attr)
    | FSharpOrArrayOrByrefOrTupleOrExnTypeMetadata ->
        tcref.Attribs
        |> List.exists (fun attr ->
            match attr.TyconRef.CompiledRepresentation with
            | CompiledTypeRepr.ILAsmNamed(typeRef, _, _) ->
                typeRef.Enclosing.IsEmpty
                && typeRef.Name = attrFullName
            | CompiledTypeRepr.ILAsmOpen _ -> false)

let isByrefTyconRef (g: TcGlobals) (tcref: TyconRef) = 
    (g.byref_tcr.CanDeref && tyconRefEq g g.byref_tcr tcref) ||
    (g.byref2_tcr.CanDeref && tyconRefEq g g.byref2_tcr tcref) ||
    (g.inref_tcr.CanDeref && tyconRefEq g g.inref_tcr tcref) ||
    (g.outref_tcr.CanDeref && tyconRefEq g g.outref_tcr tcref) ||
    tyconRefEqOpt g g.system_TypedReference_tcref tcref ||
    tyconRefEqOpt g g.system_ArgIterator_tcref tcref ||
    tyconRefEqOpt g g.system_RuntimeArgumentHandle_tcref tcref

// See RFC FS-1053.md
let isByrefLikeTyconRef (g: TcGlobals) m (tcref: TyconRef) = 
    tcref.CanDeref &&
    match tcref.TryIsByRefLike with 
    | ValueSome res -> res
    | _ -> 
       let res = 
           isByrefTyconRef g tcref ||
           (isStructTyconRef tcref && TyconRefHasAttributeByName m tname_IsByRefLikeAttribute tcref)
       tcref.SetIsByRefLike res
       res

let isSpanLikeTyconRef g m tcref =
    isByrefLikeTyconRef g m tcref &&
    not (isByrefTyconRef g tcref)

let isByrefLikeTy g m ty = 
    ty |> stripTyEqns g |> (function TType_app(tcref, _, _) -> isByrefLikeTyconRef g m tcref | _ -> false)

let isSpanLikeTy g m ty =
    isByrefLikeTy g m ty && 
    not (isByrefTy g ty)

let isSpanTyconRef g m tcref =
    isByrefLikeTyconRef g m tcref &&
    tcref.CompiledRepresentationForNamedType.BasicQualifiedName = "System.Span`1"

let isSpanTy g m ty =
    ty |> stripTyEqns g |> (function TType_app(tcref, _, _) -> isSpanTyconRef g m tcref | _ -> false)

let rec tryDestSpanTy g m ty =
    match tryAppTy g ty with
    | ValueSome(tcref, [ty]) when isSpanTyconRef g m tcref -> Some(tcref, ty)
    | _ -> None

let destSpanTy g m ty =
    match tryDestSpanTy g m ty with
    | Some(tcref, ty) -> (tcref, ty)
    | _ -> failwith "destSpanTy"

let isReadOnlySpanTyconRef g m tcref =
    isByrefLikeTyconRef g m tcref &&
    tcref.CompiledRepresentationForNamedType.BasicQualifiedName = "System.ReadOnlySpan`1"

let isReadOnlySpanTy g m ty =
    ty |> stripTyEqns g |> (function TType_app(tcref, _, _) -> isReadOnlySpanTyconRef g m tcref | _ -> false)

let tryDestReadOnlySpanTy g m ty =
    match tryAppTy g ty with
    | ValueSome(tcref, [ty]) when isReadOnlySpanTyconRef g m tcref -> Some(tcref, ty)
    | _ -> None

let destReadOnlySpanTy g m ty =
    match tryDestReadOnlySpanTy g m ty with
    | Some(tcref, ty) -> (tcref, ty)
    | _ -> failwith "destReadOnlySpanTy"    

//-------------------------------------------------------------------------
// List and reference types...
//------------------------------------------------------------------------- 

let destByrefTy g ty = 
    match ty |> stripTyEqns g with
    | TType_app(tcref, [x; _], _) when g.byref2_tcr.CanDeref && tyconRefEq g g.byref2_tcr tcref -> x // Check sufficient FSharp.Core
    | TType_app(tcref, [x], _) when tyconRefEq g g.byref_tcr tcref -> x // all others
    | _ -> failwith "destByrefTy: not a byref type"

let (|ByrefTy|_|) g ty = 
    // Because of byref = byref2<ty,tags> it is better to write this using is/dest
    if isByrefTy g ty then Some (destByrefTy g ty) else None

let destNativePtrTy g ty =
    match ty |> stripTyEqns g with
    | TType_app(tcref, [x], _) when tyconRefEq g g.nativeptr_tcr tcref -> x
    | _ -> failwith "destNativePtrTy: not a native ptr type"

let isRefCellTy g ty = 
    match tryTcrefOfAppTy g ty with 
    | ValueNone -> false
    | ValueSome tcref -> tyconRefEq g g.refcell_tcr_canon tcref

let destRefCellTy g ty = 
    match ty |> stripTyEqns g with
    | TType_app(tcref, [x], _) when tyconRefEq g g.refcell_tcr_canon tcref -> x
    | _ -> failwith "destRefCellTy: not a ref type"

let StripSelfRefCell(g: TcGlobals, baseOrThisInfo: ValBaseOrThisInfo, tau: TType) : TType =
    if baseOrThisInfo = CtorThisVal && isRefCellTy g tau 
        then destRefCellTy g tau 
        else tau

let mkRefCellTy (g: TcGlobals) ty = TType_app(g.refcell_tcr_nice, [ty], g.knownWithoutNull)

let mkLazyTy (g: TcGlobals) ty = TType_app(g.lazy_tcr_nice, [ty], g.knownWithoutNull)

let mkPrintfFormatTy (g: TcGlobals) aty bty cty dty ety = TType_app(g.format_tcr, [aty;bty;cty;dty; ety], g.knownWithoutNull)

let mkOptionTy (g: TcGlobals) ty = TType_app (g.option_tcr_nice, [ty], g.knownWithoutNull)

let mkValueOptionTy (g: TcGlobals) ty = TType_app (g.valueoption_tcr_nice, [ty], g.knownWithoutNull)

let mkNullableTy (g: TcGlobals) ty = TType_app (g.system_Nullable_tcref, [ty], g.knownWithoutNull)

let mkListTy (g: TcGlobals) ty = TType_app (g.list_tcr_nice, [ty], g.knownWithoutNull)

let isValueOptionTy (g: TcGlobals) ty = 
    match tryTcrefOfAppTy g ty with 
    | ValueNone -> false
    | ValueSome tcref -> tyconRefEq g g.valueoption_tcr_canon tcref

let isOptionTy (g: TcGlobals) ty = 
    match tryTcrefOfAppTy g ty with 
    | ValueNone -> false
    | ValueSome tcref -> tyconRefEq g g.option_tcr_canon tcref

let tryDestOptionTy g ty = 
    match argsOfAppTy g ty with 
    | [ty1] when isOptionTy g ty -> ValueSome ty1
    | _ -> ValueNone

let tryDestValueOptionTy g ty = 
    match argsOfAppTy g ty with 
    | [ty1] when isValueOptionTy g ty -> ValueSome ty1
    | _ -> ValueNone

let destOptionTy g ty = 
    match tryDestOptionTy g ty with 
    | ValueSome ty -> ty
    | ValueNone -> failwith "destOptionTy: not an option type"

let destValueOptionTy g ty = 
    match tryDestValueOptionTy g ty with 
    | ValueSome ty -> ty
    | ValueNone -> failwith "destValueOptionTy: not a value option type"

let isNullableTy (g: TcGlobals) ty = 
    match tryTcrefOfAppTy g ty with 
    | ValueNone -> false
    | ValueSome tcref -> tyconRefEq g g.system_Nullable_tcref tcref

let tryDestNullableTy g ty = 
    match argsOfAppTy g ty with 
    | [ty1] when isNullableTy g ty -> ValueSome ty1
    | _ -> ValueNone

let destNullableTy g ty = 
    match tryDestNullableTy g ty with 
    | ValueSome ty -> ty
    | ValueNone -> failwith "destNullableTy: not a Nullable type"

let (|NullableTy|_|) g ty =
    match tryAppTy g ty with 
    | ValueSome (tcref, [tyarg]) when tyconRefEq g tcref g.system_Nullable_tcref -> Some tyarg
    | _ -> None

let (|StripNullableTy|) g ty = 
    match tryDestNullableTy g ty with 
    | ValueSome tyarg -> tyarg
    | _ -> ty

let isLinqExpressionTy g ty = 
    match tryTcrefOfAppTy g ty with 
    | ValueNone -> false
    | ValueSome tcref -> tyconRefEq g g.system_LinqExpression_tcref tcref

let tryDestLinqExpressionTy g ty = 
    match argsOfAppTy g ty with 
    | [ty1] when isLinqExpressionTy g ty -> Some ty1
    | _ -> None

let destLinqExpressionTy g ty = 
    match tryDestLinqExpressionTy g ty with 
    | Some ty -> ty
    | None -> failwith "destLinqExpressionTy: not an expression type"

let mkNoneCase (g: TcGlobals) = mkUnionCaseRef g.option_tcr_canon "None"

let mkSomeCase (g: TcGlobals) = mkUnionCaseRef g.option_tcr_canon "Some"

let mkSome g ty arg m = mkUnionCaseExpr(mkSomeCase g, [ty], [arg], m)

let mkNone g ty m = mkUnionCaseExpr(mkNoneCase g, [ty], [], m)

let mkValueSomeCase (g: TcGlobals) = mkUnionCaseRef g.valueoption_tcr_canon "ValueSome"

let mkAnySomeCase g isStruct = (if isStruct then mkValueSomeCase g else mkSomeCase g)

type ValRef with 
    member vref.IsDispatchSlot = 
        match vref.MemberInfo with 
        | Some membInfo -> membInfo.MemberFlags.IsDispatchSlot 
        | None -> false

let (|UnopExpr|_|) _g expr = 
    match expr with 
    | Expr.App (Expr.Val (vref, _, _), _, _, [arg1], _) -> Some (vref, arg1)
    | _ -> None

let (|BinopExpr|_|) _g expr = 
    match expr with 
    | Expr.App (Expr.Val (vref, _, _), _, _, [arg1;arg2], _) -> Some (vref, arg1, arg2)
    | _ -> None

let (|SpecificUnopExpr|_|) g vrefReqd expr = 
    match expr with 
    | UnopExpr g (vref, arg1) when valRefEq g vref vrefReqd -> Some arg1
    | _ -> None

let (|SpecificBinopExpr|_|) g vrefReqd expr = 
    match expr with 
    | BinopExpr g (vref, arg1, arg2) when valRefEq g vref vrefReqd -> Some (arg1, arg2)
    | _ -> None

let (|EnumExpr|_|) g expr = 
    match (|SpecificUnopExpr|_|) g g.enum_vref expr with
    | None -> (|SpecificUnopExpr|_|) g g.enumOfValue_vref expr
    | x -> x

let (|BitwiseOrExpr|_|) g expr = (|SpecificBinopExpr|_|) g g.bitwise_or_vref expr

let (|AttribBitwiseOrExpr|_|) g expr = 
    match expr with 
    | BitwiseOrExpr g (arg1, arg2) -> Some(arg1, arg2)
    // Special workaround, only used when compiling FSharp.Core.dll. Uses of 'a ||| b' occur before the '|||' bitwise or operator
    // is defined. These get through type checking because enums implicitly support the '|||' operator through
    // the automatic resolution of undefined operators (see tc.fs, Item.ImplicitOp). This then compiles as an 
    // application of a lambda to two arguments. We recognize this pattern here
    | Expr.App (Expr.Lambda _, _, _, [arg1;arg2], _) when g.compilingFSharpCore -> 
        Some(arg1, arg2)
    | _ -> None

let isUncheckedDefaultOfValRef g vref = 
    valRefEq g vref g.unchecked_defaultof_vref 
    // There is an internal version of typeof defined in prim-types.fs that needs to be detected
    || (g.compilingFSharpCore && vref.LogicalName = "defaultof") 

let isTypeOfValRef g vref = 
    valRefEq g vref g.typeof_vref 
    // There is an internal version of typeof defined in prim-types.fs that needs to be detected
    || (g.compilingFSharpCore && vref.LogicalName = "typeof") 

let isSizeOfValRef g vref = 
    valRefEq g vref g.sizeof_vref 
    // There is an internal version of typeof defined in prim-types.fs that needs to be detected
    || (g.compilingFSharpCore && vref.LogicalName = "sizeof") 

let isNameOfValRef g vref =
    valRefEq g vref g.nameof_vref
    // There is an internal version of nameof defined in prim-types.fs that needs to be detected
    || (g.compilingFSharpCore && vref.LogicalName = "nameof")

let isTypeDefOfValRef g vref = 
    valRefEq g vref g.typedefof_vref 
    // There is an internal version of typedefof defined in prim-types.fs that needs to be detected
    || (g.compilingFSharpCore && vref.LogicalName = "typedefof") 

let (|UncheckedDefaultOfExpr|_|) g expr = 
    match expr with 
    | Expr.App (Expr.Val (vref, _, _), _, [ty], [], _) when isUncheckedDefaultOfValRef g vref -> Some ty
    | _ -> None

let (|TypeOfExpr|_|) g expr = 
    match expr with 
    | Expr.App (Expr.Val (vref, _, _), _, [ty], [], _) when isTypeOfValRef g vref -> Some ty
    | _ -> None

let (|SizeOfExpr|_|) g expr = 
    match expr with 
    | Expr.App (Expr.Val (vref, _, _), _, [ty], [], _) when isSizeOfValRef g vref -> Some ty
    | _ -> None

let (|TypeDefOfExpr|_|) g expr = 
    match expr with 
    | Expr.App (Expr.Val (vref, _, _), _, [ty], [], _) when isTypeDefOfValRef g vref -> Some ty
    | _ -> None

let (|NameOfExpr|_|) g expr = 
    match expr with 
    | Expr.App(Expr.Val(vref,_,_),_,[ty],[],_) when isNameOfValRef g vref  -> Some ty
    | _ -> None

let (|SeqExpr|_|) g expr = 
    match expr with 
    | Expr.App(Expr.Val(vref,_,_),_,_,_,_) when valRefEq g vref g.seq_vref -> Some()
    | _ -> None

//--------------------------------------------------------------------------
// DEBUG layout
//---------------------------------------------------------------------------
module DebugPrint = 
    let layoutRanges = ref false

    let squareAngleL l = LeftL.leftBracketAngle ^^ l ^^ RightL.rightBracketAngle

    let angleL l = sepL leftAngle ^^ l ^^ rightL rightAngle

    let braceL l = leftL leftBrace ^^ l ^^ rightL rightBrace

    let braceBarL l = leftL leftBraceBar ^^ l ^^ rightL rightBraceBar

    let boolL b = if b then WordL.keywordTrue else WordL.keywordFalse

    let intL (n: int) = wordL (tagNumericLiteral (string n))

    let int64L (n: int64) = wordL (tagNumericLiteral (string n))

    let qlistL f xmap = QueueList.foldBack (fun x z -> z @@ f x) xmap emptyL

    let bracketIfL b lyt = if b then bracketL lyt else lyt

    let lvalopL x = 
        match x with 
        | LAddrOf readonly -> wordL (tagText (sprintf "LAddrOf(%b)" readonly))
        | LByrefGet -> wordL (tagText "LByrefGet")
        | LSet -> wordL (tagText "LSet")
        | LByrefSet -> wordL (tagText "LByrefSet")

    let angleBracketL l = leftL (tagText "<") ^^ l ^^ rightL (tagText ">")

    let angleBracketListL l = angleBracketL (sepListL (sepL (tagText ",")) l)

    let layoutMemberFlags (memFlags: SynMemberFlags) = 
        let stat = 
            if memFlags.IsInstance || (memFlags.MemberKind = SynMemberKind.Constructor) then emptyL 
            else wordL (tagText "static")
        let stat =
            if memFlags.IsDispatchSlot then stat ++ wordL (tagText "abstract")
            elif memFlags.IsOverrideOrExplicitImpl then stat ++ wordL (tagText "override")
            else stat
        stat

    let layoutStamps = ref false
    let stampL (n: int64) w = 
        if layoutStamps.Value then w ++ (wordL (tagText ("#" + string n))) else w

    let layoutTyconRef (tcref: TyconRef) = 
        wordL (tagText tcref.DisplayNameWithStaticParameters) |> stampL tcref.Stamp

    let rec auxTypeL env ty = auxTypeWrapL env false ty

    and auxTypeAtomL env ty = auxTypeWrapL env true ty

    and auxTyparsL env tcL prefix tinst = 
       match tinst with 
       | [] -> tcL
       | [t] -> 
         let tL = auxTypeAtomL env t
         if prefix then tcL ^^ angleBracketL tL 
         else tL ^^ tcL 
       | _ -> 
         let tinstL = List.map (auxTypeL env) tinst
         if prefix then
             tcL ^^ angleBracketListL tinstL
         else
             tupleL tinstL ^^ tcL
            
    and auxTypeWrapL env isAtomic ty = 
        let wrap x = bracketIfL isAtomic x in // wrap iff require atomic expr 
        match stripTyparEqns ty with
        | TType_forall (typars, bodyTy) -> 
           (leftL (tagText "!") ^^ layoutTyparDecls typars --- auxTypeL env bodyTy) |> wrap

        | TType_ucase (UnionCaseRef(tcref, _), tinst)

        | TType_app (tcref, tinst, _) -> 
           let prefix = tcref.IsPrefixDisplay
           let tcL = layoutTyconRef tcref
           auxTyparsL env tcL prefix tinst

        | TType_tuple (_tupInfo, tys) ->
            sepListL (wordL (tagText "*")) (List.map (auxTypeAtomL env) tys) |> wrap

        | TType_fun (domainTy, rangeTy, _) ->
            ((auxTypeAtomL env domainTy ^^ wordL (tagText "->")) --- auxTypeL env rangeTy) |> wrap

        | TType_var (typar, _) ->
            auxTyparWrapL env isAtomic typar 

        | TType_anon (anonInfo, tys) ->
            braceBarL (sepListL (wordL (tagText ";")) (List.map2 (fun nm ty -> wordL (tagField nm) --- auxTypeAtomL env ty) (Array.toList anonInfo.SortedNames) tys))

        | TType_measure unt -> 
#if DEBUG
          leftL (tagText "{") ^^
          (match global_g with
           | None -> wordL (tagText "<no global g>")
           | Some g -> 
             let sortVars (vs:(Typar * Rational) list) = vs |> List.sortBy (fun (v, _) -> v.DisplayName) 
             let sortCons (cs:(TyconRef * Rational) list) = cs |> List.sortBy (fun (c, _) -> c.DisplayName) 
             let negvs, posvs = ListMeasureVarOccsWithNonZeroExponents unt |> sortVars |> List.partition (fun (_, e) -> SignRational e < 0)
             let negcs, poscs = ListMeasureConOccsWithNonZeroExponents g false unt |> sortCons |> List.partition (fun (_, e) -> SignRational e < 0)
             let unparL (uv: Typar) = wordL (tagText ("'" + uv.DisplayName))
             let unconL tcref = layoutTyconRef tcref
             let rationalL e = wordL (tagText(RationalToString e))
             let measureToPowerL x e = if e = OneRational then x else x -- wordL (tagText "^") -- rationalL e
             let prefix =
                 spaceListL
                     (List.map (fun (v, e) -> measureToPowerL (unparL v) e) posvs @
                      List.map (fun (c, e) -> measureToPowerL (unconL c) e) poscs)
             let postfix =
                 spaceListL 
                     (List.map (fun (v, e) -> measureToPowerL (unparL v) (NegRational e)) negvs @
                      List.map (fun (c, e) -> measureToPowerL (unconL c) (NegRational e)) negcs)
             match (negvs, negcs) with 
             | [], [] -> prefix 
             | _ -> prefix ^^ sepL (tagText "/") ^^ postfix) ^^
          rightL (tagText "}")
#else
          unt |> ignore
          wordL(tagText "<measure>")
#endif

    and auxTyparWrapL (env: SimplifyTypes.TypeSimplificationInfo) isAtomic (typar: Typar) =

          let tpText =
              prefixOfStaticReq typar.StaticReq
              + prefixOfInferenceTypar typar
              + typar.DisplayName

          let tpL = wordL (tagText tpText)

          let varL = tpL |> stampL typar.Stamp 

          // There are several cases for pprinting of typar.
          // 
          //   'a - is multiple occurrence.
          //   #Type - inplace coercion constraint and singleton
          //   ('a :> Type) - inplace coercion constraint not singleton
          //   ('a.opM: S->T) - inplace operator constraint
          match Zmap.tryFind typar env.inplaceConstraints with
          | Some typarConstraintTy ->
              if Zset.contains typar env.singletons then
                leftL (tagText "#") ^^ auxTyparConstraintTypL env typarConstraintTy
              else
                (varL ^^ sepL (tagText ":>") ^^ auxTyparConstraintTypL env typarConstraintTy) |> bracketIfL isAtomic
          | _ -> varL

    and auxTypar2L env typar = auxTyparWrapL env false typar

    and auxTyparAtomL env typar = auxTyparWrapL env true typar

    and auxTyparConstraintTypL env ty = auxTypeL env ty

    and auxTraitL env (ttrait: TraitConstraintInfo) =
#if DEBUG
<<<<<<< HEAD
<<<<<<< HEAD
        let (TTrait(tys, nm, memFlags, argtys, rty, _, _traitCtxt)) = ttrait 
=======
        let (TTrait(tys, nm, memFlags, argtys, retTy, _)) = ttrait 
>>>>>>> f9b72061ca0e6ad865bc462c40c9877a6168d69d
=======
        let (TTrait(tys, nm, memFlags, argTys, retTy, _)) = ttrait 
>>>>>>> 01e5bbb5da602388d44444696f3469ba129d7b1c
        match global_g with
        | None -> wordL (tagText "<no global g>")
        | Some g -> 
            let retTy = GetFSharpViewOfReturnType g retTy
            let stat = layoutMemberFlags memFlags
            let argsL = sepListL (wordL (tagText "*")) (List.map (auxTypeAtomL env) argTys)
            let resL = auxTypeL env retTy
            let methodTypeL = (argsL ^^ wordL (tagText "->")) ++ resL
            bracketL (stat ++ bracketL (sepListL (wordL (tagText "or")) (List.map (auxTypeAtomL env) tys)) ++ wordL (tagText "member") --- (wordL (tagText nm) ^^ wordL (tagText ":") -- methodTypeL))
#else
        ignore (env, ttrait)
        wordL(tagText "trait")
#endif

    and auxTyparConstraintL env (tp, tpc) = 
        let constraintPrefix l = auxTypar2L env tp ^^ wordL (tagText ":") ^^ l
        match tpc with
        | TyparConstraint.CoercesTo(typarConstraintTy, _) ->
            auxTypar2L env tp ^^ wordL (tagText ":>") --- auxTyparConstraintTypL env typarConstraintTy
        | TyparConstraint.MayResolveMember(traitInfo, _) ->
            auxTypar2L env tp ^^ wordL (tagText ":") --- auxTraitL env traitInfo
        | TyparConstraint.DefaultsTo(_, ty, _) ->
            wordL (tagText "default") ^^ auxTypar2L env tp ^^ wordL (tagText ":") ^^ auxTypeL env ty
        | TyparConstraint.IsEnum(ty, _) ->
            auxTyparsL env (wordL (tagText "enum")) true [ty] |> constraintPrefix
        | TyparConstraint.IsDelegate(aty, bty, _) ->
            auxTyparsL env (wordL (tagText "delegate")) true [aty; bty] |> constraintPrefix
        | TyparConstraint.SupportsNull _ ->
            wordL (tagText "null") |> constraintPrefix
        | TyparConstraint.SupportsComparison _ ->
            wordL (tagText "comparison") |> constraintPrefix
        | TyparConstraint.SupportsEquality _ ->
            wordL (tagText "equality") |> constraintPrefix
        | TyparConstraint.IsNonNullableStruct _ ->
            wordL (tagText "struct") |> constraintPrefix
        | TyparConstraint.IsReferenceType _ ->
            wordL (tagText "not struct") |> constraintPrefix
        | TyparConstraint.IsUnmanaged _ ->
            wordL (tagText "unmanaged") |> constraintPrefix
        | TyparConstraint.SimpleChoice(tys, _) ->
            bracketL (sepListL (sepL (tagText "|")) (List.map (auxTypeL env) tys)) |> constraintPrefix
        | TyparConstraint.RequiresDefaultConstructor _ ->
            bracketL (wordL (tagText "new : unit -> ") ^^ (auxTypar2L env tp)) |> constraintPrefix

    and auxTyparConstraintsL env x = 
        match x with 
        | [] -> emptyL
        | cxs -> wordL (tagText "when") --- aboveListL (List.map (auxTyparConstraintL env) cxs)

    and typarL tp = auxTypar2L SimplifyTypes.typeSimplificationInfo0 tp 

    and typarAtomL tp = auxTyparAtomL SimplifyTypes.typeSimplificationInfo0 tp

    and typeAtomL tau =
        let tau, cxs = tau, []
        let env = SimplifyTypes.CollectInfo false [tau] cxs
        match env.postfixConstraints with
        | [] -> auxTypeAtomL env tau
        | _ -> bracketL (auxTypeL env tau --- auxTyparConstraintsL env env.postfixConstraints)
          
    and typeL tau =
        let tau, cxs = tau, []
        let env = SimplifyTypes.CollectInfo false [tau] cxs
        match env.postfixConstraints with
        | [] -> auxTypeL env tau 
        | _ -> (auxTypeL env tau --- auxTyparConstraintsL env env.postfixConstraints) 

    and typarDeclL tp =
        let tau, cxs = mkTyparTy tp, (List.map (fun x -> (tp, x)) tp.Constraints)
        let env = SimplifyTypes.CollectInfo false [tau] cxs
        match env.postfixConstraints with
        | [] -> auxTypeL env tau 
        | _ -> (auxTypeL env tau --- auxTyparConstraintsL env env.postfixConstraints) 
    and layoutTyparDecls tps = angleBracketListL (List.map typarDeclL tps) 

    let rangeL m = wordL (tagText (stringOfRange m))

    let instL tyL tys =
        match tys with
        | [] -> emptyL
        | tys -> sepL (tagText "@[") ^^ commaListL (List.map tyL tys) ^^ rightL (tagText "]")

    let valRefL (vr: ValRef) = 
        wordL (tagText vr.LogicalName) |> stampL vr.Stamp 

    let layoutAttrib (Attrib(_, k, _, _, _, _, _)) = 
        leftL (tagText "[<") ^^ 
        (match k with 
         | ILAttrib ilmeth -> wordL (tagText ilmeth.Name)
         | FSAttrib vref -> valRefL vref) ^^
        rightL (tagText ">]")

    let layoutAttribs attribs = aboveListL (List.map layoutAttrib attribs)

    let arityInfoL (ValReprInfo (tpNames, _, _) as tvd) = 
        let ns = tvd.AritiesOfArgs in 
        leftL (tagText "arity<") ^^ intL tpNames.Length ^^ sepL (tagText ">[") ^^ commaListL (List.map intL ns) ^^ rightL (tagText "]")

    let valL (v: Val) =
        let vsL = wordL (tagText (DecompileOpName v.LogicalName)) |> stampL v.Stamp
        let vsL = vsL -- layoutAttribs v.Attribs
        vsL

    let typeOfValL (v: Val) =
        (valL v
          ^^ (if v.MustInline then wordL (tagText "inline ") else emptyL) 
          ^^ (if v.IsMutable then wordL(tagText "mutable ") else emptyL)
          ^^ wordL (tagText ":")) -- typeL v.Type

    let tslotparamL (TSlotParam(nmOpt, ty, inFlag, outFlag, _, _)) =
        (optionL (tagText >> wordL) nmOpt) ^^ 
         wordL(tagText ":") ^^ 
         typeL ty ^^ 
         (if inFlag then wordL(tagText "[in]") else emptyL) ^^ 
         (if outFlag then wordL(tagText "[out]") else emptyL) ^^ 
         (if inFlag then wordL(tagText "[opt]") else emptyL)

    let slotSigL (slotsig: SlotSig) =
#if DEBUG
        let (TSlotSig(nm, ty, tps1, tps2, pms, retTy)) = slotsig 
        match global_g with
        | None -> wordL(tagText "<no global g>")
        | Some g -> 
            let retTy = GetFSharpViewOfReturnType g retTy
            (wordL(tagText "slot") --- (wordL (tagText nm)) ^^ wordL(tagText "@") ^^ typeL ty) --
              (wordL(tagText "LAM") --- spaceListL (List.map typarL tps1) ^^ rightL(tagText ".")) ---
              (wordL(tagText "LAM") --- spaceListL (List.map typarL tps2) ^^ rightL(tagText ".")) ---
              (commaListL (List.map (List.map tslotparamL >> tupleL) pms)) ^^ (wordL(tagText "-> ")) --- (typeL retTy) 
#else
        ignore slotsig
        wordL(tagText "slotsig")
#endif

    let rec memberL (g:TcGlobals) (v: Val) (membInfo: ValMemberInfo) = 
        aboveListL 
            [ wordL(tagText "compiled_name! = ") ^^ wordL (tagText (v.CompiledName g.CompilerGlobalState))
              wordL(tagText "membInfo-slotsig! = ") ^^ listL slotSigL membInfo.ImplementedSlotSigs ]

    and valAtBindL g v =
        let vL = valL v
        let mutL = (if v.IsMutable then wordL(tagText "mutable") ++ vL else vL)
        mutL --- 
            aboveListL 
                [ yield wordL(tagText ":") ^^ typeL v.Type
                  match v.MemberInfo with None -> () | Some mem_info -> yield wordL(tagText "!") ^^ memberL g v mem_info
                  match v.ValReprInfo with None -> () | Some arity_info -> yield wordL(tagText "#") ^^ arityInfoL arity_info]

    let unionCaseRefL (ucr: UnionCaseRef) = wordL (tagText ucr.CaseName)

    let recdFieldRefL (rfref: RecdFieldRef) = wordL (tagText rfref.FieldName)

    let identL (id: Ident) = wordL (tagText id.idText)

    // Note: We need nice printing of constants in order to print literals and attributes 
    let constL c =
        let str = 
            match c with
            | Const.Bool x -> if x then "true" else "false"
            | Const.SByte x -> (x |> string)+"y"
            | Const.Byte x -> (x |> string)+"uy"
            | Const.Int16 x -> (x |> string)+"s"
            | Const.UInt16 x -> (x |> string)+"us"
            | Const.Int32 x -> (x |> string)
            | Const.UInt32 x -> (x |> string)+"u"
            | Const.Int64 x -> (x |> string)+"L"
            | Const.UInt64 x -> (x |> string)+"UL"
            | Const.IntPtr x -> (x |> string)+"n"
            | Const.UIntPtr x -> (x |> string)+"un"
            | Const.Single d -> 
                (let s = d.ToString("g12", System.Globalization.CultureInfo.InvariantCulture)
                 if String.forall (fun c -> System.Char.IsDigit c || c = '-') s 
                 then s + ".0" 
                 else s) + "f"
            | Const.Double d -> 
                let s = d.ToString("g12", System.Globalization.CultureInfo.InvariantCulture)
                if String.forall (fun c -> System.Char.IsDigit c || c = '-') s 
                then s + ".0" 
                else s
            | Const.Char c -> "'" + c.ToString() + "'" 
            | Const.String bs -> "\"" + bs + "\"" 
            | Const.Unit -> "()" 
            | Const.Decimal bs -> string bs + "M" 
            | Const.Zero -> "default"
        wordL (tagText str)

    let rec tyconL g (tycon: Tycon) =
        if tycon.IsModuleOrNamespace then entityL g tycon else

        let lhsL = wordL (tagText (match tycon.TypeOrMeasureKind with TyparKind.Measure -> "[<Measure>] type" | TyparKind.Type -> "type")) ^^ wordL (tagText tycon.DisplayName) ^^ layoutTyparDecls tycon.TyparsNoRange
        let lhsL = lhsL --- layoutAttribs tycon.Attribs
        let memberLs = 
            let adhoc = 
                tycon.MembersOfFSharpTyconSorted 
                    |> List.filter (fun v -> not v.IsDispatchSlot)
                    |> List.filter (fun v -> not v.Deref.IsClassConstructor) 
                    // Don't print individual methods forming interface implementations - these are currently never exported 
                    |> List.filter (fun v -> isNil (Option.get v.MemberInfo).ImplementedSlotSigs)
            let iimpls = 
                match tycon.TypeReprInfo with 
                | TFSharpObjectRepr r when (match r.fsobjmodel_kind with TFSharpInterface -> true | _ -> false) -> []
                | _ -> tycon.ImmediateInterfacesOfFSharpTycon
            let iimpls = iimpls |> List.filter (fun (_, compgen, _) -> not compgen)
            // if TFSharpInterface, the iimpls should be printed as inherited interfaces 
            if isNil adhoc && isNil iimpls then 
                emptyL 
            else 
                let iimplsLs = iimpls |> List.map (fun (ty, _, _) -> wordL(tagText "interface") --- typeL ty)
                let adhocLs = adhoc |> List.map (fun vref -> valAtBindL g vref.Deref)
                (wordL(tagText "with") @@-- aboveListL (iimplsLs @ adhocLs)) @@ wordL(tagText "end")

        let layoutUnionCaseArgTypes argTys = sepListL (wordL(tagText "*")) (List.map typeL argTys)

        let ucaseL prefixL (ucase: UnionCase) =
            let nmL = wordL (tagText ucase.DisplayName)
            match ucase.RecdFields |> List.map (fun rfld -> rfld.FormalType) with
            | [] -> (prefixL ^^ nmL)
            | argTys -> (prefixL ^^ nmL ^^ wordL(tagText "of")) --- layoutUnionCaseArgTypes argTys

        let layoutUnionCases ucases =
            let prefixL = if not (isNilOrSingleton ucases) then wordL(tagText "|") else emptyL
            List.map (ucaseL prefixL) ucases
            
        let layoutRecdField (fld: RecdField) =
            let lhs = wordL (tagText fld.LogicalName)
            let lhs = if fld.IsMutable then wordL(tagText "mutable") --- lhs else lhs
            (lhs ^^ rightL(tagText ":")) --- typeL fld.FormalType

        let tyconReprL (repr, tycon: Tycon) = 
            match repr with 
            | TFSharpRecdRepr _ ->
                tycon.TrueFieldsAsList |> List.map (fun fld -> layoutRecdField fld ^^ rightL(tagText ";")) |> aboveListL
            | TFSharpObjectRepr r -> 
                match r.fsobjmodel_kind with 
                | TFSharpDelegate _ ->
                    wordL(tagText "delegate ...")
                | _ ->
                    let start = 
                        match r.fsobjmodel_kind with
                        | TFSharpClass -> "class" 
                        | TFSharpInterface -> "interface" 
                        | TFSharpStruct -> "struct" 
                        | TFSharpEnum -> "enum" 
                        | _ -> failwith "???"
                    let inherits = 
                       match r.fsobjmodel_kind, tycon.TypeContents.tcaug_super with
                       | TFSharpClass, Some super -> [wordL(tagText "inherit") ^^ (typeL super)] 
                       | TFSharpInterface, _ -> 
                         tycon.ImmediateInterfacesOfFSharpTycon
                           |> List.filter (fun (_, compgen, _) -> not compgen)
                           |> List.map (fun (ity, _, _) -> wordL(tagText "inherit") ^^ (typeL ity))
                       | _ -> []
                    let vsprs = 
                        tycon.MembersOfFSharpTyconSorted 
                            |> List.filter (fun v -> v.IsDispatchSlot) 
                            |> List.map (fun vref -> valAtBindL g vref.Deref)
                    let vals = tycon.TrueFieldsAsList |> List.map (fun f -> (if f.IsStatic then wordL(tagText "static") else emptyL) ^^ wordL(tagText "val") ^^ layoutRecdField f)
                    let alldecls = inherits @ vsprs @ vals
                    let emptyMeasure = match tycon.TypeOrMeasureKind with TyparKind.Measure -> isNil alldecls | _ -> false
                    if emptyMeasure then emptyL else (wordL (tagText start) @@-- aboveListL alldecls) @@ wordL(tagText "end")
            | TFSharpUnionRepr _ -> tycon.UnionCasesAsList |> layoutUnionCases |> aboveListL 
            | TAsmRepr _ -> wordL(tagText "(# ... #)")
            | TMeasureableRepr ty -> typeL ty
            | TILObjectRepr (TILObjectReprData(_, _, td)) -> wordL (tagText td.Name)
            | _ -> failwith "unreachable"

        let reprL = 
            match tycon.TypeReprInfo with 
#if !NO_TYPEPROVIDERS
            | TProvidedTypeRepr _
            | TProvidedNamespaceRepr _
#endif
            | TNoRepr -> 
                match tycon.TypeAbbrev with
                | None -> lhsL @@-- memberLs
                | Some a -> (lhsL ^^ wordL(tagText "=")) --- (typeL a @@ memberLs)
            | a -> 
                let rhsL = tyconReprL (a, tycon) @@ memberLs
                (lhsL ^^ wordL(tagText "=")) @@-- rhsL
        reprL

    and bindingL g (TBind(v, repr, _)) =
        (valAtBindL g v ^^ wordL(tagText "=")) @@-- exprL g repr

    and exprL g expr = exprWrapL g false expr

    and atomL g expr = exprWrapL g true expr // true means bracket if needed to be atomic expr 

    and letRecL g binds bodyL = 
        let eqnsL = 
            binds
               |> List.mapHeadTail (fun bind -> wordL(tagText "rec") ^^ bindingL g bind ^^ wordL(tagText "in"))
                              (fun bind -> wordL(tagText "and") ^^ bindingL g bind ^^ wordL(tagText "in")) 
        (aboveListL eqnsL @@ bodyL) 

    and letL g bind bodyL = 
        let eqnL = wordL(tagText "let") ^^ bindingL g bind
        (eqnL @@ bodyL) 

    and exprWrapL g isAtomic expr =
        let atomL args = atomL g args
        let exprL expr = exprL g expr
        let valAtBindL v = valAtBindL g v
        let targetL targets = targetL g targets
        let wrap = bracketIfL isAtomic // wrap iff require atomic expr 
        let lay =
            match expr with
            | Expr.Const (c, _, _) -> constL c
            | Expr.Val (v, flags, _) -> 
                 let xL = valL v.Deref 
                 let xL =
                     match flags with
                       | PossibleConstrainedCall _ -> xL ^^ rightL(tagText "<constrained>")
                       | CtorValUsedAsSelfInit -> xL ^^ rightL(tagText "<selfinit>")
                       | CtorValUsedAsSuperInit -> xL ^^ rightL(tagText "<superinit>")
                       | VSlotDirectCall -> xL ^^ rightL(tagText "<vdirect>")
                       | NormalValUse -> xL 
                 xL
            | Expr.Sequential (expr1, expr2, flag, _) -> 
                let flag = 
                    match flag with
                    | NormalSeq -> ";"
                    | ThenDoSeq -> "; ThenDo" 
                ((exprL expr1 ^^ rightL (tagText flag)) @@ exprL expr2) |> wrap
            | Expr.Lambda (_, _, baseValOpt, argvs, body, _, _) -> 
                let formalsL = spaceListL (List.map valAtBindL argvs) in
                let bindingL = 
                    match baseValOpt with
                    | None -> wordL(tagText "lam") ^^ formalsL ^^ rightL(tagText ".")
                    | Some basev -> wordL(tagText "lam") ^^ (leftL(tagText "base=") ^^ valAtBindL basev) --- formalsL ^^ rightL(tagText ".") in
                (bindingL ++ exprL body) |> wrap
            | Expr.TyLambda (_, tps, body, _, _) -> 
                ((wordL(tagText "LAM") ^^ spaceListL (List.map typarL tps) ^^ rightL(tagText ".")) ++ exprL body) |> wrap
            | Expr.TyChoose (tps, body, _) -> 
                ((wordL(tagText "CHOOSE") ^^ spaceListL (List.map typarL tps) ^^ rightL(tagText ".")) ++ exprL body) |> wrap
            | Expr.App (f, _, tys, argTys, _) -> 
                let flayout = atomL f
                appL g flayout tys argTys |> wrap
            | Expr.LetRec (binds, body, _, _) -> 
                letRecL g binds (exprL body) |> wrap
            | Expr.Let (bind, body, _, _) -> 
                letL g bind (exprL body) |> wrap
            | Expr.Link rX -> 
                (wordL(tagText "RecLink") --- atomL rX.Value) |> wrap
            | Expr.DebugPoint (_, rX) -> 
                (wordL(tagText "DebugPoint") --- atomL rX) |> wrap
            | Expr.Match (_, _, dtree, targets, _, _) -> 
                leftL(tagText "[") ^^ (decisionTreeL g dtree @@ aboveListL (List.mapi targetL (targets |> Array.toList)) ^^ rightL(tagText "]"))
            | Expr.Op (TOp.UnionCase c, _, args, _) -> 
                (unionCaseRefL c ++ spaceListL (List.map atomL args)) |> wrap
            | Expr.Op (TOp.ExnConstr ecref, _, args, _) -> 
                wordL (tagText ecref.LogicalName) ^^ bracketL (commaListL (List.map atomL args))
            | Expr.Op (TOp.Tuple _, _, xs, _) -> 
                tupleL (List.map exprL xs)
            | Expr.Op (TOp.Recd (ctor, tcref), _, xs, _) -> 
                let fields = tcref.TrueInstanceFieldsAsList
                let lay fs x = (wordL (tagText fs.rfield_id.idText) ^^ sepL(tagText "=")) --- (exprL x)
                let ctorL = 
                    match ctor with
                    | RecdExpr -> emptyL
                    | RecdExprIsObjInit-> wordL(tagText "(new)")
                leftL(tagText "{") ^^ semiListL (List.map2 lay fields xs) ^^ rightL(tagText "}") ^^ ctorL
            | Expr.Op (TOp.ValFieldSet rf, _, [rx;x], _) -> 
                (atomL rx --- wordL(tagText ".")) ^^ (recdFieldRefL rf ^^ wordL(tagText "<-") --- exprL x)
            | Expr.Op (TOp.ValFieldSet rf, _, [x], _) -> 
                (recdFieldRefL rf ^^ wordL(tagText "<-") --- exprL x)
            | Expr.Op (TOp.ValFieldGet rf, _, [rx], _) -> 
                (atomL rx ^^ rightL(tagText ".#") ^^ recdFieldRefL rf)
            | Expr.Op (TOp.ValFieldGet rf, _, [], _) -> 
                recdFieldRefL rf
            | Expr.Op (TOp.ValFieldGetAddr (rf, _), _, [rx], _) -> 
                leftL(tagText "&") ^^ bracketL (atomL rx ^^ rightL(tagText ".!") ^^ recdFieldRefL rf)
            | Expr.Op (TOp.ValFieldGetAddr (rf, _), _, [], _) -> 
                leftL(tagText "&") ^^ (recdFieldRefL rf)
            | Expr.Op (TOp.UnionCaseTagGet tycr, _, [x], _) -> 
                wordL (tagText ("#" + tycr.LogicalName + ".tag")) ^^ atomL x
            | Expr.Op (TOp.UnionCaseProof c, _, [x], _) -> 
                wordL (tagText ("#" + c.CaseName + ".cast")) ^^ atomL x
            | Expr.Op (TOp.UnionCaseFieldGet (c, i), _, [x], _) -> 
                wordL (tagText ("#" + c.CaseName + "." + string i)) --- atomL x
            | Expr.Op (TOp.UnionCaseFieldSet (c, i), _, [x;y], _) -> 
                ((atomL x --- (rightL (tagText ("#" + c.CaseName + "." + string i)))) ^^ wordL(tagText ":=")) --- exprL y
            | Expr.Op (TOp.TupleFieldGet (_, i), _, [x], _) -> 
                wordL (tagText ("#" + string i)) --- atomL x
            | Expr.Op (TOp.Coerce, [ty;_], [x], _) -> 
                atomL x --- (wordL(tagText ":>") ^^ typeL ty) 
            | Expr.Op (TOp.Reraise, [_], [], _) -> 
                wordL(tagText "Rethrow!")
            | Expr.Op (TOp.ILAsm (instrs, retTypes), tyargs, args, _) -> 
                let instrs = instrs |> List.map (sprintf "%+A" >> tagText >> wordL) |> spaceListL // %+A has + since instrs are from an "internal" type  
                let instrs = leftL(tagText "(#") ^^ instrs ^^ rightL(tagText "#)")
                (appL g instrs tyargs args ---
                    wordL(tagText ":") ^^ spaceListL (List.map typeAtomL retTypes)) |> wrap
            | Expr.Op (TOp.LValueOp (lvop, vr), _, args, _) -> 
                (lvalopL lvop ^^ valRefL vr --- bracketL (commaListL (List.map atomL args))) |> wrap
            | Expr.Op (TOp.ILCall (_, _, _, _, _, _, _, ilMethRef, enclTypeInst, methInst, _), tyargs, args, _) ->
                let meth = ilMethRef.Name
                wordL(tagText "ILCall") ^^
                   aboveListL 
                      [ yield wordL (tagText ilMethRef.DeclaringTypeRef.FullName) ^^ sepL(tagText ".") ^^ wordL (tagText meth)
                        if not enclTypeInst.IsEmpty then yield wordL(tagText "tinst ") --- listL typeL enclTypeInst
                        if not methInst.IsEmpty then yield wordL (tagText "minst ") --- listL typeL methInst
                        if not tyargs.IsEmpty then yield wordL (tagText "tyargs") --- listL typeL tyargs
                        if not args.IsEmpty then yield listL exprL args ] 
                    |> wrap
            | Expr.Op (TOp.Array, [_], xs, _) -> 
                leftL(tagText "[|") ^^ commaListL (List.map exprL xs) ^^ rightL(tagText "|]")
            | Expr.Op (TOp.While _, [], [Expr.Lambda (_, _, _, [_], x1, _, _);Expr.Lambda (_, _, _, [_], x2, _, _)], _) -> 
                (wordL(tagText "while") ^^ exprL x1 ^^ wordL(tagText "do")) @@-- exprL x2
            | Expr.Op (TOp.IntegerForLoop _, [], [Expr.Lambda (_, _, _, [_], x1, _, _);Expr.Lambda (_, _, _, [_], x2, _, _);Expr.Lambda (_, _, _, [_], x3, _, _)], _) -> 
                wordL(tagText "for") ^^ aboveListL [(exprL x1 ^^ wordL(tagText "to") ^^ exprL x2 ^^ wordL(tagText "do")); exprL x3 ] ^^ rightL(tagText "done")
            | Expr.Op (TOp.TryWith _, [_], [Expr.Lambda (_, _, _, [_], x1, _, _);Expr.Lambda (_, _, _, [_], xf, _, _);Expr.Lambda (_, _, _, [_], xh, _, _)], _) ->
                (wordL (tagText "try") @@-- exprL x1) @@ (wordL(tagText "with-filter") @@-- exprL xf) @@ (wordL(tagText "with") @@-- exprL xh)
            | Expr.Op (TOp.TryFinally _, [_], [Expr.Lambda (_, _, _, [_], x1, _, _);Expr.Lambda (_, _, _, [_], x2, _, _)], _) -> 
                (wordL (tagText "try") @@-- exprL x1) @@ (wordL(tagText "finally") @@-- exprL x2)
            | Expr.Op (TOp.Bytes _, _, _, _) -> 
                wordL(tagText "bytes++")
            | Expr.Op (TOp.UInt16s _, _, _, _) -> wordL(tagText "uint16++")
            | Expr.Op (TOp.RefAddrGet _, _tyargs, _args, _) -> wordL(tagText "GetRefLVal...")
            | Expr.Op (TOp.TraitCall traitInfo, _tyargs, _args, _) -> wordL(tagText "traitcall") ^^ auxTraitL SimplifyTypes.typeSimplificationInfo0 traitInfo
            | Expr.Op (TOp.ExnFieldGet _, _tyargs, _args, _) -> wordL(tagText "TOp.ExnFieldGet...")
            | Expr.Op (TOp.ExnFieldSet _, _tyargs, _args, _) -> wordL(tagText "TOp.ExnFieldSet...")
            | Expr.Op (TOp.TryFinally _, _tyargs, _args, _) -> wordL(tagText "TOp.TryFinally...")
            | Expr.Op (TOp.TryWith _, _tyargs, _args, _) -> wordL(tagText "TOp.TryWith...")
            | Expr.Op (TOp.Goto l, _tys, args, _) -> wordL(tagText ("Expr.Goto " + string l)) ^^ bracketL (commaListL (List.map atomL args)) 
            | Expr.Op (TOp.Label l, _tys, args, _) -> wordL(tagText ("Expr.Label " + string l)) ^^ bracketL (commaListL (List.map atomL args)) 
            | Expr.Op (_, _tys, args, _) -> wordL(tagText "Expr.Op ...") ^^ bracketL (commaListL (List.map atomL args)) 
            | Expr.Quote (a, _, _, _, _) -> leftL(tagText "<@") ^^ atomL a ^^ rightL(tagText "@>")
            | Expr.Obj (_lambdaId, ty, basev, ccall, overrides, iimpls, _) -> 
                (leftL (tagText "{") 
                 @@--
                  ((wordL(tagText "new ") ++ typeL ty) 
                   @@-- 
                   aboveListL [exprL ccall
                               optionL valAtBindL basev
                               aboveListL (List.map (tmethodL g) overrides)
                               aboveListL (List.map (iimplL g) iimpls)]))
                @@
                rightL (tagText "}")

            | Expr.WitnessArg _ -> wordL (tagText "<witnessarg>")
            | Expr.StaticOptimization (_tcs, csx, x, _) -> 
                (wordL(tagText "opt") @@- (exprL x)) @@--
                   (wordL(tagText "|") ^^ exprL csx --- (wordL(tagText "when...") ))
           
        // For tracking ranges through expr rewrites 
        if layoutRanges.Value then
            leftL(tagText "{") ^^ (rangeL expr.Range ^^ rightL(tagText ":")) ++ lay ^^ rightL(tagText "}")
        else
            lay

    and implFilesL g implFiles =
        aboveListL (List.map (implFileL g) implFiles)

    and appL g flayout tys args =
        let z = flayout
        let z = if isNil tys then z else z ^^ instL typeL tys
        let z = if isNil args then z else z --- spaceListL (List.map (atomL g) args)
        z

    and implFileL g (TImplFile (implExprWithSig=mexpr)) =
        aboveListL [(wordL(tagText "top implementation ")) @@-- mexprL g mexpr]

    and mexprL g x =
        match x with 
        | ModuleOrNamespaceContentsWithSig(mtyp, defs, _) -> mdefL g defs @@- (wordL(tagText ":") @@- entityTypeL g mtyp)

    and mdefsL  g defs =
        wordL(tagText "Module Defs") @@-- aboveListL(List.map (mdefL g) defs)

    and mdefL g x =
        match x with
        | TMDefRec(_, _, tycons, mbinds, _) -> aboveListL ((tycons |> List.map (tyconL g)) @ (mbinds |> List.map (mbindL g)))
        | TMDefLet(bind, _) -> letL g bind emptyL
        | TMDefDo(e, _) -> exprL g e
        | TMDefOpens _ -> wordL (tagText "open ... ")
        | TMDefs defs -> mdefsL g defs
        | TMWithSig mexpr -> mexprL g mexpr

    and mbindL g x =
       match x with
       | ModuleOrNamespaceBinding.Binding bind -> letL g bind emptyL
       | ModuleOrNamespaceBinding.Module(mspec, rhs) ->
        (wordL (tagText (if mspec.IsNamespace then "namespace" else "module")) ^^ (wordL (tagText mspec.DemangledModuleOrNamespaceName) |> stampL mspec.Stamp)) @@-- mdefL g rhs

    and entityTypeL g (mtyp: ModuleOrNamespaceType) =
        aboveListL [qlistL typeOfValL mtyp.AllValsAndMembers
                    qlistL (tyconL g) mtyp.AllEntities]

    and entityL g (ms: ModuleOrNamespace) =
        let header = wordL(tagText "module") ^^ (wordL (tagText ms.DemangledModuleOrNamespaceName) |> stampL ms.Stamp) ^^ wordL(tagText ":")
        let footer = wordL(tagText "end")
        let body = entityTypeL g ms.ModuleOrNamespaceType
        (header @@-- body) @@ footer

    and ccuL g (ccu: CcuThunk) = entityL g ccu.Contents

    and decisionTreeL g x =
        match x with 
        | TDBind (bind, body) -> 
            let bind = wordL(tagText "let") ^^ bindingL g bind
            (bind @@ decisionTreeL g body) 
        | TDSuccess (args, n) -> 
            wordL(tagText "Success") ^^ leftL(tagText "T") ^^ intL n ^^ tupleL (args |> List.map (exprL g))
        | TDSwitch (test, dcases, dflt, _) ->
            (wordL(tagText "Switch") --- exprL g test) @@--
            (aboveListL (List.map (dcaseL g) dcases) @@
             match dflt with
             | None -> emptyL
             | Some dtree -> wordL(tagText "dflt:") --- decisionTreeL g dtree)

    and dcaseL g (TCase (test, dtree)) = (dtestL g test ^^ wordL(tagText "//")) --- decisionTreeL g dtree

    and dtestL g x = 
        match x with 
        | DecisionTreeTest.UnionCase (c, tinst) -> wordL(tagText "is") ^^ unionCaseRefL c ^^ instL typeL tinst
        | DecisionTreeTest.ArrayLength (n, ty) -> wordL(tagText "length") ^^ intL n ^^ typeL ty
        | DecisionTreeTest.Const c -> wordL(tagText "is") ^^ constL c
        | DecisionTreeTest.IsNull -> wordL(tagText "isnull")
        | DecisionTreeTest.IsInst (_, ty) -> wordL(tagText "isinst") ^^ typeL ty
        | DecisionTreeTest.ActivePatternCase (exp, _, _, _, _, _) -> wordL(tagText "query") ^^ exprL g exp
        | DecisionTreeTest.Error _ -> wordL (tagText "error recovery")
 
    and targetL g i (TTarget (argvs, body, _)) =
        leftL(tagText "T") ^^ intL i ^^ tupleL (flatValsL argvs) ^^ rightL(tagText ":") --- exprL g body

    and flatValsL vs = vs |> List.map valL

    and tmethodL g (TObjExprMethod(TSlotSig(nm, _, _, _, _, _), _, tps, vs, e, _)) =
        ((wordL(tagText "TObjExprMethod") --- (wordL (tagText nm)) ^^ wordL(tagText "=")) --
         (angleBracketListL (List.map typarL tps) ^^ rightL(tagText ".")) ---
         (tupleL (List.map (List.map (valAtBindL g) >> tupleL) vs) ^^ rightL(tagText ".")))
        @@--
          (atomL g e) 

    and iimplL g (ty, tmeths) = wordL(tagText "impl") ^^ aboveListL (typeL ty :: List.map (tmethodL g) tmeths) 

    let showType x = showL (typeL x)

    let showExpr g x = showL (exprL g x)

    let traitL x = auxTraitL SimplifyTypes.typeSimplificationInfo0 x

    let typarsL x = layoutTyparDecls x

//--------------------------------------------------------------------------
// Helpers related to type checking modules & namespaces
//--------------------------------------------------------------------------

let wrapModuleOrNamespaceType id cpath mtyp = 
    Construct.NewModuleOrNamespace (Some cpath) taccessPublic id XmlDoc.Empty [] (MaybeLazy.Strict mtyp)

let wrapModuleOrNamespaceTypeInNamespace id cpath mtyp = 
    let mspec = wrapModuleOrNamespaceType id cpath mtyp
    Construct.NewModuleOrNamespaceType Namespace [ mspec ] [], mspec

let wrapModuleOrNamespaceContentsInNamespace (id: Ident) cpath mexpr = 
    let mspec = wrapModuleOrNamespaceType id cpath (Construct.NewEmptyModuleOrNamespaceType Namespace)
    TMDefRec (false, [], [], [ModuleOrNamespaceBinding.Module(mspec, mexpr)], id.idRange)

// cleanup: make this a property
let SigTypeOfImplFile (TImplFile (implExprWithSig=mexpr)) = mexpr.Type 

//--------------------------------------------------------------------------
// Data structures representing what gets hidden and what gets remapped
// when a module signature is applied to a module.
//--------------------------------------------------------------------------

type SignatureRepackageInfo = 
    { RepackagedVals: (ValRef * ValRef) list
      RepackagedEntities: (TyconRef * TyconRef) list }
    
    member remapInfo.ImplToSigMapping = { TypeEquivEnv.Empty with EquivTycons = TyconRefMap.OfList remapInfo.RepackagedEntities }
    static member Empty = { RepackagedVals = []; RepackagedEntities= [] } 

type SignatureHidingInfo = 
    { HiddenTycons: Zset<Tycon>
      HiddenTyconReprs: Zset<Tycon>
      HiddenVals: Zset<Val>
      HiddenRecdFields: Zset<RecdFieldRef>
      HiddenUnionCases: Zset<UnionCaseRef> }

    static member Empty = 
        { HiddenTycons = Zset.empty tyconOrder
          HiddenTyconReprs = Zset.empty tyconOrder
          HiddenVals = Zset.empty valOrder
          HiddenRecdFields = Zset.empty recdFieldRefOrder
          HiddenUnionCases = Zset.empty unionCaseRefOrder }

let addValRemap v vNew tmenv = 
    { tmenv with valRemap= tmenv.valRemap.Add v (mkLocalValRef vNew) }

let mkRepackageRemapping mrpi = 
    { valRemap = ValMap.OfList (mrpi.RepackagedVals |> List.map (fun (vref, x) -> vref.Deref, x))
      tpinst = emptyTyparInst
      tyconRefRemap = TyconRefMap.OfList mrpi.RepackagedEntities
      removeTraitSolutions = false 
      traitCtxtsMap = Map.empty }

//--------------------------------------------------------------------------
// Compute instances of the above for mty -> mty
//--------------------------------------------------------------------------

let accEntityRemap (msigty: ModuleOrNamespaceType) (entity: Entity) (mrpi, mhi) =
    let sigtyconOpt = (NameMap.tryFind entity.LogicalName msigty.AllEntitiesByCompiledAndLogicalMangledNames)
    match sigtyconOpt with 
    | None -> 
        // The type constructor is not present in the signature. Hence it is hidden. 
        let mhi = { mhi with HiddenTycons = Zset.add entity mhi.HiddenTycons }
        (mrpi, mhi) 
    | Some sigtycon -> 
        // The type constructor is in the signature. Hence record the repackage entry 
        let sigtcref = mkLocalTyconRef sigtycon
        let tcref = mkLocalTyconRef entity
        let mrpi = { mrpi with RepackagedEntities = ((tcref, sigtcref) :: mrpi.RepackagedEntities) }
        // OK, now look for hidden things 
        let mhi = 
            if (match entity.TypeReprInfo with TNoRepr -> false | _ -> true) && (match sigtycon.TypeReprInfo with TNoRepr -> true | _ -> false) then 
                // The type representation is absent in the signature, hence it is hidden 
                { mhi with HiddenTyconReprs = Zset.add entity mhi.HiddenTyconReprs } 
            else 
                // The type representation is present in the signature. 
                // Find the fields that have been hidden or which were non-public anyway. 
                let mhi = 
                    (entity.AllFieldsArray, mhi) ||> Array.foldBack (fun rfield mhi ->
                        match sigtycon.GetFieldByName(rfield.LogicalName) with 
                        | Some _ -> 
                            // The field is in the signature. Hence it is not hidden. 
                            mhi
                        | _ -> 
                            // The field is not in the signature. Hence it is regarded as hidden. 
                            let rfref = tcref.MakeNestedRecdFieldRef rfield
                            { mhi with HiddenRecdFields = Zset.add rfref mhi.HiddenRecdFields })
                        
                let mhi = 
                    (entity.UnionCasesAsList, mhi) ||> List.foldBack (fun ucase mhi ->
                        match sigtycon.GetUnionCaseByName ucase.LogicalName with 
                        | Some _ -> 
                            // The constructor is in the signature. Hence it is not hidden. 
                            mhi
                        | _ -> 
                            // The constructor is not in the signature. Hence it is regarded as hidden. 
                            let ucref = tcref.MakeNestedUnionCaseRef ucase
                            { mhi with HiddenUnionCases = Zset.add ucref mhi.HiddenUnionCases })
                mhi
        (mrpi, mhi) 

let accSubEntityRemap (msigty: ModuleOrNamespaceType) (entity: Entity) (mrpi, mhi) =
    let sigtyconOpt = (NameMap.tryFind entity.LogicalName msigty.AllEntitiesByCompiledAndLogicalMangledNames)
    match sigtyconOpt with 
    | None -> 
        // The type constructor is not present in the signature. Hence it is hidden. 
        let mhi = { mhi with HiddenTycons = Zset.add entity mhi.HiddenTycons }
        (mrpi, mhi) 
    | Some sigtycon -> 
        // The type constructor is in the signature. Hence record the repackage entry 
        let sigtcref = mkLocalTyconRef sigtycon
        let tcref = mkLocalTyconRef entity
        let mrpi = { mrpi with RepackagedEntities = ((tcref, sigtcref) :: mrpi.RepackagedEntities) }
        (mrpi, mhi) 

let valLinkageAEquiv g aenv (v1: Val) (v2: Val) = 
    (v1.GetLinkagePartialKey() = v2.GetLinkagePartialKey()) &&
    (if v1.IsMember && v2.IsMember then typeAEquivAux EraseAll g aenv v1.Type v2.Type else true)
    
let accValRemap g aenv (msigty: ModuleOrNamespaceType) (implVal: Val) (mrpi, mhi) =
    let implValKey = implVal.GetLinkagePartialKey()
    let sigValOpt = 
        msigty.AllValsAndMembersByPartialLinkageKey 
          |> MultiMap.find implValKey
          |> List.tryFind (fun sigVal -> valLinkageAEquiv g aenv implVal sigVal)
          
    let vref = mkLocalValRef implVal
    match sigValOpt with 
    | None -> 
        let mhi = { mhi with HiddenVals = Zset.add implVal mhi.HiddenVals }
        (mrpi, mhi) 
    | Some (sigVal: Val) -> 
        // The value is in the signature. Add the repackage entry. 
        let mrpi = { mrpi with RepackagedVals = (vref, mkLocalValRef sigVal) :: mrpi.RepackagedVals }
        (mrpi, mhi) 

let getCorrespondingSigTy nm (msigty: ModuleOrNamespaceType) = 
    match NameMap.tryFind nm msigty.AllEntitiesByCompiledAndLogicalMangledNames with 
    | None -> Construct.NewEmptyModuleOrNamespaceType ModuleOrType 
    | Some sigsubmodul -> sigsubmodul.ModuleOrNamespaceType

let rec accEntityRemapFromModuleOrNamespaceType (mty: ModuleOrNamespaceType) (msigty: ModuleOrNamespaceType) acc = 
    let acc = (mty.AllEntities, acc) ||> QueueList.foldBack (fun e acc -> accEntityRemapFromModuleOrNamespaceType e.ModuleOrNamespaceType (getCorrespondingSigTy e.LogicalName msigty) acc) 
    let acc = (mty.AllEntities, acc) ||> QueueList.foldBack (accEntityRemap msigty) 
    acc 

let rec accValRemapFromModuleOrNamespaceType g aenv (mty: ModuleOrNamespaceType) msigty acc = 
    let acc = (mty.AllEntities, acc) ||> QueueList.foldBack (fun e acc -> accValRemapFromModuleOrNamespaceType g aenv e.ModuleOrNamespaceType (getCorrespondingSigTy e.LogicalName msigty) acc) 
    let acc = (mty.AllValsAndMembers, acc) ||> QueueList.foldBack (accValRemap g aenv msigty) 
    acc 

let ComputeRemappingFromInferredSignatureToExplicitSignature g mty msigty = 
    let mrpi, _ as entityRemap = accEntityRemapFromModuleOrNamespaceType mty msigty (SignatureRepackageInfo.Empty, SignatureHidingInfo.Empty)  
    let aenv = mrpi.ImplToSigMapping
    let valAndEntityRemap = accValRemapFromModuleOrNamespaceType g aenv mty msigty entityRemap
    valAndEntityRemap 

//--------------------------------------------------------------------------
// Compute instances of the above for mexpr -> mty
//--------------------------------------------------------------------------

/// At TMDefRec nodes abstract (virtual) vslots are effectively binders, even 
/// though they are tucked away inside the tycon. This helper function extracts the
/// virtual slots to aid with finding this babies.
let abstractSlotValRefsOfTycons (tycons: Tycon list) =  
    tycons 
    |> List.collect (fun tycon -> if tycon.IsFSharpObjectModelTycon then tycon.FSharpObjectModelTypeInfo.fsobjmodel_vslots else []) 

let abstractSlotValsOfTycons (tycons: Tycon list) =  
    abstractSlotValRefsOfTycons tycons 
    |> List.map (fun v -> v.Deref)

let rec accEntityRemapFromModuleOrNamespace msigty x acc = 
    match x with 
    | TMDefRec(_, _, tycons, mbinds, _) -> 
         let acc = (mbinds, acc) ||> List.foldBack (accEntityRemapFromModuleOrNamespaceBind msigty)
         let acc = (tycons, acc) ||> List.foldBack (accEntityRemap msigty) 
         let acc = (tycons, acc) ||> List.foldBack (fun e acc -> accEntityRemapFromModuleOrNamespaceType e.ModuleOrNamespaceType (getCorrespondingSigTy e.LogicalName msigty) acc) 
         acc
    | TMDefLet _ -> acc
    | TMDefOpens _ -> acc
    | TMDefDo _ -> acc
    | TMDefs defs -> accEntityRemapFromModuleOrNamespaceDefs msigty defs acc
    | TMWithSig mexpr -> accEntityRemapFromModuleOrNamespaceType mexpr.Type msigty acc

and accEntityRemapFromModuleOrNamespaceDefs msigty mdefs acc = 
    List.foldBack (accEntityRemapFromModuleOrNamespace msigty) mdefs acc

and accEntityRemapFromModuleOrNamespaceBind msigty x acc = 
    match x with 
    | ModuleOrNamespaceBinding.Binding _ -> acc
    | ModuleOrNamespaceBinding.Module(mspec, def) ->
    accSubEntityRemap msigty mspec (accEntityRemapFromModuleOrNamespace (getCorrespondingSigTy mspec.LogicalName msigty) def acc)

let rec accValRemapFromModuleOrNamespace g aenv msigty x acc = 
    match x with 
    | TMDefRec(_, _, tycons, mbinds, _) -> 
         let acc = (mbinds, acc) ||> List.foldBack (accValRemapFromModuleOrNamespaceBind g aenv msigty)
         //  Abstract (virtual) vslots in the tycons at TMDefRec nodes are binders. They also need to be added to the remapping. 
         let vslotvs = abstractSlotValsOfTycons tycons
         let acc = (vslotvs, acc) ||> List.foldBack (accValRemap g aenv msigty)  
         acc
    | TMDefLet(bind, _) -> accValRemap g aenv msigty bind.Var acc
    | TMDefOpens _ -> acc
    | TMDefDo _ -> acc
    | TMDefs defs -> accValRemapFromModuleOrNamespaceDefs g aenv msigty defs acc
    | TMWithSig mexpr -> accValRemapFromModuleOrNamespaceType g aenv mexpr.Type msigty acc

and accValRemapFromModuleOrNamespaceBind g aenv msigty x acc = 
    match x with 
    | ModuleOrNamespaceBinding.Binding bind -> accValRemap g aenv msigty bind.Var acc
    | ModuleOrNamespaceBinding.Module(mspec, def) ->
    accSubEntityRemap msigty mspec (accValRemapFromModuleOrNamespace g aenv (getCorrespondingSigTy mspec.LogicalName msigty) def acc)

and accValRemapFromModuleOrNamespaceDefs g aenv msigty mdefs acc = List.foldBack (accValRemapFromModuleOrNamespace g aenv msigty) mdefs acc

let ComputeRemappingFromImplementationToSignature g mdef msigty =  
    let mrpi, _ as entityRemap = accEntityRemapFromModuleOrNamespace msigty mdef (SignatureRepackageInfo.Empty, SignatureHidingInfo.Empty) 
    let aenv = mrpi.ImplToSigMapping
    
    let valAndEntityRemap = accValRemapFromModuleOrNamespace g aenv msigty mdef entityRemap
    valAndEntityRemap

//--------------------------------------------------------------------------
// Compute instances of the above for the assembly boundary
//--------------------------------------------------------------------------

let accTyconHidingInfoAtAssemblyBoundary (tycon: Tycon) mhi =
    if not (canAccessFromEverywhere tycon.Accessibility) then 
        // The type constructor is not public, hence hidden at the assembly boundary. 
        { mhi with HiddenTycons = Zset.add tycon mhi.HiddenTycons } 
    elif not (canAccessFromEverywhere tycon.TypeReprAccessibility) then 
        { mhi with HiddenTyconReprs = Zset.add tycon mhi.HiddenTyconReprs } 
    else 
        let mhi = 
            (tycon.AllFieldsArray, mhi) ||> Array.foldBack (fun rfield mhi ->
                if not (canAccessFromEverywhere rfield.Accessibility) then 
                    let tcref = mkLocalTyconRef tycon
                    let rfref = tcref.MakeNestedRecdFieldRef rfield
                    { mhi with HiddenRecdFields = Zset.add rfref mhi.HiddenRecdFields } 
                else mhi)
        let mhi = 
            (tycon.UnionCasesAsList, mhi) ||> List.foldBack (fun ucase mhi ->
                if not (canAccessFromEverywhere ucase.Accessibility) then 
                    let tcref = mkLocalTyconRef tycon
                    let ucref = tcref.MakeNestedUnionCaseRef ucase
                    { mhi with HiddenUnionCases = Zset.add ucref mhi.HiddenUnionCases } 
                else mhi)
        mhi

// Collect up the values hidden at the assembly boundary. This is used by IsHiddenVal to 
// determine if something is considered hidden. This is used in turn to eliminate optimization
// information at the assembly boundary and to decide to label things as "internal".
let accValHidingInfoAtAssemblyBoundary (vspec: Val) mhi =
    if // anything labelled "internal" or more restrictive is considered to be hidden at the assembly boundary
       not (canAccessFromEverywhere vspec.Accessibility) || 
       // compiler generated members for class function 'let' bindings are considered to be hidden at the assembly boundary
       vspec.IsIncrClassGeneratedMember ||                     
       // anything that's not a module or member binding gets assembly visibility
       not vspec.IsMemberOrModuleBinding then 
        // The value is not public, hence hidden at the assembly boundary. 
        { mhi with HiddenVals = Zset.add vspec mhi.HiddenVals } 
    else 
        mhi

let rec accModuleOrNamespaceHidingInfoAtAssemblyBoundary mty acc = 
    let acc = QueueList.foldBack (fun (e: Entity) acc -> accModuleOrNamespaceHidingInfoAtAssemblyBoundary e.ModuleOrNamespaceType acc) mty.AllEntities acc
    let acc = QueueList.foldBack accTyconHidingInfoAtAssemblyBoundary mty.AllEntities acc
    let acc = QueueList.foldBack accValHidingInfoAtAssemblyBoundary mty.AllValsAndMembers acc
    acc 

let ComputeSignatureHidingInfoAtAssemblyBoundary mty acc = 
    accModuleOrNamespaceHidingInfoAtAssemblyBoundary mty acc

let rec accImplHidingInfoAtAssemblyBoundary mdef acc = 
    match mdef with 
    | TMDefRec(_isRec, _opens, tycons, mbinds, _m) -> 
        let acc = List.foldBack accTyconHidingInfoAtAssemblyBoundary tycons acc
        let acc =
            (mbinds, acc) ||> List.foldBack (fun mbind acc ->
                match mbind with
                | ModuleOrNamespaceBinding.Binding bind -> 
                    accValHidingInfoAtAssemblyBoundary bind.Var acc
                | ModuleOrNamespaceBinding.Module(_mspec, def) -> 
                    accImplHidingInfoAtAssemblyBoundary def acc)
        acc

    | TMWithSig mexpr -> 
        accModuleOrNamespaceHidingInfoAtAssemblyBoundary mexpr.Type acc

    | TMDefOpens _openDecls ->  acc

    | TMDefLet(bind, _m) -> accValHidingInfoAtAssemblyBoundary bind.Var acc

    | TMDefDo _ -> acc

    | TMDefs defs -> List.foldBack accImplHidingInfoAtAssemblyBoundary defs acc

let ComputeImplementationHidingInfoAtAssemblyBoundary mty acc = 
    accImplHidingInfoAtAssemblyBoundary mty acc

//--------------------------------------------------------------------------
// Compute instances of the above for mexpr -> mty
//--------------------------------------------------------------------------

let IsHidden setF accessF remapF = 
    let rec check mrmi x = 
            // Internal/private? 
        not (canAccessFromEverywhere (accessF x)) || 
        (match mrmi with 
         | [] -> false // Ah! we escaped to freedom! 
         | (rpi, mhi) :: rest -> 
            // Explicitly hidden? 
            Zset.contains x (setF mhi) || 
            // Recurse... 
            check rest (remapF rpi x))
    fun mrmi x -> 
        check mrmi x

let IsHiddenTycon mrmi x = IsHidden (fun mhi -> mhi.HiddenTycons) (fun tc -> tc.Accessibility) (fun rpi x -> (remapTyconRef rpi.tyconRefRemap (mkLocalTyconRef x)).Deref) mrmi x

let IsHiddenTyconRepr mrmi x = IsHidden (fun mhi -> mhi.HiddenTyconReprs) (fun v -> v.TypeReprAccessibility) (fun rpi x -> (remapTyconRef rpi.tyconRefRemap (mkLocalTyconRef x)).Deref) mrmi x

let IsHiddenVal mrmi x = IsHidden (fun mhi -> mhi.HiddenVals) (fun v -> v.Accessibility) (fun rpi x -> (remapValRef rpi (mkLocalValRef x)).Deref) mrmi x 

let IsHiddenRecdField mrmi x = IsHidden (fun mhi -> mhi.HiddenRecdFields) (fun rfref -> rfref.RecdField.Accessibility) (fun rpi x -> remapRecdFieldRef rpi.tyconRefRemap x) mrmi x 

//--------------------------------------------------------------------------
// Generic operations on module types
//--------------------------------------------------------------------------

let foldModuleOrNamespaceTy ft fv mty acc = 
    let rec go mty acc = 
        let acc = QueueList.foldBack (fun (e: Entity) acc -> go e.ModuleOrNamespaceType acc) mty.AllEntities acc
        let acc = QueueList.foldBack ft mty.AllEntities acc
        let acc = QueueList.foldBack fv mty.AllValsAndMembers acc
        acc
    go mty acc

let allValsOfModuleOrNamespaceTy m = foldModuleOrNamespaceTy (fun _ acc -> acc) (fun v acc -> v :: acc) m []
let allEntitiesOfModuleOrNamespaceTy m = foldModuleOrNamespaceTy (fun ft acc -> ft :: acc) (fun _ acc -> acc) m []

//---------------------------------------------------------------------------
// Free variables in terms. Are all constructs public accessible?
//---------------------------------------------------------------------------
 
let isPublicVal (lv: Val) = (lv.Accessibility = taccessPublic)
let isPublicUnionCase (ucr: UnionCaseRef) = (ucr.UnionCase.Accessibility = taccessPublic)
let isPublicRecdField (rfr: RecdFieldRef) = (rfr.RecdField.Accessibility = taccessPublic)
let isPublicTycon (tcref: Tycon) = (tcref.Accessibility = taccessPublic)

let freeVarsAllPublic fvs = 
    // Are any non-public items used in the expr (which corresponded to the fvs)?
    // Recall, taccess occurs in:
    //      EntityData has ReprAccessibility and Accessibility
    //      UnionCase has Accessibility
    //      RecdField has Accessibility
    //      ValData has Accessibility
    // The freevars and FreeTyvars collect local constructs.
    // Here, we test that all those constructs are public.
    //
    // CODE REVIEW:
    // What about non-local vals. This fix assumes non-local vals must be public. OK?
    Zset.forall isPublicVal fvs.FreeLocals &&
    Zset.forall isPublicUnionCase fvs.FreeUnionCases &&
    Zset.forall isPublicRecdField fvs.FreeRecdFields &&
    Zset.forall isPublicTycon fvs.FreeTyvars.FreeTycons

let freeTyvarsAllPublic tyvars = 
    Zset.forall isPublicTycon tyvars.FreeTycons

/// Detect the subset of match expressions we process in a linear way (i.e. using tailcalls, rather than
/// unbounded stack)
///   -- if then else
///   -- match e with pat[vs] -> e1[vs] | _ -> e2

let (|LinearMatchExpr|_|) expr = 
    match expr with 
    | Expr.Match (sp, m, dtree, [|tg1;(TTarget([], e2, _))|], m2, ty) -> Some(sp, m, dtree, tg1, e2, m2, ty)
    | _ -> None
    
let rebuildLinearMatchExpr (sp, m, dtree, tg1, e2, m2, ty) = 
    primMkMatch (sp, m, dtree, [|tg1;(TTarget([], e2, None))|], m2, ty)

/// Detect a subset of 'Expr.Op' expressions we process in a linear way (i.e. using tailcalls, rather than
/// unbounded stack). Only covers Cons(args,Cons(args,Cons(args,Cons(args,...._)))).
let (|LinearOpExpr|_|) expr = 
    match expr with 
    | Expr.Op (TOp.UnionCase _ as op, tinst, args, m) when not args.IsEmpty -> 
        let argsFront, argLast = List.frontAndBack args
        Some (op, tinst, argsFront, argLast, m)
    | _ -> None
    
let rebuildLinearOpExpr (op, tinst, argsFront, argLast, m) = 
    Expr.Op (op, tinst, argsFront@[argLast], m)

//---------------------------------------------------------------------------
// Free variables in terms. All binders are distinct.
//---------------------------------------------------------------------------

let emptyFreeVars =  
  { UsesMethodLocalConstructs=false
    UsesUnboundRethrow=false
    FreeLocalTyconReprs=emptyFreeTycons
    FreeLocals=emptyFreeLocals
    FreeTyvars=emptyFreeTyvars
    FreeRecdFields = emptyFreeRecdFields
    FreeUnionCases = emptyFreeUnionCases}

let unionFreeVars fvs1 fvs2 = 
  if fvs1 === emptyFreeVars then fvs2 else 
  if fvs2 === emptyFreeVars then fvs1 else
  { FreeLocals = unionFreeLocals fvs1.FreeLocals fvs2.FreeLocals
    FreeTyvars = unionFreeTyvars fvs1.FreeTyvars fvs2.FreeTyvars
    UsesMethodLocalConstructs = fvs1.UsesMethodLocalConstructs || fvs2.UsesMethodLocalConstructs
    UsesUnboundRethrow = fvs1.UsesUnboundRethrow || fvs2.UsesUnboundRethrow
    FreeLocalTyconReprs = unionFreeTycons fvs1.FreeLocalTyconReprs fvs2.FreeLocalTyconReprs
    FreeRecdFields = unionFreeRecdFields fvs1.FreeRecdFields fvs2.FreeRecdFields
    FreeUnionCases = unionFreeUnionCases fvs1.FreeUnionCases fvs2.FreeUnionCases }

let inline accFreeTyvars (opts: FreeVarOptions) f v acc =
    if not opts.collectInTypes then acc else
    let ftyvs = acc.FreeTyvars
    let ftyvs' = f opts v ftyvs
    if ftyvs === ftyvs' then acc else 
    { acc with FreeTyvars = ftyvs' }

let accFreeVarsInTy opts ty acc = accFreeTyvars opts accFreeInType ty acc
let accFreeVarsInTys opts tys acc = if isNil tys then acc else accFreeTyvars opts accFreeInTypes tys acc
let accFreevarsInTycon opts tcref acc = accFreeTyvars opts accFreeTycon tcref acc
let accFreevarsInVal opts v acc = accFreeTyvars opts accFreeInVal v acc
    
let accFreeVarsInTraitSln opts tys acc = accFreeTyvars opts accFreeInTraitSln tys acc 

let accFreeVarsInTraitInfo opts tys acc = accFreeTyvars opts accFreeInTrait tys acc 

let boundLocalVal opts v fvs =
    if not opts.includeLocals then fvs else
    let fvs = accFreevarsInVal opts v fvs
    if not (Zset.contains v fvs.FreeLocals) then fvs
    else {fvs with FreeLocals= Zset.remove v fvs.FreeLocals} 

let boundProtect fvs =
    if fvs.UsesMethodLocalConstructs then {fvs with UsesMethodLocalConstructs = false} else fvs

let accUsesFunctionLocalConstructs flg fvs = 
    if flg && not fvs.UsesMethodLocalConstructs then {fvs with UsesMethodLocalConstructs = true} 
    else fvs 

let bound_rethrow fvs =
    if fvs.UsesUnboundRethrow then {fvs with UsesUnboundRethrow = false} else fvs  

let accUsesRethrow flg fvs = 
    if flg && not fvs.UsesUnboundRethrow then {fvs with UsesUnboundRethrow = true} 
    else fvs 

let boundLocalVals opts vs fvs = List.foldBack (boundLocalVal opts) vs fvs

let bindLhs opts (bind: Binding) fvs = boundLocalVal opts bind.Var fvs

let freeVarsCacheCompute opts cache f = if opts.canCache then cached cache f else f()

let tryGetFreeVarsCacheValue opts cache =
    if opts.canCache then tryGetCacheValue cache
    else ValueNone

let rec accBindRhs opts (TBind(_, repr, _)) acc = accFreeInExpr opts repr acc
          
and accFreeInSwitchCases opts csl dflt (acc: FreeVars) =
    Option.foldBack (accFreeInDecisionTree opts) dflt (List.foldBack (accFreeInSwitchCase opts) csl acc)
 
and accFreeInSwitchCase opts (TCase(discrim, dtree)) acc = 
    accFreeInDecisionTree opts dtree (accFreeInTest opts discrim acc)

and accFreeInTest (opts: FreeVarOptions) discrim acc = 
    match discrim with 
    | DecisionTreeTest.UnionCase(ucref, tinst) -> accFreeUnionCaseRef opts ucref (accFreeVarsInTys opts tinst acc)
    | DecisionTreeTest.ArrayLength(_, ty) -> accFreeVarsInTy opts ty acc
    | DecisionTreeTest.Const _
    | DecisionTreeTest.IsNull -> acc
    | DecisionTreeTest.IsInst (srcty, tgty) -> accFreeVarsInTy opts srcty (accFreeVarsInTy opts tgty acc)
    | DecisionTreeTest.ActivePatternCase (exp, tys, _, activePatIdentity, _, _) -> 
        accFreeInExpr opts exp 
            (accFreeVarsInTys opts tys 
                (Option.foldBack (fun (vref, tinst) acc -> accFreeValRef opts vref (accFreeVarsInTys opts tinst acc)) activePatIdentity acc))
    | DecisionTreeTest.Error _ -> acc

and accFreeInDecisionTree opts x (acc: FreeVars) =
    match x with 
    | TDSwitch(e1, csl, dflt, _) -> accFreeInExpr opts e1 (accFreeInSwitchCases opts csl dflt acc)
    | TDSuccess (es, _) -> accFreeInFlatExprs opts es acc
    | TDBind (bind, body) -> unionFreeVars (bindLhs opts bind (accBindRhs opts bind (freeInDecisionTree opts body))) acc
  
and accFreeInValFlags opts flag acc =
    let isMethLocal = 
        match flag with 
        | VSlotDirectCall 
        | CtorValUsedAsSelfInit 
        | CtorValUsedAsSuperInit -> true 
        | PossibleConstrainedCall _
        | NormalValUse -> false
    let acc = accUsesFunctionLocalConstructs isMethLocal acc
    match flag with 
    | PossibleConstrainedCall ty -> accFreeTyvars opts accFreeInType ty acc
    | _ -> acc

and accFreeLocalVal opts v fvs =
    if not opts.includeLocals then fvs else
    if Zset.contains v fvs.FreeLocals then fvs 
    else 
        let fvs = accFreevarsInVal opts v fvs
        {fvs with FreeLocals=Zset.add v fvs.FreeLocals}
  
and accLocalTyconRepr opts b fvs = 
    if not opts.includeLocalTyconReprs then fvs else
    if Zset.contains b fvs.FreeLocalTyconReprs then fvs
    else { fvs with FreeLocalTyconReprs = Zset.add b fvs.FreeLocalTyconReprs } 

and accUsedRecdOrUnionTyconRepr opts (tc: Tycon) fvs = 
    if match tc.TypeReprInfo with TFSharpObjectRepr _ | TFSharpRecdRepr _ | TFSharpUnionRepr _ -> true | _ -> false
    then accLocalTyconRepr opts tc fvs
    else fvs

and accFreeUnionCaseRef opts ucref fvs =   
    if not opts.includeUnionCases then fvs else
    if Zset.contains ucref fvs.FreeUnionCases then fvs 
    else
        let fvs = fvs |> accUsedRecdOrUnionTyconRepr opts ucref.Tycon
        let fvs = fvs |> accFreevarsInTycon opts ucref.TyconRef
        { fvs with FreeUnionCases = Zset.add ucref fvs.FreeUnionCases } 

and accFreeRecdFieldRef opts rfref fvs = 
    if not opts.includeRecdFields then fvs else
    if Zset.contains rfref fvs.FreeRecdFields then fvs 
    else 
        let fvs = fvs |> accUsedRecdOrUnionTyconRepr opts rfref.Tycon
        let fvs = fvs |> accFreevarsInTycon opts rfref.TyconRef 
        { fvs with FreeRecdFields = Zset.add rfref fvs.FreeRecdFields } 
  
and accFreeExnRef _exnc fvs = fvs // Note: this exnc (TyconRef) should be collected the surround types, e.g. tinst of Expr.Op 
and accFreeValRef opts (vref: ValRef) fvs = 
    match vref.IsLocalRef with 
    | true -> accFreeLocalVal opts vref.ResolvedTarget fvs
    // non-local values do not contain free variables 
    | _ -> fvs

and accFreeInMethod opts (TObjExprMethod(slotsig, _attribs, tps, tmvs, e, _)) acc =
    accFreeInSlotSig opts slotsig
     (unionFreeVars (accFreeTyvars opts boundTypars tps (List.foldBack (boundLocalVals opts) tmvs (freeInExpr opts e))) acc)

and accFreeInMethods opts methods acc = 
    List.foldBack (accFreeInMethod opts) methods acc

and accFreeInInterfaceImpl opts (ty, overrides) acc = 
    accFreeVarsInTy opts ty (accFreeInMethods opts overrides acc)

and accFreeInExpr (opts: FreeVarOptions) x acc = 
    match x with
    | Expr.Let _ -> accFreeInExprLinear opts x acc (fun e -> e)
    | _ -> accFreeInExprNonLinear opts x acc
      
and accFreeInExprLinear (opts: FreeVarOptions) x acc contf =   
    // for nested let-bindings, we need to continue after the whole let-binding is processed 
    match x with
    | Expr.Let (bind, e, _, cache) ->
        match tryGetFreeVarsCacheValue opts cache with
        | ValueSome free -> contf (unionFreeVars free acc)
        | _ ->
            accFreeInExprLinear opts e emptyFreeVars (contf << (fun free ->
              unionFreeVars (freeVarsCacheCompute opts cache (fun () -> bindLhs opts bind (accBindRhs opts bind free))) acc
            ))
    | _ -> 
        // No longer linear expr
        contf (accFreeInExpr opts x acc)
    
and accFreeInExprNonLinear opts x acc =
    
    match opts.stackGuard with
    | None -> accFreeInExprNonLinearImpl opts x acc
    | Some stackGuard -> stackGuard.Guard (fun () -> accFreeInExprNonLinearImpl opts x acc)

and accFreeInExprNonLinearImpl opts x acc =

    match x with
    // BINDING CONSTRUCTS
    | Expr.Lambda (_, ctorThisValOpt, baseValOpt, vs, bodyExpr, _, bodyTy) -> 
        unionFreeVars 
                (Option.foldBack (boundLocalVal opts) ctorThisValOpt 
                   (Option.foldBack (boundLocalVal opts) baseValOpt 
                     (boundLocalVals opts vs 
                         (accFreeVarsInTy opts bodyTy 
                             (freeInExpr opts bodyExpr)))))
            acc

    | Expr.TyLambda (_, vs, bodyExpr, _, bodyTy) ->
        unionFreeVars (accFreeTyvars opts boundTypars vs (accFreeVarsInTy opts bodyTy (freeInExpr opts bodyExpr))) acc

    | Expr.TyChoose (vs, bodyExpr, _) ->
        unionFreeVars (accFreeTyvars opts boundTypars vs (freeInExpr opts bodyExpr)) acc

    | Expr.LetRec (binds, bodyExpr, _, cache) ->
        unionFreeVars (freeVarsCacheCompute opts cache (fun () -> List.foldBack (bindLhs opts) binds (List.foldBack (accBindRhs opts) binds (freeInExpr opts bodyExpr)))) acc

    | Expr.Let _ -> 
        failwith "unreachable - linear expr"

    | Expr.Obj (_, ty, basev, basecall, overrides, iimpls, _) ->  
        unionFreeVars 
           (boundProtect
              (Option.foldBack (boundLocalVal opts) basev
                (accFreeVarsInTy opts ty
                   (accFreeInExpr opts basecall
                      (accFreeInMethods opts overrides 
                         (List.foldBack (accFreeInInterfaceImpl opts) iimpls emptyFreeVars))))))
           acc  

    // NON-BINDING CONSTRUCTS 
    | Expr.Const _ -> acc

    | Expr.Val (lvr, flags, _) ->  
        accFreeInValFlags opts flags (accFreeValRef opts lvr acc)

    | Expr.Quote (ast, dataCell, _, _, ty) ->  
        match dataCell.Value with 
        | Some (_, (_, argTypes, argExprs, _data)) ->
            accFreeInExpr opts ast 
                (accFreeInExprs opts argExprs
                   (accFreeVarsInTys opts argTypes
                      (accFreeVarsInTy opts ty acc))) 

        | None ->
            accFreeInExpr opts ast (accFreeVarsInTy opts ty acc)

    | Expr.App (f0, f0ty, tyargs, args, _) -> 
        accFreeVarsInTy opts f0ty
          (accFreeInExpr opts f0
             (accFreeVarsInTys opts tyargs
                (accFreeInExprs opts args acc)))

    | Expr.Link eref ->
        accFreeInExpr opts eref.Value acc

    | Expr.Sequential (expr1, expr2, _, _) -> 
        let acc = accFreeInExpr opts expr1 acc
        // tail-call - linear expression
        accFreeInExpr opts expr2 acc 

    | Expr.StaticOptimization (_, expr2, expr3, _) -> 
        accFreeInExpr opts expr2 (accFreeInExpr opts expr3 acc)

    | Expr.Match (_, _, dtree, targets, _, _) -> 
        match x with 
        // Handle if-then-else
        | LinearMatchExpr(_, _, dtree, target, bodyExpr, _, _) ->
            let acc = accFreeInDecisionTree opts dtree acc
            let acc = accFreeInTarget opts target acc
            accFreeInExpr opts bodyExpr acc  // tailcall

        | _ -> 
            let acc = accFreeInDecisionTree opts dtree acc
            accFreeInTargets opts targets acc
            
    | Expr.Op (TOp.TryWith _, tinst, [expr1; expr2; expr3], _) ->
        unionFreeVars 
          (accFreeVarsInTys opts tinst
            (accFreeInExprs opts [expr1; expr2] acc))
          (bound_rethrow (accFreeInExpr opts expr3 emptyFreeVars))

    | Expr.Op (op, tinst, args, _) -> 
         let acc = accFreeInOp opts op acc
         let acc = accFreeVarsInTys opts tinst acc
         accFreeInExprs opts args acc

    | Expr.WitnessArg (traitInfo, _) ->
         accFreeVarsInTraitInfo opts traitInfo acc

    | Expr.DebugPoint (_, innerExpr) ->
         accFreeInExpr opts innerExpr acc

and accFreeInOp opts op acc =
    match op with

    // Things containing no references
    | TOp.Bytes _ 
    | TOp.UInt16s _ 
    | TOp.TryWith _
    | TOp.TryFinally _ 
    | TOp.IntegerForLoop _ 
    | TOp.Coerce 
    | TOp.RefAddrGet _
    | TOp.Array 
    | TOp.While _
    | TOp.Goto _ | TOp.Label _ | TOp.Return 
    | TOp.TupleFieldGet _ -> acc

    | TOp.Tuple tupInfo -> 
        accFreeTyvars opts accFreeInTupInfo tupInfo acc

    | TOp.AnonRecd anonInfo 
    | TOp.AnonRecdGet (anonInfo, _) -> 
        accFreeTyvars opts accFreeInTupInfo anonInfo.TupInfo acc
    
    | TOp.UnionCaseTagGet tcref -> 
        accUsedRecdOrUnionTyconRepr opts tcref.Deref acc
    
    // Things containing just a union case reference
    | TOp.UnionCaseProof ucref 
    | TOp.UnionCase ucref 
    | TOp.UnionCaseFieldGetAddr (ucref, _, _) 
    | TOp.UnionCaseFieldGet (ucref, _) 
    | TOp.UnionCaseFieldSet (ucref, _) -> 
        accFreeUnionCaseRef opts ucref acc

    // Things containing just an exception reference
    | TOp.ExnConstr ecref 
    | TOp.ExnFieldGet (ecref, _) 
    | TOp.ExnFieldSet (ecref, _) -> 
        accFreeExnRef ecref acc

    | TOp.ValFieldGet fref 
    | TOp.ValFieldGetAddr (fref, _) 
    | TOp.ValFieldSet fref -> 
        accFreeRecdFieldRef opts fref acc

    | TOp.Recd (kind, tcref) -> 
        let acc = accUsesFunctionLocalConstructs (kind = RecdExprIsObjInit) acc
        (accUsedRecdOrUnionTyconRepr opts tcref.Deref (accFreeTyvars opts accFreeTycon tcref acc)) 

    | TOp.ILAsm (_, retTypes) ->  
        accFreeVarsInTys opts retTypes acc
    
    | TOp.Reraise -> 
        accUsesRethrow true acc

<<<<<<< HEAD
<<<<<<< HEAD
    | TOp.TraitCall (TTrait (tys, _, _, argtys, rty, sln, _traitCtxt)) -> 
=======
    | TOp.TraitCall (TTrait(tys, _, _, argtys, retTy, sln)) -> 
>>>>>>> f9b72061ca0e6ad865bc462c40c9877a6168d69d
=======
    | TOp.TraitCall (TTrait(tys, _, _, argTys, retTy, sln)) -> 
>>>>>>> 01e5bbb5da602388d44444696f3469ba129d7b1c
        Option.foldBack (accFreeVarsInTraitSln opts) sln.Value
           (accFreeVarsInTys opts tys 
             (accFreeVarsInTys opts argTys 
               (Option.foldBack (accFreeVarsInTy opts) retTy acc)))

    | TOp.LValueOp (_, vref) -> 
        accFreeValRef opts vref acc

    | TOp.ILCall (_, isProtected, _, _, valUseFlag, _, _, _, enclTypeInst, methInst, retTypes) ->
       accFreeVarsInTys opts enclTypeInst 
         (accFreeVarsInTys opts methInst  
           (accFreeInValFlags opts valUseFlag
             (accFreeVarsInTys opts retTypes 
               (accUsesFunctionLocalConstructs isProtected acc))))

and accFreeInTargets opts targets acc = 
    Array.foldBack (accFreeInTarget opts) targets acc

and accFreeInTarget opts (TTarget(vs, expr, flags)) acc = 
    match flags with 
    | None -> List.foldBack (boundLocalVal opts) vs (accFreeInExpr opts expr acc)
    | Some xs -> List.foldBack2 (fun v isStateVar acc -> if isStateVar then acc else boundLocalVal opts v acc) vs xs (accFreeInExpr opts expr acc)

and accFreeInFlatExprs opts (exprs: Exprs) acc = List.foldBack (accFreeInExpr opts) exprs acc

and accFreeInExprs opts (exprs: Exprs) acc = 
    match exprs with 
    | [] -> acc 
    | [h]-> 
        // tailcall - e.g. Cons(x, Cons(x2, .......Cons(x1000000, Nil))) and [| x1; .... ; x1000000 |]
        accFreeInExpr opts h acc
    | h :: t -> 
        let acc = accFreeInExpr opts h acc
        accFreeInExprs opts t acc

and accFreeInSlotSig opts (TSlotSig(_, ty, _, _, _, _)) acc = 
    accFreeVarsInTy opts ty acc
 
and freeInDecisionTree opts dtree = 
    accFreeInDecisionTree opts dtree emptyFreeVars

and freeInExpr opts expr = 
    accFreeInExpr opts expr emptyFreeVars

// Note: these are only an approximation - they are currently used only by the optimizer  
let rec accFreeInModuleOrNamespace opts mexpr acc = 
    match mexpr with 
    | TMDefRec(_, _, _, mbinds, _) -> List.foldBack (accFreeInModuleOrNamespaceBind opts) mbinds acc
    | TMDefLet(bind, _) -> accBindRhs opts bind acc
    | TMDefDo(e, _) -> accFreeInExpr opts e acc
    | TMDefOpens _ -> acc
    | TMDefs defs -> accFreeInModuleOrNamespaces opts defs acc
    | TMWithSig(ModuleOrNamespaceContentsWithSig(_, mdef, _)) -> accFreeInModuleOrNamespace opts mdef acc // not really right, but sufficient for how this is used in optimization 

and accFreeInModuleOrNamespaceBind opts mbind acc = 
    match mbind with 
    | ModuleOrNamespaceBinding.Binding bind -> accBindRhs opts bind acc
    | ModuleOrNamespaceBinding.Module (_, def) -> accFreeInModuleOrNamespace opts def acc

and accFreeInModuleOrNamespaces opts mexprs acc = 
    List.foldBack (accFreeInModuleOrNamespace opts) mexprs acc

let freeInBindingRhs opts bind = 
    accBindRhs opts bind emptyFreeVars

let freeInModuleOrNamespace opts mdef = 
    accFreeInModuleOrNamespace opts mdef emptyFreeVars

//---------------------------------------------------------------------------
// Destruct - rarely needed
//---------------------------------------------------------------------------

let rec stripLambda (expr, ty) = 
    match expr with 
    | Expr.Lambda (_, ctorThisValOpt, baseValOpt, v, bodyExpr, _, bodyTy) -> 
        if Option.isSome ctorThisValOpt then errorR(InternalError("skipping ctorThisValOpt", expr.Range))
        if Option.isSome baseValOpt then errorR(InternalError("skipping baseValOpt", expr.Range))
        let vs', bodyExpr', bodyTy' = stripLambda (bodyExpr, bodyTy)
        (v :: vs', bodyExpr', bodyTy') 
    | _ -> ([], expr, ty)

let rec stripLambdaN n expr = 
    assert (n >= 0)
    match expr with 
    | Expr.Lambda (_, ctorThisValOpt, baseValOpt, v, bodyExpr, _, _) when n > 0 -> 
        if Option.isSome ctorThisValOpt then errorR(InternalError("skipping ctorThisValOpt", expr.Range))
        if Option.isSome baseValOpt then errorR(InternalError("skipping baseValOpt", expr.Range))
        let vs, bodyExpr', remaining = stripLambdaN (n-1) bodyExpr
        (v :: vs, bodyExpr', remaining) 
    | _ -> ([], expr, n)

let tryStripLambdaN n expr = 
    match expr with
    | Expr.Lambda (_, None, None, _, _, _, _) -> 
        let argvsl, bodyExpr, remaining = stripLambdaN n expr
        if remaining = 0 then Some (argvsl, bodyExpr)
        else None
    | _ -> None

let stripTopLambda (expr, exprTy) =
    let tps, taue, tauty =
        match expr with
        | Expr.TyLambda (_, tps, body, _, bodyTy) -> tps, body, bodyTy
        | _ -> [], expr, exprTy
    let vs, body, bodyTy = stripLambda (taue, tauty)
    tps, vs, body, bodyTy

[<RequireQualifiedAccess>]
type AllowTypeDirectedDetupling = Yes | No

// This is used to infer arities of expressions 
// i.e. base the chosen arity on the syntactic expression shape and type of arguments 
let InferArityOfExpr g allowTypeDirectedDetupling ty partialArgAttribsL retAttribs expr = 
    let rec stripLambda_notypes e = 
        match stripDebugPoints e with 
        | Expr.Lambda (_, _, _, vs, b, _, _) -> 
            let vs', b' = stripLambda_notypes b
            (vs :: vs', b') 
        | Expr.TyChoose (_, b, _) ->
            stripLambda_notypes b 
        | _ -> ([], e)

    let stripTopLambdaNoTypes e =
        let tps, taue =
            match stripDebugPoints e with
            | Expr.TyLambda (_, tps, b, _, _) -> tps, b
            | _ -> [], e
        let vs, body = stripLambda_notypes taue
        tps, vs, body

    let tps, vsl, _ = stripTopLambdaNoTypes expr
    let fun_arity = vsl.Length
    let dtys, _ = stripFunTyN g fun_arity (snd (tryDestForallTy g ty))
    let partialArgAttribsL = Array.ofList partialArgAttribsL
    assert (List.length vsl = List.length dtys)
        
    let curriedArgInfos =
        (vsl, dtys) ||> List.mapi2 (fun i vs ty ->
            let partialAttribs = if i < partialArgAttribsL.Length then partialArgAttribsL[i] else []
            let tys = 
                match allowTypeDirectedDetupling with
                | AllowTypeDirectedDetupling.No -> [ty] 
                | AllowTypeDirectedDetupling.Yes -> 
                    if (i = 0 && isUnitTy g ty) then [] 
                    else tryDestRefTupleTy g ty
            let ids = 
                if vs.Length = tys.Length then vs |> List.map (fun v -> Some v.Id)
                else tys |> List.map (fun _ -> None)
            let attribs = 
                if partialAttribs.Length = tys.Length then partialAttribs 
                else tys |> List.map (fun _ -> [])
            (ids, attribs) ||> List.map2 (fun id attribs -> { Name = id; Attribs = attribs }: ArgReprInfo ))

    let retInfo: ArgReprInfo = { Attribs = retAttribs; Name = None }
    ValReprInfo (ValReprInfo.InferTyparInfo tps, curriedArgInfos, retInfo)

let InferArityOfExprBinding g allowTypeDirectedDetupling (v: Val) expr = 
    match v.ValReprInfo with
    | Some info -> info
    | None -> InferArityOfExpr g allowTypeDirectedDetupling v.Type [] [] expr

//-------------------------------------------------------------------------
// Check if constraints are satisfied that allow us to use more optimized
// implementations
//------------------------------------------------------------------------- 

let underlyingTypeOfEnumTy (g: TcGlobals) ty = 
    assert(isEnumTy g ty)
    match metadataOfTy g ty with 
#if !NO_TYPEPROVIDERS
    | ProvidedTypeMetadata info -> info.UnderlyingTypeOfEnum()
#endif
    | ILTypeMetadata (TILObjectReprData(_, _, tdef)) -> 

        let info = computeILEnumInfo (tdef.Name, tdef.Fields)
        let ilTy = getTyOfILEnumInfo info
        match ilTy.TypeSpec.Name with 
        | "System.Byte" -> g.byte_ty
        | "System.SByte" -> g.sbyte_ty
        | "System.Int16" -> g.int16_ty
        | "System.Int32" -> g.int32_ty
        | "System.Int64" -> g.int64_ty
        | "System.UInt16" -> g.uint16_ty
        | "System.UInt32" -> g.uint32_ty
        | "System.UInt64" -> g.uint64_ty
        | "System.Single" -> g.float32_ty
        | "System.Double" -> g.float_ty
        | "System.Char" -> g.char_ty
        | "System.Boolean" -> g.bool_ty
        | _ -> g.int32_ty
    | FSharpOrArrayOrByrefOrTupleOrExnTypeMetadata ->
        let tycon = (tcrefOfAppTy g ty).Deref
        match tycon.GetFieldByName "value__" with 
        | Some rf -> rf.FormalType
        | None -> error(InternalError("no 'value__' field found for enumeration type " + tycon.LogicalName, tycon.Range))

// CLEANUP NOTE: Get rid of this mutation. 
let setValHasNoArity (f: Val) = 
    f.SetValReprInfo None; f

//--------------------------------------------------------------------------
// Resolve static optimization constraints
//--------------------------------------------------------------------------

let normalizeEnumTy g ty = (if isEnumTy g ty then underlyingTypeOfEnumTy g ty else ty) 

type StaticOptimizationAnswer = 
    | Yes = 1y
    | No = -1y
    | Unknown = 0y

let decideStaticOptimizationConstraint g c haveWitnesses = 
    match c with 
    // When witnesses are available in generic code during codegen, "when ^T : ^T" resolves StaticOptimizationAnswer.Yes
    // This doesn't apply to "when 'T : 'T" use for "FastGenericEqualityComparer" and others.
    | TTyconEqualsTycon (a, b) when haveWitnesses && typeEquiv g a b && (match tryDestTyparTy g a with ValueSome tp -> tp.StaticReq = TyparStaticReq.HeadType | _ -> false) ->
         StaticOptimizationAnswer.Yes
    | TTyconEqualsTycon (a, b) ->
        // Both types must be nominal for a definite result
       let rec checkTypes a b =
           let a = normalizeEnumTy g (stripTyEqnsAndMeasureEqns g a)
           match a with
           | AppTy g (tcref1, _) ->
               let b = normalizeEnumTy g (stripTyEqnsAndMeasureEqns g b)
               match b with 
               | AppTy g (tcref2, _) -> 
                if tyconRefEq g tcref1 tcref2 then StaticOptimizationAnswer.Yes else StaticOptimizationAnswer.No
               | RefTupleTy g _ | FunTy g _ -> StaticOptimizationAnswer.No
               | _ -> StaticOptimizationAnswer.Unknown

           | FunTy g _ ->
               let b = normalizeEnumTy g (stripTyEqnsAndMeasureEqns g b)
               match b with 
               | FunTy g _ -> StaticOptimizationAnswer.Yes
               | AppTy g _ | RefTupleTy g _ -> StaticOptimizationAnswer.No
               | _ -> StaticOptimizationAnswer.Unknown
           | RefTupleTy g ts1 -> 
               let b = normalizeEnumTy g (stripTyEqnsAndMeasureEqns g b)
               match b with 
               | RefTupleTy g ts2 ->
                if ts1.Length = ts2.Length then StaticOptimizationAnswer.Yes
                else StaticOptimizationAnswer.No
               | AppTy g _ | FunTy g _ -> StaticOptimizationAnswer.No
               | _ -> StaticOptimizationAnswer.Unknown
           | _ -> StaticOptimizationAnswer.Unknown
       checkTypes a b
    | TTyconIsStruct a -> 
       let a = normalizeEnumTy g (stripTyEqnsAndMeasureEqns g a)
       match tryTcrefOfAppTy g a with 
       | ValueSome tcref1 -> if tcref1.IsStructOrEnumTycon then StaticOptimizationAnswer.Yes else StaticOptimizationAnswer.No
       | ValueNone -> StaticOptimizationAnswer.Unknown
            
let rec DecideStaticOptimizations g cs haveWitnesses = 
    match cs with 
    | [] -> StaticOptimizationAnswer.Yes
    | h :: t -> 
        let d = decideStaticOptimizationConstraint g h haveWitnesses
        if d = StaticOptimizationAnswer.No then StaticOptimizationAnswer.No 
        elif d = StaticOptimizationAnswer.Yes then DecideStaticOptimizations g t haveWitnesses
        else StaticOptimizationAnswer.Unknown

let mkStaticOptimizationExpr g (cs, e1, e2, m) = 
    let d = DecideStaticOptimizations g cs false
    if d = StaticOptimizationAnswer.No then e2
    elif d = StaticOptimizationAnswer.Yes then e1
    else Expr.StaticOptimization (cs, e1, e2, m)

//--------------------------------------------------------------------------
// Copy expressions, including new names for locally bound values.
// Used to inline expressions.
//--------------------------------------------------------------------------

type ValCopyFlag = 
    | CloneAll
    | CloneAllAndMarkExprValsAsCompilerGenerated
    | OnlyCloneExprVals

// for quotations we do no want to avoid marking values as compiler generated since this may affect the shape of quotation (compiler generated values can be inlined)
let fixValCopyFlagForQuotations = function CloneAllAndMarkExprValsAsCompilerGenerated -> CloneAll | x -> x
    
let markAsCompGen compgen d = 
    let compgen = 
        match compgen with 
        | CloneAllAndMarkExprValsAsCompilerGenerated -> true
        | _ -> false
    { d with val_flags= d.val_flags.WithIsCompilerGenerated(d.val_flags.IsCompilerGenerated || compgen) }

let bindLocalVal (v: Val) (v': Val) tmenv = 
    { tmenv with valRemap=tmenv.valRemap.Add v (mkLocalValRef v') }

let bindLocalVals vs vs' tmenv = 
    { tmenv with valRemap= (vs, vs', tmenv.valRemap) |||> List.foldBack2 (fun v v' acc -> acc.Add v (mkLocalValRef v') ) }

let bindTycon (tc: Tycon) (tc': Tycon) tyenv = 
    { tyenv with tyconRefRemap=tyenv.tyconRefRemap.Add (mkLocalTyconRef tc) (mkLocalTyconRef tc') }

let bindTycons tcs tcs' tyenv =  
    { tyenv with tyconRefRemap= (tcs, tcs', tyenv.tyconRefRemap) |||> List.foldBack2 (fun tc tc' acc -> acc.Add (mkLocalTyconRef tc) (mkLocalTyconRef tc')) }

let remapAttribKind tmenv k =  
    match k with 
    | ILAttrib _ as x -> x
    | FSAttrib vref -> FSAttrib(remapValRef tmenv vref)

let tmenvCopyRemapAndBindTypars remapAttrib tmenv tps = 
    let tps', tyenvinner = copyAndRemapAndBindTyparsFull remapAttrib tmenv tps
    let tmenvinner = tyenvinner 
    tps', tmenvinner

type RemapContext =
    { g: TcGlobals
      stackGuard: StackGuard }

let rec remapAttribImpl ctxt tmenv (Attrib (tcref, kind, args, props, isGetOrSetAttr, targets, m)) = 
    Attrib(
        remapTyconRef tmenv.tyconRefRemap tcref, 
        remapAttribKind tmenv kind, 
        args |> List.map (remapAttribExpr ctxt tmenv), 
        props |> List.map (fun (AttribNamedArg(nm, ty, flg, expr)) -> AttribNamedArg(nm, remapType tmenv ty, flg, remapAttribExpr ctxt tmenv expr)), 
        isGetOrSetAttr, 
        targets, 
        m
    )

and remapAttribExpr ctxt tmenv (AttribExpr(e1, e2)) = 
    AttribExpr(remapExprImpl ctxt CloneAll tmenv e1, remapExprImpl ctxt CloneAll tmenv e2)
    
and remapAttribs ctxt tmenv xs =
    List.map (remapAttribImpl ctxt tmenv) xs

and remapPossibleForallTyImpl ctxt tmenv ty =
    remapTypeFull (remapAttribs ctxt tmenv) tmenv ty

and remapArgData ctxt tmenv (argInfo: ArgReprInfo) : ArgReprInfo =
    { Attribs = remapAttribs ctxt tmenv argInfo.Attribs; Name = argInfo.Name }

and remapValReprInfo ctxt tmenv (ValReprInfo(tpNames, arginfosl, retInfo)) =
    ValReprInfo(tpNames, List.mapSquared (remapArgData ctxt tmenv) arginfosl, remapArgData ctxt tmenv retInfo)

and remapValData ctxt tmenv (d: ValData) =
    let ty = d.val_type
    let topValInfo = d.ValReprInfo
    let tyR = ty |> remapPossibleForallTyImpl ctxt tmenv
    let declaringEntityR = d.DeclaringEntity |> remapParentRef tmenv
    let reprInfoR = d.ValReprInfo |> Option.map (remapValReprInfo ctxt tmenv)
    let memberInfoR = d.MemberInfo |> Option.map (remapMemberInfo ctxt d.val_range topValInfo ty tyR tmenv)
    let attribsR = d.Attribs |> remapAttribs ctxt tmenv
    { d with 
        val_type = tyR
        val_opt_data =
            match d.val_opt_data with
            | Some dd ->
                Some { dd with 
                         val_declaring_entity = declaringEntityR
                         val_repr_info = reprInfoR
                         val_member_info = memberInfoR
                         val_attribs = attribsR }
            | None -> None }

and remapParentRef tyenv p =
    match p with 
    | ParentNone -> ParentNone
    | Parent x -> Parent (x |> remapTyconRef tyenv.tyconRefRemap)

and mapImmediateValsAndTycons ft fv (x: ModuleOrNamespaceType) = 
    let vals = x.AllValsAndMembers |> QueueList.map fv
    let tycons = x.AllEntities |> QueueList.map ft
    ModuleOrNamespaceType(x.ModuleOrNamespaceKind, vals, tycons)
    
and copyVal compgen (v: Val) = 
    match compgen with 
    | OnlyCloneExprVals when v.IsMemberOrModuleBinding -> v
    | _ -> v |> Construct.NewModifiedVal id

and fixupValData ctxt compgen tmenv (v2: Val) =
    // only fixup if we copy the value
    match compgen with 
    | OnlyCloneExprVals when v2.IsMemberOrModuleBinding -> ()
    | _ ->  
        let newData = remapValData ctxt tmenv v2 |> markAsCompGen compgen
        // uses the same stamp
        v2.SetData newData
    
and copyAndRemapAndBindVals ctxt compgen tmenv vs = 
    let vs2 = vs |> List.map (copyVal compgen)
    let tmenvinner = bindLocalVals vs vs2 tmenv
    vs2 |> List.iter (fixupValData ctxt compgen tmenvinner)
    vs2, tmenvinner

and copyAndRemapAndBindVal ctxt compgen tmenv v = 
    let v2 = v |> copyVal compgen
    let tmenvinner = bindLocalVal v v2 tmenv
    fixupValData ctxt compgen tmenvinner v2
    v2, tmenvinner
    
and remapExprImpl (ctxt: RemapContext) (compgen: ValCopyFlag) (tmenv: Remap) expr =

    // Guard against stack overflow, moving to a whole new stack if necessary
    ctxt.stackGuard.Guard <| fun () ->

    match expr with

    // Handle the linear cases for arbitrary-sized inputs 
    | LinearOpExpr _ 
    | LinearMatchExpr _ 
    | Expr.Sequential _  
    | Expr.Let _ 
    | Expr.DebugPoint _ ->
        remapLinearExpr ctxt compgen tmenv expr (fun x -> x)

    // Binding constructs - see also dtrees below 
    | Expr.Lambda (_, ctorThisValOpt, baseValOpt, vs, b, m, bodyTy) -> 
        remapLambaExpr ctxt compgen tmenv (ctorThisValOpt, baseValOpt, vs, b, m, bodyTy)

    | Expr.TyLambda (_, tps, b, m, bodyTy) ->
        let tps', tmenvinner = tmenvCopyRemapAndBindTypars (remapAttribs ctxt tmenv) tmenv tps
        mkTypeLambda m tps' (remapExprImpl ctxt compgen tmenvinner b, remapType tmenvinner bodyTy)

    | Expr.TyChoose (tps, b, m) ->
        let tps', tmenvinner = tmenvCopyRemapAndBindTypars (remapAttribs ctxt tmenv) tmenv tps
        Expr.TyChoose (tps', remapExprImpl ctxt compgen tmenvinner b, m)

    | Expr.LetRec (binds, e, m, _) ->  
        let binds', tmenvinner = copyAndRemapAndBindBindings ctxt compgen tmenv binds 
        Expr.LetRec (binds', remapExprImpl ctxt compgen tmenvinner e, m, Construct.NewFreeVarsCache())

    | Expr.Match (spBind, exprm, pt, targets, m, ty) ->
        primMkMatch (spBind, exprm, remapDecisionTree ctxt compgen tmenv pt, 
                     targets |> Array.map (remapTarget ctxt compgen tmenv), 
                     m, remapType tmenv ty)

    | Expr.Val (vr, vf, m) -> 
        let vr' = remapValRef tmenv vr 
        let vf' = remapValFlags tmenv vf
        if vr === vr' && vf === vf' then expr 
        else Expr.Val (vr', vf', m)

    | Expr.Quote (a, dataCell, isFromQueryExpression, m, ty) ->  
        remapQuoteExpr ctxt compgen tmenv (a, dataCell, isFromQueryExpression, m, ty)

    | Expr.Obj (_, ty, basev, basecall, overrides, iimpls, m) -> 
        let basev', tmenvinner = Option.mapFold (copyAndRemapAndBindVal ctxt compgen) tmenv basev 
        mkObjExpr (remapType tmenv ty, basev', 
                   remapExprImpl ctxt compgen tmenv basecall, 
                   List.map (remapMethod ctxt compgen tmenvinner) overrides, 
                   List.map (remapInterfaceImpl ctxt compgen tmenvinner) iimpls, m) 

    // Addresses of immutable field may "leak" across assembly boundaries - see CanTakeAddressOfRecdFieldRef below.
    // This is "ok", in the sense that it is always valid to fix these up to be uses
    // of a temporary local, e.g.
    //       &(E.RF) --> let mutable v = E.RF in &v
    
    | Expr.Op (TOp.ValFieldGetAddr (rfref, readonly), tinst, [arg], m) when 
          not rfref.RecdField.IsMutable && 
          not (entityRefInThisAssembly ctxt.g.compilingFSharpCore rfref.TyconRef) -> 

        let tinst = remapTypes tmenv tinst 
        let arg = remapExprImpl ctxt compgen tmenv arg 
        let tmp, _ = mkMutableCompGenLocal m "copyOfStruct" (actualTyOfRecdFieldRef rfref tinst)
        mkCompGenLet m tmp (mkRecdFieldGetViaExprAddr (arg, rfref, tinst, m)) (mkValAddr m readonly (mkLocalValRef tmp))

    | Expr.Op (TOp.UnionCaseFieldGetAddr (uref, cidx, readonly), tinst, [arg], m) when 
          not (uref.FieldByIndex(cidx).IsMutable) && 
          not (entityRefInThisAssembly ctxt.g.compilingFSharpCore uref.TyconRef) -> 

        let tinst = remapTypes tmenv tinst 
        let arg = remapExprImpl ctxt compgen tmenv arg 
        let tmp, _ = mkMutableCompGenLocal m "copyOfStruct" (actualTyOfUnionFieldRef uref cidx tinst)
        mkCompGenLet m tmp (mkUnionCaseFieldGetProvenViaExprAddr (arg, uref, tinst, cidx, m)) (mkValAddr m readonly (mkLocalValRef tmp))

    | Expr.Op (op, tinst, args, m) -> 
        remapOpExpr ctxt compgen tmenv (op, tinst, args, m) expr

    | Expr.App (e1, e1ty, tyargs, args, m) -> 
        remapAppExpr ctxt compgen tmenv (e1, e1ty, tyargs, args, m) expr

    | Expr.Link eref -> 
        remapExprImpl ctxt compgen tmenv eref.Value

    | Expr.StaticOptimization (cs, e2, e3, m) -> 
       // note that type instantiation typically resolve the static constraints here 
       mkStaticOptimizationExpr ctxt.g (List.map (remapConstraint tmenv) cs, remapExprImpl ctxt compgen tmenv e2, remapExprImpl ctxt compgen tmenv e3, m)

    | Expr.Const (c, m, ty) -> 
        let ty' = remapType tmenv ty 
        if ty === ty' then expr else Expr.Const (c, m, ty')

    | Expr.WitnessArg (traitInfo, m) ->
        let traitInfoR = remapTraitInfo tmenv traitInfo
        Expr.WitnessArg (traitInfoR, m)

and remapLambaExpr (ctxt: RemapContext) (compgen: ValCopyFlag) (tmenv: Remap) (ctorThisValOpt, baseValOpt, vs, body, m, bodyTy) =
    let ctorThisValOptR, tmenv = Option.mapFold (copyAndRemapAndBindVal ctxt compgen) tmenv ctorThisValOpt
    let baseValOptR, tmenv = Option.mapFold (copyAndRemapAndBindVal ctxt compgen) tmenv baseValOpt
    let vsR, tmenv = copyAndRemapAndBindVals ctxt compgen tmenv vs
    let bodyR = remapExprImpl ctxt compgen tmenv body
    let bodyTyR = remapType tmenv bodyTy
    Expr.Lambda (newUnique(), ctorThisValOptR, baseValOptR, vsR, bodyR, m, bodyTyR)

and remapQuoteExpr (ctxt: RemapContext) (compgen: ValCopyFlag) (tmenv: Remap) (a, dataCell, isFromQueryExpression, m, ty) =
    let doData (typeDefs, argTypes, argExprs, res) = (typeDefs, remapTypesAux tmenv argTypes, remapExprs ctxt compgen tmenv argExprs, res)
    let data' =
        match dataCell.Value with 
        | None -> None
        | Some (data1, data2) -> Some (doData data1, doData data2)
        // fix value of compgen for both original expression and pickled AST
    let compgen = fixValCopyFlagForQuotations compgen
    Expr.Quote (remapExprImpl ctxt compgen tmenv a, ref data', isFromQueryExpression, m, remapType tmenv ty)

and remapOpExpr (ctxt: RemapContext) (compgen: ValCopyFlag) (tmenv: Remap) (op, tinst, args, m) origExpr =
    let opR = remapOp tmenv op 
    let tinstR = remapTypes tmenv tinst 
    let argsR = remapExprs ctxt compgen tmenv args 
    if op === opR && tinst === tinstR && args === argsR then origExpr 
    else Expr.Op (opR, tinstR, argsR, m)

and remapAppExpr (ctxt: RemapContext) (compgen: ValCopyFlag) (tmenv: Remap) (e1, e1ty, tyargs, args, m) origExpr =
    let e1R = remapExprImpl ctxt compgen tmenv e1 
    let e1tyR = remapPossibleForallTyImpl ctxt tmenv e1ty 
    let tyargsR = remapTypes tmenv tyargs 
    let argsR = remapExprs ctxt compgen tmenv args 
    if e1 === e1R && e1ty === e1tyR && tyargs === tyargsR && args === argsR then origExpr 
    else Expr.App (e1R, e1tyR, tyargsR, argsR, m)

and remapTarget ctxt compgen tmenv (TTarget(vs, e, flags)) = 
    let vsR, tmenvinner = copyAndRemapAndBindVals ctxt compgen tmenv vs 
    TTarget(vsR, remapExprImpl ctxt compgen tmenvinner e, flags)

and remapLinearExpr ctxt compgen tmenv expr contf =

    match expr with 

    | Expr.Let (bind, bodyExpr, m, _) ->  
        let bindR, tmenvinner = copyAndRemapAndBindBinding ctxt compgen tmenv bind
        // tailcall for the linear position
        remapLinearExpr ctxt compgen tmenvinner bodyExpr (contf << mkLetBind m bindR)

    | Expr.Sequential (expr1, expr2, dir, m) -> 
        let expr1R = remapExprImpl ctxt compgen tmenv expr1 
        // tailcall for the linear position
        remapLinearExpr ctxt compgen tmenv expr2 (contf << (fun expr2R -> 
            if expr1 === expr1R && expr2 === expr2R then expr 
            else Expr.Sequential (expr1R, expr2R, dir, m)))

    | LinearMatchExpr (spBind, exprm, dtree, tg1, expr2, m2, ty) ->
        let dtreeR = remapDecisionTree ctxt compgen tmenv dtree
        let tg1R = remapTarget ctxt compgen tmenv tg1
        let tyR = remapType tmenv ty
        // tailcall for the linear position
        remapLinearExpr ctxt compgen tmenv expr2 (contf << (fun expr2R -> 
            rebuildLinearMatchExpr (spBind, exprm, dtreeR, tg1R, expr2R, m2, tyR)))

    | LinearOpExpr (op, tyargs, argsFront, argLast, m) -> 
        let opR = remapOp tmenv op 
        let tinstR = remapTypes tmenv tyargs 
        let argsFrontR = remapExprs ctxt compgen tmenv argsFront 
        // tailcall for the linear position
        remapLinearExpr ctxt compgen tmenv argLast (contf << (fun argLastR -> 
            if op === opR && tyargs === tinstR && argsFront === argsFrontR && argLast === argLastR then expr 
            else rebuildLinearOpExpr (opR, tinstR, argsFrontR, argLastR, m)))

    | Expr.DebugPoint (dpm, innerExpr) -> 
        remapLinearExpr ctxt compgen tmenv innerExpr (contf << (fun innerExprR ->
            Expr.DebugPoint (dpm, innerExprR)))

    | _ -> 
        contf (remapExprImpl ctxt compgen tmenv expr) 

and remapConstraint tyenv c = 
    match c with 
    | TTyconEqualsTycon(ty1, ty2) -> TTyconEqualsTycon(remapType tyenv ty1, remapType tyenv ty2)
    | TTyconIsStruct ty1 -> TTyconIsStruct(remapType tyenv ty1)

and remapOp tmenv op = 
    match op with 
    | TOp.Recd (ctor, tcref) -> TOp.Recd (ctor, remapTyconRef tmenv.tyconRefRemap tcref)
    | TOp.UnionCaseTagGet tcref -> TOp.UnionCaseTagGet (remapTyconRef tmenv.tyconRefRemap tcref)
    | TOp.UnionCase ucref -> TOp.UnionCase (remapUnionCaseRef tmenv.tyconRefRemap ucref)
    | TOp.UnionCaseProof ucref -> TOp.UnionCaseProof (remapUnionCaseRef tmenv.tyconRefRemap ucref)
    | TOp.ExnConstr ec -> TOp.ExnConstr (remapTyconRef tmenv.tyconRefRemap ec)
    | TOp.ExnFieldGet (ec, n) -> TOp.ExnFieldGet (remapTyconRef tmenv.tyconRefRemap ec, n)
    | TOp.ExnFieldSet (ec, n) -> TOp.ExnFieldSet (remapTyconRef tmenv.tyconRefRemap ec, n)
    | TOp.ValFieldSet rfref -> TOp.ValFieldSet (remapRecdFieldRef tmenv.tyconRefRemap rfref)
    | TOp.ValFieldGet rfref -> TOp.ValFieldGet (remapRecdFieldRef tmenv.tyconRefRemap rfref)
    | TOp.ValFieldGetAddr (rfref, readonly) -> TOp.ValFieldGetAddr (remapRecdFieldRef tmenv.tyconRefRemap rfref, readonly)
    | TOp.UnionCaseFieldGet (ucref, n) -> TOp.UnionCaseFieldGet (remapUnionCaseRef tmenv.tyconRefRemap ucref, n)
    | TOp.UnionCaseFieldGetAddr (ucref, n, readonly) -> TOp.UnionCaseFieldGetAddr (remapUnionCaseRef tmenv.tyconRefRemap ucref, n, readonly)
    | TOp.UnionCaseFieldSet (ucref, n) -> TOp.UnionCaseFieldSet (remapUnionCaseRef tmenv.tyconRefRemap ucref, n)
    | TOp.ILAsm (instrs, retTypes) -> 
        let retTypes2 = remapTypes tmenv retTypes
        if retTypes === retTypes2 then op else
        TOp.ILAsm (instrs, retTypes2)
    | TOp.TraitCall traitInfo -> TOp.TraitCall (remapTraitInfo tmenv traitInfo)
    | TOp.LValueOp (kind, lvr) -> TOp.LValueOp (kind, remapValRef tmenv lvr)
    | TOp.ILCall (isVirtual, isProtected, isStruct, isCtor, valUseFlag, isProperty, noTailCall, ilMethRef, enclTypeInst, methInst, retTypes) -> 
       TOp.ILCall (isVirtual, isProtected, isStruct, isCtor, remapValFlags tmenv valUseFlag, 
                   isProperty, noTailCall, ilMethRef, remapTypes tmenv enclTypeInst, 
                   remapTypes tmenv methInst, remapTypes tmenv retTypes)
    | _ -> op
    
and remapValFlags tmenv x =
    match x with 
    | PossibleConstrainedCall ty -> PossibleConstrainedCall (remapType tmenv ty)
    | _ -> x

and remapExprs ctxt compgen tmenv es = List.mapq (remapExprImpl ctxt compgen tmenv) es

and remapFlatExprs ctxt compgen tmenv es = List.mapq (remapExprImpl ctxt compgen tmenv) es

and remapDecisionTree ctxt compgen tmenv x =
    match x with 
    | TDSwitch(e1, cases, dflt, m) -> 
        let e1R = remapExprImpl ctxt compgen tmenv e1
        let casesR =
            cases |> List.map (fun (TCase(test, subTree)) -> 
                let testR = 
                    match test with 
                    | DecisionTreeTest.UnionCase (uc, tinst) -> DecisionTreeTest.UnionCase(remapUnionCaseRef tmenv.tyconRefRemap uc, remapTypes tmenv tinst)
                    | DecisionTreeTest.ArrayLength (n, ty) -> DecisionTreeTest.ArrayLength(n, remapType tmenv ty)
                    | DecisionTreeTest.Const _ -> test
                    | DecisionTreeTest.IsInst (srcty, tgty) -> DecisionTreeTest.IsInst (remapType tmenv srcty, remapType tmenv tgty) 
                    | DecisionTreeTest.IsNull -> DecisionTreeTest.IsNull 
                    | DecisionTreeTest.ActivePatternCase _ -> failwith "DecisionTreeTest.ActivePatternCase should only be used during pattern match compilation"
                    | DecisionTreeTest.Error(m) -> DecisionTreeTest.Error(m)
                let subTreeR = remapDecisionTree ctxt compgen tmenv subTree
                TCase(testR, subTreeR))
        let dfltR = Option.map (remapDecisionTree ctxt compgen tmenv) dflt
        TDSwitch(e1R, casesR, dfltR, m)

    | TDSuccess (es, n) -> 
        TDSuccess (remapFlatExprs ctxt compgen tmenv es, n)

    | TDBind (bind, rest) -> 
        let bindR, tmenvinner = copyAndRemapAndBindBinding ctxt compgen tmenv bind
        TDBind (bindR, remapDecisionTree ctxt compgen tmenvinner rest)
        
and copyAndRemapAndBindBinding ctxt compgen tmenv (bind: Binding) =
    let v = bind.Var
    let vR, tmenv = copyAndRemapAndBindVal ctxt compgen tmenv v
    remapAndRenameBind ctxt compgen tmenv bind vR, tmenv

and copyAndRemapAndBindBindings ctxt compgen tmenv binds = 
    let vsR, tmenvinner = copyAndRemapAndBindVals ctxt compgen tmenv (valsOfBinds binds)
    remapAndRenameBinds ctxt compgen tmenvinner binds vsR, tmenvinner

and remapAndRenameBinds ctxt compgen tmenvinner binds vsR =
    List.map2 (remapAndRenameBind ctxt compgen tmenvinner) binds vsR

and remapAndRenameBind ctxt compgen tmenvinner (TBind(_, repr, letSeqPtOpt)) vR =
    TBind(vR, remapExprImpl ctxt compgen tmenvinner repr, letSeqPtOpt)

and remapMethod ctxt compgen tmenv (TObjExprMethod(slotsig, attribs, tps, vs, e, m)) =
    let attribs2 = attribs |> remapAttribs ctxt tmenv
    let slotsig2 = remapSlotSig (remapAttribs ctxt tmenv) tmenv slotsig
    let tps2, tmenvinner = tmenvCopyRemapAndBindTypars (remapAttribs ctxt tmenv) tmenv tps
    let vs2, tmenvinner2 = List.mapFold (copyAndRemapAndBindVals ctxt compgen) tmenvinner vs
    let e2 = remapExprImpl ctxt compgen tmenvinner2 e
    TObjExprMethod(slotsig2, attribs2, tps2, vs2, e2, m)

and remapInterfaceImpl ctxt compgen tmenv (ty, overrides) =
    (remapType tmenv ty, List.map (remapMethod ctxt compgen tmenv) overrides)

and remapRecdField ctxt tmenv x = 
    { x with 
          rfield_type = x.rfield_type |> remapPossibleForallTyImpl ctxt tmenv
          rfield_pattribs = x.rfield_pattribs |> remapAttribs ctxt tmenv
          rfield_fattribs = x.rfield_fattribs |> remapAttribs ctxt tmenv } 

and remapRecdFields ctxt tmenv (x: TyconRecdFields) =
    x.AllFieldsAsList |> List.map (remapRecdField ctxt tmenv) |> Construct.MakeRecdFieldsTable 

and remapUnionCase ctxt tmenv (x: UnionCase) = 
    { x with 
          FieldTable = x.FieldTable |> remapRecdFields ctxt tmenv
          ReturnType = x.ReturnType |> remapType tmenv
          Attribs = x.Attribs |> remapAttribs ctxt tmenv } 

and remapUnionCases ctxt tmenv (x: TyconUnionData) =
    x.UnionCasesAsList |> List.map (remapUnionCase ctxt tmenv) |> Construct.MakeUnionCases 

and remapFsObjData ctxt tmenv x = 
    { x with 
          fsobjmodel_kind = 
             (match x.fsobjmodel_kind with 
              | TFSharpDelegate slotsig -> TFSharpDelegate (remapSlotSig (remapAttribs ctxt tmenv) tmenv slotsig)
              | TFSharpClass | TFSharpInterface | TFSharpStruct | TFSharpEnum -> x.fsobjmodel_kind)
          fsobjmodel_vslots = x.fsobjmodel_vslots |> List.map (remapValRef tmenv)
          fsobjmodel_rfields = x.fsobjmodel_rfields |> remapRecdFields ctxt tmenv } 


and remapTyconRepr ctxt tmenv repr = 
    match repr with 
    | TFSharpObjectRepr x -> TFSharpObjectRepr (remapFsObjData ctxt tmenv x)
    | TFSharpRecdRepr x -> TFSharpRecdRepr (remapRecdFields ctxt tmenv x)
    | TFSharpUnionRepr x -> TFSharpUnionRepr (remapUnionCases ctxt tmenv x)
    | TILObjectRepr _ -> failwith "cannot remap IL type definitions"
#if !NO_TYPEPROVIDERS
    | TProvidedNamespaceRepr _ -> repr
    | TProvidedTypeRepr info -> 
       TProvidedTypeRepr 
            { info with 
                 LazyBaseType = info.LazyBaseType.Force (range0, ctxt.g.obj_ty) |> remapType tmenv |> LazyWithContext.NotLazy
                 // The load context for the provided type contains TyconRef objects. We must remap these.
                 // This is actually done on-demand (see the implementation of ProvidedTypeContext)
                 ProvidedType = 
                     info.ProvidedType.PApplyNoFailure (fun st -> 
                         let ctxt = st.Context.RemapTyconRefs(unbox >> remapTyconRef tmenv.tyconRefRemap >> box) 
                         ProvidedType.ApplyContext (st, ctxt)) }
#endif
    | TNoRepr _ -> repr
    | TAsmRepr _ -> repr
    | TMeasureableRepr x -> TMeasureableRepr (remapType tmenv x)

and remapTyconAug tmenv (x: TyconAugmentation) = 
    { x with 
          tcaug_equals = x.tcaug_equals |> Option.map (mapPair (remapValRef tmenv, remapValRef tmenv))
          tcaug_compare = x.tcaug_compare |> Option.map (mapPair (remapValRef tmenv, remapValRef tmenv))
          tcaug_compare_withc = x.tcaug_compare_withc |> Option.map(remapValRef tmenv)
          tcaug_hash_and_equals_withc = x.tcaug_hash_and_equals_withc |> Option.map (mapTriple (remapValRef tmenv, remapValRef tmenv, remapValRef tmenv))
          tcaug_adhoc = x.tcaug_adhoc |> NameMap.map (List.map (remapValRef tmenv))
          tcaug_adhoc_list = x.tcaug_adhoc_list |> ResizeArray.map (fun (flag, vref) -> (flag, remapValRef tmenv vref))
          tcaug_super = x.tcaug_super |> Option.map (remapType tmenv)
          tcaug_interfaces = x.tcaug_interfaces |> List.map (map1Of3 (remapType tmenv)) } 

and remapTyconExnInfo ctxt tmenv inp =
    match inp with 
    | TExnAbbrevRepr x -> TExnAbbrevRepr (remapTyconRef tmenv.tyconRefRemap x)
    | TExnFresh x -> TExnFresh (remapRecdFields ctxt tmenv x)
    | TExnAsmRepr _ | TExnNone -> inp 

and remapMemberInfo ctxt m topValInfo ty tyR tmenv x = 
    // The slotsig in the ImplementedSlotSigs is w.r.t. the type variables in the value's type. 
    // REVIEW: this is a bit gross. It would be nice if the slotsig was standalone 
    assert (Option.isSome topValInfo)
    let tpsOrig, _, _, _ = GetMemberTypeInFSharpForm ctxt.g x.MemberFlags (Option.get topValInfo) ty m
    let tps, _, _, _ = GetMemberTypeInFSharpForm ctxt.g x.MemberFlags (Option.get topValInfo) tyR m
    let renaming, _ = mkTyparToTyparRenaming tpsOrig tps 
    let tmenv = { tmenv with tpinst = tmenv.tpinst @ renaming } 
    { x with 
        ApparentEnclosingEntity = x.ApparentEnclosingEntity |> remapTyconRef tmenv.tyconRefRemap 
        ImplementedSlotSigs = x.ImplementedSlotSigs |> List.map (remapSlotSig (remapAttribs ctxt tmenv) tmenv)
    } 

and copyAndRemapAndBindModTy ctxt compgen tmenv mty = 
    let tycons = allEntitiesOfModuleOrNamespaceTy mty
    let vs = allValsOfModuleOrNamespaceTy mty
    let _, _, tmenvinner = copyAndRemapAndBindTyconsAndVals ctxt compgen tmenv tycons vs
    remapModTy ctxt compgen tmenvinner mty, tmenvinner

and remapModTy ctxt _compgen tmenv mty = 
    mapImmediateValsAndTycons (renameTycon ctxt.g tmenv) (renameVal tmenv) mty 

and renameTycon g tyenv x = 
    let tcref = 
        try
            let res = tyenv.tyconRefRemap[mkLocalTyconRef x]
            res
        with :? KeyNotFoundException -> 
            errorR(InternalError("couldn't remap internal tycon " + showL(DebugPrint.tyconL g x), x.Range))
            mkLocalTyconRef x 
    tcref.Deref

and renameVal tmenv x = 
    match tmenv.valRemap.TryFind x with 
    | Some v -> v.Deref
    | None -> x

and copyTycon compgen (tycon: Tycon) = 
    match compgen with 
    | OnlyCloneExprVals -> tycon
    | _ -> Construct.NewClonedTycon tycon

/// This operates over a whole nested collection of tycons and vals simultaneously *)
and copyAndRemapAndBindTyconsAndVals ctxt compgen tmenv tycons vs = 
    let tyconsR = tycons |> List.map (copyTycon compgen)

    let tmenvinner = bindTycons tycons tyconsR tmenv
    
    // Values need to be copied and renamed. 
    let vsR, tmenvinner = copyAndRemapAndBindVals ctxt compgen tmenvinner vs

    // "if a type constructor is hidden then all its inner values and inner type constructors must also be hidden" 
    // Hence we can just lookup the inner tycon/value mappings in the tables. 

    let lookupVal (v: Val) = 
        let vref = 
            try  
               let res = tmenvinner.valRemap[v]
               res 
            with :? KeyNotFoundException -> 
                errorR(InternalError(sprintf "couldn't remap internal value '%s'" v.LogicalName, v.Range))
                mkLocalValRef v
        vref.Deref
        
    let lookupTycon g tycon = 
        let tcref = 
            try 
                let res = tmenvinner.tyconRefRemap[mkLocalTyconRef tycon]
                res
            with :? KeyNotFoundException -> 
                errorR(InternalError("couldn't remap internal tycon " + showL(DebugPrint.tyconL g tycon), tycon.Range))
                mkLocalTyconRef tycon
        tcref.Deref
    (tycons, tyconsR) ||> List.iter2 (fun tcd tcdR ->
        let lookupTycon tycon = lookupTycon ctxt.g tycon
        let tpsR, tmenvinner2 = tmenvCopyRemapAndBindTypars (remapAttribs ctxt tmenvinner) tmenvinner (tcd.entity_typars.Force(tcd.entity_range))
        tcdR.entity_typars <- LazyWithContext.NotLazy tpsR
        tcdR.entity_attribs <- tcd.entity_attribs |> remapAttribs ctxt tmenvinner2
        tcdR.entity_tycon_repr <- tcd.entity_tycon_repr |> remapTyconRepr ctxt tmenvinner2
        let typeAbbrevR = tcd.TypeAbbrev |> Option.map (remapType tmenvinner2)
        tcdR.entity_tycon_tcaug <- tcd.entity_tycon_tcaug |> remapTyconAug tmenvinner2
        tcdR.entity_modul_contents <- MaybeLazy.Strict (tcd.entity_modul_contents.Value 
                                                        |> mapImmediateValsAndTycons lookupTycon lookupVal)
        let exnInfoR = tcd.ExceptionInfo |> remapTyconExnInfo ctxt tmenvinner2
        match tcdR.entity_opt_data with
        | Some optData -> tcdR.entity_opt_data <- Some { optData with entity_tycon_abbrev = typeAbbrevR; entity_exn_info = exnInfoR }
        | _ -> 
            tcdR.SetTypeAbbrev typeAbbrevR
            tcdR.SetExceptionInfo exnInfoR)
    tyconsR, vsR, tmenvinner


and allTyconsOfTycon (tycon: Tycon) =
    seq { yield tycon
          for nestedTycon in tycon.ModuleOrNamespaceType.AllEntities do
              yield! allTyconsOfTycon nestedTycon }

and allEntitiesOfModDef mdef =
    seq { match mdef with 
          | TMDefRec(_, _, tycons, mbinds, _) -> 
              for tycon in tycons do 
                  yield! allTyconsOfTycon tycon
              for mbind in mbinds do 
                match mbind with 
                | ModuleOrNamespaceBinding.Binding _ -> ()
                | ModuleOrNamespaceBinding.Module(mspec, def) -> 
                  yield mspec
                  yield! allEntitiesOfModDef def
          | TMDefLet _ -> ()
          | TMDefDo _ -> ()
          | TMDefOpens _ -> ()
          | TMDefs defs -> 
              for def in defs do 
                  yield! allEntitiesOfModDef def
          | TMWithSig(ModuleOrNamespaceContentsWithSig(mty, _, _)) -> 
              yield! allEntitiesOfModuleOrNamespaceTy mty }

and allValsOfModDef mdef = 
    seq { match mdef with 
          | TMDefRec(_, _, tycons, mbinds, _) -> 
              yield! abstractSlotValsOfTycons tycons 
              for mbind in mbinds do 
                match mbind with 
                | ModuleOrNamespaceBinding.Binding bind -> yield bind.Var
                | ModuleOrNamespaceBinding.Module(_, def) -> yield! allValsOfModDef def
          | TMDefLet(bind, _) -> 
              yield bind.Var
          | TMDefDo _ -> ()
          | TMDefOpens _ -> ()
          | TMDefs defs -> 
              for def in defs do 
                  yield! allValsOfModDef def
          | TMWithSig(ModuleOrNamespaceContentsWithSig(mty, _, _)) -> 
              yield! allValsOfModuleOrNamespaceTy mty }

and remapAndBindModuleOrNamespaceContentsWithSig ctxt compgen tmenv (ModuleOrNamespaceContentsWithSig(mty, mdef, m)) =
    let mdef = copyAndRemapModDef ctxt compgen tmenv mdef
    let mty, tmenv = copyAndRemapAndBindModTy ctxt compgen tmenv mty
    ModuleOrNamespaceContentsWithSig(mty, mdef, m), tmenv

and remapModuleOrNamespaceContentsWithSig ctxt compgen tmenv (ModuleOrNamespaceContentsWithSig(mty, mdef, m)) =
    let mdef = copyAndRemapModDef ctxt compgen tmenv mdef 
    let mty = remapModTy ctxt compgen tmenv mty 
    ModuleOrNamespaceContentsWithSig(mty, mdef, m)

and copyAndRemapModDef ctxt compgen tmenv mdef =
    let tycons = allEntitiesOfModDef mdef |> List.ofSeq
    let vs = allValsOfModDef mdef |> List.ofSeq
    let _, _, tmenvinner = copyAndRemapAndBindTyconsAndVals ctxt compgen tmenv tycons vs
    remapAndRenameModDef ctxt compgen tmenvinner mdef

and remapAndRenameModDefs ctxt compgen tmenv x = 
    List.map (remapAndRenameModDef ctxt compgen tmenv) x 

and remapOpenDeclarations tmenv opens =
    opens |> List.map (fun od -> 
        { od with 
                Modules = od.Modules |> List.map (remapTyconRef tmenv.tyconRefRemap)
                Types = od.Types |> List.map (remapType tmenv)
        })

and remapAndRenameModDef ctxt compgen tmenv mdef =
    match mdef with 
    | TMDefRec(isRec, opens, tycons, mbinds, m) -> 
        // Abstract (virtual) vslots in the tycons at TMDefRec nodes are binders. They also need to be copied and renamed. 
        let opensR = remapOpenDeclarations tmenv opens
        let tyconsR = tycons |> List.map (renameTycon ctxt.g tmenv)
        let mbindsR = mbinds |> List.map (remapAndRenameModBind ctxt compgen tmenv)
        TMDefRec(isRec, opensR, tyconsR, mbindsR, m)
    | TMDefLet(bind, m) ->
        let v = bind.Var
        let bind = remapAndRenameBind ctxt compgen tmenv bind (renameVal tmenv v)
        TMDefLet(bind, m)
    | TMDefDo(e, m) ->
        let e = remapExprImpl ctxt compgen tmenv e
        TMDefDo(e, m)
    | TMDefOpens opens ->
        let opens = remapOpenDeclarations tmenv opens
        TMDefOpens opens
    | TMDefs defs -> 
        let defs = remapAndRenameModDefs ctxt compgen tmenv defs
        TMDefs defs
    | TMWithSig mexpr -> 
        let mexpr = remapModuleOrNamespaceContentsWithSig ctxt compgen tmenv mexpr
        TMWithSig mexpr

and remapAndRenameModBind ctxt compgen tmenv x = 
    match x with 
    | ModuleOrNamespaceBinding.Binding bind -> 
        let v2 = bind |> valOfBind |> renameVal tmenv
        let bind2 = remapAndRenameBind ctxt compgen tmenv bind v2
        ModuleOrNamespaceBinding.Binding bind2
    | ModuleOrNamespaceBinding.Module(mspec, def) ->
        let mspec = renameTycon ctxt.g tmenv mspec
        let def = remapAndRenameModDef ctxt compgen tmenv def
        ModuleOrNamespaceBinding.Module(mspec, def)

and remapImplFile ctxt compgen tmenv mv = 
    mapAccImplFile (remapAndBindModuleOrNamespaceContentsWithSig ctxt compgen) tmenv mv

// Entry points

let remapAttrib g tmenv attrib = 
    let ctxt = { g = g; stackGuard = StackGuard(RemapExprStackGuardDepth) }
    remapAttribImpl ctxt tmenv attrib

let remapExpr g (compgen: ValCopyFlag) (tmenv: Remap) expr =
    let ctxt = { g = g; stackGuard = StackGuard(RemapExprStackGuardDepth) }
    remapExprImpl ctxt compgen tmenv expr

let remapPossibleForallTy g tmenv ty =
    let ctxt = { g = g; stackGuard = StackGuard(RemapExprStackGuardDepth) }
    remapPossibleForallTyImpl ctxt tmenv ty

let copyModuleOrNamespaceType g compgen mtyp =
    let ctxt = { g = g; stackGuard = StackGuard(RemapExprStackGuardDepth) }
    copyAndRemapAndBindModTy ctxt compgen Remap.Empty mtyp |> fst

let copyExpr g compgen e =
    let ctxt = { g = g; stackGuard = StackGuard(RemapExprStackGuardDepth) }
    remapExprImpl ctxt compgen Remap.Empty e    

let copyImplFile g compgen e =
    let ctxt = { g = g; stackGuard = StackGuard(RemapExprStackGuardDepth) }
    remapImplFile ctxt compgen Remap.Empty e |> fst

/// Copy an expression applying a type instantiation.
let instExpr g tpinst e = 
    let traitCtxtsMap = traitCtxtsInTypes (List.map snd tpinst)
    remapExpr g CloneAll { mkInstRemap tpinst with traitCtxtsMap = traitCtxtsMap } e

//--------------------------------------------------------------------------
// Replace Marks - adjust debugging marks when a lambda gets
// eliminated (i.e. an expression gets inlined)
//--------------------------------------------------------------------------

let rec remarkExpr (m: range) x =
    match x with
    | Expr.Lambda (uniq, ctorThisValOpt, baseValOpt, vs, b, _, bodyTy) ->
        Expr.Lambda (uniq, ctorThisValOpt, baseValOpt, vs, remarkExpr m b, m, bodyTy)  

    | Expr.TyLambda (uniq, tps, b, _, bodyTy) ->
        Expr.TyLambda (uniq, tps, remarkExpr m b, m, bodyTy)

    | Expr.TyChoose (tps, b, _) ->
        Expr.TyChoose (tps, remarkExpr m b, m)

    | Expr.LetRec (binds, e, _, fvs) ->
        Expr.LetRec (remarkBinds m binds, remarkExpr m e, m, fvs)

    | Expr.Let (bind, e, _, fvs) ->
        Expr.Let (remarkBind m bind, remarkExpr m e, m, fvs)

    | Expr.Match (_, _, pt, targets, _, ty) ->
        let targetsR = targets |> Array.map (fun (TTarget(vs, e, flags)) -> TTarget(vs, remarkExpr m e, flags))
        primMkMatch (DebugPointAtBinding.NoneAtInvisible, m, remarkDecisionTree m pt, targetsR, m, ty)

    | Expr.Val (x, valUseFlags, _) ->
        Expr.Val (x, valUseFlags, m)

    | Expr.Quote (a, conv, isFromQueryExpression, _, ty) ->
        Expr.Quote (remarkExpr m a, conv, isFromQueryExpression, m, ty)

    | Expr.Obj (n, ty, basev, basecall, overrides, iimpls, _) -> 
        Expr.Obj (n, ty, basev, remarkExpr m basecall, 
                  List.map (remarkObjExprMethod m) overrides, 
                  List.map (remarkInterfaceImpl m) iimpls, m)

    | Expr.Op (op, tinst, args, _) -> 

        // This code allows a feature where if a 'while'/'for' etc in a computation expression is
        // implemented using code inlining and is ultimately implemented by a corresponding construct somewhere
        // in the remark'd code then aat least one debug point is recovered, based on the noted debug point for the original construct.
        //
        // However it is imperfect, since only one debug point is recovered
        let op = 
            match op with 
            | TOp.IntegerForLoop (_, _, style) -> TOp.IntegerForLoop(DebugPointAtFor.No, DebugPointAtInOrTo.No, style)
            | TOp.While (_, marker) -> TOp.While(DebugPointAtWhile.No, marker)
            | TOp.TryFinally _ -> TOp.TryFinally (DebugPointAtTry.No, DebugPointAtFinally.No)
            | TOp.TryWith _ -> TOp.TryWith (DebugPointAtTry.No, DebugPointAtWith.No)
            | _ -> op
        Expr.Op (op, tinst, remarkExprs m args, m)

    | Expr.Link eref -> 
        // Preserve identity of fixup nodes during remarkExpr
        eref.Value <- remarkExpr m eref.Value
        x

    | Expr.App (e1, e1ty, tyargs, args, _) ->
        Expr.App (remarkExpr m e1, e1ty, tyargs, remarkExprs m args, m)

    | Expr.Sequential (e1, e2, dir, _) ->
        let e1R = remarkExpr m e1
        let e2R = remarkExpr m e2
        Expr.Sequential (e1R, e2R, dir, m)

    | Expr.StaticOptimization (eqns, e2, e3, _) ->
        Expr.StaticOptimization (eqns, remarkExpr m e2, remarkExpr m e3, m)

    | Expr.Const (c, _, ty) ->
        Expr.Const (c, m, ty)
  
    | Expr.WitnessArg (witnessInfo, _) ->
        Expr.WitnessArg (witnessInfo, m)

    | Expr.DebugPoint (_, innerExpr) ->
        remarkExpr m innerExpr

and remarkObjExprMethod m (TObjExprMethod(slotsig, attribs, tps, vs, e, _)) = 
    TObjExprMethod(slotsig, attribs, tps, vs, remarkExpr m e, m)

and remarkInterfaceImpl m (ty, overrides) = 
    (ty, List.map (remarkObjExprMethod m) overrides)

and remarkExprs m es = es |> List.map (remarkExpr m) 

and remarkDecisionTree m x =
    match x with 
    | TDSwitch(e1, cases, dflt, _) ->
        let e1R = remarkExpr m e1
        let casesR = cases |> List.map (fun (TCase(test, y)) -> TCase(test, remarkDecisionTree m y))
        let dfltR = Option.map (remarkDecisionTree m) dflt
        TDSwitch(e1R, casesR, dfltR, m)
    | TDSuccess (es, n) ->
        TDSuccess (remarkExprs m es, n)
    | TDBind (bind, rest) ->
        TDBind(remarkBind m bind, remarkDecisionTree m rest)

and remarkBinds m binds = List.map (remarkBind m) binds

// This very deliberately drops the sequence points since this is used when adjusting the marks for inlined expressions 
and remarkBind m (TBind(v, repr, _)) = 
    TBind(v, remarkExpr m repr, DebugPointAtBinding.NoneAtSticky)

//--------------------------------------------------------------------------
// Mutability analysis
//--------------------------------------------------------------------------

let isRecdOrStructFieldDefinitelyMutable (f: RecdField) = not f.IsStatic && f.IsMutable

let isUnionCaseDefinitelyMutable (uc: UnionCase) = uc.FieldTable.FieldsByIndex |> Array.exists isRecdOrStructFieldDefinitelyMutable

let isUnionCaseRefDefinitelyMutable (uc: UnionCaseRef) = uc.UnionCase |> isUnionCaseDefinitelyMutable
  
/// This is an incomplete check for .NET struct types. Returning 'false' doesn't mean the thing is immutable.
let isRecdOrUnionOrStructTyconRefDefinitelyMutable (tcref: TyconRef) = 
    let tycon = tcref.Deref
    if tycon.IsUnionTycon then 
        tycon.UnionCasesArray |> Array.exists isUnionCaseDefinitelyMutable
    elif tycon.IsRecordTycon || tycon.IsStructOrEnumTycon then 
        // Note: This only looks at the F# fields, causing oddities.
        // See https://github.com/dotnet/fsharp/pull/4576
        tycon.AllFieldsArray |> Array.exists isRecdOrStructFieldDefinitelyMutable
    else
        false
  
// Although from the pure F# perspective exception values cannot be changed, the .NET 
// implementation of exception objects attaches a whole bunch of stack information to 
// each raised object. Hence we treat exception objects as if they have identity 
let isExnDefinitelyMutable (_ecref: TyconRef) = true 

// Some of the implementations of library functions on lists use mutation on the tail 
// of the cons cell. These cells are always private, i.e. not accessible by any other 
// code until the construction of the entire return list has been completed. 
// However, within the implementation code reads of the tail cell must in theory be treated 
// with caution. Hence we are conservative and within FSharp.Core we don't treat list 
// reads as if they were pure. 
let isUnionCaseFieldMutable (g: TcGlobals) (ucref: UnionCaseRef) n = 
    (g.compilingFSharpCore && tyconRefEq g ucref.TyconRef g.list_tcr_canon && n = 1) ||
    (ucref.FieldByIndex n).IsMutable
  
let isExnFieldMutable ecref n = 
    if n < 0 || n >= List.length (recdFieldsOfExnDefRef ecref) then errorR(InternalError(sprintf "isExnFieldMutable, exnc = %s, n = %d" ecref.LogicalName n, ecref.Range))
    (recdFieldOfExnDefRefByIdx ecref n).IsMutable

let useGenuineField (tycon: Tycon) (f: RecdField) = 
    Option.isSome f.LiteralValue || tycon.IsEnumTycon || f.rfield_secret || (not f.IsStatic && f.rfield_mutable && not tycon.IsRecordTycon)

let ComputeFieldName tycon f = 
    if useGenuineField tycon f then f.rfield_id.idText
    else CompilerGeneratedName f.rfield_id.idText 

//-------------------------------------------------------------------------
// Helpers for building code contained in the initial environment
//------------------------------------------------------------------------- 

let isQuotedExprTy g ty = match tryAppTy g ty with ValueSome (tcref, _) -> tyconRefEq g tcref g.expr_tcr | _ -> false

let destQuotedExprTy g ty = match tryAppTy g ty with ValueSome (_, [ty]) -> ty | _ -> failwith "destQuotedExprTy"

let mkQuotedExprTy (g: TcGlobals) ty = TType_app(g.expr_tcr, [ty], g.knownWithoutNull)

let mkRawQuotedExprTy (g: TcGlobals) = TType_app(g.raw_expr_tcr, [], g.knownWithoutNull)

let mkAnyTupledTy (g: TcGlobals) tupInfo tys = 
    match tys with 
    | [] -> g.unit_ty 
    | [h] -> h
    | _ -> TType_tuple(tupInfo, tys)

let mkAnyAnonRecdTy (_g: TcGlobals) anonInfo tys = 
    TType_anon(anonInfo, tys)

let mkRefTupledTy g tys = mkAnyTupledTy g tupInfoRef tys

let mkRefTupledVarsTy g vs = mkRefTupledTy g (typesOfVals vs)

let mkMethodTy g argTys retTy = mkIteratedFunTy g (List.map (mkRefTupledTy g) argTys) retTy 

let mkArrayType (g: TcGlobals) ty = TType_app (g.array_tcr_nice, [ty], g.knownWithoutNull)

let mkByteArrayTy (g: TcGlobals) = mkArrayType g g.byte_ty

//---------------------------------------------------------------------------
// Witnesses
//---------------------------------------------------------------------------

let GenWitnessArgTys (g: TcGlobals) (traitInfo: TraitWitnessInfo) =
    let (TraitWitnessInfo(_tys, _nm, _memFlags, argTys, _rty)) = traitInfo
    let argTys = if argTys.IsEmpty then [g.unit_ty] else argTys
    let argTysl = List.map List.singleton argTys
    argTysl

let GenWitnessTy (g: TcGlobals) (traitInfo: TraitWitnessInfo) =
    let retTy = match traitInfo.ReturnType with None -> g.unit_ty | Some ty -> ty
    let argTysl = GenWitnessArgTys g traitInfo
    mkMethodTy g argTysl retTy 

let GenWitnessTys (g: TcGlobals) (cxs: TraitWitnessInfos) =
    if g.generateWitnesses then 
        cxs |> List.map (GenWitnessTy g)
    else
        []

//--------------------------------------------------------------------------
// tyOfExpr
//--------------------------------------------------------------------------
 
let rec tyOfExpr g expr = 
    match expr with 
    | Expr.App (_, fty, tyargs, args, _) -> applyTys g fty (tyargs, args)
    | Expr.Obj (_, ty, _, _, _, _, _)  
    | Expr.Match (_, _, _, _, _, ty) 
    | Expr.Quote (_, _, _, _, ty) 
    | Expr.Const (_, _, ty) -> ty
    | Expr.Val (vref, _, _) -> vref.Type
    | Expr.Sequential (a, b, k, _) -> tyOfExpr g (match k with NormalSeq -> b | ThenDoSeq -> a)
    | Expr.Lambda (_, _, _, vs, _, _, bodyTy) -> mkFunTy g (mkRefTupledVarsTy g vs) bodyTy
    | Expr.TyLambda (_, tyvs, _, _, bodyTy) -> (tyvs +-> bodyTy)
    | Expr.Let (_, e, _, _) 
    | Expr.TyChoose (_, e, _)
    | Expr.Link { contents=e}
    | Expr.DebugPoint (_, e)
    | Expr.StaticOptimization (_, _, e, _) 
    | Expr.LetRec (_, e, _, _) -> tyOfExpr g e
    | Expr.Op (op, tinst, _, _) -> 
        match op with 
        | TOp.Coerce -> (match tinst with [toTy;_fromTy] -> toTy | _ -> failwith "bad TOp.Coerce node")
        | TOp.ILCall (_, _, _, _, _, _, _, _, _, _, retTypes) | TOp.ILAsm (_, retTypes) -> (match retTypes with [h] -> h | _ -> g.unit_ty)
        | TOp.UnionCase uc -> actualResultTyOfUnionCase tinst uc 
        | TOp.UnionCaseProof uc -> mkProvenUnionCaseTy uc tinst  
        | TOp.Recd (_, tcref) -> mkAppTy tcref tinst
        | TOp.ExnConstr _ -> g.exn_ty
        | TOp.Bytes _ -> mkByteArrayTy g
        | TOp.UInt16s _ -> mkArrayType g g.uint16_ty
        | TOp.AnonRecdGet (_, i) -> List.item i tinst
        | TOp.TupleFieldGet (_, i) -> List.item i tinst
        | TOp.Tuple tupInfo -> mkAnyTupledTy g tupInfo tinst
        | TOp.AnonRecd anonInfo -> mkAnyAnonRecdTy g anonInfo tinst
        | TOp.IntegerForLoop _ | TOp.While _ -> g.unit_ty
        | TOp.Array -> (match tinst with [ty] -> mkArrayType g ty | _ -> failwith "bad TOp.Array node")
        | TOp.TryWith _ | TOp.TryFinally _ -> (match tinst with [ty] -> ty | _ -> failwith "bad TOp_try node")
        | TOp.ValFieldGetAddr (fref, readonly) -> mkByrefTyWithFlag g readonly (actualTyOfRecdFieldRef fref tinst)
        | TOp.ValFieldGet fref -> actualTyOfRecdFieldRef fref tinst
        | TOp.ValFieldSet _ | TOp.UnionCaseFieldSet _ | TOp.ExnFieldSet _ | TOp.LValueOp ((LSet | LByrefSet), _) ->g.unit_ty
        | TOp.UnionCaseTagGet _ -> g.int_ty
        | TOp.UnionCaseFieldGetAddr (cref, j, readonly) -> mkByrefTyWithFlag g readonly (actualTyOfRecdField (mkTyconRefInst cref.TyconRef tinst) (cref.FieldByIndex j))
        | TOp.UnionCaseFieldGet (cref, j) -> actualTyOfRecdField (mkTyconRefInst cref.TyconRef tinst) (cref.FieldByIndex j)
        | TOp.ExnFieldGet (ecref, j) -> recdFieldTyOfExnDefRefByIdx ecref j
        | TOp.LValueOp (LByrefGet, v) -> destByrefTy g v.Type
        | TOp.LValueOp (LAddrOf readonly, v) -> mkByrefTyWithFlag g readonly v.Type
        | TOp.RefAddrGet readonly -> (match tinst with [ty] -> mkByrefTyWithFlag g readonly ty | _ -> failwith "bad TOp.RefAddrGet node")      
        | TOp.TraitCall traitInfo -> GetFSharpViewOfReturnType g traitInfo.ReturnType
        | TOp.Reraise -> (match tinst with [rtn_ty] -> rtn_ty | _ -> failwith "bad TOp.Reraise node")
        | TOp.Goto _ | TOp.Label _ | TOp.Return -> 
            //assert false
            //errorR(InternalError("unexpected goto/label/return in tyOfExpr", m))
            // It doesn't matter what type we return here. This is only used in free variable analysis in the code generator
            g.unit_ty
    | Expr.WitnessArg (traitInfo, _m) -> GenWitnessTy g traitInfo.TraitKey

//--------------------------------------------------------------------------
// Make applications
//---------------------------------------------------------------------------

let primMkApp (f, fty) tyargs argsl m = 
  Expr.App (f, fty, tyargs, argsl, m)

// Check for the funky where a generic type instantiation at function type causes a generic function
// to appear to accept more arguments than it really does, e.g. "id id 1", where the first "id" is 
// instantiated with "int -> int".
//
// In this case, apply the arguments one at a time.
let isExpansiveUnderInstantiation g fty0 tyargs pargs argsl =
    isForallTy g fty0 && 
    let fty1 = formalApplyTys g fty0 (tyargs, pargs)
    (not (isFunTy g fty1) ||
     let rec loop fty xs = 
         match xs with 
         | [] -> false
         | _ :: t -> not (isFunTy g fty) || loop (rangeOfFunTy g fty) t
     loop fty1 argsl)
    
let rec mkExprAppAux g f fty argsl m =
    match argsl with 
    | [] -> f
    | _ -> 
        // Always combine the term application with a type application
        //
        // Combine the term application with a term application, but only when f' is an under-applied value of known arity
        match f with 
        | Expr.App (f0, fty0, tyargs, pargs, m2) 
             when
                 (isNil pargs ||
                  (match stripExpr f0 with 
                   | Expr.Val (v, _, _) -> 
                       match v.ValReprInfo with 
                       | Some info -> info.NumCurriedArgs > pargs.Length
                       | None -> false
                   | _ -> false)) &&
                 not (isExpansiveUnderInstantiation g fty0 tyargs pargs argsl) ->
            primMkApp (f0, fty0) tyargs (pargs@argsl) (unionRanges m2 m)

        | _ -> 
            // Don't combine. 'f' is not an application
            if not (isFunTy g fty) then error(InternalError("expected a function type", m))
            primMkApp (f, fty) [] argsl m

let rec mkAppsAux g f fty tyargsl argsl m =
  match tyargsl with 
  | tyargs :: rest -> 
      match tyargs with 
      | [] -> mkAppsAux g f fty rest argsl m
      | _ -> 
        let arfty = applyForallTy g fty tyargs
        mkAppsAux g (primMkApp (f, fty) tyargs [] m) arfty rest argsl m
  | [] -> 
      mkExprAppAux g f fty argsl m
      
let mkApps g ((f, fty), tyargsl, argl, m) = mkAppsAux g f fty tyargsl argl m

let mkTyAppExpr m (f, fty) tyargs = match tyargs with [] -> f | _ -> primMkApp (f, fty) tyargs [] m 

//--------------------------------------------------------------------------
// Decision tree reduction
//--------------------------------------------------------------------------

let rec accTargetsOfDecisionTree tree acc =
    match tree with 
    | TDSwitch (_, cases, dflt, _) -> 
        List.foldBack (fun (c: DecisionTreeCase) -> accTargetsOfDecisionTree c.CaseTree) cases 
            (Option.foldBack accTargetsOfDecisionTree dflt acc)
    | TDSuccess (_, i) -> i :: acc
    | TDBind (_, rest) -> accTargetsOfDecisionTree rest acc

let rec mapTargetsOfDecisionTree f tree =
    match tree with 
    | TDSwitch (e, cases, dflt, m) ->
        let casesR = cases |> List.map (mapTargetsOfDecisionTreeCase f) 
        let dfltR = Option.map (mapTargetsOfDecisionTree f) dflt
        TDSwitch (e, casesR, dfltR, m)
    | TDSuccess (es, i) -> TDSuccess(es, f i) 
    | TDBind (bind, rest) -> TDBind(bind, mapTargetsOfDecisionTree f rest)

and mapTargetsOfDecisionTreeCase f (TCase(x, t)) = 
    TCase(x, mapTargetsOfDecisionTree f t)

// Dead target elimination 
let eliminateDeadTargetsFromMatch tree (targets:_[]) =
    let used = accTargetsOfDecisionTree tree [] |> ListSet.setify (=) |> Array.ofList
    if used.Length < targets.Length then
        Array.sortInPlace used
        let ntargets = targets.Length
        let treeR = 
            let remap = Array.create ntargets -1
            Array.iteri (fun i tgn -> remap[tgn] <- i) used
            tree |> mapTargetsOfDecisionTree (fun tgn -> 
                 if remap[tgn] = -1 then failwith "eliminateDeadTargetsFromMatch: failure while eliminating unused targets"
                 remap[tgn]) 
        let targetsR = Array.map (Array.get targets) used
        treeR, targetsR
    else 
        tree, targets
    
let rec targetOfSuccessDecisionTree tree =
    match tree with 
    | TDSwitch _ -> None
    | TDSuccess (_, i) -> Some i
    | TDBind(_, t) -> targetOfSuccessDecisionTree t

/// Check a decision tree only has bindings that immediately cover a 'Success'
let rec decisionTreeHasNonTrivialBindings tree =
    match tree with 
    | TDSwitch (_, cases, dflt, _) -> 
        cases |> List.exists (fun c -> decisionTreeHasNonTrivialBindings c.CaseTree) || 
        dflt |> Option.exists decisionTreeHasNonTrivialBindings 
    | TDSuccess _ -> false
    | TDBind (_, t) -> Option.isNone (targetOfSuccessDecisionTree t)

// If a target has assignments and can only be reached through one 
// branch (i.e. is "linear"), then transfer the assignments to the r.h.s. to be a "let". 
let foldLinearBindingTargetsOfMatch tree (targets: _[]) =

    // Don't do this when there are any bindings in the tree except where those bindings immediately cover a success node
    // since the variables would be extruded from their scope. 
    if decisionTreeHasNonTrivialBindings tree then 
        tree, targets 

    else
        let branchesToTargets = Array.create targets.Length []
        // Build a map showing how each target might be reached
        let rec accumulateTipsOfDecisionTree accBinds tree =
            match tree with 
            | TDSwitch (_, cases, dflt, _) -> 
                assert (isNil accBinds)  // No switches under bindings
                for edge in cases do
                    accumulateTipsOfDecisionTree accBinds edge.CaseTree
                match dflt with 
                | None -> ()
                | Some tree -> accumulateTipsOfDecisionTree accBinds tree
            | TDSuccess (es, i) -> 
                branchesToTargets[i] <- (List.rev accBinds, es) :: branchesToTargets[i]
            | TDBind (bind, rest) -> 
                accumulateTipsOfDecisionTree (bind :: accBinds) rest 

        // Compute the targets that can only be reached one way
        accumulateTipsOfDecisionTree [] tree 
        let isLinearTarget bs = match bs with [_] -> true | _ -> false
        let isLinearTgtIdx i = isLinearTarget branchesToTargets[i] 
        let getLinearTgtIdx i = branchesToTargets[i].Head
        let hasLinearTgtIdx = branchesToTargets |> Array.exists isLinearTarget

        if not hasLinearTgtIdx then 

            tree, targets

        else
            
            /// rebuild the decision tree, replacing 'bind-then-success' decision trees by TDSuccess nodes that just go to the target
            let rec rebuildDecisionTree tree =
                
                // Check if this is a bind-then-success tree
                match targetOfSuccessDecisionTree tree with
                | Some i when isLinearTgtIdx i -> TDSuccess([], i)
                | _ -> 
                    match tree with 
                    | TDSwitch (e, cases, dflt, m) ->
                        let casesR = List.map rebuildDecisionTreeEdge cases
                        let dfltR = Option.map rebuildDecisionTree dflt
                        TDSwitch (e, casesR, dfltR, m)
                    | TDSuccess _ -> tree
                    | TDBind _ -> tree

            and rebuildDecisionTreeEdge (TCase(x, t)) =  
                TCase(x, rebuildDecisionTree t)

            let treeR = rebuildDecisionTree tree

            /// rebuild the targets, replacing linear targets by ones that include all the 'let' bindings from the source
            let targetsR = 
                targets |> Array.mapi (fun i (TTarget(vs, exprTarget, _) as tg) -> 
                    if isLinearTgtIdx i then
                        let binds, es = getLinearTgtIdx i
                        // The value bindings are moved to become part of the target.
                        // Hence the expressions in the value bindings can be remarked with the range of the target.
                        let mTarget = exprTarget.Range
                        let es = es |> List.map (remarkExpr mTarget)
                        // These are non-sticky - any sequence point for 'exprTarget' goes on 'exprTarget' _after_ the bindings have been evaluated
                        TTarget(List.empty, mkLetsBind mTarget binds (mkInvisibleLetsFromBindings mTarget vs es exprTarget), None)
                    else tg )
     
            treeR, targetsR

// Simplify a little as we go, including dead target elimination 
let rec simplifyTrivialMatch spBind exprm matchm ty tree (targets : _[]) = 
    match tree with 
    | TDSuccess(es, n) -> 
        if n >= targets.Length then failwith "simplifyTrivialMatch: target out of range"
        let (TTarget(vs, rhs, _)) = targets[n]
        if vs.Length <> es.Length then failwith ("simplifyTrivialMatch: invalid argument, n = " + string n + ", #targets = " + string targets.Length)

        // These are non-sticky - any sequence point for 'rhs' goes on 'rhs' _after_ the bindings have been made
        let res = mkInvisibleLetsFromBindings rhs.Range vs es rhs

        // Incorporate spBind as a note if present
        let res =
            match spBind with 
            | DebugPointAtBinding.Yes dp -> Expr.DebugPoint(DebugPointAtLeafExpr.Yes dp, res)
            | _ -> res
        res
    | _ -> 
        primMkMatch (spBind, exprm, tree, targets, matchm, ty)
 
// Simplify a little as we go, including dead target elimination 
let mkAndSimplifyMatch spBind exprm matchm ty tree targets = 
    let targets = Array.ofList targets
    match tree with 
    | TDSuccess _ -> 
        simplifyTrivialMatch spBind exprm matchm ty tree targets
    | _ -> 
        let tree, targets = eliminateDeadTargetsFromMatch tree targets
        let tree, targets = foldLinearBindingTargetsOfMatch tree targets
        simplifyTrivialMatch spBind exprm matchm ty tree targets

//-------------------------------------------------------------------------
// mkExprAddrOfExprAux
//------------------------------------------------------------------------- 

type Mutates = AddressOfOp | DefinitelyMutates | PossiblyMutates | NeverMutates
exception DefensiveCopyWarning of string * range

let isRecdOrStructTyconRefAssumedImmutable (g: TcGlobals) (tcref: TyconRef) =
    (tcref.CanDeref && not (isRecdOrUnionOrStructTyconRefDefinitelyMutable tcref)) ||
    tyconRefEq g tcref g.decimal_tcr || 
    tyconRefEq g tcref g.date_tcr

let isTyconRefReadOnly g m (tcref: TyconRef) =
    tcref.CanDeref &&
    if
        match tcref.TryIsReadOnly with 
        | ValueSome res -> res
        | _ ->
            let res = TyconRefHasAttribute g m g.attrib_IsReadOnlyAttribute tcref
            tcref.SetIsReadOnly res
            res 
    then true
    else tcref.IsEnumTycon

let isTyconRefAssumedReadOnly g (tcref: TyconRef) =
    tcref.CanDeref &&
    match tcref.TryIsAssumedReadOnly with 
    | ValueSome res -> res
    | _ -> 
        let res = isRecdOrStructTyconRefAssumedImmutable g tcref
        tcref.SetIsAssumedReadOnly res
        res

let isRecdOrStructTyconRefReadOnlyAux g m isInref (tcref: TyconRef) =
    if isInref && tcref.IsILStructOrEnumTycon then
        isTyconRefReadOnly g m tcref
    else
        isTyconRefReadOnly g m tcref || isTyconRefAssumedReadOnly g tcref

let isRecdOrStructTyconRefReadOnly g m tcref =
    isRecdOrStructTyconRefReadOnlyAux g m false tcref

let isRecdOrStructTyReadOnlyAux (g: TcGlobals) m isInref ty =
    match tryTcrefOfAppTy g ty with 
    | ValueNone -> false
    | ValueSome tcref -> isRecdOrStructTyconRefReadOnlyAux g m isInref tcref

let isRecdOrStructTyReadOnly g m ty =
    isRecdOrStructTyReadOnlyAux g m false ty

let CanTakeAddressOf g m isInref ty mut =
    match mut with 
    | NeverMutates -> true 
    | PossiblyMutates -> isRecdOrStructTyReadOnlyAux g m isInref ty
    | DefinitelyMutates -> false
    | AddressOfOp -> true // you can take the address but you might get a (readonly) inref<T> as a result

// We can take the address of values of struct type even if the value is immutable
// under certain conditions
//   - all instances of the type are known to be immutable; OR
//   - the operation is known not to mutate
//
// Note this may be taking the address of a closure field, i.e. a copy
// of the original struct, e.g. for
//    let f () = 
//        let g1 = A.G(1)
//        (fun () -> g1.x1)
//
// Note: isRecdOrStructTyReadOnly implies PossiblyMutates or NeverMutates
//
// We only do this for true local or closure fields because we can't take addresses of immutable static 
// fields across assemblies.
let CanTakeAddressOfImmutableVal (g: TcGlobals) m (vref: ValRef) mut =
    // We can take the address of values of struct type if the operation doesn't mutate 
    // and the value is a true local or closure field. 
    not vref.IsMutable &&
    not vref.IsMemberOrModuleBinding &&
    // Note: We can't add this:
    //    || valRefInThisAssembly g.compilingFSharpCore vref
    // This is because we don't actually guarantee to generate static backing fields for all values like these, e.g. simple constants "let x = 1".  
    // We always generate a static property but there is no field to take an address of
    CanTakeAddressOf g m false vref.Type mut

let MustTakeAddressOfVal (g: TcGlobals) (vref: ValRef) = 
    vref.IsMutable &&
    // We can only take the address of mutable values in the same assembly
    valRefInThisAssembly g.compilingFSharpCore vref

let MustTakeAddressOfByrefGet (g: TcGlobals) (vref: ValRef) = 
    isByrefTy g vref.Type && not (isInByrefTy g vref.Type)

let CanTakeAddressOfByrefGet (g: TcGlobals) (vref: ValRef) mut = 
    isInByrefTy g vref.Type &&
    CanTakeAddressOf g vref.Range true (destByrefTy g vref.Type) mut

let MustTakeAddressOfRecdField (rfref: RecdField) = 
    // Static mutable fields must be private, hence we don't have to take their address
    not rfref.IsStatic && 
    rfref.IsMutable

let MustTakeAddressOfRecdFieldRef (rfref: RecdFieldRef) = MustTakeAddressOfRecdField rfref.RecdField

let CanTakeAddressOfRecdFieldRef (g: TcGlobals) m (rfref: RecdFieldRef) tinst mut =
    // We only do this if the field is defined in this assembly because we can't take addresses across assemblies for immutable fields
    entityRefInThisAssembly g.compilingFSharpCore rfref.TyconRef &&
    not rfref.RecdField.IsMutable &&
    CanTakeAddressOf g m false (actualTyOfRecdFieldRef rfref tinst) mut

let CanTakeAddressOfUnionFieldRef (g: TcGlobals) m (uref: UnionCaseRef) cidx tinst mut =
    // We only do this if the field is defined in this assembly because we can't take addresses across assemblies for immutable fields
    entityRefInThisAssembly g.compilingFSharpCore uref.TyconRef &&
    let rfref = uref.FieldByIndex cidx
    not rfref.IsMutable &&
    CanTakeAddressOf g m false (actualTyOfUnionFieldRef uref cidx tinst) mut

let mkDerefAddrExpr mAddrGet expr mExpr exprTy =
    let v, _ = mkCompGenLocal mAddrGet "byrefReturn" exprTy
    mkCompGenLet mExpr v expr (mkAddrGet mAddrGet (mkLocalValRef v))

/// Make the address-of expression and return a wrapper that adds any allocated locals at an appropriate scope.
/// Also return a flag that indicates if the resulting pointer is a not a pointer where writing is allowed and will 
/// have intended effect (i.e. is a readonly pointer and/or a defensive copy).
let rec mkExprAddrOfExprAux g mustTakeAddress useReadonlyForGenericArrayAddress mut expr addrExprVal m =
    if mustTakeAddress then 
        let isNativePtr = 
            match addrExprVal with
            | Some vf -> valRefEq g vf g.addrof2_vref
            | _ -> false

        // If we are taking the native address using "&&" to get a nativeptr, disallow if it's readonly.
        let checkTakeNativeAddress readonly =
            if isNativePtr && readonly then
                error(Error(FSComp.SR.tastValueMustBeMutable(), m))

        match expr with 
        // LVALUE of "*x" where "x" is byref is just the byref itself
        | Expr.Op (TOp.LValueOp (LByrefGet, vref), _, [], m) when MustTakeAddressOfByrefGet g vref || CanTakeAddressOfByrefGet g vref mut -> 
            let readonly = not (MustTakeAddressOfByrefGet g vref)
            let writeonly = isOutByrefTy g vref.Type
            None, exprForValRef m vref, readonly, writeonly

        // LVALUE of "x" where "x" is mutable local, mutable intra-assembly module/static binding, or operation doesn't mutate.
        // Note: we can always take the address of mutable intra-assembly values
        | Expr.Val (vref, _, m) when MustTakeAddressOfVal g vref || CanTakeAddressOfImmutableVal g m vref mut ->
            let readonly = not (MustTakeAddressOfVal g vref)
            let writeonly = false
            checkTakeNativeAddress readonly
            None, mkValAddr m readonly vref, readonly, writeonly

        // LVALUE of "e.f" where "f" is an instance F# field or record field. 
        | Expr.Op (TOp.ValFieldGet rfref, tinst, [objExpr], m) when MustTakeAddressOfRecdFieldRef rfref || CanTakeAddressOfRecdFieldRef g m rfref tinst mut ->
            let objTy = tyOfExpr g objExpr
            let takeAddrOfObjExpr = isStructTy g objTy // It seems this will always be false - the address will already have been taken
            let wrap, expra, readonly, writeonly = mkExprAddrOfExprAux g takeAddrOfObjExpr false mut objExpr None m
            let readonly = readonly || isInByrefTy g objTy || not (MustTakeAddressOfRecdFieldRef rfref)
            let writeonly = writeonly || isOutByrefTy g objTy
            wrap, mkRecdFieldGetAddrViaExprAddr(readonly, expra, rfref, tinst, m), readonly, writeonly

        // LVALUE of "f" where "f" is a static F# field. 
        | Expr.Op (TOp.ValFieldGet rfref, tinst, [], m) when MustTakeAddressOfRecdFieldRef rfref || CanTakeAddressOfRecdFieldRef g m rfref tinst mut ->
            let readonly = not (MustTakeAddressOfRecdFieldRef rfref)
            let writeonly = false
            None, mkStaticRecdFieldGetAddr(readonly, rfref, tinst, m), readonly, writeonly

        // LVALUE of "e.f" where "f" is an F# union field. 
        | Expr.Op (TOp.UnionCaseFieldGet (uref, cidx), tinst, [objExpr], m) when MustTakeAddressOfRecdField (uref.FieldByIndex cidx) || CanTakeAddressOfUnionFieldRef g m uref cidx tinst mut ->
            let objTy = tyOfExpr g objExpr
            let takeAddrOfObjExpr = isStructTy g objTy // It seems this will always be false - the address will already have been taken
            let wrap, expra, readonly, writeonly = mkExprAddrOfExprAux g takeAddrOfObjExpr false mut objExpr None m
            let readonly = readonly || isInByrefTy g objTy || not (MustTakeAddressOfRecdField (uref.FieldByIndex cidx))
            let writeonly = writeonly || isOutByrefTy g objTy
            wrap, mkUnionCaseFieldGetAddrProvenViaExprAddr(readonly, expra, uref, tinst, cidx, m), readonly, writeonly

        // LVALUE of "f" where "f" is a .NET static field. 
        | Expr.Op (TOp.ILAsm ([I_ldsfld(_vol, fspec)], [ty2]), tinst, [], m) -> 
            let readonly = false // we never consider taking the address of a .NET static field to give an inref pointer
            let writeonly = false
            None, Expr.Op (TOp.ILAsm ([I_ldsflda fspec], [mkByrefTy g ty2]), tinst, [], m), readonly, writeonly

        // LVALUE of "e.f" where "f" is a .NET instance field. 
        | Expr.Op (TOp.ILAsm ([I_ldfld (_align, _vol, fspec)], [ty2]), tinst, [objExpr], m) -> 
            let objTy = tyOfExpr g objExpr
            let takeAddrOfObjExpr = isStructTy g objTy // It seems this will always be false - the address will already have been taken
            // we never consider taking the address of an .NET instance field to give an inref pointer, unless the object pointer is an inref pointer
            let wrap, expra, readonly, writeonly = mkExprAddrOfExprAux g takeAddrOfObjExpr false mut objExpr None m
            let readonly = readonly || isInByrefTy g objTy
            let writeonly = writeonly || isOutByrefTy g objTy
            wrap, Expr.Op (TOp.ILAsm ([I_ldflda fspec], [mkByrefTyWithFlag g readonly ty2]), tinst, [expra], m), readonly, writeonly

        // LVALUE of "e.[n]" where e is an array of structs 
        | Expr.App (Expr.Val (vf, _, _), _, [elemTy], [aexpr;nexpr], _) when (valRefEq g vf g.array_get_vref) -> 
      
            let readonly = false // array address is never forced to be readonly
            let writeonly = false
            let shape = ILArrayShape.SingleDimensional
            let ilInstrReadOnlyAnnotation = if isTyparTy g elemTy && useReadonlyForGenericArrayAddress then ReadonlyAddress else NormalAddress
            None, mkArrayElemAddress g (readonly, ilInstrReadOnlyAnnotation, isNativePtr, shape, elemTy, [aexpr; nexpr], m), readonly, writeonly

        // LVALUE of "e.[n1, n2]", "e.[n1, n2, n3]", "e.[n1, n2, n3, n4]" where e is an array of structs 
        | Expr.App (Expr.Val (vref, _, _), _, [elemTy], aexpr :: args, _) 
             when (valRefEq g vref g.array2D_get_vref || valRefEq g vref g.array3D_get_vref || valRefEq g vref g.array4D_get_vref) -> 
        
            let readonly = false // array address is never forced to be readonly
            let writeonly = false
            let shape = ILArrayShape.FromRank args.Length
            let ilInstrReadOnlyAnnotation = if isTyparTy g elemTy && useReadonlyForGenericArrayAddress then ReadonlyAddress else NormalAddress
            None, mkArrayElemAddress g (readonly, ilInstrReadOnlyAnnotation, isNativePtr, shape, elemTy, (aexpr :: args), m), readonly, writeonly

        // LVALUE: "&meth(args)" where meth has a byref or inref return. Includes "&span.[idx]".
        | Expr.Let (TBind(vref, e, _), Expr.Op (TOp.LValueOp (LByrefGet, vref2), _, _, _), _, _)  
             when (valRefEq g (mkLocalValRef vref) vref2) && 
                  (MustTakeAddressOfByrefGet g vref2 || CanTakeAddressOfByrefGet g vref2 mut) -> 
            let ty = tyOfExpr g e
            let readonly = isInByrefTy g ty
            let writeonly = isOutByrefTy g ty
            None, e, readonly, writeonly
        
        // Give a nice error message for address-of-byref
        | Expr.Val (vref, _, m) when isByrefTy g vref.Type -> 
            error(Error(FSComp.SR.tastUnexpectedByRef(), m))

        // Give a nice error message for DefinitelyMutates of address-of on mutable values in other assemblies
        | Expr.Val (vref, _, m) when (mut = DefinitelyMutates || mut = AddressOfOp) && vref.IsMutable -> 
            error(Error(FSComp.SR.tastInvalidAddressOfMutableAcrossAssemblyBoundary(), m))

        // Give a nice error message for AddressOfOp on immutable values
        | Expr.Val _ when mut = AddressOfOp -> 
            error(Error(FSComp.SR.tastValueMustBeLocal(), m))
         
        // Give a nice error message for mutating a value we can't take the address of
        | Expr.Val _ when mut = DefinitelyMutates -> 
            error(Error(FSComp.SR.tastValueMustBeMutable(), m))
         
        | _ -> 
            let ty = tyOfExpr g expr
            if isStructTy g ty then 
                match mut with 
                | NeverMutates
                | AddressOfOp -> ()
                | DefinitelyMutates -> 
                    // Give a nice error message for mutating something we can't take the address of
                    errorR(Error(FSComp.SR.tastInvalidMutationOfConstant(), m))
                | PossiblyMutates -> 
                    // Warn on defensive copy of something we can't take the address of
                    warning(DefensiveCopyWarning(FSComp.SR.tastValueHasBeenCopied(), m))

            match mut with
            | NeverMutates
            | DefinitelyMutates
            | PossiblyMutates -> ()
            | AddressOfOp -> 
                // we get an inref
                errorR(Error(FSComp.SR.tastCantTakeAddressOfExpression(), m))

            // Take a defensive copy
            let tmp, _ = 
                match mut with 
                | NeverMutates -> mkCompGenLocal m "copyOfStruct" ty
                | _ -> mkMutableCompGenLocal m "copyOfStruct" ty

            // This local is special in that it ignore byref scoping rules.
            tmp.SetIgnoresByrefScope()

            let readonly = true
            let writeonly = false
            Some (tmp, expr), (mkValAddr m readonly (mkLocalValRef tmp)), readonly, writeonly
    else
        None, expr, false, false

let mkExprAddrOfExpr g mustTakeAddress useReadonlyForGenericArrayAddress mut e addrExprVal m =
    let optBind, addre, readonly, writeonly = mkExprAddrOfExprAux g mustTakeAddress useReadonlyForGenericArrayAddress mut e addrExprVal m
    match optBind with 
    | None -> (fun x -> x), addre, readonly, writeonly
    | Some (tmp, rval) -> (fun x -> mkCompGenLet m tmp rval x), addre, readonly, writeonly

let mkTupleFieldGet g (tupInfo, e, tinst, i, m) = 
    let wrap, eR, _readonly, _writeonly = mkExprAddrOfExpr g (evalTupInfoIsStruct tupInfo) false NeverMutates e None m
    wrap (mkTupleFieldGetViaExprAddr(tupInfo, eR, tinst, i, m))

let mkAnonRecdFieldGet g (anonInfo: AnonRecdTypeInfo, e, tinst, i, m) = 
    let wrap, eR, _readonly, _writeonly = mkExprAddrOfExpr g (evalAnonInfoIsStruct anonInfo) false NeverMutates e None m
    wrap (mkAnonRecdFieldGetViaExprAddr(anonInfo, eR, tinst, i, m))

let mkRecdFieldGet g (e, fref: RecdFieldRef, tinst, m) = 
    assert (not (isByrefTy g (tyOfExpr g e)))
    let wrap, eR, _readonly, _writeonly = mkExprAddrOfExpr g fref.Tycon.IsStructOrEnumTycon false NeverMutates e None m
    wrap (mkRecdFieldGetViaExprAddr (eR, fref, tinst, m))

let mkUnionCaseFieldGetUnproven g (e, cref: UnionCaseRef, tinst, j, m) = 
    assert (not (isByrefTy g (tyOfExpr g e)))
    let wrap, eR, _readonly, _writeonly = mkExprAddrOfExpr g cref.Tycon.IsStructOrEnumTycon false NeverMutates e None m
    wrap (mkUnionCaseFieldGetUnprovenViaExprAddr (eR, cref, tinst, j, m))

let mkArray (argTy, args, m) = Expr.Op (TOp.Array, [argTy], args, m)

//---------------------------------------------------------------------------
// Compute fixups for letrec's.
//
// Generate an assignment expression that will fixup the recursion 
// amongst the vals on the r.h.s. of a letrec. The returned expressions 
// include disorderly constructs such as expressions/statements 
// to set closure environments and non-mutable fields. These are only ever 
// generated by the backend code-generator when processing a "letrec"
// construct.
//
// [self] is the top level value that is being fixed
// [exprToFix] is the r.h.s. expression
// [rvs] is the set of recursive vals being bound. 
// [acc] accumulates the expression right-to-left. 
//
// Traversal of the r.h.s. term must happen back-to-front to get the
// uniq's for the lambdas correct in the very rare case where the same lambda
// somehow appears twice on the right.
//---------------------------------------------------------------------------

let rec IterateRecursiveFixups g (selfv: Val option) rvs (access: Expr, set) exprToFix = 
    let exprToFix = stripExpr exprToFix
    match exprToFix with 
    | Expr.Const _ -> ()
    | Expr.Op (TOp.Tuple tupInfo, argTys, args, m) when not (evalTupInfoIsStruct tupInfo) ->
      args |> List.iteri (fun n -> 
          IterateRecursiveFixups g None rvs 
            (mkTupleFieldGet g (tupInfo, access, argTys, n, m), 
            (fun e -> 
              // NICE: it would be better to do this check in the type checker 
              errorR(Error(FSComp.SR.tastRecursiveValuesMayNotBeInConstructionOfTuple(), m))
              e)))

    | Expr.Op (TOp.UnionCase c, tinst, args, m) ->
      args |> List.iteri (fun n -> 
          IterateRecursiveFixups g None rvs 
            (mkUnionCaseFieldGetUnprovenViaExprAddr (access, c, tinst, n, m), 
             (fun e -> 
               // NICE: it would be better to do this check in the type checker 
               let tcref = c.TyconRef
               if not (c.FieldByIndex n).IsMutable && not (entityRefInThisAssembly g.compilingFSharpCore tcref) then
                 errorR(Error(FSComp.SR.tastRecursiveValuesMayNotAppearInConstructionOfType(tcref.LogicalName), m))
               mkUnionCaseFieldSet (access, c, tinst, n, e, m))))

    | Expr.Op (TOp.Recd (_, tcref), tinst, args, m) -> 
      (tcref.TrueInstanceFieldsAsRefList, args) ||> List.iter2 (fun fref arg -> 
          let fspec = fref.RecdField
          IterateRecursiveFixups g None rvs 
            (mkRecdFieldGetViaExprAddr (access, fref, tinst, m), 
             (fun e -> 
               // NICE: it would be better to do this check in the type checker 
               if not fspec.IsMutable && not (entityRefInThisAssembly g.compilingFSharpCore tcref) then
                 errorR(Error(FSComp.SR.tastRecursiveValuesMayNotBeAssignedToNonMutableField(fspec.rfield_id.idText, tcref.LogicalName), m))
               mkRecdFieldSetViaExprAddr (access, fref, tinst, e, m))) arg )
    | Expr.Val _
    | Expr.Lambda _
    | Expr.Obj _
    | Expr.TyChoose _
    | Expr.TyLambda _ -> 
        rvs selfv access set exprToFix
    | _ -> ()

//--------------------------------------------------------------------------
// computations on constraints
//-------------------------------------------------------------------------- 

let JoinTyparStaticReq r1 r2 = 
  match r1, r2 with
  | TyparStaticReq.None, r | r, TyparStaticReq.None -> r 
  | TyparStaticReq.HeadType, r | r, TyparStaticReq.HeadType -> r
  
//-------------------------------------------------------------------------
// ExprFolder - fold steps
//-------------------------------------------------------------------------

type ExprFolder<'State> = 
    { exprIntercept : (* recurseF *) ('State -> Expr -> 'State) -> (* noInterceptF *) ('State -> Expr -> 'State) -> 'State -> Expr -> 'State
      // the bool is 'bound in dtree' 
      valBindingSiteIntercept : 'State -> bool * Val -> 'State               
      // these values are always bound to these expressions. bool indicates 'recursively' 
      nonRecBindingsIntercept : 'State -> Binding -> 'State   
      recBindingsIntercept : 'State -> Bindings -> 'State        
      dtreeIntercept : 'State -> DecisionTree -> 'State                    
      targetIntercept : (* recurseF *) ('State -> Expr -> 'State) -> 'State -> DecisionTreeTarget -> 'State option 
      tmethodIntercept : (* recurseF *) ('State -> Expr -> 'State) -> 'State -> ObjExprMethod -> 'State option
    }

let ExprFolder0 =
    { exprIntercept = (fun _recurseF noInterceptF z x -> noInterceptF z x)
      valBindingSiteIntercept = (fun z _b -> z)
      nonRecBindingsIntercept = (fun z _bs -> z)
      recBindingsIntercept = (fun z _bs -> z)
      dtreeIntercept = (fun z _dt -> z)
      targetIntercept = (fun _exprF _z _x -> None)
      tmethodIntercept = (fun _exprF _z _x -> None) }

//-------------------------------------------------------------------------
// FoldExpr
//-------------------------------------------------------------------------

/// Adapted from usage info folding.
/// Collecting from exprs at moment.
/// To collect ids etc some additional folding needed, over formals etc.
type ExprFolders<'State> (folders: ExprFolder<'State>) =
    let mutable exprFClosure = Unchecked.defaultof<'State -> Expr -> 'State> // prevent reallocation of closure
    let mutable exprNoInterceptFClosure = Unchecked.defaultof<'State -> Expr -> 'State> // prevent reallocation of closure
    let stackGuard = StackGuard(FoldExprStackGuardDepth)

    let rec exprsF z xs = 
        List.fold exprFClosure z xs

    and exprF (z: 'State) (x: Expr) =
        stackGuard.Guard <| fun () ->
        folders.exprIntercept exprFClosure exprNoInterceptFClosure z x 

    and exprNoInterceptF (z: 'State) (x: Expr) = 
        match x with
        
        | Expr.Const _ -> z

        | Expr.Val _ -> z

        | LinearOpExpr (_op, _tyargs, argsHead, argLast, _m) ->
            let z = exprsF z argsHead
            // tailcall 
            exprF z argLast
        
        | Expr.Op (_c, _tyargs, args, _) -> 
            exprsF z args

        | Expr.Sequential (x0, x1, _dir, _) -> 
            let z = exprF z x0
            exprF z x1

        | Expr.Lambda (_lambdaId, _ctorThisValOpt, _baseValOpt, _argvs, body, _m, _rty) -> 
            exprF z body

        | Expr.TyLambda (_lambdaId, _tps, body, _m, _rty) -> 
            exprF z body

        | Expr.TyChoose (_, body, _) -> 
            exprF z body

        | Expr.App (f, _fty, _tys, argTys, _) -> 
            let z = exprF z f
            exprsF z argTys
                
        | Expr.LetRec (binds, body, _, _) -> 
            let z = valBindsF false z binds
            exprF z body
                
        | Expr.Let (bind, body, _, _) -> 
            let z = valBindF false z bind
            exprF z body
                
        | Expr.Link rX -> exprF z rX.Value

        | Expr.DebugPoint (_, innerExpr) -> exprF z innerExpr

        | Expr.Match (_spBind, _exprm, dtree, targets, _m, _ty) -> 
            let z = dtreeF z dtree
            let z = Array.fold targetF z targets[0..targets.Length - 2]
            // tailcall
            targetF z targets[targets.Length - 1]
                
        | Expr.Quote (e, dataCell, _, _, _) -> 
            let z = exprF z e
            match dataCell.Value with 
            | None -> z
            | Some ((_typeDefs, _argTypes, argExprs, _), _) -> exprsF z argExprs

        | Expr.Obj (_n, _typ, _basev, basecall, overrides, iimpls, _m) -> 
            let z = exprF z basecall
            let z = List.fold tmethodF z overrides
            List.fold (foldOn snd (List.fold tmethodF)) z iimpls

        | Expr.StaticOptimization (_tcs, csx, x, _) -> 
            exprsF z [csx;x]

        | Expr.WitnessArg (_witnessInfo, _m) ->
            z

    and valBindF dtree z bind =
        let z = folders.nonRecBindingsIntercept z bind
        bindF dtree z bind 

    and valBindsF dtree z binds =
        let z = folders.recBindingsIntercept z binds
        List.fold (bindF dtree) z binds 

    and bindF dtree z (bind: Binding) =
        let z = folders.valBindingSiteIntercept z (dtree, bind.Var)
        exprF z bind.Expr

    and dtreeF z dtree =
        let z = folders.dtreeIntercept z dtree
        match dtree with
        | TDBind (bind, rest) -> 
            let z = valBindF true z bind
            dtreeF z rest
        | TDSuccess (args, _) -> exprsF z args
        | TDSwitch (test, dcases, dflt, _) -> 
            let z = exprF z test
            let z = List.fold dcaseF z dcases
            let z = Option.fold dtreeF z dflt
            z

    and dcaseF z = function
        TCase (_, dtree) -> dtreeF z dtree (* not collecting from test *)

    and targetF z x =
        match folders.targetIntercept exprFClosure z x with 
        | Some z -> z // intercepted 
        | None ->     // structurally recurse 
            let (TTarget (_, body, _)) = x
            exprF z body
              
    and tmethodF z x =
        match folders.tmethodIntercept exprFClosure z x with 
        | Some z -> z // intercepted 
        | None ->     // structurally recurse 
            let (TObjExprMethod(_, _, _, _, e, _)) = x
            exprF z e

    and mexprF z x =
        match x with 
        | ModuleOrNamespaceContentsWithSig(_, def, _) -> mdefF z def

    and mdefF z x = 
        match x with
        | TMDefRec(_, _, _, mbinds, _) -> 
            // REVIEW: also iterate the abstract slot vspecs hidden in the _vslots field in the tycons
            let z = List.fold mbindF z mbinds
            z
        | TMDefLet(bind, _) -> valBindF false z bind
        | TMDefOpens _ -> z
        | TMDefDo(e, _) -> exprF z e
        | TMDefs defs -> List.fold mdefF z defs 
        | TMWithSig x -> mexprF z x

    and mbindF z x = 
        match x with 
        | ModuleOrNamespaceBinding.Binding b -> valBindF false z b
        | ModuleOrNamespaceBinding.Module(_, def) -> mdefF z def

    and implF z x = foldTImplFile mexprF z x

    do exprFClosure <- exprF // allocate one instance of this closure
    do exprNoInterceptFClosure <- exprNoInterceptF // allocate one instance of this closure

    member x.FoldExpr = exprF

    member x.FoldImplFile = implF

let FoldExpr folders state expr = ExprFolders(folders).FoldExpr state expr

let FoldImplFile folders state implFile = ExprFolders(folders).FoldImplFile state implFile 

#if DEBUG
//-------------------------------------------------------------------------
// ExprStats
//-------------------------------------------------------------------------

let ExprStats x =
  let mutable count = 0
  let folders = {ExprFolder0 with exprIntercept = (fun _ noInterceptF z x -> (count <- count + 1; noInterceptF z x))}
  let () = FoldExpr folders () x
  string count + " TExpr nodes"
#endif
    
//-------------------------------------------------------------------------
// Make expressions
//------------------------------------------------------------------------- 

let mkString (g: TcGlobals) m n = Expr.Const (Const.String n, m, g.string_ty)

let mkByte (g: TcGlobals) m b = Expr.Const (Const.Byte b, m, g.byte_ty)

let mkUInt16 (g: TcGlobals) m b = Expr.Const (Const.UInt16 b, m, g.uint16_ty)

let mkUnit (g: TcGlobals) m = Expr.Const (Const.Unit, m, g.unit_ty)

let mkInt32 (g: TcGlobals) m n = Expr.Const (Const.Int32 n, m, g.int32_ty)

let mkInt g m n = mkInt32 g m n

let mkZero g m = mkInt g m 0

let mkOne g m = mkInt g m 1

let mkTwo g m = mkInt g m 2

let mkMinusOne g m = mkInt g m -1

let destInt32 = function Expr.Const (Const.Int32 n, _, _) -> Some n | _ -> None

let isIDelegateEventType g ty =
    match tryTcrefOfAppTy g ty with
    | ValueSome tcref -> tyconRefEq g g.fslib_IDelegateEvent_tcr tcref
    | _ -> false

let destIDelegateEventType g ty = 
    if isIDelegateEventType g ty then 
        match argsOfAppTy g ty with 
        | [ty1] -> ty1
        | _ -> failwith "destIDelegateEventType: internal error"
    else failwith "destIDelegateEventType: not an IDelegateEvent type"

let mkIEventType (g: TcGlobals) ty1 ty2 = TType_app (g.fslib_IEvent2_tcr, [ty1;ty2], g.knownWithoutNull)

let mkIObservableType (g: TcGlobals) ty1 = TType_app (g.tcref_IObservable, [ty1], g.knownWithoutNull)

let mkIObserverType (g: TcGlobals) ty1 = TType_app (g.tcref_IObserver, [ty1], g.knownWithoutNull)

let mkRefCellContentsRef (g: TcGlobals) = mkRecdFieldRef g.refcell_tcr_canon "contents"

let mkSequential m e1 e2 = Expr.Sequential (e1, e2, NormalSeq, m)

let mkCompGenSequential m stmt expr = mkSequential m stmt expr

let mkThenDoSequential m expr stmt = Expr.Sequential (expr, stmt, ThenDoSeq, m)

let mkCompGenThenDoSequential m expr stmt = mkThenDoSequential m expr stmt

let rec mkSequentials g m es = 
    match es with 
    | [e] -> e 
    | e :: es -> mkSequential m e (mkSequentials g m es) 
    | [] -> mkUnit g m

let mkGetArg0 m ty = mkAsmExpr ( [ mkLdarg0 ], [], [], [ty], m) 

//-------------------------------------------------------------------------
// Tuples...
//------------------------------------------------------------------------- 
 
let mkAnyTupled g m tupInfo es tys = 
    match es with 
    | [] -> mkUnit g m 
    | [e] -> e
    | _ -> Expr.Op (TOp.Tuple tupInfo, tys, es, m)

let mkRefTupled g m es tys = mkAnyTupled g m tupInfoRef es tys

let mkRefTupledNoTypes g m args = mkRefTupled g m args (List.map (tyOfExpr g) args)

let mkRefTupledVars g m vs = mkRefTupled g m (List.map (exprForVal m) vs) (typesOfVals vs)

//--------------------------------------------------------------------------
// Permute expressions
//--------------------------------------------------------------------------
    
let inversePerm (sigma: int array) =
    let n = sigma.Length
    let invSigma = Array.create n -1
    for i = 0 to n-1 do
        let sigma_i = sigma[i]
        // assert( invSigma.[sigma_i] = -1 )
        invSigma[sigma_i] <- i
    invSigma
  
let permute (sigma: int[]) (data:'T[]) = 
    let n = sigma.Length
    let invSigma = inversePerm sigma
    Array.init n (fun i -> data[invSigma[i]])
  
let rec existsR a b pred = if a<=b then pred a || existsR (a+1) b pred else false

// Given a permutation for record fields, work out the highest entry that we must lift out
// of a record initialization. Lift out xi if xi goes to position that will be preceded by an expr with an effect 
// that originally followed xi. If one entry gets lifted then everything before it also gets lifted.
let liftAllBefore sigma = 
    let invSigma = inversePerm sigma

    let lifted = 
        [ for i in 0 .. sigma.Length - 1 do 
            let iR = sigma[i]
            if existsR 0 (iR - 1) (fun jR -> invSigma[jR] > i) then 
                    yield i ]

    if lifted.IsEmpty then 0 else List.max lifted + 1


///  Put record field assignments in order.
//
let permuteExprList (sigma: int[]) (exprs: Expr list) (ty: TType list) (names: string list) =
    let ty, names = (Array.ofList ty, Array.ofList names)

    let liftLim = liftAllBefore sigma 

    let rewrite rbinds (i, expri: Expr) =
        if i < liftLim then
            let tmpvi, tmpei = mkCompGenLocal expri.Range names[i] ty[i]
            let bindi = mkCompGenBind tmpvi expri
            tmpei, bindi :: rbinds
        else
            expri, rbinds
 
    let newExprs, reversedBinds = List.mapFold rewrite [] (exprs |> List.indexed)
    let binds = List.rev reversedBinds
    let reorderedExprs = permute sigma (Array.ofList newExprs)
    binds, Array.toList reorderedExprs
    
/// Evaluate the expressions in the original order, but build a record with the results in field order 
/// Note some fields may be static. If this were not the case we could just use 
///     let sigma = Array.map #Index ()  
/// However the presence of static fields means .Index may index into a non-compact set of instance field indexes. 
/// We still need to sort by index. 
let mkRecordExpr g (lnk, tcref, tinst, unsortedRecdFields: RecdFieldRef list, unsortedFieldExprs, m) =  
    // Remove any abbreviations 
    let tcref, tinst = destAppTy g (mkAppTy tcref tinst)
    
    let sortedRecdFields = unsortedRecdFields |> List.indexed |> Array.ofList |> Array.sortBy (fun (_, r) -> r.Index)
    let sigma = Array.create sortedRecdFields.Length -1
    sortedRecdFields |> Array.iteri (fun sortedIdx (unsortedIdx, _) -> 
        if sigma[unsortedIdx] <> -1 then error(InternalError("bad permutation", m))
        sigma[unsortedIdx] <- sortedIdx) 
    
    let unsortedArgTys = unsortedRecdFields |> List.map (fun rfref -> actualTyOfRecdFieldRef rfref tinst)
    let unsortedArgNames = unsortedRecdFields |> List.map (fun rfref -> rfref.FieldName)
    let unsortedArgBinds, sortedArgExprs = permuteExprList sigma unsortedFieldExprs unsortedArgTys unsortedArgNames
    let core = Expr.Op (TOp.Recd (lnk, tcref), tinst, sortedArgExprs, m)
    mkLetsBind m unsortedArgBinds core

let mkAnonRecd (_g: TcGlobals) m (anonInfo: AnonRecdTypeInfo) (unsortedIds: Ident[]) (unsortedFieldExprs: Expr list) unsortedArgTys =
    let sortedRecdFields = unsortedFieldExprs |> List.indexed |> Array.ofList |> Array.sortBy (fun (i,_) -> unsortedIds[i].idText)
    let sortedArgTys = unsortedArgTys |> List.indexed |> List.sortBy (fun (i,_) -> unsortedIds[i].idText) |> List.map snd

    let sigma = Array.create sortedRecdFields.Length -1
    sortedRecdFields |> Array.iteri (fun sortedIdx (unsortedIdx, _) -> 
        if sigma[unsortedIdx] <> -1 then error(InternalError("bad permutation", m))
        sigma[unsortedIdx] <- sortedIdx) 
    
    let unsortedArgNames = unsortedIds |> Array.toList |> List.map (fun id -> id.idText)
    let unsortedArgBinds, sortedArgExprs = permuteExprList sigma unsortedFieldExprs unsortedArgTys unsortedArgNames
    let core = Expr.Op (TOp.AnonRecd anonInfo, sortedArgTys, sortedArgExprs, m)
    mkLetsBind m unsortedArgBinds core
  
//-------------------------------------------------------------------------
// List builders
//------------------------------------------------------------------------- 
 
let mkRefCell g m ty e = mkRecordExpr g (RecdExpr, g.refcell_tcr_canon, [ty], [mkRefCellContentsRef g], [e], m)

let mkRefCellGet g m ty e = mkRecdFieldGetViaExprAddr (e, mkRefCellContentsRef g, [ty], m)

let mkRefCellSet g m ty e1 e2 = mkRecdFieldSetViaExprAddr (e1, mkRefCellContentsRef g, [ty], e2, m)

let mkNil (g: TcGlobals) m ty = mkUnionCaseExpr (g.nil_ucref, [ty], [], m)

let mkCons (g: TcGlobals) ty h t = mkUnionCaseExpr (g.cons_ucref, [ty], [h;t], unionRanges h.Range t.Range)

let mkCompGenLocalAndInvisibleBind g nm m e = 
    let locv, loce = mkCompGenLocal m nm (tyOfExpr g e)
    locv, loce, mkInvisibleBind locv e 

//----------------------------------------------------------------------------
// Make some fragments of code
//----------------------------------------------------------------------------

let box = I_box (mkILTyvarTy 0us)

let isinst = I_isinst (mkILTyvarTy 0us)

let unbox = I_unbox_any (mkILTyvarTy 0us)

let mkUnbox ty e m = mkAsmExpr ([ unbox ], [ty], [e], [ ty ], m)

let mkBox ty e m = mkAsmExpr ([box], [], [e], [ty], m)

let mkIsInst ty e m = mkAsmExpr ([ isinst ], [ty], [e], [ ty ], m)

let mspec_Type_GetTypeFromHandle (g: TcGlobals) = mkILNonGenericStaticMethSpecInTy(g.ilg.typ_Type, "GetTypeFromHandle", [g.iltyp_RuntimeTypeHandle], g.ilg.typ_Type)

let mspec_String_Length (g: TcGlobals) = mkILNonGenericInstanceMethSpecInTy (g.ilg.typ_String, "get_Length", [], g.ilg.typ_Int32)

let mspec_String_Concat2 (g: TcGlobals) = 
    mkILNonGenericStaticMethSpecInTy (g.ilg.typ_String, "Concat", [ g.ilg.typ_String; g.ilg.typ_String ], g.ilg.typ_String)

let mspec_String_Concat3 (g: TcGlobals) = 
    mkILNonGenericStaticMethSpecInTy (g.ilg.typ_String, "Concat", [ g.ilg.typ_String; g.ilg.typ_String; g.ilg.typ_String ], g.ilg.typ_String)

let mspec_String_Concat4 (g: TcGlobals) = 
    mkILNonGenericStaticMethSpecInTy (g.ilg.typ_String, "Concat", [ g.ilg.typ_String; g.ilg.typ_String; g.ilg.typ_String; g.ilg.typ_String ], g.ilg.typ_String)

let mspec_String_Concat_Array (g: TcGlobals) = 
    mkILNonGenericStaticMethSpecInTy (g.ilg.typ_String, "Concat", [ mkILArr1DTy g.ilg.typ_String ], g.ilg.typ_String)

let fspec_Missing_Value (g: TcGlobals) = mkILFieldSpecInTy(g.iltyp_Missing, "Value", g.iltyp_Missing)

let mkInitializeArrayMethSpec (g: TcGlobals) = 
  let tref = g.FindSysILTypeRef "System.Runtime.CompilerServices.RuntimeHelpers"
  mkILNonGenericStaticMethSpecInTy(mkILNonGenericBoxedTy tref, "InitializeArray", [g.ilg.typ_Array;g.iltyp_RuntimeFieldHandle], ILType.Void)

let mkInvalidCastExnNewobj (g: TcGlobals) = 
  mkNormalNewobj (mkILCtorMethSpecForTy (mkILNonGenericBoxedTy (g.FindSysILTypeRef "System.InvalidCastException"), []))

let typedExprForIntrinsic _g m (IntrinsicValRef(_, _, _, ty, _) as i) =
    let vref = ValRefForIntrinsic i
    exprForValRef m vref, ty

let mkCallGetGenericComparer (g: TcGlobals) m = typedExprForIntrinsic g m g.get_generic_comparer_info |> fst

let mkCallGetGenericEREqualityComparer (g: TcGlobals) m = typedExprForIntrinsic g m g.get_generic_er_equality_comparer_info |> fst

let mkCallGetGenericPEREqualityComparer (g: TcGlobals) m = typedExprForIntrinsic g m g.get_generic_per_equality_comparer_info |> fst

let mkCallUnbox (g: TcGlobals) m ty e1 = mkApps g (typedExprForIntrinsic g m g.unbox_info, [[ty]], [ e1 ], m)

let mkCallUnboxFast (g: TcGlobals) m ty e1 = mkApps g (typedExprForIntrinsic g m g.unbox_fast_info, [[ty]], [ e1 ], m)

let mkCallTypeTest (g: TcGlobals) m ty e1 = mkApps g (typedExprForIntrinsic g m g.istype_info, [[ty]], [ e1 ], m)

let mkCallTypeOf (g: TcGlobals) m ty = mkApps g (typedExprForIntrinsic g m g.typeof_info, [[ty]], [ ], m)

let mkCallTypeDefOf (g: TcGlobals) m ty = mkApps g (typedExprForIntrinsic g m g.typedefof_info, [[ty]], [ ], m)
 
let mkCallDispose (g: TcGlobals) m ty e1 = mkApps g (typedExprForIntrinsic g m g.dispose_info, [[ty]], [ e1 ], m)

let mkCallSeq (g: TcGlobals) m ty e1 = mkApps g (typedExprForIntrinsic g m g.seq_info, [[ty]], [ e1 ], m)

let mkCallCreateInstance (g: TcGlobals) m ty = mkApps g (typedExprForIntrinsic g m g.create_instance_info, [[ty]], [ mkUnit g m ], m)

let mkCallGetQuerySourceAsEnumerable (g: TcGlobals) m ty1 ty2 e1 = mkApps g (typedExprForIntrinsic g m g.query_source_as_enum_info, [[ty1;ty2]], [ e1; mkUnit g m ], m)

let mkCallNewQuerySource (g: TcGlobals) m ty1 ty2 e1 = mkApps g (typedExprForIntrinsic g m g.new_query_source_info, [[ty1;ty2]], [ e1 ], m)

let mkCallCreateEvent (g: TcGlobals) m ty1 ty2 e1 e2 e3 = mkApps g (typedExprForIntrinsic g m g.create_event_info, [[ty1;ty2]], [ e1;e2;e3 ], m)

let mkCallGenericComparisonWithComparerOuter (g: TcGlobals) m ty comp e1 e2 = mkApps g (typedExprForIntrinsic g m g.generic_comparison_withc_outer_info, [[ty]], [ comp;e1;e2 ], m)

let mkCallGenericEqualityEROuter (g: TcGlobals) m ty e1 e2 = mkApps g (typedExprForIntrinsic g m g.generic_equality_er_outer_info, [[ty]], [ e1;e2 ], m)

let mkCallGenericEqualityWithComparerOuter (g: TcGlobals) m ty comp e1 e2 = mkApps g (typedExprForIntrinsic g m g.generic_equality_withc_outer_info, [[ty]], [comp;e1;e2], m)

let mkCallGenericHashWithComparerOuter (g: TcGlobals) m ty comp e1 = mkApps g (typedExprForIntrinsic g m g.generic_hash_withc_outer_info, [[ty]], [comp;e1], m)

let mkCallEqualsOperator (g: TcGlobals) m ty e1 e2 = mkApps g (typedExprForIntrinsic g m g.equals_operator_info, [[ty]], [ e1;e2 ], m)

let mkCallNotEqualsOperator (g: TcGlobals) m ty e1 e2 = mkApps g (typedExprForIntrinsic g m g.not_equals_operator, [[ty]], [ e1;e2 ], m)

let mkCallLessThanOperator (g: TcGlobals) m ty e1 e2 = mkApps g (typedExprForIntrinsic g m g.less_than_operator, [[ty]], [ e1;e2 ], m)

let mkCallLessThanOrEqualsOperator (g: TcGlobals) m ty e1 e2 = mkApps g (typedExprForIntrinsic g m g.less_than_or_equals_operator, [[ty]], [ e1;e2 ], m)

let mkCallGreaterThanOperator (g: TcGlobals) m ty e1 e2 = mkApps g (typedExprForIntrinsic g m g.greater_than_operator, [[ty]], [ e1;e2 ], m)

let mkCallGreaterThanOrEqualsOperator (g: TcGlobals) m ty e1 e2 = mkApps g (typedExprForIntrinsic g m g.greater_than_or_equals_operator, [[ty]], [ e1;e2 ], m)

let mkCallAdditionOperator (g: TcGlobals) m ty e1 e2 = mkApps g (typedExprForIntrinsic g m g.unchecked_addition_info, [[ty; ty; ty]], [e1;e2], m)

let mkCallSubtractionOperator (g: TcGlobals) m ty e1 e2 = mkApps g (typedExprForIntrinsic g m g.unchecked_subtraction_info, [[ty; ty; ty]], [e1;e2], m)

let mkCallMultiplyOperator (g: TcGlobals) m ty1 ty2 retTy e1 e2 = mkApps g (typedExprForIntrinsic g m g.unchecked_multiply_info, [[ty1; ty2; retTy]], [e1;e2], m)

let mkCallDivisionOperator (g: TcGlobals) m ty1 ty2 retTy e1 e2 = mkApps g (typedExprForIntrinsic g m g.unchecked_division_info, [[ty1; ty2; retTy]], [e1;e2], m)

let mkCallModulusOperator (g: TcGlobals) m ty e1 e2 = mkApps g (typedExprForIntrinsic g m g.unchecked_modulus_info, [[ty; ty; ty]], [e1;e2], m)

let mkCallDefaultOf (g: TcGlobals) m ty = mkApps g (typedExprForIntrinsic g m g.unchecked_defaultof_info, [[ty]], [], m)

let mkCallBitwiseAndOperator (g: TcGlobals) m ty e1 e2 = mkApps g (typedExprForIntrinsic g m g.bitwise_and_info, [[ty]], [e1;e2], m)

let mkCallBitwiseOrOperator (g: TcGlobals) m ty e1 e2 = mkApps g (typedExprForIntrinsic g m g.bitwise_or_info, [[ty]], [e1;e2], m)

let mkCallBitwiseXorOperator (g: TcGlobals) m ty e1 e2 = mkApps g (typedExprForIntrinsic g m g.bitwise_xor_info, [[ty]], [e1;e2], m)

let mkCallShiftLeftOperator (g: TcGlobals) m ty e1 e2 = mkApps g (typedExprForIntrinsic g m g.bitwise_shift_left_info, [[ty]], [e1;e2], m)

let mkCallShiftRightOperator (g: TcGlobals) m ty e1 e2 = mkApps g (typedExprForIntrinsic g m g.bitwise_shift_right_info, [[ty]], [e1;e2], m)

let mkCallUnaryNegOperator (g: TcGlobals) m ty e1 = mkApps g (typedExprForIntrinsic g m g.unchecked_unary_minus_info, [[ty]], [e1], m)

let mkCallUnaryNotOperator (g: TcGlobals) m ty e1 = mkApps g (typedExprForIntrinsic g m g.bitwise_unary_not_info, [[ty]], [e1], m)

let mkCallAdditionChecked (g: TcGlobals) m ty e1 e2 = mkApps g (typedExprForIntrinsic g m g.checked_addition_info, [[ty; ty; ty]], [e1;e2], m)

let mkCallSubtractionChecked (g: TcGlobals) m ty e1 e2 = mkApps g (typedExprForIntrinsic g m g.checked_subtraction_info, [[ty; ty; ty]], [e1;e2], m)

let mkCallMultiplyChecked (g: TcGlobals) m ty1 ty2 retTy e1 e2 = mkApps g (typedExprForIntrinsic g m g.checked_multiply_info, [[ty1; ty2; retTy]], [e1;e2], m)

let mkCallUnaryNegChecked (g: TcGlobals) m ty e1 = mkApps g (typedExprForIntrinsic g m g.checked_unary_minus_info, [[ty]], [e1], m)

let mkCallToByteChecked (g: TcGlobals) m ty e1 = mkApps g (typedExprForIntrinsic g m g.byte_checked_info, [[ty]], [e1], m)

let mkCallToSByteChecked (g: TcGlobals) m ty e1 = mkApps g (typedExprForIntrinsic g m g.sbyte_checked_info, [[ty]], [e1], m)

let mkCallToInt16Checked (g: TcGlobals) m ty e1 = mkApps g (typedExprForIntrinsic g m g.int16_checked_info, [[ty]], [e1], m)

let mkCallToUInt16Checked (g: TcGlobals) m ty e1 = mkApps g (typedExprForIntrinsic g m g.uint16_checked_info, [[ty]], [e1], m)

let mkCallToIntChecked (g: TcGlobals) m ty e1 = mkApps g (typedExprForIntrinsic g m g.int_checked_info, [[ty]], [e1], m)

let mkCallToInt32Checked (g: TcGlobals) m ty e1 = mkApps g (typedExprForIntrinsic g m g.int32_checked_info, [[ty]], [e1], m)

let mkCallToUInt32Checked (g: TcGlobals) m ty e1 = mkApps g (typedExprForIntrinsic g m g.uint32_checked_info, [[ty]], [e1], m)

let mkCallToInt64Checked (g: TcGlobals) m ty e1 = mkApps g (typedExprForIntrinsic g m g.int64_checked_info, [[ty]], [e1], m)

let mkCallToUInt64Checked (g: TcGlobals) m ty e1 = mkApps g (typedExprForIntrinsic g m g.uint64_checked_info, [[ty]], [e1], m)

let mkCallToIntPtrChecked (g: TcGlobals) m ty e1 = mkApps g (typedExprForIntrinsic g m g.nativeint_checked_info, [[ty]], [e1], m)

let mkCallToUIntPtrChecked (g: TcGlobals) m ty e1 = mkApps g (typedExprForIntrinsic g m g.unativeint_checked_info, [[ty]], [e1], m)

let mkCallToByteOperator (g: TcGlobals) m ty e1 = mkApps g (typedExprForIntrinsic g m g.byte_operator_info, [[ty]], [e1], m)

let mkCallToSByteOperator (g: TcGlobals) m ty e1 = mkApps g (typedExprForIntrinsic g m g.sbyte_operator_info, [[ty]], [e1], m)

let mkCallToInt16Operator (g: TcGlobals) m ty e1 = mkApps g (typedExprForIntrinsic g m g.int16_operator_info, [[ty]], [e1], m)

let mkCallToUInt16Operator (g: TcGlobals) m ty e1 = mkApps g (typedExprForIntrinsic g m g.uint16_operator_info, [[ty]], [e1], m)

let mkCallToIntOperator (g: TcGlobals) m ty e1 = mkApps g (typedExprForIntrinsic g m g.int_operator_info, [[ty]], [e1], m)

let mkCallToInt32Operator (g: TcGlobals) m ty e1 = mkApps g (typedExprForIntrinsic g m g.int32_operator_info, [[ty]], [e1], m)

let mkCallToUInt32Operator (g: TcGlobals) m ty e1 = mkApps g (typedExprForIntrinsic g m g.uint32_operator_info, [[ty]], [e1], m)

let mkCallToInt64Operator (g: TcGlobals) m ty e1 = mkApps g (typedExprForIntrinsic g m g.int64_operator_info, [[ty]], [e1], m)

let mkCallToUInt64Operator (g: TcGlobals) m ty e1 = mkApps g (typedExprForIntrinsic g m g.uint64_operator_info, [[ty]], [e1], m)

let mkCallToSingleOperator (g: TcGlobals) m ty e1 = mkApps g (typedExprForIntrinsic g m g.float32_operator_info, [[ty]], [e1], m)

let mkCallToDoubleOperator (g: TcGlobals) m ty e1 = mkApps g (typedExprForIntrinsic g m g.float_operator_info, [[ty]], [e1], m)

let mkCallToIntPtrOperator (g: TcGlobals) m ty e1 = mkApps g (typedExprForIntrinsic g m g.nativeint_operator_info, [[ty]], [e1], m)

let mkCallToUIntPtrOperator (g: TcGlobals) m ty e1 = mkApps g (typedExprForIntrinsic g m g.unativeint_operator_info, [[ty]], [e1], m)

let mkCallToCharOperator (g: TcGlobals) m ty e1 = mkApps g (typedExprForIntrinsic g m g.char_operator_info, [[ty]], [e1], m)

let mkCallToEnumOperator (g: TcGlobals) m ty e1 = mkApps g (typedExprForIntrinsic g m g.enum_operator_info, [[ty]], [e1], m)

let mkCallArrayLength (g: TcGlobals) m ty e1 = mkApps g (typedExprForIntrinsic g m g.array_length_info, [[ty]], [e1], m)

let mkCallArrayGet (g: TcGlobals) m ty e1 idx1 = mkApps g (typedExprForIntrinsic g m g.array_get_info, [[ty]], [ e1 ; idx1 ], m)

let mkCallArray2DGet (g: TcGlobals) m ty e1 idx1 idx2 = mkApps g (typedExprForIntrinsic g m g.array2D_get_info, [[ty]], [ e1 ; idx1; idx2 ], m)

let mkCallArray3DGet (g: TcGlobals) m ty e1 idx1 idx2 idx3 = mkApps g (typedExprForIntrinsic g m g.array3D_get_info, [[ty]], [ e1 ; idx1; idx2; idx3 ], m)

let mkCallArray4DGet (g: TcGlobals) m ty e1 idx1 idx2 idx3 idx4 = mkApps g (typedExprForIntrinsic g m g.array4D_get_info, [[ty]], [ e1 ; idx1; idx2; idx3; idx4 ], m)

let mkCallArraySet (g: TcGlobals) m ty e1 idx1 v = mkApps g (typedExprForIntrinsic g m g.array_set_info, [[ty]], [ e1 ; idx1; v ], m)

let mkCallArray2DSet (g: TcGlobals) m ty e1 idx1 idx2 v = mkApps g (typedExprForIntrinsic g m g.array2D_set_info, [[ty]], [ e1 ; idx1; idx2; v ], m)

let mkCallArray3DSet (g: TcGlobals) m ty e1 idx1 idx2 idx3 v = mkApps g (typedExprForIntrinsic g m g.array3D_set_info, [[ty]], [ e1 ; idx1; idx2; idx3; v ], m)

let mkCallArray4DSet (g: TcGlobals) m ty e1 idx1 idx2 idx3 idx4 v = mkApps g (typedExprForIntrinsic g m g.array4D_set_info, [[ty]], [ e1 ; idx1; idx2; idx3; idx4; v ], m)

let mkCallHash (g: TcGlobals) m ty e1 = mkApps g (typedExprForIntrinsic g m g.hash_info, [[ty]], [ e1 ], m)

let mkCallBox (g: TcGlobals) m ty e1 = mkApps g (typedExprForIntrinsic g m g.box_info, [[ty]], [ e1 ], m)

let mkCallIsNull (g: TcGlobals) m ty e1 = mkApps g (typedExprForIntrinsic g m g.isnull_info, [[ty]], [ e1 ], m)

let mkCallRaise (g: TcGlobals) m ty e1 = mkApps g (typedExprForIntrinsic g m g.raise_info, [[ty]], [ e1 ], m)

let mkCallNewDecimal (g: TcGlobals) m (e1, e2, e3, e4, e5) = mkApps g (typedExprForIntrinsic g m g.new_decimal_info, [], [ e1;e2;e3;e4;e5 ], m)

let mkCallNewFormat (g: TcGlobals) m aty bty cty dty ety formatStringExpr =
    mkApps g (typedExprForIntrinsic g m g.new_format_info, [[aty;bty;cty;dty;ety]], [ formatStringExpr ], m)

let tryMkCallBuiltInWitness (g: TcGlobals) traitInfo argExprs m =
    let info, tinst = g.MakeBuiltInWitnessInfo traitInfo
    let vref = ValRefForIntrinsic info
    match vref.TryDeref with
    | ValueSome v -> 
        let f = exprForValRef m vref
        mkApps g ((f, v.Type), [tinst], argExprs, m) |> Some
    | ValueNone -> 
        None

let tryMkCallCoreFunctionAsBuiltInWitness (g: TcGlobals) info tyargs argExprs m =
    let vref = ValRefForIntrinsic info
    match vref.TryDeref with
    | ValueSome v -> 
        let f = exprForValRef m vref
        mkApps g ((f, v.Type), [tyargs], argExprs, m) |> Some
    | ValueNone -> 
        None

let TryEliminateDesugaredConstants g m c = 
    match c with 
    | Const.Decimal d -> 
        match System.Decimal.GetBits d with 
        | [| lo;med;hi; signExp |] -> 
            let scale = (min (((signExp &&& 0xFF0000) >>> 16) &&& 0xFF) 28) |> byte
            let isNegative = (signExp &&& 0x80000000) <> 0
            Some(mkCallNewDecimal g m (mkInt g m lo, mkInt g m med, mkInt g m hi, mkBool g m isNegative, mkByte g m scale) )
        | _ -> failwith "unreachable"
    | _ -> 
        None

let mkSeqTy (g: TcGlobals) ty = mkAppTy g.seq_tcr [ty] 

let mkIEnumeratorTy (g: TcGlobals) ty = mkAppTy g.tcref_System_Collections_Generic_IEnumerator [ty] 

let mkCallSeqCollect g m alphaTy betaTy arg1 arg2 = 
    let enumty2 = try rangeOfFunTy g (tyOfExpr g arg1) with _ -> (* defensive programming *) (mkSeqTy g betaTy)
    mkApps g (typedExprForIntrinsic g m g.seq_collect_info, [[alphaTy;enumty2;betaTy]], [ arg1; arg2 ], m) 
                  
let mkCallSeqUsing g m resourceTy elemTy arg1 arg2 = 
    // We're instantiating val using : 'a -> ('a -> 'sb) -> seq<'b> when 'sb :> seq<'b> and 'a :> IDisposable 
    // We set 'sb -> range(typeof(arg2)) 
    let enumty = try rangeOfFunTy g (tyOfExpr g arg2) with _ -> (* defensive programming *) (mkSeqTy g elemTy)
    mkApps g (typedExprForIntrinsic g m g.seq_using_info, [[resourceTy;enumty;elemTy]], [ arg1; arg2 ], m) 
                  
let mkCallSeqDelay g m elemTy arg1 = 
    mkApps g (typedExprForIntrinsic g m g.seq_delay_info, [[elemTy]], [ arg1 ], m) 
                  
let mkCallSeqAppend g m elemTy arg1 arg2 = 
    mkApps g (typedExprForIntrinsic g m g.seq_append_info, [[elemTy]], [ arg1; arg2 ], m) 

let mkCallSeqGenerated g m elemTy arg1 arg2 = 
    mkApps g (typedExprForIntrinsic g m g.seq_generated_info, [[elemTy]], [ arg1; arg2 ], m) 
                       
let mkCallSeqFinally g m elemTy arg1 arg2 = 
    mkApps g (typedExprForIntrinsic g m g.seq_finally_info, [[elemTy]], [ arg1; arg2 ], m) 
                       
let mkCallSeqOfFunctions g m ty1 ty2 arg1 arg2 arg3 = 
    mkApps g (typedExprForIntrinsic g m g.seq_of_functions_info, [[ty1;ty2]], [ arg1; arg2; arg3 ], m) 
                  
let mkCallSeqToArray g m elemTy arg1 =  
    mkApps g (typedExprForIntrinsic g m g.seq_to_array_info, [[elemTy]], [ arg1 ], m) 
                  
let mkCallSeqToList g m elemTy arg1 = 
    mkApps g (typedExprForIntrinsic g m g.seq_to_list_info, [[elemTy]], [ arg1 ], m) 
                  
let mkCallSeqMap g m inpElemTy genElemTy arg1 arg2 = 
    mkApps g (typedExprForIntrinsic g m g.seq_map_info, [[inpElemTy;genElemTy]], [ arg1; arg2 ], m) 
                  
let mkCallSeqSingleton g m ty1 arg1 = 
    mkApps g (typedExprForIntrinsic g m g.seq_singleton_info, [[ty1]], [ arg1 ], m) 
                  
let mkCallSeqEmpty g m ty1 = 
    mkApps g (typedExprForIntrinsic g m g.seq_empty_info, [[ty1]], [ ], m) 
                 
let mkCall_sprintf (g: TcGlobals) m funcTy fmtExpr fillExprs = 
    mkApps g (typedExprForIntrinsic g m g.sprintf_info, [[funcTy]], fmtExpr::fillExprs , m) 
                 
let mkCallDeserializeQuotationFSharp20Plus g m e1 e2 e3 e4 = 
    let args = [ e1; e2; e3; e4 ]
    mkApps g (typedExprForIntrinsic g m g.deserialize_quoted_FSharp_20_plus_info, [], [ mkRefTupledNoTypes g m args ], m)

let mkCallDeserializeQuotationFSharp40Plus g m e1 e2 e3 e4 e5 = 
    let args = [ e1; e2; e3; e4; e5 ]
    mkApps g (typedExprForIntrinsic g m g.deserialize_quoted_FSharp_40_plus_info, [], [ mkRefTupledNoTypes g m args ], m)

let mkCallCastQuotation g m ty e1 = 
    mkApps g (typedExprForIntrinsic g m g.cast_quotation_info, [[ty]], [ e1 ], m)

let mkCallLiftValue (g: TcGlobals) m ty e1 = 
    mkApps g (typedExprForIntrinsic g m g.lift_value_info, [[ty]], [e1], m)

let mkCallLiftValueWithName (g: TcGlobals) m ty nm e1 = 
    let vref = ValRefForIntrinsic g.lift_value_with_name_info 
    // Use "Expr.ValueWithName" if it exists in FSharp.Core
    match vref.TryDeref with
    | ValueSome _ ->
        mkApps g (typedExprForIntrinsic g m g.lift_value_with_name_info, [[ty]], [mkRefTupledNoTypes g m [e1; mkString g m nm]], m)
    | ValueNone ->
        mkCallLiftValue g m ty e1

let mkCallLiftValueWithDefn g m qty e1 = 
    assert isQuotedExprTy g qty
    let ty = destQuotedExprTy g qty
    let vref = ValRefForIntrinsic g.lift_value_with_defn_info 
    // Use "Expr.WithValue" if it exists in FSharp.Core
    match vref.TryDeref with
    | ValueSome _ ->
        let copyOfExpr = copyExpr g ValCopyFlag.CloneAll e1
        let quoteOfCopyOfExpr = Expr.Quote (copyOfExpr, ref None, false, m, qty)
        mkApps g (typedExprForIntrinsic g m g.lift_value_with_defn_info, [[ty]], [mkRefTupledNoTypes g m [e1; quoteOfCopyOfExpr]], m)
    | ValueNone ->
        Expr.Quote (e1, ref None, false, m, qty)

let mkCallCheckThis g m ty e1 = 
    mkApps g (typedExprForIntrinsic g m g.check_this_info, [[ty]], [e1], m)

let mkCallFailInit g m = 
    mkApps g (typedExprForIntrinsic g m g.fail_init_info, [], [mkUnit g m], m)

let mkCallFailStaticInit g m = 
    mkApps g (typedExprForIntrinsic g m g.fail_static_init_info, [], [mkUnit g m], m)

let mkCallQuoteToLinqLambdaExpression g m ty e1 = 
    mkApps g (typedExprForIntrinsic g m g.quote_to_linq_lambda_info, [[ty]], [e1], m)

let mkOptionToNullable g m ty e1 = 
    mkApps g (typedExprForIntrinsic g m g.option_toNullable_info, [[ty]], [e1], m)

let mkOptionDefaultValue g m ty e1 e2 = 
    mkApps g (typedExprForIntrinsic g m g.option_defaultValue_info, [[ty]], [e1; e2], m)

let mkLazyDelayed g m ty f = mkApps g (typedExprForIntrinsic g m g.lazy_create_info, [[ty]], [ f ], m) 

let mkLazyForce g m ty e = mkApps g (typedExprForIntrinsic g m g.lazy_force_info, [[ty]], [ e; mkUnit g m ], m) 

let mkGetString g m e1 e2 = mkApps g (typedExprForIntrinsic g m g.getstring_info, [], [e1;e2], m)

let mkGetStringChar = mkGetString

let mkGetStringLength g m e =
    let mspec = mspec_String_Length g
    Expr.Op (TOp.ILCall (false, false, false, false, ValUseFlag.NormalValUse, true, false, mspec.MethodRef, [], [], [g.int32_ty]), [], [e], m)

let mkStaticCall_String_Concat2 g m arg1 arg2 =
    let mspec = mspec_String_Concat2 g
    Expr.Op (TOp.ILCall (false, false, false, false, ValUseFlag.NormalValUse, false, false, mspec.MethodRef, [], [], [g.string_ty]), [], [arg1; arg2], m)

let mkStaticCall_String_Concat3 g m arg1 arg2 arg3 =
    let mspec = mspec_String_Concat3 g
    Expr.Op (TOp.ILCall (false, false, false, false, ValUseFlag.NormalValUse, false, false, mspec.MethodRef, [], [], [g.string_ty]), [], [arg1; arg2; arg3], m)

let mkStaticCall_String_Concat4 g m arg1 arg2 arg3 arg4 =
    let mspec = mspec_String_Concat4 g
    Expr.Op (TOp.ILCall (false, false, false, false, ValUseFlag.NormalValUse, false, false, mspec.MethodRef, [], [], [g.string_ty]), [], [arg1; arg2; arg3; arg4], m)

let mkStaticCall_String_Concat_Array g m arg =
    let mspec = mspec_String_Concat_Array g
    Expr.Op (TOp.ILCall (false, false, false, false, ValUseFlag.NormalValUse, false, false, mspec.MethodRef, [], [], [g.string_ty]), [], [arg], m)

// Quotations can't contain any IL.
// As a result, we aim to get rid of all IL generation in the typechecker and pattern match
// compiler, or else train the quotation generator to understand the generated IL. 
// Hence each of the following are marked with places where they are generated.

// Generated by the optimizer and the encoding of 'for' loops     
let mkDecr (g: TcGlobals) m e = mkAsmExpr ([ AI_sub ], [], [e; mkOne g m], [g.int_ty], m)

let mkIncr (g: TcGlobals) m e = mkAsmExpr ([ AI_add ], [], [mkOne g m; e], [g.int_ty], m)

// Generated by the pattern match compiler and the optimizer for
//    1. array patterns
//    2. optimizations associated with getting 'for' loops into the shape expected by the JIT.
// 
// NOTE: The conv.i4 assumes that int_ty is int32. Note: ldlen returns native UNSIGNED int 
let mkLdlen (g: TcGlobals) m arre = mkAsmExpr ([ I_ldlen; (AI_conv DT_I4) ], [], [ arre ], [ g.int_ty ], m)

let mkLdelem (_g: TcGlobals) m ty arre idxe = mkAsmExpr ([ I_ldelem_any (ILArrayShape.SingleDimensional, mkILTyvarTy 0us) ], [ty], [ arre;idxe ], [ ty ], m)

// This is generated in equality/compare/hash augmentations and in the pattern match compiler.
// It is understood by the quotation processor and turned into "Equality" nodes.
//
// Note: this is IL assembly code, don't go inserting this in expressions which will be exposed via quotations
let mkILAsmCeq (g: TcGlobals) m e1 e2 = mkAsmExpr ([ AI_ceq ], [], [e1; e2], [g.bool_ty], m)

let mkILAsmClt (g: TcGlobals) m e1 e2 = mkAsmExpr ([ AI_clt ], [], [e1; e2], [g.bool_ty], m)

// This is generated in the initialization of the "ctorv" field in the typechecker's compilation of
// an implicit class construction.
let mkNull m ty = Expr.Const (Const.Zero, m, ty)

let mkThrow m ty e = mkAsmExpr ([ I_throw ], [], [e], [ty], m)

let destThrow = function
    | Expr.Op (TOp.ILAsm ([I_throw], [ty2]), [], [e], m) -> Some (m, ty2, e)
    | _ -> None

let isThrow x = Option.isSome (destThrow x)

// reraise - parsed as library call - internally represented as op form.
let mkReraiseLibCall (g: TcGlobals) ty m =
    let ve, vt = typedExprForIntrinsic g m g.reraise_info
    Expr.App (ve, vt, [ty], [mkUnit g m], m)

let mkReraise m returnTy = Expr.Op (TOp.Reraise, [returnTy], [], m) (* could suppress unitArg *)

//----------------------------------------------------------------------------
// CompilationMappingAttribute, SourceConstructFlags
//----------------------------------------------------------------------------

let tnameCompilationSourceNameAttr = FSharpLib.Core + ".CompilationSourceNameAttribute"
let tnameCompilationArgumentCountsAttr = FSharpLib.Core + ".CompilationArgumentCountsAttribute"
let tnameCompilationMappingAttr = FSharpLib.Core + ".CompilationMappingAttribute"
let tnameSourceConstructFlags = FSharpLib.Core + ".SourceConstructFlags"

let tref_CompilationArgumentCountsAttr (g: TcGlobals) = mkILTyRef (g.fslibCcu.ILScopeRef, tnameCompilationArgumentCountsAttr)
let tref_CompilationMappingAttr (g: TcGlobals) = mkILTyRef (g.fslibCcu.ILScopeRef, tnameCompilationMappingAttr)
let tref_CompilationSourceNameAttr (g: TcGlobals) = mkILTyRef (g.fslibCcu.ILScopeRef, tnameCompilationSourceNameAttr)
let tref_SourceConstructFlags (g: TcGlobals) = mkILTyRef (g.fslibCcu.ILScopeRef, tnameSourceConstructFlags)

let mkCompilationMappingAttrPrim (g: TcGlobals) k nums = 
    mkILCustomAttribute (tref_CompilationMappingAttr g, 
                               ((mkILNonGenericValueTy (tref_SourceConstructFlags g)) :: (nums |> List.map (fun _ -> g.ilg.typ_Int32))), 
                               ((k :: nums) |> List.map (fun n -> ILAttribElem.Int32 n)), 
                               [])

let mkCompilationMappingAttr g kind = mkCompilationMappingAttrPrim g kind []

let mkCompilationMappingAttrWithSeqNum g kind seqNum = mkCompilationMappingAttrPrim g kind [seqNum]

let mkCompilationMappingAttrWithVariantNumAndSeqNum g kind varNum seqNum = mkCompilationMappingAttrPrim g kind [varNum;seqNum]

let mkCompilationArgumentCountsAttr (g: TcGlobals) nums = 
    mkILCustomAttribute (tref_CompilationArgumentCountsAttr g, [ mkILArr1DTy g.ilg.typ_Int32 ], 
                               [ILAttribElem.Array (g.ilg.typ_Int32, List.map (fun n -> ILAttribElem.Int32 n) nums)], 
                               [])

let mkCompilationSourceNameAttr (g: TcGlobals) n = 
    mkILCustomAttribute (tref_CompilationSourceNameAttr g, [ g.ilg.typ_String ], 
                               [ILAttribElem.String(Some n)], 
                               [])

let mkCompilationMappingAttrForQuotationResource (g: TcGlobals) (nm, tys: ILTypeRef list) = 
    mkILCustomAttribute (tref_CompilationMappingAttr g, 
                               [ g.ilg.typ_String; mkILArr1DTy g.ilg.typ_Type ], 
                               [ ILAttribElem.String (Some nm); ILAttribElem.Array (g.ilg.typ_Type, [ for ty in tys -> ILAttribElem.TypeRef (Some ty) ]) ], 
                               [])

//----------------------------------------------------------------------------
// Decode extensible typing attributes
//----------------------------------------------------------------------------

#if !NO_TYPEPROVIDERS

let isTypeProviderAssemblyAttr (cattr: ILAttribute) = 
    cattr.Method.DeclaringType.BasicQualifiedName = typeof<Microsoft.FSharp.Core.CompilerServices.TypeProviderAssemblyAttribute>.FullName

let TryDecodeTypeProviderAssemblyAttr (cattr: ILAttribute) : string MaybeNull option = 
    if isTypeProviderAssemblyAttr cattr then 
        let parms, _args = decodeILAttribData cattr 
        match parms with // The first parameter to the attribute is the name of the assembly with the compiler extensions.
        | ILAttribElem.String (Some assemblyName) :: _ -> Some assemblyName
        | ILAttribElem.String None :: _ -> Some null
        | [] -> Some null
        | _ -> None
    else
        None

#endif

//----------------------------------------------------------------------------
// FSharpInterfaceDataVersionAttribute
//----------------------------------------------------------------------------

let tname_SignatureDataVersionAttr = FSharpLib.Core + ".FSharpInterfaceDataVersionAttribute"

let tnames_SignatureDataVersionAttr = splitILTypeName tname_SignatureDataVersionAttr

let tref_SignatureDataVersionAttr fsharpCoreAssemblyScopeRef = mkILTyRef(fsharpCoreAssemblyScopeRef, tname_SignatureDataVersionAttr)

let mkSignatureDataVersionAttr (g: TcGlobals) (version: ILVersionInfo)  = 
    mkILCustomAttribute
        (tref_SignatureDataVersionAttr g.ilg.fsharpCoreAssemblyScopeRef, 
         [g.ilg.typ_Int32;g.ilg.typ_Int32;g.ilg.typ_Int32], 
         [ILAttribElem.Int32 (int32 version.Major)
          ILAttribElem.Int32 (int32 version.Minor) 
          ILAttribElem.Int32 (int32 version.Build)], [])

let tname_AutoOpenAttr = FSharpLib.Core + ".AutoOpenAttribute"

let IsSignatureDataVersionAttr cattr = isILAttribByName ([], tname_SignatureDataVersionAttr) cattr

let TryFindAutoOpenAttr cattr = 
    if isILAttribByName ([], tname_AutoOpenAttr) cattr then 
        match decodeILAttribData cattr with 
        | [ILAttribElem.String s], _ -> s
        | [], _ -> None
        | _ -> 
            warning(Failure(FSComp.SR.tastUnexpectedDecodeOfAutoOpenAttribute()))
            None
    else
        None
        
let TryFindInternalsVisibleToAttr cattr = 
    if isILAttribByName ([], tname_InternalsVisibleToAttribute) cattr then 
        match decodeILAttribData cattr with 
        | [ILAttribElem.String s], _ -> s
        | [], _ -> None
        | _ -> 
            warning(Failure(FSComp.SR.tastUnexpectedDecodeOfInternalsVisibleToAttribute()))
            None
    else
        None

let IsMatchingSignatureDataVersionAttr (version: ILVersionInfo) cattr = 
    IsSignatureDataVersionAttr cattr &&
    match decodeILAttribData cattr with 
    |  [ILAttribElem.Int32 u1; ILAttribElem.Int32 u2;ILAttribElem.Int32 u3 ], _ -> 
        (version.Major = uint16 u1) && (version.Minor = uint16 u2) && (version.Build = uint16 u3)
    | _ -> 
        warning(Failure(FSComp.SR.tastUnexpectedDecodeOfInterfaceDataVersionAttribute()))
        false

let mkCompilerGeneratedAttr (g: TcGlobals) n = 
    mkILCustomAttribute (tref_CompilationMappingAttr g, [mkILNonGenericValueTy (tref_SourceConstructFlags g)], [ILAttribElem.Int32 n], [])

//--------------------------------------------------------------------------
// tupled lambda --> method/function with a given topValInfo specification.
//
// AdjustArityOfLambdaBody: "(vs, body)" represents a lambda "fun (vs) -> body". The
// aim is to produce a "static method" represented by a pair
// "(mvs, body)" where mvs has the List.length "arity".
//--------------------------------------------------------------------------

let untupledToRefTupled g vs =
    let untupledTys = typesOfVals vs
    let m = (List.head vs).Range
    let tupledv, tuplede = mkCompGenLocal m "tupledArg" (mkRefTupledTy g untupledTys)
    let untupling_es = List.mapi (fun i _ -> mkTupleFieldGet g (tupInfoRef, tuplede, untupledTys, i, m)) untupledTys
    // These are non-sticky - at the caller,any sequence point for 'body' goes on 'body' _after_ the binding has been made
    tupledv, mkInvisibleLets m vs untupling_es 
    
// The required tupled-arity (arity) can either be 1 
// or N, and likewise for the tuple-arity of the input lambda, i.e. either 1 or N 
// where the N's will be identical. 
let AdjustArityOfLambdaBody g arity (vs: Val list) body = 
    let nvs = vs.Length
    if not (nvs = arity || nvs = 1 || arity = 1) then failwith "lengths don't add up"
    if arity = 0 then 
        vs, body
    elif nvs = arity then 
        vs, body
    elif nvs = 1 then
        let v = vs.Head
        let untupledTys = destRefTupleTy g v.Type
        if (untupledTys.Length <> arity) then failwith "length untupledTys <> arity"
        let dummyvs, dummyes = 
            untupledTys 
            |> List.mapi (fun i ty -> mkCompGenLocal v.Range (v.LogicalName + "_" + string i) ty) 
            |> List.unzip 
        let body = mkInvisibleLet v.Range v (mkRefTupled g v.Range dummyes untupledTys) body
        dummyvs, body
    else 
        let tupledv, untupler = untupledToRefTupled g vs
        [tupledv], untupler body

let MultiLambdaToTupledLambda g vs body = 
    match vs with 
    | [] -> failwith "MultiLambdaToTupledLambda: expected some arguments"
    | [v] -> v, body 
    | vs -> 
        let tupledv, untupler = untupledToRefTupled g vs
        tupledv, untupler body 

let (|RefTuple|_|) expr = 
    match expr with
    | Expr.Op (TOp.Tuple (TupInfo.Const false), _, args, _) -> Some args
    | _ -> None

let MultiLambdaToTupledLambdaIfNeeded g (vs, arg) body = 
    match vs, arg with 
    | [], _ -> failwith "MultiLambdaToTupledLambda: expected some arguments"
    | [v], _ -> [(v, arg)], body 
    | vs, RefTuple args when args.Length = vs.Length -> List.zip vs args, body
    | vs, _ -> 
        let tupledv, untupler = untupledToRefTupled g vs
        [(tupledv, arg)], untupler body 

//--------------------------------------------------------------------------
// Beta reduction via let-bindings. Reduce immediate apps. of lambdas to let bindings. 
// Includes binding the immediate application of generic
// functions. Input type is the type of the function. Makes use of the invariant
// that any two expressions have distinct local variables (because we explicitly copy
// expressions).
//------------------------------------------------------------------------ 

let rec MakeApplicationAndBetaReduceAux g (f, fty, tyargsl: TType list list, argsl: Expr list, m) =
  match f with 
  | Expr.Let (bind, body, mLet, _) ->
      // Lift bindings out, i.e. (let x = e in f) y --> let x = e in f y 
      // This increases the scope of 'x', which I don't like as it mucks with debugging 
      // scopes of variables, but this is an important optimization, especially when the '|>' 
      // notation is used a lot. 
      mkLetBind mLet bind (MakeApplicationAndBetaReduceAux g (body, fty, tyargsl, argsl, m))
  | _ -> 
  match tyargsl with 
  | [] :: rest -> 
     MakeApplicationAndBetaReduceAux g (f, fty, rest, argsl, m)

  | tyargs :: rest -> 
      // Bind type parameters by immediate substitution 
      match f with 
      | Expr.TyLambda (_, tyvs, body, _, bodyTy) when tyvs.Length = List.length tyargs -> 
          let tpenv = bindTypars tyvs tyargs emptyTyparInst
          let body = instExpr g tpenv body
          let bodyTyR = instType tpenv bodyTy
          MakeApplicationAndBetaReduceAux g (body, bodyTyR, rest, argsl, m) 

      | _ -> 
          let f = mkAppsAux g f fty [tyargs] [] m
          let fty = applyTyArgs g fty tyargs 
          MakeApplicationAndBetaReduceAux g (f, fty, rest, argsl, m)
  | [] -> 
      match argsl with
      | _ :: _ ->
          // Bind term parameters by "let" explicit substitutions 
          // 
          // Only do this if there are enough lambdas for the number of arguments supplied. This is because
          // all arguments get evaluated before application.
          //
          // VALID:
          //      (fun a b -> E[a, b]) t1 t2 ---> let a = t1 in let b = t2 in E[t1, t2]
          // INVALID:
          //      (fun a -> E[a]) t1 t2 ---> let a = t1 in E[a] t2 UNLESS: E[a] has no effects OR t2 has no effects
          
          match tryStripLambdaN argsl.Length f with 
          | Some (argvsl, body) -> 
               assert (argvsl.Length = argsl.Length)
               let pairs, body = List.mapFoldBack (MultiLambdaToTupledLambdaIfNeeded g) (List.zip argvsl argsl) body
               let argvs2, args2 = List.unzip (List.concat pairs)
               mkLetsBind m (mkCompGenBinds argvs2 args2) body
          | _ -> 
              mkExprAppAux g f fty argsl m 

      | [] -> 
          f
      
let MakeApplicationAndBetaReduce g (f, fty, tyargsl, argl, m) = 
  MakeApplicationAndBetaReduceAux g (f, fty, tyargsl, argl, m)

let (|NewDelegateExpr|_|) g expr =
    match expr with
    | Expr.Obj (lambdaId, ty, a, b, [TObjExprMethod(c, d, e, tmvs, body, f)], [], m) when isDelegateTy g ty ->
        Some (lambdaId, List.concat tmvs, body, m, (fun bodyR -> Expr.Obj (lambdaId, ty, a, b, [TObjExprMethod(c, d, e, tmvs, bodyR, f)], [], m)))
    | _ -> None

let (|DelegateInvokeExpr|_|) g expr =
    match expr with
    | Expr.App ((Expr.Val (invokeRef, _, _)) as delInvokeRef, delInvokeTy, [], [delExpr;delInvokeArg], m) 
        when invokeRef.LogicalName = "Invoke" && isFSharpDelegateTy g (tyOfExpr g delExpr) -> 
            Some(delInvokeRef, delInvokeTy, delExpr, delInvokeArg, m)
    | _ -> None

let (|OpPipeRight|_|) g expr =
    match expr with
    | Expr.App (Expr.Val (vref, _, _), _, [_; resType], [xExpr; fExpr], m) 
        when valRefEq g vref g.piperight_vref -> 
            Some(resType, xExpr, fExpr, m)
    | _ -> None

let (|OpPipeRight2|_|) g expr =
    match expr with
    | Expr.App (Expr.Val (vref, _, _), _, [_; _; resType], [Expr.Op (TOp.Tuple _, _, [arg1; arg2], _); fExpr], m) 
        when valRefEq g vref g.piperight2_vref -> 
            Some(resType, arg1, arg2, fExpr, m)
    | _ -> None

let (|OpPipeRight3|_|) g expr =
    match expr with
    | Expr.App (Expr.Val (vref, _, _), _, [_; _; _; resType], [Expr.Op (TOp.Tuple _, _, [arg1; arg2; arg3], _); fExpr], m) 
        when valRefEq g vref g.piperight3_vref -> 
            Some(resType, arg1, arg2, arg3, fExpr, m)
    | _ -> None

let rec MakeFSharpDelegateInvokeAndTryBetaReduce g (delInvokeRef, delExpr, delInvokeTy, delInvokeArg, m) =
    match delExpr with 
    | Expr.Let (bind, body, mLet, _) ->
        mkLetBind mLet bind (MakeFSharpDelegateInvokeAndTryBetaReduce g (delInvokeRef, body, delInvokeTy, delInvokeArg, m))
    | NewDelegateExpr g (_, argvs, body, m, _) when argvs.Length > 0 -> 
        let pairs, body = MultiLambdaToTupledLambdaIfNeeded g (argvs, delInvokeArg) body
        let argvs2, args2 = List.unzip pairs
        mkLetsBind m (mkCompGenBinds argvs2 args2) body
    | _ -> 
        // Remake the delegate invoke
        Expr.App (delInvokeRef, delInvokeTy, [], [delExpr; delInvokeArg], m) 
      
//---------------------------------------------------------------------------
// Adjust for expected usage
// Convert a use of a value to saturate to the given arity.
//--------------------------------------------------------------------------- 

let MakeArgsForTopArgs _g m argTysl tpenv =
    argTysl |> List.mapi (fun i argTys -> 
        argTys |> List.mapi (fun j (argTy, argInfo: ArgReprInfo) -> 
            let ty = instType tpenv argTy
            let nm = 
               match argInfo.Name with 
               | None -> CompilerGeneratedName ("arg" + string i + string j)
               | Some id -> id.idText
            fst (mkCompGenLocal m nm ty)))

let AdjustValForExpectedArity g m (vref: ValRef) flags topValInfo =

    let tps, argTysl, retTy, _ = GetTopValTypeInFSharpForm g topValInfo vref.Type m
    let tpsR = copyTypars tps
    let tyargsR = List.map mkTyparTy tpsR
    let tpenv = bindTypars tps tyargsR emptyTyparInst
    let rtyR = instType tpenv retTy
    let vsl = MakeArgsForTopArgs g m argTysl tpenv
    let call = MakeApplicationAndBetaReduce g (Expr.Val (vref, flags, m), vref.Type, [tyargsR], (List.map (mkRefTupledVars g m) vsl), m)
    let tauexpr, tauty = 
        List.foldBack 
            (fun vs (e, ty) -> mkMultiLambda m vs (e, ty), (mkFunTy g (mkRefTupledVarsTy g vs) ty))
            vsl
            (call, rtyR)
    // Build a type-lambda expression for the toplevel value if needed... 
    mkTypeLambda m tpsR (tauexpr, tauty), tpsR +-> tauty

let IsSubsumptionExpr g expr =
    match expr with 
    | Expr.Op (TOp.Coerce, [inputTy;actualTy], [_], _) ->
        isFunTy g actualTy && isFunTy g inputTy   
    | _ -> 
        false

let stripTupledFunTy g ty = 
    let argTys, retTy = stripFunTy g ty
    let curriedArgTys = argTys |> List.map (tryDestRefTupleTy g)
    curriedArgTys, retTy

let (|ExprValWithPossibleTypeInst|_|) expr =
    match expr with 
    | Expr.App (Expr.Val (vref, flags, m), _fty, tyargs, [], _) ->
        Some (vref, flags, tyargs, m)
    | Expr.Val (vref, flags, m) ->
        Some (vref, flags, [], m)
    | _ -> 
        None

let mkCoerceIfNeeded g tgtTy srcTy expr =
    if typeEquiv g tgtTy srcTy then 
        expr
    else 
        mkCoerceExpr(expr, tgtTy, expr.Range, srcTy)

let mkCompGenLetIn m nm ty e f = 
    let v, ve = mkCompGenLocal m nm ty
    mkCompGenLet m v e (f (v, ve))

/// Take a node representing a coercion from one function type to another, e.g.
///    A -> A * A -> int 
/// to 
///    B -> B * A -> int 
/// and return an expression of the correct type that doesn't use a coercion type. For example
/// return   
///    (fun b1 b2 -> E (b1 :> A) (b2 :> A))
///
///    - Use good names for the closure arguments if available
///    - Create lambda variables if needed, or use the supplied arguments if available.
///
/// Return the new expression and any unused suffix of supplied arguments
///
/// If E is a value with TopInfo then use the arity to help create a better closure.
/// In particular we can create a closure like this:
///    (fun b1 b2 -> E (b1 :> A) (b2 :> A))
/// rather than 
///    (fun b1 -> let clo = E (b1 :> A) in (fun b2 -> clo (b2 :> A)))
/// The latter closures are needed to carefully preserve side effect order
///
/// Note that the results of this translation are visible to quotations

let AdjustPossibleSubsumptionExpr g (expr: Expr) (suppliedArgs: Expr list) : (Expr* Expr list) option =

    match expr with 
    | Expr.Op (TOp.Coerce, [inputTy;actualTy], [exprWithActualTy], m) when 
        isFunTy g actualTy && isFunTy g inputTy ->
        
        if typeEquiv g actualTy inputTy then 
            Some(exprWithActualTy, suppliedArgs)
        else
            
            let curriedActualArgTys, retTy = stripTupledFunTy g actualTy

            let curriedInputTys, _ = stripFunTy g inputTy

            if curriedActualArgTys.Length <> curriedInputTys.Length then None else

            let argTys = (curriedInputTys, curriedActualArgTys) ||> List.mapi2 (fun i x y -> (i, x, y))


            // Use the nice names for a function of known arity and name. Note that 'nice' here also 
            // carries a semantic meaning. For a function with top-info, 
            //   let f (x: A) (y: A) (z: A) = ...
            // we know there are no side effects on the application of 'f' to 1, 2 args. This greatly simplifies
            // the closure built for 
            //   f b1 b2 
            // and indeed for 
            //   f b1 b2 b3
            // we don't build any closure at all, and just return
            //   f (b1 :> A) (b2 :> A) (b3 :> A)
            
            let curriedNiceNames = 
                match stripExpr exprWithActualTy with 
                | ExprValWithPossibleTypeInst(vref, _, _, _) when vref.ValReprInfo.IsSome -> 

                    let _, argTysl, _, _ = GetTopValTypeInFSharpForm g vref.ValReprInfo.Value vref.Type expr.Range
                    argTysl |> List.mapi (fun i argTys -> 
                        argTys |> List.mapi (fun j (_, argInfo) -> 
                             match argInfo.Name with 
                             | None -> CompilerGeneratedName ("arg" + string i + string j)
                             | Some id -> id.idText))
                | _ -> 
                    []
             
            let nCurriedNiceNames = curriedNiceNames.Length 
            assert (curriedActualArgTys.Length >= nCurriedNiceNames)

            let argTysWithNiceNames, argTysWithoutNiceNames =
                List.splitAt nCurriedNiceNames argTys

            /// Only consume 'suppliedArgs' up to at most the number of nice arguments
            let nSuppliedArgs = min suppliedArgs.Length nCurriedNiceNames
            let suppliedArgs, droppedSuppliedArgs =
                List.splitAt nSuppliedArgs suppliedArgs

            /// The relevant range for any expressions and applications includes the arguments 
            let appm = (m, suppliedArgs) ||> List.fold (fun m e -> unionRanges m e.Range) 

            // See if we have 'enough' suppliedArgs. If not, we have to build some lambdas, and, 
            // we have to 'let' bind all arguments that we consume, e.g.
            //   Seq.take (effect;4) : int list -> int list
            // is a classic case. Here we generate
            //   let tmp = (effect;4) in 
            //   (fun v -> Seq.take tmp (v :> seq<_>))
            let buildingLambdas = nSuppliedArgs <> nCurriedNiceNames

            /// Given a tuple of argument variables that has a tuple type that satisfies the input argument types, 
            /// coerce it to a tuple that satisfies the matching coerced argument type(s).
            let CoerceDetupled (argTys: TType list) (detupledArgs: Expr list) (actualTys: TType list) =
                assert (actualTys.Length = argTys.Length)
                assert (actualTys.Length = detupledArgs.Length)
                // Inject the coercions into the user-supplied explicit tuple
                let argm = List.reduce unionRanges (detupledArgs |> List.map (fun e -> e.Range))
                mkRefTupled g argm (List.map3 (mkCoerceIfNeeded g) actualTys argTys detupledArgs) actualTys

            /// Given an argument variable of tuple type that has been evaluated and stored in the 
            /// given variable, where the tuple type that satisfies the input argument types, 
            /// coerce it to a tuple that satisfies the matching coerced argument type(s).
            let CoerceBoundTuple tupleVar argTys (actualTys: TType list) =
                assert (actualTys.Length > 1)
            
                mkRefTupled g appm 
                   ((actualTys, argTys) ||> List.mapi2 (fun i actualTy dummyTy ->  
                       let argExprElement = mkTupleFieldGet g (tupInfoRef, tupleVar, argTys, i, appm)
                       mkCoerceIfNeeded g actualTy dummyTy argExprElement))
                   actualTys

            /// Given an argument that has a tuple type that satisfies the input argument types, 
            /// coerce it to a tuple that satisfies the matching coerced argument type. Try to detuple the argument if possible.
            let CoerceTupled niceNames (argExpr: Expr) (actualTys: TType list) =
                let argExprTy = (tyOfExpr g argExpr)

                let argTys = 
                    match actualTys with 
                    | [_] -> 
                        [tyOfExpr g argExpr]
                    | _ -> 
                        tryDestRefTupleTy g argExprTy 
                
                assert (actualTys.Length = argTys.Length)
                let nm = match niceNames with [nm] -> nm | _ -> "arg"
                if buildingLambdas then 
                    // Evaluate the user-supplied tuple-valued argument expression, inject the coercions and build an explicit tuple
                    // Assign the argument to make sure it is only run once
                    //     f ~~>: B -> int
                    //     f ~~> : (B * B) -> int
                    //
                    //  for 
                    //     let f a = 1
                    //     let f (a, a) = 1
                    let v, ve = mkCompGenLocal appm nm argExprTy
                    let binderBuilder = (fun tm -> mkCompGenLet appm v argExpr tm)
                    let expr = 
                        match actualTys, argTys with
                        | [actualTy], [argTy] -> mkCoerceIfNeeded g actualTy argTy ve 
                        | _ -> CoerceBoundTuple ve argTys actualTys

                    binderBuilder, expr
                else                
                    if typeEquiv g (mkRefTupledTy g actualTys) argExprTy then 
                        (fun tm -> tm), argExpr
                    else
                    
                        let detupledArgs, argTys = 
                            match actualTys with 
                            | [_actualType] -> 
                                [argExpr], [tyOfExpr g argExpr]
                            | _ -> 
                                tryDestRefTupleExpr argExpr, tryDestRefTupleTy g argExprTy 

                        // OK, the tuples match, or there is no de-tupling, 
                        //     f x
                        //     f (x, y)
                        //
                        //  for 
                        //     let f (x, y) = 1
                        // and we're not building lambdas, just coerce the arguments in place
                        if detupledArgs.Length = actualTys.Length then 
                            (fun tm -> tm), CoerceDetupled argTys detupledArgs actualTys
                        else 
                            // In this case there is a tuple mismatch.
                            //     f p
                            //
                            //
                            //  for 
                            //     let f (x, y) = 1
                            // Assign the argument to make sure it is only run once
                            let v, ve = mkCompGenLocal appm nm argExprTy
                            let binderBuilder = (fun tm -> mkCompGenLet appm v argExpr tm)
                            let expr = CoerceBoundTuple ve argTys actualTys
                            binderBuilder, expr
                        

            // This variable is really a dummy to make the code below more regular. 
            // In the i = N - 1 cases we skip the introduction of the 'let' for
            // this variable.
            let resVar, resVarAsExpr = mkCompGenLocal appm "result" retTy
            let N = argTys.Length
            let cloVar, exprForOtherArgs, _ = 
                List.foldBack 
                    (fun (i, inpArgTy, actualArgTys) (cloVar: Val, res, resTy) -> 

                        let inpArgTys = 
                            match actualArgTys with 
                            | [_] -> [inpArgTy]
                            | _ -> destRefTupleTy g inpArgTy

                        assert (inpArgTys.Length = actualArgTys.Length)
                        
                        let inpsAsVars, inpsAsExprs = inpArgTys |> List.mapi (fun j ty -> mkCompGenLocal appm ("arg" + string i + string j) ty) |> List.unzip
                        let inpsAsActualArg = CoerceDetupled inpArgTys inpsAsExprs actualArgTys
                        let inpCloVarType = mkFunTy g (mkRefTupledTy g actualArgTys) cloVar.Type
                        let newResTy = mkFunTy g inpArgTy resTy
                        let inpCloVar, inpCloVarAsExpr = mkCompGenLocal appm ("clo" + string i) inpCloVarType
                        let newRes = 
                            // For the final arg we can skip introducing the dummy variable
                            if i = N - 1 then 
                                mkMultiLambda appm inpsAsVars 
                                    (mkApps g ((inpCloVarAsExpr, inpCloVarType), [], [inpsAsActualArg], appm), resTy)
                            else
                                mkMultiLambda appm inpsAsVars 
                                    (mkCompGenLet appm cloVar 
                                       (mkApps g ((inpCloVarAsExpr, inpCloVarType), [], [inpsAsActualArg], appm)) 
                                       res, 
                                     resTy)
                            
                        inpCloVar, newRes, newResTy)
                    argTysWithoutNiceNames
                    (resVar, resVarAsExpr, retTy)

            let exprForAllArgs =
                if isNil argTysWithNiceNames then 
                    mkCompGenLet appm cloVar exprWithActualTy exprForOtherArgs
                else
                    // Mark the up as Some/None
                    let suppliedArgs = List.map Some suppliedArgs @ List.replicate (nCurriedNiceNames - nSuppliedArgs) None

                    assert (suppliedArgs.Length = nCurriedNiceNames)

                    let lambdaBuilders, binderBuilders, inpsAsArgs = 
                    
                        (argTysWithNiceNames, curriedNiceNames, suppliedArgs) |||> List.map3 (fun (_, inpArgTy, actualArgTys) niceNames suppliedArg -> 

                                let inpArgTys = 
                                    match actualArgTys with 
                                    | [_] -> [inpArgTy]
                                    | _ -> destRefTupleTy g inpArgTy


                                /// Note: there might not be enough nice names, and they might not match in arity
                                let niceNames = 
                                    match niceNames with 
                                    | nms when nms.Length = inpArgTys.Length -> nms
                                    | [nm] -> inpArgTys |> List.mapi (fun i _ -> (nm + string i))
                                    | nms -> nms
                                match suppliedArg with 
                                | Some arg -> 
                                    let binderBuilder, inpsAsActualArg = CoerceTupled niceNames arg actualArgTys
                                    let lambdaBuilder = (fun tm -> tm)
                                    lambdaBuilder, binderBuilder, inpsAsActualArg
                                | None -> 
                                    let inpsAsVars, inpsAsExprs = (niceNames, inpArgTys) ||> List.map2 (fun nm ty -> mkCompGenLocal appm nm ty) |> List.unzip
                                    let inpsAsActualArg = CoerceDetupled inpArgTys inpsAsExprs actualArgTys
                                    let lambdaBuilder = (fun tm -> mkMultiLambda appm inpsAsVars (tm, tyOfExpr g tm))
                                    let binderBuilder = (fun tm -> tm)
                                    lambdaBuilder, binderBuilder, inpsAsActualArg)
                        |> List.unzip3
                    
                    // If no trailing args then we can skip introducing the dummy variable
                    // This corresponds to 
                    //    let f (x: A) = 1      
                    //
                    //   f ~~> type B -> int
                    //
                    // giving
                    //   (fun b -> f (b :> A))
                    // rather than 
                    //   (fun b -> let clo = f (b :> A) in clo)   
                    let exprApp = 
                        if isNil argTysWithoutNiceNames then 
                            mkApps g ((exprWithActualTy, actualTy), [], inpsAsArgs, appm)
                        else
                            mkCompGenLet appm 
                                    cloVar (mkApps g ((exprWithActualTy, actualTy), [], inpsAsArgs, appm)) 
                                    exprForOtherArgs

                    List.foldBack (fun f acc -> f acc) binderBuilders 
                        (List.foldBack (fun f acc -> f acc) lambdaBuilders exprApp)

            Some(exprForAllArgs, droppedSuppliedArgs)
    | _ -> 
        None
  
/// Find and make all subsumption eliminations 
let NormalizeAndAdjustPossibleSubsumptionExprs g inputExpr = 
    let expr, args = 
        // AdjustPossibleSubsumptionExpr can take into account an application
        match stripExpr inputExpr with 
        | Expr.App (f, _fty, [], args, _) ->
             f, args

        | _ -> 
            inputExpr, []
    
    match AdjustPossibleSubsumptionExpr g expr args with 
    | None -> 
        inputExpr
    | Some (exprR, []) -> 
        exprR
    | Some (exprR, argsR) -> 
        //printfn "adjusted...." 
        Expr.App (exprR, tyOfExpr g exprR, [], argsR, inputExpr.Range)  
             
  
//---------------------------------------------------------------------------
// LinearizeTopMatch - when only one non-failing target, make linear. The full
// complexity of this is only used for spectacularly rare bindings such as 
//    type ('a, 'b) either = This of 'a | That of 'b
//    let this_f1 = This (fun x -> x)
//    let This fA | That fA = this_f1
// 
// Here a polymorphic top level binding "fA" is _computed_ by a pattern match!!!
// The TAST coming out of type checking must, however, define fA as a type function, 
// since it is marked with an arity that indicates it's r.h.s. is a type function]
// without side effects and so can be compiled as a generic method (for example).

// polymorphic things bound in complex matches at top level require eta expansion of the 
// type function to ensure the r.h.s. of the binding is indeed a type function 
let etaExpandTypeLambda g m tps (tm, ty) = 
    if isNil tps then tm else mkTypeLambda m tps (mkApps g ((tm, ty), [(List.map mkTyparTy tps)], [], m), ty)

let AdjustValToTopVal (tmp: Val) parent valData =
    tmp.SetValReprInfo (Some valData)
    tmp.SetDeclaringEntity parent
    tmp.SetIsMemberOrModuleBinding()

/// For match with only one non-failing target T0, the other targets, T1... failing (say, raise exception).
///   tree, T0(v0, .., vN) => rhs ; T1() => fail ; ...
/// Convert it to bind T0's variables, then continue with T0's rhs:
///   let tmp = switch tree, TO(fv0, ..., fvN) => Tup (fv0, ..., fvN) ; T1() => fail; ...
///   let v1 = #1 tmp in ...
///   and vN = #N tmp
///   rhs
/// Motivation:
/// - For top-level let bindings with possibly failing matches, 
///   this makes clear that subsequent bindings (if reached) are top-level ones.
let LinearizeTopMatchAux g parent (spBind, m, tree, targets, m2, ty) =
    let targetsL = Array.toList targets
    (* items* package up 0, 1, more items *)
    let itemsProj tys i x = 
        match tys with 
        | [] -> failwith "itemsProj: no items?"
        | [_] -> x (* no projection needed *)
        | tys -> Expr.Op (TOp.TupleFieldGet (tupInfoRef, i), tys, [x], m)
    let isThrowingTarget = function TTarget(_, x, _) -> isThrow x
    if 1 + List.count isThrowingTarget targetsL = targetsL.Length then
        // Have failing targets and ONE successful one, so linearize
        let (TTarget (vs, rhs, _)) = List.find (isThrowingTarget >> not) targetsL
        let fvs = vs |> List.map (fun v -> fst(mkLocal v.Range v.LogicalName v.Type)) (* fresh *)
        let vtys = vs |> List.map (fun v -> v.Type) 
        let tmpTy = mkRefTupledVarsTy g vs
        let tmp, tmpe = mkCompGenLocal m "matchResultHolder" tmpTy

        AdjustValToTopVal tmp parent ValReprInfo.emptyValData

        let newTg = TTarget (fvs, mkRefTupledVars g m fvs, None)
        let fixup (TTarget (tvs, tx, flags)) = 
           match destThrow tx with
           | Some (m, _, e) -> 
               let tx = mkThrow m tmpTy e
               TTarget(tvs, tx, flags) (* Throwing targets, recast it's "return type" *)
           | None -> newTg (* Non-throwing target, replaced [new/old] *)
       
        let targets = Array.map fixup targets
        let binds = 
            vs |> List.mapi (fun i v -> 
                let ty = v.Type
                let rhs = etaExpandTypeLambda g m v.Typars (itemsProj vtys i tmpe, ty)
                // update the arity of the value 
                v.SetValReprInfo (Some (InferArityOfExpr g AllowTypeDirectedDetupling.Yes ty [] [] rhs))
                // This binding is deliberately non-sticky - any sequence point for 'rhs' goes on 'rhs' _after_ the binding has been evaluated
                mkInvisibleBind v rhs) in (* vi = proj tmp *)
        mkCompGenLet m
          tmp (primMkMatch (spBind, m, tree, targets, m2, tmpTy)) (* note, probably retyped match, but note, result still has same type *)
          (mkLetsFromBindings m binds rhs)                             
    else
        (* no change *)
        primMkMatch (spBind, m, tree, targets, m2, ty)

let LinearizeTopMatch g parent = function
  | Expr.Match (spBind, m, tree, targets, m2, ty) -> LinearizeTopMatchAux g parent (spBind, m, tree, targets, m2, ty)
  | x -> x


//---------------------------------------------------------------------------
// XmlDoc signatures
//---------------------------------------------------------------------------

let commaEncs strs = String.concat "," strs
let angleEnc str = "{" + str + "}" 
let ticksAndArgCountTextOfTyconRef (tcref: TyconRef) =
     // Generic type names are (name + "`" + digits) where name does not contain "`".
     let path = Array.toList (fullMangledPathToTyconRef tcref) @ [tcref.CompiledName]
     textOfPath path
     
let typarEnc _g (gtpsType, gtpsMethod) typar =
    match List.tryFindIndex (typarEq typar) gtpsType with
    | Some idx -> "`" + string idx // single-tick-index for typar from type
    | None ->
        match List.tryFindIndex (typarEq typar) gtpsMethod with
        | Some idx ->
            "``" + string idx // double-tick-index for typar from method
        | None ->
            warning(InternalError("Typar not found during XmlDoc generation", typar.Range))
            "``0"

let rec typeEnc g (gtpsType, gtpsMethod) ty = 
    let stripped = stripTyEqnsAndMeasureEqns g ty
    match stripped with 
    | TType_forall _ -> 
        "Microsoft.FSharp.Core.FSharpTypeFunc"

    | _ when isByrefTy g ty -> 
        let ety = destByrefTy g ty
        typeEnc g (gtpsType, gtpsMethod) ety + "@"

    | _ when isNativePtrTy g ty -> 
        let ety = destNativePtrTy g ty
        typeEnc g (gtpsType, gtpsMethod) ety + "*"

    | _ when isArrayTy g ty -> 
        let tcref, tinst = destAppTy g ty
        let rank = rankOfArrayTyconRef g tcref
        let arraySuffix = "[" + String.concat ", " (List.replicate (rank-1) "0:") + "]"
        typeEnc g (gtpsType, gtpsMethod) (List.head tinst) + arraySuffix

    | TType_ucase (_, tinst)   
    | TType_app (_, tinst, _) -> 
        let tyName = 
            let ty = stripTyEqnsAndMeasureEqns g ty
            match ty with
            | TType_app (tcref, _tinst, _) -> 
                // Generic type names are (name + "`" + digits) where name does not contain "`".
                // In XML doc, when used in type instances, these do not use the ticks.
                let path = Array.toList (fullMangledPathToTyconRef tcref) @ [tcref.CompiledName]
                textOfPath (List.map DemangleGenericTypeName path)
            | _ ->
                assert false
                failwith "impossible"
        tyName + tyargsEnc g (gtpsType, gtpsMethod) tinst

    | TType_anon (anonInfo, tinst) -> 
        sprintf "%s%s" anonInfo.ILTypeRef.FullName (tyargsEnc g (gtpsType, gtpsMethod) tinst)

    | TType_tuple (tupInfo, tys) -> 
        if evalTupInfoIsStruct tupInfo then 
            sprintf "System.ValueTuple%s"(tyargsEnc g (gtpsType, gtpsMethod) tys)
        else 
            sprintf "System.Tuple%s"(tyargsEnc g (gtpsType, gtpsMethod) tys)

    | TType_fun (f, x, _) -> 
        "Microsoft.FSharp.Core.FSharpFunc" + tyargsEnc g (gtpsType, gtpsMethod) [f;x]

    | TType_var (typar, _) -> 
        typarEnc g (gtpsType, gtpsMethod) typar

    | TType_measure _ -> "?"

and tyargsEnc g (gtpsType, gtpsMethod) args = 
    match args with     
    | [] -> ""
    | [a] when (match (stripTyEqns g a) with TType_measure _ -> true | _ -> false) -> ""  // float<m> should appear as just "float" in the generated .XML xmldoc file
    | _ -> angleEnc (commaEncs (List.map (typeEnc g (gtpsType, gtpsMethod)) args)) 

let XmlDocArgsEnc g (gtpsType, gtpsMethod) argTys =
    if isNil argTys then "" 
    else "(" + String.concat "," (List.map (typeEnc g (gtpsType, gtpsMethod)) argTys) + ")"

let buildAccessPath (cp: CompilationPath option) =
    match cp with
    | Some cp ->
        let ap = cp.AccessPath |> List.map fst |> List.toArray
        System.String.Join(".", ap)      
    | None -> "Extension Type"

let prependPath path name = if path = "" then name else path + "." + name

let XmlDocSigOfVal g full path (v: Val) =
    let parentTypars, methTypars, cxs, argInfos, retTy, prefix, path, name = 

        // CLEANUP: this is one of several code paths that treat module values and members 
        // separately when really it would be cleaner to make sure GetTopValTypeInFSharpForm, GetMemberTypeInFSharpForm etc.
        // were lined up so code paths like this could be uniform
    
        match v.MemberInfo with 
        | Some membInfo when not v.IsExtensionMember -> 

            // Methods, Properties etc.
            let numEnclosingTypars = CountEnclosingTyparsOfActualParentOfVal v
            let tps, witnessInfos, argInfos, retTy, _ = GetMemberTypeInMemberForm g membInfo.MemberFlags (Option.get v.ValReprInfo) numEnclosingTypars v.Type v.Range

            let prefix, name = 
                match membInfo.MemberFlags.MemberKind with 
                | SynMemberKind.ClassConstructor 
                | SynMemberKind.Constructor -> "M:", "#ctor"
                | SynMemberKind.Member -> "M:", v.CompiledName g.CompilerGlobalState
                | SynMemberKind.PropertyGetSet 
                | SynMemberKind.PropertySet
                | SynMemberKind.PropertyGet -> "P:", v.PropertyName

            let path = if v.HasDeclaringEntity then prependPath path v.TopValDeclaringEntity.CompiledName else path

            let parentTypars, methTypars = 
                match PartitionValTypars g v with
                | Some(_, memberParentTypars, memberMethodTypars, _, _) -> memberParentTypars, memberMethodTypars
                | None -> [], tps

            parentTypars, methTypars, witnessInfos, argInfos, retTy, prefix, path, name

        | _ ->
            // Regular F# values and extension members 
            let w = arityOfVal v
            let numEnclosingTypars = CountEnclosingTyparsOfActualParentOfVal v
            let tps, witnessInfos, argInfos, retTy, _ = GetTopValTypeInCompiledForm g w numEnclosingTypars v.Type v.Range
            let name = v.CompiledName g.CompilerGlobalState
            let prefix =
                if w.NumCurriedArgs = 0 && isNil tps then "P:"
                else "M:"
            [], tps, witnessInfos, argInfos, retTy, prefix, path, name

    let witnessArgTys = GenWitnessTys g cxs
    let argTys = argInfos |> List.concat |> List.map fst
    let argTys = witnessArgTys @ argTys @ (match retTy with Some t when full -> [t] | _ -> []) 
    let args = XmlDocArgsEnc g (parentTypars, methTypars) argTys
    let arity = List.length methTypars
    let genArity = if arity=0 then "" else sprintf "``%d" arity
    prefix + prependPath path name + genArity + args
  
let BuildXmlDocSig prefix path = prefix + List.fold prependPath "" path

// Would like to use "U:", but ParseMemberSignature only accepts C# signatures
let XmlDocSigOfUnionCase path = BuildXmlDocSig "T:" path

let XmlDocSigOfField path = BuildXmlDocSig "F:" path

let XmlDocSigOfProperty path = BuildXmlDocSig "P:" path

let XmlDocSigOfTycon path = BuildXmlDocSig "T:" path

let XmlDocSigOfSubModul path = BuildXmlDocSig "T:" path

let XmlDocSigOfEntity (eref: EntityRef) =
    XmlDocSigOfTycon [(buildAccessPath eref.CompilationPathOpt); eref.Deref.CompiledName]

//--------------------------------------------------------------------------
// Some unions have null as representations 
//--------------------------------------------------------------------------


let enum_CompilationRepresentationAttribute_Static = 0b0000000000000001
let enum_CompilationRepresentationAttribute_Instance = 0b0000000000000010
let enum_CompilationRepresentationAttribute_StaticInstanceMask = 0b0000000000000011
let enum_CompilationRepresentationAttribute_ModuleSuffix = 0b0000000000000100
let enum_CompilationRepresentationAttribute_PermitNull = 0b0000000000001000

let HasUseNullAsTrueValueAttribute g attribs =
     match TryFindFSharpInt32Attribute g g.attrib_CompilationRepresentationAttribute attribs with
     | Some flags -> ((flags &&& enum_CompilationRepresentationAttribute_PermitNull) <> 0)
     | _ -> false 

let TyconHasUseNullAsTrueValueAttribute g (tycon: Tycon) = HasUseNullAsTrueValueAttribute g tycon.Attribs 

// WARNING: this must match optimizeAlternativeToNull in ilx/cu_erase.fs
let CanHaveUseNullAsTrueValueAttribute (_g: TcGlobals) (tycon: Tycon) =
  (tycon.IsUnionTycon && 
   let ucs = tycon.UnionCasesArray
   (ucs.Length = 0 ||
     (ucs |> Array.existsOne (fun uc -> uc.IsNullary) &&
      ucs |> Array.exists (fun uc -> not uc.IsNullary))))

// WARNING: this must match optimizeAlternativeToNull in ilx/cu_erase.fs
let IsUnionTypeWithNullAsTrueValue (g: TcGlobals) (tycon: Tycon) =
  (tycon.IsUnionTycon && 
   let ucs = tycon.UnionCasesArray
   (ucs.Length = 0 ||
     (TyconHasUseNullAsTrueValueAttribute g tycon &&
      ucs |> Array.existsOne (fun uc -> uc.IsNullary) &&
      ucs |> Array.exists (fun uc -> not uc.IsNullary))))

let TyconCompilesInstanceMembersAsStatic g tycon = IsUnionTypeWithNullAsTrueValue g tycon
let TcrefCompilesInstanceMembersAsStatic g (tcref: TyconRef) = TyconCompilesInstanceMembersAsStatic g tcref.Deref

// Note, isStructTy does not include type parameters with the ': struct' constraint
// This predicate is used to detect those type parameters.
let isNonNullableStructTyparTy g ty = 
    match tryDestTyparTy g ty with 
    | ValueSome tp -> 
        tp.Constraints |> List.exists (function TyparConstraint.IsNonNullableStruct _ -> true | _ -> false)
    | ValueNone ->
        false

// Note, isRefTy does not include type parameters with the ': not struct' constraint
// This predicate is used to detect those type parameters.
let isReferenceTyparTy g ty = 
    match tryDestTyparTy g ty with 
    | ValueSome tp -> 
        tp.Constraints |> List.exists (function TyparConstraint.IsReferenceType _ -> true | _ -> false)
    | ValueNone ->
        false

let TypeNullNever g ty = 
    let underlyingTy = stripTyEqnsAndMeasureEqns g ty
    isStructTy g underlyingTy ||
    isByrefTy g underlyingTy ||
    isNonNullableStructTyparTy g ty

/// Indicates if the type admits the use of 'null' as a value
let TypeNullIsExtraValue g m ty = 
    if isILReferenceTy g ty || isDelegateTy g ty then
        // Putting AllowNullLiteralAttribute(false) on an IL or provided type means 'null' can't be used with that type
        not (match tryTcrefOfAppTy g ty with ValueSome tcref -> TryFindTyconRefBoolAttribute g m g.attrib_AllowNullLiteralAttribute tcref = Some false | _ -> false)
    elif TypeNullNever g ty then 
        false
    else 
        // Putting AllowNullLiteralAttribute(true) on an F# type means 'null' can be used with that type
        match tryTcrefOfAppTy g ty with 
        | ValueSome tcref -> TryFindTyconRefBoolAttribute g m g.attrib_AllowNullLiteralAttribute tcref = Some true
        | ValueNone -> 

        // Consider type parameters
        if isReferenceTyparTy g ty then
            (destTyparTy g ty).Constraints |> List.exists (function TyparConstraint.SupportsNull _ -> true | _ -> false)
        else
            false

let TypeNullIsTrueValue g ty =
    (match tryTcrefOfAppTy g ty with
     | ValueSome tcref -> IsUnionTypeWithNullAsTrueValue g tcref.Deref
     | _ -> false) 
    || isUnitTy g ty

let TypeNullNotLiked g m ty = 
       not (TypeNullIsExtraValue g m ty) 
    && not (TypeNullIsTrueValue g ty) 
    && not (TypeNullNever g ty) 

// The non-inferring counter-part to SolveTypeUseSupportsNull
let TypeSatisfiesNullConstraint g m ty = 
    TypeNullIsExtraValue g m ty  

// The non-inferring counter-part to SolveTypeRequiresDefaultValue (and SolveTypeRequiresDefaultConstructor for struct types)
let rec TypeHasDefaultValue g m ty = 
    let ty = stripTyEqnsAndMeasureEqns g ty
    // Check reference types - precisely the ones satisfying the ': null' constraint have default values
    TypeSatisfiesNullConstraint g m ty  
    || 
      // Check nominal struct types
      (isStructTy g ty &&
        // F# struct types have a DefaultValue if all their field types have a default value excluding those with DefaultValue(false)
        (if isFSharpStructTy g ty then 
            let tcref, tinst = destAppTy g ty 
            let flds = 
                // Note this includes fields implied by the use of the implicit class construction syntax
                tcref.AllInstanceFieldsAsList
                  // We can ignore fields with the DefaultValue(false) attribute 
                  |> List.filter (fun fld -> not (TryFindFSharpBoolAttribute g g.attrib_DefaultValueAttribute fld.FieldAttribs = Some false))

            flds |> List.forall (actualTyOfRecdField (mkTyconRefInst tcref tinst) >> TypeHasDefaultValue g m)

         // Struct tuple types have a DefaultValue if all their element types have a default value
         elif isStructTupleTy g ty then 
            destStructTupleTy g ty |> List.forall (TypeHasDefaultValue g m)
         
         // Struct anonymous record types have a DefaultValue if all their element types have a default value
         elif isStructAnonRecdTy g ty then 
            match tryDestAnonRecdTy g ty with
            | ValueNone -> true
            | ValueSome (_, ptys) -> ptys |> List.forall (TypeHasDefaultValue g m)
         else
            // All nominal struct types defined in other .NET languages have a DefaultValue regardless of their instantiation
            true))
    || 
      // Check for type variables with the ":struct" and "(new : unit -> 'T)" constraints
      (isNonNullableStructTyparTy g ty &&
        (destTyparTy g ty).Constraints |> List.exists (function TyparConstraint.RequiresDefaultConstructor _ -> true | _ -> false))

/// Determines types that are potentially known to satisfy the 'comparable' constraint and returns
/// a set of residual types that must also satisfy the constraint
let (|SpecialComparableHeadType|_|) g ty =           
    if isAnyTupleTy g ty then 
        let _tupInfo, elemTys = destAnyTupleTy g ty
        Some elemTys 
    elif isAnonRecdTy g ty then 
        match tryDestAnonRecdTy g ty with
        | ValueNone -> Some []
        | ValueSome (_anonInfo, elemTys) -> Some elemTys 
    else
        match tryAppTy g ty with
        | ValueSome (tcref, tinst) ->
            if isArrayTyconRef g tcref ||
               tyconRefEq g tcref g.system_UIntPtr_tcref ||
               tyconRefEq g tcref g.system_IntPtr_tcref then
                 Some tinst 
            else 
                None
        | _ ->
            None

let (|SpecialEquatableHeadType|_|) g ty = (|SpecialComparableHeadType|_|) g ty

let (|SpecialNotEquatableHeadType|_|) g ty = 
    if isFunTy g ty then Some() else None

// Can we use the fast helper for the 'LanguagePrimitives.IntrinsicFunctions.TypeTestGeneric'? 
let canUseTypeTestFast g ty = 
     not (isTyparTy g ty) && 
     not (TypeNullIsTrueValue g ty)

// Can we use the fast helper for the 'LanguagePrimitives.IntrinsicFunctions.UnboxGeneric'? 
let canUseUnboxFast g m ty = 
     not (isTyparTy g ty) && 
     not (TypeNullNotLiked g m ty)
     
//--------------------------------------------------------------------------
// Nullness tests and pokes 
//--------------------------------------------------------------------------

// Generates the logical equivalent of
// match inp with :? ty as v -> e2[v] | _ -> e3 
//
// No sequence point is generated for this expression form as this function is only
// used for compiler-generated code.
let mkIsInstConditional g m tgty vinpe v e2 e3 = 
    
    if canUseTypeTestFast g tgty && isRefTy g tgty then 

        let mbuilder = MatchBuilder(DebugPointAtBinding.NoneAtInvisible, m)
        let tg2 = mbuilder.AddResultTarget(e2)
        let tg3 = mbuilder.AddResultTarget(e3)
        let dtree = TDSwitch(exprForVal m v, [TCase(DecisionTreeTest.IsNull, tg3)], Some tg2, m)
        let expr = mbuilder.Close(dtree, m, tyOfExpr g e2)
        mkCompGenLet m v (mkIsInst tgty vinpe m) expr

    else
        let mbuilder = MatchBuilder(DebugPointAtBinding.NoneAtInvisible, m)
        let tg2 = TDSuccess([mkCallUnbox g m tgty vinpe], mbuilder.AddTarget(TTarget([v], e2, None)))
        let tg3 = mbuilder.AddResultTarget(e3)
        let dtree = TDSwitch(vinpe, [TCase(DecisionTreeTest.IsInst(tyOfExpr g vinpe, tgty), tg2)], Some tg3, m)
        let expr = mbuilder.Close(dtree, m, tyOfExpr g e2)
        expr

// Called for when creating compiled form of 'let fixed ...'.
//
// No sequence point is generated for this expression form as this function is only
// used for compiler-generated code.
let mkNullTest g m e1 e2 e3 =
    let mbuilder = MatchBuilder(DebugPointAtBinding.NoneAtInvisible, m)
    let tg2 = mbuilder.AddResultTarget(e2)
    let tg3 = mbuilder.AddResultTarget(e3)            
    let dtree = TDSwitch(e1, [TCase(DecisionTreeTest.IsNull, tg3)], Some tg2, m)
    let expr = mbuilder.Close(dtree, m, tyOfExpr g e2)
    expr         

let mkNonNullTest (g: TcGlobals) m e =
    mkAsmExpr ([ AI_ldnull ; AI_cgt_un ], [], [e], [g.bool_ty], m)

// No sequence point is generated for this expression form as this function is only
// used for compiler-generated code.
let mkNonNullCond g m ty e1 e2 e3 =
    mkCond DebugPointAtBinding.NoneAtInvisible m ty (mkNonNullTest g m e1) e2 e3

// No sequence point is generated for this expression form as this function is only
// used for compiler-generated code.
let mkIfThen (g: TcGlobals) m e1 e2 =
    mkCond DebugPointAtBinding.NoneAtInvisible m g.unit_ty e1 e2 (mkUnit g m)

let ModuleNameIsMangled g attrs =
    match TryFindFSharpInt32Attribute g g.attrib_CompilationRepresentationAttribute attrs with
    | Some flags -> ((flags &&& enum_CompilationRepresentationAttribute_ModuleSuffix) <> 0)
    | _ -> false 

let CompileAsEvent g attrs = HasFSharpAttribute g g.attrib_CLIEventAttribute attrs 

let MemberIsCompiledAsInstance g parent isExtensionMember (membInfo: ValMemberInfo) attrs =
    // All extension members are compiled as static members
    if isExtensionMember then false
    // Anything implementing a dispatch slot is compiled as an instance member
    elif membInfo.MemberFlags.IsOverrideOrExplicitImpl then true
    elif not (isNil membInfo.ImplementedSlotSigs) then true
    else 
        // Otherwise check attributes to see if there is an explicit instance or explicit static flag
        let explicitInstance, explicitStatic = 
            match TryFindFSharpInt32Attribute g g.attrib_CompilationRepresentationAttribute attrs with
            | Some flags -> 
              ((flags &&& enum_CompilationRepresentationAttribute_Instance) <> 0), 
              ((flags &&& enum_CompilationRepresentationAttribute_Static) <> 0)
            | _ -> false, false
        explicitInstance ||
        (membInfo.MemberFlags.IsInstance &&
         not explicitStatic &&
         not (TcrefCompilesInstanceMembersAsStatic g parent))


let isSealedTy g ty =
    let ty = stripTyEqnsAndMeasureEqns g ty
    not (isRefTy g ty) ||
    isUnitTy g ty || 
    isArrayTy g ty || 

    match metadataOfTy g ty with 
#if !NO_TYPEPROVIDERS
    | ProvidedTypeMetadata st -> st.IsSealed
#endif
    | ILTypeMetadata (TILObjectReprData(_, _, td)) -> td.IsSealed
    | FSharpOrArrayOrByrefOrTupleOrExnTypeMetadata ->
       if (isFSharpInterfaceTy g ty || isFSharpClassTy g ty) then 
          let tcref = tcrefOfAppTy g ty
          TryFindFSharpBoolAttribute g g.attrib_SealedAttribute tcref.Attribs = Some true
       else 
          // All other F# types, array, byref, tuple types are sealed
          true
   
let isComInteropTy g ty =
    let tcref = tcrefOfAppTy g ty
    match g.attrib_ComImportAttribute with
    | None -> false
    | Some attr -> TryFindFSharpBoolAttribute g attr tcref.Attribs = Some true
  
let ValSpecIsCompiledAsInstance g (v: Val) =
    match v.MemberInfo with 
    | Some membInfo -> 
        // Note it doesn't matter if we pass 'v.TopValDeclaringEntity' or 'v.MemberApparentEntity' here. 
        // These only differ if the value is an extension member, and in that case MemberIsCompiledAsInstance always returns 
        // false anyway 
        MemberIsCompiledAsInstance g v.MemberApparentEntity v.IsExtensionMember membInfo v.Attribs  
    | _ -> false

let ValRefIsCompiledAsInstanceMember g (vref: ValRef) = ValSpecIsCompiledAsInstance g vref.Deref


//---------------------------------------------------------------------------
// Crack information about an F# object model call
//---------------------------------------------------------------------------

let GetMemberCallInfo g (vref: ValRef, vFlags) = 
    match vref.MemberInfo with 
    | Some membInfo when not vref.IsExtensionMember -> 
      let numEnclTypeArgs = vref.MemberApparentEntity.TyparsNoRange.Length
      let virtualCall = 
          (membInfo.MemberFlags.IsOverrideOrExplicitImpl || 
           membInfo.MemberFlags.IsDispatchSlot) && 
          not membInfo.MemberFlags.IsFinal && 
          (match vFlags with VSlotDirectCall -> false | _ -> true)
      let isNewObj = (membInfo.MemberFlags.MemberKind = SynMemberKind.Constructor) && (match vFlags with NormalValUse -> true | _ -> false)
      let isSuperInit = (membInfo.MemberFlags.MemberKind = SynMemberKind.Constructor) && (match vFlags with CtorValUsedAsSuperInit -> true | _ -> false) 
      let isSelfInit = (membInfo.MemberFlags.MemberKind = SynMemberKind.Constructor) && (match vFlags with CtorValUsedAsSelfInit -> true | _ -> false) 
      let isCompiledAsInstance = ValRefIsCompiledAsInstanceMember g vref
      let takesInstanceArg = isCompiledAsInstance && not isNewObj
      let isPropGet = (membInfo.MemberFlags.MemberKind = SynMemberKind.PropertyGet) && (membInfo.MemberFlags.IsInstance = isCompiledAsInstance)
      let isPropSet = (membInfo.MemberFlags.MemberKind = SynMemberKind.PropertySet) && (membInfo.MemberFlags.IsInstance = isCompiledAsInstance)
      numEnclTypeArgs, virtualCall, isNewObj, isSuperInit, isSelfInit, takesInstanceArg, isPropGet, isPropSet
    | _ -> 
      0, false, false, false, false, false, false, false

//---------------------------------------------------------------------------
// Active pattern name helpers
//---------------------------------------------------------------------------

let TryGetActivePatternInfo (vref: ValRef) =  
    // First is an optimization to prevent calls to string routines
    let logicalName = vref.LogicalName
    if logicalName.Length = 0 || logicalName[0] <> '|' then 
       None 
    else 
       ActivePatternInfoOfValName vref.DisplayNameCoreMangled vref.Range

type ActivePatternElemRef with 
    member x.Name = 
        let (APElemRef(_, vref, n, _)) = x
        match TryGetActivePatternInfo vref with
        | None -> error(InternalError("not an active pattern name", vref.Range))
        | Some apinfo -> 
            let nms = apinfo.ActiveTags
            if n < 0 || n >= List.length nms then error(InternalError("name_of_apref: index out of range for active pattern reference", vref.Range))
            List.item n nms

let mkChoiceTyconRef (g: TcGlobals) m n = 
     match n with 
     | 0 | 1 -> error(InternalError("mkChoiceTyconRef", m))
     | 2 -> g.choice2_tcr
     | 3 -> g.choice3_tcr
     | 4 -> g.choice4_tcr
     | 5 -> g.choice5_tcr
     | 6 -> g.choice6_tcr
     | 7 -> g.choice7_tcr
     | _ -> error(Error(FSComp.SR.tastActivePatternsLimitedToSeven(), m))

let mkChoiceTy (g: TcGlobals) m tinst = 
     match List.length tinst with 
     | 0 -> g.unit_ty
     | 1 -> List.head tinst
     | length -> mkAppTy (mkChoiceTyconRef g m length) tinst

let mkChoiceCaseRef g m n i = 
     mkUnionCaseRef (mkChoiceTyconRef g m n) ("Choice"+string (i+1)+"Of"+string n)

type ActivePatternInfo with 
    member x.Names = x.ActiveTags

    member apinfo.ResultType g m retTys isStruct = 
        let choicety = mkChoiceTy g m retTys
        if apinfo.IsTotal then choicety 
        elif isStruct then mkValueOptionTy g choicety
        else mkOptionTy g choicety
    
    member apinfo.OverallType g m argTy retTys isStruct = 
        mkFunTy g argTy (apinfo.ResultType g m retTys isStruct)

//---------------------------------------------------------------------------
// Active pattern validation
//---------------------------------------------------------------------------
    
// check if an active pattern takes type parameters only bound by the return types, 
// not by their argument types.
let doesActivePatternHaveFreeTypars g (v: ValRef) =
    let vty = v.TauType
    let vtps = v.Typars |> Zset.ofList typarOrder
    if not (isFunTy g v.TauType) then
        errorR(Error(FSComp.SR.activePatternIdentIsNotFunctionTyped(v.LogicalName), v.Range))
    let argTys, resty = stripFunTy g vty
    let argtps, restps= (freeInTypes CollectTypars argTys).FreeTypars, (freeInType CollectTypars resty).FreeTypars        
    // Error if an active pattern is generic in type variables that only occur in the result Choice<_, ...>.
    // Note: The test restricts to v.Typars since typars from the closure are considered fixed.
    not (Zset.isEmpty (Zset.inter (Zset.diff restps argtps) vtps)) 

//---------------------------------------------------------------------------
// RewriteExpr: rewrite bottom up with interceptors 
//---------------------------------------------------------------------------

[<NoEquality; NoComparison>]
type ExprRewritingEnv = 
    { PreIntercept: ((Expr -> Expr) -> Expr -> Expr option) option
      PostTransform: Expr -> Expr option
      PreInterceptBinding: ((Expr -> Expr) -> Binding -> Binding option) option
      RewriteQuotations: bool
      StackGuard: StackGuard }    

let rec rewriteBind env bind = 
     match env.PreInterceptBinding with 
     | Some f -> 
         match f (RewriteExpr env) bind with 
         | Some res -> res
         | None -> rewriteBindStructure env bind
     | None -> rewriteBindStructure env bind
     
and rewriteBindStructure env (TBind(v, e, letSeqPtOpt)) = 
     TBind(v, RewriteExpr env e, letSeqPtOpt) 

and rewriteBinds env binds = List.map (rewriteBind env) binds

and RewriteExpr env expr =
    env.StackGuard.Guard <| fun () ->
    match expr with 
    | LinearOpExpr _ 
    | LinearMatchExpr _ 
    | Expr.Let _ 
    | Expr.Sequential _ 
    | Expr.DebugPoint _ ->
        rewriteLinearExpr env expr (fun e -> e)
    | _ -> 
        let expr = 
            match preRewriteExpr env expr with 
            | Some expr -> expr
            | None -> rewriteExprStructure env expr
        postRewriteExpr env expr 

and preRewriteExpr env expr = 
     match env.PreIntercept with 
     | Some f -> f (RewriteExpr env) expr
     | None -> None 

and postRewriteExpr env expr = 
     match env.PostTransform expr with 
     | None -> expr 
     | Some expr2 -> expr2

and rewriteExprStructure env expr =  
  match expr with
  | Expr.Const _ 
  | Expr.Val _ -> expr

  | Expr.App (f0, f0ty, tyargs, args, m) -> 
      let f0R = RewriteExpr env f0
      let argsR = rewriteExprs env args
      if f0 === f0R && args === argsR then expr
      else Expr.App (f0R, f0ty, tyargs, argsR, m)

  | Expr.Quote (ast, dataCell, isFromQueryExpression, m, ty) -> 
      let data = 
          match dataCell.Value with
          | None -> None
          | Some (data1, data2) -> Some(map3Of4 (rewriteExprs env) data1, map3Of4 (rewriteExprs env) data2)
      Expr.Quote ((if env.RewriteQuotations then RewriteExpr env ast else ast), ref data, isFromQueryExpression, m, ty)

  | Expr.Obj (_, ty, basev, basecall, overrides, iimpls, m) -> 
      let overridesR = List.map (rewriteObjExprOverride env) overrides
      let basecallR = RewriteExpr env basecall
      let iimplsR = List.map (rewriteObjExprInterfaceImpl env) iimpls
      mkObjExpr(ty, basev, basecallR, overridesR, iimplsR, m)

  | Expr.Link eref -> 
      RewriteExpr env eref.Value

  | Expr.DebugPoint _ ->
      failwith "unreachable - linear debug point"

  | Expr.Op (c, tyargs, args, m) -> 
      let argsR = rewriteExprs env args
      if args === argsR then expr 
      else Expr.Op (c, tyargs, argsR, m)

  | Expr.Lambda (_lambdaId, ctorThisValOpt, baseValOpt, argvs, body, m, bodyTy) -> 
      let bodyR = RewriteExpr env body
      rebuildLambda m ctorThisValOpt baseValOpt argvs (bodyR, bodyTy)

  | Expr.TyLambda (_lambdaId, tps, body, m, bodyTy) -> 
      let bodyR = RewriteExpr env body
      mkTypeLambda m tps (bodyR, bodyTy)

  | Expr.Match (spBind, exprm, dtree, targets, m, ty) -> 
      let dtreeR = RewriteDecisionTree env dtree
      let targetsR = rewriteTargets env targets
      mkAndSimplifyMatch spBind exprm m ty dtreeR targetsR

  | Expr.LetRec (binds, e, m, _) ->
      let bindsR = rewriteBinds env binds
      let eR = RewriteExpr env e
      Expr.LetRec (bindsR, eR, m, Construct.NewFreeVarsCache())

  | Expr.Let _ -> failwith "unreachable - linear let"

  | Expr.Sequential _ -> failwith "unreachable - linear seq"

  | Expr.StaticOptimization (constraints, e2, e3, m) ->
      let e2R = RewriteExpr env e2
      let e3R = RewriteExpr env e3
      Expr.StaticOptimization (constraints, e2R, e3R, m)

  | Expr.TyChoose (a, b, m) -> 
      Expr.TyChoose (a, RewriteExpr env b, m)

  | Expr.WitnessArg (witnessInfo, m) ->
      Expr.WitnessArg (witnessInfo, m)

and rewriteLinearExpr env expr contf =
    // schedule a rewrite on the way back up by adding to the continuation 
    let contf = contf << postRewriteExpr env
    match preRewriteExpr env expr with 
    | Some expr -> contf expr
    | None -> 
        match expr with 
        | Expr.Let (bind, bodyExpr, m, _) ->  
            let bind = rewriteBind env bind
            // tailcall
            rewriteLinearExpr env bodyExpr (contf << (fun bodyExprR ->
                mkLetBind m bind bodyExprR))
        
        | Expr.Sequential (expr1, expr2, dir, m) ->
            let expr1R = RewriteExpr env expr1
            // tailcall
            rewriteLinearExpr env expr2 (contf << (fun expr2R ->
                if expr1 === expr1R && expr2 === expr2R then expr 
                else Expr.Sequential (expr1R, expr2R, dir, m)))
        
        | LinearOpExpr (op, tyargs, argsFront, argLast, m) -> 
            let argsFrontR = rewriteExprs env argsFront
            // tailcall
            rewriteLinearExpr env argLast (contf << (fun argLastR ->
                if argsFront === argsFrontR && argLast === argLastR then expr 
                else rebuildLinearOpExpr (op, tyargs, argsFrontR, argLastR, m)))

        | LinearMatchExpr (spBind, exprm, dtree, tg1, expr2, m2, ty) ->
            let dtree = RewriteDecisionTree env dtree
            let tg1R = rewriteTarget env tg1
            // tailcall
            rewriteLinearExpr env expr2 (contf << (fun expr2R ->
                rebuildLinearMatchExpr (spBind, exprm, dtree, tg1R, expr2R, m2, ty)))
      
        | Expr.DebugPoint (dpm, innerExpr) ->
            rewriteLinearExpr env innerExpr (contf << (fun innerExprR ->
                 Expr.DebugPoint (dpm, innerExprR)))

        | _ -> 
            // no longer linear, no tailcall
            contf (RewriteExpr env expr) 

and rewriteExprs env exprs = List.mapq (RewriteExpr env) exprs

and rewriteFlatExprs env exprs = List.mapq (RewriteExpr env) exprs

and RewriteDecisionTree env x =
  match x with 
  | TDSuccess (es, n) -> 
      let esR = rewriteFlatExprs env es
      if LanguagePrimitives.PhysicalEquality es esR then x 
      else TDSuccess(esR, n)

  | TDSwitch (e, cases, dflt, m) ->
      let eR = RewriteExpr env e
      let casesR = List.map (fun (TCase(discrim, e)) -> TCase(discrim, RewriteDecisionTree env e)) cases
      let dfltR = Option.map (RewriteDecisionTree env) dflt
      TDSwitch (eR, casesR, dfltR, m)

  | TDBind (bind, body) ->
      let bindR = rewriteBind env bind
      let bodyR = RewriteDecisionTree env body
      TDBind (bindR, bodyR)

and rewriteTarget env (TTarget(vs, e, flags)) =
    let eR = RewriteExpr env e
    TTarget(vs, eR, flags)

and rewriteTargets env targets =
    List.map (rewriteTarget env) (Array.toList targets)

and rewriteObjExprOverride env (TObjExprMethod(slotsig, attribs, tps, vs, e, m)) =
    TObjExprMethod(slotsig, attribs, tps, vs, RewriteExpr env e, m)

and rewriteObjExprInterfaceImpl env (ty, overrides) = 
    (ty, List.map (rewriteObjExprOverride env) overrides)
    
and rewriteModuleOrNamespaceContents env x = 
    match x with  
    | ModuleOrNamespaceContentsWithSig(mty, def, m) -> ModuleOrNamespaceContentsWithSig(mty, rewriteModuleOrNamespaceDef env def, m)

and rewriteModuleOrNamespaceDefs env x = List.map (rewriteModuleOrNamespaceDef env) x
    
and rewriteModuleOrNamespaceDef env x = 
    match x with 
    | TMDefRec(isRec, opens, tycons, mbinds, m) -> TMDefRec(isRec, opens, tycons, rewriteModuleOrNamespaceBindings env mbinds, m)
    | TMDefLet(bind, m) -> TMDefLet(rewriteBind env bind, m)
    | TMDefDo(e, m) -> TMDefDo(RewriteExpr env e, m)
    | TMDefOpens _ -> x
    | TMDefs defs -> TMDefs(rewriteModuleOrNamespaceDefs env defs)
    | TMWithSig mexpr -> TMWithSig(rewriteModuleOrNamespaceContents env mexpr)

and rewriteModuleOrNamespaceBinding env x = 
   match x with 
   | ModuleOrNamespaceBinding.Binding bind -> ModuleOrNamespaceBinding.Binding (rewriteBind env bind)
   | ModuleOrNamespaceBinding.Module(nm, rhs) -> ModuleOrNamespaceBinding.Module(nm, rewriteModuleOrNamespaceDef env rhs)

and rewriteModuleOrNamespaceBindings env mbinds = List.map (rewriteModuleOrNamespaceBinding env) mbinds

and RewriteImplFile env mv = mapTImplFile (rewriteModuleOrNamespaceContents env) mv



//--------------------------------------------------------------------------
// Build a Remap that converts all "local" references to "public" things 
// accessed via non local references.
//--------------------------------------------------------------------------

let MakeExportRemapping viewedCcu (mspec: ModuleOrNamespace) = 

    let accEntityRemap (entity: Entity) acc = 
        match tryRescopeEntity viewedCcu entity with 
        | ValueSome eref -> 
            addTyconRefRemap (mkLocalTyconRef entity) eref acc
        | _ -> 
            if entity.IsNamespace then 
                acc
            else
                error(InternalError("Unexpected entity without a pubpath when remapping assembly data", entity.Range))

    let accValRemap (vspec: Val) acc = 
        // The acc contains the entity remappings
        match tryRescopeVal viewedCcu acc vspec with 
        | ValueSome vref -> 
            {acc with valRemap=acc.valRemap.Add vspec vref }
        | _ -> 
            error(InternalError("Unexpected value without a pubpath when remapping assembly data", vspec.Range))

    let mty = mspec.ModuleOrNamespaceType
    let entities = allEntitiesOfModuleOrNamespaceTy mty
    let vs = allValsOfModuleOrNamespaceTy mty
    // Remap the entities first so we can correctly remap the types in the signatures of the ValLinkageFullKey's in the value references
    let acc = List.foldBack accEntityRemap entities Remap.Empty
    let allRemap = List.foldBack accValRemap vs acc
    allRemap

//--------------------------------------------------------------------------
// Apply a "local to nonlocal" renaming to a module type. This can't use
// remap_mspec since the remapping we want isn't to newly created nodes
// but rather to remap to the nonlocal references. This is deliberately 
// "breaking" the binding structure implicit in the module type, which is
// the whole point - one things are rewritten to use non local references then
// the elements can be copied at will, e.g. when inlining during optimization.
//------------------------------------------------------------------------ 


let rec remapEntityDataToNonLocal ctxt tmenv (d: Entity) = 
    let tpsR, tmenvinner = tmenvCopyRemapAndBindTypars (remapAttribs ctxt tmenv) tmenv (d.entity_typars.Force(d.entity_range))
    let typarsR = LazyWithContext.NotLazy tpsR
    let attribsR = d.entity_attribs |> remapAttribs ctxt tmenvinner
    let tyconReprR = d.entity_tycon_repr |> remapTyconRepr ctxt tmenvinner
    let tyconAbbrevR = d.TypeAbbrev |> Option.map (remapType tmenvinner)
    let tyconTcaugR = d.entity_tycon_tcaug |> remapTyconAug tmenvinner
    let modulContentsR = 
        MaybeLazy.Strict (d.entity_modul_contents.Value
                          |> mapImmediateValsAndTycons (remapTyconToNonLocal ctxt tmenv) (remapValToNonLocal ctxt tmenv))
    let exnInfoR = d.ExceptionInfo |> remapTyconExnInfo ctxt tmenvinner
    { d with 
          entity_typars = typarsR
          entity_attribs = attribsR
          entity_tycon_repr = tyconReprR
          entity_tycon_tcaug = tyconTcaugR
          entity_modul_contents = modulContentsR
          entity_opt_data =
            match d.entity_opt_data with
            | Some dd ->
                Some { dd with entity_tycon_abbrev = tyconAbbrevR; entity_exn_info = exnInfoR }
            | _ -> None }

and remapTyconToNonLocal ctxt tmenv x = 
    x |> Construct.NewModifiedTycon (remapEntityDataToNonLocal ctxt tmenv)  

and remapValToNonLocal ctxt tmenv inp = 
    // creates a new stamp
    inp |> Construct.NewModifiedVal (remapValData ctxt tmenv)

let ApplyExportRemappingToEntity g tmenv x =
    let ctxt = { g = g; stackGuard = StackGuard(RemapExprStackGuardDepth) }
    remapTyconToNonLocal ctxt tmenv x

(* Which constraints actually get compiled to .NET constraints? *)
let isCompiledOrWitnessPassingConstraint (g: TcGlobals) cx = 
    match cx with 
      | TyparConstraint.SupportsNull _ // this implies the 'class' constraint
      | TyparConstraint.IsReferenceType _  // this is the 'class' constraint
      | TyparConstraint.IsNonNullableStruct _ 
      | TyparConstraint.IsReferenceType _
      | TyparConstraint.RequiresDefaultConstructor _
      | TyparConstraint.CoercesTo _ -> true
      | TyparConstraint.MayResolveMember _ when g.langVersion.SupportsFeature LanguageFeature.WitnessPassing -> true
      | _ -> false
    
// Is a value a first-class polymorphic value with .NET constraints, or witness-passing constraints? 
// Used to turn off TLR and method splitting and do not compile to
// FSharpTypeFunc, but rather bake a "local type function" for each TyLambda abstraction.
let IsGenericValWithGenericConstraints g (v: Val) = 
    isForallTy g v.Type && 
    v.Type |> destForallTy g |> fst |> List.exists (fun tp -> List.exists (isCompiledOrWitnessPassingConstraint g) tp.Constraints)

// Does a type support a given interface? 
type Entity with 
    member tycon.HasInterface g ty = 
        tycon.TypeContents.tcaug_interfaces |> List.exists (fun (x, _, _) -> typeEquiv g ty x)  

    // Does a type have an override matching the given name and argument types? 
    // Used to detect the presence of 'Equals' and 'GetHashCode' in type checking 
    member tycon.HasOverride g nm argTys = 
        tycon.TypeContents.tcaug_adhoc 
        |> NameMultiMap.find nm
        |> List.exists (fun vref -> 
            match vref.MemberInfo with 
            | None -> false 
            | Some membInfo ->
 
            let argInfos = ArgInfosOfMember g vref 
            match argInfos with
            | [argInfos] ->
                List.lengthsEqAndForall2 (typeEquiv g) (List.map fst argInfos) argTys &&  
                membInfo.MemberFlags.IsOverrideOrExplicitImpl
            | _ -> false) 
    
    member tycon.HasMember g nm argTys = 
        tycon.TypeContents.tcaug_adhoc 
        |> NameMultiMap.find nm
        |> List.exists (fun vref -> 
            match vref.MemberInfo with 
            | None -> false 
            | _ ->

            let argInfos = ArgInfosOfMember g vref
            match argInfos with
            | [argInfos] -> List.lengthsEqAndForall2 (typeEquiv g) (List.map fst argInfos) argTys
            | _ -> false) 


type EntityRef with 
    member tcref.HasInterface g ty = tcref.Deref.HasInterface g ty
    member tcref.HasOverride g nm argTys = tcref.Deref.HasOverride g nm argTys
    member tcref.HasMember g nm argTys = tcref.Deref.HasMember g nm argTys

let mkFastForLoop g (spFor, spTo, m, idv: Val, start, dir, finish, body) =
    let dir = if dir then FSharpForLoopUp else FSharpForLoopDown 
    mkIntegerForLoop g (spFor, spTo, idv, start, dir, finish, body, m)

/// Accessing a binding of the form "let x = 1" or "let x = e" for any "e" satisfying the predicate
/// below does not cause an initialization trigger, i.e. does not get compiled as a static field.
let IsSimpleSyntacticConstantExpr g inputExpr = 
    let rec checkExpr (vrefs: Set<Stamp>) x = 
        match stripExpr x with 
        | Expr.Op (TOp.Coerce, _, [arg], _) 
             -> checkExpr vrefs arg
        | UnopExpr g (vref, arg) 
             when (valRefEq g vref g.unchecked_unary_minus_vref ||
                   valRefEq g vref g.unchecked_unary_plus_vref ||
                   valRefEq g vref g.unchecked_unary_not_vref ||
                   valRefEq g vref g.bitwise_unary_not_vref ||
                   valRefEq g vref g.enum_vref)
             -> checkExpr vrefs arg
        // compare, =, <>, +, -, <, >, <=, >=, <<<, >>>, &&&
        | BinopExpr g (vref, arg1, arg2) 
             when (valRefEq g vref g.equals_operator_vref ||
                   valRefEq g vref g.compare_operator_vref ||
                   valRefEq g vref g.unchecked_addition_vref ||
                   valRefEq g vref g.less_than_operator_vref ||
                   valRefEq g vref g.less_than_or_equals_operator_vref ||
                   valRefEq g vref g.greater_than_operator_vref ||
                   valRefEq g vref g.greater_than_or_equals_operator_vref ||
                   valRefEq g vref g.not_equals_operator_vref ||
                   valRefEq g vref g.unchecked_addition_vref ||
                   valRefEq g vref g.unchecked_multiply_vref ||
                   valRefEq g vref g.unchecked_subtraction_vref ||
        // Note: division and modulus can raise exceptions, so are not included
                   valRefEq g vref g.bitwise_shift_left_vref ||
                   valRefEq g vref g.bitwise_shift_right_vref ||
                   valRefEq g vref g.bitwise_xor_vref ||
                   valRefEq g vref g.bitwise_and_vref ||
                   valRefEq g vref g.bitwise_or_vref) &&
                   (not (typeEquiv g (tyOfExpr g arg1) g.string_ty) && not (typeEquiv g (tyOfExpr g arg1) g.decimal_ty) )
                -> checkExpr vrefs arg1 && checkExpr vrefs arg2 
        | Expr.Val (vref, _, _) -> vref.Deref.IsCompiledAsStaticPropertyWithoutField || vrefs.Contains vref.Stamp
        | Expr.Match (_, _, dtree, targets, _, _) -> checkDecisionTree vrefs dtree && targets |> Array.forall (checkDecisionTreeTarget vrefs)
        | Expr.Let (b, e, _, _) -> checkExpr vrefs b.Expr && checkExpr (vrefs.Add b.Var.Stamp) e
        | Expr.DebugPoint (_, b) -> checkExpr vrefs b
        | Expr.TyChoose (_, b, _) -> checkExpr vrefs b
        // Detect standard constants 
        | Expr.Const _ 
        | Expr.Op (TOp.UnionCase _, _, [], _)         // Nullary union cases
        | UncheckedDefaultOfExpr g _ 
        | SizeOfExpr g _ 
        | TypeOfExpr g _ -> true
        | NameOfExpr g _ when g.langVersion.SupportsFeature LanguageFeature.NameOf -> true
        // All others are not simple constant expressions
        | _ -> false

    and checkDecisionTree vrefs x = 
        match x with 
        | TDSuccess (es, _n) -> es |> List.forall (checkExpr vrefs)
        | TDSwitch (e, cases, dflt, _m) ->
            checkExpr vrefs e &&
            cases |> List.forall (checkDecisionTreeCase vrefs) &&
            dflt |> Option.forall (checkDecisionTree vrefs)
        | TDBind (bind, body) ->
            checkExpr vrefs bind.Expr &&
            checkDecisionTree (vrefs.Add bind.Var.Stamp) body

    and checkDecisionTreeCase vrefs (TCase(discrim, dtree)) = 
        (match discrim with
         | DecisionTreeTest.Const _c -> true
         | _ -> false) && 
        checkDecisionTree vrefs dtree

    and checkDecisionTreeTarget vrefs (TTarget(vs, e, _)) = 
        let vrefs = ((vrefs, vs) ||> List.fold (fun s v -> s.Add v.Stamp)) 
        checkExpr vrefs e

    checkExpr Set.empty inputExpr    
    
let EvalArithBinOp (opInt8, opInt16, opInt32, opInt64, opUInt8, opUInt16, opUInt32, opUInt64) (arg1: Expr) (arg2: Expr) = 
    // At compile-time we check arithmetic 
    let m = unionRanges arg1.Range arg2.Range
    try 
        match arg1, arg2 with 
        | Expr.Const (Const.Int32 x1, _, ty), Expr.Const (Const.Int32 x2, _, _) -> Expr.Const (Const.Int32 (opInt32 x1 x2), m, ty)
        | Expr.Const (Const.SByte x1, _, ty), Expr.Const (Const.SByte x2, _, _) -> Expr.Const (Const.SByte (opInt8 x1 x2), m, ty)
        | Expr.Const (Const.Int16 x1, _, ty), Expr.Const (Const.Int16 x2, _, _) -> Expr.Const (Const.Int16 (opInt16 x1 x2), m, ty)
        | Expr.Const (Const.Int64 x1, _, ty), Expr.Const (Const.Int64 x2, _, _) -> Expr.Const (Const.Int64 (opInt64 x1 x2), m, ty)
        | Expr.Const (Const.Byte x1, _, ty), Expr.Const (Const.Byte x2, _, _) -> Expr.Const (Const.Byte (opUInt8 x1 x2), m, ty)
        | Expr.Const (Const.UInt16 x1, _, ty), Expr.Const (Const.UInt16 x2, _, _) -> Expr.Const (Const.UInt16 (opUInt16 x1 x2), m, ty)
        | Expr.Const (Const.UInt32 x1, _, ty), Expr.Const (Const.UInt32 x2, _, _) -> Expr.Const (Const.UInt32 (opUInt32 x1 x2), m, ty)
        | Expr.Const (Const.UInt64 x1, _, ty), Expr.Const (Const.UInt64 x2, _, _) -> Expr.Const (Const.UInt64 (opUInt64 x1 x2), m, ty)
        | _ -> error (Error ( FSComp.SR.tastNotAConstantExpression(), m))
    with :? System.OverflowException -> error (Error ( FSComp.SR.tastConstantExpressionOverflow(), m))

// See also PostTypeCheckSemanticChecks.CheckAttribArgExpr, which must match this precisely
let rec EvalAttribArgExpr g x = 
    match x with 

    // Detect standard constants 
    | Expr.Const (c, m, _) -> 
        match c with 
        | Const.Bool _ 
        | Const.Int32 _ 
        | Const.SByte _
        | Const.Int16 _
        | Const.Int32 _
        | Const.Int64 _  
        | Const.Byte _
        | Const.UInt16 _
        | Const.UInt32 _
        | Const.UInt64 _
        | Const.Double _
        | Const.Single _
        | Const.Char _
        | Const.Zero _
        | Const.String _ -> 
            x
        | Const.Decimal _ | Const.IntPtr _ | Const.UIntPtr _ | Const.Unit _ ->
            errorR (Error ( FSComp.SR.tastNotAConstantExpression(), m))
            x

    | TypeOfExpr g _ -> x
    | TypeDefOfExpr g _ -> x
    | Expr.Op (TOp.Coerce, _, [arg], _) -> 
        EvalAttribArgExpr g arg
    | EnumExpr g arg1 -> 
        EvalAttribArgExpr g arg1
    // Detect bitwise or of attribute flags
    | AttribBitwiseOrExpr g (arg1, arg2) -> 
        EvalArithBinOp ((|||), (|||), (|||), (|||), (|||), (|||), (|||), (|||)) (EvalAttribArgExpr g arg1) (EvalAttribArgExpr g arg2) 
    | SpecificBinopExpr g g.unchecked_addition_vref (arg1, arg2) -> 
       // At compile-time we check arithmetic 
       let v1, v2 = EvalAttribArgExpr g arg1, EvalAttribArgExpr g arg2 
       match v1, v2 with 
       | Expr.Const (Const.String x1, m, ty), Expr.Const (Const.String x2, _, _) -> Expr.Const (Const.String (x1 + x2), m, ty)
       | _ -> 
#if ALLOW_ARITHMETIC_OPS_IN_LITERAL_EXPRESSIONS_AND_ATTRIBUTE_ARGS
           EvalArithBinOp (Checked.(+), Checked.(+), Checked.(+), Checked.(+), Checked.(+), Checked.(+), Checked.(+), Checked.(+)) g v1 v2
#else
           errorR (Error ( FSComp.SR.tastNotAConstantExpression(), x.Range))
           x
#endif
#if ALLOW_ARITHMETIC_OPS_IN_LITERAL_EXPRESSIONS_AND_ATTRIBUTE_ARGS
    | SpecificBinopExpr g g.unchecked_subtraction_vref (arg1, arg2) -> 
       EvalArithBinOp (Checked.(-), Checked.(-), Checked.(-), Checked.(-), Checked.(-), Checked.(-), Checked.(-), Checked.(-)) g (EvalAttribArgExpr g arg1) (EvalAttribArgExpr g arg2)
    | SpecificBinopExpr g g.unchecked_multiply_vref (arg1, arg2) -> 
       EvalArithBinOp (Checked.(*), Checked.(*), Checked.(*), Checked.(*), Checked.(*), Checked.(*), Checked.(*), Checked.(*)) g (EvalAttribArgExpr g arg1) (EvalAttribArgExpr g arg2)
#endif
    | _ -> 
        errorR (Error ( FSComp.SR.tastNotAConstantExpression(), x.Range))
        x


and EvaledAttribExprEquality g e1 e2 = 
    match e1, e2 with 
    | Expr.Const (c1, _, _), Expr.Const (c2, _, _) -> c1 = c2
    | TypeOfExpr g ty1, TypeOfExpr g ty2 -> typeEquiv g ty1 ty2
    | TypeDefOfExpr g ty1, TypeDefOfExpr g ty2 -> typeEquiv g ty1 ty2
    | _ -> false

let (|ConstToILFieldInit|_|) c =
    match c with 
    | Const.SByte n -> Some (ILFieldInit.Int8 n)
    | Const.Int16 n -> Some (ILFieldInit.Int16 n)
    | Const.Int32 n -> Some (ILFieldInit.Int32 n)
    | Const.Int64 n -> Some (ILFieldInit.Int64 n)
    | Const.Byte n -> Some (ILFieldInit.UInt8 n)
    | Const.UInt16 n -> Some (ILFieldInit.UInt16 n)
    | Const.UInt32 n -> Some (ILFieldInit.UInt32 n)
    | Const.UInt64 n -> Some (ILFieldInit.UInt64 n)
    | Const.Bool n -> Some (ILFieldInit.Bool n)
    | Const.Char n -> Some (ILFieldInit.Char (uint16 n))
    | Const.Single n -> Some (ILFieldInit.Single n)
    | Const.Double n -> Some (ILFieldInit.Double n)
    | Const.String s -> Some (ILFieldInit.String s)
    | Const.Zero -> Some ILFieldInit.Null
    | _ -> None

let EvalLiteralExprOrAttribArg g x = 
    match x with 
    | Expr.Op (TOp.Coerce, _, [Expr.Op (TOp.Array, [elemTy], args, m)], _)
    | Expr.Op (TOp.Array, [elemTy], args, m) ->
        let args = args |> List.map (EvalAttribArgExpr g) 
        Expr.Op (TOp.Array, [elemTy], args, m) 
    | _ -> 
        EvalAttribArgExpr g x

// Take into account the fact that some "instance" members are compiled as static
// members when using CompilationRepresentation.Static, or any non-virtual instance members
// in a type that supports "null" as a true value. This is all members
// where ValRefIsCompiledAsInstanceMember is false but membInfo.MemberFlags.IsInstance 
// is true.
//
// This is the right abstraction for viewing member types, but the implementation
// below is a little ugly.
let GetTypeOfIntrinsicMemberInCompiledForm g (vref: ValRef) =
    assert (not vref.IsExtensionMember)
    let membInfo, topValInfo = checkMemberValRef vref
    let tps, cxs, argInfos, retTy, retInfo = GetTypeOfMemberInMemberForm g vref
    let argInfos = 
        // Check if the thing is really an instance member compiled as a static member
        // If so, the object argument counts as a normal argument in the compiled form
        if membInfo.MemberFlags.IsInstance && not (ValRefIsCompiledAsInstanceMember g vref) then 
            let _, origArgInfos, _, _ = GetTopValTypeInFSharpForm g topValInfo vref.Type vref.Range
            match origArgInfos with
            | [] -> 
                errorR(InternalError("value does not have a valid member type", vref.Range))
                argInfos
            | h :: _ -> h :: argInfos
        else argInfos
    tps, cxs, argInfos, retTy, retInfo


//--------------------------------------------------------------------------
// Tuple compilation (expressions)
//------------------------------------------------------------------------ 


let rec mkCompiledTuple g isStruct (argTys, args, m) = 
    let n = List.length argTys 
    if n <= 0 then failwith "mkCompiledTuple"
    elif n < maxTuple then (mkCompiledTupleTyconRef g isStruct n, argTys, args, m)
    else
        let argTysA, argTysB = List.splitAfter goodTupleFields argTys
        let argsA, argsB = List.splitAfter goodTupleFields args
        let ty8, v8 = 
            match argTysB, argsB with 
            | [ty8], [arg8] -> 
                match ty8 with
                // if it's already been nested or ended, pass it through
                | TType_app(tn, _, _) when (isCompiledTupleTyconRef g tn) ->
                    ty8, arg8
                | _ ->
                    let ty8enc = TType_app((if isStruct then g.struct_tuple1_tcr else g.ref_tuple1_tcr), [ty8], g.knownWithoutNull)
                    let v8enc = Expr.Op (TOp.Tuple (mkTupInfo isStruct), [ty8], [arg8], m) 
                    ty8enc, v8enc
            | _ -> 
                let a, b, c, d = mkCompiledTuple g isStruct (argTysB, argsB, m)
                let ty8plus = TType_app(a, b, g.knownWithoutNull)
                let v8plus = Expr.Op (TOp.Tuple (mkTupInfo isStruct), b, c, d)
                ty8plus, v8plus
        let argTysAB = argTysA @ [ty8] 
        (mkCompiledTupleTyconRef g isStruct (List.length argTysAB), argTysAB, argsA @ [v8], m)

let mkILMethodSpecForTupleItem (_g: TcGlobals) (ty: ILType) n = 
    mkILNonGenericInstanceMethSpecInTy(ty, (if n < goodTupleFields then "get_Item"+(n+1).ToString() else "get_Rest"), [], mkILTyvarTy (uint16 n))

let mkILFieldSpecForTupleItem (ty: ILType) n = 
    mkILFieldSpecInTy (ty, (if n < goodTupleFields then "Item"+(n+1).ToString() else "Rest"), mkILTyvarTy (uint16 n))

let mkGetTupleItemN g m n (ty: ILType) isStruct expr retTy =
    if isStruct then
        mkAsmExpr ([mkNormalLdfld (mkILFieldSpecForTupleItem ty n) ], [], [expr], [retTy], m)
    else
        mkAsmExpr ([mkNormalCall(mkILMethodSpecForTupleItem g ty n)], [], [expr], [retTy], m)

/// Match an Int32 constant expression
let (|Int32Expr|_|) expr = 
    match expr with 
    | Expr.Const (Const.Int32 n, _, _) -> Some n
    | _ -> None 

/// Match a try-finally expression
let (|TryFinally|_|) expr = 
    match expr with 
    | Expr.Op (TOp.TryFinally _, [_resTy], [Expr.Lambda (_, _, _, [_], e1, _, _); Expr.Lambda (_, _, _, [_], e2, _, _)], _) -> Some(e1, e2)
    | _ -> None
    
// detect ONLY the while loops that result from compiling 'for ... in ... do ...'
let (|WhileLoopForCompiledForEachExpr|_|) expr = 
    match expr with 
    | Expr.Op (TOp.While (spInWhile, WhileLoopForCompiledForEachExprMarker), _, [Expr.Lambda (_, _, _, [_], e1, _, _); Expr.Lambda (_, _, _, [_], e2, _, _)], m) ->
        Some(spInWhile, e1, e2, m)
    | _ -> None
    
let (|Let|_|) expr = 
    match expr with 
    | Expr.Let (TBind(v, e1, sp), e2, _, _) -> Some(v, e1, sp, e2)
    | _ -> None

let (|RangeInt32Step|_|) g expr = 
    match expr with 
    // detect 'n .. m' 
    | Expr.App (Expr.Val (vf, _, _), _, [tyarg], [startExpr;finishExpr], _)
         when valRefEq g vf g.range_op_vref && typeEquiv g tyarg g.int_ty -> Some(startExpr, 1, finishExpr)
    
    // detect (RangeInt32 startExpr N finishExpr), the inlined/compiled form of 'n .. m' and 'n .. N .. m'
    | Expr.App (Expr.Val (vf, _, _), _, [], [startExpr; Int32Expr n; finishExpr], _)
         when valRefEq g vf g.range_int32_op_vref -> Some(startExpr, n, finishExpr)

    | _ -> None

let (|GetEnumeratorCall|_|) expr =   
    match expr with   
    | Expr.Op (TOp.ILCall ( _, _, _, _, _, _, _, ilMethodRef, _, _, _), _, [Expr.Val (vref, _, _) | Expr.Op (_, _, [Expr.Val (vref, ValUseFlag.NormalValUse, _)], _) ], _) ->  
        if ilMethodRef.Name = "GetEnumerator" then Some vref  
        else None  
    | _ -> None  

// This code matches exactly the output of TcForEachExpr
let (|CompiledForEachExpr|_|) g expr =   
    match expr with
    | Let (enumerableVar, enumerableExpr, spFor, 
           Let (enumeratorVar, GetEnumeratorCall enumerableVar2, _enumeratorBind, 
              TryFinally (WhileLoopForCompiledForEachExpr (spInWhile, _, (Let (elemVar, _, _, bodyExpr) as elemLet), _), _))) 
                 // Apply correctness conditions to ensure this really is a compiled for-each expression.
                 when valRefEq g (mkLocalValRef enumerableVar) enumerableVar2 &&
                      enumerableVar.IsCompilerGenerated &&
                      enumeratorVar.IsCompilerGenerated &&
                      (let fvs = (freeInExpr CollectLocals bodyExpr)
                       not (Zset.contains enumerableVar fvs.FreeLocals) && 
                       not (Zset.contains enumeratorVar fvs.FreeLocals)) ->

        // Extract useful ranges
        let mBody = bodyExpr.Range
        let mWholeExpr = expr.Range
        let mIn = elemLet.Range

        let mFor = match spFor with DebugPointAtBinding.Yes mFor -> mFor | _ -> enumerableExpr.Range
        let spIn, mIn = match spInWhile with DebugPointAtWhile.Yes mIn -> DebugPointAtInOrTo.Yes mIn, mIn | _ -> DebugPointAtInOrTo.No, mIn
        let spInWhile = match spIn with DebugPointAtInOrTo.Yes m -> DebugPointAtWhile.Yes m | DebugPointAtInOrTo.No -> DebugPointAtWhile.No
        let enumerableTy = tyOfExpr g enumerableExpr

        Some (enumerableTy, enumerableExpr, elemVar, bodyExpr, (mBody, spFor, spIn, mFor, mIn, spInWhile, mWholeExpr))
    | _ -> None  
             

let (|CompiledInt32RangeForEachExpr|_|) g expr = 
    match expr with
    | CompiledForEachExpr g (_, RangeInt32Step g (startExpr, step, finishExpr), elemVar, bodyExpr, ranges) ->
        Some (startExpr, step, finishExpr, elemVar, bodyExpr, ranges)
        | _ -> None
    | _ -> None


let mkDebugPoint m expr = 
    Expr.DebugPoint(DebugPointAtLeafExpr.Yes m, expr)

type OptimizeForExpressionOptions =
    | OptimizeIntRangesOnly
    | OptimizeAllForExpressions

let DetectAndOptimizeForEachExpression g option expr =
    match option, expr with
    | _, CompiledInt32RangeForEachExpr g (startExpr, (1 | -1 as step), finishExpr, elemVar, bodyExpr, ranges) -> 

           let _mBody, spFor, spIn, _mFor, _mIn, _spInWhile, mWholeExpr = ranges
           let spFor = match spFor with DebugPointAtBinding.Yes mFor -> DebugPointAtFor.Yes mFor | _ -> DebugPointAtFor.No
           mkFastForLoop g (spFor, spIn, mWholeExpr, elemVar, startExpr, (step = 1), finishExpr, bodyExpr)

    | OptimizeAllForExpressions, CompiledForEachExpr g (enumerableTy, enumerableExpr, elemVar, bodyExpr, ranges) ->

         let mBody, spFor, spIn, mFor, mIn, spInWhile, mWholeExpr = ranges

         if isStringTy g enumerableTy then
            // type is string, optimize for expression as:
            //  let $str = enumerable
            //  for $idx = 0 to str.Length - 1 do
            //      let elem = str.[idx]
            //      body elem

            let strVar, strExpr = mkCompGenLocal mFor "str" enumerableTy
            let idxVar, idxExpr = mkCompGenLocal elemVar.Range "idx" g.int32_ty

            let lengthExpr = mkGetStringLength g mFor strExpr
            let charExpr = mkGetStringChar g mFor strExpr idxExpr

            let startExpr = mkZero g mFor
            let finishExpr = mkDecr g mFor lengthExpr
            // for compat reasons, loop item over string is sometimes object, not char
            let loopItemExpr = mkCoerceIfNeeded g elemVar.Type g.char_ty charExpr  
            let bodyExpr = mkInvisibleLet mIn elemVar loopItemExpr bodyExpr
            let forExpr = mkFastForLoop g (DebugPointAtFor.No, spIn, mWholeExpr, idxVar, startExpr, true, finishExpr, bodyExpr)
            let expr = mkLet spFor mFor strVar enumerableExpr forExpr

            expr

         elif isListTy g enumerableTy then
            // type is list, optimize for expression as:
            //  let mutable $currentVar = listExpr
            //  let mutable $nextVar = $tailOrNull
            //  while $guardExpr do
            //    let i = $headExpr
            //    bodyExpr ()
            //    $current <- $next
            //    $next <- $tailOrNull

            let IndexHead = 0
            let IndexTail = 1

            let currentVar, currentExpr = mkMutableCompGenLocal mIn "current" enumerableTy
            let nextVar, nextExpr = mkMutableCompGenLocal mIn "next" enumerableTy
            let elemTy = destListTy g enumerableTy

            let guardExpr = mkNonNullTest g mFor nextExpr
            let headOrDefaultExpr = mkUnionCaseFieldGetUnprovenViaExprAddr (currentExpr, g.cons_ucref, [elemTy], IndexHead, mIn)
            let tailOrNullExpr = mkUnionCaseFieldGetUnprovenViaExprAddr (currentExpr, g.cons_ucref, [elemTy], IndexTail, mIn)

            let bodyExpr =
                mkInvisibleLet mIn elemVar headOrDefaultExpr
                    (mkSequential mIn
                        bodyExpr
                        (mkSequential mIn
                            (mkValSet mIn (mkLocalValRef currentVar) nextExpr)
                            (mkValSet mIn (mkLocalValRef nextVar) tailOrNullExpr)))

            let expr =
                // let mutable current = enumerableExpr
                mkLet spFor mIn currentVar enumerableExpr
                    // let mutable next = current.TailOrNull
                    (mkInvisibleLet mFor nextVar tailOrNullExpr 
                        // while nonNull next do
                       (mkWhile g (spInWhile, WhileLoopForCompiledForEachExprMarker, guardExpr, bodyExpr, mBody)))

            expr

         else
            expr

    | _ -> expr

// Used to remove Expr.Link for inner expressions in pattern matches
let (|InnerExprPat|) expr = stripExpr expr

/// One of the transformations performed by the compiler
/// is to eliminate variables of static type "unit". These is a
/// utility function related to this.

let BindUnitVars g (mvs: Val list, paramInfos: ArgReprInfo list, body) = 
    match mvs, paramInfos with 
    | [v], [] -> 
        assert isUnitTy g v.Type
        [], mkLet DebugPointAtBinding.NoneAtInvisible v.Range v (mkUnit g v.Range) body 
    | _ -> mvs, body

let isThreadOrContextStatic g attrs = 
    HasFSharpAttributeOpt g g.attrib_ThreadStaticAttribute attrs ||
    HasFSharpAttributeOpt g g.attrib_ContextStaticAttribute attrs 

let mkUnitDelayLambda (g: TcGlobals) m e =
    let uv, _ = mkCompGenLocal m "unitVar" g.unit_ty
    mkLambda m uv (e, tyOfExpr g e) 


let (|ValApp|_|) g vref expr =
    match expr with
    | Expr.App (Expr.Val (vref2, _, _), _f0ty, tyargs, args, m) when valRefEq g vref vref2 ->  Some (tyargs, args, m)
    | _ -> None

let (|UseResumableStateMachinesExpr|_|) g expr =
    match expr with
    | ValApp g g.cgh__useResumableCode_vref (_, _, _m) -> Some ()
    | _ -> None

/// Match an if...then...else expression or the result of "a && b" or "a || b"
let (|IfThenElseExpr|_|) expr =
    match expr with
    | Expr.Match (_spBind, _exprm, TDSwitch(cond, [ TCase( DecisionTreeTest.Const (Const.Bool true), TDSuccess ([], 0) )], Some (TDSuccess ([], 1)), _),
                  [| TTarget([], thenExpr, _); TTarget([], elseExpr, _) |], _m, _ty) -> 
        Some (cond, thenExpr,  elseExpr)
    | _ -> None

/// if __useResumableCode then ... else ...
let (|IfUseResumableStateMachinesExpr|_|) g expr =
    match expr with
    | IfThenElseExpr(UseResumableStateMachinesExpr g (), thenExpr, elseExpr) -> Some (thenExpr, elseExpr)
    | _ -> None

/// Combine a list of ModuleOrNamespaceType's making up the description of a CCU. checking there are now
/// duplicate modules etc.
let CombineCcuContentFragments m l = 

    /// Combine module types when multiple namespace fragments contribute to the
    /// same namespace, making new module specs as we go.
    let rec CombineModuleOrNamespaceTypes path m (mty1: ModuleOrNamespaceType) (mty2: ModuleOrNamespaceType) = 
        match mty1.ModuleOrNamespaceKind, mty2.ModuleOrNamespaceKind with 
        | Namespace, Namespace -> 
            let kind = mty1.ModuleOrNamespaceKind
            let tab1 = mty1.AllEntitiesByLogicalMangledName
            let tab2 = mty2.AllEntitiesByLogicalMangledName
            let entities = 
                [ for e1 in mty1.AllEntities do 
                      match tab2.TryGetValue e1.LogicalName with
                      | true, e2 -> yield CombineEntities path e1 e2
                      | _ -> yield e1
                  for e2 in mty2.AllEntities do 
                      match tab1.TryGetValue e2.LogicalName with
                      | true, _ -> ()
                      | _ -> yield e2 ]

            let vals = QueueList.append mty1.AllValsAndMembers mty2.AllValsAndMembers

            ModuleOrNamespaceType(kind, vals, QueueList.ofList entities)

        | Namespace, _ | _, Namespace -> 
            error(Error(FSComp.SR.tastNamespaceAndModuleWithSameNameInAssembly(textOfPath path), m))

        | _-> 
            error(Error(FSComp.SR.tastTwoModulesWithSameNameInAssembly(textOfPath path), m))

    and CombineEntities path (entity1: Entity) (entity2: Entity) = 

        match entity1.IsModuleOrNamespace, entity2.IsModuleOrNamespace with
        | true, true -> 
            entity1 |> Construct.NewModifiedTycon (fun data1 -> 
                        let xml = XmlDoc.Merge entity1.XmlDoc entity2.XmlDoc
                        { data1 with 
                             entity_attribs = entity1.Attribs @ entity2.Attribs
                             entity_modul_contents = MaybeLazy.Lazy (lazy (CombineModuleOrNamespaceTypes (path@[entity2.DemangledModuleOrNamespaceName]) entity2.Range entity1.ModuleOrNamespaceType entity2.ModuleOrNamespaceType))
                             entity_opt_data = 
                                match data1.entity_opt_data with
                                | Some optData -> Some { optData with entity_xmldoc = xml }
                                | _ -> Some { Entity.NewEmptyEntityOptData() with entity_xmldoc = xml } }) 
        | false, false -> 
            error(Error(FSComp.SR.tastDuplicateTypeDefinitionInAssembly(entity2.LogicalName, textOfPath path), entity2.Range))
        | _, _ -> 
            error(Error(FSComp.SR.tastConflictingModuleAndTypeDefinitionInAssembly(entity2.LogicalName, textOfPath path), entity2.Range))
    
    and CombineModuleOrNamespaceTypeList path m l = 
        match l with
        | h :: t -> List.fold (CombineModuleOrNamespaceTypes path m) h t
        | _ -> failwith "CombineModuleOrNamespaceTypeList"

    CombineModuleOrNamespaceTypeList [] m l

/// An immutable mappping from witnesses to some data.
///
/// Note: this uses an immutable HashMap/Dictionary with an IEqualityComparer that captures TcGlobals, see EmptyTraitWitnessInfoHashMap
type TraitWitnessInfoHashMap<'T> = ImmutableDictionary<TraitWitnessInfo, 'T>

/// Create an empty immutable mapping from witnesses to some data
let EmptyTraitWitnessInfoHashMap g : TraitWitnessInfoHashMap<'T> =
    ImmutableDictionary.Create(
        { new IEqualityComparer<_> with 
            member _.Equals(a, b) = traitKeysAEquiv g TypeEquivEnv.Empty a b
            member _.GetHashCode(a) = hash a.MemberName
        })

let (|WhileExpr|_|) expr = 
    match expr with 
    | Expr.Op (TOp.While (sp1, sp2), _, [Expr.Lambda (_, _, _, [_gv], guardExpr, _, _);Expr.Lambda (_, _, _, [_bv], bodyExpr, _, _)], m) ->
        Some (sp1, sp2, guardExpr, bodyExpr, m)
    | _ -> None

let (|TryFinallyExpr|_|) expr = 
    match expr with 
    | Expr.Op (TOp.TryFinally (sp1, sp2), [ty], [Expr.Lambda (_, _, _, [_], e1, _, _); Expr.Lambda (_, _, _, [_], e2, _, _)], m) ->
        Some (sp1, sp2, ty, e1, e2, m)
    | _ -> None

let (|IntegerForLoopExpr|_|) expr = 
    match expr with 
    | Expr.Op (TOp.IntegerForLoop (sp1, sp2, style), _, [Expr.Lambda (_, _, _, [_], e1, _, _);Expr.Lambda (_, _, _, [_], e2, _, _);Expr.Lambda (_, _, _, [v], e3, _, _)], m) ->
        Some (sp1, sp2, style, e1, e2, v, e3, m)
    | _ -> None

let (|TryWithExpr|_|) expr =
    match expr with 
    | Expr.Op (TOp.TryWith (spTry, spWith), [resTy], [Expr.Lambda (_, _, _, [_], bodyExpr, _, _); Expr.Lambda (_, _, _, [filterVar], filterExpr, _, _); Expr.Lambda (_, _, _, [handlerVar], handlerExpr, _, _)], m) ->
        Some (spTry, spWith, resTy, bodyExpr, filterVar, filterExpr, handlerVar, handlerExpr, m)
    | _ -> None

let (|MatchTwoCasesExpr|_|) expr =
    match expr with 
    | Expr.Match (spBind, exprm, TDSwitch(cond, [ TCase( DecisionTreeTest.UnionCase (ucref, a), TDSuccess ([], tg1) )], Some (TDSuccess ([], tg2)), b), tgs, m, ty) -> 

        // How to rebuild this construct
        let rebuild (cond, ucref, tg1, tg2, tgs) = 
            Expr.Match (spBind, exprm, TDSwitch(cond, [ TCase( DecisionTreeTest.UnionCase (ucref, a), TDSuccess ([], tg1) )], Some (TDSuccess ([], tg2)), b), tgs, m, ty)

        Some (cond, ucref, tg1, tg2, tgs, rebuild)

    | _ -> None

/// match e with None -> ... | Some v -> ... or other variations of the same
let (|MatchOptionExpr|_|) expr =
    match expr with
    | MatchTwoCasesExpr(cond, ucref, tg1, tg2, tgs, rebuildTwoCases) -> 
        let tgNone, tgSome = if ucref.CaseName = "None" then tg1, tg2 else tg2, tg1
        match tgs[tgNone], tgs[tgSome] with 
        | TTarget([], noneBranchExpr, b2), 
          TTarget([], Expr.Let(TBind(unionCaseVar, Expr.Op(TOp.UnionCaseProof a1, a2, a3, a4), a5), 
                               Expr.Let(TBind(someVar, Expr.Op(TOp.UnionCaseFieldGet (a6a, a6b), a7, a8, a9), a10), someBranchExpr, a11, a12), a13, a14), a16) 
              when unionCaseVar.LogicalName = "unionCase" -> 

            // How to rebuild this construct
            let rebuild (cond, noneBranchExpr, someVar, someBranchExpr) =
                let tgs = Array.zeroCreate 2
                tgs[tgNone] <- TTarget([], noneBranchExpr, b2)
                tgs[tgSome] <- TTarget([], Expr.Let(TBind(unionCaseVar, Expr.Op(TOp.UnionCaseProof a1, a2, a3, a4), a5), 
                                                    Expr.Let(TBind(someVar, Expr.Op(TOp.UnionCaseFieldGet (a6a, a6b), a7, a8, a9), a10), someBranchExpr, a11, a12), a13, a14), a16)
                rebuildTwoCases (cond, ucref, tg1, tg2, tgs)

            Some (cond, noneBranchExpr, someVar, someBranchExpr, rebuild)
        | _ -> None
    | _ -> None

let (|ResumableEntryAppExpr|_|) g expr =
    match expr with
    | ValApp g g.cgh__resumableEntry_vref (_, _, _m) -> Some ()
    | _ -> None

/// Match an (unoptimized) __resumableEntry expression
let (|ResumableEntryMatchExpr|_|) g expr =
    match expr with
    | Expr.Let(TBind(matchVar, matchExpr, sp1), MatchOptionExpr (Expr.Val(matchVar2, b, c), noneBranchExpr, someVar, someBranchExpr, rebuildMatch), d, e) ->
        match matchExpr with 
        | ResumableEntryAppExpr g () -> 
            if valRefEq g (mkLocalValRef matchVar) matchVar2 then 

                // How to rebuild this construct
                let rebuild (noneBranchExpr, someBranchExpr) =
                    Expr.Let(TBind(matchVar, matchExpr, sp1), rebuildMatch (Expr.Val(matchVar2, b, c), noneBranchExpr, someVar, someBranchExpr), d, e)

                Some (noneBranchExpr, someVar, someBranchExpr, rebuild)

            else None

        | _ -> None
    | _ -> None

let (|PossiblyCompiledTypeOfExpr|_|) g expr =
    match expr with 
    | TypeOfExpr g ty -> Some ty
    | Expr.Op(TOp.ILCall (_, _, _, _, _, _, _, ilMethRef, _, _, _), [],[Expr.Op (TOp.ILAsm ([ I_ldtoken (ILToken.ILType _) ], _), [ty], _, _)], _)
              when ilMethRef.DeclaringTypeRef.Name = "System.Type" && ilMethRef.Name = "GetTypeFromHandle" -> 
        Some ty
    | _ -> None

let (|StructStateMachineExpr|_|) g expr =
    match expr with
    | ValApp g g.cgh__stateMachine_vref ([dataTy; _resultTy], [moveNext; setStateMachine; afterCode], _m) ->
        match moveNext, setStateMachine, afterCode with 
        | NewDelegateExpr g (_, [moveNextThisVar], moveNextBody, _, _),
          NewDelegateExpr g (_, [setStateMachineThisVar;setStateMachineStateVar], setStateMachineBody, _, _),
          NewDelegateExpr g (_, [afterCodeThisVar], afterCodeBody, _, _) ->
              Some (dataTy, 
                    (moveNextThisVar, moveNextBody), 
                    (setStateMachineThisVar, setStateMachineStateVar, setStateMachineBody), 
                    (afterCodeThisVar, afterCodeBody))
        | _ -> None
    | _ -> None

let (|ResumeAtExpr|_|) g expr =
    match expr with
    | ValApp g g.cgh__resumeAt_vref (_, [pcExpr], _m) -> Some pcExpr
    | _ -> None

// Detect __debugPoint calls
let (|DebugPointExpr|_|) g expr =
    match expr with
    | ValApp g g.cgh__debugPoint_vref (_, [StringExpr debugPointName], _m) -> Some debugPointName
    | _ -> None

// Detect sequencing constructs in state machine code
let (|SequentialResumableCode|_|) (g: TcGlobals) expr = 
    match expr with

    // e1; e2
    | Expr.Sequential(e1, e2, NormalSeq, m) ->
        Some (e1, e2, m, (fun e1 e2 -> Expr.Sequential(e1, e2, NormalSeq, m)))

    // let __stack_step = e1 in e2
    | Expr.Let(bind, e2, m, _) when bind.Var.CompiledName(g.CompilerGlobalState).StartsWith(stackVarPrefix) ->
        Some (bind.Expr, e2, m, (fun e1 e2 -> mkLet bind.DebugPoint m bind.Var e1 e2))

    | _ -> None

let mkLabelled m l e = mkCompGenSequential m (Expr.Op (TOp.Label l, [], [], m)) e

let isResumableCodeTy g ty = ty |> stripTyEqns g |> (function TType_app(tcref, _, _) -> tyconRefEq g tcref g.ResumableCode_tcr | _ -> false)

let rec isReturnsResumableCodeTy g ty = 
    if isFunTy g ty then isReturnsResumableCodeTy g (rangeOfFunTy g ty)
    else isResumableCodeTy g ty

let (|ResumableCodeInvoke|_|) g expr =
    match expr with
    // defn.Invoke x --> let arg = x in [defn][arg/x]
    | Expr.App ((Expr.Val (invokeRef, _, _) as iref), a, b, (f :: args), m) 
            when invokeRef.LogicalName = "Invoke" && isReturnsResumableCodeTy g (tyOfExpr g f) -> 
        Some (iref, f, args, m, (fun (f2, args2) -> Expr.App ((iref, a, b, (f2 :: args2), m))))
    | _ -> None

let ComputeUseMethodImpl g (v: Val) =
    v.ImplementedSlotSigs |> List.exists (fun slotsig ->
        let oty = slotsig.ImplementedType
        let otcref = tcrefOfAppTy g oty
        let tcref = v.MemberApparentEntity

        // REVIEW: it would be good to get rid of this special casing of Compare and GetHashCode
        isInterfaceTy g oty &&

        (let isCompare =
            tcref.GeneratedCompareToValues.IsSome &&
             (typeEquiv g oty g.mk_IComparable_ty ||
              tyconRefEq g g.system_GenericIComparable_tcref otcref)

         not isCompare) &&

        (let isGenericEquals =
            tcref.GeneratedHashAndEqualsWithComparerValues.IsSome &&
            tyconRefEq g g.system_GenericIEquatable_tcref otcref

         not isGenericEquals) &&

        (let isStructural =
            (tcref.GeneratedCompareToWithComparerValues.IsSome && typeEquiv g oty g.mk_IStructuralComparable_ty) ||
            (tcref.GeneratedHashAndEqualsWithComparerValues.IsSome && typeEquiv g oty g.mk_IStructuralEquatable_ty)

         not isStructural))

let (|Seq|_|) g expr =
    match expr with
    // use 'seq { ... }' as an indicator
    | ValApp g g.seq_vref ([elemTy], [e], _m) -> Some (e, elemTy)
    | _ -> None

/// Detect a 'yield x' within a 'seq { ... }'
let (|SeqYield|_|) g expr =
    match expr with
    | ValApp g g.seq_singleton_vref (_, [arg], m) -> Some (arg, m)
    | _ -> None

/// Detect a 'expr; expr' within a 'seq { ... }'
let (|SeqAppend|_|) g expr =
    match expr with
    | ValApp g g.seq_append_vref (_, [arg1; arg2], m) -> Some (arg1, arg2, m)
    | _ -> None

let isVarFreeInExpr v e = Zset.contains v (freeInExpr CollectTyparsAndLocals e).FreeLocals

/// Detect a 'while gd do expr' within a 'seq { ... }'
let (|SeqWhile|_|) g expr =
    match expr with
    | ValApp g g.seq_generated_vref (_, [Expr.Lambda (_, _, _, [dummyv], guardExpr, _, _);innerExpr], m) 
         when not (isVarFreeInExpr dummyv guardExpr) ->
        
        // The debug point for 'while' is attached to the innerExpr, see TcSequenceExpression
        let mWhile = innerExpr.Range
        let spWhile = match mWhile.NotedSourceConstruct with NotedSourceConstruct.While -> DebugPointAtWhile.Yes mWhile | _ -> DebugPointAtWhile.No
        Some (guardExpr, innerExpr, spWhile, m)

    | _ ->
        None

let (|SeqTryFinally|_|) g expr =
    match expr with
    | ValApp g g.seq_finally_vref (_, [arg1;Expr.Lambda (_, _, _, [dummyv], compensation, _, _) as arg2], m) 
        when not (isVarFreeInExpr dummyv compensation) ->

        // The debug point for 'try' and 'finally' are attached to the first and second arguments
        // respectively, see TcSequenceExpression
        let mTry = arg1.Range
        let mFinally = arg2.Range
        let spTry = match mTry.NotedSourceConstruct with NotedSourceConstruct.Try -> DebugPointAtTry.Yes mTry | _ -> DebugPointAtTry.No
        let spFinally = match mFinally.NotedSourceConstruct with NotedSourceConstruct.Finally -> DebugPointAtFinally.Yes mFinally | _ -> DebugPointAtFinally.No

        Some (arg1, compensation, spTry, spFinally, m)

    | _ ->
        None

let (|SeqUsing|_|) g expr =
    match expr with
    | ValApp g g.seq_using_vref ([_;_;elemTy], [resource;Expr.Lambda (_, _, _, [v], body, mBind, _)], m) ->
        // The debug point mFor at the 'use x = ... ' gets attached to the lambda
        let spBind = match mBind.NotedSourceConstruct with NotedSourceConstruct.Binding -> DebugPointAtBinding.Yes mBind | _ -> DebugPointAtBinding.NoneAtInvisible
        Some (resource, v, body, elemTy, spBind, m)
    | _ ->
        None

let (|SeqForEach|_|) g expr =
    match expr with
    // Nested for loops are represented by calls to Seq.collect
    | ValApp g g.seq_collect_vref ([_inpElemTy;_enumty2;genElemTy], [Expr.Lambda (_, _, _, [v], body, mIn, _); inp], mFor) ->
        // The debug point mIn at the 'in' gets attached to the first argument, see TcSequenceExpression
        let spIn = match mIn.NotedSourceConstruct with NotedSourceConstruct.InOrTo -> DebugPointAtInOrTo.Yes mIn | _ -> DebugPointAtInOrTo.No
        Some (inp, v, body, genElemTy, mFor, mIn, spIn)

    // "for x in e -> e2" is converted to a call to Seq.map by the F# type checker. This could be removed, except it is also visible in F# quotations.
    | ValApp g g.seq_map_vref ([_inpElemTy;genElemTy], [Expr.Lambda (_, _, _, [v], body, mIn, _); inp], mFor) ->
        let spIn = match mIn.NotedSourceConstruct with NotedSourceConstruct.InOrTo -> DebugPointAtInOrTo.Yes mIn | _ -> DebugPointAtInOrTo.No
        // The debug point mFor at the 'for' gets attached to the first argument, see TcSequenceExpression
        Some (inp, v, mkCallSeqSingleton g body.Range genElemTy body, genElemTy, mFor, mIn, spIn)

    | _ -> None

let (|SeqDelay|_|) g expr =
    match expr with
    | ValApp g g.seq_delay_vref ([elemTy], [Expr.Lambda (_, _, _, [v], e, _, _)], _m) 
        when not (isVarFreeInExpr v e) -> 
        Some (e, elemTy)
    | _ -> None

let (|SeqEmpty|_|) g expr =
    match expr with
    | ValApp g g.seq_empty_vref (_, [], m) -> Some m
    | _ -> None

let isFSharpExceptionTy g ty =
    match tryTcrefOfAppTy g ty with
    | ValueSome tcref -> tcref.IsFSharpException
    | _ -> false<|MERGE_RESOLUTION|>--- conflicted
+++ resolved
@@ -280,15 +280,7 @@
     let rtyR = Option.map (remapTypeAux tyenv) retTy
     TraitWitnessInfo(tysR, nm, flags, argTysR, rtyR)
 
-<<<<<<< HEAD
-<<<<<<< HEAD
-and remapTraitInfo tyenv (TTrait(tys, nm, mf, argtys, rty, slnCell, traitCtxt)) =
-=======
-and remapTraitInfo tyenv (TTrait(tys, nm, mf, argtys, retTy, slnCell)) =
->>>>>>> f9b72061ca0e6ad865bc462c40c9877a6168d69d
-=======
-and remapTraitInfo tyenv (TTrait(tys, nm, flags, argTys, retTy, slnCell)) =
->>>>>>> 01e5bbb5da602388d44444696f3469ba129d7b1c
+and remapTraitInfo tyenv (TTrait(tys, nm, flags, argTys, retTy, slnCell, , traitCtxt)) =
     let slnCell = 
         match slnCell.Value with 
         | None -> None
@@ -309,7 +301,6 @@
                 | ClosedExprSln e -> 
                      ClosedExprSln e // no need to remap because it is a closed expression, referring only to external types
             Some sln
-<<<<<<< HEAD
 
     let traitCtxtNew = 
         if tyenv.traitCtxtsMap.ContainsKey nm then
@@ -317,15 +308,11 @@
         else
             traitCtxt
 
-    // Note: we reallocate a new solution cell (though keep existing solutions unless 'removeTraitSolutions'=true) on every traversal of a trait constraint
-=======
-    
     let tysR = remapTypesAux tyenv tys
     let argTysR = remapTypesAux tyenv argTys
     let retTyR = Option.map (remapTypeAux tyenv) retTy
 
     // Note: we reallocate a new solution cell on every traversal of a trait constraint
->>>>>>> 01e5bbb5da602388d44444696f3469ba129d7b1c
     // This feels incorrect for trait constraints that are quantified: it seems we should have 
     // formal binders for trait constraints when they are quantified, just as
     // we have formal binders for type variables.
@@ -333,17 +320,9 @@
     // The danger here is that a solution for one syntactic occurrence of a trait constraint won't
     // be propagated to other, "linked" solutions. However trait constraints don't appear in any algebra
     // in the same way as types
-<<<<<<< HEAD
-<<<<<<< HEAD
-    TTrait(remapTypesAux tyenv tys, nm, mf, remapTypesAux tyenv argtys, Option.map (remapTypeAux tyenv) rty, ref slnCell, traitCtxtNew)
-=======
-    TTrait(remapTypesAux tyenv tys, nm, mf, remapTypesAux tyenv argtys, Option.map (remapTypeAux tyenv) retTy, ref slnCell)
->>>>>>> f9b72061ca0e6ad865bc462c40c9877a6168d69d
-=======
     let newSlnCell = ref slnCell
 
-    TTrait(tysR, nm, flags, argTysR, retTyR, newSlnCell)
->>>>>>> 01e5bbb5da602388d44444696f3469ba129d7b1c
+    TTrait(tysR, nm, flags, argTysR, retTyR, newSlnCell, traitCtxtNew)
 
 and bindTypars tps tyargs tpinst =   
     match tps with 
@@ -1000,18 +979,8 @@
         TypeEquivEnv.Empty.BindEquivTypars tps1 tps2 
 
 let rec traitsAEquivAux erasureFlag g aenv traitInfo1 traitInfo2 =
-<<<<<<< HEAD
-<<<<<<< HEAD
-   let (TTrait(tys1, nm, mf1, argtys, rty, _, _traitCtxt)) = traitInfo1
-   let (TTrait(tys2, nm2, mf2, argtys2, rty2, _, _traitCtxt2)) = traitInfo2
-=======
-   let (TTrait(tys1, nm, mf1, argtys, retTy, _)) = traitInfo1
-   let (TTrait(tys2, nm2, mf2, argtys2, retTy2, _)) = traitInfo2
->>>>>>> f9b72061ca0e6ad865bc462c40c9877a6168d69d
-=======
-   let (TTrait(tys1, nm, mf1, argTys, retTy, _)) = traitInfo1
-   let (TTrait(tys2, nm2, mf2, argTys2, retTy2, _)) = traitInfo2
->>>>>>> 01e5bbb5da602388d44444696f3469ba129d7b1c
+   let (TTrait(tys1, nm, mf1, argTys, retTy, _, _traitCtxt)) = traitInfo1
+   let (TTrait(tys2, nm2, mf2, argTys2, retTy2, _, _traitCtxt2)) = traitInfo2
    mf1 = mf2 &&
    nm = nm2 &&
    ListSet.equals (typeAEquivAux erasureFlag g aenv) tys1 tys2 &&
@@ -2289,15 +2258,7 @@
     | TyparConstraint.IsUnmanaged _
     | TyparConstraint.RequiresDefaultConstructor _ -> acc
 
-<<<<<<< HEAD
-<<<<<<< HEAD
-and accFreeInTrait opts (TTrait(tys, _, _, argtys, rty, sln, _)) acc = 
-=======
-and accFreeInTrait opts (TTrait(tys, _, _, argtys, retTy, sln)) acc = 
->>>>>>> f9b72061ca0e6ad865bc462c40c9877a6168d69d
-=======
-and accFreeInTrait opts (TTrait(tys, _, _, argTys, retTy, sln)) acc = 
->>>>>>> 01e5bbb5da602388d44444696f3469ba129d7b1c
+and accFreeInTrait opts (TTrait(tys, _, _, argTys, retTy, sln, _)) acc = 
     Option.foldBack (accFreeInTraitSln opts) sln.Value
        (accFreeInTypes opts tys 
          (accFreeInTypes opts argTys 
@@ -2435,22 +2396,10 @@
     | TyparConstraint.IsReferenceType _ 
     | TyparConstraint.RequiresDefaultConstructor _ -> acc
 
-<<<<<<< HEAD
-<<<<<<< HEAD
-and accFreeInTraitLeftToRight g cxFlag thruFlag acc (TTrait(tys, _, _, argtys, rty, _, _traitCtxt))  = 
-    let acc = accFreeInTypesLeftToRight g cxFlag thruFlag acc tys
-    let acc = accFreeInTypesLeftToRight g cxFlag thruFlag acc argtys
-    let acc = Option.fold (accFreeInTypeLeftToRight g cxFlag thruFlag) acc rty
-    // Note, the _extSlns are _not_ considered free. 
-=======
-and accFreeInTraitLeftToRight g cxFlag thruFlag acc (TTrait(tys, _, _, argtys, retTy, _)) = 
-=======
-and accFreeInTraitLeftToRight g cxFlag thruFlag acc (TTrait(tys, _, _, argTys, retTy, _)) = 
->>>>>>> 01e5bbb5da602388d44444696f3469ba129d7b1c
+and accFreeInTraitLeftToRight g cxFlag thruFlag acc (TTrait(tys, _, _, argTys, retTy, _, _traitCtxt)) = 
     let acc = accFreeInTypesLeftToRight g cxFlag thruFlag acc tys
     let acc = accFreeInTypesLeftToRight g cxFlag thruFlag acc argTys
     let acc = Option.fold (accFreeInTypeLeftToRight g cxFlag thruFlag) acc retTy
->>>>>>> f9b72061ca0e6ad865bc462c40c9877a6168d69d
     acc
 
 and accFreeTyparRefLeftToRight g cxFlag thruFlag acc (tp: Typar) = 
@@ -3964,15 +3913,7 @@
 
     and auxTraitL env (ttrait: TraitConstraintInfo) =
 #if DEBUG
-<<<<<<< HEAD
-<<<<<<< HEAD
-        let (TTrait(tys, nm, memFlags, argtys, rty, _, _traitCtxt)) = ttrait 
-=======
-        let (TTrait(tys, nm, memFlags, argtys, retTy, _)) = ttrait 
->>>>>>> f9b72061ca0e6ad865bc462c40c9877a6168d69d
-=======
-        let (TTrait(tys, nm, memFlags, argTys, retTy, _)) = ttrait 
->>>>>>> 01e5bbb5da602388d44444696f3469ba129d7b1c
+        let (TTrait(tys, nm, memFlags, argTys, retTy, _, _traitCtxt)) = ttrait 
         match global_g with
         | None -> wordL (tagText "<no global g>")
         | Some g -> 
@@ -5252,15 +5193,7 @@
     | TOp.Reraise -> 
         accUsesRethrow true acc
 
-<<<<<<< HEAD
-<<<<<<< HEAD
-    | TOp.TraitCall (TTrait (tys, _, _, argtys, rty, sln, _traitCtxt)) -> 
-=======
-    | TOp.TraitCall (TTrait(tys, _, _, argtys, retTy, sln)) -> 
->>>>>>> f9b72061ca0e6ad865bc462c40c9877a6168d69d
-=======
-    | TOp.TraitCall (TTrait(tys, _, _, argTys, retTy, sln)) -> 
->>>>>>> 01e5bbb5da602388d44444696f3469ba129d7b1c
+    | TOp.TraitCall (TTrait(tys, _, _, argTys, retTy, sln, _traitCtxt)) -> 
         Option.foldBack (accFreeVarsInTraitSln opts) sln.Value
            (accFreeVarsInTys opts tys 
              (accFreeVarsInTys opts argTys 
