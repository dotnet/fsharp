// Copyright (c) Microsoft Corporation.  All Rights Reserved.  See License.txt in the project root for license information.

/// Primary relations on types and signatures, with the exception of
/// constraint solving and method overload resolution.
module internal FSharp.Compiler.TypeRelations

open FSharp.Compiler.AbstractIL.Internal 
open FSharp.Compiler.AbstractIL.Internal.Library 
open FSharp.Compiler.ErrorLogger
open FSharp.Compiler.Tast
open FSharp.Compiler.Tastops
open FSharp.Compiler.TcGlobals
open FSharp.Compiler.Infos
open FSharp.Compiler.PrettyNaming

/// Implements a :> b without coercion based on finalized (no type variable) types
// QUERY: This relation is approximate and not part of the language specification. 
//
//  Some appropriate uses: 
//     patcompile.fs: IsDiscrimSubsumedBy (approximate warning for redundancy of 'isinst' patterns)
//     tc.fs: TcRuntimeTypeTest (approximate warning for redundant runtime type tests)
//     tc.fs: TcExnDefnCore (error for bad exception abbreviation)
//     ilxgen.fs: GenCoerce (omit unnecessary castclass or isinst instruction)
//
let rec TypeDefinitelySubsumesTypeNoCoercion ndeep g amap m ty1 ty2 = 
  if ndeep > 100 then error(InternalError("recursive class hierarchy (detected in TypeDefinitelySubsumesTypeNoCoercion), ty1 = " + (DebugPrint.showType ty1), m))
  if ty1 === ty2 then true 
  // QUERY : quadratic
  elif typeEquiv g ty1 ty2 then true
  else
    let ty1 = stripTyEqns g ty1
    let ty2 = stripTyEqns g ty2
    match ty1, ty2 with 
    | TType_app (tc1, l1)  , TType_app (tc2, l2) when tyconRefEq g tc1 tc2  ->  
        List.lengthsEqAndForall2 (typeEquiv g) l1 l2
    | TType_ucase (tc1, l1)  , TType_ucase (tc2, l2) when g.unionCaseRefEq tc1 tc2  ->  
        List.lengthsEqAndForall2 (typeEquiv g) l1 l2
    | TType_tuple (tupInfo1, l1)    , TType_tuple (tupInfo2, l2)     -> 
        evalTupInfoIsStruct tupInfo1 = evalTupInfoIsStruct tupInfo2 && 
        List.lengthsEqAndForall2 (typeEquiv g) l1 l2 
    | TType_fun (d1, r1)  , TType_fun (d2, r2)   -> 
        typeEquiv g d1 d2 && typeEquiv g r1 r2
    | TType_measure measure1, TType_measure measure2 ->
        measureEquiv g measure1 measure2
    | _ ->  
        (typeEquiv g ty1 g.obj_ty && isRefTy g ty2) || (* F# reference types are subtypes of type 'obj' *)
        (isAppTy g ty2 &&
         isRefTy g ty2 && 

         ((match GetSuperTypeOfType g amap m ty2 with 
           | None -> false
           | Some ty -> TypeDefinitelySubsumesTypeNoCoercion (ndeep+1) g amap m ty1 ty) ||

           (isInterfaceTy g ty1 &&
            ty2 |> GetImmediateInterfacesOfType SkipUnrefInterfaces.Yes g amap m 
                |> List.exists (TypeDefinitelySubsumesTypeNoCoercion (ndeep+1) g amap m ty1))))



type CanCoerce = CanCoerce | NoCoerce

/// The feasible equivalence relation. Part of the language spec.
let rec TypesFeasiblyEquiv ndeep g amap m ty1 ty2 = 

    if ndeep > 100 then error(InternalError("recursive class hierarchy (detected in TypeFeasiblySubsumesType), ty1 = " + (DebugPrint.showType ty1), m));
    let ty1 = stripTyEqns g ty1
    let ty2 = stripTyEqns g ty2
    match ty1, ty2 with 
    // QUERY: should these be false for non-equal rigid typars? warn-if-not-rigid typars?
    | TType_var _ , _  
    | _, TType_var _ -> true
    | TType_app (tc1, l1)  , TType_app (tc2, l2) when tyconRefEq g tc1 tc2  ->  
        List.lengthsEqAndForall2 (TypesFeasiblyEquiv ndeep g amap m) l1 l2
    | TType_tuple (tupInfo1, l1)    , TType_tuple (tupInfo2, l2)     -> 
        evalTupInfoIsStruct tupInfo1 = evalTupInfoIsStruct tupInfo2 &&
        List.lengthsEqAndForall2 (TypesFeasiblyEquiv ndeep g amap m) l1 l2 
    | TType_fun (d1, r1)  , TType_fun (d2, r2)   -> 
        (TypesFeasiblyEquiv ndeep g amap m) d1 d2 && (TypesFeasiblyEquiv ndeep g amap m) r1 r2
    | TType_measure _, TType_measure _ ->
        true
    | _ -> 
        false

/// The feasible coercion relation. Part of the language spec.

let rec TypeFeasiblySubsumesType ndeep g amap m ty1 canCoerce ty2 = 
    if ndeep > 100 then error(InternalError("recursive class hierarchy (detected in TypeFeasiblySubsumesType), ty1 = " + (DebugPrint.showType ty1), m))
    let ty1 = stripTyEqns g ty1
    let ty2 = stripTyEqns g ty2
    match ty1, ty2 with 
    // QUERY: should these be false for non-equal rigid typars? warn-if-not-rigid typars?
    | TType_var _ , _  | _, TType_var _ -> true

    | TType_app (tc1, l1)  , TType_app (tc2, l2) when tyconRefEq g tc1 tc2  ->  
        List.lengthsEqAndForall2 (TypesFeasiblyEquiv ndeep g amap m) l1 l2
    | TType_tuple (tupInfo1, l1)    , TType_tuple (tupInfo2, l2)     -> 
        evalTupInfoIsStruct tupInfo1 = evalTupInfoIsStruct tupInfo2 && 
        List.lengthsEqAndForall2 (TypesFeasiblyEquiv ndeep g amap m) l1 l2 
    | TType_fun (d1, r1)  , TType_fun (d2, r2)   -> 
        (TypesFeasiblyEquiv ndeep g amap m) d1 d2 && (TypesFeasiblyEquiv ndeep g amap m) r1 r2
    | TType_measure _, TType_measure _ ->
        true
    | _ -> 
        // F# reference types are subtypes of type 'obj' 
        (isObjTy g ty1 && (canCoerce = CanCoerce || isRefTy g ty2)) 
        ||
        (isAppTy g ty2 &&
         (canCoerce = CanCoerce || isRefTy g ty2) && 
         begin match GetSuperTypeOfType g amap m ty2 with 
         | None -> false
         | Some ty -> TypeFeasiblySubsumesType (ndeep+1) g amap m ty1 NoCoerce ty
         end ||
         ty2 |> GetImmediateInterfacesOfType SkipUnrefInterfaces.Yes g amap m 
             |> List.exists (TypeFeasiblySubsumesType (ndeep+1) g amap m ty1 NoCoerce))
                   

/// Choose solutions for Expr.TyChoose type "hidden" variables introduced
/// by letrec nodes. Also used by the pattern match compiler to choose type
/// variables when compiling patterns at generalized bindings.
///     e.g. let ([], x) = ([], [])
/// Here x gets a generalized type "list<'T>".
let ChooseTyparSolutionAndRange (g: TcGlobals) amap (tp:Typar) =
    let m = tp.Range
    let max, m = 
         let initial = 
             match tp.Kind with 
             | TyparKind.Type -> g.obj_ty 
             | TyparKind.Measure -> TType_measure Measure.One
         // Loop through the constraints computing the lub
         ((initial, m), tp.Constraints) ||> List.fold (fun (maxSoFar, _) tpc -> 
             let join m x = 
                 if TypeFeasiblySubsumesType 0 g amap m x CanCoerce maxSoFar then maxSoFar
                 elif TypeFeasiblySubsumesType 0 g amap m maxSoFar CanCoerce x then x
                 else errorR(Error(FSComp.SR.typrelCannotResolveImplicitGenericInstantiation((DebugPrint.showType x), (DebugPrint.showType maxSoFar)), m)); maxSoFar
             // Don't continue if an error occurred and we set the value eagerly 
             if tp.IsSolved then maxSoFar, m else
             match tpc with 
<<<<<<< HEAD
             | TyparConstraint.CoercesTo(x,m) -> 
                 join m x,m
             | TyparConstraint.MayResolveMember(_traitInfo, m) -> 
                 maxSoFar,m
             | TyparConstraint.SimpleChoice(_,m) -> 
                 errorR(Error(FSComp.SR.typrelCannotResolveAmbiguityInPrintf(),m))
                 maxSoFar,m
=======
             | TyparConstraint.CoercesTo(x, m) -> 
                 join m x, m
             | TyparConstraint.MayResolveMember(TTrait(_, _, _, _, _, _), m) ->
                 maxSoFar, m
             | TyparConstraint.SimpleChoice(_, m) -> 
                 errorR(Error(FSComp.SR.typrelCannotResolveAmbiguityInPrintf(), m))
                 maxSoFar, m
>>>>>>> d5f5bd00
             | TyparConstraint.SupportsNull m -> 
                 maxSoFar, m
             | TyparConstraint.SupportsComparison m -> 
                 join m g.mk_IComparable_ty, m
             | TyparConstraint.SupportsEquality m -> 
                 maxSoFar, m
             | TyparConstraint.IsEnum(_, m) -> 
                 errorR(Error(FSComp.SR.typrelCannotResolveAmbiguityInEnum(), m))
                 maxSoFar, m
             | TyparConstraint.IsDelegate(_, _, m) -> 
                 errorR(Error(FSComp.SR.typrelCannotResolveAmbiguityInDelegate(), m))
                 maxSoFar, m
             | TyparConstraint.IsNonNullableStruct m -> 
                 join m g.int_ty, m
             | TyparConstraint.IsUnmanaged m ->
                 errorR(Error(FSComp.SR.typrelCannotResolveAmbiguityInUnmanaged(), m))
                 maxSoFar, m
             | TyparConstraint.RequiresDefaultConstructor m -> 
                 maxSoFar, m
             | TyparConstraint.IsReferenceType m -> 
                 maxSoFar, m
             | TyparConstraint.DefaultsTo(_priority, _ty, m) -> 
                 maxSoFar, m)
    max, m

let ChooseTyparSolution g amap tp = 
    let ty, _m = ChooseTyparSolutionAndRange g amap tp
    if tp.Rigidity = TyparRigidity.Anon && typeEquiv g ty (TType_measure Measure.One) then
        warning(Error(FSComp.SR.csCodeLessGeneric(), tp.Range))
    ty

// Solutions can, in theory, refer to each other
// For example
//   'a = Expr<'b>
//   'b = int
// In this case the solutions are 
//   'a = Expr<int>
//   'b = int
// We ground out the solutions by repeatedly instantiating
let IterativelySubstituteTyparSolutions g tps solutions = 
    let tpenv = mkTyparInst tps solutions
    let rec loop n curr = 
        let curr' = curr |> instTypes tpenv 
        // We cut out at n > 40 just in case this loops. It shouldn't, since there should be no cycles in the
        // solution equations, and we've only ever seen one example where even n = 2 was required.
        // Perhaps it's possible in error recovery some strange situations could occur where cycles
        // arise, so it's better to be on the safe side.
        //
        // We don't give an error if we hit the limit since it's feasible that the solutions of unknowns
        // is not actually relevant to the rest of type checking or compilation.
        if n > 40 || List.forall2 (typeEquiv g) curr curr' then 
            curr 
        else 
            loop (n+1) curr'

    loop 0 solutions

let ChooseTyparSolutionsForFreeChoiceTypars g amap e = 
    match e with 
    | Expr.TyChoose(tps, e1, _m)  -> 
    
        /// Only make choices for variables that are actually used in the expression 
        let ftvs = (freeInExpr CollectTyparsNoCaching e1).FreeTyvars.FreeTypars
        let tps = tps |> List.filter (Zset.memberOf ftvs)
        
        let solutions =  tps |> List.map (ChooseTyparSolution g amap) |> IterativelySubstituteTyparSolutions g tps
        
        let tpenv = mkTyparInst tps solutions
        
        instExpr g tpenv e1

    | _ -> e
                 

/// Break apart lambdas. Needs ChooseTyparSolutionsForFreeChoiceTypars because it's used in
/// PostTypeCheckSemanticChecks before we've eliminated these nodes.
let tryDestTopLambda g amap (ValReprInfo (tpNames, _, _) as tvd) (e, ty) =
    let rec stripLambdaUpto n (e, ty) = 
        match e with 
        | Expr.Lambda (_, None, None, v, b, _, retTy) when n > 0 -> 
            let (vs', b', retTy') = stripLambdaUpto (n-1) (b, retTy)
            (v :: vs', b', retTy') 
        | _ -> 
            ([], e, ty)

    let rec startStripLambdaUpto n (e, ty) = 
        match e with 
        | Expr.Lambda (_, ctorThisValOpt, baseValOpt, v, b, _, retTy) when n > 0 -> 
            let (vs', b', retTy') = stripLambdaUpto (n-1) (b, retTy)
            (ctorThisValOpt, baseValOpt, (v :: vs'), b', retTy') 
        | Expr.TyChoose (_tps, _b, _) -> 
            startStripLambdaUpto n (ChooseTyparSolutionsForFreeChoiceTypars g amap e, ty)
        | _ -> 
            (None, None, [], e, ty)

    let n = tvd.NumCurriedArgs
    let tps, taue, tauty = 
        match e with 
        | Expr.TyLambda (_, tps, b, _, retTy) when not (isNil tpNames) -> tps, b, retTy 
        | _ -> [], e, ty
    let ctorThisValOpt, baseValOpt, vsl, body, retTy = startStripLambdaUpto n (taue, tauty)
    if vsl.Length <> n then 
        None 
    else
        Some (tps, ctorThisValOpt, baseValOpt, vsl, body, retTy)

let destTopLambda g amap topValInfo (e, ty) = 
    match tryDestTopLambda g amap topValInfo (e, ty) with 
    | None -> error(Error(FSComp.SR.typrelInvalidValue(), e.Range))
    | Some res -> res
    
let IteratedAdjustArityOfLambdaBody g arities vsl body  =
      (arities, vsl, ([], body)) |||> List.foldBack2 (fun arities vs (allvs, body) -> 
          let vs, body = AdjustArityOfLambdaBody g arities vs body
          vs :: allvs, body)

/// Do AdjustArityOfLambdaBody for a series of  
/// iterated lambdas, producing one method.  
/// The required iterated function arity (List.length topValInfo) must be identical 
/// to the iterated function arity of the input lambda (List.length vsl) 
let IteratedAdjustArityOfLambda g amap topValInfo e =
    let tps, ctorThisValOpt, baseValOpt, vsl, body, bodyty = destTopLambda g amap topValInfo (e, tyOfExpr g e)
    let arities = topValInfo.AritiesOfArgs
    if arities.Length <> vsl.Length then 
        errorR(InternalError(sprintf "IteratedAdjustArityOfLambda, List.length arities = %d, List.length vsl = %d" arities.Length vsl.Length, body.Range))
    let vsl, body = IteratedAdjustArityOfLambdaBody g arities vsl body
    tps, ctorThisValOpt, baseValOpt, vsl, body, bodyty


/// "Single Feasible Type" inference
/// Look for the unique supertype of ty2 for which ty2 :> ty1 might feasibly hold
let FindUniqueFeasibleSupertype g amap m ty1 ty2 =  
    if not (isAppTy g ty2) then None else
    let supertypes = Option.toList (GetSuperTypeOfType g amap m ty2) @ (GetImmediateInterfacesOfType SkipUnrefInterfaces.Yes g amap m ty2)
    supertypes |> List.tryFind (TypeFeasiblySubsumesType 0 g amap m ty1 NoCoerce) 
    
<|MERGE_RESOLUTION|>--- conflicted
+++ resolved
@@ -135,23 +135,13 @@
              // Don't continue if an error occurred and we set the value eagerly 
              if tp.IsSolved then maxSoFar, m else
              match tpc with 
-<<<<<<< HEAD
-             | TyparConstraint.CoercesTo(x,m) -> 
-                 join m x,m
-             | TyparConstraint.MayResolveMember(_traitInfo, m) -> 
-                 maxSoFar,m
-             | TyparConstraint.SimpleChoice(_,m) -> 
-                 errorR(Error(FSComp.SR.typrelCannotResolveAmbiguityInPrintf(),m))
-                 maxSoFar,m
-=======
              | TyparConstraint.CoercesTo(x, m) -> 
                  join m x, m
-             | TyparConstraint.MayResolveMember(TTrait(_, _, _, _, _, _), m) ->
+             | TyparConstraint.MayResolveMember(_traitInfo, m) -> 
                  maxSoFar, m
              | TyparConstraint.SimpleChoice(_, m) -> 
                  errorR(Error(FSComp.SR.typrelCannotResolveAmbiguityInPrintf(), m))
                  maxSoFar, m
->>>>>>> d5f5bd00
              | TyparConstraint.SupportsNull m -> 
                  maxSoFar, m
              | TyparConstraint.SupportsComparison m -> 
