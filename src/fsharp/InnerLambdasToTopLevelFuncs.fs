--- conflicted
+++ resolved
@@ -480,16 +480,10 @@
     ///   "val v"                                        - free occurrence
     ///   "app (f, tps, args)"                             - occurrence
     ///
-<<<<<<< HEAD
-    /// On intercepted nodes, must exprF fold to collect from subexpressions.
-    let ExprEnvIntercept (tlrS, arityM) exprF z expr =
-         let accInstance z (fvref:ValRef, tps, args) (* f known local *) =
-=======
     /// On intercepted nodes, must recurseF fold to collect from subexpressions.
-    let ExprEnvIntercept (tlrS,arityM) recurseF noInterceptF z expr = 
-
-         let accInstance z (fvref:ValRef,tps,args) = 
->>>>>>> 166ec385
+    let ExprEnvIntercept (tlrS, arityM) recurseF noInterceptF z expr = 
+
+         let accInstance z (fvref:ValRef, tps, args) = 
              let f = fvref.Deref
              match Zmap.tryFind f arityM with
 
@@ -514,81 +508,36 @@
              // For bindings marked TLR, collect implied env
              let fclass = BindingGroupSharingSameReqdItems tlrBs
              // what determines env?
-             let frees        = FreeInBindings tlrBs
-<<<<<<< HEAD
-             let reqdTypars0  = frees.FreeTyvars.FreeTypars   |> Zset.elements      (* put in env *)
-             // occurrences contribute to env
-             let reqdVals0 = frees.FreeLocals |> Zset.elements
-             // tlrBs are not reqdVals0 for themselves
-             let reqdVals0 = reqdVals0 |> List.filter (fun gv -> not (fclass.Contains gv))
-             let reqdVals0 = reqdVals0 |> Zset.ofList valOrder
-             // collect into env over bodies
-             let z          = PushFrame fclass (reqdTypars0, reqdVals0, m) z
-             let z          = (z, tlrBs) ||> List.fold (foldOn (fun b -> b.Expr) exprF)
-             let z          = SaveFrame     fclass z
-             (* for bindings not marked TRL, collect *)
-             let z          = (z, nonTlrBs) ||> List.fold (foldOn (fun b -> b.Expr) exprF)
-=======
+             let frees = FreeInBindings tlrBs
              // put in env
-             let reqdTypars0  = frees.FreeTyvars.FreeTypars   |> Zset.elements     
+             let reqdTypars0  = frees.FreeTyvars.FreeTypars |> Zset.elements     
              // occurrences contribute to env 
              let reqdVals0 = frees.FreeLocals |> Zset.elements
              // tlrBs are not reqdVals0 for themselves 
              let reqdVals0 = reqdVals0 |> List.filter (fun gv -> not (fclass.Contains gv)) 
              let reqdVals0 = reqdVals0 |> Zset.ofList valOrder 
              // collect into env over bodies 
-             let z = PushFrame fclass (reqdTypars0,reqdVals0,m) z
-             let z = (z,tlrBs) ||> List.fold (foldOn (fun b -> b.Expr) recurseF) 
+             let z = PushFrame fclass (reqdTypars0, reqdVals0,m) z
+             let z = (z, tlrBs) ||> List.fold (foldOn (fun b -> b.Expr) recurseF) 
              let z = SaveFrame fclass z
              // for bindings not marked TRL, collect 
-             let z = (z,nonTlrBs) ||> List.fold (foldOn (fun b -> b.Expr) recurseF) 
->>>>>>> 166ec385
+             let z = (z, nonTlrBs) ||> List.fold (foldOn (fun b -> b.Expr) recurseF) 
              z
 
          match expr with
-<<<<<<< HEAD
-         | Expr.Val (v, _, _) ->
+         | Expr.Val (v, _, _) -> 
+             accInstance z (v, [], [])
+
+         | Expr.Op (TOp.LValueOp (_, v), _tys, args, _) -> 
              let z = accInstance z (v, [], [])
-             Some z
-         | Expr.Op (TOp.LValueOp (_, v), _tys, args, _) ->
-             let z = accInstance z (v, [], [])
-             let z = List.fold exprF z args
-             Some z
-         | Expr.App (f, fty, tys, args, m) ->
+             List.fold recurseF z args
+
+         | Expr.App (f, fty, tys, args, m) -> 
              let f, _fty, tys, args, _m = destApp (f, fty, tys, args, m)
              match f with
              | Expr.Val (f, _, _) ->
-                  // // YES: APP vspec tps args - log
+                 // YES: APP vspec tps args - log 
                  let z = accInstance z (f, tys, args)
-                 let z = List.fold exprF z args
-                 Some z
-             | _ ->
-                 (* NO: app, but function is not val - no log *)
-                 None
-         | Expr.LetRec (binds, body, m, _) ->
-             let z = accBinds m z binds
-             let z = exprF z body
-             Some z
-         | Expr.Let    (bind, body, m, _) ->
-             let z = accBinds m z [bind]
-             let z = exprF z body
-             Some z
-         | _ -> None (* NO: no intercept *)
-
-=======
-         | Expr.Val (v,_,_) -> 
-             accInstance z (v,[],[])
-
-         | Expr.Op (TOp.LValueOp (_,v),_tys,args,_) -> 
-             let z = accInstance z (v,[],[])
-             List.fold recurseF z args
-
-         | Expr.App (f,fty,tys,args,m) -> 
-             let f,_fty,tys,args,_m = destApp (f,fty,tys,args,m)
-             match f with
-             | Expr.Val (f,_,_) ->
-                 // YES: APP vspec tps args - log 
-                 let z = accInstance z (f,tys,args)
                  List.fold recurseF z args
              | _ ->
                  // NO: app, but function is not val - no log 
@@ -606,7 +555,6 @@
          | _ -> 
              noInterceptF z expr
         
->>>>>>> 166ec385
 
     /// Initially, reqdTypars(fclass) = freetps(bodies).
     /// For each direct call to a gv, a generator for fclass,
@@ -1131,17 +1079,12 @@
     let rec TransExpr (penv: RewriteContext) (z:RewriteState) expr : Expr * RewriteState =
 
         match expr with
-<<<<<<< HEAD
-        // Use TransLinearExpr with a rebuild-continuation for some forms to avoid stack overflows on large terms *)
-        | Expr.LetRec _ | Expr.Let    _ | Expr.Sequential _ ->
-=======
         // Use TransLinearExpr with a rebuild-continuation for some forms to avoid stack overflows on large terms 
         | LinearOpExpr _
         | LinearMatchExpr _ 
         | Expr.LetRec _ // note, Expr.LetRec not normally considered linear, but keeping it here as it's always been here
         | Expr.Let    _ 
         | Expr.Sequential _ -> 
->>>>>>> 166ec385
              TransLinearExpr penv z expr (fun res -> res)
 
         // app - call sites may require z.
@@ -1197,38 +1140,11 @@
         /// Lift minimally to ensure the defn is not lifted up and over defns on which it depends (disabled)
         | Expr.Match(spBind, exprm, dtree, targets, m, ty) ->
             let targets = Array.toList targets
-<<<<<<< HEAD
             let dtree, z   = TransDecisionTree penv z dtree
             let targets, z = List.mapFold (TransDecisionTreeTarget penv) z targets
-            // TransDecisionTreeTarget wraps EnterInner/exitInnter, so need to collect any top decs
-            let pds, z = ExtractPreDecs z
-            MakePreDecs m pds (mkAndSimplifyMatch spBind exprm m ty dtree targets), z
-
-        // all others - below - rewrite structurally - so boiler plate code after this point...
-        | Expr.Const _ -> expr, z (* constant wrt Val *)
-        | Expr.Quote (a, {contents=Some(typeDefs, argTypes, argExprs, data)}, isFromQueryExpression, m, ty) ->
-            let argExprs, z = List.mapFold (TransExpr penv) z argExprs
-            Expr.Quote(a, {contents=Some(typeDefs, argTypes, argExprs, data)}, isFromQueryExpression, m, ty), z
-        | Expr.Quote (a, {contents=None}, isFromQueryExpression, m, ty) ->
-            Expr.Quote(a, {contents=None}, isFromQueryExpression, m, ty), z
-        | Expr.Op (c, tyargs, args, m) ->
-            let args, z = List.mapFold (TransExpr penv) z args
-            Expr.Op(c, tyargs, args, m), z
-        | Expr.StaticOptimization (constraints, e2, e3, m) ->
-            let e2, z = TransExpr penv z e2
-            let e3, z = TransExpr penv z e3
-            Expr.StaticOptimization(constraints, e2, e3, m), z
-        | Expr.TyChoose (_, _, m) ->
-            error(Error(FSComp.SR.tlrUnexpectedTExpr(), m))
-
-    /// Walk over linear structured terms in tail-recursive loop, using a continuation
-    /// to represent the rebuild-the-term stack
-=======
-            let dtree,z   = TransDecisionTree penv z dtree
-            let targets,z = List.mapFold (TransDecisionTreeTarget penv) z targets
             // TransDecisionTreeTarget wraps EnterInner/exitInnter, so need to collect any top decs 
             let pds,z = ExtractPreDecs z
-            MakePreDecs m pds (mkAndSimplifyMatch spBind exprm m ty dtree targets),z
+            MakePreDecs m pds (mkAndSimplifyMatch spBind exprm m ty dtree targets), z
 
         // all others - below - rewrite structurally - so boiler plate code after this point... 
         | Expr.Const _ -> 
@@ -1255,7 +1171,6 @@
 
     /// Walk over linear structured terms in tail-recursive loop, using a continuation 
     /// to represent the rebuild-the-term stack 
->>>>>>> 166ec385
     and TransLinearExpr penv z expr (contf: Expr * RewriteState -> Expr * RewriteState) =
         match expr with
         | Expr.Sequential (e1, e2, dir, spSeq, m) ->
@@ -1302,14 +1217,8 @@
              let dtree, z = TransDecisionTree penv z dtree
              let tg1, z = TransDecisionTreeTarget penv z tg1
              // tailcall
-<<<<<<< HEAD
              TransLinearExpr penv z e2 (contf << (fun (e2, z) ->
                  rebuildLinearMatchExpr (spBind, exprm, dtree, tg1, e2, sp2, m2, ty), z))
-
-         | _ ->
-=======
-             TransLinearExpr penv z e2 (contf << (fun (e2,z) ->
-                 rebuildLinearMatchExpr (spBind,exprm,dtree,tg1,e2,sp2,m2,ty), z))
 
          | LinearOpExpr (op, tyargs, argsHead, argLast, m) ->
              let argsHead,z = List.mapFold (TransExpr penv) z argsHead
@@ -1319,7 +1228,6 @@
 
          | _ -> 
             // not a linear expression
->>>>>>> 166ec385
             contf (TransExpr penv z expr)
 
     and TransMethod penv (z:RewriteState) (TObjExprMethod(slotsig, attribs, tps, vs, e, m)) =
