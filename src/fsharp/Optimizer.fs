// Copyright (c) Microsoft Corporation. All Rights Reserved. See License.txt in the project root for license information.

/// The F# expression simplifier. The main aim is to inline simple, known functions
/// and constant values, and to eliminate non-side-affecting bindings that 
/// are never used.
module internal FSharp.Compiler.Optimizer

open Internal.Utilities.Collections
open Internal.Utilities.Library
open Internal.Utilities.Library.Extras
open FSharp.Compiler
open FSharp.Compiler.AbstractIL.Diagnostics
open FSharp.Compiler.AbstractIL.IL
open FSharp.Compiler.AttributeChecking
open FSharp.Compiler.CompilerGlobalState
open FSharp.Compiler.ErrorLogger
open FSharp.Compiler.Infos
open FSharp.Compiler.Text.Range
open FSharp.Compiler.Syntax.PrettyNaming
open FSharp.Compiler.Syntax
open FSharp.Compiler.SyntaxTreeOps
open FSharp.Compiler.TcGlobals
open FSharp.Compiler.Text
open FSharp.Compiler.Text.Layout
open FSharp.Compiler.Text.LayoutRender
open FSharp.Compiler.Text.TaggedText
open FSharp.Compiler.TypedTree 
open FSharp.Compiler.TypedTreeBasics
open FSharp.Compiler.TypedTreeOps
open FSharp.Compiler.TypedTreeOps.DebugPrint
open FSharp.Compiler.TypedTreePickle
open FSharp.Compiler.TypeRelations

open System.Collections.Generic
open System.Collections.ObjectModel

let OptimizerStackGuardDepth = GetEnvInteger "FSHARP_Optimizer" 50

#if DEBUG
let verboseOptimizationInfo = 
    try not (System.String.IsNullOrEmpty (System.Environment.GetEnvironmentVariable "FSHARP_verboseOptimizationInfo")) with _ -> false
let verboseOptimizations = 
    try not (System.String.IsNullOrEmpty (System.Environment.GetEnvironmentVariable "FSHARP_verboseOptimizations")) with _ -> false
#else
let [<Literal>] verboseOptimizationInfo = false
let [<Literal>] verboseOptimizations = false
#endif

let i_ldlen = [ I_ldlen; (AI_conv DT_I4) ] 

/// size of a function call 
let [<Literal>] callSize = 1  

/// size of a for/while loop
let [<Literal>] forAndWhileLoopSize = 5 

/// size of a try/with
let [<Literal>] tryWithSize = 5

/// size of a try/finally
let [<Literal>] tryFinallySize = 5 

/// Total cost of a closure. Each closure adds a class definition
let [<Literal>] closureTotalSize = 10 

/// Total cost of a method definition
let [<Literal>] methodDefnTotalSize = 1  

type TypeValueInfo =
  | UnknownTypeValue 

/// Partial information about an expression.
///
/// We store one of these for each value in the environment, including values 
/// which we know little or nothing about. 
type ExprValueInfo =
  | UnknownValue

  /// SizeValue(size, value)
  /// 
  /// Records size info (maxDepth) for an ExprValueInfo 
  | SizeValue of size: int * ExprValueInfo        

  /// ValValue(vref, value)
  ///
  /// Records that a value is equal to another value, along with additional
  /// information.
  | ValValue of ValRef * ExprValueInfo    

  | TupleValue of ExprValueInfo[]
  
  /// RecdValue(tycon, values)
  ///
  /// INVARIANT: values are in field definition order .
  | RecdValue of TyconRef * ExprValueInfo[]      

  | UnionCaseValue of UnionCaseRef * ExprValueInfo[]

  | ConstValue of Const * TType

  /// CurriedLambdaValue(id, arity, size, lambdaExpression, ty)
  ///    
  ///    arities: The number of bunches of untupled args and type args, and 
  ///             the number of args in each bunch. NOTE: This include type arguments.
  ///    expr: The value, a lambda term.
  ///    ty: The type of lambda term
  | CurriedLambdaValue of id: Unique * arity: int * size: int * lambdaExpr: Expr * lambdaExprTy: TType

  /// ConstExprValue(size, value)
  | ConstExprValue of size: int * value: Expr

type ValInfo =
    { ValMakesNoCriticalTailcalls: bool

      ValExprInfo: ExprValueInfo 
    }

//-------------------------------------------------------------------------
// Partial information about entire namespace fragments or modules
//
// This is a somewhat nasty data structure since 
//   (a) we need the lookups to be very efficient
//   (b) we need to be able to merge these efficiently while building up the overall data for a module
//   (c) we pickle these to the binary optimization data format
//   (d) we don't want the process of unpickling the data structure to 
//       dereference/resolve all the ValRef's in the data structure, since
//       this would be slow on startup and a potential failure point should
//       any of the destination values not dereference correctly.
//
// It doesn't yet feel like we've got this data structure as good as it could be
//------------------------------------------------------------------------- 

/// Table of the values contained in one module
type ValInfos(entries) =

    let valInfoTable = 
        lazy (let t = ValHash.Create () 
              for vref: ValRef, x in entries do 
                   t.Add (vref.Deref, (vref, x))
              t)

    // The compiler's ValRef's in TcGlobals.fs that refer to things in FSharp.Core break certain invariants that hold elsewhere, 
    // because they dereference to point to Val's from signatures rather than Val's from implementations.
    // Thus a backup alternative resolution technique is needed for these when processing the FSharp.Core implementation files
    // holding these items. This resolution must be able to distinguish between overloaded methods, so we use
    // XmlDocSigOfVal as a cheap hack to get a unique item of data for a value.
    let valInfosForFslib = 
        LazyWithContext<_, TcGlobals>.Create ((fun g -> 
            let dict = 
                Dictionary<ValRef * ValLinkageFullKey, ValRef * ValInfo>
                    (HashIdentity.FromFunctions
                         (fun (_: ValRef, k: ValLinkageFullKey) -> hash k.PartialKey)
                         (fun (v1, k1) (v2, k2) -> 
                             k1.PartialKey = k2.PartialKey && 
                             // dismbiguate overloads, somewhat low-perf but only use for a handful of overloads in FSharp.Core
                             match k1.TypeForLinkage, k2.TypeForLinkage with
                             | Some _, Some _ -> 
                                 let sig1 = XmlDocSigOfVal g true "" v1.Deref 
                                 let sig2 = XmlDocSigOfVal g true "" v2.Deref
                                 (sig1 = sig2) 
                             | None, None -> true
                             | _ -> false))
            for vref, _x as p in entries do 
                let vkey = (vref, vref.Deref.GetLinkageFullKey())
                if dict.ContainsKey vkey then 
                    failwithf "dictionary already contains key %A" vkey
                dict.Add(vkey, p)
            ReadOnlyDictionary dict), id)

    member x.Entries = valInfoTable.Force().Values

    member x.Map f = ValInfos(Seq.map f x.Entries)

    member x.Filter f = ValInfos(Seq.filter f x.Entries)

    member x.TryFind (v: ValRef) = valInfoTable.Force().TryFind v.Deref

    member x.TryFindForFslib (g, vref: ValRef) =
        valInfosForFslib.Force(g).TryGetValue((vref, vref.Deref.GetLinkageFullKey()))

type ModuleInfo = 
    { ValInfos: ValInfos
      ModuleOrNamespaceInfos: NameMap<LazyModuleInfo> }
          
and LazyModuleInfo = Lazy<ModuleInfo>

type ImplFileOptimizationInfo = LazyModuleInfo

type CcuOptimizationInfo = LazyModuleInfo

#if DEBUG
let braceL x = leftL (tagText "{") ^^ x ^^ rightL (tagText "}")
let seqL xL xs = Seq.fold (fun z x -> z @@ xL x) emptyL xs
let namemapL xL xmap = NameMap.foldBack (fun nm x z -> xL nm x @@ z) xmap emptyL

let rec exprValueInfoL g exprVal =
    let exprL expr = exprL g expr
    match exprVal with
    | ConstValue (x, ty) -> NicePrint.layoutConst g ty x
    | UnknownValue -> wordL (tagText "?")
    | SizeValue (_, vinfo) -> exprValueInfoL g vinfo
    | ValValue (vr, vinfo) -> bracketL ((valRefL vr ^^ wordL (tagText "alias")) --- exprValueInfoL g vinfo)
    | TupleValue vinfos -> bracketL (exprValueInfosL g vinfos)
    | RecdValue (_, vinfos) -> braceL (exprValueInfosL g vinfos)
    | UnionCaseValue (ucr, vinfos) -> unionCaseRefL ucr ^^ bracketL (exprValueInfosL g vinfos)
    | CurriedLambdaValue(_lambdaId, _arities, _bsize, expr, _ety) -> wordL (tagText "lam") ++ exprL expr (* (sprintf "lam(size=%d)" bsize) *)
    | ConstExprValue (_size, x) -> exprL x

and exprValueInfosL g vinfos = commaListL (List.map (exprValueInfoL g) (Array.toList vinfos))

and moduleInfoL g (x: LazyModuleInfo) = 
    let x = x.Force()
    braceL ((wordL (tagText "Modules: ") @@ (x.ModuleOrNamespaceInfos |> namemapL (fun nm x -> wordL (tagText nm) ^^ moduleInfoL g x) ) )
            @@ (wordL (tagText "Values:") @@ (x.ValInfos.Entries |> seqL (fun (vref, x) -> valRefL vref ^^ valInfoL g x) )))

and valInfoL g (x: ValInfo) = 
    braceL ((wordL (tagText "ValExprInfo: ") @@ exprValueInfoL g x.ValExprInfo) 
            @@ (wordL (tagText "ValMakesNoCriticalTailcalls:") @@ wordL (tagText (if x.ValMakesNoCriticalTailcalls then "true" else "false"))))
#endif

type Summary<'Info> =
    { Info: 'Info 
      
      /// What's the contribution to the size of this function?
      FunctionSize: int 
      
      /// What's the total contribution to the size of the assembly, including closure classes etc.?
      TotalSize: int 
      
      /// Meaning: could mutate, could non-terminate, could raise exception 
      /// One use: an effect expr can not be eliminated as dead code (e.g. sequencing)
      /// One use: an effect=false expr can not throw an exception? so try-with is removed.
      HasEffect: bool  
      
      /// Indicates that a function may make a useful tailcall, hence when called should itself be tailcalled
      MightMakeCriticalTailcall: bool  
    }

//-------------------------------------------------------------------------
// BoundValueInfoBySize
// Note, this is a different notion of "size" to the one used for inlining heuristics
//------------------------------------------------------------------------- 

let rec SizeOfValueInfos (arr:_[]) =
    if arr.Length <= 0 then 0 else max 0 (SizeOfValueInfo arr.[0])

and SizeOfValueInfo x =
    match x with
    | SizeValue (vdepth, _v) -> vdepth // terminate recursion at CACHED size nodes
    | ConstValue (_x, _) -> 1
    | UnknownValue -> 1
    | ValValue (_vr, vinfo) -> SizeOfValueInfo vinfo + 1
    | TupleValue vinfos
    | RecdValue (_, vinfos)
    | UnionCaseValue (_, vinfos) -> 1 + SizeOfValueInfos vinfos
    | CurriedLambdaValue _ -> 1
    | ConstExprValue (_size, _) -> 1

let [<Literal>] minDepthForASizeNode = 5  // for small vinfos do not record size info, save space

let rec MakeValueInfoWithCachedSize vdepth v =
    match v with
    | SizeValue(_, v) -> MakeValueInfoWithCachedSize vdepth v
    | _ -> if vdepth > minDepthForASizeNode then SizeValue(vdepth, v) else v (* add nodes to stop recursion *)
    
let MakeSizedValueInfo v =
    let vdepth = SizeOfValueInfo v
    MakeValueInfoWithCachedSize vdepth v

let BoundValueInfoBySize vinfo =
    let rec bound depth x =
        if depth < 0 then 
            UnknownValue
        else
            match x with
            | SizeValue (vdepth, vinfo) -> if vdepth < depth then x else MakeSizedValueInfo (bound depth vinfo)
            | ValValue (vr, vinfo) -> ValValue (vr, bound (depth-1) vinfo)
            | TupleValue vinfos -> TupleValue (Array.map (bound (depth-1)) vinfos)
            | RecdValue (tcref, vinfos) -> RecdValue (tcref, Array.map (bound (depth-1)) vinfos)
            | UnionCaseValue (ucr, vinfos) -> UnionCaseValue (ucr, Array.map (bound (depth-1)) vinfos)
            | ConstValue _ -> x
            | UnknownValue -> x
            | CurriedLambdaValue _ -> x
            | ConstExprValue (_size, _) -> x
    let maxDepth = 6 (* beware huge constants! *)
    let trimDepth = 3
    let vdepth = SizeOfValueInfo vinfo
    if vdepth > maxDepth 
    then MakeSizedValueInfo (bound trimDepth vinfo)
    else MakeValueInfoWithCachedSize vdepth vinfo

//-------------------------------------------------------------------------
// Settings and optimizations
//------------------------------------------------------------------------- 

let [<Literal>] jitOptDefault = true

let [<Literal>] localOptDefault = true

let [<Literal>] crossAssemblyOptimizationDefault = true

let [<Literal>] debugPointsForPipeRightDefault = true

type OptimizationSettings = 
    { 
      abstractBigTargets : bool
      
      jitOptUser : bool option
      
      localOptUser : bool option
      
      debugPointsForPipeRight: bool option
      
      crossAssemblyOptimizationUser : bool option 
      
      /// size after which we start chopping methods in two, though only at match targets 
      bigTargetSize : int   
      
      /// size after which we start enforcing splitting sub-expressions to new methods, to avoid hitting .NET IL limitations 
      veryBigExprSize : int 
      
      /// The size after which we don't inline
      lambdaInlineThreshold : int  
      
      /// For unit testing
      reportingPhase : bool
      
      reportNoNeedToTailcall: bool
      
      reportFunctionSizes : bool 
      
      reportHasEffect : bool 
      
      reportTotalSizes : bool
    }

    static member Defaults = 
        { abstractBigTargets = false
          jitOptUser = None
          localOptUser = None
          debugPointsForPipeRight = None
          bigTargetSize = 100  
          veryBigExprSize = 3000 
          crossAssemblyOptimizationUser = None
          lambdaInlineThreshold = 6
          reportingPhase = false
          reportNoNeedToTailcall = false
          reportFunctionSizes = false
          reportHasEffect = false
          reportTotalSizes = false
        }

    /// Determines if JIT optimizations are enabled
    member x.JitOptimizationsEnabled = match x.jitOptUser with Some f -> f | None -> jitOptDefault

    /// Determines if intra-assembly optimization is enabled
    member x.LocalOptimizationsEnabled = match x.localOptUser with Some f -> f | None -> localOptDefault

    /// Determines if cross-assembly optimization is enabled
    member x.crossAssemblyOpt () =
        x.LocalOptimizationsEnabled && 
        x.crossAssemblyOptimizationUser |> Option.defaultValue crossAssemblyOptimizationDefault

    /// Determines if we should keep optimization values
    member x.KeepOptimizationValues = x.crossAssemblyOpt ()

    /// Determines if we should inline calls
    member x.InlineLambdas = x.LocalOptimizationsEnabled  

    /// Determines if we should eliminate unused bindings with no effect 
    member x.EliminateUnusedBindings = x.LocalOptimizationsEnabled 

    /// Determines if we should arrange things so we debug points for pipelines x |> f1 |> f2
    /// including locals "<pipe1-input>", "<pipe1-stage1>" and so on.
    /// On by default for debug code.
    member x.DebugPointsForPipeRight =
        not x.LocalOptimizationsEnabled &&
        x.debugPointsForPipeRight |> Option.defaultValue debugPointsForPipeRightDefault

    /// Determines if we should eliminate for-loops around an expr if it has no effect 
    ///
    /// This optimization is off by default, given tiny overhead of including try/with. See https://github.com/Microsoft/visualfsharp/pull/376
    member x.EliminateForLoop = x.LocalOptimizationsEnabled

    /// Determines if we should eliminate try/with or try/finally around an expr if it has no effect 
    ///
    /// This optimization is off by default, given tiny overhead of including try/with. See https://github.com/Microsoft/visualfsharp/pull/376
    member _.EliminateTryWithAndTryFinally = false 

    /// Determines if we should eliminate first part of sequential expression if it has no effect 
    member x.EliminateSequential = x.LocalOptimizationsEnabled 

    /// Determines if we should determine branches in pattern matching based on known information, e.g.
    /// eliminate a "if true then .. else ... "
    member x.EliminateSwitch = x.LocalOptimizationsEnabled

    /// Determines if we should eliminate gets on a record if the value is known to be a record with known info and the field is not mutable
    member x.EliminateRecdFieldGet = x.LocalOptimizationsEnabled

    /// Determines if we should eliminate gets on a tuple if the value is known to be a tuple with known info
    member x.EliminateTupleFieldGet = x.LocalOptimizationsEnabled

    /// Determines if we should eliminate gets on a union if the value is known to be that union case and the particular field has known info
    member x.EliminateUnionCaseFieldGet () = x.LocalOptimizationsEnabled

    /// Determines if we should eliminate non-compiler generated immediate bindings 
    member x.EliminateImmediatelyConsumedLocals() = x.LocalOptimizationsEnabled

    /// Determines if we should expand "let x = (exp1, exp2, ...)" bindings as prior tmps 
    /// Also if we should expand "let x = Some exp1" bindings as prior tmps 
    member x.ExpandStructuralValues() = x.LocalOptimizationsEnabled 

type cenv =
    { g: TcGlobals
      
      TcVal : ConstraintSolver.TcValF
      
      amap: Import.ImportMap
      
      optimizing: bool
      
      scope: CcuThunk 
      
      localInternalVals: Dictionary<Stamp, ValInfo> 
      
      settings: OptimizationSettings
      
      emitTailcalls: bool
      
      /// cache methods with SecurityAttribute applied to them, to prevent unnecessary calls to ExistsInEntireHierarchyOfType
      casApplied: Dictionary<Stamp, bool>

      stackGuard: StackGuard

    }

    override x.ToString() = "<cenv>"

// environment for a method
type MethodEnv =
    { mutable pipelineCount: int }

    override x.ToString() = "<MethodEnv>"

type IncrementalOptimizationEnv =
    { /// An identifier to help with name generation
      latestBoundId: Ident option

      /// The set of lambda IDs we've inlined to reach this point. Helps to prevent recursive inlining 
      dontInline: Zset<Unique>  

      /// Recursively bound vars. If an sub-expression that is a candidate for method splitting
      /// contains any of these variables then don't split it, for fear of mucking up tailcalls.
      /// See FSharp 1.0 bug 2892
      dontSplitVars: ValMap<unit>

      /// Disable method splitting in loops
      disableMethodSplitting: bool

      /// The Val for the function binding being generated, if any. 
      functionVal: (Val * ValReprInfo) option

      typarInfos: (Typar * TypeValueInfo) list 

      localExternalVals: LayeredMap<Stamp, ValInfo>

      methEnv: MethodEnv

      globalModuleInfos: LayeredMap<string, LazyModuleInfo>   
    }

    static member Empty = 
        { latestBoundId = None 
          dontInline = Zset.empty Int64.order
          typarInfos = []
          functionVal = None 
          dontSplitVars = ValMap.Empty
          disableMethodSplitting = false
          localExternalVals = LayeredMap.Empty 
          globalModuleInfos = LayeredMap.Empty 
          methEnv = { pipelineCount = 0 } }

    override x.ToString() = "<IncrementalOptimizationEnv>"

//-------------------------------------------------------------------------
// IsPartialExprVal - is the expr fully known?
//------------------------------------------------------------------------- 

/// IsPartialExprVal indicates the cases where we cant rebuild an expression
let rec IsPartialExprVal x =
    match x with
    | UnknownValue -> true
    | TupleValue args | RecdValue (_, args) | UnionCaseValue (_, args) -> Array.exists IsPartialExprVal args
    | ConstValue _ | CurriedLambdaValue _ | ConstExprValue _ -> false
    | ValValue (_, a) 
    | SizeValue(_, a) -> IsPartialExprVal a

let CheckInlineValueIsComplete (v: Val) res =
    if v.MustInline && IsPartialExprVal res then
        errorR(Error(FSComp.SR.optValueMarkedInlineButIncomplete(v.DisplayName), v.Range))
        //System.Diagnostics.Debug.Assert(false, sprintf "Break for incomplete inline value %s" v.DisplayName)

let check (vref: ValRef) (res: ValInfo) =
    CheckInlineValueIsComplete vref.Deref res.ValExprInfo
    (vref, res)

//-------------------------------------------------------------------------
// Bind information about values 
//------------------------------------------------------------------------- 

let EmptyModuleInfo = 
    notlazy { ValInfos = ValInfos([]); ModuleOrNamespaceInfos = Map.empty }

let rec UnionOptimizationInfos (minfos : seq<LazyModuleInfo>) = 
    notlazy
       { ValInfos =  
             ValInfos(seq { for minfo in minfos do yield! minfo.Force().ValInfos.Entries })

         ModuleOrNamespaceInfos = 
             minfos 
             |> Seq.map (fun m -> m.Force().ModuleOrNamespaceInfos) 
             |> NameMap.union UnionOptimizationInfos }

let FindOrCreateModuleInfo n (ss: Map<_, _>) = 
    match ss.TryFind n with 
    | Some res -> res
    | None -> EmptyModuleInfo

let FindOrCreateGlobalModuleInfo n (ss: LayeredMap<_, _>) = 
    match ss.TryFind n with 
    | Some res -> res
    | None -> EmptyModuleInfo

let rec BindValueInSubModuleFSharpCore (mp: string[]) i (v: Val) vval ss =
    if i < mp.Length then 
        {ss with ModuleOrNamespaceInfos = BindValueInModuleForFslib mp.[i] mp (i+1) v vval ss.ModuleOrNamespaceInfos }
    else 
        // REVIEW: this line looks quadratic for performance when compiling FSharp.Core
        {ss with ValInfos = ValInfos(Seq.append ss.ValInfos.Entries (Seq.singleton (mkLocalValRef v, vval))) }

and BindValueInModuleForFslib n mp i v vval (ss: NameMap<_>) =
    let old = FindOrCreateModuleInfo n ss
    Map.add n (notlazy (BindValueInSubModuleFSharpCore mp i v vval (old.Force()))) ss

and BindValueInGlobalModuleForFslib n mp i v vval (ss: LayeredMap<_, _>) =
    let old = FindOrCreateGlobalModuleInfo n ss
    ss.Add(n, notlazy (BindValueInSubModuleFSharpCore mp i v vval (old.Force())))

let BindValueForFslib (nlvref : NonLocalValOrMemberRef) v vval env =
    {env with globalModuleInfos = BindValueInGlobalModuleForFslib nlvref.AssemblyName nlvref.EnclosingEntity.nlr.Path 0 v vval env.globalModuleInfos }

let UnknownValInfo = { ValExprInfo=UnknownValue; ValMakesNoCriticalTailcalls=false }

let mkValInfo info (v: Val) = { ValExprInfo=info.Info; ValMakesNoCriticalTailcalls= v.MakesNoCriticalTailcalls }

(* Bind a value *)
let BindInternalLocalVal cenv (v: Val) vval env = 
    let vval = if v.IsMutable then UnknownValInfo else vval

    match vval.ValExprInfo with 
    | UnknownValue -> env
    | _ ->
        cenv.localInternalVals.[v.Stamp] <- vval
        env
        
let BindExternalLocalVal cenv (v: Val) vval env = 
    let vval = if v.IsMutable then {vval with ValExprInfo=UnknownValue } else vval
    let env =
        match vval.ValExprInfo with 
        | UnknownValue -> env  
        | _ ->
            { env with localExternalVals=env.localExternalVals.Add (v.Stamp, vval) }
    // If we're compiling fslib then also bind the value as a non-local path to 
    // allow us to resolve the compiler-non-local-references that arise from env.fs
    //
    // Do this by generating a fake "looking from the outside in" non-local value reference for
    // v, dereferencing it to find the corresponding signature Val, and adding an entry for the signature val.
    //
    // A similar code path exists in ilxgen.fs for the tables of "representations" for values
    let env = 
        if cenv.g.compilingFslib then 
            // Passing an empty remap is sufficient for FSharp.Core.dll because it turns out the remapped type signature can
            // still be resolved.
            match tryRescopeVal cenv.g.fslibCcu Remap.Empty v with 
            | ValueSome vref -> BindValueForFslib vref.nlr v vval env 
            | _ -> env
        else env
    env

let rec BindValsInModuleOrNamespace cenv (mval: LazyModuleInfo) env =
    let mval = mval.Force()
    // do all the sub modules
    let env = (mval.ModuleOrNamespaceInfos, env) ||> NameMap.foldBackRange (BindValsInModuleOrNamespace cenv) 
    let env = (env, mval.ValInfos.Entries) ||> Seq.fold (fun env (v: ValRef, vval) -> BindExternalLocalVal cenv v.Deref vval env) 
    env

let inline BindInternalValToUnknown cenv v env = 
    ignore cenv 
    ignore v
    env

let inline BindInternalValsToUnknown cenv vs env = 
    ignore cenv
    ignore vs
    env

let BindTypeVar tyv typeinfo env = { env with typarInfos= (tyv, typeinfo) :: env.typarInfos } 

let BindTypeVarsToUnknown (tps: Typar list) env = 
    if isNil tps then env else
    // The optimizer doesn't use the type values it could track. 
    // However here we mutate to provide better names for generalized type parameters 
    // The names chosen are 'a', 'b' etc. These are also the compiled names in the IL code
    let nms = PrettyTypes.PrettyTyparNames (fun _ -> true) (env.typarInfos |> List.map (fun (tp, _) -> tp.Name) ) tps
    (tps, nms) ||> List.iter2 (fun tp nm -> 
            if PrettyTypes.NeedsPrettyTyparName tp then 
                tp.typar_id <- ident (nm, tp.Range))      
    List.fold (fun sofar arg -> BindTypeVar arg UnknownTypeValue sofar) env tps 

let BindCcu (ccu: CcuThunk) mval env (_g: TcGlobals) = 
    { env with globalModuleInfos=env.globalModuleInfos.Add(ccu.AssemblyName, mval) }

/// Lookup information about values 
let GetInfoForLocalValue cenv env (v: Val) m = 
    // Abstract slots do not have values 
    if v.IsDispatchSlot then UnknownValInfo 
    else
        match cenv.localInternalVals.TryGetValue v.Stamp with
        | true, res -> res
        | _ ->
            match env.localExternalVals.TryFind v.Stamp with 
            | Some vval -> vval
            | None -> 
                if v.MustInline then
                    errorR(Error(FSComp.SR.optValueMarkedInlineButWasNotBoundInTheOptEnv(fullDisplayTextOfValRef (mkLocalValRef v)), m))
                UnknownValInfo 

let TryGetInfoForCcu env (ccu: CcuThunk) = env.globalModuleInfos.TryFind(ccu.AssemblyName)

let TryGetInfoForEntity sv n = 
    match sv.ModuleOrNamespaceInfos.TryFind n with 
    | Some info -> Some (info.Force())
    | None -> None

let rec TryGetInfoForPath sv (p:_[]) i = 
    if i >= p.Length then Some sv else 
    match TryGetInfoForEntity sv p.[i] with 
    | Some info -> TryGetInfoForPath info p (i+1)
    | None -> None

let TryGetInfoForNonLocalEntityRef env (nleref: NonLocalEntityRef) = 
    match TryGetInfoForCcu env nleref.Ccu with 
    | Some ccuinfo -> TryGetInfoForPath (ccuinfo.Force()) nleref.Path 0
    | None -> None
              
let GetInfoForNonLocalVal cenv env (vref: ValRef) =
    if vref.IsDispatchSlot then 
        UnknownValInfo
    // REVIEW: optionally turn x-module on/off on per-module basis or  
    elif cenv.settings.crossAssemblyOpt () || vref.MustInline then 
        match TryGetInfoForNonLocalEntityRef env vref.nlr.EnclosingEntity.nlr with
        | Some structInfo ->
            match structInfo.ValInfos.TryFind vref with 
            | Some ninfo -> snd ninfo
            | None -> 
                  //dprintn ("\n\n*** Optimization info for value "+n+" from module "+(full_name_of_nlpath smv)+" not found, module contains values: "+String.concat ", " (NameMap.domainL structInfo.ValInfos))  
                  //System.Diagnostics.Debug.Assert(false, sprintf "Break for module %s, value %s" (full_name_of_nlpath smv) n)
                  if cenv.g.compilingFslib then 
                      match structInfo.ValInfos.TryFindForFslib (cenv.g, vref) with 
                      | true, ninfo -> snd ninfo
                      | _ -> UnknownValInfo
                  else
                      UnknownValInfo
        | None -> 
            //dprintf "\n\n*** Optimization info for module %s from ccu %s not found." (full_name_of_nlpath smv) (ccu_of_nlpath smv).AssemblyName  
            //System.Diagnostics.Debug.Assert(false, sprintf "Break for module %s, ccu %s" (full_name_of_nlpath smv) (ccu_of_nlpath smv).AssemblyName)
            UnknownValInfo
    else 
        UnknownValInfo

let GetInfoForVal cenv env m (vref: ValRef) =  
    let res = 
        if vref.IsLocalRef then
            GetInfoForLocalValue cenv env vref.binding m
        else
            GetInfoForNonLocalVal cenv env vref

    check vref res |> ignore
    res

//-------------------------------------------------------------------------
// Try to get information about values of particular types
//------------------------------------------------------------------------- 

let rec stripValue = function
  | ValValue(_, details) -> stripValue details (* step through ValValue "aliases" *) 
  | SizeValue(_, details) -> stripValue details (* step through SizeValue "aliases" *) 
  | vinfo -> vinfo

let (|StripConstValue|_|) ev = 
  match stripValue ev with
  | ConstValue(c, _) -> Some c
  | _ -> None

let (|StripLambdaValue|_|) ev = 
  match stripValue ev with 
  | CurriedLambdaValue (id, arity, sz, expr, ty) -> Some (id, arity, sz, expr, ty)
  | _ -> None

let destTupleValue ev = 
  match stripValue ev with 
  | TupleValue info -> Some info
  | _ -> None

let destRecdValue ev = 
  match stripValue ev with 
  | RecdValue (_tcref, info) -> Some info
  | _ -> None

let (|StripUnionCaseValue|_|) ev = 
  match stripValue ev with 
  | UnionCaseValue (c, info) -> Some (c, info)
  | _ -> None

let mkBoolVal (g: TcGlobals) n = ConstValue(Const.Bool n, g.bool_ty)

let mkInt8Val (g: TcGlobals) n = ConstValue(Const.SByte n, g.sbyte_ty)

let mkInt16Val (g: TcGlobals) n = ConstValue(Const.Int16 n, g.int16_ty)

let mkInt32Val (g: TcGlobals) n = ConstValue(Const.Int32 n, g.int32_ty)

let mkInt64Val (g: TcGlobals) n = ConstValue(Const.Int64 n, g.int64_ty)

let mkUInt8Val (g: TcGlobals) n = ConstValue(Const.Byte n, g.byte_ty)

let mkUInt16Val (g: TcGlobals) n = ConstValue(Const.UInt16 n, g.uint16_ty)

let mkUInt32Val (g: TcGlobals) n = ConstValue(Const.UInt32 n, g.uint32_ty)

let mkUInt64Val (g: TcGlobals) n = ConstValue(Const.UInt64 n, g.uint64_ty)

let (|StripInt32Value|_|) = function StripConstValue(Const.Int32 n) -> Some n | _ -> None
      
let MakeValueInfoForValue g m vref vinfo = 
#if DEBUG
    let rec check x = 
        match x with 
        | ValValue (vref2, detail) -> if valRefEq g vref vref2 then error(Error(FSComp.SR.optRecursiveValValue(showL(exprValueInfoL g vinfo)), m)) else check detail
        | SizeValue (_n, detail) -> check detail
        | _ -> ()
    check vinfo
#else
    ignore g; ignore m
#endif
    ValValue (vref, vinfo) |> BoundValueInfoBySize

let MakeValueInfoForRecord tcref argvals = 
    RecdValue (tcref, argvals) |> BoundValueInfoBySize

let MakeValueInfoForTuple argvals = 
    TupleValue argvals |> BoundValueInfoBySize

let MakeValueInfoForUnionCase cspec argvals =
    UnionCaseValue (cspec, argvals) |> BoundValueInfoBySize

let MakeValueInfoForConst c ty = ConstValue(c, ty)

/// Helper to evaluate a unary integer operation over known values
let inline IntegerUnaryOp g f8 f16 f32 f64 fu8 fu16 fu32 fu64 a = 
     match a with
     | StripConstValue c -> 
         match c with 
         | Const.Bool a -> Some(mkBoolVal g (f32 (if a then 1 else 0) <> 0))
         | Const.Int32 a -> Some(mkInt32Val g (f32 a))
         | Const.Int64 a -> Some(mkInt64Val g (f64 a))
         | Const.Int16 a -> Some(mkInt16Val g (f16 a))
         | Const.SByte a -> Some(mkInt8Val g (f8 a))
         | Const.Byte a -> Some(mkUInt8Val g (fu8 a))
         | Const.UInt32 a -> Some(mkUInt32Val g (fu32 a))
         | Const.UInt64 a -> Some(mkUInt64Val g (fu64 a))
         | Const.UInt16 a -> Some(mkUInt16Val g (fu16 a))
         | _ -> None
     | _ -> None

/// Helper to evaluate a unary signed integer operation over known values
let inline SignedIntegerUnaryOp g f8 f16 f32 f64 a = 
     match a with
     | StripConstValue c -> 
         match c with 
         | Const.Int32 a -> Some(mkInt32Val g (f32 a))
         | Const.Int64 a -> Some(mkInt64Val g (f64 a))
         | Const.Int16 a -> Some(mkInt16Val g (f16 a))
         | Const.SByte a -> Some(mkInt8Val g (f8 a))
         | _ -> None
     | _ -> None
         
/// Helper to evaluate a binary integer operation over known values
let inline IntegerBinaryOp g f8 f16 f32 f64 fu8 fu16 fu32 fu64 a b = 
     match a, b with
     | StripConstValue c1, StripConstValue c2 -> 
         match c1, c2 with 
         | Const.Bool a, Const.Bool b -> Some(mkBoolVal g (f32 (if a then 1 else 0) (if b then 1 else 0) <> 0))
         | Const.Int32 a, Const.Int32 b -> Some(mkInt32Val g (f32 a b))
         | Const.Int64 a, Const.Int64 b -> Some(mkInt64Val g (f64 a b))
         | Const.Int16 a, Const.Int16 b -> Some(mkInt16Val g (f16 a b))
         | Const.SByte a, Const.SByte b -> Some(mkInt8Val g (f8 a b))
         | Const.Byte a, Const.Byte b -> Some(mkUInt8Val g (fu8 a b))
         | Const.UInt16 a, Const.UInt16 b -> Some(mkUInt16Val g (fu16 a b))
         | Const.UInt32 a, Const.UInt32 b -> Some(mkUInt32Val g (fu32 a b))
         | Const.UInt64 a, Const.UInt64 b -> Some(mkUInt64Val g (fu64 a b))
         | _ -> None
     | _ -> None

module Unchecked = Microsoft.FSharp.Core.Operators
         
/// Evaluate primitives based on interpretation of IL instructions. 
///
/// The implementation utilizes F# arithmetic extensively, so a mistake in the implementation of F# arithmetic  
/// in the core library used by the F# compiler will propagate to be a mistake in optimization. 
/// The IL instructions appear in the tree through inlining.
let mkAssemblyCodeValueInfo g instrs argvals tys =
  match instrs, argvals, tys with
    | [ AI_add ], [t1;t2], _ -> 
         // Note: each use of Unchecked.(+) gets instantiated at a different type and inlined
         match IntegerBinaryOp g Unchecked.(+) Unchecked.(+) Unchecked.(+) Unchecked.(+) Unchecked.(+) Unchecked.(+) Unchecked.(+) Unchecked.(+) t1 t2 with 
         | Some res -> res
         | _ -> UnknownValue
    | [ AI_sub ], [t1;t2], _ -> 
         // Note: each use of Unchecked.(+) gets instantiated at a different type and inlined
         match IntegerBinaryOp g Unchecked.(-) Unchecked.(-) Unchecked.(-) Unchecked.(-) Unchecked.(-) Unchecked.(-) Unchecked.(-) Unchecked.(-) t1 t2 with 
         | Some res -> res
         | _ -> UnknownValue
    | [ AI_mul ], [a;b], _ -> (match IntegerBinaryOp g Unchecked.( * ) Unchecked.( * ) Unchecked.( * ) Unchecked.( * ) Unchecked.( * ) Unchecked.( * ) Unchecked.( * ) Unchecked.( * ) a b with Some res -> res | None -> UnknownValue)
    | [ AI_and ], [a;b], _ -> (match IntegerBinaryOp g (&&&) (&&&) (&&&) (&&&) (&&&) (&&&) (&&&) (&&&) a b with Some res -> res | None -> UnknownValue)
    | [ AI_or ], [a;b], _ -> (match IntegerBinaryOp g (|||) (|||) (|||) (|||) (|||) (|||) (|||) (|||) a b with Some res -> res | None -> UnknownValue)
    | [ AI_xor ], [a;b], _ -> (match IntegerBinaryOp g (^^^) (^^^) (^^^) (^^^) (^^^) (^^^) (^^^) (^^^) a b with Some res -> res | None -> UnknownValue)
    | [ AI_not ], [a], _ -> (match IntegerUnaryOp g (~~~) (~~~) (~~~) (~~~) (~~~) (~~~) (~~~) (~~~) a with Some res -> res | None -> UnknownValue)
    | [ AI_neg ], [a], _ -> (match SignedIntegerUnaryOp g (~-) (~-) (~-) (~-) a with Some res -> res | None -> UnknownValue)

    | [ AI_ceq ], [a;b], _ -> 
       match stripValue a, stripValue b with
       | ConstValue(Const.Bool a1, _), ConstValue(Const.Bool a2, _) -> mkBoolVal g (a1 = a2)
       | ConstValue(Const.SByte a1, _), ConstValue(Const.SByte a2, _) -> mkBoolVal g (a1 = a2)
       | ConstValue(Const.Int16 a1, _), ConstValue(Const.Int16 a2, _) -> mkBoolVal g (a1 = a2)
       | ConstValue(Const.Int32 a1, _), ConstValue(Const.Int32 a2, _) -> mkBoolVal g (a1 = a2)
       | ConstValue(Const.Int64 a1, _), ConstValue(Const.Int64 a2, _) -> mkBoolVal g (a1 = a2)
       | ConstValue(Const.Char a1, _), ConstValue(Const.Char a2, _) -> mkBoolVal g (a1 = a2)
       | ConstValue(Const.Byte a1, _), ConstValue(Const.Byte a2, _) -> mkBoolVal g (a1 = a2)
       | ConstValue(Const.UInt16 a1, _), ConstValue(Const.UInt16 a2, _) -> mkBoolVal g (a1 = a2)
       | ConstValue(Const.UInt32 a1, _), ConstValue(Const.UInt32 a2, _) -> mkBoolVal g (a1 = a2)
       | ConstValue(Const.UInt64 a1, _), ConstValue(Const.UInt64 a2, _) -> mkBoolVal g (a1 = a2)
       | _ -> UnknownValue
    | [ AI_clt ], [a;b], _ -> 
       match stripValue a, stripValue b with
       | ConstValue(Const.Bool a1, _), ConstValue(Const.Bool a2, _) -> mkBoolVal g (a1 < a2)
       | ConstValue(Const.Int32 a1, _), ConstValue(Const.Int32 a2, _) -> mkBoolVal g (a1 < a2)
       | ConstValue(Const.Int64 a1, _), ConstValue(Const.Int64 a2, _) -> mkBoolVal g (a1 < a2)
       | ConstValue(Const.SByte a1, _), ConstValue(Const.SByte a2, _) -> mkBoolVal g (a1 < a2)
       | ConstValue(Const.Int16 a1, _), ConstValue(Const.Int16 a2, _) -> mkBoolVal g (a1 < a2)
       | _ -> UnknownValue
    | [ (AI_conv(DT_U1))], [a], [ty] when typeEquiv g ty g.byte_ty -> 
       match stripValue a with
       | ConstValue(Const.SByte a, _) -> mkUInt8Val g (Unchecked.byte a)
       | ConstValue(Const.Int16 a, _) -> mkUInt8Val g (Unchecked.byte a)
       | ConstValue(Const.Int32 a, _) -> mkUInt8Val g (Unchecked.byte a)
       | ConstValue(Const.Int64 a, _) -> mkUInt8Val g (Unchecked.byte a)
       | ConstValue(Const.Byte a, _) -> mkUInt8Val g (Unchecked.byte a)
       | ConstValue(Const.UInt16 a, _) -> mkUInt8Val g (Unchecked.byte a)
       | ConstValue(Const.UInt32 a, _) -> mkUInt8Val g (Unchecked.byte a)
       | ConstValue(Const.UInt64 a, _) -> mkUInt8Val g (Unchecked.byte a)
       | _ -> UnknownValue
    | [ (AI_conv(DT_U2))], [a], [ty] when typeEquiv g ty g.uint16_ty -> 
       match stripValue a with
       | ConstValue(Const.SByte a, _) -> mkUInt16Val g (Unchecked.uint16 a)
       | ConstValue(Const.Int16 a, _) -> mkUInt16Val g (Unchecked.uint16 a)
       | ConstValue(Const.Int32 a, _) -> mkUInt16Val g (Unchecked.uint16 a)
       | ConstValue(Const.Int64 a, _) -> mkUInt16Val g (Unchecked.uint16 a)
       | ConstValue(Const.Byte a, _) -> mkUInt16Val g (Unchecked.uint16 a)
       | ConstValue(Const.UInt16 a, _) -> mkUInt16Val g (Unchecked.uint16 a)
       | ConstValue(Const.UInt32 a, _) -> mkUInt16Val g (Unchecked.uint16 a)
       | ConstValue(Const.UInt64 a, _) -> mkUInt16Val g (Unchecked.uint16 a)
       | _ -> UnknownValue
    | [ (AI_conv(DT_U4))], [a], [ty] when typeEquiv g ty g.uint32_ty -> 
       match stripValue a with
       | ConstValue(Const.SByte a, _) -> mkUInt32Val g (Unchecked.uint32 a)
       | ConstValue(Const.Int16 a, _) -> mkUInt32Val g (Unchecked.uint32 a)
       | ConstValue(Const.Int32 a, _) -> mkUInt32Val g (Unchecked.uint32 a)
       | ConstValue(Const.Int64 a, _) -> mkUInt32Val g (Unchecked.uint32 a)
       | ConstValue(Const.Byte a, _) -> mkUInt32Val g (Unchecked.uint32 a)
       | ConstValue(Const.UInt16 a, _) -> mkUInt32Val g (Unchecked.uint32 a)
       | ConstValue(Const.UInt32 a, _) -> mkUInt32Val g (Unchecked.uint32 a)
       | ConstValue(Const.UInt64 a, _) -> mkUInt32Val g (Unchecked.uint32 a)
       | _ -> UnknownValue
    | [ (AI_conv(DT_U8))], [a], [ty] when typeEquiv g ty g.uint64_ty -> 
       match stripValue a with
       | ConstValue(Const.SByte a, _) -> mkUInt64Val g (Unchecked.uint64 a)
       | ConstValue(Const.Int16 a, _) -> mkUInt64Val g (Unchecked.uint64 a)
       | ConstValue(Const.Int32 a, _) -> mkUInt64Val g (Unchecked.uint64 a)
       | ConstValue(Const.Int64 a, _) -> mkUInt64Val g (Unchecked.uint64 a)
       | ConstValue(Const.Byte a, _) -> mkUInt64Val g (Unchecked.uint64 a)
       | ConstValue(Const.UInt16 a, _) -> mkUInt64Val g (Unchecked.uint64 a)
       | ConstValue(Const.UInt32 a, _) -> mkUInt64Val g (Unchecked.uint64 a)
       | ConstValue(Const.UInt64 a, _) -> mkUInt64Val g (Unchecked.uint64 a)
       | _ -> UnknownValue
    | [ (AI_conv(DT_I1))], [a], [ty] when typeEquiv g ty g.sbyte_ty -> 
       match stripValue a with
       | ConstValue(Const.SByte a, _) -> mkInt8Val g (Unchecked.sbyte a)
       | ConstValue(Const.Int16 a, _) -> mkInt8Val g (Unchecked.sbyte a)
       | ConstValue(Const.Int32 a, _) -> mkInt8Val g (Unchecked.sbyte a)
       | ConstValue(Const.Int64 a, _) -> mkInt8Val g (Unchecked.sbyte a)
       | ConstValue(Const.Byte a, _) -> mkInt8Val g (Unchecked.sbyte a)
       | ConstValue(Const.UInt16 a, _) -> mkInt8Val g (Unchecked.sbyte a)
       | ConstValue(Const.UInt32 a, _) -> mkInt8Val g (Unchecked.sbyte a)
       | ConstValue(Const.UInt64 a, _) -> mkInt8Val g (Unchecked.sbyte a)
       | _ -> UnknownValue
    | [ (AI_conv(DT_I2))], [a], [ty] when typeEquiv g ty g.int16_ty -> 
       match stripValue a with
       | ConstValue(Const.Int32 a, _) -> mkInt16Val g (Unchecked.int16 a)
       | ConstValue(Const.Int16 a, _) -> mkInt16Val g (Unchecked.int16 a)
       | ConstValue(Const.SByte a, _) -> mkInt16Val g (Unchecked.int16 a)
       | ConstValue(Const.Int64 a, _) -> mkInt16Val g (Unchecked.int16 a)
       | ConstValue(Const.UInt32 a, _) -> mkInt16Val g (Unchecked.int16 a)
       | ConstValue(Const.UInt16 a, _) -> mkInt16Val g (Unchecked.int16 a)
       | ConstValue(Const.Byte a, _) -> mkInt16Val g (Unchecked.int16 a)
       | ConstValue(Const.UInt64 a, _) -> mkInt16Val g (Unchecked.int16 a)
       | _ -> UnknownValue
    | [ (AI_conv(DT_I4))], [a], [ty] when typeEquiv g ty g.int32_ty -> 
       match stripValue a with
       | ConstValue(Const.Int32 a, _) -> mkInt32Val g (Unchecked.int32 a)
       | ConstValue(Const.Int16 a, _) -> mkInt32Val g (Unchecked.int32 a)
       | ConstValue(Const.SByte a, _) -> mkInt32Val g (Unchecked.int32 a)
       | ConstValue(Const.Int64 a, _) -> mkInt32Val g (Unchecked.int32 a)
       | ConstValue(Const.UInt32 a, _) -> mkInt32Val g (Unchecked.int32 a)
       | ConstValue(Const.UInt16 a, _) -> mkInt32Val g (Unchecked.int32 a)
       | ConstValue(Const.Byte a, _) -> mkInt32Val g (Unchecked.int32 a)
       | ConstValue(Const.UInt64 a, _) -> mkInt32Val g (Unchecked.int32 a)
       | _ -> UnknownValue
    | [ (AI_conv(DT_I8))], [a], [ty] when typeEquiv g ty g.int64_ty -> 
       match stripValue a with
       | ConstValue(Const.Int32 a, _) -> mkInt64Val g (Unchecked.int64 a)
       | ConstValue(Const.Int16 a, _) -> mkInt64Val g (Unchecked.int64 a)
       | ConstValue(Const.SByte a, _) -> mkInt64Val g (Unchecked.int64 a)
       | ConstValue(Const.Int64 a, _) -> mkInt64Val g (Unchecked.int64 a)
       | ConstValue(Const.UInt32 a, _) -> mkInt64Val g (Unchecked.int64 a)
       | ConstValue(Const.UInt16 a, _) -> mkInt64Val g (Unchecked.int64 a)
       | ConstValue(Const.Byte a, _) -> mkInt64Val g (Unchecked.int64 a)
       | ConstValue(Const.UInt64 a, _) -> mkInt64Val g (Unchecked.int64 a)
       | _ -> UnknownValue
    | [ AI_clt_un ], [a;b], [ty] when typeEquiv g ty g.bool_ty -> 
       match stripValue a, stripValue b with
       | ConstValue(Const.Char a1, _), ConstValue(Const.Char a2, _) -> mkBoolVal g (a1 < a2)
       | ConstValue(Const.Byte a1, _), ConstValue(Const.Byte a2, _) -> mkBoolVal g (a1 < a2)
       | ConstValue(Const.UInt16 a1, _), ConstValue(Const.UInt16 a2, _) -> mkBoolVal g (a1 < a2)
       | ConstValue(Const.UInt32 a1, _), ConstValue(Const.UInt32 a2, _) -> mkBoolVal g (a1 < a2)
       | ConstValue(Const.UInt64 a1, _), ConstValue(Const.UInt64 a2, _) -> mkBoolVal g (a1 < a2)
       | _ -> UnknownValue
    | [ AI_cgt ], [a;b], [ty] when typeEquiv g ty g.bool_ty -> 
       match stripValue a, stripValue b with
       | ConstValue(Const.SByte a1, _), ConstValue(Const.SByte a2, _) -> mkBoolVal g (a1 > a2)
       | ConstValue(Const.Int16 a1, _), ConstValue(Const.Int16 a2, _) -> mkBoolVal g (a1 > a2)
       | ConstValue(Const.Int32 a1, _), ConstValue(Const.Int32 a2, _) -> mkBoolVal g (a1 > a2)
       | ConstValue(Const.Int64 a1, _), ConstValue(Const.Int64 a2, _) -> mkBoolVal g (a1 > a2)
       | _ -> UnknownValue
    | [ AI_cgt_un ], [a;b], [ty] when typeEquiv g ty g.bool_ty -> 
       match stripValue a, stripValue b with
       | ConstValue(Const.Char a1, _), ConstValue(Const.Char a2, _) -> mkBoolVal g (a1 > a2)
       | ConstValue(Const.Byte a1, _), ConstValue(Const.Byte a2, _) -> mkBoolVal g (a1 > a2)
       | ConstValue(Const.UInt16 a1, _), ConstValue(Const.UInt16 a2, _) -> mkBoolVal g (a1 > a2)
       | ConstValue(Const.UInt32 a1, _), ConstValue(Const.UInt32 a2, _) -> mkBoolVal g (a1 > a2)
       | ConstValue(Const.UInt64 a1, _), ConstValue(Const.UInt64 a2, _) -> mkBoolVal g (a1 > a2)
       | _ -> UnknownValue
    | [ AI_shl ], [a;n], _ -> 
       match stripValue a, stripValue n with
       | ConstValue(Const.Int64 a, _), ConstValue(Const.Int32 n, _) when n >= 0 && n <= 63 -> (mkInt64Val g (a <<< n))
       | ConstValue(Const.Int32 a, _), ConstValue(Const.Int32 n, _) when n >= 0 && n <= 31 -> (mkInt32Val g (a <<< n))
       | ConstValue(Const.Int16 a, _), ConstValue(Const.Int32 n, _) when n >= 0 && n <= 15 -> (mkInt16Val g (a <<< n))
       | ConstValue(Const.SByte a, _), ConstValue(Const.Int32 n, _) when n >= 0 && n <= 7 -> (mkInt8Val g (a <<< n))
       | ConstValue(Const.UInt64 a, _), ConstValue(Const.Int32 n, _) when n >= 0 && n <= 63 -> (mkUInt64Val g (a <<< n))
       | ConstValue(Const.UInt32 a, _), ConstValue(Const.Int32 n, _) when n >= 0 && n <= 31 -> (mkUInt32Val g (a <<< n))
       | ConstValue(Const.UInt16 a, _), ConstValue(Const.Int32 n, _) when n >= 0 && n <= 15 -> (mkUInt16Val g (a <<< n))
       | ConstValue(Const.Byte a, _), ConstValue(Const.Int32 n, _) when n >= 0 && n <= 7 -> (mkUInt8Val g (a <<< n))
       | _ -> UnknownValue

    | [ AI_shr ], [a;n], _ -> 
       match stripValue a, stripValue n with
       | ConstValue(Const.SByte a, _), ConstValue(Const.Int32 n, _) when n >= 0 && n <= 7 -> (mkInt8Val g (a >>> n))
       | ConstValue(Const.Int16 a, _), ConstValue(Const.Int32 n, _) when n >= 0 && n <= 15 -> (mkInt16Val g (a >>> n))
       | ConstValue(Const.Int32 a, _), ConstValue(Const.Int32 n, _) when n >= 0 && n <= 31 -> (mkInt32Val g (a >>> n))
       | ConstValue(Const.Int64 a, _), ConstValue(Const.Int32 n, _) when n >= 0 && n <= 63 -> (mkInt64Val g (a >>> n))
       | _ -> UnknownValue
    | [ AI_shr_un ], [a;n], _ -> 
       match stripValue a, stripValue n with
       | ConstValue(Const.Byte a, _), ConstValue(Const.Int32 n, _) when n >= 0 && n <= 7 -> (mkUInt8Val g (a >>> n))
       | ConstValue(Const.UInt16 a, _), ConstValue(Const.Int32 n, _) when n >= 0 && n <= 15 -> (mkUInt16Val g (a >>> n))
       | ConstValue(Const.UInt32 a, _), ConstValue(Const.Int32 n, _) when n >= 0 && n <= 31 -> (mkUInt32Val g (a >>> n))
       | ConstValue(Const.UInt64 a, _), ConstValue(Const.Int32 n, _) when n >= 0 && n <= 63 -> (mkUInt64Val g (a >>> n))
       | _ -> UnknownValue
       
    // Retypings using IL asm "" are quite common in prim-types.fs
    // Sometimes these are only to get the primitives to pass the type checker.
    // Here we check for retypings from know values to known types.
    // We're conservative not to apply any actual data-changing conversions here.
    | [ ], [v], [ty] -> 
       match stripValue v with
       | ConstValue(Const.Bool a, _) ->
            if typeEquiv g ty g.bool_ty then v
            elif typeEquiv g ty g.sbyte_ty then mkInt8Val g (if a then 1y else 0y)
            elif typeEquiv g ty g.int16_ty then mkInt16Val g (if a then 1s else 0s)
            elif typeEquiv g ty g.int32_ty then mkInt32Val g (if a then 1 else 0)
            elif typeEquiv g ty g.byte_ty then mkUInt8Val g (if a then 1uy else 0uy)
            elif typeEquiv g ty g.uint16_ty then mkUInt16Val g (if a then 1us else 0us)
            elif typeEquiv g ty g.uint32_ty then mkUInt32Val g (if a then 1u else 0u)
            else UnknownValue
       | ConstValue(Const.SByte a, _) ->
            if typeEquiv g ty g.sbyte_ty then v
            elif typeEquiv g ty g.int16_ty then mkInt16Val g (Unchecked.int16 a)
            elif typeEquiv g ty g.int32_ty then mkInt32Val g (Unchecked.int32 a)
            else UnknownValue
       | ConstValue(Const.Byte a, _) ->
            if typeEquiv g ty g.byte_ty then v
            elif typeEquiv g ty g.uint16_ty then mkUInt16Val g (Unchecked.uint16 a)
            elif typeEquiv g ty g.uint32_ty then mkUInt32Val g (Unchecked.uint32 a)
            else UnknownValue
       | ConstValue(Const.Int16 a, _) ->
            if typeEquiv g ty g.int16_ty then v
            elif typeEquiv g ty g.int32_ty then mkInt32Val g (Unchecked.int32 a)
            else UnknownValue
       | ConstValue(Const.UInt16 a, _) ->
            if typeEquiv g ty g.uint16_ty then v
            elif typeEquiv g ty g.uint32_ty then mkUInt32Val g (Unchecked.uint32 a)
            else UnknownValue
       | ConstValue(Const.Int32 a, _) ->
            if typeEquiv g ty g.int32_ty then v
            elif typeEquiv g ty g.uint32_ty then mkUInt32Val g (Unchecked.uint32 a)
            else UnknownValue
       | ConstValue(Const.UInt32 a, _) ->
            if typeEquiv g ty g.uint32_ty then v
            elif typeEquiv g ty g.int32_ty then mkInt32Val g (Unchecked.int32 a)
            else UnknownValue
       | ConstValue(Const.Int64 a, _) ->
            if typeEquiv g ty g.int64_ty then v
            elif typeEquiv g ty g.uint64_ty then mkUInt64Val g (Unchecked.uint64 a)
            else UnknownValue
       | ConstValue(Const.UInt64 a, _) ->
            if typeEquiv g ty g.uint64_ty then v
            elif typeEquiv g ty g.int64_ty then mkInt64Val g (Unchecked.int64 a)
            else UnknownValue
       | _ -> UnknownValue
    | _ -> UnknownValue


//-------------------------------------------------------------------------
// Size constants and combinators
//------------------------------------------------------------------------- 

let [<Literal>] localVarSize = 1

let AddTotalSizes l = l |> List.sumBy (fun x -> x.TotalSize) 

let AddFunctionSizes l = l |> List.sumBy (fun x -> x.FunctionSize) 

/// list/array combinators - zipping (_, _) return type
let OrEffects l = List.exists (fun x -> x.HasEffect) l

let OrTailcalls l = List.exists (fun x -> x.MightMakeCriticalTailcall) l
        
let OptimizeList f l = l |> List.map f |> List.unzip 

let NoExprs : Expr list * list<Summary<ExprValueInfo>> = [], []

/// Common ways of building new value infos
let CombineValueInfos einfos res = 
      { TotalSize = AddTotalSizes einfos
        FunctionSize = AddFunctionSizes einfos
        HasEffect = OrEffects einfos 
        MightMakeCriticalTailcall = OrTailcalls einfos 
        Info = res }

let CombineValueInfosUnknown einfos = CombineValueInfos einfos UnknownValue

/// Hide information because of a signature
let AbstractLazyModulInfoByHiding isAssemblyBoundary mhi =

    // The freevars and FreeTyvars can indicate if the non-public (hidden) items have been used.
    // Under those checks, the further hidden* checks may be subsumed (meaning, not required anymore).

    let hiddenTycon, hiddenTyconRepr, hiddenVal, hiddenRecdField, hiddenUnionCase = 
        Zset.memberOf mhi.HiddenTycons, 
        Zset.memberOf mhi.HiddenTyconReprs, 
        Zset.memberOf mhi.HiddenVals, 
        Zset.memberOf mhi.HiddenRecdFields, 
        Zset.memberOf mhi.HiddenUnionCases

    let rec abstractExprInfo ivalue = 
        match ivalue with 
        // Check for escaping value. Revert to old info if possible
        | ValValue (vref2, detail) ->
            let detailR = abstractExprInfo detail 
            let v2 = vref2.Deref 
            let tyvars = freeInVal CollectAll v2 
            if  
                (isAssemblyBoundary && not (freeTyvarsAllPublic tyvars)) || 
                Zset.exists hiddenTycon tyvars.FreeTycons || 
                hiddenVal v2
            then detailR
            else ValValue (vref2, detailR)

        // Check for escape in lambda 
        | CurriedLambdaValue (_, _, _, expr, _) | ConstExprValue(_, expr) when            
            (let fvs = freeInExpr CollectAll expr
             (isAssemblyBoundary && not (freeVarsAllPublic fvs)) || 
             Zset.exists hiddenVal fvs.FreeLocals ||
             Zset.exists hiddenTycon fvs.FreeTyvars.FreeTycons ||
             Zset.exists hiddenTyconRepr fvs.FreeLocalTyconReprs ||
             Zset.exists hiddenRecdField fvs.FreeRecdFields ||
             Zset.exists hiddenUnionCase fvs.FreeUnionCases ) ->
                UnknownValue

        // Check for escape in constant 
        | ConstValue(_, ty) when 
            (let ftyvs = freeInType CollectAll ty
             (isAssemblyBoundary && not (freeTyvarsAllPublic ftyvs)) || 
             Zset.exists hiddenTycon ftyvs.FreeTycons) ->
                UnknownValue

        | TupleValue vinfos -> 
            TupleValue (Array.map abstractExprInfo vinfos)

        | RecdValue (tcref, vinfos) -> 
            if hiddenTyconRepr tcref.Deref || Array.exists (tcref.MakeNestedRecdFieldRef >> hiddenRecdField) tcref.AllFieldsArray
            then UnknownValue 
            else RecdValue (tcref, Array.map abstractExprInfo vinfos)

        | UnionCaseValue(ucref, vinfos) -> 
            let tcref = ucref.TyconRef
            if hiddenTyconRepr ucref.Tycon || tcref.UnionCasesArray |> Array.exists (tcref.MakeNestedUnionCaseRef >> hiddenUnionCase) 
            then UnknownValue 
            else UnionCaseValue (ucref, Array.map abstractExprInfo vinfos)

        | SizeValue(_vdepth, vinfo) ->
            MakeSizedValueInfo (abstractExprInfo vinfo)

        | UnknownValue  
        | ConstExprValue _   
        | CurriedLambdaValue _ 
        | ConstValue _ -> ivalue

    and abstractValInfo v = 
        { ValExprInfo=abstractExprInfo v.ValExprInfo 
          ValMakesNoCriticalTailcalls=v.ValMakesNoCriticalTailcalls }

    and abstractModulInfo ss =
         { ModuleOrNamespaceInfos = NameMap.map abstractLazyModulInfo ss.ModuleOrNamespaceInfos
           ValInfos = 
               ValInfos(ss.ValInfos.Entries 
                         |> Seq.filter (fun (vref, _) -> not (hiddenVal vref.Deref))
                         |> Seq.map (fun (vref, e) -> check (* "its implementation uses a binding hidden by a signature" m *) vref (abstractValInfo e) )) } 

    and abstractLazyModulInfo (ss: LazyModuleInfo) = 
          ss.Force() |> abstractModulInfo |> notlazy

    abstractLazyModulInfo

/// Hide all information except what we need for "must inline". We always save this optimization information
let AbstractOptimizationInfoToEssentials =

    let rec abstractModulInfo (ss: ModuleInfo) =
         { ModuleOrNamespaceInfos = NameMap.map (Lazy.force >> abstractModulInfo >> notlazy) ss.ModuleOrNamespaceInfos
           ValInfos = ss.ValInfos.Filter (fun (v, _) -> v.MustInline) }

    and abstractLazyModulInfo ss = ss |> Lazy.force |> abstractModulInfo |> notlazy
      
    abstractLazyModulInfo

/// Hide information because of a "let ... in ..." or "let rec ... in ... "
let AbstractExprInfoByVars (boundVars: Val list, boundTyVars) ivalue =
  // Module and member bindings can be skipped when checking abstraction, since abstraction of these values has already been done when 
  // we hit the end of the module and called AbstractLazyModulInfoByHiding. If we don't skip these then we end up quadratically retraversing  
  // the inferred optimization data, i.e. at each binding all the way up a sequences of 'lets' in a module. 
  let boundVars = boundVars |> List.filter (fun v -> not v.IsMemberOrModuleBinding)

  match boundVars, boundTyVars with 
  | [], [] -> ivalue
  | _ -> 

      let rec abstractExprInfo ivalue =
          match ivalue with 
          // Check for escaping value. Revert to old info if possible  
          | ValValue (VRefLocal v2, detail) when  
            (not (isNil boundVars) && List.exists (valEq v2) boundVars) || 
            (not (isNil boundTyVars) &&
             let ftyvs = freeInVal CollectTypars v2
             List.exists (Zset.memberOf ftyvs.FreeTypars) boundTyVars) -> 

             // hiding value when used in expression 
              abstractExprInfo detail

          | ValValue (v2, detail) -> 
              let detailR = abstractExprInfo detail
              ValValue (v2, detailR)
        
          // Check for escape in lambda 
          | CurriedLambdaValue (_, _, _, expr, _) | ConstExprValue(_, expr) when 
            (let fvs = freeInExpr (if isNil boundTyVars then (CollectLocalsWithStackGuard()) else CollectTyparsAndLocals) expr
             (not (isNil boundVars) && List.exists (Zset.memberOf fvs.FreeLocals) boundVars) ||
             (not (isNil boundTyVars) && List.exists (Zset.memberOf fvs.FreeTyvars.FreeTypars) boundTyVars) ||
             fvs.UsesMethodLocalConstructs) ->
              
              // Trimming lambda
              UnknownValue

          // Check for escape in generic constant
          | ConstValue(_, ty) when 
            (not (isNil boundTyVars) && 
             (let ftyvs = freeInType CollectTypars ty
              List.exists (Zset.memberOf ftyvs.FreeTypars) boundTyVars)) ->
              UnknownValue

          // Otherwise check all sub-values 
          | TupleValue vinfos -> TupleValue (Array.map abstractExprInfo vinfos)
          | RecdValue (tcref, vinfos) -> RecdValue (tcref, Array.map abstractExprInfo vinfos)
          | UnionCaseValue (cspec, vinfos) -> UnionCaseValue(cspec, Array.map abstractExprInfo vinfos)
          | CurriedLambdaValue _ 
          | ConstValue _ 
          | ConstExprValue _ 
          | UnknownValue -> ivalue
          | SizeValue (_vdepth, vinfo) -> MakeSizedValueInfo (abstractExprInfo vinfo)

      and abstractValInfo v = 
          { ValExprInfo=abstractExprInfo v.ValExprInfo 
            ValMakesNoCriticalTailcalls=v.ValMakesNoCriticalTailcalls }

      and abstractModulInfo ss =
         { ModuleOrNamespaceInfos = ss.ModuleOrNamespaceInfos |> NameMap.map (Lazy.force >> abstractModulInfo >> notlazy) 
           ValInfos = ss.ValInfos.Map (fun (vref, e) -> 
               check vref (abstractValInfo e) ) }

      abstractExprInfo ivalue

/// Remap optimization information, e.g. to use public stable references so we can pickle it
/// to disk.
let RemapOptimizationInfo g tmenv =

    let rec remapExprInfo ivalue = 
        match ivalue with 
        | ValValue (v, detail) -> ValValue (remapValRef tmenv v, remapExprInfo detail)
        | TupleValue vinfos -> TupleValue (Array.map remapExprInfo vinfos)
        | RecdValue (tcref, vinfos) -> RecdValue (remapTyconRef tmenv.tyconRefRemap tcref, Array.map remapExprInfo vinfos)
        | UnionCaseValue(cspec, vinfos) -> UnionCaseValue (remapUnionCaseRef tmenv.tyconRefRemap cspec, Array.map remapExprInfo vinfos)
        | SizeValue(_vdepth, vinfo) -> MakeSizedValueInfo (remapExprInfo vinfo)
        | UnknownValue -> UnknownValue
        | CurriedLambdaValue (uniq, arity, sz, expr, ty) -> CurriedLambdaValue (uniq, arity, sz, remapExpr g CloneAll tmenv expr, remapPossibleForallTy g tmenv ty)  
        | ConstValue (c, ty) -> ConstValue (c, remapPossibleForallTy g tmenv ty)
        | ConstExprValue (sz, expr) -> ConstExprValue (sz, remapExpr g CloneAll tmenv expr)

    let remapValInfo v = 
         { ValExprInfo=remapExprInfo v.ValExprInfo
           ValMakesNoCriticalTailcalls=v.ValMakesNoCriticalTailcalls }

    let rec remapModulInfo ss =
         { ModuleOrNamespaceInfos = ss.ModuleOrNamespaceInfos |> NameMap.map remapLazyModulInfo
           ValInfos = 
              ss.ValInfos.Map (fun (vref, vinfo) -> 
                   let vrefR = remapValRef tmenv vref 
                   let vinfo = remapValInfo vinfo
                   // Propagate any inferred ValMakesNoCriticalTailcalls flag from implementation to signature information
                   if vinfo.ValMakesNoCriticalTailcalls then vrefR.Deref.SetMakesNoCriticalTailcalls() 
                   (vrefR, vinfo)) } 

    and remapLazyModulInfo ss =
         ss |> Lazy.force |> remapModulInfo |> notlazy
           
    remapLazyModulInfo

/// Hide information when a value is no longer visible
let AbstractAndRemapModulInfo msg g m (repackage, hidden) info =
    let mrpi = mkRepackageRemapping repackage
#if DEBUG
    if verboseOptimizationInfo then dprintf "%s - %a - Optimization data prior to trim: \n%s\n" msg outputRange m (showL (Display.squashTo 192 (moduleInfoL g info)))
#else
    ignore (msg, m)
#endif
    let info = info |> AbstractLazyModulInfoByHiding false hidden
#if DEBUG
    if verboseOptimizationInfo then dprintf "%s - %a - Optimization data after trim:\n%s\n" msg outputRange m (showL (Display.squashTo 192 (moduleInfoL g info)))
#endif
    let info = info |> RemapOptimizationInfo g mrpi
#if DEBUG
    if verboseOptimizationInfo then dprintf "%s - %a - Optimization data after remap:\n%s\n" msg outputRange m (showL (Display.squashTo 192 (moduleInfoL g info)))
#endif
    info

//-------------------------------------------------------------------------
// Misc helpers
//------------------------------------------------------------------------- 

/// Type applications of F# "type functions" may cause side effects, e.g. 
/// let x<'a> = printfn "hello"; typeof<'a> 
/// In this case do not treat them as constants. 
let IsTyFuncValRefExpr = function 
    | Expr.Val (fv, _, _) -> fv.IsTypeFunction
    | _ -> false

/// Type applications of existing functions are always simple constants, with the exception of F# 'type functions' 
let rec IsSmallConstExpr x =
    match stripDebugPoints x with
    | Expr.Op (TOp.LValueOp (LAddrOf _, _), [], [], _) -> true // &x is always a constant
    | Expr.Val (v, _, _m) -> not v.IsMutable
    | Expr.App (fe, _, _tyargs, args, _) -> isNil args && not (IsTyFuncValRefExpr fe) && IsSmallConstExpr fe
    | _ -> false

let ValueOfExpr expr = 
    if IsSmallConstExpr expr then 
      ConstExprValue(0, expr)
    else UnknownValue

let IsMutableStructuralBindingForTupleElement (vref: ValRef) =
    vref.IsCompilerGenerated &&
    vref.LogicalName.EndsWith suffixForTupleElementAssignmentTarget

let IsMutableForOutArg (vref: ValRef) =
    vref.IsCompilerGenerated &&
    vref.LogicalName.StartsWith(outArgCompilerGeneratedName)

let IsKnownOnlyMutableBeforeUse (vref: ValRef) =
    IsMutableStructuralBindingForTupleElement vref || 
    IsMutableForOutArg vref

//-------------------------------------------------------------------------
// Dead binding elimination 
//------------------------------------------------------------------------- 
 
// Allow discard of "let v = *byref" if "v" is unused anywhere. The read effect
// can be discarded because it is always assumed that reading byref pointers (without using 
// the value of the read) doesn't raise exceptions or cause other "interesting" side effects.
//
// This allows discarding the implicit deref when matching on struct unions, e.g.
//    
//    [<Struct; NoComparison; NoEquality>]
//    type SingleRec =  
//        | SingleUnion of int
//        member x.Next = let (SingleUnion i) = x in SingleUnion (i+1)
//
// See https://github.com/Microsoft/visualfsharp/issues/5136
//
//
// note: allocating an object with observable identity (i.e. a name) 
// or reading from a mutable field counts as an 'effect', i.e.
// this context 'effect' has it's usual meaning in the effect analysis literature of 
//   read-from-mutable 
//   write-to-mutable 
//   name-generation
//   arbitrary-side-effect (e.g. 'non-termination' or 'fire the missiles')

let IsDiscardableEffectExpr expr = 
    match stripDebugPoints expr with 
    | Expr.Op (TOp.LValueOp (LByrefGet _, _), [], [], _) -> true 
    | _ -> false

/// Checks is a value binding is non-discardable
let ValueIsUsedOrHasEffect cenv fvs (b: Binding, binfo) =
    let v = b.Var
    // No discarding for debug code, except InlineIfLambda
    (not cenv.settings.EliminateUnusedBindings && not v.InlineIfLambda) ||
    // No discarding for members
    Option.isSome v.MemberInfo ||
    // No discarding for bindings that have an effect
    (binfo.HasEffect && not (IsDiscardableEffectExpr b.Expr)) ||
    // No discarding for 'fixed'
    v.IsFixed ||
    // No discarding for things that are used
    Zset.contains v (fvs())

let rec SplitValuesByIsUsedOrHasEffect cenv fvs x = 
    x |> List.filter (ValueIsUsedOrHasEffect cenv fvs) |> List.unzip

let IlAssemblyCodeInstrHasEffect i = 
    match i with 
    | ( AI_nop | AI_ldc _ | AI_add | AI_sub | AI_mul | AI_xor | AI_and | AI_or 
               | AI_ceq | AI_cgt | AI_cgt_un | AI_clt | AI_clt_un | AI_conv _ | AI_shl 
               | AI_shr | AI_shr_un | AI_neg | AI_not | AI_ldnull )
    | I_ldstr _ | I_ldtoken _ -> false
    | _ -> true
  
let IlAssemblyCodeHasEffect instrs = List.exists IlAssemblyCodeInstrHasEffect instrs

let rec ExprHasEffect g expr = 
    match stripDebugPoints expr with 
    | Expr.Val (vref, _, _) -> vref.IsTypeFunction || vref.IsMutable
    | Expr.Quote _ 
    | Expr.Lambda _
    | Expr.TyLambda _ 
    | Expr.Const _ -> false
    // type applications do not have effects, with the exception of type functions
    | Expr.App (f0, _, _, [], _) -> IsTyFuncValRefExpr f0 || ExprHasEffect g f0
    | Expr.Op (op, _, args, m) -> ExprsHaveEffect g args || OpHasEffect g m op
    | Expr.LetRec (binds, body, _, _) -> BindingsHaveEffect g binds || ExprHasEffect g body
    | Expr.Let (bind, body, _, _) -> BindingHasEffect g bind || ExprHasEffect g body
    // REVIEW: could add Expr.Obj on an interface type - these are similar to records of lambda expressions 
    | _ -> true

and ExprsHaveEffect g exprs = List.exists (ExprHasEffect g) exprs

and BindingsHaveEffect g binds = List.exists (BindingHasEffect g) binds

and BindingHasEffect g bind = bind.Expr |> ExprHasEffect g

and OpHasEffect g m op = 
    match op with 
    | TOp.Tuple _ -> false
    | TOp.AnonRecd _ -> false
    | TOp.Recd (ctor, tcref) -> 
        match ctor with 
        | RecdExprIsObjInit -> true
        | RecdExpr -> not (isRecdOrStructTyconRefReadOnly g m tcref)
    | TOp.UnionCase ucref -> isRecdOrUnionOrStructTyconRefDefinitelyMutable ucref.TyconRef
    | TOp.ExnConstr ecref -> isExnDefinitelyMutable ecref
    | TOp.Bytes _ | TOp.UInt16s _ | TOp.Array -> true // mutable
    | TOp.UnionCaseTagGet _ -> false
    | TOp.UnionCaseProof _ -> false
    | TOp.UnionCaseFieldGet (ucref, n) -> isUnionCaseFieldMutable g ucref n 
    | TOp.ILAsm (instrs, _) -> IlAssemblyCodeHasEffect instrs
    | TOp.TupleFieldGet _ -> false
    | TOp.ExnFieldGet (ecref, n) -> isExnFieldMutable ecref n 
    | TOp.RefAddrGet _ -> false
    | TOp.AnonRecdGet _ -> true // conservative
    | TOp.ValFieldGet rfref -> rfref.RecdField.IsMutable || (TryFindTyconRefBoolAttribute g range0 g.attrib_AllowNullLiteralAttribute rfref.TyconRef = Some true)
    | TOp.ValFieldGetAddr (rfref, _readonly) -> rfref.RecdField.IsMutable
    | TOp.UnionCaseFieldGetAddr _ -> false // union case fields are immutable
    | TOp.LValueOp (LAddrOf _, _) -> false // addresses of values are always constants
    | TOp.UnionCaseFieldSet _
    | TOp.ExnFieldSet _
    | TOp.Coerce
    | TOp.Reraise
    | TOp.IntegerForLoop _ 
    | TOp.While _
    | TOp.TryWith _ (* conservative *)
    | TOp.TryFinally _ (* conservative *)
    | TOp.TraitCall _
    | TOp.Goto _
    | TOp.Label _
    | TOp.Return
    | TOp.ILCall _ (* conservative *)
    | TOp.LValueOp _ (* conservative *)
    | TOp.ValFieldSet _ -> true


let TryEliminateBinding cenv _env bind e2 _m =
    let (TBind(vspec1, e1, spBind)) = bind
    // don't eliminate bindings if we're not optimizing AND the binding is not a compiler generated variable
    if not (cenv.optimizing && cenv.settings.EliminateImmediatelyConsumedLocals()) && 
       not vspec1.IsCompilerGenerated then 
       None 
    elif vspec1.IsFixed then None 
    elif vspec1.LogicalName.StartsWith stackVarPrefix ||
         vspec1.LogicalName.Contains suffixForVariablesThatMayNotBeEliminated then None
    else

        // Peephole on immediate consumption of single bindings, e.g. "let x = e in x" --> "e" 
        // REVIEW: enhance this by general elimination of bindings to 
        // non-side-effecting expressions that are used only once. 
        // But note the cases below cover some instances of side-effecting expressions as well.... 
        let IsUniqueUse vspec2 args = 
              valEq vspec1 vspec2  
           // REVIEW: this looks slow. Look only for one variable instead 
           && (let fvs = accFreeInExprs (CollectLocalsWithStackGuard()) args emptyFreeVars
               not (Zset.contains vspec1 fvs.FreeLocals))

        // Immediate consumption of value as 2nd or subsequent argument to a construction or projection operation 
        let rec GetImmediateUseContext rargsl argsr = 
              match argsr with 
              | Expr.Val (VRefLocal vspec2, _, _) :: argsr2
                 when valEq vspec1 vspec2 && IsUniqueUse vspec2 (List.rev rargsl@argsr2) -> Some(List.rev rargsl, argsr2)
              | argsrh :: argsrt when not (ExprHasEffect cenv.g argsrh) -> GetImmediateUseContext (argsrh :: rargsl) argsrt 
              | _ -> None

        let (DebugPoints(e2, recreate0)) = e2
        match e2 with 

         // Immediate consumption of value as itself 'let x = e in x'
         | Expr.Val (VRefLocal vspec2, _, _) 
             when IsUniqueUse vspec2 [] -> 
               Some (e1 |> recreate0)

         // Immediate consumption of function in an application in a sequential, e.g. 'let part1 = e in part1 arg; rest'
         // See https://github.com/fsharp/fslang-design/blob/master/tooling/FST-1034-lambda-optimizations.md
         | Expr.Sequential(DebugPoints(Expr.App(DebugPoints(Expr.Val (VRefLocal vspec2, _, _), recreate2), f0ty, c, args, d), recreate1), rest, NormalSeq, m)  
             when IsUniqueUse vspec2 (rest :: args) -> 
               Some (Expr.Sequential(recreate1(Expr.App(recreate2 e1, f0ty, c, args, d)), rest, NormalSeq, m)  |> recreate0)

         // Immediate consumption of delegate via an application in a sequential, e.g. 'let part1 = e in part1.Invoke(args); rest'
         // See https://github.com/fsharp/fslang-design/blob/master/tooling/FST-1034-lambda-optimizations.md
         | Expr.Sequential(DebugPoints(DelegateInvokeExpr cenv.g (invokeRef, f0ty, tyargs, DebugPoints (Expr.Val (VRefLocal vspec2, _, _), recreate2), args, _), recreate1), rest, NormalSeq, m)  
             when IsUniqueUse vspec2 (rest :: args) -> 
               let invoke = MakeFSharpDelegateInvokeAndTryBetaReduce cenv.g (invokeRef, recreate2 e1, f0ty, tyargs, args, m)
               Some (Expr.Sequential(recreate1 invoke, rest, NormalSeq, m)  |> recreate0)

         // Immediate consumption of value by a pattern match 'let x = e in match x with ...'
         | Expr.Match (spMatch, _exprm, TDSwitch(DebugPoints(Expr.Val (VRefLocal vspec2, _, _), recreate1), cases, dflt, _), targets, m, ty2)
             when (valEq vspec1 vspec2 &&
                   let fvs = accFreeInTargets CollectLocals targets (accFreeInSwitchCases CollectLocals cases dflt emptyFreeVars)
                   not (Zset.contains vspec1 fvs.FreeLocals)) -> 

              let spMatch = spBind.Combine spMatch
              Some (Expr.Match (spMatch, e1.Range, TDSwitch(recreate1 e1, cases, dflt, m), targets, m, ty2)  |> recreate0)
               
         // Immediate use of value as part of an application. 'let f = e in f ...' and 'let x = e in f ... x ...'
         // Note functions are evaluated before args 
         // Note: do not include functions with a single arg of unit type, introduced by abstractBigTargets 
         | Expr.App (f, f0ty, tyargs, args, m) ->
             match GetImmediateUseContext [] (f :: args) with 
             | Some([], rargs) -> Some (MakeApplicationAndBetaReduce cenv.g (e1, f0ty, [tyargs], rargs, m) |> recreate0)
             | Some(f :: largs, rargs) -> Some (MakeApplicationAndBetaReduce cenv.g (f, f0ty, [tyargs], largs @ (e1 :: rargs), m) |> recreate0)
             | None -> None

         // Bug 6311: a special case of nested elimination of locals (which really should be handled more generally)
         // 'let x = e in op[op[x;arg2];arg3]' --> op[op[e;arg2];arg3]
         // 'let x = e in op[op[arg1;x];arg3]' --> op[op[arg1;e];arg3] when arg1 has no side effects etc.
         // 'let x = e in op[op[arg1;arg2];x]' --> op[op[arg1;arg2];e] when arg1, arg2 have no side effects etc.
         | Expr.Op (c1, tyargs1, [DebugPoints(Expr.Op (c2, tyargs2, [arg1;arg2], m2), recreate1);arg3], m1) -> 
             match GetImmediateUseContext [] [arg1;arg2;arg3] with 
             | Some([], [arg2;arg3]) -> Some (Expr.Op (c1, tyargs1, [Expr.Op (c2, tyargs2, [e1;arg2], m2) |> recreate1; arg3], m1) |> recreate0)
             | Some([arg1], [arg3]) -> Some (Expr.Op (c1, tyargs1, [Expr.Op (c2, tyargs2, [arg1;e1], m2) |> recreate1; arg3], m1) |> recreate0)
             | Some([arg1;arg2], []) -> Some (Expr.Op (c1, tyargs1, [Expr.Op (c2, tyargs2, [arg1;arg2], m2) |> recreate1; e1], m1) |> recreate0)
             | Some _ -> error(InternalError("unexpected return pattern from GetImmediateUseContext", m1))
             | None -> None

         // Immediate consumption of value as first non-effectful argument to a construction or projection operation 
         // 'let x = e in op[x;....]'
         | Expr.Op (c, tyargs, args, m) -> 
             match GetImmediateUseContext [] args with 
             | Some(largs, rargs) -> Some (Expr.Op (c, tyargs, (largs @ (e1 :: rargs)), m) |> recreate0)
             | None -> None

         | _ ->  
            None

let TryEliminateLet cenv env bind e2 m = 
    match TryEliminateBinding cenv env bind e2 m with 
    | Some e2R -> e2R, -localVarSize (* eliminated a let, hence reduce size estimate *)
    | None -> mkLetBind m bind e2, 0

/// Detect the application of a value to an arbitrary number of arguments
let rec (|KnownValApp|_|) expr = 
    match stripDebugPoints expr with
    | Expr.Val (vref, _, _) -> Some(vref, [], [])
    | Expr.App (KnownValApp(vref, typeArgs1, otherArgs1), _, typeArgs2, otherArgs2, _) -> Some(vref, typeArgs1@typeArgs2, otherArgs1@otherArgs2)
    | _ -> None

/// Matches boolean decision tree:
/// check single case with bool const.
let (|TDBoolSwitch|_|) dtree =
    match dtree with
    | TDSwitch(expr, [TCase (DecisionTreeTest.Const(Const.Bool testBool), caseTree )], Some defaultTree, range) ->
        Some (expr, testBool, caseTree, defaultTree, range)
    | _ -> 
        None

/// Check target that have a constant bool value
let (|ConstantBoolTarget|_|) target =
    match target with
    | TTarget([], Expr.Const (Const.Bool b, _, _), _) -> Some b
    | _ -> None

/// Is this a tree, where each decision is a two-way switch (to prevent later duplication of trees), and each branch returns or true/false,
/// apart from one branch which defers to another expression
let rec CountBoolLogicTree (targets: DecisionTreeTarget[], costOuterCaseTree, costOuterDefaultTree, testBool as data) tree =
    match tree with 
    | TDSwitch (_expr, [case], Some defaultTree, _range) -> 
        let tc1,ec1 = CountBoolLogicTree data case.CaseTree 
        let tc2, ec2 = CountBoolLogicTree data defaultTree 
        tc1 + tc2, ec1 + ec2
    | TDSuccess([], idx) -> 
        match targets.[idx] with
        | ConstantBoolTarget result -> (if result = testBool then costOuterCaseTree else costOuterDefaultTree), 0
        | TTarget([], _exp, _) -> costOuterCaseTree + costOuterDefaultTree, 10
        | _ -> 100, 100 
    | _ -> 100, 100

/// Rewrite a decision tree for which CountBoolLogicTree returned a low number (see below). Produce a new decision
/// tree where at each ConstantBoolSuccessTree tip we replace with either outerCaseTree or outerDefaultTree
/// depending on whether the target result was true/false
let rec RewriteBoolLogicTree (targets: DecisionTreeTarget[], outerCaseTree, outerDefaultTree, testBool as data) tree =
    match tree with 
    | TDSwitch (expr, cases, defaultTree, range) -> 
        let cases2 = cases |> List.map (RewriteBoolLogicCase data)
        let defaultTree2 = defaultTree |> Option.map (RewriteBoolLogicTree data)
        TDSwitch (expr, cases2, defaultTree2, range)
    | TDSuccess([], idx) -> 
        match targets.[idx] with 
        | ConstantBoolTarget result -> if result = testBool then outerCaseTree else outerDefaultTree
        | TTarget([], exp, _) -> mkBoolSwitch exp.Range exp (if testBool then outerCaseTree else outerDefaultTree) (if testBool then outerDefaultTree else outerCaseTree)
        | _ -> failwith "CountBoolLogicTree should exclude this case"
    | _ -> failwith "CountBoolLogicTree should exclude this case"

and RewriteBoolLogicCase data (TCase(test, tree)) =
    TCase(test, RewriteBoolLogicTree data tree)

/// Repeatedly combine switch-over-match decision trees, see https://github.com/Microsoft/visualfsharp/issues/635.
/// The outer decision tree is doing a switch over a boolean result, the inner match is producing only
/// constant boolean results in its targets.  
let rec CombineBoolLogic expr = 

    // try to find nested boolean switch
    match expr with
    | Expr.Match (outerSP, outerMatchRange, 
                  TDBoolSwitch(
                      DebugPoints(Expr.Match (_innerSP, _innerMatchRange, innerTree, innerTargets, _innerDefaultRange, _innerMatchTy), _),
                      outerTestBool, outerCaseTree, outerDefaultTree, _outerSwitchRange ), 
                  outerTargets, outerDefaultRange, outerMatchTy) ->
       
        let costOuterCaseTree = match outerCaseTree with TDSuccess _ -> 0 | _ -> 1
        let costOuterDefaultTree = match outerDefaultTree with TDSuccess _ -> 0 | _ -> 1
        let tc, ec = CountBoolLogicTree (innerTargets, costOuterCaseTree, costOuterDefaultTree, outerTestBool) innerTree
        // At most one expression, no overall duplication of TSwitch nodes
        if tc <= costOuterCaseTree + costOuterDefaultTree && ec <= 10 then 
            let newExpr = 
                Expr.Match (outerSP, outerMatchRange, 
                           RewriteBoolLogicTree (innerTargets, outerCaseTree, outerDefaultTree, outerTestBool) innerTree,
                           outerTargets, outerDefaultRange, outerMatchTy)

            CombineBoolLogic newExpr
        else
            expr
    | _ -> 
        expr

//-------------------------------------------------------------------------
// ExpandStructuralBinding
//
// Expand bindings to tuple expressions by factoring sub-expression out as prior bindings.
// Similarly for other structural constructions, like records...
// If the item is only projected from then the construction (allocation) can be eliminated.
// This transform encourages that by allowing projections to be simplified.
//
// Apply the same to 'Some(x)' constructions
//------------------------------------------------------------------------- 

let CanExpandStructuralBinding (v: Val) =
    not v.IsCompiledAsTopLevel &&
    not v.IsMember &&
    not v.IsTypeFunction &&
    not v.IsMutable

let ExprIsValue = function Expr.Val _ -> true | _ -> false

let MakeStructuralBindingTempVal (v: Val) i (arg: Expr) argTy =
    let name = v.LogicalName + "_" + string i
    mkCompGenLocal arg.Range name argTy

let MakeStructuralBindingTemp (v: Val) i (arg: Expr) argTy =
    let vi, vie = MakeStructuralBindingTempVal v i arg argTy
    vie, mkCompGenBind vi arg

let MakeMutableStructuralBindingForTupleElement (v: Val) i (arg: Expr) argTy =
    let name = sprintf "%s_%d%s" v.LogicalName i suffixForTupleElementAssignmentTarget
    let v, ve = mkMutableCompGenLocal arg.Range name argTy
    ve, mkCompGenBind v arg

let ExpandStructuralBindingRaw cenv expr =
    assert cenv.settings.ExpandStructuralValues()
    match expr with
    | Expr.Let (TBind(v, rhs, tgtSeqPtOpt), body, m, _) 
        when (isRefTupleExpr rhs &&
              CanExpandStructuralBinding v) ->
          let args = tryDestRefTupleExpr rhs
          if List.forall ExprIsValue args then
              expr (* avoid re-expanding when recursion hits original binding *)
          else
              let argTys = destRefTupleTy cenv.g v.Type
              let ves, binds = List.mapi2 (MakeStructuralBindingTemp v) args argTys |> List.unzip
              let tuple = mkRefTupled cenv.g m ves argTys
              mkLetsBind m binds (mkLet tgtSeqPtOpt m v tuple body)
    | expr -> expr

// Moves outer tuple binding inside near the tupled expression:
//   let t = (let a0=v0 in let a1=v1 in ... in let an=vn in e0, e1, ..., em) in body
// becomes
//   let a0=v0 in let a1=v1 in ... in let an=vn in (let t = e0, e1, ..., em in body)
//
// This way ExpandStructuralBinding can replace expressions in constants, t is directly bound
// to a tuple expression so that other optimizations such as OptimizeTupleFieldGet work, 
// and the tuple allocation can be eliminated.
// Most importantly, this successfully eliminates tuple allocations for implicitly returned
// formal arguments in method calls.
let rec RearrangeTupleBindings expr fin =
    match expr with
    | Expr.Let (bind, body, m, _) ->
        match RearrangeTupleBindings body fin with
        | Some b -> Some (mkLetBind m bind b)
        | None -> None

    | Expr.Op (TOp.Tuple tupInfo, _, _, _) when not (evalTupInfoIsStruct tupInfo) ->
        Some (fin expr)

    | Expr.Sequential (e1, e2, kind, m) ->
        match RearrangeTupleBindings e2 fin with
        | Some b -> Some (Expr.Sequential (e1, b, kind, m))
        | None -> None

    | Expr.DebugPoint (dp, innerExpr) ->
        match RearrangeTupleBindings innerExpr fin with
        | Some innerExprR -> Some (Expr.DebugPoint (dp, innerExprR))
        | None -> None

    | _ -> None

// Attempts to rewrite tuple bindings containing ifs/matches by introducing a mutable local for each tuple element.
// These are assigned to exactly once from each branch in order to eliminate tuple allocations. The tuple binding
// is also rearranged such that OptimizeTupleFieldGet may kick in (see RearrangeTupleBindings comment above).
// First class use of a tuple at the end of any branch prevents this rewrite.
//
// Roughly speaking, the following expression:
//
//    let a, b =
//        if cond () then
//            1, 2
//        elif cond2 () then
//            3, 4
//        else
//            5, 6
//    in ...
//
// becomes
//
//    let mutable a = Unchecked.defaultof<_>
//    let mutable b = Unchecked.defaultof<_>
//
//    if cond () then
//        a <- 1
//        b <- 2
//    elif cond2 () then
//        a <- 3
//        b <- 4
//    else
//        a <- 5
//        b <- 6
//    in ...
let TryRewriteBranchingTupleBinding g (v: Val) rhs tgtSeqPtOpt body m =
    let rec dive g m (requisites: Lazy<_>) expr =
        match expr with
        | Expr.Match (sp, inputRange, decision, targets, fullRange, ty) ->
            // Recurse down every if/match branch
            let rewrittenTargets = targets |> Array.choose (fun (TTarget (vals, targetExpr, flags)) ->
                match dive g m requisites targetExpr with
                | Some rewritten -> TTarget (vals, rewritten, flags) |> Some
                | _ -> None)

            // If not all branches can be rewritten, keep the original expression as it is
            if rewrittenTargets.Length <> targets.Length then
                None
            else
                Expr.Match (sp, inputRange, decision, rewrittenTargets, fullRange, ty) |> Some

        | Expr.Op (TOp.Tuple tupInfo, _, tupleElements, m) when not (evalTupInfoIsStruct tupInfo) ->
            // Replace tuple allocation with mutations of locals
            let _, _, _, vrefs = requisites.Value
            List.map2 (mkValSet m) vrefs tupleElements
            |> mkSequentials g m
            |> Some

        | Expr.Sequential (e1, e2, kind, m) ->
            match dive g m requisites e2 with
            | Some rewritten -> Expr.Sequential (e1, rewritten, kind, m) |> Some
            | _ -> None

        | Expr.DebugPoint (dp, innerExpr) ->
            match dive g m requisites innerExpr with
            | Some innerExprR -> Expr.DebugPoint (dp, innerExprR) |> Some
            | _ -> None

        | Expr.Let (bind, body, m, _) ->
            match dive g m requisites body with
            | Some rewritten -> mkLetBind m bind rewritten |> Some
            | _ -> None

        | _ -> None

    let requisites = lazy (
        let argTys = destRefTupleTy g v.Type
        let inits = argTys |> List.map (mkNull m)
        let ves, binds = List.mapi2 (MakeMutableStructuralBindingForTupleElement v) inits argTys |> List.unzip
        let vrefs = binds |> List.map (fun (TBind (v, _, _)) -> mkLocalValRef v)
        argTys, ves, binds, vrefs)

    match dive g m requisites rhs with
    | Some rewrittenRhs ->
        let argTys, ves, binds, _ = requisites.Value
        let rhsAndTupleBinding = mkCompGenSequential m rewrittenRhs (mkLet tgtSeqPtOpt m v (mkRefTupled g m ves argTys) body)
        mkLetsBind m binds rhsAndTupleBinding |> Some
    | _ -> None

let rec ExpandStructuralBinding cenv expr =
    assert cenv.settings.ExpandStructuralValues()
    match expr with
    | Expr.Let (TBind(v, rhs, tgtSeqPtOpt), body, m, _)
        when (isRefTupleTy cenv.g v.Type &&
              not (isRefTupleExpr rhs) &&
              CanExpandStructuralBinding v) ->
        match RearrangeTupleBindings rhs (fun top -> mkLet DebugPointAtBinding.NoneAtLet m v top body) with
        | Some e ->
            let e2 = ExpandStructuralBindingRaw cenv e
            // Preserve the outer debug point at the right point in the evaluation order
            match tgtSeqPtOpt with
            | DebugPointAtBinding.Yes dpm -> mkDebugPoint dpm e2
            | _ -> e2
        | None ->
            // RearrangeTupleBindings could have failed because the rhs branches
            TryRewriteBranchingTupleBinding cenv.g v rhs tgtSeqPtOpt body m |> Option.defaultValue expr

    // Expand 'let v = Some arg in ...' to 'let tmp = arg in let v = Some tp in ...'
    // Used to give names to values of optional arguments prior as we inline.
    | Expr.Let (TBind(v, Expr.Op(TOp.UnionCase uc, _, [arg], _), tgtSeqPtOpt), body, m, _)
        when isOptionTy cenv.g v.Type && 
             not (ExprIsValue arg) && 
             cenv.g.unionCaseRefEq uc (mkSomeCase cenv.g) &&
             CanExpandStructuralBinding v ->
            let argTy = destOptionTy cenv.g v.Type 
            let vi, vie = MakeStructuralBindingTempVal v 0 arg argTy
            let newExpr = mkSome cenv.g argTy vie m
            mkLet tgtSeqPtOpt m vi arg (mkLet DebugPointAtBinding.NoneAtLet m v newExpr body)

    | e ->
        ExpandStructuralBindingRaw cenv e

/// Detect a query { ... }
let (|QueryRun|_|) g expr = 
    match expr with
    | Expr.App (Expr.Val (vref, _, _), _, _, [_builder; arg], _) when valRefEq g vref g.query_run_value_vref ->  
        Some (arg, None)
    | Expr.App (Expr.Val (vref, _, _), _, [ elemTy ], [_builder; arg], _) when valRefEq g vref g.query_run_enumerable_vref ->  
        Some (arg, Some elemTy)
    | _ -> 
        None

let (|MaybeRefTupled|) e = tryDestRefTupleExpr e 

let (|AnyInstanceMethodApp|_|) e = 
    match e with 
    | Expr.App (Expr.Val (vref, _, _), _, tyargs, [obj; MaybeRefTupled args], _) -> Some (vref, tyargs, obj, args)
    | _ -> None

let (|InstanceMethodApp|_|) g (expectedValRef: ValRef) e = 
    match e with 
    | AnyInstanceMethodApp (vref, tyargs, obj, args) when valRefEq g vref expectedValRef -> Some (tyargs, obj, args)
    | _ -> None

let (|QuerySourceEnumerable|_|) g = function
    | InstanceMethodApp g g.query_source_vref ([resTy], _builder, [res]) -> Some (resTy, res)
    | _ -> None

let (|QueryFor|_|) g = function
    | InstanceMethodApp g g.query_for_vref ([srcTy;qTy;resTy;_qInnerTy], _builder, [src;selector]) -> Some (qTy, srcTy, resTy, src, selector)
    | _ -> None

let (|QueryYield|_|) g = function
    | InstanceMethodApp g g.query_yield_vref ([resTy;qTy], _builder, [res]) -> Some (qTy, resTy, res)
    | _ -> None

let (|QueryYieldFrom|_|) g = function
    | InstanceMethodApp g g.query_yield_from_vref ([resTy;qTy], _builder, [res]) -> Some (qTy, resTy, res)
    | _ -> None

let (|QuerySelect|_|) g = function
    | InstanceMethodApp g g.query_select_vref ([srcTy;qTy;resTy], _builder, [src;selector]) -> Some (qTy, srcTy, resTy, src, selector)
    | _ -> None

let (|QueryZero|_|) g = function
    | InstanceMethodApp g g.query_zero_vref ([resTy;qTy], _builder, _) -> Some (qTy, resTy)
    | _ -> None

/// Look for a possible tuple and transform
let (|AnyRefTupleTrans|) e = 
    match e with 
    | Expr.Op (TOp.Tuple tupInfo, tys, es, m) when not (evalTupInfoIsStruct tupInfo) -> (es, (fun es -> Expr.Op (TOp.Tuple tupInfo, tys, es, m)))  
    | _ -> [e], (function [e] -> e | _ -> assert false; failwith "unreachable")

/// Look for any QueryBuilder.* operation and transform
let (|AnyQueryBuilderOpTrans|_|) g = function
    | Expr.App (Expr.Val (vref, _, _) as v, vty, tyargs, [builder; AnyRefTupleTrans( src :: rest, replaceArgs) ], m) when 
          (match vref.ApparentEnclosingEntity with Parent tcref -> tyconRefEq g tcref g.query_builder_tcref | ParentNone -> false) ->  
         Some (src, (fun newSource -> Expr.App (v, vty, tyargs, [builder; replaceArgs(newSource :: rest)], m)))
    | _ -> None

/// If this returns "Some" then the source is not IQueryable.
//  <qexprInner> := 
//     | query.Select(<qexprInner>, <other-arguments>) --> Seq.map(qexprInner', ...)
//     | query.For(<qexprInner>, <other-arguments>) --> IQueryable if qexprInner is IQueryable, otherwise Seq.collect(qexprInner', ...)
//     | query.Yield <expr> --> not IQueryable
//     | query.YieldFrom <qexpr> --> not IQueryable
//     | query.Op(<qexprInner>, <other-arguments>) --> IQueryable if qexprInner is IQueryable, otherwise query.Op(qexprInner', <other-arguments>)   
//     | <qexprInner> :> seq<_> --> IQueryable if qexprInner is IQueryable
//
//  <qexprOuter> := 
//     | query.Select(<qexprInner>, <other-arguments>) --> IQueryable if qexprInner is IQueryable, otherwise seq { qexprInner' } 
//     | query.For(<qexprInner>, <other-arguments>) --> IQueryable if qexprInner is IQueryable, otherwise seq { qexprInner' } 
//     | query.Yield <expr> --> not IQueryable, seq { <expr> } 
//     | query.YieldFrom <expr> --> not IQueryable, seq { yield! <expr> } 
//     | query.Op(<qexprOuter>, <other-arguments>) --> IQueryable if qexprOuter is IQueryable, otherwise query.Op(qexprOuter', <other-arguments>)   
let rec tryRewriteToSeqCombinators g (e: Expr) = 
    let m = e.Range
    match e with 
    //  query.Yield --> Seq.singleton
    | QueryYield g (_, resultElemTy, vExpr) -> Some (mkCallSeqSingleton g m resultElemTy vExpr)

    //  query.YieldFrom (query.Source s) --> s
    | QueryYieldFrom g (_, _, QuerySourceEnumerable g (_, resExpr)) -> Some resExpr

    //  query.Select --> Seq.map
    | QuerySelect g (_qTy, sourceElemTy, resultElemTy, source, resultSelector) -> 
   
        match tryRewriteToSeqCombinators g source with 
        | Some newSource -> Some (mkCallSeqMap g m sourceElemTy resultElemTy resultSelector newSource)
        | None -> None

    //  query.Zero -> Seq.empty
    | QueryZero g (_qTy, sourceElemTy) -> 
        Some (mkCallSeqEmpty g m sourceElemTy)

    //  query.For --> Seq.collect
    | QueryFor g (_qTy, sourceElemTy, resultElemTy, QuerySourceEnumerable g (_, source), Expr.Lambda (_, _, _, [resultSelectorVar], resultSelector, mLambda, _)) -> 
        match tryRewriteToSeqCombinators g resultSelector with
        | Some newResultSelector ->
            Some (mkCallSeqCollect g m sourceElemTy resultElemTy (mkLambda mLambda resultSelectorVar (newResultSelector, tyOfExpr g newResultSelector)) source)
        | _ -> None


    //  let --> let
    | Expr.Let (bind, bodyExpr, m, _) -> 
        match tryRewriteToSeqCombinators g bodyExpr with 
        | Some newBodyExpr ->    
            Some (Expr.Let (bind, newBodyExpr, m, newCache()))
        | None -> None

    // match --> match
    | Expr.Match (spBind, exprm, pt, targets, m, _ty) ->
        let targets =
            targets |> Array.map (fun (TTarget(vs, e, flags)) ->
                match tryRewriteToSeqCombinators g e with
                | None -> None
                | Some e -> Some(TTarget(vs, e, flags)))

        if targets |> Array.forall Option.isSome then 
            let targets = targets |> Array.map Option.get
            let ty = targets |> Array.pick (fun (TTarget(_, e, _)) -> Some(tyOfExpr g e))
            Some (Expr.Match (spBind, exprm, pt, targets, m, ty))
        else
            None

    | Expr.DebugPoint (dp, innerExpr) -> 
        match tryRewriteToSeqCombinators g innerExpr with 
        | Some innerExprR ->    
            Some (Expr.DebugPoint (dp, innerExprR))
        | None -> None

    | _ -> 
        None

    
/// This detects forms arising from query expressions, i.e.
///    query.Run <@ query.Op(<seqSource>, <other-arguments>) @>  
///
/// We check if the combinators are marked with tag IEnumerable - if do, we optimize the "Run" and quotation away, since RunQueryAsEnumerable simply performs
/// an eval.
let TryDetectQueryQuoteAndRun cenv (expr: Expr) = 
    let g = cenv.g
    match expr with
    | QueryRun g (bodyOfRun, reqdResultInfo) -> 
        //printfn "found Query.Run"
        match stripDebugPoints bodyOfRun with 
        | Expr.Quote (quotedExpr, _, true, _, _) ->  // true = isFromQueryExpression


            // This traverses uses of query operators like query.Where and query.AverageBy until we're left with something familiar.
            // All these operators take the input IEnumerable 'seqSource' as the first argument.
            //
            // When we find the 'core' of the query expression, then if that is using IEnumerable execution, 
            // try to rewrite the core into combinators approximating the compiled form of seq { ... }, which in turn
            // are eligible for state-machine representation. If that fails, we still rewrite to combinator form.
            let rec loopOuter (e: Expr) = 
                match stripDebugPoints e with 

                | QueryFor g (qTy, _, resultElemTy, _, _)  
                | QuerySelect g (qTy, _, resultElemTy, _, _) 
                | QueryYield g (qTy, resultElemTy, _) 
                | QueryYieldFrom g (qTy, resultElemTy, _) 
                     when typeEquiv cenv.g qTy (mkAppTy cenv.g.tcref_System_Collections_IEnumerable []) -> 

                    match tryRewriteToSeqCombinators cenv.g e with 
                    | Some newSource -> 
                        //printfn "Eliminating because source is not IQueryable"
                        Some (mkCallSeq cenv.g newSource.Range resultElemTy (mkCallSeqDelay cenv.g newSource.Range resultElemTy (mkUnitDelayLambda cenv.g newSource.Range newSource) ), 
                              Some(resultElemTy, qTy) )
                    | None -> 
                        //printfn "Not compiling to state machines, but still optimizing the use of quotations away"
                        Some (e, None)

                | AnyQueryBuilderOpTrans g (seqSource, replace) -> 
                    match loopOuter seqSource with
                    | Some (newSeqSource, newSeqSourceIsEnumerableInfo) -> 
                        let newSeqSourceAsQuerySource = 
                            match newSeqSourceIsEnumerableInfo with 
                            | Some (resultElemTy, qTy) -> mkCallNewQuerySource cenv.g newSeqSource.Range resultElemTy qTy newSeqSource 
                            | None -> newSeqSource
                        Some (replace newSeqSourceAsQuerySource, None)
                    | None -> None

                | _ -> 
                    None

            let resultExprInfo = loopOuter quotedExpr

            match resultExprInfo with
            | Some (resultExpr, exprIsEnumerableInfo) ->
                let resultExprAfterConvertToResultTy = 
                    match reqdResultInfo, exprIsEnumerableInfo with 
                    | Some _, Some _ | None, None -> resultExpr // the expression is a QuerySource, the result is a QuerySource, nothing to do
                    | Some resultElemTy, None -> mkCallGetQuerySourceAsEnumerable cenv.g expr.Range resultElemTy (TType_app(cenv.g.tcref_System_Collections_IEnumerable, [])) resultExpr
                    | None, Some (resultElemTy, qTy) -> mkCallNewQuerySource cenv.g expr.Range resultElemTy qTy resultExpr 
                Some resultExprAfterConvertToResultTy
            | None -> 
                None
                
                
        | _ -> 
            //printfn "Not eliminating because no Quote found"
            None
    | _ -> 
        //printfn "Not eliminating because no Run found"
        None

let IsILMethodRefSystemStringConcat (mref: ILMethodRef) =
    mref.Name = "Concat" &&
    mref.DeclaringTypeRef.Name = "System.String" &&
    (mref.ReturnType.IsNominal && mref.ReturnType.TypeRef.Name = "System.String") &&
    (mref.ArgCount >= 2 && mref.ArgCount <= 4 &&
        mref.ArgTypes 
        |> List.forall (fun ilTy ->
            ilTy.IsNominal && ilTy.TypeRef.Name = "System.String"))

let IsILMethodRefSystemStringConcatArray (mref: ILMethodRef) =
    mref.Name = "Concat" &&
    mref.DeclaringTypeRef.Name = "System.String" &&
    (mref.ReturnType.IsNominal && mref.ReturnType.TypeRef.Name = "System.String") &&
    (mref.ArgCount = 1 && 
        mref.ArgTypes
        |> List.forall (fun ilTy ->          
            match ilTy with
            | ILType.Array (shape, ilTy) when shape = ILArrayShape.SingleDimensional &&
                                              ilTy.IsNominal &&
                                              ilTy.TypeRef.Name = "System.String" -> true
            | _ -> false))
    
let rec IsDebugPipeRightExpr cenv expr =
    let g = cenv.g
    match expr with
    | Expr.DebugPoint (_, innerExpr) -> IsDebugPipeRightExpr cenv innerExpr
    | Expr.App _ -> 
        if cenv.settings.DebugPointsForPipeRight then
            match expr with
            | OpPipeRight g _ 
            | OpPipeRight2 g _ 
            | OpPipeRight3 g _  -> true
            | _ -> false
        else false
    | _ -> false

/// Optimize/analyze an expression
let rec OptimizeExpr cenv (env: IncrementalOptimizationEnv) expr =
    cenv.stackGuard.Guard <| fun () ->

    // Eliminate subsumption coercions for functions. This must be done post-typechecking because we need
    // complete inference types.
    let expr = NormalizeAndAdjustPossibleSubsumptionExprs cenv.g expr

    let expr = stripExpr expr

    if IsDebugPipeRightExpr cenv expr then OptimizeDebugPipeRights cenv env expr else 

    match expr with
    // treat the common linear cases to avoid stack overflows, using an explicit continuation 
    | LinearOpExpr _
    | LinearMatchExpr _
    | Expr.Sequential _ 
    | Expr.DebugPoint _
    | Expr.Let _ ->  
        OptimizeLinearExpr cenv env expr id

    | Expr.Const (c, m, ty) -> 
        OptimizeConst cenv env expr (c, m, ty)

    | Expr.Val (v, _vFlags, m) -> 
        OptimizeVal cenv env expr (v, m)

    | Expr.Quote (ast, splices, isFromQueryExpression, m, ty) -> 
          let doData data = map3Of4 (List.map (OptimizeExpr cenv env >> fst)) data
          let splices =
              match splices.Value with
              | Some (data1, data2opt) -> Some (doData data1, doData data2opt)
              | None -> None
          Expr.Quote (ast, ref splices, isFromQueryExpression, m, ty), 
          { TotalSize = 10
            FunctionSize = 1
            HasEffect = false  
            MightMakeCriticalTailcall=false
            Info=UnknownValue }

    | Expr.Obj (_, ty, basev, createExpr, overrides, iimpls, m) -> 
        match expr with 
        | NewDelegateExpr cenv.g (lambdaId, vsl, body, _, remake) -> 
            OptimizeNewDelegateExpr cenv env (lambdaId, vsl, body, remake)
        | _ -> 
            OptimizeObjectExpr cenv env (ty, basev, createExpr, overrides, iimpls, m)

    | Expr.Op (op, tyargs, args, m) -> 
        OptimizeExprOp cenv env (op, tyargs, args, m)

    | Expr.App (f, fty, tyargs, argsl, m) -> 
        match expr with
        | DelegateInvokeExpr cenv.g (iref, fty, tyargs, delegatef, args, m) ->
            OptimizeFSharpDelegateInvoke cenv env (iref, delegatef, fty, tyargs, args, m) 
        | _ -> 
        let attempt = 
            if IsDebugPipeRightExpr cenv expr then
                Some (OptimizeDebugPipeRights cenv env expr)
            else None
        match attempt with
        | Some res -> res
        | None ->
        // eliminate uses of query
        match TryDetectQueryQuoteAndRun cenv expr with 
        | Some newExpr -> OptimizeExpr cenv env newExpr
        | None -> OptimizeApplication cenv env (f, fty, tyargs, argsl, m) 

    | Expr.Lambda (_lambdaId, _, _, argvs, _body, m, rty) -> 
        let topValInfo = ValReprInfo ([], [argvs |> List.map (fun _ -> ValReprInfo.unnamedTopArg1)], ValReprInfo.unnamedRetVal)
        let ty = mkMultiLambdaTy m argvs rty
        OptimizeLambdas None cenv env topValInfo expr ty

    | Expr.TyLambda (_lambdaId, tps, _body, _m, rty) -> 
        let topValInfo = ValReprInfo (ValReprInfo.InferTyparInfo tps, [], ValReprInfo.unnamedRetVal)
        let ty = mkForallTyIfNeeded tps rty
        OptimizeLambdas None cenv env topValInfo expr ty

    | Expr.TyChoose _ -> 
        OptimizeExpr cenv env (ChooseTyparSolutionsForFreeChoiceTypars cenv.g cenv.amap expr)

    | Expr.Match (spMatch, exprm, dtree, targets, m, ty) -> 
        OptimizeMatch cenv env (spMatch, exprm, dtree, targets, m, ty)

    | Expr.LetRec (binds, bodyExpr, m, _) ->  
        OptimizeLetRec cenv env (binds, bodyExpr, m)

    | Expr.StaticOptimization (constraints, expr2, expr3, m) ->
        let expr2R, e2info = OptimizeExpr cenv env expr2
        let expr3R, e3info = OptimizeExpr cenv env expr3
        Expr.StaticOptimization (constraints, expr2R, expr3R, m), 
        { TotalSize = min e2info.TotalSize e3info.TotalSize
          FunctionSize = min e2info.FunctionSize e3info.FunctionSize
          HasEffect = e2info.HasEffect || e3info.HasEffect
          MightMakeCriticalTailcall=e2info.MightMakeCriticalTailcall || e3info.MightMakeCriticalTailcall // seems conservative
          Info= UnknownValue }

    | Expr.Link _eref -> 
        assert ("unexpected reclink" = "")
        failwith "Unexpected reclink"

    | Expr.WitnessArg _ ->
        expr, 
        { TotalSize = 10
          FunctionSize = 1
          HasEffect = false  
          MightMakeCriticalTailcall=false
          Info=UnknownValue }

/// Optimize/analyze an object expression
and OptimizeObjectExpr cenv env (ty, baseValOpt, basecall, overrides, iimpls, m) =
    let basecallR, basecallinfo = OptimizeExpr cenv env basecall
    let overridesR, overrideinfos = OptimizeMethods cenv env baseValOpt overrides
    let iimplsR, iimplsinfos = OptimizeInterfaceImpls cenv env baseValOpt iimpls
    let exprR = mkObjExpr (ty, baseValOpt, basecallR, overridesR, iimplsR, m)
    exprR, { TotalSize=closureTotalSize + basecallinfo.TotalSize + AddTotalSizes overrideinfos + AddTotalSizes iimplsinfos
             FunctionSize=1 (* a newobj *) 
             HasEffect=true
             MightMakeCriticalTailcall=false // creating an object is not a useful tailcall
             Info=UnknownValue}

/// Optimize/analyze the methods that make up an object expression
and OptimizeMethods cenv env baseValOpt methods = 
    OptimizeList (OptimizeMethod cenv env baseValOpt) methods

and OptimizeMethod cenv env baseValOpt (TObjExprMethod(slotsig, attribs, tps, vs, e, m) as tmethod) = 
    let env = {env with latestBoundId=Some tmethod.Id; functionVal = None}
    let env = BindTypeVarsToUnknown tps env
    let env = BindInternalValsToUnknown cenv vs env
    let env = Option.foldBack (BindInternalValToUnknown cenv) baseValOpt env
    let eR, einfo = OptimizeExpr cenv env e
    // Note: if we ever change this from being UnknownValue then we should call AbstractExprInfoByVars
    TObjExprMethod(slotsig, attribs, tps, vs, eR, m), 
    { TotalSize = einfo.TotalSize
      FunctionSize = 0
      HasEffect = false
      MightMakeCriticalTailcall=false
      Info=UnknownValue}

/// Optimize/analyze the interface implementations that form part of an object expression
and OptimizeInterfaceImpls cenv env baseValOpt iimpls = 
    OptimizeList (OptimizeInterfaceImpl cenv env baseValOpt) iimpls

/// Optimize/analyze the interface implementations that form part of an object expression
and OptimizeInterfaceImpl cenv env baseValOpt (ty, overrides) = 
    let overridesR, overridesinfos = OptimizeMethods cenv env baseValOpt overrides
    (ty, overridesR), 
    { TotalSize = AddTotalSizes overridesinfos
      FunctionSize = 1
      HasEffect = false
      MightMakeCriticalTailcall=false
      Info=UnknownValue}

/// Make and optimize String.Concat calls
and MakeOptimizedSystemStringConcatCall cenv env m args =
    let rec optimizeArg argExpr accArgs =
        match argExpr, accArgs with
        | Expr.Op(TOp.ILCall(_, _, _, _, _, _, _, ilMethRef, _, _, _), _, [ Expr.Op(TOp.Array, _, args, _) ], _), _ 
          when IsILMethodRefSystemStringConcatArray ilMethRef ->
            optimizeArgs args accArgs

        | Expr.Op(TOp.ILCall(_, _, _, _, _, _, _, ilMethRef, _, _, _), _, args, _), _ 
          when IsILMethodRefSystemStringConcat ilMethRef ->
            optimizeArgs args accArgs

// String constant folding requires a bit more work as we cannot quadratically concat strings at compile time.
#if STRING_CONSTANT_FOLDING
        // Optimize string constants, e.g. "1" + "2" will turn into "12"
        | Expr.Const (Const.String str1, _, _), Expr.Const (Const.String str2, _, _) :: accArgs ->
            mkString cenv.g m (str1 + str2) :: accArgs
#endif

        | arg, _ -> arg :: accArgs

    and optimizeArgs args accArgs =
        (args, accArgs)
        ||> List.foldBack (fun arg accArgs -> optimizeArg arg accArgs)

    let args = optimizeArgs args []

    let expr =
        match args with
        | [ arg ] ->
            arg
        | [ arg1; arg2 ] -> 
            mkStaticCall_String_Concat2 cenv.g m arg1 arg2
        | [ arg1; arg2; arg3 ] ->
            mkStaticCall_String_Concat3 cenv.g m arg1 arg2 arg3
        | [ arg1; arg2; arg3; arg4 ] ->
            mkStaticCall_String_Concat4 cenv.g m arg1 arg2 arg3 arg4
        | args ->
            let arg = mkArray (cenv.g.string_ty, args, m)
            mkStaticCall_String_Concat_Array cenv.g m arg

    match expr with
    | Expr.Op(TOp.ILCall(_, _, _, _, _, _, _, ilMethRef, _, _, _) as op, tyargs, args, m) 
      when IsILMethodRefSystemStringConcat ilMethRef || IsILMethodRefSystemStringConcatArray ilMethRef ->
        OptimizeExprOpReductions cenv env (op, tyargs, args, m)
    | _ ->
        OptimizeExpr cenv env expr

/// Optimize/analyze an application of an intrinsic operator to arguments
and OptimizeExprOp cenv env (op, tyargs, args, m) =

    // Special cases 
    match op, tyargs, args with 
    | TOp.Coerce, [toty;fromty], [arg] -> 
        let argR, einfo = OptimizeExpr cenv env arg
        if typeEquiv cenv.g toty fromty then argR, einfo 
        else 
          mkCoerceExpr(argR, toty, m, fromty), 
          { TotalSize=einfo.TotalSize + 1
            FunctionSize=einfo.FunctionSize + 1
            HasEffect = true  
            MightMakeCriticalTailcall=false
            Info=UnknownValue }

    // Handle address-of 
    | TOp.LValueOp (LAddrOf _ as lop, lv), _, _ ->
        let newVal, _ = OptimizeExpr cenv env (exprForValRef m lv)
        let newOp =
            match newVal with
            // Do not optimize if it's a top level static binding.
            | Expr.Val (v, _, _) when not v.IsCompiledAsTopLevel -> TOp.LValueOp (lop, v)
            | _ -> op
        let newExpr = Expr.Op (newOp, tyargs, args, m)
        newExpr,
        { TotalSize = 1
          FunctionSize = 1
          HasEffect = OpHasEffect cenv.g m newOp
          MightMakeCriticalTailcall = false
          Info = ValueOfExpr newExpr }

    // Handle these as special cases since mutables are allowed inside their bodies 
    | TOp.While (spWhile, marker), _, [Expr.Lambda (_, _, _, [_], e1, _, _);Expr.Lambda (_, _, _, [_], e2, _, _)] ->
        OptimizeWhileLoop cenv { env with disableMethodSplitting=true } (spWhile, marker, e1, e2, m) 

    | TOp.IntegerForLoop (spFor, spTo, dir), _, [Expr.Lambda (_, _, _, [_], e1, _, _);Expr.Lambda (_, _, _, [_], e2, _, _);Expr.Lambda (_, _, _, [v], e3, _, _)] -> 
        OptimizeFastIntegerForLoop cenv { env with disableMethodSplitting=true } (spFor, spTo, v, e1, dir, e2, e3, m) 

    | TOp.TryFinally (spTry, spFinally), [resty], [Expr.Lambda (_, _, _, [_], e1, _, _); Expr.Lambda (_, _, _, [_], e2, _, _)] -> 
        OptimizeTryFinally cenv env (spTry, spFinally, e1, e2, m, resty)

    | TOp.TryWith (spTry, spWith), [resty], [Expr.Lambda (_, _, _, [_], e1, _, _); Expr.Lambda (_, _, _, [vf], ef, _, _); Expr.Lambda (_, _, _, [vh], eh, _, _)] ->
        OptimizeTryWith cenv env (e1, vf, ef, vh, eh, m, resty, spTry, spWith)

    | TOp.TraitCall traitInfo, [], args ->
        OptimizeTraitCall cenv env (traitInfo, args, m) 

   // This code hooks arr.Length. The idea is to ensure loops end up in the "same shape"as the forms of loops that the .NET JIT
   // guarantees to optimize.
  
    | TOp.ILCall (_, _, _, _, _, _, _, ilMethRef, _, _, _), _, [arg]
        when (ilMethRef.DeclaringTypeRef.Name = cenv.g.ilg.typ_Array.TypeRef.Name &&
              ilMethRef.Name = "get_Length" &&
              isArray1DTy cenv.g (tyOfExpr cenv.g arg)) -> 
         OptimizeExpr cenv env (Expr.Op (TOp.ILAsm (i_ldlen, [cenv.g.int_ty]), [], [arg], m))

    // Empty IL instruction lists are used as casts in prim-types.fs. But we can get rid of them 
    // if the types match up. 
    | TOp.ILAsm ([], [ty]), _, [a] when typeEquiv cenv.g (tyOfExpr cenv.g a) ty -> OptimizeExpr cenv env a

    // Optimize calls when concatenating strings, e.g. "1" + "2" + "3" + "4" .. etc.
    | TOp.ILCall(_, _, _, _, _, _, _, ilMethRef, _, _, _), _, [ Expr.Op(TOp.Array, _, args, _) ] 
      when IsILMethodRefSystemStringConcatArray ilMethRef ->
        MakeOptimizedSystemStringConcatCall cenv env m args
    | TOp.ILCall(_, _, _, _, _, _, _, ilMethRef, _, _, _), _, args 
      when IsILMethodRefSystemStringConcat ilMethRef ->
        MakeOptimizedSystemStringConcatCall cenv env m args

    | _ -> 
        // Reductions
        OptimizeExprOpReductions cenv env (op, tyargs, args, m)

and OptimizeExprOpReductions cenv env (op, tyargs, args, m) =
    let argsR, arginfos = OptimizeExprsThenConsiderSplits cenv env args
    OptimizeExprOpReductionsAfter cenv env (op, tyargs, argsR, arginfos, m)

and OptimizeExprOpReductionsAfter cenv env (op, tyargs, argsR, arginfos, m) =
    let knownValue = 
        match op, arginfos with 
        | TOp.ValFieldGet rf, [e1info] -> TryOptimizeRecordFieldGet cenv env (e1info, rf, tyargs, m) 
        | TOp.TupleFieldGet (tupInfo, n), [e1info] -> TryOptimizeTupleFieldGet cenv env (tupInfo, e1info, tyargs, n, m)
        | TOp.UnionCaseFieldGet (cspec, n), [e1info] -> TryOptimizeUnionCaseGet cenv env (e1info, cspec, tyargs, n, m)
        | _ -> None
    match knownValue with 
    | Some valu -> 
        match TryOptimizeVal cenv env (None, false, false, valu, m) with 
        | Some res -> OptimizeExpr cenv env res (* discard e1 since guard ensures it has no effects *)
        | None -> OptimizeExprOpFallback cenv env (op, tyargs, argsR, m) arginfos valu
    | None -> OptimizeExprOpFallback cenv env (op, tyargs, argsR, m) arginfos UnknownValue

and OptimizeExprOpFallback cenv env (op, tyargs, argsR, m) arginfos valu =
    // The generic case - we may collect information, but the construction/projection doesn't disappear 
    let argsTSize = AddTotalSizes arginfos
    let argsFSize = AddFunctionSizes arginfos
    let argEffects = OrEffects arginfos
    let argValues = List.map (fun x -> x.Info) arginfos
    let effect = OpHasEffect cenv.g m op
    let cost, valu = 
      match op with
      | TOp.UnionCase c -> 2, MakeValueInfoForUnionCase c (Array.ofList argValues)
      | TOp.ExnConstr _ -> 2, valu (* REVIEW: information collection possible here *)
      | TOp.Tuple tupInfo -> 
          let isStruct = evalTupInfoIsStruct tupInfo 
          if isStruct then 0, valu 
          else 1,MakeValueInfoForTuple (Array.ofList argValues)
      | TOp.AnonRecd anonInfo -> 
          let isStruct = evalAnonInfoIsStruct anonInfo 
          if isStruct then 0, valu 
          else 1, valu
      | TOp.AnonRecdGet _ 
      | TOp.ValFieldGet _     
      | TOp.TupleFieldGet _    
      | TOp.UnionCaseFieldGet _   
      | TOp.ExnFieldGet _
      | TOp.UnionCaseTagGet _ -> 
          // REVIEW: reduction possible here, and may be very effective
          1, valu 
      | TOp.UnionCaseProof _ -> 
          // We count the proof as size 0
          // We maintain the value of the source of the proof-cast if it is known to be a UnionCaseValue
          let valu = 
              match argValues.[0] with 
              | StripUnionCaseValue (uc, info) -> UnionCaseValue(uc, info) 
              | _ -> valu
          0, valu
      | TOp.ILAsm (instrs, retTypes) -> 
          min instrs.Length 1, 
          mkAssemblyCodeValueInfo cenv.g instrs argValues retTypes
      | TOp.Bytes bytes -> bytes.Length/10, valu
      | TOp.UInt16s bytes -> bytes.Length/10, valu
      | TOp.ValFieldGetAddr _     
      | TOp.Array | TOp.IntegerForLoop _ | TOp.While _ | TOp.TryWith _ | TOp.TryFinally _
      | TOp.ILCall _ | TOp.TraitCall _ | TOp.LValueOp _ | TOp.ValFieldSet _
      | TOp.UnionCaseFieldSet _ | TOp.RefAddrGet _ | TOp.Coerce | TOp.Reraise
      | TOp.UnionCaseFieldGetAddr _   
      | TOp.ExnFieldSet _ -> 1, valu
      | TOp.Recd (ctorInfo, tcref) ->
          let finfos = tcref.AllInstanceFieldsAsList
          // REVIEW: this seems a little conservative: Allocating a record with a mutable field 
          // is not an effect - only reading or writing the field is. 
          let valu = 
              match ctorInfo with 
              | RecdExprIsObjInit -> UnknownValue
              | RecdExpr -> 
                   if argValues.Length <> finfos.Length then valu 
                   else MakeValueInfoForRecord tcref (Array.ofList ((argValues, finfos) ||> List.map2 (fun x f -> if f.IsMutable then UnknownValue else x) ))
          2, valu  
      | TOp.Goto _ | TOp.Label _ | TOp.Return -> assert false; error(InternalError("unexpected goto/label/return in optimization", m))

    // Indirect calls to IL code are always taken as tailcalls
    let mayBeCriticalTailcall = 
        match op with
        | TOp.ILCall (isVirtual, _, isCtor, _, _, _, _, _, _, _, _) -> not isCtor && isVirtual
        | _ -> false
    
    let vinfo = { TotalSize=argsTSize + cost
                  FunctionSize=argsFSize + cost
                  HasEffect=argEffects || effect                  
                  MightMakeCriticalTailcall= mayBeCriticalTailcall // discard tailcall info for args - these are not in tailcall position
                  Info=valu } 

    // Replace entire expression with known value? 
    match TryOptimizeValInfo cenv env m vinfo with 
    | Some res -> res, vinfo
    | None ->
          Expr.Op (op, tyargs, argsR, m), 
          { TotalSize=argsTSize + cost
            FunctionSize=argsFSize + cost
            HasEffect=argEffects || effect
            MightMakeCriticalTailcall= mayBeCriticalTailcall // discard tailcall info for args - these are not in tailcall position
            Info=valu }

/// Optimize/analyze a constant node
and OptimizeConst cenv env expr (c, m, ty) = 
    match TryEliminateDesugaredConstants cenv.g m c with 
    | Some e -> 
        OptimizeExpr cenv env e
    | None ->
        expr, { TotalSize=(match c with 
                           | Const.String b -> b.Length/10 
                           | _ -> 0)
                FunctionSize=0
                HasEffect=false
                MightMakeCriticalTailcall=false
                Info=MakeValueInfoForConst c ty}

/// Optimize/analyze a record lookup. 
and TryOptimizeRecordFieldGet cenv _env (e1info, (RecdFieldRef (rtcref, _) as r), _tinst, m) =
    match destRecdValue e1info.Info with
    | Some finfos when cenv.settings.EliminateRecdFieldGet && not e1info.HasEffect ->
        match TryFindFSharpAttribute cenv.g cenv.g.attrib_CLIMutableAttribute rtcref.Attribs with
        | Some _ -> None
        | None ->
            let n = r.Index
            if n >= finfos.Length then errorR(InternalError( "TryOptimizeRecordFieldGet: term argument out of range", m))
            Some finfos.[n]
    | _ -> None
  
and TryOptimizeTupleFieldGet cenv _env (_tupInfo, e1info, tys, n, m) =
    match destTupleValue e1info.Info with
    | Some tups when cenv.settings.EliminateTupleFieldGet && not e1info.HasEffect ->
        let len = tups.Length 
        if len <> tys.Length then errorR(InternalError("error: tuple lengths don't match", m))
        if n >= len then errorR(InternalError("TryOptimizeTupleFieldGet: tuple index out of range", m))
        Some tups.[n]
    | _ -> None
      
and TryOptimizeUnionCaseGet cenv _env (e1info, cspec, _tys, n, m) =
    match e1info.Info with
    | StripUnionCaseValue(cspec2, args) when cenv.settings.EliminateUnionCaseFieldGet() && not e1info.HasEffect && cenv.g.unionCaseRefEq cspec cspec2 ->
        if n >= args.Length then errorR(InternalError( "TryOptimizeUnionCaseGet: term argument out of range", m))
        Some args.[n]
    | _ -> None

/// Optimize/analyze a for-loop
and OptimizeFastIntegerForLoop cenv env (spFor, spTo, v, e1, dir, e2, e3, m) =
    let e1R, e1info = OptimizeExpr cenv env e1 
    let e2R, e2info = OptimizeExpr cenv env e2 
    let env = BindInternalValToUnknown cenv v env 
    let e3R, e3info = OptimizeExpr cenv env e3 
    // Try to replace F#-style loops with C# style loops that recompute their bounds but which are compiled more efficiently by the JITs, e.g.
    //  F# "for x = 0 to arr.Length - 1 do ..." --> C# "for (int x = 0; x < arr.Length; x++) { ... }"
    //  F# "for x = 0 to 10 do ..." --> C# "for (int x = 0; x < 11; x++) { ... }"
    let e2R, dir = 
        match dir, e2R with 
        // detect upwards for loops with bounds of the form "arr.Length - 1" and convert them to a C#-style for loop
        | FSharpForLoopUp, Expr.Op (TOp.ILAsm ([ (AI_sub | AI_sub_ovf)], _), _, [Expr.Op (TOp.ILAsm ([ I_ldlen; (AI_conv DT_I4)], _), _, [arre], _); Expr.Const (Const.Int32 1, _, _)], _) 
                  when not (snd(OptimizeExpr cenv env arre)).HasEffect -> 

            mkLdlen cenv.g e2R.Range arre, CSharpForLoopUp

        | FSharpForLoopUp, Expr.Op (TOp.ILAsm ([ (AI_sub | AI_sub_ovf)], _), _, [Expr.Op (TOp.ILCall(_,_,_,_,_,_,_, mth, _,_,_), _, [arre], _) as lenOp; Expr.Const (Const.Int32 1, _, _)], _) 
                  when 
                        mth.Name = "get_Length" && (mth.DeclaringTypeRef.FullName = "System.Span`1" || mth.DeclaringTypeRef.FullName = "System.ReadOnlySpan`1") 
                        && not (snd(OptimizeExpr cenv env arre)).HasEffect -> 

            lenOp, CSharpForLoopUp


        // detect upwards for loops with constant bounds, but not MaxValue!
        | FSharpForLoopUp, Expr.Const (Const.Int32 n, _, _) 
                  when n < System.Int32.MaxValue -> 
            mkIncr cenv.g e2R.Range e2R, CSharpForLoopUp

        | _ ->
            e2R, dir
 
    let einfos = [e1info;e2info;e3info] 
    let eff = OrEffects einfos 
    (* neither bounds nor body has an effect, and loops always terminate, hence eliminate the loop *)
    if cenv.settings.EliminateForLoop && not eff then 
        mkUnit cenv.g m, { TotalSize=0; FunctionSize=0; HasEffect=false; MightMakeCriticalTailcall=false; Info=UnknownValue }
    else
        let exprR = mkIntegerForLoop cenv.g (spFor, spTo, v, e1R, dir, e2R, e3R, m) 
        exprR, { TotalSize=AddTotalSizes einfos + forAndWhileLoopSize
                 FunctionSize=AddFunctionSizes einfos + forAndWhileLoopSize
                 HasEffect=eff
                 MightMakeCriticalTailcall=false
                 Info=UnknownValue }

/// Optimize/analyze a set of recursive bindings
and OptimizeLetRec cenv env (binds, bodyExpr, m) =
    let vs = binds |> List.map (fun v -> v.Var) 
    let env = BindInternalValsToUnknown cenv vs env 
    let bindsR, env = OptimizeBindings cenv true env binds 
    let bodyExprR, einfo = OptimizeExpr cenv env bodyExpr 
    // REVIEW: graph analysis to determine which items are unused 
    // Eliminate any unused bindings, as in let case 
    let bindsRR, bindinfos = 
        let fvs0 = freeInExpr CollectLocals bodyExprR 
        let fvs = List.fold (fun acc x -> unionFreeVars acc (fst x |> freeInBindingRhs CollectLocals)) fvs0 bindsR
        SplitValuesByIsUsedOrHasEffect cenv (fun () -> fvs.FreeLocals) bindsR
    // Trim out any optimization info that involves escaping values 
    let evalueR = AbstractExprInfoByVars (vs, []) einfo.Info 
    // REVIEW: size of constructing new closures - should probably add #freevars + #recfixups here 
    let bodyExprR = Expr.LetRec (bindsRR, bodyExprR, m, Construct.NewFreeVarsCache()) 
    let info = CombineValueInfos (einfo :: bindinfos) evalueR 
    bodyExprR, info

/// Optimize/analyze a linear sequence of sequential execution or RletR bindings.
and OptimizeLinearExpr cenv env expr contf =

    // Eliminate subsumption coercions for functions. This must be done post-typechecking because we need
    // complete inference types.
    let expr = DetectAndOptimizeForEachExpression cenv.g OptimizeAllForExpressions expr
    let expr = if cenv.settings.ExpandStructuralValues() then ExpandStructuralBinding cenv expr else expr 
    let expr = stripExpr expr

    // Matching on 'match __resumableEntry() with ...` is really a first-class language construct which we 
    // don't optimize separately
    match expr with 
    | ResumableEntryMatchExpr cenv.g (noneBranchExpr, someVar, someBranchExpr, rebuild) -> 
        let noneBranchExprR, e1info = OptimizeExpr cenv env noneBranchExpr 
        let env = BindInternalValToUnknown cenv someVar env 
        let someBranchExprR, e2info = OptimizeExpr cenv env someBranchExpr 
        let exprR = rebuild (noneBranchExprR, someBranchExprR)
        let infoR = 
            { TotalSize = e1info.TotalSize + e2info.TotalSize
              FunctionSize = e1info.FunctionSize + e2info.FunctionSize
              HasEffect = true
              MightMakeCriticalTailcall = false
              Info = UnknownValue }
        contf (exprR, infoR)

    | _ -> 

    match expr with 
    | Expr.Sequential (e1, e2, flag, m) -> 

      let e1R, e1info = OptimizeExpr cenv env e1 

      OptimizeLinearExpr cenv env e2 (contf << (fun (e2R, e2info) -> 
        if (flag = NormalSeq) && 
           // Always eliminate '(); expr' sequences, even in debug code, to ensure that 
           // conditional method calls don't leave a dangling breakpoint (see FSharp 1.0 bug 6034)
           (cenv.settings.EliminateSequential || (match stripDebugPoints e1R with Expr.Const (Const.Unit, _, _) -> true | _ -> false)) && 
           not e1info.HasEffect then 
            e2R, e2info
        else 
            Expr.Sequential (e1R, e2R, flag, m), 
            { TotalSize = e1info.TotalSize + e2info.TotalSize
              FunctionSize = e1info.FunctionSize + e2info.FunctionSize
              HasEffect = flag <> NormalSeq || e1info.HasEffect || e2info.HasEffect
              MightMakeCriticalTailcall = 
                  (if flag = NormalSeq then e2info.MightMakeCriticalTailcall 
                   else e1info.MightMakeCriticalTailcall || e2info.MightMakeCriticalTailcall)
              // can't propagate value: must access result of computation for its effects 
              Info = UnknownValue }))

    | Expr.Let (bind, body, m, _) ->  

      let (bindR, bindingInfo), env = OptimizeBinding cenv false env bind 

      OptimizeLinearExpr cenv env body (contf << (fun (bodyR, bodyInfo) ->  
        // PERF: This call to ValueIsUsedOrHasEffect/freeInExpr amounts to 9% of all optimization time.
        // Is it quadratic or quasi-quadratic?
        if ValueIsUsedOrHasEffect cenv (fun () -> (freeInExpr (CollectLocalsWithStackGuard()) bodyR).FreeLocals) (bindR, bindingInfo) then
            // Eliminate let bindings on the way back up
            let exprR, adjust = TryEliminateLet cenv env bindR bodyR m 
            exprR, 
            { TotalSize = bindingInfo.TotalSize + bodyInfo.TotalSize + adjust 
              FunctionSize = bindingInfo.FunctionSize + bodyInfo.FunctionSize + adjust 
              HasEffect=bindingInfo.HasEffect || bodyInfo.HasEffect
              MightMakeCriticalTailcall = bodyInfo.MightMakeCriticalTailcall // discard tailcall info from binding - not in tailcall position
              Info = UnknownValue }
        else 
            // On the way back up: Trim out any optimization info that involves escaping values on the way back up
            let evalueR = AbstractExprInfoByVars ([bindR.Var], []) bodyInfo.Info 

            // Preserve the debug points for eliminated bindings that have debug points. 
            let bodyR =
                match bindR.DebugPoint with
                | DebugPointAtBinding.Yes m -> mkDebugPoint m bodyR
                | _ -> bodyR
            bodyR, 
            { TotalSize = bindingInfo.TotalSize + bodyInfo.TotalSize - localVarSize // eliminated a local var
              FunctionSize = bindingInfo.FunctionSize + bodyInfo.FunctionSize - localVarSize (* eliminated a local var *) 
              HasEffect=bindingInfo.HasEffect || bodyInfo.HasEffect
              MightMakeCriticalTailcall = bodyInfo.MightMakeCriticalTailcall // discard tailcall info from binding - not in tailcall position
              Info = evalueR } ))

    | LinearMatchExpr (spMatch, exprm, dtree, tg1, e2, m, ty) ->
         let dtreeR, dinfo = OptimizeDecisionTree cenv env m dtree
         let tg1, tg1info = OptimizeDecisionTreeTarget cenv env m tg1
         // tailcall
         OptimizeLinearExpr cenv env e2 (contf << (fun (e2, e2info) ->
             // This ConsiderSplitToMethod is performed because it is present in OptimizeDecisionTreeTarget
             let e2, e2info = ConsiderSplitToMethod cenv.settings.abstractBigTargets cenv.settings.bigTargetSize cenv env (e2, e2info) 
             let tinfos = [tg1info; e2info]
             let targetsR = [tg1; TTarget([], e2, None)]
             OptimizeMatchPart2 cenv (spMatch, exprm, dtreeR, targetsR, dinfo, tinfos, m, ty)))

    | LinearOpExpr (op, tyargs, argsHead, argLast, m) ->
         let argsHeadR, argsHeadInfosR = OptimizeList (OptimizeExprThenConsiderSplit cenv env) argsHead
         // tailcall
         OptimizeLinearExpr cenv env argLast (contf << (fun (argLastR, argLastInfo) ->
             OptimizeExprOpReductionsAfter cenv env (op, tyargs, argsHeadR @ [argLastR], argsHeadInfosR @ [argLastInfo], m)))

    | Expr.DebugPoint (m, innerExpr) when not (IsDebugPipeRightExpr cenv innerExpr)-> 
        OptimizeLinearExpr cenv env innerExpr (contf << (fun (innerExprR, einfo) ->
            Expr.DebugPoint (m, innerExprR), einfo))

    | _ -> contf (OptimizeExpr cenv env expr)

/// Optimize/analyze a try/finally construct.
and OptimizeTryFinally cenv env (spTry, spFinally, e1, e2, m, ty) =
    let e1R, e1info = OptimizeExpr cenv env e1 
    let e2R, e2info = OptimizeExpr cenv env e2 
    let info = 
        { TotalSize = e1info.TotalSize + e2info.TotalSize + tryFinallySize
          FunctionSize = e1info.FunctionSize + e2info.FunctionSize + tryFinallySize
          HasEffect = e1info.HasEffect || e2info.HasEffect
          MightMakeCriticalTailcall = false // no tailcalls from inside in try/finally
          Info = UnknownValue } 
    // try-finally, so no effect means no exception can be raised, so just sequence the finally
    if cenv.settings.EliminateTryWithAndTryFinally && not e1info.HasEffect then 
        let e1R2 = 
            match spTry with 
            | DebugPointAtTry.Yes m -> Expr.DebugPoint(DebugPointAtLeafExpr.Yes m, e1R)
            | DebugPointAtTry.No -> e1R
        Expr.Sequential (e1R2, e2R, ThenDoSeq, m), info 
    else
        mkTryFinally cenv.g (e1R, e2R, m, ty, spTry, spFinally), 
        info

/// Optimize/analyze a try/with construct.
and OptimizeTryWith cenv env (e1, vf, ef, vh, eh, m, ty, spTry, spWith) =
    let e1R, e1info = OptimizeExpr cenv env e1    
    // try-with, so no effect means no exception can be raised, so discard the with 
    if cenv.settings.EliminateTryWithAndTryFinally && not e1info.HasEffect then 
        e1R, e1info 
    else
        let envinner = BindInternalValToUnknown cenv vf (BindInternalValToUnknown cenv vh env)
        let efR, efinfo = OptimizeExpr cenv envinner ef 
        let ehR, ehinfo = OptimizeExpr cenv envinner eh 
        let info = 
            { TotalSize = e1info.TotalSize + efinfo.TotalSize+ ehinfo.TotalSize + tryWithSize
              FunctionSize = e1info.FunctionSize + efinfo.FunctionSize+ ehinfo.FunctionSize + tryWithSize
              HasEffect = e1info.HasEffect || efinfo.HasEffect || ehinfo.HasEffect
              MightMakeCriticalTailcall = false
              Info = UnknownValue } 
        mkTryWith cenv.g (e1R, vf, efR, vh, ehR, m, ty, spTry, spWith), 
        info

/// Optimize/analyze a while loop
and OptimizeWhileLoop cenv env (spWhile, marker, e1, e2, m) =
    let e1R, e1info = OptimizeExpr cenv env e1 
    let e2R, e2info = OptimizeExpr cenv env e2 
    mkWhile cenv.g (spWhile, marker, e1R, e2R, m), 
    { TotalSize = e1info.TotalSize + e2info.TotalSize + forAndWhileLoopSize
      FunctionSize = e1info.FunctionSize + e2info.FunctionSize + forAndWhileLoopSize
      HasEffect = true // may not terminate
      MightMakeCriticalTailcall = false
      Info = UnknownValue }

/// Optimize/analyze a call to a 'member' constraint. Try to resolve the call to 
/// a witness (should always be possible due to compulsory inlining of any
/// code that contains calls to member constraints, except when analyzing 
/// not-yet-inlined generic code)
and OptimizeTraitCall cenv env (traitInfo, args, m) =

    // Resolve the static overloading early (during the compulsory rewrite phase) so we can inline. 
    match ConstraintSolver.CodegenWitnessExprForTraitConstraint cenv.TcVal cenv.g cenv.amap m traitInfo args with

    | OkResult (_, Some expr) -> OptimizeExpr cenv env expr

    // Resolution fails when optimizing generic code, ignore the failure
    | _ -> 
        let argsR, arginfos = OptimizeExprsThenConsiderSplits cenv env args 
        OptimizeExprOpFallback cenv env (TOp.TraitCall traitInfo, [], argsR, m) arginfos UnknownValue 

and CopyExprForInlining cenv isInlineIfLambda expr (m: range) = 
    // 'InlineIfLambda' doesn't erase ranges, e.g. if the lambda is user code.
    if isInlineIfLambda then
        expr
        |> copyExpr cenv.g CloneAll
    else
        expr
        |> copyExpr cenv.g CloneAllAndMarkExprValsAsCompilerGenerated
        |> remarkExpr m

/// Make optimization decisions once we know the optimization information
/// for a value
and TryOptimizeVal cenv env (vOpt: ValRef option, mustInline, inlineIfLambda, valInfoForVal, m) = 

    match valInfoForVal with 
    // Inline all constants immediately 
    | ConstValue (c, ty) -> 
        Some (Expr.Const (c, m, ty))

    | SizeValue (_, detail) ->
        TryOptimizeVal cenv env (vOpt, mustInline, inlineIfLambda, detail, m) 

    | ValValue (vR, detail) -> 
         // Inline values bound to other values immediately 
         // Prefer to inline using the more specific info if possible 
         // If the more specific info didn't reveal an inline then use the value 
         match TryOptimizeVal cenv env (vOpt, mustInline, inlineIfLambda, detail, m) with 
          | Some e -> Some e
          | None -> 
              // If we have proven 'v = compilerGeneratedValue'
              // and 'v' is being eliminated in favour of 'compilerGeneratedValue'
              // then replace the name of 'compilerGeneratedValue'
              // by 'v' and mark it not compiler generated so we preserve good debugging and names.
              // Don't do this for things represented statically as it may publish multiple values with the same name.
              match vOpt with 
              | Some v when not v.IsCompilerGenerated && vR.IsCompilerGenerated && not vR.IsCompiledAsTopLevel  && not v.IsCompiledAsTopLevel -> 
                  vR.Deref.SetIsCompilerGenerated(false)
                  vR.Deref.SetLogicalName(v.LogicalName)
              | _ -> ()
              Some(exprForValRef m vR)

    | ConstExprValue(_size, expr) ->
        Some (remarkExpr m (copyExpr cenv.g CloneAllAndMarkExprValsAsCompilerGenerated expr))

    | CurriedLambdaValue (_, _, _, expr, _) when mustInline || inlineIfLambda ->
        let exprCopy = CopyExprForInlining cenv inlineIfLambda expr m
        Some exprCopy

    | TupleValue _ | UnionCaseValue _ | RecdValue _ when mustInline ->
        failwith "tuple, union and record values cannot be marked 'inline'"

    | UnknownValue when mustInline ->
        warning(Error(FSComp.SR.optValueMarkedInlineHasUnexpectedValue(), m)); None

    | _ when mustInline ->
        warning(Error(FSComp.SR.optValueMarkedInlineCouldNotBeInlined(), m)); None
    | _ -> None 
  
and TryOptimizeValInfo cenv env m vinfo = 
    if vinfo.HasEffect then None else TryOptimizeVal cenv env (None, false, false, vinfo.Info, m)

/// Add 'v1 = v2' information into the information stored about a value
and AddValEqualityInfo g m (v: ValRef) info =
    // ValValue is information that v = v2, where v2 does not change 
    // So we can't record this information for mutable values. An exception can be made
    // for "outArg" values arising from method calls since they are only temporarily mutable
    // when their address is passed to the method call. Another exception are mutable variables
    // created for tuple elimination in branching tuple bindings because they are assigned to
    // exactly once.
    if not v.IsMutable || IsKnownOnlyMutableBeforeUse v then 
        { info with Info = MakeValueInfoForValue g m v info.Info }
    else
        info 

/// Optimize/analyze a use of a value
and OptimizeVal cenv env expr (v: ValRef, m) =
    let valInfoForVal = GetInfoForVal cenv env m v 

    match TryOptimizeVal cenv env (Some v, v.MustInline, v.InlineIfLambda, valInfoForVal.ValExprInfo, m) with
    | Some e -> 
       // don't reoptimize inlined lambdas until they get applied to something
       match e with 
       | Expr.TyLambda _ 
       | Expr.Lambda _ ->
           e, (AddValEqualityInfo cenv.g m v 
                    { Info=valInfoForVal.ValExprInfo 
                      HasEffect=false 
                      MightMakeCriticalTailcall = false
                      FunctionSize=10 
                      TotalSize=10})
       | _ -> 
           let e, einfo = OptimizeExpr cenv env e 
           e, AddValEqualityInfo cenv.g m v einfo 

    | None -> 
       if v.MustInline then
           error(Error(FSComp.SR.optFailedToInlineValue(v.DisplayName), m))
       if v.InlineIfLambda then 
           warning(Error(FSComp.SR.optFailedToInlineSuggestedValue(v.DisplayName), m))
       expr, (AddValEqualityInfo cenv.g m v 
                    { Info=valInfoForVal.ValExprInfo 
                      HasEffect=false 
                      MightMakeCriticalTailcall = false
                      FunctionSize=1 
                      TotalSize=1})

/// Attempt to replace an application of a value by an alternative value.
and StripToNominalTyconRef cenv ty = 
    match tryAppTy cenv.g ty with
    | ValueSome x -> x
    | _ ->
        if isRefTupleTy cenv.g ty then
            let tyargs = destRefTupleTy cenv.g ty
            mkCompiledTupleTyconRef cenv.g false (List.length tyargs), tyargs 
        else failwith "StripToNominalTyconRef: unreachable" 

and CanDevirtualizeApplication cenv v vref ty args = 
     valRefEq cenv.g v vref
     && not (isUnitTy cenv.g ty)
     && isAppTy cenv.g ty 
     // Exclusion: Some unions have null as representations 
     && not (IsUnionTypeWithNullAsTrueValue cenv.g (fst(StripToNominalTyconRef cenv ty)).Deref)  
     // If we de-virtualize an operation on structs then we have to take the address of the object argument
     // Hence we have to actually have the object argument available to us, 
     && (not (isStructTy cenv.g ty) || not (isNil args)) 

and TakeAddressOfStructArgumentIfNeeded cenv (vref: ValRef) ty args m =
    if vref.IsInstanceMember && isStructTy cenv.g ty then 
        match args with 
        | objArg :: rest -> 
            // We set NeverMutates here, allowing more address-taking. This is valid because we only ever use DevirtualizeApplication to transform 
            // known calls to known generated F# code for CompareTo, Equals and GetHashCode.
            // If we ever reuse DevirtualizeApplication to transform an arbitrary virtual call into a 
            // direct call then this assumption is not valid.
            let wrap, objArgAddress, _readonly, _writeonly = mkExprAddrOfExpr cenv.g true false NeverMutates objArg None m
            wrap, (objArgAddress :: rest)
        | _ -> 
            // no wrapper, args stay the same 
            id, args
    else
        id, args

and DevirtualizeApplication cenv env (vref: ValRef) ty tyargs args m =
    let wrap, args = TakeAddressOfStructArgumentIfNeeded cenv vref ty args m
    let transformedExpr = wrap (MakeApplicationAndBetaReduce cenv.g (exprForValRef m vref, vref.Type, (if isNil tyargs then [] else [tyargs]), args, m))
    OptimizeExpr cenv env transformedExpr
  
and TryDevirtualizeApplication cenv env (f, tyargs, args, m) =
    match f, tyargs, args with 

    // Optimize/analyze calls to LanguagePrimitives.HashCompare.GenericComparisonIntrinsic when type is known 
    // to be augmented with a visible comparison value. 
    //
    // e.g rewrite 
    //      'LanguagePrimitives.HashCompare.GenericComparisonIntrinsic (x: C) (y: C)' 
    //  --> 'x.CompareTo(y: C)' where this is a direct call to the implementation of CompareTo, i.e.
    //        C :: CompareTo(C)
    //    not C :: CompareTo(obj)
    //
    // If C is a struct type then we have to take the address of 'c'
    
    | Expr.Val (v, _, _), [ty], _ when CanDevirtualizeApplication cenv v cenv.g.generic_comparison_inner_vref ty args ->
         
        let tcref, tyargs = StripToNominalTyconRef cenv ty
        match tcref.GeneratedCompareToValues with 
        | Some (_, vref) -> Some (DevirtualizeApplication cenv env vref ty tyargs args m)
        | _ -> None
        
    | Expr.Val (v, _, _), [ty], _ when CanDevirtualizeApplication cenv v cenv.g.generic_comparison_withc_inner_vref ty args ->
         
        let tcref, tyargs = StripToNominalTyconRef cenv ty
        match tcref.GeneratedCompareToWithComparerValues, args with 
        | Some vref, [comp; x; y] -> 
            // the target takes a tupled argument, so we need to reorder the arg expressions in the
            // arg list, and create a tuple of y & comp
            // push the comparer to the end and box the argument
            let args2 = [x; mkRefTupledNoTypes cenv.g m [mkCoerceExpr(y, cenv.g.obj_ty, m, ty) ; comp]]
            Some (DevirtualizeApplication cenv env vref ty tyargs args2 m)
        | _ -> None
        
    // Optimize/analyze calls to LanguagePrimitives.HashCompare.GenericEqualityIntrinsic when type is known 
    // to be augmented with a visible equality-without-comparer value. 
    //   REVIEW: GenericEqualityIntrinsic (which has no comparer) implements PER semantics (5537: this should be ER semantics)
    //           We are devirtualizing to a Equals(T) method which also implements PER semantics (5537: this should be ER semantics)
    | Expr.Val (v, _, _), [ty], _ when CanDevirtualizeApplication cenv v cenv.g.generic_equality_er_inner_vref ty args ->
         
        let tcref, tyargs = StripToNominalTyconRef cenv ty 
        match tcref.GeneratedHashAndEqualsValues with 
        | Some (_, vref) -> Some (DevirtualizeApplication cenv env vref ty tyargs args m)
        | _ -> None
        
    // Optimize/analyze calls to LanguagePrimitives.HashCompare.GenericEqualityWithComparerFast
    | Expr.Val (v, _, _), [ty], _ when CanDevirtualizeApplication cenv v cenv.g.generic_equality_withc_inner_vref ty args ->
        let tcref, tyargs = StripToNominalTyconRef cenv ty
        match tcref.GeneratedHashAndEqualsWithComparerValues, args with
        | Some (_, _, withcEqualsVal), [comp; x; y] -> 
            // push the comparer to the end and box the argument
            let args2 = [x; mkRefTupledNoTypes cenv.g m [mkCoerceExpr(y, cenv.g.obj_ty, m, ty) ; comp]]
            Some (DevirtualizeApplication cenv env withcEqualsVal ty tyargs args2 m)
        | _ -> None 
      
    // Optimize/analyze calls to LanguagePrimitives.HashCompare.GenericEqualityWithComparer
    | Expr.Val (v, _, _), [ty], _ when CanDevirtualizeApplication cenv v cenv.g.generic_equality_per_inner_vref ty args && not(isRefTupleTy cenv.g ty) ->
       let tcref, tyargs = StripToNominalTyconRef cenv ty
       match tcref.GeneratedHashAndEqualsWithComparerValues, args with
       | Some (_, _, withcEqualsVal), [x; y] -> 
           let args2 = [x; mkRefTupledNoTypes cenv.g m [mkCoerceExpr(y, cenv.g.obj_ty, m, ty); (mkCallGetGenericPEREqualityComparer cenv.g m)]]
           Some (DevirtualizeApplication cenv env withcEqualsVal ty tyargs args2 m)
       | _ -> None     
    
    // Optimize/analyze calls to LanguagePrimitives.HashCompare.GenericHashIntrinsic
    | Expr.Val (v, _, _), [ty], _ when CanDevirtualizeApplication cenv v cenv.g.generic_hash_inner_vref ty args ->
        let tcref, tyargs = StripToNominalTyconRef cenv ty
        match tcref.GeneratedHashAndEqualsWithComparerValues, args with
        | Some (_, withcGetHashCodeVal, _), [x] -> 
            let args2 = [x; mkCallGetGenericEREqualityComparer cenv.g m]
            Some (DevirtualizeApplication cenv env withcGetHashCodeVal ty tyargs args2 m)
        | _ -> None 
        
    // Optimize/analyze calls to LanguagePrimitives.HashCompare.GenericHashWithComparerIntrinsic
    | Expr.Val (v, _, _), [ty], _ when CanDevirtualizeApplication cenv v cenv.g.generic_hash_withc_inner_vref ty args ->
        let tcref, tyargs = StripToNominalTyconRef cenv ty
        match tcref.GeneratedHashAndEqualsWithComparerValues, args with
        | Some (_, withcGetHashCodeVal, _), [comp; x] -> 
            let args2 = [x; comp]
            Some (DevirtualizeApplication cenv env withcGetHashCodeVal ty tyargs args2 m)
        | _ -> None 

    // Optimize/analyze calls to LanguagePrimitives.HashCompare.GenericComparisonWithComparerIntrinsic for tuple types
    | Expr.Val (v, _, _), [ty], _ when valRefEq cenv.g v cenv.g.generic_comparison_inner_vref && isRefTupleTy cenv.g ty ->
        let tyargs = destRefTupleTy cenv.g ty 
        let vref = 
            match tyargs.Length with 
            | 2 -> Some cenv.g.generic_compare_withc_tuple2_vref 
            | 3 -> Some cenv.g.generic_compare_withc_tuple3_vref 
            | 4 -> Some cenv.g.generic_compare_withc_tuple4_vref 
            | 5 -> Some cenv.g.generic_compare_withc_tuple5_vref 
            | _ -> None
        match vref with 
        | Some vref -> Some (DevirtualizeApplication cenv env vref ty tyargs (mkCallGetGenericComparer cenv.g m :: args) m)            
        | None -> None
        
    // Optimize/analyze calls to LanguagePrimitives.HashCompare.GenericHashWithComparerIntrinsic for tuple types
    | Expr.Val (v, _, _), [ty], _ when valRefEq cenv.g v cenv.g.generic_hash_inner_vref && isRefTupleTy cenv.g ty ->
        let tyargs = destRefTupleTy cenv.g ty 
        let vref = 
            match tyargs.Length with 
            | 2 -> Some cenv.g.generic_hash_withc_tuple2_vref 
            | 3 -> Some cenv.g.generic_hash_withc_tuple3_vref 
            | 4 -> Some cenv.g.generic_hash_withc_tuple4_vref 
            | 5 -> Some cenv.g.generic_hash_withc_tuple5_vref 
            | _ -> None
        match vref with 
        | Some vref -> Some (DevirtualizeApplication cenv env vref ty tyargs (mkCallGetGenericEREqualityComparer cenv.g m :: args) m)            
        | None -> None
        
    // Optimize/analyze calls to LanguagePrimitives.HashCompare.GenericEqualityIntrinsic for tuple types
    //  REVIEW (5537): GenericEqualityIntrinsic implements PER semantics, and we are replacing it to something also
    //                 implementing PER semantics. However GenericEqualityIntrinsic should implement ER semantics.
    | Expr.Val (v, _, _), [ty], _ when valRefEq cenv.g v cenv.g.generic_equality_per_inner_vref && isRefTupleTy cenv.g ty ->
        let tyargs = destRefTupleTy cenv.g ty 
        let vref = 
            match tyargs.Length with 
            | 2 -> Some cenv.g.generic_equals_withc_tuple2_vref 
            | 3 -> Some cenv.g.generic_equals_withc_tuple3_vref 
            | 4 -> Some cenv.g.generic_equals_withc_tuple4_vref 
            | 5 -> Some cenv.g.generic_equals_withc_tuple5_vref 
            | _ -> None
        match vref with 
        | Some vref -> Some (DevirtualizeApplication cenv env vref ty tyargs (mkCallGetGenericPEREqualityComparer cenv.g m :: args) m)            
        | None -> None
        
    // Optimize/analyze calls to LanguagePrimitives.HashCompare.GenericComparisonWithComparerIntrinsic for tuple types
    | Expr.Val (v, _, _), [ty], _ when valRefEq cenv.g v cenv.g.generic_comparison_withc_inner_vref && isRefTupleTy cenv.g ty ->
        let tyargs = destRefTupleTy cenv.g ty 
        let vref = 
            match tyargs.Length with 
            | 2 -> Some cenv.g.generic_compare_withc_tuple2_vref 
            | 3 -> Some cenv.g.generic_compare_withc_tuple3_vref 
            | 4 -> Some cenv.g.generic_compare_withc_tuple4_vref 
            | 5 -> Some cenv.g.generic_compare_withc_tuple5_vref 
            | _ -> None
        match vref with 
        | Some vref -> Some (DevirtualizeApplication cenv env vref ty tyargs args m)            
        | None -> None
        
    // Optimize/analyze calls to LanguagePrimitives.HashCompare.GenericHashWithComparerIntrinsic for tuple types
    | Expr.Val (v, _, _), [ty], _ when valRefEq cenv.g v cenv.g.generic_hash_withc_inner_vref && isRefTupleTy cenv.g ty ->
        let tyargs = destRefTupleTy cenv.g ty 
        let vref = 
            match tyargs.Length with 
            | 2 -> Some cenv.g.generic_hash_withc_tuple2_vref 
            | 3 -> Some cenv.g.generic_hash_withc_tuple3_vref 
            | 4 -> Some cenv.g.generic_hash_withc_tuple4_vref 
            | 5 -> Some cenv.g.generic_hash_withc_tuple5_vref 
            | _ -> None
        match vref with 
        | Some vref -> Some (DevirtualizeApplication cenv env vref ty tyargs args m)            
        | None -> None
        
    // Optimize/analyze calls to LanguagePrimitives.HashCompare.GenericEqualityWithComparerIntrinsic for tuple types
    | Expr.Val (v, _, _), [ty], _ when valRefEq cenv.g v cenv.g.generic_equality_withc_inner_vref && isRefTupleTy cenv.g ty ->
        let tyargs = destRefTupleTy cenv.g ty 
        let vref = 
            match tyargs.Length with 
            | 2 -> Some cenv.g.generic_equals_withc_tuple2_vref 
            | 3 -> Some cenv.g.generic_equals_withc_tuple3_vref 
            | 4 -> Some cenv.g.generic_equals_withc_tuple4_vref 
            | 5 -> Some cenv.g.generic_equals_withc_tuple5_vref 
            | _ -> None
        match vref with 
        | Some vref -> Some (DevirtualizeApplication cenv env vref ty tyargs args m)            
        | None -> None
        
    // Calls to LanguagePrimitives.IntrinsicFunctions.UnboxGeneric can be optimized to calls to UnboxFast when we know that the 
    // target type isn't 'NullNotLiked', i.e. that the target type is not an F# union, record etc. 
    // Note UnboxFast is just the .NET IL 'unbox.any' instruction. 
    | Expr.Val (v, _, _), [ty], _ when valRefEq cenv.g v cenv.g.unbox_vref && 
                                   canUseUnboxFast cenv.g m ty ->

        Some(DevirtualizeApplication cenv env cenv.g.unbox_fast_vref ty tyargs args m)
        
    // Calls to LanguagePrimitives.IntrinsicFunctions.TypeTestGeneric can be optimized to calls to TypeTestFast when we know that the 
    // target type isn't 'NullNotTrueValue', i.e. that the target type is not an F# union, record etc. 
    // Note TypeTestFast is just the .NET IL 'isinst' instruction followed by a non-null comparison 
    | Expr.Val (v, _, _), [ty], _ when valRefEq cenv.g v cenv.g.istype_vref && 
                                   canUseTypeTestFast cenv.g ty ->

        Some(DevirtualizeApplication cenv env cenv.g.istype_fast_vref ty tyargs args m)
        
    // Don't fiddle with 'methodhandleof' calls - just remake the application
    | Expr.Val (vref, _, _), _, _ when valRefEq cenv.g vref cenv.g.methodhandleof_vref ->
        Some( MakeApplicationAndBetaReduce cenv.g (exprForValRef m vref, vref.Type, (if isNil tyargs then [] else [tyargs]), args, m), 
              { TotalSize=1
                FunctionSize=1
                HasEffect=false
                MightMakeCriticalTailcall = false
                Info=UnknownValue})

    | _ -> None

/// Attempt to inline an application of a known value at callsites
and TryInlineApplication cenv env finfo (tyargs: TType list, args: Expr list, m) =
    // Considering inlining app 
    match finfo.Info with 
    | StripLambdaValue (lambdaId, arities, size, f2, f2ty) when
       (// Considering inlining lambda 
        cenv.optimizing &&
        cenv.settings.InlineLambdas &&
        not finfo.HasEffect &&
        // Don't inline recursively! 
        not (Zset.contains lambdaId env.dontInline) &&
        (// Check the number of argument groups is enough to saturate the lambdas of the target. 
         (if tyargs |> List.exists (fun t -> match t with TType_measure _ -> false | _ -> true) then 1 else 0) + args.Length = arities &&
          (if size > cenv.settings.lambdaInlineThreshold + args.Length then
             // Not inlining lambda near, size too big
             false
           else true))) ->
            
        let isBaseCall = not (List.isEmpty args) &&
                              match args.[0] with
                              | Expr.Val (vref, _, _) when vref.IsBaseVal -> true
                              | _ -> false
        
        if isBaseCall then None else

        // Since Lazy`1 moved from FSharp.Core to mscorlib on .NET 4.0, inlining Lazy values from 2.0 will
        // confuse the optimizer if the assembly is referenced on 4.0, since there will be no value to tie back
        // to FSharp.Core                              
        let isValFromLazyExtensions =
            if cenv.g.compilingFslib then
                false
            else
                match finfo.Info with
                | ValValue(vref, _) ->
                    match vref.ApparentEnclosingEntity with
                    | Parent tcr when (tyconRefEq cenv.g cenv.g.lazy_tcr_canon tcr) ->
                            match tcr.CompiledRepresentation with
                            | CompiledTypeRepr.ILAsmNamed(iltr, _, _) -> 
                                match iltr.Scope with
                                | ILScopeRef.Assembly aref -> aref.Name = "FSharp.Core"
                                | _ -> false
                            | _ -> false
                    | _ -> false
                | _ -> false                                          
        
        if isValFromLazyExtensions then None else

        let isSecureMethod =
          match finfo.Info with
          | ValValue(vref, _) ->
                vref.Attribs |> List.exists (fun a -> (IsSecurityAttribute cenv.g cenv.amap cenv.casApplied a m) || (IsSecurityCriticalAttribute cenv.g a))
          | _ -> false                              

        if isSecureMethod then None else

        let isGetHashCode =
            match finfo.Info with
            | ValValue(vref, _) -> vref.DisplayName = "GetHashCode" && vref.IsCompilerGenerated
            | _ -> false

        if isGetHashCode then None else

        // Inlining lambda 
        let f2R = CopyExprForInlining cenv false f2 m

        // Optimizing arguments after inlining

        // REVIEW: this is a cheapshot way of optimizing the arg expressions as well without the restriction of recursive  
        // inlining kicking into effect 
        let argsR = args |> List.map (fun e -> let eR, _einfo = OptimizeExpr cenv env e in eR) 

        // Beta reduce. MakeApplicationAndBetaReduce cenv.g does all the hard work. 
        // Inlining: beta reducing 
        let exprR = MakeApplicationAndBetaReduce cenv.g (f2R, f2ty, [tyargs], argsR, m)
        // Inlining: reoptimizing
        Some(OptimizeExpr cenv {env with dontInline= Zset.add lambdaId env.dontInline} exprR)
          
    | _ -> None

// Optimize the application of computed functions.
// See https://github.com/fsharp/fslang-design/blob/master/tooling/FST-1034-lambda-optimizations.md
//
// Always lift 'let', 'letrec', sequentials and 'match' off computed functions so
//     (let x = 1 in fexpr) arg ---> let x = 1 in fexpr arg 
//     (let rec binds in fexpr) arg ---> let rec binds in fexpr arg 
//     (e; fexpr) arg ---> e; fexpr arg 
//     (match e with pat1 -> func1 | pat2 -> func2) args --> (match e with pat1 -> func1 args | pat2 -> func2 args)
//
// This is always valid because functions are computed before arguments.
// We do this even in debug code as it doesn't change debugging properties.
// This is useful in DSLs that compute functions and weave them together with user code, e.g.
// inline F# computation expressions.
//
// The case of 'match' is particularly awkward because we are cloning 'args' on the right.  We want to avoid
// this in the common case, so we first collect up all the "function holes" 
//     (let x = 1 in <hole>) 
//     (let rec binds in <hole>) 
//     (e; <hole>) 
//     (match e with pat1 -> <hole>| pat2 -> <hole>)
// then work out if we only have one of them.  While collecting up the holes we build up a function to rebuild the
// overall expression given new expressions ("func" --> "func args" and its optimization).
//
// If there a multiple holes, we had a "match" somewhere, and we abandon OptimizeApplication and simply apply the 
// function to the arguments at each hole (copying the arguments), then reoptimize the whole result.
//
// If there is a single hole, we proceed with OptimizeApplication
and StripPreComputationsFromComputedFunction g f0 args mkApp =
    
    // Identify sub-expressions that are the lambda functions to apply.
    // There may be more than one because of multiple 'match' branches.
    let rec strip (f: Expr) : Expr list * (Expr list -> Expr) =
        match stripExpr f with 
        | Expr.Let (bind, bodyExpr, m, _) -> 
            let fs, remake = strip bodyExpr 
            fs, (remake >> mkLetBind m bind)

        | Expr.LetRec (binds, bodyExpr, m, _) -> 
            let fs, remake = strip bodyExpr 
            fs, (remake >> mkLetRecBinds m binds)

        | Expr.Sequential (x1, bodyExpr, NormalSeq, m) -> 
            let fs, remake = strip bodyExpr 
            fs, (remake >> (fun bodyExpr2 -> Expr.Sequential (x1, bodyExpr2, NormalSeq, m)))

        // Matches which compute a different function on each branch are awkward, see above.
        | Expr.Match (spMatch, exprm, dtree, targets, dflt, _ty) when targets.Length <= 2 ->
            let fsl, targetRemakes = 
                targets 
                |> Array.map (fun (TTarget(vs, bodyExpr, flags)) -> 
                    let fs, remake = strip bodyExpr
                    fs, (fun holes -> TTarget(vs, remake holes, flags)))
                |> Array.unzip

            let fs = List.concat fsl 
            let chunkSizes = Array.map List.length fsl
            let remake (newExprs: Expr list) = 
                let newExprsInChunks, _ = 
                    ((newExprs,0), chunkSizes) ||> Array.mapFold (fun (acc,i) chunkSize -> 
                        let chunk = acc.[0..chunkSize-1]
                        let acc = acc.[chunkSize..]
                        chunk, (acc, i+chunkSize))
                let targetsR = (newExprsInChunks, targetRemakes) ||> Array.map2 (fun newExprsChunk targetRemake -> targetRemake newExprsChunk)
                let tyR = tyOfExpr g targetsR.[0].TargetExpression
                Expr.Match (spMatch, exprm, dtree, targetsR, dflt, tyR)
            fs, remake

        | Expr.DebugPoint (dp, innerExpr) -> 
            let fs, remake = strip innerExpr 
            fs, (remake >> (fun innerExprR -> Expr.DebugPoint (dp, innerExprR)))

        | _ -> 
            [f], (fun newExprs -> (assert (newExprs.Length = 1)); List.head newExprs)

    match strip f0 with 
    | [f], remake -> 
         // If the computed function has only one interesting function result expression then progress as normal
         Choice2Of2 (f, (fun x -> remake [x]))
    | fs, remake -> 
         // If there is a match with multiple branches then apply each function to a copy of the arguments,
         // remake the whole expression and return an indicator to reoptimize that.
         let applied = 
             fs |> List.mapi (fun i f -> 
                 let argsR = if i = 0 then args else List.map (copyExpr g CloneAll) args
                 mkApp f argsR)
         let remade = remake applied
         Choice1Of2 remade

/// When optimizing a function in an application, use the whole range including arguments for the range
/// to apply to 'inline' code
and OptimizeFuncInApplication cenv env f0 mWithArgs =
    let f0 = stripExpr f0
    match f0 with
    | Expr.Val (v, _vFlags, _) -> 
        OptimizeVal cenv env f0 (v, mWithArgs)
    | _ ->
        OptimizeExpr cenv env f0

/// Optimize/analyze an application of a function to type and term arguments
and OptimizeApplication cenv env (f0, f0ty, tyargs, args, m) =
    let g = cenv.g
    // trying to devirtualize
    match TryDevirtualizeApplication cenv env (f0, tyargs, args, m) with 
    | Some res -> 
        // devirtualized
        res
    | None -> 
    let optf0, finfo = OptimizeFuncInApplication cenv env f0 m

    match StripPreComputationsFromComputedFunction g optf0 args (fun f argsR -> MakeApplicationAndBetaReduce g (f, tyOfExpr g f, [tyargs], argsR, f.Range)) with 
    | Choice1Of2 remade -> 
        OptimizeExpr cenv env remade
    | Choice2Of2 (newf0, remake) -> 

    match TryInlineApplication cenv env finfo (tyargs, args, m) with 
    | Some (res, info) -> 
        // inlined
        (res |> remake), info
    | None -> 

    let shapes = 
        match newf0 with 
        | Expr.Val (vref, _, _) ->
            match vref.ValReprInfo with
            | Some(ValReprInfo(_, detupArgsL, _)) ->
                let nargs = args.Length
                let nDetupArgsL = detupArgsL.Length
                let nShapes = min nargs nDetupArgsL 
                let detupArgsShapesL = 
                    List.truncate nShapes detupArgsL 
                    |> List.map (fun detupArgs -> 
                        match detupArgs with 
                        | [] | [_] -> UnknownValue
                        | _ -> TupleValue(Array.ofList (List.map (fun _ -> UnknownValue) detupArgs))) 
                List.zip (detupArgsShapesL @ List.replicate (nargs - nShapes) UnknownValue) args
            | _ -> args |> List.map (fun arg -> UnknownValue, arg)     
        | _ -> args |> List.map (fun arg -> UnknownValue, arg) 

    let newArgs, arginfos = OptimizeExprsThenReshapeAndConsiderSplits cenv env shapes
    // beta reducing
    let reducedExpr = MakeApplicationAndBetaReduce g (newf0, f0ty, [tyargs], newArgs, m) 
    let newExpr = reducedExpr |> remake
    
    match newf0, reducedExpr with 
    | (Expr.Lambda _ | Expr.TyLambda _), Expr.Let _ -> 
       // we beta-reduced, hence reoptimize 
        OptimizeExpr cenv env newExpr
    | _ -> 
        // regular

        // Determine if this application is a critical tailcall
        let mayBeCriticalTailcall = 
            match newf0 with 
            | KnownValApp(vref, _typeArgs, otherArgs) ->

                 // Check if this is a call to a function of known arity that has been inferred to not be a critical tailcall when used as a direct call
                 // This includes recursive calls to the function being defined (in which case we get a non-critical, closed-world tailcall).
                 // Note we also have to check the argument count to ensure this is a direct call (or a partial application).
                 let doesNotMakeCriticalTailcall = 
                     vref.MakesNoCriticalTailcalls || 
                     (let valInfoForVal = GetInfoForVal cenv env m vref in valInfoForVal.ValMakesNoCriticalTailcalls) ||
                     (match env.functionVal with | None -> false | Some (v, _) -> valEq vref.Deref v)
                 if doesNotMakeCriticalTailcall then
                    let numArgs = otherArgs.Length + newArgs.Length
                    match vref.ValReprInfo with 
                    | Some i -> numArgs > i.NumCurriedArgs 
                    | None -> 
                    match env.functionVal with 
                    | Some (_v, i) -> numArgs > i.NumCurriedArgs
                    | None -> true // over-application of a known function, which presumably returns a function. This counts as an indirect call
                 else
                    true // application of a function that may make a critical tailcall
                
            | _ -> 
                // All indirect calls (calls to unknown functions) are assumed to be critical tailcalls 
                true

        newExpr, { TotalSize=finfo.TotalSize + AddTotalSizes arginfos
                   FunctionSize=finfo.FunctionSize + AddFunctionSizes arginfos
                   HasEffect=true
                   MightMakeCriticalTailcall = mayBeCriticalTailcall
                   Info=ValueOfExpr newExpr }
    
/// Extract a sequence of pipe-right operations (note the pipe-right operator is left-associative
/// so we start with the full thing and descend down taking apps off the end first)
/// The pipeline begins with a |>, ||> or |||>
and getPipes g expr acc =
    // Note, we strip any outer debug points because we are replacing it with more specific debug points along
    // the pipeline.
    //
    // For example
    //    let test () = x |> f 
    // initially has a debug point covering "x |> f", e.g.
    //    let test () = DP(x |> f)
    // This is dreplaced by
    //    let test () = DP(x) |> DP(f)
    match stripDebugPoints expr with
    | OpPipeRight g (resType, xExpr, fExpr, m) ->
        getPipes g xExpr (([xExpr.Range], resType, fExpr, m) :: acc) 
    | OpPipeRight2 g (resType, x1Expr, x2Expr, fExpr, m) ->
        [x1Expr; x2Expr], (([x1Expr.Range; x2Expr.Range], resType, fExpr, m) :: acc)
    | OpPipeRight3 g (resType, x1Expr, x2Expr, x3Expr, fExpr, m) ->
        [x1Expr; x2Expr; x3Expr], (([x1Expr.Range; x2Expr.Range; x3Expr.Range], resType, fExpr, m) :: acc)
    | _ ->
        [expr], acc

/// In debug code, process a pipe-right manually to lay down the debug point for the application of the function after
/// the evaluation of the argument, all the way down the chain.
and OptimizeDebugPipeRights cenv env expr =
    let g = cenv.g

    env.methEnv.pipelineCount <- env.methEnv.pipelineCount + 1
    let xs0, pipes = getPipes g expr []
    
    let xs0R, xs0Infos = OptimizeExprsThenConsiderSplits cenv env xs0
    let xs0Info = CombineValueInfosUnknown xs0Infos

    assert (pipes.Length > 0)
    let pipesFront, pipeLast = List.frontAndBack pipes

    // The last pipe in the chain
    //     ... |> fLast
    // turns into a then-do sequential, so
    //    fLast <prev-pipe-input> thendo ()
    // with a breakpoint on the first expression
    let binderLast (prevInputs, prevInputInfo) =
        let (_, _, fExpr: Expr, _) = pipeLast
        let fRange = fExpr.Range
        let fType = tyOfExpr g fExpr
        let fR, finfo = OptimizeExpr cenv env fExpr
        let app = mkApps g ((fR, fType), [], prevInputs, fRange)
        let expr = mkDebugPoint fRange app
        let info = CombineValueInfosUnknown [finfo; prevInputInfo]
        expr, info

    // Mid points in the chain
    //     ... |> fMid |> rest
    // turn into let-binding on an intermediate pipe stage
    //    let pipe-stage-n = fMid <prev-pipe-input> 
    //    rest <pipe-stage-n>
    // with a breakpoint on the binding
    //
    let pipesBinder =
        List.foldBack 
            (fun (i, (xsRange, resType, fExpr: Expr, _)) binder ->
                let fRange = fExpr.Range
                let fType = tyOfExpr g fExpr
                let name = $"Pipe #%d{env.methEnv.pipelineCount} stage #%d{i+1} at line %d{fRange.StartLine}"
                let stageVal, stageValExpr = mkLocal (List.reduce unionRanges xsRange) name resType
                let fR, finfo = OptimizeExpr cenv env fExpr
                let restExpr, restInfo = binder ([stageValExpr], finfo)
                let newBinder (ves, info) = 
                    // The range used for the 'let' expression is only the 'f' in x |> f
                    let app = mkApps g ((fR, fType), [], ves, fRange)
                    let appDebugPoint = DebugPointAtBinding.Yes fRange
                    let expr = mkLet appDebugPoint fRange stageVal app restExpr
                    let info = CombineValueInfosUnknown [info; restInfo]
                    expr, info
                newBinder
            )
           (List.indexed pipesFront)
           binderLast
    
    // The first point in the chain is similar
    //    let <pipe-input> = x 
    //    rest <pipe-input>
    // with a breakpoint on the pipe-input binding
    let nxs0R = xs0R.Length
    let inputVals, inputValExprs =
        xs0R
        |> List.mapi (fun i x0R -> 
            let nm = $"Pipe #%d{env.methEnv.pipelineCount} input" + (if nxs0R  > 1 then " #" + string (i+1) else "") + $" at line %d{x0R.Range.StartLine}"
            mkLocal x0R.Range nm (tyOfExpr g x0R))
        |> List.unzip
    let pipesExprR, pipesInfo = pipesBinder (inputValExprs, xs0Info)
    
    // Build up the chain of 'let' related to the first input
    let expr = 
        List.foldBack2
            (fun (x0R: Expr) inputVal e -> 
                let xRange0 = x0R.Range
                mkLet (DebugPointAtBinding.Yes xRange0) expr.Range inputVal x0R e) 
            xs0R 
            inputVals
            pipesExprR
    expr, { pipesInfo with HasEffect=true}
    
and OptimizeFSharpDelegateInvoke cenv env (invokeRef, f0, f0ty, tyargs, args, m) =
    let g = cenv.g
    let optf0, finfo = OptimizeExpr cenv env f0

    match StripPreComputationsFromComputedFunction g optf0 args (fun f argsR -> MakeFSharpDelegateInvokeAndTryBetaReduce g (invokeRef, f, f0ty, tyargs, argsR, m)) with
    | Choice1Of2 remade -> 
        OptimizeExpr cenv env remade
    | Choice2Of2 (newf0, remake) -> 

    let newArgs, arginfos = OptimizeExprsThenConsiderSplits cenv env args
    let reducedExpr = MakeFSharpDelegateInvokeAndTryBetaReduce g (invokeRef, newf0, f0ty, tyargs, newArgs, m)
    let newExpr = reducedExpr |> remake
    match newf0, reducedExpr with 
    | Expr.Obj _, Expr.Let _ -> 
        // we beta-reduced, hence reoptimize 
        OptimizeExpr cenv env newExpr
    | _ -> 
        // no reduction, return
        newExpr, { TotalSize=finfo.TotalSize + AddTotalSizes arginfos
                   FunctionSize=finfo.FunctionSize + AddFunctionSizes arginfos
                   HasEffect=true
                   MightMakeCriticalTailcall = true
                   Info=ValueOfExpr newExpr }


/// Optimize/analyze a lambda expression
and OptimizeLambdas (vspec: Val option) cenv env topValInfo e ety = 
    match e with 
    | Expr.Lambda (lambdaId, _, _, _, _, m, _)  
    | Expr.TyLambda (lambdaId, _, _, m, _) ->
        let env = { env with methEnv = { pipelineCount = 0 }}
        let tps, ctorThisValOpt, baseValOpt, vsl, body, bodyty = IteratedAdjustArityOfLambda cenv.g cenv.amap topValInfo e
        let env = { env with functionVal = (match vspec with None -> None | Some v -> Some (v, topValInfo)) }
        let env = Option.foldBack (BindInternalValToUnknown cenv) ctorThisValOpt env
        let env = Option.foldBack (BindInternalValToUnknown cenv) baseValOpt env
        let env = BindTypeVarsToUnknown tps env
        let env = List.foldBack (BindInternalValsToUnknown cenv) vsl env
        let bodyR, bodyinfo = OptimizeExpr cenv env body
        let exprR = mkMemberLambdas m tps ctorThisValOpt baseValOpt vsl (bodyR, bodyty)
        let arities = vsl.Length
        let arities = if isNil tps then arities else 1+arities
        let bsize = bodyinfo.TotalSize
        
        // Set the flag on the value indicating that direct calls can avoid a tailcall (which are expensive on .NET x86)
        // MightMakeCriticalTailcall is true whenever the body of the method may itself do a useful tailcall, e.g. has
        // an application in the last position.
        match vspec with 
        | Some v -> 
            if not bodyinfo.MightMakeCriticalTailcall then 
                v.SetMakesNoCriticalTailcalls() 
            
            // UNIT TEST HOOK: report analysis results for the first optimization phase 
            if cenv.settings.reportingPhase && not v.IsCompilerGenerated then 
                if cenv.settings.reportNoNeedToTailcall then 
                    if bodyinfo.MightMakeCriticalTailcall then
                        printfn "value %s at line %d may make a critical tailcall" v.DisplayName v.Range.StartLine 
                    else 
                        printfn "value %s at line %d does not make a critical tailcall" v.DisplayName v.Range.StartLine 
                if cenv.settings.reportTotalSizes then 
                    printfn "value %s at line %d has total size %d" v.DisplayName v.Range.StartLine bodyinfo.TotalSize 
                if cenv.settings.reportFunctionSizes then 
                    printfn "value %s at line %d has method size %d" v.DisplayName v.Range.StartLine bodyinfo.FunctionSize
                if cenv.settings.reportHasEffect then 
                    if bodyinfo.HasEffect then
                        printfn "function %s at line %d causes side effects or may not terminate" v.DisplayName v.Range.StartLine 
                    else 
                        printfn "function %s at line %d causes no side effects" v.DisplayName v.Range.StartLine 
        | _ -> 
            () 

        // can't inline any values with semi-recursive object references to self or base 
        let valu =   
          match baseValOpt with 
          | None -> CurriedLambdaValue (lambdaId, arities, bsize, exprR, ety) 
          | Some baseVal -> 
              let fvs = freeInExpr CollectLocals bodyR
              if fvs.UsesMethodLocalConstructs || fvs.FreeLocals.Contains baseVal then 
                  UnknownValue
              else 
                  let expr2 = mkMemberLambdas m tps ctorThisValOpt None vsl (bodyR, bodyty)
                  CurriedLambdaValue (lambdaId, arities, bsize, expr2, ety) 
                  
        let estimatedSize = 
            match vspec with
            | Some v when v.IsCompiledAsTopLevel -> methodDefnTotalSize
            | _ -> closureTotalSize

        exprR, { TotalSize=bsize + estimatedSize (* estimate size of new syntactic closure - expensive, in contrast to a method *)
                 FunctionSize=1 
                 HasEffect=false
                 MightMakeCriticalTailcall = false
                 Info= valu }

    | _ -> OptimizeExpr cenv env e 
      
and OptimizeNewDelegateExpr cenv env (lambdaId, vsl, body, remake) = 
    let env = List.foldBack (BindInternalValsToUnknown cenv) vsl env
    let bodyR, bodyinfo = OptimizeExpr cenv env body
    let arities = vsl.Length
    let bsize = bodyinfo.TotalSize
    let exprR = remake bodyR
    let valu = CurriedLambdaValue (lambdaId, arities, bsize, exprR, tyOfExpr cenv.g exprR) 

    exprR, { TotalSize=bsize + closureTotalSize (* estimate size of new syntactic closure - expensive, in contrast to a method *)
             FunctionSize=1 
             HasEffect=false
             MightMakeCriticalTailcall = false
             Info= valu }

/// Recursive calls that first try to make an expression "fit" the a shape
/// where it is about to be consumed.
and OptimizeExprsThenReshapeAndConsiderSplits cenv env exprs = 
    match exprs with 
    | [] -> NoExprs 
    | _ -> OptimizeList (OptimizeExprThenReshapeAndConsiderSplit cenv env) exprs

and OptimizeExprsThenConsiderSplits cenv env exprs = 
    match exprs with 
    | [] -> NoExprs 
    | _ -> OptimizeList (OptimizeExprThenConsiderSplit cenv env) exprs

and OptimizeExprThenReshapeAndConsiderSplit cenv env (shape, e) = 
    OptimizeExprThenConsiderSplit cenv env (ReshapeExpr cenv (shape, e))

and OptimizeDecisionTreeTargets cenv env m targets = 
    OptimizeList (OptimizeDecisionTreeTarget cenv env m) (Array.toList targets)

and ReshapeExpr cenv (shape, e) = 
  match shape, e with 
  | TupleValue subshapes, Expr.Val (_vref, _vFlags, m) ->
      let tinst = destRefTupleTy cenv.g (tyOfExpr cenv.g e)
      let subshapes = Array.toList subshapes
      mkRefTupled cenv.g m (List.mapi (fun i subshape -> ReshapeExpr cenv (subshape, mkTupleFieldGet cenv.g (tupInfoRef, e, tinst, i, m))) subshapes) tinst
  | _ ->  
      e

and OptimizeExprThenConsiderSplit cenv env e = 
  let eR, einfo = OptimizeExpr cenv env e
  // ALWAYS consider splits for enormous sub terms here - otherwise we will create invalid .NET programs  
  ConsiderSplitToMethod true cenv.settings.veryBigExprSize cenv env (eR, einfo) 

/// Decide whether to List.unzip a sub-expression into a new method
and ComputeSplitToMethodCondition flag threshold cenv env (e: Expr, einfo) = 
    flag &&
    // NOTE: The method splitting optimization is completely disabled if we are not taking tailcalls.
    cenv.emitTailcalls &&
    not env.disableMethodSplitting &&
    einfo.FunctionSize >= threshold &&

     // We can only split an expression out as a method if certain conditions are met. 
     // It can't use any protected or base calls, rethrow(), byrefs etc.
    let m = e.Range
    (let fvs = freeInExpr (CollectLocalsWithStackGuard()) e
     not fvs.UsesUnboundRethrow &&
     not fvs.UsesMethodLocalConstructs &&
     fvs.FreeLocals |> Zset.forall (fun v -> 
          // no direct-self-recursive references
          not (env.dontSplitVars.ContainsVal v) &&
          (v.ValReprInfo.IsSome ||
            // All the free variables (apart from things with an arity, i.e. compiled as methods) should be normal, i.e. not base/this etc. 
            (v.BaseOrThisInfo = NormalVal && 
             // None of them should be byrefs 
             not (isByrefLikeTy cenv.g m v.Type) && 
             //  None of them should be local polymorphic constrained values 
             not (IsGenericValWithGenericConstraints cenv.g v) &&
             // None of them should be mutable 
             not v.IsMutable)))) &&
    not (isByrefLikeTy cenv.g m (tyOfExpr cenv.g e)) 

and ConsiderSplitToMethod flag threshold cenv env (e, einfo) = 
    if ComputeSplitToMethodCondition flag threshold cenv env (e, einfo) then
        let m = e.Range
        let uv, _ue = mkCompGenLocal m "unitVar" cenv.g.unit_ty
        let ty = tyOfExpr cenv.g e
        let nm = 
            match env.latestBoundId with 
            | Some id -> id.idText+suffixForVariablesThatMayNotBeEliminated 
            | None -> suffixForVariablesThatMayNotBeEliminated 
        let fv, fe = mkCompGenLocal m nm (cenv.g.unit_ty --> ty)
        mkInvisibleLet m fv (mkLambda m uv (e, ty)) 
          (primMkApp (fe, (cenv.g.unit_ty --> ty)) [] [mkUnit cenv.g m] m), 
        {einfo with FunctionSize=callSize }
    else
        e, einfo 

/// Optimize/analyze a pattern matching expression
and OptimizeMatch cenv env (spMatch, exprm, dtree, targets, m, ty) =
    // REVIEW: consider collecting, merging and using information flowing through each line of the decision tree to each target 
    let dtreeR, dinfo = OptimizeDecisionTree cenv env m dtree 
    let targetsR, tinfos = OptimizeDecisionTreeTargets cenv env m targets 
    OptimizeMatchPart2 cenv (spMatch, exprm, dtreeR, targetsR, dinfo, tinfos, m, ty)

and OptimizeMatchPart2 cenv (spMatch, exprm, dtreeR, targetsR, dinfo, tinfos, m, ty) =
    let newExpr, newInfo = RebuildOptimizedMatch (spMatch, exprm, m, ty, dtreeR, targetsR, dinfo, tinfos)
    let newExpr2 = if not cenv.settings.LocalOptimizationsEnabled then newExpr else CombineBoolLogic newExpr
    newExpr2, newInfo

and CombineMatchInfos dinfo tinfo = 
    { TotalSize = dinfo.TotalSize + tinfo.TotalSize
      FunctionSize = dinfo.FunctionSize + tinfo.FunctionSize
      HasEffect = dinfo.HasEffect || tinfo.HasEffect
      MightMakeCriticalTailcall=tinfo.MightMakeCriticalTailcall // discard tailcall info from decision tree since it's not in tailcall position
      Info= UnknownValue }

and RebuildOptimizedMatch (spMatch, exprm, m, ty, dtree, tgs, dinfo, tinfos) = 
     let tinfo = CombineValueInfosUnknown tinfos
     let expr = mkAndSimplifyMatch spMatch exprm m ty dtree tgs
     let einfo = CombineMatchInfos dinfo tinfo
     expr, einfo

/// Optimize/analyze a target of a decision tree
and OptimizeDecisionTreeTarget cenv env _m (TTarget(vs, expr, flags)) = 
    let env = BindInternalValsToUnknown cenv vs env 
    let exprR, einfo = OptimizeExpr cenv env expr 
    let exprR, einfo = ConsiderSplitToMethod cenv.settings.abstractBigTargets cenv.settings.bigTargetSize cenv env (exprR, einfo) 
    let evalueR = AbstractExprInfoByVars (vs, []) einfo.Info 
    TTarget(vs, exprR, flags), 
    { TotalSize=einfo.TotalSize 
      FunctionSize=einfo.FunctionSize
      HasEffect=einfo.HasEffect
      MightMakeCriticalTailcall = einfo.MightMakeCriticalTailcall 
      Info=evalueR }

/// Optimize/analyze a decision tree
and OptimizeDecisionTree cenv env m x =
    match x with 
    | TDSuccess (es, n) -> 
        let esR, einfos = OptimizeExprsThenConsiderSplits cenv env es 
        TDSuccess(esR, n), CombineValueInfosUnknown einfos
    | TDBind(bind, rest) -> 
        let (bind, binfo), envinner = OptimizeBinding cenv false env bind 
        let rest, rinfo = OptimizeDecisionTree cenv envinner m rest 

        if ValueIsUsedOrHasEffect cenv (fun () -> (accFreeInDecisionTree CollectLocals rest emptyFreeVars).FreeLocals) (bind, binfo) then

            let info = CombineValueInfosUnknown [rinfo;binfo]
            // try to fold the let-binding into a single result expression
            match rest with 
            | TDSuccess([e], n) ->
                let e, _adjust = TryEliminateLet cenv env bind e m 
                TDSuccess([e], n), info
            | _ -> 
                TDBind(bind, rest), info

        else 
            rest, rinfo

    | TDSwitch (e, cases, dflt, m) -> 
        // We always duplicate boolean-typed guards prior to optimizing. This is work which really should be done in patcompile.fs
        // where we must duplicate "when" expressions to ensure uniqueness of bound variables.
        //
        // However, we are not allowed to copy expressions in patcompile.fs because type checking is not complete (see FSharp 1.0 bug 4821).
        // Hence we do it here. There is no doubt a better way to do this.
        let e = if typeEquiv cenv.g (tyOfExpr cenv.g e) cenv.g.bool_ty then copyExpr cenv.g CloneAll e else e

        OptimizeSwitch cenv env (e, cases, dflt, m)

and TryOptimizeDecisionTreeTest cenv test vinfo = 
    match test, vinfo with 
    | DecisionTreeTest.UnionCase (c1, _), StripUnionCaseValue(c2, _) -> Some(cenv.g.unionCaseRefEq c1 c2)
    | DecisionTreeTest.ArrayLength _, _ -> None
    | DecisionTreeTest.Const c1, StripConstValue c2 -> if c1 = Const.Zero || c2 = Const.Zero then None else Some(c1=c2)
    | DecisionTreeTest.IsNull, StripConstValue c2 -> Some(c2=Const.Zero)
    | DecisionTreeTest.IsInst (_srcty1, _tgty1), _ -> None
    // These should not occur in optimization
    | DecisionTreeTest.ActivePatternCase _, _ -> None
    | _ -> None

/// Optimize/analyze a switch construct from pattern matching 
and OptimizeSwitch cenv env (e, cases, dflt, m) =
    let eR, einfo = OptimizeExpr cenv env e 

    let cases, dflt = 
        if cenv.settings.EliminateSwitch && not einfo.HasEffect then
            // Attempt to find a definite success, i.e. the first case where there is definite success
            match (List.tryFind (function TCase(d2, _) when TryOptimizeDecisionTreeTest cenv d2 einfo.Info = Some true -> true | _ -> false) cases) with 
            | Some(TCase(_, case)) -> [], Some case
            | _ -> 
                // Filter definite failures
                cases |> List.filter (function TCase(d2, _) when TryOptimizeDecisionTreeTest cenv d2 einfo.Info = Some false -> false | _ -> true), 
                dflt
        else
            cases, dflt 
    // OK, see what weRre left with and continue
    match cases, dflt with 
    | [], Some case -> OptimizeDecisionTree cenv env m case
    | _ -> OptimizeSwitchFallback cenv env (eR, einfo, cases, dflt, m)

and OptimizeSwitchFallback cenv env (eR, einfo, cases, dflt, m) =
    let casesR, cinfos =
        cases 
        |> List.map (fun (TCase(discrim, e)) -> let eR, einfo = OptimizeDecisionTree cenv env m e in TCase(discrim, eR), einfo)
        |> List.unzip
    let dfltR, dinfos =
        match dflt with
        | None -> None, [] 
        | Some df -> let dfR, einfo = OptimizeDecisionTree cenv env m df in Some dfR, [einfo] 
    let size = (dinfos.Length + cinfos.Length) * 2
    let info = CombineValueInfosUnknown (einfo :: cinfos @ dinfos)
    let info = { info with TotalSize = info.TotalSize + size; FunctionSize = info.FunctionSize + size; }
    TDSwitch (eR, casesR, dfltR, m), info

and OptimizeBinding cenv isRec env (TBind(vref, expr, spBind)) =
    try 
        
        // The aim here is to stop method splitting for direct-self-tailcalls. We do more than that: if an expression
        // occurs in the body of recursively defined values RVS, then we refuse to split
        // any expression that contains a reference to any value in RVS.
        // This doesn't prevent splitting for mutually recursive references. See FSharp 1.0 bug 2892.
        let env = 
            if isRec then { env with dontSplitVars = env.dontSplitVars.Add vref () } 
            else env
        
        let exprOptimized, einfo = 
            let env = if vref.IsCompilerGenerated && Option.isSome env.latestBoundId then env else {env with latestBoundId=Some vref.Id} 
            let cenv = if vref.InlineInfo.MustInline then { cenv with optimizing=false} else cenv 
            let arityInfo = InferArityOfExprBinding cenv.g AllowTypeDirectedDetupling.No vref expr
            let exprOptimized, einfo = OptimizeLambdas (Some vref) cenv env arityInfo expr vref.Type 
            let size = localVarSize 
            exprOptimized, {einfo with FunctionSize=einfo.FunctionSize+size; TotalSize = einfo.TotalSize+size} 

        // Trim out optimization information for large lambdas we'll never inline
        // Trim out optimization information for expressions that call protected members 
        let rec cut ivalue = 
            match ivalue with
            | CurriedLambdaValue (_, arities, size, body, _) -> 
                if size > (cenv.settings.lambdaInlineThreshold + arities + 2) then 
                    // Discarding lambda for large binding 
                    UnknownValue 
                else
                    let fvs = freeInExpr CollectLocals body
                    if fvs.UsesMethodLocalConstructs then
                        // Discarding lambda for binding because uses protected members
                        UnknownValue 
                    else
                        ivalue

            | ValValue(v, x) -> ValValue(v, cut x)
            | TupleValue a -> TupleValue(Array.map cut a)
            | RecdValue (tcref, a) -> RecdValue(tcref, Array.map cut a)       
            | UnionCaseValue (a, b) -> UnionCaseValue (a, Array.map cut b)
            | UnknownValue | ConstValue _ | ConstExprValue _ -> ivalue
            | SizeValue(_, a) -> MakeSizedValueInfo (cut a) 

        let einfo = if vref.MustInline || vref.InlineIfLambda then einfo else {einfo with Info = cut einfo.Info } 

        let einfo = 
            if (not vref.MustInline && not vref.InlineIfLambda && not cenv.settings.KeepOptimizationValues) ||
               
               // Bug 4916: do not record inline data for initialization trigger expressions
               // Note: we can't eliminate these value infos at the file boundaries because that would change initialization
               // order
               IsCompiledAsStaticPropertyWithField cenv.g vref ||
               
               (vref.InlineInfo = ValInline.Never) ||
               // MarshalByRef methods may not be inlined
               (match vref.DeclaringEntity with 
                | Parent tcref -> 
                    match cenv.g.system_MarshalByRefObject_tcref with
                    | None -> false
                    | Some mbrTyconRef ->
                    // Check we can deref system_MarshalByRefObject_tcref. When compiling against the Silverlight mscorlib we can't
                    if mbrTyconRef.TryDeref.IsSome then
                        // Check if this is a subtype of MarshalByRefObject
                        assert cenv.g.system_MarshalByRefObject_ty.IsSome
                        ExistsSameHeadTypeInHierarchy cenv.g cenv.amap vref.Range (generalizedTyconRef tcref) cenv.g.system_MarshalByRefObject_ty.Value
                    else 
                        false
                | ParentNone -> false) ||

               // These values are given a special going-over by the optimizer and 
               // ilxgen.fs, hence treat them as if no-inline (when preparing the inline information for 
               // FSharp.Core).
               (let nvref = mkLocalValRef vref 
                cenv.g.compilingFslib &&
                   (valRefEq cenv.g nvref cenv.g.seq_vref ||
                    valRefEq cenv.g nvref cenv.g.seq_generated_vref ||
                    valRefEq cenv.g nvref cenv.g.seq_finally_vref ||
                    valRefEq cenv.g nvref cenv.g.seq_using_vref ||
                    valRefEq cenv.g nvref cenv.g.seq_append_vref ||
                    valRefEq cenv.g nvref cenv.g.seq_empty_vref ||
                    valRefEq cenv.g nvref cenv.g.seq_delay_vref ||
                    valRefEq cenv.g nvref cenv.g.seq_singleton_vref ||
                    valRefEq cenv.g nvref cenv.g.seq_map_vref ||
                    valRefEq cenv.g nvref cenv.g.seq_collect_vref ||
                    valRefEq cenv.g nvref cenv.g.reference_equality_inner_vref ||
                    valRefEq cenv.g nvref cenv.g.generic_comparison_inner_vref ||
                    valRefEq cenv.g nvref cenv.g.generic_comparison_withc_inner_vref ||
                    valRefEq cenv.g nvref cenv.g.generic_equality_er_inner_vref ||
                    valRefEq cenv.g nvref cenv.g.generic_equality_per_inner_vref ||
                    valRefEq cenv.g nvref cenv.g.generic_equality_withc_inner_vref ||
                    valRefEq cenv.g nvref cenv.g.generic_hash_inner_vref))
            then {einfo with Info=UnknownValue} 
            else einfo 
        if vref.MustInline && IsPartialExprVal einfo.Info then 
            errorR(InternalError("the mustinline value '"+vref.LogicalName+"' was not inferred to have a known value", vref.Range))
        
        let env = BindInternalLocalVal cenv vref (mkValInfo einfo vref) env 
        (TBind(vref, exprOptimized, spBind), einfo), env
    with exn -> 
        errorRecovery exn vref.Range 
        raise (ReportedError (Some exn))
          
and OptimizeBindings cenv isRec env xs = List.mapFold (OptimizeBinding cenv isRec) env xs
    
and OptimizeModuleExpr cenv env x = 
    match x with   
    | ModuleOrNamespaceExprWithSig(mty, def, m) -> 
        // Optimize the module implementation
        let (def, info), (_env, bindInfosColl) = OptimizeModuleDef cenv (env, []) def  
        let bindInfosColl = List.concat bindInfosColl 
        
        // Compute the elements truly hidden by the module signature.
        // The hidden set here must contain NOT MORE THAN the set of values made inaccessible by 
        // the application of the signature. If it contains extra elements we'll accidentally eliminate
        // bindings.
         
        let _renaming, hidden as rpi = ComputeRemappingFromImplementationToSignature cenv.g def mty 
        let def = 
            if not cenv.settings.LocalOptimizationsEnabled then def else 

            let fvs = freeInModuleOrNamespace (CollectLocalsWithStackGuard()) def 
            let dead = 
                bindInfosColl |> List.filter (fun (bind, binfo) -> 

                    // Check the expression has no side effect, e.g. is a lambda expression (a function definition)
                    not (ValueIsUsedOrHasEffect cenv (fun () -> fvs.FreeLocals) (bind, binfo)) &&

                    // Check the thing is hidden by the signature (if any)
                    hidden.HiddenVals.Contains bind.Var && 

                    // Check the thing is not compiled as a static field or property, since reflected definitions and other reflective stuff might need it
                    not (IsCompiledAsStaticProperty cenv.g bind.Var))

            let deadSet = Zset.addList (dead |> List.map (fun (bind, _) -> bind.Var)) (Zset.empty valOrder)

            // Eliminate dead private bindings from a module type by mutation. Note that the optimizer doesn't
            // actually copy the entire term - it copies the expression portions of the term and leaves the 
            // value_spec and entity_specs in place. However this means that the value_specs and entity specs 
            // need to be updated when a change is made that affects them, e.g. when a binding is eliminated. 
            // We'd have to do similar tricks if the type of variable is changed (as happens in TLR, which also
            // uses mutation), or if we eliminated a type constructor.
            //
            // It may be wise to move to a non-mutating implementation at some point here. Copying expressions is
            // probably more costly than copying specs anyway.
            let rec elimModTy (mtyp: ModuleOrNamespaceType) =                  
                let mty = 
                    ModuleOrNamespaceType(kind=mtyp.ModuleOrNamespaceKind, 
                                              vals= (mtyp.AllValsAndMembers |> QueueList.filter (Zset.memberOf deadSet >> not)), 
                                              entities= mtyp.AllEntities)
                mtyp.ModuleAndNamespaceDefinitions |> List.iter elimModSpec
                mty

            and elimModSpec (mspec: ModuleOrNamespace) = 
                let mtyp = elimModTy mspec.ModuleOrNamespaceType 
                mspec.entity_modul_contents <- MaybeLazy.Strict mtyp

            let rec elimModDef x =                  
                match x with 
                | TMDefRec(isRec, opens, tycons, mbinds, m) -> 
                    let mbinds = mbinds |> List.choose elimModuleBinding
                    TMDefRec(isRec, opens, tycons, mbinds, m)
                | TMDefLet(bind, m) -> 
                    if Zset.contains bind.Var deadSet then TMDefRec(false, [], [], [], m) else x
                | TMDefOpens _ -> x
                | TMDefDo _ -> x
                | TMDefs defs -> TMDefs(List.map elimModDef defs) 
                | TMAbstract _ -> x 

            and elimModuleBinding x = 
                match x with 
                | ModuleOrNamespaceBinding.Binding bind -> 
                     if bind.Var |> Zset.memberOf deadSet then None
                     else Some x
                | ModuleOrNamespaceBinding.Module(mspec, d) ->
                    // Clean up the ModuleOrNamespaceType by mutation
                    elimModSpec mspec
                    Some (ModuleOrNamespaceBinding.Module(mspec, elimModDef d))
            
            elimModDef def 

        let info = AbstractAndRemapModulInfo "defs" cenv.g m rpi info

        ModuleOrNamespaceExprWithSig(mty, def, m), info 

and mkValBind (bind: Binding) info =
    (mkLocalValRef bind.Var, info)

and OptimizeModuleDef cenv (env, bindInfosColl) input = 
    match input with 
    | TMDefRec(isRec, opens, tycons, mbinds, m) -> 
        let env = if isRec then BindInternalValsToUnknown cenv (allValsOfModDef input) env else env
        let mbindInfos, (env, bindInfosColl) = OptimizeModuleBindings cenv (env, bindInfosColl) mbinds
        let mbinds, minfos = List.unzip mbindInfos
        let binds = minfos |> List.choose (function Choice1Of2 (x, _) -> Some x | _ -> None)
        let binfos = minfos |> List.choose (function Choice1Of2 (_, x) -> Some x | _ -> None)
        let minfos = minfos |> List.choose (function Choice2Of2 x -> Some x | _ -> None)
        
        (TMDefRec(isRec, opens, tycons, mbinds, m), 
         notlazy { ValInfos = ValInfos(List.map2 (fun bind binfo -> mkValBind bind (mkValInfo binfo bind.Var)) binds binfos) 
                   ModuleOrNamespaceInfos = NameMap.ofList minfos}), 
        (env, bindInfosColl)

    | TMAbstract mexpr -> 
        let mexpr, info = OptimizeModuleExpr cenv env mexpr
        let env = BindValsInModuleOrNamespace cenv info env
        (TMAbstract mexpr, info), (env, bindInfosColl)

    | TMDefOpens _openDecls ->  
        (input, EmptyModuleInfo), (env, bindInfosColl)

    | TMDefLet(bind, m) ->
        let bindR, binfo as bindInfo, env = OptimizeBinding cenv false env bind
        (TMDefLet(bindR, m), 
         notlazy { ValInfos=ValInfos [mkValBind bind (mkValInfo binfo bind.Var)] 
                   ModuleOrNamespaceInfos = NameMap.empty }), 
        (env, ([bindInfo] :: bindInfosColl))

    | TMDefDo(e, m) ->
        let e, _einfo = OptimizeExpr cenv env e
        (TMDefDo(e, m), EmptyModuleInfo), 
        (env, bindInfosColl)

    | TMDefs defs -> 
        let (defs, info), (env, bindInfosColl) = OptimizeModuleDefs cenv (env, bindInfosColl) defs 
        (TMDefs defs, info), (env, bindInfosColl)

and OptimizeModuleBindings cenv (env, bindInfosColl) xs =
    List.mapFold (OptimizeModuleBinding cenv) (env, bindInfosColl) xs

and OptimizeModuleBinding cenv (env, bindInfosColl) x = 
    match x with
    | ModuleOrNamespaceBinding.Binding bind -> 
        let bindR, binfo as bindInfo, env = OptimizeBinding cenv true env bind
        (ModuleOrNamespaceBinding.Binding bindR, Choice1Of2 (bindR, binfo)), (env, [ bindInfo ] :: bindInfosColl)
    | ModuleOrNamespaceBinding.Module(mspec, def) ->
        let id = mspec.Id
        let (def, info), (_, bindInfosColl) = OptimizeModuleDef cenv (env, bindInfosColl) def 
        let env = BindValsInModuleOrNamespace cenv info env
        (ModuleOrNamespaceBinding.Module(mspec, def), Choice2Of2 (id.idText, info)), 
        (env, bindInfosColl)

and OptimizeModuleDefs cenv (env, bindInfosColl) defs = 
    let defs, (env, bindInfosColl) = List.mapFold (OptimizeModuleDef cenv) (env, bindInfosColl) defs
    let defs, minfos = List.unzip defs
    (defs, UnionOptimizationInfos minfos), (env, bindInfosColl)
   
<<<<<<< HEAD
and OptimizeImplFileInternal cenv env isIncrementalFragment fsiSingleRefEmitAssembly hidden (TImplFile (qname, pragmas, mexpr, hasExplicitEntryPoint, isScript, anonRecdTypes)) =
    let env, mexprR, minfo =
=======
and OptimizeImplFileInternal cenv env isIncrementalFragment hidden implFile =
    let (TImplFile (qname, pragmas, mexpr, hasExplicitEntryPoint, isScript, anonRecdTypes, namedDebugPointsForInlinedCode)) = implFile
    let env, mexprR, minfo = 
>>>>>>> 3c2e8c42
        match mexpr with 
        // FSI compiles everything as if you're typing incrementally into one module.
        // This means the fragment is not constrained by its signature and later fragments will be typechecked 
        // against the implementation of the module rather than the externals.
        //
        // In incremental, multi-assembly mode no internals are accessible
        | ModuleOrNamespaceExprWithSig(mty, def, m) when isIncrementalFragment -> 
            let (def, minfo), (_env, _bindInfosColl) = OptimizeModuleDef cenv (env, []) def 
            let minfo = minfo |> AbstractLazyModulInfoByHiding false hidden
            let hidden = if fsiSingleRefEmitAssembly then ComputeImplementationHidingInfoAtAssemblyBoundary def hidden else hidden
            let minfo = AbstractLazyModulInfoByHiding true hidden minfo
            let env = BindValsInModuleOrNamespace cenv minfo env
            env, ModuleOrNamespaceExprWithSig(mty, def, m), minfo
        | _ ->
            let env, mexprR, minfo = 
                let mexprR, minfo = OptimizeModuleExpr cenv env mexpr
                let env = BindValsInModuleOrNamespace cenv minfo env
                let env = { env with localExternalVals=env.localExternalVals.MarkAsCollapsible() } // take the chance to flatten to a dictionary
                env, mexprR, minfo

            let hidden = ComputeSignatureHidingInfoAtAssemblyBoundary mexpr.Type hidden

            let minfo = AbstractLazyModulInfoByHiding true hidden minfo
            env, mexprR, minfo

<<<<<<< HEAD
    env, TImplFile (qname, pragmas, mexprR, hasExplicitEntryPoint, isScript, anonRecdTypes), minfo, hidden
=======
    let minfo = AbstractLazyModulInfoByHiding true hidden minfo
    env, TImplFile (qname, pragmas, mexprR, hasExplicitEntryPoint, isScript, anonRecdTypes, namedDebugPointsForInlinedCode), minfo, hidden
>>>>>>> 3c2e8c42

/// Entry point
let OptimizeImplFile (settings, ccu, tcGlobals, tcVal, importMap, optEnv, isIncrementalFragment, fsiSingleRefEmitAssembly, emitTailcalls, hidden, mimpls) =
    let cenv = 
        { settings=settings
          scope=ccu 
          TcVal = tcVal
          g=tcGlobals 
          amap=importMap
          optimizing=true
          localInternalVals=Dictionary<Stamp, ValInfo>(10000)
          emitTailcalls=emitTailcalls
          casApplied=Dictionary<Stamp, bool>() 
          stackGuard = StackGuard(OptimizerStackGuardDepth) 
        }

    let env, _, _, _ as results = OptimizeImplFileInternal cenv optEnv isIncrementalFragment fsiSingleRefEmitAssembly hidden mimpls  

    let optimizeDuringCodeGen disableMethodSplitting expr =
        let env = { env with disableMethodSplitting = env.disableMethodSplitting || disableMethodSplitting }
        OptimizeExpr cenv env expr |> fst

    results, optimizeDuringCodeGen


/// Pickle to stable format for cross-module optimization data
let rec p_ExprValueInfo x st =
    match x with 
    | ConstValue (c, ty) ->
        p_byte 0 st
        p_tup2 p_const p_ty (c, ty) st 
    | UnknownValue ->
        p_byte 1 st
    | ValValue (a, b) ->
        p_byte 2 st
        p_tup2 (p_vref "optval") p_ExprValueInfo (a, b) st
    | TupleValue a ->
        p_byte 3 st
        p_array p_ExprValueInfo a st
    | UnionCaseValue (a, b) ->
        p_byte 4 st
        p_tup2 p_ucref (p_array p_ExprValueInfo) (a, b) st
    | CurriedLambdaValue (_, b, c, d, e) ->
        p_byte 5 st
        p_tup4 p_int p_int p_expr p_ty (b, c, d, e) st
    | ConstExprValue (a, b) ->
        p_byte 6 st
        p_tup2 p_int p_expr (a, b) st
    | RecdValue (tcref, a) -> 
        p_byte 7 st
        p_tcref "opt data" tcref st
        p_array p_ExprValueInfo a st
    | SizeValue (_adepth, a) ->
        p_ExprValueInfo a st

and p_ValInfo (v: ValInfo) st = 
    p_ExprValueInfo v.ValExprInfo st
    p_bool v.ValMakesNoCriticalTailcalls st

and p_ModuleInfo x st = 
    p_array (p_tup2 (p_vref "opttab") p_ValInfo) (x.ValInfos.Entries |> Seq.toArray) st
    p_namemap p_LazyModuleInfo x.ModuleOrNamespaceInfos st

and p_LazyModuleInfo x st = 
    p_lazy p_ModuleInfo x st

let p_CcuOptimizationInfo x st = p_LazyModuleInfo x st

let rec u_ExprInfo st =
    let rec loop st =
        let tag = u_byte st
        match tag with
        | 0 -> u_tup2 u_const u_ty st |> (fun (c, ty) -> ConstValue(c, ty))
        | 1 -> UnknownValue
        | 2 -> u_tup2 u_vref loop st |> (fun (a, b) -> ValValue (a, b))
        | 3 -> u_array loop st |> (fun a -> TupleValue a)
        | 4 -> u_tup2 u_ucref (u_array loop) st |> (fun (a, b) -> UnionCaseValue (a, b))
        | 5 -> u_tup4 u_int u_int u_expr u_ty st |> (fun (b, c, d, e) -> CurriedLambdaValue (newUnique(), b, c, d, e))
        | 6 -> u_tup2 u_int u_expr st |> (fun (a, b) -> ConstExprValue (a, b))
        | 7 -> u_tup2 u_tcref (u_array loop) st |> (fun (a, b) -> RecdValue (a, b))
        | _ -> failwith "loop"
    // calc size of unpicked ExprValueInfo
    MakeSizedValueInfo (loop st)

and u_ValInfo st = 
    let a, b = u_tup2 u_ExprInfo u_bool st
    { ValExprInfo=a; ValMakesNoCriticalTailcalls = b } 

and u_ModuleInfo st = 
    let a, b = u_tup2 (u_array (u_tup2 u_vref u_ValInfo)) (u_namemap u_LazyModuleInfo) st
    { ValInfos= ValInfos a; ModuleOrNamespaceInfos=b}

and u_LazyModuleInfo st = u_lazy u_ModuleInfo st

let u_CcuOptimizationInfo st = u_LazyModuleInfo st<|MERGE_RESOLUTION|>--- conflicted
+++ resolved
@@ -3972,14 +3972,9 @@
     let defs, minfos = List.unzip defs
     (defs, UnionOptimizationInfos minfos), (env, bindInfosColl)
    
-<<<<<<< HEAD
-and OptimizeImplFileInternal cenv env isIncrementalFragment fsiSingleRefEmitAssembly hidden (TImplFile (qname, pragmas, mexpr, hasExplicitEntryPoint, isScript, anonRecdTypes)) =
-    let env, mexprR, minfo =
-=======
-and OptimizeImplFileInternal cenv env isIncrementalFragment hidden implFile =
+and OptimizeImplFileInternal cenv env isIncrementalFragment fsiSingleRefEmitAssembly hidden implFile =
     let (TImplFile (qname, pragmas, mexpr, hasExplicitEntryPoint, isScript, anonRecdTypes, namedDebugPointsForInlinedCode)) = implFile
     let env, mexprR, minfo = 
->>>>>>> 3c2e8c42
         match mexpr with 
         // FSI compiles everything as if you're typing incrementally into one module.
         // This means the fragment is not constrained by its signature and later fragments will be typechecked 
@@ -4005,12 +4000,9 @@
             let minfo = AbstractLazyModulInfoByHiding true hidden minfo
             env, mexprR, minfo
 
-<<<<<<< HEAD
-    env, TImplFile (qname, pragmas, mexprR, hasExplicitEntryPoint, isScript, anonRecdTypes), minfo, hidden
-=======
-    let minfo = AbstractLazyModulInfoByHiding true hidden minfo
-    env, TImplFile (qname, pragmas, mexprR, hasExplicitEntryPoint, isScript, anonRecdTypes, namedDebugPointsForInlinedCode), minfo, hidden
->>>>>>> 3c2e8c42
+    let implFileR = TImplFile (qname, pragmas, mexprR, hasExplicitEntryPoint, isScript, anonRecdTypes, namedDebugPointsForInlinedCode)
+
+    env, implFileR, minfo, hidden
 
 /// Entry point
 let OptimizeImplFile (settings, ccu, tcGlobals, tcVal, importMap, optEnv, isIncrementalFragment, fsiSingleRefEmitAssembly, emitTailcalls, hidden, mimpls) =
