--- conflicted
+++ resolved
@@ -367,13 +367,6 @@
     | ValValue (_,a) 
     | SizeValue(_,a) -> IsPartialExprVal a
 
-<<<<<<< HEAD
-let rec IsPartialModuleOrNamespaceVal (ss:ModuleInfo) =
-    (ss.ValInfos.Entries |> Seq.exists (fun (_,x) -> IsPartialExprVal x.ValExprInfo)) ||
-    (ss.ModuleOrNamespaceInfos |> Map.exists (fun _ x -> IsPartialModuleOrNamespaceVal (x.Force())))
-
-=======
->>>>>>> e9ec864f
 let CheckInlineValueIsComplete (v:Val) res =
     if v.MustInline && IsPartialExprVal res then
         errorR(Error(FSComp.SR.optValueMarkedInlineButIncomplete(v.DisplayName), v.Range))
