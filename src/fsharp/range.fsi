// Copyright (c) Microsoft Corporation.  All Rights Reserved.  See License.txt in the project root for license information.

module public Microsoft.FSharp.Compiler.Range

open System.Text
open System.Collections.Generic
open Internal.Utilities
open Microsoft.FSharp.Compiler.AbstractIL 
open Microsoft.FSharp.Compiler.AbstractIL.Internal 
open Microsoft.FSharp.Compiler  

  
/// An index into a global tables of filenames
type FileIndex = int32 

/// Convert a file path to an index
val fileIndexOfFile : filePath: string -> FileIndex

/// Convert an index into a file path
val fileOfFileIndex : FileIndex -> string

/// Represents a position in a file
[<Struct; CustomEquality; NoComparison>]
type pos =

    /// The line number for the position
    member Line : int

    /// The column number for the position
    member Column : int

<<<<<<< HEAD
    member Encoding : int64
    static member Decode : int64 -> pos
=======
    /// The encoding of the position as a 64-bit integer
    member Encoding : int64

    /// Decode a position fro a 64-bit integer
    static member Decode : int64 -> pos

>>>>>>> 41891aa7
    /// The maximum number of bits needed to store an encoded position 
    static member EncodingSize : int
  
/// Create a position for the given line and column
val mkPos : line:int -> column:int -> pos

/// Ordering on positions
val posOrder : IComparer<pos>

/// Represents a range within a known file
[<Struct; CustomEquality; NoComparison>]
type range =

    /// The start line of the range
    member StartLine : int

    /// The start column of the range
    member StartColumn : int

    /// The line number for the end position of the range
    member EndLine : int

    /// The column number for the end position of the range
    member EndColumn : int

    /// The start position of the range
    member Start : pos

    /// The end position of the range
    member End : pos

    /// The empty range that is located at the start position of the range
    member StartRange: range

    /// The empty range that is located at the end position of the range
    member EndRange: range

    /// The file index for the range
    member FileIndex : int

    /// The file name for the file of the range
    member FileName : string

    /// Synthetic marks ranges which are produced by intermediate compilation phases. This
    /// bit signifies that the range covers something that should not be visible to language
    /// service operations like dot-completion.
    member IsSynthetic : bool 

    /// Convert a range to be synthetic
    member MakeSynthetic : unit -> range

    /// Convert a range to string
    member ToShortString : unit -> string

    /// The range where all values are zero
    static member Zero : range
  
/// This view of range marks uses file indexes explicitly 
val mkFileIndexRange : FileIndex -> pos -> pos -> range

/// This view hides the use of file indexes and just uses filenames 
val mkRange : string -> pos -> pos -> range

<<<<<<< HEAD
val equals : range -> range -> bool

=======
/// Reduce a range so it only covers a line
>>>>>>> 41891aa7
val trimRangeToLine : range -> range

/// not a total order, but enough to sort on ranges 
val rangeOrder : IComparer<range>

/// Output a position
val outputPos : System.IO.TextWriter -> pos -> unit

/// Output a range
val outputRange : System.IO.TextWriter -> range -> unit
    
/// Compare positions for less-than
val posLt : pos -> pos -> bool

/// Compare positions for greater-than
val posGt : pos -> pos -> bool

/// Compare positions for equality
val posEq : pos -> pos -> bool

/// Compare positions for greater-than-or-equal-to
val posGeq : pos -> pos -> bool

/// Union two ranges, taking their first occurring start position and last occurring end position
val unionRanges : range -> range -> range

/// Test to see if one range contains another range
val rangeContainsRange : range -> range -> bool

/// Test to see if a range contains a position
val rangeContainsPos : range -> pos -> bool

/// Test to see if a range occurs fully before a position
val rangeBeforePos : range -> pos -> bool

/// Make a dummy range for a file
val rangeN : string -> int -> range

/// The zero position
val pos0 : pos

/// The zero range
val range0 : range

/// A range associated with a dummy file called "startup"
val rangeStartup : range

/// A range associated with a dummy file for the command line arguments
val rangeCmdArgs : range
 
/// Convert a position to a string
val stringOfPos   : pos   -> string

/// Convert a range to a string
val stringOfRange : range -> string

/// Represents a line number when using zero-based line counting (used by Visual Studio)
#if CHECK_LINE0_TYPES
// Visual Studio uses line counts starting at 0, F# uses them starting at 1 
[<Measure>] type ZeroBasedLineAnnotation

type Line0 = int<ZeroBasedLineAnnotation>
#else
type Line0 = int
#endif

/// Represents a position using zero-based line counting (used by Visual Studio)
type Pos01 = Line0 * int

/// Represents a range using zero-based line counting (used by Visual Studio)
type Range01 = Pos01 * Pos01

module Line =

    /// Convert a line number from zero-based line counting (used by Visual Studio) to one-based line counting (used internally in the F# compiler and in F# error messages) 
    val fromZ : Line0 -> int

    /// Convert a line number from one-based line counting (used internally in the F# compiler and in F# error messages) to zero-based line counting (used by Visual Studio)
    val toZ : int -> Line0 

module Pos =

    /// Convert a position from zero-based line counting (used by Visual Studio) to one-based line counting (used internally in the F# compiler and in F# error messages) 
    val fromZ : line:Line0 -> column:int -> pos

    /// Convert a position from one-based line counting (used internally in the F# compiler and in F# error messages) to zero-based line counting (used by Visual Studio)
    val toZ : pos -> Pos01

module Range =

    /// Convert a range from one-based line counting (used internally in the F# compiler and in F# error messages) to zero-based line counting (used by Visual Studio)
    val toZ : range -> Range01

    /// Convert a range from one-based line counting (used internally in the F# compiler and in F# error messages) to zero-based line counting (used by Visual Studio)
    val toFileZ : range -> string * Range01<|MERGE_RESOLUTION|>--- conflicted
+++ resolved
@@ -29,17 +29,12 @@
     /// The column number for the position
     member Column : int
 
-<<<<<<< HEAD
-    member Encoding : int64
-    static member Decode : int64 -> pos
-=======
     /// The encoding of the position as a 64-bit integer
     member Encoding : int64
 
     /// Decode a position fro a 64-bit integer
     static member Decode : int64 -> pos
 
->>>>>>> 41891aa7
     /// The maximum number of bits needed to store an encoded position 
     static member EncodingSize : int
   
@@ -103,12 +98,9 @@
 /// This view hides the use of file indexes and just uses filenames 
 val mkRange : string -> pos -> pos -> range
 
-<<<<<<< HEAD
 val equals : range -> range -> bool
 
-=======
 /// Reduce a range so it only covers a line
->>>>>>> 41891aa7
 val trimRangeToLine : range -> range
 
 /// not a total order, but enough to sort on ranges 
