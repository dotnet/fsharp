// Copyright (c) Microsoft Corporation.  All Rights Reserved.  See License.txt in the project root for license information.

module internal FSharp.Compiler.Infos

open System
open Internal.Utilities.Library
open Internal.Utilities.Library.Extras
open FSharp.Compiler
open FSharp.Compiler.AbstractIL.IL
open FSharp.Compiler.ErrorLogger
open FSharp.Compiler.Syntax
open FSharp.Compiler.SyntaxTreeOps
open FSharp.Compiler.TcGlobals
open FSharp.Compiler.Text
open FSharp.Compiler.Xml
open FSharp.Compiler.TypedTree
open FSharp.Compiler.TypedTreeBasics
open FSharp.Compiler.TypedTreeOps
open FSharp.Compiler.TypedTreeOps.DebugPrint

#if !NO_EXTENSIONTYPING
open FSharp.Compiler.ExtensionTyping
#endif

//-------------------------------------------------------------------------
// From IL types to F# types
//-------------------------------------------------------------------------

/// Import an IL type as an F# type. importInst gives the context for interpreting type variables.
let ImportILType scoref amap m importInst ilty =
    ilty |> rescopeILType scoref |>  Import.ImportILType amap m importInst

let CanImportILType scoref amap m ilty =
    ilty |> rescopeILType scoref |>  Import.CanImportILType amap m

//-------------------------------------------------------------------------
// Fold the hierarchy.
//  REVIEW: this code generalizes the iteration used below for member lookup.
//-------------------------------------------------------------------------

/// Indicates if an F# type is the type associated with an F# exception declaration
let isExnDeclTy g ty =
    match tryTcrefOfAppTy g ty with
    | ValueSome tcref -> tcref.IsExceptionDecl
    | _ -> false

/// Get the base type of a type, taking into account type instantiations. Return None if the
/// type has no base type.
let GetSuperTypeOfType g amap m ty =
#if !NO_EXTENSIONTYPING
    let ty =
        match tryTcrefOfAppTy g ty with
        | ValueSome tcref when tcref.IsProvided -> stripTyEqns g ty 
        | _ -> stripTyEqnsAndMeasureEqns g ty
#else
    let ty = stripTyEqnsAndMeasureEqns g ty
#endif

    let resBeforeNull = 
      match metadataOfTy g ty with 
#if !NO_EXTENSIONTYPING
      | ProvidedTypeMetadata info -> 
        let st = info.ProvidedType
        let superOpt = st.PApplyOption((fun st -> match st.BaseType with null -> None | t -> Some (nonNull t)), m)
        match superOpt with 
        | None -> None
        | Some super -> Some(Import.ImportProvidedType amap m super)
#endif
      | ILTypeMetadata (TILObjectReprData(scoref,_,tdef)) -> 
        let tinst = argsOfAppTy g ty
        match tdef.Extends with
        | None -> None
        | Some ilty -> 
            let superTy = ImportILType scoref amap m tinst ilty
            Some superTy

      | FSharpOrArrayOrByrefOrTupleOrExnTypeMetadata -> 
        if isFSharpObjModelTy g ty || isExnDeclTy g ty then 
            let tcref = tcrefOfAppTy g ty
            let superTy = instType (mkInstForAppTy g ty) (superOfTycon g tcref.Deref)
            Some superTy
        elif isArrayTy g ty then
            Some g.system_Array_ty
        elif isRefTy g ty && not (isObjTy g ty) then
            Some g.obj_ty
        elif isStructTupleTy g ty then
            Some g.system_Value_ty
        elif isFSharpStructOrEnumTy g ty then
            if isFSharpEnumTy g ty then
                Some g.system_Enum_ty
            else
                Some g.system_Value_ty
        elif isStructAnonRecdTy g ty then
            Some g.system_Value_ty
        elif isAnonRecdTy g ty then
            Some g.obj_ty
        elif isRecdTy g ty || isUnionTy g ty then
            Some g.obj_ty
        else
            None
    match resBeforeNull with 
    | Some superTy ->
        let nullness = nullnessOfTy g ty
        let superTyWithNull = addNullnessToTy nullness superTy
        Some superTyWithNull
    | None -> 
        None

/// Make a type for System.Collections.Generic.IList<ty>
let mkSystemCollectionsGenericIListTy (g: TcGlobals) ty =
    TType_app(g.tcref_System_Collections_Generic_IList, [ty], g.knownWithoutNull)
        

[<RequireQualifiedAccess>]
/// Indicates whether we can skip interface types that lie outside the reference set
type SkipUnrefInterfaces = Yes | No

/// Collect the set of immediate declared interface types for an F# type, but do not
/// traverse the type hierarchy to collect further interfaces.
let rec GetImmediateInterfacesOfType skipUnref g amap m ty =

    let getInterfaces ty (tcref:TyconRef) tinst =
        match metadataOfTy g ty with
#if !NO_EXTENSIONTYPING
        | ProvidedTypeMetadata info ->
            [ for ity in info.ProvidedType.PApplyArray((fun st -> st.GetInterfaces()), "GetInterfaces", m) do
                // TODO NULLNESS: the nullness of ty should propagate to each of these
                yield Import.ImportProvidedType amap m ity ]
#endif
        | ILTypeMetadata (TILObjectReprData(scoref, _, tdef)) ->
            // ImportILType may fail for an interface if the assembly load set is incomplete and the interface
            // comes from another assembly. In this case we simply skip the interface:
            // if we don't skip it, then compilation will just fail here, and if type checking
            // succeeds with fewer non-dereferencable interfaces reported then it would have
            // succeeded with more reported. There are pathological corner cases where this
            // doesn't apply: e.g. for mscorlib interfaces like IComparable, but we can always
            // assume those are present.
            tdef.Implements |> List.choose (fun ity ->
                if skipUnref = SkipUnrefInterfaces.No || CanImportILType scoref amap m ity then
                    Some (ImportILType scoref amap m tinst ity)
                else
                    None)
        | FSharpOrArrayOrByrefOrTupleOrExnTypeMetadata ->
            tcref.ImmediateInterfaceTypesOfFSharpTycon |> List.map (instType (mkInstForAppTy g ty))

    let itys =
        match tryAppTy g ty with
        | ValueSome(tcref, tinst) ->
            if tcref.IsMeasureableReprTycon then
                [ match tcref.TypeReprInfo with
                  | TMeasureableRepr reprTy ->
                       for ity in GetImmediateInterfacesOfType skipUnref g amap m reprTy do
                          match tryTcrefOfAppTy g ity with
                          | ValueNone -> ()
                          | ValueSome itcref ->
                              if not (tyconRefEq g itcref g.system_GenericIComparable_tcref) &&
                                 not (tyconRefEq g itcref g.system_GenericIEquatable_tcref) then
                                   yield ity
                  | _ -> ()
                  yield mkAppTy g.system_GenericIComparable_tcref [ty]
                  yield mkAppTy g.system_GenericIEquatable_tcref [ty]]
            else
                getInterfaces ty tcref tinst
        | _ ->
            let tyWithMetadata = convertToTypeWithMetadataIfPossible g ty
            match tryAppTy g tyWithMetadata with
            | ValueSome (tcref, tinst) ->
                if isAnyTupleTy g ty then
                    getInterfaces tyWithMetadata tcref tinst
                else
                    []
            | _ -> []

    // NOTE: Anonymous record types are not directly considered to implement IComparable,
    // IComparable<T> or IEquatable<T>. This is because whether they support these interfaces depend on their
    // consitutent types, which may not yet be known in type inference.
    //
    // NOTE: Tuples could in theory always support IComparable etc. because this
    // is in the .NET metadata for System.Tuple etc.  However from the F# perspective tuple types don't
    // always support the 'comparable' and 'equality' constraints (again, it depends on their constitutent types).

    // .NET array types are considered to implement IList<T>
    let itys =
        if isArray1DTy g ty then
            mkSystemCollectionsGenericIListTy g (destArrayTy g ty) :: itys
        else
            itys

    itys

/// Indicates whether we should visit multiple instantiations of the same generic interface or not
[<RequireQualifiedAccess>]
type AllowMultiIntfInstantiations = Yes | No

/// Traverse the type hierarchy, e.g. f D (f C (f System.Object acc)).
/// Visit base types and interfaces first.
let private FoldHierarchyOfTypeAux followInterfaces allowMultiIntfInst skipUnref visitor g amap m ty acc =
    let rec loop ndeep ty (visitedTycon, visited: TyconRefMultiMap<_>, acc as state) =

        let seenThisTycon = 
            match tryTcrefOfAppTy g ty with
            | ValueSome tcref -> Set.contains tcref.Stamp visitedTycon
            | _ -> false

        // Do not visit the same type twice. Could only be doing this if we've seen this tycon
        if seenThisTycon && List.exists (typeEquiv g ty) (visited.Find (tcrefOfAppTy g ty)) then state else

        // Do not visit the same tycon twice, e.g. I<int> and I<string>, collect I<int> only, unless directed to allow this
        if seenThisTycon && allowMultiIntfInst = AllowMultiIntfInstantiations.No then state else

        let state =
            match tryTcrefOfAppTy g ty with
            | ValueSome tcref ->
                let visitedTycon = Set.add tcref.Stamp visitedTycon
                visitedTycon, visited.Add (tcref, ty), acc
            | _ ->
                state

        if ndeep > 100 then (errorR(Error((FSComp.SR.recursiveClassHierarchy (showType ty)), m)); (visitedTycon, visited, acc)) else
        let visitedTycon, visited, acc =
            if isInterfaceTy g ty then
                List.foldBack
                   (loop (ndeep+1))
                   (GetImmediateInterfacesOfType skipUnref g amap m ty)
                      (loop ndeep g.obj_ty state)
            else
                match tryDestTyparTy g ty with
                | ValueSome tp ->
                    let state = loop (ndeep+1) g.obj_ty state
                    List.foldBack
                        (fun x vacc ->
                          match x with
                          | TyparConstraint.MayResolveMember _
                          | TyparConstraint.DefaultsTo _
                          | TyparConstraint.SupportsComparison _
                          | TyparConstraint.SupportsEquality _
                          | TyparConstraint.IsEnum _
                          | TyparConstraint.IsDelegate _
                          | TyparConstraint.SupportsNull _
                          | TyparConstraint.NotSupportsNull _
                          | TyparConstraint.IsNonNullableStruct _ 
                          | TyparConstraint.IsUnmanaged _ 
                          | TyparConstraint.IsReferenceType _ 
                          | TyparConstraint.SimpleChoice _ 
                          | TyparConstraint.RequiresDefaultConstructor _ -> vacc
                          | TyparConstraint.CoercesTo(cty, _) ->
                                  loop (ndeep + 1)  cty vacc)
                        tp.Constraints
                        state
                | _ ->
                    let state =
                        if followInterfaces then
                            List.foldBack
                              (loop (ndeep+1))
                              (GetImmediateInterfacesOfType skipUnref g amap m ty)
                              state
                        else
                            state
                    let state =
                        Option.foldBack
                          (loop (ndeep+1))
                          (GetSuperTypeOfType g amap m ty)
                          state
                    state
        let acc = visitor ty acc
        (visitedTycon, visited, acc)
    loop 0 ty (Set.empty, TyconRefMultiMap<_>.Empty, acc)  |> p33

/// Fold, do not follow interfaces (unless the type is itself an interface)
let FoldPrimaryHierarchyOfType f g amap m allowMultiIntfInst ty acc =
    FoldHierarchyOfTypeAux false allowMultiIntfInst SkipUnrefInterfaces.No f g amap m ty acc

/// Fold, following interfaces. Skipping interfaces that lie outside the referenced assembly set is allowed.
let FoldEntireHierarchyOfType f g amap m allowMultiIntfInst ty acc =
    FoldHierarchyOfTypeAux true allowMultiIntfInst SkipUnrefInterfaces.Yes f g amap m ty acc

/// Iterate, following interfaces. Skipping interfaces that lie outside the referenced assembly set is allowed.
let IterateEntireHierarchyOfType f g amap m allowMultiIntfInst ty =
    FoldHierarchyOfTypeAux true allowMultiIntfInst SkipUnrefInterfaces.Yes (fun ty () -> f ty) g amap m ty ()

/// Search for one element satisfying a predicate, following interfaces
let ExistsInEntireHierarchyOfType f g amap m allowMultiIntfInst ty =
    FoldHierarchyOfTypeAux true allowMultiIntfInst SkipUnrefInterfaces.Yes (fun ty acc -> acc || f ty ) g amap m ty false

/// Search for one element where a function returns a 'Some' result, following interfaces
let SearchEntireHierarchyOfType f g amap m ty =
    FoldHierarchyOfTypeAux true AllowMultiIntfInstantiations.Yes SkipUnrefInterfaces.Yes
        (fun ty acc ->
            match acc with
            | None -> if f ty then Some ty else None
            | Some _ -> acc)
        g amap m ty None

/// Get all super types of the type, including the type itself
let AllSuperTypesOfType g amap m allowMultiIntfInst ty =
    FoldHierarchyOfTypeAux true allowMultiIntfInst SkipUnrefInterfaces.No (ListSet.insert (typeEquiv g)) g amap m ty []

/// Get all interfaces of a type, including the type itself if it is an interface
let AllInterfacesOfType g amap m allowMultiIntfInst ty =
    AllSuperTypesOfType g amap m allowMultiIntfInst ty |> List.filter (isInterfaceTy g)

/// Check if two types have the same nominal head type
let HaveSameHeadType g ty1 ty2 =
    match tryTcrefOfAppTy g ty1 with
    | ValueSome tcref1 ->
        match tryTcrefOfAppTy g ty2 with
        | ValueSome tcref2 -> tyconRefEq g tcref1 tcref2
        | _ -> false
    | _ -> false

/// Check if a type has a particular head type
let HasHeadType g tcref ty2 =
    match tryTcrefOfAppTy g ty2 with
    | ValueSome tcref2 -> tyconRefEq g tcref tcref2
    | ValueNone -> false

/// Check if a type exists somewhere in the hierarchy which has the same head type as the given type (note, the given type need not have a head type at all)
let ExistsSameHeadTypeInHierarchy g amap m typeToSearchFrom typeToLookFor =
    ExistsInEntireHierarchyOfType (HaveSameHeadType g typeToLookFor)  g amap m AllowMultiIntfInstantiations.Yes typeToSearchFrom

/// Check if a type exists somewhere in the hierarchy which has the given head type.
let ExistsHeadTypeInEntireHierarchy g amap m typeToSearchFrom tcrefToLookFor =
    ExistsInEntireHierarchyOfType (HasHeadType g tcrefToLookFor) g amap m AllowMultiIntfInstantiations.Yes typeToSearchFrom

/// Read an Abstract IL type from metadata and convert to an F# type.
let ImportILTypeFromMetadata amap m scoref tinst minst ilty =
    ImportILType scoref amap m (tinst@minst) ilty

/// Read an Abstract IL type from metadata, including any attributes that may affect the type itself, and convert to an F# type.
let ImportILTypeFromMetadataWithAttributes amap m scoref tinst minst ilty cattrs =
    let ty = ImportILType scoref amap m (tinst@minst) ilty
    // If the type is a byref and one of attributes from a return or parameter has IsReadOnly, then it's a inref.
    if isByrefTy amap.g ty && TryFindILAttribute amap.g.attrib_IsReadOnlyAttribute cattrs then
        mkInByrefTy amap.g (destByrefTy amap.g ty)
    else
        ty

/// Get the parameter type of an IL method.
let ImportParameterTypeFromMetadata amap m ilty cattrs scoref tinst mist =
    ImportILTypeFromMetadataWithAttributes amap m scoref tinst mist ilty cattrs

/// Get the return type of an IL method, taking into account instantiations for type, return attributes and method generic parameters, and
/// translating 'void' to 'None'.
let ImportReturnTypeFromMetadata amap m ilty cattrs scoref tinst minst =
    match ilty with
    | ILType.Void -> None
    | retTy -> Some(ImportILTypeFromMetadataWithAttributes amap m scoref tinst minst retTy cattrs)


/// Copy constraints.  If the constraint comes from a type parameter associated
/// with a type constructor then we are simply renaming type variables.  If it comes
/// from a generic method in a generic class (e.g. ty.M<_>) then we may be both substituting the
/// instantiation associated with 'ty' as well as copying the type parameters associated with
/// M and instantiating their constraints
///
/// Note: this now looks identical to constraint instantiation.

let CopyTyparConstraints m tprefInst (tporig: Typar) =
    tporig.Constraints
    |>  List.map (fun tpc ->
           match tpc with
           | TyparConstraint.CoercesTo(ty, _) ->
               TyparConstraint.CoercesTo (instType tprefInst ty, m)
           | TyparConstraint.DefaultsTo(priority, ty, _) ->
               TyparConstraint.DefaultsTo (priority, instType tprefInst ty, m)
           | TyparConstraint.SupportsNull _ ->
               TyparConstraint.SupportsNull m
           | TyparConstraint.IsEnum (uty, _) ->
               TyparConstraint.IsEnum (instType tprefInst uty, m)
           | TyparConstraint.SupportsComparison _ ->
               TyparConstraint.SupportsComparison m
           | TyparConstraint.NotSupportsNull _ -> 
               TyparConstraint.NotSupportsNull m
           | TyparConstraint.SupportsEquality _ -> 
               TyparConstraint.SupportsEquality m
           | TyparConstraint.IsDelegate(aty, bty, _) ->
               TyparConstraint.IsDelegate (instType tprefInst aty, instType tprefInst bty, m)
           | TyparConstraint.IsNonNullableStruct _ ->
               TyparConstraint.IsNonNullableStruct m
           | TyparConstraint.IsUnmanaged _ ->
               TyparConstraint.IsUnmanaged m
           | TyparConstraint.IsReferenceType _ ->
               TyparConstraint.IsReferenceType m
           | TyparConstraint.SimpleChoice (tys, _) ->
               TyparConstraint.SimpleChoice (List.map (instType tprefInst) tys, m)
           | TyparConstraint.RequiresDefaultConstructor _ ->
               TyparConstraint.RequiresDefaultConstructor m
           | TyparConstraint.MayResolveMember(traitInfo, _) ->
               TyparConstraint.MayResolveMember (instTrait tprefInst traitInfo, m))

/// The constraints for each typar copied from another typar can only be fixed up once
/// we have generated all the new constraints, e.g. f<A :> List<B>, B :> List<A>> ...
let FixupNewTypars m (formalEnclosingTypars: Typars) (tinst: TType list) (tpsorig: Typars) (tps: Typars) =
    // Checks.. These are defensive programming against early reported errors.
    let n0 = formalEnclosingTypars.Length
    let n1 = tinst.Length
    let n2 = tpsorig.Length
    let n3 = tps.Length
    if n0 <> n1 then error(Error((FSComp.SR.tcInvalidTypeArgumentCount(n0, n1)), m))
    if n2 <> n3 then error(Error((FSComp.SR.tcInvalidTypeArgumentCount(n2, n3)), m))

    // The real code..
    let renaming, tptys = mkTyparToTyparRenaming tpsorig tps
    let tprefInst = mkTyparInst formalEnclosingTypars tinst @ renaming
    (tpsorig, tps) ||> List.iter2 (fun tporig tp -> tp.SetConstraints (CopyTyparConstraints  m tprefInst tporig))
    renaming, tptys


//-------------------------------------------------------------------------
// Predicates and properties on values and members

type ValRef with
    /// Indicates if an F#-declared function or member value is a CLIEvent property compiled as a .NET event
    member x.IsFSharpEventProperty g =
        x.IsMember && CompileAsEvent g x.Attribs && not x.IsExtensionMember

    /// Check if an F#-declared member value is a virtual method
    member vref.IsVirtualMember =
        let flags = vref.MemberInfo.Value.MemberFlags
        flags.IsDispatchSlot || flags.IsOverrideOrExplicitImpl

    /// Check if an F#-declared member value is a dispatch slot
    member vref.IsDispatchSlotMember =
        let membInfo = vref.MemberInfo.Value
        membInfo.MemberFlags.IsDispatchSlot

    /// Check if an F#-declared member value is an 'override' or explicit member implementation
    member vref.IsDefiniteFSharpOverrideMember =
        let membInfo = vref.MemberInfo.Value
        let flags = membInfo.MemberFlags
        not flags.IsDispatchSlot && (flags.IsOverrideOrExplicitImpl || not (isNil membInfo.ImplementedSlotSigs))

    /// Check if an F#-declared member value is an  explicit interface member implementation
    member vref.IsFSharpExplicitInterfaceImplementation g =
        match vref.MemberInfo with
        | None -> false
        | Some membInfo ->
        not membInfo.MemberFlags.IsDispatchSlot &&
        (match membInfo.ImplementedSlotSigs with
         | TSlotSig(_, oty, _, _, _, _) :: _ -> isInterfaceTy g oty
         | [] -> false)

    member vref.ImplementedSlotSignatures =
        match vref.MemberInfo with
        | None -> []
        | Some membInfo -> membInfo.ImplementedSlotSigs

//-------------------------------------------------------------------------
// Helper methods associated with using TAST metadata (F# members, values etc.)
// as backing data for MethInfo, PropInfo etc.


#if !NO_EXTENSIONTYPING
/// Get the return type of a provided method, where 'void' is returned as 'None'
let GetCompiledReturnTyOfProvidedMethodInfo amap m (mi: Tainted<ProvidedMethodBase>) =
    let returnType = 
        if mi.PUntaint((fun mi -> mi.IsConstructor), m) then  
            mi.PApply((fun mi -> nonNull<ProvidedType> mi.DeclaringType), m)
        else mi.Coerce<ProvidedMethodInfo>(m).PApply((fun mi -> mi.ReturnType), m)
    let ty = Import.ImportProvidedType amap m returnType
    if isVoidTy amap.g ty then None else Some ty
#endif

/// The slotsig returned by methInfo.GetSlotSig is in terms of the type parameters on the parent type of the overriding method.
/// Reverse-map the slotsig so it is in terms of the type parameters for the overriding method
let ReparentSlotSigToUseMethodTypars g m ovByMethValRef slotsig =
    match PartitionValRefTypars g ovByMethValRef with
    | Some(_, enclosingTypars, _, _, _) ->
        let parentToMemberInst, _ = mkTyparToTyparRenaming (ovByMethValRef.MemberApparentEntity.Typars m) enclosingTypars
        let res = instSlotSig parentToMemberInst slotsig
        res
    | None ->
        // Note: it appears PartitionValRefTypars should never return 'None'
        slotsig

/// Construct the data representing a parameter in the signature of an abstract method slot
let MakeSlotParam (ty, argInfo: ArgReprInfo) = TSlotParam(Option.map textOfId argInfo.Name, ty, false, false, false, argInfo.Attribs)

/// Construct the data representing the signature of an abstract method slot
let MakeSlotSig (nm, ty, ctps, mtps, paraml, retTy) = copySlotSig (TSlotSig(nm, ty, ctps, mtps, paraml, retTy))

/// Split the type of an F# member value into
///    - the type parameters associated with method but matching those of the enclosing type
///    - the type parameters associated with a generic method
///    - the return type of the method
///    - the actual type arguments of the enclosing type.
let private AnalyzeTypeOfMemberVal isCSharpExt g (ty, vref: ValRef) =
    let memberAllTypars, _, _, retTy, _ = GetTypeOfMemberInMemberForm g vref
    if isCSharpExt || vref.IsExtensionMember then
        [], memberAllTypars, retTy, []
    else
        let parentTyArgs = argsOfAppTy g ty
        let memberParentTypars, memberMethodTypars = List.splitAt parentTyArgs.Length memberAllTypars
        memberParentTypars, memberMethodTypars, retTy, parentTyArgs

/// Get the object type for a member value which is an extension method  (C#-style or F#-style)
let private GetObjTypeOfInstanceExtensionMethod g (vref: ValRef) =
    let numEnclosingTypars = CountEnclosingTyparsOfActualParentOfVal vref.Deref
    let _, _, curriedArgInfos, _, _ = GetTopValTypeInCompiledForm g vref.ValReprInfo.Value numEnclosingTypars vref.Type vref.Range
    curriedArgInfos.Head.Head |> fst

/// Get the object type for a member value, which might be a C#-style extension method
let private GetArgInfosOfMember isCSharpExt g (vref: ValRef) =
    if isCSharpExt then
        let numEnclosingTypars = CountEnclosingTyparsOfActualParentOfVal vref.Deref
        let _, _, curriedArgInfos, _, _ = GetTopValTypeInCompiledForm g vref.ValReprInfo.Value numEnclosingTypars vref.Type vref.Range
        [ curriedArgInfos.Head.Tail ]
    else
        ArgInfosOfMember  g vref

/// Combine the type instantiation and generic method instantiation
let private CombineMethInsts ttps mtps tinst minst = (mkTyparInst ttps tinst @ mkTyparInst mtps minst)

/// Work out the instantiation relevant to interpret the backing metadata for a member.
///
/// The 'methTyArgs' is the instantiation of any generic method type parameters (this instantiation is
/// not included in the MethInfo objects, but carried separately).
let private GetInstantiationForMemberVal g isCSharpExt (ty, vref, methTyArgs: TypeInst) =
    let memberParentTypars, memberMethodTypars, _retTy, parentTyArgs = AnalyzeTypeOfMemberVal isCSharpExt g (ty, vref)
    /// In some recursive inference cases involving constraints this may need to be
    /// fixed up - we allow uniform generic recursion but nothing else.
    /// See https://github.com/Microsoft/visualfsharp/issues/3038#issuecomment-309429410
    let methTyArgsFixedUp =
        if methTyArgs.Length < memberMethodTypars.Length then
            methTyArgs @ (List.skip methTyArgs.Length memberMethodTypars |> generalizeTypars)
        else
            methTyArgs
    CombineMethInsts memberParentTypars memberMethodTypars parentTyArgs methTyArgsFixedUp

/// Work out the instantiation relevant to interpret the backing metadata for a property.
let private GetInstantiationForPropertyVal g (ty, vref) =
    let memberParentTypars, memberMethodTypars, _retTy, parentTyArgs = AnalyzeTypeOfMemberVal false g (ty, vref)
    CombineMethInsts memberParentTypars memberMethodTypars parentTyArgs (generalizeTypars memberMethodTypars)

/// Describes the sequence order of the introduction of an extension method. Extension methods that are introduced
/// later through 'open' get priority in overload resolution.
type ExtensionMethodPriority = uint64

//-------------------------------------------------------------------------
// OptionalArgCallerSideValue, OptionalArgInfo

/// The caller-side value for the optional arg, if any
type OptionalArgCallerSideValue =
    | Constant of ILFieldInit
    | DefaultValue
    | MissingValue
    | WrapperForIDispatch
    | WrapperForIUnknown
    | PassByRef of TType * OptionalArgCallerSideValue

/// Represents information about a parameter indicating if it is optional.
type OptionalArgInfo =
    /// The argument is not optional
    | NotOptional

    /// The argument is optional, and is an F# callee-side optional arg
    | CalleeSide

    /// The argument is optional, and is a caller-side .NET optional or default arg.
    /// Note this is correctly termed caller side, even though the default value is optically specified on the callee:
    /// in fact the default value is read from the metadata and passed explicitly to the callee on the caller side.
    | CallerSide of OptionalArgCallerSideValue
    member x.IsOptional = match x with CalleeSide | CallerSide  _ -> true | NotOptional -> false

    /// Compute the OptionalArgInfo for an IL parameter
    ///
    /// This includes the Visual Basic rules for IDispatchConstant and IUnknownConstant and optional arguments.
    static member FromILParameter g amap m ilScope ilTypeInst (ilParam: ILParameter) =
        if ilParam.IsOptional then
            match ilParam.Default with
            | None ->
                // Do a type-directed analysis of the IL type to determine the default value to pass.
                // The same rules as Visual Basic are applied here.
                let rec analyze ty =
                    if isByrefTy g ty then
                        let ty = destByrefTy g ty
                        PassByRef (ty, analyze ty)
                    elif isObjTy g ty then
                        match ilParam.Marshal with
                        | Some(ILNativeType.IUnknown | ILNativeType.IDispatch | ILNativeType.Interface) -> Constant ILFieldInit.Null
                        | _ ->
                            if   TryFindILAttributeOpt g.attrib_IUnknownConstantAttribute ilParam.CustomAttrs then WrapperForIUnknown
                            elif TryFindILAttributeOpt g.attrib_IDispatchConstantAttribute ilParam.CustomAttrs then WrapperForIDispatch
                            else MissingValue
                    else
                        DefaultValue
                CallerSide (analyze (ImportILTypeFromMetadata amap m ilScope ilTypeInst [] ilParam.Type))
            | Some v ->
                CallerSide (Constant v)
        else
            NotOptional

    static member ValueOfDefaultParameterValueAttrib (Attrib (_, _, exprs, _, _, _, _)) =
        let (AttribExpr (_, defaultValueExpr)) = List.head exprs
        match defaultValueExpr with
        | Expr.Const _ -> Some defaultValueExpr
        | _ -> None
    static member FieldInitForDefaultParameterValueAttrib attrib =
        match OptionalArgInfo.ValueOfDefaultParameterValueAttrib attrib with
        | Some (Expr.Const (ConstToILFieldInit fi, _, _)) -> Some fi
        | _ -> None

type CallerInfo =
    | NoCallerInfo
    | CallerLineNumber
    | CallerMemberName
    | CallerFilePath

    override x.ToString() = sprintf "%+A" x

[<RequireQualifiedAccess>]
type ReflectedArgInfo =
    | None
    | Quote of bool
    member x.AutoQuote = match x with None -> false | Quote _ -> true

//-------------------------------------------------------------------------
// ParamNameAndType, ParamData

[<NoComparison; NoEquality>]
/// Partial information about a parameter returned for use by the Language Service
type ParamNameAndType =
    | ParamNameAndType of Ident option * TType

    static member FromArgInfo (ty, argInfo : ArgReprInfo) = ParamNameAndType(argInfo.Name, ty)
    static member FromMember isCSharpExtMem g vref = GetArgInfosOfMember isCSharpExtMem g vref |> List.mapSquared ParamNameAndType.FromArgInfo
    static member Instantiate inst p = let (ParamNameAndType(nm, ty)) = p in ParamNameAndType(nm, instType inst ty)
    static member InstantiateCurried inst paramTypes = paramTypes |> List.mapSquared (ParamNameAndType.Instantiate inst)

[<NoComparison; NoEquality>]
/// Full information about a parameter returned for use by the type checker and language service.
type ParamData =
    ParamData of
        isParamArray: bool *
        isInArg: bool *
        isOut: bool *
        optArgInfo: OptionalArgInfo *
        callerInfo: CallerInfo *
        nameOpt: Ident option *
        reflArgInfo: ReflectedArgInfo *
        ttype: TType

#if !NO_EXTENSIONTYPING

type ILFieldInit with
    /// Compute the ILFieldInit for the given provided constant value for a provided enum type.
    static member FromProvidedObj m (v: obj) =
        match v with
        | Null -> ILFieldInit.Null
        | NonNull v ->
            let objTy = v.GetType()
            let v = if objTy.IsEnum then objTy.GetField("value__").GetValue v else v
            match v with
            | :? single as i -> ILFieldInit.Single i
            | :? double as i -> ILFieldInit.Double i
            | :? bool as i -> ILFieldInit.Bool i
            | :? char as i -> ILFieldInit.Char (uint16 i)
            | :? string as i -> ILFieldInit.String i
            | :? sbyte as i -> ILFieldInit.Int8 i
            | :? byte as i -> ILFieldInit.UInt8 i
            | :? int16 as i -> ILFieldInit.Int16 i
            | :? uint16 as i -> ILFieldInit.UInt16 i
            | :? int as i -> ILFieldInit.Int32 i
            | :? uint32 as i -> ILFieldInit.UInt32 i
            | :? int64 as i -> ILFieldInit.Int64 i
            | :? uint64 as i -> ILFieldInit.UInt64 i
            | _ -> error(Error(FSComp.SR.infosInvalidProvidedLiteralValue(try v.ToString() with _ -> "?"), m))


/// Compute the OptionalArgInfo for a provided parameter.
///
/// This is the same logic as OptionalArgInfoOfILParameter except we do not apply the
/// Visual Basic rules for IDispatchConstant and IUnknownConstant to optional
/// provided parameters.
let OptionalArgInfoOfProvidedParameter (amap: Import.ImportMap) m (provParam : Tainted<ProvidedParameterInfo>) =
    let g = amap.g
    if provParam.PUntaint((fun p -> p.IsOptional), m) then
        match provParam.PUntaint((fun p ->  p.HasDefaultValue), m) with
        | false ->
            // Do a type-directed analysis of the IL type to determine the default value to pass.
            let rec analyze ty =
                if isByrefTy g ty then
                    let ty = destByrefTy g ty
                    PassByRef (ty, analyze ty)
                elif isObjTy g ty then MissingValue
                else  DefaultValue

            let pty = Import.ImportProvidedType amap m (provParam.PApply((fun p -> p.ParameterType), m))
            CallerSide (analyze pty)
        | _ ->
            let v = provParam.PUntaint((fun p ->  p.RawDefaultValue), m)
            CallerSide (Constant (ILFieldInit.FromProvidedObj m v))
    else
        NotOptional

/// Compute the ILFieldInit for the given provided constant value for a provided enum type.
#if BUILDING_WITH_LKG || BUILD_FROM_SOURCE || NO_CHECKNULLS
let GetAndSanityCheckProviderMethod m (mi: Tainted<'T :> ProvidedMemberInfo>) (get : 'T -> ProvidedMethodInfo) err = 
    match mi.PApply((fun mi -> (get mi :> ProvidedMethodBase)),m) with 
    | Tainted.Null -> error(Error(err(mi.PUntaint((fun mi -> mi.Name),m),mi.PUntaint((fun mi -> mi.DeclaringType.Name), m)), m))   
    | Tainted.NonNull meth -> meth
#else
let GetAndSanityCheckProviderMethod m (mi: Tainted<'T :> ProvidedMemberInfo>) (get : 'T -> ProvidedMethodInfo?) err = 
    match mi.PApply((fun mi -> (get mi :> ProvidedMethodBase?)),m) with 
    | Tainted.Null -> error(Error(err(mi.PUntaint((fun mi -> mi.Name),m),mi.PUntaint((fun mi -> (nonNull<ProvidedType> mi.DeclaringType).Name), m)), m))   // TODO NULLNESS: type isntantiation should not be needed
    | Tainted.NonNull meth -> meth
#endif

/// Try to get an arbitrary ProvidedMethodInfo associated with a property.
let ArbitraryMethodInfoOfPropertyInfo (pi: Tainted<ProvidedPropertyInfo>) m =
    if pi.PUntaint((fun pi -> pi.CanRead), m) then
        GetAndSanityCheckProviderMethod m pi (fun pi -> pi.GetGetMethod()) FSComp.SR.etPropertyCanReadButHasNoGetter
    elif pi.PUntaint((fun pi -> pi.CanWrite), m) then
        GetAndSanityCheckProviderMethod m pi (fun pi -> pi.GetSetMethod()) FSComp.SR.etPropertyCanWriteButHasNoSetter
    else 
        error(Error(FSComp.SR.etPropertyNeedsCanWriteOrCanRead(pi.PUntaint((fun mi -> mi.Name), m), pi.PUntaint((fun mi -> (nonNull<ProvidedType> mi.DeclaringType).Name), m)), m))   

#endif


/// Describes an F# use of an IL type, including the type instantiation associated with the type at a particular usage point.
///
/// This is really just 1:1 with the subset ot TType which result from building types using IL type definitions.
[<NoComparison; NoEquality>]
type ILTypeInfo =
    /// ILTypeInfo (tyconRef, ilTypeRef, typeArgs, ilTypeDef).
    | ILTypeInfo of TcGlobals * TType * ILTypeRef * ILTypeDef

    member x.TcGlobals = let (ILTypeInfo(g, _, _, _)) = x in g

    member x.ILTypeRef = let (ILTypeInfo(_, _, tref, _)) = x in tref

    member x.RawMetadata = let (ILTypeInfo(_, _, _, tdef))  = x in tdef

    member x.ToType = let (ILTypeInfo(_, ty, _, _)) = x in ty

    /// Get the compiled nominal type. In the case of tuple types, this is a .NET tuple type
    member x.ToAppType = convertToTypeWithMetadataIfPossible x.TcGlobals x.ToType

    member x.TyconRefOfRawMetadata = tcrefOfAppTy x.TcGlobals x.ToAppType

    member x.TypeInstOfRawMetadata = argsOfAppTy x.TcGlobals x.ToAppType

    member x.ILScopeRef = x.ILTypeRef.Scope

    member x.Name     = x.ILTypeRef.Name

    member x.IsValueType = x.RawMetadata.IsStructOrEnum

    member x.Instantiate inst =
        let (ILTypeInfo(g, ty, tref, tdef)) = x
        ILTypeInfo(g, instType inst ty, tref, tdef)

    static member FromType g ty =
        if isAnyTupleTy g ty then
            // When getting .NET metadata for the properties and methods
            // of an F# tuple type, use the compiled nominal type, which is a .NET tuple type
            let metadataTy = convertToTypeWithMetadataIfPossible g ty
            assert (isILAppTy g metadataTy)
            let metadataTyconRef = tcrefOfAppTy g metadataTy
            let (TILObjectReprData(scoref, enc, tdef)) = metadataTyconRef.ILTyconInfo
            let metadataILTypeRef = mkRefForNestedILTypeDef scoref (enc, tdef)
            ILTypeInfo(g, ty, metadataILTypeRef, tdef)
        elif isILAppTy g ty then
            let tcref = tcrefOfAppTy g ty
            let (TILObjectReprData(scoref, enc, tdef)) = tcref.ILTyconInfo
            let tref = mkRefForNestedILTypeDef scoref (enc, tdef)
            ILTypeInfo(g, ty, tref, tdef)
        else
            failwith "ILTypeInfo.FromType - no IL metadata for type"

/// Describes an F# use of an IL method.
[<NoComparison; NoEquality>]
type ILMethInfo =
    /// Describes an F# use of an IL method.
    ///
    /// If ilDeclaringTyconRefOpt is 'Some' then this is an F# use of an C#-style extension method.
    /// If ilDeclaringTyconRefOpt is 'None' then ilApparentType is an IL type definition.
    | ILMethInfo of g: TcGlobals * ilApparentType: TType * ilDeclaringTyconRefOpt: TyconRef option  * ilMethodDef: ILMethodDef * ilGenericMethodTyArgs: Typars

    member x.TcGlobals = match x with ILMethInfo(g, _, _, _, _) -> g

    /// Get the apparent declaring type of the method as an F# type.
    /// If this is a C#-style extension method then this is the type which the method
    /// appears to extend. This may be a variable type.
    member x.ApparentEnclosingType = match x with ILMethInfo(_, ty, _, _, _) -> ty

    /// Like ApparentEnclosingType but use the compiled nominal type if this is a method on a tuple type
    member x.ApparentEnclosingAppType = convertToTypeWithMetadataIfPossible x.TcGlobals x.ApparentEnclosingType

    /// Get the declaring type associated with an extension member, if any.
    member x.ILExtensionMethodDeclaringTyconRef = match x with ILMethInfo(_, _, tcrefOpt, _, _) -> tcrefOpt

    /// Get the Abstract IL metadata associated with the method.
    member x.RawMetadata = match x with ILMethInfo(_, _, _, md, _) -> md

    /// Get the formal method type parameters associated with a method.
    member x.FormalMethodTypars = match x with ILMethInfo(_, _, _, _, fmtps) -> fmtps

    /// Get the IL name of the method
    member x.ILName       = x.RawMetadata.Name

    /// Indicates if the method is an extension method
    member x.IsILExtensionMethod = x.ILExtensionMethodDeclaringTyconRef.IsSome

    /// Get the declaring type of the method. If this is an C#-style extension method then this is the IL type
    /// holding the static member that is the extension method.
    member x.DeclaringTyconRef   =
        match x.ILExtensionMethodDeclaringTyconRef with
        | Some tcref -> tcref
        | None -> tcrefOfAppTy x.TcGlobals  x.ApparentEnclosingAppType

    /// Get the instantiation of the declaring type of the method.
    /// If this is an C#-style extension method then this is empty because extension members
    /// are never in generic classes.
    member x.DeclaringTypeInst   =
        if x.IsILExtensionMethod then []
        else argsOfAppTy x.TcGlobals x.ApparentEnclosingAppType

    /// Get the Abstract IL scope information associated with interpreting the Abstract IL metadata that backs this method.
    member x.MetadataScope   = x.DeclaringTyconRef.CompiledRepresentationForNamedType.Scope

    /// Get the Abstract IL metadata corresponding to the parameters of the method.
    /// If this is an C#-style extension method then drop the object argument.
    member x.ParamMetadata =
        let ps = x.RawMetadata.Parameters
        if x.IsILExtensionMethod then List.tail ps else ps

    /// Get the number of parameters of the method
    member x.NumParams = x.ParamMetadata.Length

    /// Indicates if the method is a constructor
    member x.IsConstructor = x.RawMetadata.IsConstructor

    /// Indicates if the method is a class initializer.
    member x.IsClassConstructor = x.RawMetadata.IsClassInitializer

    /// Indicates if the method has protected accessibility,
    member x.IsProtectedAccessibility =
        let md = x.RawMetadata
        not md.IsConstructor &&
        not md.IsClassInitializer &&
        (md.Access = ILMemberAccess.Family || md.Access = ILMemberAccess.FamilyOrAssembly)

    /// Indicates if the IL method is marked virtual.
    member x.IsVirtual = x.RawMetadata.IsVirtual

    /// Indicates if the IL method is marked final.
    member x.IsFinal = x.RawMetadata.IsFinal

    /// Indicates if the IL method is marked abstract.
    member x.IsAbstract = x.RawMetadata.IsAbstract

    /// Does it appear to the user as a static method?
    member x.IsStatic =
        not x.IsILExtensionMethod &&  // all C#-declared extension methods are instance
        x.RawMetadata.CallingConv.IsStatic

    /// Does it have the .NET IL 'newslot' flag set, and is also a virtual?
    member x.IsNewSlot = x.RawMetadata.IsNewSlot

    /// Does it appear to the user as an instance method?
    member x.IsInstance = not x.IsConstructor &&  not x.IsStatic

    /// Get the argument types of the the IL method. If this is an C#-style extension method
    /// then drop the object argument.
    member x.GetParamTypes(amap, m, minst) =
        x.ParamMetadata |> List.map (fun p -> ImportParameterTypeFromMetadata amap m p.Type p.CustomAttrs x.MetadataScope x.DeclaringTypeInst minst)

    /// Get all the argument types of the IL method. Include the object argument even if this is
    /// an C#-style extension method.
    member x.GetRawArgTypes(amap, m, minst) =
        x.RawMetadata.Parameters |> List.map (fun p -> ImportParameterTypeFromMetadata amap m p.Type p.CustomAttrs x.MetadataScope x.DeclaringTypeInst minst)

    /// Get info about the arguments of the IL method. If this is an C#-style extension method then
    /// drop the object argument.
    ///
    /// Any type parameters of the enclosing type are instantiated in the type returned.
    member x.GetParamNamesAndTypes(amap, m, minst) =
        x.ParamMetadata |> List.map (fun p -> ParamNameAndType(Option.map (mkSynId m) p.Name, ImportParameterTypeFromMetadata amap m p.Type p.CustomAttrs x.MetadataScope x.DeclaringTypeInst minst) )

    /// Get a reference to the method (dropping all generic instantiations), as an Abstract IL ILMethodRef.
    member x.ILMethodRef =
        let mref = mkRefToILMethod (x.DeclaringTyconRef.CompiledRepresentationForNamedType, x.RawMetadata)
        rescopeILMethodRef x.MetadataScope mref

    /// Indicates if the method is marked as a DllImport (a PInvoke). This is done by looking at the IL custom attributes on
    /// the method.
    member x.IsDllImport (g: TcGlobals) =
        match g.attrib_DllImportAttribute with
        | None -> false
        | Some attr ->
            x.RawMetadata.CustomAttrs
            |> TryFindILAttribute attr

    /// Indicates if the method is marked with the [<IsReadOnly>] attribute. This is done by looking at the IL custom attributes on
    /// the method.
    member x.IsReadOnly (g: TcGlobals) =
        x.RawMetadata.CustomAttrs
        |> TryFindILAttribute g.attrib_IsReadOnlyAttribute

    /// Get the (zero or one) 'self'/'this'/'object' arguments associated with an IL method.
    /// An instance extension method returns one object argument.
    member x.GetObjArgTypes(amap, m, minst) =
        // All C#-style extension methods are instance. We have to re-read the 'obj' type w.r.t. the
        // method instantiation.
        if x.IsILExtensionMethod then
            let p = x.RawMetadata.Parameters.Head
            [ ImportParameterTypeFromMetadata amap m p.Type p.CustomAttrs x.MetadataScope x.DeclaringTypeInst minst ]
        else if x.IsInstance then
            [ x.ApparentEnclosingType ]
        else
            []

    /// Get the compiled return type of the method, where 'void' is None.
    member x.GetCompiledReturnTy (amap, m, minst) =
        ImportReturnTypeFromMetadata amap m x.RawMetadata.Return.Type x.RawMetadata.Return.CustomAttrs x.MetadataScope x.DeclaringTypeInst minst

    /// Get the F# view of the return type of the method, where 'void' is 'unit'.
    member x.GetFSharpReturnTy (amap, m, minst) =
        x.GetCompiledReturnTy(amap, m, minst)
        |> GetFSharpViewOfReturnType amap.g


/// Describes an F# use of a method
[<System.Diagnostics.DebuggerDisplay("{DebuggerDisplayName}")>]
[<NoComparison; NoEquality>]
type MethInfo =
    /// Describes a use of a method declared in F# code and backed by F# metadata.
    | FSMeth of tcGlobals: TcGlobals * enclosingType: TType * valRef: ValRef  * extensionMethodPriority: ExtensionMethodPriority option

    /// Describes a use of a method backed by Abstract IL # metadata
    | ILMeth of tcGlobals: TcGlobals * ilMethInfo: ILMethInfo * extensionMethodPriority: ExtensionMethodPriority option

    /// Describes a use of a pseudo-method corresponding to the default constructor for a .NET struct type
    | DefaultStructCtor of tcGlobals: TcGlobals * structTy: TType

#if !NO_EXTENSIONTYPING
    /// Describes a use of a method backed by provided metadata
    | ProvidedMeth of amap: Import.ImportMap * methodBase: Tainted<ProvidedMethodBase> * extensionMethodPriority: ExtensionMethodPriority option * m: range
#endif

    /// Get the enclosing type of the method info.
    ///
    /// If this is an extension member, then this is the apparent parent, i.e. the type the method appears to extend.
    /// This may be a variable type.
    member x.ApparentEnclosingType =
        match x with
        | ILMeth(_, ilminfo, _) -> ilminfo.ApparentEnclosingType
        | FSMeth(_, ty, _, _) -> ty
        | DefaultStructCtor(_, ty) -> ty
#if !NO_EXTENSIONTYPING
        | ProvidedMeth(amap, mi, _, m) -> 
              Import.ImportProvidedType amap m (mi.PApply((fun mi -> nonNull<ProvidedType> mi.DeclaringType), m))
#endif

    /// Get the enclosing type of the method info, using a nominal type for tuple types
    member x.ApparentEnclosingAppType =
        convertToTypeWithMetadataIfPossible x.TcGlobals x.ApparentEnclosingType

    member x.ApparentEnclosingTyconRef =
        tcrefOfAppTy x.TcGlobals x.ApparentEnclosingAppType

    /// Get the declaring type or module holding the method. If this is an C#-style extension method then this is the type
    /// holding the static member that is the extension method. If this is an F#-style extension method it is the logical module
    /// holding the value for the extension method.
    member x.DeclaringTyconRef   =
        match x with
        | ILMeth(_, ilminfo, _) when x.IsExtensionMember  -> ilminfo.DeclaringTyconRef
        | FSMeth(_, _, vref, _) when x.IsExtensionMember && vref.HasDeclaringEntity -> vref.TopValDeclaringEntity
        | _ -> x.ApparentEnclosingTyconRef

    /// Get the information about provided static parameters, if any
    member x.ProvidedStaticParameterInfo =
        match x with
        | ILMeth _ -> None
        | FSMeth _  -> None
#if !NO_EXTENSIONTYPING
        | ProvidedMeth (_, mb, _, m) ->
            let staticParams = mb.PApplyWithProvider((fun (mb, provider) -> mb.GetStaticParametersForMethod provider), range=m)
            let staticParams = staticParams.PApplyArray(id, "GetStaticParametersForMethod", m)
            match staticParams with
            | [| |] -> None
            | _ -> Some (mb, staticParams)
#endif
        | DefaultStructCtor _ -> None

    /// Get the extension method priority of the method, if it has one.
    member x.ExtensionMemberPriorityOption =
        match x with
        | ILMeth(_, _, pri) -> pri
        | FSMeth(_, _, _, pri) -> pri
#if !NO_EXTENSIONTYPING
        | ProvidedMeth(_, _, pri, _) -> pri
#endif
        | DefaultStructCtor _ -> None

    /// Get the extension method priority of the method. If it is not an extension method
    /// then use the highest possible value since non-extension methods always take priority
    /// over extension members.
    member x.ExtensionMemberPriority = defaultArg x.ExtensionMemberPriorityOption UInt64.MaxValue

    /// Get the method name in DebuggerDisplayForm
    member x.DebuggerDisplayName =
        match x with
        | ILMeth(_, y, _) -> "ILMeth: " + y.ILName
        | FSMeth(_, _, vref, _) -> "FSMeth: " + vref.LogicalName
#if !NO_EXTENSIONTYPING
        | ProvidedMeth(_, mi, _, m) -> "ProvidedMeth: " + mi.PUntaint((fun mi -> mi.Name), m)
#endif
        | DefaultStructCtor _ -> ".ctor"

    /// Get the method name in LogicalName form, i.e. the name as it would be stored in .NET metadata
    member x.LogicalName =
        match x with
        | ILMeth(_, y, _) -> y.ILName
        | FSMeth(_, _, vref, _) -> vref.LogicalName
#if !NO_EXTENSIONTYPING
        | ProvidedMeth(_, mi, _, m) -> mi.PUntaint((fun mi -> mi.Name), m)
#endif
        | DefaultStructCtor _ -> ".ctor"

     /// Get the method name in DisplayName form
    member x.DisplayName =
        match x with
        | FSMeth(_, _, vref, _) -> vref.DisplayName
        | _ -> x.LogicalName |> PrettyNaming.ConvertValNameToDisplayName false

     /// Get the method name in DisplayName form
    member x.DisplayNameCore =
        match x with
        | FSMeth(_, _, vref, _) -> vref.DisplayNameCore
        | _ -> x.LogicalName |> PrettyNaming.DecompileOpName

     /// Indicates if this is a method defined in this assembly with an internal XML comment
    member x.HasDirectXmlComment =
        match x with
        | FSMeth(g, _, vref, _) -> valRefInThisAssembly g.compilingFslib vref
#if !NO_EXTENSIONTYPING
        | ProvidedMeth _ -> true
#endif
        | _ -> false

    override x.ToString() =  x.ApparentEnclosingType.ToString() + x.LogicalName

    /// Get the actual type instantiation of the declaring type associated with this use of the method.
    ///
    /// For extension members this is empty (the instantiation of the declaring type).
    member x.DeclaringTypeInst =
        if x.IsExtensionMember then [] else argsOfAppTy x.TcGlobals x.ApparentEnclosingAppType

    /// Get the TcGlobals value that governs the method declaration
    member x.TcGlobals =
        match x with
        | ILMeth(g, _, _) -> g
        | FSMeth(g, _, _, _) -> g
        | DefaultStructCtor (g, _) -> g
#if !NO_EXTENSIONTYPING
        | ProvidedMeth(amap, _, _, _) -> amap.g
#endif

    /// Get the formal generic method parameters for the method as a list of type variables.
    ///
    /// For an extension method this includes all type parameters, even if it is extending a generic type.
    member x.FormalMethodTypars =
        match x with
        | ILMeth(_, ilmeth, _) -> ilmeth.FormalMethodTypars
        | FSMeth(g, _, vref, _) ->
            let ty = x.ApparentEnclosingAppType
            let _, memberMethodTypars, _, _ = AnalyzeTypeOfMemberVal x.IsCSharpStyleExtensionMember g (ty, vref)
            memberMethodTypars
        | DefaultStructCtor _ -> []
#if !NO_EXTENSIONTYPING
        | ProvidedMeth _ -> [] // There will already have been an error if there are generic parameters here.
#endif

    /// Get the formal generic method parameters for the method as a list of variable types.
    member x.FormalMethodInst = generalizeTypars x.FormalMethodTypars

    member x.FormalMethodTyparInst = mkTyparInst x.FormalMethodTypars x.FormalMethodInst

    /// Get the XML documentation associated with the method
    member x.XmlDoc =
        match x with
        | ILMeth _ -> XmlDoc.Empty
        | FSMeth(_, _, vref, _) -> vref.XmlDoc
        | DefaultStructCtor _ -> XmlDoc.Empty
#if !NO_EXTENSIONTYPING
        | ProvidedMeth(_, mi, _, m)->
            let lines = mi.PUntaint((fun mix -> (mix :> IProvidedCustomAttributeProvider).GetXmlDocAttributes(mi.TypeProvider.PUntaintNoFailure id)), m)
            XmlDoc (lines, m)
#endif

    /// Try to get an arbitrary F# ValRef associated with the member. This is to determine if the member is virtual, amongst other things.
    member x.ArbitraryValRef =
        match x with
        | FSMeth(_g, _, vref, _) -> Some vref
        | _ -> None

    /// Get a list of argument-number counts, one count for each set of curried arguments.
    ///
    /// For an extension member, drop the 'this' argument.
    member x.NumArgs =
        match x with
        | ILMeth(_, ilminfo, _) -> [ilminfo.NumParams]
        | FSMeth(g, _, vref, _) -> GetArgInfosOfMember x.IsCSharpStyleExtensionMember g vref |> List.map List.length
        | DefaultStructCtor _ -> [0]
#if !NO_EXTENSIONTYPING
        | ProvidedMeth(_, mi, _, m) -> [mi.PUntaint((fun mi -> mi.GetParameters().Length), m)] // Why is this a list? Answer: because the method might be curried
#endif

    member x.IsCurried = x.NumArgs.Length > 1

    /// Does the method appear to the user as an instance method?
    member x.IsInstance =
        match x with
        | ILMeth(_, ilmeth, _) -> ilmeth.IsInstance
        | FSMeth(_, _, vref, _) -> vref.IsInstanceMember || x.IsCSharpStyleExtensionMember
        | DefaultStructCtor _ -> false
#if !NO_EXTENSIONTYPING
        | ProvidedMeth(_, mi, _, m) -> mi.PUntaint((fun mi -> not mi.IsConstructor && not mi.IsStatic), m)
#endif

    /// Get the number of generic method parameters for a method.
    /// For an extension method this includes all type parameters, even if it is extending a generic type.
    member x.GenericArity =  x.FormalMethodTypars.Length

    member x.IsProtectedAccessibility =
        match x with
        | ILMeth(_, ilmeth, _) -> ilmeth.IsProtectedAccessibility
        | FSMeth _ -> false
        | DefaultStructCtor _ -> false
#if !NO_EXTENSIONTYPING
        | ProvidedMeth(_, mi, _, m) -> mi.PUntaint((fun mi -> mi.IsFamily), m)
#endif

    member x.IsVirtual =
        match x with
        | ILMeth(_, ilmeth, _) -> ilmeth.IsVirtual
        | FSMeth(_, _, vref, _) -> vref.IsVirtualMember
        | DefaultStructCtor _ -> false
#if !NO_EXTENSIONTYPING
        | ProvidedMeth(_, mi, _, m) -> mi.PUntaint((fun mi -> mi.IsVirtual), m)
#endif

    member x.IsConstructor =
        match x with
        | ILMeth(_, ilmeth, _) -> ilmeth.IsConstructor
        | FSMeth(_g, _, vref, _) -> (vref.MemberInfo.Value.MemberFlags.MemberKind = SynMemberKind.Constructor)
        | DefaultStructCtor _ -> true
#if !NO_EXTENSIONTYPING
        | ProvidedMeth(_, mi, _, m) -> mi.PUntaint((fun mi -> mi.IsConstructor), m)
#endif

    member x.IsClassConstructor =
        match x with
        | ILMeth(_, ilmeth, _) -> ilmeth.IsClassConstructor
        | FSMeth(_, _, vref, _) ->
             match vref.TryDeref with
             | ValueSome x -> x.IsClassConstructor
             | _ -> false
        | DefaultStructCtor _ -> false
#if !NO_EXTENSIONTYPING
        | ProvidedMeth(_, mi, _, m) -> mi.PUntaint((fun mi -> mi.IsConstructor && mi.IsStatic), m) // Note: these are never public anyway
#endif

    member x.IsDispatchSlot =
        match x with
        | ILMeth(_g, ilmeth, _) -> ilmeth.IsVirtual
        | FSMeth(g, _, vref, _) as x ->
            isInterfaceTy g x.ApparentEnclosingType  ||
            vref.MemberInfo.Value.MemberFlags.IsDispatchSlot
        | DefaultStructCtor _ -> false
#if !NO_EXTENSIONTYPING
        | ProvidedMeth _ -> x.IsVirtual // Note: follow same implementation as ILMeth
#endif


    member x.IsFinal =
        not x.IsVirtual ||
        match x with
        | ILMeth(_, ilmeth, _) -> ilmeth.IsFinal
        | FSMeth(_g, _, _vref, _) -> false
        | DefaultStructCtor _ -> true
#if !NO_EXTENSIONTYPING
        | ProvidedMeth(_, mi, _, m) -> mi.PUntaint((fun mi -> mi.IsFinal), m)
#endif

    // This means 'is this particular MethInfo one that doesn't provide an implementation?'.
    // For F# methods, this is 'true' for the MethInfos corresponding to 'abstract' declarations,
    // and false for the (potentially) matching 'default' implementation MethInfos that eventually
    // provide an implementation for the dispatch slot.
    //
    // For IL methods, this is 'true' for abstract methods, and 'false' for virtual methods
    member minfo.IsAbstract =
        match minfo with
        | ILMeth(_, ilmeth, _) -> ilmeth.IsAbstract
        | FSMeth(g, _, vref, _)  -> isInterfaceTy g minfo.ApparentEnclosingType  || vref.IsDispatchSlotMember
        | DefaultStructCtor _ -> false
#if !NO_EXTENSIONTYPING
        | ProvidedMeth(_, mi, _, m) -> mi.PUntaint((fun mi -> mi.IsAbstract), m)
#endif

    member x.IsNewSlot =
        (x.IsVirtual &&
          (match x with
           | ILMeth(_, x, _) -> x.IsNewSlot || (isInterfaceTy x.TcGlobals x.ApparentEnclosingType && not x.IsFinal)
           | FSMeth(_, _, vref, _) -> vref.IsDispatchSlotMember
#if !NO_EXTENSIONTYPING
           | ProvidedMeth(_, mi, _, m) -> mi.PUntaint((fun mi -> mi.IsHideBySig), m) // REVIEW: Check this is correct
#endif
           | DefaultStructCtor _ -> false))

    /// Indicates if this is an IL method.
    member x.IsILMethod =
        match x with
        | ILMeth _ -> true
        | _ -> false

    /// Check if this method is an explicit implementation of an interface member
    member x.IsFSharpExplicitInterfaceImplementation =
        match x with
        | ILMeth _ -> false
        | FSMeth(g, _, vref, _) -> vref.IsFSharpExplicitInterfaceImplementation g
        | DefaultStructCtor _ -> false
#if !NO_EXTENSIONTYPING
        | ProvidedMeth _ -> false
#endif

    /// Check if this method is marked 'override' and thus definitely overrides another method.
    member x.IsDefiniteFSharpOverride =
        match x with
        | ILMeth _ -> false
        | FSMeth(_, _, vref, _) -> vref.IsDefiniteFSharpOverrideMember
        | DefaultStructCtor _ -> false
#if !NO_EXTENSIONTYPING
        | ProvidedMeth _ -> false
#endif

    member x.ImplementedSlotSignatures =
        match x with
        | FSMeth(_, _, vref, _) -> vref.ImplementedSlotSignatures
        | _ -> failwith "not supported"

    /// Indicates if this is an extension member.
    member x.IsExtensionMember =
        match x with
        | FSMeth (_, _, vref, pri) -> pri.IsSome || vref.IsExtensionMember
        | ILMeth (_, _, Some _) -> true
        | _ -> false

    /// Indicates if this is an extension member (e.g. on a struct) that takes a byref arg
    member x.ObjArgNeedsAddress (amap: Import.ImportMap, m) =
        (x.IsStruct && not x.IsExtensionMember) ||
        match x.GetObjArgTypes (amap, m, x.FormalMethodInst) with
        | [h] -> isByrefTy amap.g h
        | _ -> false

    /// Indicates if this is an F# extension member.
    member x.IsFSharpStyleExtensionMember =
        match x with FSMeth (_, _, vref, _) -> vref.IsExtensionMember | _ -> false

    /// Indicates if this is an C#-style extension member.
    member x.IsCSharpStyleExtensionMember =
        match x with
        | FSMeth (_, _, vref, Some _) -> not vref.IsExtensionMember
        | ILMeth (_, _, Some _) -> true
        | _ -> false

    /// Add the actual type instantiation of the apparent type of an F# extension method.
    //
    // When an explicit type instantiation is given for an F# extension members the type
    // arguments implied by the object type are not given in source code. This means we must
    // add them explicitly. For example
    //    type List<'T> with
    //        member xs.Map<'U>(f : 'T -> 'U) = ....
    // is called as
    //    xs.Map<int>
    // but is compiled as a generic methods with two type arguments
    //     Map<'T, 'U>(this: List<'T>, f : 'T -> 'U)
    member x.AdjustUserTypeInstForFSharpStyleIndexedExtensionMembers tyargs =
        (if x.IsFSharpStyleExtensionMember then argsOfAppTy x.TcGlobals x.ApparentEnclosingAppType else []) @ tyargs

    /// Indicates if this method is a generated method associated with an F# CLIEvent property compiled as a .NET event
    member x.IsFSharpEventPropertyMethod =
        match x with
        | FSMeth(g, _, vref, _)  -> vref.IsFSharpEventProperty g
#if !NO_EXTENSIONTYPING
        | ProvidedMeth _ -> false
#endif
        | _ -> false

    /// Indicates if this method takes no arguments
    member x.IsNullary = (x.NumArgs = [0])

    /// Indicates if the enclosing type for the method is a value type.
    ///
    /// For an extension method, this indicates if the method extends a struct type.
    member x.IsStruct =
        isStructTy x.TcGlobals x.ApparentEnclosingType

    /// Indicates if this method is read-only; usually by the [<IsReadOnly>] attribute.
    /// Must be an instance method.
    /// Receiver must be a struct type.
    member x.IsReadOnly =
        // Perf Review: Is there a way we can cache this result?
        x.IsInstance &&
        x.IsStruct &&
        match x with
        | ILMeth (g, ilMethInfo, _) -> ilMethInfo.IsReadOnly g
        | FSMeth _ -> false // F# defined methods not supported yet. Must be a language feature.
        | _ -> false

    /// Indicates if this method is an extension member that is read-only.
    /// An extension member is considered read-only if the first argument is a read-only byref (inref) type.
    member x.IsReadOnlyExtensionMember (amap: Import.ImportMap, m) =
        x.IsExtensionMember && 
        x.TryObjArgByrefType(amap, m, x.FormalMethodInst)
        |> Option.exists (isInByrefTy amap.g)

    /// Build IL method infos.
    static member CreateILMeth (amap: Import.ImportMap, m, ty: TType, md: ILMethodDef) =
        let tinfo = ILTypeInfo.FromType amap.g ty
        let mtps = Import.ImportILGenericParameters (fun () -> amap) m tinfo.ILScopeRef tinfo.TypeInstOfRawMetadata md.GenericParams
        ILMeth (amap.g, ILMethInfo(amap.g, ty, None, md, mtps), None)

    /// Build IL method infos for a C#-style extension method
    static member CreateILExtensionMeth (amap, m, apparentTy: TType, declaringTyconRef: TyconRef, extMethPri, md: ILMethodDef) =
        let scoref =  declaringTyconRef.CompiledRepresentationForNamedType.Scope
        let mtps = Import.ImportILGenericParameters (fun () -> amap) m scoref [] md.GenericParams
        ILMeth (amap.g, ILMethInfo(amap.g, apparentTy, Some declaringTyconRef, md, mtps), extMethPri)

    /// Tests whether two method infos have the same underlying definition.
    /// Used to merge operator overloads collected from left and right of an operator constraint.
    /// Must be compatible with ItemsAreEffectivelyEqual relation.
    static member MethInfosUseIdenticalDefinitions x1 x2 =
        match x1, x2 with
        | ILMeth(_, x1, _), ILMeth(_, x2, _) -> (x1.RawMetadata ===  x2.RawMetadata)
        | FSMeth(g, _, vref1, _), FSMeth(_, _, vref2, _)  -> valRefEq g vref1 vref2
        | DefaultStructCtor _, DefaultStructCtor _ -> tyconRefEq x1.TcGlobals x1.DeclaringTyconRef x2.DeclaringTyconRef
#if !NO_EXTENSIONTYPING
        | ProvidedMeth(_, mi1, _, _), ProvidedMeth(_, mi2, _, _)  -> ProvidedMethodBase.TaintedEquals (mi1, mi2)
#endif
        | _ -> false

    /// Calculates a hash code of method info. Must be compatible with ItemsAreEffectivelyEqual relation.
    member x.ComputeHashCode() =
        match x with
        | ILMeth(_, x1, _) -> hash x1.RawMetadata.Name
        | FSMeth(_, _, vref, _) -> hash vref.LogicalName
        | DefaultStructCtor(_, _ty) -> 34892 // "ty" doesn't support hashing. We could use "hash (tcrefOfAppTy g ty).CompiledName" or
                                           // something but we don't have a "g" parameter here yet. But this hash need only be very approximate anyway
#if !NO_EXTENSIONTYPING
        | ProvidedMeth(_, mi, _, _) -> ProvidedMethodInfo.TaintedGetHashCode mi
#endif

    /// Apply a type instantiation to a method info, i.e. apply the instantiation to the enclosing type.
    member x.Instantiate(amap, m, inst) =
        match x with
        | ILMeth(_g, ilminfo, pri) ->
            match ilminfo with
            | ILMethInfo(_, ty, None, md, _) -> MethInfo.CreateILMeth(amap, m, instType inst ty, md)
            | ILMethInfo(_, ty, Some declaringTyconRef, md, _) -> MethInfo.CreateILExtensionMeth(amap, m, instType inst ty, declaringTyconRef, pri, md)
        | FSMeth(g, ty, vref, pri) -> FSMeth(g, instType inst ty, vref, pri)
        | DefaultStructCtor(g, ty) -> DefaultStructCtor(g, instType inst ty)
#if !NO_EXTENSIONTYPING
        | ProvidedMeth _ ->
            match inst with
            | [] -> x
            | _ -> assert false; failwith "Not supported"
#endif

    /// Get the return type of a method info, where 'void' is returned as 'None'
    member x.GetCompiledReturnTy (amap, m, minst) =
        match x with
        | ILMeth(_g, ilminfo, _) ->
            ilminfo.GetCompiledReturnTy(amap, m, minst)
        | FSMeth(g, _, vref, _) ->
            let ty = x.ApparentEnclosingAppType
            let inst = GetInstantiationForMemberVal g x.IsCSharpStyleExtensionMember (ty, vref, minst)
            let _, _, retTy, _ = AnalyzeTypeOfMemberVal x.IsCSharpStyleExtensionMember g (ty, vref)
            retTy |> Option.map (instType inst)
        | DefaultStructCtor _ -> None
#if !NO_EXTENSIONTYPING
        | ProvidedMeth(amap, mi, _, m) ->
            GetCompiledReturnTyOfProvidedMethodInfo amap m mi
#endif

    /// Get the return type of a method info, where 'void' is returned as 'unit'
    member x.GetFSharpReturnTy(amap, m, minst) =
        x.GetCompiledReturnTy(amap, m, minst) |> GetFSharpViewOfReturnType amap.g

    /// Get the parameter types of a method info
    member x.GetParamTypes(amap, m, minst) =
        match x with
        | ILMeth(_g, ilminfo, _) ->
            // A single group of tupled arguments
            [ ilminfo.GetParamTypes(amap, m, minst) ]
        | FSMeth(g, ty, vref, _) ->
            let paramTypes = ParamNameAndType.FromMember x.IsCSharpStyleExtensionMember g vref
            let inst = GetInstantiationForMemberVal g x.IsCSharpStyleExtensionMember (ty, vref, minst)
            paramTypes |> List.mapSquared (fun (ParamNameAndType(_, ty)) -> instType inst ty)
        | DefaultStructCtor _ -> []
#if !NO_EXTENSIONTYPING
        | ProvidedMeth(amap, mi, _, m) ->
            // A single group of tupled arguments
            [ [ for p in mi.PApplyArray((fun mi -> mi.GetParameters()), "GetParameters", m) do
                    yield Import.ImportProvidedType amap m (p.PApply((fun p -> p.ParameterType), m)) ] ]
#endif

    /// Get the (zero or one) 'self'/'this'/'object' arguments associated with a method.
    /// An instance method returns one object argument.
    member x.GetObjArgTypes (amap, m, minst) =
        match x with
        | ILMeth(_, ilminfo, _) -> ilminfo.GetObjArgTypes(amap, m, minst)
        | FSMeth(g, _, vref, _) ->
            if x.IsInstance then
                let ty = x.ApparentEnclosingAppType
                // The 'this' pointer of an extension member can depend on the minst
                if x.IsExtensionMember then
                    let inst = GetInstantiationForMemberVal g x.IsCSharpStyleExtensionMember (ty, vref, minst)
                    let rawObjTy = GetObjTypeOfInstanceExtensionMethod g vref
                    [ rawObjTy |> instType inst ]
                else
                    [ ty ]
            else []
        | DefaultStructCtor _ -> []
#if !NO_EXTENSIONTYPING
        | ProvidedMeth(amap, mi, _, m) -> 
            if x.IsInstance then [ Import.ImportProvidedType amap m (mi.PApply((fun mi -> nonNull<ProvidedType> mi.DeclaringType), m)) ] // find the type of the 'this' argument
            else []
#endif

    /// Get the parameter attributes of a method info, which get combined with the parameter names and types
    member x.GetParamAttribs(amap, m) =
        match x with
        | ILMeth(g, ilMethInfo, _) ->
            [ [ for p in ilMethInfo.ParamMetadata do
                 let isParamArrayArg = TryFindILAttribute g.attrib_ParamArrayAttribute p.CustomAttrs
                 let reflArgInfo =
                     match TryDecodeILAttribute g.attrib_ReflectedDefinitionAttribute.TypeRef p.CustomAttrs with
                     | Some ([ILAttribElem.Bool b ], _) ->  ReflectedArgInfo.Quote b
                     | Some _ -> ReflectedArgInfo.Quote false
                     | _ -> ReflectedArgInfo.None
                 let isOutArg = (p.IsOut && not p.IsIn)
                 let isInArg = (p.IsIn && not p.IsOut)
                 // Note: we get default argument values from VB and other .NET language metadata
                 let optArgInfo =  OptionalArgInfo.FromILParameter g amap m ilMethInfo.MetadataScope ilMethInfo.DeclaringTypeInst p

                 let isCallerLineNumberArg = TryFindILAttribute g.attrib_CallerLineNumberAttribute p.CustomAttrs
                 let isCallerFilePathArg = TryFindILAttribute g.attrib_CallerFilePathAttribute p.CustomAttrs
                 let isCallerMemberNameArg = TryFindILAttribute g.attrib_CallerMemberNameAttribute p.CustomAttrs

                 let callerInfo =
                    match isCallerLineNumberArg, isCallerFilePathArg, isCallerMemberNameArg with
                    | false, false, false -> NoCallerInfo
                    | true, false, false -> CallerLineNumber
                    | false, true, false -> CallerFilePath
                    | false, false, true -> CallerMemberName
                    | _, _, _ ->
                        // if multiple caller info attributes are specified, pick the "wrong" one here
                        // so that we get an error later
                        if p.Type.TypeRef.FullName = "System.Int32" then CallerFilePath
                        else CallerLineNumber

                 yield (isParamArrayArg, isInArg, isOutArg, optArgInfo, callerInfo, reflArgInfo) ] ]

        | FSMeth(g, _, vref, _) ->
            GetArgInfosOfMember x.IsCSharpStyleExtensionMember g vref
            |> List.mapSquared (fun (ty, argInfo) ->
                let isParamArrayArg = HasFSharpAttribute g g.attrib_ParamArrayAttribute argInfo.Attribs
                let reflArgInfo =
                    match TryFindFSharpBoolAttributeAssumeFalse  g g.attrib_ReflectedDefinitionAttribute argInfo.Attribs  with
                    | Some b -> ReflectedArgInfo.Quote b
                    | None -> ReflectedArgInfo.None
                let isOutArg = (HasFSharpAttribute g g.attrib_OutAttribute argInfo.Attribs && isByrefTy g ty) || isOutByrefTy g ty
                let isInArg = (HasFSharpAttribute g g.attrib_InAttribute argInfo.Attribs && isByrefTy g ty) || isInByrefTy g ty
                let isCalleeSideOptArg = HasFSharpAttribute g g.attrib_OptionalArgumentAttribute argInfo.Attribs
                let isCallerSideOptArg = HasFSharpAttributeOpt g g.attrib_OptionalAttribute argInfo.Attribs
                let optArgInfo =
                    if isCalleeSideOptArg then
                        CalleeSide
                    elif isCallerSideOptArg then
                        let defaultParameterValueAttribute = TryFindFSharpAttributeOpt g g.attrib_DefaultParameterValueAttribute argInfo.Attribs
                        match defaultParameterValueAttribute with
                        | None ->
                            // Do a type-directed analysis of the type to determine the default value to pass.
                            // Similar rules as OptionalArgInfo.FromILParameter are applied here, except for the COM and byref-related stuff.
                            CallerSide (if isObjTy g ty then MissingValue else DefaultValue)
                        | Some attr ->
                            let defaultValue = OptionalArgInfo.ValueOfDefaultParameterValueAttrib attr
                            match defaultValue with
                            | Some (Expr.Const (_, m, ty2)) when not (typeEquiv g ty2 ty) ->
                                // the type of the default value does not match the type of the argument.
                                // Emit a warning, and ignore the DefaultParameterValue argument altogether.
                                warning(Error(FSComp.SR.DefaultParameterValueNotAppropriateForArgument(), m))
                                NotOptional
                            | Some (Expr.Const (ConstToILFieldInit fi, _, _)) ->
                                // Good case - all is well.
                                CallerSide (Constant fi)
                            | _ ->
                                // Default value is not appropriate, i.e. not a constant.
                                // Compiler already gives an error in that case, so just ignore here.
                                NotOptional
                    else NotOptional

                let isCallerLineNumberArg = HasFSharpAttribute g g.attrib_CallerLineNumberAttribute argInfo.Attribs
                let isCallerFilePathArg = HasFSharpAttribute g g.attrib_CallerFilePathAttribute argInfo.Attribs
                let isCallerMemberNameArg = HasFSharpAttribute g g.attrib_CallerMemberNameAttribute argInfo.Attribs

                let callerInfo =
                    match isCallerLineNumberArg, isCallerFilePathArg, isCallerMemberNameArg with
                    | false, false, false -> NoCallerInfo
                    | true, false, false -> CallerLineNumber
                    | false, true, false -> CallerFilePath
                    | false, false, true -> CallerMemberName
                    | false, true, true -> 
                        match TryFindFSharpAttribute g g.attrib_CallerMemberNameAttribute argInfo.Attribs with
                        | Some(Attrib(_, _, _, _, _, _, callerMemberNameAttributeRange)) ->
                            warning(Error(FSComp.SR.CallerMemberNameIsOverriden(argInfo.Name.Value.idText), callerMemberNameAttributeRange))
                            CallerFilePath
                        | _ -> failwith "Impossible"
                    | _, _, _ ->
                        // if multiple caller info attributes are specified, pick the "wrong" one here
                        // so that we get an error later
                        match tryDestOptionTy g ty with
                        | ValueSome optTy when typeEquiv g g.int32_ty optTy -> CallerFilePath
                        | _ -> CallerLineNumber

                (isParamArrayArg, isInArg, isOutArg, optArgInfo, callerInfo, reflArgInfo))

        | DefaultStructCtor _ ->
            [[]]

#if !NO_EXTENSIONTYPING
        | ProvidedMeth(amap, mi, _, _) ->
            // A single group of tupled arguments
            [ [for p in mi.PApplyArray((fun mi -> mi.GetParameters()), "GetParameters", m) do
                let isParamArrayArg = p.PUntaint((fun px -> (px :> IProvidedCustomAttributeProvider).GetAttributeConstructorArgs(p.TypeProvider.PUntaintNoFailure id, typeof<ParamArrayAttribute>.FullName).IsSome), m)
                let optArgInfo =  OptionalArgInfoOfProvidedParameter amap m p
                let reflArgInfo =
                    match p.PUntaint((fun px -> (px :> IProvidedCustomAttributeProvider).GetAttributeConstructorArgs(p.TypeProvider.PUntaintNoFailure id, typeof<ReflectedDefinitionAttribute>.FullName)), m) with
                    | Some ([ Some (:? bool as b) ], _) -> ReflectedArgInfo.Quote b
                    | Some _ -> ReflectedArgInfo.Quote false
                    | None -> ReflectedArgInfo.None
                let isOutArg = p.PUntaint((fun p -> p.IsOut && not p.IsIn), m)
                let isInArg = p.PUntaint((fun p -> p.IsIn && not p.IsOut), m)
                yield (isParamArrayArg, isInArg, isOutArg, optArgInfo, NoCallerInfo, reflArgInfo)] ]
#endif

    /// Get the signature of an abstract method slot.
    //
    // This code has grown organically over time. We've managed to unify the ILMeth+ProvidedMeth paths.
    // The FSMeth, ILMeth+ProvidedMeth paths can probably be unified too.
    member x.GetSlotSig(amap, m) =
        match x with
        | FSMeth(g, _, vref, _) ->
            match vref.RecursiveValInfo with
            | ValInRecScope false -> error(Error((FSComp.SR.InvalidRecursiveReferenceToAbstractSlot()), m))
            | _ -> ()

            let allTyparsFromMethod, _, _, retTy, _ = GetTypeOfMemberInMemberForm g vref

            // A slot signature is w.r.t. the type variables of the type it is associated with.
            // So we have to rename from the member type variables to the type variables of the type.
            let formalEnclosingTypars = x.ApparentEnclosingTyconRef.Typars m
            let formalEnclosingTyparsFromMethod, formalMethTypars = List.splitAt formalEnclosingTypars.Length allTyparsFromMethod
            let methodToParentRenaming, _ = mkTyparToTyparRenaming formalEnclosingTyparsFromMethod formalEnclosingTypars
            let formalParams =
                GetArgInfosOfMember x.IsCSharpStyleExtensionMember g vref
                |> List.mapSquared (map1Of2 (instType methodToParentRenaming) >> MakeSlotParam )
            let formalRetTy = Option.map (instType methodToParentRenaming) retTy
            MakeSlotSig(x.LogicalName, x.ApparentEnclosingType, formalEnclosingTypars, formalMethTypars, formalParams, formalRetTy)
        | DefaultStructCtor _ -> error(InternalError("no slotsig for DefaultStructCtor", m))
        | _ ->
            let g = x.TcGlobals
            // slotsigs must contain the formal types for the arguments and return type
            // a _formal_ 'void' return type is represented as a 'unit' type.
            // slotsigs are independent of instantiation: if an instantiation
            // happens to make the return type 'unit' (i.e. it was originally a variable type
            // then that does not correspond to a slotsig compiled as a 'void' return type.
            // REVIEW: should we copy down attributes to slot params?
            let tcref =  tcrefOfAppTy g x.ApparentEnclosingAppType
            let formalEnclosingTyparsOrig = tcref.Typars m
            let formalEnclosingTypars = copyTypars formalEnclosingTyparsOrig
            let _, formalEnclosingTyparTys = FixupNewTypars m [] [] formalEnclosingTyparsOrig formalEnclosingTypars
            let formalMethTypars = copyTypars x.FormalMethodTypars
            let _, formalMethTyparTys = FixupNewTypars m formalEnclosingTypars formalEnclosingTyparTys x.FormalMethodTypars formalMethTypars
            let formalRetTy, formalParams =
                match x with
                | ILMeth(_, ilminfo, _) -> 
                    let ftinfo = ILTypeInfo.FromType g (TType_app(tcref, formalEnclosingTyparTys, g.knownWithoutNull))
                    let formalRetTy = ImportReturnTypeFromMetadata amap m ilminfo.RawMetadata.Return.Type ilminfo.RawMetadata.Return.CustomAttrs ftinfo.ILScopeRef ftinfo.TypeInstOfRawMetadata formalMethTyparTys
                    let formalParams =
                        [ [ for p in ilminfo.RawMetadata.Parameters do
                                let paramType = ImportILTypeFromMetadataWithAttributes amap m ftinfo.ILScopeRef ftinfo.TypeInstOfRawMetadata formalMethTyparTys p.Type p.CustomAttrs
                                yield TSlotParam(p.Name, paramType, p.IsIn, p.IsOut, p.IsOptional, []) ] ]
                    formalRetTy, formalParams
#if !NO_EXTENSIONTYPING
                | ProvidedMeth (_, mi, _, _) ->
                    // GENERIC TYPE PROVIDERS: for generics, formal types should be  generated here, not the actual types
                    // For non-generic type providers there is no difference
                    let formalRetTy = x.GetCompiledReturnTy(amap, m, formalMethTyparTys)
                    // GENERIC TYPE PROVIDERS: formal types should be  generated here, not the actual types
                    // For non-generic type providers there is no difference
                    let formalParams = 
                        [ [ for p in mi.PApplyArray((fun mi -> mi.GetParameters()), "GetParameters", m) do 
                                let paramName = p.PUntaint((fun p -> match p.Name with "" -> None | s -> Some s), m)
                                let paramType = Import.ImportProvidedType amap m (p.PApply((fun p -> p.ParameterType), m))
                                let isIn, isOut, isOptional = p.PUntaint((fun p -> p.IsIn, p.IsOut, p.IsOptional), m)
                                yield TSlotParam(paramName, paramType, isIn, isOut, isOptional, []) ] ]
                    formalRetTy, formalParams
#endif
                | _ -> failwith "unreachable"
            MakeSlotSig(x.LogicalName, x.ApparentEnclosingType, formalEnclosingTypars, formalMethTypars, formalParams, formalRetTy)

    /// Get the ParamData objects for the parameters of a MethInfo
    member x.GetParamDatas(amap, m, minst) =
        let paramNamesAndTypes =
            match x with
            | ILMeth(_g, ilminfo, _) ->
                [ ilminfo.GetParamNamesAndTypes(amap, m, minst)  ]
            | FSMeth(g, _, vref, _) ->
                let ty = x.ApparentEnclosingAppType
                let items = ParamNameAndType.FromMember x.IsCSharpStyleExtensionMember g vref
                let inst = GetInstantiationForMemberVal g x.IsCSharpStyleExtensionMember (ty, vref, minst)
                items |> ParamNameAndType.InstantiateCurried inst
            | DefaultStructCtor _ ->
                [[]]
#if !NO_EXTENSIONTYPING
            | ProvidedMeth(amap, mi, _, _) ->
                // A single set of tupled parameters
                [ [for p in mi.PApplyArray((fun mi -> mi.GetParameters()), "GetParameters", m) do
                        let pname =
                            match p.PUntaint((fun p -> p.Name), m) with
                            | "" -> None
                            | name -> Some (mkSynId m name)
                        let pty =
                            match p.PApply((fun p -> p.ParameterType), m) with
                            | Tainted.Null ->  amap.g.unit_ty
                            | Tainted.NonNull parameterType -> Import.ImportProvidedType amap m parameterType
                        yield ParamNameAndType(pname, pty) ] ]

#endif

        let paramAttribs = x.GetParamAttribs(amap, m)
        (paramAttribs, paramNamesAndTypes) ||> List.map2 (List.map2 (fun (isParamArrayArg, isInArg, isOutArg, optArgInfo, callerInfo, reflArgInfo) (ParamNameAndType(nmOpt, pty)) ->
             ParamData(isParamArrayArg, isInArg, isOutArg, optArgInfo, callerInfo, nmOpt, reflArgInfo, pty)))

    /// Get the ParamData objects for the parameters of a MethInfo
    member x.HasParamArrayArg(amap, m, minst) =
        x.GetParamDatas(amap, m, minst) |> List.existsSquared (fun (ParamData(isParamArrayArg, _, _, _, _, _, _, _)) -> isParamArrayArg)

    /// Select all the type parameters of the declaring type of a method.
    ///
    /// For extension methods, no type parameters are returned, because all the
    /// type parameters are part of the apparent type, rather the
    /// declaring type, even for extension methods extending generic types.
    member x.GetFormalTyparsOfDeclaringType m =
        if x.IsExtensionMember then []
        else
            match x with
            | FSMeth(g, _, vref, _) ->
                let ty = x.ApparentEnclosingAppType
                let memberParentTypars, _, _, _ = AnalyzeTypeOfMemberVal false g (ty, vref)
                memberParentTypars
            | _ ->
                x.DeclaringTyconRef.Typars m

    /// Tries to get the object arg type if it's a byref type.
    member x.TryObjArgByrefType(amap, m, minst) =
        x.GetObjArgTypes(amap, m, minst)
        |> List.tryHead
        |> Option.bind (fun ty ->
            if isByrefTy x.TcGlobals ty then Some ty
            else None)

/// Represents a single use of a IL or provided field from one point in an F# program
[<NoComparison; NoEquality>]
type ILFieldInfo =
     /// Represents a single use of a field backed by Abstract IL metadata
    | ILFieldInfo of ilTypeInfo: ILTypeInfo * ilFieldDef: ILFieldDef
#if !NO_EXTENSIONTYPING
     /// Represents a single use of a field backed by provided metadata
    | ProvidedField of amap: Import.ImportMap * providedField: Tainted<ProvidedFieldInfo> * range: range
#endif

    /// Get the enclosing ("parent"/"declaring") type of the field.
    member x.ApparentEnclosingType =
        match x with
        | ILFieldInfo(tinfo, _) -> tinfo.ToType
#if !NO_EXTENSIONTYPING
        | ProvidedField(amap, fi, m) -> (Import.ImportProvidedType amap m (fi.PApply((fun fi -> nonNull<ProvidedType> fi.DeclaringType), m)))
#endif

    member x.ApparentEnclosingAppType = x.ApparentEnclosingType

    member x.ApparentEnclosingTyconRef = tcrefOfAppTy x.TcGlobals x.ApparentEnclosingAppType

    member x.DeclaringTyconRef = x.ApparentEnclosingTyconRef

    member x.TcGlobals =
        match x with
        | ILFieldInfo(tinfo, _) -> tinfo.TcGlobals
#if !NO_EXTENSIONTYPING
        | ProvidedField(amap, _, _) -> amap.g
#endif

     /// Get a reference to the declaring type of the field as an ILTypeRef
    member x.ILTypeRef =
        match x with
        | ILFieldInfo(tinfo, _) -> tinfo.ILTypeRef
#if !NO_EXTENSIONTYPING
        | ProvidedField(amap, fi, m) -> (Import.ImportProvidedTypeAsILType amap m (fi.PApply((fun fi -> nonNull<ProvidedType> fi.DeclaringType), m))).TypeRef
#endif

     /// Get the scope used to interpret IL metadata
    member x.ScopeRef = x.ILTypeRef.Scope

    /// Get the type instantiation of the declaring type of the field
    member x.TypeInst =
        match x with
        | ILFieldInfo(tinfo, _) -> tinfo.TypeInstOfRawMetadata
#if !NO_EXTENSIONTYPING
        | ProvidedField _ -> [] /// GENERIC TYPE PROVIDERS
#endif

     /// Get the name of the field
    member x.FieldName =
        match x with
        | ILFieldInfo(_, pd) -> pd.Name
#if !NO_EXTENSIONTYPING
        | ProvidedField(_, fi, m) -> fi.PUntaint((fun fi -> fi.Name), m)
#endif

     /// Indicates if the field is readonly (in the .NET/C# sense of readonly)
    member x.IsInitOnly =
        match x with
        | ILFieldInfo(_, pd) -> pd.IsInitOnly
#if !NO_EXTENSIONTYPING
        | ProvidedField(_, fi, m) -> fi.PUntaint((fun fi -> fi.IsInitOnly), m)
#endif

    /// Indicates if the field is a member of a struct or enum type
    member x.IsValueType =
        match x with
        | ILFieldInfo(tinfo, _) -> tinfo.IsValueType
#if !NO_EXTENSIONTYPING
        | ProvidedField(amap, _, _) -> isStructTy amap.g x.ApparentEnclosingType
#endif

     /// Indicates if the field is static
    member x.IsStatic =
        match x with
        | ILFieldInfo(_, pd) -> pd.IsStatic
#if !NO_EXTENSIONTYPING
        | ProvidedField(_, fi, m) -> fi.PUntaint((fun fi -> fi.IsStatic), m)
#endif

     /// Indicates if the field has the 'specialname' property in the .NET IL
    member x.IsSpecialName =
        match x with
        | ILFieldInfo(_, pd) -> pd.IsSpecialName
#if !NO_EXTENSIONTYPING
        | ProvidedField(_, fi, m) -> fi.PUntaint((fun fi -> fi.IsSpecialName), m)
#endif

     /// Indicates if the field is a literal field with an associated literal value
    member x.LiteralValue =
        match x with
        | ILFieldInfo(_, pd) -> if pd.IsLiteral then pd.LiteralValue else None
#if !NO_EXTENSIONTYPING
        | ProvidedField(_, fi, m) ->
            if fi.PUntaint((fun fi -> fi.IsLiteral), m) then
                Some (ILFieldInit.FromProvidedObj m (fi.PUntaint((fun fi -> fi.GetRawConstantValue()), m)))
            else
                None
#endif

     /// Get the type of the field as an IL type
    member x.ILFieldType =
        match x with
        | ILFieldInfo (_, fdef) -> fdef.FieldType
#if !NO_EXTENSIONTYPING
        | ProvidedField(amap, fi, m) -> Import.ImportProvidedTypeAsILType amap m (fi.PApply((fun fi -> fi.FieldType), m))
#endif

     /// Get the type of the field as an F# type
    member x.FieldType(amap, m) =
        match x with
        | ILFieldInfo (tinfo, fdef) -> ImportILTypeFromMetadata amap m tinfo.ILScopeRef tinfo.TypeInstOfRawMetadata [] fdef.FieldType
#if !NO_EXTENSIONTYPING
        | ProvidedField(amap, fi, m) -> Import.ImportProvidedType amap m (fi.PApply((fun fi -> fi.FieldType), m))
#endif

    /// Tests whether two infos have the same underlying definition.
    /// Must be compatible with ItemsAreEffectivelyEqual relation.
    static member ILFieldInfosUseIdenticalDefinitions x1 x2 =
        match x1, x2 with
        | ILFieldInfo(_, x1), ILFieldInfo(_, x2) -> (x1 === x2)
#if !NO_EXTENSIONTYPING
        | ProvidedField(_, fi1, _), ProvidedField(_, fi2, _)-> ProvidedFieldInfo.TaintedEquals (fi1, fi2)
        | _ -> false
#endif
     /// Get an (uninstantiated) reference to the field as an Abstract IL ILFieldRef
    member x.ILFieldRef = rescopeILFieldRef x.ScopeRef (mkILFieldRef(x.ILTypeRef, x.FieldName, x.ILFieldType))

    /// Calculates a hash code of field info. Must be compatible with ItemsAreEffectivelyEqual relation.
    member x.ComputeHashCode() = hash x.FieldName

    override x.ToString() =  x.FieldName


/// Describes an F# use of a field in an F#-declared record, class or struct type
[<NoComparison; NoEquality>]
type RecdFieldInfo =
    | RecdFieldInfo of typeInst: TypeInst * recdFieldRef: RecdFieldRef

    /// Get the generic instantiation of the declaring type of the field
    member x.TypeInst = let (RecdFieldInfo(tinst, _)) = x in tinst

    /// Get a reference to the F# metadata for the uninstantiated field
    member x.RecdFieldRef = let (RecdFieldInfo(_, rfref)) = x in rfref

    /// Get the F# metadata for the uninstantiated field
    member x.RecdField = x.RecdFieldRef.RecdField

    /// Indicate if the field is a static field in an F#-declared record, class or struct type
    member x.IsStatic = x.RecdField.IsStatic

    /// Indicate if the field is a literal field in an F#-declared record, class or struct type
    member x.LiteralValue = x.RecdField.LiteralValue

    /// Get a reference to the F# metadata for the F#-declared record, class or struct type
    member x.TyconRef = x.RecdFieldRef.TyconRef

    /// Get the F# metadata for the F#-declared record, class or struct type
    member x.Tycon = x.RecdFieldRef.Tycon

    /// Get the logical name of the field in an F#-declared record, class or struct type
    member x.LogicalName = x.RecdField.LogicalName

    member x.DisplayNameCore = x.RecdField.DisplayNameCore

    member x.DisplayName = x.RecdField.DisplayName

    /// Get the (instantiated) type of the field in an F#-declared record, class or struct type
    member x.FieldType = actualTyOfRecdFieldRef x.RecdFieldRef x.TypeInst

<<<<<<< HEAD
    /// Get the enclosing (declaring) type of the field in an F#-declared record, class or struct type 
    member x.DeclaringType = TType_app (x.RecdFieldRef.TyconRef, x.TypeInst, KnownWithoutNull) // TODO NULLNESS - qualify this 

    override x.ToString() = x.TyconRef.ToString() + "::" + x.Name
=======
    /// Get the enclosing (declaring) type of the field in an F#-declared record, class or struct type
    member x.DeclaringType = TType_app (x.RecdFieldRef.TyconRef, x.TypeInst)
>>>>>>> ee93a1b3

    override x.ToString() = x.TyconRef.ToString() + "::" + x.LogicalName

/// Describes an F# use of a union case
[<NoComparison; NoEquality>]
type UnionCaseInfo =
    | UnionCaseInfo of typeInst: TypeInst * unionCaseRef: UnionCaseRef

    /// Get the list of types for the instantiation of the type parameters of the declaring type of the union case
    member x.TypeInst = let (UnionCaseInfo(tinst, _)) = x in tinst

    /// Get a reference to the F# metadata for the uninstantiated union case
    member x.UnionCaseRef = let (UnionCaseInfo(_, ucref)) = x in ucref

    /// Get the F# metadata for the uninstantiated union case
    member x.UnionCase = x.UnionCaseRef.UnionCase

    /// Get a reference to the F# metadata for the declaring union type
    member x.TyconRef = x.UnionCaseRef.TyconRef

    /// Get the F# metadata for the declaring union type
    member x.Tycon = x.UnionCaseRef.Tycon

    /// Get the logical name of the union case. 
    member x.LogicalName = x.UnionCase.LogicalName

    /// Get the core of the display name of the union case
    ///
    /// Backticks and parens are not added for non-identifiers.
    ///
    /// Note logical names op_Nil and op_ConsCons become [] and :: respectively.
    member x.DisplayNameCore = x.UnionCase.DisplayNameCore

    /// Get the display name of the union case
    ///
    /// Backticks and parens are added implicitly for non-identifiers.
    ///
    /// Note logical names op_Nil and op_ConsCons become ([]) and (::) respectively.
    member x.DisplayName = x.UnionCase.DisplayName

    /// Get the instantiation of the type parameters of the declaring type of the union case
    member x.GetTyparInst m =  mkTyparInst (x.TyconRef.Typars m) x.TypeInst

    override x.ToString() = x.TyconRef.ToString() + "::" + x.DisplayNameCore

/// Describes an F# use of a property backed by Abstract IL metadata
[<NoComparison; NoEquality>]
type ILPropInfo =
    | ILPropInfo of ilTypeInfo: ILTypeInfo * ilPropertyDef: ILPropertyDef

    /// Get the TcGlobals governing this value
    member x.TcGlobals = match x with ILPropInfo(tinfo, _) -> tinfo.TcGlobals

    /// Get the declaring IL type of the IL property, including any generic instantiation
    member x.ILTypeInfo = match x with ILPropInfo(tinfo, _) -> tinfo

    /// Get the apparent declaring type of the method as an F# type.
    /// If this is a C#-style extension method then this is the type which the method
    /// appears to extend. This may be a variable type.
    member x.ApparentEnclosingType = match x with ILPropInfo(tinfo, _) -> tinfo.ToType

    /// Like ApparentEnclosingType but use the compiled nominal type if this is a method on a tuple type
    member x.ApparentEnclosingAppType = convertToTypeWithMetadataIfPossible x.TcGlobals x.ApparentEnclosingType

    /// Get the raw Abstract IL metadata for the IL property
    member x.RawMetadata = match x with ILPropInfo(_, pd) -> pd

    /// Get the name of the IL property
    member x.PropertyName = x.RawMetadata.Name

    /// Gets the ILMethInfo of the 'get' method for the IL property
    member x.GetterMethod =
        assert x.HasGetter
        let mdef = resolveILMethodRef x.ILTypeInfo.RawMetadata x.RawMetadata.GetMethod.Value
        ILMethInfo(x.TcGlobals, x.ILTypeInfo.ToType, None, mdef, [])

    /// Gets the ILMethInfo of the 'set' method for the IL property
    member x.SetterMethod =
        assert x.HasSetter
        let mdef = resolveILMethodRef x.ILTypeInfo.RawMetadata x.RawMetadata.SetMethod.Value
        ILMethInfo(x.TcGlobals, x.ILTypeInfo.ToType, None, mdef, [])

    /// Indicates if the IL property has a 'get' method
    member x.HasGetter = Option.isSome x.RawMetadata.GetMethod

    /// Indicates if the IL property has a 'set' method
    member x.HasSetter = Option.isSome x.RawMetadata.SetMethod

    /// Indicates if the IL property is static
    member x.IsStatic = (x.RawMetadata.CallingConv = ILThisConvention.Static)

    /// Indicates if the IL property is virtual
    member x.IsVirtual =
        (x.HasGetter && x.GetterMethod.IsVirtual) ||
        (x.HasSetter && x.SetterMethod.IsVirtual)

    /// Indicates if the IL property is logically a 'newslot', i.e. hides any previous slots of the same name.
    member x.IsNewSlot =
        (x.HasGetter && x.GetterMethod.IsNewSlot) ||
        (x.HasSetter && x.SetterMethod.IsNewSlot)

    /// Get the names and types of the indexer arguments associated with the IL property.
    ///
    /// Any type parameters of the enclosing type are instantiated in the type returned.
    member x.GetParamNamesAndTypes(amap, m) =
        let (ILPropInfo (tinfo, pdef)) = x
        pdef.Args |> List.map (fun ty -> ParamNameAndType(None, ImportILTypeFromMetadata amap m tinfo.ILScopeRef tinfo.TypeInstOfRawMetadata [] ty) )

    /// Get the types of the indexer arguments associated with the IL property.
    ///
    /// Any type parameters of the enclosing type are instantiated in the type returned.
    member x.GetParamTypes(amap, m) =
        let (ILPropInfo (tinfo, pdef)) = x
        pdef.Args |> List.map (fun ty -> ImportILTypeFromMetadata amap m tinfo.ILScopeRef tinfo.TypeInstOfRawMetadata [] ty)

    /// Get the return type of the IL property.
    ///
    /// Any type parameters of the enclosing type are instantiated in the type returned.
    member x.GetPropertyType (amap, m) =
        let (ILPropInfo (tinfo, pdef)) = x
        ImportILTypeFromMetadata amap m tinfo.ILScopeRef tinfo.TypeInstOfRawMetadata [] pdef.PropertyType

    override x.ToString() = x.ILTypeInfo.ToString() + "::" + x.PropertyName

/// Describes an F# use of a property
[<NoComparison; NoEquality>]
type PropInfo =
    /// An F# use of a property backed by F#-declared metadata
    | FSProp of tcGlobals: TcGlobals * apparentEnclTy: TType * getter: ValRef option * setter: ValRef option

    /// An F# use of a property backed by Abstract IL metadata
    | ILProp of ilPropInfo: ILPropInfo

#if !NO_EXTENSIONTYPING
    /// An F# use of a property backed by provided metadata
    | ProvidedProp of amap: Import.ImportMap * providedProp: Tainted<ProvidedPropertyInfo> * range: range
#endif

    /// Get the enclosing type of the property.
    ///
    /// If this is an extension member, then this is the apparent parent, i.e. the type the property appears to extend.
    member x.ApparentEnclosingType =
        match x with
        | ILProp ilpinfo -> ilpinfo.ILTypeInfo.ToType
        | FSProp(_, ty, _, _) -> ty
#if !NO_EXTENSIONTYPING
        | ProvidedProp(amap, pi, m) -> 
            Import.ImportProvidedType amap m (pi.PApply((fun pi -> nonNull<ProvidedType> pi.DeclaringType), m)) 
#endif

    /// Get the enclosing type of the method info, using a nominal type for tuple types
    member x.ApparentEnclosingAppType =
        match x with
        | ILProp ilpinfo -> ilpinfo.ApparentEnclosingAppType
        | _ -> x.ApparentEnclosingType

    member x.ApparentEnclosingTyconRef = tcrefOfAppTy x.TcGlobals x.ApparentEnclosingAppType

    /// Get the declaring type or module holding the method.
    /// Note that C#-style extension properties don't exist in the C# design as yet.
    /// If this is an F#-style extension method it is the logical module
    /// holding the value for the extension method.
    member x.DeclaringTyconRef   =
        match x.ArbitraryValRef with
        | Some vref when x.IsExtensionMember && vref.HasDeclaringEntity -> vref.TopValDeclaringEntity
        | _ -> x.ApparentEnclosingTyconRef

    /// Try to get an arbitrary F# ValRef associated with the member. This is to determine if the member is virtual, amongst other things.
    member x.ArbitraryValRef : ValRef option =
        match x with
        | FSProp(_, _, Some vref, _)
        | FSProp(_, _, _, Some vref) -> Some vref
        | FSProp(_, _, None, None) -> failwith "unreachable"
        | _ -> None

    /// Indicates if this property has an associated XML comment authored in this assembly.
    member x.HasDirectXmlComment =
        match x with
        | FSProp(g, _, Some vref, _)
        | FSProp(g, _, _, Some vref) -> valRefInThisAssembly g.compilingFslib vref
#if !NO_EXTENSIONTYPING
        | ProvidedProp _ -> true
#endif
        | _ -> false

    /// Get the logical name of the property.
    member x.PropertyName =
        match x with
        | ILProp ilpinfo -> ilpinfo.PropertyName
        | FSProp(_, _, Some vref, _)
        | FSProp(_, _, _, Some vref) -> vref.PropertyName
#if !NO_EXTENSIONTYPING
        | ProvidedProp(_, pi, m) -> pi.PUntaint((fun pi -> pi.Name), m)
#endif
        | FSProp _ -> failwith "unreachable"

    /// Indicates if this property has an associated getter method.
    member x.HasGetter =
        match x with
        | ILProp ilpinfo-> ilpinfo.HasGetter
        | FSProp(_, _, x, _) -> Option.isSome x
#if !NO_EXTENSIONTYPING
        | ProvidedProp(_, pi, m) -> pi.PUntaint((fun pi -> pi.CanRead), m)
#endif

    /// Indicates if this property has an associated setter method.
    member x.HasSetter =
        match x with
        | ILProp ilpinfo -> ilpinfo.HasSetter
        | FSProp(_, _, _, x) -> Option.isSome x
#if !NO_EXTENSIONTYPING
        | ProvidedProp(_, pi, m) -> pi.PUntaint((fun pi -> pi.CanWrite), m)
#endif

    /// Indicates if this is an extension member
    member x.IsExtensionMember =
        match x.ArbitraryValRef with
        | Some vref -> vref.IsExtensionMember
        | _ -> false

    /// True if the getter (or, if absent, the setter) is a virtual method
    // REVIEW: for IL properties this is getter OR setter. For F# properties it is getter ELSE setter
    member x.IsVirtualProperty =
        match x with
        | ILProp ilpinfo -> ilpinfo.IsVirtual
        | FSProp(_, _, Some vref, _)
        | FSProp(_, _, _, Some vref) -> vref.IsVirtualMember
        | FSProp _-> failwith "unreachable"
#if !NO_EXTENSIONTYPING
        | ProvidedProp(_, pi, m) ->
            let mi = ArbitraryMethodInfoOfPropertyInfo pi m
            mi.PUntaint((fun mi -> mi.IsVirtual), m)
#endif

    /// Indicates if the property is logically a 'newslot', i.e. hides any previous slots of the same name.
    member x.IsNewSlot =
        match x with
        | ILProp ilpinfo -> ilpinfo.IsNewSlot
        | FSProp(_, _, Some vref, _)
        | FSProp(_, _, _, Some vref) -> vref.IsDispatchSlotMember
        | FSProp(_, _, None, None) -> failwith "unreachable"
#if !NO_EXTENSIONTYPING
        | ProvidedProp(_, pi, m) ->
            let mi = ArbitraryMethodInfoOfPropertyInfo pi m
            mi.PUntaint((fun mi -> mi.IsHideBySig), m)
#endif

    /// Indicates if the getter (or, if absent, the setter) for the property is a dispatch slot.
    // REVIEW: for IL properties this is getter OR setter. For F# properties it is getter ELSE setter
    member x.IsDispatchSlot =
        match x with
        | ILProp ilpinfo -> ilpinfo.IsVirtual
        | FSProp(g, ty, Some vref, _)
        | FSProp(g, ty, _, Some vref) ->
            isInterfaceTy g ty  || vref.MemberInfo.Value.MemberFlags.IsDispatchSlot
        | FSProp _ -> failwith "unreachable"
#if !NO_EXTENSIONTYPING
        | ProvidedProp(_, pi, m) ->
            let mi = ArbitraryMethodInfoOfPropertyInfo pi m
            mi.PUntaint((fun mi -> mi.IsVirtual), m)
#endif

    /// Indicates if this property is static.
    member x.IsStatic =
        match x with
        | ILProp ilpinfo -> ilpinfo.IsStatic
        | FSProp(_, _, Some vref, _)
        | FSProp(_, _, _, Some vref) -> not vref.IsInstanceMember
        | FSProp(_, _, None, None) -> failwith "unreachable"
#if !NO_EXTENSIONTYPING
        | ProvidedProp(_, pi, m) ->
            (ArbitraryMethodInfoOfPropertyInfo pi m).PUntaint((fun mi -> mi.IsStatic), m)
#endif

    /// Indicates if this property is marked 'override' and thus definitely overrides another property.
    member x.IsDefiniteFSharpOverride =
        match x.ArbitraryValRef with
        | Some vref -> vref.IsDefiniteFSharpOverrideMember
        | None -> false

    member x.ImplementedSlotSignatures =
        x.ArbitraryValRef.Value.ImplementedSlotSignatures

    member x.IsFSharpExplicitInterfaceImplementation =
        match x.ArbitraryValRef with
        | Some vref -> vref.IsFSharpExplicitInterfaceImplementation x.TcGlobals
        | None -> false

    /// Indicates if this property is an indexer property, i.e. a property with arguments.
    member x.IsIndexer =
        match x with
        | ILProp(ILPropInfo(_, pdef)) -> pdef.Args.Length <> 0
        | FSProp(g, _, Some vref, _)  ->
            // A getter has signature  { OptionalObjectType } -> Unit -> PropertyType
            // A getter indexer has signature  { OptionalObjectType } -> TupledIndexerArguments -> PropertyType
            let arginfos = ArgInfosOfMember g vref
            arginfos.Length = 1 && arginfos.Head.Length >= 1
        | FSProp(g, _, _, Some vref) ->
            // A setter has signature  { OptionalObjectType } -> PropertyType -> Void
            // A setter indexer has signature  { OptionalObjectType } -> TupledIndexerArguments -> PropertyType -> Void
            let arginfos = ArgInfosOfMember g vref
            arginfos.Length = 1 && arginfos.Head.Length >= 2
        | FSProp(_, _, None, None) ->
            failwith "unreachable"
#if !NO_EXTENSIONTYPING
        | ProvidedProp(_, pi, m) ->
            pi.PUntaint((fun pi -> pi.GetIndexParameters().Length), m)>0
#endif

    /// Indicates if this is an F# property compiled as a CLI event, e.g. a [<CLIEvent>] property.
    member x.IsFSharpEventProperty =
        match x with
        | FSProp(g, _, Some vref, None)  -> vref.IsFSharpEventProperty g
#if !NO_EXTENSIONTYPING
        | ProvidedProp _ -> false
#endif
        | _ -> false

    /// Return a new property info where there is no associated setter, only an associated getter.
    ///
    /// Property infos can combine getters and setters, assuming they are consistent w.r.t. 'virtual', indexer argument types etc.
    /// When checking consistency we split these apart
    member x.DropSetter() =
        match x with
        | FSProp(g, ty, Some vref, _)  -> FSProp(g, ty, Some vref, None)
        | _ -> x

    /// Return a new property info where there is no associated getter, only an associated setter.
    member x.DropGetter() =
        match x with
        | FSProp(g, ty, _, Some vref)  -> FSProp(g, ty, None, Some vref)
        | _ -> x

    /// Get the intra-assembly XML documentation for the property.
    member x.XmlDoc =
        match x with
        | ILProp _ -> XmlDoc.Empty
        | FSProp(_, _, Some vref, _)
        | FSProp(_, _, _, Some vref) -> vref.XmlDoc
        | FSProp(_, _, None, None) -> failwith "unreachable"
#if !NO_EXTENSIONTYPING
        | ProvidedProp(_, pi, m) ->
            let lines = pi.PUntaint((fun pix -> (pix :> IProvidedCustomAttributeProvider).GetXmlDocAttributes(pi.TypeProvider.PUntaintNoFailure id)), m)
            XmlDoc (lines, m)
#endif

    /// Get the TcGlobals associated with the object
    member x.TcGlobals =
        match x with
        | ILProp ilpinfo -> ilpinfo.TcGlobals
        | FSProp(g, _, _, _) -> g
#if !NO_EXTENSIONTYPING
        | ProvidedProp(amap, _, _) -> amap.g
#endif

    /// Indicates if the enclosing type for the property is a value type.
    ///
    /// For an extension property, this indicates if the property extends a struct type.
    member x.IsValueType = isStructTy x.TcGlobals x.ApparentEnclosingType

    /// Get the result type of the property
    member x.GetPropertyType (amap, m) =
        match x with
        | ILProp ilpinfo -> ilpinfo.GetPropertyType (amap, m)
        | FSProp (g, _, Some vref, _)
        | FSProp (g, _, _, Some vref) ->
            let ty = x.ApparentEnclosingAppType
            let inst = GetInstantiationForPropertyVal g (ty, vref)
            ReturnTypeOfPropertyVal g vref.Deref |> instType inst

        | FSProp _ -> failwith "unreachable"
#if !NO_EXTENSIONTYPING
        | ProvidedProp(_, pi, m) ->
            Import.ImportProvidedType amap m (pi.PApply((fun pi -> pi.PropertyType), m))
#endif

    /// Get the names and types of the indexer parameters associated with the property
    ///
    /// If the property is in a generic type, then the type parameters are instantiated in the types returned.
    member x.GetParamNamesAndTypes(amap, m) =
        match x with
        | ILProp ilpinfo -> ilpinfo.GetParamNamesAndTypes(amap, m)
        | FSProp (g, ty, Some vref, _)
        | FSProp (g, ty, _, Some vref) ->
            let inst = GetInstantiationForPropertyVal g (ty, vref)
            ArgInfosOfPropertyVal g vref.Deref |> List.map (ParamNameAndType.FromArgInfo >> ParamNameAndType.Instantiate inst)
        | FSProp _ -> failwith "unreachable"
#if !NO_EXTENSIONTYPING
        | ProvidedProp (_, pi, m) ->
            [ for p in pi.PApplyArray((fun pi -> pi.GetIndexParameters()), "GetIndexParameters", m) do
                let paramName = p.PUntaint((fun p -> match p.Name with "" -> None | s -> Some (mkSynId m s)), m)
                let paramType = Import.ImportProvidedType amap m (p.PApply((fun p -> p.ParameterType), m))
                yield ParamNameAndType(paramName, paramType) ]
#endif

    /// Get the details of the indexer parameters associated with the property
    member x.GetParamDatas(amap, m) =
        x.GetParamNamesAndTypes(amap, m)
        |> List.map (fun (ParamNameAndType(nmOpt, pty)) -> ParamData(false, false, false, NotOptional, NoCallerInfo, nmOpt, ReflectedArgInfo.None, pty))

    /// Get the types of the indexer parameters associated with the property
    member x.GetParamTypes(amap, m) =
      x.GetParamNamesAndTypes(amap, m) |> List.map (fun (ParamNameAndType(_, ty)) -> ty)

    /// Get a MethInfo for the 'getter' method associated with the property
    member x.GetterMethod =
        match x with
        | ILProp ilpinfo -> ILMeth(x.TcGlobals, ilpinfo.GetterMethod, None)
        | FSProp(g, ty, Some vref, _) -> FSMeth(g, ty, vref, None)
#if !NO_EXTENSIONTYPING
        | ProvidedProp(amap, pi, m) ->
            let meth = GetAndSanityCheckProviderMethod m pi (fun pi -> pi.GetGetMethod()) FSComp.SR.etPropertyCanReadButHasNoGetter
            ProvidedMeth(amap, meth, None, m)

#endif
        | FSProp _ -> failwith "no getter method"

    /// Get a MethInfo for the 'setter' method associated with the property
    member x.SetterMethod =
        match x with
        | ILProp ilpinfo -> ILMeth(x.TcGlobals, ilpinfo.SetterMethod, None)
        | FSProp(g, ty, _, Some vref) -> FSMeth(g, ty, vref, None)
#if !NO_EXTENSIONTYPING
        | ProvidedProp(amap, pi, m) ->
            let meth = GetAndSanityCheckProviderMethod m pi (fun pi -> pi.GetSetMethod()) FSComp.SR.etPropertyCanWriteButHasNoSetter
            ProvidedMeth(amap, meth, None, m)
#endif
        | FSProp _ -> failwith "no setter method"

    /// Test whether two property infos have the same underlying definition.
    /// Uses the same techniques as 'MethInfosUseIdenticalDefinitions'.
    /// Must be compatible with ItemsAreEffectivelyEqual relation.
    static member PropInfosUseIdenticalDefinitions x1 x2 =
        let optVrefEq g = function
          | Some v1, Some v2 -> valRefEq g v1 v2
          | None, None -> true
          | _ -> false
        match x1, x2 with
        | ILProp ilpinfo1, ILProp ilpinfo2 -> (ilpinfo1.RawMetadata === ilpinfo2.RawMetadata)
        | FSProp(g, _, vrefa1, vrefb1), FSProp(_, _, vrefa2, vrefb2) ->
            (optVrefEq g (vrefa1, vrefa2)) && (optVrefEq g (vrefb1, vrefb2))
#if !NO_EXTENSIONTYPING
        | ProvidedProp(_, pi1, _), ProvidedProp(_, pi2, _) -> ProvidedPropertyInfo.TaintedEquals (pi1, pi2)
#endif
        | _ -> false

    /// Calculates a hash code of property info. Must be compatible with ItemsAreEffectivelyEqual relation.
    member pi.ComputeHashCode() =
        match pi with
        | ILProp ilpinfo -> hash ilpinfo.RawMetadata.Name
        | FSProp(_, _, vrefOpt1, vrefOpt2) ->
            // Hash on option<string>*option<string>
            let vth = (vrefOpt1 |> Option.map (fun vr -> vr.LogicalName), (vrefOpt2 |> Option.map (fun vr -> vr.LogicalName)))
            hash vth
#if !NO_EXTENSIONTYPING
        | ProvidedProp(_, pi, _) -> ProvidedPropertyInfo.TaintedGetHashCode pi
#endif

    override x.ToString() = "property " + x.PropertyName

//-------------------------------------------------------------------------
// ILEventInfo


/// Describes an F# use of an event backed by Abstract IL metadata
[<NoComparison; NoEquality>]
type ILEventInfo =
    | ILEventInfo of ilTypeInfo: ILTypeInfo * ilEventDef: ILEventDef

    /// Get the enclosing ("parent"/"declaring") type of the field.
    member x.ApparentEnclosingType = match x with ILEventInfo(tinfo, _) -> tinfo.ToType

    // Note: events are always associated with nominal types
    member x.ApparentEnclosingAppType = x.ApparentEnclosingType

    // Note: IL Events are never extension members as C# has no notion of extension events as yet
    member x.DeclaringTyconRef = tcrefOfAppTy x.TcGlobals x.ApparentEnclosingAppType

    member x.TcGlobals = match x with ILEventInfo(tinfo, _) -> tinfo.TcGlobals

    /// Get the raw Abstract IL metadata for the event
    member x.RawMetadata = match x with ILEventInfo(_, ed) -> ed

    /// Get the declaring IL type of the event as an ILTypeInfo
    member x.ILTypeInfo = match x with ILEventInfo(tinfo, _) -> tinfo

    /// Get the ILMethInfo describing the 'add' method associated with the event
    member x.AddMethod =
        let mdef = resolveILMethodRef x.ILTypeInfo.RawMetadata x.RawMetadata.AddMethod
        ILMethInfo(x.TcGlobals, x.ILTypeInfo.ToType, None, mdef, [])

    /// Get the ILMethInfo describing the 'remove' method associated with the event
    member x.RemoveMethod =
        let mdef = resolveILMethodRef x.ILTypeInfo.RawMetadata x.RawMetadata.RemoveMethod
        ILMethInfo(x.TcGlobals, x.ILTypeInfo.ToType, None, mdef, [])

    /// Get the declaring type of the event as an ILTypeRef
    member x.TypeRef = x.ILTypeInfo.ILTypeRef

    /// Get the name of the event
    member x.EventName = x.RawMetadata.Name

    /// Indicates if the property is static
    member x.IsStatic = x.AddMethod.IsStatic

    override x.ToString() = x.ILTypeInfo.ToString() + "::" + x.EventName

//-------------------------------------------------------------------------
// Helpers for EventInfo

/// An exception type used to raise an error using the old error system.
///
/// Error text: "A definition to be compiled as a .NET event does not have the expected form. Only property members can be compiled as .NET events."
exception BadEventTransformation of range

/// Properties compatible with type IDelegateEvent and attributed with CLIEvent are special:
/// we generate metadata and add/remove methods
/// to make them into a .NET event, and mangle the name of a property.
/// We don't handle static, indexer or abstract properties correctly.
/// Note the name mangling doesn't affect the name of the get/set methods for the property
/// and so doesn't affect how we compile F# accesses to the property.
let private tyConformsToIDelegateEvent g ty =
   isIDelegateEventType g ty && isDelegateTy g (destIDelegateEventType g ty)


/// Create an error object to raise should an event not have the shape expected by the .NET idiom described further below
let nonStandardEventError nm m =
    Error ((FSComp.SR.eventHasNonStandardType(nm, ("add_"+nm), ("remove_"+nm))), m)

/// Find the delegate type that an F# event property implements by looking through the type hierarchy of the type of the property
/// for the first instantiation of IDelegateEvent.
let FindDelegateTypeOfPropertyEvent g amap nm m ty =
    match SearchEntireHierarchyOfType (tyConformsToIDelegateEvent g) g amap m ty with
    | None -> error(nonStandardEventError nm m)
    | Some ty -> destIDelegateEventType g ty


//-------------------------------------------------------------------------
// EventInfo

/// Describes an F# use of an event
[<NoComparison; NoEquality>]
type EventInfo =
    /// An F# use of an event backed by F#-declared metadata
    | FSEvent of tcGlobals: TcGlobals * propInfo: PropInfo * addMethod: ValRef * removeMethod: ValRef

    /// An F# use of an event backed by .NET metadata
    | ILEvent of ilEventInfo: ILEventInfo

#if !NO_EXTENSIONTYPING
    /// An F# use of an event backed by provided metadata
    | ProvidedEvent of amap: Import.ImportMap * providedEvent: Tainted<ProvidedEventInfo> * range: range
#endif

    /// Get the enclosing type of the event.
    ///
    /// If this is an extension member, then this is the apparent parent, i.e. the type the event appears to extend.
    member x.ApparentEnclosingType =
        match x with
        | ILEvent ileinfo -> ileinfo.ApparentEnclosingType
        | FSEvent (_, p, _, _) -> p.ApparentEnclosingType
#if !NO_EXTENSIONTYPING
        | ProvidedEvent (amap, ei, m) -> Import.ImportProvidedType amap m (ei.PApply((fun ei -> nonNull<ProvidedType> ei.DeclaringType), m)) 
#endif
    /// Get the enclosing type of the method info, using a nominal type for tuple types
    member x.ApparentEnclosingAppType =
        match x with
        | ILEvent ileinfo -> ileinfo.ApparentEnclosingAppType
        | _ -> x.ApparentEnclosingType

    member x.ApparentEnclosingTyconRef = tcrefOfAppTy x.TcGlobals x.ApparentEnclosingAppType

    /// Get the declaring type or module holding the method.
    /// Note that C#-style extension properties don't exist in the C# design as yet.
    /// If this is an F#-style extension method it is the logical module
    /// holding the value for the extension method.
    member x.DeclaringTyconRef =
        match x.ArbitraryValRef with
        | Some vref when x.IsExtensionMember && vref.HasDeclaringEntity -> vref.TopValDeclaringEntity
        | _ -> x.ApparentEnclosingTyconRef

    /// Indicates if this event has an associated XML comment authored in this assembly.
    member x.HasDirectXmlComment =
        match x with
        | FSEvent (_, p, _, _) -> p.HasDirectXmlComment
#if !NO_EXTENSIONTYPING
        | ProvidedEvent _ -> true
#endif
        | _ -> false

    /// Get the intra-assembly XML documentation for the property.
    member x.XmlDoc =
        match x with
        | ILEvent _ -> XmlDoc.Empty
        | FSEvent (_, p, _, _) -> p.XmlDoc
#if !NO_EXTENSIONTYPING
        | ProvidedEvent (_, ei, m) ->
            let lines = ei.PUntaint((fun eix -> (eix :> IProvidedCustomAttributeProvider).GetXmlDocAttributes(ei.TypeProvider.PUntaintNoFailure id)), m)
            XmlDoc (lines, m)
#endif

    /// Get the logical name of the event.
    member x.EventName =
        match x with
        | ILEvent ileinfo -> ileinfo.EventName
        | FSEvent (_, p, _, _) -> p.PropertyName
#if !NO_EXTENSIONTYPING
        | ProvidedEvent (_, ei, m) -> ei.PUntaint((fun ei -> ei.Name), m)
#endif

    /// Indicates if this property is static.
    member x.IsStatic =
        match x with
        | ILEvent ileinfo -> ileinfo.IsStatic
        | FSEvent (_, p, _, _) -> p.IsStatic
#if !NO_EXTENSIONTYPING
        | ProvidedEvent (_, ei, m) ->
            let meth = GetAndSanityCheckProviderMethod m ei (fun ei -> ei.GetAddMethod()) FSComp.SR.etEventNoAdd
            meth.PUntaint((fun mi -> mi.IsStatic), m)
#endif

    /// Indicates if this is an extension member
    member x.IsExtensionMember =
        match x with
        | ILEvent _ -> false
        | FSEvent (_, p, _, _) -> p.IsExtensionMember
#if !NO_EXTENSIONTYPING
        | ProvidedEvent _ -> false
#endif

    /// Get the TcGlobals associated with the object
    member x.TcGlobals =
        match x with
        | ILEvent ileinfo -> ileinfo.TcGlobals
        | FSEvent(g, _, _, _) -> g
#if !NO_EXTENSIONTYPING
        | ProvidedEvent (amap, _, _) -> amap.g
#endif

    /// Indicates if the enclosing type for the event is a value type.
    ///
    /// For an extension event, this indicates if the event extends a struct type.
    member x.IsValueType = isStructTy x.TcGlobals x.ApparentEnclosingType

    /// Get the 'add' method associated with an event
    member x.AddMethod =
        match x with
        | ILEvent ileinfo -> ILMeth(ileinfo.TcGlobals, ileinfo.AddMethod, None)
        | FSEvent(g, p, addValRef, _) -> FSMeth(g, p.ApparentEnclosingType, addValRef, None)
#if !NO_EXTENSIONTYPING
        | ProvidedEvent (amap, ei, m) ->
            let meth = GetAndSanityCheckProviderMethod m ei (fun ei -> ei.GetAddMethod()) FSComp.SR.etEventNoAdd
            ProvidedMeth(amap, meth, None, m)
#endif

    /// Get the 'remove' method associated with an event
    member x.RemoveMethod =
        match x with
        | ILEvent ileinfo -> ILMeth(x.TcGlobals, ileinfo.RemoveMethod, None)
        | FSEvent(g, p, _, removeValRef) -> FSMeth(g, p.ApparentEnclosingType, removeValRef, None)
#if !NO_EXTENSIONTYPING
        | ProvidedEvent (amap, ei, m) ->
            let meth = GetAndSanityCheckProviderMethod m ei (fun ei -> ei.GetRemoveMethod()) FSComp.SR.etEventNoRemove
            ProvidedMeth(amap, meth, None, m)
#endif

    /// Try to get an arbitrary F# ValRef associated with the member. This is to determine if the member is virtual, amongst other things.
    member x.ArbitraryValRef: ValRef option =
        match x with
        | FSEvent(_, _, addValRef, _) -> Some addValRef
        | _ ->  None

    /// Get the delegate type associated with the event.
    member x.GetDelegateType(amap, m) =
        match x with
        | ILEvent(ILEventInfo(tinfo, edef)) ->
            // Get the delegate type associated with an IL event, taking into account the instantiation of the
            // declaring type.
            if Option.isNone edef.EventType then error (nonStandardEventError x.EventName m)
            ImportILTypeFromMetadata amap m tinfo.ILScopeRef tinfo.TypeInstOfRawMetadata [] edef.EventType.Value

        | FSEvent(g, p, _, _) ->
            FindDelegateTypeOfPropertyEvent g amap x.EventName m (p.GetPropertyType(amap, m))
#if !NO_EXTENSIONTYPING
        | ProvidedEvent (_, ei, _) ->
            Import.ImportProvidedType amap m (ei.PApply((fun ei -> ei.EventHandlerType), m))
#endif

    /// Test whether two event infos have the same underlying definition.
    /// Must be compatible with ItemsAreEffectivelyEqual relation.
    static member EventInfosUseIdenticalDefinitions x1 x2 =
        match x1, x2 with
        | FSEvent(g, pi1, vrefa1, vrefb1), FSEvent(_, pi2, vrefa2, vrefb2) ->
            PropInfo.PropInfosUseIdenticalDefinitions pi1 pi2 && valRefEq g vrefa1 vrefa2 && valRefEq g vrefb1 vrefb2
        | ILEvent ileinfo1, ILEvent ileinfo2 -> (ileinfo1.RawMetadata === ileinfo2.RawMetadata)
#if !NO_EXTENSIONTYPING
        | ProvidedEvent (_, ei1, _), ProvidedEvent (_, ei2, _) -> ProvidedEventInfo.TaintedEquals (ei1, ei2)
#endif
        | _ -> false

    /// Calculates a hash code of event info (similar as previous)
    /// Must be compatible with ItemsAreEffectivelyEqual relation.
    member ei.ComputeHashCode() =
        match ei with
        | ILEvent ileinfo -> hash ileinfo.RawMetadata.Name
        | FSEvent(_, pi, vref1, vref2) -> hash ( pi.ComputeHashCode(), vref1.LogicalName, vref2.LogicalName)
#if !NO_EXTENSIONTYPING
        | ProvidedEvent (_, ei, _) -> ProvidedEventInfo.TaintedGetHashCode ei
#endif
    override x.ToString() = "event " + x.EventName

//-------------------------------------------------------------------------
// Helpers associated with getting and comparing method signatures

/// Strips inref and outref to be a byref.
let stripByrefTy g ty =
    if isByrefTy g ty then mkByrefTy g (destByrefTy g ty)
    else ty

/// Represents the information about the compiled form of a method signature. Used when analyzing implementation
/// relations between members and abstract slots.
type CompiledSig = CompiledSig of argTys: TType list list * returnTy: TType option * formalMethTypars: Typars * formalMethTyparInst: TyparInst

/// Get the information about the compiled form of a method signature. Used when analyzing implementation
/// relations between members and abstract slots.
let CompiledSigOfMeth g amap m (minfo: MethInfo) =
    let formalMethTypars = minfo.FormalMethodTypars
    let fminst = generalizeTypars formalMethTypars
    let vargtys = minfo.GetParamTypes(amap, m, fminst)
    let vrty = minfo.GetCompiledReturnTy(amap, m, fminst)

    // The formal method typars returned are completely formal - they don't take into account the instantiation
    // of the enclosing type. For example, they may have constraints involving the _formal_ type parameters
    // of the enclosing type. This instantiations can be used to interpret those type parameters
    let fmtpinst =
        let parentTyArgs = argsOfAppTy g minfo.ApparentEnclosingAppType
        let memberParentTypars  = minfo.GetFormalTyparsOfDeclaringType m
        mkTyparInst memberParentTypars parentTyArgs

    CompiledSig(vargtys, vrty, formalMethTypars, fmtpinst)

/// Inref and outref parameter types will be treated as a byref type for equivalency.
let MethInfosEquivByPartialSig erasureFlag ignoreFinal g amap m (minfo: MethInfo) (minfo2: MethInfo) =
    (minfo.GenericArity = minfo2.GenericArity) &&
    (ignoreFinal || minfo.IsFinal = minfo2.IsFinal) &&
    let formalMethTypars = minfo.FormalMethodTypars
    let fminst = generalizeTypars formalMethTypars
    let formalMethTypars2 = minfo2.FormalMethodTypars
    let fminst2 = generalizeTypars formalMethTypars2
    let argtys = minfo.GetParamTypes(amap, m, fminst)
    let argtys2 = minfo2.GetParamTypes(amap, m, fminst2)
    (argtys, argtys2) ||> List.lengthsEqAndForall2 (List.lengthsEqAndForall2 (fun ty1 ty2 ->
        typeAEquivAux erasureFlag g (TypeEquivEnv.FromEquivTypars formalMethTypars formalMethTypars2) (stripByrefTy g ty1) (stripByrefTy g ty2)))

/// Used to hide/filter members from super classes based on signature
/// Inref and outref parameter types will be treated as a byref type for equivalency.
let MethInfosEquivByNameAndPartialSig erasureFlag ignoreFinal g amap m (minfo: MethInfo) (minfo2: MethInfo) =
    (minfo.LogicalName = minfo2.LogicalName) &&
    MethInfosEquivByPartialSig erasureFlag ignoreFinal g amap m minfo minfo2

/// Used to hide/filter members from base classes based on signature
let PropInfosEquivByNameAndPartialSig erasureFlag g amap m (pinfo: PropInfo) (pinfo2: PropInfo) =
    pinfo.PropertyName = pinfo2.PropertyName &&
    let argtys = pinfo.GetParamTypes(amap, m)
    let argtys2 = pinfo2.GetParamTypes(amap, m)
    List.lengthsEqAndForall2 (typeEquivAux erasureFlag g) argtys argtys2

/// Used to hide/filter members from base classes based on signature
let MethInfosEquivByNameAndSig erasureFlag ignoreFinal g amap m minfo minfo2 =
    MethInfosEquivByNameAndPartialSig erasureFlag ignoreFinal g amap m minfo minfo2 &&
    let (CompiledSig(_, retTy, formalMethTypars, _)) = CompiledSigOfMeth g amap m minfo
    let (CompiledSig(_, retTy2, formalMethTypars2, _)) = CompiledSigOfMeth g amap m minfo2
    match retTy, retTy2 with
    | None, None -> true
    | Some retTy, Some retTy2 -> typeAEquivAux erasureFlag g (TypeEquivEnv.FromEquivTypars formalMethTypars formalMethTypars2) retTy retTy2
    | _ -> false

/// Used to hide/filter members from super classes based on signature
let PropInfosEquivByNameAndSig erasureFlag g amap m (pinfo: PropInfo) (pinfo2: PropInfo) =
    PropInfosEquivByNameAndPartialSig erasureFlag g amap m pinfo pinfo2 &&
    let retTy = pinfo.GetPropertyType(amap, m)
    let retTy2 = pinfo2.GetPropertyType(amap, m)
    typeEquivAux erasureFlag g retTy retTy2

let SettersOfPropInfos (pinfos: PropInfo list) = pinfos |> List.choose (fun pinfo -> if pinfo.HasSetter then Some(pinfo.SetterMethod, Some pinfo) else None)

let GettersOfPropInfos (pinfos: PropInfo list) = pinfos |> List.choose (fun pinfo -> if pinfo.HasGetter then Some(pinfo.GetterMethod, Some pinfo) else None)<|MERGE_RESOLUTION|>--- conflicted
+++ resolved
@@ -1847,15 +1847,8 @@
     /// Get the (instantiated) type of the field in an F#-declared record, class or struct type
     member x.FieldType = actualTyOfRecdFieldRef x.RecdFieldRef x.TypeInst
 
-<<<<<<< HEAD
-    /// Get the enclosing (declaring) type of the field in an F#-declared record, class or struct type 
+    /// Get the enclosing (declaring) type of the field in an F#-declared record, class or struct type
     member x.DeclaringType = TType_app (x.RecdFieldRef.TyconRef, x.TypeInst, KnownWithoutNull) // TODO NULLNESS - qualify this 
-
-    override x.ToString() = x.TyconRef.ToString() + "::" + x.Name
-=======
-    /// Get the enclosing (declaring) type of the field in an F#-declared record, class or struct type
-    member x.DeclaringType = TType_app (x.RecdFieldRef.TyconRef, x.TypeInst)
->>>>>>> ee93a1b3
 
     override x.ToString() = x.TyconRef.ToString() + "::" + x.LogicalName
 
