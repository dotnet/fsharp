--- conflicted
+++ resolved
@@ -87,16 +87,13 @@
             Some g.obj_ty
         elif isStructTupleTy g typ then 
             Some g.obj_ty
-<<<<<<< HEAD
-        elif isAnonRecdTy g typ then 
-            Some g.obj_ty
-=======
         elif isFSharpStructOrEnumTy g typ then
             if isFSharpEnumTy g typ then
                 Some(g.system_Enum_typ)
             else
                 Some (g.system_Value_typ)
->>>>>>> a490bbe5
+        elif isAnonRecdTy g typ then 
+            Some g.obj_ty
         elif isRecdTy g typ || isUnionTy g typ then
             Some g.obj_ty
         else 
