// Copyright (c) Microsoft Corporation.  All Rights Reserved.  See License.txt in the project root for license information.

/// tinfos, minfos, finfos, pinfos - summaries of information for references
/// to .NET and F# constructs.


module internal Microsoft.FSharp.Compiler.Infos

open Microsoft.FSharp.Compiler.AbstractIL 
open Microsoft.FSharp.Compiler.AbstractIL.IL 
open Microsoft.FSharp.Compiler.AbstractIL.Internal.Library
open Microsoft.FSharp.Compiler 
open Microsoft.FSharp.Compiler.Range
open Microsoft.FSharp.Compiler.Ast
open Microsoft.FSharp.Compiler.ErrorLogger
open Microsoft.FSharp.Compiler.Tast
open Microsoft.FSharp.Compiler.Tastops
open Microsoft.FSharp.Compiler.Tastops.DebugPrint
open Microsoft.FSharp.Compiler.TcGlobals
open Microsoft.FSharp.Compiler.Lib
open Microsoft.FSharp.Core.Printf

#if !NO_EXTENSIONTYPING
open Microsoft.FSharp.Compiler.ExtensionTyping
#endif

#if FX_RESHAPED_REFLECTION
open Microsoft.FSharp.Core.ReflectionAdapters
#endif

//-------------------------------------------------------------------------
// From IL types to F# types
//------------------------------------------------------------------------- 

/// Import an IL type as an F# type. importInst gives the context for interpreting type variables.
let ImportILType scoref amap m importInst ilty = 
    ilty |> rescopeILType scoref |>  Import.ImportILType amap m importInst 

let CanImportILType scoref amap m ilty = 
    ilty |> rescopeILType scoref |>  Import.CanImportILType amap m 

//-------------------------------------------------------------------------
// Fold the hierarchy. 
//  REVIEW: this code generalizes the iteration used below for member lookup.
//------------------------------------------------------------------------- 

/// Indicates if an F# type is the type associated with an F# exception declaration
let isExnDeclTy g ty = 
    isAppTy g ty && (tcrefOfAppTy g ty).IsExceptionDecl
    
/// Get the base type of a type, taking into account type instantiations. Return None if the
/// type has no base type.
let GetSuperTypeOfType g amap m ty = 
#if !NO_EXTENSIONTYPING
    let ty = (if isAppTy g ty && (tcrefOfAppTy g ty).IsProvided then stripTyEqns g ty else stripTyEqnsAndMeasureEqns g ty)
#else
    let ty = stripTyEqnsAndMeasureEqns g ty 
#endif

    match metadataOfTy g ty with 
#if !NO_EXTENSIONTYPING
    | ProvidedTypeMetadata info -> 
        let st = info.ProvidedType
        let superOpt = st.PApplyOption((fun st -> match st.BaseType with null -> None | t -> Some t),m)
        match superOpt with 
        | None -> None
        | Some super -> Some(Import.ImportProvidedType amap m super)
#endif
    | ILTypeMetadata (TILObjectReprData(scoref,_,tdef)) -> 
        let _,tinst = destAppTy g ty
        match tdef.Extends with 
        | None -> None
        | Some ilty -> Some (ImportILType scoref amap m tinst ilty)

    | FSharpOrArrayOrByrefOrTupleOrExnTypeMetadata -> 

        if isFSharpObjModelTy g ty  || isExnDeclTy g ty then 
            let tcref,_tinst = destAppTy g ty
            Some (instType (mkInstForAppTy g ty) (superOfTycon g tcref.Deref))
        elif isArrayTy g ty then
            Some g.system_Array_ty
        elif isRefTy g ty && not (isObjTy g ty) then 
            Some g.obj_ty
        elif isStructTupleTy g ty then 
            Some g.obj_ty
        elif isFSharpStructOrEnumTy g ty then
            if isFSharpEnumTy g ty then
                Some(g.system_Enum_ty)
            else
                Some (g.system_Value_ty)
        elif isRecdTy g ty || isUnionTy g ty then
            Some g.obj_ty
        else 
            None

/// Make a type for System.Collections.Generic.IList<ty>
let mkSystemCollectionsGenericIListTy (g: TcGlobals) ty = TType_app(g.tcref_System_Collections_Generic_IList,[ty])

[<RequireQualifiedAccess>]
/// Indicates whether we can skip interface types that lie outside the reference set
type SkipUnrefInterfaces = Yes | No


/// Collect the set of immediate declared interface types for an F# type, but do not
/// traverse the type hierarchy to collect further interfaces.
let rec GetImmediateInterfacesOfType skipUnref g amap m ty = 
    let itys = 
        if isAppTy g ty then
            let tcref,tinst = destAppTy g ty
            if tcref.IsMeasureableReprTycon then             
                [ match tcref.TypeReprInfo with 
                  | TMeasureableRepr reprTy -> 
                       for ity in GetImmediateInterfacesOfType skipUnref g amap m reprTy do 
                          if isAppTy g ity then 
                              let itcref = tcrefOfAppTy g ity
                              if not (tyconRefEq g itcref g.system_GenericIComparable_tcref) && 
                                 not (tyconRefEq g itcref g.system_GenericIEquatable_tcref)  then 
                                   yield ity
                  | _ -> ()
                  yield mkAppTy g.system_GenericIComparable_tcref [ty] 
                  yield mkAppTy g.system_GenericIEquatable_tcref [ty]]
            else
                match metadataOfTy g ty with 
#if !NO_EXTENSIONTYPING
                | ProvidedTypeMetadata info -> 
                    [ for ity in info.ProvidedType.PApplyArray((fun st -> st.GetInterfaces()), "GetInterfaces", m) do
                          yield Import.ImportProvidedType amap m ity ]
#endif
                | ILTypeMetadata (TILObjectReprData(scoref,_,tdef)) -> 

                    // ImportILType may fail for an interface if the assembly load set is incomplete and the interface
                    // comes from another assembly. In this case we simply skip the interface:
                    // if we don't skip it, then compilation will just fail here, and if type checking
                    // succeeds with fewer non-dereferencable interfaces reported then it would have 
                    // succeeded with more reported. There are pathological corner cases where this 
                    // doesn't apply: e.g. for mscorlib interfaces like IComparable, but we can always 
                    // assume those are present. 
                    tdef.Implements |> List.choose (fun ity -> 
                         if skipUnref = SkipUnrefInterfaces.No || CanImportILType scoref amap m ity then 
                             Some (ImportILType scoref amap m tinst ity)
                         else None)

                | FSharpOrArrayOrByrefOrTupleOrExnTypeMetadata -> 
                    tcref.ImmediateInterfaceTypesOfFSharpTycon |> List.map (instType (mkInstForAppTy g ty)) 
        else 
            []
        
    // .NET array types are considered to implement IList<T>
    let itys =
        if isArray1DTy g ty then 
            mkSystemCollectionsGenericIListTy g (destArrayTy g ty) :: itys
        else 
            itys
    itys
        
[<RequireQualifiedAccess>]
/// Indicates whether we should visit multiple instantiations of the same generic interface or not
type AllowMultiIntfInstantiations = Yes | No

/// Traverse the type hierarchy, e.g. f D (f C (f System.Object acc)). 
/// Visit base types and interfaces first.
let private FoldHierarchyOfTypeAux followInterfaces allowMultiIntfInst skipUnref visitor g amap m ty acc = 
    let rec loop ndeep ty ((visitedTycon,visited:TyconRefMultiMap<_>,acc) as state) =

        let seenThisTycon = isAppTy g ty && Set.contains (tcrefOfAppTy g ty).Stamp visitedTycon 

        // Do not visit the same type twice. Could only be doing this if we've seen this tycon
        if seenThisTycon && List.exists (typeEquiv g ty) (visited.Find (tcrefOfAppTy g ty)) then state else

        // Do not visit the same tycon twice, e.g. I<int> and I<string>, collect I<int> only, unless directed to allow this
        if seenThisTycon && allowMultiIntfInst = AllowMultiIntfInstantiations.No then state else

        let state = 
            if isAppTy g ty then 
                let tcref = tcrefOfAppTy g ty
                let visitedTycon = Set.add tcref.Stamp visitedTycon 
                visitedTycon, visited.Add (tcref,ty), acc
            else
                state

        if ndeep > 100 then (errorR(Error((FSComp.SR.recursiveClassHierarchy (showType ty)),m)); (visitedTycon,visited,acc)) else
        let visitedTycon,visited,acc = 
            if isInterfaceTy g ty then 
                List.foldBack 
                   (loop (ndeep+1)) 
                   (GetImmediateInterfacesOfType skipUnref g amap m ty) 
                      (loop ndeep g.obj_ty state)
            else
                match tryDestTyparTy g ty with
                | Some tp ->
                    let state = loop (ndeep+1) g.obj_ty state 
                    List.foldBack 
                        (fun x vacc -> 
                          match x with 
                          | TyparConstraint.MayResolveMember _
                          | TyparConstraint.DefaultsTo _
                          | TyparConstraint.SupportsComparison _
                          | TyparConstraint.SupportsEquality _
                          | TyparConstraint.IsEnum _
                          | TyparConstraint.IsDelegate _
                          | TyparConstraint.SupportsNull _
                          | TyparConstraint.IsNonNullableStruct _ 
                          | TyparConstraint.IsUnmanaged _ 
                          | TyparConstraint.IsReferenceType _ 
                          | TyparConstraint.SimpleChoice _ 
                          | TyparConstraint.RequiresDefaultConstructor _ -> vacc
                          | TyparConstraint.CoercesTo(cty,_) -> 
                                  loop (ndeep + 1)  cty vacc) 
                        tp.Constraints 
                        state
                | None -> 
                    let state = 
                        if followInterfaces then 
                            List.foldBack 
                              (loop (ndeep+1)) 
                              (GetImmediateInterfacesOfType skipUnref g amap m ty) 
                              state 
                        else 
                            state
                    let state = 
                        Option.foldBack 
                          (loop (ndeep+1)) 
                          (GetSuperTypeOfType g amap m ty) 
                          state
                    state
        let acc = visitor ty acc
        (visitedTycon,visited,acc)
    loop 0 ty (Set.empty,TyconRefMultiMap<_>.Empty,acc)  |> p33

/// Fold, do not follow interfaces (unless the type is itself an interface)
let FoldPrimaryHierarchyOfType f g amap m allowMultiIntfInst ty acc = 
    FoldHierarchyOfTypeAux false allowMultiIntfInst SkipUnrefInterfaces.No f g amap m ty acc 

/// Fold, following interfaces. Skipping interfaces that lie outside the referenced assembly set is allowed.
let FoldEntireHierarchyOfType f g amap m allowMultiIntfInst ty acc = 
    FoldHierarchyOfTypeAux true allowMultiIntfInst SkipUnrefInterfaces.Yes f g amap m ty acc

/// Iterate, following interfaces. Skipping interfaces that lie outside the referenced assembly set is allowed.
let IterateEntireHierarchyOfType f g amap m allowMultiIntfInst ty = 
    FoldHierarchyOfTypeAux true allowMultiIntfInst SkipUnrefInterfaces.Yes (fun ty () -> f ty) g amap m ty () 

/// Search for one element satisfying a predicate, following interfaces
let ExistsInEntireHierarchyOfType f g amap m allowMultiIntfInst ty = 
    FoldHierarchyOfTypeAux true allowMultiIntfInst SkipUnrefInterfaces.Yes (fun ty acc -> acc || f ty ) g amap m ty false 

/// Search for one element where a function returns a 'Some' result, following interfaces
let SearchEntireHierarchyOfType f g amap m ty = 
    FoldHierarchyOfTypeAux true AllowMultiIntfInstantiations.Yes SkipUnrefInterfaces.Yes
        (fun ty acc -> 
            match acc with 
            | None -> if f ty then Some(ty) else None 
            | Some _ -> acc) 
        g amap m ty None

/// Get all super types of the type, including the type itself
let AllSuperTypesOfType g amap m allowMultiIntfInst ty = 
    FoldHierarchyOfTypeAux true allowMultiIntfInst SkipUnrefInterfaces.No (ListSet.insert (typeEquiv g)) g amap m ty [] 

/// Get all interfaces of a type, including the type itself if it is an interface
let AllInterfacesOfType g amap m allowMultiIntfInst ty = 
    AllSuperTypesOfType g amap m allowMultiIntfInst ty |> List.filter (isInterfaceTy g)

/// Check if two types have the same nominal head type
let HaveSameHeadType g ty1 ty2 = 
    isAppTy g ty1 && isAppTy g ty2 &&
    tyconRefEq g (tcrefOfAppTy g ty1) (tcrefOfAppTy g ty2)

/// Check if a type has a particular head type
let HasHeadType g tcref ty2 = 
        isAppTy g ty2 &&
        tyconRefEq g tcref (tcrefOfAppTy g ty2)
        

/// Check if a type exists somewhere in the hierarchy which has the same head type as the given type (note, the given type need not have a head type at all)
let ExistsSameHeadTypeInHierarchy g amap m typeToSearchFrom typeToLookFor = 
    ExistsInEntireHierarchyOfType (HaveSameHeadType g typeToLookFor)  g amap m AllowMultiIntfInstantiations.Yes typeToSearchFrom
  
/// Check if a type exists somewhere in the hierarchy which has the given head type.
let ExistsHeadTypeInEntireHierarchy g amap m typeToSearchFrom tcrefToLookFor = 
    ExistsInEntireHierarchyOfType (HasHeadType g tcrefToLookFor) g amap m AllowMultiIntfInstantiations.Yes typeToSearchFrom
  

/// Read an Abstract IL type from metadata and convert to an F# type.
let ImportILTypeFromMetadata amap m scoref tinst minst ilty = 
    ImportILType scoref amap m (tinst@minst) ilty

        
/// Get the return type of an IL method, taking into account instantiations for type and method generic parameters, and
/// translating 'void' to 'None'.
let ImportReturnTypeFromMetaData amap m ty scoref tinst minst =
    match ty with 
    | ILType.Void -> None
    | retTy ->  Some (ImportILTypeFromMetadata amap m scoref tinst minst retTy)

/// Copy constraints.  If the constraint comes from a type parameter associated
/// with a type constructor then we are simply renaming type variables.  If it comes
/// from a generic method in a generic class (e.g. ty.M<_>) then we may be both substituting the
/// instantiation associated with 'ty' as well as copying the type parameters associated with 
/// M and instantiating their constraints
///
/// Note: this now looks identical to constraint instantiation.

let CopyTyparConstraints m tprefInst (tporig:Typar) =
    tporig.Constraints 
    |>  List.map (fun tpc -> 
           match tpc with 
           | TyparConstraint.CoercesTo(ty,_) -> 
               TyparConstraint.CoercesTo (instType tprefInst ty,m)
           | TyparConstraint.DefaultsTo(priority,ty,_) -> 
               TyparConstraint.DefaultsTo (priority,instType tprefInst ty,m)
           | TyparConstraint.SupportsNull _ -> 
               TyparConstraint.SupportsNull m
           | TyparConstraint.IsEnum (uty,_) -> 
               TyparConstraint.IsEnum (instType tprefInst uty,m)
           | TyparConstraint.SupportsComparison _ -> 
               TyparConstraint.SupportsComparison m
           | TyparConstraint.SupportsEquality _ -> 
               TyparConstraint.SupportsEquality m
           | TyparConstraint.IsDelegate(aty, bty,_) -> 
               TyparConstraint.IsDelegate (instType tprefInst aty,instType tprefInst bty,m)
           | TyparConstraint.IsNonNullableStruct _ -> 
               TyparConstraint.IsNonNullableStruct m
           | TyparConstraint.IsUnmanaged _ ->
               TyparConstraint.IsUnmanaged m
           | TyparConstraint.IsReferenceType _ -> 
               TyparConstraint.IsReferenceType m
           | TyparConstraint.SimpleChoice (tys,_) -> 
               TyparConstraint.SimpleChoice (List.map (instType tprefInst) tys,m)
           | TyparConstraint.RequiresDefaultConstructor _ -> 
               TyparConstraint.RequiresDefaultConstructor m
           | TyparConstraint.MayResolveMember(traitInfo,_) -> 
               TyparConstraint.MayResolveMember (instTrait tprefInst traitInfo,m))

/// The constraints for each typar copied from another typar can only be fixed up once 
/// we have generated all the new constraints, e.g. f<A :> List<B>, B :> List<A>> ... 
let FixupNewTypars m (formalEnclosingTypars:Typars) (tinst: TType list) (tpsorig: Typars) (tps: Typars) =
    // Checks.. These are defensive programming against early reported errors.
    let n0 = formalEnclosingTypars.Length
    let n1 = tinst.Length
    let n2 = tpsorig.Length
    let n3 = tps.Length
    if n0 <> n1 then error(Error((FSComp.SR.tcInvalidTypeArgumentCount(n0,n1)),m))
    if n2 <> n3 then error(Error((FSComp.SR.tcInvalidTypeArgumentCount(n2,n3)),m))

    // The real code.. 
    let renaming,tptys = mkTyparToTyparRenaming tpsorig tps
    let tprefInst = mkTyparInst formalEnclosingTypars tinst @ renaming
    (tpsorig,tps) ||> List.iter2 (fun tporig tp -> tp.SetConstraints (CopyTyparConstraints  m tprefInst tporig)) 
    renaming,tptys


//-------------------------------------------------------------------------
// Predicates and properties on values and members
 

type ValRef with 
    /// Indicates if an F#-declared function or member value is a CLIEvent property compiled as a .NET event
    member x.IsFSharpEventProperty g = 
        x.IsMember && CompileAsEvent g x.Attribs && not x.IsExtensionMember

    /// Check if an F#-declared member value is a virtual method
    member vref.IsVirtualMember = 
        let flags = vref.MemberInfo.Value.MemberFlags
        flags.IsDispatchSlot || flags.IsOverrideOrExplicitImpl

    /// Check if an F#-declared member value is a dispatch slot
    member vref.IsDispatchSlotMember =  
        let membInfo = vref.MemberInfo.Value
        membInfo.MemberFlags.IsDispatchSlot 

    /// Check if an F#-declared member value is an 'override' or explicit member implementation
    member vref.IsDefiniteFSharpOverrideMember = 
        let membInfo = vref.MemberInfo.Value   
        let flags = membInfo.MemberFlags
        not flags.IsDispatchSlot && (flags.IsOverrideOrExplicitImpl || not (isNil membInfo.ImplementedSlotSigs))

    /// Check if an F#-declared member value is an  explicit interface member implementation
    member vref.IsFSharpExplicitInterfaceImplementation g = 
        match vref.MemberInfo with 
        | None -> false
        | Some membInfo ->
        not membInfo.MemberFlags.IsDispatchSlot && 
        (match membInfo.ImplementedSlotSigs with 
         | TSlotSig(_,oty,_,_,_,_) :: _ -> isInterfaceTy g oty
         | [] -> false)

    member vref.ImplementedSlotSignatures =
        match vref.MemberInfo with
        | None -> []
        | Some membInfo -> membInfo.ImplementedSlotSigs

//-------------------------------------------------------------------------
// Helper methods associated with using TAST metadata (F# members, values etc.) 
// as backing data for MethInfo, PropInfo etc.


#if !NO_EXTENSIONTYPING
/// Get the return type of a provided method, where 'void' is returned as 'None'
let GetCompiledReturnTyOfProvidedMethodInfo amap m (mi:Tainted<ProvidedMethodBase>) =
    let returnType = 
        if mi.PUntaint((fun mi -> mi.IsConstructor),m) then  
            mi.PApply((fun mi -> mi.DeclaringType),m)
        else mi.Coerce<ProvidedMethodInfo>(m).PApply((fun mi -> mi.ReturnType),m)
    let ty = Import.ImportProvidedType amap m returnType
    if isVoidTy amap.g ty then None else Some ty
#endif

/// The slotsig returned by methInfo.GetSlotSig is in terms of the type parameters on the parent type of the overriding method.
/// Reverse-map the slotsig so it is in terms of the type parameters for the overriding method 
let ReparentSlotSigToUseMethodTypars g m ovByMethValRef slotsig = 
    match PartitionValRefTypars g ovByMethValRef with
    | Some(_,enclosingTypars,_,_,_) -> 
        let parentToMemberInst,_ = mkTyparToTyparRenaming (ovByMethValRef.MemberApparentEntity.Typars(m)) enclosingTypars
        let res = instSlotSig parentToMemberInst slotsig
        res
    | None -> 
        // Note: it appears PartitionValRefTypars should never return 'None' 
        slotsig


/// Construct the data representing a parameter in the signature of an abstract method slot
let MakeSlotParam (ty,argInfo:ArgReprInfo) = TSlotParam(Option.map textOfId argInfo.Name, ty, false,false,false,argInfo.Attribs) 

/// Construct the data representing the signature of an abstract method slot
let MakeSlotSig (nm,ty,ctps,mtps,paraml,retTy) = copySlotSig (TSlotSig(nm,ty,ctps,mtps,paraml,retTy))


/// Split the type of an F# member value into 
///    - the type parameters associated with method but matching those of the enclosing type
///    - the type parameters associated with a generic method
///    - the return type of the method
///    - the actual type arguments of the enclosing type.
let private AnalyzeTypeOfMemberVal isCSharpExt g (ty,vref:ValRef) = 
    let memberAllTypars,_,retTy,_ = GetTypeOfMemberInMemberForm g vref
    if isCSharpExt || vref.IsExtensionMember then 
        [],memberAllTypars,retTy,[]
    else
<<<<<<< HEAD
        let parentTyArgs = argsOfAppTy g typ
        let memberParentTypars,memberMethodTypars = List.splitAt parentTyArgs.Length memberAllTypars
=======
        let parentTyArgs = argsOfAppTy g ty
        let memberParentTypars,memberMethodTypars = List.chop parentTyArgs.Length memberAllTypars
>>>>>>> ec46b979
        memberParentTypars,memberMethodTypars,retTy,parentTyArgs

/// Get the object type for a member value which is an extension method  (C#-style or F#-style)
let private GetObjTypeOfInstanceExtensionMethod g (vref:ValRef) = 
    let _,curriedArgInfos,_,_ = GetTopValTypeInCompiledForm g vref.ValReprInfo.Value vref.Type vref.Range
    curriedArgInfos.Head.Head |> fst

/// Get the object type for a member value which is a C#-style extension method 
let private GetArgInfosOfMember isCSharpExt g (vref:ValRef) = 
    if isCSharpExt then 
        let _,curriedArgInfos,_,_ = GetTopValTypeInCompiledForm g vref.ValReprInfo.Value vref.Type vref.Range
        [ curriedArgInfos.Head.Tail ]
    else
        ArgInfosOfMember  g vref

/// Combine the type instantiation and generic method instantiation
let private CombineMethInsts ttps mtps tinst minst = (mkTyparInst ttps tinst @ mkTyparInst mtps minst) 

/// Work out the instantiation relevant to interpret the backing metadata for a member.
///
/// The 'methTyArgs' is the instantiation of any generic method type parameters (this instantiation is
/// not included in the MethInfo objects, but carried separately).  
let private GetInstantiationForMemberVal g isCSharpExt (ty, vref, methTyArgs: TypeInst) = 
    let memberParentTypars,memberMethodTypars,_retTy,parentTyArgs = AnalyzeTypeOfMemberVal isCSharpExt g (ty,vref)
    /// In some recursive inference cases involving constraints this may need to be 
    /// fixed up - we allow uniform generic recursion but nothing else.  
    /// See https://github.com/Microsoft/visualfsharp/issues/3038#issuecomment-309429410
    let methTyArgsFixedUp = 
        if methTyArgs.Length < memberMethodTypars.Length then
            methTyArgs @ (List.skip methTyArgs.Length memberMethodTypars |> generalizeTypars)
        else 
            methTyArgs
    CombineMethInsts memberParentTypars memberMethodTypars parentTyArgs methTyArgsFixedUp

/// Work out the instantiation relevant to interpret the backing metadata for a property.
let private GetInstantiationForPropertyVal g (ty,vref) = 
    let memberParentTypars,memberMethodTypars,_retTy,parentTyArgs = AnalyzeTypeOfMemberVal false g (ty,vref)
    CombineMethInsts memberParentTypars memberMethodTypars parentTyArgs (generalizeTypars memberMethodTypars)

/// Describes the sequence order of the introduction of an extension method. Extension methods that are introduced
/// later through 'open' get priority in overload resolution.
type ExtensionMethodPriority = uint64

//-------------------------------------------------------------------------
// OptionalArgCallerSideValue, OptionalArgInfo

/// The caller-side value for the optional arg, if any 
type OptionalArgCallerSideValue = 
    | Constant of IL.ILFieldInit
    | DefaultValue
    | MissingValue
    | WrapperForIDispatch 
    | WrapperForIUnknown
    | PassByRef of TType * OptionalArgCallerSideValue
    
/// Represents information about a parameter indicating if it is optional.
type OptionalArgInfo = 
    /// The argument is not optional
    | NotOptional
    /// The argument is optional, and is an F# callee-side optional arg 
    | CalleeSide
    /// The argument is optional, and is a caller-side .NET optional or default arg.
    /// Note this is correctly termed caller side, even though the default value is optically specified on the callee:
    /// in fact the default value is read from the metadata and passed explicitly to the callee on the caller side.
    | CallerSide of OptionalArgCallerSideValue 
    member x.IsOptional = match x with CalleeSide | CallerSide  _ -> true | NotOptional -> false 

    /// Compute the OptionalArgInfo for an IL parameter
    ///
    /// This includes the Visual Basic rules for IDispatchConstant and IUnknownConstant and optional arguments.
    static member FromILParameter g amap m ilScope ilTypeInst (ilParam: ILParameter) = 
        if ilParam.IsOptional then 
            match ilParam.Default with 
            | None -> 
                // Do a type-directed analysis of the IL type to determine the default value to pass.
                // The same rules as Visual Basic are applied here.
                let rec analyze ty = 
                    if isByrefTy g ty then 
                        let ty = destByrefTy g ty
                        PassByRef (ty, analyze ty)
                    elif isObjTy g ty then
                        match ilParam.Marshal with
                        | Some(ILNativeType.IUnknown | ILNativeType.IDispatch | ILNativeType.Interface) -> Constant(ILFieldInit.Null)
                        | _ -> 
                            if   TryFindILAttributeOpt g.attrib_IUnknownConstantAttribute ilParam.CustomAttrs then WrapperForIUnknown
                            elif TryFindILAttributeOpt g.attrib_IDispatchConstantAttribute ilParam.CustomAttrs then WrapperForIDispatch
                            else MissingValue
                    else 
                        DefaultValue
                CallerSide (analyze (ImportILTypeFromMetadata amap m ilScope ilTypeInst [] ilParam.Type))
            | Some v -> 
                CallerSide (Constant v)
        else 
            NotOptional
    
    static member ValueOfDefaultParameterValueAttrib (Attrib (_,_,exprs,_,_,_,_)) =
        let (AttribExpr (_,defaultValueExpr)) = List.head exprs
        match defaultValueExpr with
        | Expr.Const (_,_,_) -> Some defaultValueExpr
        | _ -> None
    static member FieldInitForDefaultParameterValueAttrib attrib =
        match OptionalArgInfo.ValueOfDefaultParameterValueAttrib attrib with
        | Some (Expr.Const (ConstToILFieldInit fi,_,_)) -> Some fi
        | _ -> None

type CallerInfo =
    | NoCallerInfo
    | CallerLineNumber
    | CallerMemberName
    | CallerFilePath

    override x.ToString() = sprintf "%+A" x

[<RequireQualifiedAccess>]
type ReflectedArgInfo = 
    | None 
    | Quote of bool 
    member x.AutoQuote = match x with None -> false | Quote _ -> true

//-------------------------------------------------------------------------
// ParamNameAndType, ParamData

[<NoComparison; NoEquality>]
/// Partial information about a parameter returned for use by the Language Service
type ParamNameAndType = 
    | ParamNameAndType of Ident option * TType

    static member FromArgInfo (ty,argInfo : ArgReprInfo) = ParamNameAndType(argInfo.Name, ty)
    static member FromMember isCSharpExtMem g vref = GetArgInfosOfMember isCSharpExtMem g vref |> List.mapSquared ParamNameAndType.FromArgInfo
    static member Instantiate inst p = let (ParamNameAndType(nm,ty)) = p in ParamNameAndType(nm, instType inst ty)
    static member InstantiateCurried inst paramTypes = paramTypes |> List.mapSquared (ParamNameAndType.Instantiate inst)

[<NoComparison; NoEquality>]
/// Full information about a parameter returned for use by the type checker and language service.
type ParamData = 
    /// ParamData(isParamArray, isOut, optArgInfo, callerInfo, nameOpt, reflArgInfo, ttype)
    ParamData of bool * bool * bool * OptionalArgInfo * CallerInfo * Ident option * ReflectedArgInfo * TType


//-------------------------------------------------------------------------
// Helper methods associated with type providers

#if !NO_EXTENSIONTYPING

type ILFieldInit with 
    /// Compute the ILFieldInit for the given provided constant value for a provided enum type.
    static member FromProvidedObj m (v:obj) = 
        match v with
        | null -> ILFieldInit.Null
        | _ ->
            let objTy = v.GetType()
            let v = if objTy.IsEnum then objTy.GetField("value__").GetValue(v) else v
            match v with 
            | :? single as i -> ILFieldInit.Single i
            | :? double as i -> ILFieldInit.Double i
            | :? bool as i -> ILFieldInit.Bool i
            | :? char as i -> ILFieldInit.Char (uint16 i)
            | :? string as i -> ILFieldInit.String i
            | :? sbyte as i -> ILFieldInit.Int8 i
            | :? byte as i -> ILFieldInit.UInt8 i
            | :? int16 as i -> ILFieldInit.Int16 i
            | :? uint16 as i -> ILFieldInit.UInt16 i
            | :? int as i -> ILFieldInit.Int32 i
            | :? uint32 as i -> ILFieldInit.UInt32 i
            | :? int64 as i -> ILFieldInit.Int64 i
            | :? uint64 as i -> ILFieldInit.UInt64 i
            | _ -> error(Error(FSComp.SR.infosInvalidProvidedLiteralValue(try v.ToString() with _ -> "?"),m))


/// Compute the OptionalArgInfo for a provided parameter. 
///
/// This is the same logic as OptionalArgInfoOfILParameter except we do not apply the 
/// Visual Basic rules for IDispatchConstant and IUnknownConstant to optional 
/// provided parameters.
let OptionalArgInfoOfProvidedParameter (amap:Import.ImportMap) m (provParam : Tainted<ProvidedParameterInfo>) = 
    let g = amap.g
    if provParam.PUntaint((fun p -> p.IsOptional),m) then 
        match provParam.PUntaint((fun p ->  p.HasDefaultValue),m) with 
        | false -> 
            // Do a type-directed analysis of the IL type to determine the default value to pass.
            let rec analyze ty = 
                if isByrefTy g ty then 
                    let ty = destByrefTy g ty
                    PassByRef (ty, analyze ty)
                elif isObjTy g ty then MissingValue
                else  DefaultValue

            let pty = Import.ImportProvidedType amap m (provParam.PApply((fun p -> p.ParameterType),m))
            CallerSide (analyze pty)
        | _ -> 
            let v = provParam.PUntaint((fun p ->  p.RawDefaultValue),m)
            CallerSide (Constant (ILFieldInit.FromProvidedObj m v))
    else 
        NotOptional

/// Compute the ILFieldInit for the given provided constant value for a provided enum type.
let GetAndSanityCheckProviderMethod m (mi: Tainted<'T :> ProvidedMemberInfo>) (get : 'T -> ProvidedMethodInfo) err = 
    match mi.PApply((fun mi -> (get mi :> ProvidedMethodBase)),m) with 
    | Tainted.Null -> error(Error(err(mi.PUntaint((fun mi -> mi.Name),m),mi.PUntaint((fun mi -> mi.DeclaringType.Name),m)),m))   
    | meth -> meth

/// Try to get an arbitrary ProvidedMethodInfo associated with a property.
let ArbitraryMethodInfoOfPropertyInfo (pi:Tainted<ProvidedPropertyInfo>) m =
    if pi.PUntaint((fun pi -> pi.CanRead), m) then 
        GetAndSanityCheckProviderMethod m pi (fun pi -> pi.GetGetMethod()) FSComp.SR.etPropertyCanReadButHasNoGetter
    elif pi.PUntaint((fun pi -> pi.CanWrite), m) then 
        GetAndSanityCheckProviderMethod m pi (fun pi -> pi.GetSetMethod()) FSComp.SR.etPropertyCanWriteButHasNoSetter
    else 
        error(Error(FSComp.SR.etPropertyNeedsCanWriteOrCanRead(pi.PUntaint((fun mi -> mi.Name),m),pi.PUntaint((fun mi -> mi.DeclaringType.Name),m)),m))   

#endif


//-------------------------------------------------------------------------
// ILTypeInfo

/// Describes an F# use of an IL type, including the type instantiation associated with the type at a particular usage point.
///
/// This is really just 1:1 with the subset ot TType which result from building types using IL type definitions.
[<NoComparison; NoEquality>]
type ILTypeInfo = 
    /// ILTypeInfo (tyconRef, ilTypeRef, typeArgs, ilTypeDef).
    | ILTypeInfo of TcGlobals * TType * ILTypeRef * ILTypeDef

    member x.TcGlobals = let (ILTypeInfo(g,_,_,_)) = x in g

    member x.ILTypeRef = let (ILTypeInfo(_,_,tref,_)) = x in tref

    member x.RawMetadata = let (ILTypeInfo(_,_,_,tdef))  = x in tdef

    member x.ToType = let (ILTypeInfo(_,ty,_,_)) = x in ty

    /// Get the compiled nominal type. In the case of tuple types, this is a .NET tuple type
    member x.ToAppType = convertToTypeWithMetadataIfPossible x.TcGlobals x.ToType

    member x.TyconRefOfRawMetadata = tcrefOfAppTy x.TcGlobals x.ToAppType

    member x.TypeInstOfRawMetadata = argsOfAppTy x.TcGlobals x.ToAppType

    member x.ILScopeRef = x.ILTypeRef.Scope

    member x.Name     = x.ILTypeRef.Name

    member x.IsValueType = x.RawMetadata.IsStructOrEnum

    member x.Instantiate inst = 
        let (ILTypeInfo(g,ty,tref,tdef)) = x 
        ILTypeInfo(g,instType inst ty,tref,tdef)

    static member FromType g ty = 
        if isAnyTupleTy g ty then 
            // When getting .NET metadata for the properties and methods
            // of an F# tuple type, use the compiled nominal type, which is a .NET tuple type
            let metadataTy = convertToTypeWithMetadataIfPossible g ty
            assert (isILAppTy g metadataTy)
            let metadataTyconRef = tcrefOfAppTy g metadataTy
            let (TILObjectReprData(scoref, enc, tdef)) = metadataTyconRef.ILTyconInfo
            let metadataILTypeRef = mkRefForNestedILTypeDef scoref (enc,tdef)
            ILTypeInfo(g, ty, metadataILTypeRef, tdef)
        elif isILAppTy g ty then 
            let tcref = tcrefOfAppTy g ty
            let (TILObjectReprData(scoref, enc, tdef)) = tcref.ILTyconInfo
            let tref = mkRefForNestedILTypeDef scoref (enc,tdef)
            ILTypeInfo(g, ty, tref, tdef)
        else 
            failwith "ILTypeInfo.FromType - no IL metadata for type"

//-------------------------------------------------------------------------
// ILMethInfo


/// Describes an F# use of an IL method.
[<NoComparison; NoEquality>]
type ILMethInfo =
    /// ILMethInfo(g, ilApparentType, ilDeclaringTyconRefOpt, ilMethodDef, ilGenericMethodTyArgs)
    ///	
    /// Describes an F# use of an IL method. 
    ///
    /// If ilDeclaringTyconRefOpt is 'Some' then this is an F# use of an C#-style extension method.
    /// If ilDeclaringTyconRefOpt is 'None' then ilApparentType is an IL type definition.
    | ILMethInfo of TcGlobals * TType * TyconRef option  * ILMethodDef * Typars  

    member x.TcGlobals = match x with ILMethInfo(g,_,_,_,_) -> g

    /// Get the apparent declaring type of the method as an F# type. 
    /// If this is a C#-style extension method then this is the type which the method 
    /// appears to extend. This may be a variable type.
    member x.ApparentEnclosingType = match x with ILMethInfo(_,ty,_,_,_) -> ty

    /// Like ApparentEnclosingType but use the compiled nominal type if this is a method on a tuple type
    member x.ApparentEnclosingAppType = convertToTypeWithMetadataIfPossible x.TcGlobals x.ApparentEnclosingType

    /// Get the declaring type associated with an extension member, if any.
    member x.ILExtensionMethodDeclaringTyconRef = match x with ILMethInfo(_,_,tcrefOpt,_,_) -> tcrefOpt

    /// Get the Abstract IL metadata associated with the method.
    member x.RawMetadata = match x with ILMethInfo(_,_,_,md,_) -> md 

    /// Get the formal method type parameters associated with a method.
    member x.FormalMethodTypars = match x with ILMethInfo(_,_,_,_,fmtps) -> fmtps

    /// Get the IL name of the method
    member x.ILName       = x.RawMetadata.Name

    /// Indicates if the method is an extension method
    member x.IsILExtensionMethod = x.ILExtensionMethodDeclaringTyconRef.IsSome

    /// Get the declaring type of the method. If this is an C#-style extension method then this is the IL type
    /// holding the static member that is the extension method.
    member x.DeclaringTyconRef   = 
        match x.ILExtensionMethodDeclaringTyconRef with 
        | Some tcref -> tcref 
        | None -> tcrefOfAppTy x.TcGlobals  x.ApparentEnclosingAppType

    /// Get the instantiation of the declaring type of the method. 
    /// If this is an C#-style extension method then this is empty because extension members
    /// are never in generic classes.
    member x.DeclaringTypeInst   = 
        if x.IsILExtensionMethod then [] 
        else argsOfAppTy x.TcGlobals x.ApparentEnclosingAppType

    /// Get the Abstract IL scope information associated with interpreting the Abstract IL metadata that backs this method.
    member x.MetadataScope   = x.DeclaringTyconRef.CompiledRepresentationForNamedType.Scope
    
    /// Get the Abstract IL metadata corresponding to the parameters of the method. 
    /// If this is an C#-style extension method then drop the object argument.
    member x.ParamMetadata = 
        let ps = x.RawMetadata.Parameters
        if x.IsILExtensionMethod then List.tail ps else ps

    /// Get the number of parameters of the method
    member x.NumParams = x.ParamMetadata.Length
    
    /// Indicates if the method is a constructor
    member x.IsConstructor = x.RawMetadata.IsConstructor 

    /// Indicates if the method is a class initializer.
    member x.IsClassConstructor = x.RawMetadata.IsClassInitializer

    /// Indicates if the method has protected accessibility,
    member x.IsProtectedAccessibility = 
        let md = x.RawMetadata 
        not md.IsConstructor &&
        not md.IsClassInitializer &&
        (md.Access = ILMemberAccess.Family || md.Access = ILMemberAccess.FamilyOrAssembly)

    /// Indicates if the IL method is marked virtual.
    member x.IsVirtual = x.RawMetadata.IsVirtual

    /// Indicates if the IL method is marked final.
    member x.IsFinal = x.RawMetadata.IsFinal

    /// Indicates if the IL method is marked abstract.
    member x.IsAbstract = x.RawMetadata.IsAbstract

    /// Does it appear to the user as a static method?
    member x.IsStatic = 
        not x.IsILExtensionMethod &&  // all C#-declared extension methods are instance
        x.RawMetadata.CallingConv.IsStatic

    /// Does it have the .NET IL 'newslot' flag set, and is also a virtual?
    member x.IsNewSlot = x.RawMetadata.IsNewSlot
    
    /// Does it appear to the user as an instance method?
    member x.IsInstance = not x.IsConstructor &&  not x.IsStatic

    /// Get the argument types of the the IL method. If this is an C#-style extension method 
    /// then drop the object argument.
    member x.GetParamTypes(amap,m,minst) = 
        x.ParamMetadata |> List.map (fun p -> ImportILTypeFromMetadata amap m x.MetadataScope x.DeclaringTypeInst minst p.Type) 

    /// Get all the argument types of the IL method. Include the object argument even if this is 
    /// an C#-style extension method.
    member x.GetRawArgTypes(amap,m,minst) = 
        x.RawMetadata.Parameters |> List.map (fun p -> ImportILTypeFromMetadata amap m x.MetadataScope x.DeclaringTypeInst minst p.Type) 

    /// Get info about the arguments of the IL method. If this is an C#-style extension method then 
    /// drop the object argument.
    ///
    /// Any type parameters of the enclosing type are instantiated in the type returned.
    member x.GetParamNamesAndTypes(amap,m,minst) = 
        x.ParamMetadata |> List.map (fun p -> ParamNameAndType(Option.map (mkSynId m) p.Name, ImportILTypeFromMetadata amap m x.MetadataScope x.DeclaringTypeInst minst p.Type) )

    /// Get a reference to the method (dropping all generic instantiations), as an Abstract IL ILMethodRef.
    member x.ILMethodRef = 
        let mref = mkRefToILMethod (x.DeclaringTyconRef.CompiledRepresentationForNamedType,x.RawMetadata)
        rescopeILMethodRef x.MetadataScope mref 

    /// Indicates if the method is marked as a DllImport (a PInvoke). This is done by looking at the IL custom attributes on 
    /// the method.
    member x.IsDllImport (g: TcGlobals) = 
        match g.attrib_DllImportAttribute with
        | None -> false
        | Some (AttribInfo(tref,_)) ->x.RawMetadata.CustomAttrs |> TryDecodeILAttribute g tref |> Option.isSome

    /// Get the (zero or one) 'self'/'this'/'object' arguments associated with an IL method. 
    /// An instance extension method returns one object argument.
    member x.GetObjArgTypes(amap, m, minst) =
        // All C#-style extension methods are instance. We have to re-read the 'obj' type w.r.t. the
        // method instantiation.
        if x.IsILExtensionMethod then
            [ImportILTypeFromMetadata amap m x.MetadataScope x.DeclaringTypeInst minst x.RawMetadata.Parameters.Head.Type]
        else if x.IsInstance then 
            [ x.ApparentEnclosingType ]
        else
            []

    /// Get the compiled return type of the method, where 'void' is None.
    member x.GetCompiledReturnTy (amap, m, minst) =
        ImportReturnTypeFromMetaData amap m x.RawMetadata.Return.Type x.MetadataScope x.DeclaringTypeInst minst 

    /// Get the F# view of the return type of the method, where 'void' is 'unit'.
    member x.GetFSharpReturnTy (amap, m, minst) = 
        x.GetCompiledReturnTy(amap, m, minst)
        |> GetFSharpViewOfReturnType amap.g

//-------------------------------------------------------------------------
// MethInfo


#if DEBUG
[<System.Diagnostics.DebuggerDisplayAttribute("{DebuggerDisplayName}")>]
#endif
/// Describes an F# use of a method
[<NoComparison; NoEquality>]
type MethInfo = 
    /// FSMeth(tcGlobals, enclosingType, valRef, extensionMethodPriority).
    ///
    /// Describes a use of a method declared in F# code and backed by F# metadata.
    | FSMeth of TcGlobals * TType * ValRef  * ExtensionMethodPriority option

    /// ILMeth(tcGlobals, ilMethInfo, extensionMethodPriority).
    ///
    /// Describes a use of a method backed by Abstract IL # metadata
    | ILMeth of TcGlobals * ILMethInfo * ExtensionMethodPriority option

    /// Describes a use of a pseudo-method corresponding to the default constructor for a .NET struct type
    | DefaultStructCtor of TcGlobals * TType

#if !NO_EXTENSIONTYPING
    /// Describes a use of a method backed by provided metadata
    | ProvidedMeth of Import.ImportMap * Tainted<ProvidedMethodBase> * ExtensionMethodPriority option  * range
#endif

    /// Get the enclosing type of the method info. 
    ///
    /// If this is an extension member, then this is the apparent parent, i.e. the type the method appears to extend.
    /// This may be a variable type.
    member x.ApparentEnclosingType = 
        match x with
        | ILMeth(_,ilminfo,_) -> ilminfo.ApparentEnclosingType
        | FSMeth(_,ty,_,_) -> ty
        | DefaultStructCtor(_,ty) -> ty
#if !NO_EXTENSIONTYPING
        | ProvidedMeth(amap,mi,_,m) -> 
              Import.ImportProvidedType amap m (mi.PApply((fun mi -> mi.DeclaringType),m))
#endif

    /// Get the enclosing type of the method info, using a nominal type for tuple types
    member x.ApparentEnclosingAppType = 
        convertToTypeWithMetadataIfPossible x.TcGlobals x.ApparentEnclosingType

    member x.ApparentEnclosingTyconRef = 
        tcrefOfAppTy x.TcGlobals x.ApparentEnclosingAppType

    /// Get the declaring type or module holding the method. If this is an C#-style extension method then this is the type
    /// holding the static member that is the extension method. If this is an F#-style extension method it is the logical module
    /// holding the value for the extension method.
    member x.DeclaringTyconRef   = 
        match x with 
        | ILMeth(_,ilminfo,_) when x.IsExtensionMember  -> ilminfo.DeclaringTyconRef
        | FSMeth(_,_,vref,_) when x.IsExtensionMember && vref.HasDeclaringEntity -> vref.TopValDeclaringEntity
        | _ -> x.ApparentEnclosingTyconRef 

    /// Get the information about provided static parameters, if any 
    member x.ProvidedStaticParameterInfo = 
        match x with
        | ILMeth _ -> None
        | FSMeth _  -> None
#if !NO_EXTENSIONTYPING
        | ProvidedMeth (_, mb, _, m) -> 
            let staticParams = mb.PApplyWithProvider((fun (mb,provider) -> mb.GetStaticParametersForMethod(provider)), range=m) 
            let staticParams = staticParams.PApplyArray(id, "GetStaticParametersForMethod", m)
            match staticParams with 
            | [| |] -> None
            | _ -> Some (mb,staticParams)
#endif
        | DefaultStructCtor _ -> None


    /// Get the extension method priority of the method, if it has one.
    member x.ExtensionMemberPriorityOption = 
        match x with
        | ILMeth(_,_,pri) -> pri
        | FSMeth(_,_,_,pri) -> pri
#if !NO_EXTENSIONTYPING
        | ProvidedMeth(_,_,pri,_) -> pri
#endif
        | DefaultStructCtor _ -> None

     /// Get the extension method priority of the method. If it is not an extension method
     /// then use the highest possible value since non-extension methods always take priority
     /// over extension members.
    member x.ExtensionMemberPriority = defaultArg x.ExtensionMemberPriorityOption System.UInt64.MaxValue 

#if DEBUG
     /// Get the method name in DebuggerDisplayForm
    member x.DebuggerDisplayName = 
        match x with 
        | ILMeth(_,y,_) -> "ILMeth: " + y.ILName
        | FSMeth(_,_,vref,_) -> "FSMeth: " + vref.LogicalName
#if !NO_EXTENSIONTYPING
        | ProvidedMeth(_,mi,_,m) -> "ProvidedMeth: " + mi.PUntaint((fun mi -> mi.Name),m)
#endif
        | DefaultStructCtor _ -> ".ctor"
#endif

     /// Get the method name in LogicalName form, i.e. the name as it would be stored in .NET metadata
    member x.LogicalName = 
        match x with 
        | ILMeth(_,y,_) -> y.ILName
        | FSMeth(_,_,vref,_) -> vref.LogicalName
#if !NO_EXTENSIONTYPING
        | ProvidedMeth(_,mi,_,m) -> mi.PUntaint((fun mi -> mi.Name),m)
#endif
        | DefaultStructCtor _ -> ".ctor"

     /// Get the method name in DisplayName form
    member x.DisplayName = 
        match x with 
        | FSMeth(_,_,vref,_) -> vref.DisplayName
        | _ -> x.LogicalName

     /// Indicates if this is a method defined in this assembly with an internal XML comment
    member x.HasDirectXmlComment =
        match x with
        | FSMeth(g,_,vref,_) -> valRefInThisAssembly g.compilingFslib vref
#if !NO_EXTENSIONTYPING
        | ProvidedMeth _ -> true
#endif
        | _ -> false

    override x.ToString() =  x.ApparentEnclosingType.ToString() + x.LogicalName

    /// Get the actual type instantiation of the declaring type associated with this use of the method.
    /// 
    /// For extension members this is empty (the instantiation of the declaring type). 
    member x.DeclaringTypeInst = 
        if x.IsExtensionMember then [] else argsOfAppTy x.TcGlobals x.ApparentEnclosingAppType

    /// Get the TcGlobals value that governs the method declaration
    member x.TcGlobals = 
        match x with 
        | ILMeth(g,_,_) -> g
        | FSMeth(g,_,_,_) -> g
        | DefaultStructCtor (g,_) -> g
#if !NO_EXTENSIONTYPING
        | ProvidedMeth(amap,_,_,_) -> amap.g
#endif

    /// Get the formal generic method parameters for the method as a list of type variables.
    ///
    /// For an extension method this includes all type parameters, even if it is extending a generic type.
    member x.FormalMethodTypars = 
        match x with 
        | ILMeth(_,ilmeth,_) -> ilmeth.FormalMethodTypars
        | FSMeth(g,_,vref,_) ->  
            let ty = x.ApparentEnclosingAppType
            let _,memberMethodTypars,_,_ = AnalyzeTypeOfMemberVal x.IsCSharpStyleExtensionMember g (ty,vref)
            memberMethodTypars
        | DefaultStructCtor _ -> []
#if !NO_EXTENSIONTYPING
        | ProvidedMeth _ -> [] // There will already have been an error if there are generic parameters here.
#endif
           
     /// Get the formal generic method parameters for the method as a list of variable types.
    member x.FormalMethodInst = generalizeTypars x.FormalMethodTypars

    member x.FormalMethodTyparInst = mkTyparInst x.FormalMethodTypars x.FormalMethodInst

     /// Get the XML documentation associated with the method
    member x.XmlDoc = 
        match x with 
        | ILMeth(_,_,_) -> XmlDoc.Empty
        | FSMeth(_,_,vref,_) -> vref.XmlDoc
        | DefaultStructCtor _ -> XmlDoc.Empty
#if !NO_EXTENSIONTYPING
        | ProvidedMeth(_,mi,_,m)-> 
            XmlDoc (mi.PUntaint((fun mix -> (mix :> IProvidedCustomAttributeProvider).GetXmlDocAttributes(mi.TypeProvider.PUntaintNoFailure(id))),m))
#endif

    /// Try to get an arbitrary F# ValRef associated with the member. This is to determine if the member is virtual, amongst other things.
    member x.ArbitraryValRef = 
        match x with 
        | FSMeth(_g,_,vref,_) -> Some vref
        | _ -> None

    /// Get a list of argument-number counts, one count for each set of curried arguments.
    ///
    /// For an extension member, drop the 'this' argument.
    member x.NumArgs = 
        match x with 
        | ILMeth(_,ilminfo,_) -> [ilminfo.NumParams]
        | FSMeth(g,_,vref,_) -> GetArgInfosOfMember x.IsCSharpStyleExtensionMember g vref |> List.map List.length 
        | DefaultStructCtor _ -> [0]
#if !NO_EXTENSIONTYPING
        | ProvidedMeth(_,mi,_,m) -> [mi.PUntaint((fun mi -> mi.GetParameters().Length),m)] // Why is this a list? Answer: because the method might be curried
#endif

    member x.IsCurried = x.NumArgs.Length > 1

    /// Does the method appear to the user as an instance method?
    member x.IsInstance = 
        match x with 
        | ILMeth(_,ilmeth,_) -> ilmeth.IsInstance
        | FSMeth(_,_,vref,_) -> vref.IsInstanceMember || x.IsCSharpStyleExtensionMember
        | DefaultStructCtor _ -> false
#if !NO_EXTENSIONTYPING
        | ProvidedMeth(_,mi,_,m) -> mi.PUntaint((fun mi -> not mi.IsConstructor && not mi.IsStatic),m)
#endif


    /// Get the number of generic method parameters for a method.
    /// For an extension method this includes all type parameters, even if it is extending a generic type.
    member x.GenericArity =  x.FormalMethodTypars.Length

    member x.IsProtectedAccessiblity = 
        match x with 
        | ILMeth(_,ilmeth,_) -> ilmeth.IsProtectedAccessibility
        | FSMeth _ -> false
        | DefaultStructCtor _ -> false
#if !NO_EXTENSIONTYPING
        | ProvidedMeth(_,mi,_,m) -> mi.PUntaint((fun mi -> mi.IsFamily), m)
#endif

    member x.IsVirtual =
        match x with 
        | ILMeth(_,ilmeth,_) -> ilmeth.IsVirtual
        | FSMeth(_,_,vref,_) -> vref.IsVirtualMember
        | DefaultStructCtor _ -> false
#if !NO_EXTENSIONTYPING
        | ProvidedMeth(_,mi,_,m) -> mi.PUntaint((fun mi -> mi.IsVirtual), m)
#endif

    member x.IsConstructor = 
        match x with 
        | ILMeth(_,ilmeth,_) -> ilmeth.IsConstructor
        | FSMeth(_g,_,vref,_) -> (vref.MemberInfo.Value.MemberFlags.MemberKind = MemberKind.Constructor)
        | DefaultStructCtor _ -> true
#if !NO_EXTENSIONTYPING
        | ProvidedMeth(_,mi,_,m) -> mi.PUntaint((fun mi -> mi.IsConstructor), m)
#endif

    member x.IsClassConstructor =
        match x with 
        | ILMeth(_,ilmeth,_) -> ilmeth.IsClassConstructor
        | FSMeth(_,_,vref,_) -> 
             match vref.TryDeref with
             | ValueSome x -> x.IsClassConstructor
             | _ -> false
        | DefaultStructCtor _ -> false
#if !NO_EXTENSIONTYPING
        | ProvidedMeth(_,mi,_,m) -> mi.PUntaint((fun mi -> mi.IsConstructor && mi.IsStatic), m) // Note: these are never public anyway
#endif

    member x.IsDispatchSlot = 
        match x with 
        | ILMeth(_g,ilmeth,_) -> ilmeth.IsVirtual
        | FSMeth(g,_,vref,_) as x -> 
            isInterfaceTy g x.ApparentEnclosingType  || 
            vref.MemberInfo.Value.MemberFlags.IsDispatchSlot
        | DefaultStructCtor _ -> false
#if !NO_EXTENSIONTYPING
        | ProvidedMeth _ -> x.IsVirtual // Note: follow same implementation as ILMeth
#endif


    member x.IsFinal = 
        not x.IsVirtual || 
        match x with 
        | ILMeth(_,ilmeth,_) -> ilmeth.IsFinal
        | FSMeth(_g,_,_vref,_) -> false
        | DefaultStructCtor _ -> true
#if !NO_EXTENSIONTYPING
        | ProvidedMeth(_,mi,_,m) -> mi.PUntaint((fun mi -> mi.IsFinal), m)
#endif

    // This means 'is this particular MethInfo one that doesn't provide an implementation?'.
    // For F# methods, this is 'true' for the MethInfos corresponding to 'abstract' declarations, 
    // and false for the (potentially) matching 'default' implementation MethInfos that eventually
    // provide an implementation for the dispatch slot.
    //
    // For IL methods, this is 'true' for abstract methods, and 'false' for virtual methods
    member minfo.IsAbstract = 
        match minfo with 
        | ILMeth(_,ilmeth,_) -> ilmeth.IsAbstract
        | FSMeth(g,_,vref,_)  -> isInterfaceTy g minfo.ApparentEnclosingType  || vref.IsDispatchSlotMember
        | DefaultStructCtor _ -> false
#if !NO_EXTENSIONTYPING
        | ProvidedMeth(_,mi,_,m) -> mi.PUntaint((fun mi -> mi.IsAbstract), m)
#endif

    member x.IsNewSlot = 
        isInterfaceTy x.TcGlobals x.ApparentEnclosingType  || 
        (x.IsVirtual && 
          (match x with 
           | ILMeth(_,x,_) -> x.IsNewSlot
           | FSMeth(_,_,vref,_) -> vref.IsDispatchSlotMember
#if !NO_EXTENSIONTYPING
           | ProvidedMeth(_,mi,_,m) -> mi.PUntaint((fun mi -> mi.IsHideBySig), m) // REVIEW: Check this is correct
#endif
           | DefaultStructCtor _ -> false))

    /// Check if this method is an explicit implementation of an interface member
    member x.IsFSharpExplicitInterfaceImplementation = 
        match x with 
        | ILMeth _ -> false
        | FSMeth(g,_,vref,_) -> vref.IsFSharpExplicitInterfaceImplementation g
        | DefaultStructCtor _ -> false
#if !NO_EXTENSIONTYPING
        | ProvidedMeth _ -> false 
#endif

    /// Check if this method is marked 'override' and thus definitely overrides another method.
    member x.IsDefiniteFSharpOverride = 
        match x with 
        | ILMeth _ -> false
        | FSMeth(_,_,vref,_) -> vref.IsDefiniteFSharpOverrideMember
        | DefaultStructCtor _ -> false
#if !NO_EXTENSIONTYPING
        | ProvidedMeth _ -> false 
#endif

    member x.ImplementedSlotSignatures =
        match x with 
        | FSMeth(_,_,vref,_) -> vref.ImplementedSlotSignatures
        | _ -> failwith "not supported"

    /// Indicates if this is an extension member. 
    member x.IsExtensionMember =
        match x with
        | FSMeth (_,_,vref,pri) -> pri.IsSome || vref.IsExtensionMember
        | ILMeth (_,_,Some _) -> true
        | _ -> false

    /// Indicates if this is an extension member (e.g. on a struct) that takes a byref arg
    member x.ObjArgNeedsAddress (amap: Import.ImportMap, m) =
        (x.IsStruct && not x.IsExtensionMember) ||
        match x.GetObjArgTypes (amap, m, x.FormalMethodInst) with 
        | [h] -> isByrefTy amap.g h
        | _ -> false

    /// Indicates if this is an F# extension member. 
    member x.IsFSharpStyleExtensionMember = 
        match x with FSMeth (_,_,vref,_) -> vref.IsExtensionMember | _ -> false

    /// Indicates if this is an C#-style extension member. 
    member x.IsCSharpStyleExtensionMember = 
        match x with
        | FSMeth (_,_,vref,Some _) -> not vref.IsExtensionMember
        | ILMeth (_,_,Some _) -> true
        | _ -> false

    /// Add the actual type instantiation of the apparent type of an F# extension method.
    //
    // When an explicit type instantiation is given for an F# extension members the type
    // arguments implied by the object type are not given in source code. This means we must
    // add them explicitly. For example
    //    type List<'T> with 
    //        member xs.Map<'U>(f : 'T -> 'U) = ....
    // is called as
    //    xs.Map<int>
    // but is compiled as a generic methods with two type arguments
    //     Map<'T,'U>(this: List<'T>, f : 'T -> 'U)
    member x.AdjustUserTypeInstForFSharpStyleIndexedExtensionMembers(tyargs) =  
        (if x.IsFSharpStyleExtensionMember then argsOfAppTy x.TcGlobals x.ApparentEnclosingAppType else []) @ tyargs 

    /// Indicates if this method is a generated method associated with an F# CLIEvent property compiled as a .NET event
    member x.IsFSharpEventPropertyMethod = 
        match x with 
        | FSMeth(g,_,vref,_)  -> vref.IsFSharpEventProperty(g)
#if !NO_EXTENSIONTYPING
        | ProvidedMeth _ -> false 
#endif
        | _ -> false

    /// Indicates if this method takes no arguments
    member x.IsNullary = (x.NumArgs = [0])

    /// Indicates if the enclosing type for the method is a value type. 
    ///
    /// For an extension method, this indicates if the method extends a struct type.
    member x.IsStruct = 
        isStructTy x.TcGlobals x.ApparentEnclosingType

    /// Build IL method infos.  
    static member CreateILMeth (amap:Import.ImportMap, m, ty:TType, md: ILMethodDef) =     
        let tinfo = ILTypeInfo.FromType amap.g ty
        let mtps = Import.ImportILGenericParameters (fun () -> amap) m tinfo.ILScopeRef tinfo.TypeInstOfRawMetadata md.GenericParams
        ILMeth (amap.g,ILMethInfo(amap.g, ty, None, md, mtps),None)

    /// Build IL method infos for a C#-style extension method
    static member CreateILExtensionMeth (amap, m, apparentTy:TType, declaringTyconRef:TyconRef, extMethPri, md: ILMethodDef) =     
        let scoref =  declaringTyconRef.CompiledRepresentationForNamedType.Scope
        let mtps = Import.ImportILGenericParameters (fun () -> amap) m scoref [] md.GenericParams
        ILMeth (amap.g,ILMethInfo(amap.g,apparentTy,Some declaringTyconRef,md,mtps),extMethPri)

    /// Tests whether two method infos have the same underlying definition.
    /// Used to merge operator overloads collected from left and right of an operator constraint.
    /// Must be compatible with ItemsAreEffectivelyEqual relation.
    static member MethInfosUseIdenticalDefinitions x1 x2 = 
        match x1,x2 with 
        | ILMeth(_,x1,_), ILMeth(_,x2,_) -> (x1.RawMetadata ===  x2.RawMetadata)
        | FSMeth(g,_,vref1,_), FSMeth(_,_,vref2,_)  -> valRefEq g vref1 vref2 
        | DefaultStructCtor _, DefaultStructCtor _ -> tyconRefEq x1.TcGlobals x1.DeclaringTyconRef x2.DeclaringTyconRef 
#if !NO_EXTENSIONTYPING
        | ProvidedMeth(_,mi1,_,_),ProvidedMeth(_,mi2,_,_)  -> ProvidedMethodBase.TaintedEquals (mi1, mi2)
#endif
        | _ -> false

    /// Calculates a hash code of method info. Must be compatible with ItemsAreEffectivelyEqual relation.
    member x.ComputeHashCode() = 
        match x with 
        | ILMeth(_,x1,_) -> hash x1.RawMetadata.Name
        | FSMeth(_,_,vref,_) -> hash vref.LogicalName
        | DefaultStructCtor(_,_ty) -> 34892 // "ty" doesn't support hashing. We could use "hash (tcrefOfAppTy g ty).CompiledName" or 
                                           // something but we don't have a "g" parameter here yet. But this hash need only be very approximate anyway
#if !NO_EXTENSIONTYPING
        | ProvidedMeth(_,mi,_,_) -> ProvidedMethodInfo.TaintedGetHashCode(mi)
#endif

    /// Apply a type instantiation to a method info, i.e. apply the instantiation to the enclosing type. 
    member x.Instantiate(amap, m, inst) = 
        match x with 
        | ILMeth(_g,ilminfo,pri) ->
            match ilminfo with 
            | ILMethInfo(_,ty,None,md,_) -> MethInfo.CreateILMeth(amap, m, instType inst ty, md) 
            | ILMethInfo(_,ty,Some declaringTyconRef,md,_) -> MethInfo.CreateILExtensionMeth(amap, m, instType inst ty, declaringTyconRef, pri, md) 
        | FSMeth(g,ty,vref,pri) -> FSMeth(g,instType inst ty,vref,pri)
        | DefaultStructCtor(g,ty) -> DefaultStructCtor(g,instType inst ty)
#if !NO_EXTENSIONTYPING
        | ProvidedMeth _ -> 
            match inst with 
            | [] -> x
            | _ -> assert false; failwith "Not supported" 
#endif

    /// Get the return type of a method info, where 'void' is returned as 'None'
    member x.GetCompiledReturnTy (amap, m, minst) = 
        match x with 
        | ILMeth(_g,ilminfo,_) -> 
            ilminfo.GetCompiledReturnTy(amap, m, minst)
        | FSMeth(g,_,vref,_) ->
            let ty = x.ApparentEnclosingAppType
            let inst = GetInstantiationForMemberVal g x.IsCSharpStyleExtensionMember (ty,vref,minst)
            let _,_,retTy,_ = AnalyzeTypeOfMemberVal x.IsCSharpStyleExtensionMember g (ty,vref)
            retTy |> Option.map (instType inst)
        | DefaultStructCtor _ -> None
#if !NO_EXTENSIONTYPING
        | ProvidedMeth(amap,mi,_,m) -> 
            GetCompiledReturnTyOfProvidedMethodInfo amap m mi
#endif

    /// Get the return type of a method info, where 'void' is returned as 'unit'
    member x.GetFSharpReturnTy(amap, m, minst) =
        x.GetCompiledReturnTy(amap, m, minst) |> GetFSharpViewOfReturnType amap.g
       
    /// Get the parameter types of a method info
    member x.GetParamTypes(amap, m, minst) = 
        match x with 
        | ILMeth(_g,ilminfo,_) -> 
            // A single group of tupled arguments
            [ ilminfo.GetParamTypes(amap,m,minst) ]
        | FSMeth(g,ty,vref,_) -> 
            let paramTypes = ParamNameAndType.FromMember x.IsCSharpStyleExtensionMember g vref
            let inst = GetInstantiationForMemberVal g x.IsCSharpStyleExtensionMember (ty,vref,minst)
            paramTypes |> List.mapSquared (fun (ParamNameAndType(_,ty)) -> instType inst ty) 
        | DefaultStructCtor _ -> []
#if !NO_EXTENSIONTYPING
        | ProvidedMeth(amap,mi,_,m) -> 
            // A single group of tupled arguments
            [ [ for p in mi.PApplyArray((fun mi -> mi.GetParameters()), "GetParameters",m) do
                    yield Import.ImportProvidedType amap m (p.PApply((fun p -> p.ParameterType),m)) ] ]
#endif

    /// Get the (zero or one) 'self'/'this'/'object' arguments associated with a method.
    /// An instance method returns one object argument.
    member x.GetObjArgTypes (amap, m, minst) = 
        match x with 
        | ILMeth(_,ilminfo,_) -> ilminfo.GetObjArgTypes(amap, m, minst)
        | FSMeth(g,_,vref,_) -> 
            if x.IsInstance then 
                let ty = x.ApparentEnclosingAppType
                // The 'this' pointer of an extension member can depend on the minst
                if x.IsExtensionMember then 
                    let inst = GetInstantiationForMemberVal g x.IsCSharpStyleExtensionMember (ty,vref,minst)
                    let rawObjTy = GetObjTypeOfInstanceExtensionMethod g vref
                    [ rawObjTy |> instType inst ]
                else
                    [ ty ]
            else []
        | DefaultStructCtor _ -> []
#if !NO_EXTENSIONTYPING
        | ProvidedMeth(amap,mi,_,m) -> 
            if x.IsInstance then [ Import.ImportProvidedType amap m (mi.PApply((fun mi -> mi.DeclaringType),m)) ] // find the type of the 'this' argument
            else []
#endif

    /// Get the parameter attributes of a method info, which get combined with the parameter names and types
    member x.GetParamAttribs(amap, m) = 
        match x with 
        | ILMeth(g,ilMethInfo,_) -> 
            [ [ for p in ilMethInfo.ParamMetadata do
                 let isParamArrayArg = TryFindILAttribute g.attrib_ParamArrayAttribute p.CustomAttrs
                 let reflArgInfo = 
                     match TryDecodeILAttribute g g.attrib_ReflectedDefinitionAttribute.TypeRef p.CustomAttrs with 
                     | Some ([ILAttribElem.Bool b ],_) ->  ReflectedArgInfo.Quote b
                     | Some _ -> ReflectedArgInfo.Quote false
                     | _ -> ReflectedArgInfo.None
                 let isOutArg = (p.IsOut && not p.IsIn)
                 let isInArg = (p.IsIn && not p.IsOut)
                 // Note: we get default argument values from VB and other .NET language metadata 
                 let optArgInfo =  OptionalArgInfo.FromILParameter g amap m ilMethInfo.MetadataScope ilMethInfo.DeclaringTypeInst p

                 let isCallerLineNumberArg = TryFindILAttribute g.attrib_CallerLineNumberAttribute p.CustomAttrs
                 let isCallerFilePathArg = TryFindILAttribute g.attrib_CallerFilePathAttribute p.CustomAttrs
                 let isCallerMemberNameArg = TryFindILAttribute g.attrib_CallerMemberNameAttribute p.CustomAttrs

                 let callerInfo =
                    match isCallerLineNumberArg, isCallerFilePathArg, isCallerMemberNameArg with
                    | false, false, false -> NoCallerInfo
                    | true, false, false -> CallerLineNumber
                    | false, true, false -> CallerFilePath
                    | false, false, true -> CallerMemberName
                    | _, _, _ ->
                        // if multiple caller info attributes are specified, pick the "wrong" one here
                        // so that we get an error later
                        if p.Type.TypeRef.FullName = "System.Int32" then CallerFilePath
                        else CallerLineNumber

                 yield (isParamArrayArg, isInArg, isOutArg, optArgInfo, callerInfo, reflArgInfo) ] ]

        | FSMeth(g,_,vref,_) -> 
            GetArgInfosOfMember x.IsCSharpStyleExtensionMember g vref 
            |> List.mapSquared (fun (ty,argInfo) -> 
                let isParamArrayArg = HasFSharpAttribute g g.attrib_ParamArrayAttribute argInfo.Attribs
                let reflArgInfo = 
                    match TryFindFSharpBoolAttributeAssumeFalse  g g.attrib_ReflectedDefinitionAttribute argInfo.Attribs  with 
                    | Some b -> ReflectedArgInfo.Quote b
                    | None -> ReflectedArgInfo.None
                let isOutArg = (HasFSharpAttribute g g.attrib_OutAttribute argInfo.Attribs && isByrefTy g ty) || isOutByrefTy g ty
                let isInArg = (HasFSharpAttribute g g.attrib_InAttribute argInfo.Attribs && isByrefTy g ty) || isInByrefTy g ty
                let isCalleeSideOptArg = HasFSharpAttribute g g.attrib_OptionalArgumentAttribute argInfo.Attribs
                let isCallerSideOptArg = HasFSharpAttributeOpt g g.attrib_OptionalAttribute argInfo.Attribs
                let optArgInfo = 
                    if isCalleeSideOptArg then 
                        CalleeSide 
                    elif isCallerSideOptArg then
                        let defaultParameterValueAttribute = TryFindFSharpAttributeOpt g g.attrib_DefaultParameterValueAttribute argInfo.Attribs
                        match defaultParameterValueAttribute with
                        | None -> 
                            // Do a type-directed analysis of the type to determine the default value to pass.
                            // Similar rules as OptionalArgInfo.FromILParameter are applied here, except for the COM and byref-related stuff.
                            CallerSide (if isObjTy g ty then MissingValue else DefaultValue)
                        | Some attr -> 
                            let defaultValue = OptionalArgInfo.ValueOfDefaultParameterValueAttrib attr
                            match defaultValue with
                            | Some (Expr.Const (_, m, ty2)) when not (typeEquiv g ty2 ty) -> 
                                // the type of the default value does not match the type of the argument.
                                // Emit a warning, and ignore the DefaultParameterValue argument altogether.
                                warning(Error(FSComp.SR.DefaultParameterValueNotAppropriateForArgument(), m))
                                NotOptional
                            | Some (Expr.Const((ConstToILFieldInit fi),_,_)) ->
                                // Good case - all is well.
                                CallerSide (Constant fi)
                            | _ -> 
                                // Default value is not appropriate, i.e. not a constant.
                                // Compiler already gives an error in that case, so just ignore here.
                                NotOptional 
                    else NotOptional

                let isCallerLineNumberArg = HasFSharpAttribute g g.attrib_CallerLineNumberAttribute argInfo.Attribs
                let isCallerFilePathArg = HasFSharpAttribute g g.attrib_CallerFilePathAttribute argInfo.Attribs
                let isCallerMemberNameArg = HasFSharpAttribute g g.attrib_CallerMemberNameAttribute argInfo.Attribs

                let callerInfo =
                    match isCallerLineNumberArg, isCallerFilePathArg, isCallerMemberNameArg with
                    | false, false, false -> NoCallerInfo
                    | true, false, false -> CallerLineNumber
                    | false, true, false -> CallerFilePath
                    | false, false, true -> CallerMemberName
                    | false, true, true -> match TryFindFSharpAttribute g g.attrib_CallerMemberNameAttribute argInfo.Attribs with
                                           | Some(Attrib(_,_,_,_,_,_,callerMemberNameAttributeRange)) -> warning(Error(FSComp.SR.CallerMemberNameIsOverriden(argInfo.Name.Value.idText), callerMemberNameAttributeRange))
                                                                                                         CallerFilePath
                                           | _ -> failwith "Impossible"
                    | _, _, _ ->
                        // if multiple caller info attributes are specified, pick the "wrong" one here
                        // so that we get an error later
                        match tryDestOptionTy g ty with
                        | Some optTy when typeEquiv g g.int32_ty optTy -> CallerFilePath
                        | _ -> CallerLineNumber

                (isParamArrayArg, isInArg, isOutArg, optArgInfo, callerInfo, reflArgInfo))

        | DefaultStructCtor _ -> 
            [[]]

#if !NO_EXTENSIONTYPING
        | ProvidedMeth(amap,mi,_,_) -> 
            // A single group of tupled arguments
            [ [for p in mi.PApplyArray((fun mi -> mi.GetParameters()), "GetParameters", m) do
                let isParamArrayArg = p.PUntaint((fun px -> (px :> IProvidedCustomAttributeProvider).GetAttributeConstructorArgs(p.TypeProvider.PUntaintNoFailure(id), typeof<System.ParamArrayAttribute>.FullName).IsSome),m)
                let optArgInfo =  OptionalArgInfoOfProvidedParameter amap m p 
                let reflArgInfo = 
                    match p.PUntaint((fun px -> (px :> IProvidedCustomAttributeProvider).GetAttributeConstructorArgs(p.TypeProvider.PUntaintNoFailure(id), typeof<Microsoft.FSharp.Core.ReflectedDefinitionAttribute>.FullName)),m) with
                    | Some ([ Some (:? bool as b) ], _) -> ReflectedArgInfo.Quote b
                    | Some _ -> ReflectedArgInfo.Quote false
                    | None -> ReflectedArgInfo.None
                let isOutArg = p.PUntaint((fun p -> p.IsOut && not p.IsIn), m)
                let isInArg = p.PUntaint((fun p -> p.IsIn && not p.IsOut), m)
                yield (isParamArrayArg, isInArg, isOutArg, optArgInfo, NoCallerInfo, reflArgInfo)] ]
#endif



    /// Get the signature of an abstract method slot.
    //
    // This code has grown organically over time. We've managed to unify the ILMeth+ProvidedMeth paths.
    // The FSMeth, ILMeth+ProvidedMeth paths can probably be unified too.
    member x.GetSlotSig(amap, m) =
        match x with 
        | FSMeth(g,_,vref,_) -> 
            match vref.RecursiveValInfo with 
            | ValInRecScope(false) -> error(Error((FSComp.SR.InvalidRecursiveReferenceToAbstractSlot()),m))
            | _ -> ()

            let allTyparsFromMethod,_,retTy,_ = GetTypeOfMemberInMemberForm g vref
            // A slot signature is w.r.t. the type variables of the type it is associated with.
            // So we have to rename from the member type variables to the type variables of the type.
            let formalEnclosingTypars = x.ApparentEnclosingTyconRef.Typars(m)
            let formalEnclosingTyparsFromMethod,formalMethTypars = List.splitAt formalEnclosingTypars.Length allTyparsFromMethod
            let methodToParentRenaming,_ = mkTyparToTyparRenaming formalEnclosingTyparsFromMethod formalEnclosingTypars
            let formalParams = 
                GetArgInfosOfMember x.IsCSharpStyleExtensionMember g vref 
                |> List.mapSquared (map1Of2 (instType methodToParentRenaming) >> MakeSlotParam )
            let formalRetTy = Option.map (instType methodToParentRenaming) retTy
            MakeSlotSig(x.LogicalName, x.ApparentEnclosingType, formalEnclosingTypars, formalMethTypars, formalParams, formalRetTy)
        | DefaultStructCtor _ -> error(InternalError("no slotsig for DefaultStructCtor",m))
        | _ -> 
            let g = x.TcGlobals
            // slotsigs must contain the formal types for the arguments and return type 
            // a _formal_ 'void' return type is represented as a 'unit' type. 
            // slotsigs are independent of instantiation: if an instantiation 
            // happens to make the return type 'unit' (i.e. it was originally a variable type 
            // then that does not correspond to a slotsig compiled as a 'void' return type. 
            // REVIEW: should we copy down attributes to slot params? 
            let tcref =  tcrefOfAppTy g x.ApparentEnclosingAppType
            let formalEnclosingTyparsOrig = tcref.Typars(m)
            let formalEnclosingTypars = copyTypars formalEnclosingTyparsOrig
            let _,formalEnclosingTyparTys = FixupNewTypars m [] [] formalEnclosingTyparsOrig formalEnclosingTypars
            let formalMethTypars = copyTypars x.FormalMethodTypars
            let _,formalMethTyparTys = FixupNewTypars m formalEnclosingTypars formalEnclosingTyparTys x.FormalMethodTypars formalMethTypars
            let formalRetTy, formalParams = 
                match x with
                | ILMeth(_,ilminfo,_) -> 
                    let ftinfo = ILTypeInfo.FromType g (TType_app(tcref,formalEnclosingTyparTys))
                    let formalRetTy = ImportReturnTypeFromMetaData amap m ilminfo.RawMetadata.Return.Type ftinfo.ILScopeRef ftinfo.TypeInstOfRawMetadata formalMethTyparTys
                    let formalParams = 
                        [ [ for p in ilminfo.RawMetadata.Parameters do 
                                let paramType = ImportILTypeFromMetadata amap m ftinfo.ILScopeRef ftinfo.TypeInstOfRawMetadata formalMethTyparTys p.Type
                                yield TSlotParam(p.Name, paramType, p.IsIn, p.IsOut, p.IsOptional, []) ] ]
                    formalRetTy, formalParams
#if !NO_EXTENSIONTYPING
                | ProvidedMeth (_,mi,_,_) -> 
                    // GENERIC TYPE PROVIDERS: for generics, formal types should be  generated here, not the actual types
                    // For non-generic type providers there is no difference
                    let formalRetTy = x.GetCompiledReturnTy(amap, m, formalMethTyparTys)
                    // GENERIC TYPE PROVIDERS: formal types should be  generated here, not the actual types
                    // For non-generic type providers there is no difference
                    let formalParams = 
                        [ [ for p in mi.PApplyArray((fun mi -> mi.GetParameters()), "GetParameters", m) do 
                                let paramName = p.PUntaint((fun p -> match p.Name with null -> None | s -> Some s),m)
                                let paramType = Import.ImportProvidedType amap m (p.PApply((fun p -> p.ParameterType),m))
                                let isIn, isOut,isOptional = p.PUntaint((fun p -> p.IsIn, p.IsOut, p.IsOptional),m)
                                yield TSlotParam(paramName, paramType, isIn, isOut, isOptional, []) ] ]
                    formalRetTy, formalParams
#endif
                | _ -> failwith "unreachable"
            MakeSlotSig(x.LogicalName, x.ApparentEnclosingType, formalEnclosingTypars, formalMethTypars,formalParams, formalRetTy)
    
    /// Get the ParamData objects for the parameters of a MethInfo
    member x.GetParamDatas(amap, m, minst) = 
        let paramNamesAndTypes = 
            match x with 
            | ILMeth(_g,ilminfo,_) -> 
                [ ilminfo.GetParamNamesAndTypes(amap,m,minst)  ]
            | FSMeth(g,_,vref,_) -> 
                let ty = x.ApparentEnclosingAppType
                let items = ParamNameAndType.FromMember x.IsCSharpStyleExtensionMember g vref 
                let inst = GetInstantiationForMemberVal g x.IsCSharpStyleExtensionMember (ty,vref,minst)
                items |> ParamNameAndType.InstantiateCurried inst 
            | DefaultStructCtor _ -> 
                [[]]
#if !NO_EXTENSIONTYPING
            | ProvidedMeth(amap,mi,_,_) -> 
                // A single set of tupled parameters
                [ [for p in mi.PApplyArray((fun mi -> mi.GetParameters()), "GetParameters", m) do 
                        let pname = 
                            match p.PUntaint((fun p -> p.Name), m) with
                            | null -> None
                            | name -> Some (mkSynId m name)
                        let pty =
                            match p.PApply((fun p -> p.ParameterType), m) with
                            | Tainted.Null ->  amap.g.unit_ty
                            | parameterType -> Import.ImportProvidedType amap m parameterType
                        yield ParamNameAndType(pname,pty) ] ]

#endif

        let paramAttribs = x.GetParamAttribs(amap, m)
        (paramAttribs,paramNamesAndTypes) ||> List.map2 (List.map2 (fun (isParamArrayArg, isInArg, isOutArg, optArgInfo, callerInfo, reflArgInfo) (ParamNameAndType(nmOpt,pty)) -> 
             ParamData(isParamArrayArg, isInArg, isOutArg, optArgInfo, callerInfo, nmOpt, reflArgInfo, pty)))

    /// Get the ParamData objects for the parameters of a MethInfo
    member x.HasParamArrayArg(amap, m, minst) = 
        x.GetParamDatas(amap, m, minst) |> List.existsSquared (fun (ParamData(isParamArrayArg,_,_,_,_,_,_,_)) -> isParamArrayArg)


    /// Select all the type parameters of the declaring type of a method. 
    ///
    /// For extension methods, no type parameters are returned, because all the 
    /// type parameters are part of the apparent type, rather the 
    /// declaring type, even for extension methods extending generic types.
    member x.GetFormalTyparsOfDeclaringType m = 
        if x.IsExtensionMember then [] 
        else 
            match x with
            | FSMeth(g,_,vref,_) -> 
                let ty = x.ApparentEnclosingAppType
                let memberParentTypars,_,_,_ = AnalyzeTypeOfMemberVal false g (ty,vref)
                memberParentTypars
            | _ -> 
                x.DeclaringTyconRef.Typars(m)

//-------------------------------------------------------------------------
// ILFieldInfo


/// Represents a single use of a IL or provided field from one point in an F# program
[<NoComparison; NoEquality>]
type ILFieldInfo = 
     /// Represents a single use of a field backed by Abstract IL metadata
    | ILFieldInfo of ILTypeInfo * ILFieldDef // .NET IL fields 
#if !NO_EXTENSIONTYPING
     /// Represents a single use of a field backed by provided metadata
    | ProvidedField of Import.ImportMap * Tainted<ProvidedFieldInfo> * range
#endif

    /// Get the enclosing ("parent"/"declaring") type of the field. 
    member x.ApparentEnclosingType = 
        match x with 
        | ILFieldInfo(tinfo,_) -> tinfo.ToType
#if !NO_EXTENSIONTYPING
        | ProvidedField(amap,fi,m) -> (Import.ImportProvidedType amap m (fi.PApply((fun fi -> fi.DeclaringType),m)))
#endif

    member x.ApparentEnclosingAppType = x.ApparentEnclosingType

    member x.ApparentEnclosingTyconRef = tcrefOfAppTy x.TcGlobals x.ApparentEnclosingAppType

    member x.DeclaringTyconRef = x.ApparentEnclosingTyconRef

    member x.TcGlobals =
        match x with 
        | ILFieldInfo(tinfo,_) -> tinfo.TcGlobals
#if !NO_EXTENSIONTYPING
        | ProvidedField(amap,_,_) -> amap.g
#endif

     /// Get a reference to the declaring type of the field as an ILTypeRef
    member x.ILTypeRef = 
        match x with 
        | ILFieldInfo(tinfo,_) -> tinfo.ILTypeRef
#if !NO_EXTENSIONTYPING
        | ProvidedField(amap,fi,m) -> (Import.ImportProvidedTypeAsILType amap m (fi.PApply((fun fi -> fi.DeclaringType),m))).TypeRef
#endif
    
     /// Get the scope used to interpret IL metadata
    member x.ScopeRef = x.ILTypeRef.Scope

    /// Get the type instantiation of the declaring type of the field 
    member x.TypeInst = 
        match x with 
        | ILFieldInfo(tinfo,_) -> tinfo.TypeInstOfRawMetadata
#if !NO_EXTENSIONTYPING
        | ProvidedField _ -> [] /// GENERIC TYPE PROVIDERS
#endif

     /// Get the name of the field
    member x.FieldName = 
        match x with 
        | ILFieldInfo(_,pd) -> pd.Name
#if !NO_EXTENSIONTYPING
        | ProvidedField(_,fi,m) -> fi.PUntaint((fun fi -> fi.Name),m)
#endif

     /// Indicates if the field is readonly (in the .NET/C# sense of readonly)
    member x.IsInitOnly = 
        match x with 
        | ILFieldInfo(_,pd) -> pd.IsInitOnly
#if !NO_EXTENSIONTYPING
        | ProvidedField(_,fi,m) -> fi.PUntaint((fun fi -> fi.IsInitOnly),m)
#endif

    /// Indicates if the field is a member of a struct or enum type
    member x.IsValueType = 
        match x with 
        | ILFieldInfo(tinfo,_) -> tinfo.IsValueType
#if !NO_EXTENSIONTYPING
        | ProvidedField(amap,_,_) -> isStructTy amap.g x.ApparentEnclosingType
#endif

     /// Indicates if the field is static
    member x.IsStatic = 
        match x with 
        | ILFieldInfo(_,pd) -> pd.IsStatic
#if !NO_EXTENSIONTYPING
        | ProvidedField(_,fi,m) -> fi.PUntaint((fun fi -> fi.IsStatic),m)
#endif

     /// Indicates if the field has the 'specialname' property in the .NET IL
    member x.IsSpecialName = 
        match x with 
        | ILFieldInfo(_,pd) -> pd.IsSpecialName
#if !NO_EXTENSIONTYPING
        | ProvidedField(_,fi,m) -> fi.PUntaint((fun fi -> fi.IsSpecialName),m)
#endif
    
     /// Indicates if the field is a literal field with an associated literal value
    member x.LiteralValue = 
        match x with 
        | ILFieldInfo(_,pd) -> if pd.IsLiteral then pd.LiteralValue else None
#if !NO_EXTENSIONTYPING
        | ProvidedField(_,fi,m) -> 
            if fi.PUntaint((fun fi -> fi.IsLiteral),m) then 
                Some (ILFieldInit.FromProvidedObj m (fi.PUntaint((fun fi -> fi.GetRawConstantValue()),m)))
            else
                None
#endif
                                        
     /// Get the type of the field as an IL type
    member x.ILFieldType = 
        match x with 
        | ILFieldInfo (_,fdef) -> fdef.FieldType
#if !NO_EXTENSIONTYPING
        | ProvidedField(amap,fi,m) -> Import.ImportProvidedTypeAsILType amap m (fi.PApply((fun fi -> fi.FieldType),m))
#endif

     /// Get the type of the field as an F# type
    member x.FieldType(amap,m) = 
        match x with 
        | ILFieldInfo (tinfo,fdef) -> ImportILTypeFromMetadata amap m tinfo.ILScopeRef tinfo.TypeInstOfRawMetadata [] fdef.FieldType
#if !NO_EXTENSIONTYPING
        | ProvidedField(amap,fi,m) -> Import.ImportProvidedType amap m (fi.PApply((fun fi -> fi.FieldType),m))
#endif

    /// Tests whether two infos have the same underlying definition.
    /// Must be compatible with ItemsAreEffectivelyEqual relation.
    static member ILFieldInfosUseIdenticalDefinitions x1 x2 = 
        match x1,x2 with 
        | ILFieldInfo(_, x1), ILFieldInfo(_, x2) -> (x1 === x2)
#if !NO_EXTENSIONTYPING
        | ProvidedField(_,fi1,_), ProvidedField(_,fi2,_)-> ProvidedFieldInfo.TaintedEquals (fi1, fi2) 
        | _ -> false
#endif
     /// Get an (uninstantiated) reference to the field as an Abstract IL ILFieldRef
    member x.ILFieldRef = rescopeILFieldRef x.ScopeRef (mkILFieldRef(x.ILTypeRef,x.FieldName,x.ILFieldType))

    /// Calculates a hash code of field info. Must be compatible with ItemsAreEffectivelyEqual relation.
    member x.ComputeHashCode() = hash x.FieldName

    override x.ToString() =  x.FieldName


/// Describes an F# use of a field in an F#-declared record, class or struct type 
[<NoComparison; NoEquality>]
type RecdFieldInfo = 
    | RecdFieldInfo of TypeInst * Tast.RecdFieldRef 

    /// Get the generic instantiation of the declaring type of the field
    member x.TypeInst = let (RecdFieldInfo(tinst,_)) = x in tinst

    /// Get a reference to the F# metadata for the uninstantiated field
    member x.RecdFieldRef = let (RecdFieldInfo(_,rfref)) = x in rfref

    /// Get the F# metadata for the uninstantiated field
    member x.RecdField = x.RecdFieldRef.RecdField

    /// Indicate if the field is a static field in an F#-declared record, class or struct type 
    member x.IsStatic = x.RecdField.IsStatic

    /// Indicate if the field is a literal field in an F#-declared record, class or struct type 
    member x.LiteralValue = x.RecdField.LiteralValue

    /// Get a reference to the F# metadata for the F#-declared record, class or struct type 
    member x.TyconRef = x.RecdFieldRef.TyconRef

    /// Get the F# metadata for the F#-declared record, class or struct type 
    member x.Tycon = x.RecdFieldRef.Tycon

    /// Get the name of the field in an F#-declared record, class or struct type 
    member x.Name = x.RecdField.Name

    /// Get the (instantiated) type of the field in an F#-declared record, class or struct type 
    member x.FieldType = actualTyOfRecdFieldRef x.RecdFieldRef x.TypeInst

    /// Get the enclosing (declaring) type of the field in an F#-declared record, class or struct type 
    member x.DeclaringType = TType_app (x.RecdFieldRef.TyconRef,x.TypeInst)
    override x.ToString() = x.TyconRef.ToString() + "::" + x.Name
    

/// Describes an F# use of a union case
[<NoComparison; NoEquality>]
type UnionCaseInfo = 
    | UnionCaseInfo of TypeInst * Tast.UnionCaseRef 

    /// Get the list of types for the instantiation of the type parameters of the declaring type of the union case
    member x.TypeInst = let (UnionCaseInfo(tinst,_)) = x in tinst

    /// Get a reference to the F# metadata for the uninstantiated union case
    member x.UnionCaseRef = let (UnionCaseInfo(_,ucref)) = x in ucref

    /// Get the F# metadata for the uninstantiated union case
    member x.UnionCase = x.UnionCaseRef.UnionCase

    /// Get a reference to the F# metadata for the declaring union type
    member x.TyconRef = x.UnionCaseRef.TyconRef

    /// Get the F# metadata for the declaring union type
    member x.Tycon = x.UnionCaseRef.Tycon

    /// Get the name of the union case
    member x.Name = x.UnionCase.DisplayName

    /// Get the instantiation of the type parameters of the declaring type of the union case
    member x.GetTyparInst(m) =  mkTyparInst (x.TyconRef.Typars(m)) x.TypeInst

    override x.ToString() = x.TyconRef.ToString() + "::" + x.Name


/// Describes an F# use of a property backed by Abstract IL metadata
[<NoComparison; NoEquality>]
type ILPropInfo = 
    | ILPropInfo of ILTypeInfo * ILPropertyDef 

    /// Get the TcGlobals governing this value
    member x.TcGlobals = match x with ILPropInfo(tinfo,_) -> tinfo.TcGlobals

    /// Get the declaring IL type of the IL property, including any generic instantiation
    member x.ILTypeInfo = match x with ILPropInfo(tinfo,_) -> tinfo

    /// Get the apparent declaring type of the method as an F# type. 
    /// If this is a C#-style extension method then this is the type which the method 
    /// appears to extend. This may be a variable type.
    member x.ApparentEnclosingType = match x with ILPropInfo(tinfo,_) -> tinfo.ToType

    /// Like ApparentEnclosingType but use the compiled nominal type if this is a method on a tuple type
    member x.ApparentEnclosingAppType = convertToTypeWithMetadataIfPossible x.TcGlobals x.ApparentEnclosingType

    /// Get the raw Abstract IL metadata for the IL property
    member x.RawMetadata = match x with ILPropInfo(_,pd) -> pd

    /// Get the name of the IL property
    member x.PropertyName = x.RawMetadata.Name

    /// Gets the ILMethInfo of the 'get' method for the IL property
    member x.GetterMethod = 
        assert x.HasGetter
        let mdef = resolveILMethodRef x.ILTypeInfo.RawMetadata x.RawMetadata.GetMethod.Value
        ILMethInfo(x.TcGlobals,x.ILTypeInfo.ToType,None,mdef,[]) 

    /// Gets the ILMethInfo of the 'set' method for the IL property
    member x.SetterMethod = 
        assert x.HasSetter
        let mdef = resolveILMethodRef x.ILTypeInfo.RawMetadata x.RawMetadata.SetMethod.Value
        ILMethInfo(x.TcGlobals,x.ILTypeInfo.ToType,None,mdef,[]) 
          
    /// Indicates if the IL property has a 'get' method
    member x.HasGetter = Option.isSome x.RawMetadata.GetMethod 

    /// Indicates if the IL property has a 'set' method
    member x.HasSetter = Option.isSome x.RawMetadata.SetMethod 

    /// Indicates if the IL property is static
    member x.IsStatic = (x.RawMetadata.CallingConv = ILThisConvention.Static) 

    /// Indicates if the IL property is virtual
    member x.IsVirtual = 
        (x.HasGetter && x.GetterMethod.IsVirtual) ||
        (x.HasSetter && x.SetterMethod.IsVirtual) 

    /// Indicates if the IL property is logically a 'newslot', i.e. hides any previous slots of the same name.
    member x.IsNewSlot = 
        (x.HasGetter && x.GetterMethod.IsNewSlot) ||
        (x.HasSetter && x.SetterMethod.IsNewSlot) 

    /// Get the names and types of the indexer arguments associated with the IL property.
    ///
    /// Any type parameters of the enclosing type are instantiated in the type returned.
    member x.GetParamNamesAndTypes(amap,m) = 
        let (ILPropInfo (tinfo,pdef)) = x
        pdef.Args |> List.map (fun ty -> ParamNameAndType(None, ImportILTypeFromMetadata amap m tinfo.ILScopeRef tinfo.TypeInstOfRawMetadata [] ty) )

    /// Get the types of the indexer arguments associated with the IL property.
    ///
    /// Any type parameters of the enclosing type are instantiated in the type returned.
    member x.GetParamTypes(amap,m) = 
        let (ILPropInfo (tinfo,pdef)) = x
        pdef.Args |> List.map (fun ty -> ImportILTypeFromMetadata amap m tinfo.ILScopeRef tinfo.TypeInstOfRawMetadata [] ty) 

    /// Get the return type of the IL property.
    ///
    /// Any type parameters of the enclosing type are instantiated in the type returned.
    member x.GetPropertyType (amap,m) = 
        let (ILPropInfo (tinfo,pdef)) = x
        ImportILTypeFromMetadata amap m tinfo.ILScopeRef tinfo.TypeInstOfRawMetadata [] pdef.PropertyType

    override x.ToString() = x.ILTypeInfo.ToString() + "::" + x.PropertyName



/// Describes an F# use of a property 
[<NoComparison; NoEquality>]
type PropInfo = 
    /// An F# use of a property backed by F#-declared metadata
    | FSProp of TcGlobals * TType * ValRef option * ValRef option
    /// An F# use of a property backed by Abstract IL metadata
    | ILProp of ILPropInfo
#if !NO_EXTENSIONTYPING
    /// An F# use of a property backed by provided metadata
    | ProvidedProp of Import.ImportMap * Tainted<ProvidedPropertyInfo> * range
#endif

    /// Get the enclosing type of the property. 
    ///
    /// If this is an extension member, then this is the apparent parent, i.e. the type the property appears to extend.
    member x.ApparentEnclosingType = 
        match x with 
        | ILProp ilpinfo -> ilpinfo.ILTypeInfo.ToType
        | FSProp(_,ty,_,_) -> ty
#if !NO_EXTENSIONTYPING
        | ProvidedProp(amap,pi,m) -> 
            Import.ImportProvidedType amap m (pi.PApply((fun pi -> pi.DeclaringType),m)) 
#endif

    /// Get the enclosing type of the method info, using a nominal type for tuple types
    member x.ApparentEnclosingAppType = 
        match x with
        | ILProp ilpinfo -> ilpinfo.ApparentEnclosingAppType
        | _ -> x.ApparentEnclosingType

    member x.ApparentEnclosingTyconRef = tcrefOfAppTy x.TcGlobals x.ApparentEnclosingAppType

    /// Get the declaring type or module holding the method. 
    /// Note that C#-style extension properties don't exist in the C# design as yet.
    /// If this is an F#-style extension method it is the logical module
    /// holding the value for the extension method.
    member x.DeclaringTyconRef   = 
        match x.ArbitraryValRef with 
        | Some vref when x.IsExtensionMember && vref.HasDeclaringEntity -> vref.TopValDeclaringEntity
        | _ -> x.ApparentEnclosingTyconRef

    /// Try to get an arbitrary F# ValRef associated with the member. This is to determine if the member is virtual, amongst other things.
    member x.ArbitraryValRef : ValRef option = 
        match x with 
        | FSProp(_,_,Some vref,_) 
        | FSProp(_,_,_, Some vref) -> Some vref
        | FSProp(_,_,None,None) -> failwith "unreachable"
        | _ -> None 

    /// Indicates if this property has an associated XML comment authored in this assembly.
    member x.HasDirectXmlComment =
        match x with
        | FSProp(g,_,Some vref,_)
        | FSProp(g,_,_,Some vref) -> valRefInThisAssembly g.compilingFslib vref
#if !NO_EXTENSIONTYPING
        | ProvidedProp _ -> true
#endif
        | _ -> false

    /// Get the logical name of the property.
    member x.PropertyName = 
        match x with 
        | ILProp ilpinfo -> ilpinfo.PropertyName
        | FSProp(_,_,Some vref,_) 
        | FSProp(_,_,_, Some vref) -> vref.PropertyName
#if !NO_EXTENSIONTYPING
        | ProvidedProp(_,pi,m) -> pi.PUntaint((fun pi -> pi.Name),m)
#endif
        | FSProp _ -> failwith "unreachable"

    /// Indicates if this property has an associated getter method.
    member x.HasGetter = 
        match x with
        | ILProp ilpinfo-> ilpinfo.HasGetter
        | FSProp(_,_,x,_) -> Option.isSome x 
#if !NO_EXTENSIONTYPING
        | ProvidedProp(_,pi,m) -> pi.PUntaint((fun pi -> pi.CanRead),m)
#endif

    /// Indicates if this property has an associated setter method.
    member x.HasSetter = 
        match x with
        | ILProp ilpinfo -> ilpinfo.HasSetter
        | FSProp(_,_,_,x) -> Option.isSome x 
#if !NO_EXTENSIONTYPING
        | ProvidedProp(_,pi,m) -> pi.PUntaint((fun pi -> pi.CanWrite),m)
#endif


    /// Indicates if this is an extension member
    member x.IsExtensionMember = 
        match x.ArbitraryValRef with 
        | Some vref -> vref.IsExtensionMember 
        | _ -> false

    /// True if the getter (or, if absent, the setter) is a virtual method
    // REVIEW: for IL properties this is getter OR setter. For F# properties it is getter ELSE setter
    member x.IsVirtualProperty = 
        match x with 
        | ILProp ilpinfo -> ilpinfo.IsVirtual
        | FSProp(_,_,Some vref,_) 
        | FSProp(_,_,_, Some vref) -> vref.IsVirtualMember
        | FSProp _-> failwith "unreachable"
#if !NO_EXTENSIONTYPING
        | ProvidedProp(_,pi,m) -> 
            let mi = ArbitraryMethodInfoOfPropertyInfo pi m
            mi.PUntaint((fun mi -> mi.IsVirtual), m)
#endif
    
    /// Indicates if the property is logically a 'newslot', i.e. hides any previous slots of the same name.
    member x.IsNewSlot = 
        match x with 
        | ILProp ilpinfo -> ilpinfo.IsNewSlot
        | FSProp(_,_,Some vref,_) 
        | FSProp(_,_,_, Some vref) -> vref.IsDispatchSlotMember
        | FSProp(_,_,None,None) -> failwith "unreachable"
#if !NO_EXTENSIONTYPING
        | ProvidedProp(_,pi,m) -> 
            let mi = ArbitraryMethodInfoOfPropertyInfo pi m
            mi.PUntaint((fun mi -> mi.IsHideBySig), m)
#endif


    /// Indicates if the getter (or, if absent, the setter) for the property is a dispatch slot.
    // REVIEW: for IL properties this is getter OR setter. For F# properties it is getter ELSE setter
    member x.IsDispatchSlot = 
        match x with 
        | ILProp ilpinfo -> ilpinfo.IsVirtual
        | FSProp(g,ty,Some vref,_) 
        | FSProp(g,ty,_, Some vref) ->
            isInterfaceTy g ty  || (vref.MemberInfo.Value.MemberFlags.IsDispatchSlot)
        | FSProp _ -> failwith "unreachable"
#if !NO_EXTENSIONTYPING
        | ProvidedProp(_,pi,m) -> 
            let mi = ArbitraryMethodInfoOfPropertyInfo pi m
            mi.PUntaint((fun mi -> mi.IsVirtual), m)
#endif

    /// Indicates if this property is static.
    member x.IsStatic =
        match x with 
        | ILProp ilpinfo -> ilpinfo.IsStatic
        | FSProp(_,_,Some vref,_) 
        | FSProp(_,_,_, Some vref) -> not vref.IsInstanceMember
        | FSProp(_,_,None,None) -> failwith "unreachable"
#if !NO_EXTENSIONTYPING
        | ProvidedProp(_,pi,m) -> 
            (ArbitraryMethodInfoOfPropertyInfo pi m).PUntaint((fun mi -> mi.IsStatic), m)
#endif

    /// Indicates if this property is marked 'override' and thus definitely overrides another property.
    member x.IsDefiniteFSharpOverride = 
        match x.ArbitraryValRef with 
        | Some vref -> vref.IsDefiniteFSharpOverrideMember
        | None -> false

    member x.ImplementedSlotSignatures =
        x.ArbitraryValRef.Value.ImplementedSlotSignatures  

    member x.IsFSharpExplicitInterfaceImplementation = 
        match x.ArbitraryValRef with 
        | Some vref -> vref.IsFSharpExplicitInterfaceImplementation x.TcGlobals
        | None -> false


    /// Indicates if this property is an indexer property, i.e. a property with arguments.
    member x.IsIndexer = 
        match x with 
        | ILProp(ILPropInfo(_,pdef)) -> pdef.Args.Length <> 0
        | FSProp(g,_,Some vref,_)  ->
            // A getter has signature  { OptionalObjectType } -> Unit -> PropertyType 
            // A getter indexer has signature  { OptionalObjectType } -> TupledIndexerArguments -> PropertyType 
            let arginfos = ArgInfosOfMember g vref
            arginfos.Length = 1 && arginfos.Head.Length >= 1
        | FSProp(g,_,_, Some vref) -> 
            // A setter has signature  { OptionalObjectType } -> PropertyType -> Void 
            // A setter indexer has signature  { OptionalObjectType } -> TupledIndexerArguments -> PropertyType -> Void 
            let arginfos = ArgInfosOfMember g vref
            arginfos.Length = 1 && arginfos.Head.Length >= 2
        | FSProp(_,_,None,None) -> 
            failwith "unreachable"
#if !NO_EXTENSIONTYPING
        | ProvidedProp(_,pi,m) -> 
            pi.PUntaint((fun pi -> pi.GetIndexParameters().Length), m)>0
#endif

    /// Indicates if this is an F# property compiled as a CLI event, e.g. a [<CLIEvent>] property.
    member x.IsFSharpEventProperty = 
        match x with 
        | FSProp(g,_,Some vref,None)  -> vref.IsFSharpEventProperty(g)
#if !NO_EXTENSIONTYPING
        | ProvidedProp _ -> false
#endif
        | _ -> false

    /// Return a new property info where there is no associated setter, only an associated getter.
    ///
    /// Property infos can combine getters and setters, assuming they are consistent w.r.t. 'virtual', indexer argument types etc.
    /// When checking consistency we split these apart
    member x.DropSetter = 
        match x with 
        | FSProp(g,ty,Some vref,_)  -> FSProp(g,ty,Some vref,None)
        | _ -> x


    /// Return a new property info where there is no associated getter, only an associated setter.
    member x.DropGetter = 
        match x with 
        | FSProp(g,ty,_,Some vref)  -> FSProp(g,ty,None,Some vref)
        | _ -> x

    /// Get the intra-assembly XML documentation for the property.
    member x.XmlDoc = 
        match x with 
        | ILProp _ -> XmlDoc.Empty
        | FSProp(_,_,Some vref,_) 
        | FSProp(_,_,_, Some vref) -> vref.XmlDoc
        | FSProp(_,_,None,None) -> failwith "unreachable"
#if !NO_EXTENSIONTYPING
        | ProvidedProp(_,pi,m) -> 
            XmlDoc (pi.PUntaint((fun pix -> (pix :> IProvidedCustomAttributeProvider).GetXmlDocAttributes(pi.TypeProvider.PUntaintNoFailure(id))), m))
#endif

    /// Get the TcGlobals associated with the object
    member x.TcGlobals = 
        match x with 
        | ILProp ilpinfo -> ilpinfo.TcGlobals 
        | FSProp(g,_,_,_) -> g 
#if !NO_EXTENSIONTYPING
        | ProvidedProp(amap,_,_) -> amap.g
#endif

    /// Indicates if the enclosing type for the property is a value type. 
    ///
    /// For an extension property, this indicates if the property extends a struct type.
    member x.IsValueType = isStructTy x.TcGlobals x.ApparentEnclosingType


    /// Get the result type of the property
    member x.GetPropertyType (amap,m) = 
        match x with
        | ILProp ilpinfo -> ilpinfo.GetPropertyType (amap,m)
        | FSProp (g,_,Some vref,_)
        | FSProp (g,_,_,Some vref) ->
            let ty = x.ApparentEnclosingAppType
            let inst = GetInstantiationForPropertyVal g (ty,vref)
            ReturnTypeOfPropertyVal g vref.Deref |> instType inst
            
        | FSProp _ -> failwith "unreachable"
#if !NO_EXTENSIONTYPING
        | ProvidedProp(_,pi,m) -> 
            Import.ImportProvidedType amap m (pi.PApply((fun pi -> pi.PropertyType),m))
#endif


    /// Get the names and types of the indexer parameters associated with the property
    ///
    /// If the property is in a generic type, then the type parameters are instantiated in the types returned.
    member x.GetParamNamesAndTypes(amap,m) = 
        match x with 
        | ILProp ilpinfo -> ilpinfo.GetParamNamesAndTypes(amap,m)
        | FSProp (g,ty,Some vref,_) 
        | FSProp (g,ty,_,Some vref) -> 
            let inst = GetInstantiationForPropertyVal g (ty,vref)
            ArgInfosOfPropertyVal g vref.Deref |> List.map (ParamNameAndType.FromArgInfo >> ParamNameAndType.Instantiate inst)
        | FSProp _ -> failwith "unreachable"
#if !NO_EXTENSIONTYPING
        | ProvidedProp (_,pi,m) -> 
            [ for p in pi.PApplyArray((fun pi -> pi.GetIndexParameters()), "GetIndexParameters", m) do
                let paramName = p.PUntaint((fun p -> match p.Name with null -> None | s -> Some (mkSynId m s)), m)
                let paramType = Import.ImportProvidedType amap m (p.PApply((fun p -> p.ParameterType), m))
                yield ParamNameAndType(paramName, paramType) ]
#endif
     
    /// Get the details of the indexer parameters associated with the property
    member x.GetParamDatas(amap,m) = 
        x.GetParamNamesAndTypes(amap,m)
        |> List.map (fun (ParamNameAndType(nmOpt,pty)) -> ParamData(false, false, false, NotOptional, NoCallerInfo, nmOpt, ReflectedArgInfo.None, pty))

    /// Get the types of the indexer parameters associated with the property
    member x.GetParamTypes(amap,m) = 
      x.GetParamNamesAndTypes(amap,m) |> List.map (fun (ParamNameAndType(_,ty)) -> ty)

    /// Get a MethInfo for the 'getter' method associated with the property
    member x.GetterMethod = 
        match x with
        | ILProp ilpinfo -> ILMeth(x.TcGlobals, ilpinfo.GetterMethod, None)
        | FSProp(g,ty,Some vref,_) -> FSMeth(g,ty,vref,None) 
#if !NO_EXTENSIONTYPING
        | ProvidedProp(amap,pi,m) -> 
            let meth = GetAndSanityCheckProviderMethod m pi (fun pi -> pi.GetGetMethod()) FSComp.SR.etPropertyCanReadButHasNoGetter
            ProvidedMeth(amap, meth, None, m)

#endif
        | FSProp _ -> failwith "no getter method"

    /// Get a MethInfo for the 'setter' method associated with the property
    member x.SetterMethod = 
        match x with
        | ILProp ilpinfo -> ILMeth(x.TcGlobals, ilpinfo.SetterMethod, None)
        | FSProp(g,ty,_,Some vref) -> FSMeth(g,ty,vref,None)
#if !NO_EXTENSIONTYPING
        | ProvidedProp(amap,pi,m) -> 
            let meth = GetAndSanityCheckProviderMethod m pi (fun pi -> pi.GetSetMethod()) FSComp.SR.etPropertyCanWriteButHasNoSetter
            ProvidedMeth(amap, meth, None, m)
#endif
        | FSProp _ -> failwith "no setter method"

    /// Test whether two property infos have the same underlying definition.
    /// Uses the same techniques as 'MethInfosUseIdenticalDefinitions'.
    /// Must be compatible with ItemsAreEffectivelyEqual relation.
    static member PropInfosUseIdenticalDefinitions x1 x2 = 
        let optVrefEq g = function 
          | Some(v1), Some(v2) -> valRefEq g v1 v2
          | None, None -> true
          | _ -> false    
        match x1,x2 with 
        | ILProp ilpinfo1, ILProp ilpinfo2 -> (ilpinfo1.RawMetadata === ilpinfo2.RawMetadata)
        | FSProp(g, _, vrefa1, vrefb1), FSProp(_, _, vrefa2, vrefb2) ->
            (optVrefEq g (vrefa1, vrefa2)) && (optVrefEq g (vrefb1, vrefb2))
#if !NO_EXTENSIONTYPING
        | ProvidedProp(_,pi1,_), ProvidedProp(_,pi2,_) -> ProvidedPropertyInfo.TaintedEquals (pi1, pi2) 
#endif
        | _ -> false

    /// Calculates a hash code of property info. Must be compatible with ItemsAreEffectivelyEqual relation.
    member pi.ComputeHashCode() = 
        match pi with 
        | ILProp ilpinfo -> hash ilpinfo.RawMetadata.Name
        | FSProp(_,_,vrefOpt1, vrefOpt2) -> 
            // Hash on option<string>*option<string>
            let vth = (vrefOpt1 |> Option.map (fun vr -> vr.LogicalName), (vrefOpt2 |> Option.map (fun vr -> vr.LogicalName)))
            hash vth
#if !NO_EXTENSIONTYPING
        | ProvidedProp(_,pi,_) -> ProvidedPropertyInfo.TaintedGetHashCode(pi)
#endif

//-------------------------------------------------------------------------
// ILEventInfo


/// Describes an F# use of an event backed by Abstract IL metadata
[<NoComparison; NoEquality>]
type ILEventInfo = 
    | ILEventInfo of ILTypeInfo * ILEventDef

    /// Get the enclosing ("parent"/"declaring") type of the field. 
    member x.ApparentEnclosingType = match x with ILEventInfo(tinfo,_) -> tinfo.ToType

    // Note: events are always associated with nominal types
    member x.ApparentEnclosingAppType = x.ApparentEnclosingType

    // Note: IL Events are never extension members as C# has no notion of extension events as yet
    member x.DeclaringTyconRef = tcrefOfAppTy x.TcGlobals x.ApparentEnclosingAppType

    member x.TcGlobals = match x with ILEventInfo(tinfo,_) -> tinfo.TcGlobals

    /// Get the raw Abstract IL metadata for the event
    member x.RawMetadata = match x with ILEventInfo(_,ed) -> ed

    /// Get the declaring IL type of the event as an ILTypeInfo
    member x.ILTypeInfo = match x with ILEventInfo(tinfo,_) -> tinfo

    /// Get the ILMethInfo describing the 'add' method associated with the event
    member x.AddMethod =
        let mdef = resolveILMethodRef x.ILTypeInfo.RawMetadata x.RawMetadata.AddMethod
        ILMethInfo(x.TcGlobals,x.ILTypeInfo.ToType,None,mdef,[]) 

    /// Get the ILMethInfo describing the 'remove' method associated with the event
    member x.RemoveMethod =
        let mdef = resolveILMethodRef x.ILTypeInfo.RawMetadata x.RawMetadata.RemoveMethod
        ILMethInfo(x.TcGlobals,x.ILTypeInfo.ToType,None,mdef,[]) 

    /// Get the declaring type of the event as an ILTypeRef
    member x.TypeRef = x.ILTypeInfo.ILTypeRef

    /// Get the name of the event
    member x.Name = x.RawMetadata.Name

    /// Indicates if the property is static
    member x.IsStatic = x.AddMethod.IsStatic
    override x.ToString() = x.ILTypeInfo.ToString() + "::" + x.Name

//-------------------------------------------------------------------------
// Helpers for EventInfo

/// An exception type used to raise an error using the old error system.
///
/// Error text: "A definition to be compiled as a .NET event does not have the expected form. Only property members can be compiled as .NET events."
exception BadEventTransformation of range

/// Properties compatible with type IDelegateEvent and attributed with CLIEvent are special: 
/// we generate metadata and add/remove methods 
/// to make them into a .NET event, and mangle the name of a property.  
/// We don't handle static, indexer or abstract properties correctly. 
/// Note the name mangling doesn't affect the name of the get/set methods for the property 
/// and so doesn't affect how we compile F# accesses to the property. 
let private tyConformsToIDelegateEvent g ty = 
   isIDelegateEventType g ty && isDelegateTy g (destIDelegateEventType g ty) 
   

/// Create an error object to raise should an event not have the shape expected by the .NET idiom described further below 
let nonStandardEventError nm m = 
    Error ((FSComp.SR.eventHasNonStandardType(nm,("add_"+nm),("remove_"+nm))),m)

/// Find the delegate type that an F# event property implements by looking through the type hierarchy of the type of the property
/// for the first instantiation of IDelegateEvent.
let FindDelegateTypeOfPropertyEvent g amap nm m ty =
    match SearchEntireHierarchyOfType (tyConformsToIDelegateEvent g) g amap m ty with
    | None -> error(nonStandardEventError nm m)
    | Some ty -> destIDelegateEventType g ty

        
//-------------------------------------------------------------------------
// EventInfo

/// Describes an F# use of an event
[<NoComparison; NoEquality>]
type EventInfo = 
    /// An F# use of an event backed by F#-declared metadata
    | FSEvent of TcGlobals * PropInfo * ValRef * ValRef
    /// An F# use of an event backed by .NET metadata
    | ILEvent of ILEventInfo
#if !NO_EXTENSIONTYPING
    /// An F# use of an event backed by provided metadata
    | ProvidedEvent of Import.ImportMap * Tainted<ProvidedEventInfo> * range
#endif

    /// Get the enclosing type of the event. 
    ///
    /// If this is an extension member, then this is the apparent parent, i.e. the type the event appears to extend.
    member x.ApparentEnclosingType = 
        match x with 
        | ILEvent ileinfo -> ileinfo.ApparentEnclosingType 
        | FSEvent (_,p,_,_) -> p.ApparentEnclosingType
#if !NO_EXTENSIONTYPING
        | ProvidedEvent (amap,ei,m) -> Import.ImportProvidedType amap m (ei.PApply((fun ei -> ei.DeclaringType),m)) 
#endif
    /// Get the enclosing type of the method info, using a nominal type for tuple types
    member x.ApparentEnclosingAppType = 
        match x with
        | ILEvent ileinfo -> ileinfo.ApparentEnclosingAppType
        | _ -> x.ApparentEnclosingType

    member x.ApparentEnclosingTyconRef = tcrefOfAppTy x.TcGlobals x.ApparentEnclosingAppType

    /// Get the declaring type or module holding the method. 
    /// Note that C#-style extension properties don't exist in the C# design as yet.
    /// If this is an F#-style extension method it is the logical module
    /// holding the value for the extension method.
    member x.DeclaringTyconRef = 
        match x.ArbitraryValRef with 
        | Some vref when x.IsExtensionMember && vref.HasDeclaringEntity -> vref.TopValDeclaringEntity
        | _ -> x.ApparentEnclosingTyconRef 


    /// Indicates if this event has an associated XML comment authored in this assembly.
    member x.HasDirectXmlComment =
        match x with
        | FSEvent (_,p,_,_) -> p.HasDirectXmlComment 
#if !NO_EXTENSIONTYPING
        | ProvidedEvent _ -> true
#endif
        | _ -> false

    /// Get the intra-assembly XML documentation for the property.
    member x.XmlDoc = 
        match x with 
        | ILEvent _ -> XmlDoc.Empty
        | FSEvent (_,p,_,_) -> p.XmlDoc
#if !NO_EXTENSIONTYPING
        | ProvidedEvent (_,ei,m) -> 
            XmlDoc (ei.PUntaint((fun eix -> (eix :> IProvidedCustomAttributeProvider).GetXmlDocAttributes(ei.TypeProvider.PUntaintNoFailure(id))), m))
#endif

    /// Get the logical name of the event.
    member x.EventName = 
        match x with 
        | ILEvent ileinfo -> ileinfo.Name 
        | FSEvent (_,p,_,_) -> p.PropertyName
#if !NO_EXTENSIONTYPING
        | ProvidedEvent (_,ei,m) -> ei.PUntaint((fun ei -> ei.Name), m)
#endif

    /// Indicates if this property is static.
    member x.IsStatic = 
        match x with 
        | ILEvent ileinfo -> ileinfo.IsStatic
        | FSEvent (_,p,_,_) -> p.IsStatic
#if !NO_EXTENSIONTYPING
        | ProvidedEvent (_,ei,m) -> 
            let meth = GetAndSanityCheckProviderMethod m ei (fun ei -> ei.GetAddMethod()) FSComp.SR.etEventNoAdd
            meth.PUntaint((fun mi -> mi.IsStatic), m)
#endif

    /// Indicates if this is an extension member
    member x.IsExtensionMember = 
        match x with 
        | ILEvent _ -> false
        | FSEvent (_,p,_,_) -> p.IsExtensionMember
#if !NO_EXTENSIONTYPING
        | ProvidedEvent _ -> false
#endif

    /// Get the TcGlobals associated with the object
    member x.TcGlobals = 
        match x with 
        | ILEvent ileinfo -> ileinfo.TcGlobals
        | FSEvent(g,_,_,_) -> g
#if !NO_EXTENSIONTYPING
        | ProvidedEvent (amap,_,_) -> amap.g
#endif

    /// Indicates if the enclosing type for the event is a value type. 
    ///
    /// For an extension event, this indicates if the event extends a struct type.
    member x.IsValueType = isStructTy x.TcGlobals x.ApparentEnclosingType

    /// Get the 'add' method associated with an event
    member x.AddMethod = 
        match x with 
        | ILEvent ileinfo -> ILMeth(ileinfo.TcGlobals, ileinfo.AddMethod, None)
        | FSEvent(g,p,addValRef,_) -> FSMeth(g,p.ApparentEnclosingType,addValRef,None)
#if !NO_EXTENSIONTYPING
        | ProvidedEvent (amap,ei,m) -> 
            let meth = GetAndSanityCheckProviderMethod m ei (fun ei -> ei.GetAddMethod()) FSComp.SR.etEventNoAdd
            ProvidedMeth(amap, meth, None, m)
#endif

    /// Get the 'remove' method associated with an event
    member x.RemoveMethod = 
        match x with 
        | ILEvent ileinfo -> ILMeth(x.TcGlobals, ileinfo.RemoveMethod, None)
        | FSEvent(g,p,_,removeValRef) -> FSMeth(g,p.ApparentEnclosingType,removeValRef,None)
#if !NO_EXTENSIONTYPING
        | ProvidedEvent (amap,ei,m) -> 
            let meth = GetAndSanityCheckProviderMethod m ei (fun ei -> ei.GetRemoveMethod()) FSComp.SR.etEventNoRemove
            ProvidedMeth(amap, meth, None, m)
#endif
    
    /// Try to get an arbitrary F# ValRef associated with the member. This is to determine if the member is virtual, amongst other things.
    member x.ArbitraryValRef: ValRef option = 
        match x with 
        | FSEvent(_,_,addValRef,_) -> Some addValRef
        | _ ->  None

    /// Get the delegate type associated with the event. 
    member x.GetDelegateType(amap,m) = 
        match x with 
        | ILEvent(ILEventInfo(tinfo,edef)) -> 
            // Get the delegate type associated with an IL event, taking into account the instantiation of the
            // declaring type.
            if Option.isNone edef.EventType then error (nonStandardEventError x.EventName m)
            ImportILTypeFromMetadata amap m tinfo.ILScopeRef tinfo.TypeInstOfRawMetadata [] edef.EventType.Value

        | FSEvent(g,p,_,_) -> 
            FindDelegateTypeOfPropertyEvent g amap x.EventName m (p.GetPropertyType(amap,m))
#if !NO_EXTENSIONTYPING
        | ProvidedEvent (_,ei,_) -> 
            Import.ImportProvidedType amap m (ei.PApply((fun ei -> ei.EventHandlerType), m))
#endif


    /// Test whether two event infos have the same underlying definition.
    /// Must be compatible with ItemsAreEffectivelyEqual relation.
    static member EventInfosUseIdenticalDefintions x1 x2 =
        match x1, x2 with
        | FSEvent(g, pi1, vrefa1, vrefb1), FSEvent(_, pi2, vrefa2, vrefb2) ->
            PropInfo.PropInfosUseIdenticalDefinitions pi1 pi2 && valRefEq g vrefa1 vrefa2 && valRefEq g vrefb1 vrefb2
        | ILEvent ileinfo1, ILEvent ileinfo2 -> (ileinfo1.RawMetadata === ileinfo2.RawMetadata)
#if !NO_EXTENSIONTYPING
        | ProvidedEvent (_,ei1,_), ProvidedEvent (_,ei2,_) -> ProvidedEventInfo.TaintedEquals (ei1, ei2)  
#endif
        | _ -> false
  
    /// Calculates a hash code of event info (similar as previous)
    /// Must be compatible with ItemsAreEffectivelyEqual relation.
    member ei.ComputeHashCode() = 
        match ei with 
        | ILEvent ileinfo -> hash ileinfo.RawMetadata.Name
        | FSEvent(_, pi, vref1, vref2) -> hash ( pi.ComputeHashCode(), vref1.LogicalName, vref2.LogicalName)
#if !NO_EXTENSIONTYPING
        | ProvidedEvent (_,ei,_) -> ProvidedEventInfo.TaintedGetHashCode(ei)
#endif

//-------------------------------------------------------------------------
// Helpers associated with getting and comparing method signatures


/// Represents the information about the compiled form of a method signature. Used when analyzing implementation
/// relations between members and abstract slots.
type CompiledSig = CompiledSig  of TType list list * TType option * Typars * TyparInst 

/// Get the information about the compiled form of a method signature. Used when analyzing implementation
/// relations between members and abstract slots.
let CompiledSigOfMeth g amap m (minfo:MethInfo) = 
    let formalMethTypars = minfo.FormalMethodTypars
    let fminst = generalizeTypars formalMethTypars
    let vargtys = minfo.GetParamTypes(amap, m, fminst)
    let vrty = minfo.GetCompiledReturnTy(amap, m, fminst)

    // The formal method typars returned are completely formal - they don't take into account the instantiation 
    // of the enclosing type. For example, they may have constraints involving the _formal_ type parameters 
    // of the enclosing type. This instantiations can be used to interpret those type parameters 
    let fmtpinst = 
        let parentTyArgs = argsOfAppTy g minfo.ApparentEnclosingAppType
        let memberParentTypars  = minfo.GetFormalTyparsOfDeclaringType m 
        mkTyparInst memberParentTypars parentTyArgs
            
    CompiledSig(vargtys,vrty,formalMethTypars,fmtpinst)

/// Used to hide/filter members from super classes based on signature 
let MethInfosEquivByNameAndPartialSig erasureFlag ignoreFinal g amap m (minfo:MethInfo) (minfo2:MethInfo) = 
    (minfo.LogicalName = minfo2.LogicalName) &&
    (minfo.GenericArity = minfo2.GenericArity) &&
    (ignoreFinal || minfo.IsFinal = minfo2.IsFinal) &&
    let formalMethTypars = minfo.FormalMethodTypars
    let fminst = generalizeTypars formalMethTypars
    let formalMethTypars2 = minfo2.FormalMethodTypars
    let fminst2 = generalizeTypars formalMethTypars2
    let argtys = minfo.GetParamTypes(amap, m, fminst)
    let argtys2 = minfo2.GetParamTypes(amap, m, fminst2)
    (argtys,argtys2) ||> List.lengthsEqAndForall2 (List.lengthsEqAndForall2 (typeAEquivAux erasureFlag g (TypeEquivEnv.FromEquivTypars formalMethTypars formalMethTypars2)))

/// Used to hide/filter members from super classes based on signature 
let PropInfosEquivByNameAndPartialSig erasureFlag g amap m (pinfo:PropInfo) (pinfo2:PropInfo) = 
    pinfo.PropertyName = pinfo2.PropertyName &&
    let argtys = pinfo.GetParamTypes(amap,m)
    let argtys2 = pinfo2.GetParamTypes(amap,m)
    List.lengthsEqAndForall2 (typeEquivAux erasureFlag g) argtys argtys2 

/// Used to hide/filter members from super classes based on signature 
let MethInfosEquivByNameAndSig erasureFlag ignoreFinal g amap m minfo minfo2 = 
    MethInfosEquivByNameAndPartialSig erasureFlag ignoreFinal g amap m minfo minfo2 &&
    let (CompiledSig(_,retTy,formalMethTypars,_)) = CompiledSigOfMeth g amap m minfo
    let (CompiledSig(_,retTy2,formalMethTypars2,_)) = CompiledSigOfMeth g amap m minfo2
    match retTy,retTy2 with 
    | None,None -> true
    | Some retTy,Some retTy2 -> typeAEquivAux erasureFlag g (TypeEquivEnv.FromEquivTypars formalMethTypars formalMethTypars2) retTy retTy2 
    | _ -> false

/// Used to hide/filter members from super classes based on signature 
let PropInfosEquivByNameAndSig erasureFlag g amap m (pinfo:PropInfo) (pinfo2:PropInfo) = 
    PropInfosEquivByNameAndPartialSig erasureFlag g amap m pinfo pinfo2 &&
    let retTy = pinfo.GetPropertyType(amap,m)
    let retTy2 = pinfo2.GetPropertyType(amap,m) 
    typeEquivAux erasureFlag g retTy retTy2

let SettersOfPropInfos (pinfos:PropInfo list) = pinfos |> List.choose (fun pinfo -> if pinfo.HasSetter then Some(pinfo.SetterMethod,Some pinfo) else None) 
let GettersOfPropInfos (pinfos:PropInfo list) = pinfos |> List.choose (fun pinfo -> if pinfo.HasGetter then Some(pinfo.GetterMethod,Some pinfo) else None) 
<|MERGE_RESOLUTION|>--- conflicted
+++ resolved
@@ -435,13 +435,8 @@
     if isCSharpExt || vref.IsExtensionMember then 
         [],memberAllTypars,retTy,[]
     else
-<<<<<<< HEAD
-        let parentTyArgs = argsOfAppTy g typ
+        let parentTyArgs = argsOfAppTy g ty
         let memberParentTypars,memberMethodTypars = List.splitAt parentTyArgs.Length memberAllTypars
-=======
-        let parentTyArgs = argsOfAppTy g ty
-        let memberParentTypars,memberMethodTypars = List.chop parentTyArgs.Length memberAllTypars
->>>>>>> ec46b979
         memberParentTypars,memberMethodTypars,retTy,parentTyArgs
 
 /// Get the object type for a member value which is an extension method  (C#-style or F#-style)
