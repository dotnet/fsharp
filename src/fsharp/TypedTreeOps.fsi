// Copyright (c) Microsoft Corporation.  All Rights Reserved.  See License.txt in the project root for license information.

/// Defines derived expression manipulation and construction functions.
module internal FSharp.Compiler.TypedTreeOps 

open System.Collections.Generic

open Internal.Utilities

open FSharp.Compiler 
open FSharp.Compiler.AbstractIL 
open FSharp.Compiler.AbstractIL.IL 
open FSharp.Compiler.AbstractIL.Internal 
open FSharp.Compiler.Layout
open FSharp.Compiler.Range
open FSharp.Compiler.Rational
open FSharp.Compiler.SyntaxTree
open FSharp.Compiler.TypedTree
open FSharp.Compiler.TcGlobals
open FSharp.Compiler.XmlDoc
open System.Collections.Immutable

type Erasure = EraseAll | EraseMeasures | EraseNone

/// Check the equivalence of two types up to an erasure flag
val typeEquivAux    : Erasure -> TcGlobals  -> TType          -> TType         -> bool

/// Check the equivalence of two types 
val typeEquiv       :            TcGlobals  -> TType          -> TType         -> bool

/// Check the equivalence of two units-of-measure
val measureEquiv    :            TcGlobals  -> Measure  -> Measure -> bool

/// Reduce a type to its more canonical form subject to an erasure flag, inference equations and abbreviations
val stripTyEqnsWrtErasure: Erasure -> TcGlobals -> TType -> TType

/// Build a function type
val mkFunTy : TType -> TType -> TType

/// Build a function type
val ( --> ) : TType -> TType -> TType

/// Build a type-forall anonymous generic type if necessary
val mkForallTyIfNeeded : Typars -> TType -> TType

val ( +-> ) : Typars -> TType -> TType

/// Build a curried function type
val mkIteratedFunTy : TTypes -> TType -> TType

/// Get the natural type of a single argument amongst a set of curried arguments
val typeOfLambdaArg : range -> Val list -> TType

/// Get the curried type corresponding to a lambda 
val mkMultiLambdaTy : range -> Val list -> TType -> TType

/// Get the curried type corresponding to a lambda 
val mkLambdaTy : Typars -> TTypes -> TType -> TType

/// Module publication, used while compiling fslib.
val ensureCcuHasModuleOrNamespaceAtPath : CcuThunk -> Ident list -> CompilationPath -> XmlDoc -> unit 

/// Ignore 'Expr.Link' in an expression
val stripExpr : Expr -> Expr

/// Get the values for a set of bindings
val valsOfBinds : Bindings -> Vals 

/// Look for a use of an F# value, possibly including application of a generic thing to a set of type arguments
val (|ExprValWithPossibleTypeInst|_|) : Expr -> (ValRef * ValUseFlag * TType list * range) option

/// Build decision trees imperatively
type MatchBuilder =

    /// Create a new builder
    new : DebugPointForBinding * range -> MatchBuilder

    /// Add a new destination target
    member AddTarget : DecisionTreeTarget -> int

    /// Add a new destination target that is an expression result
    member AddResultTarget : Expr * DebugPointForTarget -> DecisionTree

    /// Finish the targets
    member CloseTargets : unit -> DecisionTreeTarget list

    /// Build the overall expression
    member Close : DecisionTree * range * TType -> Expr

/// Add an if-then-else boolean conditional node into a decision tree
val mkBoolSwitch : range -> Expr -> DecisionTree -> DecisionTree -> DecisionTree

/// Build a conditional expression
val primMkCond : DebugPointForBinding -> DebugPointForTarget -> DebugPointForTarget -> range -> TType -> Expr -> Expr -> Expr -> Expr

/// Build a conditional expression
val mkCond : DebugPointForBinding -> DebugPointForTarget -> range -> TType -> Expr -> Expr -> Expr -> Expr

/// Build a conditional expression that checks for non-nullness
val mkNonNullCond : TcGlobals -> range -> TType -> Expr -> Expr -> Expr -> Expr

/// Build an if-then statement
val mkIfThen : TcGlobals -> range -> Expr -> Expr -> Expr 

/// Build an expression corresponding to the use of a value
/// Note: try to use exprForValRef or the expression returned from mkLocal instead of this. 
val exprForVal : range -> Val -> Expr

/// Build an expression corresponding to the use of a reference to a value
val exprForValRef : range -> ValRef -> Expr

/// Make a new local value and build an expression to reference it
val mkLocal : range -> string -> TType -> Val * Expr

/// Make a new compiler-generated local value and build an expression to reference it
val mkCompGenLocal : range -> string -> TType -> Val * Expr

/// Make a new mutable compiler-generated local value and build an expression to reference it
val mkMutableCompGenLocal : range -> string -> TType -> Val * Expr

/// Make a new mutable compiler-generated local value, 'let' bind it to an expression 
/// 'invisibly' (no sequence point etc.), and build an expression to reference it
val mkCompGenLocalAndInvisibleBind : TcGlobals -> string -> range -> Expr -> Val * Expr * Binding 

/// Build a lambda expression taking multiple values
val mkMultiLambda : range -> Val list -> Expr * TType -> Expr

/// Rebuild a lambda during an expression tree traversal
val rebuildLambda : range -> Val option -> Val option -> Val list -> Expr * TType -> Expr

/// Build a lambda expression taking a single value 
val mkLambda : range -> Val -> Expr * TType -> Expr

/// Build a generic lambda expression (type abstraction)
val mkTypeLambda : range -> Typars -> Expr * TType -> Expr

/// Build an object expression
val mkObjExpr : TType * Val option * Expr * ObjExprMethod list * (TType * ObjExprMethod list) list * Range.range -> Expr

/// Build an type-chose expression, indicating that a local free choice of a type variable
val mkTypeChoose : range -> Typars -> Expr -> Expr

/// Build an iterated (curried) lambda expression
val mkLambdas : range -> Typars -> Val list -> Expr * TType -> Expr

/// Build an iterated (tupled+curried) lambda expression
val mkMultiLambdasCore : range -> Val list list -> Expr * TType -> Expr * TType

/// Build an iterated generic (type abstraction + tupled+curried) lambda expression
val mkMultiLambdas : range -> Typars -> Val list list -> Expr * TType -> Expr

/// Build a lambda expression that corresponds to the implementation of a member
val mkMemberLambdas : range -> Typars -> Val option -> Val option -> Val list list -> Expr * TType -> Expr

/// Build a 'while' loop expression
val mkWhile      : TcGlobals -> DebugPointAtWhile * SpecialWhileLoopMarker * Expr * Expr * range                          -> Expr

/// Build a 'for' loop expression
val mkFor        : TcGlobals -> DebugPointAtFor * Val * Expr * ForLoopStyle * Expr * Expr * range -> Expr

/// Build a 'try/with' expression
val mkTryWith  : TcGlobals -> Expr * (* filter val *) Val * (* filter expr *) Expr * (* handler val *) Val * (* handler expr *) Expr * range * TType * DebugPointAtTry * DebugPointAtWith -> Expr

/// Build a 'try/finally' expression
val mkTryFinally: TcGlobals -> Expr * Expr * range * TType * DebugPointAtTry * DebugPointAtFinally -> Expr

/// Build a user-level value binding
val mkBind : DebugPointForBinding -> Val -> Expr -> Binding

/// Build a user-level let-binding
val mkLetBind : range -> Binding -> Expr -> Expr

/// Build a user-level value sequence of let bindings
val mkLetsBind : range -> Binding list -> Expr -> Expr

/// Build a user-level value sequence of let bindings
val mkLetsFromBindings : range -> Bindings -> Expr -> Expr

/// Build a user-level let expression
val mkLet : DebugPointForBinding -> range -> Val -> Expr -> Expr -> Expr

/// Make a binding that binds a function value to a lambda taking multiple arguments
val mkMultiLambdaBind : Val -> DebugPointForBinding -> range -> Typars -> Val list list -> Expr * TType -> Binding

// Compiler generated bindings may involve a user variable.
// Compiler generated bindings may give rise to a sequence point if they are part of
// an SPAlways expression. Compiler generated bindings can arise from for example, inlining.
val mkCompGenBind : Val -> Expr -> Binding

/// Make a set of bindings that bind compiler generated values to corresponding expressions.
/// Compiler-generated bindings do not give rise to a sequence point in debugging.
val mkCompGenBinds : Val list -> Exprs -> Bindings

/// Make a let-expression that locally binds a compiler-generated value to an expression.
/// Compiler-generated bindings do not give rise to a sequence point in debugging.
val mkCompGenLet : range -> Val -> Expr -> Expr -> Expr

/// Make a let-expression that locally binds a compiler-generated value to an expression, where the expression
/// is returned by the given continuation. Compiler-generated bindings do not give rise to a sequence point in debugging.
val mkCompGenLetIn: range -> string -> TType -> Expr -> (Val * Expr -> Expr) -> Expr

/// Make a let-expression that locally binds a value to an expression in an "invisible" way.
/// Invisible bindings are not given a sequence point and should not have side effects.
val mkInvisibleLet : range -> Val -> Expr -> Expr -> Expr

/// Make a binding that binds a value to an expression in an "invisible" way.
/// Invisible bindings are not given a sequence point and should not have side effects.
val mkInvisibleBind : Val -> Expr -> Binding

/// Make a set of bindings that bind values to expressions in an "invisible" way.
/// Invisible bindings are not given a sequence point and should not have side effects.
val mkInvisibleBinds : Vals -> Exprs -> Bindings

/// Make a let-rec expression that locally binds values to expressions where self-reference back to the values is possible.
val mkLetRecBinds : range -> Bindings -> Expr -> Expr
 
/// TypeScheme (generalizedTypars, tauTy)
///
///    generalizedTypars -- the truly generalized type parameters 
///    tauTy  --  the body of the generalized type. A 'tau' type is one with its type parameters stripped off.
type TypeScheme = TypeScheme of Typars  * TType    

/// Make the right-hand side of a generalized binding, incorporating the generalized generic parameters from the type
/// scheme into the right-hand side as type generalizations.
val mkGenericBindRhs : TcGlobals -> range -> Typars -> TypeScheme -> Expr -> Expr

/// Test if the type parameter is one of those being generalized by a type scheme.
val isBeingGeneralized : Typar -> TypeScheme -> bool

/// Make the expression corresponding to 'expr1 && expr2'
val mkLazyAnd  : TcGlobals -> range -> Expr -> Expr -> Expr

/// Make the expression corresponding to 'expr1 || expr2'
val mkLazyOr   : TcGlobals -> range -> Expr -> Expr -> Expr

/// Make a byref type 
val mkByrefTy  : TcGlobals -> TType -> TType

/// Make a byref type with a in/out kind inference parameter
val mkByrefTyWithInference  : TcGlobals -> TType -> TType -> TType

/// Make a in-byref type with a in kind parameter
val mkInByrefTy  : TcGlobals -> TType -> TType

/// Make an out-byref type with an out kind parameter
val mkOutByrefTy  : TcGlobals -> TType -> TType

/// Make an expression that constructs a union case, e.g. 'Some(expr)'
val mkUnionCaseExpr : UnionCaseRef * TypeInst * Exprs * range -> Expr

/// Make an expression that constructs an exception value
val mkExnExpr : TyconRef * Exprs * range -> Expr

/// Make an expression that is IL assembly code
val mkAsmExpr : ILInstr list * TypeInst * Exprs * TTypes * range -> Expr

/// Make an expression that coerces one expression to another type
val mkCoerceExpr : Expr * TType * range * TType -> Expr

/// Make an expression that re-raises an exception
val mkReraise : range -> TType -> Expr

/// Make an expression that re-raises an exception via a library call
val mkReraiseLibCall : TcGlobals -> TType -> range -> Expr
 
/// Make an expression that gets an item from a tuple
val mkTupleFieldGet                : TcGlobals -> TupInfo * Expr * TypeInst * int * range -> Expr

/// Make an expression that gets an item from an anonymous record
val mkAnonRecdFieldGet             : TcGlobals -> AnonRecdTypeInfo * Expr * TypeInst * int * range -> Expr

/// Make an expression that gets an item from an anonymous record (via the address of the value if it is a struct)
val mkAnonRecdFieldGetViaExprAddr  : AnonRecdTypeInfo * Expr * TypeInst * int * range -> Expr

/// Make an expression that gets an instance field from a record or class (via the address of the value if it is a struct)
val mkRecdFieldGetViaExprAddr      :                  Expr * RecdFieldRef   * TypeInst               * range -> Expr

/// Make an expression that gets the address of an instance field from a record or class (via the address of the value if it is a struct)
val mkRecdFieldGetAddrViaExprAddr  : readonly: bool * Expr * RecdFieldRef   * TypeInst               * range -> Expr

/// Make an expression that gets a static field from a record or class 
val mkStaticRecdFieldGet           :                         RecdFieldRef   * TypeInst               * range -> Expr

/// Make an expression that sets a static field in a record or class 
val mkStaticRecdFieldSet           :                         RecdFieldRef   * TypeInst * Expr        * range -> Expr

/// Make an expression that gets the address of a static field in a record or class 
val mkStaticRecdFieldGetAddr       : readonly: bool *        RecdFieldRef   * TypeInst               * range -> Expr

/// Make an expression that sets an instance the field of a record or class (via the address of the value if it is a struct)
val mkRecdFieldSetViaExprAddr      :                  Expr * RecdFieldRef   * TypeInst * Expr        * range -> Expr

/// Make an expression that gets the tag of a union value (via the address of the value if it is a struct)
val mkUnionCaseTagGetViaExprAddr   : Expr * TyconRef       * TypeInst               * range -> Expr

/// Make a 'TOp.UnionCaseProof' expression, which proves a union value is over a particular case (used only for ref-unions, not struct-unions)
val mkUnionCaseProof               : Expr * UnionCaseRef   * TypeInst               * range -> Expr

/// Build a 'TOp.UnionCaseFieldGet' expression for something we've already determined to be a particular union case. For ref-unions,
/// the input expression has 'TType_ucase', which is an F# compiler internal "type" corresponding to the union case. For struct-unions,
/// the input should be the address of the expression.
val mkUnionCaseFieldGetProvenViaExprAddr : Expr * UnionCaseRef   * TypeInst * int         * range -> Expr

/// Build a 'TOp.UnionCaseFieldGetAddr' expression for a field of a union when we've already determined the value to be a particular union case. For ref-unions,
/// the input expression has 'TType_ucase', which is an F# compiler internal "type" corresponding to the union case. For struct-unions,
/// the input should be the address of the expression.
val mkUnionCaseFieldGetAddrProvenViaExprAddr  : readonly: bool * Expr * UnionCaseRef   * TypeInst * int         * range -> Expr

/// Build a 'TOp.UnionCaseFieldGetAddr' expression for a field of a union when we've already determined the value to be a particular union case. For ref-unions,
/// the input expression has 'TType_ucase', which is an F# compiler internal "type" corresponding to the union case. For struct-unions,
/// the input should be the address of the expression.
val mkUnionCaseFieldGetUnprovenViaExprAddr : Expr * UnionCaseRef   * TypeInst * int         * range -> Expr

/// Build a 'TOp.UnionCaseFieldSet' expression. For ref-unions, the input expression has 'TType_ucase', which is 
/// an F# compiler internal "type" corresponding to the union case. For struct-unions,
/// the input should be the address of the expression.
val mkUnionCaseFieldSet            : Expr * UnionCaseRef   * TypeInst * int  * Expr * range -> Expr

/// Like mkUnionCaseFieldGetUnprovenViaExprAddr, but for struct-unions, the input should be a copy of the expression.
val mkUnionCaseFieldGetUnproven    : TcGlobals -> Expr * UnionCaseRef   * TypeInst * int         * range -> Expr

/// Make an expression that gets an instance field from an F# exception value 
val mkExnCaseFieldGet              : Expr * TyconRef               * int         * range -> Expr

/// Make an expression that sets an instance field in an F# exception value 
val mkExnCaseFieldSet              : Expr * TyconRef               * int  * Expr * range -> Expr

/// Make an expression that gets the address of an element in an array
val mkArrayElemAddress : TcGlobals -> readonly: bool * ILReadonly * bool * ILArrayShape * TType * Expr list * range -> Expr

/// The largest tuple before we start encoding, i.e. 7
val maxTuple : int

/// The number of fields in the largest tuple before we start encoding, i.e. 7
val goodTupleFields : int

/// Check if a TyconRef is for a .NET tuple type. Currently this includes Tuple`1 even though
/// that' not really part of the target set of TyconRef used to represent F# tuples.
val isCompiledTupleTyconRef : TcGlobals -> TyconRef -> bool

/// Get a TyconRef for a .NET tuple type
val mkCompiledTupleTyconRef : TcGlobals -> bool -> int -> TyconRef

/// Convert from F# tuple types to .NET tuple types.
val mkCompiledTupleTy : TcGlobals -> bool -> TTypes -> TType

/// Convert from F# tuple creation expression to .NET tuple creation expressions
val mkCompiledTuple : TcGlobals -> bool -> TTypes * Exprs * range -> TyconRef * TTypes * Exprs * range

/// Make a TAST expression representing getting an item fromm a tuple
val mkGetTupleItemN : TcGlobals -> range -> int -> ILType -> bool -> Expr -> TType -> Expr

/// Evaluate the TupInfo to work out if it is a struct or a ref.  Currently this is very simple
/// but TupInfo may later be used carry variables that infer structness.
val evalTupInfoIsStruct : TupInfo -> bool

/// Evaluate the AnonRecdTypeInfo to work out if it is a struct or a ref. 
val evalAnonInfoIsStruct : AnonRecdTypeInfo -> bool

/// If it is a tuple type, ensure it's outermost type is a .NET tuple type, otherwise leave unchanged
val convertToTypeWithMetadataIfPossible : TcGlobals -> TType -> TType

/// An exception representing a warning for a defensive copy of an immutable struct
exception DefensiveCopyWarning of string * range 

type Mutates = AddressOfOp | DefinitelyMutates | PossiblyMutates | NeverMutates

/// Helper to create an expression that dereferences an address.
val mkDerefAddrExpr: mAddrGet: range -> expr: Expr -> mExpr: range -> exprTy: TType -> Expr

/// Helper to take the address of an expression
val mkExprAddrOfExprAux : TcGlobals -> bool -> bool -> Mutates -> Expr -> ValRef option -> range -> (Val * Expr) option * Expr * bool * bool

/// Take the address of an expression, or force it into a mutable local. Any allocated
/// mutable local may need to be kept alive over a larger expression, hence we return
/// a wrapping function that wraps "let mutable loc = Expr in ..." around a larger
/// expression.
val mkExprAddrOfExpr : TcGlobals -> bool -> bool -> Mutates -> Expr -> ValRef option -> range -> (Expr -> Expr) * Expr * bool * bool

/// Maps Val to T, based on stamps
[<Struct;NoEquality; NoComparison>]
type ValMap<'T> = 

    member Contents : StampMap<'T>

    member Item : Val -> 'T with get

    member TryFind : Val -> 'T option

    member ContainsVal : Val -> bool

    member Add : Val -> 'T -> ValMap<'T>

    member Remove : Val -> ValMap<'T>

    member IsEmpty : bool

    static member Empty : ValMap<'T>

    static member OfList : (Val * 'T) list -> ValMap<'T>

/// Mutable data structure mapping Val's to T based on stamp keys
[<Sealed; NoEquality; NoComparison>]
type ValHash<'T> =

    member Values : seq<'T>

    member TryFind : Val -> 'T option

    member Add : Val * 'T -> unit

    static member Create : unit -> ValHash<'T>

/// Maps Val's to list of T based on stamp keys
[<Struct; NoEquality; NoComparison>]
type ValMultiMap<'T> =

    member ContainsKey : Val -> bool

    member Find : Val -> 'T list

    member Add : Val * 'T -> ValMultiMap<'T>

    member Remove : Val -> ValMultiMap<'T>

    member Contents : StampMap<'T list>

    static member Empty : ValMultiMap<'T>

/// Maps type parameters to entries based on stamp keys
[<Sealed>]
type TyparMap<'T>  =

    /// Get the entry for the given type parameter
    member Item : Typar -> 'T with get

    /// Determine is the map contains an entry for the given type parameter
    member ContainsKey : Typar -> bool

    /// Try to find the entry for the given type parameter
    member TryFind : Typar -> 'T option

    /// Make a new map, containing a new entry for the given type parameter
    member Add : Typar * 'T -> TyparMap<'T> 

    /// The empty map
    static member Empty : TyparMap<'T> 

/// Maps TyconRef to T based on stamp keys
[<NoEquality; NoComparison; Sealed>]
type TyconRefMap<'T> =

    /// Get the entry for the given type definition
    member Item : TyconRef -> 'T with get

    /// Try to find the entry for the given type definition
    member TryFind : TyconRef -> 'T option

    /// Determine is the map contains an entry for the given type definition
    member ContainsKey : TyconRef -> bool

    /// Make a new map, containing a new entry for the given type definition
    member Add : TyconRef -> 'T -> TyconRefMap<'T>

    /// Remove the entry for the given type definition, if any
    member Remove : TyconRef -> TyconRefMap<'T>

    /// Determine if the map is empty
    member IsEmpty : bool

    /// The empty map
    static member Empty : TyconRefMap<'T>

    /// Make a new map, containing entries for the given type definitions
    static member OfList : (TyconRef * 'T) list -> TyconRefMap<'T>

/// Maps TyconRef to list of T based on stamp keys
[<Struct; NoEquality; NoComparison>]
type TyconRefMultiMap<'T> =

    /// Fetch the entries for the given type definition
    member Find : TyconRef -> 'T list

    /// Make a new map, containing a new entry for the given type definition
    member Add : TyconRef * 'T -> TyconRefMultiMap<'T>

    /// The empty map
    static member Empty : TyconRefMultiMap<'T>

    /// Make a new map, containing a entries for the given type definitions
    static member OfList : (TyconRef * 'T) list -> TyconRefMultiMap<'T>

/// An ordering for value definitions, based on stamp
val valOrder: IComparer<Val>

/// An ordering for type definitions, based on stamp
val tyconOrder: IComparer<Tycon>

/// An ordering for record fields, based on stamp
val recdFieldRefOrder: IComparer<RecdFieldRef>

/// An ordering for type parameters, based on stamp
val typarOrder: IComparer<Typar>

/// Equality for type definition references
val tyconRefEq : TcGlobals -> TyconRef -> TyconRef -> bool

/// Equality for value references
val valRefEq : TcGlobals -> ValRef -> ValRef -> bool

//-------------------------------------------------------------------------
// Operations on types: substitution
//------------------------------------------------------------------------- 

/// Represents an instantiation where types replace type parameters
type TyparInst = (Typar * TType) list

/// Represents an instantiation where type definition references replace other type definition references
type TyconRefRemap = TyconRefMap<TyconRef>

/// Represents an instantiation where value references replace other value references
type ValRemap = ValMap<ValRef>

/// Represents a combination of substitutions/instantiations where things replace other things during remapping
[<NoEquality; NoComparison>]
type Remap =
    { tpinst : TyparInst
      valRemap: ValRemap
      tyconRefRemap : TyconRefRemap
      removeTraitSolutions: bool }

    static member Empty : Remap

val addTyconRefRemap : TyconRef -> TyconRef -> Remap -> Remap

val addValRemap : Val -> Val -> Remap -> Remap

val mkTyparInst : Typars -> TTypes -> TyparInst

val mkTyconRefInst : TyconRef -> TypeInst -> TyparInst

val emptyTyparInst : TyparInst

val instType               : TyparInst -> TType -> TType

val instTypes              : TyparInst -> TypeInst -> TypeInst

val instTyparConstraints  : TyparInst -> TyparConstraint list -> TyparConstraint list 

val instTrait              : TyparInst -> TraitConstraintInfo -> TraitConstraintInfo 

/// From typars to types 
val generalizeTypars : Typars -> TypeInst

val generalizeTyconRef : TyconRef -> TTypes * TType

val generalizedTyconRef : TyconRef -> TType

val mkTyparToTyparRenaming : Typars -> Typars -> TyparInst * TTypes

//-------------------------------------------------------------------------
// See through typar equations from inference and/or type abbreviation equations.
//------------------------------------------------------------------------- 

val reduceTyconRefAbbrev : TyconRef -> TypeInst -> TType

val reduceTyconRefMeasureableOrProvided : TcGlobals -> TyconRef -> TypeInst -> TType

val reduceTyconRefAbbrevMeasureable : TyconRef -> Measure

/// set bool to 'true' to allow shortcutting of type parameter equation chains during stripping 
val stripTyEqnsA : TcGlobals -> bool -> TType -> TType 

val stripTyEqns : TcGlobals -> TType -> TType

val stripTyEqnsAndMeasureEqns : TcGlobals -> TType -> TType

val tryNormalizeMeasureInType : TcGlobals -> TType -> TType

/// See through F# exception abbreviations
val stripExnEqns : TyconRef -> Tycon

val recdFieldsOfExnDefRef : TyconRef -> RecdField list

val recdFieldTysOfExnDefRef : TyconRef -> TType list

//-------------------------------------------------------------------------
// Analyze types.  These all look through type abbreviations and 
// inference equations, i.e. are "stripped"
//------------------------------------------------------------------------- 

val destForallTy      : TcGlobals -> TType -> Typars * TType

val destFunTy         : TcGlobals -> TType -> TType * TType

val destAnyTupleTy    : TcGlobals -> TType -> TupInfo * TTypes

val destRefTupleTy    : TcGlobals -> TType -> TTypes

val destStructTupleTy : TcGlobals -> TType -> TTypes

val destTyparTy       : TcGlobals -> TType -> Typar

val destAnyParTy      : TcGlobals -> TType -> Typar

val destMeasureTy     : TcGlobals -> TType -> Measure

val tryDestForallTy   : TcGlobals -> TType -> Typars * TType

val isFunTy            : TcGlobals -> TType -> bool

val isForallTy         : TcGlobals -> TType -> bool

val isAnyTupleTy       : TcGlobals -> TType -> bool

val isRefTupleTy       : TcGlobals -> TType -> bool

val isStructTupleTy    : TcGlobals -> TType -> bool

val isStructAnonRecdTy    : TcGlobals -> TType -> bool

val isAnonRecdTy    : TcGlobals -> TType -> bool

val isUnionTy          : TcGlobals -> TType -> bool

val isReprHiddenTy     : TcGlobals -> TType -> bool

val isFSharpObjModelTy : TcGlobals -> TType -> bool

val isRecdTy           : TcGlobals -> TType -> bool

val isFSharpStructOrEnumTy : TcGlobals -> TType -> bool

val isFSharpEnumTy     : TcGlobals -> TType -> bool

val isTyparTy          : TcGlobals -> TType -> bool

val isAnyParTy         : TcGlobals -> TType -> bool

val tryAnyParTy        : TcGlobals -> TType -> ValueOption<Typar>

val tryAnyParTyOption  : TcGlobals -> TType -> Typar option

val isMeasureTy        : TcGlobals -> TType -> bool

val mkAppTy : TyconRef -> TypeInst -> TType

val mkProvenUnionCaseTy : UnionCaseRef -> TypeInst -> TType

val isProvenUnionCaseTy : TType -> bool

val isAppTy        : TcGlobals -> TType -> bool

val tryAppTy       : TcGlobals -> TType -> ValueOption<TyconRef * TypeInst>

val destAppTy      : TcGlobals -> TType -> TyconRef * TypeInst

val tcrefOfAppTy   : TcGlobals -> TType -> TyconRef

val tryTcrefOfAppTy   : TcGlobals -> TType -> ValueOption<TyconRef>

val tryDestTyparTy : TcGlobals -> TType -> ValueOption<Typar>

val tryDestFunTy : TcGlobals -> TType -> ValueOption<(TType * TType)>

val tryDestAnonRecdTy : TcGlobals -> TType -> ValueOption<AnonRecdTypeInfo * TType list>

val argsOfAppTy    : TcGlobals -> TType -> TypeInst

val mkInstForAppTy  : TcGlobals -> TType -> TyparInst

/// Try to get a TyconRef for a type without erasing type abbreviations
val tryNiceEntityRefOfTy : TType -> ValueOption<TyconRef>

val tryNiceEntityRefOfTyOption : TType -> TyconRef option

val domainOfFunTy  : TcGlobals -> TType -> TType

val rangeOfFunTy   : TcGlobals -> TType -> TType

val stripFunTy     : TcGlobals -> TType -> TType list * TType

val stripFunTyN    : TcGlobals -> int -> TType -> TType list * TType

val applyForallTy : TcGlobals -> TType -> TypeInst -> TType

val tryDestAnyTupleTy : TcGlobals -> TType -> TupInfo * TType list

val tryDestRefTupleTy : TcGlobals -> TType -> TType list

//-------------------------------------------------------------------------
// Compute actual types of union cases and fields given an instantiation 
// of the generic type parameters of the enclosing type.
//------------------------------------------------------------------------- 

val actualResultTyOfUnionCase : TypeInst -> UnionCaseRef -> TType

val actualTysOfUnionCaseFields : TyparInst -> UnionCaseRef -> TType list

val actualTysOfInstanceRecdFields    : TyparInst -> TyconRef -> TType list

val actualTyOfRecdField            : TyparInst -> RecdField -> TType

val actualTyOfRecdFieldRef : RecdFieldRef -> TypeInst -> TType

val actualTyOfRecdFieldForTycon    : Tycon -> TypeInst -> RecdField -> TType

//-------------------------------------------------------------------------
// Top types: guaranteed to be compiled to .NET methods, and must be able to 
// have user-specified argument names (for stability w.r.t. reflection)
// and user-specified argument and return attributes.
//------------------------------------------------------------------------- 

type UncurriedArgInfos = (TType * ArgReprInfo) list 

type CurriedArgInfos = UncurriedArgInfos list

type TraitWitnessInfos = TraitWitnessInfo list

val destTopForallTy : TcGlobals -> ValReprInfo -> TType -> Typars * TType 

val GetTopTauTypeInFSharpForm     : TcGlobals -> ArgReprInfo list list -> TType -> range -> CurriedArgInfos * TType

val GetTopValTypeInFSharpForm     : TcGlobals -> ValReprInfo -> TType -> range -> Typars * CurriedArgInfos * TType * ArgReprInfo

val IsCompiledAsStaticProperty    : TcGlobals -> Val -> bool

val IsCompiledAsStaticPropertyWithField : TcGlobals -> Val -> bool

val GetTopValTypeInCompiledForm   : TcGlobals -> ValReprInfo -> int -> TType -> range -> Typars * TraitWitnessInfos * CurriedArgInfos * TType option * ArgReprInfo

val GetFSharpViewOfReturnType     : TcGlobals -> TType option -> TType

val NormalizeDeclaredTyparsForEquiRecursiveInference : TcGlobals -> Typars -> Typars

//-------------------------------------------------------------------------
// Compute the return type after an application
//------------------------------------------------------------------------- 
 
val applyTys : TcGlobals -> TType -> TType list * 'T list -> TType

//-------------------------------------------------------------------------
// Compute free variables in types
//------------------------------------------------------------------------- 
 
val emptyFreeTypars : FreeTypars

val unionFreeTypars : FreeTypars -> FreeTypars -> FreeTypars

val emptyFreeTycons : FreeTycons

val unionFreeTycons : FreeTycons -> FreeTycons -> FreeTycons

val emptyFreeTyvars : FreeTyvars

val isEmptyFreeTyvars : FreeTyvars -> bool

val unionFreeTyvars : FreeTyvars -> FreeTyvars -> FreeTyvars

val emptyFreeLocals : FreeLocals

val unionFreeLocals : FreeLocals -> FreeLocals -> FreeLocals

type FreeVarOptions 

val CollectLocalsNoCaching : FreeVarOptions

val CollectTyparsNoCaching : FreeVarOptions

val CollectTyparsAndLocalsNoCaching : FreeVarOptions

val CollectTyparsAndLocals : FreeVarOptions

val CollectLocals : FreeVarOptions

val CollectTypars : FreeVarOptions

val CollectAllNoCaching : FreeVarOptions

val CollectAll : FreeVarOptions

val accFreeInTypes : FreeVarOptions -> TType list -> FreeTyvars -> FreeTyvars

val accFreeInType : FreeVarOptions -> TType -> FreeTyvars -> FreeTyvars

val accFreeInTypars : FreeVarOptions -> Typars -> FreeTyvars -> FreeTyvars

val freeInType  : FreeVarOptions -> TType      -> FreeTyvars

val freeInTypes : FreeVarOptions -> TType list -> FreeTyvars

val freeInVal   : FreeVarOptions -> Val -> FreeTyvars

// This one puts free variables in canonical left-to-right order. 
val freeInTypeLeftToRight : TcGlobals -> bool -> TType -> Typars

val freeInTypesLeftToRight : TcGlobals -> bool -> TType list -> Typars

val freeInTypesLeftToRightSkippingConstraints : TcGlobals -> TType list -> Typars

val freeInModuleTy: ModuleOrNamespaceType -> FreeTyvars

val isDimensionless : TcGlobals -> TType -> bool

//---------------------------------------------------------------------------
// TType modifications and comparisons
//---------------------------------------------------------------------------

val stripMeasuresFromTType : TcGlobals -> TType -> TType

//-------------------------------------------------------------------------
// Equivalence of types (up to substitution of type variables in the left-hand type)
//------------------------------------------------------------------------- 

[<NoEquality; NoComparison>]
type TypeEquivEnv = 
    { EquivTypars: TyparMap<TType>
      EquivTycons: TyconRefRemap }

    static member Empty : TypeEquivEnv

    member BindEquivTypars : Typars -> Typars -> TypeEquivEnv

    static member FromTyparInst : TyparInst -> TypeEquivEnv

    static member FromEquivTypars : Typars -> Typars -> TypeEquivEnv

val traitsAEquivAux           : Erasure -> TcGlobals -> TypeEquivEnv -> TraitConstraintInfo  -> TraitConstraintInfo  -> bool

val traitsAEquiv              :            TcGlobals -> TypeEquivEnv -> TraitConstraintInfo  -> TraitConstraintInfo  -> bool

val traitKeysAEquivAux        : Erasure -> TcGlobals -> TypeEquivEnv -> TraitWitnessInfo  -> TraitWitnessInfo  -> bool

val traitKeysAEquiv           :            TcGlobals -> TypeEquivEnv -> TraitWitnessInfo  -> TraitWitnessInfo  -> bool

val typarConstraintsAEquivAux : Erasure -> TcGlobals -> TypeEquivEnv -> TyparConstraint      -> TyparConstraint      -> bool

val typarConstraintsAEquiv    :            TcGlobals -> TypeEquivEnv -> TyparConstraint      -> TyparConstraint      -> bool

val typarsAEquiv              :            TcGlobals -> TypeEquivEnv -> Typars               -> Typars               -> bool

val typeAEquivAux             : Erasure -> TcGlobals -> TypeEquivEnv -> TType                  -> TType                  -> bool

val typeAEquiv                :            TcGlobals -> TypeEquivEnv -> TType                  -> TType                  -> bool

val returnTypesAEquivAux      : Erasure -> TcGlobals -> TypeEquivEnv -> TType option           -> TType option           -> bool

val returnTypesAEquiv         :            TcGlobals -> TypeEquivEnv -> TType option           -> TType option           -> bool

val tcrefAEquiv               :            TcGlobals -> TypeEquivEnv -> TyconRef             -> TyconRef             -> bool

val valLinkageAEquiv          :            TcGlobals -> TypeEquivEnv -> Val   -> Val -> bool

val anonInfoEquiv             : AnonRecdTypeInfo -> AnonRecdTypeInfo -> bool

//-------------------------------------------------------------------------
// Erasure of types wrt units-of-measure and type providers
//-------------------------------------------------------------------------

// Return true if this type is a nominal type that is an erased provided type
val isErasedType              : TcGlobals -> TType -> bool

// Return all components (units-of-measure, and types) of this type that would be erased
val getErasedTypes            : TcGlobals -> TType -> TType list

//-------------------------------------------------------------------------
// Unit operations
//------------------------------------------------------------------------- 

val MeasurePower : Measure -> int -> Measure

val ListMeasureVarOccsWithNonZeroExponents : Measure -> (Typar * Rational) list

val ListMeasureConOccsWithNonZeroExponents : TcGlobals -> bool -> Measure -> (TyconRef * Rational) list

val ProdMeasures : Measure list -> Measure

val MeasureVarExponent : Typar -> Measure -> Rational

val MeasureExprConExponent : TcGlobals -> bool -> TyconRef -> Measure -> Rational

val normalizeMeasure : TcGlobals -> Measure -> Measure


//-------------------------------------------------------------------------
// Members 
//------------------------------------------------------------------------- 

val GetTypeOfMemberInFSharpForm : TcGlobals -> ValRef -> Typars * CurriedArgInfos * TType * ArgReprInfo

val GetTypeOfMemberInMemberForm : TcGlobals -> ValRef -> Typars * TraitWitnessInfos * CurriedArgInfos * TType option * ArgReprInfo

val GetTypeOfIntrinsicMemberInCompiledForm : TcGlobals -> ValRef -> Typars * TraitWitnessInfos * CurriedArgInfos * TType option * ArgReprInfo

val GetMemberTypeInMemberForm : TcGlobals -> MemberFlags -> ValReprInfo -> int -> TType -> range -> Typars * TraitWitnessInfos * CurriedArgInfos * TType option * ArgReprInfo

/// Returns (parentTypars,memberParentTypars,memberMethodTypars,memberToParentInst,tinst)
val PartitionValTyparsForApparentEnclosingType : TcGlobals -> Val -> (Typars * Typars * Typars * TyparInst * TType list) option

/// Returns (parentTypars,memberParentTypars,memberMethodTypars,memberToParentInst,tinst)
val PartitionValTypars : TcGlobals -> Val -> (Typars * Typars * Typars * TyparInst * TType list) option

/// Returns (parentTypars,memberParentTypars,memberMethodTypars,memberToParentInst,tinst)
val PartitionValRefTypars : TcGlobals -> ValRef -> (Typars * Typars * Typars * TyparInst * TType list) option

/// Count the number of type parameters on the enclosing type
val CountEnclosingTyparsOfActualParentOfVal: Val -> int

val ReturnTypeOfPropertyVal : TcGlobals -> Val -> TType

val ArgInfosOfPropertyVal : TcGlobals -> Val -> UncurriedArgInfos 

val ArgInfosOfMember: TcGlobals -> ValRef -> CurriedArgInfos 

val GetMemberCallInfo : TcGlobals -> ValRef * ValUseFlag -> int * bool * bool * bool * bool * bool * bool * bool

//-------------------------------------------------------------------------
// Printing
//------------------------------------------------------------------------- 
 
type TyparConstraintsWithTypars = (Typar * TyparConstraint) list

module PrettyTypes =

    val NeedsPrettyTyparName : Typar -> bool

    val NewPrettyTypars : TyparInst -> Typars -> string list -> Typars * TyparInst

    val PrettyTyparNames : (Typar -> bool) -> string list -> Typars -> string list

    val PrettifyType : TcGlobals -> TType -> TType * TyparConstraintsWithTypars

    val PrettifyInstAndTyparsAndType : TcGlobals -> TyparInst * Typars * TType -> (TyparInst * Typars * TType) * TyparConstraintsWithTypars

    val PrettifyTypePair : TcGlobals -> TType * TType -> (TType * TType) * TyparConstraintsWithTypars

    val PrettifyTypes : TcGlobals -> TTypes -> TTypes * TyparConstraintsWithTypars
    
    /// same as PrettifyTypes, but allows passing the types along with a discriminant value
    /// useful to prettify many types that need to be sorted out after prettifying operation
    /// took place.
    val PrettifyDiscriminantAndTypePairs : TcGlobals -> ('Discriminant * TType) list -> ('Discriminant * TType) list * TyparConstraintsWithTypars

    val PrettifyInst : TcGlobals -> TyparInst -> TyparInst * TyparConstraintsWithTypars

    val PrettifyInstAndType : TcGlobals -> TyparInst * TType -> (TyparInst * TType) * TyparConstraintsWithTypars

    val PrettifyInstAndTypes : TcGlobals -> TyparInst * TTypes -> (TyparInst * TTypes) * TyparConstraintsWithTypars

    val PrettifyInstAndSig : TcGlobals -> TyparInst * TTypes * TType -> (TyparInst * TTypes * TType) * TyparConstraintsWithTypars

    val PrettifyCurriedTypes : TcGlobals -> TType list list -> TType list list * TyparConstraintsWithTypars

    val PrettifyCurriedSigTypes : TcGlobals -> TType list list * TType -> (TType list list * TType) * TyparConstraintsWithTypars

    val PrettifyInstAndUncurriedSig : TcGlobals -> TyparInst * UncurriedArgInfos * TType -> (TyparInst * UncurriedArgInfos * TType) * TyparConstraintsWithTypars

    val PrettifyInstAndCurriedSig : TcGlobals -> TyparInst * TTypes * CurriedArgInfos * TType -> (TyparInst * TTypes * CurriedArgInfos * TType) * TyparConstraintsWithTypars

[<NoEquality; NoComparison>]
type DisplayEnv = 
    { includeStaticParametersInTypeNames : bool
      openTopPathsSorted: Lazy<string list list> 
      openTopPathsRaw: string list list
      shortTypeNames: bool
      suppressNestedTypes: bool
      maxMembers : int option
      showObsoleteMembers: bool 
      showHiddenMembers: bool
      showTyparBinding: bool
      showImperativeTyparAnnotations: bool
      suppressInlineKeyword:bool
      suppressMutableKeyword:bool
      showMemberContainers: bool
      shortConstraints:bool
      useColonForReturnType:bool
      showAttributes: bool
      showOverrides:bool
      showConstraintTyparAnnotations:bool
      abbreviateAdditionalConstraints: bool
      showTyparDefaultConstraints: bool
      g: TcGlobals
      contextAccessibility: Accessibility
      generatedValueLayout:(Val -> layout option) }

    member SetOpenPaths: string list list -> DisplayEnv

    static member Empty: TcGlobals -> DisplayEnv

    member AddAccessibility : Accessibility -> DisplayEnv

    member AddOpenPath : string list  -> DisplayEnv

    member AddOpenModuleOrNamespace : ModuleOrNamespaceRef   -> DisplayEnv

val tagEntityRefName: xref: EntityRef -> name: string -> StructuredFormat.TaggedText

/// Return the full text for an item as we want it displayed to the user as a fully qualified entity
val fullDisplayTextOfModRef : ModuleOrNamespaceRef -> string

val fullDisplayTextOfParentOfModRef : ModuleOrNamespaceRef -> ValueOption<string>

val fullDisplayTextOfValRef   : ValRef -> string

val fullDisplayTextOfValRefAsLayout   : ValRef -> StructuredFormat.Layout

val fullDisplayTextOfTyconRef  : TyconRef -> string

val fullDisplayTextOfTyconRefAsLayout  : TyconRef -> StructuredFormat.Layout

val fullDisplayTextOfExnRef  : TyconRef -> string

val fullDisplayTextOfExnRefAsLayout  : TyconRef -> StructuredFormat.Layout

val fullDisplayTextOfUnionCaseRef  : UnionCaseRef -> string

val fullDisplayTextOfRecdFieldRef  : RecdFieldRef -> string

val ticksAndArgCountTextOfTyconRef : TyconRef -> string

/// A unique qualified name for each type definition, used to qualify the names of interface implementation methods
val qualifiedMangledNameOfTyconRef : TyconRef -> string -> string

val qualifiedInterfaceImplementationName : TcGlobals -> TType -> string -> string

val trimPathByDisplayEnv : DisplayEnv -> string list -> string

val prefixOfStaticReq : TyparStaticReq -> string

val prefixOfRigidTypar : Typar -> string

/// Utilities used in simplifying types for visual presentation
module SimplifyTypes = 

    type TypeSimplificationInfo =
        { singletons         : Typar Zset
          inplaceConstraints :  Zmap<Typar,TType>
          postfixConstraints : TyparConstraintsWithTypars }

    val typeSimplificationInfo0 : TypeSimplificationInfo

    val CollectInfo : bool -> TType list -> TyparConstraintsWithTypars -> TypeSimplificationInfo

val superOfTycon : TcGlobals -> Tycon -> TType

val abstractSlotValsOfTycons : Tycon list -> Val list

//-------------------------------------------------------------------------
// Free variables in expressions etc.
//------------------------------------------------------------------------- 

val emptyFreeVars : FreeVars

val unionFreeVars : FreeVars -> FreeVars -> FreeVars

val accFreeInTargets      : FreeVarOptions -> DecisionTreeTarget array -> FreeVars -> FreeVars

val accFreeInExprs        : FreeVarOptions -> Exprs -> FreeVars -> FreeVars

val accFreeInSwitchCases : FreeVarOptions -> DecisionTreeCase list -> DecisionTree option -> FreeVars -> FreeVars

val accFreeInDecisionTree        : FreeVarOptions -> DecisionTree -> FreeVars -> FreeVars

/// Get the free variables in a module definition.
val freeInModuleOrNamespace : FreeVarOptions -> ModuleOrNamespaceExpr -> FreeVars

/// Get the free variables in an expression.
val freeInExpr  : FreeVarOptions -> Expr  -> FreeVars

/// Get the free variables in the right hand side of a binding.
val freeInBindingRhs   : FreeVarOptions -> Binding  -> FreeVars

/// Check if a set of free type variables are all public
val freeTyvarsAllPublic  : FreeTyvars -> bool

/// Check if a set of free variables are all public
val freeVarsAllPublic     : FreeVars -> bool

/// Get the mark/range/position information from an expression
type Expr with 
    member Range : range

/// Compute the type of an expression from the expression itself
val tyOfExpr : TcGlobals -> Expr -> TType 

/// A flag to govern whether arity inference should be type-directed or syntax-directed when 
/// inferring an arity from a lambda expression.
[<RequireQualifiedAccess>]
type AllowTypeDirectedDetupling = 
    | Yes 
    | No

/// Given a (curried) lambda expression, pull off its arguments
val stripTopLambda : Expr * TType -> Typars * Val list list * Expr * TType

/// Given a lambda expression, extract the ValReprInfo for its arguments and other details
val InferArityOfExpr : TcGlobals -> AllowTypeDirectedDetupling -> TType -> Attribs list list -> Attribs -> Expr -> ValReprInfo

/// Given a lambda binding, extract the ValReprInfo for its arguments and other details
val InferArityOfExprBinding : TcGlobals -> AllowTypeDirectedDetupling -> Val -> Expr -> ValReprInfo

/// Mutate a value to indicate it should be considered a local rather than a module-bound definition
// REVIEW: this mutation should not be needed 
val setValHasNoArity : Val -> Val

/// Indicate what should happen to value definitions when copying expressions
type ValCopyFlag = 
    | CloneAll
    | CloneAllAndMarkExprValsAsCompilerGenerated

    /// OnlyCloneExprVals is a nasty setting to reuse the cloning logic in a mode where all 
    /// Tycon and "module/member" Val objects keep their identity, but the Val objects for all Expr bindings
    /// are cloned. This is used to 'fixup' the TAST created by tlr.fs 
    ///
    /// This is a fragile mode of use. It's not really clear why TLR needs to create a "bad" expression tree that
    /// reuses Val objects as multiple value bindings, and its been the cause of several subtle bugs.
    | OnlyCloneExprVals

/// Remap a reference to a type definition using the given remapping substitution
val remapTyconRef : TyconRefRemap -> TyconRef -> TyconRef

/// Remap a reference to a union case using the given remapping substitution
val remapUnionCaseRef : TyconRefRemap -> UnionCaseRef -> UnionCaseRef

/// Remap a reference to a record field using the given remapping substitution
val remapRecdFieldRef : TyconRefRemap -> RecdFieldRef -> RecdFieldRef

/// Remap a reference to a value using the given remapping substitution
val remapValRef : Remap -> ValRef -> ValRef

/// Remap an expression using the given remapping substitution
val remapExpr : TcGlobals -> ValCopyFlag -> Remap -> Expr -> Expr

/// Remap an attribute using the given remapping substitution
val remapAttrib : TcGlobals -> Remap -> Attrib -> Attrib

/// Remap a (possible generic) type using the given remapping substitution
val remapPossibleForallTy : TcGlobals -> Remap -> TType -> TType

/// Copy an entire module or namespace type using the given copying flags
val copyModuleOrNamespaceType : TcGlobals -> ValCopyFlag -> ModuleOrNamespaceType -> ModuleOrNamespaceType

/// Copy an entire expression using the given copying flags
val copyExpr : TcGlobals -> ValCopyFlag -> Expr -> Expr

/// Copy an entire implementation file using the given copying flags
val copyImplFile : TcGlobals -> ValCopyFlag -> TypedImplFile -> TypedImplFile

/// Copy a method slot signature, including new generic type parameters if the slot signature represents a generic method
val copySlotSig : SlotSig -> SlotSig

/// Instantiate the generic type parameters in a method slot signature, building a new one
val instSlotSig : TyparInst -> SlotSig -> SlotSig

/// Instantiate the generic type parameters in an expression, building a new one
val instExpr : TcGlobals -> TyparInst -> Expr -> Expr

/// The remapping that corresponds to a module meeting its signature
/// and also report the set of tycons, tycon representations and values hidden in the process.
type SignatureRepackageInfo = 
    { /// The list of corresponding values
      RepackagedVals: (ValRef * ValRef) list

      /// The list of corresponding modules, namespaces and type definitions
      RepackagedEntities: (TyconRef * TyconRef) list  }

    /// The empty table
    static member Empty : SignatureRepackageInfo
      
/// A set of tables summarizing the items hidden by a signature
type SignatureHidingInfo = 
    { HiddenTycons: Zset<Tycon>
      HiddenTyconReprs: Zset<Tycon>  
      HiddenVals: Zset<Val>
      HiddenRecdFields: Zset<RecdFieldRef>
      HiddenUnionCases: Zset<UnionCaseRef> }

    /// The empty table representing no hiding
    static member Empty : SignatureHidingInfo

/// Compute the remapping information implied by a signature being inferred for a particular implementation
val ComputeRemappingFromImplementationToSignature : TcGlobals -> ModuleOrNamespaceExpr -> ModuleOrNamespaceType -> SignatureRepackageInfo * SignatureHidingInfo

/// Compute the remapping information implied by an explicit signature being given for an inferred signature
val ComputeRemappingFromInferredSignatureToExplicitSignature : TcGlobals -> ModuleOrNamespaceType -> ModuleOrNamespaceType -> SignatureRepackageInfo * SignatureHidingInfo

/// Compute the hiding information that corresponds to the hiding applied at an assembly boundary
val ComputeHidingInfoAtAssemblyBoundary : ModuleOrNamespaceType -> SignatureHidingInfo -> SignatureHidingInfo

val mkRepackageRemapping : SignatureRepackageInfo -> Remap 

/// Wrap one module or namespace implementation in a 'namespace N' outer wrapper
val wrapModuleOrNamespaceExprInNamespace : Ident -> CompilationPath -> ModuleOrNamespaceExpr -> ModuleOrNamespaceExpr

/// Wrap one module or namespace definition in a 'namespace N' outer wrapper
val wrapModuleOrNamespaceTypeInNamespace : Ident -> CompilationPath -> ModuleOrNamespaceType -> ModuleOrNamespaceType * ModuleOrNamespace  

/// Wrap one module or namespace definition in a 'module M = ..' outer wrapper
val wrapModuleOrNamespaceType : Ident -> CompilationPath -> ModuleOrNamespaceType -> ModuleOrNamespace

/// Given an implementation, fetch its recorded signature
val SigTypeOfImplFile : TypedImplFile -> ModuleOrNamespaceType

/// Given a namespace, module or type definition, try to produce a reference to that entity.
val tryRescopeEntity : CcuThunk -> Entity -> ValueOption<EntityRef>

/// Given a value definition, try to produce a reference to that value. Fails for local values.
val tryRescopeVal    : CcuThunk -> Remap -> Val -> ValueOption<ValRef>

/// Make the substitution (remapping) table for viewing a module or namespace 'from the outside'
///
/// Given the top-most signatures constrains the public compilation units
/// of an assembly, compute a remapping that converts local references to non-local references.
/// This remapping must be applied to all pickled expressions and types 
/// exported from the assembly.
val MakeExportRemapping : CcuThunk -> ModuleOrNamespace -> Remap

/// Make a remapping table for viewing a module or namespace 'from the outside'
val ApplyExportRemappingToEntity :  TcGlobals -> Remap -> ModuleOrNamespace -> ModuleOrNamespace 

/// Determine if a type definition is hidden by a signature
val IsHiddenTycon: (Remap * SignatureHidingInfo) list -> Tycon -> bool

/// Determine if the representation of a type definition is hidden by a signature
val IsHiddenTyconRepr: (Remap * SignatureHidingInfo) list -> Tycon -> bool

/// Determine if a member, function or value is hidden by a signature
val IsHiddenVal: (Remap * SignatureHidingInfo) list -> Val -> bool

/// Determine if a record field is hidden by a signature
val IsHiddenRecdField: (Remap * SignatureHidingInfo) list -> RecdFieldRef -> bool

/// Adjust marks in expressions, replacing all marks by the given mark.
/// Used when inlining.
val remarkExpr : range -> Expr -> Expr
 
/// Build the application of a (possibly generic, possibly curried) function value to a set of type and expression arguments
val primMkApp : (Expr * TType) -> TypeInst -> Exprs -> range -> Expr

/// Build the application of a (possibly generic, possibly curried) function value to a set of type and expression arguments.
/// Reduce the application via let-bindings if the function value is a lambda expression.
val mkApps : TcGlobals -> (Expr * TType) * TType list list * Exprs * range -> Expr

/// Build the application of a generic construct to a set of type arguments.
/// Reduce the application via substitution if the function value is a typed lambda expression.
val mkTyAppExpr : range -> Expr * TType -> TType list -> Expr

/// Build an expression to mutate a local
///   localv <- e      
val mkValSet   : range -> ValRef -> Expr -> Expr

/// Build an expression to mutate the contents of a local pointer
///  *localv_ptr = e   
val mkAddrSet  : range -> ValRef -> Expr -> Expr

/// Build an expression to dereference a local pointer
/// *localv_ptr        
val mkAddrGet  : range -> ValRef -> Expr

/// Build an expression to take the address of a local 
/// &localv           
val mkValAddr  : range -> readonly: bool -> ValRef -> Expr

/// Build an expression representing the read of an instance class or record field.
/// First take the address of the record expression if it is a struct.
val mkRecdFieldGet : TcGlobals -> Expr * RecdFieldRef * TypeInst * range -> Expr

///  Accumulate the targets actually used in a decision graph (for reporting warnings)
val accTargetsOfDecisionTree : DecisionTree -> int list -> int list

/// Make a 'match' expression applying some peep-hole optimizations along the way, e.g to 
/// pre-decide the branch taken at compile-time.
val mkAndSimplifyMatch : DebugPointForBinding  -> range -> range -> TType -> DecisionTree -> DecisionTreeTarget list -> Expr

/// Make a 'match' expression without applying any peep-hole optimizations.
val primMkMatch : DebugPointForBinding * range * DecisionTree * DecisionTreeTarget array * range * TType -> Expr

///  Work out what things on the right-han-side of a 'let rec' recursive binding need to be fixed up
val IterateRecursiveFixups : 
   TcGlobals -> Val option  -> 
   (Val option -> Expr -> (Expr -> Expr) -> Expr -> unit) -> 
   Expr * (Expr -> Expr) -> Expr -> unit

/// Given a lambda expression taking multiple variables, build a corresponding lambda taking a tuple
val MultiLambdaToTupledLambda : TcGlobals -> Val list -> Expr -> Val * Expr

/// Given a lambda expression, adjust it to have be one or two lambda expressions (fun a -> (fun b -> ...)) 
/// where the first has the given arity.
val AdjustArityOfLambdaBody : TcGlobals -> int -> Val list -> Expr -> Val list * Expr

/// Make an application expression, doing beta reduction by introducing let-bindings
val MakeApplicationAndBetaReduce : TcGlobals -> Expr * TType * TypeInst list * Exprs * range -> Expr

/// Combine two static-resolution requirements on a type parameter
val JoinTyparStaticReq : TyparStaticReq -> TyparStaticReq -> TyparStaticReq

/// Layout for internal compiler debugging purposes
module DebugPrint =

    /// A global flag indicating whether debug output should include ranges
    val layoutRanges : bool ref

    /// Convert a type to a string for debugging purposes
    val showType : TType -> string

    /// Convert an expression to a string for debugging purposes
    val showExpr : TcGlobals -> Expr -> string

    /// Debug layout for a reference to a value
    val valRefL : ValRef -> layout

    /// Debug layout for a reference to a union case
    val unionCaseRefL : UnionCaseRef -> layout

    /// Debug layout for an value definition at its binding site
    val valAtBindL : TcGlobals -> Val -> layout

    /// Debug layout for an integer
    val intL : int -> layout

    /// Debug layout for a value definition
    val valL : Val -> layout

    /// Debug layout for a type parameter definition
    val typarDeclL : Typar -> layout

    /// Debug layout for a trait constraint
    val traitL : TraitConstraintInfo -> layout

    /// Debug layout for a type parameter
    val typarL : Typar -> layout

    /// Debug layout for a set of type parameters
    val typarsL : Typars -> layout

    /// Debug layout for a type
    val typeL : TType -> layout

    /// Debug layout for a method slot signature
    val slotSigL : SlotSig -> layout

    /// Debug layout for the type signature of a module or namespace definition
    val entityTypeL : TcGlobals -> ModuleOrNamespaceType -> layout

    /// Debug layout for a module or namespace definition
    val entityL : TcGlobals -> ModuleOrNamespace -> layout

    /// Debug layout for the type of a value
    val typeOfValL : Val -> layout

    /// Debug layout for a binding of an expression to a value
    val bindingL : TcGlobals -> Binding -> layout

    /// Debug layout for an expression
    val exprL : TcGlobals -> Expr -> layout

    /// Debug layout for a type definition
    val tyconL : TcGlobals -> Tycon -> layout

    /// Debug layout for a decision tree
    val decisionTreeL : TcGlobals -> DecisionTree -> layout

    /// Debug layout for an implementation file
    val implFileL : TcGlobals -> TypedImplFile -> layout

    /// Debug layout for a list of implementation files
    val implFilesL : TcGlobals -> TypedImplFile list -> layout

    /// Debug layout for class and record fields
    val recdFieldRefL : RecdFieldRef -> layout

/// A set of function parameters (visitor) for folding over expressions
type ExprFolder<'State> =
    { exprIntercept            : (* recurseF *) ('State -> Expr -> 'State) -> (* noInterceptF *) ('State -> Expr -> 'State) -> 'State -> Expr -> 'State
      valBindingSiteIntercept  : 'State -> bool * Val -> 'State
      nonRecBindingsIntercept  : 'State -> Binding -> 'State         
      recBindingsIntercept     : 'State -> Bindings -> 'State         
      dtreeIntercept           : 'State -> DecisionTree -> 'State
      targetIntercept          : ('State -> Expr -> 'State) -> 'State -> DecisionTreeTarget -> 'State option
      tmethodIntercept         : ('State -> Expr -> 'State) -> 'State -> ObjExprMethod -> 'State option}

/// The empty set of actions for folding over expressions
val ExprFolder0 : ExprFolder<'State>

/// Fold over all the expressions in an implementation file
val FoldImplFile: ExprFolder<'State> -> ('State -> TypedImplFile -> 'State) 

/// Fold over all the expressions in an expression
val FoldExpr : ExprFolder<'State> -> ('State -> Expr -> 'State) 

#if DEBUG
/// Extract some statistics from an expression
val ExprStats : Expr -> string
#endif

/// Build a nativeptr type
val mkNativePtrTy  : TcGlobals -> TType -> TType

/// Build a 'voidptr' type
val mkVoidPtrTy  : TcGlobals -> TType

/// Build a single-dimensional array type
val mkArrayType      : TcGlobals -> TType -> TType

/// Determine if a type is an option type
val isOptionTy     : TcGlobals -> TType -> bool

/// Take apart an option type
val destOptionTy   : TcGlobals -> TType -> TType

/// Try to take apart an option type
val tryDestOptionTy : TcGlobals -> TType -> ValueOption<TType>

/// Determine is a type is a System.Nullable type
val isNullableTy : TcGlobals -> TType -> bool

/// Try to take apart a System.Nullable type
val tryDestNullableTy: TcGlobals -> TType -> ValueOption<TType>

/// Take apart a System.Nullable type
val destNullableTy: TcGlobals -> TType -> TType

/// Determine if a type is a System.Linq.Expression type
val isLinqExpressionTy     : TcGlobals -> TType -> bool

/// Take apart a System.Linq.Expression type
val destLinqExpressionTy   : TcGlobals -> TType -> TType

/// Try to take apart a System.Linq.Expression type
val tryDestLinqExpressionTy : TcGlobals -> TType -> TType option

/// Determine if a type is an IDelegateEvent type
val isIDelegateEventType   : TcGlobals -> TType -> bool

/// Take apart an IDelegateEvent type
val destIDelegateEventType : TcGlobals -> TType -> TType 

/// Build an IEvent type
val mkIEventType   : TcGlobals -> TType -> TType -> TType

/// Build an IObservable type
val mkIObservableType   : TcGlobals -> TType -> TType

/// Build an IObserver type
val mkIObserverType   : TcGlobals -> TType -> TType

/// Build an Lazy type
val mkLazyTy : TcGlobals -> TType -> TType

/// Build an PrintFormat type
val mkPrintfFormatTy : TcGlobals -> TType -> TType -> TType -> TType -> TType -> TType

//-------------------------------------------------------------------------
// Classify types
//------------------------------------------------------------------------- 

/// Represents metadata extracted from a nominal type
type TypeDefMetadata = 
     | ILTypeMetadata of TILObjectReprData
     | FSharpOrArrayOrByrefOrTupleOrExnTypeMetadata 
#if !NO_EXTENSIONTYPING
     | ProvidedTypeMetadata of  TProvidedTypeInfo
#endif

/// Extract metadata from a type definition
val metadataOfTycon : Tycon -> TypeDefMetadata

/// Extract metadata from a type
val metadataOfTy : TcGlobals -> TType -> TypeDefMetadata

/// Determine if a type is the System.String type
val isStringTy : TcGlobals -> TType -> bool

/// Determine if a type is an F# list type
val isListTy : TcGlobals -> TType -> bool

/// Determine if a type is a nominal .NET type
val isILAppTy : TcGlobals -> TType -> bool

/// Determine if a type is any kind of array type
val isArrayTy : TcGlobals -> TType -> bool

/// Determine if a type is a single-dimensional array type
val isArray1DTy : TcGlobals -> TType -> bool

/// Get the element type of an array type
val destArrayTy : TcGlobals -> TType -> TType

/// Get the element type of an F# list type
val destListTy : TcGlobals -> TType -> TType

/// Build an array type of the given rank
val mkArrayTy : TcGlobals -> int -> TType -> range -> TType

/// Check if a type definition is one of the artificial type definitions used for array types of different ranks 
val isArrayTyconRef : TcGlobals -> TyconRef -> bool

/// Determine the rank of one of the artificial type definitions used for array types
val rankOfArrayTyconRef : TcGlobals -> TyconRef -> int

/// Determine if a type is the F# unit type
val isUnitTy : TcGlobals -> TType -> bool

/// Determine if a type is the System.Object type
val isObjTy : TcGlobals -> TType -> bool

/// Determine if a type is the System.Void type
val isVoidTy : TcGlobals -> TType -> bool

/// Get the element type of an array type
val destArrayTy : TcGlobals -> TType -> TType

/// Get the rank of an array type
val rankOfArrayTy : TcGlobals -> TType -> int

/// Determine if a reference to a type definition is an interface type
val isInterfaceTyconRef : TyconRef -> bool

/// Determine if a type is a delegate type
val isDelegateTy : TcGlobals -> TType -> bool

/// Determine if a type is an interface type
val isInterfaceTy : TcGlobals -> TType -> bool

/// Determine if a type is a FSharpRef type
val isRefTy : TcGlobals -> TType -> bool

/// Determine if a type is a sealed type
val isSealedTy : TcGlobals -> TType -> bool

/// Determine if a type is a ComInterop type
val isComInteropTy : TcGlobals -> TType -> bool

/// Determine the underlying type of an enum type (normally int32)
val underlyingTypeOfEnumTy : TcGlobals -> TType -> TType

/// If the input type is an enum type, then convert to its underlying type, otherwise return the input type
val normalizeEnumTy : TcGlobals -> TType -> TType

/// Determine if a type is a struct type
val isStructTy                   : TcGlobals -> TType -> bool

/// Determine if a type is a variable type with the ': struct' constraint.
///
/// Note, isStructTy does not include type parameters with the ': struct' constraint
/// This predicate is used to detect those type parameters.
val isNonNullableStructTyparTy : TcGlobals -> TType -> bool

/// Determine if a type is a variable type with the ': not struct' constraint.
///
/// Note, isRefTy does not include type parameters with the ': not struct' constraint
/// This predicate is used to detect those type parameters.
val isReferenceTyparTy : TcGlobals -> TType -> bool

/// Determine if a type is an unmanaged type
val isUnmanagedTy                : TcGlobals -> TType -> bool

/// Determine if a type is a class type
val isClassTy                    : TcGlobals -> TType -> bool

/// Determine if a type is an enum type
val isEnumTy                     : TcGlobals -> TType -> bool

/// Determine if a type is a struct, record or union type
val isStructRecordOrUnionTyconTy : TcGlobals -> TType -> bool

/// For "type Class as self", 'self' is fixed up after initialization. To support this,
/// it is converted behind the scenes to a ref. This function strips off the ref and
/// returns the underlying type.
val StripSelfRefCell : TcGlobals * ValBaseOrThisInfo * TType -> TType

/// An active pattern to determine if a type is a nominal type, possibly instantiated
val (|AppTy|_|)   : TcGlobals -> TType -> (TyconRef * TType list) option

/// An active pattern to match System.Nullable types
val (|NullableTy|_|)   : TcGlobals -> TType -> TType option

/// An active pattern to transform System.Nullable types to their input, otherwise leave the input unchanged
val (|StripNullableTy|)   : TcGlobals -> TType -> TType 

/// Matches any byref type, yielding the target type
val (|ByrefTy|_|)   : TcGlobals -> TType -> TType option

//-------------------------------------------------------------------------
// Special semantic constraints
//------------------------------------------------------------------------- 

val IsUnionTypeWithNullAsTrueValue: TcGlobals -> Tycon -> bool

val TyconHasUseNullAsTrueValueAttribute : TcGlobals -> Tycon -> bool

val CanHaveUseNullAsTrueValueAttribute : TcGlobals -> Tycon -> bool

val MemberIsCompiledAsInstance : TcGlobals -> TyconRef -> bool -> ValMemberInfo -> Attribs -> bool

val ValSpecIsCompiledAsInstance : TcGlobals -> Val -> bool

val ValRefIsCompiledAsInstanceMember : TcGlobals -> ValRef -> bool

val ModuleNameIsMangled : TcGlobals -> Attribs -> bool

val CompileAsEvent : TcGlobals -> Attribs -> bool

val TypeNullIsExtraValue : TcGlobals -> range -> TType -> bool

val TypeNullIsTrueValue : TcGlobals -> TType -> bool

val TypeNullNotLiked : TcGlobals -> range -> TType -> bool

val TypeNullNever : TcGlobals -> TType -> bool

val TypeSatisfiesNullConstraint : TcGlobals -> range -> TType -> bool

val TypeHasDefaultValue : TcGlobals -> range -> TType -> bool

val isAbstractTycon : Tycon -> bool

val isUnionCaseRefDefinitelyMutable : UnionCaseRef -> bool

val isRecdOrUnionOrStructTyconRefDefinitelyMutable : TyconRef -> bool

val isExnDefinitelyMutable : TyconRef -> bool 

val isUnionCaseFieldMutable : TcGlobals -> UnionCaseRef -> int -> bool

val isExnFieldMutable : TyconRef -> int -> bool

val isRecdOrStructTyconRefReadOnly: TcGlobals -> range -> TyconRef -> bool

val isRecdOrStructTyconRefAssumedImmutable: TcGlobals -> TyconRef -> bool

val isRecdOrStructTyReadOnly: TcGlobals -> range -> TType -> bool

val useGenuineField : Tycon -> RecdField -> bool 

val ComputeFieldName : Tycon -> RecdField -> string

//-------------------------------------------------------------------------
// Destruct slotsigs etc.
//------------------------------------------------------------------------- 

val slotSigHasVoidReturnTy     : SlotSig -> bool

val actualReturnTyOfSlotSig    : TypeInst -> TypeInst -> SlotSig -> TType option

val returnTyOfMethod : TcGlobals -> ObjExprMethod -> TType option

//-------------------------------------------------------------------------
// Primitives associated with initialization graphs
//------------------------------------------------------------------------- 

val mkRefCell              : TcGlobals -> range -> TType -> Expr -> Expr

val mkRefCellGet          : TcGlobals -> range -> TType -> Expr -> Expr

val mkRefCellSet          : TcGlobals -> range -> TType -> Expr -> Expr -> Expr

val mkLazyDelayed         : TcGlobals -> range -> TType -> Expr -> Expr

val mkLazyForce           : TcGlobals -> range -> TType -> Expr -> Expr

val mkRefCellContentsRef : TcGlobals -> RecdFieldRef

/// Check if a type is an FSharpRef type 
val isRefCellTy   : TcGlobals -> TType -> bool

/// Get the element type of an FSharpRef type 
val destRefCellTy : TcGlobals -> TType -> TType

/// Create the FSharpRef type for a given element type
val mkRefCellTy   : TcGlobals -> TType -> TType

/// Create the IEnumerable (seq) type for a given element type
val mkSeqTy          : TcGlobals -> TType -> TType

/// Create the IEnumerator type for a given element type
val mkIEnumeratorTy  : TcGlobals -> TType -> TType

/// Create the list type for a given element type
val mkListTy         : TcGlobals -> TType -> TType

/// Create the option type for a given element type
val mkOptionTy       : TcGlobals -> TType -> TType

/// Create the Nullable type for a given element type
val mkNullableTy: TcGlobals -> TType -> TType

/// Create the union case 'None' for an option type
val mkNoneCase  : TcGlobals -> UnionCaseRef

/// Create the union case 'Some(expr)' for an option type
val mkSomeCase: TcGlobals -> UnionCaseRef

/// Create the expression '[]' for a list type
val mkNil  : TcGlobals -> range -> TType -> Expr

/// Create the expression 'headExpr :: tailExpr'
val mkCons : TcGlobals -> TType -> Expr -> Expr -> Expr

/// Create the expression 'Some(expr)'
val mkSome : TcGlobals -> TType -> Expr -> range -> Expr

/// Create the expression 'None' for an option-type
val mkNone: TcGlobals -> TType -> range -> Expr

/// Create the expression 'expr.Value' for an option-typed expression
val mkOptionGetValueUnprovenViaAddr: TcGlobals -> Expr -> TType -> range -> Expr

val mkOptionToNullable : TcGlobals -> range -> TType -> Expr -> Expr

val mkOptionDefaultValue: TcGlobals -> range -> TType -> Expr -> Expr -> Expr

//-------------------------------------------------------------------------
// Make a few more expressions
//------------------------------------------------------------------------- 

val mkSequential  : DebugPointAtSequential -> range -> Expr -> Expr -> Expr

val mkCompGenSequential  : range -> Expr -> Expr -> Expr

val mkSequentials : DebugPointAtSequential -> TcGlobals -> range -> Exprs -> Expr   

val mkRecordExpr : TcGlobals -> RecordConstructionInfo * TyconRef * TypeInst * RecdFieldRef list * Exprs * range -> Expr

val mkUnbox : TType -> Expr -> range -> Expr

val mkBox : TType -> Expr -> range -> Expr

val mkIsInst : TType -> Expr -> range -> Expr

val mkNull : range -> TType -> Expr

val mkNullTest : TcGlobals -> range -> Expr -> Expr -> Expr -> Expr

val mkNonNullTest : TcGlobals -> range -> Expr -> Expr

val mkIsInstConditional : TcGlobals -> range -> TType -> Expr -> Val -> Expr -> Expr -> Expr

val mkThrow   : range -> TType -> Expr -> Expr

val mkGetArg0 : range -> TType -> Expr

val mkDefault : range * TType -> Expr

val isThrow : Expr -> bool

val mkString    : TcGlobals -> range -> string -> Expr

val mkBool      : TcGlobals -> range -> bool -> Expr

val mkByte      : TcGlobals -> range -> byte -> Expr

val mkUInt16    : TcGlobals -> range -> uint16 -> Expr

val mkTrue      : TcGlobals -> range -> Expr

val mkFalse     : TcGlobals -> range -> Expr

val mkUnit      : TcGlobals -> range -> Expr

val mkInt32     : TcGlobals -> range -> int32 -> Expr

val mkInt       : TcGlobals -> range -> int -> Expr

val mkZero      : TcGlobals -> range -> Expr

val mkOne       : TcGlobals -> range -> Expr

val mkTwo       : TcGlobals -> range -> Expr

val mkMinusOne : TcGlobals -> range -> Expr

val destInt32 : Expr -> int32 option

//-------------------------------------------------------------------------
// Primitives associated with quotations
//------------------------------------------------------------------------- 
 
val isQuotedExprTy : TcGlobals -> TType -> bool

val destQuotedExprTy : TcGlobals -> TType -> TType

val mkQuotedExprTy : TcGlobals -> TType -> TType

val mkRawQuotedExprTy : TcGlobals -> TType

//-------------------------------------------------------------------------
// Primitives associated with IL code gen
//------------------------------------------------------------------------- 

val mspec_Type_GetTypeFromHandle : TcGlobals ->  ILMethodSpec

val fspec_Missing_Value : TcGlobals ->  ILFieldSpec

val mkInitializeArrayMethSpec: TcGlobals -> ILMethodSpec 

val mkByteArrayTy : TcGlobals -> TType

val mkInvalidCastExnNewobj: TcGlobals -> ILInstr


//-------------------------------------------------------------------------
// Construct calls to some intrinsic functions
//------------------------------------------------------------------------- 

val mkCallNewFormat: TcGlobals -> range -> TType -> TType -> TType -> TType -> TType -> formatStringExpr: Expr -> Expr

val mkCallUnbox       : TcGlobals -> range -> TType -> Expr -> Expr

val mkCallGetGenericComparer : TcGlobals -> range -> Expr

val mkCallGetGenericEREqualityComparer : TcGlobals -> range -> Expr

val mkCallGetGenericPEREqualityComparer : TcGlobals -> range -> Expr

val mkCallUnboxFast  : TcGlobals -> range -> TType -> Expr -> Expr

val canUseUnboxFast  : TcGlobals -> range -> TType -> bool

val mkCallDispose     : TcGlobals -> range -> TType -> Expr -> Expr

val mkCallSeq         : TcGlobals -> range -> TType -> Expr -> Expr

val mkCallTypeTest      : TcGlobals -> range -> TType -> Expr -> Expr

val canUseTypeTestFast : TcGlobals -> TType -> bool

val mkCallTypeOf      : TcGlobals -> range -> TType -> Expr

val mkCallTypeDefOf   : TcGlobals -> range -> TType -> Expr 

val mkCallCreateInstance     : TcGlobals -> range -> TType -> Expr

val mkCallCreateEvent        : TcGlobals -> range -> TType -> TType -> Expr -> Expr -> Expr -> Expr

val mkCallArrayLength        : TcGlobals -> range -> TType -> Expr -> Expr

val mkCallArrayGet           : TcGlobals -> range -> TType -> Expr -> Expr -> Expr

val mkCallArray2DGet         : TcGlobals -> range -> TType -> Expr -> Expr -> Expr -> Expr 

val mkCallArray3DGet         : TcGlobals -> range -> TType -> Expr -> Expr -> Expr -> Expr -> Expr

val mkCallArray4DGet         : TcGlobals -> range -> TType -> Expr -> Expr -> Expr -> Expr -> Expr -> Expr

val mkCallArraySet           : TcGlobals -> range -> TType -> Expr -> Expr -> Expr -> Expr

val mkCallArray2DSet         : TcGlobals -> range -> TType -> Expr -> Expr -> Expr -> Expr -> Expr

val mkCallArray3DSet         : TcGlobals -> range -> TType -> Expr -> Expr -> Expr -> Expr -> Expr -> Expr

val mkCallArray4DSet         : TcGlobals -> range -> TType -> Expr -> Expr -> Expr -> Expr -> Expr -> Expr -> Expr

val mkCallHash               : TcGlobals -> range -> TType -> Expr -> Expr

val mkCallBox                : TcGlobals -> range -> TType -> Expr -> Expr

val mkCallIsNull             : TcGlobals -> range -> TType -> Expr -> Expr

val mkCallIsNotNull          : TcGlobals -> range -> TType -> Expr -> Expr

val mkCallRaise              : TcGlobals -> range -> TType -> Expr -> Expr

val mkCallGenericComparisonWithComparerOuter : TcGlobals -> range -> TType -> Expr -> Expr -> Expr -> Expr

val mkCallGenericEqualityEROuter             : TcGlobals -> range -> TType -> Expr -> Expr -> Expr

val mkCallGenericEqualityWithComparerOuter   : TcGlobals -> range -> TType -> Expr -> Expr -> Expr -> Expr

val mkCallGenericHashWithComparerOuter       : TcGlobals -> range -> TType -> Expr -> Expr -> Expr

val mkCallEqualsOperator                     : TcGlobals -> range -> TType -> Expr -> Expr -> Expr

val mkCallNotEqualsOperator                  : TcGlobals -> range -> TType -> Expr -> Expr -> Expr

val mkCallLessThanOperator                   : TcGlobals -> range -> TType -> Expr -> Expr -> Expr

val mkCallLessThanOrEqualsOperator           : TcGlobals -> range -> TType -> Expr -> Expr -> Expr

val mkCallGreaterThanOperator                : TcGlobals -> range -> TType -> Expr -> Expr -> Expr

val mkCallGreaterThanOrEqualsOperator        : TcGlobals -> range -> TType -> Expr -> Expr -> Expr

val mkCallAdditionOperator                   : TcGlobals -> range -> TType -> Expr -> Expr -> Expr

val mkCallSubtractionOperator                : TcGlobals -> range -> TType -> Expr -> Expr -> Expr

val mkCallMultiplyOperator                   : TcGlobals -> range -> TType -> Expr -> Expr -> Expr

val mkCallDivisionOperator                   : TcGlobals -> range -> TType -> Expr -> Expr -> Expr

val mkCallModulusOperator                    : TcGlobals -> range -> TType -> Expr -> Expr -> Expr

val mkCallDefaultOf                          : TcGlobals -> range -> TType -> Expr

val mkCallBitwiseAndOperator                 : TcGlobals -> range -> TType -> Expr -> Expr -> Expr

val mkCallBitwiseOrOperator                  : TcGlobals -> range -> TType -> Expr -> Expr -> Expr

val mkCallBitwiseXorOperator                 : TcGlobals -> range -> TType -> Expr -> Expr -> Expr

val mkCallShiftLeftOperator                  : TcGlobals -> range -> TType -> Expr -> Expr -> Expr

val mkCallShiftRightOperator                 : TcGlobals -> range -> TType -> Expr -> Expr -> Expr

val mkCallUnaryNegOperator                   : TcGlobals -> range -> TType -> Expr -> Expr

val mkCallUnaryNotOperator                   : TcGlobals -> range -> TType -> Expr -> Expr

val mkCallAdditionChecked                    : TcGlobals -> range -> TType -> Expr -> Expr -> Expr

val mkCallSubtractionChecked                 : TcGlobals -> range -> TType -> Expr -> Expr -> Expr

val mkCallMultiplyChecked                    : TcGlobals -> range -> TType -> Expr -> Expr -> Expr

val mkCallUnaryNegChecked                    : TcGlobals -> range -> TType -> Expr -> Expr

val mkCallToByteChecked                      : TcGlobals -> range -> TType -> Expr -> Expr

val mkCallToSByteChecked                     : TcGlobals -> range -> TType -> Expr -> Expr

val mkCallToInt16Checked                     : TcGlobals -> range -> TType -> Expr -> Expr

val mkCallToUInt16Checked                    : TcGlobals -> range -> TType -> Expr -> Expr

val mkCallToIntChecked                       : TcGlobals -> range -> TType -> Expr -> Expr

val mkCallToInt32Checked                     : TcGlobals -> range -> TType -> Expr -> Expr

val mkCallToUInt32Checked                    : TcGlobals -> range -> TType -> Expr -> Expr

val mkCallToInt64Checked                     : TcGlobals -> range -> TType -> Expr -> Expr

val mkCallToUInt64Checked                    : TcGlobals -> range -> TType -> Expr -> Expr

val mkCallToIntPtrChecked                    : TcGlobals -> range -> TType -> Expr -> Expr

val mkCallToUIntPtrChecked                   : TcGlobals -> range -> TType -> Expr -> Expr

val mkCallToByteOperator                     : TcGlobals -> range -> TType -> Expr -> Expr

val mkCallToSByteOperator                    : TcGlobals -> range -> TType -> Expr -> Expr

val mkCallToInt16Operator                    : TcGlobals -> range -> TType -> Expr -> Expr

val mkCallToUInt16Operator                   : TcGlobals -> range -> TType -> Expr -> Expr

val mkCallToIntOperator                      : TcGlobals -> range -> TType -> Expr -> Expr

val mkCallToInt32Operator                    : TcGlobals -> range -> TType -> Expr -> Expr

val mkCallToUInt32Operator                   : TcGlobals -> range -> TType -> Expr -> Expr

val mkCallToInt64Operator                    : TcGlobals -> range -> TType -> Expr -> Expr

val mkCallToUInt64Operator                   : TcGlobals -> range -> TType -> Expr -> Expr

val mkCallToSingleOperator                   : TcGlobals -> range -> TType -> Expr -> Expr

val mkCallToDoubleOperator                   : TcGlobals -> range -> TType -> Expr -> Expr

val mkCallToIntPtrOperator                   : TcGlobals -> range -> TType -> Expr -> Expr

val mkCallToUIntPtrOperator                  : TcGlobals -> range -> TType -> Expr -> Expr

val mkCallToCharOperator                     : TcGlobals -> range -> TType -> Expr -> Expr

val mkCallToEnumOperator                     : TcGlobals -> range -> TType -> Expr -> Expr

val mkCallDeserializeQuotationFSharp20Plus  : TcGlobals -> range -> Expr -> Expr -> Expr -> Expr -> Expr

val mkCallDeserializeQuotationFSharp40Plus : TcGlobals -> range -> Expr -> Expr -> Expr -> Expr -> Expr -> Expr

val mkCallCastQuotation      : TcGlobals -> range -> TType -> Expr -> Expr 

val mkCallLiftValueWithName          : TcGlobals -> range -> TType -> string -> Expr -> Expr

val mkCallLiftValue: TcGlobals -> range -> TType -> Expr -> Expr

val mkCallLiftValueWithDefn          : TcGlobals -> range -> TType -> Expr -> Expr

val mkCallSeqCollect         : TcGlobals -> range -> TType  -> TType -> Expr -> Expr -> Expr

val mkCallSeqUsing           : TcGlobals -> range -> TType  -> TType -> Expr -> Expr -> Expr

val mkCallSeqDelay           : TcGlobals -> range -> TType  -> Expr -> Expr

val mkCallSeqAppend          : TcGlobals -> range -> TType -> Expr -> Expr -> Expr

val mkCallSeqFinally         : TcGlobals -> range -> TType -> Expr -> Expr -> Expr

val mkCallSeqGenerated       : TcGlobals -> range -> TType -> Expr -> Expr -> Expr

val mkCallSeqOfFunctions    : TcGlobals -> range -> TType  -> TType -> Expr -> Expr -> Expr -> Expr

val mkCallSeqToArray        : TcGlobals -> range -> TType  -> Expr -> Expr 

val mkCallSeqToList         : TcGlobals -> range -> TType  -> Expr -> Expr 

val mkCallSeqMap             : TcGlobals -> range -> TType  -> TType -> Expr -> Expr -> Expr

val mkCallSeqSingleton       : TcGlobals -> range -> TType  -> Expr -> Expr

val mkCallSeqEmpty           : TcGlobals -> range -> TType  -> Expr

/// Make a call to the 'isprintf' function for string interpolation
val mkCall_sprintf: g: TcGlobals -> m: range -> funcTy: TType -> fmtExpr: Expr -> fillExprs: Expr list -> Expr

val mkILAsmCeq                   : TcGlobals -> range -> Expr -> Expr -> Expr

val mkILAsmClt                   : TcGlobals -> range -> Expr -> Expr -> Expr

val mkCallFailInit           : TcGlobals -> range -> Expr 

val mkCallFailStaticInit    : TcGlobals -> range -> Expr 

val mkCallCheckThis          : TcGlobals -> range -> TType -> Expr -> Expr 

val mkCase : DecisionTreeTest * DecisionTree -> DecisionTreeCase

val mkCallQuoteToLinqLambdaExpression : TcGlobals -> range -> TType -> Expr -> Expr

val mkCallGetQuerySourceAsEnumerable : TcGlobals -> range -> TType -> TType -> Expr -> Expr

val mkCallNewQuerySource : TcGlobals -> range -> TType -> TType -> Expr -> Expr

val mkArray : TType * Exprs * range -> Expr

val mkStaticCall_String_Concat2 : TcGlobals -> range -> Expr -> Expr -> Expr

val mkStaticCall_String_Concat3 : TcGlobals -> range -> Expr -> Expr -> Expr -> Expr

val mkStaticCall_String_Concat4 : TcGlobals -> range -> Expr -> Expr -> Expr -> Expr -> Expr

val mkStaticCall_String_Concat_Array : TcGlobals -> range -> Expr -> Expr

/// Use a witness in BuiltInWitnesses
val tryMkCallBuiltInWitness : TcGlobals -> TraitConstraintInfo -> Expr list -> range -> Expr option

/// Use an operator as a witness 
val tryMkCallCoreFunctionAsBuiltInWitness : TcGlobals -> IntrinsicValRef -> TType list -> Expr list -> range -> Expr option

//-------------------------------------------------------------------------
// operations primarily associated with the optimization to fix
// up loops to generate .NET code that does not include array bound checks
//------------------------------------------------------------------------- 

val mkDecr   : TcGlobals -> range -> Expr -> Expr

val mkIncr   : TcGlobals -> range -> Expr -> Expr

val mkLdlen  : TcGlobals -> range -> Expr -> Expr

val mkLdelem : TcGlobals -> range -> TType -> Expr -> Expr -> Expr

//-------------------------------------------------------------------------
// Analyze attribute sets 
//------------------------------------------------------------------------- 

val TryDecodeILAttribute   : TcGlobals -> ILTypeRef -> ILAttributes -> (ILAttribElem list * ILAttributeNamedArg list) option

val TryFindILAttribute : BuiltinAttribInfo -> ILAttributes -> bool

val TryFindILAttributeOpt : BuiltinAttribInfo option -> ILAttributes -> bool

val IsMatchingFSharpAttribute      : TcGlobals -> BuiltinAttribInfo -> Attrib -> bool

val IsMatchingFSharpAttributeOpt   : TcGlobals -> BuiltinAttribInfo option -> Attrib -> bool

val HasFSharpAttribute             : TcGlobals -> BuiltinAttribInfo -> Attribs -> bool

val HasFSharpAttributeOpt          : TcGlobals -> BuiltinAttribInfo option -> Attribs -> bool

val TryFindFSharpAttribute         : TcGlobals -> BuiltinAttribInfo -> Attribs -> Attrib option

val TryFindFSharpAttributeOpt      : TcGlobals -> BuiltinAttribInfo option -> Attribs -> Attrib option

val TryFindFSharpBoolAttribute     : TcGlobals -> BuiltinAttribInfo -> Attribs -> bool option

val TryFindFSharpBoolAttributeAssumeFalse : TcGlobals -> BuiltinAttribInfo -> Attribs -> bool option

val TryFindFSharpStringAttribute   : TcGlobals -> BuiltinAttribInfo -> Attribs -> string option

val TryFindFSharpInt32Attribute    : TcGlobals -> BuiltinAttribInfo -> Attribs -> int32 option

/// Try to find a specific attribute on a type definition, where the attribute accepts a string argument.
///
/// This is used to detect the 'DefaultMemberAttribute' and 'ConditionalAttribute' attributes (on type definitions)
val TryFindTyconRefStringAttribute : TcGlobals -> range -> BuiltinAttribInfo -> TyconRef -> string option

/// Try to find a specific attribute on a type definition, where the attribute accepts a bool argument.
val TryFindTyconRefBoolAttribute : TcGlobals -> range -> BuiltinAttribInfo -> TyconRef -> bool option

/// Try to find a specific attribute on a type definition
val TyconRefHasAttribute : TcGlobals -> range -> BuiltinAttribInfo -> TyconRef -> bool

/// Try to find the AttributeUsage attribute, looking for the value of the AllowMultiple named parameter
val TryFindAttributeUsageAttribute : TcGlobals -> range -> TyconRef -> bool option

#if !NO_EXTENSIONTYPING
/// returns Some(assemblyName) for success
val TryDecodeTypeProviderAssemblyAttr : ILGlobals -> ILAttribute -> string option
#endif

val IsSignatureDataVersionAttr  : ILAttribute -> bool

val TryFindAutoOpenAttr           : IL.ILGlobals -> ILAttribute -> string option 

val TryFindInternalsVisibleToAttr : IL.ILGlobals -> ILAttribute -> string option 

val IsMatchingSignatureDataVersionAttr : IL.ILGlobals -> ILVersionInfo -> ILAttribute -> bool

val mkCompilationMappingAttr                         : TcGlobals -> int -> ILAttribute
val mkCompilationMappingAttrWithSeqNum               : TcGlobals -> int -> int -> ILAttribute


val mkCompilationMappingAttrWithVariantNumAndSeqNum  : TcGlobals -> int -> int -> int             -> ILAttribute

val mkCompilationMappingAttrForQuotationResource     : TcGlobals -> string * ILTypeRef list -> ILAttribute

val mkCompilationArgumentCountsAttr                  : TcGlobals -> int list -> ILAttribute

val mkCompilationSourceNameAttr                      : TcGlobals -> string -> ILAttribute

val mkSignatureDataVersionAttr                       : TcGlobals -> ILVersionInfo -> ILAttribute

val mkCompilerGeneratedAttr                          : TcGlobals -> int -> ILAttribute

//-------------------------------------------------------------------------
// More common type construction
//------------------------------------------------------------------------- 

val isInByrefTy : TcGlobals -> TType -> bool

val isOutByrefTy : TcGlobals -> TType -> bool

val isByrefTy : TcGlobals -> TType -> bool

val isNativePtrTy : TcGlobals -> TType -> bool

val destByrefTy : TcGlobals -> TType -> TType

val destNativePtrTy : TcGlobals -> TType -> TType

val isByrefTyconRef : TcGlobals -> TyconRef -> bool

val isByrefLikeTyconRef : TcGlobals -> range -> TyconRef -> bool

val isSpanLikeTyconRef : TcGlobals -> range -> TyconRef -> bool

val isByrefLikeTy : TcGlobals -> range -> TType -> bool

/// Check if the type is a byref-like but not a byref.
val isSpanLikeTy : TcGlobals -> range -> TType -> bool

val isSpanTy : TcGlobals -> range -> TType -> bool

val tryDestSpanTy : TcGlobals -> range -> TType -> struct(TyconRef * TType) voption

val destSpanTy : TcGlobals -> range -> TType -> struct(TyconRef * TType)

val isReadOnlySpanTy : TcGlobals -> range -> TType -> bool

val tryDestReadOnlySpanTy : TcGlobals -> range -> TType -> struct(TyconRef * TType) voption

val destReadOnlySpanTy : TcGlobals -> range -> TType -> struct(TyconRef * TType)

//-------------------------------------------------------------------------
// Tuple constructors/destructors
//------------------------------------------------------------------------- 

val isRefTupleExpr : Expr -> bool

val tryDestRefTupleExpr : Expr -> Exprs

val mkAnyTupledTy : TcGlobals -> TupInfo -> TType list -> TType

val mkAnyTupled : TcGlobals -> range -> TupInfo -> Exprs -> TType list -> Expr 

val mkRefTupled : TcGlobals -> range -> Exprs -> TType list -> Expr 

val mkRefTupledNoTypes : TcGlobals -> range -> Exprs -> Expr 

val mkRefTupledTy : TcGlobals -> TType list -> TType

val mkRefTupledVarsTy : TcGlobals -> Val list -> TType

val mkRefTupledVars : TcGlobals -> range -> Val list -> Expr 

val mkMethodTy : TcGlobals -> TType list list -> TType -> TType

val mkAnyAnonRecdTy : TcGlobals -> AnonRecdTypeInfo -> TType list -> TType

val mkAnonRecd : TcGlobals -> range -> AnonRecdTypeInfo -> Ident[] -> Exprs -> TType list -> Expr 

val AdjustValForExpectedArity : TcGlobals -> range -> ValRef -> ValUseFlag -> ValReprInfo -> Expr * TType

val AdjustValToTopVal : Val -> ParentRef -> ValReprInfo -> unit

val LinearizeTopMatch : TcGlobals -> ParentRef -> Expr -> Expr

val AdjustPossibleSubsumptionExpr : TcGlobals -> Expr -> Exprs -> (Expr * Exprs) option

val NormalizeAndAdjustPossibleSubsumptionExprs : TcGlobals -> Expr -> Expr

//-------------------------------------------------------------------------
// XmlDoc signatures, used by both VS mode and XML-help emit
//------------------------------------------------------------------------- 

val buildAccessPath : CompilationPath option -> string

val XmlDocArgsEnc : TcGlobals -> Typars * Typars -> TType list -> string

val XmlDocSigOfVal : TcGlobals -> full: bool ->  string -> Val -> string

val XmlDocSigOfUnionCase : (string list -> string)

val XmlDocSigOfField : (string list -> string)

val XmlDocSigOfProperty : (string list -> string)

val XmlDocSigOfTycon : (string list -> string)

val XmlDocSigOfSubModul : (string list -> string)

val XmlDocSigOfEntity : EntityRef -> string

//---------------------------------------------------------------------------
// Resolve static optimizations
//------------------------------------------------------------------------- 

type StaticOptimizationAnswer = 
    | Yes = 1y
    | No = -1y
    | Unknown = 0y

val DecideStaticOptimizations : TcGlobals -> StaticOptimization list -> haveWitnesses: bool -> StaticOptimizationAnswer

val mkStaticOptimizationExpr     : TcGlobals -> StaticOptimization list * Expr * Expr * range -> Expr

/// Build for loops
val mkFastForLoop : TcGlobals -> DebugPointAtFor * range * Val * Expr * bool * Expr * Expr -> Expr

//---------------------------------------------------------------------------
// Active pattern helpers
//------------------------------------------------------------------------- 

type ActivePatternElemRef with 
    member Name : string

val TryGetActivePatternInfo  : ValRef -> PrettyNaming.ActivePatternInfo option

val mkChoiceCaseRef : TcGlobals -> range -> int -> int -> UnionCaseRef

type PrettyNaming.ActivePatternInfo with 

    member Names : string list 

    member ResultType : TcGlobals -> range -> TType list -> TType

    member OverallType : TcGlobals -> range -> TType -> TType list -> TType

val doesActivePatternHaveFreeTypars : TcGlobals -> ValRef -> bool

//---------------------------------------------------------------------------
// Structural rewrites
//------------------------------------------------------------------------- 

[<NoEquality; NoComparison>]
type ExprRewritingEnv = 
    { PreIntercept: ((Expr -> Expr) -> Expr -> Expr option) option
      PostTransform: Expr -> Expr option
      PreInterceptBinding: ((Expr -> Expr) -> Binding -> Binding option) option
      IsUnderQuotations: bool }    

val RewriteDecisionTree : ExprRewritingEnv -> DecisionTree -> DecisionTree

val RewriteExpr : ExprRewritingEnv -> Expr -> Expr

val RewriteImplFile : ExprRewritingEnv -> TypedImplFile -> TypedImplFile

val IsGenericValWithGenericConstraints: TcGlobals -> Val -> bool

type Entity with 

    member HasInterface : TcGlobals -> TType -> bool

    member HasOverride : TcGlobals -> string -> TType list -> bool

    member HasMember : TcGlobals -> string -> TType list -> bool

type EntityRef with 

    member HasInterface : TcGlobals -> TType -> bool

    member HasOverride : TcGlobals -> string -> TType list -> bool

    member HasMember : TcGlobals -> string -> TType list -> bool

val (|AttribBitwiseOrExpr|_|) : TcGlobals -> Expr -> (Expr * Expr) option

val (|EnumExpr|_|) : TcGlobals -> Expr -> Expr option

val (|TypeOfExpr|_|) : TcGlobals -> Expr -> TType option

val (|TypeDefOfExpr|_|) : TcGlobals -> Expr -> TType option

val isNameOfValRef: TcGlobals -> ValRef -> bool

val (|NameOfExpr|_|) : TcGlobals -> Expr -> TType option

val (|SeqExpr|_|) : TcGlobals -> Expr -> unit option

val EvalLiteralExprOrAttribArg: TcGlobals -> Expr -> Expr

val EvaledAttribExprEquality : TcGlobals -> Expr -> Expr -> bool

val IsSimpleSyntacticConstantExpr: TcGlobals -> Expr -> bool

val (|ConstToILFieldInit|_|): Const -> ILFieldInit option

val (|ExtractAttribNamedArg|_|) : string -> AttribNamedArg list -> AttribExpr option 

val (|AttribInt32Arg|_|) : AttribExpr -> int32 option

val (|AttribInt16Arg|_|) : AttribExpr -> int16 option

val (|AttribBoolArg|_|) : AttribExpr -> bool option

val (|AttribStringArg|_|) : AttribExpr -> string option

val (|Int32Expr|_|) : Expr -> int32 option


/// Determines types that are potentially known to satisfy the 'comparable' constraint and returns
/// a set of residual types that must also satisfy the constraint
val (|SpecialComparableHeadType|_|) : TcGlobals -> TType -> TType list option

val (|SpecialEquatableHeadType|_|) : TcGlobals -> TType -> TType list option

val (|SpecialNotEquatableHeadType|_|) : TcGlobals -> TType -> unit option

type OptimizeForExpressionOptions = OptimizeIntRangesOnly | OptimizeAllForExpressions

val DetectAndOptimizeForExpression : TcGlobals -> OptimizeForExpressionOptions -> Expr -> Expr

val TryEliminateDesugaredConstants : TcGlobals -> range -> Const -> Expr option

val MemberIsExplicitImpl : TcGlobals -> ValMemberInfo -> bool

val ValIsExplicitImpl : TcGlobals -> Val -> bool

val ValRefIsExplicitImpl : TcGlobals -> ValRef -> bool

val (|LinearMatchExpr|_|) : Expr -> (DebugPointForBinding * range * DecisionTree * DecisionTreeTarget * Expr * DebugPointForTarget * range * TType) option

val rebuildLinearMatchExpr : (DebugPointForBinding * range * DecisionTree * DecisionTreeTarget * Expr * DebugPointForTarget * range * TType) -> Expr

val (|LinearOpExpr|_|) : Expr -> (TOp * TypeInst * Expr list * Expr * range) option

val rebuildLinearOpExpr : (TOp * TypeInst * Expr list * Expr * range) -> Expr

val mkCoerceIfNeeded : TcGlobals -> tgtTy: TType -> srcTy: TType -> Expr -> Expr

val (|InnerExprPat|) : Expr -> Expr

val allValsOfModDef : ModuleOrNamespaceExpr -> seq<Val>

val BindUnitVars : TcGlobals -> (Val list * ArgReprInfo list * Expr) -> Val list * Expr

val isThreadOrContextStatic: TcGlobals -> Attrib list -> bool

val mkUnitDelayLambda: TcGlobals -> range -> Expr -> Expr

val GenWitnessArgTys: TcGlobals -> TraitWitnessInfo -> TType list list

val GenWitnessTys: TcGlobals -> TraitWitnessInfos -> TType list

val GenWitnessTy: TcGlobals -> TraitWitnessInfo -> TType 

val GetTraitConstraintInfosOfTypars: TcGlobals -> Typars -> TraitConstraintInfo list

val GetTraitWitnessInfosOfTypars: TcGlobals -> numParentTypars: int -> typars: Typars -> TraitWitnessInfos

/// An immutable mappping from witnesses to some data.
///
/// Note: this uses an immutable HashMap/Dictionary with an IEqualityComparer that captures TcGlobals, see EmptyTraitWitnessInfoHashMap
type TraitWitnessInfoHashMap<'T> = ImmutableDictionary<TraitWitnessInfo, 'T>

/// Create an empty immutable mapping from witnesses to some data
val EmptyTraitWitnessInfoHashMap: TcGlobals -> TraitWitnessInfoHashMap<'T>

/// Match expressions that are an application of a particular F# function value
val (|ValApp|_|) : TcGlobals -> ValRef -> Expr -> (TypeInst * Exprs * range) option

<<<<<<< HEAD
/// Match expressions that represent the creation of an instance of an F# delegate value
val (|NewDelegateExpr|_|): TcGlobals -> Expr -> (Val list list * Expr * range) option

/// Match 'if __useResumableStateMachines then ... else ...' expressions
val (|IfUseResumableStateMachinesExpr|_|) : TcGlobals -> Expr -> (Expr * Expr) option

val isStaticClass: g: TcGlobals -> tcref: TyconRef -> bool

=======
>>>>>>> ba4d774f
val CombineCcuContentFragments: range -> ModuleOrNamespaceType list -> ModuleOrNamespaceType

/// Recognise a 'match __resumableEntry() with ...' expression
val (|ResumableEntryMatchExpr|_|): g: TcGlobals -> Expr -> (Expr * Val * Expr * (Expr * Expr -> Expr)) option

/// Recognise a while expression
val (|WhileExpr|_|): Expr -> (DebugPointAtWhile * SpecialWhileLoopMarker * Expr * Expr * range) option

/// Recognise a for-loop expression
val (|ForLoopExpr|_|): Expr -> (DebugPointAtFor * ForLoopStyle * Expr * Expr * Val * Expr * range) option

/// Recognise a try-with expression
val (|TryWithExpr|_|): Expr -> (DebugPointAtTry * DebugPointAtWith * TType * Expr * Val * Expr * Val * Expr * range) option

/// Recognise a try-finally expression
val (|TryFinallyExpr|_|): Expr -> (DebugPointAtTry * DebugPointAtFinally * TType * Expr * Expr * range) option

/// Add a label to use as the target for a goto
val mkLabelled: range -> ILCodeLabel -> Expr -> Expr <|MERGE_RESOLUTION|>--- conflicted
+++ resolved
@@ -2393,17 +2393,12 @@
 /// Match expressions that are an application of a particular F# function value
 val (|ValApp|_|) : TcGlobals -> ValRef -> Expr -> (TypeInst * Exprs * range) option
 
-<<<<<<< HEAD
 /// Match expressions that represent the creation of an instance of an F# delegate value
 val (|NewDelegateExpr|_|): TcGlobals -> Expr -> (Val list list * Expr * range) option
 
 /// Match 'if __useResumableStateMachines then ... else ...' expressions
 val (|IfUseResumableStateMachinesExpr|_|) : TcGlobals -> Expr -> (Expr * Expr) option
 
-val isStaticClass: g: TcGlobals -> tcref: TyconRef -> bool
-
-=======
->>>>>>> ba4d774f
 val CombineCcuContentFragments: range -> ModuleOrNamespaceType list -> ModuleOrNamespaceType
 
 /// Recognise a 'match __resumableEntry() with ...' expression
