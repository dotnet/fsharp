--- conflicted
+++ resolved
@@ -40,16 +40,6 @@
 
   <ItemGroup>
     <InternalsVisibleTo Include="fsc" />
-<<<<<<< HEAD
-    <InternalsVisibleTo Include="FSharp.ProjectSystem.Base" />
-    <InternalsVisibleTo Include="FSharp.ProjectSystem.FSharp" />
-    <InternalsVisibleTo Include="FSharp.ProjectSystem.PropertyPages" />
-    <InternalsVisibleTo Include="FSharp.Compiler.Interactive.Settings" />
-    <InternalsVisibleTo Include="FSharp.Compiler.LanguageServer" />
-=======
-    <InternalsVisibleTo Include="FSharp.LanguageService" />
-    <InternalsVisibleTo Include="FSharp.LanguageService.Base" />
->>>>>>> cec5b256
     <InternalsVisibleTo Include="FSharp.Compiler.Server.Shared" />
     <InternalsVisibleTo Include="VisualFSharp.Salsa" />
     <InternalsVisibleTo Include="VisualFSharp.UnitTests" />
