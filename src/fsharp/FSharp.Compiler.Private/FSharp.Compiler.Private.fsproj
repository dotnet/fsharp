--- conflicted
+++ resolved
@@ -4,12 +4,8 @@
 
   <PropertyGroup>
     <OutputType>Library</OutputType>
-<<<<<<< HEAD
     <TargetFrameworks>net472;netstandard2.0</TargetFrameworks>
-=======
-    <TargetFrameworks>net46;netstandard2.0</TargetFrameworks>
     <TargetFrameworks Condition="'$(OS)' == 'Unix'">netstandard2.0</TargetFrameworks>
->>>>>>> 4363f4cf
     <AssemblyName>FSharp.Compiler.Private</AssemblyName>
     <NoWarn>$(NoWarn);45;55;62;75;1204</NoWarn>
     <AllowCrossTargeting>true</AllowCrossTargeting>
@@ -19,16 +15,10 @@
     <UseAssetTargetFallback>true</UseAssetTargetFallback>
     <SkipPDBConversion>true</SkipPDBConversion>
     <Tailcalls>true</Tailcalls> <!-- .tail annotations always emitted for this binary, even in debug mode -->
-    <SkipPDBConversion>true</SkipPDBConversion>
   </PropertyGroup>
 
-<<<<<<< HEAD
   <PropertyGroup Condition="'$(TargetFramework)' == 'net472' AND '$(OS)' == 'Windows_NT'">
-    <!-- portable PDBs can't be properly generated for this assembly -->
-=======
-  <PropertyGroup Condition="'$(TargetFramework)' == 'net46' AND '$(OS)' == 'Windows_NT'">
     <!-- portable PDBs can't be properly generated for this assembly, see https://github.com/Microsoft/visualfsharp/issues/5976 -->
->>>>>>> 4363f4cf
     <DebugType>full</DebugType>
     <EnableSourceLink>false</EnableSourceLink>
   </PropertyGroup>
@@ -42,7 +32,7 @@
     <Tailcalls>true</Tailcalls>
   </PropertyGroup>
 
-  <PropertyGroup Condition="'$(Configuration)|$(TargetFramework)|$(Platform)'=='Debug|netstandard1.6|AnyCPU'">
+  <PropertyGroup Condition="'$(Configuration)|$(TargetFramework)|$(Platform)'=='Debug|netstandard2.0|AnyCPU'">
     <Tailcalls>true</Tailcalls>
   </PropertyGroup>
 
@@ -730,7 +720,6 @@
     <PackageReference Include="System.Threading.Tasks.Parallel" Version="$(SystemThreadingTasksParallelPackageVersion)" />
     <PackageReference Include="System.Threading.Thread" Version="$(SystemThreadingThreadPackageVersion)" />
     <PackageReference Include="System.Threading.ThreadPool" Version="$(SystemThreadingThreadPoolPackageVersion)" />
-    <PackageReference Include="System.ValueTuple" Version="$(SystemValueTuplePackageVersion)" Condition="'$(TargetFramework)' == 'netstandard1.6'" />
   </ItemGroup>
 
 </Project>