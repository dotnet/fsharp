﻿<?xml version="1.0" encoding="utf-8"?>
<!-- Copyright (c) Microsoft Corporation.  All Rights Reserved.  See License.txt in the project root for license information. -->
<Project Sdk="Microsoft.NET.Sdk">

  <PropertyGroup>
    <OutputType>Library</OutputType>
    <TargetFrameworks>net472;netstandard2.0</TargetFrameworks>
    <TargetFrameworks Condition="'$(OS)' == 'Unix'">netstandard2.0</TargetFrameworks>
    <AssemblyName>FSharp.Compiler.Private</AssemblyName>
    <NoWarn>$(NoWarn);45;55;62;75;1204</NoWarn>
    <AllowCrossTargeting>true</AllowCrossTargeting>
    <DefineConstants>$(DefineConstants);COMPILER</DefineConstants>
    <DefineConstants>$(DefineConstants);MSBUILD_AT_LEAST_15</DefineConstants>
    <DefineConstants>$(DefineConstants);LOCALIZATION_FCOMP</DefineConstants>
    <OtherFlags>$(OtherFlags) --warnon:1182 --maxerrors:20 --extraoptimizationloops:1</OtherFlags>
    <Tailcalls>true</Tailcalls> <!-- .tail annotations always emitted for this binary, even in debug mode -->
  </PropertyGroup>

  <PropertyGroup Condition="'$(Configuration)|$(TargetFramework)|$(Platform)'=='Debug|net472|AnyCPU'">
    <Tailcalls>true</Tailcalls>
  </PropertyGroup>

  <PropertyGroup Condition="'$(Configuration)|$(TargetFramework)|$(Platform)'=='Debug|netstandard2.0|AnyCPU'">
    <Tailcalls>true</Tailcalls>
  </PropertyGroup>

  <Target Name="CopyToBuiltBin" BeforeTargets="BuiltProjectOutputGroup" AfterTargets="CoreCompile">
    <PropertyGroup>
      <BuildOutputGroupLocation>$(BaseOutputPath)\$(Configuration)\$(TargetFramework)</BuildOutputGroupLocation>
    </PropertyGroup>
    <ItemGroup>
      <BuiltProjectOutputGroupKeyOutput Include="$(BuildOutputGroupLocation)\Microsoft.Build.Framework.dll" />
      <BuiltProjectOutputGroupKeyOutput Include="$(BuildOutputGroupLocation)\Microsoft.Build.dll" />
      <BuiltProjectOutputGroupKeyOutput Include="$(BuildOutputGroupLocation)\Microsoft.Build.Utilities.Core.dll" />
      <BuiltProjectOutputGroupKeyOutput Include="$(BuildOutputGroupLocation)\Microsoft.Build.Tasks.Core.dll" />
      <BuiltProjectOutputGroupKeyOutput Include="$(BuildOutputGroupLocation)\System.Reflection.Metadata.dll" />
      <BuiltProjectOutputGroupKeyOutput Include="$(BuildOutputGroupLocation)\System.Collections.Immutable.dll" />
    </ItemGroup>
  </Target>

  <ItemGroup>
    <InternalsVisibleTo Include="fsc" />
<<<<<<< HEAD
    <InternalsVisibleTo Include="FSharp.Build" />
=======
    <InternalsVisibleTo Include="fsi" />
    <InternalsVisibleTo Include="fsiAnyCpu" />
>>>>>>> 8e0565f5
    <InternalsVisibleTo Include="FSharp.LanguageService" />
    <InternalsVisibleTo Include="FSharp.LanguageService.Base" />
    <InternalsVisibleTo Include="FSharp.ProjectSystem.Base" />
    <InternalsVisibleTo Include="FSharp.ProjectSystem.FSharp" />
    <InternalsVisibleTo Include="FSharp.ProjectSystem.PropertyPages" />
    <InternalsVisibleTo Include="FSharp.Compiler.Interactive.Settings" />
    <InternalsVisibleTo Include="FSharp.Compiler.LanguageServer" />
    <InternalsVisibleTo Include="FSharp.Compiler.Server.Shared" />
    <InternalsVisibleTo Include="VisualFSharp.Salsa" />
    <InternalsVisibleTo Include="VisualFSharp.UnitTests" />
    <InternalsVisibleTo Include="FSharp.Compiler.UnitTests" />
    <InternalsVisibleTo Include="HostedCompilerServer" />
    <InternalsVisibleTo Include="FSharp.Tests.FSharpSuite" />
    <InternalsVisibleTo Include="LanguageServiceProfiling" />
    <InternalsVisibleTo Include="CompilerServiceBenchmarks" />
  </ItemGroup>

  <ItemGroup>
    <EmbeddedText Include="..\FSComp.txt">
      <Link>FSComp.txt</Link>
    </EmbeddedText>
    <EmbeddedResource Include="..\FSStrings.resx">
      <Link>FSStrings.resx</Link>
    </EmbeddedResource>
    <Compile Include="..\Logger.fsi">
      <Link>Logger.fsi</Link>
    </Compile>
    <Compile Include="..\Logger.fs">
      <Link>Logger.fs</Link>
    </Compile>
    <Compile Include="..\..\utils\reshapedreflection.fs">
      <Link>Reflection\reshapedreflection.fs</Link>
    </Compile>
    <Compile Include="..\..\utils\reshapedmsbuild.fs">
      <Link>Reflection\reshapedmsbuild.fs</Link>
    </Compile>
    <Compile Include="..\..\utils\sformat.fsi">
      <Link>ErrorText\sformat.fsi</Link>
    </Compile>
    <Compile Include="..\..\utils\sformat.fs">
      <Link>ErrorText\sformat.fs</Link>
    </Compile>
    <Compile Include="..\sr.fsi">
      <Link>ErrorText\sr.fsi</Link>
    </Compile>
    <Compile Include="..\sr.fs">
      <Link>ErrorText\sr.fs</Link>
    </Compile>
    <Compile Include="..\..\utils\prim-lexing.fsi">
      <Link>LexYaccRuntime\prim-lexing.fsi</Link>
    </Compile>
    <Compile Include="..\..\utils\prim-lexing.fs">
      <Link>LexYaccRuntime\prim-lexing.fs</Link>
    </Compile>
    <Compile Include="..\..\utils\prim-parsing.fsi">
      <Link>LexYaccRuntime\prim-parsing.fsi</Link>
    </Compile>
    <Compile Include="..\..\utils\prim-parsing.fs">
      <Link>LexYaccRuntime\prim-parsing.fs</Link>
    </Compile>
    <Compile Include="..\..\utils\ResizeArray.fsi">
      <Link>Utilities\ResizeArray.fsi</Link>
    </Compile>
    <Compile Include="..\..\utils\ResizeArray.fs">
      <Link>Utilities\ResizeArray.fs</Link>
    </Compile>
    <Compile Include="..\..\utils\HashMultiMap.fsi">
      <Link>Utilities\HashMultiMap.fsi</Link>
    </Compile>
    <Compile Include="..\..\utils\HashMultiMap.fs">
      <Link>Utilities\HashMultiMap.fs</Link>
    </Compile>
    <Compile Include="..\..\utils\EditDistance.fs">
      <Link>Utilities\EditDistance.fs</Link>
    </Compile>
    <Compile Include="..\..\utils\TaggedCollections.fsi">
      <Link>Utilities\TaggedCollections.fsi</Link>
    </Compile>
    <Compile Include="..\..\utils\TaggedCollections.fs">
      <Link>Utilities\TaggedCollections.fs</Link>
    </Compile>
    <Compile Include="..\..\absil\ildiag.fsi">
      <Link>Utilities\ildiag.fsi</Link>
    </Compile>
    <Compile Include="..\..\absil\ildiag.fs">
      <Link>Utilities\ildiag.fs</Link>
    </Compile>
    <Compile Include="..\..\absil\illib.fs">
      <Link>Utilities\illib.fs</Link>
    </Compile>
    <Compile Include="..\..\utils\filename.fsi">
      <Link>Utilities\filename.fsi</Link>
    </Compile>
    <Compile Include="..\..\utils\filename.fs">
      <Link>Utilities\filename.fs</Link>
    </Compile>
    <Compile Include="..\..\absil\zmap.fsi">
      <Link>Utilities\zmap.fsi</Link>
    </Compile>
    <Compile Include="..\..\absil\zmap.fs">
      <Link>Utilities\zmap.fs</Link>
    </Compile>
    <Compile Include="..\..\absil\zset.fsi">
      <Link>Utilities\zset.fsi</Link>
    </Compile>
    <Compile Include="..\..\absil\zset.fs">
      <Link>Utilities\zset.fs</Link>
    </Compile>
    <Compile Include="..\..\absil\bytes.fsi">
      <Link>Utilities\bytes.fsi</Link>
    </Compile>
    <Compile Include="..\..\absil\bytes.fs">
      <Link>Utilities\bytes.fs</Link>
    </Compile>
    <Compile Include="..\InternalCollections.fsi">
      <Link>Utilities\InternalCollections.fsi</Link>
    </Compile>
    <Compile Include="..\InternalCollections.fs">
      <Link>Utilities\InternalCollections.fs</Link>
    </Compile>
    <Compile Include="..\QueueList.fs">
      <Link>Utilities\QueueList.fs</Link>
    </Compile>
    <Compile Include="..\lib.fs">
      <Link>Utilities\lib.fs</Link>
    </Compile>
    <Compile Include="..\rational.fsi">
      <Link>Utilities\rational.fsi</Link>
    </Compile>
    <Compile Include="..\rational.fs">
      <Link>Utilities\rational.fs</Link>
    </Compile>
    <Compile Include="..\..\utils\PathMap.fsi">
      <Link>Utilities\PathMap.fsi</Link>
    </Compile>
    <Compile Include="..\..\utils\PathMap.fs">
      <Link>Utilities\PathMap.fs</Link>
    </Compile>
    <Compile Include="..\range.fsi">
      <Link>ErrorLogging\range.fsi</Link>
    </Compile>
    <Compile Include="..\range.fs">
      <Link>ErrorLogging\range.fs</Link>
    </Compile>
    <Compile Include="..\ErrorLogger.fs">
      <Link>ErrorLogging\ErrorLogger.fs</Link>
    </Compile>
    <Compile Include="..\ErrorResolutionHints.fs">
      <Link>ErrorLogging\ErrorResolutionHints.fs</Link>
    </Compile>    
    <FsLex Include="..\..\absil\illex.fsl">
      <OtherFlags>--unicode --lexlib Internal.Utilities.Text.Lexing</OtherFlags>
      <Link>AbsIL\illex.fsl</Link>
    </FsLex>
    <FsYacc Include="..\..\absil\ilpars.fsy">
      <OtherFlags>--module FSharp.Compiler.AbstractIL.Internal.AsciiParser --open FSharp.Compiler.AbstractIL --internal --lexlib Internal.Utilities.Text.Lexing --parslib Internal.Utilities.Text.Parsing</OtherFlags>
      <Link>AbsIL\ilpars.fsy</Link>
    </FsYacc>
    <Compile Include="..\..\absil\il.fsi">
      <Link>AbsIL\il.fsi</Link>
    </Compile>
    <Compile Include="..\..\absil\il.fs">
      <Link>AbsIL\il.fs</Link>
    </Compile>
    <Compile Include="..\..\absil\ilx.fsi">
      <Link>AbsIL\ilx.fsi</Link>
    </Compile>
    <Compile Include="..\..\absil\ilx.fs">
      <Link>AbsIL\ilx.fs</Link>
    </Compile>
    <Compile Include="..\..\absil\ilascii.fsi">
      <Link>AbsIL\ilascii.fsi</Link>
    </Compile>
    <Compile Include="..\..\absil\ilascii.fs">
      <Link>AbsIL\ilascii.fs</Link>
    </Compile>
    <Compile Include="..\..\absil\ilprint.fsi">
      <Link>AbsIL\ilprint.fsi</Link>
    </Compile>
    <Compile Include="..\..\absil\ilprint.fs">
      <Link>AbsIL\ilprint.fs</Link>
    </Compile>
    <Compile Include="..\..\absil\ilmorph.fsi">
      <Link>AbsIL\ilmorph.fsi</Link>
    </Compile>
    <Compile Include="..\..\absil\ilmorph.fs">
      <Link>AbsIL\ilmorph.fs</Link>
    </Compile>
    <Compile Include="..\..\absil\ilsign.fs" Condition="$(TargetFramework.StartsWith(netstandard))">
      <Link>AbsIL\ilsign.fs</Link>
    </Compile>
    <Compile Include="..\..\absil\ilsupp.fsi">
      <Link>AbsIL\ilsupp.fsi</Link>
    </Compile>
    <Compile Include="..\..\absil\ilsupp.fs">
      <Link>AbsIL\ilsupp.fs</Link>
    </Compile>
    <Compile Include="ilpars.fs">
      <Link>AbsIL\ilpars.fs</Link>
    </Compile>
    <Compile Include="illex.fs">
      <Link>AbsIL\illex.fs</Link>
    </Compile>
    <Compile Include="..\..\absil\ilbinary.fsi">
      <Link>AbsIL\ilbinary.fsi</Link>
    </Compile>
    <Compile Include="..\..\absil\ilbinary.fs">
      <Link>AbsIL\ilbinary.fs</Link>
    </Compile>
    <Compile Include="..\..\absil\ilread.fsi">
      <Link>AbsIL\ilread.fsi</Link>
    </Compile>
    <Compile Include="..\..\absil\ilread.fs">
      <Link>AbsIL\ilread.fs</Link>
    </Compile>
    <Compile Include="..\..\absil\ilwrite.fsi">
      <Link>AbsIL\ilwrite.fsi</Link>
    </Compile>
    <Compile Include="..\..\absil\ilwritepdb.fsi">
      <Link>AbsIL\ilwritepdb.fsi</Link>
    </Compile>
    <Compile Include="..\..\absil\ilwritepdb.fs">
      <Link>AbsIL\ilwritepdb.fs</Link>
    </Compile>
    <Compile Include="..\..\absil\ilwrite.fs">
      <Link>AbsIL\ilwrite.fs</Link>
    </Compile>
    <Compile Include="..\..\absil\ilreflect.fs">
      <Link>AbsIL\ilreflect.fs</Link>
    </Compile>
    <Compile Include="..\ReferenceResolver.fs">
      <Link>ReferenceResolution\ReferenceResolver.fs</Link>
    </Compile>
    
    <!-- A legacy resolver used to help with scripting diagnostics in the Visual Studio tools -->
    <Compile Include="..\LegacyMSBuildReferenceResolver.fsi">
      <Link>ReferenceResolution/LegacyMSBuildReferenceResolver.fsi</Link>
    </Compile>
    <Compile Include="..\LegacyMSBuildReferenceResolver.fs" Condition="'$(MonoPackaging)' != 'true'">
      <Link>ReferenceResolution/LegacyMSBuildReferenceResolver.fs</Link>
    </Compile>
    
    <Compile Include="..\SimulatedMSBuildReferenceResolver.fs">
      <Link>ReferenceResolution/SimulatedMSBuildReferenceResolver.fs</Link>
    </Compile>
    <Compile Include="..\..\utils\CompilerLocationUtils.fs">
      <Link>CompilerLocation\CompilerLocationUtils.fs</Link>
    </Compile>
    <Compile Include="..\PrettyNaming.fs">
      <Link>PrettyNaming\PrettyNaming.fs</Link>
    </Compile>
    <Compile Include="..\..\ilx\ilxsettings.fs">
      <Link>ILXErase\ilxsettings.fs</Link>
    </Compile>
    <Compile Include="..\..\ilx\EraseClosures.fsi">
      <Link>ILXErase\EraseClosures.fsi</Link>
    </Compile>
    <Compile Include="..\..\ilx\EraseClosures.fs">
      <Link>ILXErase\EraseClosures.fs</Link>
    </Compile>
    <Compile Include="..\..\ilx\EraseUnions.fsi">
      <Link>ILXErase\EraseUnions.fsi</Link>
    </Compile>
    <Compile Include="..\..\ilx\EraseUnions.fs">
      <Link>ILXErase\EraseUnions.fs</Link>
    </Compile>
    <FsLex Include="..\pplex.fsl">
      <OtherFlags>--unicode --lexlib Internal.Utilities.Text.Lexing</OtherFlags>
      <Link>ParserAndUntypedAST\pplex.fsl</Link>
    </FsLex>
    <FsYacc Include="..\pppars.fsy">
      <OtherFlags>--module FSharp.Compiler.PPParser --open FSharp.Compiler --internal --lexlib Internal.Utilities.Text.Lexing --parslib Internal.Utilities.Text.Parsing</OtherFlags>
      <Link>ParserAndUntypedAST\pppars.fsy</Link>
    </FsYacc>
    <FsLex Include="..\lex.fsl">
      <OtherFlags>--unicode --lexlib Internal.Utilities.Text.Lexing</OtherFlags>
      <Link>ParserAndUntypedAST\lex.fsl</Link>
    </FsLex>
    <FsYacc Include="..\pars.fsy">
      <OtherFlags>--module FSharp.Compiler.Parser --open FSharp.Compiler --internal --lexlib Internal.Utilities.Text.Lexing --parslib Internal.Utilities.Text.Parsing</OtherFlags>
      <Link>ParserAndUntypedAST\pars.fsy</Link>
    </FsYacc>
    <Compile Include="..\UnicodeLexing.fsi">
      <Link>ParserAndUntypedAST\UnicodeLexing.fsi</Link>
    </Compile>
    <Compile Include="..\UnicodeLexing.fs">
      <Link>ParserAndUntypedAST\UnicodeLexing.fs</Link>
    </Compile>
    <Compile Include="..\layout.fsi">
      <Link>ParserAndUntypedAST\layout.fsi</Link>
    </Compile>
    <Compile Include="..\layout.fs">
      <Link>ParserAndUntypedAST\layout.fs</Link>
    </Compile>
    <Compile Include="..\ast.fs">
      <Link>ParserAndUntypedAST\ast.fs</Link>
    </Compile>
    <Compile Include="pppars.fs">
      <Link>ParserAndUntypedAST\pppars.fs</Link>
    </Compile>
    <Compile Include="pars.fs">
      <Link>ParserAndUntypedAST\pars.fs</Link>
    </Compile>
    <Compile Include="..\lexhelp.fsi">
      <Link>ParserAndUntypedAST\lexhelp.fsi</Link>
    </Compile>
    <Compile Include="..\lexhelp.fs">
      <Link>ParserAndUntypedAST\lexhelp.fs</Link>
    </Compile>
    <Compile Include="pplex.fs">
      <Link>ParserAndUntypedAST\pplex.fs</Link>
    </Compile>
    <Compile Include="lex.fs">
      <Link>ParserAndUntypedAST\lex.fs</Link>
    </Compile>
    <Compile Include="..\LexFilter.fs">
      <Link>ParserAndUntypedAST\lexfilter.fs</Link>
    </Compile>
    <Compile Include="..\tainted.fsi">
      <Link>TypedAST\tainted.fsi</Link>
    </Compile>
    <Compile Include="..\tainted.fs">
      <Link>TypedAST\tainted.fs</Link>
    </Compile>
    <Compile Include="..\ExtensionTyping.fsi">
      <Link>TypedAST\ExtensionTyping.fsi</Link>
    </Compile>
    <Compile Include="..\ExtensionTyping.fs">
      <Link>TypedAST\ExtensionTyping.fs</Link>
    </Compile>
    <Compile Include="..\QuotationPickler.fsi">
      <Link>TypedAST\QuotationPickler.fsi</Link>
    </Compile>
    <Compile Include="..\QuotationPickler.fs">
      <Link>TypedAST\QuotationPickler.fs</Link>
    </Compile>
    <Compile Include="..\CompilerGlobalState.fs">
      <Link>TypedAST\CompilerGlobalState.fs</Link>
    </Compile>
    <Compile Include="..\tast.fs">
      <Link>TypedAST\tast.fs</Link>
    </Compile>
    <Compile Include="..\TcGlobals.fs">
      <Link>TypedAST\TcGlobals.fs</Link>
    </Compile>
    <Compile Include="..\TastOps.fsi">
      <Link>TypedAST\TastOps.fsi</Link>
    </Compile>
    <Compile Include="..\TastOps.fs">
      <Link>TypedAST\TastOps.fs</Link>
    </Compile>
    <Compile Include="..\TastPickle.fsi">
      <Link>TypedAST\TastPickle.fsi</Link>
    </Compile>
    <Compile Include="..\TastPickle.fs">
      <Link>TypedAST\TastPickle.fs</Link>
    </Compile>
    <Compile Include="..\import.fsi">
      <Link>Logic\import.fsi</Link>
    </Compile>
    <Compile Include="..\import.fs">
      <Link>Logic\import.fs</Link>
    </Compile>
    <Compile Include="..\infos.fs">
      <Link>Logic\infos.fs</Link>
    </Compile>
    <Compile Include="..\AccessibilityLogic.fs">
      <Link>Logic\AccessibilityLogic.fs</Link>
    </Compile>
    <Compile Include="..\AttributeChecking.fs">
      <Link>Logic\AttributeChecking.fs</Link>
    </Compile>
    <Compile Include="..\InfoReader.fs">
      <Link>Logic\InfoReader.fs</Link>
    </Compile>
    <Compile Include="..\NicePrint.fs">
      <Link>Logic\NicePrint.fs</Link>
    </Compile>
    <Compile Include="..\AugmentWithHashCompare.fsi">
      <Link>Logic\AugmentWithHashCompare.fsi</Link>
    </Compile>
    <Compile Include="..\AugmentWithHashCompare.fs">
      <Link>Logic\AugmentWithHashCompare.fs</Link>
    </Compile>
    <Compile Include="..\NameResolution.fsi">
      <Link>Logic\NameResolution.fsi</Link>
    </Compile>
    <Compile Include="..\NameResolution.fs">
      <Link>Logic\NameResolution.fs</Link>
    </Compile>
    <Compile Include="..\TypeRelations.fs">
      <Link>Logic\TypeRelations.fs</Link>
    </Compile>
    <Compile Include="..\SignatureConformance.fs">
      <Link>Logic\SignatureConformance.fs</Link>
    </Compile>
    <Compile Include="..\MethodOverrides.fs">
      <Link>Logic\MethodOverrides.fs</Link>
    </Compile>
    <Compile Include="..\MethodCalls.fs">
      <Link>Logic\MethodCalls.fs</Link>
    </Compile>
    <Compile Include="..\PatternMatchCompilation.fsi">
      <Link>Logic\PatternMatchCompilation.fsi</Link>
    </Compile>
    <Compile Include="..\PatternMatchCompilation.fs">
      <Link>Logic\PatternMatchCompilation.fs</Link>
    </Compile>
    <Compile Include="..\ConstraintSolver.fsi">
      <Link>Logic\ConstraintSolver.fsi</Link>
    </Compile>
    <Compile Include="..\ConstraintSolver.fs">
      <Link>Logic\ConstraintSolver.fs</Link>
    </Compile>
    <Compile Include="..\CheckFormatStrings.fsi">
      <Link>Logic\CheckFormatStrings.fsi</Link>
    </Compile>
    <Compile Include="..\CheckFormatStrings.fs">
      <Link>Logic\CheckFormatStrings.fs</Link>
    </Compile>
    <Compile Include="..\FindUnsolved.fsi">
      <Link>Logic\FindUnsolved.fsi</Link>
    </Compile>
    <Compile Include="..\FindUnsolved.fs">
      <Link>Logic\FindUnsolved.fs</Link>
    </Compile>
    <Compile Include="..\QuotationTranslator.fsi">
      <Link>Logic\QuotationTranslator.fsi</Link>
    </Compile>
    <Compile Include="..\QuotationTranslator.fs">
      <Link>Logic\QuotationTranslator.fs</Link>
    </Compile>
    <Compile Include="..\PostInferenceChecks.fsi">
      <Link>Logic\PostInferenceChecks.fsi</Link>
    </Compile>
    <Compile Include="..\PostInferenceChecks.fs">
      <Link>Logic\PostInferenceChecks.fs</Link>
    </Compile>
    <Compile Include="..\TypeChecker.fsi">
      <Link>Logic\TypeChecker.fsi</Link>
    </Compile>
    <Compile Include="..\TypeChecker.fs">
      <Link>Logic\TypeChecker.fs</Link>
    </Compile>
    <Compile Include="..\Optimizer.fsi">
      <Link>Optimize\Optimizer.fsi</Link>
    </Compile>
    <Compile Include="..\Optimizer.fs">
      <Link>Optimize\Optimizer.fs</Link>
    </Compile>
    <Compile Include="..\DetupleArgs.fsi">
      <Link>Optimize\DetupleArgs.fsi</Link>
    </Compile>
    <Compile Include="..\DetupleArgs.fs">
      <Link>Optimize\DetupleArgs.fs</Link>
    </Compile>
    <Compile Include="..\InnerLambdasToTopLevelFuncs.fsi">
      <Link>Optimize\InnerLambdasToTopLevelFuncs.fsi</Link>
    </Compile>
    <Compile Include="..\InnerLambdasToTopLevelFuncs.fs">
      <Link>Optimize\InnerLambdasToTopLevelFuncs.fs</Link>
    </Compile>
    <Compile Include="..\LowerCallsAndSeqs.fsi">
      <Link>Optimize\LowerCallsAndSeqs.fsi</Link>
    </Compile>
    <Compile Include="..\LowerCallsAndSeqs.fs">
      <Link>Optimize\LowerCallsAndSeqs.fs</Link>
    </Compile>
    <Compile Include="..\autobox.fsi">
      <Link>Optimize\autobox.fsi</Link>
    </Compile>
    <Compile Include="..\autobox.fs">
      <Link>Optimize\autobox.fs</Link>
    </Compile>
    <Compile Include="..\IlxGen.fsi">
      <Link>CodeGen\IlxGen.fsi</Link>
    </Compile>
    <Compile Include="..\IlxGen.fs">
      <Link>CodeGen\IlxGen.fs</Link>
    </Compile>

    <!-- includes the core of the F# Compiler fsc.exe implementation -->
    <Compile Include="..\DotNetFrameworkDependencies.fs">
      <Link>Driver\DotNetFrameworkDependencies.fs</Link>
    </Compile>
    <Compile Include="..\CompileOps.fsi">
      <Link>Driver\CompileOps.fsi</Link>
    </Compile>
    <Compile Include="..\CompileOps.fs">
      <Link>Driver\CompileOps.fs</Link>
    </Compile>
    <Compile Include="..\CompileOptions.fsi">
      <Link>Driver\CompileOptions.fsi</Link>
    </Compile>
    <Compile Include="..\CompileOptions.fs">
      <Link>Driver\CompileOptions.fs</Link>
    </Compile>
    <Compile Include="..\fsc.fsi">
      <Link>Driver\fsc.fsi</Link>
    </Compile>
    <Compile Include="..\fsc.fs">
      <Link>Driver\fsc.fs</Link>
    </Compile>

    <!-- the symbol API. -->
    <Compile Include="..\symbols\SymbolHelpers.fsi">
      <Link>Symbols/SymbolHelpers.fsi</Link>
    </Compile>
    <Compile Include="..\symbols\SymbolHelpers.fs">
      <Link>Symbols/SymbolHelpers.fs</Link>
    </Compile>
    <Compile Include="..\symbols\Symbols.fsi">
      <Link>Symbols/Symbols.fsi</Link>
    </Compile>
    <Compile Include="..\symbols\Symbols.fs">
      <Link>Symbols/Symbols.fs</Link>
    </Compile>
    <Compile Include="..\symbols\Exprs.fsi">
      <Link>Symbols/Exprs.fsi</Link>
    </Compile>
    <Compile Include="..\symbols\Exprs.fs">
      <Link>Symbols/Exprs.fs</Link>
    </Compile>
    <Compile Include="..\symbols\SymbolPatterns.fsi">
      <Link>Symbols/SymbolPatterns.fsi</Link>
    </Compile>
    <Compile Include="..\symbols\SymbolPatterns.fs">
      <Link>Symbols/SymbolPatterns.fs</Link>
    </Compile>
    <Compile Include="..\service\Reactor.fsi">
      <Link>Service/Reactor.fsi</Link>
    </Compile>
    <Compile Include="..\service\Reactor.fs">
      <Link>Service/Reactor.fs</Link>
    </Compile>

    <!-- the incremental builder and service . -->
    <Compile Include="..\service\IncrementalBuild.fsi">
      <Link>Service/IncrementalBuild.fsi</Link>
    </Compile>
    <Compile Include="..\service\IncrementalBuild.fs">
      <Link>Service/IncrementalBuild.fs</Link>
    </Compile>
    <Compile Include="..\service\ServiceCompilerDiagnostics.fsi">
      <Link>Service/ServiceCompilerDiagnostics.fsi</Link>
    </Compile>
    <Compile Include="..\service\ServiceCompilerDiagnostics.fs">
      <Link>Service/ServiceCompilerDiagnostics.fs</Link>
    </Compile>
    <Compile Include="..\service\ServiceConstants.fs">
      <Link>Service/ServiceConstants.fs</Link>
    </Compile>
    <Compile Include="..\service\ServiceDeclarationLists.fsi">
      <Link>Service/ServiceDeclarationLists.fsi</Link>
    </Compile>
    <Compile Include="..\service\ServiceDeclarationLists.fs">
      <Link>Service/ServiceDeclarationLists.fs</Link>
    </Compile>
    <Compile Include="..\service\ServiceLexing.fsi">
      <Link>Service/ServiceLexing.fsi</Link>
    </Compile>
    <Compile Include="..\service\ServiceLexing.fs">
      <Link>Service/ServiceLexing.fs</Link>
    </Compile>
    <Compile Include="..\service\ServiceParseTreeWalk.fs">
      <Link>Service/ServiceParseTreeWalk.fs</Link>
    </Compile>
    <Compile Include="..\service\ServiceNavigation.fsi">
      <Link>Service/ServiceNavigation.fsi</Link>
    </Compile>
    <Compile Include="..\service\ServiceNavigation.fs">
      <Link>Service/ServiceNavigation.fs</Link>
    </Compile>
    <Compile Include="..\service\ServiceParamInfoLocations.fsi">
      <Link>Service/ServiceParamInfoLocations.fsi</Link>
    </Compile>
    <Compile Include="..\service\ServiceParamInfoLocations.fs">
      <Link>Service/ServiceParamInfoLocations.fs</Link>
    </Compile>
    <Compile Include="..\service\ServiceUntypedParse.fsi">
      <Link>Service/ServiceUntypedParse.fsi</Link>
    </Compile>
    <Compile Include="..\service\ServiceUntypedParse.fs">
      <Link>Service/ServiceUntypedParse.fs</Link>
    </Compile>
    <Compile Include="..\service\ServiceAssemblyContent.fsi">
      <Link>Service/ServiceAssemblyContent.fsi</Link>
    </Compile>
    <Compile Include="..\service\ServiceAssemblyContent.fs">
      <Link>Service/ServiceAssemblyContent.fs</Link>
    </Compile>
    <Compile Include="..\service\ServiceXmlDocParser.fsi">
      <Link>Service/ServiceXmlDocParser.fsi</Link>
    </Compile>
    <Compile Include="..\service\ServiceXmlDocParser.fs">
      <Link>Service/ServiceXmlDocParser.fs</Link>
    </Compile>
    <Compile Include="..\..\utils\reshapedmsbuild.fs">
      <Link>Service/reshapedmsbuild.fs</Link>
    </Compile>
    <Compile Include="..\service\ExternalSymbol.fsi">
      <Link>Service/ExternalSymbol.fsi</Link>
    </Compile>
    <Compile Include="..\service\ExternalSymbol.fs">
      <Link>Service/ExternalSymbol.fs</Link>
    </Compile>
    <Compile Include="..\service\QuickParse.fsi">
      <Link>Service/QuickParse.fsi</Link>
    </Compile>
    <Compile Include="..\service\QuickParse.fs">
      <Link>Service/QuickParse.fs</Link>
    </Compile>
    <Compile Include="..\..\fsharp\service\FSharpCheckerResults.fsi">
      <Link>Service/FSharpCheckerResults.fsi</Link>
    </Compile>
    <Compile Include="..\..\fsharp\service\FSharpCheckerResults.fs">
      <Link>Service/FSharpCheckerResults.fs</Link>
    </Compile>
    <Compile Include="..\service\service.fsi">
      <Link>Service/service.fsi</Link>
    </Compile>
    <Compile Include="..\service\service.fs">
      <Link>Service/service.fs</Link>
    </Compile>
    <Compile Include="..\service\ServiceErrorResolutionHints.fsi">
      <Link>Service/ServiceErrorResolutionHints.fsi</Link>
    </Compile>
    <Compile Include="..\service\ServiceErrorResolutionHints.fs">
      <Link>Service/ServiceErrorResolutionHints.fs</Link>
    </Compile>
    <Compile Include="..\service\ServiceInterfaceStubGenerator.fsi">
      <Link>Service/ServiceInterfaceStubGenerator.fsi</Link>
    </Compile>
    <Compile Include="..\service\ServiceInterfaceStubGenerator.fs">
      <Link>Service/ServiceInterfaceStubGenerator.fs</Link>
    </Compile>
    <Compile Include="..\service\ServiceStructure.fsi">
      <Link>Service/ServiceStructure.fsi</Link>
    </Compile>
    <Compile Include="..\service\ServiceStructure.fs">
      <Link>Service/ServiceStructure.fs</Link>
    </Compile>
    <Compile Include="..\service\ServiceAnalysis.fsi">
      <Link>Service/ServiceAnalysis.fsi</Link>
    </Compile>
    <Compile Include="..\service\ServiceAnalysis.fs">
      <Link>Service/ServiceAnalysis.fs</Link>
    </Compile>

    <!-- the core of the F# Interactive fsi.exe implementation -->
    <EmbeddedText Include="..\fsi\FSIstrings.txt">
      <Link>FSIstrings.txt</Link>
    </EmbeddedText>
    <Compile Include="..\fsi\fsi.fsi">
      <Link>InteractiveSession/fsi.fsi</Link>
    </Compile>
    <Compile Include="..\fsi\fsi.fs">
      <Link>InteractiveSession/fsi.fs</Link>
    </Compile>
    <!-- an old API for testing the compiler and gathering diagnostics in-memory -->
    <Compile Include="..\LegacyHostedCompilerForTesting.fs" Condition="'$(MonoPackaging)' != 'true'">
      <Link>Misc/LegacyHostedCompilerForTesting.fs</Link>
    </Compile>
  </ItemGroup>

  <ItemGroup>
    <ProjectReference Include="$(MSBuildThisFileDirectory)..\FSharp.Core\FSharp.Core.fsproj" />
  </ItemGroup>

  <ItemGroup Condition="'$(TargetFramework)' == 'net472'">
    <Reference Include="ISymWrapper, Version=4.0.0.0, Culture=neutral, PublicKeyToken=b03f5f7f11d50a3a" />
    <PackageReference Include="Microsoft.Build" Version="$(MicrosoftBuildVersion)" />
    <PackageReference Include="Microsoft.Build.Framework" Version="$(MicrosoftBuildVersion)" />
    <PackageReference Include="Microsoft.Build.Tasks.Core" Version="$(MicrosoftBuildVersion)" />
    <PackageReference Include="Microsoft.Build.Utilities.Core" Version="$(MicrosoftBuildVersion)" />
    <PackageReference Include="System.IO.Compression" Version="$(SystemIoCompressionVersion)" />
  </ItemGroup>

  <ItemGroup Condition="$(TargetFramework.Startswith('netstandard'))">
    <PackageReference Include="System.Runtime.Loader" Version="$(SystemRuntimeLoaderVersion)" />
  </ItemGroup>

  <ItemGroup>
    <PackageReference Include="System.Collections.Immutable" Version="$(SystemCollectionsImmutableVersion)" />
    <PackageReference Include="System.Diagnostics.Process" Version="$(SystemDiagnosticsProcessVersion)" />
    <PackageReference Include="System.Diagnostics.TraceSource" Version="$(SystemDiagnosticsTraceSourceVersion)" />
    <PackageReference Include="System.Linq.Expressions" Version="$(SystemLinqExpressionsVersion)" />
    <PackageReference Include="System.Linq.Queryable" Version="$(SystemLinqExpressionsVersion)" />
    <PackageReference Include="System.Net.Requests" Version="$(SystemNetRequestsVersion)" />
    <PackageReference Include="System.Net.Security" Version="$(SystemNetSecurityVersion)" />
    <PackageReference Include="System.Reflection.Emit" Version="$(SystemReflectionEmitVersion)" />
    <PackageReference Include="System.Reflection.Metadata" Version="$(SystemReflectionMetadataVersion)" />
    <PackageReference Include="System.Reflection.TypeExtensions" Version="$(SystemReflectionTypeExtensionsVersion)" />
    <PackageReference Include="System.Runtime" Version="$(SystemRuntimeVersion)" />
    <PackageReference Include="System.Runtime.InteropServices" Version="$(SystemRuntimeInteropServicesVersion)" />
    <PackageReference Include="System.Security.Claims" Version="$(SystemSecurityClaimsVersion)" />
    <PackageReference Include="System.Security.Cryptography.Algorithms" Version="$(SystemSecurityCryptographyAlgorithmsVersion)" />
    <PackageReference Include="System.Security.Principal" Version="$(SystemSecurityPrincipalVersion)" />
    <PackageReference Include="System.Threading.Tasks.Parallel" Version="$(SystemThreadingTasksParallelVersion)" />
    <PackageReference Include="System.Threading.Thread" Version="$(SystemThreadingThreadVersion)" />
    <PackageReference Include="System.Threading.ThreadPool" Version="$(SystemThreadingThreadPoolVersion)" />
  </ItemGroup>

</Project><|MERGE_RESOLUTION|>--- conflicted
+++ resolved
@@ -40,12 +40,6 @@
 
   <ItemGroup>
     <InternalsVisibleTo Include="fsc" />
-<<<<<<< HEAD
-    <InternalsVisibleTo Include="FSharp.Build" />
-=======
-    <InternalsVisibleTo Include="fsi" />
-    <InternalsVisibleTo Include="fsiAnyCpu" />
->>>>>>> 8e0565f5
     <InternalsVisibleTo Include="FSharp.LanguageService" />
     <InternalsVisibleTo Include="FSharp.LanguageService.Base" />
     <InternalsVisibleTo Include="FSharp.ProjectSystem.Base" />
