// Copyright (c) Microsoft Corporation.  All Rights Reserved.  See License.txt in the project root for license information.

/// Primary relations on types and signatures, with the exception of
/// constraint solving and method overload resolution.
module internal Microsoft.FSharp.Compiler.SignatureConformance

open System.Text

open Microsoft.FSharp.Compiler 
open Microsoft.FSharp.Compiler.AbstractIL.Internal 
open Microsoft.FSharp.Compiler.AbstractIL.Internal.Library 
open Microsoft.FSharp.Compiler.Range
open Microsoft.FSharp.Compiler.Ast
open Microsoft.FSharp.Compiler.ErrorLogger
open Microsoft.FSharp.Compiler.Tast
open Microsoft.FSharp.Compiler.Tastops
open Microsoft.FSharp.Compiler.Lib
open Microsoft.FSharp.Compiler.Infos

#if !NO_EXTENSIONTYPING
open Microsoft.FSharp.Compiler.ExtensionTyping
#endif


exception RequiredButNotSpecified of DisplayEnv * Tast.ModuleOrNamespaceRef * string * (StringBuilder -> unit) * range
exception ValueNotContained       of DisplayEnv * Tast.ModuleOrNamespaceRef * Val * Val * (string * string * string -> string)
exception ConstrNotContained      of DisplayEnv * UnionCase * UnionCase * (string * string -> string)
exception ExnconstrNotContained   of DisplayEnv * Tycon * Tycon * (string * string -> string)
exception FieldNotContained       of DisplayEnv * RecdField * RecdField * (string * string -> string)
exception InterfaceNotRevealed    of DisplayEnv * TType * range


// Use a type to capture the constant, common parameters 
type Checker(g, amap, denv, remapInfo: SignatureRepackageInfo, checkingSig) = 

        // Build a remap that maps tcrefs in the signature to tcrefs in the implementation
        // Used when checking attributes.
        let sigToImplRemap = 
            let remap = Remap.Empty 
            let remap = (remapInfo.mrpiEntities,remap) ||> List.foldBack (fun (implTcref ,signTcref) acc -> addTyconRefRemap signTcref implTcref acc) 
            let remap = (remapInfo.mrpiVals    ,remap) ||> List.foldBack (fun (implValRef,signValRef) acc -> addValRemap signValRef.Deref implValRef.Deref acc) 
            remap
            
        // For all attributable elements (types, modules, exceptions, record fields, unions, parameters, generic type parameters)
        //
        // (a)	Start with lists AImpl and ASig containing the attributes in the implementation and signature, in declaration order
        // (b)	Each attribute in AImpl is checked against the available attributes in ASig. 
        //     a.	If an attribute is found in ASig which is an exact match (after evaluating attribute arguments), then the attribute in the implementation is ignored, the attribute is removed from ASig, and checking continues
        //     b.	If an attribute is found in ASig that has the same attribute type, then a warning is given and the attribute in the implementation is ignored 
        //     c.	Otherwise, the attribute in the implementation is kept
        // (c)	The attributes appearing in the compiled element are the compiled forms of the attributes from the signature and the kept attributes from the implementation
        let checkAttribs _aenv (implAttribs:Attribs) (sigAttribs:Attribs) fixup =
            
            // Remap the signature attributes to make them look as if they were declared in 
            // the implementation. This allows us to compare them and propagate them to the implementation
            // if needed.
            let sigAttribs = sigAttribs |> List.map (remapAttrib g sigToImplRemap)

            // Helper to check for equality of evaluated attribute expressions
            let attribExprEq (AttribExpr(_,e1)) (AttribExpr(_,e2)) = EvaledAttribExprEquality g e1 e2

            // Helper to check for equality of evaluated named attribute arguments
            let attribNamedArgEq (AttribNamedArg(nm1,ty1,isProp1,e1)) (AttribNamedArg(nm2,ty2,isProp2,e2)) = 
                (nm1 = nm2) && 
                typeEquiv g ty1 ty2 && 
                (isProp1 = isProp2) && 
                attribExprEq e1 e2

            let attribsEq  attrib1 attrib2 = 
                let (Attrib(implTcref,_,implArgs,implNamedArgs,_,_,_implRange)) = attrib1
                let (Attrib(signTcref,_,signArgs,signNamedArgs,_,_,_signRange)) = attrib2
                tyconRefEq g signTcref implTcref &&
                (implArgs,signArgs) ||> List.lengthsEqAndForall2 attribExprEq &&
                (implNamedArgs, signNamedArgs) ||> List.lengthsEqAndForall2 attribNamedArgEq

            let attribsHaveSameTycon attrib1 attrib2 = 
                let (Attrib(implTcref,_,_,_,_,_,_)) = attrib1
                let (Attrib(signTcref,_,_,_,_,_,_)) = attrib2
                tyconRefEq g signTcref implTcref 

            // For each implementation attribute, only keep if it is not mentioned in the signature.
            // Emit a warning if it is mentioned in the signature and the arguments to the attributes are 
            // not identical.
            let rec check keptImplAttribsRev implAttribs sigAttribs = 
                match implAttribs with 
                | [] -> keptImplAttribsRev |> List.rev
                | implAttrib :: remainingImplAttribs -> 

                    // Look for an attribute in the signature that matches precisely. If so, remove it 
                    let lookForMatchingAttrib =  sigAttribs |> List.tryRemove (attribsEq implAttrib)
                    match lookForMatchingAttrib with 
                    | Some (_, remainingSigAttribs) -> check keptImplAttribsRev remainingImplAttribs remainingSigAttribs    
                    | None ->

                    // Look for an attribute in the signature that has the same type. If so, give a warning
                    let existsSimilarAttrib = sigAttribs |> List.exists (attribsHaveSameTycon implAttrib)

                    if existsSimilarAttrib then 
                        let (Attrib(implTcref,_,_,_,_,_,implRange)) = implAttrib
                        warning(Error(FSComp.SR.tcAttribArgsDiffer(implTcref.DisplayName), implRange))
                        check keptImplAttribsRev remainingImplAttribs sigAttribs    
                    else
                        check (implAttrib :: keptImplAttribsRev) remainingImplAttribs sigAttribs    
                
            let keptImplAttribs = check [] implAttribs sigAttribs 

            fixup (sigAttribs @ keptImplAttribs)
            true

        let rec checkTypars m (aenv: TypeEquivEnv) (implTypars:Typars) (sigTypars:Typars) = 
            if implTypars.Length <> sigTypars.Length then 
                errorR (Error(FSComp.SR.typrelSigImplNotCompatibleParamCountsDiffer(),m)) 
                false
            else 
              let aenv = aenv.BindEquivTypars implTypars sigTypars 
              (implTypars,sigTypars) ||> List.forall2 (fun implTypar sigTypar -> 
                  let m = sigTypar.Range
                  if implTypar.StaticReq <> sigTypar.StaticReq then 
                      errorR (Error(FSComp.SR.typrelSigImplNotCompatibleCompileTimeRequirementsDiffer(), m))          
                  
                  // Adjust the actual type parameter name to look like the signature
                  implTypar.SetIdent (mkSynId implTypar.Range sigTypar.Id.idText)     

                  // Mark it as "not compiler generated", now that we've got a good name for it
                  implTypar.SetCompilerGenerated false 

                  // Check the constraints in the implementation are present in the signature
                  implTypar.Constraints |> List.forall (fun implTyparCx -> 
                      match implTyparCx with 
                      // defaults can be dropped in the signature 
                      | TyparConstraint.DefaultsTo(_,_acty,_) -> true
                      | _ -> 
                          if not (List.exists  (typarConstraintsAEquiv g aenv implTyparCx) sigTypar.Constraints)
                          then (errorR(Error(FSComp.SR.typrelSigImplNotCompatibleConstraintsDiffer(sigTypar.Name, Layout.showL(NicePrint.layoutTyparConstraint denv (implTypar,implTyparCx))),m)); false)
                          else  true) &&

                  // Check the constraints in the signature are present in the implementation
                  sigTypar.Constraints |> List.forall (fun sigTyparCx -> 
                      match sigTyparCx with 
                      // defaults can be present in the signature and not in the implementation  because they are erased
                      | TyparConstraint.DefaultsTo(_,_acty,_) -> true
                      // 'comparison' and 'equality' constraints can be present in the signature and not in the implementation  because they are erased
                      | TyparConstraint.SupportsComparison _ -> true
                      | TyparConstraint.SupportsEquality _ -> true
                      | _ -> 
                          if not (List.exists  (fun implTyparCx -> typarConstraintsAEquiv g aenv implTyparCx sigTyparCx) implTypar.Constraints) then
                              (errorR(Error(FSComp.SR.typrelSigImplNotCompatibleConstraintsDifferRemove(sigTypar.Name, Layout.showL(NicePrint.layoutTyparConstraint denv (sigTypar,sigTyparCx))),m)); false)
                          else  
                              true) &&
                  (not checkingSig || checkAttribs aenv implTypar.Attribs sigTypar.Attribs (fun attribs -> implTypar.SetAttribs attribs)))

        and checkTypeDef (aenv: TypeEquivEnv) (implTycon:Tycon) (sigTycon:Tycon) =
            let m = implTycon.Range
            // Propagate defn location information from implementation to signature . 
            sigTycon.SetOtherRange (implTycon.Range, true)
            implTycon.SetOtherRange (sigTycon.Range, false)
            if implTycon.LogicalName <> sigTycon.LogicalName then (errorR (Error (FSComp.SR.DefinitionsInSigAndImplNotCompatibleNamesDiffer(implTycon.TypeOrMeasureKind.ToString(),sigTycon.LogicalName,implTycon.LogicalName),m)); false) else
            if implTycon.CompiledName <> sigTycon.CompiledName then (errorR (Error (FSComp.SR.DefinitionsInSigAndImplNotCompatibleNamesDiffer(implTycon.TypeOrMeasureKind.ToString(),sigTycon.CompiledName,implTycon.CompiledName),m)); false) else
            checkExnInfo  (fun f -> ExnconstrNotContained(denv,implTycon,sigTycon,f)) aenv implTycon.ExceptionInfo sigTycon.ExceptionInfo &&
            let implTypars = implTycon.Typars m
            let sigTypars = sigTycon.Typars m
            if implTypars.Length <> sigTypars.Length then  
                errorR (Error(FSComp.SR.DefinitionsInSigAndImplNotCompatibleParameterCountsDiffer(implTycon.TypeOrMeasureKind.ToString(),implTycon.DisplayName),m)) 
                false
            elif isLessAccessible implTycon.Accessibility sigTycon.Accessibility then 
                errorR(Error(FSComp.SR.DefinitionsInSigAndImplNotCompatibleAccessibilityDiffer(implTycon.TypeOrMeasureKind.ToString(),implTycon.DisplayName),m)) 
                false
            else 
                let aenv = aenv.BindEquivTypars implTypars sigTypars 

                let aintfs = implTycon.ImmediateInterfaceTypesOfFSharpTycon 
                let fintfs = sigTycon.ImmediateInterfaceTypesOfFSharpTycon 
                let aintfsUser = implTycon.TypeContents.tcaug_interfaces |> List.filter (fun (_,compgen,_) -> not compgen) |> List.map p13 
                let flatten tys = 
                   tys 
                   |> List.collect (AllSuperTypesOfType g amap m AllowMultiIntfInstantiations.Yes) 
                   |> ListSet.setify (typeEquiv g) 
                   |> List.filter (isInterfaceTy g)
                let aintfs     = flatten aintfs 
                let aintfsUser = flatten aintfsUser 
                let fintfs     = flatten fintfs 
              
                let unimpl = ListSet.subtract (fun fity aity -> typeAEquiv g aenv aity fity) fintfs aintfs
                (unimpl |> List.forall (fun ity -> errorR (Error (FSComp.SR.DefinitionsInSigAndImplNotCompatibleMissingInterface(implTycon.TypeOrMeasureKind.ToString(),implTycon.DisplayName, NicePrint.minimalStringOfType denv ity),m)); false)) &&
                let hidden = ListSet.subtract (typeAEquiv g aenv) aintfsUser fintfs
                let warningOrError = if implTycon.IsFSharpInterfaceTycon then error else warning
                hidden |> List.iter (fun ity -> warningOrError (InterfaceNotRevealed(denv,ity,implTycon.Range)))

                let aNull = IsUnionTypeWithNullAsTrueValue g implTycon
                let fNull = IsUnionTypeWithNullAsTrueValue g sigTycon
                if aNull && not fNull then 
                  errorR(Error(FSComp.SR.DefinitionsInSigAndImplNotCompatibleImplementationSaysNull(implTycon.TypeOrMeasureKind.ToString(),implTycon.DisplayName),m))
                elif fNull && not aNull then 
                  errorR(Error(FSComp.SR.DefinitionsInSigAndImplNotCompatibleSignatureSaysNull(implTycon.TypeOrMeasureKind.ToString(),implTycon.DisplayName),m))

                let aNull2 = TypeNullIsExtraValue g m (generalizedTyconRef (mkLocalTyconRef implTycon))
                let fNull2 = TypeNullIsExtraValue g m (generalizedTyconRef (mkLocalTyconRef implTycon))
                if aNull2 && not fNull2 then 
                    errorR(Error(FSComp.SR.DefinitionsInSigAndImplNotCompatibleImplementationSaysNull2(implTycon.TypeOrMeasureKind.ToString(),implTycon.DisplayName),m))
                elif fNull2 && not aNull2 then 
                    errorR(Error(FSComp.SR.DefinitionsInSigAndImplNotCompatibleSignatureSaysNull2(implTycon.TypeOrMeasureKind.ToString(),implTycon.DisplayName),m))

                let aSealed = isSealedTy g (generalizedTyconRef (mkLocalTyconRef implTycon))
                let fSealed = isSealedTy g (generalizedTyconRef (mkLocalTyconRef sigTycon))
                if  aSealed && not fSealed  then 
                    errorR(Error(FSComp.SR.DefinitionsInSigAndImplNotCompatibleImplementationSealed(implTycon.TypeOrMeasureKind.ToString(),implTycon.DisplayName),m))
                if  not aSealed && fSealed  then 
                    errorR(Error(FSComp.SR.DefinitionsInSigAndImplNotCompatibleImplementationIsNotSealed(implTycon.TypeOrMeasureKind.ToString(),implTycon.DisplayName),m))

                let aPartial = isAbstractTycon implTycon
                let fPartial = isAbstractTycon sigTycon
                if aPartial && not fPartial then 
                    errorR(Error(FSComp.SR.DefinitionsInSigAndImplNotCompatibleImplementationIsAbstract(implTycon.TypeOrMeasureKind.ToString(),implTycon.DisplayName),m))

                if not aPartial && fPartial then 
                    errorR(Error(FSComp.SR.DefinitionsInSigAndImplNotCompatibleSignatureIsAbstract(implTycon.TypeOrMeasureKind.ToString(),implTycon.DisplayName),m))

                if not (typeAEquiv g aenv (superOfTycon g implTycon) (superOfTycon g sigTycon)) then 
                    errorR (Error(FSComp.SR.DefinitionsInSigAndImplNotCompatibleTypesHaveDifferentBaseTypes(implTycon.TypeOrMeasureKind.ToString(),implTycon.DisplayName),m))

                checkTypars m aenv implTypars sigTypars &&
                checkTypeRepr m aenv implTycon sigTycon.TypeReprInfo &&
                checkTypeAbbrev m aenv implTycon sigTycon &&
                checkAttribs aenv implTycon.Attribs sigTycon.Attribs (fun attribs -> implTycon.entity_attribs <- attribs) &&
                checkModuleOrNamespaceContents implTycon.Range aenv (mkLocalEntityRef implTycon) sigTycon.ModuleOrNamespaceType 
            
        and checkValInfo aenv err (implVal : Val) (sigVal : Val) = 
            let id = implVal.Id
            match implVal.ValReprInfo, sigVal.ValReprInfo with 
            | _,None -> true
            | None, Some _ -> err(FSComp.SR.ValueNotContainedMutabilityArityNotInferred)
            | Some (ValReprInfo (implTyparNames,implArgInfos,implRetInfo) as implValInfo), Some (ValReprInfo (sigTyparNames,sigArgInfos,sigRetInfo) as sigValInfo) ->
                let ntps = implTyparNames.Length
                let mtps = sigTyparNames.Length
                let nSigArgInfos = sigArgInfos.Length
                if ntps <> mtps then
                  err(fun(x, y, z) -> FSComp.SR.ValueNotContainedMutabilityGenericParametersDiffer(x, y, z, string mtps, string ntps))
                elif implValInfo.KindsOfTypars <> sigValInfo.KindsOfTypars then
                  err(FSComp.SR.ValueNotContainedMutabilityGenericParametersAreDifferentKinds)
<<<<<<< HEAD
                elif not (sigArgInfos.Length <= implArgInfos.Length && List.forall2 (fun x y -> List.length x <= List.length y) sigArgInfos (List.truncate sigArgInfos.Length implArgInfos)) then 
                  err(fun(x, y, z) -> FSComp.SR.ValueNotContainedMutabilityAritiesDiffer(x, y, z, id.idText, string sigArgInfos.Length, id.idText, id.idText))
                else 
                  let implArgInfos = implArgInfos |> List.truncate sigArgInfos.Length  
                  let implArgInfos = (implArgInfos, sigArgInfos) ||> List.map2 (fun l1 l2 -> l1 |> List.truncate l2.Length)
=======
                elif not (nSigArgInfos <= implArgInfos.Length && List.forall2 (fun x y -> List.length x <= List.length y) sigArgInfos (fst (List.chop nSigArgInfos implArgInfos))) then 
                  err(fun(x, y, z) -> FSComp.SR.ValueNotContainedMutabilityAritiesDiffer(x, y, z, id.idText, string nSigArgInfos, id.idText, id.idText))
                else 
                  let implArgInfos = implArgInfos |> List.take nSigArgInfos
                  let implArgInfos = (implArgInfos, sigArgInfos) ||> List.map2 (fun l1 l2 -> l1 |> List.take l2.Length)
>>>>>>> 7bcbd1ab
                  // Propagate some information signature to implementation. 

                  // Check the attributes on each argument, and update the ValReprInfo for
                  // the value to reflect the information in the signature.
                  // This ensures that the compiled form of the value matches the signature rather than 
                  // the implementation. This also propagates argument names from signature to implementation
                  let res = 
                      (implArgInfos,sigArgInfos) ||> List.forall2 (List.forall2 (fun implArgInfo sigArgInfo -> 
                          checkAttribs aenv implArgInfo.Attribs sigArgInfo.Attribs (fun attribs -> 
                              match implArgInfo.Name, sigArgInfo.Name with 
                              | Some iname, Some sname when sname.idText <> iname.idText -> 
                                   warning(Error (FSComp.SR.ArgumentsInSigAndImplMismatch(sname.idText, iname.idText),iname.idRange))
                              | _ -> ()
                              
                              implArgInfo.Name <- sigArgInfo.Name
                              implArgInfo.Attribs <- attribs))) && 

                      checkAttribs aenv implRetInfo.Attribs sigRetInfo.Attribs (fun attribs -> 
                          implRetInfo.Name <- sigRetInfo.Name
                          implRetInfo.Attribs <- attribs)
                  
                  implVal.SetValReprInfo (Some (ValReprInfo (sigTyparNames,implArgInfos,implRetInfo)))
                  res

        and checkVal implModRef (aenv:TypeEquivEnv) (implVal:Val) (sigVal:Val) =

            // Propagate defn location information from implementation to signature . 
            sigVal.SetOtherRange (implVal.Range, true)
            implVal.SetOtherRange (sigVal.Range, false)

            let mk_err denv f = ValueNotContained(denv,implModRef,implVal,sigVal,f)
            let err denv f = errorR(mk_err denv f); false
            let m = implVal.Range
            if implVal.IsMutable <> sigVal.IsMutable then (err denv FSComp.SR.ValueNotContainedMutabilityAttributesDiffer)
            elif implVal.LogicalName <> sigVal.LogicalName then (err denv FSComp.SR.ValueNotContainedMutabilityNamesDiffer)
            elif implVal.CompiledName <> sigVal.CompiledName then (err denv FSComp.SR.ValueNotContainedMutabilityCompiledNamesDiffer)
            elif implVal.DisplayName <> sigVal.DisplayName then (err denv FSComp.SR.ValueNotContainedMutabilityDisplayNamesDiffer)
            elif isLessAccessible implVal.Accessibility sigVal.Accessibility then (err denv FSComp.SR.ValueNotContainedMutabilityAccessibilityMore)
            elif implVal.MustInline <> sigVal.MustInline then (err denv FSComp.SR.ValueNotContainedMutabilityInlineFlagsDiffer)
            elif implVal.LiteralValue <> sigVal.LiteralValue then (err denv FSComp.SR.ValueNotContainedMutabilityLiteralConstantValuesDiffer)
            elif implVal.IsTypeFunction <> sigVal.IsTypeFunction then (err denv FSComp.SR.ValueNotContainedMutabilityOneIsTypeFunction)
            else 
                let implTypars,atau = implVal.TypeScheme
                let sigTypars,ftau = sigVal.TypeScheme
                if implTypars.Length <> sigTypars.Length then (err {denv with showTyparBinding=true} FSComp.SR.ValueNotContainedMutabilityParameterCountsDiffer) else
                let aenv = aenv.BindEquivTypars implTypars sigTypars 
                checkTypars m aenv implTypars sigTypars &&
                if not (typeAEquiv g aenv atau ftau) then err denv (FSComp.SR.ValueNotContainedMutabilityTypesDiffer)
                elif not (checkValInfo aenv (err denv) implVal sigVal) then false
                elif not (implVal.IsExtensionMember = sigVal.IsExtensionMember) then err denv (FSComp.SR.ValueNotContainedMutabilityExtensionsDiffer)
                elif not (checkMemberDatasConform (err denv) (implVal.Attribs, implVal,implVal.MemberInfo) (sigVal.Attribs,sigVal,sigVal.MemberInfo)) then false
                else checkAttribs aenv implVal.Attribs sigVal.Attribs (fun attribs -> implVal.SetAttribs attribs)              


        and checkExnInfo err aenv implTypeRepr sigTypeRepr =
            match implTypeRepr,sigTypeRepr with 
            | TExnAsmRepr _, TExnFresh _ -> 
                (errorR (err FSComp.SR.ExceptionDefsNotCompatibleHiddenBySignature); false)
            | TExnAsmRepr tcr1, TExnAsmRepr tcr2  -> 
                if tcr1 <> tcr2 then  (errorR (err FSComp.SR.ExceptionDefsNotCompatibleDotNetRepresentationsDiffer); false) else true
            | TExnAbbrevRepr _, TExnFresh _ -> 
                (errorR (err FSComp.SR.ExceptionDefsNotCompatibleAbbreviationHiddenBySignature); false)
            | TExnAbbrevRepr ecr1, TExnAbbrevRepr ecr2 -> 
                if not (tcrefAEquiv g aenv ecr1 ecr2) then 
                  (errorR (err FSComp.SR.ExceptionDefsNotCompatibleSignaturesDiffer); false)
                else true
            | TExnFresh r1, TExnFresh  r2-> checkRecordFieldsForExn g denv err aenv r1 r2
            | TExnNone,TExnNone -> true
            | _ -> 
                (errorR (err FSComp.SR.ExceptionDefsNotCompatibleExceptionDeclarationsDiffer); false)

        and checkUnionCase aenv implUnionCase sigUnionCase =
            let err f = errorR(ConstrNotContained(denv,implUnionCase,sigUnionCase,f));false
            sigUnionCase.OtherRangeOpt <- Some (implUnionCase.Range, true)
            implUnionCase.OtherRangeOpt <- Some (sigUnionCase.Range, false)
            if implUnionCase.Id.idText <> sigUnionCase.Id.idText then  err FSComp.SR.ModuleContainsConstructorButNamesDiffer
            elif implUnionCase.RecdFields.Length <> sigUnionCase.RecdFields.Length then err FSComp.SR.ModuleContainsConstructorButDataFieldsDiffer
            elif not (List.forall2 (checkField aenv) implUnionCase.RecdFields sigUnionCase.RecdFields) then err FSComp.SR.ModuleContainsConstructorButTypesOfFieldsDiffer
            elif isLessAccessible implUnionCase.Accessibility sigUnionCase.Accessibility then err FSComp.SR.ModuleContainsConstructorButAccessibilityDiffers
            else checkAttribs aenv implUnionCase.Attribs sigUnionCase.Attribs (fun attribs -> implUnionCase.Attribs <- attribs)

        and checkField aenv implField sigField =
            let err f = errorR(FieldNotContained(denv,implField,sigField,f)); false
            sigField.rfield_other_range <- Some (implField.Range, true)
            implField.rfield_other_range <- Some (sigField.Range, false)
            if implField.rfield_id.idText <> sigField.rfield_id.idText then err FSComp.SR.FieldNotContainedNamesDiffer
            elif isLessAccessible implField.Accessibility sigField.Accessibility then err FSComp.SR.FieldNotContainedAccessibilitiesDiffer
            elif implField.IsStatic <> sigField.IsStatic then err FSComp.SR.FieldNotContainedStaticsDiffer
            elif implField.IsMutable <> sigField.IsMutable then err FSComp.SR.FieldNotContainedMutablesDiffer
            elif implField.LiteralValue <> sigField.LiteralValue then err FSComp.SR.FieldNotContainedLiteralsDiffer
            elif not (typeAEquiv g aenv implField.FormalType sigField.FormalType) then err FSComp.SR.FieldNotContainedTypesDiffer
            else 
                checkAttribs aenv implField.FieldAttribs sigField.FieldAttribs (fun attribs -> implField.rfield_fattribs <- attribs) &&
                checkAttribs aenv implField.PropertyAttribs sigField.PropertyAttribs (fun attribs -> implField.rfield_pattribs <- attribs)
            
        and checkMemberDatasConform err  (_implAttrs,implVal,implMemberInfo) (_sigAttrs, sigVal,sigMemberInfo)  =
            match implMemberInfo,sigMemberInfo with 
            | None,None -> true
            | Some implMembInfo, Some sigMembInfo -> 
                if not (implVal.CompiledName = sigVal.CompiledName) then 
                  err(FSComp.SR.ValueNotContainedMutabilityDotNetNamesDiffer)
                elif not (implMembInfo.MemberFlags.IsInstance = sigMembInfo.MemberFlags.IsInstance) then 
                  err(FSComp.SR.ValueNotContainedMutabilityStaticsDiffer)
                elif false then 
                  err(FSComp.SR.ValueNotContainedMutabilityVirtualsDiffer)
                elif not (implMembInfo.MemberFlags.IsDispatchSlot = sigMembInfo.MemberFlags.IsDispatchSlot) then 
                  err(FSComp.SR.ValueNotContainedMutabilityAbstractsDiffer)
               // The final check is an implication:
               //     classes have non-final CompareTo/Hash methods 
               //     abstract have non-final CompareTo/Hash methods 
               //     records  have final CompareTo/Hash methods 
               //     unions  have final CompareTo/Hash methods 
               // This is an example where it is OK for the signature to say 'non-final' when the implementation says 'final' 
                elif not implMembInfo.MemberFlags.IsFinal && sigMembInfo.MemberFlags.IsFinal then 
                  err(FSComp.SR.ValueNotContainedMutabilityFinalsDiffer)
                elif not (implMembInfo.MemberFlags.IsOverrideOrExplicitImpl = sigMembInfo.MemberFlags.IsOverrideOrExplicitImpl) then 
                  err(FSComp.SR.ValueNotContainedMutabilityOverridesDiffer)
                elif not (implMembInfo.MemberFlags.MemberKind = sigMembInfo.MemberFlags.MemberKind) then 
                  err(FSComp.SR.ValueNotContainedMutabilityOneIsConstructor)
                else  
                   let finstance = ValSpecIsCompiledAsInstance g sigVal
                   let ainstance = ValSpecIsCompiledAsInstance g implVal
                   if  finstance && not ainstance then 
                      err(FSComp.SR.ValueNotContainedMutabilityStaticButInstance)
                   elif not finstance && ainstance then 
                      err(FSComp.SR.ValueNotContainedMutabilityInstanceButStatic)
                   else true

            | _ -> false

        // -------------------------------------------------------------------------------
        // WARNING!!!!
        // checkRecordFields and checkRecordFieldsForExn are the EXACT SAME FUNCTION.
        // The only difference is the signature for err - this is because err is a function
        // that reports errors, and checkRecordFields is called with a different
        // sig for err then checkRecordFieldsForExn.
        // -------------------------------------------------------------------------------

        and checkRecordFields m aenv (implTycon:Tycon) (implFields:TyconRecdFields) (sigFields:TyconRecdFields) =
            let implFields = implFields.TrueFieldsAsList
            let sigFields = sigFields.TrueFieldsAsList
            let m1 = implFields |> NameMap.ofKeyedList (fun rfld -> rfld.Name)
            let m2 = sigFields |> NameMap.ofKeyedList (fun rfld -> rfld.Name)
            NameMap.suball2 
                (fun fieldName _ -> errorR(Error (FSComp.SR.DefinitionsInSigAndImplNotCompatibleFieldRequiredButNotSpecified(implTycon.TypeOrMeasureKind.ToString(), implTycon.DisplayName, fieldName),m)); false) 
                (checkField aenv) m1 m2 &&
            NameMap.suball2 
                (fun fieldName _ -> errorR(Error (FSComp.SR.DefinitionsInSigAndImplNotCompatibleFieldWasPresent(implTycon.TypeOrMeasureKind.ToString(), implTycon.DisplayName, fieldName),m)); false) 
                (fun x y -> checkField aenv y x) m2 m1 &&

            // This check is required because constructors etc. are externally visible 
            // and thus compiled representations do pick up dependencies on the field order  
            (if List.forall2 (checkField aenv)  implFields sigFields
             then true
             else (errorR(Error (FSComp.SR.DefinitionsInSigAndImplNotCompatibleFieldOrderDiffer(implTycon.TypeOrMeasureKind.ToString(),implTycon.DisplayName),m)); false))

        and checkRecordFieldsForExn _g _denv err aenv (implFields:TyconRecdFields) (sigFields:TyconRecdFields) =
            let implFields = implFields.TrueFieldsAsList
            let sigFields = sigFields.TrueFieldsAsList
            let m1 = implFields |> NameMap.ofKeyedList (fun rfld -> rfld.Name)
            let m2 = sigFields |> NameMap.ofKeyedList (fun rfld -> rfld.Name)
            NameMap.suball2 (fun s _ -> errorR(err (fun (x, y) -> FSComp.SR.ExceptionDefsNotCompatibleFieldInSigButNotImpl(s, x, y))); false) (checkField aenv)  m1 m2 &&
            NameMap.suball2 (fun s _ -> errorR(err (fun (x, y) -> FSComp.SR.ExceptionDefsNotCompatibleFieldInImplButNotSig(s, x, y))); false) (fun x y -> checkField aenv y x)  m2 m1 &&
            // This check is required because constructors etc. are externally visible 
            // and thus compiled representations do pick up dependencies on the field order  
            (if List.forall2 (checkField aenv)  implFields sigFields
             then true
             else (errorR(err (FSComp.SR.ExceptionDefsNotCompatibleFieldOrderDiffers)); false))

        and checkVirtualSlots denv m (implTycon:Tycon) implAbstractSlots sigAbstractSlots =
            let m1 = NameMap.ofKeyedList (fun (v:ValRef) -> v.DisplayName) implAbstractSlots
            let m2 = NameMap.ofKeyedList (fun (v:ValRef) -> v.DisplayName) sigAbstractSlots
            (m1,m2) ||> NameMap.suball2 (fun _s vref -> errorR(Error (FSComp.SR.DefinitionsInSigAndImplNotCompatibleAbstractMemberMissingInImpl(implTycon.TypeOrMeasureKind.ToString(), implTycon.DisplayName, NicePrint.stringValOrMember denv vref.Deref),m)); false) (fun _x _y -> true)  &&
            (m2,m1) ||> NameMap.suball2 (fun _s vref -> errorR(Error (FSComp.SR.DefinitionsInSigAndImplNotCompatibleAbstractMemberMissingInSig(implTycon.TypeOrMeasureKind.ToString(), implTycon.DisplayName, NicePrint.stringValOrMember denv vref.Deref),m)); false) (fun _x _y -> true)  

        and checkClassFields isStruct m aenv (implTycon:Tycon) (implFields:TyconRecdFields) (sigFields:TyconRecdFields) =
            let implFields = implFields.TrueFieldsAsList
            let sigFields = sigFields.TrueFieldsAsList
            let m1 = implFields |> NameMap.ofKeyedList (fun rfld -> rfld.Name) 
            let m2 = sigFields |> NameMap.ofKeyedList (fun rfld -> rfld.Name) 
            NameMap.suball2 
                (fun fieldName _ -> errorR(Error (FSComp.SR.DefinitionsInSigAndImplNotCompatibleFieldRequiredButNotSpecified(implTycon.TypeOrMeasureKind.ToString(), implTycon.DisplayName, fieldName),m)); false) 
                (checkField aenv) m1 m2 &&
            (if isStruct then 
                NameMap.suball2 
                    (fun fieldName _ -> warning(Error (FSComp.SR.DefinitionsInSigAndImplNotCompatibleFieldIsInImplButNotSig(implTycon.TypeOrMeasureKind.ToString(), implTycon.DisplayName, fieldName),m)); true) 
                    (fun x y -> checkField aenv y x) m2 m1 
             else
                true)
            

        and checkTypeRepr m aenv (implTycon:Tycon) sigTypeRepr =
            let reportNiceError k s1 s2 = 
              let aset = NameSet.ofList s1
              let fset = NameSet.ofList s2
              match Zset.elements (Zset.diff aset fset) with 
              | [] -> 
                  match Zset.elements (Zset.diff fset aset) with             
                  | [] -> (errorR (Error (FSComp.SR.DefinitionsInSigAndImplNotCompatibleNumbersDiffer(implTycon.TypeOrMeasureKind.ToString(), implTycon.DisplayName, k),m)); false)
                  | l -> (errorR (Error (FSComp.SR.DefinitionsInSigAndImplNotCompatibleSignatureDefinesButImplDoesNot(implTycon.TypeOrMeasureKind.ToString(), implTycon.DisplayName, k, String.concat ";" l),m)); false)
              | l -> (errorR (Error (FSComp.SR.DefinitionsInSigAndImplNotCompatibleImplDefinesButSignatureDoesNot(implTycon.TypeOrMeasureKind.ToString(), implTycon.DisplayName, k, String.concat ";" l),m)); false)

            match implTycon.TypeReprInfo,sigTypeRepr with 
            | (TRecdRepr _ 
              | TUnionRepr _ 
              | TILObjectRepr _ 
#if !NO_EXTENSIONTYPING
              | TProvidedTypeExtensionPoint _ 
              | TProvidedNamespaceExtensionPoint _
#endif
              ), TNoRepr  -> true
            | (TFSharpObjectRepr r), TNoRepr  -> 
                match r.fsobjmodel_kind with 
                | TTyconStruct | TTyconEnum -> 
                   (errorR (Error(FSComp.SR.DefinitionsInSigAndImplNotCompatibleImplDefinesStruct(implTycon.TypeOrMeasureKind.ToString(), implTycon.DisplayName),m)); false)
                | _ -> 
                   true
            | (TAsmRepr _), TNoRepr -> 
                (errorR (Error(FSComp.SR.DefinitionsInSigAndImplNotCompatibleDotNetTypeRepresentationIsHidden(implTycon.TypeOrMeasureKind.ToString(), implTycon.DisplayName),m)); false)
            | (TMeasureableRepr _), TNoRepr -> 
                (errorR (Error(FSComp.SR.DefinitionsInSigAndImplNotCompatibleTypeIsHidden(implTycon.TypeOrMeasureKind.ToString(), implTycon.DisplayName),m)); false)
            | (TUnionRepr r1), (TUnionRepr r2) -> 
                let ucases1 = r1.UnionCasesAsList
                let ucases2 = r2.UnionCasesAsList
                if ucases1.Length <> ucases2.Length then
                  let names (l: UnionCase list) = l |> List.map (fun c -> c.Id.idText)
                  reportNiceError "union case" (names ucases1) (names ucases2) 
                else List.forall2 (checkUnionCase aenv) ucases1 ucases2
            | (TRecdRepr implFields), (TRecdRepr sigFields) -> 
                checkRecordFields m aenv implTycon implFields sigFields
            | (TFSharpObjectRepr r1), (TFSharpObjectRepr r2) -> 
                if not (match r1.fsobjmodel_kind,r2.fsobjmodel_kind with 
                         | TTyconClass,TTyconClass -> true
                         | TTyconInterface,TTyconInterface -> true
                         | TTyconStruct,TTyconStruct -> true
                         | TTyconEnum, TTyconEnum -> true
                         | TTyconDelegate (TSlotSig(_,typ1,ctps1,mtps1,ps1, rty1)), 
                           TTyconDelegate (TSlotSig(_,typ2,ctps2,mtps2,ps2, rty2)) -> 
                             (typeAEquiv g aenv typ1 typ2) &&
                             (ctps1.Length = ctps2.Length) &&
                             (let aenv = aenv.BindEquivTypars ctps1 ctps2 
                              (typarsAEquiv g aenv ctps1 ctps2) &&
                              (mtps1.Length = mtps2.Length) &&
                              (let aenv = aenv.BindEquivTypars mtps1 mtps2 
                               (typarsAEquiv g aenv mtps1 mtps2) &&
                               ((ps1,ps2) ||> List.lengthsEqAndForall2 (List.lengthsEqAndForall2 (fun p1 p2 -> typeAEquiv g aenv p1.Type p2.Type))) &&
                               (returnTypesAEquiv g aenv rty1 rty2)))
                         | _,_ -> false) then 
                  (errorR (Error(FSComp.SR.DefinitionsInSigAndImplNotCompatibleTypeIsDifferentKind(implTycon.TypeOrMeasureKind.ToString(), implTycon.DisplayName),m)); false)
                else 
                  let isStruct = (match r1.fsobjmodel_kind with TTyconStruct -> true | _ -> false)
                  checkClassFields isStruct m aenv implTycon r1.fsobjmodel_rfields r2.fsobjmodel_rfields &&
                  checkVirtualSlots denv m implTycon r1.fsobjmodel_vslots r2.fsobjmodel_vslots
            | (TAsmRepr tcr1),  (TAsmRepr tcr2) -> 
                if tcr1 <> tcr2 then  (errorR (Error(FSComp.SR.DefinitionsInSigAndImplNotCompatibleILDiffer(implTycon.TypeOrMeasureKind.ToString(), implTycon.DisplayName),m)); false) else true
            | (TMeasureableRepr ty1),  (TMeasureableRepr ty2) -> 
                if typeAEquiv g aenv ty1 ty2 then true else (errorR (Error(FSComp.SR.DefinitionsInSigAndImplNotCompatibleRepresentationsDiffer(implTycon.TypeOrMeasureKind.ToString(), implTycon.DisplayName),m)); false)
            | TNoRepr, TNoRepr -> true
#if !NO_EXTENSIONTYPING
            | TProvidedTypeExtensionPoint info1 , TProvidedTypeExtensionPoint info2 ->  
                Tainted.EqTainted info1.ProvidedType.TypeProvider info2.ProvidedType.TypeProvider && ProvidedType.TaintedEquals(info1.ProvidedType,info2.ProvidedType)
            | TProvidedNamespaceExtensionPoint _, TProvidedNamespaceExtensionPoint _ -> 
                System.Diagnostics.Debug.Assert(false, "unreachable: TProvidedNamespaceExtensionPoint only on namespaces, not types" )
                true
#endif
            | TNoRepr, _ -> (errorR (Error(FSComp.SR.DefinitionsInSigAndImplNotCompatibleRepresentationsDiffer(implTycon.TypeOrMeasureKind.ToString(), implTycon.DisplayName),m)); false)
            | _, _ -> (errorR (Error(FSComp.SR.DefinitionsInSigAndImplNotCompatibleRepresentationsDiffer(implTycon.TypeOrMeasureKind.ToString(), implTycon.DisplayName),m)); false)

        and checkTypeAbbrev m aenv (implTycon:Tycon) (sigTycon:Tycon) =
            let kind1 = implTycon.TypeOrMeasureKind
            let kind2 = sigTycon.TypeOrMeasureKind
            if kind1 <> kind2 then (errorR (Error (FSComp.SR.DefinitionsInSigAndImplNotCompatibleSignatureDeclaresDiffer(implTycon.TypeOrMeasureKind.ToString(), implTycon.DisplayName, kind2.ToString(), kind1.ToString()),m)); false)
            else
              match implTycon.TypeAbbrev,sigTycon.TypeAbbrev with 
              | Some ty1, Some ty2 -> 
                  if not (typeAEquiv g aenv ty1 ty2) then 
                      let s1, s2, _  = NicePrint.minimalStringsOfTwoTypes denv ty1 ty2
                      errorR (Error (FSComp.SR.DefinitionsInSigAndImplNotCompatibleAbbreviationsDiffer(implTycon.TypeOrMeasureKind.ToString(), implTycon.DisplayName, s1, s2),m)) 
                      false 
                  else 
                      true
              | None,None -> true
              | Some _, None -> (errorR (Error (FSComp.SR.DefinitionsInSigAndImplNotCompatibleAbbreviationHiddenBySig(implTycon.TypeOrMeasureKind.ToString(), implTycon.DisplayName),m)); false)
              | None, Some _ -> (errorR (Error (FSComp.SR.DefinitionsInSigAndImplNotCompatibleSigHasAbbreviation(implTycon.TypeOrMeasureKind.ToString(), implTycon.DisplayName),m)); false)

        and checkModuleOrNamespaceContents m aenv (implModRef:ModuleOrNamespaceRef) (signModType:ModuleOrNamespaceType) = 
            let implModType = implModRef.ModuleOrNamespaceType
            (if implModType.ModuleOrNamespaceKind <> signModType.ModuleOrNamespaceKind then errorR(Error(FSComp.SR.typrelModuleNamespaceAttributesDifferInSigAndImpl(),m)))


            (implModType.TypesByMangledName , signModType.TypesByMangledName)
             ||> NameMap.suball2 
                (fun s _fx -> errorR(RequiredButNotSpecified(denv,implModRef,"type",(fun os -> Printf.bprintf os "%s" s),m)); false) 
                (checkTypeDef aenv)  &&


            (implModType.ModulesAndNamespacesByDemangledName, signModType.ModulesAndNamespacesByDemangledName ) 
              ||> NameMap.suball2 
                   (fun s fx -> errorR(RequiredButNotSpecified(denv,implModRef,(if fx.IsModule then "module" else "namespace"),(fun os -> Printf.bprintf os "%s" s),m)); false) 
                   (fun x1 x2 -> checkModuleOrNamespace aenv (mkLocalModRef x1) x2)  &&

            let sigValHadNoMatchingImplementation (fx:Val) (_closeActualVal: Val option) = 
                errorR(RequiredButNotSpecified(denv,implModRef,"value",(fun os -> 
                   (* In the case of missing members show the full required enclosing type and signature *)
                   if fx.IsMember then 
                       NicePrint.outputQualifiedValOrMember denv os fx
                   else
                       Printf.bprintf os "%s" fx.DisplayName),m))
            
            let valuesPartiallyMatch (av:Val) (fv:Val) =
                let akey = av.GetLinkagePartialKey()
                let fkey = fv.GetLinkagePartialKey()
                (akey.MemberParentMangledName = fkey.MemberParentMangledName) &&
                (akey.LogicalName = fkey.LogicalName) &&
                (akey.TotalArgCount = fkey.TotalArgCount)    
                                       
            (implModType.AllValsAndMembersByLogicalNameUncached, signModType.AllValsAndMembersByLogicalNameUncached)
              ||> NameMap.suball2 
                    (fun _s (fxs:Val list) -> sigValHadNoMatchingImplementation fxs.Head None; false)
                    (fun avs fvs -> 
                        match avs,fvs with 
                        | [],_ | _,[] -> failwith "unreachable"
                        | [av],[fv] -> 
                            if valuesPartiallyMatch av fv then
                                checkVal implModRef aenv av fv
                            else
                                sigValHadNoMatchingImplementation fv None
                                false    
                        | _ -> 
                             // for each formal requirement, try to find a precisely matching actual requirement
                             let matchingPairs = 
                                 fvs |> List.choose (fun fv -> 
                                     match avs |> List.tryFind (fun av -> 
                                                         let res = valLinkageAEquiv g aenv av fv
                                                         //if res then printfn "%s" (bufs (fun buf -> Printf.bprintf buf "YES MATCH: fv '%a', av '%a'" (NicePrint.outputQualifiedValOrMember denv) fv (NicePrint.outputQualifiedValOrMember denv) av))
                                                         //else printfn "%s" (bufs (fun buf -> Printf.bprintf buf "NO MATCH: fv '%a', av '%a'" (NicePrint.outputQualifiedValOrMember denv) fv (NicePrint.outputQualifiedValOrMember denv) av))  
                                                         res) with 
                                      | None -> None
                                      | Some av -> Some(fv,av))
                             
                             // Check the ones with matching linkage
                             let allPairsOk = matchingPairs |> List.map (fun (fv,av) -> checkVal implModRef aenv av fv) |> List.forall id
                             let someNotOk = matchingPairs.Length < fvs.Length
                             // Report an error for those that don't. Try pairing up by enclosing-type/name
                             if someNotOk then 
                                 let noMatches,partialMatchingPairs = 
                                     fvs |> List.splitChoose (fun fv -> 
                                         match avs |> List.tryFind (fun av -> valuesPartiallyMatch av fv) with 
                                          | None -> Choice1Of2 fv
                                          | Some av -> Choice2Of2(fv,av))
                                 for (fv,av) in partialMatchingPairs do
                                     checkVal implModRef aenv av fv |> ignore
                                 for fv in noMatches do 
                                     sigValHadNoMatchingImplementation fv None
                             allPairsOk && not someNotOk)


        and checkModuleOrNamespace aenv implModRef sigModRef = 
            // Propagate defn location information from implementation to signature . 
            sigModRef.SetOtherRange (implModRef.Range, true)
            implModRef.Deref.SetOtherRange (sigModRef.Range, false)
            checkModuleOrNamespaceContents implModRef.Range aenv implModRef sigModRef.ModuleOrNamespaceType &&
            checkAttribs aenv implModRef.Attribs sigModRef.Attribs implModRef.Deref.SetAttribs

        member __.CheckSignature aenv (implModRef:ModuleOrNamespaceRef) (signModType:ModuleOrNamespaceType) = 
            checkModuleOrNamespaceContents implModRef.Range aenv implModRef signModType

        member __.CheckTypars m aenv (implTypars: Typars) (signTypars: Typars) = 
            checkTypars m aenv implTypars signTypars


/// Check the names add up between a signature and its implementation. We check this first.
let rec CheckNamesOfModuleOrNamespaceContents denv (implModRef:ModuleOrNamespaceRef) (signModType:ModuleOrNamespaceType) = 
        let m = implModRef.Range 
        let implModType = implModRef.ModuleOrNamespaceType
        NameMap.suball2 
            (fun s _fx -> errorR(RequiredButNotSpecified(denv,implModRef,"type",(fun os -> Printf.bprintf os "%s" s),m)); false) 
            (fun _ _ -> true)  
            implModType.TypesByMangledName 
            signModType.TypesByMangledName &&

        (implModType.ModulesAndNamespacesByDemangledName, signModType.ModulesAndNamespacesByDemangledName ) 
          ||> NameMap.suball2 
                (fun s fx -> errorR(RequiredButNotSpecified(denv,implModRef,(if fx.IsModule then "module" else "namespace"),(fun os -> Printf.bprintf os "%s" s),m)); false) 
                (fun x1 (x2:ModuleOrNamespace) -> CheckNamesOfModuleOrNamespace denv (mkLocalModRef x1) x2.ModuleOrNamespaceType)  &&

        (implModType.AllValsAndMembersByLogicalNameUncached , signModType.AllValsAndMembersByLogicalNameUncached) 
          ||> NameMap.suball2 
                (fun _s (fxs:Val list) -> 
                    let fx = fxs.Head
                    errorR(RequiredButNotSpecified(denv,implModRef,"value",(fun os -> 
                       // In the case of missing members show the full required enclosing type and signature 
                       if Option.isSome fx.MemberInfo then 
                           NicePrint.outputQualifiedValOrMember denv os fx
                       else
                           Printf.bprintf os "%s" fx.DisplayName),m)); false)
                (fun _ _ -> true) 


and CheckNamesOfModuleOrNamespace denv (implModRef:ModuleOrNamespaceRef) signModType = 
        CheckNamesOfModuleOrNamespaceContents denv implModRef signModType
<|MERGE_RESOLUTION|>--- conflicted
+++ resolved
@@ -237,19 +237,11 @@
                   err(fun(x, y, z) -> FSComp.SR.ValueNotContainedMutabilityGenericParametersDiffer(x, y, z, string mtps, string ntps))
                 elif implValInfo.KindsOfTypars <> sigValInfo.KindsOfTypars then
                   err(FSComp.SR.ValueNotContainedMutabilityGenericParametersAreDifferentKinds)
-<<<<<<< HEAD
-                elif not (sigArgInfos.Length <= implArgInfos.Length && List.forall2 (fun x y -> List.length x <= List.length y) sigArgInfos (List.truncate sigArgInfos.Length implArgInfos)) then 
-                  err(fun(x, y, z) -> FSComp.SR.ValueNotContainedMutabilityAritiesDiffer(x, y, z, id.idText, string sigArgInfos.Length, id.idText, id.idText))
-                else 
-                  let implArgInfos = implArgInfos |> List.truncate sigArgInfos.Length  
-                  let implArgInfos = (implArgInfos, sigArgInfos) ||> List.map2 (fun l1 l2 -> l1 |> List.truncate l2.Length)
-=======
-                elif not (nSigArgInfos <= implArgInfos.Length && List.forall2 (fun x y -> List.length x <= List.length y) sigArgInfos (fst (List.chop nSigArgInfos implArgInfos))) then 
+                elif not (nSigArgInfos <= implArgInfos.Length && List.forall2 (fun x y -> List.length x <= List.length y) sigArgInfos (fst (List.splitAt nSigArgInfos implArgInfos))) then 
                   err(fun(x, y, z) -> FSComp.SR.ValueNotContainedMutabilityAritiesDiffer(x, y, z, id.idText, string nSigArgInfos, id.idText, id.idText))
                 else 
-                  let implArgInfos = implArgInfos |> List.take nSigArgInfos
+                  let implArgInfos = implArgInfos |> List.truncate nSigArgInfos
                   let implArgInfos = (implArgInfos, sigArgInfos) ||> List.map2 (fun l1 l2 -> l1 |> List.take l2.Length)
->>>>>>> 7bcbd1ab
                   // Propagate some information signature to implementation. 
 
                   // Check the attributes on each argument, and update the ValReprInfo for
