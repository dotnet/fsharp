// Copyright (c) Microsoft Corporation. All Rights Reserved. See License.txt in the project root for license information.

/// Contains logic to prepare, post-process, filter and emit compiler diagnsotics
module internal FSharp.Compiler.CompilerDiagnostics

open System
open System.Diagnostics
open System.IO
open System.Text

open Internal.Utilities.Library.Extras
open Internal.Utilities.Library
open Internal.Utilities.Text

open FSharp.Compiler
open FSharp.Compiler.AttributeChecking
open FSharp.Compiler.CheckExpressions
open FSharp.Compiler.CheckDeclarations
open FSharp.Compiler.CompilerConfig
open FSharp.Compiler.CompilerImports
open FSharp.Compiler.ConstraintSolver
open FSharp.Compiler.DiagnosticMessage
open FSharp.Compiler.Diagnostics
open FSharp.Compiler.ErrorLogger
open FSharp.Compiler.Infos
open FSharp.Compiler.IO
open FSharp.Compiler.Lexhelp
open FSharp.Compiler.MethodCalls
open FSharp.Compiler.MethodOverrides
open FSharp.Compiler.NameResolution
open FSharp.Compiler.ParseHelpers
open FSharp.Compiler.SignatureConformance
open FSharp.Compiler.Syntax
open FSharp.Compiler.Syntax.PrettyNaming
open FSharp.Compiler.Text
open FSharp.Compiler.Text.Position
open FSharp.Compiler.Text.Range
open FSharp.Compiler.TypedTree
open FSharp.Compiler.TypedTreeBasics
open FSharp.Compiler.TypedTreeOps

#if DEBUG
[<AutoOpen>]
module internal CompilerService =
    let showAssertForUnexpectedException = ref true
#endif // DEBUG

/// This exception is an old-style way of reporting a diagnostic
exception HashIncludeNotAllowedInNonScript of range

/// This exception is an old-style way of reporting a diagnostic
exception HashReferenceNotAllowedInNonScript of range

/// This exception is an old-style way of reporting a diagnostic
exception HashLoadedSourceHasIssues of (*warnings*) exn list * (*errors*) exn list * range

/// This exception is an old-style way of reporting a diagnostic
exception HashLoadedScriptConsideredSource of range

/// This exception is an old-style way of reporting a diagnostic
exception HashDirectiveNotAllowedInNonScript of range

/// This exception is an old-style way of reporting a diagnostic
exception DeprecatedCommandLineOptionFull of string * range

/// This exception is an old-style way of reporting a diagnostic
exception DeprecatedCommandLineOptionForHtmlDoc of string * range

/// This exception is an old-style way of reporting a diagnostic
exception DeprecatedCommandLineOptionSuggestAlternative of string * string * range

/// This exception is an old-style way of reporting a diagnostic
exception DeprecatedCommandLineOptionNoDescription of string * range

/// This exception is an old-style way of reporting a diagnostic
exception InternalCommandLineOption of string * range

let GetRangeOfDiagnostic(err: PhasedDiagnostic) =
  let rec RangeFromException = function
      | ErrorFromAddingConstraint(_, err2, _) -> RangeFromException err2
#if !NO_EXTENSIONTYPING
      | ExtensionTyping.ProvidedTypeResolutionNoRange e -> RangeFromException e
      | ExtensionTyping.ProvidedTypeResolution(m, _)
#endif
      | ReservedKeyword(_, m)
      | IndentationProblem(_, m)
      | ErrorFromAddingTypeEquation(_, _, _, _, _, m)
      | ErrorFromApplyingDefault(_, _, _, _, _, m)
      | ErrorsFromAddingSubsumptionConstraint(_, _, _, _, _, _, m)
      | FunctionExpected(_, _, m)
      | BakedInMemberConstraintName(_, m)
      | StandardOperatorRedefinitionWarning(_, m)
      | BadEventTransformation m
      | ParameterlessStructCtor m
      | FieldNotMutable (_, _, m)
      | Recursion (_, _, _, _, m)
      | InvalidRuntimeCoercion(_, _, _, m)
      | IndeterminateRuntimeCoercion(_, _, _, m)
      | IndeterminateStaticCoercion (_, _, _, m)
      | StaticCoercionShouldUseBox (_, _, _, m)
      | CoercionTargetSealed(_, _, m)
      | UpcastUnnecessary m
      | QuotationTranslator.IgnoringPartOfQuotedTermWarning (_, m)

      | TypeTestUnnecessary m
      | RuntimeCoercionSourceSealed(_, _, m)
      | OverrideDoesntOverride(_, _, _, _, _, m)
      | UnionPatternsBindDifferentNames m
      | UnionCaseWrongArguments (_, _, _, m)
      | TypeIsImplicitlyAbstract m
      | RequiredButNotSpecified (_, _, _, _, m)
      | FunctionValueUnexpected (_, _, m)
      | UnitTypeExpected (_, _, m)
      | UnitTypeExpectedWithEquality (_, _, m)
      | UnitTypeExpectedWithPossiblePropertySetter (_, _, _, _, m)
      | UnitTypeExpectedWithPossibleAssignment (_, _, _, _, m)
      | UseOfAddressOfOperator m
      | DeprecatedThreadStaticBindingWarning m
      | NonUniqueInferredAbstractSlot (_, _, _, _, _, m)
      | DefensiveCopyWarning (_, m)
      | LetRecCheckedAtRuntime m
      | UpperCaseIdentifierInPattern m
      | NotUpperCaseConstructor m
      | RecursiveUseCheckedAtRuntime (_, _, m)
      | LetRecEvaluatedOutOfOrder (_, _, _, m)
      | Error (_, m)
      | ErrorWithSuggestions (_, m, _, _)
      | SyntaxError (_, m)
      | InternalError (_, m)
      | InterfaceNotRevealed(_, _, m)
      | WrappedError (_, m)
      | PatternMatchCompilation.MatchIncomplete (_, _, m)
      | PatternMatchCompilation.EnumMatchIncomplete (_, _, m)
      | PatternMatchCompilation.RuleNeverMatched m
      | ValNotMutable(_, _, m)
      | ValNotLocal(_, _, m)
      | MissingFields(_, m)
      | OverrideInIntrinsicAugmentation m
      | IntfImplInIntrinsicAugmentation m
      | OverrideInExtrinsicAugmentation m
      | IntfImplInExtrinsicAugmentation m
      | ValueRestriction(_, _, _, _, _, m)
      | LetRecUnsound (_, _, m)
      | ObsoleteError (_, m)
      | ObsoleteWarning (_, m)
      | Experimental (_, m)
      | PossibleUnverifiableCode m
      | UserCompilerMessage (_, _, m)
      | Deprecated(_, m)
      | LibraryUseOnly m
      | FieldsFromDifferentTypes (_, _, _, m)
      | IndeterminateType m
      | TyconBadArgs(_, _, _, m) ->
          Some m

      | FieldNotContained(_, _, _, arf, _, _) -> Some arf.Range
      | ValueNotContained(_, _, _, aval, _, _) -> Some aval.Range
      | ConstrNotContained(_, _, _, aval, _, _) -> Some aval.Id.idRange
      | ExnconstrNotContained(_, _, aexnc, _, _) -> Some aexnc.Range

      | VarBoundTwice id
      | UndefinedName(_, _, id, _) ->
          Some id.idRange

      | Duplicate(_, _, m)
      | NameClash(_, _, _, m, _, _, _)
      | UnresolvedOverloading(_, _, _, m)
      | UnresolvedConversionOperator (_, _, _, m)
      | VirtualAugmentationOnNullValuedType m
      | NonVirtualAugmentationOnNullValuedType m
      | NonRigidTypar(_, _, _, _, _, m)
      | ConstraintSolverTupleDiffLengths(_, _, _, m, _)
      | ConstraintSolverInfiniteTypes(_, _, _, _, m, _)
      | ConstraintSolverMissingConstraint(_, _, _, m, _)
      | ConstraintSolverTypesNotInEqualityRelation(_, _, _, m, _, _)
      | ConstraintSolverError(_, m, _)
      | ConstraintSolverTypesNotInSubsumptionRelation(_, _, _, m, _)
      | ConstraintSolverRelatedInformation(_, m, _)
      | SelfRefObjCtor(_, m) ->
          Some m

      | NotAFunction(_, _, mfun, _) ->
          Some mfun

      | NotAFunctionButIndexer(_, _, _, mfun, _) ->
          Some mfun

      | IllegalFileNameChar(_) -> Some rangeCmdArgs

      | UnresolvedReferenceError(_, m)
      | UnresolvedPathReference(_, _, m)
      | DeprecatedCommandLineOptionFull(_, m)
      | DeprecatedCommandLineOptionForHtmlDoc(_, m)
      | DeprecatedCommandLineOptionSuggestAlternative(_, _, m)
      | DeprecatedCommandLineOptionNoDescription(_, m)
      | InternalCommandLineOption(_, m)
      | HashIncludeNotAllowedInNonScript m
      | HashReferenceNotAllowedInNonScript m
      | HashDirectiveNotAllowedInNonScript m
      | FileNameNotResolved(_, _, m)
      | LoadedSourceNotFoundIgnoring(_, m)
      | MSBuildReferenceResolutionWarning(_, _, m)
      | MSBuildReferenceResolutionError(_, _, m)
      | AssemblyNotResolved(_, m)
      | HashLoadedSourceHasIssues(_, _, m)
      | HashLoadedScriptConsideredSource m ->
          Some m
      // Strip TargetInvocationException wrappers
      | :? System.Reflection.TargetInvocationException as e ->
          RangeFromException e.InnerException
#if !NO_EXTENSIONTYPING
      | :? TypeProviderError as e -> e.Range |> Some
#endif

      | _ -> None

  RangeFromException err.Exception

let GetDiagnosticNumber(err: PhasedDiagnostic) =
    let rec GetFromException(e: exn) =
      match e with
      (* DO NOT CHANGE THESE NUMBERS *)
      | ErrorFromAddingTypeEquation _ -> 1
      | FunctionExpected _ -> 2
      | NotAFunctionButIndexer _ -> 3217
      | NotAFunction _ -> 3
      | FieldNotMutable _ -> 5
      | Recursion _ -> 6
      | InvalidRuntimeCoercion _ -> 7
      | IndeterminateRuntimeCoercion _ -> 8
      | PossibleUnverifiableCode _ -> 9
      | SyntaxError _ -> 10
      // 11 cannot be reused
      // 12 cannot be reused
      | IndeterminateStaticCoercion _ -> 13
      | StaticCoercionShouldUseBox _ -> 14
      // 15 cannot be reused
      | RuntimeCoercionSourceSealed _ -> 16
      | OverrideDoesntOverride _ -> 17
      | UnionPatternsBindDifferentNames _ -> 18
      | UnionCaseWrongArguments _ -> 19
      | UnitTypeExpected _ -> 20
      | UnitTypeExpectedWithEquality _ -> 20
      | UnitTypeExpectedWithPossiblePropertySetter _ -> 20
      | UnitTypeExpectedWithPossibleAssignment _ -> 20
      | RecursiveUseCheckedAtRuntime _ -> 21
      | LetRecEvaluatedOutOfOrder _ -> 22
      | NameClash _ -> 23
      // 24 cannot be reused
      | PatternMatchCompilation.MatchIncomplete _ -> 25
      | PatternMatchCompilation.RuleNeverMatched _ -> 26
      | ValNotMutable _ -> 27
      | ValNotLocal _ -> 28
      | MissingFields _ -> 29
      | ValueRestriction _ -> 30
      | LetRecUnsound _ -> 31
      | FieldsFromDifferentTypes _ -> 32
      | TyconBadArgs _ -> 33
      | ValueNotContained _ -> 34
      | Deprecated _ -> 35
      | ConstrNotContained _ -> 36
      | Duplicate _ -> 37
      | VarBoundTwice _ -> 38
      | UndefinedName _ -> 39
      | LetRecCheckedAtRuntime _ -> 40
      | UnresolvedOverloading _ -> 41
      | LibraryUseOnly _ -> 42
      | ErrorFromAddingConstraint _ -> 43
      | ObsoleteWarning _ -> 44
      | ReservedKeyword _ -> 46
      | SelfRefObjCtor _ -> 47
      | VirtualAugmentationOnNullValuedType _ -> 48
      | UpperCaseIdentifierInPattern _ -> 49
      | InterfaceNotRevealed _ -> 50
      | UseOfAddressOfOperator _ -> 51
      | DefensiveCopyWarning _ -> 52
      | NotUpperCaseConstructor _ -> 53
      | TypeIsImplicitlyAbstract _ -> 54
      // 55 cannot be reused
      | DeprecatedThreadStaticBindingWarning _ -> 56
      | Experimental _ -> 57
      | IndentationProblem _ -> 58
      | CoercionTargetSealed _ -> 59
      | OverrideInIntrinsicAugmentation _ -> 60
      | NonVirtualAugmentationOnNullValuedType _ -> 61
      | UserCompilerMessage (_, n, _) -> n
      | ExnconstrNotContained _ -> 63
      | NonRigidTypar _ -> 64
      // 65 cannot be reused
      | UpcastUnnecessary _ -> 66
      | TypeTestUnnecessary _ -> 67
      | QuotationTranslator.IgnoringPartOfQuotedTermWarning _ -> 68
      | IntfImplInIntrinsicAugmentation _ -> 69
      | NonUniqueInferredAbstractSlot _ -> 70
      | ErrorFromApplyingDefault _ -> 71
      | IndeterminateType _ -> 72
      | InternalError _ -> 73
      | UnresolvedReferenceNoRange _
      | UnresolvedReferenceError _
      | UnresolvedPathReferenceNoRange _
      | UnresolvedPathReference _ -> 74
      | DeprecatedCommandLineOptionFull _
      | DeprecatedCommandLineOptionForHtmlDoc _
      | DeprecatedCommandLineOptionSuggestAlternative _
      | DeprecatedCommandLineOptionNoDescription _
      | InternalCommandLineOption _ -> 75
      | HashIncludeNotAllowedInNonScript _
      | HashReferenceNotAllowedInNonScript _
      | HashDirectiveNotAllowedInNonScript _ -> 76
      | BakedInMemberConstraintName _ -> 77
      | FileNameNotResolved _ -> 78
      | LoadedSourceNotFoundIgnoring _ -> 79
      // 80 cannot be reused
      | ParameterlessStructCtor _ -> 81
      | MSBuildReferenceResolutionWarning _ -> 82
      | MSBuildReferenceResolutionError _ -> 83
      | AssemblyNotResolved _ -> 84
      | HashLoadedSourceHasIssues _ -> 85
      | StandardOperatorRedefinitionWarning _ -> 86
      | InvalidInternalsVisibleToAssemblyName _ -> 87
      // 88 cannot be reused
      | OverrideInExtrinsicAugmentation _ -> 89
      | IntfImplInExtrinsicAugmentation _ -> 90
      | BadEventTransformation _ -> 91
      | HashLoadedScriptConsideredSource _ -> 92
      | UnresolvedConversionOperator _ -> 93
      // avoid 94-100 for safety
      | ObsoleteError _ -> 101
#if !NO_EXTENSIONTYPING
      | ExtensionTyping.ProvidedTypeResolutionNoRange _
      | ExtensionTyping.ProvidedTypeResolution _ -> 103
#endif
      | PatternMatchCompilation.EnumMatchIncomplete _ -> 104
       (* DO NOT CHANGE THE NUMBERS *)

      // Strip TargetInvocationException wrappers
      | :? System.Reflection.TargetInvocationException as e ->
          GetFromException e.InnerException

      | WrappedError(e, _) -> GetFromException e

      | Error ((n, _), _) -> n
      | ErrorWithSuggestions ((n, _), _, _, _) -> n
      | Failure _ -> 192
      | IllegalFileNameChar(fileName, invalidChar) -> fst (FSComp.SR.buildUnexpectedFileNameCharacter(fileName, string invalidChar))
#if !NO_EXTENSIONTYPING
      | :? TypeProviderError as e -> e.Number
#endif
      | ErrorsFromAddingSubsumptionConstraint (_, _, _, _, _, ContextInfo.DowncastUsedInsteadOfUpcast _, _) -> fst (FSComp.SR.considerUpcast("", ""))
      | _ -> 193
    GetFromException err.Exception

let GetWarningLevel err =
    match err.Exception with
    // Level 5 warnings
    | RecursiveUseCheckedAtRuntime _
    | LetRecEvaluatedOutOfOrder _
    | DefensiveCopyWarning _  -> 5

    | Error((n, _), _)
    | ErrorWithSuggestions((n, _), _, _, _) ->
        // 1178, tcNoComparisonNeeded1, "The struct, record or union type '%s' is not structurally comparable because the type parameter %s does not satisfy the 'comparison' constraint..."
        // 1178, tcNoComparisonNeeded2, "The struct, record or union type '%s' is not structurally comparable because the type '%s' does not satisfy the 'comparison' constraint...."
        // 1178, tcNoEqualityNeeded1, "The struct, record or union type '%s' does not support structural equality because the type parameter %s does not satisfy the 'equality' constraint..."
        // 1178, tcNoEqualityNeeded2, "The struct, record or union type '%s' does not support structural equality because the type '%s' does not satisfy the 'equality' constraint...."
        if (n = 1178) then 5 else 2
    // Level 2
    | _ -> 2

let warningOn err level specificWarnOn =
    let n = GetDiagnosticNumber err
    List.contains n specificWarnOn ||
    // Some specific warnings are never on by default, i.e. unused variable warnings
    match n with
    | 1182 -> false // chkUnusedValue - off by default
    | 3180 -> false // abImplicitHeapAllocation - off by default
<<<<<<< HEAD
    | 3386 -> false // tcImplicitConversionUsed - off by default
    | _ -> level >= GetWarningLevel err 
=======
    | _ -> level >= GetWarningLevel err
>>>>>>> a70f3bea

let SplitRelatedDiagnostics(err: PhasedDiagnostic) : PhasedDiagnostic * PhasedDiagnostic list =
    let ToPhased e = {Exception=e; Phase = err.Phase}
    let rec SplitRelatedException = function
      | ConstraintSolverRelatedInformation(fopt, m2, e) ->
          let e, related = SplitRelatedException e
          ConstraintSolverRelatedInformation(fopt, m2, e.Exception)|>ToPhased, related
      | ErrorFromAddingTypeEquation(g, denv, t1, t2, e, m) ->
          let e, related = SplitRelatedException e
          ErrorFromAddingTypeEquation(g, denv, t1, t2, e.Exception, m)|>ToPhased, related
      | ErrorFromApplyingDefault(g, denv, tp, defaultType, e, m) ->
          let e, related = SplitRelatedException e
          ErrorFromApplyingDefault(g, denv, tp, defaultType, e.Exception, m)|>ToPhased, related
      | ErrorsFromAddingSubsumptionConstraint(g, denv, t1, t2, e, contextInfo, m) ->
          let e, related = SplitRelatedException e
          ErrorsFromAddingSubsumptionConstraint(g, denv, t1, t2, e.Exception, contextInfo, m)|>ToPhased, related
      | ErrorFromAddingConstraint(x, e, m) ->
          let e, related = SplitRelatedException e
          ErrorFromAddingConstraint(x, e.Exception, m)|>ToPhased, related
      | WrappedError (e, m) ->
          let e, related = SplitRelatedException e
          WrappedError(e.Exception, m)|>ToPhased, related
      // Strip TargetInvocationException wrappers
      | :? System.Reflection.TargetInvocationException as e ->
          SplitRelatedException e.InnerException
      | e ->
           ToPhased e, []
    SplitRelatedException err.Exception


let DeclareMessage = FSharp.Compiler.DiagnosticMessage.DeclareResourceString

do FSComp.SR.RunStartupValidation()
let SeeAlsoE() = DeclareResourceString("SeeAlso", "%s")
let ConstraintSolverTupleDiffLengthsE() = DeclareResourceString("ConstraintSolverTupleDiffLengths", "%d%d")
let ConstraintSolverInfiniteTypesE() = DeclareResourceString("ConstraintSolverInfiniteTypes", "%s%s")
let ConstraintSolverMissingConstraintE() = DeclareResourceString("ConstraintSolverMissingConstraint", "%s")
let ConstraintSolverTypesNotInEqualityRelation1E() = DeclareResourceString("ConstraintSolverTypesNotInEqualityRelation1", "%s%s")
let ConstraintSolverTypesNotInEqualityRelation2E() = DeclareResourceString("ConstraintSolverTypesNotInEqualityRelation2", "%s%s")
let ConstraintSolverTypesNotInSubsumptionRelationE() = DeclareResourceString("ConstraintSolverTypesNotInSubsumptionRelation", "%s%s%s")
let ErrorFromAddingTypeEquation1E() = DeclareResourceString("ErrorFromAddingTypeEquation1", "%s%s%s")
let ErrorFromAddingTypeEquation2E() = DeclareResourceString("ErrorFromAddingTypeEquation2", "%s%s%s")
let ErrorFromApplyingDefault1E() = DeclareResourceString("ErrorFromApplyingDefault1", "%s")
let ErrorFromApplyingDefault2E() = DeclareResourceString("ErrorFromApplyingDefault2", "")
let ErrorsFromAddingSubsumptionConstraintE() = DeclareResourceString("ErrorsFromAddingSubsumptionConstraint", "%s%s%s")
let UpperCaseIdentifierInPatternE() = DeclareResourceString("UpperCaseIdentifierInPattern", "")
let NotUpperCaseConstructorE() = DeclareResourceString("NotUpperCaseConstructor", "")
let FunctionExpectedE() = DeclareResourceString("FunctionExpected", "")
let BakedInMemberConstraintNameE() = DeclareResourceString("BakedInMemberConstraintName", "%s")
let BadEventTransformationE() = DeclareResourceString("BadEventTransformation", "")
let ParameterlessStructCtorE() = DeclareResourceString("ParameterlessStructCtor", "")
let InterfaceNotRevealedE() = DeclareResourceString("InterfaceNotRevealed", "%s")
let TyconBadArgsE() = DeclareResourceString("TyconBadArgs", "%s%d%d")
let IndeterminateTypeE() = DeclareResourceString("IndeterminateType", "")
let NameClash1E() = DeclareResourceString("NameClash1", "%s%s")
let NameClash2E() = DeclareResourceString("NameClash2", "%s%s%s%s%s")
let Duplicate1E() = DeclareResourceString("Duplicate1", "%s")
let Duplicate2E() = DeclareResourceString("Duplicate2", "%s%s")
let UndefinedName2E() = DeclareResourceString("UndefinedName2", "")
let FieldNotMutableE() = DeclareResourceString("FieldNotMutable", "")
let FieldsFromDifferentTypesE() = DeclareResourceString("FieldsFromDifferentTypes", "%s%s")
let VarBoundTwiceE() = DeclareResourceString("VarBoundTwice", "%s")
let RecursionE() = DeclareResourceString("Recursion", "%s%s%s%s")
let InvalidRuntimeCoercionE() = DeclareResourceString("InvalidRuntimeCoercion", "%s%s%s")
let IndeterminateRuntimeCoercionE() = DeclareResourceString("IndeterminateRuntimeCoercion", "%s%s")
let IndeterminateStaticCoercionE() = DeclareResourceString("IndeterminateStaticCoercion", "%s%s")
let StaticCoercionShouldUseBoxE() = DeclareResourceString("StaticCoercionShouldUseBox", "%s%s")
let TypeIsImplicitlyAbstractE() = DeclareResourceString("TypeIsImplicitlyAbstract", "")
let NonRigidTypar1E() = DeclareResourceString("NonRigidTypar1", "%s%s")
let NonRigidTypar2E() = DeclareResourceString("NonRigidTypar2", "%s%s")
let NonRigidTypar3E() = DeclareResourceString("NonRigidTypar3", "%s%s")
let OBlockEndSentenceE() = DeclareResourceString("BlockEndSentence", "")
let UnexpectedEndOfInputE() = DeclareResourceString("UnexpectedEndOfInput", "")
let UnexpectedE() = DeclareResourceString("Unexpected", "%s")
let NONTERM_interactionE() = DeclareResourceString("NONTERM.interaction", "")
let NONTERM_hashDirectiveE() = DeclareResourceString("NONTERM.hashDirective", "")
let NONTERM_fieldDeclE() = DeclareResourceString("NONTERM.fieldDecl", "")
let NONTERM_unionCaseReprE() = DeclareResourceString("NONTERM.unionCaseRepr", "")
let NONTERM_localBindingE() = DeclareResourceString("NONTERM.localBinding", "")
let NONTERM_hardwhiteLetBindingsE() = DeclareResourceString("NONTERM.hardwhiteLetBindings", "")
let NONTERM_classDefnMemberE() = DeclareResourceString("NONTERM.classDefnMember", "")
let NONTERM_defnBindingsE() = DeclareResourceString("NONTERM.defnBindings", "")
let NONTERM_classMemberSpfnE() = DeclareResourceString("NONTERM.classMemberSpfn", "")
let NONTERM_valSpfnE() = DeclareResourceString("NONTERM.valSpfn", "")
let NONTERM_tyconSpfnE() = DeclareResourceString("NONTERM.tyconSpfn", "")
let NONTERM_anonLambdaExprE() = DeclareResourceString("NONTERM.anonLambdaExpr", "")
let NONTERM_attrUnionCaseDeclE() = DeclareResourceString("NONTERM.attrUnionCaseDecl", "")
let NONTERM_cPrototypeE() = DeclareResourceString("NONTERM.cPrototype", "")
let NONTERM_objectImplementationMembersE() = DeclareResourceString("NONTERM.objectImplementationMembers", "")
let NONTERM_ifExprCasesE() = DeclareResourceString("NONTERM.ifExprCases", "")
let NONTERM_openDeclE() = DeclareResourceString("NONTERM.openDecl", "")
let NONTERM_fileModuleSpecE() = DeclareResourceString("NONTERM.fileModuleSpec", "")
let NONTERM_patternClausesE() = DeclareResourceString("NONTERM.patternClauses", "")
let NONTERM_beginEndExprE() = DeclareResourceString("NONTERM.beginEndExpr", "")
let NONTERM_recdExprE() = DeclareResourceString("NONTERM.recdExpr", "")
let NONTERM_tyconDefnE() = DeclareResourceString("NONTERM.tyconDefn", "")
let NONTERM_exconCoreE() = DeclareResourceString("NONTERM.exconCore", "")
let NONTERM_typeNameInfoE() = DeclareResourceString("NONTERM.typeNameInfo", "")
let NONTERM_attributeListE() = DeclareResourceString("NONTERM.attributeList", "")
let NONTERM_quoteExprE() = DeclareResourceString("NONTERM.quoteExpr", "")
let NONTERM_typeConstraintE() = DeclareResourceString("NONTERM.typeConstraint", "")
let NONTERM_Category_ImplementationFileE() = DeclareResourceString("NONTERM.Category.ImplementationFile", "")
let NONTERM_Category_DefinitionE() = DeclareResourceString("NONTERM.Category.Definition", "")
let NONTERM_Category_SignatureFileE() = DeclareResourceString("NONTERM.Category.SignatureFile", "")
let NONTERM_Category_PatternE() = DeclareResourceString("NONTERM.Category.Pattern", "")
let NONTERM_Category_ExprE() = DeclareResourceString("NONTERM.Category.Expr", "")
let NONTERM_Category_TypeE() = DeclareResourceString("NONTERM.Category.Type", "")
let NONTERM_typeArgsActualE() = DeclareResourceString("NONTERM.typeArgsActual", "")
let TokenName1E() = DeclareResourceString("TokenName1", "%s")
let TokenName1TokenName2E() = DeclareResourceString("TokenName1TokenName2", "%s%s")
let TokenName1TokenName2TokenName3E() = DeclareResourceString("TokenName1TokenName2TokenName3", "%s%s%s")
let RuntimeCoercionSourceSealed1E() = DeclareResourceString("RuntimeCoercionSourceSealed1", "%s")
let RuntimeCoercionSourceSealed2E() = DeclareResourceString("RuntimeCoercionSourceSealed2", "%s")
let CoercionTargetSealedE() = DeclareResourceString("CoercionTargetSealed", "%s")
let UpcastUnnecessaryE() = DeclareResourceString("UpcastUnnecessary", "")
let TypeTestUnnecessaryE() = DeclareResourceString("TypeTestUnnecessary", "")
let OverrideDoesntOverride1E() = DeclareResourceString("OverrideDoesntOverride1", "%s")
let OverrideDoesntOverride2E() = DeclareResourceString("OverrideDoesntOverride2", "%s")
let OverrideDoesntOverride3E() = DeclareResourceString("OverrideDoesntOverride3", "%s")
let OverrideDoesntOverride4E() = DeclareResourceString("OverrideDoesntOverride4", "%s")
let UnionCaseWrongArgumentsE() = DeclareResourceString("UnionCaseWrongArguments", "%d%d")
let UnionPatternsBindDifferentNamesE() = DeclareResourceString("UnionPatternsBindDifferentNames", "")
let RequiredButNotSpecifiedE() = DeclareResourceString("RequiredButNotSpecified", "%s%s%s")
let UseOfAddressOfOperatorE() = DeclareResourceString("UseOfAddressOfOperator", "")
let DefensiveCopyWarningE() = DeclareResourceString("DefensiveCopyWarning", "%s")
let DeprecatedThreadStaticBindingWarningE() = DeclareResourceString("DeprecatedThreadStaticBindingWarning", "")
let FunctionValueUnexpectedE() = DeclareResourceString("FunctionValueUnexpected", "%s")
let UnitTypeExpectedE() = DeclareResourceString("UnitTypeExpected", "%s")
let UnitTypeExpectedWithEqualityE() = DeclareResourceString("UnitTypeExpectedWithEquality", "%s")
let UnitTypeExpectedWithPossiblePropertySetterE() = DeclareResourceString("UnitTypeExpectedWithPossiblePropertySetter", "%s%s%s")
let UnitTypeExpectedWithPossibleAssignmentE() = DeclareResourceString("UnitTypeExpectedWithPossibleAssignment", "%s%s")
let UnitTypeExpectedWithPossibleAssignmentToMutableE() = DeclareResourceString("UnitTypeExpectedWithPossibleAssignmentToMutable", "%s%s")
let RecursiveUseCheckedAtRuntimeE() = DeclareResourceString("RecursiveUseCheckedAtRuntime", "")
let LetRecUnsound1E() = DeclareResourceString("LetRecUnsound1", "%s")
let LetRecUnsound2E() = DeclareResourceString("LetRecUnsound2", "%s%s")
let LetRecUnsoundInnerE() = DeclareResourceString("LetRecUnsoundInner", "%s")
let LetRecEvaluatedOutOfOrderE() = DeclareResourceString("LetRecEvaluatedOutOfOrder", "")
let LetRecCheckedAtRuntimeE() = DeclareResourceString("LetRecCheckedAtRuntime", "")
let SelfRefObjCtor1E() = DeclareResourceString("SelfRefObjCtor1", "")
let SelfRefObjCtor2E() = DeclareResourceString("SelfRefObjCtor2", "")
let VirtualAugmentationOnNullValuedTypeE() = DeclareResourceString("VirtualAugmentationOnNullValuedType", "")
let NonVirtualAugmentationOnNullValuedTypeE() = DeclareResourceString("NonVirtualAugmentationOnNullValuedType", "")
let NonUniqueInferredAbstractSlot1E() = DeclareResourceString("NonUniqueInferredAbstractSlot1", "%s")
let NonUniqueInferredAbstractSlot2E() = DeclareResourceString("NonUniqueInferredAbstractSlot2", "")
let NonUniqueInferredAbstractSlot3E() = DeclareResourceString("NonUniqueInferredAbstractSlot3", "%s%s")
let NonUniqueInferredAbstractSlot4E() = DeclareResourceString("NonUniqueInferredAbstractSlot4", "")
let Failure3E() = DeclareResourceString("Failure3", "%s")
let Failure4E() = DeclareResourceString("Failure4", "%s")
let MatchIncomplete1E() = DeclareResourceString("MatchIncomplete1", "")
let MatchIncomplete2E() = DeclareResourceString("MatchIncomplete2", "%s")
let MatchIncomplete3E() = DeclareResourceString("MatchIncomplete3", "%s")
let MatchIncomplete4E() = DeclareResourceString("MatchIncomplete4", "")
let RuleNeverMatchedE() = DeclareResourceString("RuleNeverMatched", "")
let EnumMatchIncomplete1E() = DeclareResourceString("EnumMatchIncomplete1", "")
let ValNotMutableE() = DeclareResourceString("ValNotMutable", "%s")
let ValNotLocalE() = DeclareResourceString("ValNotLocal", "")
let Obsolete1E() = DeclareResourceString("Obsolete1", "")
let Obsolete2E() = DeclareResourceString("Obsolete2", "%s")
let ExperimentalE() = DeclareResourceString("Experimental", "%s")
let PossibleUnverifiableCodeE() = DeclareResourceString("PossibleUnverifiableCode", "")
let DeprecatedE() = DeclareResourceString("Deprecated", "%s")
let LibraryUseOnlyE() = DeclareResourceString("LibraryUseOnly", "")
let MissingFieldsE() = DeclareResourceString("MissingFields", "%s")
let ValueRestriction1E() = DeclareResourceString("ValueRestriction1", "%s%s%s")
let ValueRestriction2E() = DeclareResourceString("ValueRestriction2", "%s%s%s")
let ValueRestriction3E() = DeclareResourceString("ValueRestriction3", "%s")
let ValueRestriction4E() = DeclareResourceString("ValueRestriction4", "%s%s%s")
let ValueRestriction5E() = DeclareResourceString("ValueRestriction5", "%s%s%s")
let RecoverableParseErrorE() = DeclareResourceString("RecoverableParseError", "")
let ReservedKeywordE() = DeclareResourceString("ReservedKeyword", "%s")
let IndentationProblemE() = DeclareResourceString("IndentationProblem", "%s")
let OverrideInIntrinsicAugmentationE() = DeclareResourceString("OverrideInIntrinsicAugmentation", "")
let OverrideInExtrinsicAugmentationE() = DeclareResourceString("OverrideInExtrinsicAugmentation", "")
let IntfImplInIntrinsicAugmentationE() = DeclareResourceString("IntfImplInIntrinsicAugmentation", "")
let IntfImplInExtrinsicAugmentationE() = DeclareResourceString("IntfImplInExtrinsicAugmentation", "")
let UnresolvedReferenceNoRangeE() = DeclareResourceString("UnresolvedReferenceNoRange", "%s")
let UnresolvedPathReferenceNoRangeE() = DeclareResourceString("UnresolvedPathReferenceNoRange", "%s%s")
let HashIncludeNotAllowedInNonScriptE() = DeclareResourceString("HashIncludeNotAllowedInNonScript", "")
let HashReferenceNotAllowedInNonScriptE() = DeclareResourceString("HashReferenceNotAllowedInNonScript", "")
let HashDirectiveNotAllowedInNonScriptE() = DeclareResourceString("HashDirectiveNotAllowedInNonScript", "")
let FileNameNotResolvedE() = DeclareResourceString("FileNameNotResolved", "%s%s")
let AssemblyNotResolvedE() = DeclareResourceString("AssemblyNotResolved", "%s")
let HashLoadedSourceHasIssues1E() = DeclareResourceString("HashLoadedSourceHasIssues1", "")
let HashLoadedSourceHasIssues2E() = DeclareResourceString("HashLoadedSourceHasIssues2", "")
let HashLoadedScriptConsideredSourceE() = DeclareResourceString("HashLoadedScriptConsideredSource", "")
let InvalidInternalsVisibleToAssemblyName1E() = DeclareResourceString("InvalidInternalsVisibleToAssemblyName1", "%s%s")
let InvalidInternalsVisibleToAssemblyName2E() = DeclareResourceString("InvalidInternalsVisibleToAssemblyName2", "%s")
let LoadedSourceNotFoundIgnoringE() = DeclareResourceString("LoadedSourceNotFoundIgnoring", "%s")
let MSBuildReferenceResolutionErrorE() = DeclareResourceString("MSBuildReferenceResolutionError", "%s%s")
let TargetInvocationExceptionWrapperE() = DeclareResourceString("TargetInvocationExceptionWrapper", "%s")

#if DEBUG
let mutable showParserStackOnParseError = false
#endif

let getErrorString key = SR.GetString key

let (|InvalidArgument|_|) (exn: exn) = match exn with :? ArgumentException as e -> Some e.Message | _ -> None

let OutputPhasedErrorR (os: StringBuilder) (err: PhasedDiagnostic) (canSuggestNames: bool) =

    let suggestNames suggestionsF idText =
        if canSuggestNames then
            let buffer = ErrorResolutionHints.SuggestionBuffer idText
            if not buffer.Disabled then
              suggestionsF buffer.Add
              if not buffer.IsEmpty then
                  os.Append " " |> ignore
                  os.Append(FSComp.SR.undefinedNameSuggestionsIntro()) |> ignore
                  for value in buffer do
                      os.AppendLine() |> ignore
                      os.Append "   " |> ignore
                      os.Append(DecompileOpName value) |> ignore

    let rec OutputExceptionR (os: StringBuilder) error =

      match error with
      | ConstraintSolverTupleDiffLengths(_, tl1, tl2, m, m2) ->
          os.Append(ConstraintSolverTupleDiffLengthsE().Format tl1.Length tl2.Length) |> ignore
          if m.StartLine <> m2.StartLine then
             os.Append(SeeAlsoE().Format (stringOfRange m)) |> ignore

      | ConstraintSolverInfiniteTypes(denv, contextInfo, t1, t2, m, m2) ->
          // REVIEW: consider if we need to show _cxs (the type parameter constraints)
          let t1, t2, _cxs = NicePrint.minimalStringsOfTwoTypes denv t1 t2
          os.Append(ConstraintSolverInfiniteTypesE().Format t1 t2) |> ignore

          match contextInfo with
          | ContextInfo.ReturnInComputationExpression ->
            os.Append(" " + FSComp.SR.returnUsedInsteadOfReturnBang()) |> ignore
          | ContextInfo.YieldInComputationExpression ->
            os.Append(" " + FSComp.SR.yieldUsedInsteadOfYieldBang()) |> ignore
          | _ -> ()

          if m.StartLine <> m2.StartLine then
             os.Append(SeeAlsoE().Format (stringOfRange m)) |> ignore

      | ConstraintSolverMissingConstraint(denv, tpr, tpc, m, m2) ->
          os.Append(ConstraintSolverMissingConstraintE().Format (NicePrint.stringOfTyparConstraint denv (tpr, tpc))) |> ignore
          if m.StartLine <> m2.StartLine then
             os.Append(SeeAlsoE().Format (stringOfRange m)) |> ignore

      | ConstraintSolverTypesNotInEqualityRelation(denv, (TType_measure _ as t1), (TType_measure _ as t2), m, m2, _) ->
          // REVIEW: consider if we need to show _cxs (the type parameter constraints)
          let t1, t2, _cxs = NicePrint.minimalStringsOfTwoTypes denv t1 t2

          os.Append(ConstraintSolverTypesNotInEqualityRelation1E().Format t1 t2 ) |> ignore

          if m.StartLine <> m2.StartLine then
             os.Append(SeeAlsoE().Format (stringOfRange m)) |> ignore

      | ConstraintSolverTypesNotInEqualityRelation(denv, t1, t2, m, m2, contextInfo) ->
          // REVIEW: consider if we need to show _cxs (the type parameter constraints)
          let t1, t2, _cxs = NicePrint.minimalStringsOfTwoTypes denv t1 t2

          match contextInfo with
          | ContextInfo.IfExpression range when Range.equals range m -> os.Append(FSComp.SR.ifExpression(t1, t2)) |> ignore
          | ContextInfo.CollectionElement (isArray, range) when Range.equals range m ->
            if isArray then
                os.Append(FSComp.SR.arrayElementHasWrongType(t1, t2)) |> ignore
            else
                os.Append(FSComp.SR.listElementHasWrongType(t1, t2)) |> ignore
          | ContextInfo.OmittedElseBranch range when Range.equals range m -> os.Append(FSComp.SR.missingElseBranch(t2)) |> ignore
          | ContextInfo.ElseBranchResult range when Range.equals range m -> os.Append(FSComp.SR.elseBranchHasWrongType(t1, t2)) |> ignore
          | ContextInfo.FollowingPatternMatchClause range when Range.equals range m -> os.Append(FSComp.SR.followingPatternMatchClauseHasWrongType(t1, t2)) |> ignore
          | ContextInfo.PatternMatchGuard range when Range.equals range m -> os.Append(FSComp.SR.patternMatchGuardIsNotBool(t2)) |> ignore
          | _ -> os.Append(ConstraintSolverTypesNotInEqualityRelation2E().Format t1 t2) |> ignore
          if m.StartLine <> m2.StartLine then
             os.Append(SeeAlsoE().Format (stringOfRange m)) |> ignore

      | ConstraintSolverTypesNotInSubsumptionRelation(denv, t1, t2, m, m2) ->
          // REVIEW: consider if we need to show _cxs (the type parameter constraints)
          let t1, t2, cxs = NicePrint.minimalStringsOfTwoTypes denv t1 t2
          os.Append(ConstraintSolverTypesNotInSubsumptionRelationE().Format t2 t1 cxs) |> ignore
          if m.StartLine <> m2.StartLine then
             os.Append(SeeAlsoE().Format (stringOfRange m2)) |> ignore

      | ConstraintSolverError(msg, m, m2) ->
         os.Append msg |> ignore
         if m.StartLine <> m2.StartLine then
            os.Append(SeeAlsoE().Format (stringOfRange m2)) |> ignore

      | ConstraintSolverRelatedInformation(fopt, _, e) ->
          match e with
          | ConstraintSolverError _ -> OutputExceptionR os e
          | _ -> ()
          fopt |> Option.iter (Printf.bprintf os " %s")

      | ErrorFromAddingTypeEquation(g, denv, t1, t2, ConstraintSolverTypesNotInEqualityRelation(_, t1', t2', m, _, contextInfo), _)
         when typeEquiv g t1 t1'
              && typeEquiv g t2 t2' ->
          let t1, t2, tpcs = NicePrint.minimalStringsOfTwoTypes denv t1 t2
          match contextInfo with
          | ContextInfo.IfExpression range when Range.equals range m -> os.Append(FSComp.SR.ifExpression(t1, t2)) |> ignore
          | ContextInfo.CollectionElement (isArray, range) when Range.equals range m ->
            if isArray then
                os.Append(FSComp.SR.arrayElementHasWrongType(t1, t2)) |> ignore
            else
                os.Append(FSComp.SR.listElementHasWrongType(t1, t2)) |> ignore
          | ContextInfo.OmittedElseBranch range when Range.equals range m -> os.Append(FSComp.SR.missingElseBranch(t2)) |> ignore
          | ContextInfo.ElseBranchResult range when Range.equals range m -> os.Append(FSComp.SR.elseBranchHasWrongType(t1, t2)) |> ignore
          | ContextInfo.FollowingPatternMatchClause range when Range.equals range m -> os.Append(FSComp.SR.followingPatternMatchClauseHasWrongType(t1, t2)) |> ignore
          | ContextInfo.PatternMatchGuard range when Range.equals range m -> os.Append(FSComp.SR.patternMatchGuardIsNotBool(t2)) |> ignore
          | ContextInfo.TupleInRecordFields ->
                os.Append(ErrorFromAddingTypeEquation1E().Format t2 t1 tpcs) |> ignore
                os.Append(System.Environment.NewLine + FSComp.SR.commaInsteadOfSemicolonInRecord()) |> ignore
          | _ when t2 = "bool" && t1.EndsWithOrdinal(" ref") ->
                os.Append(ErrorFromAddingTypeEquation1E().Format t2 t1 tpcs) |> ignore
                os.Append(System.Environment.NewLine + FSComp.SR.derefInsteadOfNot()) |> ignore
          | _ -> os.Append(ErrorFromAddingTypeEquation1E().Format t2 t1 tpcs) |> ignore

      | ErrorFromAddingTypeEquation(_, _, _, _, ((ConstraintSolverTypesNotInEqualityRelation (_, _, _, _, _, contextInfo) ) as e), _)
              when (match contextInfo with ContextInfo.NoContext -> false | _ -> true) ->
          OutputExceptionR os e

      | ErrorFromAddingTypeEquation(_, _, _, _, ((ConstraintSolverTypesNotInSubsumptionRelation _ | ConstraintSolverError _ ) as e), _) ->
          OutputExceptionR os e

      | ErrorFromAddingTypeEquation(g, denv, t1, t2, e, _) ->
          if not (typeEquiv g t1 t2) then
              let t1, t2, tpcs = NicePrint.minimalStringsOfTwoTypes denv t1 t2
              if t1<>t2 + tpcs then os.Append(ErrorFromAddingTypeEquation2E().Format t1 t2 tpcs) |> ignore

          OutputExceptionR os e

      | ErrorFromApplyingDefault(_, denv, _, defaultType, e, _) ->
          let defaultType = NicePrint.minimalStringOfType denv defaultType
          os.Append(ErrorFromApplyingDefault1E().Format defaultType) |> ignore
          OutputExceptionR os e
          os.Append(ErrorFromApplyingDefault2E().Format) |> ignore

      | ErrorsFromAddingSubsumptionConstraint(g, denv, t1, t2, e, contextInfo, _) ->
          match contextInfo with
          | ContextInfo.DowncastUsedInsteadOfUpcast isOperator ->
              let t1, t2, _ = NicePrint.minimalStringsOfTwoTypes denv t1 t2
              if isOperator then
                  os.Append(FSComp.SR.considerUpcastOperator(t1, t2) |> snd) |> ignore
              else
                  os.Append(FSComp.SR.considerUpcast(t1, t2) |> snd) |> ignore
          | _ ->
              if not (typeEquiv g t1 t2) then
                  let t1, t2, tpcs = NicePrint.minimalStringsOfTwoTypes denv t1 t2
                  if t1 <> (t2 + tpcs) then
                      os.Append(ErrorsFromAddingSubsumptionConstraintE().Format t2 t1 tpcs) |> ignore
                  else
                      OutputExceptionR os e
              else
                  OutputExceptionR os e

      | UpperCaseIdentifierInPattern(_) ->
          os.Append(UpperCaseIdentifierInPatternE().Format) |> ignore

      | NotUpperCaseConstructor(_) ->
          os.Append(NotUpperCaseConstructorE().Format) |> ignore

      | ErrorFromAddingConstraint(_, e, _) ->
          OutputExceptionR os e

#if !NO_EXTENSIONTYPING
      | ExtensionTyping.ProvidedTypeResolutionNoRange e

      | ExtensionTyping.ProvidedTypeResolution(_, e) ->
          OutputExceptionR os e

      | :? TypeProviderError as e ->
          os.Append(e.ContextualErrorMessage) |> ignore
#endif

      | UnresolvedOverloading(denv, callerArgs, failure, m) ->

          // extract eventual information (return type and type parameters)
          // from ConstraintTraitInfo
          let knownReturnType, genericParameterTypes =
              match failure with
              | NoOverloadsFound (cx=Some cx)
              | PossibleCandidates (cx=Some cx) -> cx.ReturnType, cx.ArgumentTypes
              | _ -> None, []

          // prepare message parts (known arguments, known return type, known generic parameters)
          let argsMessage, returnType, genericParametersMessage =

              let retTy =
                  knownReturnType
                  |> Option.defaultValue (TType.TType_var (Typar.NewUnlinked()))

              let argRepr =
                  callerArgs.ArgumentNamesAndTypes
                  |> List.map (fun (name,tTy) -> tTy, {ArgReprInfo.Name = name |> Option.map (fun name -> Ident(name, range.Zero)); ArgReprInfo.Attribs = []})

              let argsL,retTyL,genParamTysL = NicePrint.prettyLayoutsOfUnresolvedOverloading denv argRepr retTy genericParameterTypes

              match callerArgs.ArgumentNamesAndTypes with
              | [] -> None, LayoutRender.showL retTyL, LayoutRender.showL genParamTysL
              | items ->
                  let args = LayoutRender.showL argsL
                  let prefixMessage =
                      match items with
                      | [_] -> FSComp.SR.csNoOverloadsFoundArgumentsPrefixSingular
                      | _ -> FSComp.SR.csNoOverloadsFoundArgumentsPrefixPlural
                  Some (prefixMessage args)
                  , LayoutRender.showL retTyL
                  , LayoutRender.showL genParamTysL

          let knownReturnType =
              match knownReturnType with
              | None -> None
              | Some _ -> Some (FSComp.SR.csNoOverloadsFoundReturnType returnType)

          let genericParametersMessage =
              match genericParameterTypes with
              | [] -> None
              | [_] -> Some (FSComp.SR.csNoOverloadsFoundTypeParametersPrefixSingular genericParametersMessage)
              | _ -> Some (FSComp.SR.csNoOverloadsFoundTypeParametersPrefixPlural genericParametersMessage)

          let overloadMethodInfo displayEnv m (x: OverloadInformation) =
              let paramInfo =
                  match x.error with
                  | :? ArgDoesNotMatchError as x ->
                      let nameOrOneBasedIndexMessage =
                          x.calledArg.NameOpt
                          |> Option.map (fun n -> FSComp.SR.csOverloadCandidateNamedArgumentTypeMismatch n.idText)
                          |> Option.defaultValue (FSComp.SR.csOverloadCandidateIndexedArgumentTypeMismatch ((vsnd x.calledArg.Position) + 1)) //snd
                      sprintf " // %s" nameOrOneBasedIndexMessage
                  | _ -> ""

              (NicePrint.stringOfMethInfo x.infoReader m displayEnv x.methodSlot.Method) + paramInfo

          let nl = System.Environment.NewLine
          let formatOverloads (overloads: OverloadInformation list) =
              overloads
              |> List.map (overloadMethodInfo denv m)
              |> List.sort
              |> List.map FSComp.SR.formatDashItem
              |> String.concat nl

          // assemble final message composing the parts
          let msg =
              let optionalParts =
                [knownReturnType; genericParametersMessage; argsMessage]
                |> List.choose id
                |> String.concat (nl + nl)
                |> function | "" -> nl
                            | result -> nl + nl + result + nl + nl

              match failure with
              | NoOverloadsFound (methodName, overloads, _) ->
                  FSComp.SR.csNoOverloadsFound methodName
                      + optionalParts
                      + (FSComp.SR.csAvailableOverloads (formatOverloads overloads))
              | PossibleCandidates (methodName, [], _) ->
                  FSComp.SR.csMethodIsOverloaded methodName
              | PossibleCandidates (methodName, overloads, _) ->
                  FSComp.SR.csMethodIsOverloaded methodName
                      + optionalParts
                      + FSComp.SR.csCandidates (formatOverloads overloads)

          os.Append msg |> ignore

      | UnresolvedConversionOperator(denv, fromTy, toTy, _) ->
          let t1, t2, _tpcs = NicePrint.minimalStringsOfTwoTypes denv fromTy toTy
          os.Append(FSComp.SR.csTypeDoesNotSupportConversion(t1, t2)) |> ignore

      | FunctionExpected _ ->
          os.Append(FunctionExpectedE().Format) |> ignore

      | BakedInMemberConstraintName(nm, _) ->
          os.Append(BakedInMemberConstraintNameE().Format nm) |> ignore

      | StandardOperatorRedefinitionWarning(msg, _) ->
          os.Append msg |> ignore

      | BadEventTransformation(_) ->
         os.Append(BadEventTransformationE().Format) |> ignore

      | ParameterlessStructCtor(_) ->
         os.Append(ParameterlessStructCtorE().Format) |> ignore

      | InterfaceNotRevealed(denv, ity, _) ->
          os.Append(InterfaceNotRevealedE().Format (NicePrint.minimalStringOfType denv ity)) |> ignore

      | NotAFunctionButIndexer(_, _, name, _, _) ->
          match name with
          | Some name -> os.Append(FSComp.SR.notAFunctionButMaybeIndexerWithName name) |> ignore
          | _ -> os.Append(FSComp.SR.notAFunctionButMaybeIndexer()) |> ignore

      | NotAFunction(_, _, _, marg) ->
          if marg.StartColumn = 0 then
              os.Append(FSComp.SR.notAFunctionButMaybeDeclaration()) |> ignore
          else
              os.Append(FSComp.SR.notAFunction()) |> ignore

      | TyconBadArgs(_, tcref, d, _) ->
          let exp = tcref.TyparsNoRange.Length
          if exp = 0 then
              os.Append(FSComp.SR.buildUnexpectedTypeArgs(fullDisplayTextOfTyconRef tcref, d)) |> ignore
          else
              os.Append(TyconBadArgsE().Format (fullDisplayTextOfTyconRef tcref) exp d) |> ignore

      | IndeterminateType(_) ->
          os.Append(IndeterminateTypeE().Format) |> ignore

      | NameClash(nm, k1, nm1, _, k2, nm2, _) ->
          if nm = nm1 && nm1 = nm2 && k1 = k2 then
              os.Append(NameClash1E().Format k1 nm1) |> ignore
          else
              os.Append(NameClash2E().Format k1 nm1 nm k2 nm2) |> ignore

      | Duplicate(k, s, _) ->
          if k = "member" then
              os.Append(Duplicate1E().Format (DecompileOpName s)) |> ignore
          else
              os.Append(Duplicate2E().Format k (DecompileOpName s)) |> ignore

      | UndefinedName(_, k, id, suggestionsF) ->
          os.Append(k (DecompileOpName id.idText)) |> ignore
          suggestNames suggestionsF id.idText

      | InternalUndefinedItemRef(f, smr, ccuName, s) ->
          let _, errs = f(smr, ccuName, s)
          os.Append errs |> ignore

      | FieldNotMutable _ ->
          os.Append(FieldNotMutableE().Format) |> ignore

      | FieldsFromDifferentTypes (_, fref1, fref2, _) ->
          os.Append(FieldsFromDifferentTypesE().Format fref1.FieldName fref2.FieldName) |> ignore

      | VarBoundTwice id ->
          os.Append(VarBoundTwiceE().Format (DecompileOpName id.idText)) |> ignore

      | Recursion (denv, id, ty1, ty2, _) ->
          let t1, t2, tpcs = NicePrint.minimalStringsOfTwoTypes denv ty1 ty2
          os.Append(RecursionE().Format (DecompileOpName id.idText) t1 t2 tpcs) |> ignore

      | InvalidRuntimeCoercion(denv, ty1, ty2, _) ->
          let t1, t2, tpcs = NicePrint.minimalStringsOfTwoTypes denv ty1 ty2
          os.Append(InvalidRuntimeCoercionE().Format t1 t2 tpcs) |> ignore

      | IndeterminateRuntimeCoercion(denv, ty1, ty2, _) ->
          let t1, t2, _cxs = NicePrint.minimalStringsOfTwoTypes denv ty1 ty2
          os.Append(IndeterminateRuntimeCoercionE().Format t1 t2) |> ignore

      | IndeterminateStaticCoercion(denv, ty1, ty2, _) ->
          // REVIEW: consider if we need to show _cxs (the type parameter constraints)
          let t1, t2, _cxs = NicePrint.minimalStringsOfTwoTypes denv ty1 ty2
          os.Append(IndeterminateStaticCoercionE().Format t1 t2) |> ignore

      | StaticCoercionShouldUseBox(denv, ty1, ty2, _) ->
          // REVIEW: consider if we need to show _cxs (the type parameter constraints)
          let t1, t2, _cxs = NicePrint.minimalStringsOfTwoTypes denv ty1 ty2
          os.Append(StaticCoercionShouldUseBoxE().Format t1 t2) |> ignore

      | TypeIsImplicitlyAbstract(_) ->
          os.Append(TypeIsImplicitlyAbstractE().Format) |> ignore

      | NonRigidTypar(denv, tpnmOpt, typarRange, ty1, ty, _) ->
          // REVIEW: consider if we need to show _cxs (the type parameter constraints)
          let (ty1, ty), _cxs = PrettyTypes.PrettifyTypePair denv.g (ty1, ty)
          match tpnmOpt with
          | None ->
              os.Append(NonRigidTypar1E().Format (stringOfRange typarRange) (NicePrint.stringOfTy denv ty)) |> ignore
          | Some tpnm ->
              match ty1 with
              | TType_measure _ ->
                os.Append(NonRigidTypar2E().Format tpnm (NicePrint.stringOfTy denv ty)) |> ignore
              | _ ->
                os.Append(NonRigidTypar3E().Format tpnm (NicePrint.stringOfTy denv ty)) |> ignore

      | SyntaxError (ctxt, _) ->
          let ctxt = unbox<Parsing.ParseErrorContext<Parser.token>>(ctxt)

          let (|EndOfStructuredConstructToken|_|) token =
              match token with
              | Parser.TOKEN_ODECLEND
              | Parser.TOKEN_OBLOCKSEP
              | Parser.TOKEN_OEND
              | Parser.TOKEN_ORIGHT_BLOCK_END
              | Parser.TOKEN_OBLOCKEND | Parser.TOKEN_OBLOCKEND_COMING_SOON | Parser.TOKEN_OBLOCKEND_IS_HERE -> Some()
              | _ -> None

          let tokenIdToText tid =
              match tid with
              | Parser.TOKEN_IDENT -> getErrorString("Parser.TOKEN.IDENT")
              | Parser.TOKEN_BIGNUM
              | Parser.TOKEN_INT8
              | Parser.TOKEN_UINT8
              | Parser.TOKEN_INT16
              | Parser.TOKEN_UINT16
              | Parser.TOKEN_INT32
              | Parser.TOKEN_UINT32
              | Parser.TOKEN_INT64
              | Parser.TOKEN_UINT64
              | Parser.TOKEN_UNATIVEINT
              | Parser.TOKEN_NATIVEINT -> getErrorString("Parser.TOKEN.INT")
              | Parser.TOKEN_IEEE32
              | Parser.TOKEN_IEEE64 -> getErrorString("Parser.TOKEN.FLOAT")
              | Parser.TOKEN_DECIMAL -> getErrorString("Parser.TOKEN.DECIMAL")
              | Parser.TOKEN_CHAR -> getErrorString("Parser.TOKEN.CHAR")

              | Parser.TOKEN_BASE -> getErrorString("Parser.TOKEN.BASE")
              | Parser.TOKEN_LPAREN_STAR_RPAREN -> getErrorString("Parser.TOKEN.LPAREN.STAR.RPAREN")
              | Parser.TOKEN_DOLLAR -> getErrorString("Parser.TOKEN.DOLLAR")
              | Parser.TOKEN_INFIX_STAR_STAR_OP -> getErrorString("Parser.TOKEN.INFIX.STAR.STAR.OP")
              | Parser.TOKEN_INFIX_COMPARE_OP -> getErrorString("Parser.TOKEN.INFIX.COMPARE.OP")
              | Parser.TOKEN_COLON_GREATER -> getErrorString("Parser.TOKEN.COLON.GREATER")
              | Parser.TOKEN_COLON_COLON ->getErrorString("Parser.TOKEN.COLON.COLON")
              | Parser.TOKEN_PERCENT_OP -> getErrorString("Parser.TOKEN.PERCENT.OP")
              | Parser.TOKEN_INFIX_AT_HAT_OP -> getErrorString("Parser.TOKEN.INFIX.AT.HAT.OP")
              | Parser.TOKEN_INFIX_BAR_OP -> getErrorString("Parser.TOKEN.INFIX.BAR.OP")
              | Parser.TOKEN_PLUS_MINUS_OP -> getErrorString("Parser.TOKEN.PLUS.MINUS.OP")
              | Parser.TOKEN_PREFIX_OP -> getErrorString("Parser.TOKEN.PREFIX.OP")
              | Parser.TOKEN_COLON_QMARK_GREATER -> getErrorString("Parser.TOKEN.COLON.QMARK.GREATER")
              | Parser.TOKEN_INFIX_STAR_DIV_MOD_OP -> getErrorString("Parser.TOKEN.INFIX.STAR.DIV.MOD.OP")
              | Parser.TOKEN_INFIX_AMP_OP -> getErrorString("Parser.TOKEN.INFIX.AMP.OP")
              | Parser.TOKEN_AMP -> getErrorString("Parser.TOKEN.AMP")
              | Parser.TOKEN_AMP_AMP -> getErrorString("Parser.TOKEN.AMP.AMP")
              | Parser.TOKEN_BAR_BAR -> getErrorString("Parser.TOKEN.BAR.BAR")
              | Parser.TOKEN_LESS -> getErrorString("Parser.TOKEN.LESS")
              | Parser.TOKEN_GREATER -> getErrorString("Parser.TOKEN.GREATER")
              | Parser.TOKEN_QMARK -> getErrorString("Parser.TOKEN.QMARK")
              | Parser.TOKEN_QMARK_QMARK -> getErrorString("Parser.TOKEN.QMARK.QMARK")
              | Parser.TOKEN_COLON_QMARK-> getErrorString("Parser.TOKEN.COLON.QMARK")
              | Parser.TOKEN_INT32_DOT_DOT -> getErrorString("Parser.TOKEN.INT32.DOT.DOT")
              | Parser.TOKEN_DOT_DOT -> getErrorString("Parser.TOKEN.DOT.DOT")
              | Parser.TOKEN_DOT_DOT_HAT -> getErrorString("Parser.TOKEN.DOT.DOT")
              | Parser.TOKEN_QUOTE -> getErrorString("Parser.TOKEN.QUOTE")
              | Parser.TOKEN_STAR -> getErrorString("Parser.TOKEN.STAR")
              | Parser.TOKEN_HIGH_PRECEDENCE_TYAPP -> getErrorString("Parser.TOKEN.HIGH.PRECEDENCE.TYAPP")
              | Parser.TOKEN_COLON -> getErrorString("Parser.TOKEN.COLON")
              | Parser.TOKEN_COLON_EQUALS -> getErrorString("Parser.TOKEN.COLON.EQUALS")
              | Parser.TOKEN_LARROW -> getErrorString("Parser.TOKEN.LARROW")
              | Parser.TOKEN_EQUALS -> getErrorString("Parser.TOKEN.EQUALS")
              | Parser.TOKEN_GREATER_BAR_RBRACK -> getErrorString("Parser.TOKEN.GREATER.BAR.RBRACK")
              | Parser.TOKEN_MINUS -> getErrorString("Parser.TOKEN.MINUS")
              | Parser.TOKEN_ADJACENT_PREFIX_OP -> getErrorString("Parser.TOKEN.ADJACENT.PREFIX.OP")
              | Parser.TOKEN_FUNKY_OPERATOR_NAME -> getErrorString("Parser.TOKEN.FUNKY.OPERATOR.NAME")
              | Parser.TOKEN_COMMA-> getErrorString("Parser.TOKEN.COMMA")
              | Parser.TOKEN_DOT -> getErrorString("Parser.TOKEN.DOT")
              | Parser.TOKEN_BAR-> getErrorString("Parser.TOKEN.BAR")
              | Parser.TOKEN_HASH -> getErrorString("Parser.TOKEN.HASH")
              | Parser.TOKEN_UNDERSCORE -> getErrorString("Parser.TOKEN.UNDERSCORE")
              | Parser.TOKEN_SEMICOLON -> getErrorString("Parser.TOKEN.SEMICOLON")
              | Parser.TOKEN_SEMICOLON_SEMICOLON-> getErrorString("Parser.TOKEN.SEMICOLON.SEMICOLON")
              | Parser.TOKEN_LPAREN-> getErrorString("Parser.TOKEN.LPAREN")
              | Parser.TOKEN_RPAREN | Parser.TOKEN_RPAREN_COMING_SOON | Parser.TOKEN_RPAREN_IS_HERE -> getErrorString("Parser.TOKEN.RPAREN")
              | Parser.TOKEN_LQUOTE -> getErrorString("Parser.TOKEN.LQUOTE")
              | Parser.TOKEN_LBRACK -> getErrorString("Parser.TOKEN.LBRACK")
              | Parser.TOKEN_LBRACE_BAR -> getErrorString("Parser.TOKEN.LBRACE.BAR")
              | Parser.TOKEN_LBRACK_BAR -> getErrorString("Parser.TOKEN.LBRACK.BAR")
              | Parser.TOKEN_LBRACK_LESS -> getErrorString("Parser.TOKEN.LBRACK.LESS")
              | Parser.TOKEN_LBRACE -> getErrorString("Parser.TOKEN.LBRACE")
              | Parser.TOKEN_BAR_RBRACK -> getErrorString("Parser.TOKEN.BAR.RBRACK")
              | Parser.TOKEN_BAR_RBRACE -> getErrorString("Parser.TOKEN.BAR.RBRACE")
              | Parser.TOKEN_GREATER_RBRACK -> getErrorString("Parser.TOKEN.GREATER.RBRACK")
              | Parser.TOKEN_RQUOTE_DOT _
              | Parser.TOKEN_RQUOTE -> getErrorString("Parser.TOKEN.RQUOTE")
              | Parser.TOKEN_RBRACK -> getErrorString("Parser.TOKEN.RBRACK")
              | Parser.TOKEN_RBRACE | Parser.TOKEN_RBRACE_COMING_SOON | Parser.TOKEN_RBRACE_IS_HERE -> getErrorString("Parser.TOKEN.RBRACE")
              | Parser.TOKEN_PUBLIC -> getErrorString("Parser.TOKEN.PUBLIC")
              | Parser.TOKEN_PRIVATE -> getErrorString("Parser.TOKEN.PRIVATE")
              | Parser.TOKEN_INTERNAL -> getErrorString("Parser.TOKEN.INTERNAL")
              | Parser.TOKEN_CONSTRAINT -> getErrorString("Parser.TOKEN.CONSTRAINT")
              | Parser.TOKEN_INSTANCE -> getErrorString("Parser.TOKEN.INSTANCE")
              | Parser.TOKEN_DELEGATE -> getErrorString("Parser.TOKEN.DELEGATE")
              | Parser.TOKEN_INHERIT -> getErrorString("Parser.TOKEN.INHERIT")
              | Parser.TOKEN_CONSTRUCTOR-> getErrorString("Parser.TOKEN.CONSTRUCTOR")
              | Parser.TOKEN_DEFAULT -> getErrorString("Parser.TOKEN.DEFAULT")
              | Parser.TOKEN_OVERRIDE-> getErrorString("Parser.TOKEN.OVERRIDE")
              | Parser.TOKEN_ABSTRACT-> getErrorString("Parser.TOKEN.ABSTRACT")
              | Parser.TOKEN_CLASS-> getErrorString("Parser.TOKEN.CLASS")
              | Parser.TOKEN_MEMBER -> getErrorString("Parser.TOKEN.MEMBER")
              | Parser.TOKEN_STATIC -> getErrorString("Parser.TOKEN.STATIC")
              | Parser.TOKEN_NAMESPACE-> getErrorString("Parser.TOKEN.NAMESPACE")
              | Parser.TOKEN_OBLOCKBEGIN -> getErrorString("Parser.TOKEN.OBLOCKBEGIN")
              | EndOfStructuredConstructToken -> getErrorString("Parser.TOKEN.OBLOCKEND")
              | Parser.TOKEN_THEN
              | Parser.TOKEN_OTHEN -> getErrorString("Parser.TOKEN.OTHEN")
              | Parser.TOKEN_ELSE
              | Parser.TOKEN_OELSE -> getErrorString("Parser.TOKEN.OELSE")
              | Parser.TOKEN_LET(_)
              | Parser.TOKEN_OLET(_) -> getErrorString("Parser.TOKEN.OLET")
              | Parser.TOKEN_OBINDER
              | Parser.TOKEN_BINDER -> getErrorString("Parser.TOKEN.BINDER")
              | Parser.TOKEN_OAND_BANG
              | Parser.TOKEN_AND_BANG -> getErrorString("Parser.TOKEN.AND.BANG")
              | Parser.TOKEN_ODO -> getErrorString("Parser.TOKEN.ODO")
              | Parser.TOKEN_OWITH -> getErrorString("Parser.TOKEN.OWITH")
              | Parser.TOKEN_OFUNCTION -> getErrorString("Parser.TOKEN.OFUNCTION")
              | Parser.TOKEN_OFUN -> getErrorString("Parser.TOKEN.OFUN")
              | Parser.TOKEN_ORESET -> getErrorString("Parser.TOKEN.ORESET")
              | Parser.TOKEN_ODUMMY -> getErrorString("Parser.TOKEN.ODUMMY")
              | Parser.TOKEN_DO_BANG
              | Parser.TOKEN_ODO_BANG -> getErrorString("Parser.TOKEN.ODO.BANG")
              | Parser.TOKEN_YIELD -> getErrorString("Parser.TOKEN.YIELD")
              | Parser.TOKEN_YIELD_BANG -> getErrorString("Parser.TOKEN.YIELD.BANG")
              | Parser.TOKEN_OINTERFACE_MEMBER-> getErrorString("Parser.TOKEN.OINTERFACE.MEMBER")
              | Parser.TOKEN_ELIF -> getErrorString("Parser.TOKEN.ELIF")
              | Parser.TOKEN_RARROW -> getErrorString("Parser.TOKEN.RARROW")
              | Parser.TOKEN_SIG -> getErrorString("Parser.TOKEN.SIG")
              | Parser.TOKEN_STRUCT -> getErrorString("Parser.TOKEN.STRUCT")
              | Parser.TOKEN_UPCAST -> getErrorString("Parser.TOKEN.UPCAST")
              | Parser.TOKEN_DOWNCAST -> getErrorString("Parser.TOKEN.DOWNCAST")
              | Parser.TOKEN_NULL -> getErrorString("Parser.TOKEN.NULL")
              | Parser.TOKEN_RESERVED -> getErrorString("Parser.TOKEN.RESERVED")
              | Parser.TOKEN_MODULE | Parser.TOKEN_MODULE_COMING_SOON | Parser.TOKEN_MODULE_IS_HERE -> getErrorString("Parser.TOKEN.MODULE")
              | Parser.TOKEN_AND -> getErrorString("Parser.TOKEN.AND")
              | Parser.TOKEN_AS -> getErrorString("Parser.TOKEN.AS")
              | Parser.TOKEN_ASSERT -> getErrorString("Parser.TOKEN.ASSERT")
              | Parser.TOKEN_OASSERT -> getErrorString("Parser.TOKEN.ASSERT")
              | Parser.TOKEN_ASR-> getErrorString("Parser.TOKEN.ASR")
              | Parser.TOKEN_DOWNTO -> getErrorString("Parser.TOKEN.DOWNTO")
              | Parser.TOKEN_EXCEPTION -> getErrorString("Parser.TOKEN.EXCEPTION")
              | Parser.TOKEN_FALSE -> getErrorString("Parser.TOKEN.FALSE")
              | Parser.TOKEN_FOR -> getErrorString("Parser.TOKEN.FOR")
              | Parser.TOKEN_FUN -> getErrorString("Parser.TOKEN.FUN")
              | Parser.TOKEN_FUNCTION-> getErrorString("Parser.TOKEN.FUNCTION")
              | Parser.TOKEN_FINALLY -> getErrorString("Parser.TOKEN.FINALLY")
              | Parser.TOKEN_LAZY -> getErrorString("Parser.TOKEN.LAZY")
              | Parser.TOKEN_OLAZY -> getErrorString("Parser.TOKEN.LAZY")
              | Parser.TOKEN_MATCH -> getErrorString("Parser.TOKEN.MATCH")
              | Parser.TOKEN_MATCH_BANG -> getErrorString("Parser.TOKEN.MATCH.BANG")
              | Parser.TOKEN_MUTABLE -> getErrorString("Parser.TOKEN.MUTABLE")
              | Parser.TOKEN_NEW -> getErrorString("Parser.TOKEN.NEW")
              | Parser.TOKEN_OF -> getErrorString("Parser.TOKEN.OF")
              | Parser.TOKEN_OPEN -> getErrorString("Parser.TOKEN.OPEN")
              | Parser.TOKEN_OR -> getErrorString("Parser.TOKEN.OR")
              | Parser.TOKEN_VOID -> getErrorString("Parser.TOKEN.VOID")
              | Parser.TOKEN_EXTERN-> getErrorString("Parser.TOKEN.EXTERN")
              | Parser.TOKEN_INTERFACE -> getErrorString("Parser.TOKEN.INTERFACE")
              | Parser.TOKEN_REC -> getErrorString("Parser.TOKEN.REC")
              | Parser.TOKEN_TO -> getErrorString("Parser.TOKEN.TO")
              | Parser.TOKEN_TRUE -> getErrorString("Parser.TOKEN.TRUE")
              | Parser.TOKEN_TRY -> getErrorString("Parser.TOKEN.TRY")
              | Parser.TOKEN_TYPE | Parser.TOKEN_TYPE_COMING_SOON | Parser.TOKEN_TYPE_IS_HERE -> getErrorString("Parser.TOKEN.TYPE")
              | Parser.TOKEN_VAL -> getErrorString("Parser.TOKEN.VAL")
              | Parser.TOKEN_INLINE -> getErrorString("Parser.TOKEN.INLINE")
              | Parser.TOKEN_WHEN -> getErrorString("Parser.TOKEN.WHEN")
              | Parser.TOKEN_WHILE -> getErrorString("Parser.TOKEN.WHILE")
              | Parser.TOKEN_WITH-> getErrorString("Parser.TOKEN.WITH")
              | Parser.TOKEN_IF -> getErrorString("Parser.TOKEN.IF")
              | Parser.TOKEN_DO -> getErrorString("Parser.TOKEN.DO")
              | Parser.TOKEN_GLOBAL -> getErrorString("Parser.TOKEN.GLOBAL")
              | Parser.TOKEN_DONE -> getErrorString("Parser.TOKEN.DONE")
              | Parser.TOKEN_IN | Parser.TOKEN_JOIN_IN -> getErrorString("Parser.TOKEN.IN")
              | Parser.TOKEN_HIGH_PRECEDENCE_PAREN_APP-> getErrorString("Parser.TOKEN.HIGH.PRECEDENCE.PAREN.APP")
              | Parser.TOKEN_HIGH_PRECEDENCE_BRACK_APP-> getErrorString("Parser.TOKEN.HIGH.PRECEDENCE.BRACK.APP")
              | Parser.TOKEN_BEGIN -> getErrorString("Parser.TOKEN.BEGIN")
              | Parser.TOKEN_END -> getErrorString("Parser.TOKEN.END")
              | Parser.TOKEN_HASH_LIGHT
              | Parser.TOKEN_HASH_LINE
              | Parser.TOKEN_HASH_IF
              | Parser.TOKEN_HASH_ELSE
              | Parser.TOKEN_HASH_ENDIF -> getErrorString("Parser.TOKEN.HASH.ENDIF")
              | Parser.TOKEN_INACTIVECODE -> getErrorString("Parser.TOKEN.INACTIVECODE")
              | Parser.TOKEN_LEX_FAILURE-> getErrorString("Parser.TOKEN.LEX.FAILURE")
              | Parser.TOKEN_WHITESPACE -> getErrorString("Parser.TOKEN.WHITESPACE")
              | Parser.TOKEN_COMMENT -> getErrorString("Parser.TOKEN.COMMENT")
              | Parser.TOKEN_LINE_COMMENT -> getErrorString("Parser.TOKEN.LINE.COMMENT")
              | Parser.TOKEN_STRING_TEXT -> getErrorString("Parser.TOKEN.STRING.TEXT")
              | Parser.TOKEN_BYTEARRAY -> getErrorString("Parser.TOKEN.BYTEARRAY")
              | Parser.TOKEN_STRING -> getErrorString("Parser.TOKEN.STRING")
              | Parser.TOKEN_KEYWORD_STRING -> getErrorString("Parser.TOKEN.KEYWORD_STRING")
              | Parser.TOKEN_EOF -> getErrorString("Parser.TOKEN.EOF")
              | Parser.TOKEN_CONST -> getErrorString("Parser.TOKEN.CONST")
              | Parser.TOKEN_FIXED -> getErrorString("Parser.TOKEN.FIXED")
              | Parser.TOKEN_INTERP_STRING_BEGIN_END -> getErrorString("Parser.TOKEN.INTERP.STRING.BEGIN.END")
              | Parser.TOKEN_INTERP_STRING_BEGIN_PART -> getErrorString("Parser.TOKEN.INTERP.STRING.BEGIN.PART")
              | Parser.TOKEN_INTERP_STRING_PART -> getErrorString("Parser.TOKEN.INTERP.STRING.PART")
              | Parser.TOKEN_INTERP_STRING_END -> getErrorString("Parser.TOKEN.INTERP.STRING.END")
              | unknown ->
                  Debug.Assert(false, "unknown token tag")
                  let result = sprintf "%+A" unknown
                  Debug.Assert(false, result)
                  result

#if DEBUG
          if showParserStackOnParseError then
              printfn "parser stack:"
              for rps in ctxt.ReducibleProductions do
                  printfn "   ----"
                  //printfn "   state %d" state
                  for rp in rps do
                      printfn "       non-terminal %+A: ... " (Parser.prodIdxToNonTerminal rp)
#endif

          match ctxt.CurrentToken with
          | None -> os.Append(UnexpectedEndOfInputE().Format) |> ignore
          | Some token ->
              match (token |> Parser.tagOfToken |> Parser.tokenTagToTokenId), token with
              | EndOfStructuredConstructToken, _ -> os.Append(OBlockEndSentenceE().Format) |> ignore
              | Parser.TOKEN_LEX_FAILURE, Parser.LEX_FAILURE str -> Printf.bprintf os "%s" str (* Fix bug://2431 *)
              | token, _ -> os.Append(UnexpectedE().Format (token |> tokenIdToText)) |> ignore

              (* Search for a state producing a single recognized non-terminal in the states on the stack *)
              let foundInContext =

                  (* Merge a bunch of expression non terminals *)
                  let (|NONTERM_Category_Expr|_|) = function
                        | Parser.NONTERM_argExpr|Parser.NONTERM_minusExpr|Parser.NONTERM_parenExpr|Parser.NONTERM_atomicExpr
                        | Parser.NONTERM_appExpr|Parser.NONTERM_tupleExpr|Parser.NONTERM_declExpr|Parser.NONTERM_braceExpr|Parser.NONTERM_braceBarExpr
                        | Parser.NONTERM_typedSeqExprBlock
                        | Parser.NONTERM_interactiveExpr -> Some()
                        | _ -> None

                  (* Merge a bunch of pattern non terminals *)
                  let (|NONTERM_Category_Pattern|_|) = function
                        | Parser.NONTERM_constrPattern|Parser.NONTERM_parenPattern|Parser.NONTERM_atomicPattern -> Some()
                        | _ -> None

                  (* Merge a bunch of if/then/else non terminals *)
                  let (|NONTERM_Category_IfThenElse|_|) = function
                        | Parser.NONTERM_ifExprThen|Parser.NONTERM_ifExprElifs|Parser.NONTERM_ifExprCases -> Some()
                        | _ -> None

                  (* Merge a bunch of non terminals *)
                  let (|NONTERM_Category_SignatureFile|_|) = function
                        | Parser.NONTERM_signatureFile|Parser.NONTERM_moduleSpfn|Parser.NONTERM_moduleSpfns -> Some()
                        | _ -> None
                  let (|NONTERM_Category_ImplementationFile|_|) = function
                        | Parser.NONTERM_implementationFile|Parser.NONTERM_fileNamespaceImpl|Parser.NONTERM_fileNamespaceImpls -> Some()
                        | _ -> None
                  let (|NONTERM_Category_Definition|_|) = function
                        | Parser.NONTERM_fileModuleImpl|Parser.NONTERM_moduleDefn|Parser.NONTERM_interactiveDefns
                        |Parser.NONTERM_moduleDefns|Parser.NONTERM_moduleDefnsOrExpr -> Some()
                        | _ -> None

                  let (|NONTERM_Category_Type|_|) = function
                        | Parser.NONTERM_typ|Parser.NONTERM_tupleType -> Some()
                        | _ -> None

                  let (|NONTERM_Category_Interaction|_|) = function
                        | Parser.NONTERM_interactiveItemsTerminator|Parser.NONTERM_interaction|Parser.NONTERM__startinteraction -> Some()
                        | _ -> None


                  // Canonicalize the categories and check for a unique category
                  ctxt.ReducibleProductions |> List.exists (fun prods ->
                      match prods
                            |> List.map Parser.prodIdxToNonTerminal
                            |> List.map (function
                                         | NONTERM_Category_Type -> Parser.NONTERM_typ
                                         | NONTERM_Category_Expr -> Parser.NONTERM_declExpr
                                         | NONTERM_Category_Pattern -> Parser.NONTERM_atomicPattern
                                         | NONTERM_Category_IfThenElse -> Parser.NONTERM_ifExprThen
                                         | NONTERM_Category_SignatureFile -> Parser.NONTERM_signatureFile
                                         | NONTERM_Category_ImplementationFile -> Parser.NONTERM_implementationFile
                                         | NONTERM_Category_Definition -> Parser.NONTERM_moduleDefn
                                         | NONTERM_Category_Interaction -> Parser.NONTERM_interaction
                                         | nt -> nt)
                            |> Set.ofList
                            |> Set.toList with
                      | [Parser.NONTERM_interaction] -> os.Append(NONTERM_interactionE().Format) |> ignore; true
                      | [Parser.NONTERM_hashDirective] -> os.Append(NONTERM_hashDirectiveE().Format) |> ignore; true
                      | [Parser.NONTERM_fieldDecl] -> os.Append(NONTERM_fieldDeclE().Format) |> ignore; true
                      | [Parser.NONTERM_unionCaseRepr] -> os.Append(NONTERM_unionCaseReprE().Format) |> ignore; true
                      | [Parser.NONTERM_localBinding] -> os.Append(NONTERM_localBindingE().Format) |> ignore; true
                      | [Parser.NONTERM_hardwhiteLetBindings] -> os.Append(NONTERM_hardwhiteLetBindingsE().Format) |> ignore; true
                      | [Parser.NONTERM_classDefnMember] -> os.Append(NONTERM_classDefnMemberE().Format) |> ignore; true
                      | [Parser.NONTERM_defnBindings] -> os.Append(NONTERM_defnBindingsE().Format) |> ignore; true
                      | [Parser.NONTERM_classMemberSpfn] -> os.Append(NONTERM_classMemberSpfnE().Format) |> ignore; true
                      | [Parser.NONTERM_valSpfn] -> os.Append(NONTERM_valSpfnE().Format) |> ignore; true
                      | [Parser.NONTERM_tyconSpfn] -> os.Append(NONTERM_tyconSpfnE().Format) |> ignore; true
                      | [Parser.NONTERM_anonLambdaExpr] -> os.Append(NONTERM_anonLambdaExprE().Format) |> ignore; true
                      | [Parser.NONTERM_attrUnionCaseDecl] -> os.Append(NONTERM_attrUnionCaseDeclE().Format) |> ignore; true
                      | [Parser.NONTERM_cPrototype] -> os.Append(NONTERM_cPrototypeE().Format) |> ignore; true
                      | [Parser.NONTERM_objExpr|Parser.NONTERM_objectImplementationMembers] -> os.Append(NONTERM_objectImplementationMembersE().Format) |> ignore; true
                      | [Parser.NONTERM_ifExprThen|Parser.NONTERM_ifExprElifs|Parser.NONTERM_ifExprCases] -> os.Append(NONTERM_ifExprCasesE().Format) |> ignore; true
                      | [Parser.NONTERM_openDecl] -> os.Append(NONTERM_openDeclE().Format) |> ignore; true
                      | [Parser.NONTERM_fileModuleSpec] -> os.Append(NONTERM_fileModuleSpecE().Format) |> ignore; true
                      | [Parser.NONTERM_patternClauses] -> os.Append(NONTERM_patternClausesE().Format) |> ignore; true
                      | [Parser.NONTERM_beginEndExpr] -> os.Append(NONTERM_beginEndExprE().Format) |> ignore; true
                      | [Parser.NONTERM_recdExpr] -> os.Append(NONTERM_recdExprE().Format) |> ignore; true
                      | [Parser.NONTERM_tyconDefn] -> os.Append(NONTERM_tyconDefnE().Format) |> ignore; true
                      | [Parser.NONTERM_exconCore] -> os.Append(NONTERM_exconCoreE().Format) |> ignore; true
                      | [Parser.NONTERM_typeNameInfo] -> os.Append(NONTERM_typeNameInfoE().Format) |> ignore; true
                      | [Parser.NONTERM_attributeList] -> os.Append(NONTERM_attributeListE().Format) |> ignore; true
                      | [Parser.NONTERM_quoteExpr] -> os.Append(NONTERM_quoteExprE().Format) |> ignore; true
                      | [Parser.NONTERM_typeConstraint] -> os.Append(NONTERM_typeConstraintE().Format) |> ignore; true
                      | [NONTERM_Category_ImplementationFile] -> os.Append(NONTERM_Category_ImplementationFileE().Format) |> ignore; true
                      | [NONTERM_Category_Definition] -> os.Append(NONTERM_Category_DefinitionE().Format) |> ignore; true
                      | [NONTERM_Category_SignatureFile] -> os.Append(NONTERM_Category_SignatureFileE().Format) |> ignore; true
                      | [NONTERM_Category_Pattern] -> os.Append(NONTERM_Category_PatternE().Format) |> ignore; true
                      | [NONTERM_Category_Expr] -> os.Append(NONTERM_Category_ExprE().Format) |> ignore; true
                      | [NONTERM_Category_Type] -> os.Append(NONTERM_Category_TypeE().Format) |> ignore; true
                      | [Parser.NONTERM_typeArgsActual] -> os.Append(NONTERM_typeArgsActualE().Format) |> ignore; true
                      | _ ->
                          false)

#if DEBUG
              if not foundInContext then
                  Printf.bprintf os ". (no 'in' context found: %+A)" (List.map (List.map Parser.prodIdxToNonTerminal) ctxt.ReducibleProductions)
#else
              foundInContext |> ignore // suppress unused variable warning in RELEASE
#endif
              let fix (s: string) = s.Replace(SR.GetString("FixKeyword"), "").Replace(SR.GetString("FixSymbol"), "").Replace(SR.GetString("FixReplace"), "")
              match (ctxt.ShiftTokens
                           |> List.map Parser.tokenTagToTokenId
                           |> List.filter (function Parser.TOKEN_error | Parser.TOKEN_EOF -> false | _ -> true)
                           |> List.map tokenIdToText
                           |> Set.ofList
                           |> Set.toList) with
              | [tokenName1] -> os.Append(TokenName1E().Format (fix tokenName1)) |> ignore
              | [tokenName1;tokenName2] -> os.Append(TokenName1TokenName2E().Format (fix tokenName1) (fix tokenName2)) |> ignore
              | [tokenName1;tokenName2;tokenName3] -> os.Append(TokenName1TokenName2TokenName3E().Format (fix tokenName1) (fix tokenName2) (fix tokenName3)) |> ignore
              | _ -> ()
        (*
              Printf.bprintf os ".\n\n    state = %A\n    token = %A\n    expect (shift) %A\n    expect (reduce) %A\n   prods=%A\n     non terminals: %A"
                  ctxt.StateStack
                  ctxt.CurrentToken
                  (List.map Parser.tokenTagToTokenId ctxt.ShiftTokens)
                  (List.map Parser.tokenTagToTokenId ctxt.ReduceTokens)
                  ctxt.ReducibleProductions
                  (List.mapSquared Parser.prodIdxToNonTerminal ctxt.ReducibleProductions)
        *)

      | RuntimeCoercionSourceSealed(denv, ty, _) ->
          // REVIEW: consider if we need to show _cxs (the type parameter constraints)
          let ty, _cxs = PrettyTypes.PrettifyType denv.g ty
          if isTyparTy denv.g ty
          then os.Append(RuntimeCoercionSourceSealed1E().Format (NicePrint.stringOfTy denv ty)) |> ignore
          else os.Append(RuntimeCoercionSourceSealed2E().Format (NicePrint.stringOfTy denv ty)) |> ignore

      | CoercionTargetSealed(denv, ty, _) ->
          // REVIEW: consider if we need to show _cxs (the type parameter constraints)
          let ty, _cxs= PrettyTypes.PrettifyType denv.g ty
          os.Append(CoercionTargetSealedE().Format (NicePrint.stringOfTy denv ty)) |> ignore

      | UpcastUnnecessary(_) ->
          os.Append(UpcastUnnecessaryE().Format) |> ignore

      | TypeTestUnnecessary(_) ->
          os.Append(TypeTestUnnecessaryE().Format) |> ignore

      | QuotationTranslator.IgnoringPartOfQuotedTermWarning (msg, _) ->
          Printf.bprintf os "%s" msg

      | OverrideDoesntOverride(denv, impl, minfoVirtOpt, g, amap, m) ->
          let sig1 = DispatchSlotChecking.FormatOverride denv impl
          match minfoVirtOpt with
          | None ->
              os.Append(OverrideDoesntOverride1E().Format sig1) |> ignore
          | Some minfoVirt ->
              // https://github.com/Microsoft/visualfsharp/issues/35
              // Improve error message when attempting to override generic return type with unit:
              // we need to check if unit was used as a type argument
              let rec hasUnitTType_app (types: TType list) =
                  match types with
                  | TType_app (maybeUnit, []) :: ts ->
                      match maybeUnit.TypeAbbrev with
                      | Some ttype when isUnitTy g ttype -> true
                      | _ -> hasUnitTType_app ts
                  | _ :: ts -> hasUnitTType_app ts
                  | [] -> false

              match minfoVirt.ApparentEnclosingType with
              | TType_app (t, types) when t.IsFSharpInterfaceTycon && hasUnitTType_app types ->
                  // match abstract member with 'unit' passed as generic argument
                  os.Append(OverrideDoesntOverride4E().Format sig1) |> ignore
              | _ ->
                  os.Append(OverrideDoesntOverride2E().Format sig1) |> ignore
                  let sig2 = DispatchSlotChecking.FormatMethInfoSig g amap m denv minfoVirt
                  if sig1 <> sig2 then
                      os.Append(OverrideDoesntOverride3E().Format sig2) |> ignore

      | UnionCaseWrongArguments (_, n1, n2, _) ->
          os.Append(UnionCaseWrongArgumentsE().Format n2 n1) |> ignore

      | UnionPatternsBindDifferentNames _ ->
          os.Append(UnionPatternsBindDifferentNamesE().Format) |> ignore

      | ValueNotContained (denv, infoReader, mref, implVal, sigVal, f) ->
          let text1, text2 = NicePrint.minimalStringsOfTwoValues denv infoReader (mkLocalValRef implVal) (mkLocalValRef sigVal)
          os.Append(f((fullDisplayTextOfModRef mref), text1, text2)) |> ignore

      | ConstrNotContained (denv, infoReader, enclosingTycon, v1, v2, f) ->
          let enclosingTcref = mkLocalEntityRef enclosingTycon
          os.Append(f((NicePrint.stringOfUnionCase denv infoReader enclosingTcref v1), (NicePrint.stringOfUnionCase denv infoReader enclosingTcref v2))) |> ignore

      | ExnconstrNotContained (denv, infoReader, v1, v2, f) ->
          os.Append(f((NicePrint.stringOfExnDef denv infoReader (mkLocalEntityRef v1)), (NicePrint.stringOfExnDef denv infoReader (mkLocalEntityRef v2)))) |> ignore

      | FieldNotContained (denv, infoReader, enclosingTycon, v1, v2, f) ->
          let enclosingTcref = mkLocalEntityRef enclosingTycon
          os.Append(f((NicePrint.stringOfRecdField denv infoReader enclosingTcref v1), (NicePrint.stringOfRecdField denv infoReader enclosingTcref v2))) |> ignore

      | RequiredButNotSpecified (_, mref, k, name, _) ->
          let nsb = new System.Text.StringBuilder()
          name nsb;
          os.Append(RequiredButNotSpecifiedE().Format (fullDisplayTextOfModRef mref) k (nsb.ToString())) |> ignore

      | UseOfAddressOfOperator _ ->
          os.Append(UseOfAddressOfOperatorE().Format) |> ignore

      | DefensiveCopyWarning(s, _) -> os.Append(DefensiveCopyWarningE().Format s) |> ignore

      | DeprecatedThreadStaticBindingWarning(_) ->
          os.Append(DeprecatedThreadStaticBindingWarningE().Format) |> ignore

      | FunctionValueUnexpected (denv, ty, _) ->
          let ty, _cxs = PrettyTypes.PrettifyType denv.g ty
          let errorText = FunctionValueUnexpectedE().Format (NicePrint.stringOfTy denv ty)
          os.Append errorText |> ignore

      | UnitTypeExpected (denv, ty, _) ->
          let ty, _cxs = PrettyTypes.PrettifyType denv.g ty
          let warningText = UnitTypeExpectedE().Format (NicePrint.stringOfTy denv ty)
          os.Append warningText |> ignore

      | UnitTypeExpectedWithEquality (denv, ty, _) ->
          let ty, _cxs = PrettyTypes.PrettifyType denv.g ty
          let warningText = UnitTypeExpectedWithEqualityE().Format (NicePrint.stringOfTy denv ty)
          os.Append warningText |> ignore

      | UnitTypeExpectedWithPossiblePropertySetter (denv, ty, bindingName, propertyName, _) ->
          let ty, _cxs = PrettyTypes.PrettifyType denv.g ty
          let warningText = UnitTypeExpectedWithPossiblePropertySetterE().Format (NicePrint.stringOfTy denv ty) bindingName propertyName
          os.Append warningText |> ignore

      | UnitTypeExpectedWithPossibleAssignment (denv, ty, isAlreadyMutable, bindingName, _) ->
          let ty, _cxs = PrettyTypes.PrettifyType denv.g ty
          let warningText =
            if isAlreadyMutable then
                UnitTypeExpectedWithPossibleAssignmentToMutableE().Format (NicePrint.stringOfTy denv ty) bindingName
            else
                UnitTypeExpectedWithPossibleAssignmentE().Format (NicePrint.stringOfTy denv ty) bindingName
          os.Append warningText |> ignore

      | RecursiveUseCheckedAtRuntime _ ->
          os.Append(RecursiveUseCheckedAtRuntimeE().Format) |> ignore

      | LetRecUnsound (_, [v], _) ->
          os.Append(LetRecUnsound1E().Format v.DisplayName) |> ignore

      | LetRecUnsound (_, path, _) ->
          let bos = new System.Text.StringBuilder()
          (path.Tail @ [path.Head]) |> List.iter (fun (v: ValRef) -> bos.Append(LetRecUnsoundInnerE().Format v.DisplayName) |> ignore)
          os.Append(LetRecUnsound2E().Format (List.head path).DisplayName (bos.ToString())) |> ignore

      | LetRecEvaluatedOutOfOrder (_, _, _, _) ->
          os.Append(LetRecEvaluatedOutOfOrderE().Format) |> ignore

      | LetRecCheckedAtRuntime _ ->
          os.Append(LetRecCheckedAtRuntimeE().Format) |> ignore

      | SelfRefObjCtor(false, _) ->
          os.Append(SelfRefObjCtor1E().Format) |> ignore

      | SelfRefObjCtor(true, _) ->
          os.Append(SelfRefObjCtor2E().Format) |> ignore

      | VirtualAugmentationOnNullValuedType(_) ->
          os.Append(VirtualAugmentationOnNullValuedTypeE().Format) |> ignore

      | NonVirtualAugmentationOnNullValuedType(_) ->
          os.Append(NonVirtualAugmentationOnNullValuedTypeE().Format) |> ignore

      | NonUniqueInferredAbstractSlot(_, denv, bindnm, bvirt1, bvirt2, _) ->
          os.Append(NonUniqueInferredAbstractSlot1E().Format bindnm) |> ignore
          let ty1 = bvirt1.ApparentEnclosingType
          let ty2 = bvirt2.ApparentEnclosingType
          // REVIEW: consider if we need to show _cxs (the type parameter constraints)
          let t1, t2, _cxs = NicePrint.minimalStringsOfTwoTypes denv ty1 ty2
          os.Append(NonUniqueInferredAbstractSlot2E().Format) |> ignore
          if t1 <> t2 then
              os.Append(NonUniqueInferredAbstractSlot3E().Format t1 t2) |> ignore
          os.Append(NonUniqueInferredAbstractSlot4E().Format) |> ignore

      | Error ((_, s), _) -> os.Append s |> ignore

      | ErrorWithSuggestions ((_, s), _, idText, suggestionF) ->
          os.Append(DecompileOpName s) |> ignore
          suggestNames suggestionF idText

      | InternalError (s, _)

      | InvalidArgument s

      | Failure s as exn ->
          ignore exn // use the argument, even in non DEBUG
          let f1 = SR.GetString("Failure1")
          let f2 = SR.GetString("Failure2")
          match s with
          | f when f = f1 -> os.Append(Failure3E().Format s) |> ignore
          | f when f = f2 -> os.Append(Failure3E().Format s) |> ignore
          | _ -> os.Append(Failure4E().Format s) |> ignore
#if DEBUG
          Printf.bprintf os "\nStack Trace\n%s\n" (exn.ToString())
          System.Diagnostics.Debug.Assert(false, sprintf "Unexpected exception seen in compiler: %s\n%s" s (exn.ToString()))
#endif

      | WrappedError (exn, _) -> OutputExceptionR os exn

      | PatternMatchCompilation.MatchIncomplete (isComp, cexOpt, _) ->
          os.Append(MatchIncomplete1E().Format) |> ignore
          match cexOpt with
          | None -> ()
          | Some (cex, false) -> os.Append(MatchIncomplete2E().Format cex) |> ignore
          | Some (cex, true) -> os.Append(MatchIncomplete3E().Format cex) |> ignore
          if isComp then
              os.Append(MatchIncomplete4E().Format) |> ignore

      | PatternMatchCompilation.EnumMatchIncomplete (isComp, cexOpt, _) ->
          os.Append(EnumMatchIncomplete1E().Format) |> ignore
          match cexOpt with
          | None -> ()
          | Some (cex, false) -> os.Append(MatchIncomplete2E().Format cex) |> ignore
          | Some (cex, true) -> os.Append(MatchIncomplete3E().Format cex) |> ignore
          if isComp then
              os.Append(MatchIncomplete4E().Format) |> ignore

      | PatternMatchCompilation.RuleNeverMatched _ -> os.Append(RuleNeverMatchedE().Format) |> ignore

      | ValNotMutable(_, valRef, _) -> os.Append(ValNotMutableE().Format(valRef.DisplayName)) |> ignore

      | ValNotLocal _ -> os.Append(ValNotLocalE().Format) |> ignore

      | ObsoleteError (s, _)

      | ObsoleteWarning (s, _) ->
            os.Append(Obsolete1E().Format) |> ignore
            if s <> "" then os.Append(Obsolete2E().Format s) |> ignore

      | Experimental (s, _) -> os.Append(ExperimentalE().Format s) |> ignore

      | PossibleUnverifiableCode _ -> os.Append(PossibleUnverifiableCodeE().Format) |> ignore

      | UserCompilerMessage (msg, _, _) -> os.Append msg |> ignore

      | Deprecated(s, _) -> os.Append(DeprecatedE().Format s) |> ignore

      | LibraryUseOnly(_) -> os.Append(LibraryUseOnlyE().Format) |> ignore

      | MissingFields(sl, _) -> os.Append(MissingFieldsE().Format (String.concat "," sl + ".")) |> ignore

      | ValueRestriction(denv, infoReader, hassig, v, _, _) ->
          let denv = { denv with showImperativeTyparAnnotations=true }
          let tau = v.TauType
          if hassig then
              if isFunTy denv.g tau && (arityOfVal v).HasNoArgs then
                os.Append(ValueRestriction1E().Format
                  v.DisplayName
                  (NicePrint.stringOfQualifiedValOrMember denv infoReader (mkLocalValRef v))
                  v.DisplayName) |> ignore
              else
                os.Append(ValueRestriction2E().Format
                  v.DisplayName
                  (NicePrint.stringOfQualifiedValOrMember denv infoReader (mkLocalValRef v))
                  v.DisplayName) |> ignore
          else
              match v.MemberInfo with
              | Some membInfo when
                  begin match membInfo.MemberFlags.MemberKind with
                  | SynMemberKind.PropertyGet
                  | SynMemberKind.PropertySet
                  | SynMemberKind.Constructor -> true (* can't infer extra polymorphism *)
                  | _ -> false (* can infer extra polymorphism *)
                  end ->
                      os.Append(ValueRestriction3E().Format (NicePrint.stringOfQualifiedValOrMember denv infoReader (mkLocalValRef v))) |> ignore
              | _ ->
                if isFunTy denv.g tau && (arityOfVal v).HasNoArgs then
                    os.Append(ValueRestriction4E().Format
                      v.DisplayName
                      (NicePrint.stringOfQualifiedValOrMember denv infoReader (mkLocalValRef v))
                      v.DisplayName) |> ignore
                else
                    os.Append(ValueRestriction5E().Format
                      v.DisplayName
                      (NicePrint.stringOfQualifiedValOrMember denv infoReader (mkLocalValRef v))
                      v.DisplayName) |> ignore


      | Parsing.RecoverableParseError -> os.Append(RecoverableParseErrorE().Format) |> ignore

      | ReservedKeyword (s, _) -> os.Append(ReservedKeywordE().Format s) |> ignore

      | IndentationProblem (s, _) -> os.Append(IndentationProblemE().Format s) |> ignore

      | OverrideInIntrinsicAugmentation(_) -> os.Append(OverrideInIntrinsicAugmentationE().Format) |> ignore

      | OverrideInExtrinsicAugmentation(_) -> os.Append(OverrideInExtrinsicAugmentationE().Format) |> ignore

      | IntfImplInIntrinsicAugmentation(_) -> os.Append(IntfImplInIntrinsicAugmentationE().Format) |> ignore

      | IntfImplInExtrinsicAugmentation(_) -> os.Append(IntfImplInExtrinsicAugmentationE().Format) |> ignore

      | UnresolvedReferenceError(assemblyName, _)

      | UnresolvedReferenceNoRange assemblyName ->
          os.Append(UnresolvedReferenceNoRangeE().Format assemblyName) |> ignore

      | UnresolvedPathReference(assemblyName, pathname, _)

      | UnresolvedPathReferenceNoRange(assemblyName, pathname) ->
          os.Append(UnresolvedPathReferenceNoRangeE().Format pathname assemblyName) |> ignore

      | DeprecatedCommandLineOptionFull(fullText, _) ->
          os.Append fullText |> ignore

      | DeprecatedCommandLineOptionForHtmlDoc(optionName, _) ->
          os.Append(FSComp.SR.optsDCLOHtmlDoc optionName) |> ignore

      | DeprecatedCommandLineOptionSuggestAlternative(optionName, altOption, _) ->
          os.Append(FSComp.SR.optsDCLODeprecatedSuggestAlternative(optionName, altOption)) |> ignore

      | InternalCommandLineOption(optionName, _) ->
          os.Append(FSComp.SR.optsInternalNoDescription optionName) |> ignore

      | DeprecatedCommandLineOptionNoDescription(optionName, _) ->
          os.Append(FSComp.SR.optsDCLONoDescription optionName) |> ignore

      | HashIncludeNotAllowedInNonScript(_) ->
          os.Append(HashIncludeNotAllowedInNonScriptE().Format) |> ignore

      | HashReferenceNotAllowedInNonScript(_) ->
          os.Append(HashReferenceNotAllowedInNonScriptE().Format) |> ignore

      | HashDirectiveNotAllowedInNonScript(_) ->
          os.Append(HashDirectiveNotAllowedInNonScriptE().Format) |> ignore

      | FileNameNotResolved(filename, locations, _) ->
          os.Append(FileNameNotResolvedE().Format filename locations) |> ignore

      | AssemblyNotResolved(originalName, _) ->
          os.Append(AssemblyNotResolvedE().Format originalName) |> ignore

      | IllegalFileNameChar(fileName, invalidChar) ->
          os.Append(FSComp.SR.buildUnexpectedFileNameCharacter(fileName, string invalidChar)|>snd) |> ignore

      | HashLoadedSourceHasIssues(warnings, errors, _) ->
        let Emit(l: exn list) =
            OutputExceptionR os (List.head l)
        if errors=[] then
            os.Append(HashLoadedSourceHasIssues1E().Format) |> ignore
            Emit warnings
        else
            os.Append(HashLoadedSourceHasIssues2E().Format) |> ignore
            Emit errors

      | HashLoadedScriptConsideredSource(_) ->
          os.Append(HashLoadedScriptConsideredSourceE().Format) |> ignore

      | InvalidInternalsVisibleToAssemblyName(badName, fileNameOption) ->
          match fileNameOption with
          | Some file -> os.Append(InvalidInternalsVisibleToAssemblyName1E().Format badName file) |> ignore
          | None -> os.Append(InvalidInternalsVisibleToAssemblyName2E().Format badName) |> ignore

      | LoadedSourceNotFoundIgnoring(filename, _) ->
          os.Append(LoadedSourceNotFoundIgnoringE().Format filename) |> ignore

      | MSBuildReferenceResolutionWarning(code, message, _)

      | MSBuildReferenceResolutionError(code, message, _) ->
          os.Append(MSBuildReferenceResolutionErrorE().Format message code) |> ignore

      // Strip TargetInvocationException wrappers
      | :? System.Reflection.TargetInvocationException as e ->
          OutputExceptionR os e.InnerException

      | :? FileNotFoundException as e -> Printf.bprintf os "%s" e.Message

      | :? DirectoryNotFoundException as e -> Printf.bprintf os "%s" e.Message

      | :? System.ArgumentException as e -> Printf.bprintf os "%s" e.Message

      | :? System.NotSupportedException as e -> Printf.bprintf os "%s" e.Message

      | :? IOException as e -> Printf.bprintf os "%s" e.Message

      | :? System.UnauthorizedAccessException as e -> Printf.bprintf os "%s" e.Message

      | e ->
          os.Append(TargetInvocationExceptionWrapperE().Format e.Message) |> ignore
#if DEBUG
          Printf.bprintf os "\nStack Trace\n%s\n" (e.ToString())
          if !showAssertForUnexpectedException then
              System.Diagnostics.Debug.Assert(false, sprintf "Unknown exception seen in compiler: %s" (e.ToString()))
#endif

    OutputExceptionR os err.Exception


// remove any newlines and tabs
let OutputPhasedDiagnostic (os: System.Text.StringBuilder) (err: PhasedDiagnostic) (flattenErrors: bool) (suggestNames: bool) =
    let buf = new System.Text.StringBuilder()

    OutputPhasedErrorR buf err suggestNames
    let s = if flattenErrors then ErrorLogger.NormalizeErrorString (buf.ToString()) else buf.ToString()

    os.Append s |> ignore

let SanitizeFileName fileName implicitIncludeDir =
    // The assert below is almost ok, but it fires in two cases:
    //  - fsi.exe sometimes passes "stdin" as a dummy filename
    //  - if you have a #line directive, e.g.
    //        # 1000 "Line01.fs"
    //    then it also asserts. But these are edge cases that can be fixed later, e.g. in bug 4651.
    //System.Diagnostics.Debug.Assert(FileSystem.IsPathRootedShim fileName, sprintf "filename should be absolute: '%s'" fileName)
    try
        let fullPath = FileSystem.GetFullPathShim fileName
        let currentDir = implicitIncludeDir

        // if the file name is not rooted in the current directory, return the full path
        if not(fullPath.StartsWithOrdinal currentDir) then
            fullPath
        // if the file name is rooted in the current directory, return the relative path
        else
            fullPath.Replace(currentDir+"\\", "")
    with _ ->
        fileName

[<RequireQualifiedAccess>]
type DiagnosticLocation =
    { Range: range
      File: string
      TextRepresentation: string
      IsEmpty: bool }

[<RequireQualifiedAccess>]
type DiagnosticCanonicalInformation =
    { ErrorNumber: int
      Subcategory: string
      TextRepresentation: string }

[<RequireQualifiedAccess>]
type DiagnosticDetailedInfo =
    { Location: DiagnosticLocation option
      Canonical: DiagnosticCanonicalInformation
      Message: string }

[<RequireQualifiedAccess>]
type Diagnostic =
    | Short of FSharpDiagnosticSeverity * string
    | Long of FSharpDiagnosticSeverity * DiagnosticDetailedInfo

/// returns sequence that contains Diagnostic for the given error + Diagnostic for all related errors
let CollectDiagnostic (implicitIncludeDir, showFullPaths, flattenErrors, errorStyle, severity: FSharpDiagnosticSeverity, err: PhasedDiagnostic, suggestNames: bool) =
    let outputWhere (showFullPaths, errorStyle) m: DiagnosticLocation =
        if Range.equals m rangeStartup || Range.equals m rangeCmdArgs then
            { Range = m; TextRepresentation = ""; IsEmpty = true; File = "" }
        else
            let file = m.FileName
            let file = if showFullPaths then
                            FileSystem.GetFullFilePathInDirectoryShim implicitIncludeDir file
                       else
                            SanitizeFileName file implicitIncludeDir
            let text, m, file =
                match errorStyle with
                  | ErrorStyle.EmacsErrors ->
                    let file = file.Replace("\\", "/")
                    (sprintf "File \"%s\", line %d, characters %d-%d: " file m.StartLine m.StartColumn m.EndColumn), m, file

                  // We're adjusting the columns here to be 1-based - both for parity with C# and for MSBuild, which assumes 1-based columns for error output
                  | ErrorStyle.DefaultErrors ->
                    let file = file.Replace('/', System.IO.Path.DirectorySeparatorChar)
                    let m = mkRange m.FileName (mkPos m.StartLine (m.StartColumn + 1)) m.End
                    (sprintf "%s(%d,%d): " file m.StartLine m.StartColumn), m, file

                  // We may also want to change TestErrors to be 1-based
                  | ErrorStyle.TestErrors ->
                    let file = file.Replace("/", "\\")
                    let m = mkRange m.FileName (mkPos m.StartLine (m.StartColumn + 1)) (mkPos m.EndLine (m.EndColumn + 1) )
                    sprintf "%s(%d,%d-%d,%d): " file m.StartLine m.StartColumn m.EndLine m.EndColumn, m, file

                  | ErrorStyle.GccErrors ->
                    let file = file.Replace('/', System.IO.Path.DirectorySeparatorChar)
                    let m = mkRange m.FileName (mkPos m.StartLine (m.StartColumn + 1)) (mkPos m.EndLine (m.EndColumn + 1) )
                    sprintf "%s:%d:%d: " file m.StartLine m.StartColumn, m, file

                  // Here, we want the complete range information so Project Systems can generate proper squiggles
                  | ErrorStyle.VSErrors ->
                        // Show prefix only for real files. Otherwise, we just want a truncated error like:
                        //      parse error FS0031: blah blah
                        if not (Range.equals m range0) && not (Range.equals m rangeStartup) && not (Range.equals m rangeCmdArgs) then
                            let file = file.Replace("/", "\\")
                            let m = mkRange m.FileName (mkPos m.StartLine (m.StartColumn + 1)) (mkPos m.EndLine (m.EndColumn + 1) )
                            sprintf "%s(%d,%d,%d,%d): " file m.StartLine m.StartColumn m.EndLine m.EndColumn, m, file
                        else
                            "", m, file
            { Range = m; TextRepresentation = text; IsEmpty = false; File = file }

    match err.Exception with
    | ReportedError _ ->
        assert ("" = "Unexpected ReportedError") //  this should never happen
        Seq.empty
    | StopProcessing ->
        assert ("" = "Unexpected StopProcessing") // this should never happen
        Seq.empty
    | _ ->
        let errors = ResizeArray()
        let report err =
            let OutputWhere err =
                match GetRangeOfDiagnostic err with
                | Some m -> Some(outputWhere (showFullPaths, errorStyle) m)
                | None -> None

            let OutputCanonicalInformation(subcategory, errorNumber) : DiagnosticCanonicalInformation =
                let message =
                    match severity with
                    | FSharpDiagnosticSeverity.Error -> "error"
                    | FSharpDiagnosticSeverity.Warning -> "warning"
                    | FSharpDiagnosticSeverity.Info
                    | FSharpDiagnosticSeverity.Hidden -> "info"
                let text =
                    match errorStyle with
                    // Show the subcategory for --vserrors so that we can fish it out in Visual Studio and use it to determine error stickiness.
                    | ErrorStyle.VSErrors -> sprintf "%s %s FS%04d: " subcategory message errorNumber
                    | _ -> sprintf "%s FS%04d: " message errorNumber
                { ErrorNumber = errorNumber; Subcategory = subcategory; TextRepresentation = text}

            let mainError, relatedErrors = SplitRelatedDiagnostics err
            let where = OutputWhere mainError
            let canonical = OutputCanonicalInformation(err.Subcategory(), GetDiagnosticNumber mainError)
            let message =
                let os = System.Text.StringBuilder()
                OutputPhasedDiagnostic os mainError flattenErrors suggestNames
                os.ToString()

            let entry: DiagnosticDetailedInfo = { Location = where; Canonical = canonical; Message = message }

            errors.Add ( Diagnostic.Long(severity, entry ) )

            let OutputRelatedError(err: PhasedDiagnostic) =
                match errorStyle with
                // Give a canonical string when --vserror.
                | ErrorStyle.VSErrors ->
                    let relWhere = OutputWhere mainError // mainError?
                    let relCanonical = OutputCanonicalInformation(err.Subcategory(), GetDiagnosticNumber mainError) // Use main error for code
                    let relMessage =
                        let os = System.Text.StringBuilder()
                        OutputPhasedDiagnostic os err flattenErrors suggestNames
                        os.ToString()

                    let entry: DiagnosticDetailedInfo = { Location = relWhere; Canonical = relCanonical; Message = relMessage}
                    errors.Add( Diagnostic.Long (severity, entry) )

                | _ ->
                    let os = System.Text.StringBuilder()
                    OutputPhasedDiagnostic os err flattenErrors suggestNames
                    errors.Add( Diagnostic.Short(severity, os.ToString()) )

            relatedErrors |> List.iter OutputRelatedError

        match err with
#if !NO_EXTENSIONTYPING
        | {Exception = (:? TypeProviderError as tpe)} ->
            tpe.Iter (fun e ->
                let newErr = {err with Exception = e}
                report newErr
            )
#endif
        | x -> report x

        errors:> seq<_>

/// used by fsc.exe and fsi.exe, but not by VS
/// prints error and related errors to the specified StringBuilder
let rec OutputDiagnostic (implicitIncludeDir, showFullPaths, flattenErrors, errorStyle, severity) os (err: PhasedDiagnostic) =

    // 'true' for "canSuggestNames" is passed last here because we want to report suggestions in fsc.exe and fsi.exe, just not in regular IDE usage.
    let errors = CollectDiagnostic (implicitIncludeDir, showFullPaths, flattenErrors, errorStyle, severity, err, true)
    for e in errors do
        Printf.bprintf os "\n"
        match e with
        | Diagnostic.Short(_, txt) ->
            os.Append txt |> ignore
        | Diagnostic.Long(_, details) ->
            match details.Location with
            | Some l when not l.IsEmpty -> os.Append l.TextRepresentation |> ignore
            | _ -> ()
            os.Append( details.Canonical.TextRepresentation ) |> ignore
            os.Append( details.Message ) |> ignore

let OutputDiagnosticContext prefix fileLineFunction os err =
    match GetRangeOfDiagnostic err with
    | None -> ()
    | Some m ->
        let filename = m.FileName
        let lineA = m.StartLine
        let lineB = m.EndLine
        let line = fileLineFunction filename lineA
        if line<>"" then
            let iA = m.StartColumn
            let iB = m.EndColumn
            let iLen = if lineA = lineB then max (iB - iA) 1 else 1
            Printf.bprintf os "%s%s\n" prefix line
            Printf.bprintf os "%s%s%s\n" prefix (String.make iA '-') (String.make iLen '^')

let ReportWarning options err =
    warningOn err (options.WarnLevel) (options.WarnOn) && not (List.contains (GetDiagnosticNumber err) (options.WarnOff))

let ReportWarningAsError options err =
    warningOn err (options.WarnLevel) (options.WarnOn) &&
    not (List.contains (GetDiagnosticNumber err) (options.WarnAsWarn)) &&
    ((options.GlobalWarnAsError && not (List.contains (GetDiagnosticNumber err) options.WarnOff)) ||
     List.contains (GetDiagnosticNumber err) (options.WarnAsError))

//----------------------------------------------------------------------------
// Scoped #nowarn pragmas


/// Build an ErrorLogger that delegates to another ErrorLogger but filters warnings turned off by the given pragma declarations
//
// NOTE: we allow a flag to turn of strict file checking. This is because file names sometimes don't match due to use of
// #line directives, e.g. for pars.fs/pars.fsy. In this case we just test by line number - in most cases this is sufficient
// because we install a filtering error handler on a file-by-file basis for parsing and type-checking.
// However this is indicative of a more systematic problem where source-line
// sensitive operations (lexfilter and warning filtering) do not always
// interact well with #line directives.
type ErrorLoggerFilteringByScopedPragmas (checkFile, scopedPragmas, errorLogger: ErrorLogger) =
    inherit ErrorLogger("ErrorLoggerFilteringByScopedPragmas")

    override x.DiagnosticSink (phasedError, severity) =
        if severity = FSharpDiagnosticSeverity.Error then
            errorLogger.DiagnosticSink (phasedError, severity)
        else
          let report =
            let warningNum = GetDiagnosticNumber phasedError
            match GetRangeOfDiagnostic phasedError with
            | Some m ->
                not (scopedPragmas |> List.exists (fun pragma ->
                    match pragma with
                    | ScopedPragma.WarningOff(pragmaRange, warningNumFromPragma) ->
                        warningNum = warningNumFromPragma &&
                        (not checkFile || m.FileIndex = pragmaRange.FileIndex) &&
                        Position.posGeq m.Start pragmaRange.Start))
            | None -> true
          if report then errorLogger.DiagnosticSink(phasedError, severity)

    override x.ErrorCount = errorLogger.ErrorCount

let GetErrorLoggerFilteringByScopedPragmas(checkFile, scopedPragmas, errorLogger) =
    (ErrorLoggerFilteringByScopedPragmas(checkFile, scopedPragmas, errorLogger) :> ErrorLogger)<|MERGE_RESOLUTION|>--- conflicted
+++ resolved
@@ -374,12 +374,8 @@
     match n with
     | 1182 -> false // chkUnusedValue - off by default
     | 3180 -> false // abImplicitHeapAllocation - off by default
-<<<<<<< HEAD
     | 3386 -> false // tcImplicitConversionUsed - off by default
     | _ -> level >= GetWarningLevel err 
-=======
-    | _ -> level >= GetWarningLevel err
->>>>>>> a70f3bea
 
 let SplitRelatedDiagnostics(err: PhasedDiagnostic) : PhasedDiagnostic * PhasedDiagnostic list =
     let ToPhased e = {Exception=e; Phase = err.Phase}
