// Copyright (c) Microsoft Corporation. All Rights Reserved. See License.txt in the project root for license information.

/// Contains logic to prepare, post-process, filter and emit compiler diagnsotics
module internal FSharp.Compiler.CompilerDiagnostics

open System
open System.Diagnostics
open System.IO
open System.Text

open Internal.Utilities.Library.Extras
open Internal.Utilities.Library
open Internal.Utilities.Text

open FSharp.Compiler
open FSharp.Compiler.AttributeChecking
open FSharp.Compiler.CheckExpressions
open FSharp.Compiler.CheckDeclarations
open FSharp.Compiler.CompilerConfig
open FSharp.Compiler.CompilerImports
open FSharp.Compiler.ConstraintSolver
open FSharp.Compiler.DiagnosticMessage
open FSharp.Compiler.Diagnostics
open FSharp.Compiler.ErrorLogger
open FSharp.Compiler.Infos
open FSharp.Compiler.IO
open FSharp.Compiler.Lexhelp
open FSharp.Compiler.MethodCalls
open FSharp.Compiler.MethodOverrides
open FSharp.Compiler.NameResolution
open FSharp.Compiler.ParseHelpers
open FSharp.Compiler.SignatureConformance
open FSharp.Compiler.Syntax
open FSharp.Compiler.Syntax.PrettyNaming
open FSharp.Compiler.Text
open FSharp.Compiler.Text.Position
open FSharp.Compiler.Text.Range
open FSharp.Compiler.TypedTree
open FSharp.Compiler.TypedTreeBasics
open FSharp.Compiler.TypedTreeOps

#if DEBUG
[<AutoOpen>]
module internal CompilerService =
    let showAssertForUnexpectedException = ref true
#endif // DEBUG

/// This exception is an old-style way of reporting a diagnostic
exception HashIncludeNotAllowedInNonScript of range

/// This exception is an old-style way of reporting a diagnostic
exception HashReferenceNotAllowedInNonScript of range

/// This exception is an old-style way of reporting a diagnostic
exception HashLoadedSourceHasIssues of (*warnings*) exn list * (*errors*) exn list * range

/// This exception is an old-style way of reporting a diagnostic
exception HashLoadedScriptConsideredSource of range

/// This exception is an old-style way of reporting a diagnostic
exception HashDirectiveNotAllowedInNonScript of range

/// This exception is an old-style way of reporting a diagnostic
exception DeprecatedCommandLineOptionFull of string * range

/// This exception is an old-style way of reporting a diagnostic
exception DeprecatedCommandLineOptionForHtmlDoc of string * range

/// This exception is an old-style way of reporting a diagnostic
exception DeprecatedCommandLineOptionSuggestAlternative of string * string * range

/// This exception is an old-style way of reporting a diagnostic
exception DeprecatedCommandLineOptionNoDescription of string * range

/// This exception is an old-style way of reporting a diagnostic
exception InternalCommandLineOption of string * range

let GetRangeOfDiagnostic(err: PhasedDiagnostic) =
  let rec RangeFromException = function
      | ErrorFromAddingConstraint(_, err2, _) -> RangeFromException err2
#if !NO_EXTENSIONTYPING
      | ExtensionTyping.ProvidedTypeResolutionNoRange e -> RangeFromException e
      | ExtensionTyping.ProvidedTypeResolution(m, _)
#endif
      | ReservedKeyword(_, m)
      | IndentationProblem(_, m)
      | ErrorFromAddingTypeEquation(_, _, _, _, _, m)
      | ErrorFromApplyingDefault(_, _, _, _, _, m)
      | ErrorsFromAddingSubsumptionConstraint(_, _, _, _, _, _, m)
      | FunctionExpected(_, _, m)
      | BakedInMemberConstraintName(_, m)
      | StandardOperatorRedefinitionWarning(_, m)
      | BadEventTransformation m
      | ParameterlessStructCtor m
      | FieldNotMutable (_, _, m)
      | Recursion (_, _, _, _, m)
      | InvalidRuntimeCoercion(_, _, _, m)
      | IndeterminateRuntimeCoercion(_, _, _, m)
      | IndeterminateStaticCoercion (_, _, _, m)
      | StaticCoercionShouldUseBox (_, _, _, m)
      | CoercionTargetSealed(_, _, m)
      | UpcastUnnecessary m
      | QuotationTranslator.IgnoringPartOfQuotedTermWarning (_, m)

      | TypeTestUnnecessary m
      | RuntimeCoercionSourceSealed(_, _, m)
      | OverrideDoesntOverride(_, _, _, _, _, m)
      | UnionPatternsBindDifferentNames m
      | UnionCaseWrongArguments (_, _, _, m)
      | TypeIsImplicitlyAbstract m
      | RequiredButNotSpecified (_, _, _, _, m)
      | FunctionValueUnexpected (_, _, m)
      | UnitTypeExpected (_, _, m)
      | UnitTypeExpectedWithEquality (_, _, m)
      | UnitTypeExpectedWithPossiblePropertySetter (_, _, _, _, m)
      | UnitTypeExpectedWithPossibleAssignment (_, _, _, _, m)
      | UseOfAddressOfOperator m
      | DeprecatedThreadStaticBindingWarning m
      | NonUniqueInferredAbstractSlot (_, _, _, _, _, m)
      | DefensiveCopyWarning (_, m)
      | LetRecCheckedAtRuntime m
      | UpperCaseIdentifierInPattern m
      | NotUpperCaseConstructor m
      | RecursiveUseCheckedAtRuntime (_, _, m)
      | LetRecEvaluatedOutOfOrder (_, _, _, m)
      | Error (_, m)
      | ErrorWithSuggestions (_, m, _, _)
      | SyntaxError (_, m)
      | InternalError (_, m)
      | InterfaceNotRevealed(_, _, m)
      | WrappedError (_, m)
      | PatternMatchCompilation.MatchIncomplete (_, _, m)
      | PatternMatchCompilation.EnumMatchIncomplete (_, _, m)
      | PatternMatchCompilation.RuleNeverMatched m
      | ValNotMutable(_, _, m)
      | ValNotLocal(_, _, m)
      | MissingFields(_, m)
      | OverrideInIntrinsicAugmentation m
      | IntfImplInIntrinsicAugmentation m
      | OverrideInExtrinsicAugmentation m
<<<<<<< HEAD
      | IntfImplInExtrinsicAugmentation m
      | ValueRestriction(_, _, _, _, m)
      | LetRecUnsound (_, _, m)
      | ObsoleteError (_, m)
      | ObsoleteWarning (_, m)
      | Experimental (_, m)
=======
      | IntfImplInExtrinsicAugmentation m 
      | ValueRestriction(_, _, _, _, _, m) 
      | LetRecUnsound (_, _, m) 
      | ObsoleteError (_, m) 
      | ObsoleteWarning (_, m) 
      | Experimental (_, m) 
>>>>>>> 2706fc3f
      | PossibleUnverifiableCode m
      | UserCompilerMessage (_, _, m)
      | Deprecated(_, m)
      | LibraryUseOnly m
      | FieldsFromDifferentTypes (_, _, _, m)
      | IndeterminateType m
      | TyconBadArgs(_, _, _, m) ->
          Some m

      | FieldNotContained(_, _, _, arf, _, _) -> Some arf.Range
      | ValueNotContained(_, _, _, aval, _, _) -> Some aval.Range
      | ConstrNotContained(_, _, _, aval, _, _) -> Some aval.Id.idRange
      | ExnconstrNotContained(_, _, aexnc, _, _) -> Some aexnc.Range

      | VarBoundTwice id
      | UndefinedName(_, _, id, _) ->
          Some id.idRange

      | Duplicate(_, _, m)
      | NameClash(_, _, _, m, _, _, _)
      | UnresolvedOverloading(_, _, _, m)
      | UnresolvedConversionOperator (_, _, _, m)
      | VirtualAugmentationOnNullValuedType m
      | NonVirtualAugmentationOnNullValuedType m
      | NonRigidTypar(_, _, _, _, _, m)
      | ConstraintSolverTupleDiffLengths(_, _, _, m, _)
      | ConstraintSolverInfiniteTypes(_, _, _, _, m, _)
      | ConstraintSolverMissingConstraint(_, _, _, m, _)
      | ConstraintSolverTypesNotInEqualityRelation(_, _, _, m, _, _)
      | ConstraintSolverError(_, m, _)
      | ConstraintSolverTypesNotInSubsumptionRelation(_, _, _, m, _)
      | ConstraintSolverRelatedInformation(_, m, _)
      | SelfRefObjCtor(_, m) ->
          Some m

      | NotAFunction(_, _, mfun, _) ->
          Some mfun

      | NotAFunctionButIndexer(_, _, _, mfun, _) ->
          Some mfun

      | IllegalFileNameChar(_) -> Some rangeCmdArgs

      | UnresolvedReferenceError(_, m)
      | UnresolvedPathReference(_, _, m)
      | DeprecatedCommandLineOptionFull(_, m)
      | DeprecatedCommandLineOptionForHtmlDoc(_, m)
      | DeprecatedCommandLineOptionSuggestAlternative(_, _, m)
      | DeprecatedCommandLineOptionNoDescription(_, m)
      | InternalCommandLineOption(_, m)
      | HashIncludeNotAllowedInNonScript m
      | HashReferenceNotAllowedInNonScript m
      | HashDirectiveNotAllowedInNonScript m
      | FileNameNotResolved(_, _, m)
      | LoadedSourceNotFoundIgnoring(_, m)
      | MSBuildReferenceResolutionWarning(_, _, m)
      | MSBuildReferenceResolutionError(_, _, m)
      | AssemblyNotResolved(_, m)
      | HashLoadedSourceHasIssues(_, _, m)
      | HashLoadedScriptConsideredSource m ->
          Some m
      // Strip TargetInvocationException wrappers
      | :? System.Reflection.TargetInvocationException as e ->
          RangeFromException e.InnerException
#if !NO_EXTENSIONTYPING
      | :? TypeProviderError as e -> e.Range |> Some
#endif

      | _ -> None

  RangeFromException err.Exception

let GetDiagnosticNumber(err: PhasedDiagnostic) =
    let rec GetFromException(e: exn) =
      match e with
      (* DO NOT CHANGE THESE NUMBERS *)
      | ErrorFromAddingTypeEquation _ -> 1
      | FunctionExpected _ -> 2
      | NotAFunctionButIndexer _ -> 3217
      | NotAFunction _ -> 3
      | FieldNotMutable _ -> 5
      | Recursion _ -> 6
      | InvalidRuntimeCoercion _ -> 7
      | IndeterminateRuntimeCoercion _ -> 8
      | PossibleUnverifiableCode _ -> 9
      | SyntaxError _ -> 10
      // 11 cannot be reused
      // 12 cannot be reused
      | IndeterminateStaticCoercion _ -> 13
      | StaticCoercionShouldUseBox _ -> 14
      // 15 cannot be reused
      | RuntimeCoercionSourceSealed _ -> 16
      | OverrideDoesntOverride _ -> 17
      | UnionPatternsBindDifferentNames _ -> 18
      | UnionCaseWrongArguments _ -> 19
      | UnitTypeExpected _ -> 20
      | UnitTypeExpectedWithEquality _ -> 20
      | UnitTypeExpectedWithPossiblePropertySetter _ -> 20
      | UnitTypeExpectedWithPossibleAssignment _ -> 20
      | RecursiveUseCheckedAtRuntime _ -> 21
      | LetRecEvaluatedOutOfOrder _ -> 22
      | NameClash _ -> 23
      // 24 cannot be reused
      | PatternMatchCompilation.MatchIncomplete _ -> 25
      | PatternMatchCompilation.RuleNeverMatched _ -> 26
      | ValNotMutable _ -> 27
      | ValNotLocal _ -> 28
      | MissingFields _ -> 29
      | ValueRestriction _ -> 30
      | LetRecUnsound _ -> 31
      | FieldsFromDifferentTypes _ -> 32
      | TyconBadArgs _ -> 33
      | ValueNotContained _ -> 34
      | Deprecated _ -> 35
      | ConstrNotContained _ -> 36
      | Duplicate _ -> 37
      | VarBoundTwice _ -> 38
      | UndefinedName _ -> 39
      | LetRecCheckedAtRuntime _ -> 40
      | UnresolvedOverloading _ -> 41
      | LibraryUseOnly _ -> 42
      | ErrorFromAddingConstraint _ -> 43
      | ObsoleteWarning _ -> 44
      | ReservedKeyword _ -> 46
      | SelfRefObjCtor _ -> 47
      | VirtualAugmentationOnNullValuedType _ -> 48
      | UpperCaseIdentifierInPattern _ -> 49
      | InterfaceNotRevealed _ -> 50
      | UseOfAddressOfOperator _ -> 51
      | DefensiveCopyWarning _ -> 52
      | NotUpperCaseConstructor _ -> 53
      | TypeIsImplicitlyAbstract _ -> 54
      // 55 cannot be reused
      | DeprecatedThreadStaticBindingWarning _ -> 56
      | Experimental _ -> 57
      | IndentationProblem _ -> 58
      | CoercionTargetSealed _ -> 59
      | OverrideInIntrinsicAugmentation _ -> 60
      | NonVirtualAugmentationOnNullValuedType _ -> 61
      | UserCompilerMessage (_, n, _) -> n
      | ExnconstrNotContained _ -> 63
      | NonRigidTypar _ -> 64
      // 65 cannot be reused
      | UpcastUnnecessary _ -> 66
      | TypeTestUnnecessary _ -> 67
      | QuotationTranslator.IgnoringPartOfQuotedTermWarning _ -> 68
      | IntfImplInIntrinsicAugmentation _ -> 69
      | NonUniqueInferredAbstractSlot _ -> 70
      | ErrorFromApplyingDefault _ -> 71
      | IndeterminateType _ -> 72
      | InternalError _ -> 73
      | UnresolvedReferenceNoRange _
      | UnresolvedReferenceError _
      | UnresolvedPathReferenceNoRange _
      | UnresolvedPathReference _ -> 74
      | DeprecatedCommandLineOptionFull _
      | DeprecatedCommandLineOptionForHtmlDoc _
      | DeprecatedCommandLineOptionSuggestAlternative _
      | DeprecatedCommandLineOptionNoDescription _
      | InternalCommandLineOption _ -> 75
      | HashIncludeNotAllowedInNonScript _
      | HashReferenceNotAllowedInNonScript _
      | HashDirectiveNotAllowedInNonScript _ -> 76
      | BakedInMemberConstraintName _ -> 77
      | FileNameNotResolved _ -> 78
      | LoadedSourceNotFoundIgnoring _ -> 79
      // 80 cannot be reused
      | ParameterlessStructCtor _ -> 81
      | MSBuildReferenceResolutionWarning _ -> 82
      | MSBuildReferenceResolutionError _ -> 83
      | AssemblyNotResolved _ -> 84
      | HashLoadedSourceHasIssues _ -> 85
      | StandardOperatorRedefinitionWarning _ -> 86
      | InvalidInternalsVisibleToAssemblyName _ -> 87
      // 88 cannot be reused
      | OverrideInExtrinsicAugmentation _ -> 89
      | IntfImplInExtrinsicAugmentation _ -> 90
      | BadEventTransformation _ -> 91
      | HashLoadedScriptConsideredSource _ -> 92
      | UnresolvedConversionOperator _ -> 93
      // avoid 94-100 for safety
      | ObsoleteError _ -> 101
#if !NO_EXTENSIONTYPING
      | ExtensionTyping.ProvidedTypeResolutionNoRange _
      | ExtensionTyping.ProvidedTypeResolution _ -> 103
#endif
      | PatternMatchCompilation.EnumMatchIncomplete _ -> 104
       (* DO NOT CHANGE THE NUMBERS *)

      // Strip TargetInvocationException wrappers
      | :? System.Reflection.TargetInvocationException as e ->
          GetFromException e.InnerException

      | WrappedError(e, _) -> GetFromException e

      | Error ((n, _), _) -> n
      | ErrorWithSuggestions ((n, _), _, _, _) -> n
      | Failure _ -> 192
      | IllegalFileNameChar(fileName, invalidChar) -> fst (FSComp.SR.buildUnexpectedFileNameCharacter(fileName, string invalidChar))
#if !NO_EXTENSIONTYPING
      | :? TypeProviderError as e -> e.Number
#endif
      | ErrorsFromAddingSubsumptionConstraint (_, _, _, _, _, ContextInfo.DowncastUsedInsteadOfUpcast _, _) -> fst (FSComp.SR.considerUpcast("", ""))
      | _ -> 193
    GetFromException err.Exception

let GetWarningLevel err =
    match err.Exception with
    // Level 5 warnings
    | RecursiveUseCheckedAtRuntime _
    | LetRecEvaluatedOutOfOrder _
    | DefensiveCopyWarning _  -> 5

    | Error((n, _), _)
    | ErrorWithSuggestions((n, _), _, _, _) ->
        // 1178, tcNoComparisonNeeded1, "The struct, record or union type '%s' is not structurally comparable because the type parameter %s does not satisfy the 'comparison' constraint..."
        // 1178, tcNoComparisonNeeded2, "The struct, record or union type '%s' is not structurally comparable because the type '%s' does not satisfy the 'comparison' constraint...."
        // 1178, tcNoEqualityNeeded1, "The struct, record or union type '%s' does not support structural equality because the type parameter %s does not satisfy the 'equality' constraint..."
        // 1178, tcNoEqualityNeeded2, "The struct, record or union type '%s' does not support structural equality because the type '%s' does not satisfy the 'equality' constraint...."
        if (n = 1178) then 5 else 2
    // Level 2
    | _ -> 2

let warningOn err level specificWarnOn =
    let n = GetDiagnosticNumber err
    List.contains n specificWarnOn ||
    // Some specific warnings are never on by default, i.e. unused variable warnings
    match n with
    | 1182 -> false // chkUnusedValue - off by default
    | 3180 -> false // abImplicitHeapAllocation - off by default
    | _ -> level >= GetWarningLevel err

let SplitRelatedDiagnostics(err: PhasedDiagnostic) : PhasedDiagnostic * PhasedDiagnostic list =
    let ToPhased e = {Exception=e; Phase = err.Phase}
    let rec SplitRelatedException = function
      | ConstraintSolverRelatedInformation(fopt, m2, e) ->
          let e, related = SplitRelatedException e
          ConstraintSolverRelatedInformation(fopt, m2, e.Exception)|>ToPhased, related
      | ErrorFromAddingTypeEquation(g, denv, t1, t2, e, m) ->
          let e, related = SplitRelatedException e
          ErrorFromAddingTypeEquation(g, denv, t1, t2, e.Exception, m)|>ToPhased, related
      | ErrorFromApplyingDefault(g, denv, tp, defaultType, e, m) ->
          let e, related = SplitRelatedException e
          ErrorFromApplyingDefault(g, denv, tp, defaultType, e.Exception, m)|>ToPhased, related
      | ErrorsFromAddingSubsumptionConstraint(g, denv, t1, t2, e, contextInfo, m) ->
          let e, related = SplitRelatedException e
          ErrorsFromAddingSubsumptionConstraint(g, denv, t1, t2, e.Exception, contextInfo, m)|>ToPhased, related
      | ErrorFromAddingConstraint(x, e, m) ->
          let e, related = SplitRelatedException e
          ErrorFromAddingConstraint(x, e.Exception, m)|>ToPhased, related
      | WrappedError (e, m) ->
          let e, related = SplitRelatedException e
          WrappedError(e.Exception, m)|>ToPhased, related
      // Strip TargetInvocationException wrappers
      | :? System.Reflection.TargetInvocationException as e ->
          SplitRelatedException e.InnerException
      | e ->
           ToPhased e, []
    SplitRelatedException err.Exception


let DeclareMessage = FSharp.Compiler.DiagnosticMessage.DeclareResourceString

do FSComp.SR.RunStartupValidation()
let SeeAlsoE() = DeclareResourceString("SeeAlso", "%s")
let ConstraintSolverTupleDiffLengthsE() = DeclareResourceString("ConstraintSolverTupleDiffLengths", "%d%d")
let ConstraintSolverInfiniteTypesE() = DeclareResourceString("ConstraintSolverInfiniteTypes", "%s%s")
let ConstraintSolverMissingConstraintE() = DeclareResourceString("ConstraintSolverMissingConstraint", "%s")
let ConstraintSolverTypesNotInEqualityRelation1E() = DeclareResourceString("ConstraintSolverTypesNotInEqualityRelation1", "%s%s")
let ConstraintSolverTypesNotInEqualityRelation2E() = DeclareResourceString("ConstraintSolverTypesNotInEqualityRelation2", "%s%s")
let ConstraintSolverTypesNotInSubsumptionRelationE() = DeclareResourceString("ConstraintSolverTypesNotInSubsumptionRelation", "%s%s%s")
let ErrorFromAddingTypeEquation1E() = DeclareResourceString("ErrorFromAddingTypeEquation1", "%s%s%s")
let ErrorFromAddingTypeEquation2E() = DeclareResourceString("ErrorFromAddingTypeEquation2", "%s%s%s")
let ErrorFromApplyingDefault1E() = DeclareResourceString("ErrorFromApplyingDefault1", "%s")
let ErrorFromApplyingDefault2E() = DeclareResourceString("ErrorFromApplyingDefault2", "")
let ErrorsFromAddingSubsumptionConstraintE() = DeclareResourceString("ErrorsFromAddingSubsumptionConstraint", "%s%s%s")
let UpperCaseIdentifierInPatternE() = DeclareResourceString("UpperCaseIdentifierInPattern", "")
let NotUpperCaseConstructorE() = DeclareResourceString("NotUpperCaseConstructor", "")
let FunctionExpectedE() = DeclareResourceString("FunctionExpected", "")
let BakedInMemberConstraintNameE() = DeclareResourceString("BakedInMemberConstraintName", "%s")
let BadEventTransformationE() = DeclareResourceString("BadEventTransformation", "")
let ParameterlessStructCtorE() = DeclareResourceString("ParameterlessStructCtor", "")
let InterfaceNotRevealedE() = DeclareResourceString("InterfaceNotRevealed", "%s")
let TyconBadArgsE() = DeclareResourceString("TyconBadArgs", "%s%d%d")
let IndeterminateTypeE() = DeclareResourceString("IndeterminateType", "")
let NameClash1E() = DeclareResourceString("NameClash1", "%s%s")
let NameClash2E() = DeclareResourceString("NameClash2", "%s%s%s%s%s")
let Duplicate1E() = DeclareResourceString("Duplicate1", "%s")
let Duplicate2E() = DeclareResourceString("Duplicate2", "%s%s")
let UndefinedName2E() = DeclareResourceString("UndefinedName2", "")
let FieldNotMutableE() = DeclareResourceString("FieldNotMutable", "")
let FieldsFromDifferentTypesE() = DeclareResourceString("FieldsFromDifferentTypes", "%s%s")
let VarBoundTwiceE() = DeclareResourceString("VarBoundTwice", "%s")
let RecursionE() = DeclareResourceString("Recursion", "%s%s%s%s")
let InvalidRuntimeCoercionE() = DeclareResourceString("InvalidRuntimeCoercion", "%s%s%s")
let IndeterminateRuntimeCoercionE() = DeclareResourceString("IndeterminateRuntimeCoercion", "%s%s")
let IndeterminateStaticCoercionE() = DeclareResourceString("IndeterminateStaticCoercion", "%s%s")
let StaticCoercionShouldUseBoxE() = DeclareResourceString("StaticCoercionShouldUseBox", "%s%s")
let TypeIsImplicitlyAbstractE() = DeclareResourceString("TypeIsImplicitlyAbstract", "")
let NonRigidTypar1E() = DeclareResourceString("NonRigidTypar1", "%s%s")
let NonRigidTypar2E() = DeclareResourceString("NonRigidTypar2", "%s%s")
let NonRigidTypar3E() = DeclareResourceString("NonRigidTypar3", "%s%s")
let OBlockEndSentenceE() = DeclareResourceString("BlockEndSentence", "")
let UnexpectedEndOfInputE() = DeclareResourceString("UnexpectedEndOfInput", "")
let UnexpectedE() = DeclareResourceString("Unexpected", "%s")
let NONTERM_interactionE() = DeclareResourceString("NONTERM.interaction", "")
let NONTERM_hashDirectiveE() = DeclareResourceString("NONTERM.hashDirective", "")
let NONTERM_fieldDeclE() = DeclareResourceString("NONTERM.fieldDecl", "")
let NONTERM_unionCaseReprE() = DeclareResourceString("NONTERM.unionCaseRepr", "")
let NONTERM_localBindingE() = DeclareResourceString("NONTERM.localBinding", "")
let NONTERM_hardwhiteLetBindingsE() = DeclareResourceString("NONTERM.hardwhiteLetBindings", "")
let NONTERM_classDefnMemberE() = DeclareResourceString("NONTERM.classDefnMember", "")
let NONTERM_defnBindingsE() = DeclareResourceString("NONTERM.defnBindings", "")
let NONTERM_classMemberSpfnE() = DeclareResourceString("NONTERM.classMemberSpfn", "")
let NONTERM_valSpfnE() = DeclareResourceString("NONTERM.valSpfn", "")
let NONTERM_tyconSpfnE() = DeclareResourceString("NONTERM.tyconSpfn", "")
let NONTERM_anonLambdaExprE() = DeclareResourceString("NONTERM.anonLambdaExpr", "")
let NONTERM_attrUnionCaseDeclE() = DeclareResourceString("NONTERM.attrUnionCaseDecl", "")
let NONTERM_cPrototypeE() = DeclareResourceString("NONTERM.cPrototype", "")
let NONTERM_objectImplementationMembersE() = DeclareResourceString("NONTERM.objectImplementationMembers", "")
let NONTERM_ifExprCasesE() = DeclareResourceString("NONTERM.ifExprCases", "")
let NONTERM_openDeclE() = DeclareResourceString("NONTERM.openDecl", "")
let NONTERM_fileModuleSpecE() = DeclareResourceString("NONTERM.fileModuleSpec", "")
let NONTERM_patternClausesE() = DeclareResourceString("NONTERM.patternClauses", "")
let NONTERM_beginEndExprE() = DeclareResourceString("NONTERM.beginEndExpr", "")
let NONTERM_recdExprE() = DeclareResourceString("NONTERM.recdExpr", "")
let NONTERM_tyconDefnE() = DeclareResourceString("NONTERM.tyconDefn", "")
let NONTERM_exconCoreE() = DeclareResourceString("NONTERM.exconCore", "")
let NONTERM_typeNameInfoE() = DeclareResourceString("NONTERM.typeNameInfo", "")
let NONTERM_attributeListE() = DeclareResourceString("NONTERM.attributeList", "")
let NONTERM_quoteExprE() = DeclareResourceString("NONTERM.quoteExpr", "")
let NONTERM_typeConstraintE() = DeclareResourceString("NONTERM.typeConstraint", "")
let NONTERM_Category_ImplementationFileE() = DeclareResourceString("NONTERM.Category.ImplementationFile", "")
let NONTERM_Category_DefinitionE() = DeclareResourceString("NONTERM.Category.Definition", "")
let NONTERM_Category_SignatureFileE() = DeclareResourceString("NONTERM.Category.SignatureFile", "")
let NONTERM_Category_PatternE() = DeclareResourceString("NONTERM.Category.Pattern", "")
let NONTERM_Category_ExprE() = DeclareResourceString("NONTERM.Category.Expr", "")
let NONTERM_Category_TypeE() = DeclareResourceString("NONTERM.Category.Type", "")
let NONTERM_typeArgsActualE() = DeclareResourceString("NONTERM.typeArgsActual", "")
let TokenName1E() = DeclareResourceString("TokenName1", "%s")
let TokenName1TokenName2E() = DeclareResourceString("TokenName1TokenName2", "%s%s")
let TokenName1TokenName2TokenName3E() = DeclareResourceString("TokenName1TokenName2TokenName3", "%s%s%s")
let RuntimeCoercionSourceSealed1E() = DeclareResourceString("RuntimeCoercionSourceSealed1", "%s")
let RuntimeCoercionSourceSealed2E() = DeclareResourceString("RuntimeCoercionSourceSealed2", "%s")
let CoercionTargetSealedE() = DeclareResourceString("CoercionTargetSealed", "%s")
let UpcastUnnecessaryE() = DeclareResourceString("UpcastUnnecessary", "")
let TypeTestUnnecessaryE() = DeclareResourceString("TypeTestUnnecessary", "")
let OverrideDoesntOverride1E() = DeclareResourceString("OverrideDoesntOverride1", "%s")
let OverrideDoesntOverride2E() = DeclareResourceString("OverrideDoesntOverride2", "%s")
let OverrideDoesntOverride3E() = DeclareResourceString("OverrideDoesntOverride3", "%s")
let OverrideDoesntOverride4E() = DeclareResourceString("OverrideDoesntOverride4", "%s")
let UnionCaseWrongArgumentsE() = DeclareResourceString("UnionCaseWrongArguments", "%d%d")
let UnionPatternsBindDifferentNamesE() = DeclareResourceString("UnionPatternsBindDifferentNames", "")
let RequiredButNotSpecifiedE() = DeclareResourceString("RequiredButNotSpecified", "%s%s%s")
let UseOfAddressOfOperatorE() = DeclareResourceString("UseOfAddressOfOperator", "")
let DefensiveCopyWarningE() = DeclareResourceString("DefensiveCopyWarning", "%s")
let DeprecatedThreadStaticBindingWarningE() = DeclareResourceString("DeprecatedThreadStaticBindingWarning", "")
let FunctionValueUnexpectedE() = DeclareResourceString("FunctionValueUnexpected", "%s")
let UnitTypeExpectedE() = DeclareResourceString("UnitTypeExpected", "%s")
let UnitTypeExpectedWithEqualityE() = DeclareResourceString("UnitTypeExpectedWithEquality", "%s")
let UnitTypeExpectedWithPossiblePropertySetterE() = DeclareResourceString("UnitTypeExpectedWithPossiblePropertySetter", "%s%s%s")
let UnitTypeExpectedWithPossibleAssignmentE() = DeclareResourceString("UnitTypeExpectedWithPossibleAssignment", "%s%s")
let UnitTypeExpectedWithPossibleAssignmentToMutableE() = DeclareResourceString("UnitTypeExpectedWithPossibleAssignmentToMutable", "%s%s")
let RecursiveUseCheckedAtRuntimeE() = DeclareResourceString("RecursiveUseCheckedAtRuntime", "")
let LetRecUnsound1E() = DeclareResourceString("LetRecUnsound1", "%s")
let LetRecUnsound2E() = DeclareResourceString("LetRecUnsound2", "%s%s")
let LetRecUnsoundInnerE() = DeclareResourceString("LetRecUnsoundInner", "%s")
let LetRecEvaluatedOutOfOrderE() = DeclareResourceString("LetRecEvaluatedOutOfOrder", "")
let LetRecCheckedAtRuntimeE() = DeclareResourceString("LetRecCheckedAtRuntime", "")
let SelfRefObjCtor1E() = DeclareResourceString("SelfRefObjCtor1", "")
let SelfRefObjCtor2E() = DeclareResourceString("SelfRefObjCtor2", "")
let VirtualAugmentationOnNullValuedTypeE() = DeclareResourceString("VirtualAugmentationOnNullValuedType", "")
let NonVirtualAugmentationOnNullValuedTypeE() = DeclareResourceString("NonVirtualAugmentationOnNullValuedType", "")
let NonUniqueInferredAbstractSlot1E() = DeclareResourceString("NonUniqueInferredAbstractSlot1", "%s")
let NonUniqueInferredAbstractSlot2E() = DeclareResourceString("NonUniqueInferredAbstractSlot2", "")
let NonUniqueInferredAbstractSlot3E() = DeclareResourceString("NonUniqueInferredAbstractSlot3", "%s%s")
let NonUniqueInferredAbstractSlot4E() = DeclareResourceString("NonUniqueInferredAbstractSlot4", "")
let Failure3E() = DeclareResourceString("Failure3", "%s")
let Failure4E() = DeclareResourceString("Failure4", "%s")
let MatchIncomplete1E() = DeclareResourceString("MatchIncomplete1", "")
let MatchIncomplete2E() = DeclareResourceString("MatchIncomplete2", "%s")
let MatchIncomplete3E() = DeclareResourceString("MatchIncomplete3", "%s")
let MatchIncomplete4E() = DeclareResourceString("MatchIncomplete4", "")
let RuleNeverMatchedE() = DeclareResourceString("RuleNeverMatched", "")
let EnumMatchIncomplete1E() = DeclareResourceString("EnumMatchIncomplete1", "")
let ValNotMutableE() = DeclareResourceString("ValNotMutable", "%s")
let ValNotLocalE() = DeclareResourceString("ValNotLocal", "")
let Obsolete1E() = DeclareResourceString("Obsolete1", "")
let Obsolete2E() = DeclareResourceString("Obsolete2", "%s")
let ExperimentalE() = DeclareResourceString("Experimental", "%s")
let PossibleUnverifiableCodeE() = DeclareResourceString("PossibleUnverifiableCode", "")
let DeprecatedE() = DeclareResourceString("Deprecated", "%s")
let LibraryUseOnlyE() = DeclareResourceString("LibraryUseOnly", "")
let MissingFieldsE() = DeclareResourceString("MissingFields", "%s")
let ValueRestriction1E() = DeclareResourceString("ValueRestriction1", "%s%s%s")
let ValueRestriction2E() = DeclareResourceString("ValueRestriction2", "%s%s%s")
let ValueRestriction3E() = DeclareResourceString("ValueRestriction3", "%s")
let ValueRestriction4E() = DeclareResourceString("ValueRestriction4", "%s%s%s")
let ValueRestriction5E() = DeclareResourceString("ValueRestriction5", "%s%s%s")
let RecoverableParseErrorE() = DeclareResourceString("RecoverableParseError", "")
let ReservedKeywordE() = DeclareResourceString("ReservedKeyword", "%s")
let IndentationProblemE() = DeclareResourceString("IndentationProblem", "%s")
let OverrideInIntrinsicAugmentationE() = DeclareResourceString("OverrideInIntrinsicAugmentation", "")
let OverrideInExtrinsicAugmentationE() = DeclareResourceString("OverrideInExtrinsicAugmentation", "")
let IntfImplInIntrinsicAugmentationE() = DeclareResourceString("IntfImplInIntrinsicAugmentation", "")
let IntfImplInExtrinsicAugmentationE() = DeclareResourceString("IntfImplInExtrinsicAugmentation", "")
let UnresolvedReferenceNoRangeE() = DeclareResourceString("UnresolvedReferenceNoRange", "%s")
let UnresolvedPathReferenceNoRangeE() = DeclareResourceString("UnresolvedPathReferenceNoRange", "%s%s")
let HashIncludeNotAllowedInNonScriptE() = DeclareResourceString("HashIncludeNotAllowedInNonScript", "")
let HashReferenceNotAllowedInNonScriptE() = DeclareResourceString("HashReferenceNotAllowedInNonScript", "")
let HashDirectiveNotAllowedInNonScriptE() = DeclareResourceString("HashDirectiveNotAllowedInNonScript", "")
let FileNameNotResolvedE() = DeclareResourceString("FileNameNotResolved", "%s%s")
let AssemblyNotResolvedE() = DeclareResourceString("AssemblyNotResolved", "%s")
let HashLoadedSourceHasIssues1E() = DeclareResourceString("HashLoadedSourceHasIssues1", "")
let HashLoadedSourceHasIssues2E() = DeclareResourceString("HashLoadedSourceHasIssues2", "")
let HashLoadedScriptConsideredSourceE() = DeclareResourceString("HashLoadedScriptConsideredSource", "")
let InvalidInternalsVisibleToAssemblyName1E() = DeclareResourceString("InvalidInternalsVisibleToAssemblyName1", "%s%s")
let InvalidInternalsVisibleToAssemblyName2E() = DeclareResourceString("InvalidInternalsVisibleToAssemblyName2", "%s")
let LoadedSourceNotFoundIgnoringE() = DeclareResourceString("LoadedSourceNotFoundIgnoring", "%s")
let MSBuildReferenceResolutionErrorE() = DeclareResourceString("MSBuildReferenceResolutionError", "%s%s")
let TargetInvocationExceptionWrapperE() = DeclareResourceString("TargetInvocationExceptionWrapper", "%s")

#if DEBUG
let mutable showParserStackOnParseError = false
#endif

let getErrorString key = SR.GetString key

let (|InvalidArgument|_|) (exn: exn) = match exn with :? ArgumentException as e -> Some e.Message | _ -> None

let OutputPhasedErrorR (os: StringBuilder) (err: PhasedDiagnostic) (canSuggestNames: bool) =

    let suggestNames suggestionsF idText =
        if canSuggestNames then
            let buffer = ErrorResolutionHints.SuggestionBuffer idText
            if not buffer.Disabled then
              suggestionsF buffer.Add
              if not buffer.IsEmpty then
                  os.Append " " |> ignore
                  os.Append(FSComp.SR.undefinedNameSuggestionsIntro()) |> ignore
                  for value in buffer do
                      os.AppendLine() |> ignore
                      os.Append "   " |> ignore
                      os.Append(DecompileOpName value) |> ignore

    let rec OutputExceptionR (os: StringBuilder) error =

      match error with
      | ConstraintSolverTupleDiffLengths(_, tl1, tl2, m, m2) ->
          os.Append(ConstraintSolverTupleDiffLengthsE().Format tl1.Length tl2.Length) |> ignore
          if m.StartLine <> m2.StartLine then
             os.Append(SeeAlsoE().Format (stringOfRange m)) |> ignore

      | ConstraintSolverInfiniteTypes(denv, contextInfo, t1, t2, m, m2) ->
          // REVIEW: consider if we need to show _cxs (the type parameter constraints)
          let t1, t2, _cxs = NicePrint.minimalStringsOfTwoTypes denv t1 t2
          os.Append(ConstraintSolverInfiniteTypesE().Format t1 t2) |> ignore

          match contextInfo with
          | ContextInfo.ReturnInComputationExpression ->
            os.Append(" " + FSComp.SR.returnUsedInsteadOfReturnBang()) |> ignore
          | ContextInfo.YieldInComputationExpression ->
            os.Append(" " + FSComp.SR.yieldUsedInsteadOfYieldBang()) |> ignore
          | _ -> ()

          if m.StartLine <> m2.StartLine then
             os.Append(SeeAlsoE().Format (stringOfRange m)) |> ignore

      | ConstraintSolverMissingConstraint(denv, tpr, tpc, m, m2) ->
          os.Append(ConstraintSolverMissingConstraintE().Format (NicePrint.stringOfTyparConstraint denv (tpr, tpc))) |> ignore
          if m.StartLine <> m2.StartLine then
             os.Append(SeeAlsoE().Format (stringOfRange m)) |> ignore

      | ConstraintSolverTypesNotInEqualityRelation(denv, (TType_measure _ as t1), (TType_measure _ as t2), m, m2, _) ->
          // REVIEW: consider if we need to show _cxs (the type parameter constraints)
          let t1, t2, _cxs = NicePrint.minimalStringsOfTwoTypes denv t1 t2

          os.Append(ConstraintSolverTypesNotInEqualityRelation1E().Format t1 t2 ) |> ignore

          if m.StartLine <> m2.StartLine then
             os.Append(SeeAlsoE().Format (stringOfRange m)) |> ignore

      | ConstraintSolverTypesNotInEqualityRelation(denv, t1, t2, m, m2, contextInfo) ->
          // REVIEW: consider if we need to show _cxs (the type parameter constraints)
          let t1, t2, _cxs = NicePrint.minimalStringsOfTwoTypes denv t1 t2

          match contextInfo with
          | ContextInfo.IfExpression range when Range.equals range m -> os.Append(FSComp.SR.ifExpression(t1, t2)) |> ignore
          | ContextInfo.CollectionElement (isArray, range) when Range.equals range m ->
            if isArray then
                os.Append(FSComp.SR.arrayElementHasWrongType(t1, t2)) |> ignore
            else
                os.Append(FSComp.SR.listElementHasWrongType(t1, t2)) |> ignore
          | ContextInfo.OmittedElseBranch range when Range.equals range m -> os.Append(FSComp.SR.missingElseBranch(t2)) |> ignore
          | ContextInfo.ElseBranchResult range when Range.equals range m -> os.Append(FSComp.SR.elseBranchHasWrongType(t1, t2)) |> ignore
          | ContextInfo.FollowingPatternMatchClause range when Range.equals range m -> os.Append(FSComp.SR.followingPatternMatchClauseHasWrongType(t1, t2)) |> ignore
          | ContextInfo.PatternMatchGuard range when Range.equals range m -> os.Append(FSComp.SR.patternMatchGuardIsNotBool(t2)) |> ignore
          | _ -> os.Append(ConstraintSolverTypesNotInEqualityRelation2E().Format t1 t2) |> ignore
          if m.StartLine <> m2.StartLine then
             os.Append(SeeAlsoE().Format (stringOfRange m)) |> ignore

      | ConstraintSolverTypesNotInSubsumptionRelation(denv, t1, t2, m, m2) ->
          // REVIEW: consider if we need to show _cxs (the type parameter constraints)
          let t1, t2, cxs = NicePrint.minimalStringsOfTwoTypes denv t1 t2
          os.Append(ConstraintSolverTypesNotInSubsumptionRelationE().Format t2 t1 cxs) |> ignore
          if m.StartLine <> m2.StartLine then
             os.Append(SeeAlsoE().Format (stringOfRange m2)) |> ignore

      | ConstraintSolverError(msg, m, m2) ->
         os.Append msg |> ignore
         if m.StartLine <> m2.StartLine then
            os.Append(SeeAlsoE().Format (stringOfRange m2)) |> ignore

      | ConstraintSolverRelatedInformation(fopt, _, e) ->
          match e with
          | ConstraintSolverError _ -> OutputExceptionR os e
          | _ -> ()
          fopt |> Option.iter (Printf.bprintf os " %s")

      | ErrorFromAddingTypeEquation(g, denv, t1, t2, ConstraintSolverTypesNotInEqualityRelation(_, t1', t2', m, _, contextInfo), _)
         when typeEquiv g t1 t1'
              && typeEquiv g t2 t2' ->
          let t1, t2, tpcs = NicePrint.minimalStringsOfTwoTypes denv t1 t2
          match contextInfo with
          | ContextInfo.IfExpression range when Range.equals range m -> os.Append(FSComp.SR.ifExpression(t1, t2)) |> ignore
          | ContextInfo.CollectionElement (isArray, range) when Range.equals range m ->
            if isArray then
                os.Append(FSComp.SR.arrayElementHasWrongType(t1, t2)) |> ignore
            else
                os.Append(FSComp.SR.listElementHasWrongType(t1, t2)) |> ignore
          | ContextInfo.OmittedElseBranch range when Range.equals range m -> os.Append(FSComp.SR.missingElseBranch(t2)) |> ignore
          | ContextInfo.ElseBranchResult range when Range.equals range m -> os.Append(FSComp.SR.elseBranchHasWrongType(t1, t2)) |> ignore
          | ContextInfo.FollowingPatternMatchClause range when Range.equals range m -> os.Append(FSComp.SR.followingPatternMatchClauseHasWrongType(t1, t2)) |> ignore
          | ContextInfo.PatternMatchGuard range when Range.equals range m -> os.Append(FSComp.SR.patternMatchGuardIsNotBool(t2)) |> ignore
          | ContextInfo.TupleInRecordFields ->
                os.Append(ErrorFromAddingTypeEquation1E().Format t2 t1 tpcs) |> ignore
                os.Append(System.Environment.NewLine + FSComp.SR.commaInsteadOfSemicolonInRecord()) |> ignore
          | _ when t2 = "bool" && t1.EndsWithOrdinal(" ref") ->
                os.Append(ErrorFromAddingTypeEquation1E().Format t2 t1 tpcs) |> ignore
                os.Append(System.Environment.NewLine + FSComp.SR.derefInsteadOfNot()) |> ignore
          | _ -> os.Append(ErrorFromAddingTypeEquation1E().Format t2 t1 tpcs) |> ignore

      | ErrorFromAddingTypeEquation(_, _, _, _, ((ConstraintSolverTypesNotInEqualityRelation (_, _, _, _, _, contextInfo) ) as e), _)
              when (match contextInfo with ContextInfo.NoContext -> false | _ -> true) ->
          OutputExceptionR os e

      | ErrorFromAddingTypeEquation(_, _, _, _, ((ConstraintSolverTypesNotInSubsumptionRelation _ | ConstraintSolverError _ ) as e), _) ->
          OutputExceptionR os e

      | ErrorFromAddingTypeEquation(g, denv, t1, t2, e, _) ->
          if not (typeEquiv g t1 t2) then
              let t1, t2, tpcs = NicePrint.minimalStringsOfTwoTypes denv t1 t2
              if t1<>t2 + tpcs then os.Append(ErrorFromAddingTypeEquation2E().Format t1 t2 tpcs) |> ignore

          OutputExceptionR os e

      | ErrorFromApplyingDefault(_, denv, _, defaultType, e, _) ->
          let defaultType = NicePrint.minimalStringOfType denv defaultType
          os.Append(ErrorFromApplyingDefault1E().Format defaultType) |> ignore
          OutputExceptionR os e
          os.Append(ErrorFromApplyingDefault2E().Format) |> ignore

      | ErrorsFromAddingSubsumptionConstraint(g, denv, t1, t2, e, contextInfo, _) ->
          match contextInfo with
          | ContextInfo.DowncastUsedInsteadOfUpcast isOperator ->
              let t1, t2, _ = NicePrint.minimalStringsOfTwoTypes denv t1 t2
              if isOperator then
                  os.Append(FSComp.SR.considerUpcastOperator(t1, t2) |> snd) |> ignore
              else
                  os.Append(FSComp.SR.considerUpcast(t1, t2) |> snd) |> ignore
          | _ ->
              if not (typeEquiv g t1 t2) then
                  let t1, t2, tpcs = NicePrint.minimalStringsOfTwoTypes denv t1 t2
                  if t1 <> (t2 + tpcs) then
                      os.Append(ErrorsFromAddingSubsumptionConstraintE().Format t2 t1 tpcs) |> ignore
                  else
                      OutputExceptionR os e
              else
                  OutputExceptionR os e

      | UpperCaseIdentifierInPattern(_) ->
          os.Append(UpperCaseIdentifierInPatternE().Format) |> ignore

      | NotUpperCaseConstructor(_) ->
          os.Append(NotUpperCaseConstructorE().Format) |> ignore

      | ErrorFromAddingConstraint(_, e, _) ->
          OutputExceptionR os e

#if !NO_EXTENSIONTYPING
      | ExtensionTyping.ProvidedTypeResolutionNoRange e

      | ExtensionTyping.ProvidedTypeResolution(_, e) ->
          OutputExceptionR os e

      | :? TypeProviderError as e ->
          os.Append(e.ContextualErrorMessage) |> ignore
#endif

      | UnresolvedOverloading(denv, callerArgs, failure, m) ->

          // extract eventual information (return type and type parameters)
          // from ConstraintTraitInfo
          let knownReturnType, genericParameterTypes =
              match failure with
              | NoOverloadsFound (cx=Some cx)
              | PossibleCandidates (cx=Some cx) -> cx.ReturnType, cx.ArgumentTypes
              | _ -> None, []

          // prepare message parts (known arguments, known return type, known generic parameters)
          let argsMessage, returnType, genericParametersMessage =

              let retTy =
                  knownReturnType
                  |> Option.defaultValue (TType.TType_var (Typar.NewUnlinked()))

              let argRepr =
                  callerArgs.ArgumentNamesAndTypes
                  |> List.map (fun (name,tTy) -> tTy, {ArgReprInfo.Name = name |> Option.map (fun name -> Ident(name, range.Zero)); ArgReprInfo.Attribs = []})

              let argsL,retTyL,genParamTysL = NicePrint.prettyLayoutsOfUnresolvedOverloading denv argRepr retTy genericParameterTypes

              match callerArgs.ArgumentNamesAndTypes with
              | [] -> None, LayoutRender.showL retTyL, LayoutRender.showL genParamTysL
              | items ->
                  let args = LayoutRender.showL argsL
                  let prefixMessage =
                      match items with
                      | [_] -> FSComp.SR.csNoOverloadsFoundArgumentsPrefixSingular
                      | _ -> FSComp.SR.csNoOverloadsFoundArgumentsPrefixPlural
                  Some (prefixMessage args)
                  , LayoutRender.showL retTyL
                  , LayoutRender.showL genParamTysL

          let knownReturnType =
              match knownReturnType with
              | None -> None
              | Some _ -> Some (FSComp.SR.csNoOverloadsFoundReturnType returnType)

          let genericParametersMessage =
              match genericParameterTypes with
              | [] -> None
              | [_] -> Some (FSComp.SR.csNoOverloadsFoundTypeParametersPrefixSingular genericParametersMessage)
              | _ -> Some (FSComp.SR.csNoOverloadsFoundTypeParametersPrefixPlural genericParametersMessage)

          let overloadMethodInfo displayEnv m (x: OverloadInformation) =
              let paramInfo =
                  match x.error with
                  | :? ArgDoesNotMatchError as x ->
                      let nameOrOneBasedIndexMessage =
                          x.calledArg.NameOpt
                          |> Option.map (fun n -> FSComp.SR.csOverloadCandidateNamedArgumentTypeMismatch n.idText)
                          |> Option.defaultValue (FSComp.SR.csOverloadCandidateIndexedArgumentTypeMismatch ((vsnd x.calledArg.Position) + 1)) //snd
                      sprintf " // %s" nameOrOneBasedIndexMessage
                  | _ -> ""
<<<<<<< HEAD

              (NicePrint.stringOfMethInfo x.amap m displayEnv x.methodSlot.Method) + paramInfo

=======
                  
              (NicePrint.stringOfMethInfo x.infoReader m displayEnv x.methodSlot.Method) + paramInfo
              
>>>>>>> 2706fc3f
          let nl = System.Environment.NewLine
          let formatOverloads (overloads: OverloadInformation list) =
              overloads
              |> List.map (overloadMethodInfo denv m)
              |> List.sort
              |> List.map FSComp.SR.formatDashItem
              |> String.concat nl

          // assemble final message composing the parts
          let msg =
              let optionalParts =
                [knownReturnType; genericParametersMessage; argsMessage]
                |> List.choose id
                |> String.concat (nl + nl)
                |> function | "" -> nl
                            | result -> nl + nl + result + nl + nl

              match failure with
              | NoOverloadsFound (methodName, overloads, _) ->
                  FSComp.SR.csNoOverloadsFound methodName
                      + optionalParts
                      + (FSComp.SR.csAvailableOverloads (formatOverloads overloads))
              | PossibleCandidates (methodName, [], _) ->
                  FSComp.SR.csMethodIsOverloaded methodName
              | PossibleCandidates (methodName, overloads, _) ->
                  FSComp.SR.csMethodIsOverloaded methodName
                      + optionalParts
                      + FSComp.SR.csCandidates (formatOverloads overloads)

          os.Append msg |> ignore

      | UnresolvedConversionOperator(denv, fromTy, toTy, _) ->
          let t1, t2, _tpcs = NicePrint.minimalStringsOfTwoTypes denv fromTy toTy
          os.Append(FSComp.SR.csTypeDoesNotSupportConversion(t1, t2)) |> ignore

      | FunctionExpected _ ->
          os.Append(FunctionExpectedE().Format) |> ignore

      | BakedInMemberConstraintName(nm, _) ->
          os.Append(BakedInMemberConstraintNameE().Format nm) |> ignore

      | StandardOperatorRedefinitionWarning(msg, _) ->
          os.Append msg |> ignore

      | BadEventTransformation(_) ->
         os.Append(BadEventTransformationE().Format) |> ignore

      | ParameterlessStructCtor(_) ->
         os.Append(ParameterlessStructCtorE().Format) |> ignore

      | InterfaceNotRevealed(denv, ity, _) ->
          os.Append(InterfaceNotRevealedE().Format (NicePrint.minimalStringOfType denv ity)) |> ignore

      | NotAFunctionButIndexer(_, _, name, _, _) ->
          match name with
          | Some name -> os.Append(FSComp.SR.notAFunctionButMaybeIndexerWithName name) |> ignore
          | _ -> os.Append(FSComp.SR.notAFunctionButMaybeIndexer()) |> ignore

      | NotAFunction(_, _, _, marg) ->
          if marg.StartColumn = 0 then
              os.Append(FSComp.SR.notAFunctionButMaybeDeclaration()) |> ignore
          else
              os.Append(FSComp.SR.notAFunction()) |> ignore

      | TyconBadArgs(_, tcref, d, _) ->
          let exp = tcref.TyparsNoRange.Length
          if exp = 0 then
              os.Append(FSComp.SR.buildUnexpectedTypeArgs(fullDisplayTextOfTyconRef tcref, d)) |> ignore
          else
              os.Append(TyconBadArgsE().Format (fullDisplayTextOfTyconRef tcref) exp d) |> ignore

      | IndeterminateType(_) ->
          os.Append(IndeterminateTypeE().Format) |> ignore

      | NameClash(nm, k1, nm1, _, k2, nm2, _) ->
          if nm = nm1 && nm1 = nm2 && k1 = k2 then
              os.Append(NameClash1E().Format k1 nm1) |> ignore
          else
              os.Append(NameClash2E().Format k1 nm1 nm k2 nm2) |> ignore

      | Duplicate(k, s, _) ->
          if k = "member" then
              os.Append(Duplicate1E().Format (DecompileOpName s)) |> ignore
          else
              os.Append(Duplicate2E().Format k (DecompileOpName s)) |> ignore

      | UndefinedName(_, k, id, suggestionsF) ->
          os.Append(k (DecompileOpName id.idText)) |> ignore
          suggestNames suggestionsF id.idText

      | InternalUndefinedItemRef(f, smr, ccuName, s) ->
          let _, errs = f(smr, ccuName, s)
          os.Append errs |> ignore

      | FieldNotMutable _ ->
          os.Append(FieldNotMutableE().Format) |> ignore

      | FieldsFromDifferentTypes (_, fref1, fref2, _) ->
          os.Append(FieldsFromDifferentTypesE().Format fref1.FieldName fref2.FieldName) |> ignore

      | VarBoundTwice id ->
          os.Append(VarBoundTwiceE().Format (DecompileOpName id.idText)) |> ignore

      | Recursion (denv, id, ty1, ty2, _) ->
          let t1, t2, tpcs = NicePrint.minimalStringsOfTwoTypes denv ty1 ty2
          os.Append(RecursionE().Format (DecompileOpName id.idText) t1 t2 tpcs) |> ignore

      | InvalidRuntimeCoercion(denv, ty1, ty2, _) ->
          let t1, t2, tpcs = NicePrint.minimalStringsOfTwoTypes denv ty1 ty2
          os.Append(InvalidRuntimeCoercionE().Format t1 t2 tpcs) |> ignore

      | IndeterminateRuntimeCoercion(denv, ty1, ty2, _) ->
          let t1, t2, _cxs = NicePrint.minimalStringsOfTwoTypes denv ty1 ty2
          os.Append(IndeterminateRuntimeCoercionE().Format t1 t2) |> ignore

      | IndeterminateStaticCoercion(denv, ty1, ty2, _) ->
          // REVIEW: consider if we need to show _cxs (the type parameter constraints)
          let t1, t2, _cxs = NicePrint.minimalStringsOfTwoTypes denv ty1 ty2
          os.Append(IndeterminateStaticCoercionE().Format t1 t2) |> ignore

      | StaticCoercionShouldUseBox(denv, ty1, ty2, _) ->
          // REVIEW: consider if we need to show _cxs (the type parameter constraints)
          let t1, t2, _cxs = NicePrint.minimalStringsOfTwoTypes denv ty1 ty2
          os.Append(StaticCoercionShouldUseBoxE().Format t1 t2) |> ignore

      | TypeIsImplicitlyAbstract(_) ->
          os.Append(TypeIsImplicitlyAbstractE().Format) |> ignore

      | NonRigidTypar(denv, tpnmOpt, typarRange, ty1, ty, _) ->
          // REVIEW: consider if we need to show _cxs (the type parameter constraints)
          let (ty1, ty), _cxs = PrettyTypes.PrettifyTypePair denv.g (ty1, ty)
          match tpnmOpt with
          | None ->
              os.Append(NonRigidTypar1E().Format (stringOfRange typarRange) (NicePrint.stringOfTy denv ty)) |> ignore
          | Some tpnm ->
              match ty1 with
              | TType_measure _ ->
                os.Append(NonRigidTypar2E().Format tpnm (NicePrint.stringOfTy denv ty)) |> ignore
              | _ ->
                os.Append(NonRigidTypar3E().Format tpnm (NicePrint.stringOfTy denv ty)) |> ignore

      | SyntaxError (ctxt, _) ->
          let ctxt = unbox<Parsing.ParseErrorContext<Parser.token>>(ctxt)

          let (|EndOfStructuredConstructToken|_|) token =
              match token with
              | Parser.TOKEN_ODECLEND
              | Parser.TOKEN_OBLOCKSEP
              | Parser.TOKEN_OEND
              | Parser.TOKEN_ORIGHT_BLOCK_END
              | Parser.TOKEN_OBLOCKEND | Parser.TOKEN_OBLOCKEND_COMING_SOON | Parser.TOKEN_OBLOCKEND_IS_HERE -> Some()
              | _ -> None

          let tokenIdToText tid =
              match tid with
              | Parser.TOKEN_IDENT -> getErrorString("Parser.TOKEN.IDENT")
              | Parser.TOKEN_BIGNUM
              | Parser.TOKEN_INT8
              | Parser.TOKEN_UINT8
              | Parser.TOKEN_INT16
              | Parser.TOKEN_UINT16
              | Parser.TOKEN_INT32
              | Parser.TOKEN_UINT32
              | Parser.TOKEN_INT64
              | Parser.TOKEN_UINT64
              | Parser.TOKEN_UNATIVEINT
              | Parser.TOKEN_NATIVEINT -> getErrorString("Parser.TOKEN.INT")
              | Parser.TOKEN_IEEE32
              | Parser.TOKEN_IEEE64 -> getErrorString("Parser.TOKEN.FLOAT")
              | Parser.TOKEN_DECIMAL -> getErrorString("Parser.TOKEN.DECIMAL")
              | Parser.TOKEN_CHAR -> getErrorString("Parser.TOKEN.CHAR")

              | Parser.TOKEN_BASE -> getErrorString("Parser.TOKEN.BASE")
              | Parser.TOKEN_LPAREN_STAR_RPAREN -> getErrorString("Parser.TOKEN.LPAREN.STAR.RPAREN")
              | Parser.TOKEN_DOLLAR -> getErrorString("Parser.TOKEN.DOLLAR")
              | Parser.TOKEN_INFIX_STAR_STAR_OP -> getErrorString("Parser.TOKEN.INFIX.STAR.STAR.OP")
              | Parser.TOKEN_INFIX_COMPARE_OP -> getErrorString("Parser.TOKEN.INFIX.COMPARE.OP")
              | Parser.TOKEN_COLON_GREATER -> getErrorString("Parser.TOKEN.COLON.GREATER")
              | Parser.TOKEN_COLON_COLON ->getErrorString("Parser.TOKEN.COLON.COLON")
              | Parser.TOKEN_PERCENT_OP -> getErrorString("Parser.TOKEN.PERCENT.OP")
              | Parser.TOKEN_INFIX_AT_HAT_OP -> getErrorString("Parser.TOKEN.INFIX.AT.HAT.OP")
              | Parser.TOKEN_INFIX_BAR_OP -> getErrorString("Parser.TOKEN.INFIX.BAR.OP")
              | Parser.TOKEN_PLUS_MINUS_OP -> getErrorString("Parser.TOKEN.PLUS.MINUS.OP")
              | Parser.TOKEN_PREFIX_OP -> getErrorString("Parser.TOKEN.PREFIX.OP")
              | Parser.TOKEN_COLON_QMARK_GREATER -> getErrorString("Parser.TOKEN.COLON.QMARK.GREATER")
              | Parser.TOKEN_INFIX_STAR_DIV_MOD_OP -> getErrorString("Parser.TOKEN.INFIX.STAR.DIV.MOD.OP")
              | Parser.TOKEN_INFIX_AMP_OP -> getErrorString("Parser.TOKEN.INFIX.AMP.OP")
              | Parser.TOKEN_AMP -> getErrorString("Parser.TOKEN.AMP")
              | Parser.TOKEN_AMP_AMP -> getErrorString("Parser.TOKEN.AMP.AMP")
              | Parser.TOKEN_BAR_BAR -> getErrorString("Parser.TOKEN.BAR.BAR")
              | Parser.TOKEN_LESS -> getErrorString("Parser.TOKEN.LESS")
              | Parser.TOKEN_GREATER -> getErrorString("Parser.TOKEN.GREATER")
              | Parser.TOKEN_QMARK -> getErrorString("Parser.TOKEN.QMARK")
              | Parser.TOKEN_QMARK_QMARK -> getErrorString("Parser.TOKEN.QMARK.QMARK")
              | Parser.TOKEN_COLON_QMARK-> getErrorString("Parser.TOKEN.COLON.QMARK")
              | Parser.TOKEN_INT32_DOT_DOT -> getErrorString("Parser.TOKEN.INT32.DOT.DOT")
              | Parser.TOKEN_DOT_DOT -> getErrorString("Parser.TOKEN.DOT.DOT")
              | Parser.TOKEN_DOT_DOT_HAT -> getErrorString("Parser.TOKEN.DOT.DOT")
              | Parser.TOKEN_QUOTE -> getErrorString("Parser.TOKEN.QUOTE")
              | Parser.TOKEN_STAR -> getErrorString("Parser.TOKEN.STAR")
              | Parser.TOKEN_HIGH_PRECEDENCE_TYAPP -> getErrorString("Parser.TOKEN.HIGH.PRECEDENCE.TYAPP")
              | Parser.TOKEN_COLON -> getErrorString("Parser.TOKEN.COLON")
              | Parser.TOKEN_COLON_EQUALS -> getErrorString("Parser.TOKEN.COLON.EQUALS")
              | Parser.TOKEN_LARROW -> getErrorString("Parser.TOKEN.LARROW")
              | Parser.TOKEN_EQUALS -> getErrorString("Parser.TOKEN.EQUALS")
              | Parser.TOKEN_GREATER_BAR_RBRACK -> getErrorString("Parser.TOKEN.GREATER.BAR.RBRACK")
              | Parser.TOKEN_MINUS -> getErrorString("Parser.TOKEN.MINUS")
              | Parser.TOKEN_ADJACENT_PREFIX_OP -> getErrorString("Parser.TOKEN.ADJACENT.PREFIX.OP")
              | Parser.TOKEN_FUNKY_OPERATOR_NAME -> getErrorString("Parser.TOKEN.FUNKY.OPERATOR.NAME")
              | Parser.TOKEN_COMMA-> getErrorString("Parser.TOKEN.COMMA")
              | Parser.TOKEN_DOT -> getErrorString("Parser.TOKEN.DOT")
              | Parser.TOKEN_BAR-> getErrorString("Parser.TOKEN.BAR")
              | Parser.TOKEN_HASH -> getErrorString("Parser.TOKEN.HASH")
              | Parser.TOKEN_UNDERSCORE -> getErrorString("Parser.TOKEN.UNDERSCORE")
              | Parser.TOKEN_SEMICOLON -> getErrorString("Parser.TOKEN.SEMICOLON")
              | Parser.TOKEN_SEMICOLON_SEMICOLON-> getErrorString("Parser.TOKEN.SEMICOLON.SEMICOLON")
              | Parser.TOKEN_LPAREN-> getErrorString("Parser.TOKEN.LPAREN")
              | Parser.TOKEN_RPAREN | Parser.TOKEN_RPAREN_COMING_SOON | Parser.TOKEN_RPAREN_IS_HERE -> getErrorString("Parser.TOKEN.RPAREN")
              | Parser.TOKEN_LQUOTE -> getErrorString("Parser.TOKEN.LQUOTE")
              | Parser.TOKEN_LBRACK -> getErrorString("Parser.TOKEN.LBRACK")
              | Parser.TOKEN_LBRACE_BAR -> getErrorString("Parser.TOKEN.LBRACE.BAR")
              | Parser.TOKEN_LBRACK_BAR -> getErrorString("Parser.TOKEN.LBRACK.BAR")
              | Parser.TOKEN_LBRACK_LESS -> getErrorString("Parser.TOKEN.LBRACK.LESS")
              | Parser.TOKEN_LBRACE -> getErrorString("Parser.TOKEN.LBRACE")
              | Parser.TOKEN_BAR_RBRACK -> getErrorString("Parser.TOKEN.BAR.RBRACK")
              | Parser.TOKEN_BAR_RBRACE -> getErrorString("Parser.TOKEN.BAR.RBRACE")
              | Parser.TOKEN_GREATER_RBRACK -> getErrorString("Parser.TOKEN.GREATER.RBRACK")
              | Parser.TOKEN_RQUOTE_DOT _
              | Parser.TOKEN_RQUOTE -> getErrorString("Parser.TOKEN.RQUOTE")
              | Parser.TOKEN_RBRACK -> getErrorString("Parser.TOKEN.RBRACK")
              | Parser.TOKEN_RBRACE | Parser.TOKEN_RBRACE_COMING_SOON | Parser.TOKEN_RBRACE_IS_HERE -> getErrorString("Parser.TOKEN.RBRACE")
              | Parser.TOKEN_PUBLIC -> getErrorString("Parser.TOKEN.PUBLIC")
              | Parser.TOKEN_PRIVATE -> getErrorString("Parser.TOKEN.PRIVATE")
              | Parser.TOKEN_INTERNAL -> getErrorString("Parser.TOKEN.INTERNAL")
              | Parser.TOKEN_CONSTRAINT -> getErrorString("Parser.TOKEN.CONSTRAINT")
              | Parser.TOKEN_INSTANCE -> getErrorString("Parser.TOKEN.INSTANCE")
              | Parser.TOKEN_DELEGATE -> getErrorString("Parser.TOKEN.DELEGATE")
              | Parser.TOKEN_INHERIT -> getErrorString("Parser.TOKEN.INHERIT")
              | Parser.TOKEN_CONSTRUCTOR-> getErrorString("Parser.TOKEN.CONSTRUCTOR")
              | Parser.TOKEN_DEFAULT -> getErrorString("Parser.TOKEN.DEFAULT")
              | Parser.TOKEN_OVERRIDE-> getErrorString("Parser.TOKEN.OVERRIDE")
              | Parser.TOKEN_ABSTRACT-> getErrorString("Parser.TOKEN.ABSTRACT")
              | Parser.TOKEN_CLASS-> getErrorString("Parser.TOKEN.CLASS")
              | Parser.TOKEN_MEMBER -> getErrorString("Parser.TOKEN.MEMBER")
              | Parser.TOKEN_STATIC -> getErrorString("Parser.TOKEN.STATIC")
              | Parser.TOKEN_NAMESPACE-> getErrorString("Parser.TOKEN.NAMESPACE")
              | Parser.TOKEN_OBLOCKBEGIN -> getErrorString("Parser.TOKEN.OBLOCKBEGIN")
              | EndOfStructuredConstructToken -> getErrorString("Parser.TOKEN.OBLOCKEND")
              | Parser.TOKEN_THEN
              | Parser.TOKEN_OTHEN -> getErrorString("Parser.TOKEN.OTHEN")
              | Parser.TOKEN_ELSE
              | Parser.TOKEN_OELSE -> getErrorString("Parser.TOKEN.OELSE")
              | Parser.TOKEN_LET(_)
              | Parser.TOKEN_OLET(_) -> getErrorString("Parser.TOKEN.OLET")
              | Parser.TOKEN_OBINDER
              | Parser.TOKEN_BINDER -> getErrorString("Parser.TOKEN.BINDER")
              | Parser.TOKEN_OAND_BANG
              | Parser.TOKEN_AND_BANG -> getErrorString("Parser.TOKEN.AND.BANG")
              | Parser.TOKEN_ODO -> getErrorString("Parser.TOKEN.ODO")
              | Parser.TOKEN_OWITH -> getErrorString("Parser.TOKEN.OWITH")
              | Parser.TOKEN_OFUNCTION -> getErrorString("Parser.TOKEN.OFUNCTION")
              | Parser.TOKEN_OFUN -> getErrorString("Parser.TOKEN.OFUN")
              | Parser.TOKEN_ORESET -> getErrorString("Parser.TOKEN.ORESET")
              | Parser.TOKEN_ODUMMY -> getErrorString("Parser.TOKEN.ODUMMY")
              | Parser.TOKEN_DO_BANG
              | Parser.TOKEN_ODO_BANG -> getErrorString("Parser.TOKEN.ODO.BANG")
              | Parser.TOKEN_YIELD -> getErrorString("Parser.TOKEN.YIELD")
              | Parser.TOKEN_YIELD_BANG -> getErrorString("Parser.TOKEN.YIELD.BANG")
              | Parser.TOKEN_OINTERFACE_MEMBER-> getErrorString("Parser.TOKEN.OINTERFACE.MEMBER")
              | Parser.TOKEN_ELIF -> getErrorString("Parser.TOKEN.ELIF")
              | Parser.TOKEN_RARROW -> getErrorString("Parser.TOKEN.RARROW")
              | Parser.TOKEN_SIG -> getErrorString("Parser.TOKEN.SIG")
              | Parser.TOKEN_STRUCT -> getErrorString("Parser.TOKEN.STRUCT")
              | Parser.TOKEN_UPCAST -> getErrorString("Parser.TOKEN.UPCAST")
              | Parser.TOKEN_DOWNCAST -> getErrorString("Parser.TOKEN.DOWNCAST")
              | Parser.TOKEN_NULL -> getErrorString("Parser.TOKEN.NULL")
              | Parser.TOKEN_RESERVED -> getErrorString("Parser.TOKEN.RESERVED")
              | Parser.TOKEN_MODULE | Parser.TOKEN_MODULE_COMING_SOON | Parser.TOKEN_MODULE_IS_HERE -> getErrorString("Parser.TOKEN.MODULE")
              | Parser.TOKEN_AND -> getErrorString("Parser.TOKEN.AND")
              | Parser.TOKEN_AS -> getErrorString("Parser.TOKEN.AS")
              | Parser.TOKEN_ASSERT -> getErrorString("Parser.TOKEN.ASSERT")
              | Parser.TOKEN_OASSERT -> getErrorString("Parser.TOKEN.ASSERT")
              | Parser.TOKEN_ASR-> getErrorString("Parser.TOKEN.ASR")
              | Parser.TOKEN_DOWNTO -> getErrorString("Parser.TOKEN.DOWNTO")
              | Parser.TOKEN_EXCEPTION -> getErrorString("Parser.TOKEN.EXCEPTION")
              | Parser.TOKEN_FALSE -> getErrorString("Parser.TOKEN.FALSE")
              | Parser.TOKEN_FOR -> getErrorString("Parser.TOKEN.FOR")
              | Parser.TOKEN_FUN -> getErrorString("Parser.TOKEN.FUN")
              | Parser.TOKEN_FUNCTION-> getErrorString("Parser.TOKEN.FUNCTION")
              | Parser.TOKEN_FINALLY -> getErrorString("Parser.TOKEN.FINALLY")
              | Parser.TOKEN_LAZY -> getErrorString("Parser.TOKEN.LAZY")
              | Parser.TOKEN_OLAZY -> getErrorString("Parser.TOKEN.LAZY")
              | Parser.TOKEN_MATCH -> getErrorString("Parser.TOKEN.MATCH")
              | Parser.TOKEN_MATCH_BANG -> getErrorString("Parser.TOKEN.MATCH.BANG")
              | Parser.TOKEN_MUTABLE -> getErrorString("Parser.TOKEN.MUTABLE")
              | Parser.TOKEN_NEW -> getErrorString("Parser.TOKEN.NEW")
              | Parser.TOKEN_OF -> getErrorString("Parser.TOKEN.OF")
              | Parser.TOKEN_OPEN -> getErrorString("Parser.TOKEN.OPEN")
              | Parser.TOKEN_OR -> getErrorString("Parser.TOKEN.OR")
              | Parser.TOKEN_VOID -> getErrorString("Parser.TOKEN.VOID")
              | Parser.TOKEN_EXTERN-> getErrorString("Parser.TOKEN.EXTERN")
              | Parser.TOKEN_INTERFACE -> getErrorString("Parser.TOKEN.INTERFACE")
              | Parser.TOKEN_REC -> getErrorString("Parser.TOKEN.REC")
              | Parser.TOKEN_TO -> getErrorString("Parser.TOKEN.TO")
              | Parser.TOKEN_TRUE -> getErrorString("Parser.TOKEN.TRUE")
              | Parser.TOKEN_TRY -> getErrorString("Parser.TOKEN.TRY")
              | Parser.TOKEN_TYPE | Parser.TOKEN_TYPE_COMING_SOON | Parser.TOKEN_TYPE_IS_HERE -> getErrorString("Parser.TOKEN.TYPE")
              | Parser.TOKEN_VAL -> getErrorString("Parser.TOKEN.VAL")
              | Parser.TOKEN_INLINE -> getErrorString("Parser.TOKEN.INLINE")
              | Parser.TOKEN_WHEN -> getErrorString("Parser.TOKEN.WHEN")
              | Parser.TOKEN_WHILE -> getErrorString("Parser.TOKEN.WHILE")
              | Parser.TOKEN_WITH-> getErrorString("Parser.TOKEN.WITH")
              | Parser.TOKEN_IF -> getErrorString("Parser.TOKEN.IF")
              | Parser.TOKEN_DO -> getErrorString("Parser.TOKEN.DO")
              | Parser.TOKEN_GLOBAL -> getErrorString("Parser.TOKEN.GLOBAL")
              | Parser.TOKEN_DONE -> getErrorString("Parser.TOKEN.DONE")
              | Parser.TOKEN_IN | Parser.TOKEN_JOIN_IN -> getErrorString("Parser.TOKEN.IN")
              | Parser.TOKEN_HIGH_PRECEDENCE_PAREN_APP-> getErrorString("Parser.TOKEN.HIGH.PRECEDENCE.PAREN.APP")
              | Parser.TOKEN_HIGH_PRECEDENCE_BRACK_APP-> getErrorString("Parser.TOKEN.HIGH.PRECEDENCE.BRACK.APP")
              | Parser.TOKEN_BEGIN -> getErrorString("Parser.TOKEN.BEGIN")
              | Parser.TOKEN_END -> getErrorString("Parser.TOKEN.END")
              | Parser.TOKEN_HASH_LIGHT
              | Parser.TOKEN_HASH_LINE
              | Parser.TOKEN_HASH_IF
              | Parser.TOKEN_HASH_ELSE
              | Parser.TOKEN_HASH_ENDIF -> getErrorString("Parser.TOKEN.HASH.ENDIF")
              | Parser.TOKEN_INACTIVECODE -> getErrorString("Parser.TOKEN.INACTIVECODE")
              | Parser.TOKEN_LEX_FAILURE-> getErrorString("Parser.TOKEN.LEX.FAILURE")
              | Parser.TOKEN_WHITESPACE -> getErrorString("Parser.TOKEN.WHITESPACE")
              | Parser.TOKEN_COMMENT -> getErrorString("Parser.TOKEN.COMMENT")
              | Parser.TOKEN_LINE_COMMENT -> getErrorString("Parser.TOKEN.LINE.COMMENT")
              | Parser.TOKEN_STRING_TEXT -> getErrorString("Parser.TOKEN.STRING.TEXT")
              | Parser.TOKEN_BYTEARRAY -> getErrorString("Parser.TOKEN.BYTEARRAY")
              | Parser.TOKEN_STRING -> getErrorString("Parser.TOKEN.STRING")
              | Parser.TOKEN_KEYWORD_STRING -> getErrorString("Parser.TOKEN.KEYWORD_STRING")
              | Parser.TOKEN_EOF -> getErrorString("Parser.TOKEN.EOF")
              | Parser.TOKEN_CONST -> getErrorString("Parser.TOKEN.CONST")
              | Parser.TOKEN_FIXED -> getErrorString("Parser.TOKEN.FIXED")
              | Parser.TOKEN_INTERP_STRING_BEGIN_END -> getErrorString("Parser.TOKEN.INTERP.STRING.BEGIN.END")
              | Parser.TOKEN_INTERP_STRING_BEGIN_PART -> getErrorString("Parser.TOKEN.INTERP.STRING.BEGIN.PART")
              | Parser.TOKEN_INTERP_STRING_PART -> getErrorString("Parser.TOKEN.INTERP.STRING.PART")
              | Parser.TOKEN_INTERP_STRING_END -> getErrorString("Parser.TOKEN.INTERP.STRING.END")
              | unknown ->
                  Debug.Assert(false, "unknown token tag")
                  let result = sprintf "%+A" unknown
                  Debug.Assert(false, result)
                  result

#if DEBUG
          if showParserStackOnParseError then
              printfn "parser stack:"
              for rps in ctxt.ReducibleProductions do
                  printfn "   ----"
                  //printfn "   state %d" state
                  for rp in rps do
                      printfn "       non-terminal %+A: ... " (Parser.prodIdxToNonTerminal rp)
#endif

          match ctxt.CurrentToken with
          | None -> os.Append(UnexpectedEndOfInputE().Format) |> ignore
          | Some token ->
              match (token |> Parser.tagOfToken |> Parser.tokenTagToTokenId), token with
              | EndOfStructuredConstructToken, _ -> os.Append(OBlockEndSentenceE().Format) |> ignore
              | Parser.TOKEN_LEX_FAILURE, Parser.LEX_FAILURE str -> Printf.bprintf os "%s" str (* Fix bug://2431 *)
              | token, _ -> os.Append(UnexpectedE().Format (token |> tokenIdToText)) |> ignore

              (* Search for a state producing a single recognized non-terminal in the states on the stack *)
              let foundInContext =

                  (* Merge a bunch of expression non terminals *)
                  let (|NONTERM_Category_Expr|_|) = function
                        | Parser.NONTERM_argExpr|Parser.NONTERM_minusExpr|Parser.NONTERM_parenExpr|Parser.NONTERM_atomicExpr
                        | Parser.NONTERM_appExpr|Parser.NONTERM_tupleExpr|Parser.NONTERM_declExpr|Parser.NONTERM_braceExpr|Parser.NONTERM_braceBarExpr
                        | Parser.NONTERM_typedSeqExprBlock
                        | Parser.NONTERM_interactiveExpr -> Some()
                        | _ -> None

                  (* Merge a bunch of pattern non terminals *)
                  let (|NONTERM_Category_Pattern|_|) = function
                        | Parser.NONTERM_constrPattern|Parser.NONTERM_parenPattern|Parser.NONTERM_atomicPattern -> Some()
                        | _ -> None

                  (* Merge a bunch of if/then/else non terminals *)
                  let (|NONTERM_Category_IfThenElse|_|) = function
                        | Parser.NONTERM_ifExprThen|Parser.NONTERM_ifExprElifs|Parser.NONTERM_ifExprCases -> Some()
                        | _ -> None

                  (* Merge a bunch of non terminals *)
                  let (|NONTERM_Category_SignatureFile|_|) = function
                        | Parser.NONTERM_signatureFile|Parser.NONTERM_moduleSpfn|Parser.NONTERM_moduleSpfns -> Some()
                        | _ -> None
                  let (|NONTERM_Category_ImplementationFile|_|) = function
                        | Parser.NONTERM_implementationFile|Parser.NONTERM_fileNamespaceImpl|Parser.NONTERM_fileNamespaceImpls -> Some()
                        | _ -> None
                  let (|NONTERM_Category_Definition|_|) = function
                        | Parser.NONTERM_fileModuleImpl|Parser.NONTERM_moduleDefn|Parser.NONTERM_interactiveDefns
                        |Parser.NONTERM_moduleDefns|Parser.NONTERM_moduleDefnsOrExpr -> Some()
                        | _ -> None

                  let (|NONTERM_Category_Type|_|) = function
                        | Parser.NONTERM_typ|Parser.NONTERM_tupleType -> Some()
                        | _ -> None

                  let (|NONTERM_Category_Interaction|_|) = function
                        | Parser.NONTERM_interactiveItemsTerminator|Parser.NONTERM_interaction|Parser.NONTERM__startinteraction -> Some()
                        | _ -> None


                  // Canonicalize the categories and check for a unique category
                  ctxt.ReducibleProductions |> List.exists (fun prods ->
                      match prods
                            |> List.map Parser.prodIdxToNonTerminal
                            |> List.map (function
                                         | NONTERM_Category_Type -> Parser.NONTERM_typ
                                         | NONTERM_Category_Expr -> Parser.NONTERM_declExpr
                                         | NONTERM_Category_Pattern -> Parser.NONTERM_atomicPattern
                                         | NONTERM_Category_IfThenElse -> Parser.NONTERM_ifExprThen
                                         | NONTERM_Category_SignatureFile -> Parser.NONTERM_signatureFile
                                         | NONTERM_Category_ImplementationFile -> Parser.NONTERM_implementationFile
                                         | NONTERM_Category_Definition -> Parser.NONTERM_moduleDefn
                                         | NONTERM_Category_Interaction -> Parser.NONTERM_interaction
                                         | nt -> nt)
                            |> Set.ofList
                            |> Set.toList with
                      | [Parser.NONTERM_interaction] -> os.Append(NONTERM_interactionE().Format) |> ignore; true
                      | [Parser.NONTERM_hashDirective] -> os.Append(NONTERM_hashDirectiveE().Format) |> ignore; true
                      | [Parser.NONTERM_fieldDecl] -> os.Append(NONTERM_fieldDeclE().Format) |> ignore; true
                      | [Parser.NONTERM_unionCaseRepr] -> os.Append(NONTERM_unionCaseReprE().Format) |> ignore; true
                      | [Parser.NONTERM_localBinding] -> os.Append(NONTERM_localBindingE().Format) |> ignore; true
                      | [Parser.NONTERM_hardwhiteLetBindings] -> os.Append(NONTERM_hardwhiteLetBindingsE().Format) |> ignore; true
                      | [Parser.NONTERM_classDefnMember] -> os.Append(NONTERM_classDefnMemberE().Format) |> ignore; true
                      | [Parser.NONTERM_defnBindings] -> os.Append(NONTERM_defnBindingsE().Format) |> ignore; true
                      | [Parser.NONTERM_classMemberSpfn] -> os.Append(NONTERM_classMemberSpfnE().Format) |> ignore; true
                      | [Parser.NONTERM_valSpfn] -> os.Append(NONTERM_valSpfnE().Format) |> ignore; true
                      | [Parser.NONTERM_tyconSpfn] -> os.Append(NONTERM_tyconSpfnE().Format) |> ignore; true
                      | [Parser.NONTERM_anonLambdaExpr] -> os.Append(NONTERM_anonLambdaExprE().Format) |> ignore; true
                      | [Parser.NONTERM_attrUnionCaseDecl] -> os.Append(NONTERM_attrUnionCaseDeclE().Format) |> ignore; true
                      | [Parser.NONTERM_cPrototype] -> os.Append(NONTERM_cPrototypeE().Format) |> ignore; true
                      | [Parser.NONTERM_objExpr|Parser.NONTERM_objectImplementationMembers] -> os.Append(NONTERM_objectImplementationMembersE().Format) |> ignore; true
                      | [Parser.NONTERM_ifExprThen|Parser.NONTERM_ifExprElifs|Parser.NONTERM_ifExprCases] -> os.Append(NONTERM_ifExprCasesE().Format) |> ignore; true
                      | [Parser.NONTERM_openDecl] -> os.Append(NONTERM_openDeclE().Format) |> ignore; true
                      | [Parser.NONTERM_fileModuleSpec] -> os.Append(NONTERM_fileModuleSpecE().Format) |> ignore; true
                      | [Parser.NONTERM_patternClauses] -> os.Append(NONTERM_patternClausesE().Format) |> ignore; true
                      | [Parser.NONTERM_beginEndExpr] -> os.Append(NONTERM_beginEndExprE().Format) |> ignore; true
                      | [Parser.NONTERM_recdExpr] -> os.Append(NONTERM_recdExprE().Format) |> ignore; true
                      | [Parser.NONTERM_tyconDefn] -> os.Append(NONTERM_tyconDefnE().Format) |> ignore; true
                      | [Parser.NONTERM_exconCore] -> os.Append(NONTERM_exconCoreE().Format) |> ignore; true
                      | [Parser.NONTERM_typeNameInfo] -> os.Append(NONTERM_typeNameInfoE().Format) |> ignore; true
                      | [Parser.NONTERM_attributeList] -> os.Append(NONTERM_attributeListE().Format) |> ignore; true
                      | [Parser.NONTERM_quoteExpr] -> os.Append(NONTERM_quoteExprE().Format) |> ignore; true
                      | [Parser.NONTERM_typeConstraint] -> os.Append(NONTERM_typeConstraintE().Format) |> ignore; true
                      | [NONTERM_Category_ImplementationFile] -> os.Append(NONTERM_Category_ImplementationFileE().Format) |> ignore; true
                      | [NONTERM_Category_Definition] -> os.Append(NONTERM_Category_DefinitionE().Format) |> ignore; true
                      | [NONTERM_Category_SignatureFile] -> os.Append(NONTERM_Category_SignatureFileE().Format) |> ignore; true
                      | [NONTERM_Category_Pattern] -> os.Append(NONTERM_Category_PatternE().Format) |> ignore; true
                      | [NONTERM_Category_Expr] -> os.Append(NONTERM_Category_ExprE().Format) |> ignore; true
                      | [NONTERM_Category_Type] -> os.Append(NONTERM_Category_TypeE().Format) |> ignore; true
                      | [Parser.NONTERM_typeArgsActual] -> os.Append(NONTERM_typeArgsActualE().Format) |> ignore; true
                      | _ ->
                          false)

#if DEBUG
              if not foundInContext then
                  Printf.bprintf os ". (no 'in' context found: %+A)" (List.map (List.map Parser.prodIdxToNonTerminal) ctxt.ReducibleProductions)
#else
              foundInContext |> ignore // suppress unused variable warning in RELEASE
#endif
              let fix (s: string) = s.Replace(SR.GetString("FixKeyword"), "").Replace(SR.GetString("FixSymbol"), "").Replace(SR.GetString("FixReplace"), "")
              match (ctxt.ShiftTokens
                           |> List.map Parser.tokenTagToTokenId
                           |> List.filter (function Parser.TOKEN_error | Parser.TOKEN_EOF -> false | _ -> true)
                           |> List.map tokenIdToText
                           |> Set.ofList
                           |> Set.toList) with
              | [tokenName1] -> os.Append(TokenName1E().Format (fix tokenName1)) |> ignore
              | [tokenName1;tokenName2] -> os.Append(TokenName1TokenName2E().Format (fix tokenName1) (fix tokenName2)) |> ignore
              | [tokenName1;tokenName2;tokenName3] -> os.Append(TokenName1TokenName2TokenName3E().Format (fix tokenName1) (fix tokenName2) (fix tokenName3)) |> ignore
              | _ -> ()
        (*
              Printf.bprintf os ".\n\n    state = %A\n    token = %A\n    expect (shift) %A\n    expect (reduce) %A\n   prods=%A\n     non terminals: %A"
                  ctxt.StateStack
                  ctxt.CurrentToken
                  (List.map Parser.tokenTagToTokenId ctxt.ShiftTokens)
                  (List.map Parser.tokenTagToTokenId ctxt.ReduceTokens)
                  ctxt.ReducibleProductions
                  (List.mapSquared Parser.prodIdxToNonTerminal ctxt.ReducibleProductions)
        *)

      | RuntimeCoercionSourceSealed(denv, ty, _) ->
          // REVIEW: consider if we need to show _cxs (the type parameter constraints)
          let ty, _cxs = PrettyTypes.PrettifyType denv.g ty
          if isTyparTy denv.g ty
          then os.Append(RuntimeCoercionSourceSealed1E().Format (NicePrint.stringOfTy denv ty)) |> ignore
          else os.Append(RuntimeCoercionSourceSealed2E().Format (NicePrint.stringOfTy denv ty)) |> ignore

      | CoercionTargetSealed(denv, ty, _) ->
          // REVIEW: consider if we need to show _cxs (the type parameter constraints)
          let ty, _cxs= PrettyTypes.PrettifyType denv.g ty
          os.Append(CoercionTargetSealedE().Format (NicePrint.stringOfTy denv ty)) |> ignore

      | UpcastUnnecessary(_) ->
          os.Append(UpcastUnnecessaryE().Format) |> ignore

      | TypeTestUnnecessary(_) ->
          os.Append(TypeTestUnnecessaryE().Format) |> ignore

      | QuotationTranslator.IgnoringPartOfQuotedTermWarning (msg, _) ->
          Printf.bprintf os "%s" msg

      | OverrideDoesntOverride(denv, impl, minfoVirtOpt, g, amap, m) ->
          let sig1 = DispatchSlotChecking.FormatOverride denv impl
          match minfoVirtOpt with
          | None ->
              os.Append(OverrideDoesntOverride1E().Format sig1) |> ignore
          | Some minfoVirt ->
              // https://github.com/Microsoft/visualfsharp/issues/35
              // Improve error message when attempting to override generic return type with unit:
              // we need to check if unit was used as a type argument
              let rec hasUnitTType_app (types: TType list) =
                  match types with
                  | TType_app (maybeUnit, []) :: ts ->
                      match maybeUnit.TypeAbbrev with
                      | Some ttype when isUnitTy g ttype -> true
                      | _ -> hasUnitTType_app ts
                  | _ :: ts -> hasUnitTType_app ts
                  | [] -> false

              match minfoVirt.ApparentEnclosingType with
              | TType_app (t, types) when t.IsFSharpInterfaceTycon && hasUnitTType_app types ->
                  // match abstract member with 'unit' passed as generic argument
                  os.Append(OverrideDoesntOverride4E().Format sig1) |> ignore
              | _ ->
                  os.Append(OverrideDoesntOverride2E().Format sig1) |> ignore
                  let sig2 = DispatchSlotChecking.FormatMethInfoSig g amap m denv minfoVirt
                  if sig1 <> sig2 then
                      os.Append(OverrideDoesntOverride3E().Format sig2) |> ignore

      | UnionCaseWrongArguments (_, n1, n2, _) ->
          os.Append(UnionCaseWrongArgumentsE().Format n2 n1) |> ignore

      | UnionPatternsBindDifferentNames _ ->
          os.Append(UnionPatternsBindDifferentNamesE().Format) |> ignore

      | ValueNotContained (denv, infoReader, mref, implVal, sigVal, f) ->
          let text1, text2 = NicePrint.minimalStringsOfTwoValues denv infoReader (mkLocalValRef implVal) (mkLocalValRef sigVal)
          os.Append(f((fullDisplayTextOfModRef mref), text1, text2)) |> ignore

      | ConstrNotContained (denv, infoReader, enclosingTycon, v1, v2, f) ->
          let enclosingTcref = mkLocalEntityRef enclosingTycon
          os.Append(f((NicePrint.stringOfUnionCase denv infoReader enclosingTcref v1), (NicePrint.stringOfUnionCase denv infoReader enclosingTcref v2))) |> ignore

      | ExnconstrNotContained (denv, infoReader, v1, v2, f) ->
          os.Append(f((NicePrint.stringOfExnDef denv infoReader (mkLocalEntityRef v1)), (NicePrint.stringOfExnDef denv infoReader (mkLocalEntityRef v2)))) |> ignore

      | FieldNotContained (denv, infoReader, enclosingTycon, v1, v2, f) ->
          let enclosingTcref = mkLocalEntityRef enclosingTycon
          os.Append(f((NicePrint.stringOfRecdField denv infoReader enclosingTcref v1), (NicePrint.stringOfRecdField denv infoReader enclosingTcref v2))) |> ignore

      | RequiredButNotSpecified (_, mref, k, name, _) ->
          let nsb = new System.Text.StringBuilder()
          name nsb;
          os.Append(RequiredButNotSpecifiedE().Format (fullDisplayTextOfModRef mref) k (nsb.ToString())) |> ignore

      | UseOfAddressOfOperator _ ->
          os.Append(UseOfAddressOfOperatorE().Format) |> ignore

      | DefensiveCopyWarning(s, _) -> os.Append(DefensiveCopyWarningE().Format s) |> ignore

      | DeprecatedThreadStaticBindingWarning(_) ->
          os.Append(DeprecatedThreadStaticBindingWarningE().Format) |> ignore

      | FunctionValueUnexpected (denv, ty, _) ->
          let ty, _cxs = PrettyTypes.PrettifyType denv.g ty
          let errorText = FunctionValueUnexpectedE().Format (NicePrint.stringOfTy denv ty)
          os.Append errorText |> ignore

      | UnitTypeExpected (denv, ty, _) ->
          let ty, _cxs = PrettyTypes.PrettifyType denv.g ty
          let warningText = UnitTypeExpectedE().Format (NicePrint.stringOfTy denv ty)
          os.Append warningText |> ignore

      | UnitTypeExpectedWithEquality (denv, ty, _) ->
          let ty, _cxs = PrettyTypes.PrettifyType denv.g ty
          let warningText = UnitTypeExpectedWithEqualityE().Format (NicePrint.stringOfTy denv ty)
          os.Append warningText |> ignore

      | UnitTypeExpectedWithPossiblePropertySetter (denv, ty, bindingName, propertyName, _) ->
          let ty, _cxs = PrettyTypes.PrettifyType denv.g ty
          let warningText = UnitTypeExpectedWithPossiblePropertySetterE().Format (NicePrint.stringOfTy denv ty) bindingName propertyName
          os.Append warningText |> ignore

      | UnitTypeExpectedWithPossibleAssignment (denv, ty, isAlreadyMutable, bindingName, _) ->
          let ty, _cxs = PrettyTypes.PrettifyType denv.g ty
          let warningText =
            if isAlreadyMutable then
                UnitTypeExpectedWithPossibleAssignmentToMutableE().Format (NicePrint.stringOfTy denv ty) bindingName
            else
                UnitTypeExpectedWithPossibleAssignmentE().Format (NicePrint.stringOfTy denv ty) bindingName
          os.Append warningText |> ignore

      | RecursiveUseCheckedAtRuntime _ ->
          os.Append(RecursiveUseCheckedAtRuntimeE().Format) |> ignore

      | LetRecUnsound (_, [v], _) ->
          os.Append(LetRecUnsound1E().Format v.DisplayName) |> ignore

      | LetRecUnsound (_, path, _) ->
          let bos = new System.Text.StringBuilder()
          (path.Tail @ [path.Head]) |> List.iter (fun (v: ValRef) -> bos.Append(LetRecUnsoundInnerE().Format v.DisplayName) |> ignore)
          os.Append(LetRecUnsound2E().Format (List.head path).DisplayName (bos.ToString())) |> ignore

      | LetRecEvaluatedOutOfOrder (_, _, _, _) ->
          os.Append(LetRecEvaluatedOutOfOrderE().Format) |> ignore

      | LetRecCheckedAtRuntime _ ->
          os.Append(LetRecCheckedAtRuntimeE().Format) |> ignore

      | SelfRefObjCtor(false, _) ->
          os.Append(SelfRefObjCtor1E().Format) |> ignore

      | SelfRefObjCtor(true, _) ->
          os.Append(SelfRefObjCtor2E().Format) |> ignore

      | VirtualAugmentationOnNullValuedType(_) ->
          os.Append(VirtualAugmentationOnNullValuedTypeE().Format) |> ignore

      | NonVirtualAugmentationOnNullValuedType(_) ->
          os.Append(NonVirtualAugmentationOnNullValuedTypeE().Format) |> ignore

      | NonUniqueInferredAbstractSlot(_, denv, bindnm, bvirt1, bvirt2, _) ->
          os.Append(NonUniqueInferredAbstractSlot1E().Format bindnm) |> ignore
          let ty1 = bvirt1.ApparentEnclosingType
          let ty2 = bvirt2.ApparentEnclosingType
          // REVIEW: consider if we need to show _cxs (the type parameter constraints)
          let t1, t2, _cxs = NicePrint.minimalStringsOfTwoTypes denv ty1 ty2
          os.Append(NonUniqueInferredAbstractSlot2E().Format) |> ignore
          if t1 <> t2 then
              os.Append(NonUniqueInferredAbstractSlot3E().Format t1 t2) |> ignore
          os.Append(NonUniqueInferredAbstractSlot4E().Format) |> ignore

      | Error ((_, s), _) -> os.Append s |> ignore

      | ErrorWithSuggestions ((_, s), _, idText, suggestionF) ->
          os.Append(DecompileOpName s) |> ignore
          suggestNames suggestionF idText

      | InternalError (s, _)

      | InvalidArgument s

      | Failure s as exn ->
          ignore exn // use the argument, even in non DEBUG
          let f1 = SR.GetString("Failure1")
          let f2 = SR.GetString("Failure2")
          match s with
          | f when f = f1 -> os.Append(Failure3E().Format s) |> ignore
          | f when f = f2 -> os.Append(Failure3E().Format s) |> ignore
          | _ -> os.Append(Failure4E().Format s) |> ignore
#if DEBUG
          Printf.bprintf os "\nStack Trace\n%s\n" (exn.ToString())
          System.Diagnostics.Debug.Assert(false, sprintf "Unexpected exception seen in compiler: %s\n%s" s (exn.ToString()))
#endif

      | WrappedError (exn, _) -> OutputExceptionR os exn

      | PatternMatchCompilation.MatchIncomplete (isComp, cexOpt, _) ->
          os.Append(MatchIncomplete1E().Format) |> ignore
          match cexOpt with
          | None -> ()
          | Some (cex, false) -> os.Append(MatchIncomplete2E().Format cex) |> ignore
          | Some (cex, true) -> os.Append(MatchIncomplete3E().Format cex) |> ignore
          if isComp then
              os.Append(MatchIncomplete4E().Format) |> ignore

      | PatternMatchCompilation.EnumMatchIncomplete (isComp, cexOpt, _) ->
          os.Append(EnumMatchIncomplete1E().Format) |> ignore
          match cexOpt with
          | None -> ()
          | Some (cex, false) -> os.Append(MatchIncomplete2E().Format cex) |> ignore
          | Some (cex, true) -> os.Append(MatchIncomplete3E().Format cex) |> ignore
          if isComp then
              os.Append(MatchIncomplete4E().Format) |> ignore

      | PatternMatchCompilation.RuleNeverMatched _ -> os.Append(RuleNeverMatchedE().Format) |> ignore

      | ValNotMutable(_, valRef, _) -> os.Append(ValNotMutableE().Format(valRef.DisplayName)) |> ignore

      | ValNotLocal _ -> os.Append(ValNotLocalE().Format) |> ignore

      | ObsoleteError (s, _)

      | ObsoleteWarning (s, _) ->
            os.Append(Obsolete1E().Format) |> ignore
            if s <> "" then os.Append(Obsolete2E().Format s) |> ignore

      | Experimental (s, _) -> os.Append(ExperimentalE().Format s) |> ignore

      | PossibleUnverifiableCode _ -> os.Append(PossibleUnverifiableCodeE().Format) |> ignore

      | UserCompilerMessage (msg, _, _) -> os.Append msg |> ignore

      | Deprecated(s, _) -> os.Append(DeprecatedE().Format s) |> ignore

      | LibraryUseOnly(_) -> os.Append(LibraryUseOnlyE().Format) |> ignore

      | MissingFields(sl, _) -> os.Append(MissingFieldsE().Format (String.concat "," sl + ".")) |> ignore

<<<<<<< HEAD
      | ValueRestriction(denv, hassig, v, _, _) ->
=======
      | ValueRestriction(denv, infoReader, hassig, v, _, _) -> 
>>>>>>> 2706fc3f
          let denv = { denv with showImperativeTyparAnnotations=true }
          let tau = v.TauType
          if hassig then
              if isFunTy denv.g tau && (arityOfVal v).HasNoArgs then
                os.Append(ValueRestriction1E().Format
<<<<<<< HEAD
                  v.DisplayName
                  (NicePrint.stringOfQualifiedValOrMember denv v)
                  v.DisplayName) |> ignore
              else
                os.Append(ValueRestriction2E().Format
                  v.DisplayName
                  (NicePrint.stringOfQualifiedValOrMember denv v)
=======
                  v.DisplayName 
                  (NicePrint.stringOfQualifiedValOrMember denv infoReader (mkLocalValRef v))
                  v.DisplayName) |> ignore
              else
                os.Append(ValueRestriction2E().Format
                  v.DisplayName 
                  (NicePrint.stringOfQualifiedValOrMember denv infoReader (mkLocalValRef v))
>>>>>>> 2706fc3f
                  v.DisplayName) |> ignore
          else
              match v.MemberInfo with
              | Some membInfo when
                  begin match membInfo.MemberFlags.MemberKind with
                  | SynMemberKind.PropertyGet
                  | SynMemberKind.PropertySet
                  | SynMemberKind.Constructor -> true (* can't infer extra polymorphism *)
                  | _ -> false (* can infer extra polymorphism *)
<<<<<<< HEAD
                  end ->
                      os.Append(ValueRestriction3E().Format (NicePrint.stringOfQualifiedValOrMember denv v)) |> ignore
              | _ ->
                if isFunTy denv.g tau && (arityOfVal v).HasNoArgs then
=======
                  end -> 
                      os.Append(ValueRestriction3E().Format (NicePrint.stringOfQualifiedValOrMember denv infoReader (mkLocalValRef v))) |> ignore
              | _ -> 
                if isFunTy denv.g tau && (arityOfVal v).HasNoArgs then 
>>>>>>> 2706fc3f
                    os.Append(ValueRestriction4E().Format
                      v.DisplayName
                      (NicePrint.stringOfQualifiedValOrMember denv infoReader (mkLocalValRef v))
                      v.DisplayName) |> ignore
                else
                    os.Append(ValueRestriction5E().Format
                      v.DisplayName
                      (NicePrint.stringOfQualifiedValOrMember denv infoReader (mkLocalValRef v))
                      v.DisplayName) |> ignore


      | Parsing.RecoverableParseError -> os.Append(RecoverableParseErrorE().Format) |> ignore

      | ReservedKeyword (s, _) -> os.Append(ReservedKeywordE().Format s) |> ignore

      | IndentationProblem (s, _) -> os.Append(IndentationProblemE().Format s) |> ignore

      | OverrideInIntrinsicAugmentation(_) -> os.Append(OverrideInIntrinsicAugmentationE().Format) |> ignore

      | OverrideInExtrinsicAugmentation(_) -> os.Append(OverrideInExtrinsicAugmentationE().Format) |> ignore

      | IntfImplInIntrinsicAugmentation(_) -> os.Append(IntfImplInIntrinsicAugmentationE().Format) |> ignore

      | IntfImplInExtrinsicAugmentation(_) -> os.Append(IntfImplInExtrinsicAugmentationE().Format) |> ignore

      | UnresolvedReferenceError(assemblyName, _)

      | UnresolvedReferenceNoRange assemblyName ->
          os.Append(UnresolvedReferenceNoRangeE().Format assemblyName) |> ignore

      | UnresolvedPathReference(assemblyName, pathname, _)

      | UnresolvedPathReferenceNoRange(assemblyName, pathname) ->
          os.Append(UnresolvedPathReferenceNoRangeE().Format pathname assemblyName) |> ignore

      | DeprecatedCommandLineOptionFull(fullText, _) ->
          os.Append fullText |> ignore

      | DeprecatedCommandLineOptionForHtmlDoc(optionName, _) ->
          os.Append(FSComp.SR.optsDCLOHtmlDoc optionName) |> ignore

      | DeprecatedCommandLineOptionSuggestAlternative(optionName, altOption, _) ->
          os.Append(FSComp.SR.optsDCLODeprecatedSuggestAlternative(optionName, altOption)) |> ignore

      | InternalCommandLineOption(optionName, _) ->
          os.Append(FSComp.SR.optsInternalNoDescription optionName) |> ignore

      | DeprecatedCommandLineOptionNoDescription(optionName, _) ->
          os.Append(FSComp.SR.optsDCLONoDescription optionName) |> ignore

      | HashIncludeNotAllowedInNonScript(_) ->
          os.Append(HashIncludeNotAllowedInNonScriptE().Format) |> ignore

      | HashReferenceNotAllowedInNonScript(_) ->
          os.Append(HashReferenceNotAllowedInNonScriptE().Format) |> ignore

      | HashDirectiveNotAllowedInNonScript(_) ->
          os.Append(HashDirectiveNotAllowedInNonScriptE().Format) |> ignore

      | FileNameNotResolved(filename, locations, _) ->
          os.Append(FileNameNotResolvedE().Format filename locations) |> ignore

      | AssemblyNotResolved(originalName, _) ->
          os.Append(AssemblyNotResolvedE().Format originalName) |> ignore

      | IllegalFileNameChar(fileName, invalidChar) ->
          os.Append(FSComp.SR.buildUnexpectedFileNameCharacter(fileName, string invalidChar)|>snd) |> ignore

      | HashLoadedSourceHasIssues(warnings, errors, _) ->
        let Emit(l: exn list) =
            OutputExceptionR os (List.head l)
        if errors=[] then
            os.Append(HashLoadedSourceHasIssues1E().Format) |> ignore
            Emit warnings
        else
            os.Append(HashLoadedSourceHasIssues2E().Format) |> ignore
            Emit errors

      | HashLoadedScriptConsideredSource(_) ->
          os.Append(HashLoadedScriptConsideredSourceE().Format) |> ignore

      | InvalidInternalsVisibleToAssemblyName(badName, fileNameOption) ->
          match fileNameOption with
          | Some file -> os.Append(InvalidInternalsVisibleToAssemblyName1E().Format badName file) |> ignore
          | None -> os.Append(InvalidInternalsVisibleToAssemblyName2E().Format badName) |> ignore

      | LoadedSourceNotFoundIgnoring(filename, _) ->
          os.Append(LoadedSourceNotFoundIgnoringE().Format filename) |> ignore

      | MSBuildReferenceResolutionWarning(code, message, _)

      | MSBuildReferenceResolutionError(code, message, _) ->
          os.Append(MSBuildReferenceResolutionErrorE().Format message code) |> ignore

      // Strip TargetInvocationException wrappers
      | :? System.Reflection.TargetInvocationException as e ->
          OutputExceptionR os e.InnerException

      | :? FileNotFoundException as e -> Printf.bprintf os "%s" e.Message

      | :? DirectoryNotFoundException as e -> Printf.bprintf os "%s" e.Message

      | :? System.ArgumentException as e -> Printf.bprintf os "%s" e.Message

      | :? System.NotSupportedException as e -> Printf.bprintf os "%s" e.Message

      | :? IOException as e -> Printf.bprintf os "%s" e.Message

      | :? System.UnauthorizedAccessException as e -> Printf.bprintf os "%s" e.Message

      | e ->
          os.Append(TargetInvocationExceptionWrapperE().Format e.Message) |> ignore
#if DEBUG
          Printf.bprintf os "\nStack Trace\n%s\n" (e.ToString())
          if !showAssertForUnexpectedException then
              System.Diagnostics.Debug.Assert(false, sprintf "Unknown exception seen in compiler: %s" (e.ToString()))
#endif

    OutputExceptionR os err.Exception


// remove any newlines and tabs
let OutputPhasedDiagnostic (os: System.Text.StringBuilder) (err: PhasedDiagnostic) (flattenErrors: bool) (suggestNames: bool) =
    let buf = new System.Text.StringBuilder()

    OutputPhasedErrorR buf err suggestNames
    let s = if flattenErrors then ErrorLogger.NormalizeErrorString (buf.ToString()) else buf.ToString()

    os.Append s |> ignore

let SanitizeFileName fileName implicitIncludeDir =
    // The assert below is almost ok, but it fires in two cases:
    //  - fsi.exe sometimes passes "stdin" as a dummy filename
    //  - if you have a #line directive, e.g.
    //        # 1000 "Line01.fs"
    //    then it also asserts. But these are edge cases that can be fixed later, e.g. in bug 4651.
    //System.Diagnostics.Debug.Assert(FileSystem.IsPathRootedShim fileName, sprintf "filename should be absolute: '%s'" fileName)
    try
        let fullPath = FileSystem.GetFullPathShim fileName
        let currentDir = implicitIncludeDir

        // if the file name is not rooted in the current directory, return the full path
        if not(fullPath.StartsWithOrdinal currentDir) then
            fullPath
        // if the file name is rooted in the current directory, return the relative path
        else
            fullPath.Replace(currentDir+"\\", "")
    with _ ->
        fileName

[<RequireQualifiedAccess>]
type DiagnosticLocation =
    { Range: range
      File: string
      TextRepresentation: string
      IsEmpty: bool }

[<RequireQualifiedAccess>]
type DiagnosticCanonicalInformation =
    { ErrorNumber: int
      Subcategory: string
      TextRepresentation: string }

[<RequireQualifiedAccess>]
type DiagnosticDetailedInfo =
    { Location: DiagnosticLocation option
      Canonical: DiagnosticCanonicalInformation
      Message: string }

[<RequireQualifiedAccess>]
type Diagnostic =
    | Short of FSharpDiagnosticSeverity * string
    | Long of FSharpDiagnosticSeverity * DiagnosticDetailedInfo

/// returns sequence that contains Diagnostic for the given error + Diagnostic for all related errors
let CollectDiagnostic (implicitIncludeDir, showFullPaths, flattenErrors, errorStyle, severity: FSharpDiagnosticSeverity, err: PhasedDiagnostic, suggestNames: bool) =
    let outputWhere (showFullPaths, errorStyle) m: DiagnosticLocation =
        if Range.equals m rangeStartup || Range.equals m rangeCmdArgs then
            { Range = m; TextRepresentation = ""; IsEmpty = true; File = "" }
        else
            let file = m.FileName
            let file = if showFullPaths then
                            FileSystem.GetFullFilePathInDirectoryShim implicitIncludeDir file
                       else
                            SanitizeFileName file implicitIncludeDir
            let text, m, file =
                match errorStyle with
                  | ErrorStyle.EmacsErrors ->
                    let file = file.Replace("\\", "/")
                    (sprintf "File \"%s\", line %d, characters %d-%d: " file m.StartLine m.StartColumn m.EndColumn), m, file

                  // We're adjusting the columns here to be 1-based - both for parity with C# and for MSBuild, which assumes 1-based columns for error output
                  | ErrorStyle.DefaultErrors ->
                    let file = file.Replace('/', System.IO.Path.DirectorySeparatorChar)
                    let m = mkRange m.FileName (mkPos m.StartLine (m.StartColumn + 1)) m.End
                    (sprintf "%s(%d,%d): " file m.StartLine m.StartColumn), m, file

                  // We may also want to change TestErrors to be 1-based
                  | ErrorStyle.TestErrors ->
                    let file = file.Replace("/", "\\")
                    let m = mkRange m.FileName (mkPos m.StartLine (m.StartColumn + 1)) (mkPos m.EndLine (m.EndColumn + 1) )
                    sprintf "%s(%d,%d-%d,%d): " file m.StartLine m.StartColumn m.EndLine m.EndColumn, m, file

                  | ErrorStyle.GccErrors ->
                    let file = file.Replace('/', System.IO.Path.DirectorySeparatorChar)
                    let m = mkRange m.FileName (mkPos m.StartLine (m.StartColumn + 1)) (mkPos m.EndLine (m.EndColumn + 1) )
                    sprintf "%s:%d:%d: " file m.StartLine m.StartColumn, m, file

                  // Here, we want the complete range information so Project Systems can generate proper squiggles
                  | ErrorStyle.VSErrors ->
                        // Show prefix only for real files. Otherwise, we just want a truncated error like:
                        //      parse error FS0031: blah blah
                        if not (Range.equals m range0) && not (Range.equals m rangeStartup) && not (Range.equals m rangeCmdArgs) then
                            let file = file.Replace("/", "\\")
                            let m = mkRange m.FileName (mkPos m.StartLine (m.StartColumn + 1)) (mkPos m.EndLine (m.EndColumn + 1) )
                            sprintf "%s(%d,%d,%d,%d): " file m.StartLine m.StartColumn m.EndLine m.EndColumn, m, file
                        else
                            "", m, file
            { Range = m; TextRepresentation = text; IsEmpty = false; File = file }

    match err.Exception with
    | ReportedError _ ->
        assert ("" = "Unexpected ReportedError") //  this should never happen
        Seq.empty
    | StopProcessing ->
        assert ("" = "Unexpected StopProcessing") // this should never happen
        Seq.empty
    | _ ->
        let errors = ResizeArray()
        let report err =
            let OutputWhere err =
                match GetRangeOfDiagnostic err with
                | Some m -> Some(outputWhere (showFullPaths, errorStyle) m)
                | None -> None

            let OutputCanonicalInformation(subcategory, errorNumber) : DiagnosticCanonicalInformation =
                let message =
                    match severity with
                    | FSharpDiagnosticSeverity.Error -> "error"
                    | FSharpDiagnosticSeverity.Warning -> "warning"
                    | FSharpDiagnosticSeverity.Info
                    | FSharpDiagnosticSeverity.Hidden -> "info"
                let text =
                    match errorStyle with
                    // Show the subcategory for --vserrors so that we can fish it out in Visual Studio and use it to determine error stickiness.
                    | ErrorStyle.VSErrors -> sprintf "%s %s FS%04d: " subcategory message errorNumber
                    | _ -> sprintf "%s FS%04d: " message errorNumber
                { ErrorNumber = errorNumber; Subcategory = subcategory; TextRepresentation = text}

            let mainError, relatedErrors = SplitRelatedDiagnostics err
            let where = OutputWhere mainError
            let canonical = OutputCanonicalInformation(err.Subcategory(), GetDiagnosticNumber mainError)
            let message =
                let os = System.Text.StringBuilder()
                OutputPhasedDiagnostic os mainError flattenErrors suggestNames
                os.ToString()

            let entry: DiagnosticDetailedInfo = { Location = where; Canonical = canonical; Message = message }

            errors.Add ( Diagnostic.Long(severity, entry ) )

            let OutputRelatedError(err: PhasedDiagnostic) =
                match errorStyle with
                // Give a canonical string when --vserror.
                | ErrorStyle.VSErrors ->
                    let relWhere = OutputWhere mainError // mainError?
                    let relCanonical = OutputCanonicalInformation(err.Subcategory(), GetDiagnosticNumber mainError) // Use main error for code
                    let relMessage =
                        let os = System.Text.StringBuilder()
                        OutputPhasedDiagnostic os err flattenErrors suggestNames
                        os.ToString()

                    let entry: DiagnosticDetailedInfo = { Location = relWhere; Canonical = relCanonical; Message = relMessage}
                    errors.Add( Diagnostic.Long (severity, entry) )

                | _ ->
                    let os = System.Text.StringBuilder()
                    OutputPhasedDiagnostic os err flattenErrors suggestNames
                    errors.Add( Diagnostic.Short(severity, os.ToString()) )

            relatedErrors |> List.iter OutputRelatedError

        match err with
#if !NO_EXTENSIONTYPING
        | {Exception = (:? TypeProviderError as tpe)} ->
            tpe.Iter (fun e ->
                let newErr = {err with Exception = e}
                report newErr
            )
#endif
        | x -> report x

        errors:> seq<_>

/// used by fsc.exe and fsi.exe, but not by VS
/// prints error and related errors to the specified StringBuilder
let rec OutputDiagnostic (implicitIncludeDir, showFullPaths, flattenErrors, errorStyle, severity) os (err: PhasedDiagnostic) =

    // 'true' for "canSuggestNames" is passed last here because we want to report suggestions in fsc.exe and fsi.exe, just not in regular IDE usage.
    let errors = CollectDiagnostic (implicitIncludeDir, showFullPaths, flattenErrors, errorStyle, severity, err, true)
    for e in errors do
        Printf.bprintf os "\n"
        match e with
        | Diagnostic.Short(_, txt) ->
            os.Append txt |> ignore
        | Diagnostic.Long(_, details) ->
            match details.Location with
            | Some l when not l.IsEmpty -> os.Append l.TextRepresentation |> ignore
            | _ -> ()
            os.Append( details.Canonical.TextRepresentation ) |> ignore
            os.Append( details.Message ) |> ignore

let OutputDiagnosticContext prefix fileLineFunction os err =
    match GetRangeOfDiagnostic err with
    | None -> ()
    | Some m ->
        let filename = m.FileName
        let lineA = m.StartLine
        let lineB = m.EndLine
        let line = fileLineFunction filename lineA
        if line<>"" then
            let iA = m.StartColumn
            let iB = m.EndColumn
            let iLen = if lineA = lineB then max (iB - iA) 1 else 1
            Printf.bprintf os "%s%s\n" prefix line
            Printf.bprintf os "%s%s%s\n" prefix (String.make iA '-') (String.make iLen '^')

let ReportWarning options err =
    warningOn err (options.WarnLevel) (options.WarnOn) && not (List.contains (GetDiagnosticNumber err) (options.WarnOff))

let ReportWarningAsError options err =
    warningOn err (options.WarnLevel) (options.WarnOn) &&
    not (List.contains (GetDiagnosticNumber err) (options.WarnAsWarn)) &&
    ((options.GlobalWarnAsError && not (List.contains (GetDiagnosticNumber err) options.WarnOff)) ||
     List.contains (GetDiagnosticNumber err) (options.WarnAsError))

//----------------------------------------------------------------------------
// Scoped #nowarn pragmas


/// Build an ErrorLogger that delegates to another ErrorLogger but filters warnings turned off by the given pragma declarations
//
// NOTE: we allow a flag to turn of strict file checking. This is because file names sometimes don't match due to use of
// #line directives, e.g. for pars.fs/pars.fsy. In this case we just test by line number - in most cases this is sufficient
// because we install a filtering error handler on a file-by-file basis for parsing and type-checking.
// However this is indicative of a more systematic problem where source-line
// sensitive operations (lexfilter and warning filtering) do not always
// interact well with #line directives.
type ErrorLoggerFilteringByScopedPragmas (checkFile, scopedPragmas, errorLogger: ErrorLogger) =
    inherit ErrorLogger("ErrorLoggerFilteringByScopedPragmas")

    override x.DiagnosticSink (phasedError, severity) =
        if severity = FSharpDiagnosticSeverity.Error then
            errorLogger.DiagnosticSink (phasedError, severity)
        else
          let report =
            let warningNum = GetDiagnosticNumber phasedError
            match GetRangeOfDiagnostic phasedError with
            | Some m ->
                not (scopedPragmas |> List.exists (fun pragma ->
                    match pragma with
                    | ScopedPragma.WarningOff(pragmaRange, warningNumFromPragma) ->
                        warningNum = warningNumFromPragma &&
                        (not checkFile || m.FileIndex = pragmaRange.FileIndex) &&
                        Position.posGeq m.Start pragmaRange.Start))
            | None -> true
          if report then errorLogger.DiagnosticSink(phasedError, severity)

    override x.ErrorCount = errorLogger.ErrorCount

let GetErrorLoggerFilteringByScopedPragmas(checkFile, scopedPragmas, errorLogger) =
    (ErrorLoggerFilteringByScopedPragmas(checkFile, scopedPragmas, errorLogger) :> ErrorLogger)<|MERGE_RESOLUTION|>--- conflicted
+++ resolved
@@ -138,21 +138,12 @@
       | OverrideInIntrinsicAugmentation m
       | IntfImplInIntrinsicAugmentation m
       | OverrideInExtrinsicAugmentation m
-<<<<<<< HEAD
       | IntfImplInExtrinsicAugmentation m
-      | ValueRestriction(_, _, _, _, m)
+      | ValueRestriction(_, _, _, _, _, m)
       | LetRecUnsound (_, _, m)
       | ObsoleteError (_, m)
       | ObsoleteWarning (_, m)
       | Experimental (_, m)
-=======
-      | IntfImplInExtrinsicAugmentation m 
-      | ValueRestriction(_, _, _, _, _, m) 
-      | LetRecUnsound (_, _, m) 
-      | ObsoleteError (_, m) 
-      | ObsoleteWarning (_, m) 
-      | Experimental (_, m) 
->>>>>>> 2706fc3f
       | PossibleUnverifiableCode m
       | UserCompilerMessage (_, _, m)
       | Deprecated(_, m)
@@ -808,15 +799,9 @@
                           |> Option.defaultValue (FSComp.SR.csOverloadCandidateIndexedArgumentTypeMismatch ((vsnd x.calledArg.Position) + 1)) //snd
                       sprintf " // %s" nameOrOneBasedIndexMessage
                   | _ -> ""
-<<<<<<< HEAD
-
-              (NicePrint.stringOfMethInfo x.amap m displayEnv x.methodSlot.Method) + paramInfo
-
-=======
-                  
+
               (NicePrint.stringOfMethInfo x.infoReader m displayEnv x.methodSlot.Method) + paramInfo
-              
->>>>>>> 2706fc3f
+
           let nl = System.Environment.NewLine
           let formatOverloads (overloads: OverloadInformation list) =
               overloads
@@ -1524,33 +1509,19 @@
 
       | MissingFields(sl, _) -> os.Append(MissingFieldsE().Format (String.concat "," sl + ".")) |> ignore
 
-<<<<<<< HEAD
-      | ValueRestriction(denv, hassig, v, _, _) ->
-=======
-      | ValueRestriction(denv, infoReader, hassig, v, _, _) -> 
->>>>>>> 2706fc3f
+      | ValueRestriction(denv, infoReader, hassig, v, _, _) ->
           let denv = { denv with showImperativeTyparAnnotations=true }
           let tau = v.TauType
           if hassig then
               if isFunTy denv.g tau && (arityOfVal v).HasNoArgs then
                 os.Append(ValueRestriction1E().Format
-<<<<<<< HEAD
                   v.DisplayName
-                  (NicePrint.stringOfQualifiedValOrMember denv v)
+                  (NicePrint.stringOfQualifiedValOrMember denv infoReader (mkLocalValRef v))
                   v.DisplayName) |> ignore
               else
                 os.Append(ValueRestriction2E().Format
                   v.DisplayName
-                  (NicePrint.stringOfQualifiedValOrMember denv v)
-=======
-                  v.DisplayName 
                   (NicePrint.stringOfQualifiedValOrMember denv infoReader (mkLocalValRef v))
-                  v.DisplayName) |> ignore
-              else
-                os.Append(ValueRestriction2E().Format
-                  v.DisplayName 
-                  (NicePrint.stringOfQualifiedValOrMember denv infoReader (mkLocalValRef v))
->>>>>>> 2706fc3f
                   v.DisplayName) |> ignore
           else
               match v.MemberInfo with
@@ -1560,17 +1531,10 @@
                   | SynMemberKind.PropertySet
                   | SynMemberKind.Constructor -> true (* can't infer extra polymorphism *)
                   | _ -> false (* can infer extra polymorphism *)
-<<<<<<< HEAD
                   end ->
-                      os.Append(ValueRestriction3E().Format (NicePrint.stringOfQualifiedValOrMember denv v)) |> ignore
+                      os.Append(ValueRestriction3E().Format (NicePrint.stringOfQualifiedValOrMember denv infoReader (mkLocalValRef v))) |> ignore
               | _ ->
                 if isFunTy denv.g tau && (arityOfVal v).HasNoArgs then
-=======
-                  end -> 
-                      os.Append(ValueRestriction3E().Format (NicePrint.stringOfQualifiedValOrMember denv infoReader (mkLocalValRef v))) |> ignore
-              | _ -> 
-                if isFunTy denv.g tau && (arityOfVal v).HasNoArgs then 
->>>>>>> 2706fc3f
                     os.Append(ValueRestriction4E().Format
                       v.DisplayName
                       (NicePrint.stringOfQualifiedValOrMember denv infoReader (mkLocalValRef v))
