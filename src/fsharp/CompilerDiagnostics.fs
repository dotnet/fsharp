--- conflicted
+++ resolved
@@ -374,11 +374,8 @@
     match n with
     | 1182 -> false // chkUnusedValue - off by default
     | 3180 -> false // abImplicitHeapAllocation - off by default
-<<<<<<< HEAD
     | 3386 -> false // tcImplicitConversionUsed - off by default
-=======
     | 3517 -> false // optFailedToInlineSuggestedValue - off by default
->>>>>>> 11d81eaf
     | _ -> level >= GetWarningLevel err 
 
 let SplitRelatedDiagnostics(err: PhasedDiagnostic) : PhasedDiagnostic * PhasedDiagnostic list =
