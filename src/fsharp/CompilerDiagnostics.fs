// Copyright (c) Microsoft Corporation. All Rights Reserved. See License.txt in the project root for license information.

/// Contains logic to prepare, post-process, filter and emit compiler diagnsotics
module internal FSharp.Compiler.CompilerDiagnostics

open System
open System.Diagnostics
open System.IO
open System.Text

open Internal.Utilities.Library.Extras
open Internal.Utilities.Library
open Internal.Utilities.Text

open FSharp.Compiler
open FSharp.Compiler.AttributeChecking
open FSharp.Compiler.CheckExpressions
open FSharp.Compiler.CheckDeclarations
open FSharp.Compiler.CompilerConfig
open FSharp.Compiler.CompilerImports
open FSharp.Compiler.ConstraintSolver
open FSharp.Compiler.DiagnosticMessage
open FSharp.Compiler.Diagnostics
open FSharp.Compiler.ErrorLogger
open FSharp.Compiler.Infos
open FSharp.Compiler.IO
open FSharp.Compiler.Lexhelp
open FSharp.Compiler.MethodCalls
open FSharp.Compiler.MethodOverrides
open FSharp.Compiler.NameResolution
open FSharp.Compiler.ParseHelpers
open FSharp.Compiler.SignatureConformance
open FSharp.Compiler.Syntax
open FSharp.Compiler.Syntax.PrettyNaming
open FSharp.Compiler.Text
open FSharp.Compiler.Text.Position
open FSharp.Compiler.Text.Range
open FSharp.Compiler.TypedTree
open FSharp.Compiler.TypedTreeBasics
open FSharp.Compiler.TypedTreeOps

#if DEBUG
[<AutoOpen>]
module internal CompilerService =
    let showAssertForUnexpectedException = ref true
#endif // DEBUG

/// This exception is an old-style way of reporting a diagnostic
exception HashIncludeNotAllowedInNonScript of range

/// This exception is an old-style way of reporting a diagnostic
exception HashReferenceNotAllowedInNonScript of range

/// This exception is an old-style way of reporting a diagnostic
exception HashLoadedSourceHasIssues of informationals: exn list * warnings: exn list * errors: exn list * range

/// This exception is an old-style way of reporting a diagnostic
exception HashLoadedScriptConsideredSource of range

/// This exception is an old-style way of reporting a diagnostic
exception HashDirectiveNotAllowedInNonScript of range

/// This exception is an old-style way of reporting a diagnostic
exception DeprecatedCommandLineOptionFull of string * range

/// This exception is an old-style way of reporting a diagnostic
exception DeprecatedCommandLineOptionForHtmlDoc of string * range

/// This exception is an old-style way of reporting a diagnostic
exception DeprecatedCommandLineOptionSuggestAlternative of string * string * range

/// This exception is an old-style way of reporting a diagnostic
exception DeprecatedCommandLineOptionNoDescription of string * range

/// This exception is an old-style way of reporting a diagnostic
exception InternalCommandLineOption of string * range

let GetRangeOfDiagnostic(err: PhasedDiagnostic) =
  let rec RangeFromException = function
      | ErrorFromAddingConstraint(_, err2, _) -> RangeFromException err2
#if !NO_EXTENSIONTYPING
      | ExtensionTyping.ProvidedTypeResolutionNoRange e -> RangeFromException e
      | ExtensionTyping.ProvidedTypeResolution(m, _)
#endif
      | ReservedKeyword(_, m)
      | IndentationProblem(_, m)
      | ErrorFromAddingTypeEquation(_, _, _, _, _, m)
      | ErrorFromApplyingDefault(_, _, _, _, _, m)
      | ErrorsFromAddingSubsumptionConstraint(_, _, _, _, _, _, m)
      | FunctionExpected(_, _, m)
      | BakedInMemberConstraintName(_, m)
      | StandardOperatorRedefinitionWarning(_, m)
      | BadEventTransformation m
      | ParameterlessStructCtor m
      | FieldNotMutable (_, _, m)
      | Recursion (_, _, _, _, m)
      | InvalidRuntimeCoercion(_, _, _, m)
      | IndeterminateRuntimeCoercion(_, _, _, m)
      | IndeterminateStaticCoercion (_, _, _, m)
      | StaticCoercionShouldUseBox (_, _, _, m)
      | CoercionTargetSealed(_, _, m)
      | UpcastUnnecessary m
      | QuotationTranslator.IgnoringPartOfQuotedTermWarning (_, m)

      | TypeTestUnnecessary m
      | RuntimeCoercionSourceSealed(_, _, m)
      | OverrideDoesntOverride(_, _, _, _, _, m)
      | UnionPatternsBindDifferentNames m
      | UnionCaseWrongArguments (_, _, _, m)
      | TypeIsImplicitlyAbstract m
      | RequiredButNotSpecified (_, _, _, _, m)
      | FunctionValueUnexpected (_, _, m)
      | UnitTypeExpected (_, _, m)
      | UnitTypeExpectedWithEquality (_, _, m)
      | UnitTypeExpectedWithPossiblePropertySetter (_, _, _, _, m)
      | UnitTypeExpectedWithPossibleAssignment (_, _, _, _, m)
      | UseOfAddressOfOperator m
      | DeprecatedThreadStaticBindingWarning m
      | NonUniqueInferredAbstractSlot (_, _, _, _, _, m)
      | DefensiveCopyWarning (_, m)
      | LetRecCheckedAtRuntime m
      | UpperCaseIdentifierInPattern m
      | NotUpperCaseConstructor m
      | RecursiveUseCheckedAtRuntime (_, _, m)
      | LetRecEvaluatedOutOfOrder (_, _, _, m)
      | Error (_, m)
      | ErrorWithSuggestions (_, m, _, _)
      | SyntaxError (_, m)
      | InternalError (_, m)
      | InterfaceNotRevealed(_, _, m)
      | WrappedError (_, m)
      | PatternMatchCompilation.MatchIncomplete (_, _, m)
      | PatternMatchCompilation.EnumMatchIncomplete (_, _, m)
      | PatternMatchCompilation.RuleNeverMatched m
      | ValNotMutable(_, _, m)
      | ValNotLocal(_, _, m)
      | MissingFields(_, m)
      | OverrideInIntrinsicAugmentation m
      | IntfImplInIntrinsicAugmentation m
      | OverrideInExtrinsicAugmentation m
      | IntfImplInExtrinsicAugmentation m
      | ValueRestriction(_, _, _, _, _, m)
      | LetRecUnsound (_, _, m)
      | ObsoleteError (_, m)
      | ObsoleteWarning (_, m)
      | Experimental (_, m)
      | PossibleUnverifiableCode m
      | UserCompilerMessage (_, _, m)
      | Deprecated(_, m)
      | LibraryUseOnly m
      | FieldsFromDifferentTypes (_, _, _, m)
      | IndeterminateType m
      | TyconBadArgs(_, _, _, m) ->
          Some m

      | FieldNotContained(_, _, _, arf, _, _) -> Some arf.Range
      | ValueNotContained(_, _, _, aval, _, _) -> Some aval.Range
      | ConstrNotContained(_, _, _, aval, _, _) -> Some aval.Id.idRange
      | ExnconstrNotContained(_, _, aexnc, _, _) -> Some aexnc.Range

      | VarBoundTwice id
      | UndefinedName(_, _, id, _) ->
          Some id.idRange

      | Duplicate(_, _, m)
      | NameClash(_, _, _, m, _, _, _)
      | UnresolvedOverloading(_, _, _, m)
      | UnresolvedConversionOperator (_, _, _, m)
      | VirtualAugmentationOnNullValuedType m
      | NonVirtualAugmentationOnNullValuedType m
      | NonRigidTypar(_, _, _, _, _, m)
      | ConstraintSolverTupleDiffLengths(_, _, _, m, _)
      | ConstraintSolverInfiniteTypes(_, _, _, _, m, _)
      | ConstraintSolverMissingConstraint(_, _, _, m, _)
      | ConstraintSolverTypesNotInEqualityRelation(_, _, _, m, _, _)
      | ConstraintSolverError(_, m, _)
      | ConstraintSolverTypesNotInSubsumptionRelation(_, _, _, m, _)
      | ConstraintSolverRelatedInformation(_, m, _)
      | SelfRefObjCtor(_, m) ->
          Some m

      | NotAFunction(_, _, mfun, _) ->
          Some mfun

      | NotAFunctionButIndexer(_, _, _, mfun, _) ->
          Some mfun

      | IllegalFileNameChar _ -> Some rangeCmdArgs

      | UnresolvedReferenceError(_, m)
      | UnresolvedPathReference(_, _, m)
      | DeprecatedCommandLineOptionFull(_, m)
      | DeprecatedCommandLineOptionForHtmlDoc(_, m)
      | DeprecatedCommandLineOptionSuggestAlternative(_, _, m)
      | DeprecatedCommandLineOptionNoDescription(_, m)
      | InternalCommandLineOption(_, m)
      | HashIncludeNotAllowedInNonScript m
      | HashReferenceNotAllowedInNonScript m
      | HashDirectiveNotAllowedInNonScript m
      | FileNameNotResolved(_, _, m)
      | LoadedSourceNotFoundIgnoring(_, m)
      | MSBuildReferenceResolutionWarning(_, _, m)
      | MSBuildReferenceResolutionError(_, _, m)
      | AssemblyNotResolved(_, m)
      | HashLoadedSourceHasIssues(_, _, _, m)
      | HashLoadedScriptConsideredSource m ->
          Some m
      // Strip TargetInvocationException wrappers
      | :? System.Reflection.TargetInvocationException as e ->
          RangeFromException e.InnerException
#if !NO_EXTENSIONTYPING
      | :? TypeProviderError as e -> e.Range |> Some
#endif

      | _ -> None

  RangeFromException err.Exception

let GetDiagnosticNumber(err: PhasedDiagnostic) =
    let rec GetFromException(e: exn) =
      match e with
      (* DO NOT CHANGE THESE NUMBERS *)
      | ErrorFromAddingTypeEquation _ -> 1
      | FunctionExpected _ -> 2
      | NotAFunctionButIndexer _ -> 3217
      | NotAFunction _ -> 3
      | FieldNotMutable _ -> 5
      | Recursion _ -> 6
      | InvalidRuntimeCoercion _ -> 7
      | IndeterminateRuntimeCoercion _ -> 8
      | PossibleUnverifiableCode _ -> 9
      | SyntaxError _ -> 10
      // 11 cannot be reused
      // 12 cannot be reused
      | IndeterminateStaticCoercion _ -> 13
      | StaticCoercionShouldUseBox _ -> 14
      // 15 cannot be reused
      | RuntimeCoercionSourceSealed _ -> 16
      | OverrideDoesntOverride _ -> 17
      | UnionPatternsBindDifferentNames _ -> 18
      | UnionCaseWrongArguments _ -> 19
      | UnitTypeExpected _ -> 20
      | UnitTypeExpectedWithEquality _ -> 20
      | UnitTypeExpectedWithPossiblePropertySetter _ -> 20
      | UnitTypeExpectedWithPossibleAssignment _ -> 20
      | RecursiveUseCheckedAtRuntime _ -> 21
      | LetRecEvaluatedOutOfOrder _ -> 22
      | NameClash _ -> 23
      // 24 cannot be reused
      | PatternMatchCompilation.MatchIncomplete _ -> 25
      | PatternMatchCompilation.RuleNeverMatched _ -> 26
      | ValNotMutable _ -> 27
      | ValNotLocal _ -> 28
      | MissingFields _ -> 29
      | ValueRestriction _ -> 30
      | LetRecUnsound _ -> 31
      | FieldsFromDifferentTypes _ -> 32
      | TyconBadArgs _ -> 33
      | ValueNotContained _ -> 34
      | Deprecated _ -> 35
      | ConstrNotContained _ -> 36
      | Duplicate _ -> 37
      | VarBoundTwice _ -> 38
      | UndefinedName _ -> 39
      | LetRecCheckedAtRuntime _ -> 40
      | UnresolvedOverloading _ -> 41
      | LibraryUseOnly _ -> 42
      | ErrorFromAddingConstraint _ -> 43
      | ObsoleteWarning _ -> 44
      | ReservedKeyword _ -> 46
      | SelfRefObjCtor _ -> 47
      | VirtualAugmentationOnNullValuedType _ -> 48
      | UpperCaseIdentifierInPattern _ -> 49
      | InterfaceNotRevealed _ -> 50
      | UseOfAddressOfOperator _ -> 51
      | DefensiveCopyWarning _ -> 52
      | NotUpperCaseConstructor _ -> 53
      | TypeIsImplicitlyAbstract _ -> 54
      // 55 cannot be reused
      | DeprecatedThreadStaticBindingWarning _ -> 56
      | Experimental _ -> 57
      | IndentationProblem _ -> 58
      | CoercionTargetSealed _ -> 59
      | OverrideInIntrinsicAugmentation _ -> 60
      | NonVirtualAugmentationOnNullValuedType _ -> 61
      | UserCompilerMessage (_, n, _) -> n
      | ExnconstrNotContained _ -> 63
      | NonRigidTypar _ -> 64
      // 65 cannot be reused
      | UpcastUnnecessary _ -> 66
      | TypeTestUnnecessary _ -> 67
      | QuotationTranslator.IgnoringPartOfQuotedTermWarning _ -> 68
      | IntfImplInIntrinsicAugmentation _ -> 69
      | NonUniqueInferredAbstractSlot _ -> 70
      | ErrorFromApplyingDefault _ -> 71
      | IndeterminateType _ -> 72
      | InternalError _ -> 73
      | UnresolvedReferenceNoRange _
      | UnresolvedReferenceError _
      | UnresolvedPathReferenceNoRange _
      | UnresolvedPathReference _ -> 74
      | DeprecatedCommandLineOptionFull _
      | DeprecatedCommandLineOptionForHtmlDoc _
      | DeprecatedCommandLineOptionSuggestAlternative _
      | DeprecatedCommandLineOptionNoDescription _
      | InternalCommandLineOption _ -> 75
      | HashIncludeNotAllowedInNonScript _
      | HashReferenceNotAllowedInNonScript _
      | HashDirectiveNotAllowedInNonScript _ -> 76
      | BakedInMemberConstraintName _ -> 77
      | FileNameNotResolved _ -> 78
      | LoadedSourceNotFoundIgnoring _ -> 79
      // 80 cannot be reused
      | ParameterlessStructCtor _ -> 81
      | MSBuildReferenceResolutionWarning _ -> 82
      | MSBuildReferenceResolutionError _ -> 83
      | AssemblyNotResolved _ -> 84
      | HashLoadedSourceHasIssues _ -> 85
      | StandardOperatorRedefinitionWarning _ -> 86
      | InvalidInternalsVisibleToAssemblyName _ -> 87
      // 88 cannot be reused
      | OverrideInExtrinsicAugmentation _ -> 89
      | IntfImplInExtrinsicAugmentation _ -> 90
      | BadEventTransformation _ -> 91
      | HashLoadedScriptConsideredSource _ -> 92
      | UnresolvedConversionOperator _ -> 93
      // avoid 94-100 for safety
      | ObsoleteError _ -> 101
#if !NO_EXTENSIONTYPING
      | ExtensionTyping.ProvidedTypeResolutionNoRange _
      | ExtensionTyping.ProvidedTypeResolution _ -> 103
#endif
      | PatternMatchCompilation.EnumMatchIncomplete _ -> 104
       (* DO NOT CHANGE THE NUMBERS *)

      // Strip TargetInvocationException wrappers
      | :? System.Reflection.TargetInvocationException as e ->
          GetFromException e.InnerException

      | WrappedError(e, _) -> GetFromException e

      | Error ((n, _), _) -> n
      | ErrorWithSuggestions ((n, _), _, _, _) -> n
      | Failure _ -> 192
      | IllegalFileNameChar(fileName, invalidChar) -> fst (FSComp.SR.buildUnexpectedFileNameCharacter(fileName, string invalidChar))
#if !NO_EXTENSIONTYPING
      | :? TypeProviderError as e -> e.Number
#endif
      | ErrorsFromAddingSubsumptionConstraint (_, _, _, _, _, ContextInfo.DowncastUsedInsteadOfUpcast _, _) -> fst (FSComp.SR.considerUpcast("", ""))
      | _ -> 193
    GetFromException err.Exception

let GetWarningLevel err =
    match err.Exception with
    // Level 5 warnings
    | RecursiveUseCheckedAtRuntime _
    | LetRecEvaluatedOutOfOrder _
    | DefensiveCopyWarning _  -> 5

    | Error((n, _), _)
    | ErrorWithSuggestions((n, _), _, _, _) ->
        // 1178, tcNoComparisonNeeded1, "The struct, record or union type '%s' is not structurally comparable because the type parameter %s does not satisfy the 'comparison' constraint..."
        // 1178, tcNoComparisonNeeded2, "The struct, record or union type '%s' is not structurally comparable because the type '%s' does not satisfy the 'comparison' constraint...."
        // 1178, tcNoEqualityNeeded1, "The struct, record or union type '%s' does not support structural equality because the type parameter %s does not satisfy the 'equality' constraint..."
        // 1178, tcNoEqualityNeeded2, "The struct, record or union type '%s' does not support structural equality because the type '%s' does not satisfy the 'equality' constraint...."
        if (n = 1178) then 5 else 2
    // Level 2
    | _ -> 2

let IsWarningOrInfoEnabled (err, severity) n level specificWarnOn =
    List.contains n specificWarnOn ||
    // Some specific warnings/informational are never on by default, i.e. unused variable warnings
    match n with
    | 1182 -> false // chkUnusedValue - off by default
    | 3180 -> false // abImplicitHeapAllocation - off by default
    | 3366 -> false //tcIndexNotationDeprecated - currently off by default
    | 3517 -> false // optFailedToInlineSuggestedValue - off by default
<<<<<<< HEAD
    | _ -> 
        (severity = FSharpDiagnosticSeverity.Info) ||
        (severity = FSharpDiagnosticSeverity.Warning && level >= GetWarningLevel err)
=======
    | 3388 -> false // tcSubsumptionImplicitConversionUsed - off by default
    | 3389 -> false // tcBuiltInImplicitConversionUsed - off by default
    | 3390 -> false // tcImplicitConversionUsedForMethodArg - off by default
    | _ -> level >= GetWarningLevel err 
>>>>>>> d5cc1167

let SplitRelatedDiagnostics(err: PhasedDiagnostic) : PhasedDiagnostic * PhasedDiagnostic list =
    let ToPhased e = {Exception=e; Phase = err.Phase}
    let rec SplitRelatedException = function
      | ConstraintSolverRelatedInformation(fopt, m2, e) ->
          let e, related = SplitRelatedException e
          ConstraintSolverRelatedInformation(fopt, m2, e.Exception)|>ToPhased, related
      | ErrorFromAddingTypeEquation(g, denv, t1, t2, e, m) ->
          let e, related = SplitRelatedException e
          ErrorFromAddingTypeEquation(g, denv, t1, t2, e.Exception, m)|>ToPhased, related
      | ErrorFromApplyingDefault(g, denv, tp, defaultType, e, m) ->
          let e, related = SplitRelatedException e
          ErrorFromApplyingDefault(g, denv, tp, defaultType, e.Exception, m)|>ToPhased, related
      | ErrorsFromAddingSubsumptionConstraint(g, denv, t1, t2, e, contextInfo, m) ->
          let e, related = SplitRelatedException e
          ErrorsFromAddingSubsumptionConstraint(g, denv, t1, t2, e.Exception, contextInfo, m)|>ToPhased, related
      | ErrorFromAddingConstraint(x, e, m) ->
          let e, related = SplitRelatedException e
          ErrorFromAddingConstraint(x, e.Exception, m)|>ToPhased, related
      | WrappedError (e, m) ->
          let e, related = SplitRelatedException e
          WrappedError(e.Exception, m)|>ToPhased, related
      // Strip TargetInvocationException wrappers
      | :? System.Reflection.TargetInvocationException as e ->
          SplitRelatedException e.InnerException
      | e ->
           ToPhased e, []
    SplitRelatedException err.Exception


let DeclareMessage = DeclareResourceString

do FSComp.SR.RunStartupValidation()
let SeeAlsoE() = DeclareResourceString("SeeAlso", "%s")
let ConstraintSolverTupleDiffLengthsE() = DeclareResourceString("ConstraintSolverTupleDiffLengths", "%d%d")
let ConstraintSolverInfiniteTypesE() = DeclareResourceString("ConstraintSolverInfiniteTypes", "%s%s")
let ConstraintSolverMissingConstraintE() = DeclareResourceString("ConstraintSolverMissingConstraint", "%s")
let ConstraintSolverTypesNotInEqualityRelation1E() = DeclareResourceString("ConstraintSolverTypesNotInEqualityRelation1", "%s%s")
let ConstraintSolverTypesNotInEqualityRelation2E() = DeclareResourceString("ConstraintSolverTypesNotInEqualityRelation2", "%s%s")
let ConstraintSolverTypesNotInSubsumptionRelationE() = DeclareResourceString("ConstraintSolverTypesNotInSubsumptionRelation", "%s%s%s")
let ErrorFromAddingTypeEquation1E() = DeclareResourceString("ErrorFromAddingTypeEquation1", "%s%s%s")
let ErrorFromAddingTypeEquation2E() = DeclareResourceString("ErrorFromAddingTypeEquation2", "%s%s%s")
let ErrorFromApplyingDefault1E() = DeclareResourceString("ErrorFromApplyingDefault1", "%s")
let ErrorFromApplyingDefault2E() = DeclareResourceString("ErrorFromApplyingDefault2", "")
let ErrorsFromAddingSubsumptionConstraintE() = DeclareResourceString("ErrorsFromAddingSubsumptionConstraint", "%s%s%s")
let UpperCaseIdentifierInPatternE() = DeclareResourceString("UpperCaseIdentifierInPattern", "")
let NotUpperCaseConstructorE() = DeclareResourceString("NotUpperCaseConstructor", "")
let FunctionExpectedE() = DeclareResourceString("FunctionExpected", "")
let BakedInMemberConstraintNameE() = DeclareResourceString("BakedInMemberConstraintName", "%s")
let BadEventTransformationE() = DeclareResourceString("BadEventTransformation", "")
let ParameterlessStructCtorE() = DeclareResourceString("ParameterlessStructCtor", "")
let InterfaceNotRevealedE() = DeclareResourceString("InterfaceNotRevealed", "%s")
let TyconBadArgsE() = DeclareResourceString("TyconBadArgs", "%s%d%d")
let IndeterminateTypeE() = DeclareResourceString("IndeterminateType", "")
let NameClash1E() = DeclareResourceString("NameClash1", "%s%s")
let NameClash2E() = DeclareResourceString("NameClash2", "%s%s%s%s%s")
let Duplicate1E() = DeclareResourceString("Duplicate1", "%s")
let Duplicate2E() = DeclareResourceString("Duplicate2", "%s%s")
let UndefinedName2E() = DeclareResourceString("UndefinedName2", "")
let FieldNotMutableE() = DeclareResourceString("FieldNotMutable", "")
let FieldsFromDifferentTypesE() = DeclareResourceString("FieldsFromDifferentTypes", "%s%s")
let VarBoundTwiceE() = DeclareResourceString("VarBoundTwice", "%s")
let RecursionE() = DeclareResourceString("Recursion", "%s%s%s%s")
let InvalidRuntimeCoercionE() = DeclareResourceString("InvalidRuntimeCoercion", "%s%s%s")
let IndeterminateRuntimeCoercionE() = DeclareResourceString("IndeterminateRuntimeCoercion", "%s%s")
let IndeterminateStaticCoercionE() = DeclareResourceString("IndeterminateStaticCoercion", "%s%s")
let StaticCoercionShouldUseBoxE() = DeclareResourceString("StaticCoercionShouldUseBox", "%s%s")
let TypeIsImplicitlyAbstractE() = DeclareResourceString("TypeIsImplicitlyAbstract", "")
let NonRigidTypar1E() = DeclareResourceString("NonRigidTypar1", "%s%s")
let NonRigidTypar2E() = DeclareResourceString("NonRigidTypar2", "%s%s")
let NonRigidTypar3E() = DeclareResourceString("NonRigidTypar3", "%s%s")
let OBlockEndSentenceE() = DeclareResourceString("BlockEndSentence", "")
let UnexpectedEndOfInputE() = DeclareResourceString("UnexpectedEndOfInput", "")
let UnexpectedE() = DeclareResourceString("Unexpected", "%s")
let NONTERM_interactionE() = DeclareResourceString("NONTERM.interaction", "")
let NONTERM_hashDirectiveE() = DeclareResourceString("NONTERM.hashDirective", "")
let NONTERM_fieldDeclE() = DeclareResourceString("NONTERM.fieldDecl", "")
let NONTERM_unionCaseReprE() = DeclareResourceString("NONTERM.unionCaseRepr", "")
let NONTERM_localBindingE() = DeclareResourceString("NONTERM.localBinding", "")
let NONTERM_hardwhiteLetBindingsE() = DeclareResourceString("NONTERM.hardwhiteLetBindings", "")
let NONTERM_classDefnMemberE() = DeclareResourceString("NONTERM.classDefnMember", "")
let NONTERM_defnBindingsE() = DeclareResourceString("NONTERM.defnBindings", "")
let NONTERM_classMemberSpfnE() = DeclareResourceString("NONTERM.classMemberSpfn", "")
let NONTERM_valSpfnE() = DeclareResourceString("NONTERM.valSpfn", "")
let NONTERM_tyconSpfnE() = DeclareResourceString("NONTERM.tyconSpfn", "")
let NONTERM_anonLambdaExprE() = DeclareResourceString("NONTERM.anonLambdaExpr", "")
let NONTERM_attrUnionCaseDeclE() = DeclareResourceString("NONTERM.attrUnionCaseDecl", "")
let NONTERM_cPrototypeE() = DeclareResourceString("NONTERM.cPrototype", "")
let NONTERM_objectImplementationMembersE() = DeclareResourceString("NONTERM.objectImplementationMembers", "")
let NONTERM_ifExprCasesE() = DeclareResourceString("NONTERM.ifExprCases", "")
let NONTERM_openDeclE() = DeclareResourceString("NONTERM.openDecl", "")
let NONTERM_fileModuleSpecE() = DeclareResourceString("NONTERM.fileModuleSpec", "")
let NONTERM_patternClausesE() = DeclareResourceString("NONTERM.patternClauses", "")
let NONTERM_beginEndExprE() = DeclareResourceString("NONTERM.beginEndExpr", "")
let NONTERM_recdExprE() = DeclareResourceString("NONTERM.recdExpr", "")
let NONTERM_tyconDefnE() = DeclareResourceString("NONTERM.tyconDefn", "")
let NONTERM_exconCoreE() = DeclareResourceString("NONTERM.exconCore", "")
let NONTERM_typeNameInfoE() = DeclareResourceString("NONTERM.typeNameInfo", "")
let NONTERM_attributeListE() = DeclareResourceString("NONTERM.attributeList", "")
let NONTERM_quoteExprE() = DeclareResourceString("NONTERM.quoteExpr", "")
let NONTERM_typeConstraintE() = DeclareResourceString("NONTERM.typeConstraint", "")
let NONTERM_Category_ImplementationFileE() = DeclareResourceString("NONTERM.Category.ImplementationFile", "")
let NONTERM_Category_DefinitionE() = DeclareResourceString("NONTERM.Category.Definition", "")
let NONTERM_Category_SignatureFileE() = DeclareResourceString("NONTERM.Category.SignatureFile", "")
let NONTERM_Category_PatternE() = DeclareResourceString("NONTERM.Category.Pattern", "")
let NONTERM_Category_ExprE() = DeclareResourceString("NONTERM.Category.Expr", "")
let NONTERM_Category_TypeE() = DeclareResourceString("NONTERM.Category.Type", "")
let NONTERM_typeArgsActualE() = DeclareResourceString("NONTERM.typeArgsActual", "")
let TokenName1E() = DeclareResourceString("TokenName1", "%s")
let TokenName1TokenName2E() = DeclareResourceString("TokenName1TokenName2", "%s%s")
let TokenName1TokenName2TokenName3E() = DeclareResourceString("TokenName1TokenName2TokenName3", "%s%s%s")
let RuntimeCoercionSourceSealed1E() = DeclareResourceString("RuntimeCoercionSourceSealed1", "%s")
let RuntimeCoercionSourceSealed2E() = DeclareResourceString("RuntimeCoercionSourceSealed2", "%s")
let CoercionTargetSealedE() = DeclareResourceString("CoercionTargetSealed", "%s")
let UpcastUnnecessaryE() = DeclareResourceString("UpcastUnnecessary", "")
let TypeTestUnnecessaryE() = DeclareResourceString("TypeTestUnnecessary", "")
let OverrideDoesntOverride1E() = DeclareResourceString("OverrideDoesntOverride1", "%s")
let OverrideDoesntOverride2E() = DeclareResourceString("OverrideDoesntOverride2", "%s")
let OverrideDoesntOverride3E() = DeclareResourceString("OverrideDoesntOverride3", "%s")
let OverrideDoesntOverride4E() = DeclareResourceString("OverrideDoesntOverride4", "%s")
let UnionCaseWrongArgumentsE() = DeclareResourceString("UnionCaseWrongArguments", "%d%d")
let UnionPatternsBindDifferentNamesE() = DeclareResourceString("UnionPatternsBindDifferentNames", "")
let RequiredButNotSpecifiedE() = DeclareResourceString("RequiredButNotSpecified", "%s%s%s")
let UseOfAddressOfOperatorE() = DeclareResourceString("UseOfAddressOfOperator", "")
let DefensiveCopyWarningE() = DeclareResourceString("DefensiveCopyWarning", "%s")
let DeprecatedThreadStaticBindingWarningE() = DeclareResourceString("DeprecatedThreadStaticBindingWarning", "")
let FunctionValueUnexpectedE() = DeclareResourceString("FunctionValueUnexpected", "%s")
let UnitTypeExpectedE() = DeclareResourceString("UnitTypeExpected", "%s")
let UnitTypeExpectedWithEqualityE() = DeclareResourceString("UnitTypeExpectedWithEquality", "%s")
let UnitTypeExpectedWithPossiblePropertySetterE() = DeclareResourceString("UnitTypeExpectedWithPossiblePropertySetter", "%s%s%s")
let UnitTypeExpectedWithPossibleAssignmentE() = DeclareResourceString("UnitTypeExpectedWithPossibleAssignment", "%s%s")
let UnitTypeExpectedWithPossibleAssignmentToMutableE() = DeclareResourceString("UnitTypeExpectedWithPossibleAssignmentToMutable", "%s%s")
let RecursiveUseCheckedAtRuntimeE() = DeclareResourceString("RecursiveUseCheckedAtRuntime", "")
let LetRecUnsound1E() = DeclareResourceString("LetRecUnsound1", "%s")
let LetRecUnsound2E() = DeclareResourceString("LetRecUnsound2", "%s%s")
let LetRecUnsoundInnerE() = DeclareResourceString("LetRecUnsoundInner", "%s")
let LetRecEvaluatedOutOfOrderE() = DeclareResourceString("LetRecEvaluatedOutOfOrder", "")
let LetRecCheckedAtRuntimeE() = DeclareResourceString("LetRecCheckedAtRuntime", "")
let SelfRefObjCtor1E() = DeclareResourceString("SelfRefObjCtor1", "")
let SelfRefObjCtor2E() = DeclareResourceString("SelfRefObjCtor2", "")
let VirtualAugmentationOnNullValuedTypeE() = DeclareResourceString("VirtualAugmentationOnNullValuedType", "")
let NonVirtualAugmentationOnNullValuedTypeE() = DeclareResourceString("NonVirtualAugmentationOnNullValuedType", "")
let NonUniqueInferredAbstractSlot1E() = DeclareResourceString("NonUniqueInferredAbstractSlot1", "%s")
let NonUniqueInferredAbstractSlot2E() = DeclareResourceString("NonUniqueInferredAbstractSlot2", "")
let NonUniqueInferredAbstractSlot3E() = DeclareResourceString("NonUniqueInferredAbstractSlot3", "%s%s")
let NonUniqueInferredAbstractSlot4E() = DeclareResourceString("NonUniqueInferredAbstractSlot4", "")
let Failure3E() = DeclareResourceString("Failure3", "%s")
let Failure4E() = DeclareResourceString("Failure4", "%s")
let MatchIncomplete1E() = DeclareResourceString("MatchIncomplete1", "")
let MatchIncomplete2E() = DeclareResourceString("MatchIncomplete2", "%s")
let MatchIncomplete3E() = DeclareResourceString("MatchIncomplete3", "%s")
let MatchIncomplete4E() = DeclareResourceString("MatchIncomplete4", "")
let RuleNeverMatchedE() = DeclareResourceString("RuleNeverMatched", "")
let EnumMatchIncomplete1E() = DeclareResourceString("EnumMatchIncomplete1", "")
let ValNotMutableE() = DeclareResourceString("ValNotMutable", "%s")
let ValNotLocalE() = DeclareResourceString("ValNotLocal", "")
let Obsolete1E() = DeclareResourceString("Obsolete1", "")
let Obsolete2E() = DeclareResourceString("Obsolete2", "%s")
let ExperimentalE() = DeclareResourceString("Experimental", "%s")
let PossibleUnverifiableCodeE() = DeclareResourceString("PossibleUnverifiableCode", "")
let DeprecatedE() = DeclareResourceString("Deprecated", "%s")
let LibraryUseOnlyE() = DeclareResourceString("LibraryUseOnly", "")
let MissingFieldsE() = DeclareResourceString("MissingFields", "%s")
let ValueRestriction1E() = DeclareResourceString("ValueRestriction1", "%s%s%s")
let ValueRestriction2E() = DeclareResourceString("ValueRestriction2", "%s%s%s")
let ValueRestriction3E() = DeclareResourceString("ValueRestriction3", "%s")
let ValueRestriction4E() = DeclareResourceString("ValueRestriction4", "%s%s%s")
let ValueRestriction5E() = DeclareResourceString("ValueRestriction5", "%s%s%s")
let RecoverableParseErrorE() = DeclareResourceString("RecoverableParseError", "")
let ReservedKeywordE() = DeclareResourceString("ReservedKeyword", "%s")
let IndentationProblemE() = DeclareResourceString("IndentationProblem", "%s")
let OverrideInIntrinsicAugmentationE() = DeclareResourceString("OverrideInIntrinsicAugmentation", "")
let OverrideInExtrinsicAugmentationE() = DeclareResourceString("OverrideInExtrinsicAugmentation", "")
let IntfImplInIntrinsicAugmentationE() = DeclareResourceString("IntfImplInIntrinsicAugmentation", "")
let IntfImplInExtrinsicAugmentationE() = DeclareResourceString("IntfImplInExtrinsicAugmentation", "")
let UnresolvedReferenceNoRangeE() = DeclareResourceString("UnresolvedReferenceNoRange", "%s")
let UnresolvedPathReferenceNoRangeE() = DeclareResourceString("UnresolvedPathReferenceNoRange", "%s%s")
let HashIncludeNotAllowedInNonScriptE() = DeclareResourceString("HashIncludeNotAllowedInNonScript", "")
let HashReferenceNotAllowedInNonScriptE() = DeclareResourceString("HashReferenceNotAllowedInNonScript", "")
let HashDirectiveNotAllowedInNonScriptE() = DeclareResourceString("HashDirectiveNotAllowedInNonScript", "")
let FileNameNotResolvedE() = DeclareResourceString("FileNameNotResolved", "%s%s")
let AssemblyNotResolvedE() = DeclareResourceString("AssemblyNotResolved", "%s")
let HashLoadedSourceHasIssues0E() = DeclareResourceString("HashLoadedSourceHasIssues0", "")
let HashLoadedSourceHasIssues1E() = DeclareResourceString("HashLoadedSourceHasIssues1", "")
let HashLoadedSourceHasIssues2E() = DeclareResourceString("HashLoadedSourceHasIssues2", "")
let HashLoadedScriptConsideredSourceE() = DeclareResourceString("HashLoadedScriptConsideredSource", "")
let InvalidInternalsVisibleToAssemblyName1E() = DeclareResourceString("InvalidInternalsVisibleToAssemblyName1", "%s%s")
let InvalidInternalsVisibleToAssemblyName2E() = DeclareResourceString("InvalidInternalsVisibleToAssemblyName2", "%s")
let LoadedSourceNotFoundIgnoringE() = DeclareResourceString("LoadedSourceNotFoundIgnoring", "%s")
let MSBuildReferenceResolutionErrorE() = DeclareResourceString("MSBuildReferenceResolutionError", "%s%s")
let TargetInvocationExceptionWrapperE() = DeclareResourceString("TargetInvocationExceptionWrapper", "%s")

#if DEBUG
let mutable showParserStackOnParseError = false
#endif

let getErrorString key = SR.GetString key

let (|InvalidArgument|_|) (exn: exn) = match exn with :? ArgumentException as e -> Some e.Message | _ -> None

let OutputPhasedErrorR (os: StringBuilder) (err: PhasedDiagnostic) (canSuggestNames: bool) =

    let suggestNames suggestionsF idText =
        if canSuggestNames then
            let buffer = ErrorResolutionHints.SuggestionBuffer idText
            if not buffer.Disabled then
              suggestionsF buffer.Add
              if not buffer.IsEmpty then
                  os.Append " " |> ignore
                  os.Append(FSComp.SR.undefinedNameSuggestionsIntro()) |> ignore
                  for value in buffer do
                      os.AppendLine() |> ignore
                      os.Append "   " |> ignore
                      os.Append(DecompileOpName value) |> ignore

    let rec OutputExceptionR (os: StringBuilder) error =

      match error with
      | ConstraintSolverTupleDiffLengths(_, tl1, tl2, m, m2) ->
          os.Append(ConstraintSolverTupleDiffLengthsE().Format tl1.Length tl2.Length) |> ignore
          if m.StartLine <> m2.StartLine then
             os.Append(SeeAlsoE().Format (stringOfRange m)) |> ignore

      | ConstraintSolverInfiniteTypes(denv, contextInfo, t1, t2, m, m2) ->
          // REVIEW: consider if we need to show _cxs (the type parameter constraints)
          let t1, t2, _cxs = NicePrint.minimalStringsOfTwoTypes denv t1 t2
          os.Append(ConstraintSolverInfiniteTypesE().Format t1 t2) |> ignore

          match contextInfo with
          | ContextInfo.ReturnInComputationExpression ->
            os.Append(" " + FSComp.SR.returnUsedInsteadOfReturnBang()) |> ignore
          | ContextInfo.YieldInComputationExpression ->
            os.Append(" " + FSComp.SR.yieldUsedInsteadOfYieldBang()) |> ignore
          | _ -> ()

          if m.StartLine <> m2.StartLine then
             os.Append(SeeAlsoE().Format (stringOfRange m)) |> ignore

      | ConstraintSolverMissingConstraint(denv, tpr, tpc, m, m2) ->
          os.Append(ConstraintSolverMissingConstraintE().Format (NicePrint.stringOfTyparConstraint denv (tpr, tpc))) |> ignore
          if m.StartLine <> m2.StartLine then
             os.Append(SeeAlsoE().Format (stringOfRange m)) |> ignore

      | ConstraintSolverTypesNotInEqualityRelation(denv, (TType_measure _ as t1), (TType_measure _ as t2), m, m2, _) ->
          // REVIEW: consider if we need to show _cxs (the type parameter constraints)
          let t1, t2, _cxs = NicePrint.minimalStringsOfTwoTypes denv t1 t2

          os.Append(ConstraintSolverTypesNotInEqualityRelation1E().Format t1 t2 ) |> ignore

          if m.StartLine <> m2.StartLine then
             os.Append(SeeAlsoE().Format (stringOfRange m)) |> ignore

      | ConstraintSolverTypesNotInEqualityRelation(denv, t1, t2, m, m2, contextInfo) ->
          // REVIEW: consider if we need to show _cxs (the type parameter constraints)
          let t1, t2, _cxs = NicePrint.minimalStringsOfTwoTypes denv t1 t2

          match contextInfo with
          | ContextInfo.IfExpression range when equals range m -> os.Append(FSComp.SR.ifExpression(t1, t2)) |> ignore
          | ContextInfo.CollectionElement (isArray, range) when equals range m ->
            if isArray then
                os.Append(FSComp.SR.arrayElementHasWrongType(t1, t2)) |> ignore
            else
                os.Append(FSComp.SR.listElementHasWrongType(t1, t2)) |> ignore
          | ContextInfo.OmittedElseBranch range when equals range m -> os.Append(FSComp.SR.missingElseBranch(t2)) |> ignore
          | ContextInfo.ElseBranchResult range when equals range m -> os.Append(FSComp.SR.elseBranchHasWrongType(t1, t2)) |> ignore
          | ContextInfo.FollowingPatternMatchClause range when equals range m -> os.Append(FSComp.SR.followingPatternMatchClauseHasWrongType(t1, t2)) |> ignore
          | ContextInfo.PatternMatchGuard range when equals range m -> os.Append(FSComp.SR.patternMatchGuardIsNotBool(t2)) |> ignore
          | _ -> os.Append(ConstraintSolverTypesNotInEqualityRelation2E().Format t1 t2) |> ignore
          if m.StartLine <> m2.StartLine then
             os.Append(SeeAlsoE().Format (stringOfRange m)) |> ignore

      | ConstraintSolverTypesNotInSubsumptionRelation(denv, t1, t2, m, m2) ->
          // REVIEW: consider if we need to show _cxs (the type parameter constraints)
          let t1, t2, cxs = NicePrint.minimalStringsOfTwoTypes denv t1 t2
          os.Append(ConstraintSolverTypesNotInSubsumptionRelationE().Format t2 t1 cxs) |> ignore
          if m.StartLine <> m2.StartLine then
             os.Append(SeeAlsoE().Format (stringOfRange m2)) |> ignore

      | ConstraintSolverError(msg, m, m2) ->
         os.Append msg |> ignore
         if m.StartLine <> m2.StartLine then
            os.Append(SeeAlsoE().Format (stringOfRange m2)) |> ignore

      | ConstraintSolverRelatedInformation(fopt, _, e) ->
          match e with
          | ConstraintSolverError _ -> OutputExceptionR os e
          | _ -> ()
          fopt |> Option.iter (Printf.bprintf os " %s")

      | ErrorFromAddingTypeEquation(g, denv, t1, t2, ConstraintSolverTypesNotInEqualityRelation(_, t1', t2', m, _, contextInfo), _)
         when typeEquiv g t1 t1'
              && typeEquiv g t2 t2' ->
          let t1, t2, tpcs = NicePrint.minimalStringsOfTwoTypes denv t1 t2
          match contextInfo with
          | ContextInfo.IfExpression range when equals range m -> os.Append(FSComp.SR.ifExpression(t1, t2)) |> ignore
          | ContextInfo.CollectionElement (isArray, range) when equals range m ->
            if isArray then
                os.Append(FSComp.SR.arrayElementHasWrongType(t1, t2)) |> ignore
            else
                os.Append(FSComp.SR.listElementHasWrongType(t1, t2)) |> ignore
          | ContextInfo.OmittedElseBranch range when equals range m -> os.Append(FSComp.SR.missingElseBranch(t2)) |> ignore
          | ContextInfo.ElseBranchResult range when equals range m -> os.Append(FSComp.SR.elseBranchHasWrongType(t1, t2)) |> ignore
          | ContextInfo.FollowingPatternMatchClause range when equals range m -> os.Append(FSComp.SR.followingPatternMatchClauseHasWrongType(t1, t2)) |> ignore
          | ContextInfo.PatternMatchGuard range when equals range m -> os.Append(FSComp.SR.patternMatchGuardIsNotBool(t2)) |> ignore
          | ContextInfo.TupleInRecordFields ->
                os.Append(ErrorFromAddingTypeEquation1E().Format t2 t1 tpcs) |> ignore
                os.Append(Environment.NewLine + FSComp.SR.commaInsteadOfSemicolonInRecord()) |> ignore
          | _ when t2 = "bool" && t1.EndsWithOrdinal(" ref") ->
                os.Append(ErrorFromAddingTypeEquation1E().Format t2 t1 tpcs) |> ignore
                os.Append(Environment.NewLine + FSComp.SR.derefInsteadOfNot()) |> ignore
          | _ -> os.Append(ErrorFromAddingTypeEquation1E().Format t2 t1 tpcs) |> ignore

      | ErrorFromAddingTypeEquation(_, _, _, _, (ConstraintSolverTypesNotInEqualityRelation (_, _, _, _, _, contextInfo) as e), _)
              when (match contextInfo with ContextInfo.NoContext -> false | _ -> true) ->
          OutputExceptionR os e

      | ErrorFromAddingTypeEquation(_, _, _, _, (ConstraintSolverTypesNotInSubsumptionRelation _ | ConstraintSolverError _ as e), _) ->
          OutputExceptionR os e

      | ErrorFromAddingTypeEquation(g, denv, t1, t2, e, _) ->
          if not (typeEquiv g t1 t2) then
              let t1, t2, tpcs = NicePrint.minimalStringsOfTwoTypes denv t1 t2
              if t1<>t2 + tpcs then os.Append(ErrorFromAddingTypeEquation2E().Format t1 t2 tpcs) |> ignore

          OutputExceptionR os e

      | ErrorFromApplyingDefault(_, denv, _, defaultType, e, _) ->
          let defaultType = NicePrint.minimalStringOfType denv defaultType
          os.Append(ErrorFromApplyingDefault1E().Format defaultType) |> ignore
          OutputExceptionR os e
          os.Append(ErrorFromApplyingDefault2E().Format) |> ignore

      | ErrorsFromAddingSubsumptionConstraint(g, denv, t1, t2, e, contextInfo, _) ->
          match contextInfo with
          | ContextInfo.DowncastUsedInsteadOfUpcast isOperator ->
              let t1, t2, _ = NicePrint.minimalStringsOfTwoTypes denv t1 t2
              if isOperator then
                  os.Append(FSComp.SR.considerUpcastOperator(t1, t2) |> snd) |> ignore
              else
                  os.Append(FSComp.SR.considerUpcast(t1, t2) |> snd) |> ignore
          | _ ->
              if not (typeEquiv g t1 t2) then
                  let t1, t2, tpcs = NicePrint.minimalStringsOfTwoTypes denv t1 t2
                  if t1 <> (t2 + tpcs) then
                      os.Append(ErrorsFromAddingSubsumptionConstraintE().Format t2 t1 tpcs) |> ignore
                  else
                      OutputExceptionR os e
              else
                  OutputExceptionR os e

      | UpperCaseIdentifierInPattern _ ->
          os.Append(UpperCaseIdentifierInPatternE().Format) |> ignore

      | NotUpperCaseConstructor _ ->
          os.Append(NotUpperCaseConstructorE().Format) |> ignore

      | ErrorFromAddingConstraint(_, e, _) ->
          OutputExceptionR os e

#if !NO_EXTENSIONTYPING
      | ExtensionTyping.ProvidedTypeResolutionNoRange e

      | ExtensionTyping.ProvidedTypeResolution(_, e) ->
          OutputExceptionR os e

      | :? TypeProviderError as e ->
          os.Append(e.ContextualErrorMessage) |> ignore
#endif

      | UnresolvedOverloading(denv, callerArgs, failure, m) ->

          // extract eventual information (return type and type parameters)
          // from ConstraintTraitInfo
          let knownReturnType, genericParameterTypes =
              match failure with
              | NoOverloadsFound (cx=Some cx)
              | PossibleCandidates (cx=Some cx) -> cx.ReturnType, cx.ArgumentTypes
              | _ -> None, []

          // prepare message parts (known arguments, known return type, known generic parameters)
          let argsMessage, returnType, genericParametersMessage =

              let retTy =
                  knownReturnType
                  |> Option.defaultValue (TType.TType_var (Typar.NewUnlinked()))

              let argRepr =
                  callerArgs.ArgumentNamesAndTypes
                  |> List.map (fun (name,tTy) -> tTy, {ArgReprInfo.Name = name |> Option.map (fun name -> Ident(name, range.Zero)); ArgReprInfo.Attribs = []})

              let argsL,retTyL,genParamTysL = NicePrint.prettyLayoutsOfUnresolvedOverloading denv argRepr retTy genericParameterTypes

              match callerArgs.ArgumentNamesAndTypes with
              | [] -> None, LayoutRender.showL retTyL, LayoutRender.showL genParamTysL
              | items ->
                  let args = LayoutRender.showL argsL
                  let prefixMessage =
                      match items with
                      | [_] -> FSComp.SR.csNoOverloadsFoundArgumentsPrefixSingular
                      | _ -> FSComp.SR.csNoOverloadsFoundArgumentsPrefixPlural
                  Some (prefixMessage args)
                  , LayoutRender.showL retTyL
                  , LayoutRender.showL genParamTysL

          let knownReturnType =
              match knownReturnType with
              | None -> None
              | Some _ -> Some (FSComp.SR.csNoOverloadsFoundReturnType returnType)

          let genericParametersMessage =
              match genericParameterTypes with
              | [] -> None
              | [_] -> Some (FSComp.SR.csNoOverloadsFoundTypeParametersPrefixSingular genericParametersMessage)
              | _ -> Some (FSComp.SR.csNoOverloadsFoundTypeParametersPrefixPlural genericParametersMessage)

          let overloadMethodInfo displayEnv m (x: OverloadInformation) =
              let paramInfo =
                  match x.error with
                  | :? ArgDoesNotMatchError as x ->
                      let nameOrOneBasedIndexMessage =
                          x.calledArg.NameOpt
                          |> Option.map (fun n -> FSComp.SR.csOverloadCandidateNamedArgumentTypeMismatch n.idText)
                          |> Option.defaultValue (FSComp.SR.csOverloadCandidateIndexedArgumentTypeMismatch ((vsnd x.calledArg.Position) + 1)) //snd
                      sprintf " // %s" nameOrOneBasedIndexMessage
                  | _ -> ""

              (NicePrint.stringOfMethInfo x.infoReader m displayEnv x.methodSlot.Method) + paramInfo

          let nl = Environment.NewLine
          let formatOverloads (overloads: OverloadInformation list) =
              overloads
              |> List.map (overloadMethodInfo denv m)
              |> List.sort
              |> List.map FSComp.SR.formatDashItem
              |> String.concat nl

          // assemble final message composing the parts
          let msg =
              let optionalParts =
                [knownReturnType; genericParametersMessage; argsMessage]
                |> List.choose id
                |> String.concat (nl + nl)
                |> function | "" -> nl
                            | result -> nl + nl + result + nl + nl

              match failure with
              | NoOverloadsFound (methodName, overloads, _) ->
                  FSComp.SR.csNoOverloadsFound methodName
                      + optionalParts
                      + (FSComp.SR.csAvailableOverloads (formatOverloads overloads))
              | PossibleCandidates (methodName, [], _) ->
                  FSComp.SR.csMethodIsOverloaded methodName
              | PossibleCandidates (methodName, overloads, _) ->
                  FSComp.SR.csMethodIsOverloaded methodName
                      + optionalParts
                      + FSComp.SR.csCandidates (formatOverloads overloads)

          os.Append msg |> ignore

      | UnresolvedConversionOperator(denv, fromTy, toTy, _) ->
          let t1, t2, _tpcs = NicePrint.minimalStringsOfTwoTypes denv fromTy toTy
          os.Append(FSComp.SR.csTypeDoesNotSupportConversion(t1, t2)) |> ignore

      | FunctionExpected _ ->
          os.Append(FunctionExpectedE().Format) |> ignore

      | BakedInMemberConstraintName(nm, _) ->
          os.Append(BakedInMemberConstraintNameE().Format nm) |> ignore

      | StandardOperatorRedefinitionWarning(msg, _) ->
          os.Append msg |> ignore

      | BadEventTransformation _ ->
         os.Append(BadEventTransformationE().Format) |> ignore

      | ParameterlessStructCtor _ ->
         os.Append(ParameterlessStructCtorE().Format) |> ignore

      | InterfaceNotRevealed(denv, ity, _) ->
          os.Append(InterfaceNotRevealedE().Format (NicePrint.minimalStringOfType denv ity)) |> ignore

      | NotAFunctionButIndexer(_, _, name, _, _) ->
          match name with
          | Some name -> os.Append(FSComp.SR.notAFunctionButMaybeIndexerWithName name) |> ignore
          | _ -> os.Append(FSComp.SR.notAFunctionButMaybeIndexer()) |> ignore

      | NotAFunction(_, _, _, marg) ->
          if marg.StartColumn = 0 then
              os.Append(FSComp.SR.notAFunctionButMaybeDeclaration()) |> ignore
          else
              os.Append(FSComp.SR.notAFunction()) |> ignore

      | TyconBadArgs(_, tcref, d, _) ->
          let exp = tcref.TyparsNoRange.Length
          if exp = 0 then
              os.Append(FSComp.SR.buildUnexpectedTypeArgs(fullDisplayTextOfTyconRef tcref, d)) |> ignore
          else
              os.Append(TyconBadArgsE().Format (fullDisplayTextOfTyconRef tcref) exp d) |> ignore

      | IndeterminateType _ ->
          os.Append(IndeterminateTypeE().Format) |> ignore

      | NameClash(nm, k1, nm1, _, k2, nm2, _) ->
          if nm = nm1 && nm1 = nm2 && k1 = k2 then
              os.Append(NameClash1E().Format k1 nm1) |> ignore
          else
              os.Append(NameClash2E().Format k1 nm1 nm k2 nm2) |> ignore

      | Duplicate(k, s, _) ->
          if k = "member" then
              os.Append(Duplicate1E().Format (DecompileOpName s)) |> ignore
          else
              os.Append(Duplicate2E().Format k (DecompileOpName s)) |> ignore

      | UndefinedName(_, k, id, suggestionsF) ->
          os.Append(k (DecompileOpName id.idText)) |> ignore
          suggestNames suggestionsF id.idText

      | InternalUndefinedItemRef(f, smr, ccuName, s) ->
          let _, errs = f(smr, ccuName, s)
          os.Append errs |> ignore

      | FieldNotMutable _ ->
          os.Append(FieldNotMutableE().Format) |> ignore

      | FieldsFromDifferentTypes (_, fref1, fref2, _) ->
          os.Append(FieldsFromDifferentTypesE().Format fref1.FieldName fref2.FieldName) |> ignore

      | VarBoundTwice id ->
          os.Append(VarBoundTwiceE().Format (DecompileOpName id.idText)) |> ignore

      | Recursion (denv, id, ty1, ty2, _) ->
          let t1, t2, tpcs = NicePrint.minimalStringsOfTwoTypes denv ty1 ty2
          os.Append(RecursionE().Format (DecompileOpName id.idText) t1 t2 tpcs) |> ignore

      | InvalidRuntimeCoercion(denv, ty1, ty2, _) ->
          let t1, t2, tpcs = NicePrint.minimalStringsOfTwoTypes denv ty1 ty2
          os.Append(InvalidRuntimeCoercionE().Format t1 t2 tpcs) |> ignore

      | IndeterminateRuntimeCoercion(denv, ty1, ty2, _) ->
          let t1, t2, _cxs = NicePrint.minimalStringsOfTwoTypes denv ty1 ty2
          os.Append(IndeterminateRuntimeCoercionE().Format t1 t2) |> ignore

      | IndeterminateStaticCoercion(denv, ty1, ty2, _) ->
          // REVIEW: consider if we need to show _cxs (the type parameter constraints)
          let t1, t2, _cxs = NicePrint.minimalStringsOfTwoTypes denv ty1 ty2
          os.Append(IndeterminateStaticCoercionE().Format t1 t2) |> ignore

      | StaticCoercionShouldUseBox(denv, ty1, ty2, _) ->
          // REVIEW: consider if we need to show _cxs (the type parameter constraints)
          let t1, t2, _cxs = NicePrint.minimalStringsOfTwoTypes denv ty1 ty2
          os.Append(StaticCoercionShouldUseBoxE().Format t1 t2) |> ignore

      | TypeIsImplicitlyAbstract _ ->
          os.Append(TypeIsImplicitlyAbstractE().Format) |> ignore

      | NonRigidTypar(denv, tpnmOpt, typarRange, ty1, ty, _) ->
          // REVIEW: consider if we need to show _cxs (the type parameter constraints)
          let (ty1, ty), _cxs = PrettyTypes.PrettifyTypePair denv.g (ty1, ty)
          match tpnmOpt with
          | None ->
              os.Append(NonRigidTypar1E().Format (stringOfRange typarRange) (NicePrint.stringOfTy denv ty)) |> ignore
          | Some tpnm ->
              match ty1 with
              | TType_measure _ ->
                os.Append(NonRigidTypar2E().Format tpnm (NicePrint.stringOfTy denv ty)) |> ignore
              | _ ->
                os.Append(NonRigidTypar3E().Format tpnm (NicePrint.stringOfTy denv ty)) |> ignore

      | SyntaxError (ctxt, _) ->
          let ctxt = unbox<Parsing.ParseErrorContext<Parser.token>>(ctxt)

          let (|EndOfStructuredConstructToken|_|) token =
              match token with
              | Parser.TOKEN_ODECLEND
              | Parser.TOKEN_OBLOCKSEP
              | Parser.TOKEN_OEND
              | Parser.TOKEN_ORIGHT_BLOCK_END
              | Parser.TOKEN_OBLOCKEND | Parser.TOKEN_OBLOCKEND_COMING_SOON | Parser.TOKEN_OBLOCKEND_IS_HERE -> Some()
              | _ -> None

          let tokenIdToText tid =
              match tid with
              | Parser.TOKEN_IDENT -> getErrorString("Parser.TOKEN.IDENT")
              | Parser.TOKEN_BIGNUM
              | Parser.TOKEN_INT8
              | Parser.TOKEN_UINT8
              | Parser.TOKEN_INT16
              | Parser.TOKEN_UINT16
              | Parser.TOKEN_INT32
              | Parser.TOKEN_UINT32
              | Parser.TOKEN_INT64
              | Parser.TOKEN_UINT64
              | Parser.TOKEN_UNATIVEINT
              | Parser.TOKEN_NATIVEINT -> getErrorString("Parser.TOKEN.INT")
              | Parser.TOKEN_IEEE32
              | Parser.TOKEN_IEEE64 -> getErrorString("Parser.TOKEN.FLOAT")
              | Parser.TOKEN_DECIMAL -> getErrorString("Parser.TOKEN.DECIMAL")
              | Parser.TOKEN_CHAR -> getErrorString("Parser.TOKEN.CHAR")

              | Parser.TOKEN_BASE -> getErrorString("Parser.TOKEN.BASE")
              | Parser.TOKEN_LPAREN_STAR_RPAREN -> getErrorString("Parser.TOKEN.LPAREN.STAR.RPAREN")
              | Parser.TOKEN_DOLLAR -> getErrorString("Parser.TOKEN.DOLLAR")
              | Parser.TOKEN_INFIX_STAR_STAR_OP -> getErrorString("Parser.TOKEN.INFIX.STAR.STAR.OP")
              | Parser.TOKEN_INFIX_COMPARE_OP -> getErrorString("Parser.TOKEN.INFIX.COMPARE.OP")
              | Parser.TOKEN_COLON_GREATER -> getErrorString("Parser.TOKEN.COLON.GREATER")
              | Parser.TOKEN_COLON_COLON ->getErrorString("Parser.TOKEN.COLON.COLON")
              | Parser.TOKEN_PERCENT_OP -> getErrorString("Parser.TOKEN.PERCENT.OP")
              | Parser.TOKEN_INFIX_AT_HAT_OP -> getErrorString("Parser.TOKEN.INFIX.AT.HAT.OP")
              | Parser.TOKEN_INFIX_BAR_OP -> getErrorString("Parser.TOKEN.INFIX.BAR.OP")
              | Parser.TOKEN_PLUS_MINUS_OP -> getErrorString("Parser.TOKEN.PLUS.MINUS.OP")
              | Parser.TOKEN_PREFIX_OP -> getErrorString("Parser.TOKEN.PREFIX.OP")
              | Parser.TOKEN_COLON_QMARK_GREATER -> getErrorString("Parser.TOKEN.COLON.QMARK.GREATER")
              | Parser.TOKEN_INFIX_STAR_DIV_MOD_OP -> getErrorString("Parser.TOKEN.INFIX.STAR.DIV.MOD.OP")
              | Parser.TOKEN_INFIX_AMP_OP -> getErrorString("Parser.TOKEN.INFIX.AMP.OP")
              | Parser.TOKEN_AMP -> getErrorString("Parser.TOKEN.AMP")
              | Parser.TOKEN_AMP_AMP -> getErrorString("Parser.TOKEN.AMP.AMP")
              | Parser.TOKEN_BAR_BAR -> getErrorString("Parser.TOKEN.BAR.BAR")
              | Parser.TOKEN_LESS -> getErrorString("Parser.TOKEN.LESS")
              | Parser.TOKEN_GREATER -> getErrorString("Parser.TOKEN.GREATER")
              | Parser.TOKEN_QMARK -> getErrorString("Parser.TOKEN.QMARK")
              | Parser.TOKEN_QMARK_QMARK -> getErrorString("Parser.TOKEN.QMARK.QMARK")
              | Parser.TOKEN_COLON_QMARK-> getErrorString("Parser.TOKEN.COLON.QMARK")
              | Parser.TOKEN_INT32_DOT_DOT -> getErrorString("Parser.TOKEN.INT32.DOT.DOT")
              | Parser.TOKEN_DOT_DOT -> getErrorString("Parser.TOKEN.DOT.DOT")
              | Parser.TOKEN_DOT_DOT_HAT -> getErrorString("Parser.TOKEN.DOT.DOT")
              | Parser.TOKEN_QUOTE -> getErrorString("Parser.TOKEN.QUOTE")
              | Parser.TOKEN_STAR -> getErrorString("Parser.TOKEN.STAR")
              | Parser.TOKEN_HIGH_PRECEDENCE_TYAPP -> getErrorString("Parser.TOKEN.HIGH.PRECEDENCE.TYAPP")
              | Parser.TOKEN_COLON -> getErrorString("Parser.TOKEN.COLON")
              | Parser.TOKEN_COLON_EQUALS -> getErrorString("Parser.TOKEN.COLON.EQUALS")
              | Parser.TOKEN_LARROW -> getErrorString("Parser.TOKEN.LARROW")
              | Parser.TOKEN_EQUALS -> getErrorString("Parser.TOKEN.EQUALS")
              | Parser.TOKEN_GREATER_BAR_RBRACK -> getErrorString("Parser.TOKEN.GREATER.BAR.RBRACK")
              | Parser.TOKEN_MINUS -> getErrorString("Parser.TOKEN.MINUS")
              | Parser.TOKEN_ADJACENT_PREFIX_OP -> getErrorString("Parser.TOKEN.ADJACENT.PREFIX.OP")
              | Parser.TOKEN_FUNKY_OPERATOR_NAME -> getErrorString("Parser.TOKEN.FUNKY.OPERATOR.NAME")
              | Parser.TOKEN_COMMA-> getErrorString("Parser.TOKEN.COMMA")
              | Parser.TOKEN_DOT -> getErrorString("Parser.TOKEN.DOT")
              | Parser.TOKEN_BAR-> getErrorString("Parser.TOKEN.BAR")
              | Parser.TOKEN_HASH -> getErrorString("Parser.TOKEN.HASH")
              | Parser.TOKEN_UNDERSCORE -> getErrorString("Parser.TOKEN.UNDERSCORE")
              | Parser.TOKEN_SEMICOLON -> getErrorString("Parser.TOKEN.SEMICOLON")
              | Parser.TOKEN_SEMICOLON_SEMICOLON-> getErrorString("Parser.TOKEN.SEMICOLON.SEMICOLON")
              | Parser.TOKEN_LPAREN-> getErrorString("Parser.TOKEN.LPAREN")
              | Parser.TOKEN_RPAREN | Parser.TOKEN_RPAREN_COMING_SOON | Parser.TOKEN_RPAREN_IS_HERE -> getErrorString("Parser.TOKEN.RPAREN")
              | Parser.TOKEN_LQUOTE -> getErrorString("Parser.TOKEN.LQUOTE")
              | Parser.TOKEN_LBRACK -> getErrorString("Parser.TOKEN.LBRACK")
              | Parser.TOKEN_LBRACE_BAR -> getErrorString("Parser.TOKEN.LBRACE.BAR")
              | Parser.TOKEN_LBRACK_BAR -> getErrorString("Parser.TOKEN.LBRACK.BAR")
              | Parser.TOKEN_LBRACK_LESS -> getErrorString("Parser.TOKEN.LBRACK.LESS")
              | Parser.TOKEN_LBRACE -> getErrorString("Parser.TOKEN.LBRACE")
              | Parser.TOKEN_BAR_RBRACK -> getErrorString("Parser.TOKEN.BAR.RBRACK")
              | Parser.TOKEN_BAR_RBRACE -> getErrorString("Parser.TOKEN.BAR.RBRACE")
              | Parser.TOKEN_GREATER_RBRACK -> getErrorString("Parser.TOKEN.GREATER.RBRACK")
              | Parser.TOKEN_RQUOTE_DOT _
              | Parser.TOKEN_RQUOTE -> getErrorString("Parser.TOKEN.RQUOTE")
              | Parser.TOKEN_RBRACK -> getErrorString("Parser.TOKEN.RBRACK")
              | Parser.TOKEN_RBRACE | Parser.TOKEN_RBRACE_COMING_SOON | Parser.TOKEN_RBRACE_IS_HERE -> getErrorString("Parser.TOKEN.RBRACE")
              | Parser.TOKEN_PUBLIC -> getErrorString("Parser.TOKEN.PUBLIC")
              | Parser.TOKEN_PRIVATE -> getErrorString("Parser.TOKEN.PRIVATE")
              | Parser.TOKEN_INTERNAL -> getErrorString("Parser.TOKEN.INTERNAL")
              | Parser.TOKEN_CONSTRAINT -> getErrorString("Parser.TOKEN.CONSTRAINT")
              | Parser.TOKEN_INSTANCE -> getErrorString("Parser.TOKEN.INSTANCE")
              | Parser.TOKEN_DELEGATE -> getErrorString("Parser.TOKEN.DELEGATE")
              | Parser.TOKEN_INHERIT -> getErrorString("Parser.TOKEN.INHERIT")
              | Parser.TOKEN_CONSTRUCTOR-> getErrorString("Parser.TOKEN.CONSTRUCTOR")
              | Parser.TOKEN_DEFAULT -> getErrorString("Parser.TOKEN.DEFAULT")
              | Parser.TOKEN_OVERRIDE-> getErrorString("Parser.TOKEN.OVERRIDE")
              | Parser.TOKEN_ABSTRACT-> getErrorString("Parser.TOKEN.ABSTRACT")
              | Parser.TOKEN_CLASS-> getErrorString("Parser.TOKEN.CLASS")
              | Parser.TOKEN_MEMBER -> getErrorString("Parser.TOKEN.MEMBER")
              | Parser.TOKEN_STATIC -> getErrorString("Parser.TOKEN.STATIC")
              | Parser.TOKEN_NAMESPACE-> getErrorString("Parser.TOKEN.NAMESPACE")
              | Parser.TOKEN_OBLOCKBEGIN -> getErrorString("Parser.TOKEN.OBLOCKBEGIN")
              | EndOfStructuredConstructToken -> getErrorString("Parser.TOKEN.OBLOCKEND")
              | Parser.TOKEN_THEN
              | Parser.TOKEN_OTHEN -> getErrorString("Parser.TOKEN.OTHEN")
              | Parser.TOKEN_ELSE
              | Parser.TOKEN_OELSE -> getErrorString("Parser.TOKEN.OELSE")
              | Parser.TOKEN_LET _
              | Parser.TOKEN_OLET _ -> getErrorString("Parser.TOKEN.OLET")
              | Parser.TOKEN_OBINDER
              | Parser.TOKEN_BINDER -> getErrorString("Parser.TOKEN.BINDER")
              | Parser.TOKEN_OAND_BANG
              | Parser.TOKEN_AND_BANG -> getErrorString("Parser.TOKEN.AND.BANG")
              | Parser.TOKEN_ODO -> getErrorString("Parser.TOKEN.ODO")
              | Parser.TOKEN_OWITH -> getErrorString("Parser.TOKEN.OWITH")
              | Parser.TOKEN_OFUNCTION -> getErrorString("Parser.TOKEN.OFUNCTION")
              | Parser.TOKEN_OFUN -> getErrorString("Parser.TOKEN.OFUN")
              | Parser.TOKEN_ORESET -> getErrorString("Parser.TOKEN.ORESET")
              | Parser.TOKEN_ODUMMY -> getErrorString("Parser.TOKEN.ODUMMY")
              | Parser.TOKEN_DO_BANG
              | Parser.TOKEN_ODO_BANG -> getErrorString("Parser.TOKEN.ODO.BANG")
              | Parser.TOKEN_YIELD -> getErrorString("Parser.TOKEN.YIELD")
              | Parser.TOKEN_YIELD_BANG -> getErrorString("Parser.TOKEN.YIELD.BANG")
              | Parser.TOKEN_OINTERFACE_MEMBER-> getErrorString("Parser.TOKEN.OINTERFACE.MEMBER")
              | Parser.TOKEN_ELIF -> getErrorString("Parser.TOKEN.ELIF")
              | Parser.TOKEN_RARROW -> getErrorString("Parser.TOKEN.RARROW")
              | Parser.TOKEN_SIG -> getErrorString("Parser.TOKEN.SIG")
              | Parser.TOKEN_STRUCT -> getErrorString("Parser.TOKEN.STRUCT")
              | Parser.TOKEN_UPCAST -> getErrorString("Parser.TOKEN.UPCAST")
              | Parser.TOKEN_DOWNCAST -> getErrorString("Parser.TOKEN.DOWNCAST")
              | Parser.TOKEN_NULL -> getErrorString("Parser.TOKEN.NULL")
              | Parser.TOKEN_RESERVED -> getErrorString("Parser.TOKEN.RESERVED")
              | Parser.TOKEN_MODULE | Parser.TOKEN_MODULE_COMING_SOON | Parser.TOKEN_MODULE_IS_HERE -> getErrorString("Parser.TOKEN.MODULE")
              | Parser.TOKEN_AND -> getErrorString("Parser.TOKEN.AND")
              | Parser.TOKEN_AS -> getErrorString("Parser.TOKEN.AS")
              | Parser.TOKEN_ASSERT -> getErrorString("Parser.TOKEN.ASSERT")
              | Parser.TOKEN_OASSERT -> getErrorString("Parser.TOKEN.ASSERT")
              | Parser.TOKEN_ASR-> getErrorString("Parser.TOKEN.ASR")
              | Parser.TOKEN_DOWNTO -> getErrorString("Parser.TOKEN.DOWNTO")
              | Parser.TOKEN_EXCEPTION -> getErrorString("Parser.TOKEN.EXCEPTION")
              | Parser.TOKEN_FALSE -> getErrorString("Parser.TOKEN.FALSE")
              | Parser.TOKEN_FOR -> getErrorString("Parser.TOKEN.FOR")
              | Parser.TOKEN_FUN -> getErrorString("Parser.TOKEN.FUN")
              | Parser.TOKEN_FUNCTION-> getErrorString("Parser.TOKEN.FUNCTION")
              | Parser.TOKEN_FINALLY -> getErrorString("Parser.TOKEN.FINALLY")
              | Parser.TOKEN_LAZY -> getErrorString("Parser.TOKEN.LAZY")
              | Parser.TOKEN_OLAZY -> getErrorString("Parser.TOKEN.LAZY")
              | Parser.TOKEN_MATCH -> getErrorString("Parser.TOKEN.MATCH")
              | Parser.TOKEN_MATCH_BANG -> getErrorString("Parser.TOKEN.MATCH.BANG")
              | Parser.TOKEN_MUTABLE -> getErrorString("Parser.TOKEN.MUTABLE")
              | Parser.TOKEN_NEW -> getErrorString("Parser.TOKEN.NEW")
              | Parser.TOKEN_OF -> getErrorString("Parser.TOKEN.OF")
              | Parser.TOKEN_OPEN -> getErrorString("Parser.TOKEN.OPEN")
              | Parser.TOKEN_OR -> getErrorString("Parser.TOKEN.OR")
              | Parser.TOKEN_VOID -> getErrorString("Parser.TOKEN.VOID")
              | Parser.TOKEN_EXTERN-> getErrorString("Parser.TOKEN.EXTERN")
              | Parser.TOKEN_INTERFACE -> getErrorString("Parser.TOKEN.INTERFACE")
              | Parser.TOKEN_REC -> getErrorString("Parser.TOKEN.REC")
              | Parser.TOKEN_TO -> getErrorString("Parser.TOKEN.TO")
              | Parser.TOKEN_TRUE -> getErrorString("Parser.TOKEN.TRUE")
              | Parser.TOKEN_TRY -> getErrorString("Parser.TOKEN.TRY")
              | Parser.TOKEN_TYPE | Parser.TOKEN_TYPE_COMING_SOON | Parser.TOKEN_TYPE_IS_HERE -> getErrorString("Parser.TOKEN.TYPE")
              | Parser.TOKEN_VAL -> getErrorString("Parser.TOKEN.VAL")
              | Parser.TOKEN_INLINE -> getErrorString("Parser.TOKEN.INLINE")
              | Parser.TOKEN_WHEN -> getErrorString("Parser.TOKEN.WHEN")
              | Parser.TOKEN_WHILE -> getErrorString("Parser.TOKEN.WHILE")
              | Parser.TOKEN_WITH-> getErrorString("Parser.TOKEN.WITH")
              | Parser.TOKEN_IF -> getErrorString("Parser.TOKEN.IF")
              | Parser.TOKEN_DO -> getErrorString("Parser.TOKEN.DO")
              | Parser.TOKEN_GLOBAL -> getErrorString("Parser.TOKEN.GLOBAL")
              | Parser.TOKEN_DONE -> getErrorString("Parser.TOKEN.DONE")
              | Parser.TOKEN_IN | Parser.TOKEN_JOIN_IN -> getErrorString("Parser.TOKEN.IN")
              | Parser.TOKEN_HIGH_PRECEDENCE_PAREN_APP-> getErrorString("Parser.TOKEN.HIGH.PRECEDENCE.PAREN.APP")
              | Parser.TOKEN_HIGH_PRECEDENCE_BRACK_APP-> getErrorString("Parser.TOKEN.HIGH.PRECEDENCE.BRACK.APP")
              | Parser.TOKEN_BEGIN -> getErrorString("Parser.TOKEN.BEGIN")
              | Parser.TOKEN_END -> getErrorString("Parser.TOKEN.END")
              | Parser.TOKEN_HASH_LIGHT
              | Parser.TOKEN_HASH_LINE
              | Parser.TOKEN_HASH_IF
              | Parser.TOKEN_HASH_ELSE
              | Parser.TOKEN_HASH_ENDIF -> getErrorString("Parser.TOKEN.HASH.ENDIF")
              | Parser.TOKEN_INACTIVECODE -> getErrorString("Parser.TOKEN.INACTIVECODE")
              | Parser.TOKEN_LEX_FAILURE-> getErrorString("Parser.TOKEN.LEX.FAILURE")
              | Parser.TOKEN_WHITESPACE -> getErrorString("Parser.TOKEN.WHITESPACE")
              | Parser.TOKEN_COMMENT -> getErrorString("Parser.TOKEN.COMMENT")
              | Parser.TOKEN_LINE_COMMENT -> getErrorString("Parser.TOKEN.LINE.COMMENT")
              | Parser.TOKEN_STRING_TEXT -> getErrorString("Parser.TOKEN.STRING.TEXT")
              | Parser.TOKEN_BYTEARRAY -> getErrorString("Parser.TOKEN.BYTEARRAY")
              | Parser.TOKEN_STRING -> getErrorString("Parser.TOKEN.STRING")
              | Parser.TOKEN_KEYWORD_STRING -> getErrorString("Parser.TOKEN.KEYWORD_STRING")
              | Parser.TOKEN_EOF -> getErrorString("Parser.TOKEN.EOF")
              | Parser.TOKEN_CONST -> getErrorString("Parser.TOKEN.CONST")
              | Parser.TOKEN_FIXED -> getErrorString("Parser.TOKEN.FIXED")
              | Parser.TOKEN_INTERP_STRING_BEGIN_END -> getErrorString("Parser.TOKEN.INTERP.STRING.BEGIN.END")
              | Parser.TOKEN_INTERP_STRING_BEGIN_PART -> getErrorString("Parser.TOKEN.INTERP.STRING.BEGIN.PART")
              | Parser.TOKEN_INTERP_STRING_PART -> getErrorString("Parser.TOKEN.INTERP.STRING.PART")
              | Parser.TOKEN_INTERP_STRING_END -> getErrorString("Parser.TOKEN.INTERP.STRING.END")
              | unknown ->
                  Debug.Assert(false, "unknown token tag")
                  let result = sprintf "%+A" unknown
                  Debug.Assert(false, result)
                  result

#if DEBUG
          if showParserStackOnParseError then
              printfn "parser stack:"
              for rps in ctxt.ReducibleProductions do
                  printfn "   ----"
                  //printfn "   state %d" state
                  for rp in rps do
                      printfn "       non-terminal %+A: ... " (Parser.prodIdxToNonTerminal rp)
#endif

          match ctxt.CurrentToken with
          | None -> os.Append(UnexpectedEndOfInputE().Format) |> ignore
          | Some token ->
              match (token |> Parser.tagOfToken |> Parser.tokenTagToTokenId), token with
              | EndOfStructuredConstructToken, _ -> os.Append(OBlockEndSentenceE().Format) |> ignore
              | Parser.TOKEN_LEX_FAILURE, Parser.LEX_FAILURE str -> Printf.bprintf os "%s" str (* Fix bug://2431 *)
              | token, _ -> os.Append(UnexpectedE().Format (token |> tokenIdToText)) |> ignore

              (* Search for a state producing a single recognized non-terminal in the states on the stack *)
              let foundInContext =

                  (* Merge a bunch of expression non terminals *)
                  let (|NONTERM_Category_Expr|_|) = function
                        | Parser.NONTERM_argExpr|Parser.NONTERM_minusExpr|Parser.NONTERM_parenExpr|Parser.NONTERM_atomicExpr
                        | Parser.NONTERM_appExpr|Parser.NONTERM_tupleExpr|Parser.NONTERM_declExpr|Parser.NONTERM_braceExpr|Parser.NONTERM_braceBarExpr
                        | Parser.NONTERM_typedSequentialExprBlock
                        | Parser.NONTERM_interactiveExpr -> Some()
                        | _ -> None

                  (* Merge a bunch of pattern non terminals *)
                  let (|NONTERM_Category_Pattern|_|) = function
                        | Parser.NONTERM_constrPattern|Parser.NONTERM_parenPattern|Parser.NONTERM_atomicPattern -> Some()
                        | _ -> None

                  (* Merge a bunch of if/then/else non terminals *)
                  let (|NONTERM_Category_IfThenElse|_|) = function
                        | Parser.NONTERM_ifExprThen|Parser.NONTERM_ifExprElifs|Parser.NONTERM_ifExprCases -> Some()
                        | _ -> None

                  (* Merge a bunch of non terminals *)
                  let (|NONTERM_Category_SignatureFile|_|) = function
                        | Parser.NONTERM_signatureFile|Parser.NONTERM_moduleSpfn|Parser.NONTERM_moduleSpfns -> Some()
                        | _ -> None
                  let (|NONTERM_Category_ImplementationFile|_|) = function
                        | Parser.NONTERM_implementationFile|Parser.NONTERM_fileNamespaceImpl|Parser.NONTERM_fileNamespaceImpls -> Some()
                        | _ -> None
                  let (|NONTERM_Category_Definition|_|) = function
                        | Parser.NONTERM_fileModuleImpl|Parser.NONTERM_moduleDefn|Parser.NONTERM_interactiveDefns
                        |Parser.NONTERM_moduleDefns|Parser.NONTERM_moduleDefnsOrExpr -> Some()
                        | _ -> None

                  let (|NONTERM_Category_Type|_|) = function
                        | Parser.NONTERM_typ|Parser.NONTERM_tupleType -> Some()
                        | _ -> None

                  let (|NONTERM_Category_Interaction|_|) = function
                        | Parser.NONTERM_interactiveItemsTerminator|Parser.NONTERM_interaction|Parser.NONTERM__startinteraction -> Some()
                        | _ -> None


                  // Canonicalize the categories and check for a unique category
                  ctxt.ReducibleProductions |> List.exists (fun prods ->
                      match prods
                            |> List.map Parser.prodIdxToNonTerminal
                            |> List.map (function
                                         | NONTERM_Category_Type -> Parser.NONTERM_typ
                                         | NONTERM_Category_Expr -> Parser.NONTERM_declExpr
                                         | NONTERM_Category_Pattern -> Parser.NONTERM_atomicPattern
                                         | NONTERM_Category_IfThenElse -> Parser.NONTERM_ifExprThen
                                         | NONTERM_Category_SignatureFile -> Parser.NONTERM_signatureFile
                                         | NONTERM_Category_ImplementationFile -> Parser.NONTERM_implementationFile
                                         | NONTERM_Category_Definition -> Parser.NONTERM_moduleDefn
                                         | NONTERM_Category_Interaction -> Parser.NONTERM_interaction
                                         | nt -> nt)
                            |> Set.ofList
                            |> Set.toList with
                      | [Parser.NONTERM_interaction] -> os.Append(NONTERM_interactionE().Format) |> ignore; true
                      | [Parser.NONTERM_hashDirective] -> os.Append(NONTERM_hashDirectiveE().Format) |> ignore; true
                      | [Parser.NONTERM_fieldDecl] -> os.Append(NONTERM_fieldDeclE().Format) |> ignore; true
                      | [Parser.NONTERM_unionCaseRepr] -> os.Append(NONTERM_unionCaseReprE().Format) |> ignore; true
                      | [Parser.NONTERM_localBinding] -> os.Append(NONTERM_localBindingE().Format) |> ignore; true
                      | [Parser.NONTERM_hardwhiteLetBindings] -> os.Append(NONTERM_hardwhiteLetBindingsE().Format) |> ignore; true
                      | [Parser.NONTERM_classDefnMember] -> os.Append(NONTERM_classDefnMemberE().Format) |> ignore; true
                      | [Parser.NONTERM_defnBindings] -> os.Append(NONTERM_defnBindingsE().Format) |> ignore; true
                      | [Parser.NONTERM_classMemberSpfn] -> os.Append(NONTERM_classMemberSpfnE().Format) |> ignore; true
                      | [Parser.NONTERM_valSpfn] -> os.Append(NONTERM_valSpfnE().Format) |> ignore; true
                      | [Parser.NONTERM_tyconSpfn] -> os.Append(NONTERM_tyconSpfnE().Format) |> ignore; true
                      | [Parser.NONTERM_anonLambdaExpr] -> os.Append(NONTERM_anonLambdaExprE().Format) |> ignore; true
                      | [Parser.NONTERM_attrUnionCaseDecl] -> os.Append(NONTERM_attrUnionCaseDeclE().Format) |> ignore; true
                      | [Parser.NONTERM_cPrototype] -> os.Append(NONTERM_cPrototypeE().Format) |> ignore; true
                      | [Parser.NONTERM_objExpr|Parser.NONTERM_objectImplementationMembers] -> os.Append(NONTERM_objectImplementationMembersE().Format) |> ignore; true
                      | [Parser.NONTERM_ifExprThen|Parser.NONTERM_ifExprElifs|Parser.NONTERM_ifExprCases] -> os.Append(NONTERM_ifExprCasesE().Format) |> ignore; true
                      | [Parser.NONTERM_openDecl] -> os.Append(NONTERM_openDeclE().Format) |> ignore; true
                      | [Parser.NONTERM_fileModuleSpec] -> os.Append(NONTERM_fileModuleSpecE().Format) |> ignore; true
                      | [Parser.NONTERM_patternClauses] -> os.Append(NONTERM_patternClausesE().Format) |> ignore; true
                      | [Parser.NONTERM_beginEndExpr] -> os.Append(NONTERM_beginEndExprE().Format) |> ignore; true
                      | [Parser.NONTERM_recdExpr] -> os.Append(NONTERM_recdExprE().Format) |> ignore; true
                      | [Parser.NONTERM_tyconDefn] -> os.Append(NONTERM_tyconDefnE().Format) |> ignore; true
                      | [Parser.NONTERM_exconCore] -> os.Append(NONTERM_exconCoreE().Format) |> ignore; true
                      | [Parser.NONTERM_typeNameInfo] -> os.Append(NONTERM_typeNameInfoE().Format) |> ignore; true
                      | [Parser.NONTERM_attributeList] -> os.Append(NONTERM_attributeListE().Format) |> ignore; true
                      | [Parser.NONTERM_quoteExpr] -> os.Append(NONTERM_quoteExprE().Format) |> ignore; true
                      | [Parser.NONTERM_typeConstraint] -> os.Append(NONTERM_typeConstraintE().Format) |> ignore; true
                      | [NONTERM_Category_ImplementationFile] -> os.Append(NONTERM_Category_ImplementationFileE().Format) |> ignore; true
                      | [NONTERM_Category_Definition] -> os.Append(NONTERM_Category_DefinitionE().Format) |> ignore; true
                      | [NONTERM_Category_SignatureFile] -> os.Append(NONTERM_Category_SignatureFileE().Format) |> ignore; true
                      | [NONTERM_Category_Pattern] -> os.Append(NONTERM_Category_PatternE().Format) |> ignore; true
                      | [NONTERM_Category_Expr] -> os.Append(NONTERM_Category_ExprE().Format) |> ignore; true
                      | [NONTERM_Category_Type] -> os.Append(NONTERM_Category_TypeE().Format) |> ignore; true
                      | [Parser.NONTERM_typeArgsActual] -> os.Append(NONTERM_typeArgsActualE().Format) |> ignore; true
                      | _ ->
                          false)

#if DEBUG
              if not foundInContext then
                  Printf.bprintf os ". (no 'in' context found: %+A)" (List.map (List.map Parser.prodIdxToNonTerminal) ctxt.ReducibleProductions)
#else
              foundInContext |> ignore // suppress unused variable warning in RELEASE
#endif
              let fix (s: string) = s.Replace(SR.GetString("FixKeyword"), "").Replace(SR.GetString("FixSymbol"), "").Replace(SR.GetString("FixReplace"), "")
              match (ctxt.ShiftTokens
                           |> List.map Parser.tokenTagToTokenId
                           |> List.filter (function Parser.TOKEN_error | Parser.TOKEN_EOF -> false | _ -> true)
                           |> List.map tokenIdToText
                           |> Set.ofList
                           |> Set.toList) with
              | [tokenName1] -> os.Append(TokenName1E().Format (fix tokenName1)) |> ignore
              | [tokenName1;tokenName2] -> os.Append(TokenName1TokenName2E().Format (fix tokenName1) (fix tokenName2)) |> ignore
              | [tokenName1;tokenName2;tokenName3] -> os.Append(TokenName1TokenName2TokenName3E().Format (fix tokenName1) (fix tokenName2) (fix tokenName3)) |> ignore
              | _ -> ()
        (*
              Printf.bprintf os ".\n\n    state = %A\n    token = %A\n    expect (shift) %A\n    expect (reduce) %A\n   prods=%A\n     non terminals: %A"
                  ctxt.StateStack
                  ctxt.CurrentToken
                  (List.map Parser.tokenTagToTokenId ctxt.ShiftTokens)
                  (List.map Parser.tokenTagToTokenId ctxt.ReduceTokens)
                  ctxt.ReducibleProductions
                  (List.mapSquared Parser.prodIdxToNonTerminal ctxt.ReducibleProductions)
        *)

      | RuntimeCoercionSourceSealed(denv, ty, _) ->
          // REVIEW: consider if we need to show _cxs (the type parameter constraints)
          let ty, _cxs = PrettyTypes.PrettifyType denv.g ty
          if isTyparTy denv.g ty
          then os.Append(RuntimeCoercionSourceSealed1E().Format (NicePrint.stringOfTy denv ty)) |> ignore
          else os.Append(RuntimeCoercionSourceSealed2E().Format (NicePrint.stringOfTy denv ty)) |> ignore

      | CoercionTargetSealed(denv, ty, _) ->
          // REVIEW: consider if we need to show _cxs (the type parameter constraints)
          let ty, _cxs= PrettyTypes.PrettifyType denv.g ty
          os.Append(CoercionTargetSealedE().Format (NicePrint.stringOfTy denv ty)) |> ignore

      | UpcastUnnecessary _ ->
          os.Append(UpcastUnnecessaryE().Format) |> ignore

      | TypeTestUnnecessary _ ->
          os.Append(TypeTestUnnecessaryE().Format) |> ignore

      | QuotationTranslator.IgnoringPartOfQuotedTermWarning (msg, _) ->
          Printf.bprintf os "%s" msg

      | OverrideDoesntOverride(denv, impl, minfoVirtOpt, g, amap, m) ->
          let sig1 = DispatchSlotChecking.FormatOverride denv impl
          match minfoVirtOpt with
          | None ->
              os.Append(OverrideDoesntOverride1E().Format sig1) |> ignore
          | Some minfoVirt ->
              // https://github.com/Microsoft/visualfsharp/issues/35
              // Improve error message when attempting to override generic return type with unit:
              // we need to check if unit was used as a type argument
              let rec hasUnitTType_app (types: TType list) =
                  match types with
                  | TType_app (maybeUnit, []) :: ts ->
                      match maybeUnit.TypeAbbrev with
                      | Some ttype when isUnitTy g ttype -> true
                      | _ -> hasUnitTType_app ts
                  | _ :: ts -> hasUnitTType_app ts
                  | [] -> false

              match minfoVirt.ApparentEnclosingType with
              | TType_app (t, types) when t.IsFSharpInterfaceTycon && hasUnitTType_app types ->
                  // match abstract member with 'unit' passed as generic argument
                  os.Append(OverrideDoesntOverride4E().Format sig1) |> ignore
              | _ ->
                  os.Append(OverrideDoesntOverride2E().Format sig1) |> ignore
                  let sig2 = DispatchSlotChecking.FormatMethInfoSig g amap m denv minfoVirt
                  if sig1 <> sig2 then
                      os.Append(OverrideDoesntOverride3E().Format sig2) |> ignore

      | UnionCaseWrongArguments (_, n1, n2, _) ->
          os.Append(UnionCaseWrongArgumentsE().Format n2 n1) |> ignore

      | UnionPatternsBindDifferentNames _ ->
          os.Append(UnionPatternsBindDifferentNamesE().Format) |> ignore

      | ValueNotContained (denv, infoReader, mref, implVal, sigVal, f) ->
          let text1, text2 = NicePrint.minimalStringsOfTwoValues denv infoReader (mkLocalValRef implVal) (mkLocalValRef sigVal)
          os.Append(f((fullDisplayTextOfModRef mref), text1, text2)) |> ignore

      | ConstrNotContained (denv, infoReader, enclosingTycon, v1, v2, f) ->
          let enclosingTcref = mkLocalEntityRef enclosingTycon
          os.Append(f((NicePrint.stringOfUnionCase denv infoReader enclosingTcref v1), (NicePrint.stringOfUnionCase denv infoReader enclosingTcref v2))) |> ignore

      | ExnconstrNotContained (denv, infoReader, v1, v2, f) ->
          os.Append(f((NicePrint.stringOfExnDef denv infoReader (mkLocalEntityRef v1)), (NicePrint.stringOfExnDef denv infoReader (mkLocalEntityRef v2)))) |> ignore

      | FieldNotContained (denv, infoReader, enclosingTycon, v1, v2, f) ->
          let enclosingTcref = mkLocalEntityRef enclosingTycon
          os.Append(f((NicePrint.stringOfRecdField denv infoReader enclosingTcref v1), (NicePrint.stringOfRecdField denv infoReader enclosingTcref v2))) |> ignore

      | RequiredButNotSpecified (_, mref, k, name, _) ->
          let nsb = StringBuilder()
          name nsb;
          os.Append(RequiredButNotSpecifiedE().Format (fullDisplayTextOfModRef mref) k (nsb.ToString())) |> ignore

      | UseOfAddressOfOperator _ ->
          os.Append(UseOfAddressOfOperatorE().Format) |> ignore

      | DefensiveCopyWarning(s, _) -> os.Append(DefensiveCopyWarningE().Format s) |> ignore

      | DeprecatedThreadStaticBindingWarning _ ->
          os.Append(DeprecatedThreadStaticBindingWarningE().Format) |> ignore

      | FunctionValueUnexpected (denv, ty, _) ->
          let ty, _cxs = PrettyTypes.PrettifyType denv.g ty
          let errorText = FunctionValueUnexpectedE().Format (NicePrint.stringOfTy denv ty)
          os.Append errorText |> ignore

      | UnitTypeExpected (denv, ty, _) ->
          let ty, _cxs = PrettyTypes.PrettifyType denv.g ty
          let warningText = UnitTypeExpectedE().Format (NicePrint.stringOfTy denv ty)
          os.Append warningText |> ignore

      | UnitTypeExpectedWithEquality (denv, ty, _) ->
          let ty, _cxs = PrettyTypes.PrettifyType denv.g ty
          let warningText = UnitTypeExpectedWithEqualityE().Format (NicePrint.stringOfTy denv ty)
          os.Append warningText |> ignore

      | UnitTypeExpectedWithPossiblePropertySetter (denv, ty, bindingName, propertyName, _) ->
          let ty, _cxs = PrettyTypes.PrettifyType denv.g ty
          let warningText = UnitTypeExpectedWithPossiblePropertySetterE().Format (NicePrint.stringOfTy denv ty) bindingName propertyName
          os.Append warningText |> ignore

      | UnitTypeExpectedWithPossibleAssignment (denv, ty, isAlreadyMutable, bindingName, _) ->
          let ty, _cxs = PrettyTypes.PrettifyType denv.g ty
          let warningText =
            if isAlreadyMutable then
                UnitTypeExpectedWithPossibleAssignmentToMutableE().Format (NicePrint.stringOfTy denv ty) bindingName
            else
                UnitTypeExpectedWithPossibleAssignmentE().Format (NicePrint.stringOfTy denv ty) bindingName
          os.Append warningText |> ignore

      | RecursiveUseCheckedAtRuntime _ ->
          os.Append(RecursiveUseCheckedAtRuntimeE().Format) |> ignore

      | LetRecUnsound (_, [v], _) ->
          os.Append(LetRecUnsound1E().Format v.DisplayName) |> ignore

      | LetRecUnsound (_, path, _) ->
          let bos = StringBuilder()
          (path.Tail @ [path.Head]) |> List.iter (fun (v: ValRef) -> bos.Append(LetRecUnsoundInnerE().Format v.DisplayName) |> ignore)
          os.Append(LetRecUnsound2E().Format (List.head path).DisplayName (bos.ToString())) |> ignore

      | LetRecEvaluatedOutOfOrder (_, _, _, _) ->
          os.Append(LetRecEvaluatedOutOfOrderE().Format) |> ignore

      | LetRecCheckedAtRuntime _ ->
          os.Append(LetRecCheckedAtRuntimeE().Format) |> ignore

      | SelfRefObjCtor(false, _) ->
          os.Append(SelfRefObjCtor1E().Format) |> ignore

      | SelfRefObjCtor(true, _) ->
          os.Append(SelfRefObjCtor2E().Format) |> ignore

      | VirtualAugmentationOnNullValuedType _ ->
          os.Append(VirtualAugmentationOnNullValuedTypeE().Format) |> ignore

      | NonVirtualAugmentationOnNullValuedType _ ->
          os.Append(NonVirtualAugmentationOnNullValuedTypeE().Format) |> ignore

      | NonUniqueInferredAbstractSlot(_, denv, bindnm, bvirt1, bvirt2, _) ->
          os.Append(NonUniqueInferredAbstractSlot1E().Format bindnm) |> ignore
          let ty1 = bvirt1.ApparentEnclosingType
          let ty2 = bvirt2.ApparentEnclosingType
          // REVIEW: consider if we need to show _cxs (the type parameter constraints)
          let t1, t2, _cxs = NicePrint.minimalStringsOfTwoTypes denv ty1 ty2
          os.Append(NonUniqueInferredAbstractSlot2E().Format) |> ignore
          if t1 <> t2 then
              os.Append(NonUniqueInferredAbstractSlot3E().Format t1 t2) |> ignore
          os.Append(NonUniqueInferredAbstractSlot4E().Format) |> ignore

      | Error ((_, s), _) -> os.Append s |> ignore

      | ErrorWithSuggestions ((_, s), _, idText, suggestionF) ->
          os.Append(DecompileOpName s) |> ignore
          suggestNames suggestionF idText

      | InternalError (s, _)

      | InvalidArgument s

      | Failure s as exn ->
          ignore exn // use the argument, even in non DEBUG
          let f1 = SR.GetString("Failure1")
          let f2 = SR.GetString("Failure2")
          match s with
          | f when f = f1 -> os.Append(Failure3E().Format s) |> ignore
          | f when f = f2 -> os.Append(Failure3E().Format s) |> ignore
          | _ -> os.Append(Failure4E().Format s) |> ignore
#if DEBUG
          Printf.bprintf os "\nStack Trace\n%s\n" (exn.ToString())
          Debug.Assert(false, sprintf "Unexpected exception seen in compiler: %s\n%s" s (exn.ToString()))
#endif

      | WrappedError (exn, _) -> OutputExceptionR os exn

      | PatternMatchCompilation.MatchIncomplete (isComp, cexOpt, _) ->
          os.Append(MatchIncomplete1E().Format) |> ignore
          match cexOpt with
          | None -> ()
          | Some (cex, false) -> os.Append(MatchIncomplete2E().Format cex) |> ignore
          | Some (cex, true) -> os.Append(MatchIncomplete3E().Format cex) |> ignore
          if isComp then
              os.Append(MatchIncomplete4E().Format) |> ignore

      | PatternMatchCompilation.EnumMatchIncomplete (isComp, cexOpt, _) ->
          os.Append(EnumMatchIncomplete1E().Format) |> ignore
          match cexOpt with
          | None -> ()
          | Some (cex, false) -> os.Append(MatchIncomplete2E().Format cex) |> ignore
          | Some (cex, true) -> os.Append(MatchIncomplete3E().Format cex) |> ignore
          if isComp then
              os.Append(MatchIncomplete4E().Format) |> ignore

      | PatternMatchCompilation.RuleNeverMatched _ -> os.Append(RuleNeverMatchedE().Format) |> ignore

      | ValNotMutable(_, valRef, _) -> os.Append(ValNotMutableE().Format(valRef.DisplayName)) |> ignore

      | ValNotLocal _ -> os.Append(ValNotLocalE().Format) |> ignore

      | ObsoleteError (s, _)

      | ObsoleteWarning (s, _) ->
            os.Append(Obsolete1E().Format) |> ignore
            if s <> "" then os.Append(Obsolete2E().Format s) |> ignore

      | Experimental (s, _) -> os.Append(ExperimentalE().Format s) |> ignore

      | PossibleUnverifiableCode _ -> os.Append(PossibleUnverifiableCodeE().Format) |> ignore

      | UserCompilerMessage (msg, _, _) -> os.Append msg |> ignore

      | Deprecated(s, _) -> os.Append(DeprecatedE().Format s) |> ignore

      | LibraryUseOnly _ -> os.Append(LibraryUseOnlyE().Format) |> ignore

      | MissingFields(sl, _) -> os.Append(MissingFieldsE().Format (String.concat "," sl + ".")) |> ignore

      | ValueRestriction(denv, infoReader, hassig, v, _, _) ->
          let denv = { denv with showImperativeTyparAnnotations=true }
          let tau = v.TauType
          if hassig then
              if isFunTy denv.g tau && (arityOfVal v).HasNoArgs then
                os.Append(ValueRestriction1E().Format
                  v.DisplayName
                  (NicePrint.stringOfQualifiedValOrMember denv infoReader (mkLocalValRef v))
                  v.DisplayName) |> ignore
              else
                os.Append(ValueRestriction2E().Format
                  v.DisplayName
                  (NicePrint.stringOfQualifiedValOrMember denv infoReader (mkLocalValRef v))
                  v.DisplayName) |> ignore
          else
              match v.MemberInfo with
              | Some membInfo when
                  begin match membInfo.MemberFlags.MemberKind with
                  | SynMemberKind.PropertyGet
                  | SynMemberKind.PropertySet
                  | SynMemberKind.Constructor -> true (* can't infer extra polymorphism *)
                  | _ -> false (* can infer extra polymorphism *)
                  end ->
                      os.Append(ValueRestriction3E().Format (NicePrint.stringOfQualifiedValOrMember denv infoReader (mkLocalValRef v))) |> ignore
              | _ ->
                if isFunTy denv.g tau && (arityOfVal v).HasNoArgs then
                    os.Append(ValueRestriction4E().Format
                      v.DisplayName
                      (NicePrint.stringOfQualifiedValOrMember denv infoReader (mkLocalValRef v))
                      v.DisplayName) |> ignore
                else
                    os.Append(ValueRestriction5E().Format
                      v.DisplayName
                      (NicePrint.stringOfQualifiedValOrMember denv infoReader (mkLocalValRef v))
                      v.DisplayName) |> ignore


      | Parsing.RecoverableParseError -> os.Append(RecoverableParseErrorE().Format) |> ignore

      | ReservedKeyword (s, _) -> os.Append(ReservedKeywordE().Format s) |> ignore

      | IndentationProblem (s, _) -> os.Append(IndentationProblemE().Format s) |> ignore

      | OverrideInIntrinsicAugmentation _ -> os.Append(OverrideInIntrinsicAugmentationE().Format) |> ignore

      | OverrideInExtrinsicAugmentation _ -> os.Append(OverrideInExtrinsicAugmentationE().Format) |> ignore

      | IntfImplInIntrinsicAugmentation _ -> os.Append(IntfImplInIntrinsicAugmentationE().Format) |> ignore

      | IntfImplInExtrinsicAugmentation _ -> os.Append(IntfImplInExtrinsicAugmentationE().Format) |> ignore

      | UnresolvedReferenceError(assemblyName, _)

      | UnresolvedReferenceNoRange assemblyName ->
          os.Append(UnresolvedReferenceNoRangeE().Format assemblyName) |> ignore

      | UnresolvedPathReference(assemblyName, pathname, _)

      | UnresolvedPathReferenceNoRange(assemblyName, pathname) ->
          os.Append(UnresolvedPathReferenceNoRangeE().Format pathname assemblyName) |> ignore

      | DeprecatedCommandLineOptionFull(fullText, _) ->
          os.Append fullText |> ignore

      | DeprecatedCommandLineOptionForHtmlDoc(optionName, _) ->
          os.Append(FSComp.SR.optsDCLOHtmlDoc optionName) |> ignore

      | DeprecatedCommandLineOptionSuggestAlternative(optionName, altOption, _) ->
          os.Append(FSComp.SR.optsDCLODeprecatedSuggestAlternative(optionName, altOption)) |> ignore

      | InternalCommandLineOption(optionName, _) ->
          os.Append(FSComp.SR.optsInternalNoDescription optionName) |> ignore

      | DeprecatedCommandLineOptionNoDescription(optionName, _) ->
          os.Append(FSComp.SR.optsDCLONoDescription optionName) |> ignore

      | HashIncludeNotAllowedInNonScript _ ->
          os.Append(HashIncludeNotAllowedInNonScriptE().Format) |> ignore

      | HashReferenceNotAllowedInNonScript _ ->
          os.Append(HashReferenceNotAllowedInNonScriptE().Format) |> ignore

      | HashDirectiveNotAllowedInNonScript _ ->
          os.Append(HashDirectiveNotAllowedInNonScriptE().Format) |> ignore

      | FileNameNotResolved(filename, locations, _) ->
          os.Append(FileNameNotResolvedE().Format filename locations) |> ignore

      | AssemblyNotResolved(originalName, _) ->
          os.Append(AssemblyNotResolvedE().Format originalName) |> ignore

      | IllegalFileNameChar(fileName, invalidChar) ->
          os.Append(FSComp.SR.buildUnexpectedFileNameCharacter(fileName, string invalidChar)|>snd) |> ignore

      | HashLoadedSourceHasIssues(infos, warnings, errors, _) ->
        let Emit(l: exn list) =
            OutputExceptionR os (List.head l)
        if isNil warnings && isNil errors then
            os.Append(HashLoadedSourceHasIssues0E().Format) |> ignore
            Emit infos
        elif isNil errors then
            os.Append(HashLoadedSourceHasIssues1E().Format) |> ignore
            Emit warnings
        else
            os.Append(HashLoadedSourceHasIssues2E().Format) |> ignore
            Emit errors

      | HashLoadedScriptConsideredSource _ ->
          os.Append(HashLoadedScriptConsideredSourceE().Format) |> ignore

      | InvalidInternalsVisibleToAssemblyName(badName, fileNameOption) ->
          match fileNameOption with
          | Some file -> os.Append(InvalidInternalsVisibleToAssemblyName1E().Format badName file) |> ignore
          | None -> os.Append(InvalidInternalsVisibleToAssemblyName2E().Format badName) |> ignore

      | LoadedSourceNotFoundIgnoring(filename, _) ->
          os.Append(LoadedSourceNotFoundIgnoringE().Format filename) |> ignore

      | MSBuildReferenceResolutionWarning(code, message, _)

      | MSBuildReferenceResolutionError(code, message, _) ->
          os.Append(MSBuildReferenceResolutionErrorE().Format message code) |> ignore

      // Strip TargetInvocationException wrappers
      | :? System.Reflection.TargetInvocationException as e ->
          OutputExceptionR os e.InnerException

      | :? FileNotFoundException as e -> Printf.bprintf os "%s" e.Message

      | :? DirectoryNotFoundException as e -> Printf.bprintf os "%s" e.Message

      | :? ArgumentException as e -> Printf.bprintf os "%s" e.Message

      | :? NotSupportedException as e -> Printf.bprintf os "%s" e.Message

      | :? IOException as e -> Printf.bprintf os "%s" e.Message

      | :? UnauthorizedAccessException as e -> Printf.bprintf os "%s" e.Message

      | e ->
          os.Append(TargetInvocationExceptionWrapperE().Format e.Message) |> ignore
#if DEBUG
          Printf.bprintf os "\nStack Trace\n%s\n" (e.ToString())
          if !showAssertForUnexpectedException then
              Debug.Assert(false, sprintf "Unknown exception seen in compiler: %s" (e.ToString()))
#endif

    OutputExceptionR os err.Exception


// remove any newlines and tabs
let OutputPhasedDiagnostic (os: StringBuilder) (err: PhasedDiagnostic) (flattenErrors: bool) (suggestNames: bool) =
    let buf = StringBuilder()

    OutputPhasedErrorR buf err suggestNames
    let s = if flattenErrors then NormalizeErrorString (buf.ToString()) else buf.ToString()

    os.Append s |> ignore

let SanitizeFileName fileName implicitIncludeDir =
    // The assert below is almost ok, but it fires in two cases:
    //  - fsi.exe sometimes passes "stdin" as a dummy filename
    //  - if you have a #line directive, e.g.
    //        # 1000 "Line01.fs"
    //    then it also asserts. But these are edge cases that can be fixed later, e.g. in bug 4651.
    //System.Diagnostics.Debug.Assert(FileSystem.IsPathRootedShim fileName, sprintf "filename should be absolute: '%s'" fileName)
    try
        let fullPath = FileSystem.GetFullPathShim fileName
        let currentDir = implicitIncludeDir

        // if the file name is not rooted in the current directory, return the full path
        if not(fullPath.StartsWithOrdinal currentDir) then
            fullPath
        // if the file name is rooted in the current directory, return the relative path
        else
            fullPath.Replace(currentDir+"\\", "")
    with _ ->
        fileName

[<RequireQualifiedAccess>]
type DiagnosticLocation =
    { Range: range
      File: string
      TextRepresentation: string
      IsEmpty: bool }

[<RequireQualifiedAccess>]
type DiagnosticCanonicalInformation =
    { ErrorNumber: int
      Subcategory: string
      TextRepresentation: string }

[<RequireQualifiedAccess>]
type DiagnosticDetailedInfo =
    { Location: DiagnosticLocation option
      Canonical: DiagnosticCanonicalInformation
      Message: string }

[<RequireQualifiedAccess>]
type Diagnostic =
    | Short of FSharpDiagnosticSeverity * string
    | Long of FSharpDiagnosticSeverity * DiagnosticDetailedInfo

/// returns sequence that contains Diagnostic for the given error + Diagnostic for all related errors
let CollectDiagnostic (implicitIncludeDir, showFullPaths, flattenErrors, errorStyle, severity: FSharpDiagnosticSeverity, err: PhasedDiagnostic, suggestNames: bool) =
    let outputWhere (showFullPaths, errorStyle) m: DiagnosticLocation =
        if equals m rangeStartup || equals m rangeCmdArgs then
            { Range = m; TextRepresentation = ""; IsEmpty = true; File = "" }
        else
            let file = m.FileName
            let file = if showFullPaths then
                            FileSystem.GetFullFilePathInDirectoryShim implicitIncludeDir file
                       else
                            SanitizeFileName file implicitIncludeDir
            let text, m, file =
                match errorStyle with
                  | ErrorStyle.EmacsErrors ->
                    let file = file.Replace("\\", "/")
                    (sprintf "File \"%s\", line %d, characters %d-%d: " file m.StartLine m.StartColumn m.EndColumn), m, file

                  // We're adjusting the columns here to be 1-based - both for parity with C# and for MSBuild, which assumes 1-based columns for error output
                  | ErrorStyle.DefaultErrors ->
                    let file = file.Replace('/', Path.DirectorySeparatorChar)
                    let m = mkRange m.FileName (mkPos m.StartLine (m.StartColumn + 1)) m.End
                    (sprintf "%s(%d,%d): " file m.StartLine m.StartColumn), m, file

                  // We may also want to change TestErrors to be 1-based
                  | ErrorStyle.TestErrors ->
                    let file = file.Replace("/", "\\")
                    let m = mkRange m.FileName (mkPos m.StartLine (m.StartColumn + 1)) (mkPos m.EndLine (m.EndColumn + 1) )
                    sprintf "%s(%d,%d-%d,%d): " file m.StartLine m.StartColumn m.EndLine m.EndColumn, m, file

                  | ErrorStyle.GccErrors ->
                    let file = file.Replace('/', Path.DirectorySeparatorChar)
                    let m = mkRange m.FileName (mkPos m.StartLine (m.StartColumn + 1)) (mkPos m.EndLine (m.EndColumn + 1) )
                    sprintf "%s:%d:%d: " file m.StartLine m.StartColumn, m, file

                  // Here, we want the complete range information so Project Systems can generate proper squiggles
                  | ErrorStyle.VSErrors ->
                        // Show prefix only for real files. Otherwise, we just want a truncated error like:
                        //      parse error FS0031: blah blah
                        if not (equals m range0) && not (equals m rangeStartup) && not (equals m rangeCmdArgs) then
                            let file = file.Replace("/", "\\")
                            let m = mkRange m.FileName (mkPos m.StartLine (m.StartColumn + 1)) (mkPos m.EndLine (m.EndColumn + 1) )
                            sprintf "%s(%d,%d,%d,%d): " file m.StartLine m.StartColumn m.EndLine m.EndColumn, m, file
                        else
                            "", m, file
            { Range = m; TextRepresentation = text; IsEmpty = false; File = file }

    match err.Exception with
    | ReportedError _ ->
        assert ("" = "Unexpected ReportedError") //  this should never happen
        Seq.empty
    | StopProcessing ->
        assert ("" = "Unexpected StopProcessing") // this should never happen
        Seq.empty
    | _ ->
        let errors = ResizeArray()
        let report err =
            let OutputWhere err =
                match GetRangeOfDiagnostic err with
                | Some m -> Some(outputWhere (showFullPaths, errorStyle) m)
                | None -> None

            let OutputCanonicalInformation(subcategory, errorNumber) : DiagnosticCanonicalInformation =
                let message =
                    match severity with
                    | FSharpDiagnosticSeverity.Error -> "error"
                    | FSharpDiagnosticSeverity.Warning -> "warning"
                    | FSharpDiagnosticSeverity.Info
                    | FSharpDiagnosticSeverity.Hidden -> "info"
                let text =
                    match errorStyle with
                    // Show the subcategory for --vserrors so that we can fish it out in Visual Studio and use it to determine error stickiness.
                    | ErrorStyle.VSErrors -> sprintf "%s %s FS%04d: " subcategory message errorNumber
                    | _ -> sprintf "%s FS%04d: " message errorNumber
                { ErrorNumber = errorNumber; Subcategory = subcategory; TextRepresentation = text}

            let mainError, relatedErrors = SplitRelatedDiagnostics err
            let where = OutputWhere mainError
            let canonical = OutputCanonicalInformation(err.Subcategory(), GetDiagnosticNumber mainError)
            let message =
                let os = StringBuilder()
                OutputPhasedDiagnostic os mainError flattenErrors suggestNames
                os.ToString()

            let entry: DiagnosticDetailedInfo = { Location = where; Canonical = canonical; Message = message }

            errors.Add ( Diagnostic.Long(severity, entry ) )

            let OutputRelatedError(err: PhasedDiagnostic) =
                match errorStyle with
                // Give a canonical string when --vserror.
                | ErrorStyle.VSErrors ->
                    let relWhere = OutputWhere mainError // mainError?
                    let relCanonical = OutputCanonicalInformation(err.Subcategory(), GetDiagnosticNumber mainError) // Use main error for code
                    let relMessage =
                        let os = StringBuilder()
                        OutputPhasedDiagnostic os err flattenErrors suggestNames
                        os.ToString()

                    let entry: DiagnosticDetailedInfo = { Location = relWhere; Canonical = relCanonical; Message = relMessage}
                    errors.Add( Diagnostic.Long (severity, entry) )

                | _ ->
                    let os = StringBuilder()
                    OutputPhasedDiagnostic os err flattenErrors suggestNames
                    errors.Add( Diagnostic.Short(severity, os.ToString()) )

            relatedErrors |> List.iter OutputRelatedError

        match err with
#if !NO_EXTENSIONTYPING
        | {Exception = :? TypeProviderError as tpe} ->
            tpe.Iter (fun e ->
                let newErr = {err with Exception = e}
                report newErr
            )
#endif
        | x -> report x

        errors:> seq<_>

/// used by fsc.exe and fsi.exe, but not by VS
/// prints error and related errors to the specified StringBuilder
let rec OutputDiagnostic (implicitIncludeDir, showFullPaths, flattenErrors, errorStyle, severity) os (err: PhasedDiagnostic) =

    // 'true' for "canSuggestNames" is passed last here because we want to report suggestions in fsc.exe and fsi.exe, just not in regular IDE usage.
    let errors = CollectDiagnostic (implicitIncludeDir, showFullPaths, flattenErrors, errorStyle, severity, err, true)
    for e in errors do
        Printf.bprintf os "\n"
        match e with
        | Diagnostic.Short(_, txt) ->
            os.Append txt |> ignore
        | Diagnostic.Long(_, details) ->
            match details.Location with
            | Some l when not l.IsEmpty -> os.Append l.TextRepresentation |> ignore
            | _ -> ()
            os.Append( details.Canonical.TextRepresentation ) |> ignore
            os.Append( details.Message ) |> ignore

let OutputDiagnosticContext prefix fileLineFunction os err =
    match GetRangeOfDiagnostic err with
    | None -> ()
    | Some m ->
        let filename = m.FileName
        let lineA = m.StartLine
        let lineB = m.EndLine
        let line = fileLineFunction filename lineA
        if line<>"" then
            let iA = m.StartColumn
            let iB = m.EndColumn
            let iLen = if lineA = lineB then max (iB - iA) 1 else 1
            Printf.bprintf os "%s%s\n" prefix line
            Printf.bprintf os "%s%s%s\n" prefix (String.make iA '-') (String.make iLen '^')

let ReportDiagnosticAsWarningOrInfo options (err, severity) =
    match severity with
    | FSharpDiagnosticSeverity.Error -> true
    | FSharpDiagnosticSeverity.Info 
    | FSharpDiagnosticSeverity.Warning ->
        let n = GetDiagnosticNumber err
        IsWarningOrInfoEnabled (err, severity) n options.WarnLevel options.WarnOn && 
        not (List.contains n options.WarnOff)
    | FSharpDiagnosticSeverity.Hidden -> false

let ReportDiagnosticAsError options (err, severity) =
    match severity with
    | FSharpDiagnosticSeverity.Error -> true
    | FSharpDiagnosticSeverity.Warning ->
        let n = GetDiagnosticNumber err
        IsWarningOrInfoEnabled (err, severity) n options.WarnLevel options.WarnOn &&
        not (List.contains n options.WarnAsWarn) &&
        ((options.GlobalWarnAsError && not (List.contains n options.WarnOff)) ||
         List.contains n options.WarnAsError)
    | FSharpDiagnosticSeverity.Info ->
        let n = GetDiagnosticNumber err
        IsWarningOrInfoEnabled (err, severity) n options.WarnLevel options.WarnOn &&
        List.contains n options.WarnAsError
    | FSharpDiagnosticSeverity.Hidden -> false

//----------------------------------------------------------------------------
// Scoped #nowarn pragmas


/// Build an ErrorLogger that delegates to another ErrorLogger but filters warnings turned off by the given pragma declarations
//
// NOTE: we allow a flag to turn of strict file checking. This is because file names sometimes don't match due to use of
// #line directives, e.g. for pars.fs/pars.fsy. In this case we just test by line number - in most cases this is sufficient
// because we install a filtering error handler on a file-by-file basis for parsing and type-checking.
// However this is indicative of a more systematic problem where source-line
// sensitive operations (lexfilter and warning filtering) do not always
// interact well with #line directives.
type ErrorLoggerFilteringByScopedPragmas (checkFile, scopedPragmas, errorLogger: ErrorLogger) =
    inherit ErrorLogger("ErrorLoggerFilteringByScopedPragmas")

    override x.DiagnosticSink (phasedError, severity) =
        if severity = FSharpDiagnosticSeverity.Error then
            errorLogger.DiagnosticSink (phasedError, severity)
        else
          let report =
            let warningNum = GetDiagnosticNumber phasedError
            match GetRangeOfDiagnostic phasedError with
            | Some m ->
                not (scopedPragmas |> List.exists (fun pragma ->
                    match pragma with
                    | ScopedPragma.WarningOff(pragmaRange, warningNumFromPragma) ->
                        warningNum = warningNumFromPragma &&
                        (not checkFile || m.FileIndex = pragmaRange.FileIndex) &&
                        posGeq m.Start pragmaRange.Start))
            | None -> true
          if report then errorLogger.DiagnosticSink(phasedError, severity)

    override x.ErrorCount = errorLogger.ErrorCount

let GetErrorLoggerFilteringByScopedPragmas(checkFile, scopedPragmas, errorLogger) =
    (ErrorLoggerFilteringByScopedPragmas(checkFile, scopedPragmas, errorLogger) :> ErrorLogger)<|MERGE_RESOLUTION|>--- conflicted
+++ resolved
@@ -375,16 +375,12 @@
     | 3180 -> false // abImplicitHeapAllocation - off by default
     | 3366 -> false //tcIndexNotationDeprecated - currently off by default
     | 3517 -> false // optFailedToInlineSuggestedValue - off by default
-<<<<<<< HEAD
+    | 3388 -> false // tcSubsumptionImplicitConversionUsed - off by default
+    | 3389 -> false // tcBuiltInImplicitConversionUsed - off by default
+    | 3390 -> false // tcImplicitConversionUsedForMethodArg - off by default
     | _ -> 
         (severity = FSharpDiagnosticSeverity.Info) ||
         (severity = FSharpDiagnosticSeverity.Warning && level >= GetWarningLevel err)
-=======
-    | 3388 -> false // tcSubsumptionImplicitConversionUsed - off by default
-    | 3389 -> false // tcBuiltInImplicitConversionUsed - off by default
-    | 3390 -> false // tcImplicitConversionUsedForMethodArg - off by default
-    | _ -> level >= GetWarningLevel err 
->>>>>>> d5cc1167
 
 let SplitRelatedDiagnostics(err: PhasedDiagnostic) : PhasedDiagnostic * PhasedDiagnostic list =
     let ToPhased e = {Exception=e; Phase = err.Phase}
