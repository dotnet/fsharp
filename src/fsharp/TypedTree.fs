--- conflicted
+++ resolved
@@ -2339,14 +2339,10 @@
     ///
     /// Indicates the signature of a member constraint. Contains a mutable solution cell
     /// to store the inferred solution of the constraint.
-<<<<<<< HEAD
-    | TTrait of supportTys: TTypes * memberName: string * memFlags: MemberFlags * argTys: TTypes * returnTy: TType option * traitSln: TraitConstraintSln option ref * traitContext: ITraitContext option
+    | TTrait of supportTys: TTypes * memberName: string * memFlags: SynMemberFlags * argTys: TTypes * returnTy: TType option * traitSln: TraitConstraintSln option ref * traitContext: ITraitContext option
 
     /// Get the support types that can help provide members to solve the constraint
     member x.SupportTypes = (let (TTrait(tys,_,_,_,_,_,_)) = x in tys)
-=======
-    | TTrait of tys: TTypes * memberName: string * _memFlags: SynMemberFlags * argTys: TTypes * returnTy: TType option * solution: TraitConstraintSln option ref 
->>>>>>> 6b1af129
 
     /// Get the key associated with the member constraint.
     member x.TraitKey = (let (TTrait(a, b, c, d, e, _, _)) = x in TraitWitnessInfo(a, b, c, d, e))
@@ -2387,12 +2383,8 @@
     ///    ty -- the apparent type and its instantiation
     ///    vref -- the method that solves the trait constraint
     ///    minst -- the generic method instantiation 
-<<<<<<< HEAD
     ///    isExt -- is this a use of an extension method
     | FSMethSln of apparentType: TType * valRef: ValRef * methodInst: TypeInst * isExt: bool
-=======
-    | FSMethSln of ty: TType * vref: ValRef * minst: TypeInst 
->>>>>>> 6b1af129
 
     /// FSRecdFieldSln(tinst, rfref, isSetProp)
     ///
