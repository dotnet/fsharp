--- conflicted
+++ resolved
@@ -2236,7 +2236,6 @@
         | None -> ()
 
     /// Links a previously unlinked type variable to the given data. Only used during unpickling of F# metadata.
-<<<<<<< HEAD
     member x.AsType nullness = 
         match nullness with 
         | Nullness.Known NullnessInfo.AmbivalentToNull -> 
@@ -2249,16 +2248,6 @@
             | _ -> ty
         | _ -> 
             TType_var (x, nullness)
-=======
-    member x.AsType = 
-        let ty = x.typar_astype
-        match box ty with 
-        | null -> 
-            let ty2 = TType_var (x, 0uy)
-            x.typar_astype <- ty2
-            ty2
-        | _ -> ty
->>>>>>> 548021be
 
     /// Indicates if a type variable has been linked. Only used during unpickling of F# metadata.
     member x.IsLinked = x.typar_stamp <> -1L
@@ -4098,17 +4087,10 @@
     /// Indicates the type is a universal type, only used for types of values and members 
     | TType_forall of typars: Typars * bodyTy: TType
 
-<<<<<<< HEAD
     /// TType_app(tyconRef, typeInstantiation, nullness).
     ///
     /// Indicates the type is built from a named type and a number of type arguments
     | TType_app of tyconRef: TyconRef * typeInstantiation: TypeInst * nullness: Nullness
-=======
-    /// Indicates the type is built from a named type and a number of type arguments.
-    ///
-    /// 'flags' is a placeholder for future features, in particular nullness analysis
-    | TType_app of tyconRef: TyconRef * typeInstantiation: TypeInst * flags: byte
->>>>>>> 548021be
 
     /// Indicates the type is an anonymous record type whose compiled representation is located in the given assembly
     | TType_anon of anonInfo: AnonRecdTypeInfo * tys: TType list
@@ -4116,17 +4098,10 @@
     /// Indicates the type is a tuple type. elementTypes must be of length 2 or greater.
     | TType_tuple of tupInfo: TupInfo * elementTypes: TTypes
 
-<<<<<<< HEAD
     /// TType_fun(domainType, rangeType, nullness).
     ///
     /// Indicates the type is a function type 
     | TType_fun of domainType: TType * rangeType: TType * nullness: Nullness
-=======
-    /// Indicates the type is a function type.
-    ///
-    /// 'flags' is a placeholder for future features, in particular nullness analysis.
-    | TType_fun of domainType: TType * rangeType: TType * flags: byte
->>>>>>> 548021be
 
     /// Indicates the type is a non-F#-visible type representing a "proof" that a union value belongs to a particular union case
     /// These types are not user-visible and will never appear as an inferred type. They are the types given to
@@ -4134,13 +4109,7 @@
     | TType_ucase of unionCaseRef: UnionCaseRef * typeInstantiation: TypeInst
 
     /// Indicates the type is a variable type, whether declared, generalized or an inference type parameter  
-<<<<<<< HEAD
     | TType_var of typar: Typar * nullness: Nullness
-=======
-    ///
-    /// 'flags' is a placeholder for future features, in particular nullness analysis
-    | TType_var of typar: Typar * flags: byte
->>>>>>> 548021be
 
     /// Indicates the type is a unit-of-measure expression being used as an argument to a type or member
     | TType_measure of measure: Measure
@@ -4149,21 +4118,12 @@
     /// See https://github.com/Microsoft/visualfsharp/issues/2561
     member x.GetAssemblyName() =
         match x with
-<<<<<<< HEAD
-        | TType_forall (_tps, ty)        -> ty.GetAssemblyName()
+        | TType_forall (_tps, ty) -> ty.GetAssemblyName()
         | TType_app (tcref, _tinst, _) -> tcref.CompilationPath.ILScopeRef.QualifiedName
         | TType_tuple _ -> ""
         | TType_anon (anonInfo, _tinst) -> defaultArg anonInfo.Assembly.QualifiedName ""
         | TType_fun _ -> ""
         | TType_measure _ -> ""
-=======
-        | TType_forall (_tps, ty) -> ty.GetAssemblyName()
-        | TType_app (tcref, _tinst, _) -> tcref.CompilationPath.ILScopeRef.QualifiedName
-        | TType_tuple (_tupInfo, _tinst) -> ""
-        | TType_anon (anonInfo, _tinst) -> defaultArg anonInfo.Assembly.QualifiedName ""
-        | TType_fun (_d, _r, _) -> ""
-        | TType_measure _ms -> ""
->>>>>>> 548021be
         | TType_var (tp, _) -> tp.Solution |> function Some sln -> sln.GetAssemblyName() | None -> ""
         | TType_ucase (_uc, _tinst) ->
             let (TILObjectReprData(scope, _nesting, _definition)) = _uc.Tycon.ILTyconInfo
@@ -4174,13 +4134,8 @@
 
     override x.ToString() =  
         match x with 
-<<<<<<< HEAD
         | TType_forall (_tps, ty) -> "forall ...  " + ty.ToString()
         | TType_app (tcref, tinst, nullness) -> tcref.DisplayName + (match tinst with [] -> "" | tys -> "<" + String.concat "," (List.map string tys) + ">") + nullness.ToString() 
-=======
-        | TType_forall (_tps, ty) -> "forall ... " + ty.ToString()
-        | TType_app (tcref, tinst, _) -> tcref.DisplayName + (match tinst with [] -> "" | tys -> "<" + String.concat "," (List.map string tys) + ">")
->>>>>>> 548021be
         | TType_tuple (tupInfo, tinst) -> 
             (match tupInfo with 
              | TupInfo.Const false -> ""
@@ -4192,10 +4147,6 @@
              | TupInfo.Const false -> ""
              | TupInfo.Const true -> "struct ")
              + "{|" + String.concat "," (Seq.map2 (fun nm ty -> nm + " " + string ty + ";") anonInfo.SortedNames tinst) + ")" + "|}"
-<<<<<<< HEAD
-=======
-        | TType_fun (d, r, _) -> "(" + string d + " -> " + string r + ")"
->>>>>>> 548021be
         | TType_ucase (uc, tinst) -> "ucase " + uc.CaseName + (match tinst with [] -> "" | tys -> "<" + String.concat "," (List.map string tys) + ">")
         | TType_var (tp, _) -> 
             match tp.Solution with 
