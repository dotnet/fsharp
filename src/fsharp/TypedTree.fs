// Copyright (c) Microsoft Corporation. All Rights Reserved. See License.txt in the project root for license information.
  
/// Defines the typed abstract syntax intermediate representation used throughout the F# compiler.
module internal rec FSharp.Compiler.TypedTree 

open System
open System.Collections.Generic 
open System.Diagnostics
open System.Reflection

open Internal.Utilities.Collections
open Internal.Utilities.Library
open Internal.Utilities.Library.Extras
open Internal.Utilities.Rational

open FSharp.Compiler 
open FSharp.Compiler.AbstractIL.IL 
open FSharp.Compiler.AbstractIL.ILX.Types
open FSharp.Compiler.CompilerGlobalState
open FSharp.Compiler.ErrorLogger
open FSharp.Compiler.Syntax
open FSharp.Compiler.Syntax.PrettyNaming
open FSharp.Compiler.QuotationPickler
open FSharp.Compiler.SyntaxTreeOps
open FSharp.Compiler.Text
open FSharp.Compiler.Text.Range
open FSharp.Compiler.Xml

#if !NO_EXTENSIONTYPING
open FSharp.Compiler.ExtensionTyping
open FSharp.Core.CompilerServices
#endif

type Stamp = int64

type StampMap<'T> = Map<Stamp, 'T>

[<RequireQualifiedAccess>]
type ValInline =

    /// Indicates the value is inlined but the .NET IL code for the function still exists, e.g. to satisfy interfaces on objects, but that it is also always inlined 
    | Always

    /// Indicates the value may optionally be inlined by the optimizer
    | Optional

    /// Indicates the value must never be inlined by the optimizer
    | Never

    /// Returns true if the implementation of a value must always be inlined
    member x.MustInline = 
        match x with 
        | ValInline.Always -> true 
        | ValInline.Optional | ValInline.Never -> false

/// A flag associated with values that indicates whether the recursive scope of the value is currently being processed, and 
/// if the value has been generalized or not as yet.
type ValRecursiveScopeInfo =

    /// Set while the value is within its recursive scope. The flag indicates if the value has been eagerly generalized and accepts generic-recursive calls 
    | ValInRecScope of bool

    /// The normal value for this flag when the value is not within its recursive scope 
    | ValNotInRecScope

type ValMutability = 
    | Immutable 
    | Mutable 

/// Indicates if a type parameter is needed at runtime and may not be eliminated
[<RequireQualifiedAccess>]
type TyparDynamicReq = 

    /// Indicates the type parameter is not needed at runtime and may be eliminated
    | No 

    /// Indicates the type parameter is needed at runtime and may not be eliminated
    | Yes

type ValBaseOrThisInfo = 

    /// Indicates a ref-cell holding 'this' or the implicit 'this' used throughout an 
    /// implicit constructor to access and set values
    | CtorThisVal 

    /// Indicates the value called 'base' available for calling base class members
    | BaseVal  

    /// Indicates a normal value
    | NormalVal  

    /// Indicates the 'this' value specified in a memberm e.g. 'x' in 'member x.M() = 1'
    | MemberThisVal 

/// Flags on values
[<Struct>]
type ValFlags(flags: int64) = 

    new (recValInfo, baseOrThis, isCompGen, inlineInfo, isMutable, isModuleOrMemberBinding, isExtensionMember, isIncrClassSpecialMember, isTyFunc, allowTypeInst, isGeneratedEventVal) =
        let flags = 
                     (match baseOrThis with
                                        | BaseVal ->                         0b00000000000000000000L
                                        | CtorThisVal ->                     0b00000000000000000010L
                                        | NormalVal ->                       0b00000000000000000100L
                                        | MemberThisVal ->                   0b00000000000000000110L) |||
                     (if isCompGen then                                      0b00000000000000001000L 
                      else                                                   0b000000000000000000000L) |||
                     (match inlineInfo with
                                        | ValInline.Always ->                0b00000000000000010000L
                                        | ValInline.Optional ->              0b00000000000000100000L
                                        | ValInline.Never ->                 0b00000000000000110000L) |||
                     (match isMutable with
                                        | Immutable ->                       0b00000000000000000000L
                                        | Mutable   ->                       0b00000000000001000000L) |||

                     (match isModuleOrMemberBinding with
                                        | false     ->                       0b00000000000000000000L
                                        | true      ->                       0b00000000000010000000L) |||
                     (match isExtensionMember with
                                        | false     ->                       0b00000000000000000000L
                                        | true      ->                       0b00000000000100000000L) |||
                     (match isIncrClassSpecialMember with
                                        | false     ->                       0b00000000000000000000L
                                        | true      ->                       0b00000000001000000000L) |||
                     (match isTyFunc with
                                        | false     ->                       0b00000000000000000000L
                                        | true      ->                       0b00000000010000000000L) |||

                     (match recValInfo with
                                     | ValNotInRecScope     ->               0b00000000000000000000L
                                     | ValInRecScope true   ->               0b00000000100000000000L
                                     | ValInRecScope false  ->               0b00000001000000000000L) |||

                     (match allowTypeInst with
                                        | false     ->                       0b00000000000000000000L
                                        | true      ->                       0b00000100000000000000L) |||

                     (match isGeneratedEventVal with
                                        | false     ->                       0b00000000000000000000L
                                        | true      ->                       0b00100000000000000000L)                                          

        ValFlags flags

    member x.BaseOrThisInfo = 
                                  match (flags       &&&                     0b00000000000000000110L) with 
                                                             |               0b00000000000000000000L -> BaseVal
                                                             |               0b00000000000000000010L -> CtorThisVal
                                                             |               0b00000000000000000100L -> NormalVal
                                                             |               0b00000000000000000110L -> MemberThisVal
                                                             | _          -> failwith "unreachable"



    member x.IsCompilerGenerated =      (flags       &&&                     0b00000000000000001000L) <> 0x0L

    member x.WithIsCompilerGenerated isCompGen = 
            let flags =                 (flags       &&&                  ~~~0b00000000000000001000L) |||
                                        (match isCompGen with
                                          | false           ->               0b00000000000000000000L
                                          | true            ->               0b00000000000000001000L)
            ValFlags flags

    member x.InlineInfo = 
                                  match (flags       &&&                     0b00000000000000110000L) with 
                                                             |               0b00000000000000000000L
                                                             |               0b00000000000000010000L -> ValInline.Always
                                                             |               0b00000000000000100000L -> ValInline.Optional
                                                             |               0b00000000000000110000L -> ValInline.Never
                                                             | _          -> failwith "unreachable"

    member x.MutabilityInfo = 
                                  match (flags       &&&                     0b00000000000001000000L) with 
                                                             |               0b00000000000000000000L -> Immutable
                                                             |               0b00000000000001000000L -> Mutable
                                                             | _          -> failwith "unreachable"


    member x.IsMemberOrModuleBinding = 
                                  match (flags       &&&                     0b00000000000010000000L) with 
                                                             |               0b00000000000000000000L -> false
                                                             |               0b00000000000010000000L -> true
                                                             | _          -> failwith "unreachable"


    member x.WithIsMemberOrModuleBinding = ValFlags(flags |||                0b00000000000010000000L)


    member x.IsExtensionMember        = (flags       &&&                     0b00000000000100000000L) <> 0L

    member x.IsIncrClassSpecialMember = (flags       &&&                     0b00000000001000000000L) <> 0L

    member x.IsTypeFunction           = (flags       &&&                     0b00000000010000000000L) <> 0L

    member x.RecursiveValInfo =   match (flags       &&&                     0b00000001100000000000L) with 
                                                             |               0b00000000000000000000L -> ValNotInRecScope
                                                             |               0b00000000100000000000L -> ValInRecScope true
                                                             |               0b00000001000000000000L -> ValInRecScope false
                                                             | _                   -> failwith "unreachable"

    member x.WithRecursiveValInfo recValInfo = 
            let flags = 
                     (flags       &&&                                     ~~~0b00000001100000000000L) |||
                     (match recValInfo with
                                     | ValNotInRecScope     ->               0b00000000000000000000L
                                     | ValInRecScope true  ->                0b00000000100000000000L
                                     | ValInRecScope false ->                0b00000001000000000000L) 
            ValFlags flags

    member x.MakesNoCriticalTailcalls         =                   (flags &&& 0b00000010000000000000L) <> 0L

    member x.WithMakesNoCriticalTailcalls =               ValFlags(flags ||| 0b00000010000000000000L)

    member x.PermitsExplicitTypeInstantiation =                   (flags &&& 0b00000100000000000000L) <> 0L

    member x.HasBeenReferenced                =                   (flags &&& 0b00001000000000000000L) <> 0L

    member x.WithHasBeenReferenced                     =  ValFlags(flags ||| 0b00001000000000000000L)

    member x.IsCompiledAsStaticPropertyWithoutField =             (flags &&& 0b00010000000000000000L) <> 0L

    member x.WithIsCompiledAsStaticPropertyWithoutField = ValFlags(flags ||| 0b00010000000000000000L)

    member x.IsGeneratedEventVal =                                (flags &&& 0b00100000000000000000L) <> 0L

    member x.IsFixed                                =             (flags &&& 0b01000000000000000000L) <> 0L

    member x.WithIsFixed                               =  ValFlags(flags ||| 0b01000000000000000000L)

    member x.IgnoresByrefScope                         =          (flags &&& 0b10000000000000000000L) <> 0L

    member x.WithIgnoresByrefScope                     =  ValFlags(flags ||| 0b10000000000000000000L)

    member x.InlineIfLambda                            =         (flags &&& 0b100000000000000000000L) <> 0L
    
    member x.WithInlineIfLambda                        = ValFlags(flags ||| 0b100000000000000000000L)

    /// Get the flags as included in the F# binary metadata
    member x.PickledBits = 
        // Clear the RecursiveValInfo, only used during inference and irrelevant across assembly boundaries
        // Clear the IsCompiledAsStaticPropertyWithoutField, only used to determine whether to use a true field for a value, and to eliminate the optimization info for observable bindings
        // Clear the HasBeenReferenced, only used to report "unreferenced variable" warnings and to help collect 'it' values in FSI.EXE
        // Clear the IsGeneratedEventVal, since there's no use in propagating specialname information for generated add/remove event vals
                                                      (flags       &&&   ~~~0b010011001100000000000L) 

/// Represents the kind of a type parameter
[<RequireQualifiedAccess (* ; StructuredFormatDisplay("{DebugText}") *) >]
type TyparKind = 

    | Type 

    | Measure

    member x.AttrName =
        match x with
        | TyparKind.Type -> ValueNone
        | TyparKind.Measure -> ValueSome "Measure"

    //[<DebuggerBrowsable(DebuggerBrowsableState.Never)>]
    //member x.DebugText  =  x.ToString()

    override x.ToString() =
        match x with
        | TyparKind.Type -> "type"
        | TyparKind.Measure -> "measure"

/// Indicates if the type variable can be solved or given new constraints. The status of a type variable
/// evolves towards being either rigid or solved. 
[<RequireQualifiedAccess>]
type TyparRigidity = 

    /// Indicates the type parameter can't be solved
    | Rigid 

    /// Indicates the type parameter can't be solved, but the variable is not set to "rigid" until after inference is complete
    | WillBeRigid 

    /// Indicates we give a warning if the type parameter is ever solved
    | WarnIfNotRigid 

    /// Indicates the type parameter is an inference variable may be solved
    | Flexible

    /// Indicates the type parameter derives from an '_' anonymous type
    /// For units-of-measure, we give a warning if this gets solved to '1'
    | Anon

    member x.ErrorIfUnified = match x with TyparRigidity.Rigid -> true | _ -> false

    member x.WarnIfUnified = match x with TyparRigidity.WillBeRigid | TyparRigidity.WarnIfNotRigid -> true | _ -> false

    member x.WarnIfMissingConstraint = match x with TyparRigidity.WillBeRigid -> true | _ -> false


/// Encode typar flags into a bit field  
[<Struct>]
type TyparFlags(flags: int32) =

    new (kind: TyparKind, rigidity: TyparRigidity, isFromError: bool, isCompGen: bool, staticReq: TyparStaticReq, dynamicReq: TyparDynamicReq, equalityDependsOn: bool, comparisonDependsOn: bool) = 
        TyparFlags((if isFromError then                0b00000000000000010 else 0) |||
                   (if isCompGen   then                0b00000000000000100 else 0) |||
                   (match staticReq with
                     | TyparStaticReq.None                  -> 0b00000000000000000
                     | TyparStaticReq.HeadType            -> 0b00000000000001000) |||
                   (match rigidity with
                     | TyparRigidity.Rigid          -> 0b00000000000000000
                     | TyparRigidity.WillBeRigid    -> 0b00000000000100000
                     | TyparRigidity.WarnIfNotRigid -> 0b00000000001000000
                     | TyparRigidity.Flexible       -> 0b00000000001100000
                     | TyparRigidity.Anon           -> 0b00000000010000000) |||
                   (match kind with
                     | TyparKind.Type               -> 0b00000000000000000
                     | TyparKind.Measure            -> 0b00000000100000000) |||   
                   (if comparisonDependsOn then 
                                                       0b00000001000000000 else 0) |||
                   (match dynamicReq with
                     | TyparDynamicReq.No           -> 0b00000000000000000
                     | TyparDynamicReq.Yes          -> 0b00000010000000000) |||
                   (if equalityDependsOn then 
                                                       0b00000100000000000 else 0))

    /// Indicates if the type inference variable was generated after an error when type checking expressions or patterns
    member x.IsFromError         = (flags &&& 0b00000000000000010) <> 0x0

    /// Indicates if the type variable is compiler generated, i.e. is an implicit type inference variable 
    member x.IsCompilerGenerated = (flags &&& 0b00000000000000100) <> 0x0

    /// Indicates if the type variable has a static "head type" requirement, i.e. ^a variables used in FSharp.Core and member constraints.
    member x.StaticReq = 
                             match (flags &&& 0b00000000000001000) with 
                                            | 0b00000000000000000 -> TyparStaticReq.None
                                            | 0b00000000000001000 -> TyparStaticReq.HeadType
                                            | _             -> failwith "unreachable"

    /// Indicates if the type variable can be solved or given new constraints. The status of a type variable
    /// generally always evolves towards being either rigid or solved. 
    member x.Rigidity = 
                             match (flags &&& 0b00000000011100000) with 
                                            | 0b00000000000000000 -> TyparRigidity.Rigid
                                            | 0b00000000000100000 -> TyparRigidity.WillBeRigid
                                            | 0b00000000001000000 -> TyparRigidity.WarnIfNotRigid
                                            | 0b00000000001100000 -> TyparRigidity.Flexible
                                            | 0b00000000010000000 -> TyparRigidity.Anon
                                            | _          -> failwith "unreachable"

    /// Indicates whether a type variable can be instantiated by types or units-of-measure.
    member x.Kind = 
                             match (flags &&& 0b00001000100000000) with 
                                            | 0b00000000000000000 -> TyparKind.Type
                                            | 0b00000000100000000 -> TyparKind.Measure
                                            | _             -> failwith "unreachable"


    /// Indicates that whether or not a generic type definition satisfies the comparison constraint is dependent on whether this type variable satisfies the comparison constraint.
    member x.ComparisonConditionalOn =
                                   (flags &&& 0b00000001000000000) <> 0x0

    /// Indicates if a type parameter is needed at runtime and may not be eliminated
    member x.DynamicReq = 
                             match (flags &&& 0b00000010000000000) with 
                                            | 0b00000000000000000 -> TyparDynamicReq.No
                                            | 0b00000010000000000 -> TyparDynamicReq.Yes
                                            | _             -> failwith "unreachable"

    /// Indicates that whether or not a generic type definition satisfies the equality constraint is dependent on whether this type variable satisfies the equality constraint.
    member x.EqualityConditionalOn = 
                                   (flags &&& 0b00000100000000000) <> 0x0

    /// Indicates that whether this type parameter is a compat-flex type parameter (i.e. where "expr :> tp" only emits an optional warning)
    member x.IsCompatFlex = 
                                   (flags &&& 0b00010000000000000) <> 0x0

    member x.WithCompatFlex b =  
                  if b then 
                      TyparFlags(flags |||    0b00010000000000000)
                  else
                      TyparFlags(flags &&& ~~~0b00010000000000000)

    /// Get the flags as included in the F# binary metadata. We pickle this as int64 to allow for future expansion
    member x.PickledBits = flags       

/// Encode entity flags into a bit field. We leave lots of space to allow for future expansion.
[<Struct>]
type EntityFlags(flags: int64) =

    new (usesPrefixDisplay, isModuleOrNamespace, preEstablishedHasDefaultCtor, hasSelfReferentialCtor, isStructRecordOrUnionType) = 
        EntityFlags((if isModuleOrNamespace then                        0b000000000000001L else 0L) |||
                    (if usesPrefixDisplay   then                        0b000000000000010L else 0L) |||
                    (if preEstablishedHasDefaultCtor then               0b000000000000100L else 0L) |||
                    (if hasSelfReferentialCtor then                     0b000000000001000L else 0L) |||
                    (if isStructRecordOrUnionType then                  0b000000000100000L else 0L)) 

    /// Indicates the Entity is actually a module or namespace, not a type definition
    member x.IsModuleOrNamespace                 = (flags       &&&     0b000000000000001L) <> 0x0L

    /// Indicates the type prefers the "tycon<a, b>" syntax for display etc. 
    member x.IsPrefixDisplay                     = (flags       &&&     0b000000000000010L) <> 0x0L
    
    // This bit is not pickled, only used while establishing a type constructor. It is needed because the type constructor
    // is known to satisfy the default constructor constraint even before any of its members have been established.
    member x.PreEstablishedHasDefaultConstructor = (flags       &&&     0b000000000000100L) <> 0x0L

    // This bit represents an F# specific condition where a type has at least one constructor that may access
    // the 'this' pointer prior to successful initialization of the partial contents of the object. In this
    // case sub-classes must protect themselves against early access to their contents.
    member x.HasSelfReferentialConstructor       = (flags       &&&     0b000000000001000L) <> 0x0L

    /// This bit is reserved for us in the pickle format, see pickle.fs, it's being listed here to stop it ever being used for anything else
    static member ReservedBitForPickleFormatTyconReprFlag   =           0b000000000010000L

    /// This bit represents a F# record that is a value type, or a struct record.
    member x.IsStructRecordOrUnionType           = (flags       &&&     0b000000000100000L) <> 0x0L

    /// These two bits represents the on-demand analysis about whether the entity has the IsByRefLike attribute
    member x.TryIsByRefLike                      = (flags       &&&     0b000000011000000L) 
                                                                |> function 
                                                                      | 0b000000011000000L -> ValueSome true
                                                                      | 0b000000010000000L -> ValueSome false
                                                                      | _                  -> ValueNone

    /// Adjust the on-demand analysis about whether the entity has the IsByRefLike attribute
    member x.WithIsByRefLike flag = 
            let flags = 
                     (flags       &&&                                ~~~0b000000011000000L) |||
                     (match flag with
                      | true  ->                                        0b000000011000000L
                      | false ->                                        0b000000010000000L) 
            EntityFlags flags

    /// These two bits represents the on-demand analysis about whether the entity has the IsReadOnly attribute
    member x.TryIsReadOnly                       = (flags       &&&     0b000001100000000L) 
                                                                |> function 
                                                                      | 0b000001100000000L -> ValueSome true
                                                                      | 0b000001000000000L -> ValueSome false
                                                                      | _                  -> ValueNone

    /// Adjust the on-demand analysis about whether the entity has the IsReadOnly attribute
    member x.WithIsReadOnly flag = 
            let flags = 
                     (flags       &&&                                ~~~0b000001100000000L) |||
                     (match flag with
                      | true  ->                                        0b000001100000000L
                      | false ->                                        0b000001000000000L) 
            EntityFlags flags

    /// These two bits represents the on-demand analysis about whether the entity is assumed to be a readonly struct
    member x.TryIsAssumedReadOnly                = (flags       &&&     0b000110000000000L) 
                                                                |> function 
                                                                      | 0b000110000000000L -> ValueSome true
                                                                      | 0b000100000000000L -> ValueSome false
                                                                      | _                  -> ValueNone

    /// Adjust the on-demand analysis about whether the entity is assumed to be a readonly struct
    member x.WithIsAssumedReadOnly flag = 
            let flags = 
                     (flags       &&&                                ~~~0b000110000000000L) |||
                     (match flag with
                      | true  ->                                        0b000110000000000L
                      | false ->                                        0b000100000000000L) 
            EntityFlags flags

    /// Get the flags as included in the F# binary metadata
    member x.PickledBits =                         (flags       &&&  ~~~0b000111111000100L)



exception UndefinedName of 
    depth: int * 
    error: (string -> string) * 
    id: Ident * 
    suggestions: Suggestions

exception InternalUndefinedItemRef of (string * string * string -> int * string) * string * string * string

type ModuleOrNamespaceKind = 

    /// Indicates that a module is compiled to a class with the "Module" suffix added. 
    | FSharpModuleWithSuffix 

    /// Indicates that a module is compiled to a class with the same name as the original module 
    | ModuleOrType 

    /// Indicates that a 'module' is really a namespace 
    | Namespace

/// A public path records where a construct lives within the global namespace
/// of a CCU.
type PublicPath = 
    | PubPath of string[] 
    member x.EnclosingPath = 
        let (PubPath pp) = x 
        assert (pp.Length >= 1)
        pp.[0..pp.Length-2]


/// The information ILXGEN needs about the location of an item
type CompilationPath = 
    | CompPath of ILScopeRef * (string * ModuleOrNamespaceKind) list

    member x.ILScopeRef = (let (CompPath(scoref, _)) = x in scoref)

    member x.AccessPath = (let (CompPath(_, p)) = x in p)

    member x.MangledPath = List.map fst x.AccessPath

    member x.NestedPublicPath (id: Ident) = PubPath(Array.append (Array.ofList x.MangledPath) [| id.idText |])

    member x.ParentCompPath = 
        let a, _ = List.frontAndBack x.AccessPath
        CompPath(x.ILScopeRef, a)

    member x.NestedCompPath n modKind = CompPath(x.ILScopeRef, x.AccessPath@[(n, modKind)])

    member x.DemangledPath = 
        x.AccessPath |> List.map (fun (nm, k) -> CompilationPath.DemangleEntityName nm k)

    /// String 'Module' off an F# module name, if FSharpModuleWithSuffix is used
    static member DemangleEntityName nm k =  
        match k with 
        | FSharpModuleWithSuffix -> String.dropSuffix nm FSharpModuleSuffix
        | _ -> nm

[<NoEquality; NoComparison; StructuredFormatDisplay("{DebugText}")>]
type EntityOptionalData =
    {
      /// The name of the type, possibly with `n mangling 
      // MUTABILITY; used only when establishing tycons. 
      mutable entity_compiled_name: string option

      // MUTABILITY: the signature is adjusted when it is checked
      /// If this field is populated, this is the implementation range for an item in a signature, otherwise it is 
      /// the signature range for an item in an implementation
      mutable entity_other_range: (range * bool) option

      // MUTABILITY; used only when establishing tycons. 
      mutable entity_kind: TyparKind

      /// The declared documentation for the type or module 
      // MUTABILITY: only for unpickle linkage
      mutable entity_xmldoc: XmlDoc
      
      /// The XML document signature for this entity
      mutable entity_xmldocsig: string

      /// If non-None, indicates the type is an abbreviation for another type. 
      //
      // MUTABILITY; used only during creation and remapping of tycons 
      mutable entity_tycon_abbrev: TType option             

      /// The declared accessibility of the representation, not taking signatures into account 
      mutable entity_tycon_repr_accessibility: Accessibility

      /// Indicates how visible is the entity is.
      // MUTABILITY: only for unpickle linkage
      mutable entity_accessibility: Accessibility   

      /// Field used when the 'tycon' is really an exception definition
      // 
      // MUTABILITY; used only during creation and remapping of tycons 
      mutable entity_exn_info: ExceptionInfo     
    }

    [<DebuggerBrowsable(DebuggerBrowsableState.Never)>]
    member x.DebugText = x.ToString()

    override x.ToString() = "EntityOptionalData(...)"

/// Represents a type definition, exception definition, module definition or namespace definition.
[<NoEquality; NoComparison; RequireQualifiedAccess; StructuredFormatDisplay("{DebugText}")>] 
type Entity = 
    {
      /// The declared type parameters of the type  
      // MUTABILITY; used only during creation and remapping of tycons 
      mutable entity_typars: LazyWithContext<Typars, range>        
      
      mutable entity_flags: EntityFlags
      
      /// The unique stamp of the "tycon blob". Note the same tycon in signature and implementation get different stamps 
      // MUTABILITY: only for unpickle linkage
      mutable entity_stamp: Stamp

      /// The name of the type, possibly with `n mangling 
      // MUTABILITY: only for unpickle linkage
      mutable entity_logical_name: string

      /// The declaration location for the type constructor 
      mutable entity_range: range
      
      /// The declared attributes for the type 
      // MUTABILITY; used during creation and remapping of tycons 
      // MUTABILITY; used when propagating signature attributes into the implementation.
      mutable entity_attribs: Attribs     
                
      /// The declared representation of the type, i.e. record, union, class etc. 
      //
      // MUTABILITY; used only during creation and remapping of tycons 
      mutable entity_tycon_repr: TyconRepresentation 
      
      /// The methods and properties of the type 
      //
      // MUTABILITY; used only during creation and remapping of tycons 
      mutable entity_tycon_tcaug: TyconAugmentation
      
      /// This field is used when the 'tycon' is really a module definition. It holds statically nested type definitions and nested modules 
      //
      // MUTABILITY: only used during creation and remapping of tycons and 
      // when compiling fslib to fixup compiler forward references to internal items 
      mutable entity_modul_contents: MaybeLazy<ModuleOrNamespaceType>     

      /// The stable path to the type, e.g. Microsoft.FSharp.Core.FSharpFunc`2 
      // REVIEW: it looks like entity_cpath subsumes this 
      // MUTABILITY: only for unpickle linkage
      mutable entity_pubpath: PublicPath option 
 
      /// The stable path to the type, e.g. Microsoft.FSharp.Core.FSharpFunc`2 
      // MUTABILITY: only for unpickle linkage
      mutable entity_cpath: CompilationPath option 

      /// Used during codegen to hold the ILX representation indicating how to access the type 
      // MUTABILITY: only for unpickle linkage and caching
      mutable entity_il_repr_cache: CompiledTypeRepr cache

      mutable entity_opt_data: EntityOptionalData option
    }

    static member NewEmptyEntityOptData() = 
        { entity_compiled_name = None 
          entity_other_range = None
          entity_kind = TyparKind.Type
          entity_xmldoc = XmlDoc.Empty 
          entity_xmldocsig = ""
          entity_tycon_abbrev = None
          entity_tycon_repr_accessibility = TAccess []
          entity_accessibility = TAccess []
          entity_exn_info = TExnNone }

    /// The name of the namespace, module or type, possibly with mangling, e.g. List`1, List or FailureException 
    member x.LogicalName = x.entity_logical_name

    /// The compiled name of the namespace, module or type, e.g. FSharpList`1, ListModule or FailureException 
    member x.CompiledName = 
        match x.entity_opt_data with 
        | Some { entity_compiled_name = Some s } -> s
        | _ -> x.LogicalName 

    member x.EntityCompiledName =
        match x.entity_opt_data with 
        | Some optData -> optData.entity_compiled_name
        | _ -> None 

    member x.SetCompiledName name =
        match x.entity_opt_data with
        | Some optData -> optData.entity_compiled_name <- name
        | _ -> x.entity_opt_data <- Some { Entity.NewEmptyEntityOptData() with entity_compiled_name = name }

    /// The display name of the namespace, module or type, e.g. List instead of List`1, and no static parameters.
    /// For modules the Module suffix is removed if FSharpModuleWithSuffix is used.
    ///
    /// No backticks are added for entities with non-identifier names
    member x.DisplayNameCore = x.GetDisplayName(coreName=true)

    /// The display name of the namespace, module or type, e.g. List instead of List`1, and no static parameters
    /// For modules the Module suffix is removed if FSharpModuleWithSuffix is used.
    ///
    /// Backticks are added implicitly for entities with non-identifier names
    member x.DisplayName = x.GetDisplayName(coreName=false)

    /// The display name of the namespace, module or type with <_, _, _> added for generic types, plus static parameters if any
    /// For modules the Module suffix is removed if FSharpModuleWithSuffix is used.
    ///
    /// Backticks are added implicitly for entities with non-identifier names
    member x.DisplayNameWithStaticParametersAndUnderscoreTypars =
        x.GetDisplayName(coreName=false, withStaticParameters=true, withUnderscoreTypars=true)

    /// The display name of the namespace, module or type, e.g. List instead of List`1, including static parameters if any
    /// For modules the Module suffix is removed if FSharpModuleWithSuffix is used.
    ///
    /// Backticks are added implicitly for entities with non-identifier names
    member x.DisplayNameWithStaticParameters =
        x.GetDisplayName(coreName=false, withStaticParameters=true, withUnderscoreTypars=false)

#if !NO_EXTENSIONTYPING
    member x.IsStaticInstantiationTycon = 
        x.IsProvidedErasedTycon &&
            let _nm, args = demangleProvidedTypeName x.LogicalName
            args.Length > 0 
#endif

    member x.GetDisplayName(coreName, ?withStaticParameters, ?withUnderscoreTypars) =
        let withStaticParameters = defaultArg withStaticParameters false
        let withUnderscoreTypars = defaultArg withUnderscoreTypars false
        let nm = x.LogicalName
        if x.IsModuleOrNamespace then x.DemangledModuleOrNamespaceName 
#if !NO_EXTENSIONTYPING
        elif x.IsProvidedErasedTycon then 
            let nm, args = demangleProvidedTypeName nm
            if withStaticParameters && args.Length > 0 then 
                nm + "<" + String.concat "," (Array.map snd args) + ">"
            else
                nm
#endif
        else
            ignore withStaticParameters
            match x.TyparsNoRange with 
            | [] -> nm
            | tps -> 
                let nm = DemangleGenericTypeName nm
                let isArray = nm.StartsWithOrdinal("[") && nm.EndsWithOrdinal("]")
                let nm = if coreName || isArray then nm else ConvertNameToDisplayName nm
                if withUnderscoreTypars then
                    let typarNames = tps |> List.map (fun _  -> "_")
                    nm + "<" + String.concat "," typarNames + ">"
                else
                    nm

    /// The code location where the module, namespace or type is defined.
    member x.Range = 
#if !NO_EXTENSIONTYPING    
        match x.TypeReprInfo with
        | TProvidedTypeRepr info ->
            match Construct.ComputeDefinitionLocationOfProvidedItem info.ProvidedType with
            | Some range -> range
            | None -> x.entity_range
        | _ -> 
#endif
        x.entity_range

    /// The range in the implementation, adjusted for an item in a signature
    member x.DefinitionRange = 
        match x.entity_opt_data with 
        | Some { entity_other_range = Some (r, true) } -> r
        | _ -> x.Range

    member x.SigRange = 
        match x.entity_opt_data with 
        | Some { entity_other_range = Some (r, false) } -> r
        | _ -> x.Range

    member x.SetOtherRange m = 
        match x.entity_opt_data with 
        | Some optData -> optData.entity_other_range <- Some m
        | _ -> x.entity_opt_data <- Some { Entity.NewEmptyEntityOptData() with entity_other_range = Some m }

    /// A unique stamp for this module, namespace or type definition within the context of this compilation. 
    /// Note that because of signatures, there are situations where in a single compilation the "same" 
    /// module, namespace or type may have two distinct Entity objects that have distinct stamps.
    member x.Stamp = x.entity_stamp

    /// The F#-defined custom attributes of the entity, if any. If the entity is backed by Abstract IL or provided metadata
    /// then this does not include any attributes from those sources.
    member x.Attribs = x.entity_attribs

    /// The XML documentation of the entity, if any. If the entity is backed by provided metadata
    /// then this _does_ include this documentation. If the entity is backed by Abstract IL metadata
    /// or comes from another F# assembly then it does not (because the documentation will get read from 
    /// an XML file).
    member x.XmlDoc = 
#if !NO_EXTENSIONTYPING
        match x.TypeReprInfo with
        | TProvidedTypeRepr info ->
            let lines = info.ProvidedType.PUntaintNoFailure(fun st -> (st :> IProvidedCustomAttributeProvider).GetXmlDocAttributes(info.ProvidedType.TypeProvider.PUntaintNoFailure id))
            XmlDoc (lines, x.DefinitionRange)
        | _ -> 
#endif
        match x.entity_opt_data with
        | Some optData -> optData.entity_xmldoc
        | _ -> XmlDoc.Empty

    /// The XML documentation sig-string of the entity, if any, to use to lookup an .xml doc file. This also acts
    /// as a cache for this sig-string computation.
    member x.XmlDocSig 
        with get() = 
            match x.entity_opt_data with
            | Some optData -> optData.entity_xmldocsig
            | _ -> ""
        and set v =
            match x.entity_opt_data with
            | Some optData -> optData.entity_xmldocsig <- v
            | _ -> x.entity_opt_data <- Some { Entity.NewEmptyEntityOptData() with entity_xmldocsig = v }

    /// The logical contents of the entity when it is a module or namespace fragment.
    member x.ModuleOrNamespaceType = x.entity_modul_contents.Force()

    /// The logical contents of the entity when it is a type definition.
    member x.TypeContents = x.entity_tycon_tcaug

    /// The kind of the type definition - is it a measure definition or a type definition?
    member x.TypeOrMeasureKind =
        match x.entity_opt_data with
        | Some optData -> optData.entity_kind
        | _ -> TyparKind.Type

    member x.SetTypeOrMeasureKind kind =
        match x.entity_opt_data with
        | Some optData -> optData.entity_kind <- kind
        | _ -> x.entity_opt_data <- Some { Entity.NewEmptyEntityOptData() with entity_kind = kind }

    /// The identifier at the point of declaration of the type definition.
    member x.Id = ident(x.LogicalName, x.Range)

    /// The information about the r.h.s. of a type definition, if any. For example, the r.h.s. of a union or record type.
    member x.TypeReprInfo = x.entity_tycon_repr

    /// The information about the r.h.s. of an F# exception definition, if any. 
    member x.ExceptionInfo =
        match x.entity_opt_data with
        | Some optData -> optData.entity_exn_info
        | _ -> TExnNone

    member x.SetExceptionInfo exn_info =
        match x.entity_opt_data with
        | Some optData -> optData.entity_exn_info <- exn_info
        | _ -> x.entity_opt_data <- Some { Entity.NewEmptyEntityOptData() with entity_exn_info = exn_info }

    /// Indicates if the entity represents an F# exception declaration.
    member x.IsExceptionDecl = match x.ExceptionInfo with TExnNone -> false | _ -> true

    /// Demangle the module name, if FSharpModuleWithSuffix is used
    member x.DemangledModuleOrNamespaceName =  
          CompilationPath.DemangleEntityName x.LogicalName x.ModuleOrNamespaceType.ModuleOrNamespaceKind
    
    /// Get the type parameters for an entity that is a type declaration, otherwise return the empty list.
    /// 
    /// Lazy because it may read metadata, must provide a context "range" in case error occurs reading metadata.
    member x.Typars m = x.entity_typars.Force m

    /// Get the type parameters for an entity that is a type declaration, otherwise return the empty list.
    member x.TyparsNoRange: Typars = x.Typars x.Range

    /// Get the type abbreviated by this type definition, if it is an F# type abbreviation definition
    member x.TypeAbbrev = 
        match x.entity_opt_data with
        | Some optData -> optData.entity_tycon_abbrev
        | _ -> None

    member x.SetTypeAbbrev tycon_abbrev = 
        match x.entity_opt_data with
        | Some optData -> optData.entity_tycon_abbrev <- tycon_abbrev
        | _ -> x.entity_opt_data <- Some { Entity.NewEmptyEntityOptData() with entity_tycon_abbrev = tycon_abbrev }

    /// Indicates if this entity is an F# type abbreviation definition
    member x.IsTypeAbbrev = x.TypeAbbrev.IsSome

    /// Get the value representing the accessibility of the r.h.s. of an F# type definition.
    member x.TypeReprAccessibility =
        match x.entity_opt_data with
        | Some optData -> optData.entity_tycon_repr_accessibility
        | _ -> TAccess []

    /// Get the cache of the compiled ILTypeRef representation of this module or type.
    member x.CompiledReprCache = x.entity_il_repr_cache

    /// Get a blob of data indicating how this type is nested in other namespaces, modules or types.
    member x.PublicPath = x.entity_pubpath

    /// Get the value representing the accessibility of an F# type definition or module.
    member x.Accessibility =
        match x.entity_opt_data with
        | Some optData -> optData.entity_accessibility
        | _ -> TAccess []

    /// Indicates the type prefers the "tycon<a, b>" syntax for display etc. 
    member x.IsPrefixDisplay = x.entity_flags.IsPrefixDisplay

    /// Indicates the Entity is actually a module or namespace, not a type definition
    member x.IsModuleOrNamespace = x.entity_flags.IsModuleOrNamespace

    /// Indicates if the entity is a namespace
    member x.IsNamespace = x.IsModuleOrNamespace && (match x.ModuleOrNamespaceType.ModuleOrNamespaceKind with Namespace -> true | _ -> false)

    /// Indicates if the entity is an F# module definition
    member x.IsModule = x.IsModuleOrNamespace && (match x.ModuleOrNamespaceType.ModuleOrNamespaceKind with Namespace -> false | _ -> true)
#if !NO_EXTENSIONTYPING

    /// Indicates if the entity is a provided type or namespace definition
    member x.IsProvided = 
        match x.TypeReprInfo with 
        | TProvidedTypeRepr _ -> true
        | TProvidedNamespaceRepr _ -> true
        | _ -> false

    /// Indicates if the entity is a provided namespace fragment
    member x.IsProvidedNamespace = 
        match x.TypeReprInfo with 
        | TProvidedNamespaceRepr _ -> true
        | _ -> false

    /// Indicates if the entity is an erased provided type definition
    member x.IsProvidedErasedTycon = 
        match x.TypeReprInfo with 
        | TProvidedTypeRepr info -> info.IsErased
        | _ -> false

    /// Indicates if the entity is a generated provided type definition, i.e. not erased.
    member x.IsProvidedGeneratedTycon = 
        match x.TypeReprInfo with 
        | TProvidedTypeRepr info -> info.IsGenerated
        | _ -> false
#endif

    /// Indicates if the entity is erased, either a measure definition, or an erased provided type definition
    member x.IsErased = 
        x.IsMeasureableReprTycon 
#if !NO_EXTENSIONTYPING
        || x.IsProvidedErasedTycon
#endif

    /// Get a blob of data indicating how this type is nested inside other namespaces, modules and types.
    member x.CompilationPathOpt = x.entity_cpath 

    /// Get a blob of data indicating how this type is nested inside other namespaces, modules and types.
    member x.CompilationPath = 
        match x.CompilationPathOpt with 
        | Some cpath -> cpath 
        | None -> error(Error(FSComp.SR.tastTypeOrModuleNotConcrete(x.LogicalName), x.Range))
    
    /// Get a table of fields for all the F#-defined record, struct and class fields in this type definition, including
    /// static fields, 'val' declarations and hidden fields from the compilation of implicit class constructions.
    member x.AllFieldTable = 
        match x.TypeReprInfo with 
        | TFSharpRecdRepr x | TFSharpObjectRepr {fsobjmodel_rfields=x} -> x
        | _ -> 
        match x.ExceptionInfo with 
        | TExnFresh x -> x
        | _ -> 
        { FieldsByIndex = [| |] 
          FieldsByName = NameMap.empty }

    /// Get an array of fields for all the F#-defined record, struct and class fields in this type definition, including
    /// static fields, 'val' declarations and hidden fields from the compilation of implicit class constructions.
    member x.AllFieldsArray = x.AllFieldTable.FieldsByIndex

    /// Get a list of fields for all the F#-defined record, struct and class fields in this type definition, including
    /// static fields, 'val' declarations and hidden fields from the compilation of implicit class constructions.
    member x.AllFieldsAsList = x.AllFieldsArray |> Array.toList

    /// Get a list of all instance fields for F#-defined record, struct and class fields in this type definition.
    /// including hidden fields from the compilation of implicit class constructions.
    // NOTE: This method doesn't perform particularly well, and is over-used, but doesn't seem to appear on performance traces
    member x.AllInstanceFieldsAsList = x.AllFieldsAsList |> List.filter (fun f -> not f.IsStatic)

    /// Get a list of all fields for F#-defined record, struct and class fields in this type definition,
    /// including static fields, but excluding compiler-generate fields.
    member x.TrueFieldsAsList = x.AllFieldsAsList |> List.filter (fun f -> not f.IsCompilerGenerated)

    /// Get a list of all instance fields for F#-defined record, struct and class fields in this type definition,
    /// excluding compiler-generate fields.
    member x.TrueInstanceFieldsAsList = x.AllFieldsAsList |> List.filter (fun f -> not f.IsStatic && not f.IsCompilerGenerated)

    /// Get a field by index in definition order
    member x.GetFieldByIndex n = x.AllFieldTable.FieldByIndex n

    /// Get a field by name.
    member x.GetFieldByName n = x.AllFieldTable.FieldByName n

    /// Indicate if this is a type whose r.h.s. is known to be a union type definition.
    member x.IsUnionTycon = match x.TypeReprInfo with | TFSharpUnionRepr _ -> true | _ -> false

    /// Get the union cases and other union-type information for a type, if any
    member x.UnionTypeInfo = 
        match x.TypeReprInfo with 
        | TFSharpUnionRepr x -> ValueSome x 
        | _ -> ValueNone

    /// Get the union cases for a type, if any
    member x.UnionCasesArray = 
        match x.UnionTypeInfo with 
        | ValueSome x -> x.CasesTable.CasesByIndex 
        | ValueNone -> [| |] 

    /// Get the union cases for a type, if any, as a list
    member x.UnionCasesAsList = x.UnionCasesArray |> Array.toList

    /// Get a union case of a type by name
    member x.GetUnionCaseByName n =
        match x.UnionTypeInfo with 
        | ValueSome x -> NameMap.tryFind n x.CasesTable.CasesByName
        | ValueNone -> None

    
    /// Create a new entity with empty, unlinked data. Only used during unpickling of F# metadata.
    static member NewUnlinked() : Entity = 
        { entity_typars = Unchecked.defaultof<_>
          entity_flags = Unchecked.defaultof<_>
          entity_stamp = Unchecked.defaultof<_>
          entity_logical_name = Unchecked.defaultof<_> 
          entity_range = Unchecked.defaultof<_> 
          entity_attribs = Unchecked.defaultof<_>
          entity_tycon_repr= Unchecked.defaultof<_>
          entity_tycon_tcaug= Unchecked.defaultof<_>
          entity_modul_contents= Unchecked.defaultof<_>
          entity_pubpath = Unchecked.defaultof<_>
          entity_cpath = Unchecked.defaultof<_>
          entity_il_repr_cache = Unchecked.defaultof<_>
          entity_opt_data = Unchecked.defaultof<_>}

    /// Create a new entity with the given backing data. Only used during unpickling of F# metadata.
    static member New _reason (data: Entity) : Entity = data

    /// Link an entity based on empty, unlinked data to the given data. Only used during unpickling of F# metadata.
    member x.Link (tg: EntityData) = 
        x.entity_typars <- tg.entity_typars 
        x.entity_flags <- tg.entity_flags 
        x.entity_stamp <- tg.entity_stamp 
        x.entity_logical_name <- tg.entity_logical_name  
        x.entity_range <- tg.entity_range  
        x.entity_attribs <- tg.entity_attribs 
        x.entity_tycon_repr <- tg.entity_tycon_repr
        x.entity_tycon_tcaug <- tg.entity_tycon_tcaug
        x.entity_modul_contents <- tg.entity_modul_contents
        x.entity_pubpath <- tg.entity_pubpath 
        x.entity_cpath <- tg.entity_cpath 
        x.entity_il_repr_cache <- tg.entity_il_repr_cache 
        match tg.entity_opt_data with
        | Some tg ->
            x.entity_opt_data <- 
                Some { entity_compiled_name = tg.entity_compiled_name
                       entity_other_range = tg.entity_other_range
                       entity_kind = tg.entity_kind
                       entity_xmldoc = tg.entity_xmldoc
                       entity_xmldocsig = tg.entity_xmldocsig
                       entity_tycon_abbrev = tg.entity_tycon_abbrev
                       entity_tycon_repr_accessibility = tg.entity_tycon_repr_accessibility
                       entity_accessibility = tg.entity_accessibility
                       entity_exn_info = tg.entity_exn_info }
        | None -> ()


    /// Indicates if the entity is linked to backing data. Only used during unpickling of F# metadata.
    member x.IsLinked = match box x.entity_attribs with null -> false | _ -> true 

    /// Get the blob of information associated with an F# object-model type definition, i.e. class, interface, struct etc.
    member x.FSharpObjectModelTypeInfo = 
         match x.TypeReprInfo with 
         | TFSharpObjectRepr x -> x 
         | _ -> failwith "not an F# object model type definition"

    /// Indicate if this is a type definition backed by Abstract IL metadata.
    member x.IsILTycon = match x.TypeReprInfo with | TILObjectRepr _ -> true | _ -> false

    /// Get the Abstract IL scope, nesting and metadata for this 
    /// type definition, assuming it is backed by Abstract IL metadata.
    member x.ILTyconInfo = match x.TypeReprInfo with | TILObjectRepr data -> data | _ -> failwith "not a .NET type definition"

    /// Get the Abstract IL metadata for this type definition, assuming it is backed by Abstract IL metadata.
    member x.ILTyconRawMetadata = let (TILObjectReprData(_, _, td)) = x.ILTyconInfo in td

    /// Indicates if this is an F# type definition whose r.h.s. is known to be a record type definition.
    member x.IsRecordTycon = match x.TypeReprInfo with | TFSharpRecdRepr _ -> true | _ -> false

    /// Indicates if this is an F# type definition whose r.h.s. is known to be a record type definition that is a value type.
    member x.IsStructRecordOrUnionTycon = match x.TypeReprInfo with TFSharpRecdRepr _ | TFSharpUnionRepr _ -> x.entity_flags.IsStructRecordOrUnionType | _ -> false

    /// The on-demand analysis about whether the entity has the IsByRefLike attribute
    member x.TryIsByRefLike = x.entity_flags.TryIsByRefLike

    /// Set the on-demand analysis about whether the entity has the IsByRefLike attribute
    member x.SetIsByRefLike b = x.entity_flags <- x.entity_flags.WithIsByRefLike b 

    /// These two bits represents the on-demand analysis about whether the entity has the IsReadOnly attribute
    member x.TryIsReadOnly = x.entity_flags.TryIsReadOnly

    /// Set the on-demand analysis about whether the entity has the IsReadOnly attribute
    member x.SetIsReadOnly b = x.entity_flags <- x.entity_flags.WithIsReadOnly b 

    /// These two bits represents the on-demand analysis about whether the entity is assumed to be a readonly struct
    member x.TryIsAssumedReadOnly = x.entity_flags.TryIsAssumedReadOnly

    /// Set the on-demand analysis about whether the entity is assumed to be a readonly struct
    member x.SetIsAssumedReadOnly b = x.entity_flags <- x.entity_flags.WithIsAssumedReadOnly b 

    /// Indicates if this is an F# type definition whose r.h.s. is known to be some kind of F# object model definition
    member x.IsFSharpObjectModelTycon = match x.TypeReprInfo with | TFSharpObjectRepr _ -> true | _ -> false

    /// Indicates if this is an F# type definition which is one of the special types in FSharp.Core.dll which uses 
    /// an assembly-code representation for the type, e.g. the primitive array type constructor.
    member x.IsAsmReprTycon = match x.TypeReprInfo with | TAsmRepr _ -> true | _ -> false

    /// Indicates if this is an F# type definition which is one of the special types in FSharp.Core.dll like 'float<_>' which
    /// defines a measure type with a relation to an existing non-measure type as a representation.
    member x.IsMeasureableReprTycon = match x.TypeReprInfo with | TMeasureableRepr _ -> true | _ -> false

    /// Indicates if this is an F# type definition whose r.h.s. definition is unknown (i.e. a traditional ML 'abstract' type in a signature,
    /// which in F# is called a 'unknown representation' type).
    member x.IsHiddenReprTycon = match x.TypeAbbrev, x.TypeReprInfo with | None, TNoRepr -> true | _ -> false

    /// Indicates if this is an F#-defined interface type definition 
    member x.IsFSharpInterfaceTycon = x.IsFSharpObjectModelTycon && match x.FSharpObjectModelTypeInfo.fsobjmodel_kind with TFSharpInterface -> true | _ -> false

    /// Indicates if this is an F#-defined delegate type definition 
    member x.IsFSharpDelegateTycon = x.IsFSharpObjectModelTycon && match x.FSharpObjectModelTypeInfo.fsobjmodel_kind with TFSharpDelegate _ -> true | _ -> false

    /// Indicates if this is an F#-defined enum type definition 
    member x.IsFSharpEnumTycon = x.IsFSharpObjectModelTycon && match x.FSharpObjectModelTypeInfo.fsobjmodel_kind with TFSharpEnum -> true | _ -> false

    /// Indicates if this is an F#-defined class type definition 
    member x.IsFSharpClassTycon = x.IsFSharpObjectModelTycon && match x.FSharpObjectModelTypeInfo.fsobjmodel_kind with TFSharpClass -> true | _ -> false

    /// Indicates if this is a .NET-defined enum type definition 
    member x.IsILEnumTycon = x.IsILTycon && x.ILTyconRawMetadata.IsEnum

    /// Indicates if this is an enum type definition 
    member x.IsEnumTycon = 
#if !NO_EXTENSIONTYPING
        match x.TypeReprInfo with 
        | TProvidedTypeRepr info -> info.IsEnum 
        | TProvidedNamespaceRepr _ -> false
        | _ ->
#endif
        x.IsILEnumTycon || x.IsFSharpEnumTycon


    /// Indicates if this is an F#-defined struct or enum type definition, i.e. a value type definition
    member x.IsFSharpStructOrEnumTycon =
        match x.TypeReprInfo with
        | TFSharpRecdRepr _ -> x.IsStructRecordOrUnionTycon
        | TFSharpUnionRepr _ -> x.IsStructRecordOrUnionTycon
        | TFSharpObjectRepr info ->
            match info.fsobjmodel_kind with
            | TFSharpClass | TFSharpInterface | TFSharpDelegate _ -> false
            | TFSharpStruct | TFSharpEnum -> true
        | _ -> false

    /// Indicates if this is a .NET-defined struct or enum type definition, i.e. a value type definition
    member x.IsILStructOrEnumTycon =
        x.IsILTycon && 
        x.ILTyconRawMetadata.IsStructOrEnum

    /// Indicates if this is a struct or enum type definition, i.e. a value type definition
    member x.IsStructOrEnumTycon = 
#if !NO_EXTENSIONTYPING
        match x.TypeReprInfo with 
        | TProvidedTypeRepr info -> info.IsStructOrEnum 
        | TProvidedNamespaceRepr _ -> false
        | _ ->
#endif
        x.IsILStructOrEnumTycon || x.IsFSharpStructOrEnumTycon

    /// Gets the immediate interface definitions of an F# type definition. Further interfaces may be supported through class and interface inheritance.
    member x.ImmediateInterfacesOfFSharpTycon =
        x.TypeContents.tcaug_interfaces

    /// Gets the immediate interface types of an F# type definition. Further interfaces may be supported through class and interface inheritance.
    member x.ImmediateInterfaceTypesOfFSharpTycon =
        x.ImmediateInterfacesOfFSharpTycon |> List.map (fun (x, _, _) -> x)

    /// Gets the immediate members of an F# type definition, excluding compiler-generated ones.
    /// Note: result is alphabetically sorted, then for each name the results are in declaration order
    member x.MembersOfFSharpTyconSorted =
        x.TypeContents.tcaug_adhoc 
        |> NameMultiMap.rangeReversingEachBucket 
        |> List.filter (fun v -> not v.IsCompilerGenerated)

    /// Gets all immediate members of an F# type definition keyed by name, including compiler-generated ones.
    /// Note: result is a indexed table, and for each name the results are in reverse declaration order
    member x.MembersOfFSharpTyconByName =
        x.TypeContents.tcaug_adhoc 

    /// Gets any implicit hash/equals (with comparer argument) methods added to an F# record, union or struct type definition.
    member x.GeneratedHashAndEqualsWithComparerValues = x.TypeContents.tcaug_hash_and_equals_withc 

    /// Gets any implicit CompareTo (with comparer argument) methods added to an F# record, union or struct type definition.
    member x.GeneratedCompareToWithComparerValues = x.TypeContents.tcaug_compare_withc

    /// Gets any implicit CompareTo methods added to an F# record, union or struct type definition.
    member x.GeneratedCompareToValues = x.TypeContents.tcaug_compare

    /// Gets any implicit hash/equals methods added to an F# record, union or struct type definition.
    member x.GeneratedHashAndEqualsValues = x.TypeContents.tcaug_equals

    /// Gets all implicit hash/equals/compare methods added to an F# record, union or struct type definition.
    member x.AllGeneratedValues = 
        [ match x.GeneratedCompareToValues with 
          | None -> ()
          | Some (v1, v2) -> yield v1; yield v2
          match x.GeneratedCompareToWithComparerValues with
          | None -> ()
          | Some v -> yield v
          match x.GeneratedHashAndEqualsValues with
          | None -> ()
          | Some (v1, v2) -> yield v1; yield v2
          match x.GeneratedHashAndEqualsWithComparerValues with
          | None -> ()
          | Some (v1, v2, v3) -> yield v1; yield v2; yield v3 ]
    

    /// Gets the data indicating the compiled representation of a type or module in terms of Abstract IL data structures.
    member x.CompiledRepresentation =
#if !NO_EXTENSIONTYPING
        match x.TypeReprInfo with 
        // We should never be computing this property for erased types
        | TProvidedTypeRepr info when info.IsErased -> 
            failwith "No compiled representation for provided erased type"
        
        // Generated types that are not relocated just point straight to the generated backing assembly, computed from "st".
        // These are used when running F# Interactive, which does not use static linking of provider-generated assemblies,
        // and also for types with relocation suppressed.
        | TProvidedTypeRepr info when info.IsGenerated && info.IsSuppressRelocate -> 
            let st = info.ProvidedType
            let tref = GetILTypeRefOfProvidedType (st, x.Range)
            let boxity = if x.IsStructOrEnumTycon then AsValue else AsObject
            CompiledTypeRepr.ILAsmNamed(tref, boxity, None)
        | TProvidedNamespaceRepr _ -> failwith "No compiled representation for provided namespace"
        | _ ->
#endif
            let ilTypeRefForCompilationPath (CompPath(sref, p)) item = 
                let rec top racc p = 
                    match p with 
                    | [] -> ILTypeRef.Create(sref, [], textOfPath (List.rev (item :: racc)))
                    | (h, isType) :: t -> 
                        match isType with 
                        | FSharpModuleWithSuffix | ModuleOrType -> 
                            let outerTypeName = (textOfPath (List.rev (h :: racc)))
                            ILTypeRef.Create(sref, (outerTypeName :: List.map fst t), item)
                        | _ -> 
                          top (h :: racc) t
                top [] p 


            cached x.CompiledReprCache (fun () -> 
                match x.ExceptionInfo with 
                | TExnAbbrevRepr ecref2 -> ecref2.CompiledRepresentation
                | TExnAsmRepr tref -> CompiledTypeRepr.ILAsmNamed(tref, AsObject, Some (mkILTy AsObject (mkILTySpec (tref, []))))
                | _ -> 
                match x.TypeReprInfo with 
                | TAsmRepr ty -> CompiledTypeRepr.ILAsmOpen ty
                | _ -> 
                    let boxity = if x.IsStructOrEnumTycon then AsValue else AsObject
                    let ilTypeRef = 
                        match x.TypeReprInfo with 
                        | TILObjectRepr (TILObjectReprData(ilScopeRef, ilEnclosingTypeDefs, ilTypeDef)) -> mkRefForNestedILTypeDef ilScopeRef (ilEnclosingTypeDefs, ilTypeDef)
                        | _ -> ilTypeRefForCompilationPath x.CompilationPath x.CompiledName
                    // Pre-allocate a ILType for monomorphic types, to reduce memory usage from Abstract IL nodes
                    let ilTypeOpt = 
                        match x.TyparsNoRange with 
                        | [] -> Some (mkILTy boxity (mkILTySpec (ilTypeRef, []))) 
                        | _ -> None
                    CompiledTypeRepr.ILAsmNamed (ilTypeRef, boxity, ilTypeOpt))

    /// Gets the data indicating the compiled representation of a named type or module in terms of Abstract IL data structures.
    member x.CompiledRepresentationForNamedType =
        match x.CompiledRepresentation with 
        | CompiledTypeRepr.ILAsmNamed(tref, _, _) -> tref
        | CompiledTypeRepr.ILAsmOpen _ -> invalidOp (FSComp.SR.tastTypeHasAssemblyCodeRepresentation(x.DisplayNameWithStaticParametersAndUnderscoreTypars))


    /// Indicates if we have pre-determined that a type definition has a default constructor.
    member x.PreEstablishedHasDefaultConstructor = x.entity_flags.PreEstablishedHasDefaultConstructor

    /// Indicates if we have pre-determined that a type definition has a self-referential constructor using 'as x'
    member x.HasSelfReferentialConstructor = x.entity_flags.HasSelfReferentialConstructor

    /// Set the custom attributes on an F# type definition.
    member x.SetAttribs attribs = x.entity_attribs <- attribs

    /// Sets the structness of a record or union type definition
    member x.SetIsStructRecordOrUnion b = let flags = x.entity_flags in x.entity_flags <- EntityFlags(flags.IsPrefixDisplay, flags.IsModuleOrNamespace, flags.PreEstablishedHasDefaultConstructor, flags.HasSelfReferentialConstructor, b)

    [<DebuggerBrowsable(DebuggerBrowsableState.Never)>]
    member x.DebugText = x.ToString()

    override x.ToString() = x.LogicalName

type EntityData = Entity

/// Represents the parent entity of a type definition, if any
type ParentRef = 
    | Parent of parent: EntityRef
    | ParentNone
    
/// Specifies the compiled representations of type and exception definitions. Basically
/// just an ILTypeRef. Computed and cached by later phases. Stored in 
/// type and exception definitions. Not pickled. Store an optional ILType object for 
/// non-generic types.
[<NoEquality; NoComparison; RequireQualifiedAccess; StructuredFormatDisplay("{DebugText}")>]
type CompiledTypeRepr = 

    /// An AbstractIL type representation that is just the name of a type.
    ///
    /// CompiledTypeRepr.ILAsmNamed (ilTypeRef, ilBoxity, ilTypeOpt)
    /// 
    /// The ilTypeOpt is present for non-generic types. It is an ILType corresponding to the first two elements of the case. This
    /// prevents reallocation of the ILType each time we need to generate it. For generic types, it is None.
    | ILAsmNamed of 
         ilTypeRef: ILTypeRef * 
         ilBoxity: ILBoxity * 
         ilTypeOpt: ILType option
         
    /// An AbstractIL type representation that may include type variables
    // This case is only used for types defined in the F# library by their translation to ILASM types, e.g.
    //   type ``[]``<'T> = (# "!0[]" #)
    //   type ``[, ]``<'T> = (# "!0[0 ..., 0 ...]" #)
    //   type ``[, , ]``<'T> = (# "!0[0 ..., 0 ..., 0 ...]" #)
    //   type byref<'T> = (# "!0&" #)
    //   type nativeptr<'T when 'T: unmanaged> = (# "native int" #)
    //   type ilsigptr<'T> = (# "!0*" #)
    | ILAsmOpen of ilType: ILType  

    [<DebuggerBrowsable(DebuggerBrowsableState.Never)>]
    member x.DebugText = x.ToString()

    override x.ToString() = "CompiledTypeRepr(...)"

[<NoEquality; NoComparison; RequireQualifiedAccess; StructuredFormatDisplay("{DebugText}")>]
type TyconAugmentation = 
    {
      /// This is the value implementing the auto-generated comparison 
      /// semantics if any. It is not present if the type defines its own implementation 
      /// of IComparable or if the type doesn't implement IComparable implicitly. 
      mutable tcaug_compare: (ValRef * ValRef) option
      
      /// This is the value implementing the auto-generated comparison
      /// semantics if any. It is not present if the type defines its own implementation
      /// of IStructuralComparable or if the type doesn't implement IComparable implicitly.
      mutable tcaug_compare_withc: ValRef option                      

      /// This is the value implementing the auto-generated equality 
      /// semantics if any. It is not present if the type defines its own implementation 
      /// of Object.Equals or if the type doesn't override Object.Equals implicitly. 
      mutable tcaug_equals: (ValRef * ValRef) option

      /// This is the value implementing the auto-generated comparison
      /// semantics if any. It is not present if the type defines its own implementation
      /// of IStructuralEquatable or if the type doesn't implement IComparable implicitly.
      mutable tcaug_hash_and_equals_withc: (ValRef * ValRef * ValRef) option                                    

      /// True if the type defined an Object.GetHashCode method. In this 
      /// case we give a warning if we auto-generate a hash method since the semantics may not match up
      mutable tcaug_hasObjectGetHashCode: bool             
      
      /// Properties, methods etc. in declaration order. The boolean flag for each indicates if the
      /// member is known to be an explicit interface implementation. This must be computed and
      /// saved prior to remapping assembly information.
      tcaug_adhoc_list: ResizeArray<bool * ValRef> 
      
      /// Properties, methods etc. as lookup table
      mutable tcaug_adhoc: NameMultiMap<ValRef>
      
      /// Interface implementations - boolean indicates compiler-generated 
      mutable tcaug_interfaces: (TType * bool * range) list  
      
      /// Super type, if any 
      mutable tcaug_super: TType option                 
      
      /// Set to true at the end of the scope where proper augmentations are allowed 
      mutable tcaug_closed: bool                       

      /// Set to true if the type is determined to be abstract 
      mutable tcaug_abstract: bool                       
    }

    member tcaug.SetCompare x = tcaug.tcaug_compare <- Some x

    member tcaug.SetCompareWith x = tcaug.tcaug_compare_withc <- Some x

    member tcaug.SetEquals x = tcaug.tcaug_equals <- Some x

    member tcaug.SetHashAndEqualsWith x = tcaug.tcaug_hash_and_equals_withc <- Some x

    member tcaug.SetHasObjectGetHashCode b = tcaug.tcaug_hasObjectGetHashCode <- b

    static member Create() =
        { tcaug_compare=None 
          tcaug_compare_withc=None 
          tcaug_equals=None 
          tcaug_hash_and_equals_withc=None 
          tcaug_hasObjectGetHashCode=false 
          tcaug_adhoc=NameMultiMap.empty 
          tcaug_adhoc_list=ResizeArray<_>() 
          tcaug_super=None
          tcaug_interfaces=[] 
          tcaug_closed=false 
          tcaug_abstract=false }

    [<DebuggerBrowsable(DebuggerBrowsableState.Never)>]
    member x.DebugText = x.ToString()

    override x.ToString() = "SynTypeDefnKind.Augmentation(...)"

/// The information for the contents of a type. Also used for a provided namespace.
[<NoEquality; NoComparison (*; StructuredFormatDisplay("{DebugText}") *) >]
type TyconRepresentation = 

    /// Indicates the type is a class, struct, enum, delegate or interface 
    | TFSharpObjectRepr of TyconObjModelData

    /// Indicates the type is a record 
    | TFSharpRecdRepr of TyconRecdFields

    /// Indicates the type is a discriminated union 
    | TFSharpUnionRepr of TyconUnionData 

    /// Indicates the type is a type from a .NET assembly without F# metadata.
    | TILObjectRepr of TILObjectReprData

    /// Indicates the type is implemented as IL assembly code using the given closed Abstract IL type 
    | TAsmRepr of ILType

    /// Indicates the type is parameterized on a measure (e.g. float<_>) but erases to some other type (e.g. float)
    | TMeasureableRepr of TType

#if !NO_EXTENSIONTYPING
    /// TProvidedTypeRepr
    ///
    /// Indicates the representation information for a provided type. 
    | TProvidedTypeRepr of TProvidedTypeInfo

    /// Indicates the representation information for a provided namespace.  
    //
    // Note, the list could probably be a list of IProvidedNamespace rather than ITypeProvider
    | TProvidedNamespaceRepr of ResolutionEnvironment * Tainted<ITypeProvider> list
#endif

    /// The 'NoRepr' value here has four meanings: 
    ///     (1) it indicates 'not yet known' during the first 2 phases of establishing type definitions
    ///     (2) it indicates 'no representation', i.e. 'type X' in signatures
    ///     (3) it is the setting used for exception definitions (!)
    ///     (4) it is the setting used for modules and namespaces.
    /// 
    /// It would be better to separate the "not yet known" and other cases out.
    /// The information for exception definitions should be folded into here.
    | TNoRepr

    //[<DebuggerBrowsable(DebuggerBrowsableState.Never)>]
    //member x.DebugText = x.ToString()

    override x.ToString() = sprintf "%+A" x 

[<NoEquality; NoComparison; StructuredFormatDisplay("{DebugText}")>]
type TILObjectReprData = 
    | TILObjectReprData of scope: ILScopeRef * nesting: ILTypeDef list * definition: ILTypeDef 

    [<DebuggerBrowsable(DebuggerBrowsableState.Never)>]
    member x.DebugText = x.ToString()

    override x.ToString() = "TILObjectReprData(...)"


#if !NO_EXTENSIONTYPING

/// The information kept about a provided type
[<NoComparison; NoEquality; RequireQualifiedAccess; StructuredFormatDisplay("{DebugText}")>]
type TProvidedTypeInfo = 
    { 
      /// The parameters given to the provider that provided to this type.
      ResolutionEnvironment: ExtensionTyping.ResolutionEnvironment

      /// The underlying System.Type (wrapped as a ProvidedType to make sure we don't call random things on
      /// System.Type, and wrapped as Tainted to make sure we track which provider this came from, for reporting
      /// error messages)
      ProvidedType: Tainted<ProvidedType>

      /// The base type of the type. We use it to compute the compiled representation of the type for erased types.
      /// Reading is delayed, since it does an import on the underlying type
      LazyBaseType: LazyWithContext<TType, range * TType> 

      /// A flag read eagerly from the provided type and used to compute basic properties of the type definition.
      IsClass: bool 

      /// A flag read eagerly from the provided type and used to compute basic properties of the type definition.
      IsSealed: bool 

      /// A flag read eagerly from the provided type and used to compute basic properties of the type definition.
      IsAbstract:  bool 

      /// A flag read eagerly from the provided type and used to compute basic properties of the type definition.
      IsInterface:  bool 

      /// A flag read eagerly from the provided type and used to compute basic properties of the type definition.
      IsStructOrEnum: bool 

      /// A flag read eagerly from the provided type and used to compute basic properties of the type definition.
      IsEnum: bool 

      /// A type read from the provided type and used to compute basic properties of the type definition.
      /// Reading is delayed, since it does an import on the underlying type
      UnderlyingTypeOfEnum: unit -> TType 

      /// A flag read from the provided type and used to compute basic properties of the type definition.
      /// Reading is delayed, since it looks at the .BaseType
      IsDelegate: unit -> bool 

      /// Indicates the type is erased
      IsErased: bool 

      /// Indicates the type is generated, but type-relocation is suppressed
      IsSuppressRelocate: bool
    }

    /// Indicates if the provided type is generated, i.e. not erased
    member info.IsGenerated = not info.IsErased

    /// Gets the base type of an erased provided type
    member info.BaseTypeForErased (m, objTy) = 
       if info.IsErased then info.LazyBaseType.Force (m, objTy) 
       else failwith "expect erased type"

    [<DebuggerBrowsable(DebuggerBrowsableState.Never)>]
    member x.DebugText = x.ToString()

    override _.ToString() = "TProvidedTypeInfo(...)"

#endif

type TyconFSharpObjModelKind = 
    /// Indicates the type is an F#-declared class (also used for units-of-measure)
    | TFSharpClass 

    /// Indicates the type is an F#-declared interface 
    | TFSharpInterface 

    /// Indicates the type is an F#-declared struct 
    | TFSharpStruct 

    /// Indicates the type is an F#-declared delegate with the given Invoke signature 
    | TFSharpDelegate of slotSig: SlotSig 

    /// Indicates the type is an F#-declared enumeration 
    | TFSharpEnum
    
    /// Indicates if the type definition is a value type
    member x.IsValueType =
        match x with 
        | TFSharpClass | TFSharpInterface | TFSharpDelegate _ -> false
        | TFSharpStruct | TFSharpEnum -> true

/// Represents member values and class fields relating to the F# object model
[<NoEquality; NoComparison; StructuredFormatDisplay("{DebugText}")>]
type TyconObjModelData = 
    { 
      /// Indicates whether the type declaration is an F# class, interface, enum, delegate or struct 
      fsobjmodel_kind: TyconFSharpObjModelKind

      /// The declared abstract slots of the class, interface or struct 
      fsobjmodel_vslots: ValRef list

      /// The fields of the class, struct or enum 
      fsobjmodel_rfields: TyconRecdFields
    }

    [<DebuggerBrowsable(DebuggerBrowsableState.Never)>]
    member x.DebugText = x.ToString()

    override x.ToString() = "TyconObjModelData(...)"

/// Represents record fields in an F# type definition
[<NoEquality; NoComparison; RequireQualifiedAccess; StructuredFormatDisplay("{DebugText}")>]
type TyconRecdFields = 
    { 
      /// The fields of the record, in declaration order. 
      FieldsByIndex: RecdField[]
      
      /// The fields of the record, indexed by name. 
      FieldsByName: NameMap<RecdField>
    }

    /// Get a field by index
    member x.FieldByIndex n = 
        if n >= 0 && n < x.FieldsByIndex.Length then x.FieldsByIndex.[n] 
        else failwith "FieldByIndex"

    /// Get a field by name
    member x.FieldByName nm = x.FieldsByName.TryFind nm

    /// Get all the fields as a list
    member x.AllFieldsAsList = x.FieldsByIndex |> Array.toList

    /// Get all non-compiler-generated fields as a list
    member x.TrueFieldsAsList = x.AllFieldsAsList |> List.filter (fun f -> not f.IsCompilerGenerated)   

    /// Get all non-compiler-generated instance fields as a list
    member x.TrueInstanceFieldsAsList = x.AllFieldsAsList |> List.filter (fun f -> not f.IsStatic && not f.IsCompilerGenerated)   

    [<DebuggerBrowsable(DebuggerBrowsableState.Never)>]
    member x.DebugText = x.ToString()

    override x.ToString() = "TyconRecdFields(...)"

/// Represents union cases in an F# type definition
[<NoEquality; NoComparison; RequireQualifiedAccess; StructuredFormatDisplay("{DebugText}")>]
type TyconUnionCases = 
    { 
      /// The cases of the discriminated union, in declaration order. 
      CasesByIndex: UnionCase[]

      /// The cases of the discriminated union, indexed by name. 
      CasesByName: NameMap<UnionCase>
    }

    /// Get a union case by index
    member x.GetUnionCaseByIndex n = 
        if n >= 0 && n < x.CasesByIndex.Length then x.CasesByIndex.[n] 
        else invalidArg "n" "GetUnionCaseByIndex"

    /// Get the union cases as a list
    member x.UnionCasesAsList = x.CasesByIndex |> Array.toList

    [<DebuggerBrowsable(DebuggerBrowsableState.Never)>]
    member x.DebugText = x.ToString()

    override x.ToString() = "TyconUnionCases(...)"

/// Represents the union cases and related information in an F# type definition
[<NoEquality; NoComparison; RequireQualifiedAccess; StructuredFormatDisplay("{DebugText}")>]
type TyconUnionData =
    {
      /// The cases contained in the discriminated union. 
      CasesTable: TyconUnionCases

      /// The ILX data structure representing the discriminated union. 
      CompiledRepresentation: IlxUnionRef cache 
    }

    /// Get the union cases as a list
    member x.UnionCasesAsList = x.CasesTable.CasesByIndex |> Array.toList

    [<DebuggerBrowsable(DebuggerBrowsableState.Never)>]
    member x.DebugText = x.ToString()

    override x.ToString() = "TyconUnionData(...)"

/// Represents a union case in an F# type definition
[<NoEquality; NoComparison; RequireQualifiedAccess; StructuredFormatDisplay("{DebugText}")>]
type UnionCase =
    { 
      /// Data carried by the case. 
      FieldTable: TyconRecdFields

      /// Return type constructed by the case. Normally exactly the type of the enclosing type, sometimes an abbreviation of it 
      ReturnType: TType

      /// Documentation for the case 
      XmlDoc: XmlDoc

      /// XML documentation signature for the case
      mutable XmlDocSig: string

      /// Name/range of the case 
      Id: Ident 

      /// If this field is populated, this is the implementation range for an item in a signature, otherwise it is 
      /// the signature range for an item in an implementation
      // MUTABILITY: used when propagating signature attributes into the implementation.
      mutable OtherRangeOpt: (range * bool) option

      ///  Indicates the declared visibility of the union constructor, not taking signatures into account 
      Accessibility: Accessibility 

      /// Attributes, attached to the generated static method to make instances of the case 
      // MUTABILITY: used when propagating signature attributes into the implementation.
      mutable Attribs: Attribs
    }

    /// Get the declaration location of the union case
    member uc.Range = uc.Id.idRange

    /// Get the definition location of the union case
    member uc.DefinitionRange = 
        match uc.OtherRangeOpt with 
        | Some (m, true) -> m
        | _ -> uc.Range 

    /// Get the signature location of the union case
    member uc.SigRange = 
        match uc.OtherRangeOpt with 
        | Some (m, false) -> m
        | _ -> uc.Range 

    /// Get the logical name of the union case
    member uc.LogicalName = uc.Id.idText

    /// Get the core of the display name of the union case
    ///
    /// Backticks and parens are not added for non-identifiers.
    ///
    /// Note logical names op_Nil and op_ConsCons become [] and :: respectively.
    member uc.DisplayNameCore = uc.LogicalName |> DecompileOpName

    /// Get the display name of the union case
    ///
    /// Backticks and parens are added for non-identifiers.
    ///
    /// Note logical names op_Nil and op_ConsCons become ([]) and (::) respectively.
    member uc.DisplayName = uc.LogicalName |> ConvertValNameToDisplayName false

    /// Get the name of the case in generated IL code.
    /// Note logical names `op_Nil` and `op_ConsCons` become `Empty` and `Cons` respectively.
    /// This is because this is how ILX union code gen expects to see them.
    member uc.CompiledName =
        let idText = uc.Id.idText
        if idText = opNameCons then "Cons"
        elif idText = opNameNil then "Empty"
        else idText

    /// Get the full array of fields of the union case
    member uc.RecdFieldsArray = uc.FieldTable.FieldsByIndex 

    /// Get the full list of fields of the union case
    member uc.RecdFields = uc.FieldTable.FieldsByIndex |> Array.toList

    /// Get a field of the union case by name
    member uc.GetFieldByName nm = uc.FieldTable.FieldByName nm

    /// Get a field of the union case by position
    member uc.GetFieldByIndex n = uc.FieldTable.FieldByIndex n

    /// Indicates if the union case has no fields
    member uc.IsNullary = (uc.FieldTable.FieldsByIndex.Length = 0)

    [<DebuggerBrowsable(DebuggerBrowsableState.Never)>]
    member x.DebugText = x.ToString()

    override x.ToString() = "UnionCase(" + x.LogicalName + ")"

/// Represents a class, struct or record field in an F# type definition.
/// This may represent a "field" in either a struct, class, record or union.
[<NoEquality; NoComparison; StructuredFormatDisplay("{DebugText}")>]
type RecdField =
    {
      /// Is the field declared mutable in F#? 
      rfield_mutable: bool

      /// Documentation for the field 
      rfield_xmldoc: XmlDoc

      /// XML Documentation signature for the field
      mutable rfield_xmldocsig: string

      /// The type of the field, w.r.t. the generic parameters of the enclosing type constructor 
      rfield_type: TType

      /// Indicates a static field 
      rfield_static: bool

      /// Indicates a volatile field 
      rfield_volatile: bool

      /// Indicates a compiler generated field, not visible to Intellisense or name resolution 
      rfield_secret: bool

      /// The default initialization info, for static literals 
      rfield_const: Const option 

      ///  Indicates the declared visibility of the field, not taking signatures into account 
      rfield_access: Accessibility 

      /// Attributes attached to generated property 
      // MUTABILITY: used when propagating signature attributes into the implementation.
      mutable rfield_pattribs: Attribs 

      /// Attributes attached to generated field 
      // MUTABILITY: used when propagating signature attributes into the implementation.
      mutable rfield_fattribs: Attribs 

      /// Name/declaration-location of the field 
      rfield_id: Ident

      rfield_name_generated: bool

      /// If this field is populated, this is the implementation range for an item in a signature, otherwise it is 
      /// the signature range for an item in an implementation
      // MUTABILITY: used when propagating signature attributes into the implementation.
      mutable rfield_other_range: (range * bool) option }

    ///  Indicates the declared visibility of the field, not taking signatures into account 
    member v.Accessibility = v.rfield_access

    /// Attributes attached to generated property 
    member v.PropertyAttribs = v.rfield_pattribs

    /// Attributes attached to generated field 
    member v.FieldAttribs = v.rfield_fattribs

    /// Get the declaration location of the field 
    member v.Range = v.rfield_id.idRange

    /// Get the definition location of the field 
    member v.DefinitionRange = 
        match v.rfield_other_range with 
        | Some (m, true) -> m
        | _ -> v.Range 

    /// Get the signature location of the field 
    member v.SigRange = 
        match v.rfield_other_range with 
        | Some (m, false) -> m
        | _ -> v.Range 

    /// Name/declaration-location of the field 
    member v.Id = v.rfield_id

    /// Name of the field 
    member v.LogicalName = v.rfield_id.idText

    /// Name of the field. For fields this is the same as the logical name.
    member v.DisplayNameCore = v.LogicalName

    /// Name of the field 
    member v.DisplayName = v.DisplayNameCore |> ConvertNameToDisplayName

      /// Indicates a compiler generated field, not visible to Intellisense or name resolution 
    member v.IsCompilerGenerated = v.rfield_secret

    /// Is the field declared mutable in F#? 
    member v.IsMutable = v.rfield_mutable

    /// Indicates a static field 
    member v.IsStatic = v.rfield_static

    /// Indicates a volatile field 
    member v.IsVolatile = v.rfield_volatile

    /// The type of the field, w.r.t. the generic parameters of the enclosing type constructor 
    member v.FormalType = v.rfield_type

    /// XML Documentation signature for the field
    member v.XmlDoc = v.rfield_xmldoc

    /// Get or set the XML documentation signature for the field
    member v.XmlDocSig
        with get() = v.rfield_xmldocsig
        and set x = v.rfield_xmldocsig <- x

    /// The default initialization info, for static literals 
    member v.LiteralValue = 
        match v.rfield_const with 
        | None -> None
        | Some Const.Zero -> None
        | Some k -> Some k

    /// Indicates if the field is zero-initialized
    member v.IsZeroInit = 
        match v.rfield_const with 
        | None -> false 
        | Some Const.Zero -> true 
        | _ -> false

    [<DebuggerBrowsable(DebuggerBrowsableState.Never)>]
    member x.DebugText = x.ToString()

    override x.ToString() = x.LogicalName

/// Represents the implementation of an F# exception definition.
[<NoEquality; NoComparison (*; StructuredFormatDisplay("{DebugText}") *) >]
type ExceptionInfo =

    /// Indicates that an exception is an abbreviation for the given exception 
    | TExnAbbrevRepr of TyconRef 

    /// Indicates that an exception is shorthand for the given .NET exception type 
    | TExnAsmRepr of ILTypeRef

    /// Indicates that an exception carries the given record of values 
    | TExnFresh of TyconRecdFields

    /// Indicates that an exception is abstract, i.e. is in a signature file, and we do not know the representation 
    | TExnNone

    // %+A formatting is used, so this is not needed
    //[<DebuggerBrowsable(DebuggerBrowsableState.Never)>]
    //member x.DebugText = x.ToString()

    override x.ToString() = sprintf "%+A" x 

/// Represents the contents of of a module of namespace
[<Sealed; StructuredFormatDisplay("{DebugText}")>]
type ModuleOrNamespaceType(kind: ModuleOrNamespaceKind, vals: QueueList<Val>, entities: QueueList<Entity>) = 

    /// Mutation used during compilation of FSharp.Core.dll
    let mutable entities = entities 
      
    // Lookup tables keyed the way various clients expect them to be keyed.
    // We attach them here so we don't need to store lookup tables via any other technique.
    //
    // The type option ref is used because there are a few functions that treat these as first class values.
    // We should probably change to 'mutable'.
    //
    // We do not need to lock this mutable state this it is only ever accessed from the compiler thread.
    let activePatternElemRefCache: NameMap<ActivePatternElemRef> option ref = ref None

    let mutable modulesByDemangledNameCache: NameMap<ModuleOrNamespace> option = None

    let mutable exconsByDemangledNameCache: NameMap<Tycon> option = None

    let mutable tyconsByDemangledNameAndArityCache: LayeredMap<NameArityPair, Tycon> option = None

    let mutable tyconsByAccessNamesCache: LayeredMultiMap<string, Tycon> option = None

    let mutable tyconsByMangledNameCache: NameMap<Tycon> option = None

    let mutable allEntitiesByMangledNameCache: NameMap<Entity> option = None

    let mutable allValsAndMembersByPartialLinkageKeyCache: MultiMap<ValLinkagePartialKey, Val> option = None

    let mutable allValsByLogicalNameCache: NameMap<Val> option = None
  
    /// Namespace or module-compiled-as-type? 
    member _.ModuleOrNamespaceKind = kind 
              
    /// Values, including members in F# types in this module-or-namespace-fragment. 
    member _.AllValsAndMembers = vals

    /// Type, mapping mangled name to Tycon, e.g. 
    ////     "Dictionary`2" --> Tycon 
    ////     "ListModule" --> Tycon with module info
    ////     "FooException" --> Tycon with exception info
    member _.AllEntities = entities

    /// Mutation used during compilation of FSharp.Core.dll
    member _.AddModuleOrNamespaceByMutation(modul: ModuleOrNamespace) =
        entities <- QueueList.appendOne entities modul
        modulesByDemangledNameCache <- None          
        allEntitiesByMangledNameCache <- None       

#if !NO_EXTENSIONTYPING
    /// Mutation used in hosting scenarios to hold the hosted types in this module or namespace
    member mtyp.AddProvidedTypeEntity(entity: Entity) = 
        entities <- QueueList.appendOne entities entity
        tyconsByMangledNameCache <- None          
        tyconsByDemangledNameAndArityCache <- None
        tyconsByAccessNamesCache <- None
        allEntitiesByMangledNameCache <- None             
#endif 
          
    /// Return a new module or namespace type with an entity added.
    member _.AddEntity(tycon: Tycon) = 
        ModuleOrNamespaceType(kind, vals, entities.AppendOne tycon)
          
    /// Return a new module or namespace type with a value added.
    member _.AddVal(vspec: Val) = 
        ModuleOrNamespaceType(kind, vals.AppendOne vspec, entities)
          
    /// Get a table of the active patterns defined in this module.
    member _.ActivePatternElemRefLookupTable = activePatternElemRefCache
  
    /// Get a list of types defined within this module, namespace or type. 
    member _.TypeDefinitions = entities |> Seq.filter (fun x -> not x.IsExceptionDecl && not x.IsModuleOrNamespace) |> Seq.toList

    /// Get a list of F# exception definitions defined within this module, namespace or type. 
    member _.ExceptionDefinitions = entities |> Seq.filter (fun x -> x.IsExceptionDecl) |> Seq.toList

    /// Get a list of module and namespace definitions defined within this module, namespace or type. 
    member _.ModuleAndNamespaceDefinitions = entities |> Seq.filter (fun x -> x.IsModuleOrNamespace) |> Seq.toList

    /// Get a list of type and exception definitions defined within this module, namespace or type. 
    member _.TypeAndExceptionDefinitions = entities |> Seq.filter (fun x -> not x.IsModuleOrNamespace) |> Seq.toList

    /// Get a table of types defined within this module, namespace or type. The 
    /// table is indexed by both name and generic arity. This means that for generic 
    /// types "List`1", the entry (List, 1) will be present.
    member mtyp.TypesByDemangledNameAndArity = 
        cacheOptByref &tyconsByDemangledNameAndArityCache (fun () -> 
           LayeredMap.Empty.AddMany( mtyp.TypeAndExceptionDefinitions |> List.map (fun (tc: Tycon) -> Construct.KeyTyconByDecodedName tc.LogicalName tc) |> List.toArray))

    /// Get a table of types defined within this module, namespace or type. The 
    /// table is indexed by both name and, for generic types, also by mangled name.
    member mtyp.TypesByAccessNames = 
        cacheOptByref &tyconsByAccessNamesCache (fun () -> 
             LayeredMultiMap.Empty.AddMany (mtyp.TypeAndExceptionDefinitions |> List.toArray |> Array.collect (fun (tc: Tycon) -> Construct.KeyTyconByAccessNames tc.LogicalName tc)))

    // REVIEW: we can remove this lookup and use AllEntitiesByMangledName instead?
    member mtyp.TypesByMangledName = 
        let addTyconByMangledName (x: Tycon) tab = NameMap.add x.LogicalName x tab 
        cacheOptByref &tyconsByMangledNameCache (fun () -> 
             List.foldBack addTyconByMangledName mtyp.TypeAndExceptionDefinitions Map.empty)

    /// Get a table of entities indexed by both logical and compiled names
    member _.AllEntitiesByCompiledAndLogicalMangledNames: NameMap<Entity> = 
        let addEntityByMangledName (x: Entity) tab = 
            let name1 = x.LogicalName
            let name2 = x.CompiledName
            let tab = NameMap.add name1 x tab 
            if name1 = name2 then tab
            else NameMap.add name2 x tab 
          
        cacheOptByref &allEntitiesByMangledNameCache (fun () -> 
             QueueList.foldBack addEntityByMangledName entities Map.empty)

    /// Get a table of entities indexed by both logical name
    member _.AllEntitiesByLogicalMangledName: NameMap<Entity> = 
        let addEntityByMangledName (x: Entity) tab = NameMap.add x.LogicalName x tab 
        QueueList.foldBack addEntityByMangledName entities Map.empty

    /// Get a table of values and members indexed by partial linkage key, which includes name, the mangled name of the parent type (if any),
    /// and the method argument count (if any).
    member _.AllValsAndMembersByPartialLinkageKey = 
        let addValByMangledName (x: Val) tab = 
           if x.IsCompiledAsTopLevel then
               let key = x.GetLinkagePartialKey()
               MultiMap.add key x tab 
           else
               tab
        cacheOptByref &allValsAndMembersByPartialLinkageKeyCache (fun () -> 
             QueueList.foldBack addValByMangledName vals MultiMap.empty)

    /// Try to find the member with the given linkage key in the given module.
    member mtyp.TryLinkVal(ccu: CcuThunk, key: ValLinkageFullKey) = 
        mtyp.AllValsAndMembersByPartialLinkageKey
          |> MultiMap.find key.PartialKey
          |> List.tryFind (fun v -> match key.TypeForLinkage with 
                                    | None -> true
                                    | Some keyTy -> ccu.MemberSignatureEquality(keyTy, v.Type))
          |> ValueOptionInternal.ofOption

    /// Get a table of values indexed by logical name
    member _.AllValsByLogicalName = 
        let addValByName (x: Val) tab = 
           // Note: names may occur twice prior to raising errors about this in PostTypeCheckSemanticChecks
           // Earlier ones take precedence since we report errors about the later ones
           if not x.IsMember && not x.IsCompilerGenerated then 
               NameMap.add x.LogicalName x tab 
           else
               tab
        cacheOptByref &allValsByLogicalNameCache (fun () -> 
           QueueList.foldBack addValByName vals Map.empty)

    /// Compute a table of values and members indexed by logical name.
    member _.AllValsAndMembersByLogicalNameUncached = 
        let addValByName (x: Val) tab = 
            if not x.IsCompilerGenerated then 
                MultiMap.add x.LogicalName x tab 
            else
                tab
        QueueList.foldBack addValByName vals MultiMap.empty

    /// Get a table of F# exception definitions indexed by demangled name, so 'FailureException' is indexed by 'Failure'
    member mtyp.ExceptionDefinitionsByDemangledName = 
        let add (tycon: Tycon) acc = NameMap.add tycon.LogicalName tycon acc
        cacheOptByref &exconsByDemangledNameCache (fun () -> 
            List.foldBack add mtyp.ExceptionDefinitions Map.empty)

    /// Get a table of nested module and namespace fragments indexed by demangled name (so 'ListModule' becomes 'List')
    member _.ModulesAndNamespacesByDemangledName = 
        let add (entity: Entity) acc = 
            if entity.IsModuleOrNamespace then 
                NameMap.add entity.DemangledModuleOrNamespaceName entity acc
            else acc
        cacheOptByref &modulesByDemangledNameCache (fun () -> 
            QueueList.foldBack add entities Map.empty)

    [<DebuggerBrowsable(DebuggerBrowsableState.Never)>]
    member mtyp.DebugText = mtyp.ToString()

    override _.ToString() = "ModuleOrNamespaceType(...)"

/// Represents a module or namespace definition in the typed AST
type ModuleOrNamespace = Entity 

/// Represents a type or exception definition in the typed AST
type Tycon = Entity 

/// Represents the constraint on access for a construct
[<StructuralEquality; NoComparison; StructuredFormatDisplay("{DebugText}")>]
type Accessibility = 

    /// Indicates the construct can only be accessed from any code in the given type constructor, module or assembly. [] indicates global scope. 
    | TAccess of compilationPaths: CompilationPath list
    
    [<DebuggerBrowsable(DebuggerBrowsableState.Never)>]
    member x.DebugText = x.ToString()

    override x.ToString() = "Accessibility(...)"

/// Represents less-frequently-required data about a type parameter of type inference variable
[<NoEquality; NoComparison; StructuredFormatDisplay("{DebugText}")>]
type TyparOptionalData =
    {
      /// MUTABILITY: we set the names of generalized inference type parameters to make the look nice for IL code generation 
      /// The storage for the IL name for the type parameter.
      mutable typar_il_name: string option 

      /// The documentation for the type parameter. Empty for inference variables.
      /// MUTABILITY: for linking when unpickling
      mutable typar_xmldoc: XmlDoc

      /// The inferred constraints for the type parameter or inference variable.
      mutable typar_constraints: TyparConstraint list 

      /// The declared attributes of the type parameter. Empty for type inference variables. 
      mutable typar_attribs: Attribs
    }

    [<DebuggerBrowsable(DebuggerBrowsableState.Never)>]
    member x.DebugText = x.ToString()

    override _.ToString() = sprintf "TyparOptionalData(...)"

type TyparData = Typar

/// A declared generic type/measure parameter, or a type/measure inference variable.
[<NoEquality; NoComparison; StructuredFormatDisplay("{DebugText}")>]
type Typar = 
    {
      /// MUTABILITY: we set the names of generalized inference type parameters to make the look nice for IL code generation 
      /// The identifier for the type parameter
      mutable typar_id: Ident 
       
      /// The flag data for the type parameter
      mutable typar_flags: TyparFlags
       
      /// The unique stamp of the type parameter
      /// MUTABILITY: for linking when unpickling
      mutable typar_stamp: Stamp       
       
       /// An inferred equivalence for a type inference variable. 
      mutable typar_solution: TType option

      /// A cached TAST type used when this type variable is used as type.
      mutable typar_astype: TType
      
      /// The optional data for the type parameter
      mutable typar_opt_data: TyparOptionalData option
    }

    /// The name of the type parameter 
    member x.Name = x.typar_id.idText

    /// The range of the identifier for the type parameter definition
    member x.Range = x.typar_id.idRange

    /// The identifier for a type parameter definition
    member x.Id = x.typar_id

    /// The unique stamp of the type parameter
    member x.Stamp = x.typar_stamp

    /// The inferred equivalence for the type inference variable, if any.
    member x.Solution = x.typar_solution

    /// The inferred constraints for the type inference variable, if any
    member x.Constraints = 
        match x.typar_opt_data with
        | Some optData -> optData.typar_constraints
        | _ -> []

    /// Indicates if the type variable is compiler generated, i.e. is an implicit type inference variable 
    member x.IsCompilerGenerated = x.typar_flags.IsCompilerGenerated

    /// Indicates if the type variable can be solved or given new constraints. The status of a type variable
    /// generally always evolves towards being either rigid or solved. 
    member x.Rigidity = x.typar_flags.Rigidity

    /// Indicates if a type parameter is needed at runtime and may not be eliminated
    member x.DynamicReq = x.typar_flags.DynamicReq

    /// Indicates that whether or not a generic type definition satisfies the equality constraint is dependent on whether this type variable satisfies the equality constraint.
    member x.EqualityConditionalOn = x.typar_flags.EqualityConditionalOn

    /// Indicates that whether or not a generic type definition satisfies the comparison constraint is dependent on whether this type variable satisfies the comparison constraint.
    member x.ComparisonConditionalOn = x.typar_flags.ComparisonConditionalOn

    /// Indicates if the type variable has a static "head type" requirement, i.e. ^a variables used in FSharp.Core and member constraints.
    member x.StaticReq = x.typar_flags.StaticReq

    /// Indicates if the type inference variable was generated after an error when type checking expressions or patterns
    member x.IsFromError = x.typar_flags.IsFromError

    /// Indicates that whether this type parameter is a compat-flex type parameter (i.e. where "expr :> tp" only emits an optional warning)
    member x.IsCompatFlex = x.typar_flags.IsCompatFlex

    /// Set whether this type parameter is a compat-flex type parameter (i.e. where "expr :> tp" only emits an optional warning)
    member x.SetIsCompatFlex b = x.typar_flags <- x.typar_flags.WithCompatFlex b

    /// Indicates whether a type variable can be instantiated by types or units-of-measure.
    member x.Kind = x.typar_flags.Kind

    /// Indicates whether a type variable is erased in compiled .NET IL code, i.e. whether it is a unit-of-measure variable
    member x.IsErased = match x.Kind with TyparKind.Type -> false | _ -> true

    /// The declared attributes of the type parameter. Empty for type inference variables and parameters from .NET.
    member x.Attribs = 
        match x.typar_opt_data with
        | Some optData -> optData.typar_attribs
        | _ -> []

    /// Set the attributes on the type parameter
    member x.SetAttribs attribs = 
        match attribs, x.typar_opt_data with
        | [], None -> ()
        | [], Some { typar_il_name = None; typar_xmldoc = doc; typar_constraints = [] } when doc.IsEmpty ->
            x.typar_opt_data <- None
        | _, Some optData -> optData.typar_attribs <- attribs
        | _ -> x.typar_opt_data <- Some { typar_il_name = None; typar_xmldoc = XmlDoc.Empty; typar_constraints = []; typar_attribs = attribs }

    /// Get the XML documetnation for the type parameter
    member x.XmlDoc =
        match x.typar_opt_data with
        | Some optData -> optData.typar_xmldoc
        | _ -> XmlDoc.Empty

    /// Get the IL name of the type parameter
    member x.ILName =
        match x.typar_opt_data with
        | Some optData -> optData.typar_il_name
        | _ -> None

    /// Set the IL name of the type parameter
    member x.SetILName il_name =
        match x.typar_opt_data with
        | Some optData -> optData.typar_il_name <- il_name
        | _ -> x.typar_opt_data <- Some { typar_il_name = il_name; typar_xmldoc = XmlDoc.Empty; typar_constraints = []; typar_attribs = [] }

    /// Indicates the display name of a type variable
    member x.DisplayName = if x.Name = "?" then "?"+string x.Stamp else x.Name

    /// Adjusts the constraints associated with a type variable
    member x.SetConstraints cs =
        match cs, x.typar_opt_data with
        | [], None -> ()
        | [], Some { typar_il_name = None; typar_xmldoc = doc; typar_attribs = [] } when doc.IsEmpty ->
            x.typar_opt_data <- None
        | _, Some optData -> optData.typar_constraints <- cs
        | _ -> x.typar_opt_data <- Some { typar_il_name = None; typar_xmldoc = XmlDoc.Empty; typar_constraints = cs; typar_attribs = [] }

    /// Creates a type variable that contains empty data, and is not yet linked. Only used during unpickling of F# metadata.
    static member NewUnlinked() : Typar = 
        { typar_id = Unchecked.defaultof<_>
          typar_flags = Unchecked.defaultof<_>
          typar_stamp = -1L
          typar_solution = Unchecked.defaultof<_>
          typar_astype = Unchecked.defaultof<_>
          typar_opt_data = Unchecked.defaultof<_> }

    /// Creates a type variable based on the given data. Only used during unpickling of F# metadata.
    static member New (data: TyparData) : Typar = data

    /// Links a previously unlinked type variable to the given data. Only used during unpickling of F# metadata.
    member x.Link (tg: TyparData) = 
        x.typar_id <- tg.typar_id
        x.typar_flags <- tg.typar_flags
        x.typar_stamp <- tg.typar_stamp
        x.typar_solution <- tg.typar_solution
        match tg.typar_opt_data with
        | Some tg -> 
            let optData = { typar_il_name = tg.typar_il_name; typar_xmldoc = tg.typar_xmldoc; typar_constraints = tg.typar_constraints; typar_attribs = tg.typar_attribs }
            x.typar_opt_data <- Some optData
        | None -> ()

    /// Links a previously unlinked type variable to the given data. Only used during unpickling of F# metadata.
    member x.AsType = 
        let ty = x.typar_astype
        match box ty with 
        | null -> 
            let ty2 = TType_var (x, 0uy)
            x.typar_astype <- ty2
            ty2
        | _ -> ty

    /// Indicates if a type variable has been linked. Only used during unpickling of F# metadata.
    member x.IsLinked = x.typar_stamp <> -1L

    /// Indicates if a type variable has been solved.
    member x.IsSolved = 
        match x.Solution with 
        | None -> false
        | _ -> true

    /// Sets the identifier associated with a type variable
    member x.SetIdent id = x.typar_id <- id

    /// Sets the rigidity of a type variable
    member x.SetRigidity b = let flags = x.typar_flags in x.typar_flags <- TyparFlags(flags.Kind, b, flags.IsFromError, flags.IsCompilerGenerated, flags.StaticReq, flags.DynamicReq, flags.EqualityConditionalOn, flags.ComparisonConditionalOn) 

    /// Sets whether a type variable is compiler generated
    member x.SetCompilerGenerated b = let flags = x.typar_flags in x.typar_flags <- TyparFlags(flags.Kind, flags.Rigidity, flags.IsFromError, b, flags.StaticReq, flags.DynamicReq, flags.EqualityConditionalOn, flags.ComparisonConditionalOn) 

    /// Sets whether a type variable has a static requirement
    member x.SetStaticReq b = let flags = x.typar_flags in x.typar_flags <- TyparFlags(flags.Kind, flags.Rigidity, flags.IsFromError, flags.IsCompilerGenerated, b, flags.DynamicReq, flags.EqualityConditionalOn, flags.ComparisonConditionalOn) 

    /// Sets whether a type variable is required at runtime
    member x.SetDynamicReq b = let flags = x.typar_flags in x.typar_flags <- TyparFlags(flags.Kind, flags.Rigidity, flags.IsFromError, flags.IsCompilerGenerated, flags.StaticReq, b, flags.EqualityConditionalOn, flags.ComparisonConditionalOn) 

    /// Sets whether the equality constraint of a type definition depends on this type variable 
    member x.SetEqualityDependsOn b = let flags = x.typar_flags in x.typar_flags <- TyparFlags(flags.Kind, flags.Rigidity, flags.IsFromError, flags.IsCompilerGenerated, flags.StaticReq, flags.DynamicReq, b, flags.ComparisonConditionalOn) 

    /// Sets whether the comparison constraint of a type definition depends on this type variable 
    member x.SetComparisonDependsOn b = let flags = x.typar_flags in x.typar_flags <- TyparFlags(flags.Kind, flags.Rigidity, flags.IsFromError, flags.IsCompilerGenerated, flags.StaticReq, flags.DynamicReq, flags.EqualityConditionalOn, b) 

    [<DebuggerBrowsable(DebuggerBrowsableState.Never)>]
    member x.DebugText = x.ToString()

    override x.ToString() = x.Name

/// Represents a constraint on a type parameter or type
[<NoEquality; NoComparison; RequireQualifiedAccess (*; StructuredFormatDisplay("{DebugText}") *) >]
type TyparConstraint = 

    /// A constraint that a type is a subtype of the given type 
    | CoercesTo of ty: TType * range: range

    /// A constraint for a default value for an inference type variable should it be neither generalized nor solved 
    | DefaultsTo of priority: int * ty: TType * range: range 
    
    /// A constraint that a type has a 'null' value 
    | SupportsNull of range: range 
    
    /// A constraint that a type has a member with the given signature 
    | MayResolveMember of constraintInfo: TraitConstraintInfo * range: range
    
    /// A constraint that a type is a non-Nullable value type 
    /// These are part of .NET's model of generic constraints, and in order to 
    /// generate verifiable code we must attach them to F# generalized type variables as well. 
    | IsNonNullableStruct of range: range 
    
    /// A constraint that a type is a reference type 
    | IsReferenceType of range: range 

    /// A constraint that a type is a simple choice between one of the given ground types. Only arises from 'printf' format strings. See format.fs 
    | SimpleChoice of tys: TTypes * range: range 

    /// A constraint that a type has a parameterless constructor 
    | RequiresDefaultConstructor of range: range 

    /// A constraint that a type is an enum with the given underlying 
    | IsEnum of ty: TType * range: range 
    
    /// A constraint that a type implements IComparable, with special rules for some known structural container types
    | SupportsComparison of range: range 
    
    /// A constraint that a type does not have the Equality(false) attribute, or is not a structural type with this attribute, with special rules for some known structural container types
    | SupportsEquality of range: range 
    
    /// A constraint that a type is a delegate from the given tuple of args to the given return type
    | IsDelegate of aty: TType * bty: TType * range: range 
    
    /// A constraint that a type is .NET unmanaged type
    | IsUnmanaged of range: range

    // %+A formatting is used, so this is not needed
    //[<DebuggerBrowsable(DebuggerBrowsableState.Never)>]
    //member x.DebugText = x.ToString()
    
    override x.ToString() = sprintf "%+A" x 
    
[<NoEquality; NoComparison; StructuredFormatDisplay("{DebugText}")>]
type TraitWitnessInfo = 
    | TraitWitnessInfo of TTypes * string * SynMemberFlags * TTypes * TType option
    
    /// Get the member name associated with the member constraint.
    member x.MemberName = (let (TraitWitnessInfo(_, b, _, _, _)) = x in b)

    /// Get the return type recorded in the member constraint.
    member x.ReturnType = (let (TraitWitnessInfo(_, _, _, _, ty)) = x in ty)

    [<DebuggerBrowsable(DebuggerBrowsableState.Never)>]
    member x.DebugText = x.ToString()

    override x.ToString() = "TTrait(" + x.MemberName + ")"
    
/// The specification of a member constraint that must be solved 
[<NoEquality; NoComparison; StructuredFormatDisplay("{DebugText}")>]
type TraitConstraintInfo = 

    /// Indicates the signature of a member constraint. Contains a mutable solution cell
    /// to store the inferred solution of the constraint.
    | TTrait of tys: TTypes * memberName: string * _memFlags: SynMemberFlags * argTys: TTypes * returnTy: TType option * solution: TraitConstraintSln option ref 

    /// Get the key associated with the member constraint.
    member x.TraitKey = (let (TTrait(a, b, c, d, e, _)) = x in TraitWitnessInfo(a, b, c, d, e))

    /// Get the member name associated with the member constraint.
    member x.MemberName = (let (TTrait(_, nm, _, _, _, _)) = x in nm)

    /// Get the member flags associated with the member constraint.
    member x.MemberFlags = (let (TTrait(_, _, flags, _, _, _)) = x in flags)

    /// Get the argument types recorded in the member constraint. This includes the object instance type for
    /// instance members.
    member x.ArgumentTypes = (let (TTrait(_, _, _, argtys, _, _)) = x in argtys)

    /// Get the return type recorded in the member constraint.
    member x.ReturnType = (let (TTrait(_, _, _, _, ty, _)) = x in ty)

    /// Get or set the solution of the member constraint during inference
    member x.Solution 
        with get() = (let (TTrait(_, _, _, _, _, sln)) = x in sln.Value)
        and set v = (let (TTrait(_, _, _, _, _, sln)) = x in sln.Value <- v)

    [<DebuggerBrowsable(DebuggerBrowsableState.Never)>]
    member x.DebugText = x.ToString()

    override x.ToString() = "TTrait(" + x.MemberName + ")"
    
/// Represents the solution of a member constraint during inference.
[<NoEquality; NoComparison (* ; StructuredFormatDisplay("{DebugText}") *) >]
type TraitConstraintSln = 

    /// FSMethSln(ty, vref, minst)
    ///
    /// Indicates a trait is solved by an F# method.
    ///    ty -- the type and its instantiation
    ///    vref -- the method that solves the trait constraint
    ///    minst -- the generic method instantiation 
    | FSMethSln of ty: TType * vref: ValRef * minst: TypeInst 

    /// FSRecdFieldSln(tinst, rfref, isSetProp)
    ///
    /// Indicates a trait is solved by an F# record field.
    ///    tinst -- the instantiation of the declaring type
    ///    rfref -- the reference to the record field
    ///    isSetProp -- indicates if this is a set of a record field
    | FSRecdFieldSln of tinst: TypeInst * rfref: RecdFieldRef * isSetProp: bool

    /// Indicates a trait is solved by an F# anonymous record field.
    | FSAnonRecdFieldSln of anonInfo: AnonRecdTypeInfo * tinst: TypeInst * index: int

    /// ILMethSln(ty, extOpt, ilMethodRef, minst)
    ///
    /// Indicates a trait is solved by a .NET method.
    ///    ty -- the type and its instantiation
    ///    extOpt -- information about an extension member, if any
    ///    ilMethodRef -- the method that solves the trait constraint
    ///    minst -- the generic method instantiation 
    | ILMethSln of ty: TType * extOpt: ILTypeRef option * ilMethodRef: ILMethodRef * minst: TypeInst    

    /// ClosedExprSln expr
    ///
    /// Indicates a trait is solved by an erased provided expression
    | ClosedExprSln of expr: Expr 

    /// Indicates a trait is solved by a 'fake' instance of an operator, like '+' on integers
    | BuiltInSln

    // %+A formatting is used, so this is not needed
    //[<DebuggerBrowsable(DebuggerBrowsableState.Never)>]
    //member x.DebugText = x.ToString()

    override x.ToString() = sprintf "%+A" x 

/// The partial information used to index the methods of all those in a ModuleOrNamespace.
[<RequireQualifiedAccess; StructuredFormatDisplay("{DebugText}")>]
type ValLinkagePartialKey = 
   {
     /// The name of the type with which the member is associated. None for non-member values.
     MemberParentMangledName: string option 

     /// Indicates if the member is an override. 
     MemberIsOverride: bool 

     /// Indicates the logical name of the member. 
     LogicalName: string 

     /// Indicates the total argument count of the member.
     TotalArgCount: int
    } 

    [<DebuggerBrowsable(DebuggerBrowsableState.Never)>]
    member x.DebugText = x.ToString()

    override x.ToString() = "ValLinkagePartialKey(" + x.LogicalName + ")"

/// The full information used to identify a specific overloaded method
/// amongst all those in a ModuleOrNamespace.
[<StructuredFormatDisplay("{DebugText}")>]
type ValLinkageFullKey(partialKey: ValLinkagePartialKey, typeForLinkage: TType option) =

    /// The partial information used to index the value in a ModuleOrNamespace.
    member x.PartialKey = partialKey

    /// The full type of the value for the purposes of linking. May be None for non-members, since they can't be overloaded.
    member x.TypeForLinkage = typeForLinkage

    [<DebuggerBrowsable(DebuggerBrowsableState.Never)>]
    member x.DebugText = x.ToString()

    override x.ToString() = "ValLinkageFullKey(" + partialKey.LogicalName + ")"

[<NoEquality; NoComparison; StructuredFormatDisplay("{DebugText}")>]
type ValOptionalData =
    {
      /// MUTABILITY: for unpickle linkage
      mutable val_compiled_name: string option

      /// If this field is populated, this is the implementation range for an item in a signature, otherwise it is 
      /// the signature range for an item in an implementation
      mutable val_other_range: (range * bool) option 

      mutable val_const: Const option
      
      /// What is the original, unoptimized, closed-term definition, if any? 
      /// Used to implement [<ReflectedDefinition>]
      mutable val_defn: Expr option 

      // MUTABILITY CLEANUP: mutability of this field is used by 
      //     -- adjustAllUsesOfRecValue 
      //     -- TLR optimizations
      //     -- LinearizeTopMatch
      //
      // For example, we use mutability to replace the empty arity initially assumed with an arity garnered from the 
      // type-checked expression.  
      mutable val_repr_info: ValReprInfo option

      /// How visible is this? 
      /// MUTABILITY: for unpickle linkage
      mutable val_access: Accessibility 

      /// XML documentation attached to a value.
      /// MUTABILITY: for unpickle linkage
      mutable val_xmldoc: XmlDoc 

      /// Is the value actually an instance method/property/event that augments 
      /// a type, and if so what name does it take in the IL?
      /// MUTABILITY: for unpickle linkage
      mutable val_member_info: ValMemberInfo option

      // MUTABILITY CLEANUP: mutability of this field is used by 
      //     -- LinearizeTopMatch
      //
      // The fresh temporary should just be created with the right parent
      mutable val_declaring_entity: ParentRef

      /// XML documentation signature for the value
      mutable val_xmldocsig: string

      /// Custom attributes attached to the value. These contain references to other values (i.e. constructors in types). Mutable to fixup  
      /// these value references after copying a collection of values. 
      mutable val_attribs: Attribs
    }

    [<DebuggerBrowsable(DebuggerBrowsableState.Never)>]
    member x.DebugText = x.ToString()

    override x.ToString() = "ValOptionalData(...)"

type ValData = Val

[<NoEquality; NoComparison; StructuredFormatDisplay("{DebugText}")>]
type Val = 
    {
      /// Mutable for unpickle linkage
      mutable val_logical_name: string

      /// Mutable for unpickle linkage
      mutable val_range: range

      mutable val_type: TType

      /// Mutable for unpickle linkage
      mutable val_stamp: Stamp 

      /// See vflags section further below for encoding/decodings here
      mutable val_flags: ValFlags

      mutable val_opt_data: ValOptionalData option }

    static member NewEmptyValOptData() =
        { val_compiled_name = None
          val_other_range = None
          val_const = None
          val_defn = None
          val_repr_info = None
          val_access = TAccess []
          val_xmldoc = XmlDoc.Empty
          val_member_info = None
          val_declaring_entity = ParentNone
          val_xmldocsig = String.Empty
          val_attribs = [] }

    /// Range of the definition (implementation) of the value, used by Visual Studio 
    member x.DefinitionRange = 
        match x.val_opt_data with
        | Some { val_other_range = Some(m, true) } -> m
        | _ -> x.val_range

    /// Range of the definition (signature) of the value, used by Visual Studio 
    member x.SigRange = 
        match x.val_opt_data with
        | Some { val_other_range = Some(m, false) } -> m
        | _ -> x.val_range

    /// The place where the value was defined. 
    member x.Range = x.val_range

    /// A unique stamp within the context of this invocation of the compiler process 
    member x.Stamp = x.val_stamp

    /// The type of the value. 
    /// May be a TType_forall for a generic value. 
    /// May be a type variable or type containing type variables during type inference. 
    //
    // Note: this data is mutated during inference by adjustAllUsesOfRecValue when we replace the inferred type with a schema. 
    member x.Type = x.val_type

    /// How visible is this value, function or member?
    member x.Accessibility = 
        match x.val_opt_data with
        | Some optData -> optData.val_access
        | _ -> TAccess []

    /// The value of a value or member marked with [<LiteralAttribute>] 
    member x.LiteralValue = 
        match x.val_opt_data with
        | Some optData -> optData.val_const
        | _ -> None

    /// Records the "extra information" for a value compiled as a method.
    ///
    /// This indicates the number of arguments in each position for a curried 
    /// functions, and relates to the F# spec for arity analysis.
    /// For module-defined values, the currying is based 
    /// on the number of lambdas, and in each position the elements are 
    /// based on attempting to deconstruct the type of the argument as a 
    /// tuple-type.  
    ///
    /// The field is mutable because arities for recursive 
    /// values are only inferred after the r.h.s. is analyzed, but the 
    /// value itself is created before the r.h.s. is analyzed. 
    ///
    /// TLR also sets this for inner bindings that it wants to 
    /// represent as "top level" bindings.     
    member x.ValReprInfo: ValReprInfo option =
        match x.val_opt_data with
        | Some optData -> optData.val_repr_info
        | _ -> None

    member x.Id = ident(x.LogicalName, x.Range)

    /// Is this represented as a "top level" static binding (i.e. a static field, static member,
    /// instance member), rather than an "inner" binding that may result in a closure.
    ///
    /// This is implied by IsMemberOrModuleBinding, however not vice versa, for two reasons.
    /// Some optimizations mutate this value when they decide to change the representation of a 
    /// binding to be IsCompiledAsTopLevel. Second, even immediately after type checking we expect
    /// some non-module, non-member bindings to be marked IsCompiledAsTopLevel, e.g. 'y' in 
    /// 'let x = let y = 1 in y + y' (NOTE: check this, don't take it as gospel)
    member x.IsCompiledAsTopLevel = x.ValReprInfo.IsSome 

    /// The partial information used to index the methods of all those in a ModuleOrNamespace.
    member x.GetLinkagePartialKey() : ValLinkagePartialKey = 
        assert x.IsCompiledAsTopLevel
        { LogicalName = x.LogicalName 
          MemberParentMangledName = (if x.IsMember then Some x.MemberApparentEntity.LogicalName else None)
          MemberIsOverride = x.IsOverrideOrExplicitImpl
          TotalArgCount = if x.IsMember then x.ValReprInfo.Value.TotalArgCount else 0 }

    /// The full information used to identify a specific overloaded method amongst all those in a ModuleOrNamespace.
    member x.GetLinkageFullKey() : ValLinkageFullKey = 
        assert x.IsCompiledAsTopLevel
        let key = x.GetLinkagePartialKey()
        ValLinkageFullKey(key, (if x.IsMember then Some x.Type else None))

    /// Is this a member definition or module definition?
    member x.IsMemberOrModuleBinding = x.val_flags.IsMemberOrModuleBinding

    /// Indicates if this is an F#-defined extension member
    member x.IsExtensionMember = x.val_flags.IsExtensionMember

    /// The quotation expression associated with a value given the [<ReflectedDefinition>] tag
    member x.ReflectedDefinition =
        match x.val_opt_data with
        | Some optData -> optData.val_defn
        | _ -> None

    /// Is this a member, if so some more data about the member.
    ///
    /// Note, the value may still be (a) an extension member or (b) and abstract slot without
    /// a true body. These cases are often causes of bugs in the compiler.
    member x.MemberInfo = 
        match x.val_opt_data with
        | Some optData -> optData.val_member_info
        | _ -> None

    /// Indicates if this is a member
    member x.IsMember = x.MemberInfo.IsSome

    /// Indicates if this is a member, excluding extension members
    member x.IsIntrinsicMember = x.IsMember && not x.IsExtensionMember

    /// Indicates if this is an F#-defined value in a module, or an extension member, but excluding compiler generated bindings from optimizations
    member x.IsModuleBinding = x.IsMemberOrModuleBinding && not x.IsMember 

    /// Indicates if this is something compiled into a module, i.e. a user-defined value, an extension member or a compiler-generated value
    member x.IsCompiledIntoModule = x.IsExtensionMember || x.IsModuleBinding

    /// Indicates if this is an F#-defined instance member. 
    ///
    /// Note, the value may still be (a) an extension member or (b) and abstract slot without
    /// a true body. These cases are often causes of bugs in the compiler.
    member x.IsInstanceMember = x.IsMember && x.MemberInfo.Value.MemberFlags.IsInstance

    /// Indicates if this is an F#-defined 'new' constructor member
    member x.IsConstructor =
        match x.MemberInfo with 
        | Some memberInfo when not x.IsExtensionMember && (memberInfo.MemberFlags.MemberKind = SynMemberKind.Constructor) -> true
        | _ -> false

    /// Indicates if this is a compiler-generated class constructor member
    member x.IsClassConstructor =
        match x.MemberInfo with 
        | Some memberInfo when not x.IsExtensionMember && (memberInfo.MemberFlags.MemberKind = SynMemberKind.ClassConstructor) -> true
        | _ -> false

    /// Indicates if this value was a member declared 'override' or an implementation of an interface slot
    member x.IsOverrideOrExplicitImpl =
        match x.MemberInfo with 
        | Some memberInfo when memberInfo.MemberFlags.IsOverrideOrExplicitImpl -> true
        | _ -> false
            
    /// Indicates if this is declared 'mutable'
    member x.IsMutable = (match x.val_flags.MutabilityInfo with Immutable -> false | Mutable -> true)

    /// Indicates if this is inferred to be a method or function that definitely makes no critical tailcalls?
    member x.MakesNoCriticalTailcalls = x.val_flags.MakesNoCriticalTailcalls
    
    /// Indicates if this is ever referenced?
    member x.HasBeenReferenced = x.val_flags.HasBeenReferenced

    /// Indicates if the backing field for a static value is suppressed.
    member x.IsCompiledAsStaticPropertyWithoutField = 
            let hasValueAsStaticProperty = x.Attribs |> List.exists(fun (Attrib(tc, _, _, _, _, _, _)) -> tc.CompiledName = "ValueAsStaticPropertyAttribute")
            x.val_flags.IsCompiledAsStaticPropertyWithoutField || hasValueAsStaticProperty

    /// Indicates if the value is pinned/fixed
    member x.IsFixed = x.val_flags.IsFixed

    /// Indicates if the value will ignore byref scoping rules
    member x.IgnoresByrefScope = x.val_flags.IgnoresByrefScope

    /// Indicates if this value allows the use of an explicit type instantiation (i.e. does it itself have explicit type arguments,
    /// or does it have a signature?)
    member x.PermitsExplicitTypeInstantiation = x.val_flags.PermitsExplicitTypeInstantiation

    /// Indicates if this is a member generated from the de-sugaring of 'let' function bindings in the implicit class syntax?
    member x.IsIncrClassGeneratedMember = x.IsCompilerGenerated && x.val_flags.IsIncrClassSpecialMember

    /// Indicates if this is a constructor member generated from the de-sugaring of implicit constructor for a class type?
    member x.IsIncrClassConstructor = x.IsConstructor && x.val_flags.IsIncrClassSpecialMember

    /// Get the information about the value used during type inference
    member x.RecursiveValInfo = x.val_flags.RecursiveValInfo

    /// Indicates if this is a 'base' or 'this' value?
    member x.BaseOrThisInfo = x.val_flags.BaseOrThisInfo

    /// Indicates if this is a 'this' value for an implicit ctor?
    member x.IsCtorThisVal = (x.BaseOrThisInfo = CtorThisVal)

    /// Indicates if this is a 'this' value for a member?
    member x.IsMemberThisVal = (x.BaseOrThisInfo = MemberThisVal)

    /// Indicates if this is a 'base' value?
    member x.IsBaseVal = (x.BaseOrThisInfo = BaseVal)

    //  Indicates if this value was declared to be a type function, e.g. "let f<'a> = typeof<'a>"
    member x.IsTypeFunction = x.val_flags.IsTypeFunction

    /// Get the inline declaration on the value
    member x.InlineInfo = x.val_flags.InlineInfo

    /// Get the inline declaration on a parameter or other non-function-declaration value, used for optimization
    member x.InlineIfLambda = x.val_flags.InlineIfLambda

    /// Indicates whether the inline declaration for the value indicate that the value must be inlined?
    member x.MustInline = x.InlineInfo.MustInline

    /// Indicates whether this value was generated by the compiler.
    ///
    /// Note: this is true for the overrides generated by hash/compare augmentations
    member x.IsCompilerGenerated = x.val_flags.IsCompilerGenerated
    
    /// Get the declared attributes for the value
    member x.Attribs = 
        match x.val_opt_data with
        | Some optData -> optData.val_attribs
        | _ -> []

    /// Get the declared documentation for the value
    member x.XmlDoc =
        match x.val_opt_data with
        | Some optData -> optData.val_xmldoc
        | _ -> XmlDoc.Empty
    
    ///Get the signature for the value's XML documentation
    member x.XmlDocSig 
        with get() = 
            match x.val_opt_data with 
            | Some optData -> optData.val_xmldocsig 
            | _ -> String.Empty
        and set v = 
            match x.val_opt_data with 
            | Some optData -> optData.val_xmldocsig <- v 
            | _ -> x.val_opt_data <- Some { Val.NewEmptyValOptData() with val_xmldocsig = v }

    /// The parent type or module, if any (None for expression bindings and parameters)
    member x.DeclaringEntity = 
        match x.val_opt_data with
        | Some optData -> optData.val_declaring_entity
        | _ -> ParentNone

    /// Get the actual parent entity for the value (a module or a type), i.e. the entity under which the
    /// value will appear in compiled code. For extension members this is the module where the extension member
    /// is declared.
    member x.TopValDeclaringEntity = 
        match x.DeclaringEntity with 
        | Parent tcref -> tcref
        | ParentNone -> error(InternalError("TopValDeclaringEntity: does not have a parent", x.Range))

    member x.HasDeclaringEntity = 
        match x.DeclaringEntity with 
        | Parent _ -> true
        | ParentNone -> false
            
    /// Get the apparent parent entity for a member
    member x.MemberApparentEntity: TyconRef = 
        match x.MemberInfo with 
        | Some membInfo -> membInfo.ApparentEnclosingEntity
        | None -> error(InternalError("MemberApparentEntity", x.Range))

    /// Get the number of 'this'/'self' object arguments for the member. Instance extension members return '1'.
    member v.NumObjArgs =
        match v.MemberInfo with 
        | Some membInfo -> if membInfo.MemberFlags.IsInstance then 1 else 0
        | None -> 0

    /// Get the apparent parent entity for the value, i.e. the entity under with which the
    /// value is associated. For extension members this is the nominal type the member extends.
    /// For other values it is just the actual parent.
    member x.ApparentEnclosingEntity = 
        match x.MemberInfo with 
        | Some membInfo -> Parent(membInfo.ApparentEnclosingEntity)
        | None -> x.DeclaringEntity

    /// Get the public path to the value, if any? Should be set if and only if
    /// IsMemberOrModuleBinding is set.
    //
    // We use it here:
    //   - in opt.fs: when compiling fslib, we bind an entry for the value in a global table (see bind_escaping_local_vspec)
    //   - in ilxgen.fs: when compiling fslib, we bind an entry for the value in a global table (see bind_escaping_local_vspec)
    //   - in opt.fs: (fullDebugTextOfValRef) for error reporting of non-inlinable values
    //   - in service.fs (boutput_item_description): to display the full text of a value's binding location
    //   - in check.fs: as a boolean to detect public values for saving quotations 
    //   - in ilxgen.fs: as a boolean to detect public values for saving quotations 
    //   - in MakeExportRemapping, to build non-local references for values
    member x.PublicPath = 
        match x.DeclaringEntity with 
        | Parent eref -> 
            match eref.PublicPath with 
            | None -> None
            | Some p -> Some(ValPubPath(p, x.GetLinkageFullKey()))
        | ParentNone -> 
            None

    /// Indicates if this member is an F#-defined dispatch slot.
    member x.IsDispatchSlot = 
        match x.MemberInfo with 
        | Some membInfo -> membInfo.MemberFlags.IsDispatchSlot 
        | _ -> false

    /// Get the type of the value including any generic type parameters
    member x.TypeScheme = 
        match x.Type with 
        | TType_forall(tps, tau) -> tps, tau
        | ty -> [], ty

    /// Get the type of the value after removing any generic type parameters
    member x.TauType = 
        match x.Type with 
        | TType_forall(_, tau) -> tau
        | ty -> ty

    /// Get the generic type parameters for the value
    member x.Typars = 
        match x.Type with 
        | TType_forall(tps, _) -> tps
        | _ -> []

    /// The name of the method. 
    ///   - If this is a property then this is 'get_Foo' or 'set_Foo'
    ///   - If this is an implementation of an abstract slot then this is the name of the method implemented by the abstract slot
    ///   - If this is an extension member then this will be the simple name
    member x.LogicalName = 
        match x.MemberInfo with 
        | None -> x.val_logical_name
        | Some membInfo -> 
            match membInfo.ImplementedSlotSigs with 
            | slotsig :: _ -> slotsig.Name
            | _ -> x.val_logical_name

    // Set the logical name of the value
    member x.SetLogicalName(nm) = 
        x.val_logical_name <- nm

    member x.ValCompiledName =
        match x.val_opt_data with
        | Some optData -> optData.val_compiled_name
        | _ -> None

    /// The name of the method in compiled code (with some exceptions where ilxgen.fs decides not to use a method impl)
    ///   - If this is a property then this is 'get_Foo' or 'set_Foo'
    ///   - If this is an implementation of an abstract slot then this may be a mangled name
    ///   - If this is an extension member then this will be a mangled name
    ///   - If this is an operator then this is 'op_Addition'
    member x.CompiledName (compilerGlobalState:CompilerGlobalState option) =
        let givenName = 
            match x.val_opt_data with 
            | Some { val_compiled_name = Some n } -> n
            | _ -> x.LogicalName 
        // These cases must get stable unique names for their static field & static property. This name
        // must be stable across quotation generation and IL code generation (quotations can refer to the 
        // properties implicit in these)
        //
        //    Variable 'x' here, which is compiled as a top level static:
        //         do let x = expr in ...    // IsMemberOrModuleBinding = false, IsCompiledAsTopLevel = true, IsMember = false, CompilerGenerated=false
        //
        //    The implicit 'patternInput' variable here:
        //         let [x] = expr in ...    // IsMemberOrModuleBinding = true, IsCompiledAsTopLevel = true, IsMember = false, CompilerGenerated=true
        //    
        //    The implicit 'copyOfStruct' variables here:
        //         let dt = System.DateTime.Now - System.DateTime.Now // IsMemberOrModuleBinding = false, IsCompiledAsTopLevel = true, IsMember = false, CompilerGenerated=true
        //    
        // However we don't need this for CompilerGenerated members such as the implementations of IComparable
        match compilerGlobalState with
        | Some state when x.IsCompiledAsTopLevel && not x.IsMember && (x.IsCompilerGenerated || not x.IsMemberOrModuleBinding) ->
            state.StableNameGenerator.GetUniqueCompilerGeneratedName(givenName, x.Range, x.Stamp) 
        | _ -> givenName

    /// The name of the property.
    /// - If this is a property then this is 'Foo' 
    member x.PropertyName = 
        let logicalName = x.LogicalName
        ChopPropertyName logicalName

    /// The display name of the value or method but without operator names decompiled and without backticks etc.
    /// This is very close to LogicalName except that properties have get_ removed.
    ///
    /// Note: here "Core" means "without added backticks or parens"
    /// Note: here "Mangled" means "op_Addition"
    ///
    ///   - If this is a property                      --> Foo
    ///   - If this is an implementation of an abstract slot then this is the name of the method implemented by the abstract slot
    ///   - If this is an active pattern               --> |A|_|
    ///   - If this is an operator                     --> op_Addition
    ///   - If this is an identifier needing backticks --> A-B
    member x.DisplayNameCoreMangled = 
        match x.MemberInfo with 
        | Some membInfo -> 
            match membInfo.MemberFlags.MemberKind with 
            | SynMemberKind.ClassConstructor 
            | SynMemberKind.Constructor 
            | SynMemberKind.Member -> x.LogicalName
            | SynMemberKind.PropertyGetSet 
            | SynMemberKind.PropertySet
            | SynMemberKind.PropertyGet -> x.PropertyName
        | None -> x.LogicalName

    /// The display name of the value or method with operator names decompiled but without backticks etc.
    ///
    /// Note: here "Core" means "without added backticks or parens"
    member x.DisplayNameCore = 
        x.DisplayNameCoreMangled |> DecompileOpName

    /// The full text for the value to show in error messages and to use in code.
    /// This includes backticks, parens etc.
    ///
    ///   - If this is a property                      --> Foo
    ///   - If this is an implementation of an abstract slot then this is the name of the method implemented by the abstract slot
    ///   - If this is an active pattern               --> (|A|_|)
    ///   - If this is an operator                     --> (+)
    ///   - If this is an identifier needing backticks --> ``A-B``
    ///   - If this is a base value  --> base
    ///   - If this is a value named ``base`` --> ``base``
    member x.DisplayName = 
        ConvertValNameToDisplayName x.IsBaseVal x.DisplayNameCoreMangled

    member x.SetValRec b = x.val_flags <- x.val_flags.WithRecursiveValInfo b 

    member x.SetIsCompilerGenerated(v) = x.val_flags <- x.val_flags.WithIsCompilerGenerated(v) 

    member x.SetIsMemberOrModuleBinding() = x.val_flags <- x.val_flags.WithIsMemberOrModuleBinding 

    member x.SetMakesNoCriticalTailcalls() = x.val_flags <- x.val_flags.WithMakesNoCriticalTailcalls

    member x.SetHasBeenReferenced() = x.val_flags <- x.val_flags.WithHasBeenReferenced

    member x.SetIsCompiledAsStaticPropertyWithoutField() = x.val_flags <- x.val_flags.WithIsCompiledAsStaticPropertyWithoutField

    member x.SetIsFixed() = x.val_flags <- x.val_flags.WithIsFixed

    member x.SetIgnoresByrefScope() = x.val_flags <- x.val_flags.WithIgnoresByrefScope

    member x.SetInlineIfLambda() = x.val_flags <- x.val_flags.WithInlineIfLambda

    member x.SetValReprInfo info = 
        match x.val_opt_data with
        | Some optData -> optData.val_repr_info <- info
        | _ -> x.val_opt_data <- Some { Val.NewEmptyValOptData() with val_repr_info = info }

    member x.SetType ty = x.val_type <- ty

    member x.SetOtherRange m =
        match x.val_opt_data with
        | Some optData -> optData.val_other_range <- Some m
        | _ -> x.val_opt_data <- Some { Val.NewEmptyValOptData() with val_other_range = Some m }

    member x.SetDeclaringEntity parent = 
        match x.val_opt_data with
        | Some optData -> optData.val_declaring_entity <- parent
        | _ -> x.val_opt_data <- Some { Val.NewEmptyValOptData() with val_declaring_entity = parent }

    member x.SetAttribs attribs = 
        match x.val_opt_data with
        | Some optData -> optData.val_attribs <- attribs
        | _ -> x.val_opt_data <- Some { Val.NewEmptyValOptData() with val_attribs = attribs }

    member x.SetMemberInfo member_info = 
        match x.val_opt_data with
        | Some optData -> optData.val_member_info <- Some member_info
        | _ -> x.val_opt_data <- Some { Val.NewEmptyValOptData() with val_member_info = Some member_info }

    member x.SetValDefn val_defn = 
        match x.val_opt_data with
        | Some optData -> optData.val_defn <- Some val_defn
        | _ -> x.val_opt_data <- Some { Val.NewEmptyValOptData() with val_defn = Some val_defn }

    /// Create a new value with empty, unlinked data. Only used during unpickling of F# metadata.
    static member NewUnlinked() : Val = 
        { val_logical_name = Unchecked.defaultof<_>
          val_range = Unchecked.defaultof<_>
          val_type = Unchecked.defaultof<_>
          val_stamp = Unchecked.defaultof<_>
          val_flags = Unchecked.defaultof<_>
          val_opt_data = Unchecked.defaultof<_> }


    /// Create a new value with the given backing data. Only used during unpickling of F# metadata.
    static member New data: Val = data

    /// Link a value based on empty, unlinked data to the given data. Only used during unpickling of F# metadata.
    member x.Link (tg: ValData) = x.SetData tg

    /// Set all the data on a value
    member x.SetData (tg: ValData) = 
        x.val_logical_name <- tg.val_logical_name 
        x.val_range <- tg.val_range        
        x.val_type <- tg.val_type         
        x.val_stamp <- tg.val_stamp        
        x.val_flags <- tg.val_flags        
        match tg.val_opt_data with
        | Some tg -> 
            x.val_opt_data <- 
                Some { val_compiled_name = tg.val_compiled_name
                       val_other_range = tg.val_other_range
                       val_const = tg.val_const
                       val_defn = tg.val_defn
                       val_repr_info = tg.val_repr_info
                       val_access = tg.val_access
                       val_xmldoc = tg.val_xmldoc
                       val_member_info = tg.val_member_info
                       val_declaring_entity = tg.val_declaring_entity
                       val_xmldocsig = tg.val_xmldocsig
                       val_attribs = tg.val_attribs }
        | None -> ()

    /// Indicates if a value is linked to backing data yet. Only used during unpickling of F# metadata.
    member x.IsLinked = match box x.val_logical_name with null -> false | _ -> true 

    [<DebuggerBrowsable(DebuggerBrowsableState.Never)>]
    member x.DebugText = x.ToString()

    override x.ToString() = x.LogicalName
    
    
/// Represents the extra information stored for a member
[<NoEquality; NoComparison; RequireQualifiedAccess; StructuredFormatDisplay("{DebugText}")>]
type ValMemberInfo = 
    {
      /// The parent type. For an extension member this is the type being extended 
      ApparentEnclosingEntity: TyconRef  

      /// Updated with the full implemented slotsig after interface implementation relation is checked 
      mutable ImplementedSlotSigs: SlotSig list 

      /// Gets updated with 'true' if an abstract slot is implemented in the file being typechecked. Internal only. 
      mutable IsImplemented: bool                      

      MemberFlags: SynMemberFlags
    }

    [<DebuggerBrowsable(DebuggerBrowsableState.Never)>]
    member x.DebugText = x.ToString()

    override x.ToString() = "ValMemberInfo(...)"

[<NoEquality; NoComparison; RequireQualifiedAccess; StructuredFormatDisplay("{DebugText}")>]
type NonLocalValOrMemberRef = 
    {
      /// A reference to the entity containing the value or member. This will always be a non-local reference
      EnclosingEntity: EntityRef 

      /// The name of the value, or the full signature of the member
      ItemKey: ValLinkageFullKey
    }

    /// Get the thunk for the assembly referred to
    member x.Ccu = x.EnclosingEntity.nlr.Ccu

    /// Get the name of the assembly referred to
    member x.AssemblyName = x.EnclosingEntity.nlr.AssemblyName

    /// For debugging
    [<DebuggerBrowsable(DebuggerBrowsableState.Never)>]
    member x.DebugText = x.ToString()

    /// For debugging
    override x.ToString() = x.EnclosingEntity.nlr.ToString() + "::" + x.ItemKey.PartialKey.LogicalName
      
/// Represents the path information for a reference to a value or member in another assembly, disassociated
/// from any particular reference.
[<NoEquality; NoComparison; StructuredFormatDisplay("{DebugText}")>]
type ValPublicPath = 
    | ValPubPath of PublicPath * ValLinkageFullKey

    [<DebuggerBrowsable(DebuggerBrowsableState.Never)>]
    member x.DebugText = x.ToString()

    override _.ToString() = sprintf "ValPubPath(...)"

/// Represents an index into the namespace/module structure of an assembly
[<NoEquality; NoComparison; StructuredFormatDisplay("{DebugText}")>]
type NonLocalEntityRef = 
    | NonLocalEntityRef of CcuThunk * string[]

    /// Try to find the entity corresponding to the given path in the given CCU
    static member TryDerefEntityPath(ccu: CcuThunk, path: string[], i: int, entity: Entity) = 
        if i >= path.Length then ValueSome entity
        else  
            match entity.ModuleOrNamespaceType.AllEntitiesByCompiledAndLogicalMangledNames.TryGetValue path.[i] with 
            | true, res -> NonLocalEntityRef.TryDerefEntityPath(ccu, path, (i+1), res)
#if !NO_EXTENSIONTYPING
            | _ -> NonLocalEntityRef.TryDerefEntityPathViaProvidedType(ccu, path, i, entity)
#else
            | _ -> ValueNone
#endif

#if !NO_EXTENSIONTYPING
    /// Try to find the entity corresponding to the given path, using type-providers to link the data
    static member TryDerefEntityPathViaProvidedType(ccu: CcuThunk, path: string[], i: int, entity: Entity) = 
        // Errors during linking are not necessarily given good ranges. This has always been the case in F# 2.0, but also applies to
        // type provider type linking errors in F# 3.0.
        let m = range0
        match entity.TypeReprInfo with
        | TProvidedTypeRepr info -> 
            let resolutionEnvironment = info.ResolutionEnvironment
            let st = info.ProvidedType
                        
            // In this case, we're safely in the realm of types. Just iterate through the nested
            // types until i = path.Length-1. Create the Tycon's as needed
            let rec tryResolveNestedTypeOf(parentEntity: Entity, resolutionEnvironment, st: Tainted<ProvidedType>, i) = 
                match st.PApply((fun st -> st.GetNestedType path.[i]), m) with
                | Tainted.Null -> ValueNone
                | Tainted.NonNull st -> 
                    let newEntity = Construct.NewProvidedTycon(resolutionEnvironment, st, ccu.ImportProvidedType, false, m)
                    parentEntity.ModuleOrNamespaceType.AddProvidedTypeEntity newEntity
                    if i = path.Length-1 then ValueSome newEntity
                    else tryResolveNestedTypeOf(newEntity, resolutionEnvironment, st, i+1)

            tryResolveNestedTypeOf(entity, resolutionEnvironment, st, i)

        | TProvidedNamespaceRepr(resolutionEnvironment, resolvers) -> 

            // In this case, we're still in the realm of extensible namespaces. 
            //     <----entity-->
            //     0 .........i-1..i .......... j ..... path.Length-1
            //
            //     <----entity-->  <---resolver---->
            //     0 .........i-1..i ............. j ..... path.Length-1
            //
            //     <----entity-->  <---resolver----> <--loop--->
            //     0 .........i-1..i ............. j ..... path.Length-1
            //
            // We now query the resolvers with 
            //      moduleOrNamespace = path.[0..j-1] 
            //      typeName = path.[j] 
            // starting with j = i and then progressively increasing j
                        
            // This function queries at 'j'
            let tryResolvePrefix j = 
                assert (j >= 0)
                assert (j <= path.Length - 1)
                let matched = 
                    [ for resolver in resolvers do
                        let moduleOrNamespace = if j = 0 then [| |] else path.[0..j-1]
                        let typename = path.[j]
                        let resolution = TryLinkProvidedType(resolver, moduleOrNamespace, typename, m)
                        match resolution with
                        | None -> ()
                        | Some st ->
                            match st with
                            | Tainted.Null -> ()
                            | Tainted.NonNull st -> yield (resolver, st) ]
                match matched with
                | [(_, st)] ->
                    // 'entity' is at position i in the dereference chain. We resolved to position 'j'.
                    // Inject namespaces until we're an position j, and then inject the type.
                    // Note: this is similar to code in CompileOps.fs
                    let rec injectNamespacesFromIToJ (entity: Entity) k = 
                        if k = j then 
                            let newEntity = Construct.NewProvidedTycon(resolutionEnvironment, st, ccu.ImportProvidedType, false, m)
                            entity.ModuleOrNamespaceType.AddProvidedTypeEntity newEntity
                            newEntity
                        else
                            let cpath = entity.CompilationPath.NestedCompPath entity.LogicalName ModuleOrNamespaceKind.Namespace
                            let newEntity = 
                                Construct.NewModuleOrNamespace 
                                    (Some cpath) 
                                    (TAccess []) (ident(path.[k], m)) XmlDoc.Empty [] 
                                    (MaybeLazy.Strict (Construct.NewEmptyModuleOrNamespaceType Namespace)) 
                            entity.ModuleOrNamespaceType.AddModuleOrNamespaceByMutation newEntity
                            injectNamespacesFromIToJ newEntity (k+1)
                    let newEntity = injectNamespacesFromIToJ entity i
                                
                    // newEntity is at 'j'
                    NonLocalEntityRef.TryDerefEntityPath(ccu, path, (j+1), newEntity) 

                | [] -> ValueNone 
                | _ -> failwith "Unexpected"

            let rec tryResolvePrefixes j = 
                if j >= path.Length then ValueNone
                else match tryResolvePrefix j with 
                      | ValueNone -> tryResolvePrefixes (j+1)
                      | ValueSome res -> ValueSome res

            tryResolvePrefixes i

        | _ -> ValueNone
#endif
            
    /// Try to link a non-local entity reference to an actual entity
    member nleref.TryDeref canError = 
        let (NonLocalEntityRef(ccu, path)) = nleref 
        if canError then 
            ccu.EnsureDerefable path

        if ccu.IsUnresolvedReference then ValueNone else

        match NonLocalEntityRef.TryDerefEntityPath(ccu, path, 0, ccu.Contents) with
        | ValueSome _ as r -> r
        | ValueNone ->
            // OK, the lookup failed. Check if we can redirect through a type forwarder on this assembly.
            // Look for a forwarder for each prefix-path
            let rec tryForwardPrefixPath i = 
                if i < path.Length then 
                    match ccu.TryForward(path.[0..i-1], path.[i]) with
                       // OK, found a forwarder, now continue with the lookup to find the nested type
                    | Some tcref -> NonLocalEntityRef.TryDerefEntityPath(ccu, path, (i+1), tcref.Deref)  
                    | None -> tryForwardPrefixPath (i+1)
                else
                    ValueNone
            tryForwardPrefixPath 0
        
    /// Get the CCU referenced by the nonlocal reference.
    member nleref.Ccu =
        let (NonLocalEntityRef(ccu, _)) = nleref 
        ccu

    /// Get the path into the CCU referenced by the nonlocal reference.
    member nleref.Path =
        let (NonLocalEntityRef(_, p)) = nleref 
        p

    member nleref.DisplayName =
        String.concat "." nleref.Path

    /// Get the mangled name of the last item in the path of the nonlocal reference.
    member nleref.LastItemMangledName = 
        let p = nleref.Path
        p.[p.Length-1]

    /// Get the all-but-last names of the path of the nonlocal reference.
    member nleref.EnclosingMangledPath =  
        let p = nleref.Path
        p.[0..p.Length-2]
        
    /// Get the name of the assembly referenced by the nonlocal reference.
    member nleref.AssemblyName = nleref.Ccu.AssemblyName

    /// Dereference the nonlocal reference, and raise an error if this fails.
    member nleref.Deref = 
        match nleref.TryDeref(canError=true) with 
        | ValueSome res -> res
        | ValueNone -> 
              errorR (InternalUndefinedItemRef (FSComp.SR.tastUndefinedItemRefModuleNamespace, nleref.DisplayName, nleref.AssemblyName, "<some module on this path>")) 
              raise (KeyNotFoundException())
        
    /// Get the details of the module or namespace fragment for the entity referred to by this non-local reference.
    member nleref.ModuleOrNamespaceType = 
        nleref.Deref.ModuleOrNamespaceType

    [<DebuggerBrowsable(DebuggerBrowsableState.Never)>]
    member x.DebugText = x.ToString()

    override x.ToString() = x.DisplayName
        
[<NoEquality; NoComparison; StructuredFormatDisplay("{DebugText}")>]
type EntityRef = 
    {
      /// Indicates a reference to something bound in this CCU 
      mutable binding: NonNullSlot<Entity>

      /// Indicates a reference to something bound in another CCU 
      nlr: NonLocalEntityRef
    }

    /// Indicates if the reference is a local reference
    member x.IsLocalRef = match box x.nlr with null -> true | _ -> false

    /// Indicates if the reference has been resolved
    member x.IsResolved = match box x.binding with null -> false | _ -> true

    /// The resolved target of the reference
    member x.ResolvedTarget = x.binding

    /// Resolve the reference
    member private tcr.Resolve canError = 
        let res = tcr.nlr.TryDeref canError
        match res with 
        | ValueSome r -> 
             tcr.binding <- nullableSlotFull r 
        | ValueNone -> 
             ()

    /// Dereference the TyconRef to a Tycon. Amortize the cost of doing this.
    /// This path should not allocate in the amortized case
    member tcr.Deref = 
        match box tcr.binding with 
        | null ->
            tcr.Resolve(canError=true)
            match box tcr.binding with 
            | null -> error (InternalUndefinedItemRef (FSComp.SR.tastUndefinedItemRefModuleNamespaceType, String.concat "." tcr.nlr.EnclosingMangledPath, tcr.nlr.AssemblyName, tcr.nlr.LastItemMangledName))
            | _ -> tcr.binding
        | _ -> 
            tcr.binding

    /// Dereference the TyconRef to a Tycon option.
    member tcr.TryDeref = 
        match box tcr.binding with 
        | null -> 
            tcr.Resolve(canError=false)
            match box tcr.binding with 
            | null -> ValueNone
            | _ -> ValueSome tcr.binding

        | _ -> 
            ValueSome tcr.binding

    /// Is the destination assembly available?
    member tcr.CanDeref = tcr.TryDeref.IsSome

    /// Gets the data indicating the compiled representation of a type or module in terms of Abstract IL data structures.
    member x.CompiledRepresentation = x.Deref.CompiledRepresentation

    /// Gets the data indicating the compiled representation of a named type or module in terms of Abstract IL data structures.
    member x.CompiledRepresentationForNamedType = x.Deref.CompiledRepresentationForNamedType

    /// The implementation definition location of the namespace, module or type
    member x.DefinitionRange = x.Deref.DefinitionRange

    /// The signature definition location of the namespace, module or type
    member x.SigRange = x.Deref.SigRange

    /// The name of the namespace, module or type, possibly with mangling, e.g. List`1, List or FailureException 
    member x.LogicalName = x.Deref.LogicalName

    /// The compiled name of the namespace, module or type, e.g. FSharpList`1, ListModule or FailureException 
    member x.CompiledName = x.Deref.CompiledName

    /// The display name of the namespace, module or type, e.g. List instead of List`1, not including static parameters
    ///
    /// No backticks are added for entities with non-identifier names
    member x.DisplayNameCore = x.Deref.DisplayNameCore

    /// The display name of the namespace, module or type, e.g. List instead of List`1, not including static parameters
    ///
    /// Backticks are added implicitly for entities with non-identifier names
    member x.DisplayName = x.Deref.DisplayName

    /// The display name of the namespace, module or type with <_, _, _> added for generic types, including static parameters
    ///
    /// Backticks are added implicitly for entities with non-identifier names
    member x.DisplayNameWithStaticParametersAndUnderscoreTypars = x.Deref.DisplayNameWithStaticParametersAndUnderscoreTypars

    /// The display name of the namespace, module or type, e.g. List instead of List`1, including static parameters
    ///
    /// Backticks are added implicitly for entities with non-identifier names
    member x.DisplayNameWithStaticParameters = x.Deref.DisplayNameWithStaticParameters

    /// The code location where the module, namespace or type is defined.
    member x.Range = x.Deref.Range

    /// A unique stamp for this module, namespace or type definition within the context of this compilation. 
    /// Note that because of signatures, there are situations where in a single compilation the "same" 
    /// module, namespace or type may have two distinct Entity objects that have distinct stamps.
    member x.Stamp = x.Deref.Stamp

    /// The F#-defined custom attributes of the entity, if any. If the entity is backed by Abstract IL or provided metadata
    /// then this does not include any attributes from those sources.
    member x.Attribs = x.Deref.Attribs

    /// The XML documentation of the entity, if any. If the entity is backed by provided metadata
    /// then this _does_ include this documentation. If the entity is backed by Abstract IL metadata
    /// or comes from another F# assembly then it does not (because the documentation will get read from 
    /// an XML file).
    member x.XmlDoc = x.Deref.XmlDoc

    /// The XML documentation sig-string of the entity, if any, to use to lookup an .xml doc file. This also acts
    /// as a cache for this sig-string computation.
    member x.XmlDocSig = x.Deref.XmlDocSig

    /// The logical contents of the entity when it is a module or namespace fragment.
    member x.ModuleOrNamespaceType = x.Deref.ModuleOrNamespaceType
    
    /// Demangle the module name, if FSharpModuleWithSuffix is used
    member x.DemangledModuleOrNamespaceName = x.Deref.DemangledModuleOrNamespaceName

    /// The logical contents of the entity when it is a type definition.
    member x.TypeContents = x.Deref.TypeContents

    /// The kind of the type definition - is it a measure definition or a type definition?
    member x.TypeOrMeasureKind = x.Deref.TypeOrMeasureKind

    /// The identifier at the point of declaration of the type definition.
    member x.Id = x.Deref.Id

    /// The information about the r.h.s. of a type definition, if any. For example, the r.h.s. of a union or record type.
    member x.TypeReprInfo = x.Deref.TypeReprInfo

    /// The information about the r.h.s. of an F# exception definition, if any. 
    member x.ExceptionInfo = x.Deref.ExceptionInfo

    /// Indicates if the entity represents an F# exception declaration.
    member x.IsExceptionDecl = x.Deref.IsExceptionDecl
    
    /// Get the type parameters for an entity that is a type declaration, otherwise return the empty list.
    /// 
    /// Lazy because it may read metadata, must provide a context "range" in case error occurs reading metadata.
    member x.Typars m = x.Deref.Typars m

    /// Get the type parameters for an entity that is a type declaration, otherwise return the empty list.
    member x.TyparsNoRange = x.Deref.TyparsNoRange

    /// Indicates if this entity is an F# type abbreviation definition
    member x.TypeAbbrev = x.Deref.TypeAbbrev

    /// Indicates if this entity is an F# type abbreviation definition
    member x.IsTypeAbbrev = x.Deref.IsTypeAbbrev

    /// Get the value representing the accessibility of the r.h.s. of an F# type definition.
    member x.TypeReprAccessibility = x.Deref.TypeReprAccessibility

    /// Get the cache of the compiled ILTypeRef representation of this module or type.
    member x.CompiledReprCache = x.Deref.CompiledReprCache

    /// Get a blob of data indicating how this type is nested in other namespaces, modules or types.
    member x.PublicPath: PublicPath option = x.Deref.PublicPath

    /// Get the value representing the accessibility of an F# type definition or module.
    member x.Accessibility = x.Deref.Accessibility

    /// Indicates the type prefers the "tycon<a, b>" syntax for display etc. 
    member x.IsPrefixDisplay = x.Deref.IsPrefixDisplay

    /// Indicates the "tycon blob" is actually a module 
    member x.IsModuleOrNamespace = x.Deref.IsModuleOrNamespace

    /// Indicates if the entity is a namespace
    member x.IsNamespace = x.Deref.IsNamespace

    /// Indicates if the entity is an F# module definition
    member x.IsModule = x.Deref.IsModule

    /// Get a blob of data indicating how this type is nested inside other namespaces, modules and types.
    member x.CompilationPathOpt = x.Deref.CompilationPathOpt

#if !NO_EXTENSIONTYPING
    /// Indicates if the entity is a provided namespace fragment
    member x.IsProvided = x.Deref.IsProvided

    /// Indicates if the entity is a provided namespace fragment
    member x.IsProvidedNamespace = x.Deref.IsProvidedNamespace

    /// Indicates if the entity is an erased provided type definition
    member x.IsProvidedErasedTycon = x.Deref.IsProvidedErasedTycon

    /// Indicates if the entity is an erased provided type definition that incorporates a static instantiation (and therefore in some sense compiler generated)
    member x.IsStaticInstantiationTycon = x.Deref.IsStaticInstantiationTycon

    /// Indicates if the entity is a generated provided type definition, i.e. not erased.
    member x.IsProvidedGeneratedTycon = x.Deref.IsProvidedGeneratedTycon
#endif

    /// Get a blob of data indicating how this type is nested inside other namespaces, modules and types.
    member x.CompilationPath = x.Deref.CompilationPath

    /// Get a table of fields for all the F#-defined record, struct and class fields in this type definition, including
    /// static fields, 'val' declarations and hidden fields from the compilation of implicit class constructions.
    member x.AllFieldTable = x.Deref.AllFieldTable

    /// Get an array of fields for all the F#-defined record, struct and class fields in this type definition, including
    /// static fields, 'val' declarations and hidden fields from the compilation of implicit class constructions.
    member x.AllFieldsArray = x.Deref.AllFieldsArray

    /// Get a list of fields for all the F#-defined record, struct and class fields in this type definition, including
    /// static fields, 'val' declarations and hidden fields from the compilation of implicit class constructions.
    member x.AllFieldsAsList = x.Deref.AllFieldsAsList

    /// Get a list of all fields for F#-defined record, struct and class fields in this type definition,
    /// including static fields, but excluding compiler-generate fields.
    member x.TrueFieldsAsList = x.Deref.TrueFieldsAsList

    /// Get a list of all instance fields for F#-defined record, struct and class fields in this type definition,
    /// excluding compiler-generate fields.
    member x.TrueInstanceFieldsAsList = x.Deref.TrueInstanceFieldsAsList

    /// Get a list of all instance fields for F#-defined record, struct and class fields in this type definition.
    /// including hidden fields from the compilation of implicit class constructions.
    member x.AllInstanceFieldsAsList = x.Deref.AllInstanceFieldsAsList

    /// Get a field by index in definition order
    member x.GetFieldByIndex n = x.Deref.GetFieldByIndex n

    /// Get a field by name.
    member x.GetFieldByName n = x.Deref.GetFieldByName n

    /// Get the union cases and other union-type information for a type, if any
    member x.UnionTypeInfo = x.Deref.UnionTypeInfo

    /// Get the union cases for a type, if any
    member x.UnionCasesArray = x.Deref.UnionCasesArray

    /// Get the union cases for a type, if any, as a list
    member x.UnionCasesAsList = x.Deref.UnionCasesAsList

    /// Get a union case of a type by name
    member x.GetUnionCaseByName n = x.Deref.GetUnionCaseByName n

    /// Get the blob of information associated with an F# object-model type definition, i.e. class, interface, struct etc.
    member x.FSharpObjectModelTypeInfo = x.Deref.FSharpObjectModelTypeInfo

    /// Gets the immediate interface definitions of an F# type definition. Further interfaces may be supported through class and interface inheritance.
    member x.ImmediateInterfacesOfFSharpTycon = x.Deref.ImmediateInterfacesOfFSharpTycon

    /// Gets the immediate interface types of an F# type definition. Further interfaces may be supported through class and interface inheritance.
    member x.ImmediateInterfaceTypesOfFSharpTycon = x.Deref.ImmediateInterfaceTypesOfFSharpTycon

    /// Gets the immediate members of an F# type definition, excluding compiler-generated ones.
    /// Note: result is alphabetically sorted, then for each name the results are in declaration order
    member x.MembersOfFSharpTyconSorted = x.Deref.MembersOfFSharpTyconSorted

    /// Gets all immediate members of an F# type definition keyed by name, including compiler-generated ones.
    /// Note: result is a indexed table, and for each name the results are in reverse declaration order
    member x.MembersOfFSharpTyconByName = x.Deref.MembersOfFSharpTyconByName

    /// Indicates if this is a struct or enum type definition, i.e. a value type definition
    member x.IsStructOrEnumTycon = x.Deref.IsStructOrEnumTycon

    /// Indicates if this is an F# type definition which is one of the special types in FSharp.Core.dll which uses 
    /// an assembly-code representation for the type, e.g. the primitive array type constructor.
    member x.IsAsmReprTycon = x.Deref.IsAsmReprTycon

    /// Indicates if this is an F# type definition which is one of the special types in FSharp.Core.dll like 'float<_>' which
    /// defines a measure type with a relation to an existing non-measure type as a representation.
    member x.IsMeasureableReprTycon = x.Deref.IsMeasureableReprTycon

    /// Indicates if the entity is erased, either a measure definition, or an erased provided type definition
    member x.IsErased = x.Deref.IsErased
    
    /// Gets any implicit hash/equals (with comparer argument) methods added to an F# record, union or struct type definition.
    member x.GeneratedHashAndEqualsWithComparerValues = x.Deref.GeneratedHashAndEqualsWithComparerValues

    /// Gets any implicit CompareTo (with comparer argument) methods added to an F# record, union or struct type definition.
    member x.GeneratedCompareToWithComparerValues = x.Deref.GeneratedCompareToWithComparerValues

    /// Gets any implicit CompareTo methods added to an F# record, union or struct type definition.
    member x.GeneratedCompareToValues = x.Deref.GeneratedCompareToValues

    /// Gets any implicit hash/equals methods added to an F# record, union or struct type definition.
    member x.GeneratedHashAndEqualsValues = x.Deref.GeneratedHashAndEqualsValues
    
    /// Indicate if this is a type definition backed by Abstract IL metadata.
    member x.IsILTycon = x.Deref.IsILTycon

    /// Get the Abstract IL scope, nesting and metadata for this 
    /// type definition, assuming it is backed by Abstract IL metadata.
    member x.ILTyconInfo = x.Deref.ILTyconInfo

    /// Get the Abstract IL metadata for this type definition, assuming it is backed by Abstract IL metadata.
    member x.ILTyconRawMetadata = x.Deref.ILTyconRawMetadata

    /// Indicate if this is a type whose r.h.s. is known to be a union type definition.
    member x.IsUnionTycon = x.Deref.IsUnionTycon

    /// Indicates if this is an F# type definition whose r.h.s. is known to be a record type definition.
    member x.IsRecordTycon = x.Deref.IsRecordTycon

    /// Indicates if this is an F# type definition whose r.h.s. is known to be some kind of F# object model definition
    member x.IsFSharpObjectModelTycon = x.Deref.IsFSharpObjectModelTycon

    /// The on-demand analysis about whether the entity has the IsByRefLike attribute
    member x.TryIsByRefLike = x.Deref.TryIsByRefLike

    /// Set the on-demand analysis about whether the entity has the IsByRefLike attribute
    member x.SetIsByRefLike b = x.Deref.SetIsByRefLike b

    /// The on-demand analysis about whether the entity has the IsReadOnly attribute
    member x.TryIsReadOnly = x.Deref.TryIsReadOnly

    /// Set the on-demand analysis about whether the entity has the IsReadOnly attribute
    member x.SetIsReadOnly b = x.Deref.SetIsReadOnly b

    /// The on-demand analysis about whether the entity is assumed to be a readonly struct
    member x.TryIsAssumedReadOnly = x.Deref.TryIsAssumedReadOnly

    /// Set the on-demand analysis about whether the entity is assumed to be a readonly struct
    member x.SetIsAssumedReadOnly b = x.Deref.SetIsAssumedReadOnly b

    /// Indicates if this is an F# type definition whose r.h.s. definition is unknown (i.e. a traditional ML 'abstract' type in a signature,
    /// which in F# is called a 'unknown representation' type).
    member x.IsHiddenReprTycon = x.Deref.IsHiddenReprTycon

    /// Indicates if this is an F#-defined interface type definition 
    member x.IsFSharpInterfaceTycon = x.Deref.IsFSharpInterfaceTycon

    /// Indicates if this is an F#-defined delegate type definition 
    member x.IsFSharpDelegateTycon = x.Deref.IsFSharpDelegateTycon

    /// Indicates if this is an F#-defined enum type definition 
    member x.IsFSharpEnumTycon = x.Deref.IsFSharpEnumTycon

    /// Indicates if this is a .NET-defined enum type definition 
    member x.IsILEnumTycon = x.Deref.IsILEnumTycon

    /// Indicates if this is an enum type definition 
    member x.IsEnumTycon = x.Deref.IsEnumTycon

    /// Indicates if this is an F#-defined struct or enum type definition, i.e. a value type definition
    member x.IsFSharpStructOrEnumTycon = x.Deref.IsFSharpStructOrEnumTycon

    /// Indicates if this is a .NET-defined struct or enum type definition, i.e. a value type definition
    member x.IsILStructOrEnumTycon = x.Deref.IsILStructOrEnumTycon

    /// Indicates if we have pre-determined that a type definition has a default constructor.
    member x.PreEstablishedHasDefaultConstructor = x.Deref.PreEstablishedHasDefaultConstructor

    /// Indicates if we have pre-determined that a type definition has a self-referential constructor using 'as x'
    member x.HasSelfReferentialConstructor = x.Deref.HasSelfReferentialConstructor

    member x.UnionCasesAsRefList = x.UnionCasesAsList |> List.map x.MakeNestedUnionCaseRef

    member x.TrueInstanceFieldsAsRefList = x.TrueInstanceFieldsAsList |> List.map x.MakeNestedRecdFieldRef

    member x.AllFieldAsRefList = x.AllFieldsAsList |> List.map x.MakeNestedRecdFieldRef

    member x.MakeNestedRecdFieldRef (rf: RecdField) = RecdFieldRef (x, rf.LogicalName)

    member x.MakeNestedUnionCaseRef (uc: UnionCase) = UnionCaseRef (x, uc.Id.idText)

    [<DebuggerBrowsable(DebuggerBrowsableState.Never)>]
    member x.DebugText = x.ToString()

    override x.ToString() = 
       if x.IsLocalRef then 
           x.ResolvedTarget.DisplayName 
       else 
           x.nlr.DisplayName 

/// Represents a module-or-namespace reference in the typed abstract syntax.
type ModuleOrNamespaceRef = EntityRef

/// Represents a type definition reference in the typed abstract syntax.
type TyconRef = EntityRef

/// References are either local or nonlocal
[<NoEquality; NoComparison; StructuredFormatDisplay("{DebugText}")>]
type ValRef = 
    {
      /// Indicates a reference to something bound in this CCU 
      mutable binding: NonNullSlot<Val>

      /// Indicates a reference to something bound in another CCU 
      nlr: NonLocalValOrMemberRef
    }

    member x.IsLocalRef = obj.ReferenceEquals(x.nlr, null)

    member x.IsResolved = not (obj.ReferenceEquals(x.binding, null))

    member x.ResolvedTarget = x.binding

    /// Dereference the ValRef to a Val.
    member vr.Deref = 
        if obj.ReferenceEquals(vr.binding, null) then
            let res = 
                let nlr = vr.nlr 
                let e = nlr.EnclosingEntity.Deref 
                let possible = e.ModuleOrNamespaceType.TryLinkVal(nlr.EnclosingEntity.nlr.Ccu, nlr.ItemKey)
                match possible with 
                | ValueNone -> error (InternalUndefinedItemRef (FSComp.SR.tastUndefinedItemRefVal, e.DisplayNameWithStaticParameters, nlr.AssemblyName, sprintf "%+A" nlr.ItemKey.PartialKey))
                | ValueSome h -> h
            vr.binding <- nullableSlotFull res 
            res 
        else vr.binding

    /// Dereference the ValRef to a Val option.
    member vr.TryDeref = 
        if obj.ReferenceEquals(vr.binding, null) then
            let resOpt = 
                match vr.nlr.EnclosingEntity.TryDeref with 
                | ValueNone -> ValueNone
                | ValueSome e -> e.ModuleOrNamespaceType.TryLinkVal(vr.nlr.EnclosingEntity.nlr.Ccu, vr.nlr.ItemKey)
            match resOpt with 
            | ValueNone -> ()
            | ValueSome res -> 
                vr.binding <- nullableSlotFull res 
            resOpt
        else ValueSome vr.binding

    /// The type of the value. May be a TType_forall for a generic value. 
    /// May be a type variable or type containing type variables during type inference. 
    member x.Type = x.Deref.Type

    /// Get the type of the value including any generic type parameters
    member x.TypeScheme = x.Deref.TypeScheme

    /// Get the type of the value after removing any generic type parameters
    member x.TauType = x.Deref.TauType

    member x.Typars = x.Deref.Typars

    member x.LogicalName = x.Deref.LogicalName

    member x.DisplayNameCoreMangled = x.Deref.DisplayNameCoreMangled

    member x.DisplayNameCore = x.Deref.DisplayNameCore

    member x.DisplayName = x.Deref.DisplayName

    member x.Range = x.Deref.Range

    /// Get the value representing the accessibility of an F# type definition or module.
    member x.Accessibility = x.Deref.Accessibility

    /// The parent type or module, if any (None for expression bindings and parameters)
    member x.DeclaringEntity = x.Deref.DeclaringEntity

    /// Get the apparent parent entity for the value, i.e. the entity under with which the
    /// value is associated. For extension members this is the nominal type the member extends.
    /// For other values it is just the actual parent.
    member x.ApparentEnclosingEntity = x.Deref.ApparentEnclosingEntity

    member x.DefinitionRange = x.Deref.DefinitionRange

    member x.SigRange = x.Deref.SigRange

    /// The value of a value or member marked with [<LiteralAttribute>] 
    member x.LiteralValue = x.Deref.LiteralValue

    member x.Id = x.Deref.Id

    /// Get the name of the value, assuming it is compiled as a property.
    ///   - If this is a property then this is 'Foo' 
    ///   - If this is an implementation of an abstract slot then this is the name of the property implemented by the abstract slot
    member x.PropertyName = x.Deref.PropertyName

    /// Indicates whether this value represents a property getter.
    member x.IsPropertyGetterMethod = 
        match x.MemberInfo with
        | None -> false
        | Some (memInfo: ValMemberInfo) -> memInfo.MemberFlags.MemberKind = SynMemberKind.PropertyGet || memInfo.MemberFlags.MemberKind = SynMemberKind.PropertyGetSet

    /// Indicates whether this value represents a property setter.
    member x.IsPropertySetterMethod = 
        match x.MemberInfo with
        | None -> false
        | Some (memInfo: ValMemberInfo) -> memInfo.MemberFlags.MemberKind = SynMemberKind.PropertySet || memInfo.MemberFlags.MemberKind = SynMemberKind.PropertyGetSet

    /// A unique stamp within the context of this invocation of the compiler process 
    member x.Stamp = x.Deref.Stamp

    /// Is this represented as a "top level" static binding (i.e. a static field, static member,
    /// instance member), rather than an "inner" binding that may result in a closure.
    member x.IsCompiledAsTopLevel = x.Deref.IsCompiledAsTopLevel

    /// Indicates if this member is an F#-defined dispatch slot.
    member x.IsDispatchSlot = x.Deref.IsDispatchSlot

    /// The name of the method in compiled code (with some exceptions where ilxgen.fs decides not to use a method impl)
    member x.CompiledName = x.Deref.CompiledName

    /// Get the public path to the value, if any? Should be set if and only if
    /// IsMemberOrModuleBinding is set.
    member x.PublicPath = x.Deref.PublicPath

    /// The quotation expression associated with a value given the [<ReflectedDefinition>] tag
    member x.ReflectedDefinition = x.Deref.ReflectedDefinition

    /// Indicates if this is an F#-defined 'new' constructor member
    member x.IsConstructor = x.Deref.IsConstructor

    /// Indicates if this value was a member declared 'override' or an implementation of an interface slot
    member x.IsOverrideOrExplicitImpl = x.Deref.IsOverrideOrExplicitImpl

    /// Is this a member, if so some more data about the member.
    member x.MemberInfo = x.Deref.MemberInfo

    /// Indicates if this is a member
    member x.IsMember = x.Deref.IsMember

    /// Indicates if this is an F#-defined value in a module, or an extension member, but excluding compiler generated bindings from optimizations
    member x.IsModuleBinding = x.Deref.IsModuleBinding

    /// Indicates if this is an F#-defined instance member. 
    ///
    /// Note, the value may still be (a) an extension member or (b) and abstract slot without
    /// a true body. These cases are often causes of bugs in the compiler.
    member x.IsInstanceMember = x.Deref.IsInstanceMember

    /// Indicates if this value is declared 'mutable'
    member x.IsMutable = x.Deref.IsMutable

    /// Indicates if this value allows the use of an explicit type instantiation (i.e. does it itself have explicit type arguments,
    /// or does it have a signature?)
    member x.PermitsExplicitTypeInstantiation = x.Deref.PermitsExplicitTypeInstantiation

    /// Indicates if this is inferred to be a method or function that definitely makes no critical tailcalls?
    member x.MakesNoCriticalTailcalls = x.Deref.MakesNoCriticalTailcalls

    /// Is this a member definition or module definition?
    member x.IsMemberOrModuleBinding = x.Deref.IsMemberOrModuleBinding

    /// Indicates if this is an F#-defined extension member
    member x.IsExtensionMember = x.Deref.IsExtensionMember

    /// Indicates if this is a constructor member generated from the de-sugaring of implicit constructor for a class type?
    member x.IsIncrClassConstructor = x.Deref.IsIncrClassConstructor

    /// Indicates if this is a member generated from the de-sugaring of 'let' function bindings in the implicit class syntax?
    member x.IsIncrClassGeneratedMember = x.Deref.IsIncrClassGeneratedMember

    /// Get the information about a recursive value used during type inference
    member x.RecursiveValInfo = x.Deref.RecursiveValInfo

    /// Indicates if this is a 'base' or 'this' value?
    member x.BaseOrThisInfo = x.Deref.BaseOrThisInfo

    /// Indicates if this is a 'base' value?
    member x.IsBaseVal = x.Deref.IsBaseVal

    /// Indicates if this is a 'this' value for an implicit ctor?
    member x.IsCtorThisVal = x.Deref.IsCtorThisVal

    /// Indicates if this is a 'this' value for a member?
    member x.IsMemberThisVal = x.Deref.IsMemberThisVal

    ///  Indicates if this value was declared to be a type function, e.g. "let f<'a> = typeof<'a>"
    member x.IsTypeFunction = x.Deref.IsTypeFunction

    /// Records the "extra information" for a value compiled as a method.
    ///
    /// This indicates the number of arguments in each position for a curried function.
    member x.ValReprInfo = x.Deref.ValReprInfo

    /// Get the inline declaration on the value
    member x.InlineInfo = x.Deref.InlineInfo

    /// Get the inline declaration on a parameter or other non-function-declaration value, used for optimization
    member x.InlineIfLambda = x.Deref.InlineIfLambda

    /// Indicates whether the inline declaration for the value indicate that the value must be inlined?
    member x.MustInline = x.Deref.MustInline

    /// Indicates whether this value was generated by the compiler.
    ///
    /// Note: this is true for the overrides generated by hash/compare augmentations
    member x.IsCompilerGenerated = x.Deref.IsCompilerGenerated

    /// Get the declared attributes for the value
    member x.Attribs = x.Deref.Attribs

    /// Get the declared documentation for the value
    member x.XmlDoc = x.Deref.XmlDoc

    /// Get or set the signature for the value's XML documentation
    member x.XmlDocSig = x.Deref.XmlDocSig

    /// Get the actual parent entity for the value (a module or a type), i.e. the entity under which the
    /// value will appear in compiled code. For extension members this is the module where the extension member
    /// is declared.
    member x.TopValDeclaringEntity = x.Deref.TopValDeclaringEntity

    // Can be false for members after error recovery
    member x.HasDeclaringEntity = x.Deref.HasDeclaringEntity

    /// Get the apparent parent entity for a member
    member x.MemberApparentEntity = x.Deref.MemberApparentEntity

    /// Get the number of 'this'/'self' object arguments for the member. Instance extension members return '1'.
    member x.NumObjArgs = x.Deref.NumObjArgs

    [<DebuggerBrowsable(DebuggerBrowsableState.Never)>]
    member x.DebugText = x.ToString()

    override x.ToString() = 
       if x.IsLocalRef then x.ResolvedTarget.DisplayName 
       else x.nlr.ToString()

/// Represents a reference to a case of a union type
[<NoEquality; NoComparison; StructuredFormatDisplay("{DebugText}")>]
type UnionCaseRef = 
    | UnionCaseRef of TyconRef * string

    /// Get a reference to the type containing this union case
    member x.TyconRef = let (UnionCaseRef(tcref, _)) = x in tcref

    /// Get the name of this union case
    member x.CaseName = let (UnionCaseRef(_, nm)) = x in nm

    /// Get the Entity for the type containing this union case
    member x.Tycon = x.TyconRef.Deref

    /// Dereference the reference to the union case
    member x.UnionCase = 
        match x.TyconRef.GetUnionCaseByName x.CaseName with 
        | Some res -> res
        | None -> error(InternalError(sprintf "union case %s not found in type %s" x.CaseName x.TyconRef.LogicalName, x.TyconRef.Range))

    /// Try to dereference the reference 
    member x.TryUnionCase =
        x.TyconRef.TryDeref 
        |> ValueOptionInternal.bind (fun tcref -> tcref.GetUnionCaseByName x.CaseName |> ValueOptionInternal.ofOption)

    /// Get the attributes associated with the union case
    member x.Attribs = x.UnionCase.Attribs

    /// Get the range of the union case
    member x.Range = x.UnionCase.Range

    /// Get the definition range of the union case
    member x.DefinitionRange = x.UnionCase.DefinitionRange

    /// Get the signature range of the union case
    member x.SigRange = x.UnionCase.SigRange

    /// Get the index of the union case amongst the cases
    member x.Index = 
        try 
           // REVIEW: this could be faster, e.g. by storing the index in the NameMap 
            x.TyconRef.UnionCasesArray |> Array.findIndex (fun uc -> uc.LogicalName = x.CaseName) 
        with :? KeyNotFoundException -> 
            error(InternalError(sprintf "union case %s not found in type %s" x.CaseName x.TyconRef.LogicalName, x.TyconRef.Range))

    /// Get the fields of the union case
    member x.AllFieldsAsList = x.UnionCase.FieldTable.AllFieldsAsList

    /// Get the resulting type of the union case
    member x.ReturnType = x.UnionCase.ReturnType

    /// Get a field of the union case by index
    member x.FieldByIndex n = x.UnionCase.FieldTable.FieldByIndex n

    [<DebuggerBrowsable(DebuggerBrowsableState.Never)>]
    member x.DebugText = x.ToString()

    override x.ToString() = x.CaseName

/// Represents a reference to a field in a record, class or struct
[<NoEquality; NoComparison; StructuredFormatDisplay("{DebugText}")>]
type RecdFieldRef = 
    | RecdFieldRef of tcref: TyconRef * id: string

    /// Get a reference to the type containing this union case
    member x.TyconRef = let (RecdFieldRef(tcref, _)) = x in tcref

    /// Get the name of the field
    member x.FieldName = let (RecdFieldRef(_, id)) = x in id

    /// Get the name of the field, with backticks added for non-identifier names
    member x.DisplayName = x.FieldName |> ConvertNameToDisplayName

    /// Get the Entity for the type containing this union case
    member x.Tycon = x.TyconRef.Deref

    /// Dereference the reference 
    member x.RecdField = 
        let (RecdFieldRef(tcref, id)) = x
        match tcref.GetFieldByName id with 
        | Some res -> res
        | None -> error(InternalError(sprintf "field %s not found in type %s" id tcref.LogicalName, tcref.Range))

    /// Try to dereference the reference 
    member x.TryRecdField = 
        x.TyconRef.TryDeref 
        |> ValueOptionInternal.bind (fun tcref -> tcref.GetFieldByName x.FieldName |> ValueOptionInternal.ofOption)

    /// Get the attributes associated with the compiled property of the record field 
    member x.PropertyAttribs = x.RecdField.PropertyAttribs

    /// Get the declaration range of the record field 
    member x.Range = x.RecdField.Range

    /// Get the definition range of the record field 
    member x.DefinitionRange = x.RecdField.DefinitionRange

    /// Get the signature range of the record field 
    member x.SigRange = x.RecdField.SigRange

    member x.Index =
        let (RecdFieldRef(tcref, id)) = x
        try 
            // REVIEW: this could be faster, e.g. by storing the index in the NameMap 
            tcref.AllFieldsArray |> Array.findIndex (fun rfspec -> rfspec.LogicalName = id)  
        with :? KeyNotFoundException -> 
            error(InternalError(sprintf "field %s not found in type %s" id tcref.LogicalName, tcref.Range))

    [<DebuggerBrowsable(DebuggerBrowsableState.Never)>]
    member x.DebugText = x.ToString()

    override x.ToString() = x.FieldName

/// Represents a type in the typed abstract syntax
[<NoEquality; NoComparison; StructuredFormatDisplay("{DebugText}")>]
type TType =

    /// Indicates the type is a universal type, only used for types of values and members 
    | TType_forall of typars: Typars * bodyTy: TType

    /// Indicates the type is built from a named type and a number of type arguments.
    ///
    /// 'flags' is a placeholder for future features, in particular nullness analysis
    | TType_app of tyconRef: TyconRef * typeInstantiation: TypeInst * flags: byte

    /// Indicates the type is an anonymous record type whose compiled representation is located in the given assembly
    | TType_anon of anonInfo: AnonRecdTypeInfo * tys: TType list

    /// Indicates the type is a tuple type. elementTypes must be of length 2 or greater.
    | TType_tuple of tupInfo: TupInfo * elementTypes: TTypes

    /// Indicates the type is a function type.
    ///
    /// 'flags' is a placeholder for future features, in particular nullness analysis.
    | TType_fun of domainType: TType * rangeType: TType * flags: byte

    /// Indicates the type is a non-F#-visible type representing a "proof" that a union value belongs to a particular union case
    /// These types are not user-visible and will never appear as an inferred type. They are the types given to
    /// the temporaries arising out of pattern matching on union values.
    | TType_ucase of unionCaseRef: UnionCaseRef * typeInstantiation: TypeInst

    /// Indicates the type is a variable type, whether declared, generalized or an inference type parameter  
<<<<<<< HEAD
    | TType_var of typar: Typar 
    
    /// Indicates the type is a union type, containing common ancestor type and the disjoint cases
    | TType_erased_union of unionInfo: ErasedUnionInfo * choices: TTypes
=======
    ///
    /// 'flags' is a placeholder for future features, in particular nullness analysis
    | TType_var of typar: Typar * flags: byte
>>>>>>> 597446a4

    /// Indicates the type is a unit-of-measure expression being used as an argument to a type or member
    | TType_measure of measure: Measure

    /// For now, used only as a discriminant in error message.
    /// See https://github.com/Microsoft/visualfsharp/issues/2561
    member x.GetAssemblyName() =
        match x with
        | TType_forall (_tps, ty) -> ty.GetAssemblyName()
        | TType_app (tcref, _tinst, _) -> tcref.CompilationPath.ILScopeRef.QualifiedName
        | TType_tuple _ -> ""
        | TType_anon (anonInfo, _tinst) -> defaultArg anonInfo.Assembly.QualifiedName ""
        | TType_fun _ -> ""
        | TType_measure _ -> ""
        | TType_var (tp, _) -> tp.Solution |> function Some sln -> sln.GetAssemblyName() | None -> ""
        | TType_ucase (_uc, _tinst) ->
            let (TILObjectReprData(scope, _nesting, _definition)) = _uc.Tycon.ILTyconInfo
            scope.QualifiedName
        | TType_erased_union _ -> ""

    [<DebuggerBrowsable(DebuggerBrowsableState.Never)>]
    member x.DebugText = x.ToString()

    override x.ToString() =  
        match x with 
        | TType_forall (_tps, ty) -> "forall ... " + ty.ToString()
        | TType_app (tcref, tinst, _) -> tcref.DisplayName + (match tinst with [] -> "" | tys -> "<" + String.concat "," (List.map string tys) + ">")
        | TType_tuple (tupInfo, tinst) -> 
            (match tupInfo with 
             | TupInfo.Const false -> ""
             | TupInfo.Const true -> "struct ")
             + String.concat "," (List.map string tinst) 
        | TType_anon (anonInfo, tinst) -> 
            (match anonInfo.TupInfo with 
             | TupInfo.Const false -> ""
             | TupInfo.Const true -> "struct ")
             + "{|" + String.concat "," (Seq.map2 (fun nm ty -> nm + " " + string ty + ";") anonInfo.SortedNames tinst) + ")" + "|}"
        | TType_fun (d, r, _) -> "(" + string d + " -> " + string r + ")"
        | TType_ucase (uc, tinst) -> "ucase " + uc.CaseName + (match tinst with [] -> "" | tys -> "<" + String.concat "," (List.map string tys) + ">")
        | TType_var (tp, _) -> 
            match tp.Solution with 
            | None -> tp.DisplayName
            | Some _ -> tp.DisplayName + " (solved)"
        | TType_measure ms -> ms.ToString()
        | TType_erased_union (_, l) -> "( " + String.concat " | " (List.map string l) +  " )"

type TypeInst = TType list 

type TTypes = TType list 

/// Represents the information identifying an anonymous record 
[<RequireQualifiedAccess>] 
type AnonRecdTypeInfo = 
    {
      // Mutability for pickling/unpickling only
      mutable Assembly: CcuThunk 

      mutable TupInfo: TupInfo

      mutable SortedIds: Ident[]

      mutable Stamp: Stamp

      mutable SortedNames: string[]
    }

    /// Create an AnonRecdTypeInfo from the basic data
    static member Create(ccu: CcuThunk, tupInfo, ids: Ident[]) = 
        let sortedIds = ids |> Array.sortBy (fun id -> id.idText)
        // Hash all the data to form a unique stamp
        let stamp = 
            sha1HashInt64 
                [| for c in ccu.AssemblyName do yield byte c; yield byte (int32 c >>> 8)
                   match tupInfo with 
                   | TupInfo.Const b -> yield (if b then 0uy else 1uy)
                   for id in sortedIds do 
                       for c in id.idText do yield byte c; yield byte (int32 c >>> 8) |]
        let sortedNames = Array.map textOfId sortedIds
        { Assembly = ccu; TupInfo = tupInfo; SortedIds = sortedIds; Stamp = stamp; SortedNames = sortedNames }

    /// Get the ILTypeRef for the generated type implied by the anonymous type
    member x.ILTypeRef = 
        let ilTypeName = sprintf "<>f__AnonymousType%s%u`%d" (match x.TupInfo with TupInfo.Const b -> if b then "1000" else "") (uint32 x.Stamp) x.SortedIds.Length
        mkILTyRef(x.Assembly.ILScopeRef, ilTypeName)

    static member NewUnlinked() : AnonRecdTypeInfo = 
        { Assembly = Unchecked.defaultof<_>
          TupInfo = Unchecked.defaultof<_>
          SortedIds = Unchecked.defaultof<_>
          Stamp = Unchecked.defaultof<_> 
          SortedNames = Unchecked.defaultof<_> }

    member x.Link d = 
        let sortedNames = Array.map textOfId d.SortedIds
        x.Assembly <- d.Assembly
        x.TupInfo <- d.TupInfo
        x.SortedIds <- d.SortedIds
        x.Stamp <- d.Stamp
        x.SortedNames <- sortedNames

    member x.IsLinked = (match x.SortedIds with null -> true | _ -> false)
    
[<RequireQualifiedAccess>]
type ErasedUnionInfo =
    { /// Common ancestor type for all cases in this union, used for ILgen
      CommonAncestorTy: TType

      /// Indices representing order of cases they were defined in
      UnsortedCaseSourceIndices: int [] }
    static member Create(commonAncestorTy: TType, unsortedCaseSourceIndices: int[]) =
        { CommonAncestorTy = commonAncestorTy
          UnsortedCaseSourceIndices = unsortedCaseSourceIndices }
    
[<RequireQualifiedAccess>] 
type TupInfo = 
    /// Some constant, e.g. true or false for tupInfo
    | Const of bool

/// Represents a unit of measure in the typed AST
[<RequireQualifiedAccess (* ; StructuredFormatDisplay("{DebugText}") *) >]
type Measure = 

    /// A variable unit-of-measure
    | Var of typar: Typar

    /// A constant, leaf unit-of-measure such as 'kg' or 'm'
    | Con of tyconRef: TyconRef

    /// A product of two units of measure
    | Prod of measure1: Measure * measure2: Measure

    /// An inverse of a units of measure expression
    | Inv of measure: Measure

    /// The unit of measure '1', e.g. float = float<1>
    | One

    /// Raising a measure to a rational power 
    | RationalPower of measure: Measure * power: Rational

    // %+A formatting is used, so this is not needed
    //[<DebuggerBrowsable(DebuggerBrowsableState.Never)>]
    //member x.DebugText = x.ToString()
    
    override x.ToString() = sprintf "%+A" x 

type Attribs = Attrib list 

[<NoEquality; NoComparison (* ; StructuredFormatDisplay("{DebugText}") *) >]
type AttribKind = 

    /// Indicates an attribute refers to a type defined in an imported .NET assembly 
    | ILAttrib of ilMethodRef: ILMethodRef 

    /// Indicates an attribute refers to a type defined in an imported F# assembly 
    | FSAttrib of valRef: ValRef

    // %+A formatting is used, so this is not needed
    //[<DebuggerBrowsable(DebuggerBrowsableState.Never)>]
    //member x.DebugText = x.ToString()

    override x.ToString() = sprintf "%+A" x 

/// Attrib(tyconRef, kind, unnamedArgs, propVal, appliedToAGetterOrSetter, targetsOpt, range)
[<NoEquality; NoComparison; StructuredFormatDisplay("{DebugText}")>]
type Attrib = 

    | Attrib of
        tyconRef: TyconRef *
        kind: AttribKind *
        unnamedArgs: AttribExpr list *
        propVal: AttribNamedArg list *
        appliedToAGetterOrSetter: bool *
        targetsOpt: AttributeTargets option *
        range: range

    [<DebuggerBrowsable(DebuggerBrowsableState.Never)>]
    member x.DebugText = x.ToString()

    member x.TyconRef = (let (Attrib(tcref, _, _, _, _, _, _)) = x in tcref)

    member x.Range = (let (Attrib(_, _, _, _, _, _, m)) = x in m)

    override x.ToString() = "attrib" + x.TyconRef.ToString()

/// We keep both source expression and evaluated expression around to help intellisense and signature printing
[<NoEquality; NoComparison; StructuredFormatDisplay("{DebugText}")>]
type AttribExpr = 

    /// AttribExpr(source, evaluated)
    | AttribExpr of source: Expr * evaluated: Expr 

    [<DebuggerBrowsable(DebuggerBrowsableState.Never)>]
    member x.DebugText = x.ToString()

    override x.ToString() = sprintf "AttribExpr(...)"

/// AttribNamedArg(name, type, isField, value)
[<NoEquality; NoComparison; StructuredFormatDisplay("{DebugText}")>]
type AttribNamedArg = 
    | AttribNamedArg of (string*TType*bool*AttribExpr)

    [<DebuggerBrowsable(DebuggerBrowsableState.Never)>]
    member x.DebugText = x.ToString()

    override x.ToString() = sprintf "AttribNamedArg(...)"

/// Constants in expressions
[<RequireQualifiedAccess; StructuredFormatDisplay("{DebugText}")>]
type Const = 
    | Bool of bool
    | SByte of sbyte
    | Byte of byte
    | Int16 of int16
    | UInt16 of uint16
    | Int32 of int32
    | UInt32 of uint32
    | Int64 of int64
    | UInt64 of uint64
    | IntPtr of int64
    | UIntPtr of uint64
    | Single of single
    | Double of double
    | Char of char
    | String of string
    | Decimal of Decimal 
    | Unit
    | Zero // null/zero-bit-pattern 

    [<DebuggerBrowsable(DebuggerBrowsableState.Never)>]
    member x.DebugText = x.ToString()

    override c.ToString() =
        match c with
        | Bool b -> (if b then "true" else "false")
        | SByte x -> string x + "y"
        | Byte x -> string x + "uy"
        | Int16 x -> string x + "s"
        | UInt16 x -> string x + "us"
        | Int32 x -> string x
        | UInt32 x -> string x + "u"
        | Int64 x -> string x + "L"
        | UInt64 x -> string x + "UL"
        | IntPtr x -> string x + "n"
        | UIntPtr x -> string x + "un"
        | Single x -> string x + "f"
        | Double x -> string x
        | Char x -> "'" + string x + "'"
        | String  x -> "\"" + x + "\""
        | Decimal  x -> string x + "M"
        | Unit  -> "()"
        | Zero -> "Const.Zero"

/// Decision trees. Pattern matching has been compiled down to
/// a decision tree by this point. The right-hand-sides (actions) of
/// a decision tree by this point. The right-hand-sides (actions) of
/// the decision tree are labelled by integers that are unique for that
/// particular tree.
[<NoEquality; NoComparison (* ; StructuredFormatDisplay("{DebugText}") *) >]
type DecisionTree = 

    /// TDSwitch(input, cases, default, range)
    ///
    /// Indicates a decision point in a decision tree. 
    ///    input -- The expression being tested. If switching over a struct union this 
    ///             must be the address of the expression being tested.
    ///    cases -- The list of tests and their subsequent decision trees
    ///    default -- The default decision tree, if any
    ///    range -- (precise documentation needed)
    | TDSwitch of input: Expr * cases: DecisionTreeCase list * defaultOpt: DecisionTree option * range: range

    /// TDSuccess(results, targets)
    ///
    /// Indicates the decision tree has terminated with success, transferring control to the given target with the given parameters.
    ///    results -- the expressions to be bound to the variables at the target
    ///    target -- the target number for the continuation
    | TDSuccess of results: Exprs * targetNum: int  

    /// TDBind(binding, body)
    ///
    /// Bind the given value through the remaining cases of the dtree. 
    /// These arise from active patterns and some optimizations to prevent
    /// repeated computations in decision trees.
    ///    binding -- the value and the expression it is bound to
    ///    body -- the rest of the decision tree
    | TDBind of binding: Binding * body: DecisionTree

    // %+A formatting is used, so this is not needed
    //[<DebuggerBrowsable(DebuggerBrowsableState.Never)>]
    //member x.DebugText = x.ToString()

    override x.ToString() = sprintf "%+A" x 

/// Represents a test and a subsequent decision tree
[<NoEquality; NoComparison; StructuredFormatDisplay("{DebugText}")>]
type DecisionTreeCase = 
    | TCase of discriminator: DecisionTreeTest * caseTree: DecisionTree

    /// Get the discriminator associated with the case
    member x.Discriminator = let (TCase(d, _)) = x in d

    /// Get the decision tree or a successful test
    member x.CaseTree = let (TCase(_, d)) = x in d

    [<DebuggerBrowsable(DebuggerBrowsableState.Never)>]
    member x.DebugText = x.ToString()

    override x.ToString() = sprintf "DecisionTreeCase(...)"

[<NoEquality; NoComparison; RequireQualifiedAccess (*; StructuredFormatDisplay("{DebugText}") *) >]
type DecisionTreeTest = 
    /// Test if the input to a decision tree matches the given union case
    | UnionCase of caseRef: UnionCaseRef * tinst: TypeInst

    /// Test if the input to a decision tree is an array of the given length 
    | ArrayLength of length: int * ty: TType  

    /// Test if the input to a decision tree is the given constant value 
    | Const of value: Const

    /// Test if the input to a decision tree is null 
    | IsNull 

    /// IsInst(source, target)
    ///
    /// Test if the input to a decision tree is an instance of the given type 
    | IsInst of source: TType * target: TType

    /// Test.ActivePatternCase(activePatExpr, activePatResTys, isStructRetTy, activePatIdentity, idx, activePatInfo)
    ///
    /// Run the active pattern and bind a successful result to a 
    /// variable in the remaining tree. 
    ///     activePatExpr -- The active pattern function being called, perhaps applied to some active pattern parameters.
    ///     activePatResTys -- The result types (case types) of the active pattern.
    ///     isStructRetTy -- Is the active pattern a struct return
    ///     activePatIdentity -- The value and the types it is applied to. If there are any active pattern parameters then this is empty. 
    ///     idx -- The case number of the active pattern which the test relates to.
    ///     activePatternInfo -- The extracted info for the active pattern.
    | ActivePatternCase of
        activePatExpr: Expr *        
        activePatResTys: TTypes *
        isStructRetTy: bool *
        activePatIdentity: (ValRef * TypeInst) option *
        idx: int *
        activePatternInfo: ActivePatternInfo

    /// Used in error recovery
    | Error of range: range

    // %+A formatting is used, so this is not needed
    //[<DebuggerBrowsable(DebuggerBrowsableState.Never)>]
    //member x.DebugText = x.ToString()

    override x.ToString() = sprintf "%+A" x 

/// A target of a decision tree. Can be thought of as a little function, though is compiled as a local block. 
///   -- boundVals - The values bound at the target, matching the valuesin the TDSuccess
///   -- targetExpr - The expression to evaluate if we branch to the target
///   -- debugPoint - The debug point for the target
///   -- isStateVarFlags - Indicates which, if any, of the values are repesents as state machine variables
[<NoEquality; NoComparison; StructuredFormatDisplay("{DebugText}")>]
type DecisionTreeTarget = 
    | TTarget of 
        boundVals: Val list *
        targetExpr: Expr *
        isStateVarFlags: bool list option

    [<DebuggerBrowsable(DebuggerBrowsableState.Never)>]
    member x.DebugText = x.ToString()

    member x.TargetExpression = (let (TTarget(_, expr, _)) = x in expr)

    override x.ToString() = sprintf "DecisionTreeTarget(...)"

/// A collection of simultaneous bindings
type Bindings = Binding list

/// A binding of a variable to an expression, as in a `let` binding or similar
///  -- val: The value being bound
///  -- expr: The expression to execute to get the value
///  -- debugPoint: The debug point for the binding
[<NoEquality; NoComparison; StructuredFormatDisplay("{DebugText}")>]
type Binding = 
    | TBind of
        var: Val *
        expr: Expr *
        debugPoint: DebugPointAtBinding

    /// The value being bound
    member x.Var = (let (TBind(v, _, _)) = x in v)

    /// The expression the value is being bound to
    member x.Expr = (let (TBind(_, e, _)) = x in e)

    /// The information about whether to emit a sequence point for the binding
    member x.DebugPoint = (let (TBind(_, _, sp)) = x in sp)

    [<DebuggerBrowsable(DebuggerBrowsableState.Never)>]
    member x.DebugText = x.ToString()

    override x.ToString() =  sprintf "TBind(%s, ...)" (x.Var.CompiledName None)

/// Represents a reference to an active pattern element. The 
/// integer indicates which choice in the target set is being selected by this item. 
[<NoEquality; NoComparison; StructuredFormatDisplay("{DebugText}")>]
type ActivePatternElemRef = 
    | APElemRef of
        activePatternInfo: ActivePatternInfo *
        activePatternVal: ValRef *
        caseIndex: int *
        isStructRetTy: bool

    /// Get the full information about the active pattern being referred to
    member x.ActivePatternInfo = (let (APElemRef(info, _, _, _)) = x in info)

    /// Get a reference to the value for the active pattern being referred to
    member x.ActivePatternVal = (let (APElemRef(_, vref, _, _)) = x in vref)

    /// Get a reference to the value for the active pattern being referred to
    member x.IsStructReturn = (let (APElemRef(_, _, _, isStructRetTy)) = x in isStructRetTy)

    /// Get the index of the active pattern element within the overall active pattern 
    member x.CaseIndex = (let (APElemRef(_, _, n, _)) = x in n)

    [<DebuggerBrowsable(DebuggerBrowsableState.Never)>]
    member x.DebugText = x.ToString()

    override _.ToString() = "ActivePatternElemRef(...)"

/// Records the "extra information" for a value compiled as a method (rather
/// than a closure or a local), including argument names, attributes etc.
[<NoEquality; NoComparison; StructuredFormatDisplay("{DebugText}")>]
type ValReprInfo = 
    /// ValReprInfo (typars, args, result)
    | ValReprInfo of
        typars: TyparReprInfo list *
        args: ArgReprInfo list list *
        result: ArgReprInfo 

    /// Get the extra information about the arguments for the value
    member x.ArgInfos = (let (ValReprInfo(_, args, _)) = x in args)

    /// Get the number of curried arguments of the value
    member x.NumCurriedArgs = (let (ValReprInfo(_, args, _)) = x in args.Length)

    /// Get the number of type parameters of the value
    member x.NumTypars = (let (ValReprInfo(n, _, _)) = x in n.Length)

    /// Indicates if the value has no arguments - neither type parameters nor value arguments
    member x.HasNoArgs = (let (ValReprInfo(n, args, _)) = x in n.IsEmpty && args.IsEmpty)

    /// Get the number of tupled arguments in each curried argument position
    member x.AritiesOfArgs = (let (ValReprInfo(_, args, _)) = x in List.map List.length args)

    /// Get the kind of each type parameter
    member x.KindsOfTypars = (let (ValReprInfo(n, _, _)) = x in n |> List.map (fun (TyparReprInfo(_, k)) -> k))

    /// Get the total number of arguments 
    member x.TotalArgCount = 
        let (ValReprInfo(_, args, _)) = x
        // This is List.sumBy List.length args
        // We write this by hand as it can be a performance bottleneck in LinkagePartialKey
        let rec loop (args: ArgReprInfo list list) acc = 
            match args with 
            | [] -> acc 
            | [] :: t -> loop t acc 
            | [_] :: t -> loop t (acc+1) 
            | (_ :: _ :: h) :: t -> loop t (acc + h.Length + 2) 
        loop args 0

    member x.ArgNames =
        Some [ for argtys in x.ArgInfos do for arginfo in argtys do match arginfo.Name with None -> () | Some nm -> nm.idText ]

    [<DebuggerBrowsable(DebuggerBrowsableState.Never)>]
    member x.DebugText = x.ToString()

    override _.ToString() = "ValReprInfo(...)"

/// Records the "extra information" for an argument compiled as a real
/// method argument, specifically the argument name and attributes.
[<NoEquality; NoComparison; RequireQualifiedAccess; StructuredFormatDisplay("{DebugText}")>]
type ArgReprInfo = 
    { 
      /// The attributes for the argument
      // MUTABILITY: used when propagating signature attributes into the implementation.
      mutable Attribs: Attribs 

      /// The name for the argument at this position, if any
      // MUTABILITY: used when propagating names of parameters from signature into the implementation.
      mutable Name: Ident option
    }

    [<DebuggerBrowsable(DebuggerBrowsableState.Never)>]
    member x.DebugText = x.ToString()

    override _.ToString() = "ArgReprInfo(...)"

/// Records the extra metadata stored about typars for type parameters
/// compiled as "real" IL type parameters, specifically for values with 
/// ValReprInfo. Any information here is propagated from signature through
/// to the compiled code.
type TyparReprInfo = TyparReprInfo of Ident * TyparKind

type Typars = Typar list
 
type Exprs = Expr list

type Vals = Val list

/// Represents an expression in the typed abstract syntax
[<NoEquality; NoComparison; RequireQualifiedAccess; StructuredFormatDisplay("{DebugText}")>]
type Expr =
    /// A constant expression. 
    | Const of
        value: Const *
        range: range *
        constType: TType

    /// Reference a value. The flag is only relevant if the value is an object model member 
    /// and indicates base calls and special uses of object constructors. 
    | Val of
        valRef: ValRef *
        flags: ValUseFlag *
        range: range

    /// Sequence expressions, used for "a;b", "let a = e in b;a" and "a then b" (the last an OO constructor). 
    | Sequential of
        expr1: Expr *
        expr2: Expr *
        kind: SequentialOpKind *
        range: range

    /// Lambda expressions. 
    
    /// Why multiple vspecs? A Expr.Lambda taking multiple arguments really accepts a tuple. 
    /// But it is in a convenient form to be compile accepting multiple 
    /// arguments, e.g. if compiled as a toplevel static method. 
    | Lambda of
        unique: Unique *
        ctorThisValOpt: Val option *
        baseValOpt: Val option *
        valParams: Val list *
        bodyExpr: Expr * 
        range: range *
        overallType: TType

    /// Type lambdas. These are used for the r.h.s. of polymorphic 'let' bindings and 
    /// for expressions that implement first-class polymorphic values. 
    | TyLambda of
        unique: Unique *
        typeParams: Typars *
        bodyExpr: Expr *
        range: range *
        overallType: TType

    /// Applications.
    /// Applications combine type and term applications, and are normalized so 
    /// that sequential applications are combined, so "(f x y)" becomes "f [[x];[y]]". 
    /// The type attached to the function is the formal function type, used to ensure we don't build application 
    /// nodes that over-apply when instantiating at function types. 
    | App of
        funcExpr: Expr *
        formalType: TType *
        typeArgs: TypeInst *
        args: Exprs *
        range: range 

    /// Bind a recursive set of values. 
    | LetRec of
        bindings: Bindings *
        bodyExpr: Expr *
        range: range *
        frees: FreeVarsCache

    /// Bind a value. 
    | Let of
        binding: Binding *
        bodyExpr: Expr *
        range: range *
        frees: FreeVarsCache

    // Object expressions: A closure that implements an interface or a base type. 
    // The base object type might be a delegate type. 
    | Obj of 
        unique: Unique * 
        objTy: TType * (* <-- NOTE: specifies type parameters for base type *)
        baseVal: Val option * 
        ctorCall:  Expr * 
        overrides: ObjExprMethod list * 
        interfaceImpls: (TType * ObjExprMethod list) list *                   
        range: range

    /// Matches are a more complicated form of "let" with multiple possible destinations 
    /// and possibly multiple ways to get to each destination.  
    /// The first range is that of the expression being matched, which is used 
    /// as the range for all the decision making and binding that happens during the decision tree
    /// execution.
    | Match of
        debugPoint: DebugPointAtBinding *
        inputRange: range *
        decision: DecisionTree *
        targets: DecisionTreeTarget array *
        fullRange: range *
        exprType: TType

    /// If we statically know some information then in many cases we can use a more optimized expression 
    /// This is primarily used by terms in the standard library, particularly those implementing overloaded 
    /// operators. 
    | StaticOptimization of
        conditions: StaticOptimization list *
        expr: Expr *
        alternativeExpr: Expr *
        range: range

    /// An intrinsic applied to some (strictly evaluated) arguments 
    /// A few of intrinsics (TOp_try, TOp.While, TOp.IntegerForLoop) expect arguments kept in a normal form involving lambdas 
    | Op of
        op: TOp *
        typeArgs: TypeInst *
        args: Exprs *
        range: range

    /// Indicates the expression is a quoted expression tree. 
    ///
    // MUTABILITY: this use of mutability is awkward and perhaps should be removed
    | Quote of
        quotedExpr: Expr *
        quotationInfo: ((ILTypeRef list * TTypes * Exprs * ExprData) * (ILTypeRef list * TTypes * Exprs * ExprData)) option ref *
        isFromQueryExpression: bool *
        range: range *
        quotedType: TType  
    
    /// Used in quotation generation to indicate a witness argument, spliced into a quotation literal.
    ///
    /// For example:
    ///
    ///     let inline f x = <@ sin x @>
    ///
    /// needs to pass a witness argument to `sin x`, captured from the surrounding context, for the witness-passing
    /// version of the code.  Thus the QuotationTranslation and IlxGen makes the generated code as follows:
    ///
    ///  f(x) { return Deserialize(<@ sin _spliceHole @>, [| x |]) }
    ///
    ///  f$W(witnessForSin, x) { return Deserialize(<@ sin$W _spliceHole1 _spliceHole2 @>, [| WitnessArg(witnessForSin), x |]) }
    ///
    /// where _spliceHole1 will be the location of the witness argument in the quotation data, and 
    /// witnessArg is the lambda for the witness
    /// 
    | WitnessArg of
        traitInfo: TraitConstraintInfo *
        range: range

    /// Indicates a free choice of typars that arises due to 
    /// minimization of polymorphism at let-rec bindings. These are 
    /// resolved to a concrete instantiation on subsequent rewrites. 
    | TyChoose of
        typeParams: Typars *
        bodyExpr: Expr *
        range: range

    /// An instance of a link node occurs for every use of a recursively bound variable. When type-checking 
    /// the recursive bindings a dummy expression is stored in the mutable reference cell. 
    /// After type checking the bindings this is replaced by a use of the variable, perhaps at an 
    /// appropriate type instantiation. These are immediately eliminated on subsequent rewrites. 
    | Link of Expr ref

    /// Indicates a debug point should be placed prior to the expression. 
    | DebugPoint of DebugPointAtLeafExpr * Expr

    [<DebuggerBrowsable(DebuggerBrowsableState.Never)>]
    member expr.DebugText = expr.ToDebugString(3)

    override expr.ToString() = expr.ToDebugString(3)

    member expr.ToDebugString(depth: int) = 
        if depth = 0 then ".." else
        let depth = depth - 1
        match expr with 
        | Const (c, _, _) -> c.ToString()
        | Val (v, _, _) -> v.LogicalName
        | Sequential (e1, e2, _, _) -> "Sequential(" + e1.ToDebugString(depth) + ", " + e2.ToDebugString(depth) + ")"
        | Lambda (_, _, _, vs, body, _, _) -> sprintf "Lambda(%+A, " vs + body.ToDebugString(depth) + ")" 
        | TyLambda (_, tps, body, _, _) -> sprintf "TyLambda(%+A, " tps + body.ToDebugString(depth) + ")"
        | App (f, _, _, args, _) -> "App(" + f.ToDebugString(depth) + ", [" + String.concat ", " (args |> List.map (fun e -> e.ToDebugString(depth))) + "])"
        | LetRec _ -> "LetRec(..)"
        | Let (bind, body, _, _) -> "Let(" + bind.Var.DisplayName + ", " + bind.Expr.ToDebugString(depth) + ", " + body.ToDebugString(depth) + ")"
        | Obj (_, _objTy, _, _, _, _, _) -> "Obj(..)"
        | Match (_, _, _dt, _tgs, _, _) -> "Match(..)"
        | StaticOptimization _ -> "StaticOptimization(..)"
        | Op (op, _, args, _) -> "Op(" + op.ToString() + ", " + String.concat ", " (args |> List.map (fun e -> e.ToDebugString(depth))) + ")"
        | Quote _ -> "Quote(..)"
        | WitnessArg _  -> "WitnessArg(..)"
        | TyChoose _ -> "TyChoose(..)"
        | Link e -> "Link(" + e.Value.ToDebugString(depth) + ")"
        | DebugPoint (DebugPointAtLeafExpr.Yes m, e) -> sprintf "DebugPoint(%s, " (m.ToShortString()) + e.ToDebugString(depth) + ")"

    /// Get the mark/range/position information from an expression
    member expr.Range =
        match expr with
        | Expr.Val (_, _, m) | Expr.Op (_, _, _, m) | Expr.Const (_, m, _) | Expr.Quote (_, _, _, m, _)
        | Expr.Obj (_, _, _, _, _, _, m) | Expr.App (_, _, _, _, m) | Expr.Sequential (_, _, _, m) 
        | Expr.StaticOptimization (_, _, _, m) | Expr.Lambda (_, _, _, _, _, m, _) 
        | Expr.WitnessArg (_, m)
        | Expr.TyLambda (_, _, _, m, _)| Expr.TyChoose (_, _, m) | Expr.LetRec (_, _, m, _) | Expr.Let (_, _, m, _) | Expr.Match (_, _, _, _, m, _) -> m
        | Expr.Link eref -> eref.Value.Range
        | Expr.DebugPoint (_, e2) -> e2.Range
    
[<NoEquality; NoComparison; RequireQualifiedAccess; StructuredFormatDisplay("{DebugText}") >]
type TOp =

    /// An operation representing the creation of a union value of the particular union case
    | UnionCase of UnionCaseRef 

    /// An operation representing the creation of an exception value using an F# exception declaration
    | ExnConstr of TyconRef

    /// An operation representing the creation of a tuple value
    | Tuple of TupInfo 

    /// An operation representing the creation of an anonymous record
    | AnonRecd of AnonRecdTypeInfo

    /// An operation representing the get of a property from an anonymous record
    | AnonRecdGet of AnonRecdTypeInfo * int

    /// An operation representing the creation of an array value
    | Array

    /// Constant byte arrays (used for parser tables and other embedded data)
    | Bytes of byte[]

    /// Constant uint16 arrays (used for parser tables)
    | UInt16s of uint16[] 

    /// An operation representing a lambda-encoded while loop. The special while loop marker is used to mark compilations of 'foreach' expressions
    | While of spWhile: DebugPointAtWhile * marker: SpecialWhileLoopMarker

    /// An operation representing a lambda-encoded integer for-loop
    | IntegerForLoop of spFor: DebugPointAtFor * spTo: DebugPointAtInOrTo * style: ForLoopStyle (* count up or down? *)

    /// An operation representing a lambda-encoded try/with
    | TryWith of spTry: DebugPointAtTry * spWith: DebugPointAtWith

    /// An operation representing a lambda-encoded try/finally
    | TryFinally of spTry: DebugPointAtTry * spFinally: DebugPointAtFinally

    /// Construct a record or object-model value. The ValRef is for self-referential class constructors, otherwise 
    /// it indicates that we're in a constructor and the purpose of the expression is to 
    /// fill in the fields of a pre-created but uninitialized object, and to assign the initialized 
    /// version of the object into the optional mutable cell pointed to be the given value. 
    | Recd of RecordConstructionInfo * TyconRef
    
    /// An operation representing setting a record or class field
    | ValFieldSet of RecdFieldRef 

    /// An operation representing getting a record or class field
    | ValFieldGet of RecdFieldRef 

    /// An operation representing getting the address of a record field
    | ValFieldGetAddr of RecdFieldRef * readonly: bool      

    /// An operation representing getting an integer tag for a union value representing the union case number
    | UnionCaseTagGet of TyconRef 

    /// An operation representing a coercion that proves a union value is of a particular union case. This is not a test, its
    /// simply added proof to enable us to generate verifiable code for field access on union types
    | UnionCaseProof of UnionCaseRef

    /// An operation representing a field-get from a union value, where that value has been proven to be of the corresponding union case.
    | UnionCaseFieldGet of UnionCaseRef * int 

    /// An operation representing a field-get from a union value, where that value has been proven to be of the corresponding union case.
    | UnionCaseFieldGetAddr of UnionCaseRef * int * readonly: bool

    /// An operation representing a field-get from a union value. The value is not assumed to have been proven to be of the corresponding union case.
    | UnionCaseFieldSet of UnionCaseRef * int

    /// An operation representing a field-get from an F# exception value.
    | ExnFieldGet of TyconRef * int 

    /// An operation representing a field-set on an F# exception value.
    | ExnFieldSet of TyconRef * int 

    /// An operation representing a field-get from an F# tuple value.
    | TupleFieldGet of TupInfo * int 

    /// IL assembly code - type list are the types pushed on the stack 
    | ILAsm of 
        instrs: ILInstr list * 
        retTypes: TTypes 

    /// Generate a ldflda on an 'a ref. 
    | RefAddrGet of bool

    /// Conversion node, compiled via type-directed translation or to box/unbox 
    | Coerce 

    /// Represents a "rethrow" operation. May not be rebound, or used outside of try-finally, expecting a unit argument 
    | Reraise 

    /// Used for state machine compilation
    | Return

    /// Used for state machine compilation
    | Goto of ILCodeLabel

    /// Used for state machine compilation
    | Label of ILCodeLabel

    /// Pseudo method calls. This is used for overloaded operations like op_Addition. 
    | TraitCall of TraitConstraintInfo 

    /// Operation nodes representing C-style operations on byrefs and mutable vals (l-values) 
    | LValueOp of LValueOperation * ValRef 

    /// IL method calls.
    ///     isProperty -- used for quotation reflection, property getters & setters  
    ///     noTailCall - DllImport? if so don't tailcall  
    ///     retTypes -- the types of pushed values, if any
    | ILCall of 
        isVirtual: bool * 
        isProtected: bool * 
        isStruct: bool * 
        isCtor: bool * 
        valUseFlag: ValUseFlag * 
        isProperty: bool * 
        noTailCall: bool * 
        ilMethRef: ILMethodRef * 
        enclTypeInst: TypeInst * 
        methInst: TypeInst * 
        retTypes: TTypes   

    [<DebuggerBrowsable(DebuggerBrowsableState.Never)>]
    member x.DebugText = x.ToString()
    
    override op.ToString() = 
        match op with 
        | UnionCase ucref -> "UnionCase(" + ucref.CaseName + ")"
        | ExnConstr ecref -> "ExnConstr(" + ecref.LogicalName + ")"
        | Tuple _tupinfo -> "Tuple"
        | AnonRecd _anonInfo -> "AnonRecd(..)"
        | AnonRecdGet _ -> "AnonRecdGet(..)"
        | Array -> "NewArray"
        | Bytes _ -> "Bytes(..)"
        | UInt16s _ -> "UInt16s(..)"
        | While _ -> "While"
        | IntegerForLoop _ -> "FastIntegerForLoop"
        | TryWith _ -> "TryWith"
        | TryFinally _ -> "TryFinally"
        | Recd (_, tcref) -> "Recd(" + tcref.LogicalName + ")"
        | ValFieldSet rfref -> "ValFieldSet(" + rfref.FieldName + ")"
        | ValFieldGet rfref -> "ValFieldGet(" + rfref.FieldName + ")"
        | ValFieldGetAddr (rfref, _) -> "ValFieldGetAddr(" + rfref.FieldName + ",..)"
        | UnionCaseTagGet tcref -> "UnionCaseTagGet(" + tcref.LogicalName + ")"
        | UnionCaseProof ucref -> "UnionCaseProof(" + ucref.CaseName + ")"
        | UnionCaseFieldGet (ucref, _) -> "UnionCaseFieldGet(" + ucref.CaseName + ",..)"
        | UnionCaseFieldGetAddr (ucref, _, _) -> "UnionCaseFieldGetAddr(" + ucref.CaseName + ",..)"
        | UnionCaseFieldSet (ucref, _) -> "UnionCaseFieldSet(" + ucref.CaseName + ",..)"
        | ExnFieldGet (tcref, _) -> "ExnFieldGet(" + tcref.LogicalName + ",..)"
        | ExnFieldSet (tcref, _) -> "ExnFieldSet(" + tcref.LogicalName + ",..)"
        | TupleFieldGet _ -> "TupleFieldGet(..)"
        | ILAsm _ -> "ILAsm(..)"
        | RefAddrGet _ -> "RefAddrGet(..)"
        | Coerce -> "Coerce"
        | Reraise -> "Reraise"
        | Return -> "Return"
        | Goto n -> "Goto(" + string n + ")"
        | Label n -> "Label(" + string n + ")"
        | TraitCall info -> "TraitCall(" + info.MemberName + ")"
        | LValueOp (op, vref) -> sprintf "%+A(%s)" op vref.LogicalName
        | ILCall (_,_,_,_,_,_,_,ilMethRef,_,_,_) -> "ILCall(" + ilMethRef.ToString() + ",..)"

/// Represents the kind of record construction operation.
type RecordConstructionInfo = 

    /// We're in an explicit constructor. The purpose of the record expression is to 
    /// fill in the fields of a pre-created but uninitialized object 
    | RecdExprIsObjInit

    /// Normal record construction 
    | RecdExpr

/// If this is Some ty then it indicates that a .NET 2.0 constrained call is required, with the given type as the
/// static type of the object argument.
type ConstrainedCallInfo = TType option

/// Represents the kind of looping operation.
type SpecialWhileLoopMarker = 

    | NoSpecialWhileLoopMarker

    /// Marks the compiled form of a 'for ... in ... do ' expression
    | WhileLoopForCompiledForEachExprMarker
    
/// Represents the kind of looping operation.
type ForLoopStyle = 
    /// Evaluate start and end once, loop up
    | FSharpForLoopUp 

    /// Evaluate start and end once, loop down
    | FSharpForLoopDown 

    /// Evaluate start once and end multiple times, loop up
    | CSharpForLoopUp

/// Indicates what kind of pointer operation this is.
type LValueOperation = 

    /// In C syntax this is: &localv            
    | LAddrOf of readonly: bool

    /// In C syntax this is: *localv_ptr        
    | LByrefGet     

    /// In C syntax this is: localv = e, note == *(&localv) = e == LAddrOf; LByrefSet
    | LSet          

    /// In C syntax this is: *localv_ptr = e   
    | LByrefSet     

/// Represents the kind of sequential operation, i.e. "normal" or "to a before returning b"
type SequentialOpKind = 
    /// a ; b 
    | NormalSeq 

    /// let res = a in b;res 
    | ThenDoSeq     

/// Indicates how a value, function or member is being used at a particular usage point.
type ValUseFlag =

    /// Indicates a use of a value represents a call to a method that may require
    /// a .NET 2.0 constrained call. A constrained call is only used for calls where 
    // the object argument is a value type or generic type, and the call is to a method
    //  on System.Object, System.ValueType, System.Enum or an interface methods.
    | PossibleConstrainedCall of ty: TType

    /// A normal use of a value
    | NormalValUse

    /// A call to a constructor, e.g. 'inherit C()'
    | CtorValUsedAsSuperInit

    /// A call to a constructor, e.g. 'new C() = new C(3)'
    | CtorValUsedAsSelfInit

    /// A call to a base method, e.g. 'base.OnPaint(args)'
    | VSlotDirectCall
  
/// Represents the kind of an F# core library static optimization construct
type StaticOptimization = 

    /// Indicates the static optimization applies when a type equality holds
    | TTyconEqualsTycon of ty1: TType * ty2: TType

    /// Indicates the static optimization applies when a type is a struct
    | TTyconIsStruct of ty: TType 
  
/// A representation of a method in an object expression. 
///
/// TObjExprMethod(slotsig, attribs, methTyparsOfOverridingMethod, methodParams, methodBodyExpr, m)
[<NoEquality; NoComparison; StructuredFormatDisplay("{DebugText}")>]
type ObjExprMethod = 

    | TObjExprMethod of
        slotSig: SlotSig *
        attribs: Attribs *
        methTyparsOfOverridingMethod: Typars *
        methodParams: Val list list *
        methodBodyExpr: Expr *
        range: range

    member x.Id = let (TObjExprMethod(slotsig, _, _, _, _, m)) = x in mkSynId m slotsig.Name

    [<DebuggerBrowsable(DebuggerBrowsableState.Never)>]
    member x.DebugText = x.ToString()

    override x.ToString() = sprintf "TObjExprMethod(%s, ...)" x.Id.idText

/// Represents an abstract method slot, or delegate signature.
///
/// TSlotSig(methodName, declaringType, declaringTypeParameters, methodTypeParameters, slotParameters, returnTy)
[<NoEquality; NoComparison; StructuredFormatDisplay("{DebugText}")>]
type SlotSig = 
    | TSlotSig of
        methodName: string *
        implementedType: TType *
        classTypars: Typars *
        methodTypars: Typars *
        formalParams: SlotParam list list *
        formalReturn: TType option

    /// The name of the method
    member ss.Name = let (TSlotSig(nm, _, _, _, _, _)) = ss in nm

    /// The (instantiated) type which the slot is logically a part of 
    member ss.ImplementedType = let (TSlotSig(_, ty, _, _, _, _)) = ss in ty

    /// The class type parameters of the slot
    member ss.ClassTypars = let (TSlotSig(_, _, ctps, _, _, _)) = ss in ctps

    /// The method type parameters of the slot
    member ss.MethodTypars = let (TSlotSig(_, _, _, mtps, _, _)) = ss in mtps

    /// The formal parameters of the slot (regardless of the type or method instantiation)
    member ss.FormalParams = let (TSlotSig(_, _, _, _, ps, _)) = ss in ps

    /// The formal return type of the slot (regardless of the type or method instantiation)
    member ss.FormalReturnType = let (TSlotSig(_, _, _, _, _, rt)) = ss in rt

    [<DebuggerBrowsable(DebuggerBrowsableState.Never)>]
    member x.DebugText = x.ToString()

    override ss.ToString() = sprintf "TSlotSig(%s, ...)" ss.Name

/// Represents a parameter to an abstract method slot. 
///
/// TSlotParam(nm, ty, inFlag, outFlag, optionalFlag, attribs)
[<NoEquality; NoComparison; StructuredFormatDisplay("{DebugText}")>]
type SlotParam = 
    | TSlotParam of
        paramName: string option *
        paramType: TType *
        isIn: bool *
        isOut: bool *
        isOptional: bool *
        attributes: Attribs

    member x.Type = let (TSlotParam(_, ty, _, _, _, _)) = x in ty

    [<DebuggerBrowsable(DebuggerBrowsableState.Never)>]
    member x.DebugText = x.ToString()

    override x.ToString() = "TSlotParam(...)"

/// A type for a module-or-namespace-fragment and the actual definition of the module-or-namespace-fragment
/// The first ModuleOrNamespaceType is the signature and is a binder. However the bindings are not used in the ModuleOrNamespaceExpr: it is only referenced from the 'outside' 
/// is for use by FCS only to report the "hidden" contents of the assembly prior to applying the signature.
[<NoEquality; NoComparison; StructuredFormatDisplay("{DebugText}")>]
type ModuleOrNamespaceExprWithSig = 
    | ModuleOrNamespaceExprWithSig of 
         moduleType: ModuleOrNamespaceType *
         contents: ModuleOrNamespaceExpr *
         range: range

    member x.Type = let (ModuleOrNamespaceExprWithSig(mtyp, _, _)) = x in mtyp

    [<DebuggerBrowsable(DebuggerBrowsableState.Never)>]
    member x.DebugText = x.ToString()

    override x.ToString() = "ModuleOrNamespaceExprWithSig(...)"

/// Represents open declaration statement.
type OpenDeclaration =
    { /// Syntax after 'open' as it's presented in source code.
      Target: SynOpenDeclTarget
      
      /// Full range of the open declaration.
      Range: range option

      /// Modules or namespaces which is opened with this declaration.
      Modules: ModuleOrNamespaceRef list 
      
      /// Types whose static content is opened with this declaration.
      Types: TType list

      /// Scope in which open declaration is visible.
      AppliedScope: range 
      
      /// If it's `namespace Xxx.Yyy` declaration.
      IsOwnNamespace: bool
    }

    /// Create a new instance of OpenDeclaration.
    static member Create(target: SynOpenDeclTarget, modules: ModuleOrNamespaceRef list, types: TType list, appliedScope: range, isOwnNamespace: bool) =
        { Target = target
          Range =
            match target with 
            | SynOpenDeclTarget.ModuleOrNamespace (range=m)
            | SynOpenDeclTarget.Type (range=m) -> Some m
          Types = types
          Modules = modules
          AppliedScope = appliedScope
          IsOwnNamespace = isOwnNamespace }
    
/// The contents of a module-or-namespace-fragment definition 
[<NoEquality; NoComparison (* ; StructuredFormatDisplay("{DebugText}") *) >]
type ModuleOrNamespaceExpr = 
    /// Indicates the module is a module with a signature 
    | TMAbstract of moduleOrNamespaceExprWithSig: ModuleOrNamespaceExprWithSig

    /// Indicates the module fragment is made of several module fragments in succession 
    | TMDefs of moduleOrNamespaceExprs: ModuleOrNamespaceExpr list  

    /// Indicates the given 'open' declarations are active
    | TMDefOpens of openDecls: OpenDeclaration list

    /// Indicates the module fragment is a 'let' definition 
    | TMDefLet of binding: Binding * range: range

    /// Indicates the module fragment is an evaluation of expression for side-effects
    | TMDefDo of expr: Expr * range: range

    /// Indicates the module fragment is a 'rec' or 'non-rec' definition of types and modules
    | TMDefRec of isRec: bool * opens: OpenDeclaration list * tycons: Tycon list * moduleOrNamespaceBindings: ModuleOrNamespaceBinding list * range: range

    // %+A formatting is used, so this is not needed
    //[<DebuggerBrowsable(DebuggerBrowsableState.Never)>]
    member x.DebugText = x.ToString()

    override x.ToString() = sprintf "%+A" x 

/// A named module-or-namespace-fragment definition 
[<NoEquality; NoComparison; RequireQualifiedAccess; StructuredFormatDisplay("{DebugText}")>]
type ModuleOrNamespaceBinding = 

    | Binding of binding: Binding 

    | Module of 
         /// This ModuleOrNamespace that represents the compilation of a module as a class. 
         /// The same set of tycons etc. are bound in the ModuleOrNamespace as in the ModuleOrNamespaceExpr
         moduleOrNamespace: ModuleOrNamespace * 
         /// This is the body of the module/namespace 
         moduleOrNamespaceExpr: ModuleOrNamespaceExpr

    [<DebuggerBrowsable(DebuggerBrowsableState.Never)>]
    member x.DebugText = x.ToString()

    override _.ToString() = "ModuleOrNamespaceBinding(...)"

[<CustomEquality; CustomComparison; RequireQualifiedAccess>]
type NamedDebugPointKey =
    { Range: range
      Name: string }
    override x.GetHashCode() = hash x.Name + hash x.Range
    override x.Equals(yobj: obj) = 
        match yobj with 
        | :? NamedDebugPointKey as y -> Range.equals x.Range y.Range && x.Name = y.Name
        | _ -> false
    interface IComparable with
        member x.CompareTo(yobj: obj) =
           match yobj with 
           | :? NamedDebugPointKey as y ->  
               let c = Range.rangeOrder.Compare(x.Range, y.Range) 
               if c <> 0 then c else
               compare x.Name y.Name
           | _ -> -1

/// Represents a complete typechecked implementation file, including its typechecked signature if any.
///
/// TImplFile (qualifiedNameOfFile, pragmas, implExprWithSig, hasExplicitEntryPoint, isScript, anonRecdTypeInfo)
[<NoEquality; NoComparison; StructuredFormatDisplay("{DebugText}")>]
type TypedImplFile = 
    | TImplFile of 
        qualifiedNameOfFile: QualifiedNameOfFile *
        pragmas: ScopedPragma list *
        implExprWithSig: ModuleOrNamespaceExprWithSig *
        hasExplicitEntryPoint: bool *
        isScript: bool *
        anonRecdTypeInfo: StampMap<AnonRecdTypeInfo> *
        namedDebugPointsForInlinedCode: Map<NamedDebugPointKey, range>

    [<DebuggerBrowsable(DebuggerBrowsableState.Never)>]
    member x.DebugText = x.ToString()

    override x.ToString() = "TImplFile (...)"

/// Represents a complete typechecked assembly, made up of multiple implementation files.
[<NoEquality; NoComparison; StructuredFormatDisplay("{DebugText}")>]
type TypedImplFileAfterOptimization = 
    { ImplFile: TypedImplFile 
      OptimizeDuringCodeGen: bool -> Expr -> Expr }

    [<DebuggerBrowsable(DebuggerBrowsableState.Never)>]
    member x.DebugText = x.ToString()

    override x.ToString() = "TypedImplFileAfterOptimization(...)"

/// Represents a complete typechecked assembly, made up of multiple implementation files.
[<NoEquality; NoComparison; StructuredFormatDisplay("{DebugText}")>]
type TypedAssemblyAfterOptimization = 
    | TypedAssemblyAfterOptimization of TypedImplFileAfterOptimization list

    [<DebuggerBrowsable(DebuggerBrowsableState.Never)>]
    member x.DebugText = x.ToString()

    override x.ToString() = "TypedAssemblyAfterOptimization(...)"

[<NoEquality; NoComparison; RequireQualifiedAccess; StructuredFormatDisplay("{DebugText}")>]
type CcuData = 
    {
      /// Holds the filename for the DLL, if any 
      FileName: string option 
      
      /// Holds the data indicating how this assembly/module is referenced from the code being compiled. 
      ILScopeRef: ILScopeRef
      
      /// A unique stamp for this DLL 
      Stamp: Stamp
      
      /// The fully qualified assembly reference string to refer to this assembly. This is persisted in quotations 
      QualifiedName: string option 
      
      /// A hint as to where does the code for the CCU live (e.g what was the tcConfig.implicitIncludeDir at compilation time for this DLL?) 
      SourceCodeDirectory: string 
      
      /// Indicates that this DLL was compiled using the F# compiler and has F# metadata
      IsFSharp: bool 
      
#if !NO_EXTENSIONTYPING
      /// Is the CCu an assembly injected by a type provider
      IsProviderGenerated: bool 

      /// Triggered when the contents of the CCU are invalidated
      InvalidateEvent: IEvent<string> 

      /// A helper function used to link method signatures using type equality. This is effectively a forward call to the type equality 
      /// logic in tastops.fs
      ImportProvidedType: Tainted<ProvidedType> -> TType 
      
#endif
      /// Indicates that this DLL uses pre-F#-4.0 quotation literals somewhere. This is used to implement a restriction on static linking
      mutable UsesFSharp20PlusQuotations: bool
      
      /// A handle to the full specification of the contents of the module contained in this ccu
      // NOTE: may contain transient state during typechecking 
      mutable Contents: ModuleOrNamespace
      
      /// A helper function used to link method signatures using type equality. This is effectively a forward call to the type equality 
      /// logic in tastops.fs
      TryGetILModuleDef: unit -> ILModuleDef option 
      
      /// A helper function used to link method signatures using type equality. This is effectively a forward call to the type equality 
      /// logic in tastops.fs
      MemberSignatureEquality: TType -> TType -> bool 
      
      /// The table of .NET CLI type forwarders for this assembly
      TypeForwarders: CcuTypeForwarderTable
      
      XmlDocumentationInfo: XmlDocumentationInfo option }

    [<DebuggerBrowsable(DebuggerBrowsableState.Never)>]
    member x.DebugText = x.ToString()

    override x.ToString() = sprintf "CcuData(%A)" x.FileName

/// Represents a table of .NET CLI type forwarders for an assembly
type CcuTypeForwarderTable = Map<string[] * string, Lazy<EntityRef>>

type CcuReference = string // ILAssemblyRef

/// A relinkable handle to the contents of a compilation unit. Relinking is performed by mutation.
//
// A compilation unit is, more or less, the new material created in one
// invocation of the compiler. Due to static linking assemblies may hold more
// than one compilation unit (i.e. when two assemblies are merged into a compilation
// the resulting assembly will contain 3 CUs). Compilation units are also created for referenced
// .NET assemblies.
//
// References to items such as type constructors are via
// cross-compilation-unit thunks, which directly reference the data structures that define
// these modules. Thus, when saving out values to disk we only wish
// to save out the "current" part of the term graph. When reading values
// back in we "fixup" the links to previously referenced modules.
//
// All non-local accesses to the data structures are mediated
// by ccu-thunks. Ultimately, a ccu-thunk is either a (named) element of
// the data structure, or it is a delayed fixup, i.e. an invalid dangling
// reference that has not had an appropriate fixup applied.
[<NoEquality; NoComparison; RequireQualifiedAccess; StructuredFormatDisplay("{DebugText}")>]
type CcuThunk = 
    {
      /// ccu.target is null when a reference is missing in the transitive closure of static references that
      /// may potentially be required for the metadata of referenced DLLs.
      mutable target: CcuData
      name: CcuReference
    }

    /// Dereference the assembly reference 
    member ccu.Deref = 
        if isNull (ccu.target :> obj) then 
            raise(UnresolvedReferenceNoRange ccu.name)
        ccu.target
   
    /// Indicates if this assembly reference is unresolved
    member ccu.IsUnresolvedReference = isNull (ccu.target :> obj)

    /// Ensure the ccu is derefable in advance. Supply a path to attach to any resulting error message.
    member ccu.EnsureDerefable(requiringPath: string[]) = 
        if ccu.IsUnresolvedReference then 
            let path = String.Join(".", requiringPath)
            raise(UnresolvedPathReferenceNoRange(ccu.name, path))
            
    /// Indicates that this DLL uses F# 2.0+ quotation literals somewhere. This is used to implement a restriction on static linking.
    member ccu.UsesFSharp20PlusQuotations 
        with get() = ccu.Deref.UsesFSharp20PlusQuotations 
        and set v = ccu.Deref.UsesFSharp20PlusQuotations <- v

    /// The short name of the assembly being referenced
    member ccu.AssemblyName = ccu.name

    /// Holds the data indicating how this assembly/module is referenced from the code being compiled. 
    member ccu.ILScopeRef = ccu.Deref.ILScopeRef

    /// A unique stamp for this assembly
    member ccu.Stamp = ccu.Deref.Stamp

    /// Holds the filename for the assembly, if any 
    member ccu.FileName = ccu.Deref.FileName

    /// Try to get the .NET Assembly, if known. May not be present for `IsFSharp` for
    /// in-memory cross-project references
    member ccu.TryGetILModuleDef() = ccu.Deref.TryGetILModuleDef()

#if !NO_EXTENSIONTYPING
    /// Is this a provider-injected assembly
    member ccu.IsProviderGenerated = ccu.Deref.IsProviderGenerated

    /// Used to make 'forward' calls into the loader during linking
    member ccu.ImportProvidedType ty: TType = ccu.Deref.ImportProvidedType ty
#endif

    /// The fully qualified assembly reference string to refer to this assembly. This is persisted in quotations 
    member ccu.QualifiedName = ccu.Deref.QualifiedName

    /// A hint as to where does the code for the CCU live (e.g what was the tcConfig.implicitIncludeDir at compilation time for this DLL?) 
    member ccu.SourceCodeDirectory = ccu.Deref.SourceCodeDirectory

    /// Indicates that this DLL was compiled using the F# compiler and has F# metadata
    member ccu.IsFSharp = ccu.Deref.IsFSharp

    /// A handle to the full specification of the contents of the module contained in this ccu
    // NOTE: may contain transient state during typechecking 
    member ccu.Contents = ccu.Deref.Contents

    /// The table of type forwarders for this assembly
    member ccu.TypeForwarders: Map<string[] * string, Lazy<EntityRef>> = ccu.Deref.TypeForwarders

    /// The table of modules and namespaces at the "root" of the assembly
    member ccu.RootModulesAndNamespaces = ccu.Contents.ModuleOrNamespaceType.ModuleAndNamespaceDefinitions

    /// The table of type definitions at the "root" of the assembly
    member ccu.RootTypeAndExceptionDefinitions = ccu.Contents.ModuleOrNamespaceType.TypeAndExceptionDefinitions

    /// Create a CCU with the given name and contents
    static member Create(nm, x) = 
        { target = x 
          name = nm }

    /// Create a CCU with the given name but where the contents have not yet been specified
    static member CreateDelayed nm = 
        { target = Unchecked.defaultof<_> 
          name = nm }

    /// Fixup a CCU to have the given contents
    member x.Fixup(avail: CcuThunk) = 

        match box x.target with
        | null -> ()
        | _ -> 
            // In the IDE we tolerate a double-fixup of FSHarp.Core when editing the FSharp.Core project itself
            if x.AssemblyName <> "FSharp.Core" then 
                errorR(Failure("internal error: Fixup: the ccu thunk for assembly "+x.AssemblyName+" not delayed!"))

        assert (avail.AssemblyName = x.AssemblyName)
        x.target <- 
            match box avail.target with
            | null -> error(Failure("internal error: ccu thunk '"+avail.name+"' not fixed up!"))
            | _ -> avail.target

    /// Try to resolve a path into the CCU by referencing the .NET/CLI type forwarder table of the CCU
    member ccu.TryForward(nlpath: string[], item: string) : EntityRef option = 
        ccu.EnsureDerefable nlpath
        let key = nlpath, item
        match ccu.TypeForwarders.TryGetValue key with
        | true, entity -> Some(entity.Force())
        | _ -> None

    /// Used to make forward calls into the type/assembly loader when comparing member signatures during linking
    member ccu.MemberSignatureEquality(ty1: TType, ty2: TType) = 
        ccu.Deref.MemberSignatureEquality ty1 ty2
    
    [<DebuggerBrowsable(DebuggerBrowsableState.Never)>]
    member x.DebugText = x.ToString()

    /// Used at the end of comppiling an assembly to get a frozen, final stable CCU
    /// for the compilation which we no longer mutate.
    member x.CloneWithFinalizedContents(ccuContents) =
        { x with target = { x.target with Contents = ccuContents } }

    override ccu.ToString() = ccu.AssemblyName

/// The result of attempting to resolve an assembly name to a full ccu.
/// UnresolvedCcu will contain the name of the assembly that could not be resolved.
[<NoEquality; NoComparison; StructuredFormatDisplay("{DebugText}")>]
type CcuResolutionResult =

    | ResolvedCcu of CcuThunk

    | UnresolvedCcu of string

    [<DebuggerBrowsable(DebuggerBrowsableState.Never)>]
    member x.DebugText = x.ToString()

    override x.ToString() = match x with ResolvedCcu ccu -> ccu.ToString() | UnresolvedCcu s -> "unresolved " + s

/// Represents the information saved in the assembly signature data resource for an F# assembly
[<NoEquality; NoComparison; StructuredFormatDisplay("{DebugText}")>]
type PickledCcuInfo =
    {
      mspec: ModuleOrNamespace

      compileTimeWorkingDir: string

      usesQuotations: bool
    }

    [<DebuggerBrowsable(DebuggerBrowsableState.Never)>]
    member x.DebugText = x.ToString()

    override _.ToString() = "PickledCcuInfo(...)"


/// Represents a set of free local values. Computed and cached by later phases
/// (never cached type checking). Cached in expressions. Not pickled.
type FreeLocals = Zset<Val>

/// Represents a set of free type parameters. Computed and cached by later phases
/// (never cached type checking). Cached in expressions. Not pickled.
type FreeTypars = Zset<Typar>

/// Represents a set of 'free' named type definitions. Used to collect the named type definitions referred to 
/// from a type or expression. Computed and cached by later phases (never cached type checking). Cached
/// in expressions. Not pickled.
type FreeTycons = Zset<Tycon>

/// Represents a set of 'free' record field definitions. Used to collect the record field definitions referred to 
/// from an expression.
type FreeRecdFields = Zset<RecdFieldRef>

/// Represents a set of 'free' union cases. Used to collect the union cases referred to from an expression.
type FreeUnionCases = Zset<UnionCaseRef>

/// Represents a set of 'free' type-related elements, including named types, trait solutions, union cases and
/// record fields.
[<NoEquality; NoComparison; StructuredFormatDisplay("{DebugText}")>]
type FreeTyvars = 
    {
      /// The summary of locally defined type definitions used in the expression. These may be made private by a signature 
      /// and we have to check various conditions associated with that. 
      FreeTycons: FreeTycons

      /// The summary of values used as trait solutions
      FreeTraitSolutions: FreeLocals
      
      /// The summary of type parameters used in the expression. These may not escape the enclosing generic construct 
      /// and we have to check various conditions associated with that. 
      FreeTypars: FreeTypars
    }

    [<DebuggerBrowsable(DebuggerBrowsableState.Never)>]
    member x.DebugText = x.ToString()

    override x.ToString() = "FreeTyvars(...)"

/// Represents an amortized computation of the free variables in an expression
type FreeVarsCache = FreeVars cache

/// Represents the set of free variables in an expression
[<NoEquality; NoComparison; StructuredFormatDisplay("{DebugText}")>]
type FreeVars = 
    {
      /// The summary of locally defined variables used in the expression. These may be hidden at let bindings etc. 
      /// or made private by a signature or marked 'internal' or 'private', and we have to check various conditions associated with that. 
      FreeLocals: FreeLocals
      
      /// Indicates if the expression contains a call to a protected member or a base call. 
      /// Calls to protected members and direct calls to super classes can't escape, also code can't be inlined 
      UsesMethodLocalConstructs: bool 

      /// Indicates if the expression contains a call to rethrow that is not bound under a (try-)with branch. 
      /// Rethrow may only occur in such locations. 
      UsesUnboundRethrow: bool 

      /// The summary of locally defined tycon representations used in the expression. These may be made private by a signature 
      /// or marked 'internal' or 'private' and we have to check various conditions associated with that. 
      FreeLocalTyconReprs: FreeTycons 

      /// The summary of fields used in the expression. These may be made private by a signature 
      /// or marked 'internal' or 'private' and we have to check various conditions associated with that. 
      FreeRecdFields: FreeRecdFields
      
      /// The summary of union constructors used in the expression. These may be
      /// marked 'internal' or 'private' and we have to check various conditions associated with that.
      FreeUnionCases: FreeUnionCases
      
      /// See FreeTyvars above.
      FreeTyvars: FreeTyvars }

    [<DebuggerBrowsable(DebuggerBrowsableState.Never)>]
    member x.DebugText = x.ToString()

    override x.ToString() = "FreeVars(...)"

/// A set of static methods for constructing types.
type Construct() = 

    static let taccessPublic = TAccess [] 
    
    /// Key a Tycon or TyconRef by decoded name
    static member KeyTyconByDecodedName<'T> (nm: string) (x: 'T) : KeyValuePair<NameArityPair, 'T> = 
        KeyValuePair(DecodeGenericTypeName nm, x)

    /// Key a Tycon or TyconRef by both mangled and demangled name.
    /// Generic types can be accessed either by 'List' or 'List`1'.
    /// This lists both keys.
    static member KeyTyconByAccessNames<'T> (nm: string) (x: 'T) : KeyValuePair<string, 'T>[] = 
        match TryDemangleGenericNameAndPos nm with
        | ValueSome pos ->
            let dnm = DemangleGenericTypeNameWithPos pos nm 
            [| KeyValuePair(nm, x); KeyValuePair(dnm, x) |]
        | _ ->
            [| KeyValuePair(nm, x) |]

    /// Create a new node for the contents of a module or namespace
    static member NewModuleOrNamespaceType mkind tycons vals = 
        ModuleOrNamespaceType(mkind, QueueList.ofList vals, QueueList.ofList tycons)

    /// Create a new node for an empty module or namespace contents
    static member NewEmptyModuleOrNamespaceType mkind = 
        Construct.NewModuleOrNamespaceType mkind [] []

#if !NO_EXTENSIONTYPING

    /// Create a new node for the representation information for a provided type definition
    static member NewProvidedTyconRepr(resolutionEnvironment, st: Tainted<ProvidedType>, importProvidedType, isSuppressRelocate, m) = 

        let isErased = st.PUntaint((fun st -> st.IsErased), m)

        let lazyBaseTy = 
            LazyWithContext.Create 
                ((fun (m, objTy) -> 
                      let baseSystemTy = st.PApplyOption((fun st -> match st.BaseType with null -> None | ty -> Some ty), m)
                      match baseSystemTy with 
                      | None -> objTy 
                      | Some t -> importProvidedType t),
                  findOriginalException)

        TProvidedTypeRepr 
            { ResolutionEnvironment=resolutionEnvironment
              ProvidedType=st
              LazyBaseType=lazyBaseTy
              UnderlyingTypeOfEnum = (fun () -> importProvidedType (st.PApply((fun st -> st.GetEnumUnderlyingType()), m)))
              IsDelegate = (fun () -> st.PUntaint((fun st -> 
                                   let baseType = st.BaseType 
                                   match baseType with 
                                   | null -> false
                                   | x when x.IsGenericType -> false
                                   | x when x.DeclaringType <> null -> false
                                   | x -> x.FullName = "System.Delegate" || x.FullName = "System.MulticastDelegate"), m))
              IsEnum = st.PUntaint((fun st -> st.IsEnum), m)
              IsStructOrEnum = st.PUntaint((fun st -> st.IsValueType || st.IsEnum), m)
              IsInterface = st.PUntaint((fun st -> st.IsInterface), m)
              IsSealed = st.PUntaint((fun st -> st.IsSealed), m)
              IsAbstract = st.PUntaint((fun st -> st.IsAbstract), m)
              IsClass = st.PUntaint((fun st -> st.IsClass), m)
              IsErased = isErased
              IsSuppressRelocate = isSuppressRelocate }

    /// Create a new entity node for a provided type definition
    static member NewProvidedTycon(resolutionEnvironment, st: Tainted<ProvidedType>, importProvidedType, isSuppressRelocate, m, ?access, ?cpath) = 
        let stamp = newStamp() 
        let name = st.PUntaint((fun st -> st.Name), m)
        let id = ident (name, m)
        let kind = 
            let isMeasure = 
                st.PApplyWithProvider((fun (st, provider) ->
                    ignore provider
                    st.IsMeasure), m)
                  .PUntaintNoFailure(Operators.id)
            if isMeasure then TyparKind.Measure else TyparKind.Type

        let access = 
            match access with 
            | Some a -> a 
            | None -> TAccess []
        let cpath =  
            match cpath with 
            | None -> 
                let ilScopeRef = st.TypeProviderAssemblyRef
                let enclosingName = GetFSharpPathToProvidedType(st, m)
                CompPath(ilScopeRef, enclosingName |> List.map(fun id->id, ModuleOrNamespaceKind.Namespace))
            | Some p -> p
        let pubpath = cpath.NestedPublicPath id

        let repr = Construct.NewProvidedTyconRepr(resolutionEnvironment, st, importProvidedType, isSuppressRelocate, m)

        Tycon.New "tycon"
          { entity_stamp=stamp
            entity_logical_name=name
            entity_range=m
            entity_flags=EntityFlags(usesPrefixDisplay=false, isModuleOrNamespace=false, preEstablishedHasDefaultCtor=false, hasSelfReferentialCtor=false, isStructRecordOrUnionType=false)
            entity_attribs=[] // fetched on demand via est.fs API
            entity_typars= LazyWithContext.NotLazy []
            entity_tycon_repr = repr
            entity_tycon_tcaug=TyconAugmentation.Create()
            entity_modul_contents = MaybeLazy.Lazy (lazy ModuleOrNamespaceType(Namespace, QueueList.ofList [], QueueList.ofList []))
            // Generated types get internal accessibility
            entity_pubpath = Some pubpath
            entity_cpath = Some cpath
            entity_il_repr_cache = newCache()
            entity_opt_data =
                match kind, access with
                | TyparKind.Type, TAccess [] -> None
                | _ -> Some { Entity.NewEmptyEntityOptData() with
                                 entity_kind = kind
                                 entity_accessibility = access } } 
#endif

    /// Create a new entity node for a module or namespace
    static member NewModuleOrNamespace cpath access (id: Ident) (xml: XmlDoc) attribs mtype = 
        let stamp = newStamp() 
        // Put the module suffix on if needed 
        Tycon.New "mspec"
          { entity_logical_name=id.idText
            entity_range = id.idRange
            entity_stamp=stamp
            entity_modul_contents = mtype
            entity_flags=EntityFlags(usesPrefixDisplay=false, isModuleOrNamespace=true, preEstablishedHasDefaultCtor=false, hasSelfReferentialCtor=false, isStructRecordOrUnionType=false)
            entity_typars=LazyWithContext.NotLazy []
            entity_tycon_repr = TNoRepr
            entity_tycon_tcaug=TyconAugmentation.Create()
            entity_pubpath=cpath |> Option.map (fun (cp: CompilationPath) -> cp.NestedPublicPath id)
            entity_cpath=cpath
            entity_attribs=attribs
            entity_il_repr_cache = newCache()
            entity_opt_data =
                match xml, access with
                | doc, TAccess [] when doc.IsEmpty -> None
                | _ -> Some { Entity.NewEmptyEntityOptData() with
                                 entity_xmldoc = xml
                                 entity_tycon_repr_accessibility = access
                                 entity_accessibility = access } } 

    /// Create a new unfilled cache for free variable calculations
    static member NewFreeVarsCache() = newCache ()

    /// Create the field tables for a record or class type
    static member MakeRecdFieldsTable ucs: TyconRecdFields = 
        { FieldsByIndex = Array.ofList ucs 
          FieldsByName = ucs |> NameMap.ofKeyedList (fun rfld -> rfld.LogicalName) }

    /// Create the union case tables for a union type
    static member MakeUnionCases ucs: TyconUnionData = 
        { CasesTable = 
            { CasesByIndex = Array.ofList ucs 
              CasesByName = NameMap.ofKeyedList (fun uc -> uc.LogicalName) ucs }
          CompiledRepresentation=newCache() }

    /// Create a node for a union type
    static member MakeUnionRepr ucs = TFSharpUnionRepr (Construct.MakeUnionCases ucs)

    /// Create a new type parameter node
    static member NewTypar (kind, rigid, SynTypar(id, staticReq, isCompGen), isFromError, dynamicReq, attribs, eqDep, compDep) = 
        Typar.New
          { typar_id = id 
            typar_stamp = newStamp() 
            typar_flags= TyparFlags(kind, rigid, isFromError, isCompGen, staticReq, dynamicReq, eqDep, compDep) 
            typar_solution = None
            typar_astype = Unchecked.defaultof<_>
            typar_opt_data =
                match attribs with
                | [] -> None
                | _ -> Some { typar_il_name = None; typar_xmldoc = XmlDoc.Empty; typar_constraints = []; typar_attribs = attribs } } 

    /// Create a new type parameter node for a declared type parameter
    static member NewRigidTypar nm m =
        Construct.NewTypar (TyparKind.Type, TyparRigidity.Rigid, SynTypar(mkSynId m nm, TyparStaticReq.None, true), false, TyparDynamicReq.Yes, [], false, false)

    /// Create a new union case node
    static member NewUnionCase id tys rty attribs docOption access: UnionCase = 
        { Id=id
          XmlDoc=docOption
          XmlDocSig=""
          Accessibility=access
          FieldTable = Construct.MakeRecdFieldsTable tys
          ReturnType = rty
          Attribs=attribs 
          OtherRangeOpt = None } 

    /// Create a new TAST Entity node for an F# exception definition
    static member NewExn cpath (id: Ident) access repr attribs (doc: XmlDoc) = 
        Tycon.New "exnc"
          { entity_stamp=newStamp()
            entity_attribs=attribs
            entity_logical_name=id.idText
            entity_range=id.idRange
            entity_tycon_tcaug=TyconAugmentation.Create()
            entity_pubpath=cpath |> Option.map (fun (cp: CompilationPath) -> cp.NestedPublicPath id)
            entity_modul_contents = MaybeLazy.Strict (Construct.NewEmptyModuleOrNamespaceType ModuleOrType)
            entity_cpath= cpath
            entity_typars=LazyWithContext.NotLazy []
            entity_tycon_repr = TNoRepr
            entity_flags=EntityFlags(usesPrefixDisplay=false, isModuleOrNamespace=false, preEstablishedHasDefaultCtor=false, hasSelfReferentialCtor=false, isStructRecordOrUnionType=false)
            entity_il_repr_cache= newCache()
            entity_opt_data =
                match doc, access, repr with
                | doc, TAccess [], TExnNone when doc.IsEmpty -> None
                | _ -> Some { Entity.NewEmptyEntityOptData() with entity_xmldoc = doc; entity_accessibility = access; entity_tycon_repr_accessibility = access; entity_exn_info = repr } } 

    /// Create a new TAST RecdField node for an F# class, struct or record field
    static member NewRecdField stat konst id nameGenerated ty isMutable isVolatile pattribs fattribs docOption access secret =
        { rfield_mutable=isMutable
          rfield_pattribs=pattribs
          rfield_fattribs=fattribs
          rfield_type=ty
          rfield_static=stat
          rfield_volatile=isVolatile
          rfield_const=konst
          rfield_access = access
          rfield_secret = secret
          rfield_xmldoc = docOption 
          rfield_xmldocsig = ""
          rfield_id=id
          rfield_name_generated = nameGenerated
          rfield_other_range = None }

    
    /// Create a new type definition node
    static member NewTycon (cpath, nm, m, access, reprAccess, kind, typars, doc: XmlDoc, usesPrefixDisplay, preEstablishedHasDefaultCtor, hasSelfReferentialCtor, mtyp) =
        let stamp = newStamp() 
        Tycon.New "tycon"
          { entity_stamp=stamp
            entity_logical_name=nm
            entity_range=m
            entity_flags=EntityFlags(usesPrefixDisplay=usesPrefixDisplay, isModuleOrNamespace=false, preEstablishedHasDefaultCtor=preEstablishedHasDefaultCtor, hasSelfReferentialCtor=hasSelfReferentialCtor, isStructRecordOrUnionType=false)
            entity_attribs=[] // fixed up after
            entity_typars=typars
            entity_tycon_repr = TNoRepr
            entity_tycon_tcaug=TyconAugmentation.Create()
            entity_modul_contents = mtyp
            entity_pubpath=cpath |> Option.map (fun (cp: CompilationPath) -> cp.NestedPublicPath (mkSynId m nm))
            entity_cpath = cpath
            entity_il_repr_cache = newCache()
            entity_opt_data =
                match kind, doc, reprAccess, access with
                | TyparKind.Type, doc, TAccess [], TAccess [] when doc.IsEmpty -> None
                | _ -> Some { Entity.NewEmptyEntityOptData() with entity_kind = kind; entity_xmldoc = doc; entity_tycon_repr_accessibility = reprAccess; entity_accessibility=access } } 

    /// Create a new type definition node for a .NET type definition
    static member NewILTycon nlpath (nm, m) tps (scoref: ILScopeRef, enc, tdef: ILTypeDef) mtyp =
        let tycon = Construct.NewTycon(nlpath, nm, m, taccessPublic, taccessPublic, TyparKind.Type, tps, XmlDoc.Empty, true, false, false, mtyp)

        tycon.entity_tycon_repr <- TILObjectRepr (TILObjectReprData (scoref, enc, tdef))
        tycon.TypeContents.tcaug_closed <- true
        tycon

    /// Create a new Val node
    static member NewVal 
           (logicalName: string, m: range, compiledName, ty, isMutable, isCompGen, arity, access,
            recValInfo, specialRepr, baseOrThis, attribs, inlineInfo, doc: XmlDoc, isModuleOrMemberBinding,
            isExtensionMember, isIncrClassSpecialMember, isTyFunc, allowTypeInst, isGeneratedEventVal,
            konst, actualParent) : Val =

        let stamp = newStamp()
        Val.New {
            val_stamp = stamp
            val_logical_name = logicalName
            val_range = m
            val_flags = ValFlags(recValInfo, baseOrThis, isCompGen, inlineInfo, isMutable, isModuleOrMemberBinding, isExtensionMember, isIncrClassSpecialMember, isTyFunc, allowTypeInst, isGeneratedEventVal)
            val_type = ty
            val_opt_data =
                match compiledName, arity, konst, access, doc, specialRepr, actualParent, attribs with
                | None, None, None, TAccess [], doc, None, ParentNone, [] when doc.IsEmpty -> None
                | _ -> 
                    Some { Val.NewEmptyValOptData() with
                             val_compiled_name = (match compiledName with Some v when v <> logicalName -> compiledName | _ -> None)
                             val_repr_info = arity
                             val_const = konst
                             val_access = access
                             val_xmldoc = doc
                             val_member_info = specialRepr
                             val_declaring_entity = actualParent
                             val_attribs = attribs }
            }

    /// Create the new contents of an overall assembly
    static member NewCcuContents sref m nm mty =
        Construct.NewModuleOrNamespace (Some(CompPath(sref, []))) taccessPublic (ident(nm, m)) XmlDoc.Empty [] (MaybeLazy.Strict mty)

    /// Create a tycon based on an existing one using the function 'f'. 
    /// We require that we be given the new parent for the new tycon. 
    /// We pass the new tycon to 'f' in case it needs to reparent the 
    /// contents of the tycon. 
    static member NewModifiedTycon f (orig: Tycon) = 
        let data = { orig with entity_stamp = newStamp() }
        Tycon.New "NewModifiedTycon" (f data) 
    
    /// Create a module Tycon based on an existing one using the function 'f'. 
    /// We require that we be given the parent for the new module. 
    /// We pass the new module to 'f' in case it needs to reparent the 
    /// contents of the module. 
    static member NewModifiedModuleOrNamespace f orig = 
        orig |> Construct.NewModifiedTycon (fun d -> 
            { d with entity_modul_contents = MaybeLazy.Strict (f (d.entity_modul_contents.Force())) }) 

    /// Create a Val based on an existing one using the function 'f'. 
    /// We require that we be given the parent for the new Val. 
    static member NewModifiedVal f (orig: Val) = 
        let stamp = newStamp() 
        let data' = f { orig with val_stamp=stamp }
        Val.New data'

    /// Create a new module or namespace node by cloning an existing one
    static member NewClonedModuleOrNamespace orig =
        Construct.NewModifiedModuleOrNamespace id orig

    /// Create a new type definition node by cloning an existing one
    static member NewClonedTycon orig =
        Construct.NewModifiedTycon id orig

#if !NO_EXTENSIONTYPING
    /// Compute the definition location of a provided item
    static member ComputeDefinitionLocationOfProvidedItem<'T when 'T :> IProvidedCustomAttributeProvider> (p: Tainted<'T>) : range option =
        let attrs = p.PUntaintNoFailure(fun x -> x.GetDefinitionLocationAttribute(p.TypeProvider.PUntaintNoFailure id))
        match attrs with
        | None | Some (null, _, _) -> None
        | Some (filePath, line, column) -> 
            // Coordinates from type provider are 1-based for lines and columns
            // Coordinates internally in the F# compiler are 1-based for lines and 0-based for columns
            let pos = Position.mkPos line (max 0 (column - 1)) 
            mkRange filePath pos pos |> Some
#endif
<|MERGE_RESOLUTION|>--- conflicted
+++ resolved
@@ -4045,16 +4045,12 @@
     | TType_ucase of unionCaseRef: UnionCaseRef * typeInstantiation: TypeInst
 
     /// Indicates the type is a variable type, whether declared, generalized or an inference type parameter  
-<<<<<<< HEAD
-    | TType_var of typar: Typar 
+    ///
+    /// 'flags' is a placeholder for future features, in particular nullness analysis
+    | TType_var of typar: Typar * flags: byte
     
     /// Indicates the type is a union type, containing common ancestor type and the disjoint cases
     | TType_erased_union of unionInfo: ErasedUnionInfo * choices: TTypes
-=======
-    ///
-    /// 'flags' is a placeholder for future features, in particular nullness analysis
-    | TType_var of typar: Typar * flags: byte
->>>>>>> 597446a4
 
     /// Indicates the type is a unit-of-measure expression being used as an argument to a type or member
     | TType_measure of measure: Measure
