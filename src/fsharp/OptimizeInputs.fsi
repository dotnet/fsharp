--- conflicted
+++ resolved
@@ -17,12 +17,8 @@
 
 val GetInitialOptimizationEnv: TcImports * TcGlobals -> IncrementalOptimizationEnv
 
-<<<<<<< HEAD
-val AddExternalCcuToOptimizationEnv: TcGlobals -> IncrementalOptimizationEnv -> ImportedAssembly -> IncrementalOptimizationEnv
-=======
 val AddExternalCcuToOptimizationEnv:
     TcGlobals -> IncrementalOptimizationEnv -> ImportedAssembly -> IncrementalOptimizationEnv
->>>>>>> 01e5bbb5
 
 val ApplyAllOptimizations:
     tcConfig: TcConfig *
@@ -31,31 +27,6 @@
     outfile: string *
     importMap: ImportMap *
     isIncrementalFragment: bool *
-<<<<<<< HEAD
-    IncrementalOptimizationEnv *
-    CcuThunk *
-    TypedImplFile list
-        -> TypedAssemblyAfterOptimization * LazyModuleInfo * IncrementalOptimizationEnv 
-
-val CreateIlxAssemblyGenerator:
-    TcConfig *
-    TcImports *
-    TcGlobals *
-    ConstraintSolver.TcValF *
-    CcuThunk
-        -> IlxAssemblyGenerator
-
-val GenerateIlxCode:
-    ilxBackend: IlxGenBackend *
-    isInteractiveItExpr:bool *
-    isInteractiveOnMono:bool *
-    tcConfig: TcConfig *
-    topAttrs: TopAttribs *
-    optimizedImpls: TypedAssemblyAfterOptimization *
-    fragName:string *
-    ilxGenerator: IlxAssemblyGenerator
-        -> IlxGenResults
-=======
     optEnv: IncrementalOptimizationEnv *
     ccu: CcuThunk *
     implFiles: TypedImplFile list ->
@@ -65,16 +36,15 @@
     TcConfig * TcImports * TcGlobals * ConstraintSolver.TcValF * CcuThunk -> IlxAssemblyGenerator
 
 val GenerateIlxCode:
-    IlxGenBackend *
+    ilxBackend: IlxGenBackend *
     isInteractiveItExpr: bool *
     isInteractiveOnMono: bool *
-    TcConfig *
-    TopAttribs *
-    TypedAssemblyAfterOptimization *
+    tcConfig: TcConfig *
+    topAttrs: TopAttribs *
+    optimizedImpls: TypedAssemblyAfterOptimization *
     fragName: string *
-    IlxAssemblyGenerator ->
+    ilxGenerator: IlxAssemblyGenerator ->
         IlxGenResults
->>>>>>> 01e5bbb5
 
 // Used during static linking
 val NormalizeAssemblyRefs: CompilationThreadToken * ILGlobals * TcImports -> (ILScopeRef -> ILScopeRef)
