// Copyright (c) Microsoft Corporation.  All Rights Reserved.  See License.txt in the project root for license information.

module internal FSharp.Compiler.Lexhelp

open System
open System.Text

open Internal.Utilities
open Internal.Utilities.Library
open Internal.Utilities.Text.Lexing

open FSharp.Compiler.IO
open FSharp.Compiler.ErrorLogger
open FSharp.Compiler.Features
open FSharp.Compiler.ParseHelpers
open FSharp.Compiler.UnicodeLexing
open FSharp.Compiler.Parser
open FSharp.Compiler.Syntax
open FSharp.Compiler.Syntax.PrettyNaming
open FSharp.Compiler.Text
open FSharp.Compiler.Text.Range

/// The "mock" filename used by fsi.exe when reading from stdin.
/// Has special treatment by the lexer, i.e. __SOURCE_DIRECTORY__ becomes GetCurrentDirectory()
let stdinMockFilename = "stdin" 

/// Lexer args: status of #light processing.  Mutated when a #light
/// directive is processed. This alters the behaviour of the lexfilter.
[<Sealed>]
type LightSyntaxStatus(initial:bool,warn:bool) = 
    let mutable status = None
    member x.Status 
       with get() = match status with None -> initial | Some v -> v
       and  set v = status <- Some(v)
    member x.ExplicitlySet = status.IsSome
    member x.WarnOnMultipleTokens = warn
    
/// Manage lexer resources (string interning)
[<Sealed>]
type LexResourceManager(?capacity: int) =
    let strings = System.Collections.Concurrent.ConcurrentDictionary<string, token>(Environment.ProcessorCount, defaultArg capacity 1024)
    member x.InternIdentifierToken(s) = 
        match strings.TryGetValue s with
        | true, res -> res
        | _ ->
            let res = IDENT s
            strings.[s] <- res
            res

/// Lexer parameters 
type LexArgs =  
    {
      conditionalDefines: string list
      resourceManager: LexResourceManager
      errorLogger: ErrorLogger
      applyLineDirectives: bool
      pathMap: PathMap
      mutable ifdefStack: LexerIfdefStack
      mutable lightStatus : LightSyntaxStatus
      mutable stringNest: LexerInterpolatedStringNesting
    }

/// possible results of lexing a long Unicode escape sequence in a string literal, e.g. "\U0001F47D",
/// "\U000000E7", or "\UDEADBEEF" returning SurrogatePair, SingleChar, or Invalid, respectively
type LongUnicodeLexResult =
    | SurrogatePair of uint16 * uint16
    | SingleChar of uint16
    | Invalid

<<<<<<< HEAD
let mkLexargs (conditionalDefines, lightStatus, resourceManager, ifdefStack, errorLogger, pathMap:PathMap, applyLineDirectives) =
=======
let mkLexargs (conditionalDefines, lightStatus, resourceManager, ifdefStack, errorLogger, pathMap: PathMap) =
>>>>>>> 51673baf
    { 
      conditionalDefines = conditionalDefines
      ifdefStack = ifdefStack
      lightStatus = lightStatus
      resourceManager = resourceManager
      errorLogger = errorLogger
      applyLineDirectives = applyLineDirectives
      stringNest = []
      pathMap = pathMap
    }

/// Register the lexbuf and call the given function
let reusingLexbufForParsing lexbuf f = 
    use unwindBuildPhase = PushThreadBuildPhaseUntilUnwind BuildPhase.Parse
    LexbufLocalXmlDocStore.ClearXmlDoc lexbuf
    LexbufCommentStore.ClearComments lexbuf
    
    try
      f () 
    with e ->
      raise (WrappedError(e, (try lexbuf.LexemeRange with _ -> range0)))

let resetLexbufPos filename (lexbuf: Lexbuf) = 
    lexbuf.EndPos <- Position.FirstLine (FileIndex.fileIndexOfFile filename)

/// Reset the lexbuf, configure the initial position with the given filename and call the given function
let usingLexbufForParsing (lexbuf:Lexbuf, filename) f =
    resetLexbufPos filename lexbuf
    reusingLexbufForParsing lexbuf (fun () -> f lexbuf)

//------------------------------------------------------------------------
// Functions to manipulate lexer transient state
//-----------------------------------------------------------------------

let stringBufferAsString (buf: ByteBuffer) =
    let buf = buf.AsMemory()
    if buf.Length % 2 <> 0 then failwith "Expected even number of bytes"
    let chars : char[] = Array.zeroCreate (buf.Length/2)
    for i = 0 to (buf.Length/2) - 1 do
        let hi = buf.Span.[i*2+1]
        let lo = buf.Span.[i*2]
        let c = char (((int hi) * 256) + (int lo))
        chars.[i] <- c
    String(chars)

/// When lexing bytearrays we don't expect to see any unicode stuff. 
/// Likewise when lexing string constants we shouldn't see any trigraphs > 127 
/// So to turn the bytes collected in the string buffer back into a bytearray 
/// we just take every second byte we stored.  Note all bytes > 127 should have been 
/// stored using addIntChar 
let stringBufferAsBytes (buf: ByteBuffer) = 
    let bytes = buf.AsMemory()
    Array.init (bytes.Length / 2) (fun i -> bytes.Span.[i*2]) 

[<Flags>]
type LexerStringFinisherContext = 
    | InterpolatedPart = 1
    | Verbatim = 2
    | TripleQuote = 4

type LexerStringFinisher =
    | LexerStringFinisher of (ByteBuffer -> LexerStringKind -> LexerStringFinisherContext -> LexerContinuation -> token)

    member fin.Finish (buf: ByteBuffer) kind context cont =
        let (LexerStringFinisher f)  = fin
        f buf kind context cont

    static member Default =
        LexerStringFinisher (fun buf kind context cont ->
            let isPart = context.HasFlag(LexerStringFinisherContext.InterpolatedPart)
            let isVerbatim = context.HasFlag(LexerStringFinisherContext.Verbatim)
            let isTripleQuote = context.HasFlag(LexerStringFinisherContext.TripleQuote)

            if kind.IsInterpolated then 
                let s = stringBufferAsString buf
                if kind.IsInterpolatedFirst then
                    let synStringKind =
                        if isTripleQuote then
                            SynStringKind.TripleQuote
                        elif isVerbatim then
                            SynStringKind.Verbatim
                        else
                            SynStringKind.Regular
                    if isPart then 
                        INTERP_STRING_BEGIN_PART (s, synStringKind, cont)
                    else
                        INTERP_STRING_BEGIN_END (s, synStringKind, cont)
                else
                    if isPart then
                        INTERP_STRING_PART (s, cont)
                    else
                        INTERP_STRING_END (s, cont)
            elif kind.IsByteString then
                let synByteStringKind = if isVerbatim then SynByteStringKind.Verbatim else SynByteStringKind.Regular
                BYTEARRAY (stringBufferAsBytes buf, synByteStringKind, cont)
            else
                let synStringKind =
                    if isVerbatim then
                        SynStringKind.Verbatim
                    elif isTripleQuote then
                        SynStringKind.TripleQuote
                    else
                        SynStringKind.Regular
                STRING (stringBufferAsString buf, synStringKind, cont)
        ) 

let addUnicodeString (buf: ByteBuffer) (x:string) =
    buf.EmitBytes (Encoding.Unicode.GetBytes x)

let addIntChar (buf: ByteBuffer) c = 
    buf.EmitIntAsByte (c % 256)
    buf.EmitIntAsByte (c / 256)

let addUnicodeChar buf c = addIntChar buf (int c)

let addByteChar buf (c:char) = addIntChar buf (int32 c % 256)

/// Sanity check that high bytes are zeros. Further check each low byte <= 127 
let stringBufferIsBytes (buf: ByteBuffer) = 
    let bytes = buf.AsMemory()
    let mutable ok = true 
    for i = 0 to bytes.Length / 2-1 do
        if bytes.Span.[i*2+1] <> 0uy then ok <- false
    ok

let newline (lexbuf:LexBuffer<_>) = 
    lexbuf.EndPos <- lexbuf.EndPos.NextLine

let advanceColumnBy (lexbuf:LexBuffer<_>) n = 
    lexbuf.EndPos <- lexbuf.EndPos.ShiftColumnBy(n)

let trigraph c1 c2 c3 =
    let digit (c:char) = int c - int '0' 
    char (digit c1 * 100 + digit c2 * 10 + digit c3)

let digit d = 
    if d >= '0' && d <= '9' then int32 d - int32 '0'   
    else failwith "digit" 

let hexdigit d = 
    if d >= '0' && d <= '9' then digit d 
    elif d >= 'a' && d <= 'f' then int32 d - int32 'a' + 10
    elif d >= 'A' && d <= 'F' then int32 d - int32 'A' + 10
    else failwith "hexdigit" 

let unicodeGraphShort (s:string) =
    if s.Length <> 4 then failwith "unicodegraph"
    uint16 (hexdigit s.[0] * 4096 + hexdigit s.[1] * 256 + hexdigit s.[2] * 16 + hexdigit s.[3])

let hexGraphShort (s:string) =
    if s.Length <> 2 then failwith "hexgraph"
    uint16 (hexdigit s.[0] * 16 + hexdigit s.[1])

let unicodeGraphLong (s:string) =
    if s.Length <> 8 then failwith "unicodeGraphLong"
    let high = hexdigit s.[0] * 4096 + hexdigit s.[1] * 256 + hexdigit s.[2] * 16 + hexdigit s.[3] in 
    let low = hexdigit s.[4] * 4096 + hexdigit s.[5] * 256 + hexdigit s.[6] * 16 + hexdigit s.[7] in 
    // not a surrogate pair
    if high = 0 then SingleChar(uint16 low)
    // invalid encoding
    elif high > 0x10 then Invalid
    // valid supplementary character: code points U+10000 to U+10FFFF
    // valid surrogate pair: see http://www.unicode.org/versions/latest/ch03.pdf , "Surrogates" section
    // high-surrogate code point (U+D800 to U+DBFF) followed by low-surrogate code point (U+DC00 to U+DFFF)
    else
      let codepoint = high * 0x10000 + low
      let hiSurr = uint16 (0xD800 + ((codepoint - 0x10000) / 0x400))
      let loSurr = uint16 (0xDC00 + ((codepoint - 0x10000) % 0x400))
      SurrogatePair(hiSurr, loSurr)

let escape c = 
    match c with
    | '\\' -> '\\'
    | '\'' -> '\''
    | 'a' -> char 7
    | 'f' -> char 12
    | 'v' -> char 11
    | 'n' -> '\n'
    | 't' -> '\t'
    | 'b' -> '\b'
    | 'r' -> '\r'
    | c -> c

//------------------------------------------------------------------------
// Keyword table
//-----------------------------------------------------------------------   

exception ReservedKeyword of string * range

module Keywords = 
    type private compatibilityMode =
        | ALWAYS  (* keyword *)
        | FSHARP  (* keyword, but an identifier under --ml-compatibility mode *)

    let private keywordList = 
     [ FSHARP, "abstract", ABSTRACT
       ALWAYS, "and"        ,AND
       ALWAYS, "as"         ,AS
       ALWAYS, "assert"     ,ASSERT
       ALWAYS, "asr"        ,INFIX_STAR_STAR_OP "asr"
       ALWAYS, "base"       ,BASE
       ALWAYS, "begin"      ,BEGIN
       ALWAYS, "class"      ,CLASS
       FSHARP, "const"      ,CONST
       FSHARP, "default"    ,DEFAULT
       FSHARP, "delegate"   ,DELEGATE
       ALWAYS, "do"         ,DO
       ALWAYS, "done"       ,DONE
       FSHARP, "downcast"   ,DOWNCAST
       ALWAYS, "downto"     ,DOWNTO
       FSHARP, "elif"       ,ELIF
       ALWAYS, "else"       ,ELSE
       ALWAYS, "end"        ,END
       ALWAYS, "exception"  ,EXCEPTION
       FSHARP, "extern"     ,EXTERN
       ALWAYS, "false"      ,FALSE
       ALWAYS, "finally"    ,FINALLY
       FSHARP, "fixed"      ,FIXED
       ALWAYS, "for"        ,FOR
       ALWAYS, "fun"        ,FUN
       ALWAYS, "function"   ,FUNCTION
       FSHARP, "global"     ,GLOBAL
       ALWAYS, "if"         ,IF
       ALWAYS, "in"         ,IN
       ALWAYS, "inherit"    ,INHERIT
       FSHARP, "inline"     ,INLINE
       FSHARP, "interface"  ,INTERFACE
       FSHARP, "internal"   ,INTERNAL
       ALWAYS, "land"       ,INFIX_STAR_DIV_MOD_OP "land"
       ALWAYS, "lazy"       ,LAZY
       ALWAYS, "let"        ,LET(false)
       ALWAYS, "lor"        ,INFIX_STAR_DIV_MOD_OP "lor"
       ALWAYS, "lsl"        ,INFIX_STAR_STAR_OP "lsl"
       ALWAYS, "lsr"        ,INFIX_STAR_STAR_OP "lsr"
       ALWAYS, "lxor"       ,INFIX_STAR_DIV_MOD_OP "lxor"
       ALWAYS, "match"      ,MATCH
       FSHARP, "member"     ,MEMBER
       ALWAYS, "mod"        ,INFIX_STAR_DIV_MOD_OP "mod"
       ALWAYS, "module"     ,MODULE
       ALWAYS, "mutable"    ,MUTABLE
       FSHARP, "namespace"  ,NAMESPACE
       ALWAYS, "new"        ,NEW
       FSHARP, "null"       ,NULL
       ALWAYS, "of"         ,OF
       ALWAYS, "open"       ,OPEN
       ALWAYS, "or"         ,OR
       FSHARP, "override"   ,OVERRIDE
       ALWAYS, "private"    ,PRIVATE  
       FSHARP, "public"     ,PUBLIC
       ALWAYS, "rec"        ,REC
       FSHARP, "return"      ,YIELD(false)
       ALWAYS, "sig"        ,SIG
       FSHARP, "static"     ,STATIC
       ALWAYS, "struct"     ,STRUCT
       ALWAYS, "then"       ,THEN
       ALWAYS, "to"         ,TO
       ALWAYS, "true"       ,TRUE
       ALWAYS, "try"        ,TRY
       ALWAYS, "type"       ,TYPE
       FSHARP, "upcast"     ,UPCAST
       FSHARP, "use"        ,LET(true)
       ALWAYS, "val"        ,VAL
       FSHARP, "void"       ,VOID
       ALWAYS, "when"       ,WHEN
       ALWAYS, "while"      ,WHILE
       ALWAYS, "with"       ,WITH
       FSHARP, "yield"      ,YIELD(true)
       ALWAYS, "_"          ,UNDERSCORE
     (*------- for prototyping and explaining offside rule *)
       FSHARP, "__token_OBLOCKSEP" ,OBLOCKSEP
       FSHARP, "__token_OWITH"     ,OWITH
       FSHARP, "__token_ODECLEND"  ,ODECLEND
       FSHARP, "__token_OTHEN"     ,OTHEN
       FSHARP, "__token_OELSE"     ,OELSE
       FSHARP, "__token_OEND"      ,OEND
       FSHARP, "__token_ODO"       ,ODO
       FSHARP, "__token_OLET"      ,OLET(true)
       FSHARP, "__token_constraint",CONSTRAINT
      ]
    (*------- reserved keywords which are ml-compatibility ids *) 
    @ List.map (fun s -> (FSHARP,s,RESERVED)) 
        [ "break"; "checked"; "component"; "constraint"; "continue"
          "fori";  "include";  "mixin"
          "parallel"; "params";  "process"; "protected"; "pure"
          "sealed"; "trait";  "tailcall"; "virtual" ]

    //------------------------------------------------------------------------
    // Keywords
    //-----------------------------------------------------------------------

    let keywordNames = 
        keywordList |> List.map (fun (_, w, _) -> w) 

    let keywordTable = 
        let tab = System.Collections.Generic.Dictionary<string, token>(100)
        for _, keyword, token in keywordList do 
            tab.Add(keyword, token)
        tab
        
    let KeywordToken s = keywordTable.[s]

    let IdentifierToken args (lexbuf:Lexbuf) (s:string) =
        if IsCompilerGeneratedName s then 
            warning(Error(FSComp.SR.lexhlpIdentifiersContainingAtSymbolReserved(), lexbuf.LexemeRange))
        args.resourceManager.InternIdentifierToken s

    let KeywordOrIdentifierToken args (lexbuf:Lexbuf) s =
        match keywordTable.TryGetValue s with
        | true, v ->
            match v with 
            | RESERVED ->
                warning(ReservedKeyword(FSComp.SR.lexhlpIdentifierReserved(s), lexbuf.LexemeRange))
                IdentifierToken args lexbuf s
            | _ ->
                match s with 
                | "land" |  "lor" | "lxor"
                | "lsl" | "lsr" | "asr" ->
                    if lexbuf.SupportsFeature LanguageFeature.MLCompatRevisions then
                        mlCompatWarning (FSComp.SR.mlCompatKeyword(s)) lexbuf.LexemeRange
                | _ -> ()
                v
        | _ ->
            match s with 
            | "__SOURCE_DIRECTORY__" ->
                let filename = FileIndex.fileOfFileIndex lexbuf.StartPos.FileIndex
                let dirname =
                    if String.IsNullOrWhiteSpace(filename) then
                        String.Empty
                    else if filename = stdinMockFilename then
                        System.IO.Directory.GetCurrentDirectory()
                    else
                        filename
                        |> FileSystem.GetFullPathShim (* asserts that path is already absolute *)
                        |> System.IO.Path.GetDirectoryName

                if String.IsNullOrEmpty dirname then dirname
                else PathMap.applyDir args.pathMap dirname
                |> fun dir -> KEYWORD_STRING(s, dir)
            | "__SOURCE_FILE__" -> 
                KEYWORD_STRING (s, System.IO.Path.GetFileName (FileIndex.fileOfFileIndex lexbuf.StartPos.FileIndex)) 
            | "__LINE__" -> 
                KEYWORD_STRING (s, string lexbuf.StartPos.Line)
            | _ -> 
                IdentifierToken args lexbuf s
<|MERGE_RESOLUTION|>--- conflicted
+++ resolved
@@ -67,11 +67,7 @@
     | SingleChar of uint16
     | Invalid
 
-<<<<<<< HEAD
-let mkLexargs (conditionalDefines, lightStatus, resourceManager, ifdefStack, errorLogger, pathMap:PathMap, applyLineDirectives) =
-=======
-let mkLexargs (conditionalDefines, lightStatus, resourceManager, ifdefStack, errorLogger, pathMap: PathMap) =
->>>>>>> 51673baf
+let mkLexargs (conditionalDefines, lightStatus, resourceManager, ifdefStack, errorLogger, pathMap: PathMap, applyLineDirectives) =
     { 
       conditionalDefines = conditionalDefines
       ifdefStack = ifdefStack
