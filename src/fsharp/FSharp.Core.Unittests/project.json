{
  "version": "1.0.0-*",
  "name": "FSharp.Core.Unittests",
  "buildOptions": {
    "debugType": "portable",
    "emitEntryPoint": true
  },
  "dependencies": {
<<<<<<< HEAD
    "nunit": "3.5.0",
    "nunitlite": "3.5.0",
    "Microsoft.FSharp.Core.netcore": "1.0.0-alpha-*",
    "System.ValueTuple": "4.0.0-rc3-24212-01",
    "FsCheck": "2.6.2",
    "Microsoft.FSharp.TupleSample": "1.0.0-alpha-161112",
=======
    "System.ValueTuple": "4.0.0-rc3-24212-01",
    "NUnitLite": "3.5.0",
    "NUnit": "3.5.0",
    "FsCheck": "2.6.2"
>>>>>>> 9e8bd807
  },
  "runtimes": {
    "win7-x86": {},
    "win7-x64": {},
    "osx.10.11-x64": {},
    "ubuntu.14.04-x64": {}
  },
  "frameworks": {
    "netcoreapp1.0": {
      "dependencies": {
        "Microsoft.NETCore.App": {
          "type": "platform",
          "version": "1.0.1"
        },
        "Microsoft.NETCore.Portable.Compatibility": "1.0.1"
      },
<<<<<<< HEAD
      "imports": [ "netstandard1.1", "netstandard1.6", "portable-net45+win8+wp8+wpa81" ]
=======
      "imports": [ "netstandard1.6", "portable-net45+win8+wp8+wpa81" ]
>>>>>>> 9e8bd807
    }
  }
}<|MERGE_RESOLUTION|>--- conflicted
+++ resolved
@@ -6,19 +6,12 @@
     "emitEntryPoint": true
   },
   "dependencies": {
-<<<<<<< HEAD
     "nunit": "3.5.0",
     "nunitlite": "3.5.0",
     "Microsoft.FSharp.Core.netcore": "1.0.0-alpha-*",
     "System.ValueTuple": "4.0.0-rc3-24212-01",
     "FsCheck": "2.6.2",
     "Microsoft.FSharp.TupleSample": "1.0.0-alpha-161112",
-=======
-    "System.ValueTuple": "4.0.0-rc3-24212-01",
-    "NUnitLite": "3.5.0",
-    "NUnit": "3.5.0",
-    "FsCheck": "2.6.2"
->>>>>>> 9e8bd807
   },
   "runtimes": {
     "win7-x86": {},
@@ -32,14 +25,9 @@
         "Microsoft.NETCore.App": {
           "type": "platform",
           "version": "1.0.1"
-        },
-        "Microsoft.NETCore.Portable.Compatibility": "1.0.1"
+        }
       },
-<<<<<<< HEAD
       "imports": [ "netstandard1.1", "netstandard1.6", "portable-net45+win8+wp8+wpa81" ]
-=======
-      "imports": [ "netstandard1.6", "portable-net45+win8+wp8+wpa81" ]
->>>>>>> 9e8bd807
     }
-  }
+  },
 }