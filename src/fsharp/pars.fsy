--- conflicted
+++ resolved
@@ -4004,14 +4004,9 @@
      { None }
 
 patternResult: 
-<<<<<<< HEAD
   | RARROW typedSequentialExprBlockR  
-     { $2 }
-=======
-  | RARROW typedSeqExprBlockR  
      { let mArrow = rhs parseState 1
        mArrow, $2 }
->>>>>>> d5cc1167
 
 ifExprCases: 
   | ifExprThen ifExprElifs 
