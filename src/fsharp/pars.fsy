// Copyright (c) Microsoft Corporation.  All Rights Reserved.  See License.txt in the project root for license information.

%{

#nowarn "1182"  // generated code has lots of unused "parseState"

open System

open Internal.Utilities
open Internal.Utilities.Text.Parsing
open Internal.Utilities.Library
open Internal.Utilities.Library.Extras

open FSharp.Compiler
open FSharp.Compiler.AbstractIL
open FSharp.Compiler.AbstractIL
open FSharp.Compiler.ErrorLogger
open FSharp.Compiler.Features
open FSharp.Compiler.ParseHelpers
open FSharp.Compiler.Syntax
open FSharp.Compiler.SyntaxTrivia
open FSharp.Compiler.Syntax.PrettyNaming
open FSharp.Compiler.SyntaxTreeOps
open FSharp.Compiler.SyntaxTreeOps
open FSharp.Compiler.Text
open FSharp.Compiler.Text.Position
open FSharp.Compiler.Text.Range
open FSharp.Compiler.Xml

#if DEBUG
let debugPrint s =
    if Internal.Utilities.Text.Parsing.Flags.debug then 
        printfn "\n%s" s
#else
let debugPrint s = ignore s
#endif

let exprFromParseError (e:SynExpr) = SynExpr.FromParseError (e, e.Range)

let patFromParseError (e:SynPat) = SynPat.FromParseError(e, e.Range)

// record bindings returned by the recdExprBindings rule has shape:
// (binding, separator-before-this-binding)
// this function converts arguments from form
// binding1 (binding2*sep1, binding3*sep2...) sepN
// to form
// binding1*sep1, binding2*sep2
let rebindRanges first fields lastSep = 
    let rec run (name, mEquals, value) l acc = 
        match l with
        | [] -> List.rev (SynExprRecordField(name, mEquals, value, lastSep) :: acc)
        | (f, m) :: xs -> run f xs (SynExprRecordField(name, mEquals, value, m) :: acc)
    run first fields []

let mkUnderscoreRecdField m = LongIdentWithDots([ident("_", m)], []), false

let mkRecdField lidwd = lidwd, true

let mkSynDoBinding (vis, strict, expr, m) = 
    match vis with
    | Some vis -> errorR(Error(FSComp.SR.parsDoCannotHaveVisibilityDeclarations (vis.ToString()), m))
    | None -> ()
    SynBinding(None,
             (if strict then SynBindingKind.Do else SynBindingKind.StandaloneExpression),
             false, false, [], PreXmlDoc.Empty, SynInfo.emptySynValData,
             (if strict then SynPat.Const(SynConst.Unit, m) else SynPat.Wild m),
             None, expr, m, DebugPointAtBinding.NoneAtDo,
             SynBindingTrivia.Zero)

let mkSynDoDecl (e: SynExpr) = 
    SynModuleDecl.DoExpr(DebugPointAtBinding.NoneAtDo, e, e.Range)

let addAttribs attrs p =  SynPat.Attrib(p, attrs, p.Range)


// This function is called by the generated parser code. Returning initiates error recovery 
// It must be called precisely "parse_error_rich"
let parse_error_rich = Some (fun (ctxt: ParseErrorContext<_>) -> 
    errorR(SyntaxError(box ctxt, ctxt.ParseState.LexBuffer.LexemeRange)))

let reportParseErrorAt m s = errorR(Error(s, m))

let unionRangeWithPos (r:range) p =
    let r2 = mkRange r.FileName p p
    unionRanges r r2

let raiseParseErrorAt m s = 
    reportParseErrorAt m s; 
    // This initiates error recovery
    raise RecoverableParseError 

/// Report a good error at the end of file, e.g. for non-terminated strings
let checkEndOfFileError t = 
  match t with 
  | LexCont.IfDefSkip(_, _, _, m) ->
      reportParseErrorAt m (FSComp.SR.parsEofInHashIf())

  | LexCont.String (_, _, LexerStringStyle.SingleQuote, kind, m) -> 
     if kind.IsInterpolated then
         reportParseErrorAt m (FSComp.SR.parsEofInInterpolatedString())
     else
         reportParseErrorAt m (FSComp.SR.parsEofInString())

  | LexCont.String (_, _, LexerStringStyle.TripleQuote, kind, m) ->
     if kind.IsInterpolated then
         reportParseErrorAt m (FSComp.SR.parsEofInInterpolatedTripleQuoteString())
     else
         reportParseErrorAt m (FSComp.SR.parsEofInTripleQuoteString())

  | LexCont.String (_, _, LexerStringStyle.Verbatim, kind, m) ->
     if kind.IsInterpolated then
         reportParseErrorAt m (FSComp.SR.parsEofInInterpolatedVerbatimString())
     else
         reportParseErrorAt m (FSComp.SR.parsEofInVerbatimString())

  | LexCont.Comment (_, _, _, m) ->
     reportParseErrorAt m (FSComp.SR.parsEofInComment())

  | LexCont.SingleLineComment (_, _, _, m) ->
     reportParseErrorAt m (FSComp.SR.parsEofInComment())

  | LexCont.StringInComment (_, _, LexerStringStyle.SingleQuote, _, m) ->
     reportParseErrorAt m (FSComp.SR.parsEofInStringInComment())

  | LexCont.StringInComment (_, _, LexerStringStyle.Verbatim, _, m) ->
     reportParseErrorAt m (FSComp.SR.parsEofInVerbatimStringInComment())

  | LexCont.StringInComment (_, _, LexerStringStyle.TripleQuote, _, m) ->
     reportParseErrorAt m (FSComp.SR.parsEofInTripleQuoteStringInComment())

  | LexCont.MLOnly (_, _, m) ->
     reportParseErrorAt m (FSComp.SR.parsEofInIfOcaml())

  | LexCont.EndLine(_, _, LexerEndlineContinuation.Skip(_, m)) ->
     reportParseErrorAt m (FSComp.SR.parsEofInDirective())

  | LexCont.EndLine(endifs, nesting, LexerEndlineContinuation.Token)
  | LexCont.Token(endifs, nesting) -> 
      match endifs with 
      | [] -> ()
      | (_, m) :: _  -> reportParseErrorAt m (FSComp.SR.parsNoHashEndIfFound())
      match nesting with 
      | [] -> ()
      | (_, _, m) :: _  -> reportParseErrorAt m (FSComp.SR.parsEofInInterpolatedStringFill())

type BindingSet = BindingSetPreAttrs of range * bool * bool * (SynAttributes -> SynAccess option -> SynAttributes * SynBinding list) * range

let mkClassMemberLocalBindings(isStatic, initialRangeOpt, attrs, vis, BindingSetPreAttrs(_, isRec, isUse, declsPreAttrs, bindingSetRange)) = 
   let ignoredFreeAttrs, decls = declsPreAttrs attrs vis
   let wholeRange = 
       match initialRangeOpt with 
       | None -> bindingSetRange
       | Some m -> unionRanges m bindingSetRange
       // decls could have a leading attribute
       |> fun m -> (m, decls) ||> unionRangeWithListBy (fun (SynBinding(range = m)) -> m)
   if not (isNil ignoredFreeAttrs) then warning(Error(FSComp.SR.parsAttributesIgnored(), wholeRange));
   if isUse then errorR(Error(FSComp.SR.parsUseBindingsIllegalInImplicitClassConstructors(), wholeRange))
   SynMemberDefn.LetBindings (decls, isStatic, isRec, wholeRange)

let mkLocalBindings (mWhole, BindingSetPreAttrs(_, isRec, isUse, declsPreAttrs, _), mIn, body: SynExpr) = 
   let ignoredFreeAttrs, decls = declsPreAttrs [] None
   let mWhole =
       match decls with
       | SynBinding(xmlDoc = xmlDoc) :: _ -> unionRangeWithXmlDoc xmlDoc mWhole
       | _ -> mWhole
   if not (isNil ignoredFreeAttrs) then warning(Error(FSComp.SR.parsAttributesIgnored(), mWhole))
   let mIn =
       mIn
       |> Option.bind (fun (mIn: range) -> 
           if Position.posEq mIn.Start body.Range.Start then
              None
           else
              Some mIn)

   SynExpr.LetOrUse (isRec, isUse, decls, body, mWhole, { InKeyword = mIn }) 

let mkDefnBindings (mWhole, BindingSetPreAttrs(_, isRec, isUse, declsPreAttrs, _bindingSetRange), attrs, vis, attrsm) = 
    if isUse then warning(Error(FSComp.SR.parsUseBindingsIllegalInModules(), mWhole))
    let freeAttrs, decls = declsPreAttrs attrs vis
    // decls might have an extended range due to leading attributes
    let mWhole = (mWhole, decls) ||> unionRangeWithListBy (fun (SynBinding(range = m)) -> m)
    let letDecls = [ SynModuleDecl.Let (isRec, decls, mWhole) ] 
    let attrDecls = if not (isNil freeAttrs) then [ SynModuleDecl.Attributes (freeAttrs, attrsm) ] else [] 
    attrDecls @ letDecls

let idOfPat (parseState:IParseState) m p = 
    match p with
    | SynPat.Wild r when parseState.LexBuffer.SupportsFeature LanguageFeature.WildCardInForLoop ->
        mkSynId r "_"
    | SynPat.Named (id, false, _, _) -> id
    | SynPat.LongIdent(longDotId=LongIdentWithDots([id], _); typarDecls=None; argPats=SynArgPats.Pats []; accessibility=None) -> id
    | _ -> raiseParseErrorAt m (FSComp.SR.parsIntegerForLoopRequiresSimpleIdentifier())

let checkForMultipleAugmentations m a1 a2 = 
    if not (isNil a1) && not (isNil a2) then raiseParseErrorAt m (FSComp.SR.parsOnlyOneWithAugmentationAllowed())
    a1 @ a2

let rangeOfLongIdent(lid:LongIdent) =
    System.Diagnostics.Debug.Assert(not lid.IsEmpty, "the parser should never produce a long-id that is the empty list") 
    (lid.Head.idRange, lid) ||> unionRangeWithListBy (fun id -> id.idRange) 

%} 

// Producing these changes the lex state, e.g. string --> token, or nesting level of braces in interpolated strings
%token <byte[] * SynByteStringKind * ParseHelpers.LexerContinuation> BYTEARRAY
%token <string * SynStringKind * ParseHelpers.LexerContinuation> STRING 
%token <string * SynStringKind * ParseHelpers.LexerContinuation> INTERP_STRING_BEGIN_END
%token <string * SynStringKind * ParseHelpers.LexerContinuation> INTERP_STRING_BEGIN_PART 
%token <string * ParseHelpers.LexerContinuation> INTERP_STRING_PART 
%token <string * ParseHelpers.LexerContinuation> INTERP_STRING_END 
%token <ParseHelpers.LexerContinuation> LBRACE RBRACE

%token <string * string> KEYWORD_STRING // Like __SOURCE_DIRECTORY__
%token <string> IDENT 
%token <string> HASH_IDENT 
%token <string> INFIX_STAR_STAR_OP 
%token <string> INFIX_COMPARE_OP 
%token <string> INFIX_AT_HAT_OP 
%token <string> INFIX_BAR_OP 
%token <string> PREFIX_OP
%token <string> INFIX_STAR_DIV_MOD_OP 
%token <string> INFIX_AMP_OP 
%token <string> PLUS_MINUS_OP 
%token <string> ADJACENT_PREFIX_OP 
%token <string> FUNKY_OPERATOR_NAME

/* bool indicates if INT8 was 'bad' max_int+1, e.g. '128'  */
%token <sbyte * bool> INT8 
%token <int16 * bool> INT16
%token <int32 * bool> INT32 INT32_DOT_DOT
%token <int64 * bool> INT64
%token <int64 * bool> NATIVEINT

%token <byte> UINT8
%token <uint16> UINT16
%token <uint32> UINT32
%token <uint64> UINT64
%token <uint64> UNATIVEINT
%token <single> IEEE32
%token <double> IEEE64
%token <char> CHAR
%token <System.Decimal> DECIMAL 
%token <(string * string)> BIGNUM
%token <bool> LET YIELD YIELD_BANG AND_BANG
%token <bool> LESS GREATER /* here the bool indicates if the tokens are part of a type application or type parameter declaration, e.g. C<int>, detected by the lex filter */
%token <string> PERCENT_OP BINDER 
%token <string * bool> LQUOTE RQUOTE  RQUOTE_DOT 
%token BAR_BAR UPCAST DOWNCAST NULL RESERVED MODULE NAMESPACE DELEGATE CONSTRAINT BASE
%token AND AS ASSERT OASSERT ASR BEGIN DO DONE DOWNTO ELSE ELIF END DOT_DOT DOT_DOT_HAT
%token EXCEPTION FALSE FOR FUN FUNCTION IF IN JOIN_IN FINALLY DO_BANG 
%token LAZY OLAZY  MATCH MATCH_BANG  MUTABLE NEW OF 
%token OPEN OR REC THEN TO TRUE TRY TYPE VAL INLINE INTERFACE INSTANCE CONST
%token WHEN WHILE WITH HASH AMP AMP_AMP QUOTE LPAREN RPAREN RPAREN_COMING_SOON RPAREN_IS_HERE STAR COMMA RARROW GREATER_BAR_RBRACK LPAREN_STAR_RPAREN
%token QMARK QMARK_QMARK DOT COLON COLON_COLON COLON_GREATER  COLON_QMARK_GREATER COLON_QMARK COLON_EQUALS SEMICOLON 
%token SEMICOLON_SEMICOLON LARROW EQUALS  LBRACK  LBRACK_BAR  LBRACE_BAR  LBRACK_LESS 
%token BAR_RBRACK BAR_RBRACE UNDERSCORE
%token BAR RBRACK RBRACE_COMING_SOON RBRACE_IS_HERE MINUS DOLLAR
%token GREATER_RBRACK STRUCT SIG 
%token STATIC MEMBER CLASS ABSTRACT OVERRIDE DEFAULT CONSTRUCTOR INHERIT 
%token EXTERN VOID PUBLIC PRIVATE INTERNAL GLOBAL

/* for parser 'escape hatch' out of expression context without consuming the 'recover' token */
%token TYPE_COMING_SOON TYPE_IS_HERE MODULE_COMING_SOON MODULE_IS_HERE

/* for high-precedence tyapps and apps */
%token HIGH_PRECEDENCE_BRACK_APP   /* inserted for f[x], but not f [x] */
%token HIGH_PRECEDENCE_PAREN_APP   /* inserted for f(x) and f<int>(x), but not f (x) */
%token HIGH_PRECEDENCE_TYAPP /* inserted for x<y>, but not x<y */

/* for offside rule */
%token <bool> OLET      /* LexFilter #light converts 'LET' tokens to 'OLET' when starting (CtxtLetDecl(blockLet=true)) */
%token <string> OBINDER /* LexFilter #light converts 'BINDER' tokens to 'OBINDER' when starting (CtxtLetDecl(blockLet=true)) */
%token <bool> OAND_BANG /* LexFilter #light converts 'AND_BANG' tokens to 'OAND_BANG' when starting (CtxtLetDecl(blockLet=true)) */
%token ODO              /* LexFilter #light converts 'DO' tokens to 'ODO' */
%token ODO_BANG         /* LexFilter #light converts 'DO_BANG' tokens to 'ODO_BANG' */
%token OTHEN            /* LexFilter #light converts 'THEN' tokens to 'OTHEN' */
%token OELSE            /* LexFilter #light converts 'ELSE' tokens to 'OELSE' except if immeditely followed by 'if', when they become 'ELIF' */
%token OWITH            /* LexFilter #light converts SOME (but not all) 'WITH' tokens to 'OWITH' */ 
%token OFUNCTION        /* LexFilter #light converts 'FUNCTION' tokens to 'OFUNCTION' */ 
%token OFUN             /* LexFilter #light converts 'FUN' tokens to 'OFUN' */


%token ORESET           /* LexFilter uses internally to force a complete reset on a ';;' */

%token OBLOCKBEGIN      /* LexFilter #light inserts for:
                                  - just after first '=' or ':' when in 'CtxtModuleHead', i.e. after 'module' and sequence of dot/identifier/access tokens
                                  - just after first '=' when in 'CtxtMemberHead'
                                  - just after first '=' when in 'CtxtType' 
                                  - just after 'do' in any context (when opening CtxtDo)
                                  - just after 'finally' in any context 
                                  - just after 'with' (when opening CtxtWithAsAugment)
                                  - just after 'else' (when opening CtxtElse)
                                  - just after 'then' (when opening CtxtThen)
                                  - just after 'interface' (when pushing CtxtParen(INTERFACE), i.e. next token is DEFAULT | OVERRIDE | INTERFACE | NEW | TYPE | STATIC | END | MEMBER | ABSTRACT  | INHERIT | LBRACK_LESS)
                                  - just after 'class' (when pushing CtxtParen(CLASS)
                                  - just after 'class' 
                           But not when opening these CtxtSeqBlocks:
                                  - just after first non-dot/identifier token past 'namespace' 
                                  - just after first '=' when in 'CtxtLetDecl' or 'CtxtWithAsLet' 
                                  - just after 'lazy' in any context
                                  - just after '->' in any context                                  
                                  - when opening CtxtNamespaceHead, CtxtModuleHead 
                        */
%token OBLOCKSEP        /* LexFilter #light inserts when transforming CtxtSeqBlock(NotFirstInSeqBlock, _, AddBlockEnd) to CtxtSeqBlock(FirstInSeqBlock, _, AddBlockEnd) on exact alignment */

/*    REVIEW: merge OEND, ODECLEND, OBLOCKEND and ORIGHT_BLOCK_END into one token */
%token OEND             /* LexFilter #light inserts when closing CtxtFun, CtxtMatchClauses, CtxtWithAsLet _        */
%token ODECLEND         /* LexFilter #light inserts when closing CtxtDo and CtxtLetDecl(block) */
%token ORIGHT_BLOCK_END /* LexFilter #light inserts when closing CtxtSeqBlock(_, _, AddOneSidedBlockEnd) */
%token OBLOCKEND OBLOCKEND_COMING_SOON OBLOCKEND_IS_HERE       /* LexFilter #light inserts when closing CtxtSeqBlock(_, _, AddBlockEnd) */

%token OINTERFACE_MEMBER /* inserted for non-paranthetical use of 'INTERFACE', i.e. not INTERFACE/END */
%token FIXED
%token <token> ODUMMY

/* These are artificial */
%token <string> LEX_FAILURE
%token <ParseHelpers.LexerContinuation> COMMENT WHITESPACE HASH_LINE HASH_LIGHT INACTIVECODE LINE_COMMENT STRING_TEXT EOF
%token <range * string * ParseHelpers.LexerContinuation> HASH_IF HASH_ELSE HASH_ENDIF 

%start signatureFile implementationFile interaction typedSequentialExprEOF typEOF
%type <SynExpr> typedSequentialExprEOF
%type <ParsedImplFile> implementationFile
%type <ParsedSigFile> signatureFile
%type <ParsedScriptInteraction> interaction
%type <Ident> ident
%type <SynType> typ typEOF
%type <SynTypeDefnSig list> tyconSpfnList
%type <SynArgPats * Range> atomicPatsOrNamePatPairs
%type <SynPat list> atomicPatterns
%type <Range * SynExpr> patternResult
%type <SynExpr> declExpr
%type <SynExpr> minusExpr
%type <SynExpr> appExpr
%type <SynExpr> argExpr
%type <SynExpr> declExprBlock
%type <SynPat> headBindingPattern
%type <SynExpr> atomicExprAfterType
%type <SynExpr> typedSequentialExprBlock
%type <SynExpr * bool> atomicExpr
%type <SynTypeDefnSimpleRepr> tyconDefnOrSpfnSimpleRepr
%type <Choice<SynEnumCase, SynUnionCase> list> unionTypeRepr
%type <range * SynMemberDefns> tyconDefnAugmentation
%type <SynExceptionDefn> exconDefn
%type <SynExceptionDefnRepr> exconCore
%type <SynModuleDecl list> moduleDefnsOrExprPossiblyEmptyOrBlock
%type <LongIdentWithDots> path
%type <LongIdentWithDots> pathOp
/*     LESS    GREATER        parsedOk   typeArgs           m for each   mWhole  */
%type <range * range option * bool     * SynType list * range list * range> typeArgsActual
/*     LESS    GREATER        typeArgs           m for each   mWhole  */
%type <range * range option * SynType list * range list * range> typeArgsNoHpaDeprecated
%type <SynTypar> typar

/* About precedence rules: 
 * 
 * Tokens and dummy-terminals are given precedence below (lowest first).
 * A rule has precedence of the first token or the dummy terminal given after %prec.
 * The precedence resolve shift/reduce conflicts:
 *   (a) If either rule has no precedence:
 *       S/R: shift over reduce, and
 *       R/R: reduce earlier rule over later rule.
 *   (b) If both rules have precedence:
 *       S/R: choose highest precedence action (precedence of reduce rule vs shift token)
 *            if same precedence: leftassoc gives reduce, rightassoc gives shift, nonassoc error.
 *       R/R: reduce the rule that comes first (textually first in the yacc file)
 *
 * Advice from: http://dinosaur.compilertools.net/yacc/
 *
 *   'Conflicts resolved by precedence are not counted in the number of S/R and R/R
 *    conflicts reported by Yacc. This means that mistakes in the moduleSpfn of
 *    precedences may disguise errors in the input grammar; it is a good idea to be
 *    sparing with precedences, and use them in an essentially ``cookbook'' fashion,
 *    until some experience has been gained'
 *
 * Observation:
 *   It is possible to eliminate conflicts by giving precedence to rules and tokens.
 *   Dummy tokens can be used for the rule and the tokens also need precedence.
 *   The danger is that giving precedence to the tokens may twist the grammar elsewhere.
 *   Maybe it would be good to assign precedence at given locations, e.g.
 *
 *   order: precShort precLong
 *
 *   rule: TokA TokB %@precShort        {action1}     -- assign prec to rule.
 *       | TokA TokB TokC@precLong TokD {action2}     -- assign prec to TokC at this point.
 *
 * Observation: reduce/reduce
 *   If there is a common prefix with a reduce/reduce conflict,
 *   e.g "OPEN path" for topopens and moduleDefns then can factor
 *   opendef = "OPEN path" which can be on both paths.
 *
 * Debugging and checking precedence rules.
 *   - comment out a rule's %prec and see what conflicts are introduced.
 *
 * Dummy terminals (like prec_type_prefix) can assign precedence to a rule.
 * Doc says rule and (shift) token precedence resolves shift/reduce conflict.
 * It seems like dummy terminals can not assign precedence to the shift,
 * but including the tokens in the precedences below will order them.
 * e.g. prec_type_prefix lower precedence than RARROW, LBRACK, IDENT, STAR (all extend types).
 */

/* start with lowest */

%nonassoc prec_args_error             /* less than RPAREN */
%nonassoc prec_atomexpr_lparen_error  /* less than RPAREN */

%right AS

/* prec_wheretyp_prefix = "where typ" lower than extensions, i.e. "WHEN" */
%nonassoc prec_wheretyp_prefix        /* lower than WHEN and RPAREN */
%nonassoc RPAREN RPAREN_COMING_SOON RPAREN_IS_HERE

%right WHEN

/* prec_pat_pat_action = "pattern when expr -> expr"
 * Lower than match extensions - i.e. BAR.
 */
%nonassoc prec_pat_pat_action          /* lower than BAR */

/* "a then b" as an object constructor is very low precedence */
/* Lower than "if a then b" */
%left prec_then_before
%nonassoc prec_then_if 
%left  BAR

%right SEMICOLON  prec_semiexpr_sep OBLOCKSEP
%right prec_defn_sep

/* prec_atompat_pathop = precedence of at atomic pattern, e.g "Constructor".
 * Lower than possible pattern extensions, so "pathOp . extension" does shift not reduce.
 * possible extensions are:
 *  - constant terminals.
 *  - null
 *  - LBRACK = [
 *  - TRUE, FALSE
 
 */
%nonassoc prec_atompat_pathop
%nonassoc INT8 UINT8 INT16 UINT16 INT32 UINT32 INT64 UINT64 NATIVEINT UNATIVEINT IEEE32 IEEE64 CHAR KEYWORD_STRING STRING BYTEARRAY BIGNUM DECIMAL
%nonassoc INTERP_STRING_BEGIN INTERP_STRING_PART INTERP_STRING_END
%nonassoc LPAREN LBRACE LBRACK_BAR 
%nonassoc TRUE FALSE UNDERSCORE NULL


/* prec_typ_prefix        lower than "T  -> T  -> T" extensions.
 * prec_tuptyp_prefix     lower than "T * T * T * T" extensions.
 * prec_tuptyptail_prefix lower than "T * T * T * T" extensions.
 * Lower than possible extensions:
 *  - STAR, IDENT, RARROW
 *  - LBRACK = [ - for "base[]" types              
 * Shifts not reduces.
 */
%nonassoc prec_typ_prefix             /* lower than STAR, IDENT, RARROW etc */
%nonassoc prec_tuptyp_prefix          /* ditto */
%nonassoc prec_tuptyptail_prefix      /* ditto */
%nonassoc prec_toptuptyptail_prefix      /* ditto */
        
%right    RARROW
%nonassoc IDENT LBRACK

/* prec_opt_attributes_none = precedence of no attributes
 * These can prefix LET-moduleDefns.
 * Committing to an opt_attribute (reduce) forces the decision that a following LET is a moduleDefn.
 * At the top-level, it could turn out to be an expr, so prefer to shift and find out...
 */
%nonassoc prec_opt_attributes_none    /* lower than LET, NEW */

/* LET, NEW higher than SEMICOLON so shift
 *   "seqExpr = seqExpr; . let x = y in z"
 *   "seqExpr = seqExpr; . new...."
 */
%nonassoc LET NEW

       
/* Redundant dummies: expr_let, expr_function, expr_fun, expr_match */
/* Resolves conflict: expr_try, expr_if */
%nonassoc expr_let
%nonassoc decl_let
%nonassoc expr_function expr_fun expr_match expr_try expr_do
%nonassoc decl_match decl_do
%nonassoc expr_if                     /* lower than ELSE to disambiguate "if _ then if _ then _ else _" */
%nonassoc ELSE   

/* prec_atomtyp_path = precedence of atomType "path"
 * Lower than possible extension "path<T1, T2>" to allow "path . <" shift.
 * Extensions: LESS
 */
%nonassoc prec_atomtyp_path           /* lower than LESS */
%nonassoc prec_atomtyp_get_path       /* lower than LESS */

/* prec_no_more_attr_bindings = precedence of "moreLocalBindings = ."
 * Lower precedence than AND so further bindings are shifted.
 */
%nonassoc prec_no_more_attr_bindings  /* lower than AND */
%nonassoc OPEN

/* prec_interfaces_prefix - lower than extensions, i.e. INTERFACE */
%nonassoc prec_interfaces_prefix      /* lower than INTERFACE */
%nonassoc INTERFACE

%right LARROW 
%right COLON_EQUALS 
%nonassoc pat_tuple expr_tuple
%left COMMA
%nonassoc open_range_expr
%left DOT_DOT /* for matrix.[1..2, 3..4] the ".." has higher precedence than expression "2 COMMA 3" */
%nonassoc interpolation_fill /* "...{3,N4}..." .NET style fill has higher precedence than "e COMMA e" */
%nonassoc paren_pat_colon
%nonassoc paren_pat_attribs
%left OR BAR_BAR JOIN_IN
%left AND
%left AND_BANG
%left  AMP AMP_AMP 
%nonassoc pat_conj
%nonassoc expr_not
%left COLON_GREATER  COLON_QMARK_GREATER
%left INFIX_COMPARE_OP DOLLAR LESS GREATER EQUALS  INFIX_BAR_OP INFIX_AMP_OP 
%right INFIX_AT_HAT_OP
%right COLON_COLON
%nonassoc pat_isinst 
%left COLON_QMARK
%left PLUS_MINUS_OP MINUS expr_prefix_plus_minus ADJACENT_PREFIX_OP
%left  INFIX_STAR_DIV_MOD_OP STAR PERCENT_OP
%right INFIX_STAR_STAR_OP
%left  QMARK_QMARK
%left head_expr_adjacent_minus
%left expr_app expr_assert expr_lazy LAZY ASSERT
%left arg_expr_adjacent_minus
%left expr_args
%right matching_bar
%left pat_app
%left pat_args
%left PREFIX_OP
%left DOT QMARK
%left HIGH_PRECEDENCE_BRACK_APP
%left HIGH_PRECEDENCE_PAREN_APP
%left HIGH_PRECEDENCE_TYAPP

%nonassoc prec_interaction_empty

%%

/*--------------------------------------------------------------------------*/
/* F# Interactive */

/* A SEMICOLON_SEMICOLON (or EOF) will mark the end of all interaction blocks. */
/* The end of interaction blocks must be determined without needing to lookahead one more token. */
/* A lookahead token would be dropped between parser calls. See bug 1027. */

/* An interaction in F# Interactive */
interaction:
  | interactiveItemsTerminator
     { ParsedScriptInteraction.Definitions ($1, lhs parseState) }

  | SEMICOLON 
     { warning(Error(FSComp.SR.parsUnexpectedSemicolon(), rhs parseState 1))
       ParsedScriptInteraction.Definitions ([], lhs parseState) }

  | OBLOCKSEP
     { ParsedScriptInteraction.Definitions ([], lhs parseState) }


interactiveTerminator: 
  | SEMICOLON_SEMICOLON {}
  | EOF     { checkEndOfFileError $1 }


/* An group of items considered to be one interaction, plus a terminator */
/* Represents the sequence of items swallowed in one interaction by F# Interactive */
/* It is important to make this as large as possible given the chunk of input */
/* text. More or less identical to 'moduleDefns' but where SEMICOLON_SEMICOLON is */
/* not part of the grammar of topSeps and HASH interactions are not part of */
/* the swalloed blob, since things like #use must be processed separately. */
/* REVIEW: limiting the input chunks until the next # directive can lead to */ 
/* discrepencies between whole-file type checking in FSI and FSC. */

interactiveItemsTerminator:
  | interactiveTerminator  
     { [] }

  | interactiveDefns interactiveTerminator 
     { $1 }

  | interactiveExpr  interactiveTerminator 
     { $1 }

  | interactiveHash  interactiveTerminator 
     { $1 }

  | interactiveDefns interactiveSeparators interactiveItemsTerminator 
     { $1 @ $3 }

  | interactiveExpr  interactiveSeparators interactiveItemsTerminator 
     { $1 @ $3 }

  | interactiveHash  interactiveSeparators interactiveItemsTerminator 
     { $1 @ $3 }


/* A group of definitions as part of in one interaction in F# Interactive */
interactiveDefns:
  | moduleDefn
      { $1 }

  | moduleDefn interactiveDefns
      { $1 @ $2 }


/* An expression as part of one interaction in F# Interactive */
interactiveExpr:
  | opt_attributes opt_declVisibility declExpr
      { match $2 with
        | Some vis -> errorR(Error(FSComp.SR.parsUnexpectedVisibilityDeclaration(vis.ToString()), rhs parseState 3))
        | _ -> ()
        let attrDecls = if not (isNil $1) then [ SynModuleDecl.Attributes ($1, rangeOfNonNilAttrs $1) ] else [] in 
        attrDecls @ [ mkSynDoDecl($3)] }


/* A #directive interaction in F# Interactive */
interactiveHash:      
  | hashDirective 
      { [SynModuleDecl.HashDirective($1, rhs parseState 1)] }


/* One or more separators between interactions in F# Interactive */
interactiveSeparators: 
  | interactiveSeparator { } 

  | interactiveSeparator interactiveSeparators { }

/* One separator between interactions in F# Interactive */
interactiveSeparator: 
  | SEMICOLON { } 
  | OBLOCKSEP { }  

/*--------------------------------------------------------------------------*/
/* #directives - used by both F# Interactive directives and #nowarn etc.    */


/* A #directive in a module, namespace or an interaction */
hashDirective:
  | HASH IDENT hashDirectiveArgs                            
     { let m = match $3 with [] -> rhs2  parseState 1 2 | _ -> rhs2  parseState 1 3
       ParsedHashDirective ($2, $3, m) }


/* The arguments to a #directive */
hashDirectiveArgs: 
  | /* EMPTY */
     { [] } 

  | hashDirectiveArgs hashDirectiveArg 
     { $1 @ [$2] }


/* One argument to a #directive */
hashDirectiveArg:
  | string 
      { let s, kind = $1
        ParsedHashDirectiveArgument.String (s, kind, lhs parseState) }
  | sourceIdentifier 
      { let c,v = $1
        ParsedHashDirectiveArgument.SourceIdentifier (c, v, lhs parseState) }


/*--------------------------------------------------------------------------*/
/* F# Language Proper - signature files */

/* The contents of a signature file */
signatureFile: 
  | fileNamespaceSpecs EOF 
     { checkEndOfFileError $2; $1 }

  | fileNamespaceSpecs error EOF 
     { $1 }

  /* If this rule fires it is kind of catastrophic: error recovery yields no results! */
  /* This will result in NO intellisense for the file! Ideally we wouldn't need this rule */
  /* Note: the compiler assumes there is at least one "fragment", so an empty one is used (see 4488) */
  | error EOF 
     { let emptySigFileFrag = ParsedSigFileFragment.AnonModule([], rhs parseState 1) in 
       ParsedSigFile ([], [emptySigFileFrag]) }     



/* The start of a module declaration */
moduleIntro: 
  | moduleKeyword opt_attributes opt_access opt_rec path
      { if not (isNil $2) then
            parseState.LexBuffer.CheckLanguageFeatureErrorRecover LanguageFeature.AttributesToRightOfModuleKeyword <| rhs parseState 4
        $4, $5.Lid, $3, $2 }


/* The start of a namespace declaration */
namespaceIntro: 
  | NAMESPACE opt_rec path 
      { $2, $3.Lid, grabXmlDoc(parseState, [], 1)  }


/* The contents of a signature file */
fileNamespaceSpecs: 
  | fileModuleSpec  
      { ParsedSigFile ([], [ ($1 (false, [], PreXmlDoc.Empty)) ]) }

  | fileModuleSpec  fileNamespaceSpecList 
      { // If there are namespaces, the first fileModuleImpl may only contain # directives 
        let decls = 
            match ($1 (false, [], PreXmlDoc.Empty)) with 
            | ParsedSigFileFragment.AnonModule(decls, m) -> decls  
            | ParsedSigFileFragment.NamespaceFragment(_, _, _, decls, _, _, _) -> decls 
            | ParsedSigFileFragment.NamedModule(SynModuleOrNamespaceSig(_, _, _, _, _, _, _, m)) ->
                raiseParseErrorAt m (FSComp.SR.parsOnlyHashDirectivesAllowed())
        let decls = 
            decls |> List.collect (function 
                | (SynModuleSigDecl.HashDirective (hd, _)) -> [hd]
                | d ->  
                     reportParseErrorAt d.Range (FSComp.SR.parsOnlyHashDirectivesAllowed())
                     [])
        ParsedSigFile (decls, $2) } 


fileNamespaceSpecList: 
  | fileNamespaceSpec fileNamespaceSpecList 
     { $1 :: $2 }

  | fileNamespaceSpec 
     { [$1] }

fileNamespaceSpec: 
  | namespaceIntro deprecated_opt_equals fileModuleSpec 
     { let isRec, path, xml = $1 in ($3 (isRec, path, xml)) }


/* The single module declaration that can make up a signature file */
fileModuleSpec: 
  | opt_attributes opt_declVisibility moduleIntro moduleSpfnsPossiblyEmptyBlock 
    { if Option.isSome $2 then errorR(Error(FSComp.SR.parsVisibilityDeclarationsShouldComePriorToIdentifier(), rhs parseState 2))
      let m2 = rhs parseState 3
      let mDeclsAndAttrs = (List.map (fun (a: SynAttributeList) -> a.Range) $1) @ (List.map (fun (d: SynModuleSigDecl) -> d.Range) $4)
      let isRec, path2, vis, attribs2 = $3
      let xmlDoc = grabXmlDoc(parseState, $1, 1)
      let m = (m2, mDeclsAndAttrs) ||> unionRangeWithListBy id |> unionRangeWithXmlDoc xmlDoc
      (fun (isRec2, path, _) ->
        if not (isNil path) then errorR(Error(FSComp.SR.parsNamespaceOrModuleNotBoth(), m2))
        let lid = path@path2 
        ParsedSigFileFragment.NamedModule(SynModuleOrNamespaceSig(lid, (isRec || isRec2), SynModuleOrNamespaceKind.NamedModule, $4, xmlDoc, $1 @ attribs2, vis, m)))  }

  | moduleSpfnsPossiblyEmptyBlock 
    { let m = (rhs parseState 1) 
      (fun (isRec, path, xml) -> 
        match path with
        | [] -> ParsedSigFileFragment.AnonModule($1, m)  
        | _ ->
            let lastDeclRange = List.tryLast $1 |> Option.map (fun decl -> decl.Range) |> Option.defaultValue (rhs parseState 1)
            let m = mkRange lastDeclRange.FileName (lhs parseState).Start lastDeclRange.End
            ParsedSigFileFragment.NamespaceFragment(path, isRec, SynModuleOrNamespaceKind.DeclaredNamespace, $1, xml, [], m))  } 


moduleSpfnsPossiblyEmptyBlock: 
  | moduleSpfnsPossiblyEmpty
      { $1 }

  | OBLOCKBEGIN moduleSpfnsPossiblyEmpty oblockend  opt_OBLOCKSEP
      { $2 }

  | OBLOCKBEGIN moduleSpfnsPossiblyEmpty recover 
       { // The lex filter ensures we can only get a mismatch in OBLOCKBEGIN/OBLOCKEND tokens if there was some other kind of error, hence we don't need to report this error
         // reportParseErrorAt (rhs parseState 1) (FSComp.SR.parsUnClosedBlockInHashLight())   
         $2 
       }

  | OBLOCKBEGIN error oblockend                
       { [] }
      

moduleSpfnsPossiblyEmpty: 
  | moduleSpfns
      { $1 }

  | error
      { [] }

  | /* EMPTY */
      { [] }
      

moduleSpfns: 
  | moduleSpfn  opt_topSeparators moduleSpfns 
     { $1 :: $3 } 

  | error topSeparators moduleSpfns 
     { (* silent recovery *) $3 }

  | moduleSpfn  opt_topSeparators 
     { [$1] } 


moduleSpfn: 
  | hashDirective 
      { SynModuleSigDecl.HashDirective ($1, rhs2 parseState 1 1)  } 

  | valSpfn 
      { $1 }

  | opt_attributes opt_declVisibility moduleIntro colonOrEquals namedModuleAbbrevBlock 
      { if Option.isSome $2 then errorR(Error(FSComp.SR.parsVisibilityDeclarationsShouldComePriorToIdentifier(), rhs parseState 2))
        let isRec, path, vis, attribs2 = $3
        if isRec then raiseParseErrorAt (rhs parseState 3) (FSComp.SR.parsInvalidUseOfRec())
        if not (isSingleton path) then raiseParseErrorAt (rhs parseState 3) (FSComp.SR.parsModuleAbbreviationMustBeSimpleName())
        if not (isNil $1) then raiseParseErrorAt (rhs parseState 1) (FSComp.SR.parsIgnoreAttributesOnModuleAbbreviation())
        if not (isNil attribs2) then raiseParseErrorAt (rhs parseState 3) (FSComp.SR.parsIgnoreAttributesOnModuleAbbreviation())
        match vis with
        | Some vis -> raiseParseErrorAt (rhs parseState 1) (FSComp.SR.parsIgnoreVisibilityOnModuleAbbreviationAlwaysPrivate(vis.ToString()))
        | _ -> SynModuleSigDecl.ModuleAbbrev(List.head path, $5, rhs2 parseState 1 5) } 

  | opt_attributes opt_declVisibility moduleIntro colonOrEquals moduleSpecBlock
      { let isRec, path, vis, attribs2 = $3
        let xmlDoc = grabXmlDoc(parseState, $1, 1)
        if not (isSingleton path) then raiseParseErrorAt (rhs parseState 3) (FSComp.SR.parsModuleDefnMustBeSimpleName())
        if isRec then raiseParseErrorAt (rhs parseState 3) (FSComp.SR.parsInvalidUseOfRec())
        let info = SynComponentInfo($1 @ attribs2, None, [], path, xmlDoc, false, vis, rhs parseState 3)
        if Option.isSome $2 then errorR(Error(FSComp.SR.parsVisibilityDeclarationsShouldComePriorToIdentifier(), rhs parseState 2))
        let m = (rhs2 parseState 1 4, $5)
                ||> unionRangeWithListBy (fun (d: SynModuleSigDecl) -> d.Range)
                |> unionRangeWithXmlDoc xmlDoc
        SynModuleSigDecl.NestedModule(info, isRec, $4, $5, m) }

  | opt_attributes opt_declVisibility typeKeyword tyconSpfn tyconSpfnList
      { if Option.isSome $2 then errorR (Error (FSComp.SR.parsVisibilityDeclarationsShouldComePriorToIdentifier (), rhs parseState 2))
        let (SynTypeDefnSig (SynComponentInfo (cas, a, cs, b, _xmlDoc, d, d2, d3), equalsRange, typeRepr, withKeyword, members, range)) = $4
        _xmlDoc.MarkAsInvalid()
        let attrs = $1 @ cas
        let xmlDoc = grabXmlDoc(parseState, $1, 1)
        let mTc =
            (d3, attrs) ||> unionRangeWithListBy (fun (a: SynAttributeList) -> a.Range)
            |> unionRanges range
            |> unionRangeWithXmlDoc xmlDoc
        let tc = (SynTypeDefnSig(SynComponentInfo(attrs, a, cs, b, xmlDoc, d, d2, d3), equalsRange, typeRepr,  withKeyword, members, mTc))
        let m = (mTc, $5) ||> unionRangeWithListBy (fun (a: SynTypeDefnSig) -> a.Range) |> unionRanges (rhs parseState 3)
        SynModuleSigDecl.Types (tc :: $5, m) }

  | opt_attributes opt_declVisibility exconSpfn
      { if Option.isSome $2 then errorR(Error(FSComp.SR.parsVisibilityDeclarationsShouldComePriorToIdentifier(), rhs parseState 2))
        let (SynExceptionSig(SynExceptionDefnRepr(cas, a, b, c, d, d2), withKeyword, members, range)) = $3
        let xmlDoc = grabXmlDoc(parseState, $1, 1)
        let mDefnReprWithAttributes = (d2, $1) ||> unionRangeWithListBy (fun a -> a.Range) |> unionRangeWithXmlDoc xmlDoc
        let mWhole = (mDefnReprWithAttributes, members) ||> unionRangeWithListBy (fun (m: SynMemberSig) -> m.Range)
        let ec = SynExceptionSig(SynExceptionDefnRepr($1@cas, a, b, xmlDoc, d, mDefnReprWithAttributes), withKeyword, members, mWhole)
        SynModuleSigDecl.Exception(ec, mWhole) }

  | openDecl
      { SynModuleSigDecl.Open($1, (rhs parseState 1)) }

valSpfn: 
  | opt_attributes opt_declVisibility VAL opt_attributes opt_inline opt_mutable opt_access nameop opt_explicitValTyparDecls COLON topTypeWithTypeConstraints optLiteralValueSpfn
      { if Option.isSome $2 then errorR(Error(FSComp.SR.parsVisibilityDeclarationsShouldComePriorToIdentifier(), rhs parseState 2))
        let attr1, attr2, isInline, isMutable, vis2, id, doc, explicitValTyparDecls, (ty, arity), konst = ($1), ($4), ($5), ($6), ($7), ($8), grabXmlDoc(parseState, $1, 1), ($9), ($11), ($12)
        if not (isNil attr2) then errorR(Deprecated(FSComp.SR.parsAttributesMustComeBeforeVal(), rhs parseState 4))
        let m = rhs2 parseState 1 11 |> unionRangeWithXmlDoc doc
        let valSpfn = SynValSig((attr1@attr2), id, explicitValTyparDecls, ty, arity, isInline, isMutable, doc, vis2, konst, None, m) 
        SynModuleSigDecl.Val(valSpfn, m)
      }

/* The optional literal value on a literal specification in a signature */
optLiteralValueSpfn: 
  | /* EMPTY */
      { None }

  | EQUALS declExpr 
      { Some($2) }

  | EQUALS OBLOCKBEGIN declExpr oblockend opt_ODECLEND
      { Some($3) }
  

/* A block of definitions in a module in a signature file */
moduleSpecBlock: 

  /* #light-syntax, with no sig/end or begin/end */
  | OBLOCKBEGIN moduleSpfns oblockend 
      { $2 }

  /* #light-syntax, with sig/end or begin/end */
  | OBLOCKBEGIN sigOrBegin moduleSpfnsPossiblyEmpty END oblockend 
      { $3 }

  /* non-#light-syntax, with sig/end or begin/end */
  |             sigOrBegin moduleSpfnsPossiblyEmpty END 
      { $2 }


tyconSpfnList:  
  | AND tyconSpfn tyconSpfnList
     { let xmlDoc = grabXmlDoc(parseState, [], 1)
       let tyconSpfn =
           let (SynTypeDefnSig(SynComponentInfo (a, typars, c, lid, _xmlDoc, fixity, vis, rangeOfLid) as componentInfo, equalsRange, typeRepr, withKeyword, members, range)) = $2
           if xmlDoc.IsEmpty then
               if _xmlDoc.IsEmpty then $2 else
               let range = unionRangeWithXmlDoc _xmlDoc range
               SynTypeDefnSig(componentInfo, equalsRange, typeRepr, withKeyword, members, range)

           else
               _xmlDoc.MarkAsInvalid()
               let range = unionRangeWithXmlDoc xmlDoc range
               SynTypeDefnSig(SynComponentInfo (a, typars, c, lid, xmlDoc, fixity, vis, rangeOfLid), equalsRange, typeRepr, withKeyword, members, range)
       tyconSpfn :: $3 }

  |
     { [] }


/* A type definition in a signature */
tyconSpfn: 
  | typeNameInfo  EQUALS tyconSpfnRhsBlock 
      { let lhsm = rhs parseState 1 
        let mEquals = rhs parseState 2
        $3 lhsm $1 (Some mEquals) }
  | typeNameInfo  opt_classSpfn       
      { let mWithKwd, members = $2
        let m =
            match members with
            | [] ->
                match mWithKwd with
                | None -> rhs parseState 1
                | Some mWithKwd -> unionRanges (rhs parseState 1) mWithKwd
            | decls ->
                let (SynComponentInfo(range=start)) = $1
                (start, decls) ||> unionRangeWithListBy (fun (s: SynMemberSig) -> s.Range)
        SynTypeDefnSig($1, None, SynTypeDefnSigRepr.Simple (SynTypeDefnSimpleRepr.None m, m), mWithKwd, members, m) }


/* The right-hand-side of a type definition in a signature */
tyconSpfnRhsBlock: 
  /* This rule allows members to be given for record and union types in the #light syntax */
  /* without the use of 'with' ... 'end'. For example: */
  /*     type R = */
  /*         { a : int } */
  /*         member r.A = a */
  /* It also takes into account that any existing 'with' */
  /* block still needs to be considered and may occur indented or undented from the core type */
  /* representation. */
  | OBLOCKBEGIN  tyconSpfnRhs opt_OBLOCKSEP classSpfnMembers opt_classSpfn oblockend opt_classSpfn  
     { let m = lhs parseState 
       (fun lhsm nameInfo mEquals -> 
           let members = $4 @ (snd $5)
           $2 lhsm nameInfo mEquals (checkForMultipleAugmentations m members (snd $7))) }

  | tyconSpfnRhs opt_classSpfn
     { let m = lhs parseState 
       (fun lhsm nameInfo mEquals ->
           let _, members = $2 
           $1 lhsm nameInfo mEquals members) }


/* The right-hand-side of a type definition in a signature */
tyconSpfnRhs: 
  | tyconDefnOrSpfnSimpleRepr 
     { (fun lhsm nameInfo mEquals augmentation -> 
           let declRange = unionRanges lhsm $1.Range
           let mWhole = (declRange, augmentation) ||> unionRangeWithListBy (fun (mem: SynMemberSig) -> mem.Range)
           SynTypeDefnSig(nameInfo, mEquals, SynTypeDefnSigRepr.Simple ($1, $1.Range), None, augmentation, mWhole)) }

  | tyconClassSpfn 
     {  let needsCheck, (kind, decls) = $1
        let objectModelRange =
            match decls with
            | [] -> lhs parseState
            | decls ->
                let start = mkSynRange parseState.ResultStartPosition parseState.ResultStartPosition
                (start, decls) ||> unionRangeWithListBy (fun (s: SynMemberSig) -> s.Range)

       (fun nameRange nameInfo mEquals augmentation -> 
           if needsCheck && isNil decls then
              reportParseErrorAt nameRange (FSComp.SR.parsEmptyTypeDefinition())
           
           let declRange = unionRanges nameRange objectModelRange
           let mWhole = (declRange, augmentation) ||> unionRangeWithListBy (fun (mem: SynMemberSig) -> mem.Range)
           SynTypeDefnSig(nameInfo, mEquals, SynTypeDefnSigRepr.ObjectModel (kind, decls, objectModelRange), None, augmentation, mWhole)) }

  | DELEGATE OF topType
     { let m = lhs parseState 
       let ty, arity = $3
       let invoke = SynMemberSig.Member(SynValSig([], mkSynId m "Invoke", inferredTyparDecls, ty, arity, false, false, PreXmlDoc.Empty, None, None, None, m), AbstractMemberFlags SynMemberFlagsTrivia.Zero SynMemberKind.Member, m) 
       (fun nameRange nameInfo mEquals augmentation -> 
           if not (isNil augmentation) then raiseParseErrorAt m (FSComp.SR.parsAugmentationsIllegalOnDelegateType())
           let mWhole = unionRanges nameRange m
           SynTypeDefnSig(nameInfo, mEquals, SynTypeDefnSigRepr.ObjectModel (SynTypeDefnKind.Delegate (ty, arity), [invoke], m), None, [], mWhole)) }


/* The right-hand-side of an object type definition in a signature */
tyconClassSpfn: 
  | classSpfnBlockKindUnspecified
     { let needsCheck, decls = $1 
       needsCheck, (SynTypeDefnKind.Unspecified, decls) }

  | classOrInterfaceOrStruct classSpfnBlock END
     { false, ($1, $2) }

  | classOrInterfaceOrStruct classSpfnBlock recover 
     { reportParseErrorAt (rhs parseState 1) (FSComp.SR.parsUnmatchedClassInterfaceOrStruct())
       false, ($1, $2) }

  | classOrInterfaceOrStruct error END
     { // silent recovery 
       false, ($1, []) }


/* The right-hand-side of an object type definition in a signature with no explicit kind */
classSpfnBlockKindUnspecified:
  | OBLOCKBEGIN  classSpfnMembers oblockend 
     { true, $2 }

  | OBLOCKBEGIN  classSpfnMembers recover
     { if not $3 then reportParseErrorAt (rhs parseState 3) (FSComp.SR.parsUnexpectedEndOfFileTypeSignature())
       false, $2 }

  /* NOTE: these rules enable the non-#light syntax to omit the kind of a type. */
  | BEGIN  classSpfnBlock END 
     { false, $2 }

  | BEGIN  classSpfnBlock recover
     { false, $2 }


/* The right-hand-side of an object type definition in a signature */
classSpfnBlock:
  | OBLOCKBEGIN  classSpfnMembers oblockend 
      { $2 }

  | OBLOCKBEGIN  classSpfnMembers recover 
      { if not $3 then reportParseErrorAt (rhs parseState 3) (FSComp.SR.parsUnexpectedEndOfFileTypeSignature())
        $2 }
  | classSpfnMembers 
      { $1 }

/* The members of an object type definition in a signature, possibly empty */
classSpfnMembers:  
  | classSpfnMembersAtLeastOne 
     { $1 } 

  |  /* EMPTY */
     { [] }


/* The members of an object type definition in a signature */
classSpfnMembersAtLeastOne:  
  | classMemberSpfn opt_seps classSpfnMembers 
     { $1 :: $3 } 


/* A object member in a signature */
classMemberSpfn:
  | opt_attributes opt_declVisibility memberSpecFlags opt_inline opt_access nameop opt_explicitValTyparDecls COLON topTypeWithTypeConstraints classMemberSpfnGetSet optLiteralValueSpfn
     { if Option.isSome $2 then errorR(Error(FSComp.SR.parsVisibilityDeclarationsShouldComePriorToIdentifier(), rhs parseState 2))
       let isInline, doc, vis2, id, explicitValTyparDecls, (ty, arity), optLiteralValue = $4, grabXmlDoc(parseState, $1, 1), $5, $6, $7, $9, $11
       let mWith, getSetRangeOpt, getSet = $10 
       let getSetAdjuster arity = match arity, getSet with SynValInfo([], _), SynMemberKind.Member -> SynMemberKind.PropertyGet | _ -> getSet
       let wholeRange = 
           let m = rhs parseState 3 
           match getSetRangeOpt with 
           | None -> unionRanges m ty.Range
           | Some m2 -> unionRanges m m2
           |> fun m -> (m, $1) ||> unionRangeWithListBy (fun (a: SynAttributeList) -> a.Range)
           |> unionRangeWithXmlDoc doc
       let valSpfn = SynValSig($1, id, explicitValTyparDecls, ty, arity, isInline, false, doc, vis2, optLiteralValue, mWith, wholeRange)
       let _, flags = $3 
       SynMemberSig.Member(valSpfn, flags (getSetAdjuster arity), wholeRange) }

  | opt_attributes opt_declVisibility interfaceMember appType  
     { if Option.isSome $2 then errorR(Error(FSComp.SR.parsVisibilityDeclarationsShouldComePriorToIdentifier(), rhs parseState 2))
       SynMemberSig.Interface ($4, unionRanges (rhs parseState 3) ($4).Range) }

  | opt_attributes opt_declVisibility INHERIT appType 
     { if Option.isSome $2 then errorR(Error(FSComp.SR.parsVisibilityDeclarationsShouldComePriorToIdentifier(), rhs parseState 2))
       SynMemberSig.Inherit ($4, unionRanges (rhs parseState 3) ($4).Range) }

  | opt_attributes opt_declVisibility VAL fieldDecl 
     { let wholeRange = rhs2 parseState 1 4
       if Option.isSome $2 then errorR (Error (FSComp.SR.parsVisibilityDeclarationsShouldComePriorToIdentifier (), rhs parseState 2))
       let (SynField(_, _, _, _, _, xmlDoc, _, _)) as field = $4 $1 false wholeRange
       let wholeRange = unionRangeWithXmlDoc xmlDoc wholeRange
       SynMemberSig.ValField (field, wholeRange) }

  | opt_attributes opt_declVisibility STATIC VAL fieldDecl 
     { let wholeRange = rhs2 parseState 1 5
       if Option.isSome $2 then errorR (Error (FSComp.SR.parsVisibilityDeclarationsShouldComePriorToIdentifier (), rhs parseState 2))
       let (SynField(_, _, _, _, _, xmlDoc, _, _)) as field = $5 $1 true wholeRange
       let wholeRange = unionRangeWithXmlDoc xmlDoc wholeRange
       SynMemberSig.ValField(field, wholeRange) }

  | opt_attributes  opt_declVisibility STATIC typeKeyword tyconSpfn 
     { if Option.isSome $2 then errorR(Error(FSComp.SR.parsVisibilityDeclarationsShouldComePriorToIdentifier(), rhs parseState 2))
       SynMemberSig.NestedType($5, rhs2 parseState 1 5) }

  | opt_attributes opt_declVisibility NEW COLON topTypeWithTypeConstraints  
     { let vis, doc, (ty, valSynInfo) = $2, grabXmlDoc(parseState, $1, 1), $5
       let m = unionRanges (rhs parseState 1) ty.Range 
       let isInline = false 
       let valSpfn = SynValSig ($1, mkSynId (rhs parseState 3) "new", noInferredTypars, ty, valSynInfo, isInline, false, doc, vis, None, None, m)
       SynMemberSig.Member(valSpfn, CtorMemberFlags SynMemberFlagsTrivia.Zero, m) }


/* The optional "with get, set" on a member in a signature */
classMemberSpfnGetSet:
  | /* EMPTY */ 
    { None, None, SynMemberKind.Member }

  | WITH classMemberSpfnGetSetElements 
    { let mWith = rhs parseState 1
      Some mWith, Some (rhs2 parseState 1 2), $2 }

  | OWITH classMemberSpfnGetSetElements OEND
    { let mWith = rhs parseState 1
      Some mWith, Some (rhs2 parseState 1 2), $2 }

  | OWITH classMemberSpfnGetSetElements error
    {  let mWith = rhs parseState 1
       reportParseErrorAt mWith (FSComp.SR.parsUnmatchedWith())
       Some mWith, Some (rhs2 parseState 1 2), $2 }


/* The "get, set" on a property member in a signature */
classMemberSpfnGetSetElements:
  | nameop 
    { (let (id:Ident) = $1 
       if id.idText = "get" then SynMemberKind.PropertyGet 
       else if id.idText = "set" then SynMemberKind.PropertySet 
       else raiseParseErrorAt (rhs parseState 1) (FSComp.SR.parsGetOrSetRequired())) }

  | nameop COMMA nameop
    { let (id:Ident) = $1 
      if not ((id.idText = "get" && $3.idText = "set") ||
              (id.idText = "set" && $3.idText = "get")) then 
         raiseParseErrorAt (rhs2 parseState 1 3) (FSComp.SR.parsGetOrSetRequired())
      SynMemberKind.PropertyGetSet }

memberSpecFlags: 
  | memberFlags { $1 }  
  | ABSTRACT
      { let mAbstract = rhs parseState 1
        (false, AbstractMemberFlags(AbstractSynMemberFlagsTrivia mAbstract)) }
  | ABSTRACT MEMBER
      { let mAbstract = rhs parseState 1
        let mMember = rhs parseState 2
        (false, AbstractMemberFlags(AbstractMemberSynMemberFlagsTrivia mAbstract mMember)) }


/* Part of an exception definition in a signature file */
exconSpfn: 
  | exconCore opt_classSpfn 
     { let mWithKwd, members = $2
       SynExceptionSig($1, mWithKwd, members, lhs parseState) }
  

/* The optional augmentation on a type definition in a signature */
opt_classSpfn: 
  | WITH classSpfnBlock declEnd 
     { let mWithKwd = rhs parseState 1
       (Some mWithKwd), $2 } 

  | /* EMPTY */                   
     { None, [] }


/*--------------------------------------------------------------------------*/
/* F# Language Proper - implementation files */

/* The contents of an implementation file */
implementationFile: 
  | fileNamespaceImpls EOF 
     { checkEndOfFileError $2; $1 }

  | fileNamespaceImpls error EOF 
     { $1 }

  /* If this rule fires it is kind of catastrophic: error recovery yields no results! */
  /* This will result in NO intellisense for the file! Ideally we wouldn't need this rule */
  /* Note: the compiler assumes there is at least one "fragment", so an empty one is used (see 4488) */
  | error EOF 
     { let emptyImplFileFrag = ParsedImplFileFragment.AnonModule([], rhs parseState 1) in 
       ParsedImplFile ([], [emptyImplFileFrag]) }


/* The sequence of namespace definitions or a single module definition that makes up an implementation file */
fileNamespaceImpls: 
  | fileModuleImpl   
      { ParsedImplFile ([], [ ($1 (false, [], PreXmlDoc.Empty)) ]) }

  | fileModuleImpl fileNamespaceImplList 
      { // If there are namespaces, the first fileModuleImpl may only contain # directives 
        let decls = 
            match ($1 (false, [], PreXmlDoc.Empty)) with 
            | ParsedImplFileFragment.AnonModule(decls, m) -> decls  
            | ParsedImplFileFragment.NamespaceFragment(_, _, _, decls, _, _, _) -> decls 
            | ParsedImplFileFragment.NamedModule(SynModuleOrNamespace(_, _, _, _, _, _, _, m)) ->
                raiseParseErrorAt m (FSComp.SR.parsOnlyHashDirectivesAllowed())
        let decls = 
            decls |> List.collect (function 
                | (SynModuleDecl.HashDirective (hd, _)) -> [hd]
                | d ->  
                     reportParseErrorAt d.Range (FSComp.SR.parsOnlyHashDirectivesAllowed())
                     [])
        ParsedImplFile (decls, $2) } 


/* The sequence of namespace definitions that can make up an implementation file */
fileNamespaceImplList: 
  | fileNamespaceImpl fileNamespaceImplList 
     { $1 :: $2 }

  | fileNamespaceImpl 
     { [$1] }


/* A single namespace definition in an implementation file */
fileNamespaceImpl: 
  | namespaceIntro deprecated_opt_equals fileModuleImpl 
     { let isRec, path, xml = $1 in ($3 (isRec, path, xml)) }


/* A single module definition in an implementation file */
fileModuleImpl: 
  | opt_attributes opt_declVisibility moduleIntro moduleDefnsOrExprPossiblyEmptyOrBlock
    { if Option.isSome $2 then errorR(Error(FSComp.SR.parsVisibilityDeclarationsShouldComePriorToIdentifier(), rhs parseState 2))
      let m2 = rhs parseState 3
      let mDeclsAndAttrs = (List.map (fun (a: SynAttributeList) -> a.Range) $1) @ (List.map (fun (d: SynModuleDecl) -> d.Range) $4)
      let xmlDoc = grabXmlDoc(parseState, $1, 1)
      let m = (m2, mDeclsAndAttrs) ||> unionRangeWithListBy id |> unionRangeWithXmlDoc xmlDoc
      let isRec2, path2, vis, attribs2 = $3
      (fun (isRec, path, _) ->
        if not (isNil path) then errorR(Error(FSComp.SR.parsNamespaceOrModuleNotBoth(), m2))
        let lid = path@path2 
        ParsedImplFileFragment.NamedModule(SynModuleOrNamespace(lid, (isRec || isRec2), SynModuleOrNamespaceKind.NamedModule, $4, xmlDoc, $1@attribs2, vis, m))) }

  | moduleDefnsOrExprPossiblyEmptyOrBlock 
    { let m = (rhs parseState 1) 
      (fun (isRec, path, xml) -> 
        match path with 
        | [] -> ParsedImplFileFragment.AnonModule($1, m)  
        | _ ->
            let lastDeclRange = List.tryLast $1 |> Option.map (fun decl -> decl.Range) |> Option.defaultValue (rhs parseState 1)
            let m = mkRange lastDeclRange.FileName (lhs parseState).Start lastDeclRange.End
            ParsedImplFileFragment.NamespaceFragment(path, isRec, SynModuleOrNamespaceKind.DeclaredNamespace, $1, xml, [], m)) } 


/* A collection/block of definitions or expressions making up a module or namespace, possibly empty */
moduleDefnsOrExprPossiblyEmptyOrBlock:
  | OBLOCKBEGIN moduleDefnsOrExprPossiblyEmpty oblockend opt_OBLOCKSEP
     { $2 }

  | OBLOCKBEGIN moduleDefnsOrExprPossiblyEmpty recover 
     { // The lex filter ensures we can only get a mismatch in OBLOCKBEGIN/OBLOCKEND tokens if there was some other kind of error, hence we don't need to report this error
       // reportParseErrorAt (rhs parseState 1) (FSComp.SR.parsUnClosedBlockInHashLight())   
       $2 }

  | OBLOCKBEGIN error oblockend                
     { []  }

  | moduleDefnsOrExprPossiblyEmpty
     { $1 }


/* A collection of definitions or expressions making up a module or namespace, possibly empty */
moduleDefnsOrExprPossiblyEmpty:
  | moduleDefnsOrExpr
     { $1 }

  | /* EMPTY */
     { [] }


/* A collection of definitions or expressions making up a module or namespace */
/* A naked expression is only allowed at the start of a module/file, or straight after a topSeparators */
moduleDefnsOrExpr:
  | opt_attributes opt_declVisibility declExpr topSeparators moduleDefnsOrExpr 
      { match $2 with
        | Some vis -> errorR(Error(FSComp.SR.parsUnexpectedVisibilityDeclaration(vis.ToString()), rhs parseState 3))
        | _ -> ()
        let attrDecls = if not (isNil $1) then [ SynModuleDecl.Attributes ($1, rangeOfNonNilAttrs $1) ] else [] 
        attrDecls @ mkSynDoDecl ($3) :: $5 }

  | opt_attributes opt_declVisibility declExpr topSeparators
      { match $2 with
        | Some vis -> errorR(Error(FSComp.SR.parsUnexpectedVisibilityDeclaration(vis.ToString()), rhs parseState 3))
        | _ -> ()
        let attrDecls = if not (isNil $1) then [ SynModuleDecl.Attributes ($1, rangeOfNonNilAttrs $1) ] else [] 
        attrDecls @ [ mkSynDoDecl($3) ] }

  | opt_attributes opt_declVisibility declExpr
      { match $2 with
        | Some vis -> errorR(Error(FSComp.SR.parsUnexpectedVisibilityDeclaration(vis.ToString()), rhs parseState 3))
        | _ -> ()
        let attrDecls = if not (isNil $1) then [ SynModuleDecl.Attributes ($1, rangeOfNonNilAttrs $1) ] else [] 
        attrDecls @ [ mkSynDoDecl($3) ] }

  | moduleDefns 
      { $1 } 

  | opt_attributes error
     { if not (isNil $1) then [ SynModuleDecl.Attributes ($1, rangeOfNonNilAttrs $1) ] else [] }


/* A sequence of definitions in a namespace or module */
moduleDefns:
  | moduleDefnOrDirective moduleDefns 
      { $1 @ $2 } 

  | moduleDefnOrDirective topSeparators moduleDefnsOrExpr 
      { $1 @ $3 } 

  | moduleDefnOrDirective
      { $1 }

  | moduleDefnOrDirective topSeparators
      { $1 }

  | error topSeparators moduleDefnsOrExpr 
      { $3 } 


/* A single definition in a namespace, module or F# Interactive file*/
moduleDefnOrDirective:
  | moduleDefn 
      { $1  } 

  | hashDirective 
      { [ SynModuleDecl.HashDirective ($1, rhs2 parseState 1 1) ] } 


/* A single definition in a namespace, module or interaction. */
/* This is used by both "fsi" interactions and "source file" fragments defined by moduleDefns */
moduleDefn:

  /* 'let' definitions in non-#light*/
  | opt_attributes opt_declVisibility defnBindings                   %prec decl_let 
      { if Option.isSome $2 then errorR(Error(FSComp.SR.parsVisibilityDeclarationsShouldComePriorToIdentifier(), rhs parseState 2))
        parseState.ResetSynArgNameGenerator()
        let (BindingSetPreAttrs(_, _, _, _, mWhole)) = $3 
        mkDefnBindings (mWhole, $3, $1, $2, mWhole)  }

  /* 'let' or 'do' definitions in #light */
  | opt_attributes opt_declVisibility hardwhiteLetBindings          %prec decl_let 
      { let hwlb, m, _ = $3
        if Option.isSome $2 then errorR(Error(FSComp.SR.parsVisibilityDeclarationsShouldComePriorToIdentifier(), rhs parseState 2))
        parseState.ResetSynArgNameGenerator()
        mkDefnBindings (m, hwlb, $1, $2, m)  }

  /* 'do' definitions in non-#light*/
  | opt_attributes opt_declVisibility doBinding %prec decl_let 
      { if Option.isSome $2 then errorR(Error(FSComp.SR.parsVisibilityDeclarationsShouldComePriorToIdentifier(), rhs parseState 2))
        let mWhole = rhs parseState 3 
        mkDefnBindings (mWhole, $3, $1, $2, mWhole) }
  
  /* 'type' definitions */
  | opt_attributes opt_declVisibility typeKeyword tyconDefn tyconDefnList
      { if Option.isSome $2 then errorR(Error(FSComp.SR.parsVisibilityDeclarationsShouldComePriorToIdentifier(), rhs parseState 2))
        let xmlDoc = grabXmlDoc(parseState, $1, 1)
        let (SynTypeDefn(SynComponentInfo(cas, a, cs, b, _xmlDoc, d, d2, d3), e, f, g, h, trivia)) = $4
        _xmlDoc.MarkAsInvalid()
        let attrs = $1@cas
        let mTc = (h, attrs) ||> unionRangeWithListBy (fun (a: SynAttributeList) -> a.Range) |> unionRangeWithXmlDoc xmlDoc
        let mType = rhs parseState 3
        let tc = (SynTypeDefn(SynComponentInfo(attrs, a, cs, b, xmlDoc, d, d2, d3), e, f, g, mTc, { trivia with TypeKeyword = Some mType }))
        let types = tc :: $5
        [ SynModuleDecl.Types(types, (rhs parseState 3, types) ||> unionRangeWithListBy (fun t -> t.Range) ) ] }

  /* 'exception' definitions */
  | opt_attributes opt_declVisibility exconDefn
      { if Option.isSome $2 then errorR(Error(FSComp.SR.parsVisibilityDeclarationsShouldComePriorToIdentifier(), rhs parseState 2))
        let (SynExceptionDefn(SynExceptionDefnRepr(cas, a, b, c, d, d2), withKeyword, e, f)) = $3
        let xmlDoc = grabXmlDoc(parseState, $1, 1)
        let defnReprRange = (d2, $1) ||> unionRangeWithListBy (fun a -> a.Range) |> unionRangeWithXmlDoc xmlDoc
        let mWhole = (f, $1) ||> unionRangeWithListBy (fun a -> a.Range) |> unionRangeWithXmlDoc xmlDoc
        let ec = (SynExceptionDefn(SynExceptionDefnRepr($1@cas, a, b, xmlDoc, d, defnReprRange), withKeyword, e, mWhole))
        [ SynModuleDecl.Exception(ec, mWhole) ] }

  /* 'module' definitions */
  | opt_attributes opt_declVisibility moduleIntro EQUALS namedModuleDefnBlock
      { if Option.isSome $2 then errorR(Error(FSComp.SR.parsVisibilityDeclarationsShouldComePriorToIdentifier(), rhs parseState 2))
        let attribs, (isRec, path, vis, attribs2) = $1, $3
        let xmlDoc = grabXmlDoc(parseState, $1, 1)
        match $5 with
        | Choice1Of2 eqn -> 
            if Option.isSome $2 then errorR(Error(FSComp.SR.parsVisibilityDeclarationsShouldComePriorToIdentifier(), rhs parseState 2))
            if isRec then raiseParseErrorAt (rhs parseState 3) (FSComp.SR.parsInvalidUseOfRec())
            if not (isSingleton path) then raiseParseErrorAt (rhs parseState 3) (FSComp.SR.parsModuleAbbreviationMustBeSimpleName())
            if not (isNil attribs) then raiseParseErrorAt (rhs parseState 1) (FSComp.SR.parsIgnoreAttributesOnModuleAbbreviation())
            if not (isNil attribs2) then raiseParseErrorAt (rhs parseState 3) (FSComp.SR.parsIgnoreAttributesOnModuleAbbreviation())
            match vis with
            | Some vis -> raiseParseErrorAt (rhs parseState 1) (FSComp.SR.parsIgnoreAttributesOnModuleAbbreviationAlwaysPrivate(vis.ToString()))
            | None -> ()
            [ SynModuleDecl.ModuleAbbrev(List.head path, eqn, (rhs parseState 3, eqn) ||> unionRangeWithListBy (fun id -> id.idRange) ) ]
        | Choice2Of2 def -> 
            if not (isSingleton path) then raiseParseErrorAt (rhs parseState 3) (FSComp.SR.parsModuleAbbreviationMustBeSimpleName())
            let info = SynComponentInfo(attribs @ attribs2, None, [], path, xmlDoc, false, vis, rhs parseState 3)
            let mEquals = rhs parseState 4
            [ SynModuleDecl.NestedModule(info, isRec, Some mEquals, def, false, ((rhs2 parseState 1 4, def) ||> unionRangeWithListBy (fun d -> d.Range) |> unionRangeWithXmlDoc xmlDoc))] }

  /* unattached custom attributes */
  | attributes recover
      { errorR(Error(FSComp.SR.parsAttributeOnIncompleteCode(), rhs parseState 1))
        [ SynModuleDecl.Attributes($1, rhs parseState 1) ] }

  /* 'open' declarations */
  | openDecl
      { [ SynModuleDecl.Open($1, (rhs parseState 1)) ] }

openDecl:
  /* 'open' declarations */
  | OPEN path
      { SynOpenDeclTarget.ModuleOrNamespace($2.Lid, (rhs parseState 2)) }

  | OPEN typeKeyword appType
      { SynOpenDeclTarget.Type($3, (rhs parseState 3)) }

/* The right-hand-side of a module abbreviation definition */ 
/* This occurs on the right of a module abbreviation (#light encloses the r.h.s. with OBLOCKBEGIN/OBLOCKEND) */
/* We don't use it in signature files */
namedModuleAbbrevBlock:
  | OBLOCKBEGIN path oblockend 
     { $2.Lid }

  | path 
     { $1.Lid  }
       

/* The right-hand-side of a module definition */ 
namedModuleDefnBlock:
  | OBLOCKBEGIN wrappedNamedModuleDefn oblockend 
     { Choice2Of2 $2  }

  | OBLOCKBEGIN wrappedNamedModuleDefn recover
     { // The lex filter ensures we can only get a mismatch in OBLOCKBEGIN/OBLOCKEND tokens if there was some other kind of error, hence we don't need to report this error
       Choice2Of2 $2 }

  | OBLOCKBEGIN moduleDefnsOrExpr oblockend 
       { // There is an ambiguity here 
         // In particular, consider the following two:
         //
         // module M2 = 
         //    System.DateTime.Now
         // module M2 = 
         //    Microsoft.FSharp.Core.List
         // The second is a module abbreviation, the first a module containing a single expression.
         // The resolution is in favour of the module abbreviation, i.e. anything of the form 
         //    module M2 = ID.ID.ID.ID
         // will be taken as a module abbreviation, regardles of the identifiers themselves.
         //
         // This is similar to the ambiguitty between 
         //    type X = int
         // and 
         //    type X = OneValue
         // However in that case we do use type name lookup to make the resolution.

         match $2 with 
         | [ SynModuleDecl.DoExpr (_, LongOrSingleIdent(false, LongIdentWithDots(path, _), None, _), _) ] -> 
             Choice1Of2  path
         | _ -> 
             Choice2Of2 $2 
       }

  | OBLOCKBEGIN moduleDefnsOrExpr recover 
     { // The lex filter ensures we can only get a mismatch in OBLOCKBEGIN/OBLOCKEND tokens if there was some other kind of error, hence we don't need to report this error
       // reportParseErrorAt (rhs parseState 1) (FSComp.SR.parsUnClosedBlockInHashLight())   
       Choice2Of2 $2 }

  | OBLOCKBEGIN error oblockend                
     { Choice2Of2 [] }

  | wrappedNamedModuleDefn 
     { Choice2Of2 $1 }

  | path 
     { Choice1Of2 $1.Lid }


/* A module definition that inccludes a 'begin'...'end' (rarely used in F# with #light syntax) */ 
wrappedNamedModuleDefn:
  | structOrBegin moduleDefnsOrExprPossiblyEmpty END 
     { $2 }

  | structOrBegin moduleDefnsOrExprPossiblyEmpty recover 
     { reportParseErrorAt (rhs parseState 1) (FSComp.SR.parsUnmatchedBeginOrStruct())  
       $2 }

  | structOrBegin error END                      
     { [] }


tyconDefnAugmentation: 
  | WITH classDefnBlock declEnd
     { let mWithKwd = rhs parseState 1
       mWithKwd, $2 }


/* An optional list of custom attributes */
opt_attributes:
  | attributes                                
      { $1 }

  |            %prec prec_opt_attributes_none 
      { [] }

/* A list of sets of custom attributes */
attributes: 
  | attributeList                     
     { $1 }

  | attributeList attributes
     { $1 @ $2 }


/* One set of custom attributes, including [< ... >] */
attributeList:
  | LBRACK_LESS attributeListElements opt_seps GREATER_RBRACK opt_OBLOCKSEP
      { mkAttributeList $2 (rhs2 parseState 1 4) }

  | LBRACK_LESS error GREATER_RBRACK opt_OBLOCKSEP
      { mkAttributeList [] (rhs2 parseState 1 3) }

  | LBRACK_LESS attributeListElements opt_seps ends_coming_soon_or_recover
      { if not $4 then reportParseErrorAt (rhs parseState 1) (FSComp.SR.parsUnmatchedLBrackLess())
        mkAttributeList $2 (rhs2 parseState 1 2) }

  | LBRACK_LESS ends_coming_soon_or_recover
      { if not $2 then reportParseErrorAt (rhs parseState 1) (FSComp.SR.parsUnmatchedLBrackLess())
        mkAttributeList [] (rhs parseState 1) }


/* One set of custom attributes, not including [< ... >] */
attributeListElements: 
  | attribute                     
     { [$1] }

  | attributeListElements seps attribute 
     { $1 @ [$3] }


/* One custom attribute */
attribute:
  /* A custom attribute */
  | path opt_HIGH_PRECEDENCE_APP opt_atomicExprAfterType 
     { let arg = match $3 with None -> mkSynUnit $1.Range | Some e -> e 
       ({ TypeName=$1; ArgExpr=arg; Target=None; AppliesToGetterAndSetter=false; Range=$1.Range } : SynAttribute) }

  /* A custom attribute with an attribute target */
  | attributeTarget path opt_HIGH_PRECEDENCE_APP opt_atomicExprAfterType 
     { let arg = match $4 with None -> mkSynUnit $2.Range | Some e -> e 
       ({ TypeName=$2; ArgExpr=arg; Target=$1; AppliesToGetterAndSetter=false; Range=$2.Range } : SynAttribute) }

  /* A custom attribute with an attribute target */
  | attributeTarget OBLOCKBEGIN path oblockend opt_HIGH_PRECEDENCE_APP opt_atomicExprAfterType 
     { let arg = match $6 with None -> mkSynUnit $3.Range | Some e -> e 
       ({ TypeName=$3; ArgExpr=arg; Target=$1; AppliesToGetterAndSetter=false; Range=$3.Range } : SynAttribute) }


/* The target of a custom attribute */
attributeTarget: 
  | moduleKeyword COLON 
      { Some(ident("module", (rhs parseState 1))) } 

  | typeKeyword COLON 
      { Some(ident("type", (rhs parseState 1))) } 

  | ident COLON { Some($1) } 

  /* return */
  | YIELD COLON 
      { if $1 then reportParseErrorAt (rhs parseState 1) (FSComp.SR.parsSyntaxError())
        Some(ident("return", (rhs parseState 1))) } 

/* Flags on a member */
memberFlags: 
  | STATIC MEMBER 
      { let mStatic = rhs parseState 1
        let mMember = rhs parseState 2
        (true, StaticMemberFlags(StaticMemberSynMemberFlagsTrivia mStatic mMember)) }  
  | MEMBER
      { let mMember = rhs parseState 1
        (false, NonVirtualMemberFlags(MemberSynMemberFlagsTrivia mMember)) }
  | OVERRIDE
      { let mOverride = rhs parseState 1
        (false, OverrideMemberFlags(OverrideSynMemberFlagsTrivia mOverride)) }
  | DEFAULT
      { let mDefault = rhs parseState 1
        (false, OverrideMemberFlags(DefaultSynMemberFlagsTrivia mDefault)) }

/* The name of a type in a signature or implementation, possibly with type parameters and constraints */
typeNameInfo: 
  | opt_attributes tyconNameAndTyparDecls opt_typeConstraints
     { let typars, lid, fixity, vis = $2
       let xmlDoc = grabXmlDoc(parseState, $1, 1)
       SynComponentInfo ($1, typars, $3, lid, xmlDoc, fixity, vis, rangeOfLid lid) }

/* Part of a set of type definitions */
tyconDefnList:  
  | AND tyconDefn tyconDefnList 
     { let xmlDoc = grabXmlDoc(parseState, [], 1)
       let tyconDefn =
           let (SynTypeDefn(SynComponentInfo (a, typars, c, lid, _xmlDoc, fixity, vis, rangeOfLid) as componentInfo, typeRepr, members, implicitConstructor, range, trivia)) = $2
           if xmlDoc.IsEmpty then
               if _xmlDoc.IsEmpty then $2 else
               let range = unionRangeWithXmlDoc _xmlDoc range
               SynTypeDefn(componentInfo, typeRepr, members, implicitConstructor, range, trivia)

           else
               _xmlDoc.MarkAsInvalid()
               let range = unionRangeWithXmlDoc xmlDoc range
               SynTypeDefn(SynComponentInfo (a, typars, c, lid, xmlDoc, fixity, vis, rangeOfLid), typeRepr, members, implicitConstructor, range, trivia)
       tyconDefn :: $3 }
  |                             
     { [] }

/* A type definition */
tyconDefn: 
  | typeNameInfo 
     { SynTypeDefn($1, SynTypeDefnRepr.Simple(SynTypeDefnSimpleRepr.None($1.Range), $1.Range), [], None, $1.Range, SynTypeDefnTrivia.Zero) }

  | typeNameInfo opt_equals tyconDefnRhsBlock 
     { match $2 with
       | Some _ -> ()
       | None ->
            let (SynComponentInfo(_, _, _, lid, _, _, _, _)) = $1 
            // While the spec doesn't allow long idents here, the parser doesn't enforce this, so take one ident
            let typeNameId = List.last lid
            raiseParseErrorAt (rhs parseState 2) (FSComp.SR.parsEqualsMissingInTypeDefinition(typeNameId.ToString()))
       
       let nameRange = rhs parseState 1
       let (tcDefRepr:SynTypeDefnRepr), mWith ,members = $3 nameRange
       let declRange = unionRanges (rhs parseState 1) tcDefRepr.Range
       let mWhole = (declRange, members) ||> unionRangeWithListBy (fun (mem:SynMemberDefn) -> mem.Range)
       let trivia: SynTypeDefnTrivia = { TypeKeyword = None; EqualsRange = $2; WithKeyword = mWith }
       SynTypeDefn($1, tcDefRepr, members, None, mWhole, trivia) }

  | typeNameInfo tyconDefnAugmentation
     { let mWithKwd, classDefns = $2
       let m = (rhs parseState 1, classDefns) ||> unionRangeWithListBy (fun mem -> mem.Range)
       SynTypeDefn($1, SynTypeDefnRepr.ObjectModel(SynTypeDefnKind.Augmentation mWithKwd, [], m), classDefns, None, m, SynTypeDefnTrivia.Zero) }

  | typeNameInfo opt_attributes opt_declVisibility opt_HIGH_PRECEDENCE_APP  simplePatterns optAsSpec EQUALS tyconDefnRhsBlock
     { let vis, spats, az = $3, $5, $6
       let nameRange = rhs parseState 1
       let (tcDefRepr, mWith, members) = $8 nameRange
       let (SynComponentInfo(_, _, _, lid, _, _, _, _)) = $1
       let mEquals = rhs parseState 7
       // Gets the XML doc comments prior to the implicit constructor
       let xmlDoc = grabXmlDoc(parseState, $2, 2)
       let memberCtorPattern = SynMemberDefn.ImplicitCtor (vis, $2, spats, az, xmlDoc, rangeOfLid lid)
       let tcDefRepr = 
         match tcDefRepr with
         | SynTypeDefnRepr.ObjectModel (k, cspec, m) -> SynTypeDefnRepr.ObjectModel (k, memberCtorPattern :: cspec, m)
         | _ -> reportParseErrorAt (rhs2 parseState 1 5) (FSComp.SR.parsOnlyClassCanTakeValueArguments()); tcDefRepr
       let declRange = unionRanges (rhs parseState 1) tcDefRepr.Range
       let mWhole = (declRange, members)
                    ||> unionRangeWithListBy (fun (mem:SynMemberDefn) -> mem.Range)
                    |> unionRangeWithXmlDoc xmlDoc
       let trivia = { TypeKeyword = None; EqualsRange = Some mEquals; WithKeyword = mWith }
       SynTypeDefn($1, tcDefRepr, members, Some memberCtorPattern, mWhole, trivia) }


/* The right-hand-side of a type definition */
tyconDefnRhsBlock: 
  /* This rule allows members to be given for record and union types in the #light syntax */
  /* without the use of 'with' ... 'end'. For example: */
  /*     type R = */
  /*         { a : int } */
  /*         member r.A = a */
  /* It also takes into account that any existing 'with' */
  /* block still needs to be considered and may occur indented or undented from the core type */
  /* representation. */
  | OBLOCKBEGIN  tyconDefnRhs opt_OBLOCKSEP classDefnMembers opt_classDefn oblockend opt_classDefn  
     { let mWith, optClassDefn = $5
       let mWith2, optClassDefn2 = $7
       let m = unionRanges (rhs parseState 1) (match optClassDefn2 with [] -> (match optClassDefn with [] -> (rhs parseState 4) | _ -> (rhs parseState 5)) | _ -> (rhs parseState 7))
       (fun nameRange ->
           let tcDefRepr, members = $2 nameRange (checkForMultipleAugmentations m ($4 @ optClassDefn) optClassDefn2)
           let mWith = Option.orElse mWith2 mWith
           tcDefRepr, mWith, members) }

  | OBLOCKBEGIN  tyconDefnRhs opt_OBLOCKSEP classDefnMembers opt_classDefn recover
     { if not $6 then reportParseErrorAt (rhs parseState 6) (FSComp.SR.parsUnexpectedEndOfFileTypeDefinition())
       let mWith, optClassDefn = $5
       let m = unionRanges (rhs parseState 1) (match optClassDefn with [] -> (rhs parseState 4) | _ -> (rhs parseState 5))
       (fun nameRange ->
           let tcDefRepr, members = $2 nameRange (checkForMultipleAugmentations m ($4 @ optClassDefn) [])
           tcDefRepr, mWith, members) }

  | tyconDefnRhs opt_classDefn
     { let m = rhs parseState 1
       let mWith, optClassDefn = $2
       (fun nameRange ->
           let tcDefRepr, members = $1 nameRange optClassDefn
           tcDefRepr, mWith, members) }


/* The right-hand-side of a type definition */
tyconDefnRhs: 

  /* A simple type definition */
  | tyconDefnOrSpfnSimpleRepr 
     { let m = $1.Range
       (fun nameRange augmentation -> SynTypeDefnRepr.Simple ($1, m), augmentation) }

  /* An object type definition */
  | tyconClassDefn 
     { let needsCheck, (kind, decls), mopt = $1 
       let m = match mopt with 
               | None -> (lhs parseState).StartRange // create a zero-width range
               | Some m -> m
       (fun nameRange augmentation -> 
           if needsCheck && isNil decls then 
               reportParseErrorAt nameRange (FSComp.SR.parsEmptyTypeDefinition())
           SynTypeDefnRepr.ObjectModel (kind, decls, m), augmentation) }

  /* A delegate type definition */
  | DELEGATE OF topType
     { let m = lhs parseState 
       let ty, arity = $3
       (fun nameRange augmentation -> 
           let valSpfn = SynValSig([], mkSynId m "Invoke", inferredTyparDecls, ty, arity, false, false, PreXmlDoc.Empty, None, None, None, m) 
           let invoke = SynMemberDefn.AbstractSlot(valSpfn, AbstractMemberFlags SynMemberFlagsTrivia.Zero SynMemberKind.Member, m) 
           if not (isNil augmentation) then raiseParseErrorAt m (FSComp.SR.parsAugmentationsIllegalOnDelegateType())
           SynTypeDefnRepr.ObjectModel (SynTypeDefnKind.Delegate (ty, arity), [invoke], m), []) }


/* The right-hand-side of a object type definition */
tyconClassDefn: 
  | classDefnBlockKindUnspecified
     { let needsCheck, decls, mopt = $1 
       needsCheck, (SynTypeDefnKind.Unspecified, decls), mopt }

  | classOrInterfaceOrStruct classDefnBlock END 
     { false, ($1, $2), Some (rhs2 parseState 1 3) }

  | classOrInterfaceOrStruct classDefnBlock recover 
     { reportParseErrorAt (rhs parseState 1) (FSComp.SR.parsUnmatchedClassInterfaceOrStruct())
       let m = (rhs parseState 1, $2) ||> unionRangeWithListBy (fun (d:SynMemberDefn) -> d.Range)
       false, ($1, $2), Some(m) }

  | classOrInterfaceOrStruct error END
     { // silent recovery 
       false, ($1, []), Some (rhs2 parseState 1 3) }


/* The right-hand-side of a object type definition where the class/interface/struct kind has not been specified */
classDefnBlockKindUnspecified:
  | OBLOCKBEGIN  classDefnMembers recover
     { if not $3 then reportParseErrorAt (rhs parseState 3) (FSComp.SR.parsUnexpectedEndOfFileTypeDefinition())
       let mopt =
           match $2 with
           | _ :: _ -> Some( (rhs parseState 1, $2) ||> unionRangeWithListBy (fun (d:SynMemberDefn) -> d.Range) )
           | _ -> None
       false, $2, mopt }

  | OBLOCKBEGIN  classDefnMembers oblockend 
     { let mopt =
           match $2 with
           | _ :: _ -> Some( (rhs parseState 1, $2) ||> unionRangeWithListBy (fun (d:SynMemberDefn) -> d.Range) )
           | _ -> None
       true, $2, mopt }


/* The contents of an object type definition or type augmentation */
classDefnBlock:
  | OBLOCKBEGIN  classDefnMembers recover 
      { if not $3 then reportParseErrorAt (rhs parseState 3) (FSComp.SR.parsUnexpectedEndOfFileTypeDefinition())
        $2 }

  | OBLOCKBEGIN  classDefnMembers oblockend 
      { $2 }

  | classDefnMembers 
      { $1 }


/* The members of an object type definition or type augmentation, possibly empty */
classDefnMembers:  
  | classDefnMembersAtLeastOne
     { $1 }

  /* REVIEW: Error recovery rules that are followed by potentially empty productions are suspicious! */
  | error classDefnMembers 
     { $2 }

  | /* EMPTY */
     { [] }
  

/* The members of an object type definition or type augmentation */
classDefnMembersAtLeastOne:
  | classDefnMember opt_seps classDefnMembers
     { match $1, $3 with
       | [ SynMemberDefn.Interface (members=Some []; range=m) ], nextMember :: _ ->
           warning(IndentationProblem(FSComp.SR.lexfltTokenIsOffsideOfContextStartedEarlier(warningStringOfPos m.Start), nextMember.Range))
       | _ -> ()
       $1 @ $3 }


/* The "with get, set" part of a member definition */
classDefnMemberGetSet: 
  | WITH classDefnMemberGetSetElements
     { let mWithKwd = rhs parseState 1
       mWithKwd, $2  }

  | OWITH classDefnMemberGetSetElements OEND
     { let mWithKwd = rhs parseState 1
       mWithKwd, $2  }

  | OWITH classDefnMemberGetSetElements error
     { let mWithKwd = rhs parseState 1
       reportParseErrorAt (rhs parseState 1) (FSComp.SR.parsUnmatchedWith())
       mWithKwd, $2  }

/* The "get, set" part of a member definition */
classDefnMemberGetSetElements: 
  | classDefnMemberGetSetElement 
     { [$1], None  }
  | classDefnMemberGetSetElement AND classDefnMemberGetSetElement
     { let mAnd = rhs parseState 2
       [$1;$3], Some mAnd }

classDefnMemberGetSetElement: 
  | opt_inline opt_attributes bindingPattern opt_topReturnTypeWithTypeConstraints EQUALS typedSequentialExprBlock 
     { let mEquals = rhs parseState 5
       let mRhs = ($6 : SynExpr).Range 
       ($1, $2, $3, $4, Some mEquals, $6, mRhs) }


/* The core of a member definition */
memberCore:  
  /* Methods and simple getter properties */
  | opt_inline bindingPattern opt_topReturnTypeWithTypeConstraints EQUALS typedSequentialExprBlock  
     { let mRhs = $5.Range 
       let optReturnType = $3
       let mEquals = rhs parseState 4
       let bindingPat, mBindLhs = $2 
       (fun vis memFlagsBuilder attrs rangeStart ->
            let xmlDoc = grabXmlDocAtRangeStart(parseState, attrs, rangeStart)
            let memberFlags = Some (memFlagsBuilder SynMemberKind.Member)
            let mWholeBindLhs = (mBindLhs, attrs) ||> unionRangeWithListBy (fun (a: SynAttributeList) -> a.Range)
<<<<<<< HEAD
            let binding = mkSynBinding (xmlDoc, bindingPat) (vis, $1, false, mWholeBindLhs, DebugPointAtBinding.NoneAtInvisible, optReturnType, Some mEquals, $5, mRhs, [], attrs, memberFlags)
=======
            let trivia: SynBindingTrivia = { LetKeyword = None; EqualsRange = Some mEquals }
            let binding = (bindingBuilder xmlDoc) (vis, $1, false, mWholeBindLhs, DebugPointAtBinding.NoneAtInvisible, optReturnType, $5, mRhs, [], attrs, memberFlags, trivia)
>>>>>>> 1fd98f46
            let memberRange = unionRanges rangeStart mRhs |> unionRangeWithXmlDoc xmlDoc
            [ SynMemberDefn.Member (binding, memberRange) ]) }

  /* Properties with explicit get/set, also indexer properties */
  | opt_inline bindingPattern opt_topReturnTypeWithTypeConstraints classDefnMemberGetSet  
     { let mWith, (classDefnMemberGetSetElements, mAnd) = $4
       let mWhole = (rhs parseState 2, classDefnMemberGetSetElements) ||> unionRangeWithListBy (fun (_, _, _, _, _, _, m2) -> m2) 
       let propertyNameBindingPat, _ = $2 
       let optPropertyType = $3 
       let isMutable = false
       (fun visNoLongerUsed memFlagsBuilder attrs rangeStart -> 
             let mutable hasGet = false
             let mutable hasSet = false
             let xmlDoc = grabXmlDocAtRangeStart(parseState, attrs, rangeStart)
             
             let tryMkSynMemberDefnMember 
                 (withPropertyKeyword: PropertyKeyword option)
                 (optInline, (optAttrs: SynAttributeList list), (bindingPat, mBindLhs), optReturnType, mEquals, expr, exprm)
                 =
                 let optInline = $1 || optInline 
                 // optional attributes are only applied to getters and setters
                 // the "top level" attrs will be applied to both
                 let optAttrs =
                     optAttrs |> List.map (fun attrList ->
                         { attrList with Attributes = attrList.Attributes |> List.map (fun a -> { a with AppliesToGetterAndSetter = true } ) })
  
                 let attrs = attrs @ optAttrs
<<<<<<< HEAD
  
                 let binding = mkSynBinding (xmlDoc, bindingPat) (visNoLongerUsed, optInline, isMutable, mBindLhs, DebugPointAtBinding.NoneAtInvisible, optReturnType, None, expr, exprm, [], attrs, Some (memFlagsBuilder SynMemberKind.Member))
                 let (SynBinding (vis, _, isInline, _, attrs, doc, valSynData, pv, _, _, _, mBindLhs, spBind)) = binding 
=======
                 let trivia: SynBindingTrivia = { LetKeyword = None; EqualsRange = mEquals }
                 let binding = (bindingBuilder xmlDoc) (visNoLongerUsed, optInline, isMutable, mBindLhs, DebugPointAtBinding.NoneAtInvisible, optReturnType, expr, exprm, [], attrs, Some (memFlagsBuilder SynMemberKind.Member), trivia)
                 let (SynBinding (vis, _, isInline, _, attrs, doc, valSynData, pv, _, _, mBindLhs, spBind, _)) = binding 
>>>>>>> 1fd98f46
                 let memberKind = 
                       let getset = 
                             let rec go p = 
                                 match p with 
                                 | SynPat.LongIdent (longDotId=LongIdentWithDots([id], _)) -> id.idText
                                 | SynPat.Named (nm, _, _, _) | SynPat.As (_, SynPat.Named (nm, _, _, _), _) -> nm.idText
                                 | SynPat.Typed (p, _, _) -> go p
                                 | SynPat.Attrib (p, _, _) -> go p
                                 | _ -> raiseParseErrorAt mBindLhs (FSComp.SR.parsInvalidDeclarationSyntax()) 
                             go pv 
                       if getset = "get" then
                           if hasGet then 
                               reportParseErrorAt mBindLhs (FSComp.SR.parsGetAndOrSetRequired())
                               None
                           else
                               hasGet <- true
                               Some SynMemberKind.PropertyGet
                       else if getset = "set" then
                           if hasSet then 
                               reportParseErrorAt mBindLhs (FSComp.SR.parsGetAndOrSetRequired())
                               None
                           else
                               hasSet <- true
                               Some SynMemberKind.PropertySet
                       else
                           raiseParseErrorAt mBindLhs (FSComp.SR.parsGetAndOrSetRequired())
  
                 match memberKind with
                 | None -> None
                 | Some memberKind ->
  
                 // REVIEW: It's hard not to ignore the optPropertyType type annotation for 'set' properties. To apply it,
                 // we should apply it to the last argument, but at this point we've already pushed the patterns that 
                 // make up the arguments onto the RHS. So we just always give a warning. 
  
                 begin match optPropertyType with 
                 | Some _ -> errorR(Error(FSComp.SR.parsTypeAnnotationsOnGetSet(), mBindLhs))
                 | None -> ()
                 end
                 
                 let optReturnType = 
                     match (memberKind, optReturnType) with 
                     | SynMemberKind.PropertySet, _ -> optReturnType
                     | _, None -> optPropertyType
                     | _ -> optReturnType 
  
                 // REDO with the correct member kind 
<<<<<<< HEAD
                 let binding = mkSynBinding (PreXmlDoc.Empty, bindingPat) (vis, isInline, isMutable, mBindLhs, DebugPointAtBinding.NoneAtInvisible, optReturnType, mEquals, expr, exprm, [], attrs, Some(memFlagsBuilder memberKind))
=======
                 let trivia: SynBindingTrivia = { LetKeyword = None; EqualsRange = mEquals }
                 let binding = (bindingBuilder PreXmlDoc.Empty) (vis, isInline, isMutable, mBindLhs, DebugPointAtBinding.NoneAtInvisible, optReturnType, expr, exprm, [], attrs, Some(memFlagsBuilder memberKind), trivia)
>>>>>>> 1fd98f46
  
                 let (SynBinding (vis, _, isInline, _, attrs, doc, valSynData, pv, rhsRetInfo, rhsExpr, mBindLhs, spBind, trivia)) = binding
                 let mWholeBindLhs = (mBindLhs, attrs) ||> unionRangeWithListBy (fun (a: SynAttributeList) -> a.Range)
              
                 let (SynValData(_, valSynInfo, _)) = valSynData 
  
                 // Setters have all arguments tupled in their internal TAST form, though they don't appear to be 
                 // tupled from the syntax
                 let memFlags : SynMemberFlags = memFlagsBuilder memberKind
  
                 let valSynInfo = 
                     let adjustValueArg valueArg = 
                         match valueArg with
                         | [_] -> valueArg
                         | _ -> SynInfo.unnamedTopArg
  
                     match memberKind, valSynInfo, memFlags.IsInstance with 
                     | SynMemberKind.PropertyGet, SynValInfo ([], _ret), false
                     | SynMemberKind.PropertyGet, SynValInfo ([_], _ret), true  -> 
                         raiseParseErrorAt mWholeBindLhs (FSComp.SR.parsGetterMustHaveAtLeastOneArgument()) 
  
                     | SynMemberKind.PropertyGet, SynValInfo (thisArg :: indexOrUnitArgs :: rest, ret), true  -> 
                         if not rest.IsEmpty then
                             reportParseErrorAt mWholeBindLhs (FSComp.SR.parsGetterAtMostOneArgument ())
                         SynValInfo ([thisArg; indexOrUnitArgs], ret)
  
                     | SynMemberKind.PropertyGet, SynValInfo (indexOrUnitArgs :: rest, ret), false ->
                         if not rest.IsEmpty then
                             reportParseErrorAt mWholeBindLhs (FSComp.SR.parsGetterAtMostOneArgument ())
                         SynValInfo ([indexOrUnitArgs], ret)
  
                     | SynMemberKind.PropertySet, SynValInfo ([thisArg;valueArg], ret), true  -> 
                         SynValInfo ([thisArg; adjustValueArg valueArg], ret)
  
                     | SynMemberKind.PropertySet, SynValInfo (thisArg :: indexArgs :: valueArg :: rest, ret), true  -> 
                         if not rest.IsEmpty then
                             reportParseErrorAt mWholeBindLhs (FSComp.SR.parsSetterAtMostTwoArguments ())
                         SynValInfo ([thisArg; indexArgs @ adjustValueArg valueArg], ret)
  
                     | SynMemberKind.PropertySet, SynValInfo ([valueArg], ret), false -> 
                         SynValInfo ([adjustValueArg valueArg], ret)
  
                     | SynMemberKind.PropertySet, SynValInfo (indexArgs :: valueArg :: rest, ret), _ -> 
                         if not rest.IsEmpty then
                             reportParseErrorAt mWholeBindLhs (FSComp.SR.parsSetterAtMostTwoArguments ())
                         SynValInfo ([indexArgs @ adjustValueArg valueArg], ret)
  
                     | _ -> 
                         // should be unreachable, cover just in case
                         raiseParseErrorAt mWholeBindLhs (FSComp.SR.parsInvalidProperty ())
  
                 let valSynData = SynValData(Some(memFlags), valSynInfo, None) 
  
                 // Fold together the information from the first lambda pattern and the get/set binding
                 // This uses the 'this' variable from the first and the patterns for the get/set binding,
                 // replacing the get/set identifier. A little gross. 
  
                 let bindingPatAdjusted, xmlDocAdjusted = 
<<<<<<< HEAD
  
                     let bindingOuter = mkSynBinding (xmlDoc, propertyNameBindingPat) (vis, optInline, isMutable, mWholeBindLhs, spBind, optReturnType, mEquals, expr, exprm, [], attrs, Some(memFlagsBuilder SynMemberKind.Member))
=======
                     let trivia: SynBindingTrivia = { LetKeyword = None; EqualsRange = mEquals }
                     let bindingOuter = (propertyNameBindingBuilder xmlDoc) (vis, optInline, isMutable, mWholeBindLhs, spBind, optReturnType, expr, exprm, [], attrs, Some(memFlagsBuilder SynMemberKind.Member), trivia)
>>>>>>> 1fd98f46
  
                     let (SynBinding (_, _, _, _, _, doc2, _, bindingPatOuter, _, _, _, _, _)) = bindingOuter 
                 
                     let lidOuter, lidVisOuter = 
                         match bindingPatOuter with 
                         | SynPat.LongIdent (lid, _, None, None, SynArgPats.Pats [], lidVisOuter, m) ->  lid, lidVisOuter
                         | SynPat.Named (id, _, visOuter, m) | SynPat.As(_, SynPat.Named (id, _, visOuter, m), _) -> LongIdentWithDots([id], []), visOuter
                         | p -> raiseParseErrorAt mWholeBindLhs (FSComp.SR.parsInvalidDeclarationSyntax()) 
  
                     // Merge the visibility from the outer point with the inner point, e.g.
                     //    member <VIS1>  this.Size with <VIS2> get ()      = m_size
                     
                     let mergeLidVisOuter lidVisInner =
                         match lidVisInner, lidVisOuter with 
                         | None, None -> None
                         | Some lidVisInner, None | None, Some lidVisInner -> Some lidVisInner
                         | Some _, Some _ ->  
                             errorR(Error(FSComp.SR.parsMultipleAccessibilitiesForGetSet(), mWholeBindLhs))
                             lidVisInner
                 
                     // Replace the "get" or the "set" with the right name
                     let rec go p = 
                         match p with 
                         | SynPat.LongIdent (longDotId=LongIdentWithDots([id], _); typarDecls=tyargs; argPats=SynArgPats.Pats args; accessibility=lidVisInner; range=m) ->  
                             // Setters have all arguments tupled in their internal form, though they don't 
                             // appear to be tupled from the syntax. Somewhat unfortunate
                             let args = 
                                 if id.idText = "set" then 
                                     match args with 
                                     | [SynPat.Paren(SynPat.Tuple (false, indexPats, _), indexPatRange);valuePat] when id.idText = "set" -> 
                                         [SynPat.Tuple(false, indexPats@[valuePat], unionRanges indexPatRange valuePat.Range)] 
                                     | [indexPat;valuePat] -> 
                                         [SynPat.Tuple(false, args, unionRanges indexPat.Range valuePat.Range)] 
                                     | [valuePat] -> 
                                         [valuePat] 
                                     | _ -> 
                                         raiseParseErrorAt m (FSComp.SR.parsSetSyntax())
                                 else 
                                     args
                             SynPat.LongIdent (lidOuter, withPropertyKeyword, Some(id), tyargs, SynArgPats.Pats args, mergeLidVisOuter lidVisInner, m)
                         | SynPat.Named (nm, _, lidVisInner, m)
                         | SynPat.As (_, SynPat.Named (nm, _, lidVisInner, m), _) -> SynPat.LongIdent (lidOuter, None, None, None, SynArgPats.Pats [], mergeLidVisOuter lidVisInner, m)
                         | SynPat.Typed (p, ty, m) ->  SynPat.Typed(go p, ty, m)
                         | SynPat.Attrib (p, attribs, m) ->  SynPat.Attrib(go p, attribs, m)
                         | SynPat.Wild(m) ->  SynPat.Wild(m)
                         | _ -> raiseParseErrorAt mWholeBindLhs (FSComp.SR.parsInvalidDeclarationSyntax()) 
  
                     go pv, PreXmlDoc.Merge doc2 doc
  
                 let binding = SynBinding (vis, SynBindingKind.Normal, isInline, isMutable, attrs, xmlDocAdjusted, valSynData, bindingPatAdjusted, rhsRetInfo, rhsExpr, mWholeBindLhs, spBind, trivia)
                 let memberRange = unionRanges rangeStart mWhole |> unionRangeWithXmlDoc xmlDocAdjusted
                 Some (SynMemberDefn.Member (binding, memberRange))

             // Iterate over 1 or 2 'get'/'set' entries
             match classDefnMemberGetSetElements with
             | [ h ] -> List.choose id [ tryMkSynMemberDefnMember (Some (PropertyKeyword.With mWith)) h ]
             | [ g ; s ] -> List.choose id [ tryMkSynMemberDefnMember (Some (PropertyKeyword.With mWith)) g ; tryMkSynMemberDefnMember (Option.map PropertyKeyword.And mAnd) s ]
             | _ -> [])
       }


abstractMemberFlags: 
  | ABSTRACT
      { let mAbstract = rhs parseState 1
        AbstractSynMemberFlagsTrivia mAbstract } 
  | ABSTRACT MEMBER 
      { let mAbstract = rhs parseState 1
        let mMember = rhs parseState 2
        AbstractMemberSynMemberFlagsTrivia mAbstract mMember } 


/* A member definition */
classDefnMember:
  | opt_attributes opt_declVisibility classDefnBindings
     { if Option.isSome $2 then errorR(Error(FSComp.SR.parsVisibilityDeclarationsShouldComePriorToIdentifier(), rhs parseState 2))
       [mkClassMemberLocalBindings(false, None, $1, $2, $3)] }
       
  | opt_attributes opt_declVisibility STATIC classDefnBindings  
     { if Option.isSome $2 then errorR(Error(FSComp.SR.parsVisibilityDeclarationsShouldComePriorToIdentifier(), rhs parseState 2))
       [mkClassMemberLocalBindings(true, Some (rhs parseState 3), $1, $2, $4)] }
              
  | opt_attributes opt_declVisibility memberFlags memberCore opt_ODECLEND
     { let rangeStart = rhs parseState 1
       if Option.isSome $2 then
           errorR (Error (FSComp.SR.parsVisibilityDeclarationsShouldComePriorToIdentifier (), rhs parseState 2))
       let _, flags = $3
       $4 $2 flags $1 rangeStart }
       
  | opt_attributes opt_declVisibility interfaceMember appType opt_interfaceImplDefn  
     {  if not (isNil $1) then errorR(Error(FSComp.SR.parsAttributesAreNotPermittedOnInterfaceImplementations(), rhs parseState 1))
        if Option.isSome $2 then errorR(Error(FSComp.SR.parsInterfacesHaveSameVisibilityAsEnclosingType(), rhs parseState 3))
        let mWithKwd, members, mWhole =
            match $5 with
            | None -> None, None, rhs2 parseState 1 4
            | Some (mWithKwd, members, m) -> Some mWithKwd, Some members, unionRanges (rhs2 parseState 1 4) m
        [ SynMemberDefn.Interface ($4, mWithKwd, members, mWhole) ] }
        
  | opt_attributes opt_declVisibility abstractMemberFlags opt_inline nameop opt_explicitValTyparDecls COLON topTypeWithTypeConstraints classMemberSpfnGetSet  opt_ODECLEND
     { let ty, arity = $8
       let isInline, doc, id, explicitValTyparDecls = $4, grabXmlDoc(parseState, $1, 1), $5, $6
       let mWith, getSetRangeOpt, getSet = $9
       let getSetAdjuster arity = match arity, getSet with SynValInfo([], _), SynMemberKind.Member -> SynMemberKind.PropertyGet | _ -> getSet
       let wholeRange = 
           let m = rhs parseState 1
           match getSetRangeOpt with 
           | None -> unionRanges m ty.Range
           | Some m2 -> unionRanges m m2
           |> unionRangeWithXmlDoc doc
       if Option.isSome $2 then errorR(Error(FSComp.SR.parsAccessibilityModsIllegalForAbstract(), wholeRange))
       let valSpfn = SynValSig($1, id, explicitValTyparDecls, ty, arity, isInline, false, doc, None, None, mWith, wholeRange)
       [ SynMemberDefn.AbstractSlot(valSpfn, AbstractMemberFlags $3 (getSetAdjuster arity), wholeRange) ] }
       
  | opt_attributes opt_declVisibility inheritsDefn
     {  if not (isNil $1) then errorR(Error(FSComp.SR.parsAttributesIllegalOnInherit(), rhs parseState 1))
        if Option.isSome $2 then errorR(Error(FSComp.SR.parsVisibilityIllegalOnInherit(), rhs parseState 1))
        [ $3 ] }

  | opt_attributes opt_declVisibility valDefnDecl opt_ODECLEND
     {  if Option.isSome $2 then errorR(Error(FSComp.SR.parsVisibilityDeclarationsShouldComePriorToIdentifier(), rhs parseState 2))
        let rangeStart = rhs parseState 1
        $3 rangeStart $1 false }
        
  | opt_attributes opt_declVisibility STATIC valDefnDecl opt_ODECLEND
     {  if Option.isSome $2 then errorR(Error(FSComp.SR.parsVisibilityDeclarationsShouldComePriorToIdentifier(), rhs parseState 2))
        let rangeStart = rhs parseState 1
        $4 rangeStart $1 true  }

  | opt_attributes opt_declVisibility memberFlags autoPropsDefnDecl opt_ODECLEND
     { let rangeStart = rhs parseState 1 
       if Option.isSome $2 then
           errorR(Error(FSComp.SR.parsVisibilityDeclarationsShouldComePriorToIdentifier(), rhs parseState 2))
       let isStatic, flags = $3
       $4 $1 isStatic flags rangeStart }

  | opt_attributes opt_declVisibility NEW  atomicPattern optAsSpec EQUALS typedSequentialExprBlock opt_ODECLEND
     {  let mWholeBindLhs = rhs2 parseState 1 (if Option.isSome $5 then 5 else 4)
        let m = unionRanges mWholeBindLhs $7.Range 
        let mEquals = rhs parseState 6
        let expr = $7
        let valSynData = SynValData (Some (CtorMemberFlags SynMemberFlagsTrivia.Zero), SynValInfo([SynInfo.InferSynArgInfoFromPat $4], SynInfo.unnamedRetVal), $5) 
        let vis = $2 
        let declPat = SynPat.LongIdent (LongIdentWithDots([mkSynId (rhs parseState 3) "new"], []), None, None, Some noInferredTypars, SynArgPats.Pats [$4], vis, rhs parseState 3)
        // Check that 'SynPatForConstructorDecl' matches this correctly
        assert (match declPat with SynPatForConstructorDecl _ -> true | _ -> false)
        let synBindingTrivia: SynBindingTrivia = { LetKeyword = None; EqualsRange = Some mEquals }
        [ SynMemberDefn.Member(SynBinding (None, SynBindingKind.Normal, false, false, $1, grabXmlDoc(parseState, $1, 1), valSynData, declPat, None, expr, mWholeBindLhs, DebugPointAtBinding.NoneAtInvisible, synBindingTrivia), m) ] }
        
  | opt_attributes opt_declVisibility STATIC typeKeyword tyconDefn 
     {  if Option.isSome $2 then errorR(Error(FSComp.SR.parsVisibilityDeclarationsShouldComePriorToIdentifier(), rhs parseState 2))
        [ SynMemberDefn.NestedType($5, None, rhs2 parseState 1 5) ] }


/* A 'val' definition in an object type definition */
valDefnDecl:
  | VAL opt_mutable opt_access ident COLON  typ 
     {  let mRhs = rhs2 parseState 4 6
        let mValDecl = rhs2 parseState 1 6
        (fun rangeStart attribs isStatic ->
            let xmlDoc = grabXmlDocAtRangeStart(parseState, attribs, rangeStart)
            let mValDecl = unionRanges rangeStart mValDecl |> unionRangeWithXmlDoc xmlDoc
            let fld = SynField(attribs, isStatic, Some $4, $6, $2, xmlDoc, $3, mRhs)
            [ SynMemberDefn.ValField(fld, mValDecl) ]) }


/* An auto-property definition in an object type definition */
autoPropsDefnDecl:
  | VAL opt_mutable opt_access ident opt_typ EQUALS typedSequentialExprBlock classMemberSpfnGetSet
     { let mWith, mGetSetOpt, getSet = $8
       let mEquals = rhs parseState 6
       if $2 then
           errorR (Error (FSComp.SR.parsMutableOnAutoPropertyShouldBeGetSet (), rhs parseState 3))
       (fun attribs isStatic flags rangeStart ->
           let xmlDoc = grabXmlDocAtRangeStart(parseState, attribs, rangeStart)
           let memberRange = unionRanges rangeStart $7.Range |> unionRangeWithXmlDoc xmlDoc
           [ SynMemberDefn.AutoProperty(attribs, isStatic, $4, $5, getSet, flags, xmlDoc, $3, mEquals, $7, mWith, mGetSetOpt, memberRange) ]) }


/* An optional type on an auto-property definition */
opt_typ:
   | /* EMPTY */ { None } 
   | COLON typ { Some $2 }


atomicPatternLongIdent:
  | UNDERSCORE DOT pathOp
     { if not (parseState.LexBuffer.SupportsFeature LanguageFeature.SingleUnderscorePattern) then
          raiseParseErrorAt (rhs parseState 2) (FSComp.SR.parsUnexpectedSymbolDot())
       let (LongIdentWithDots(lid, dotms)) = $3
       (None, LongIdentWithDots(ident("_", rhs parseState 1)::lid, rhs parseState 2::dotms)) }

  | GLOBAL DOT pathOp
     { let (LongIdentWithDots(lid, dotms)) = $3
       (None, LongIdentWithDots(ident(MangledGlobalName, rhs parseState 1) :: lid, rhs parseState 2 :: dotms)) }

  | pathOp
     { (None, $1) }

  | access UNDERSCORE DOT pathOp
     { if not (parseState.LexBuffer.SupportsFeature LanguageFeature.SingleUnderscorePattern) then
          raiseParseErrorAt (rhs parseState 3) (FSComp.SR.parsUnexpectedSymbolDot())
       let (LongIdentWithDots(lid, dotms)) = $4
       (Some($1), LongIdentWithDots(ident("_", rhs parseState 2)::lid, rhs parseState 3::dotms)) }  

  | access pathOp
     { (Some($1), $2) }


opt_access:
  | /* EMPTY */
     { None }

  | access
     { Some($1) } 


access:
  | PRIVATE
     { SynAccess.Private }

  | PUBLIC
     { SynAccess.Public }

  | INTERNAL
     { SynAccess.Internal }

/* only valid on 'NEW' */
opt_declVisibility:
  | access
     { Some($1) } 

  | /* EMPTY */
     { None }
  

opt_interfaceImplDefn:
  | WITH objectImplementationBlock declEnd
     { let mWithKwd = rhs parseState 1
       let members = $2
       let m = (rhs parseState 1, members) ||> unionRangeWithListBy (fun (mem:SynMemberDefn) -> mem.Range)
       Some (mWithKwd, members, m) }

  | WITH
     { let mWithKwd = rhs parseState 1
       Some (mWithKwd, [], mWithKwd) }

  | /* EMPTY */
     { None }


opt_classDefn: 
  | WITH classDefnBlock declEnd
     { let mWithKwd = rhs parseState 1
       (Some mWithKwd), $2 }

  | /* EMPTY */
     { None, [] }


/* An 'inherits' definition in an object type definition */
inheritsDefn: 
  | INHERIT atomTypeNonAtomicDeprecated optBaseSpec
     { let mDecl = unionRanges (rhs parseState 1) (($2): SynType).Range 
       SynMemberDefn.Inherit($2, $3, mDecl) }

  | INHERIT atomTypeNonAtomicDeprecated opt_HIGH_PRECEDENCE_APP atomicExprAfterType optBaseSpec
     { let mDecl = unionRanges (rhs parseState 1) $4.Range 
       SynMemberDefn.ImplicitInherit($2, $4, $5, mDecl) }

  | INHERIT ends_coming_soon_or_recover
     { let mDecl = (rhs parseState 1)
       if not $2 then errorR(Error(FSComp.SR.parsTypeNameCannotBeEmpty(), mDecl))
       SynMemberDefn.Inherit(SynType.LongIdent(LongIdentWithDots([], [])), None, mDecl) }

optAsSpec: 
  | asSpec
      { Some($1) } 

  | /* EMPTY */
      { None }

asSpec: 
  | AS ident
     { $2 } 

optBaseSpec: 
  | baseSpec
     { Some($1) } 

  | /* EMPTY */
     { None }

baseSpec: 
  | AS ident 
      { if ($2).idText <> "base" then 
             errorR(Error(FSComp.SR.parsInheritDeclarationsCannotHaveAsBindings(), rhs2 parseState 1 2)) 
        ident("base", rhs parseState 2) } 
        
  | AS BASE 
      { errorR(Error(FSComp.SR.parsInheritDeclarationsCannotHaveAsBindings(), rhs2 parseState 1 2)) 
        ident("base", rhs parseState 2) } 


/* The members in an object expression or interface implementation */
objectImplementationBlock:
  | OBLOCKBEGIN objectImplementationMembers oblockend  
      { $2 }

  | OBLOCKBEGIN objectImplementationMembers recover 
      { if not $3 then reportParseErrorAt (rhs parseState 3) (FSComp.SR.parsUnexpectedEndOfFileObjectMembers())
        $2 }

  | objectImplementationMembers 
      { $1 }


/* The members in an object expression or interface implementation */
objectImplementationMembers:  
  | objectImplementationMember opt_seps objectImplementationMembers 
      { $1 @  $3 }

  | objectImplementationMember opt_seps 
      { $1 }


/* One member in an object expression or interface implementation */
objectImplementationMember: 
  | opt_attributes memberOrOverride memberCore opt_ODECLEND
     { let rangeStart = rhs parseState 1
       $3 None (OverrideMemberFlags $2) $1 rangeStart }

  | opt_attributes memberOrOverride autoPropsDefnDecl opt_ODECLEND
     { let rangeStart = rhs parseState 1
       $3 $1 false (OverrideMemberFlags $2) rangeStart }

  | opt_attributes memberOrOverride error 
      { [] } 

  | opt_attributes error memberCore opt_ODECLEND 
      { [] }


memberOrOverride: 
  | MEMBER 
      { let mMember = rhs parseState 1
        MemberSynMemberFlagsTrivia mMember } 
  | OVERRIDE 
      { let mOverride = rhs parseState 1
        OverrideSynMemberFlagsTrivia mOverride }


/* The core of the right-hand-side of a simple type definition */
tyconDefnOrSpfnSimpleRepr: 

  /* type MyAlias = SomeTypeProvider<@"foo">    is a common error, special-case it */
  | opt_attributes opt_declVisibility path LQUOTE STRING recover     
     { errorR(Error(FSComp.SR.parsUnexpectedQuotationOperatorInTypeAliasDidYouMeanVerbatimString(), rhs parseState 4)) 
       SynTypeDefnSimpleRepr.TypeAbbrev (ParserDetail.ErrorRecovery, SynType.LongIdent($3), unionRanges (rhs parseState 1) $3.Range)  }

  /* A type abbreviation */
  | opt_attributes opt_declVisibility typ
     { if not (isNil $1) then errorR(Error(FSComp.SR.parsAttributesIllegalHere(), rhs parseState 1))
       if Option.isSome $2 then errorR(Error(FSComp.SR.parsTypeAbbreviationsCannotHaveVisibilityDeclarations(), rhs parseState 2))
       SynTypeDefnSimpleRepr.TypeAbbrev (ParserDetail.Ok, $3, unionRanges (rhs parseState 1) $3.Range) }

  /* A union type definition */
  | opt_attributes opt_declVisibility unionTypeRepr
     { if not (isNil $1) then errorR(Error(FSComp.SR.parsAttributesIllegalHere(), rhs parseState 1))
       let rangesOf3 = $3 |> List.map (function |Choice1Of2(ec)->ec.Range | Choice2Of2(uc)->uc.Range)
       let mWhole = (rhs2 parseState 1 2, rangesOf3) ||> List.fold unionRanges 
       if $3 |> List.exists (function Choice1Of2 _ -> true | _ -> false) then (
           if Option.isSome $2 then errorR(Error(FSComp.SR.parsEnumTypesCannotHaveVisibilityDeclarations(), rhs parseState 2));
           SynTypeDefnSimpleRepr.Enum ($3 |> List.choose (function 
                                              | Choice1Of2 data ->  
                                                Some(data) 
                                              | Choice2Of2(SynUnionCase(range=m)) -> 
                                                errorR(Error(FSComp.SR.parsAllEnumFieldsRequireValues(), m)); None),
                           mWhole)
       ) else 
           SynTypeDefnSimpleRepr.Union ($2,
                            $3 |> List.choose (function Choice2Of2 data -> Some(data) | Choice1Of2 _ -> failwith "huh?"),
                            mWhole) }

  /* A record type definition */
  | opt_attributes opt_declVisibility braceFieldDeclList
     { if not (isNil $1) then errorR(Error(FSComp.SR.parsAttributesIllegalHere(), rhs parseState 1))
       SynTypeDefnSimpleRepr.Record ($2, $3, lhs parseState) }

  /* An inline-assembly type definition, for FSharp.Core library only */
  | opt_attributes opt_declVisibility LPAREN HASH string HASH rparen
     { if not (isNil $1) then errorR(Error(FSComp.SR.parsAttributesIllegalHere(), rhs parseState 1))
       let lhsm = lhs parseState
       if parseState.LexBuffer.ReportLibraryOnlyFeatures then libraryOnlyError lhsm
       if Option.isSome $2 then errorR(Error(FSComp.SR.parsInlineAssemblyCannotHaveVisibilityDeclarations(), rhs parseState 2))
       let s, _ = $5
       let ilType = ParseAssemblyCodeType s parseState.LexBuffer.ReportLibraryOnlyFeatures parseState.LexBuffer.LanguageVersion (rhs parseState 5)
       SynTypeDefnSimpleRepr.LibraryOnlyILAssembly (box ilType, lhsm)  }


/* The core of a record type definition */
braceFieldDeclList:
  | LBRACE  recdFieldDeclList rbrace
     { $2 }

  | LBRACE  recdFieldDeclList recover
     { reportParseErrorAt (rhs parseState 1) (FSComp.SR.parsUnmatchedBrace()) 
       $2 }

  | LBRACE  error rbrace
     { [] }

anonRecdType:
    | STRUCT braceBarFieldDeclListCore
        { $2, true }
    | braceBarFieldDeclListCore
        { $1, false }

/* The core of a record type definition */
braceBarFieldDeclListCore:
  | LBRACE_BAR  recdFieldDeclList bar_rbrace
     { $2 }

  | LBRACE_BAR  recdFieldDeclList recover
     { reportParseErrorAt (rhs parseState 1) (FSComp.SR.parsUnmatchedBraceBar()) 
       $2 }

  | LBRACE_BAR error bar_rbrace
     { [] }

classOrInterfaceOrStruct: 
  | CLASS 
     { SynTypeDefnKind.Class } 

  | INTERFACE
     { SynTypeDefnKind.Interface } 

  | STRUCT
     { SynTypeDefnKind.Struct }

interfaceMember: 
  | INTERFACE { } 
  | OINTERFACE_MEMBER    { }

tyconNameAndTyparDecls:  
  | opt_access path 
      { None, $2.Lid, false, $1 }

  | opt_access prefixTyparDecls  path
      { Some $2, $3.Lid, false, $1 }

  | opt_access path postfixTyparDecls 
      { Some $3, $2.Lid, true, $1 }

prefixTyparDecls:
  | typar
      { SynTyparDecls.SinglePrefix (SynTyparDecl([], $1), rhs parseState 1) }

  | LPAREN typarDeclList rparen
      { SynTyparDecls.PrefixList (List.rev $2, rhs2 parseState 1 3) }

typarDeclList: 
  | typarDeclList COMMA typarDecl { $3 :: $1 } 
  | typarDecl { [$1] }

typarDecl : 
  | opt_attributes typar 
      { SynTyparDecl($1, $2) }

/* Any tokens in this grammar must be added to the lex filter rule 'peekAdjacentTypars' */
/* See the F# specification "Lexical analysis of type applications and type parameter definitions" */
postfixTyparDecls: 
  | opt_HIGH_PRECEDENCE_TYAPP LESS typarDeclList opt_typeConstraints GREATER 
      { let m = rhs2 parseState 2 5
        if not $2 then warning(Error(FSComp.SR.parsNonAdjacentTypars(), m))
        SynTyparDecls.PostfixList (List.rev $3, $4, m) }

/* Any tokens in this grammar must be added to the lex filter rule 'peekAdjacentTypars' */
/* See the F# specification "Lexical analysis of type applications and type parameter definitions" */
explicitValTyparDeclsCore: 
  | typarDeclList COMMA DOT_DOT 
      { (List.rev $1, true) }

  | typarDeclList 
      { (List.rev $1, false) }

  | /* EMPTY */
      { ([], false) }

explicitValTyparDecls: 
  | opt_HIGH_PRECEDENCE_TYAPP LESS explicitValTyparDeclsCore opt_typeConstraints GREATER 
      { let m = rhs2 parseState 2 5
        if not $2 then warning(Error(FSComp.SR.parsNonAdjacentTypars(), m))
        let tps, flex = $3 
        let tps = SynTyparDecls.PostfixList (tps, $4, m)
        SynValTyparDecls(Some tps, flex) }

opt_explicitValTyparDecls: 
  | explicitValTyparDecls 
      { $1 } 
  |       
      { SynValTyparDecls(None, true) }

/* Any tokens in this grammar must be added to the lex filter rule 'peekAdjacentTypars' */
/* See the F# specification "Lexical analysis of type applications and type parameter definitions" */
opt_typeConstraints:
  | /* EMPTY */
     { [] }

  | WHEN typeConstraints 
     { List.rev $2 }

/* Any tokens in this grammar must be added to the lex filter rule 'peekAdjacentTypars' */
/* See the F# specification "Lexical analysis of type applications and type parameter definitions" */
typeConstraints: 
  | typeConstraints AND typeConstraint
     { $3 :: $1 } 

  | typeConstraint
     { [$1] }

/* Any tokens in this grammar must be added to the lex filter rule 'peekAdjacentTypars' */
/* See the F# specification "Lexical analysis of type applications and type parameter definitions" */
typeConstraint: 
  | DEFAULT typar COLON typ 
     { if parseState.LexBuffer.ReportLibraryOnlyFeatures then libraryOnlyError (lhs parseState)
       SynTypeConstraint.WhereTyparDefaultsToType($2, $4, lhs parseState) }

  | typar COLON_GREATER typ 
     { SynTypeConstraint.WhereTyparSubtypeOfType($1, $3, lhs parseState) }

  | typar COLON STRUCT 
     { SynTypeConstraint.WhereTyparIsValueType($1, lhs parseState) }

  | typar COLON IDENT STRUCT 
     { if $3 <> "not" then reportParseErrorAt (rhs parseState 3) (FSComp.SR.parsUnexpectedIdentifier($3))  
       SynTypeConstraint.WhereTyparIsReferenceType($1, lhs parseState) }

  | typar COLON NULL 
     { SynTypeConstraint.WhereTyparSupportsNull($1, lhs parseState) }

  | typar COLON LPAREN classMemberSpfn rparen 
     { let tp = $1
       SynTypeConstraint.WhereTyparSupportsMember([ SynType.Var(tp, tp.Range) ], $4, lhs parseState) }

  | LPAREN typarAlts rparen COLON LPAREN classMemberSpfn rparen 
     { SynTypeConstraint.WhereTyparSupportsMember(List.rev($2), $6, lhs parseState) }

  | typar COLON DELEGATE typeArgsNoHpaDeprecated
     { let _ltm, _gtm, args, _commas, mWhole = $4
       SynTypeConstraint.WhereTyparIsDelegate($1, args, unionRanges $1.Range mWhole) }

  | typar COLON IDENT typeArgsNoHpaDeprecated
     { match $3 with 
       | "enum" ->
           let _ltm, _gtm, args, _commas, mWhole = $4
           SynTypeConstraint.WhereTyparIsEnum($1, args, unionRanges $1.Range mWhole)
       | nm -> raiseParseErrorAt (rhs parseState 3) (FSComp.SR.parsUnexpectedIdentifier(nm)) }

  | typar COLON IDENT 
     { match $3 with 
       | "comparison" -> SynTypeConstraint.WhereTyparIsComparable($1, lhs parseState)
       | "equality" -> SynTypeConstraint.WhereTyparIsEquatable($1, lhs parseState)
       | "unmanaged" -> SynTypeConstraint.WhereTyparIsUnmanaged($1, lhs parseState)
       | nm -> raiseParseErrorAt (rhs parseState 3) (FSComp.SR.parsUnexpectedIdentifier(nm)) }

typarAlts:
  | typarAlts OR appType
     { $3 :: $1 }

  | appType
     { [$1] }	

/* The core of a union type definition */
unionTypeRepr:
  /* Note the next three rules are required to disambiguate this from type x = y */
  /* Attributes can only appear on a single constructor if you've used a | */
  | barAndgrabXmlDoc attrUnionCaseDecls  
     { $2 $1 }

  | firstUnionCaseDeclOfMany barAndgrabXmlDoc attrUnionCaseDecls  
     { $1 :: $3 $2 }

  | firstUnionCaseDecl 
     { [$1] } 

barAndgrabXmlDoc: 
  | BAR
     { let mBar = rhs parseState 1
       grabXmlDoc(parseState, [], 1), mBar }

attrUnionCaseDecls: 
  | attrUnionCaseDecl barAndgrabXmlDoc attrUnionCaseDecls
     { (fun xmlDocAndBar -> $1 xmlDocAndBar  :: $3 $2) } 

  | attrUnionCaseDecl
     { (fun xmlDocAndBar -> [ $1 xmlDocAndBar ]) }

/* The core of a union case definition */
attrUnionCaseDecl:
  | opt_attributes opt_access unionCaseName
      { if Option.isSome $2 then errorR(Error(FSComp.SR.parsUnionCasesCannotHaveVisibilityDeclarations(), rhs parseState 2))
        let mDecl = rhs parseState 3
        (fun (xmlDoc, mBar) ->
            let trivia: SynUnionCaseTrivia = { BarRange = Some mBar }
            let mDecl = unionRangeWithXmlDoc xmlDoc mDecl
            Choice2Of2 (SynUnionCase ( $1, $3, SynUnionCaseKind.Fields [], xmlDoc, None, mDecl, trivia))) }

  | opt_attributes opt_access unionCaseName OF unionCaseRepr
      { if Option.isSome $2 then errorR(Error(FSComp.SR.parsUnionCasesCannotHaveVisibilityDeclarations(), rhs parseState 2))
        let mDecl = rhs2 parseState 1 5
        (fun (xmlDoc, mBar) ->
            let trivia: SynUnionCaseTrivia = { BarRange = Some mBar }
            let mDecl = unionRangeWithXmlDoc xmlDoc mDecl
            Choice2Of2 (SynUnionCase ( $1, $3, SynUnionCaseKind.Fields $5, xmlDoc, None, mDecl, trivia))) }

  | opt_attributes opt_access unionCaseName OF recover
      { if Option.isSome $2 then errorR(Error(FSComp.SR.parsUnionCasesCannotHaveVisibilityDeclarations(), rhs parseState 2))
        let mDecl = rhs2 parseState 1 4
        (fun (xmlDoc, mBar) -> 
            let trivia: SynUnionCaseTrivia = { BarRange = Some mBar }
            let mDecl = unionRangeWithXmlDoc xmlDoc mDecl
            Choice2Of2 (SynUnionCase ( $1, $3, SynUnionCaseKind.Fields [], xmlDoc, None, mDecl, trivia))) }

  | opt_attributes opt_access unionCaseName COLON topType
      { if Option.isSome $2 then errorR(Error(FSComp.SR.parsUnionCasesCannotHaveVisibilityDeclarations(), rhs parseState 2))
        if parseState.LexBuffer.ReportLibraryOnlyFeatures then libraryOnlyWarning(lhs parseState)
        let mDecl = rhs2 parseState 1 5
        (fun (xmlDoc, mBar) -> 
            let trivia: SynUnionCaseTrivia = { BarRange = Some mBar }
            let mDecl = unionRangeWithXmlDoc xmlDoc mDecl
            Choice2Of2 (SynUnionCase ( $1, $3, SynUnionCaseKind.FullType $5, xmlDoc, None, mDecl, trivia))) }

  | opt_attributes opt_access unionCaseName EQUALS constant
      { if Option.isSome $2 then errorR(Error(FSComp.SR.parsEnumFieldsCannotHaveVisibilityDeclarations(), rhs parseState 2))
        let mEquals = rhs parseState 4
        let mDecl = rhs2 parseState 1 5
        (fun (xmlDoc, mBar) -> 
            let trivia: SynEnumCaseTrivia = { BarRange = Some mBar; EqualsRange = mEquals }
            let mDecl = unionRangeWithXmlDoc xmlDoc mDecl
            Choice1Of2 (SynEnumCase ( $1, $3, fst $5, snd $5, xmlDoc, mDecl, trivia))) } 

/* The name of a union case */
unionCaseName: 
  | nameop  
      { $1 } 

  | LPAREN COLON_COLON rparen  
      {  ident(opNameCons, rhs parseState 2) }  

  | LPAREN LBRACK RBRACK  rparen  
      {  ident(opNameNil, rhs2 parseState 2 3) }  

firstUnionCaseDeclOfMany: 
  | ident opt_OBLOCKSEP
      { let trivia: SynUnionCaseTrivia = { BarRange = None }
        let xmlDoc = grabXmlDoc(parseState, [], 1)
        let mDecl = (rhs parseState 1) |> unionRangeWithXmlDoc xmlDoc
        Choice2Of2 (SynUnionCase ( [], $1, SynUnionCaseKind.Fields [], xmlDoc, None, mDecl, trivia)) }

  | ident EQUALS constant opt_OBLOCKSEP
      { let mEquals = rhs parseState 2
        let trivia: SynEnumCaseTrivia = { BarRange = None; EqualsRange = mEquals }
        let xmlDoc = grabXmlDoc(parseState, [], 1)
        let mDecl = (rhs2 parseState 1 3) |> unionRangeWithXmlDoc xmlDoc
        Choice1Of2 (SynEnumCase ([], $1, fst $3, snd $3, xmlDoc, mDecl, trivia)) }

  | firstUnionCaseDecl opt_OBLOCKSEP
      { $1 }

firstUnionCaseDecl: 
  | ident OF unionCaseRepr  
     { let trivia: SynUnionCaseTrivia = { BarRange = None }
       let xmlDoc = grabXmlDoc(parseState, [], 1)
       let mDecl = rhs2 parseState 1 3 |> unionRangeWithXmlDoc xmlDoc
       Choice2Of2 (SynUnionCase ( [], $1, SynUnionCaseKind.Fields $3, xmlDoc, None, mDecl, trivia)) }

  | ident EQUALS constant opt_OBLOCKSEP
      { let mEquals = rhs parseState 2
        let trivia: SynEnumCaseTrivia = { BarRange = None; EqualsRange = mEquals }
        let xmlDoc = grabXmlDoc(parseState, [], 1)
        let mDecl = rhs2 parseState 1 3 |> unionRangeWithXmlDoc xmlDoc
        Choice1Of2 (SynEnumCase ([], $1, fst $3, snd $3, xmlDoc, mDecl, trivia))  }

unionCaseReprElements:
  | unionCaseReprElement STAR unionCaseReprElements
     { $1 :: $3 }

  | unionCaseReprElement %prec prec_toptuptyptail_prefix
     { [$1] }

unionCaseReprElement:
  | ident COLON appType
     { let xmlDoc = grabXmlDoc(parseState, [], 1)
       let wholeRange = rhs2 parseState 1 3 |> unionRangeWithXmlDoc xmlDoc
       mkSynNamedField ($1, $3, xmlDoc, wholeRange) }

  | appType
     { let xmlDoc = grabXmlDoc(parseState, [], 1)
       mkSynAnonField ($1, xmlDoc) }

unionCaseRepr:
  | braceFieldDeclList
     { errorR(Deprecated(FSComp.SR.parsConsiderUsingSeparateRecordType(), lhs parseState)) 
       $1 }

  | unionCaseReprElements 
     { $1 }

/* A list of field declarations in a record type */
recdFieldDeclList: 
  | recdFieldDecl seps recdFieldDeclList 
     { $1 :: $3 } 

  | recdFieldDecl opt_seps           
     { [$1] }

/* A field declaration in a record type */
recdFieldDecl: 
  | opt_attributes fieldDecl
     { let wholeRange = rhs2 parseState 1 2
       let fld = $2 $1 false wholeRange
       let (SynField (a, b, c, d, e, xmlDoc, vis, wholeRange)) = fld
       if Option.isSome vis then errorR (Error (FSComp.SR.parsRecordFieldsCannotHaveVisibilityDeclarations (), rhs parseState 2))
       let wholeRange = unionRangeWithXmlDoc xmlDoc wholeRange
       SynField (a, b, c, d, e, xmlDoc, None, wholeRange) }

/* Part of a field or val declaration in a record type or object type */
fieldDecl: 
  | opt_mutable opt_access ident COLON  typ 
     { fun attrs stat wholeRange ->
           let xmlDoc = grabXmlDocAtRangeStart(parseState, attrs, wholeRange)
           SynField(attrs, stat, Some $3, $5, $1, xmlDoc, $2, wholeRange) }

/* An exception definition */
exconDefn: 
  | exconCore opt_classDefn 
     { let mWith, optClassDefn = $2
       SynExceptionDefn($1, mWith, optClassDefn, ($1.Range, optClassDefn) ||> unionRangeWithListBy (fun cd -> cd.Range) ) }
  
/* Part of an exception definition */
exconCore: 
  | EXCEPTION opt_attributes opt_access exconIntro exconRepr
     { SynExceptionDefnRepr($2, $4, $5, PreXmlDoc.Empty, $3, (match $5 with None -> rhs2 parseState 1 4 | Some p -> unionRanges (rangeOfLongIdent p) (rhs2 parseState 1 4))) }
  
/* Part of an exception definition */
exconIntro:
  | ident
      { SynUnionCase([], $1, SynUnionCaseKind.Fields [], PreXmlDoc.Empty, None, lhs parseState, { BarRange = None }) }

  | ident OF unionCaseRepr
      { SynUnionCase([], $1, SynUnionCaseKind.Fields $3, PreXmlDoc.Empty, None, lhs parseState, { BarRange = None }) }

  | ident OF recover
      { SynUnionCase([], $1, SynUnionCaseKind.Fields [], PreXmlDoc.Empty, None, lhs parseState, { BarRange = None }) }

exconRepr: 
  | /* EMPTY */
     { None }

  | EQUALS path
     { Some ($2.Lid) }

/*-------------------------------------------------------------------------*/
/* F# Definitions, Types, Patterns and Expressions  */

/* A 'let ...' or 'do ...' statement in the non-#light syntax */
defnBindings: 
  | LET opt_rec localBindings 
      { let mLetKwd = rhs parseState 1 
        let isUse = $1
        let isRec = $2 
        let localBindingsLastRangeOpt, localBindingsBuilder = $3
        
        // Calculate the precise range of the binding set, up to the end of the last r.h.s. expression
        let bindingSetRange = 
            match localBindingsLastRangeOpt with 
            | None -> rhs2 parseState 1 2 (* there was some error - this will be an approximate range *)
            | Some lastRange -> unionRanges mLetKwd lastRange

        // The first binding swallows any attributes prior to the 'let'
        BindingSetPreAttrs(mLetKwd, isRec, isUse,
            (fun attrs vis ->
                let xmlDoc = grabXmlDoc(parseState, attrs, 1)
                // apply the builder
                let binds = localBindingsBuilder xmlDoc attrs vis mLetKwd
                if not isRec && not (isNilOrSingleton binds) then 
                      reportParseErrorAt mLetKwd (FSComp.SR.parsLetAndForNonRecBindings())
                [], binds),
            bindingSetRange) }

  | cPrototype
      { let bindRange = lhs parseState
        BindingSetPreAttrs(bindRange, false, false, $1, bindRange)  }


/* A 'do ...' statement in the non-#light syntax */
doBinding:
  | DO typedSequentialExprBlock 
      { let mDoKwd = rhs parseState 1 
        let mWhole = unionRanges mDoKwd $2.Range
        // any attributes prior to the 'let' are left free, e.g. become top-level attributes 
        // associated with the module, 'main' function or assembly depending on their target 
        BindingSetPreAttrs(mDoKwd, false, false, (fun attrs vis -> attrs, [mkSynDoBinding (vis, true, $2, mWhole)]), mWhole) }


/* A 'let ....' binding in the #light syntax */
hardwhiteLetBindings: 
  | OLET opt_rec localBindings hardwhiteDefnBindingsTerminator
      { let mLetKwd = rhs parseState 1 
        let isUse = $1
        let isRec = $2
        let report, mIn = $4
        report (if isUse then "use" else "let") mLetKwd  // report unterminated error 
        
        let localBindingsLastRangeOpt, localBindingsBuilder = $3
        
        // Calculate the precise range of the binding set, up to the end of the last r.h.s. expression
        let bindingSetRange = 
            match localBindingsLastRangeOpt with 
            | None -> rhs parseState 1 (* there was some error - this will be an approximate range *)
            | Some lastRange -> unionRanges mLetKwd lastRange

        // the first binding swallow any attributes prior to the 'let' 
        BindingSetPreAttrs(mLetKwd, isRec, isUse,
          (fun attrs vis ->
            let xmlDoc = grabXmlDoc(parseState, attrs, 1)
            let binds = localBindingsBuilder xmlDoc attrs vis mLetKwd
            if not isRec && not (isNilOrSingleton binds) then
                reportParseErrorAt mLetKwd (FSComp.SR.parsLetAndForNonRecBindings())
            [], binds),
          bindingSetRange),
          (unionRanges mLetKwd bindingSetRange),
          mIn }


/* A 'do ...' statement */
hardwhiteDoBinding: 
  | ODO typedSequentialExprBlock hardwhiteDefnBindingsTerminator          
      { let mLetKwd = rhs parseState 1 
        let bindingSetRange = unionRanges mLetKwd $2.Range 
        let seqPt = DebugPointAtBinding.NoneAtDo 
        // any attributes prior to the 'let' are left free, e.g. become top-level attributes 
        // associated with the module, 'main' function or assembly depending on their target 
        BindingSetPreAttrs(mLetKwd, false, false, (fun attrs vis -> attrs, [mkSynDoBinding (vis, true, $2, bindingSetRange)]), bindingSetRange), $2 }


/* The bindings in a class type definition */
classDefnBindings: 
  | defnBindings
     { $1 }

  | doBinding
     { $1 }

  | hardwhiteLetBindings
     { let b, m, _ = $1 in b } 

  | hardwhiteDoBinding
     { fst $1 }


/* The terminator for a 'let ....' binding in the #light syntax */
hardwhiteDefnBindingsTerminator:
  |  ODECLEND
     { let mToken = rhs parseState 1
       // In LexFilter.fs the IN token could have been transformed to an ODECLEND one.
       let mIn = if (mToken.EndColumn - mToken.StartColumn) = 2 then Some mToken else None
       (fun _ m -> ()), mIn }

  |  recover 
     { (fun kwd m ->
         let msg = 
             match kwd with 
             | "let!" -> FSComp.SR.parsUnmatchedLetBang() 
             | "use!" -> FSComp.SR.parsUnmatchedUseBang() 
             | "use" -> FSComp.SR.parsUnmatchedUse() 
             | _ (*"let" *) -> FSComp.SR.parsUnmatchedLet()
         reportParseErrorAt m msg), None }

/* An 'extern' DllImport function definition in C-style syntax */
cPrototype: 
  | EXTERN cRetType opt_access ident opt_HIGH_PRECEDENCE_APP LPAREN cArgs rparen 
      { let rty, vis, nm, args  = $2, $3, $4, $7
        let nmm = rhs parseState 3 
        let argsm = rhs parseState 6 
        let mBindLhs = lhs parseState
        let mWhole = lhs parseState
        let mRhs = lhs parseState 
        let rhsExpr = SynExpr.App (ExprAtomicFlag.NonAtomic,
                                  false,
                                  SynExpr.Ident (ident("failwith", rhs parseState 6)),
                                  SynExpr.Const (SynConst.String("extern was not given a DllImport attribute", SynStringKind.Regular, rhs parseState 8), rhs parseState 8),
                                  mRhs)
        (fun attrs _ ->
            let bindingPat = SynPat.LongIdent (LongIdentWithDots([nm], []), None, None, Some noInferredTypars, SynArgPats.Pats [SynPat.Tuple(false, args, argsm)], vis, nmm)
            let mWholeBindLhs = (mBindLhs, attrs) ||> unionRangeWithListBy (fun (a: SynAttributeList) -> a.Range)
            let xmlDoc = grabXmlDoc(parseState, attrs, 1)
            let binding = mkSynBinding 
<<<<<<< HEAD
                              (xmlDoc, bindingPat) 
                              (vis, false, false, mWholeBindLhs, DebugPointAtBinding.NoneAtInvisible, Some rty, None, rhsExpr, mRhs, [], attrs, None)
=======
                              (xmlDoc, bindingId) 
                              (vis, false, false, mWholeBindLhs, DebugPointAtBinding.NoneAtInvisible, Some rty, rhsExpr, mRhs, [], attrs, None, SynBindingTrivia.Zero)
>>>>>>> 1fd98f46
            [], [binding]) }

/* A list of arguments in an 'extern' DllImport function definition */
cArgs: 
  | cMoreArgs 
     { List.rev $1 }

  | cArg 
     { [$1] }
  |       
     { [] }
  

/* Part of the list of arguments in an 'extern' DllImport function definition */
cMoreArgs: 
  | cMoreArgs COMMA cArg 
     { $3 :: $1 }

  | cArg COMMA cArg 
     { [$3; $1] }


/* A single argument in an 'extern' DllImport function definition */
cArg: 
  | opt_attributes cType       
     { let m = lhs parseState in SynPat.Typed(SynPat.Wild m, $2, m) |> addAttribs $1 }

  | opt_attributes cType ident 
     { let m = lhs parseState in SynPat.Typed(SynPat.Named ($3, false, None, m), $2, m) |> addAttribs $1 }

/* An type in an 'extern' DllImport function definition */
cType: 
  | path      
     { let m = $1.Range
       SynType.App(SynType.LongIdent($1), None, [], [], None, false, m) } 

  | cType opt_HIGH_PRECEDENCE_APP LBRACK RBRACK 
     { let m = lhs parseState 
       SynType.App(SynType.LongIdent(LongIdentWithDots([ident("[]", m)], [])), None, [$1], [], None, true, m) } 

  | cType STAR 
     { let m = lhs parseState 
       SynType.App(SynType.LongIdent(LongIdentWithDots([ident("nativeptr", m)], [])), None, [$1], [], None, true, m) } 

  | cType AMP  
     { let m = lhs parseState 
       SynType.App(SynType.LongIdent(LongIdentWithDots([ident("byref", m)], [])), None, [$1], [], None, true, m) } 

  | VOID STAR 
     { let m = lhs parseState 
       SynType.App(SynType.LongIdent(LongIdentWithDots([ident("nativeint", m)], [])), None, [], [], None, true, m) } 


/* A return type in an 'extern' DllImport function definition */
cRetType: 
  | opt_attributes cType 
     { SynReturnInfo(($2, SynArgInfo($1, false, None)), rhs parseState 2) }

  | opt_attributes VOID  
     { let m = rhs parseState 2 
       SynReturnInfo((SynType.App(SynType.LongIdent(LongIdentWithDots([ident("unit", m)], [])), None, [], [], None, false, m), SynArgInfo($1, false, None)), m) } 


localBindings: 
  | attr_localBinding moreLocalBindings 
      { let (moreBindings, moreBindingRanges) = List.unzip $2
        let moreLocalBindingsLastRange = if moreBindingRanges.IsEmpty then None else Some (List.last moreBindingRanges)
        match $1 with 
        | Some (localBindingRange, attrLocalBindingBuilder) -> 
           let lastRange = 
               match moreLocalBindingsLastRange with 
               | None -> localBindingRange 
               | Some m -> m
           Some lastRange, (fun xmlDoc attrs vis mLetKwd -> attrLocalBindingBuilder xmlDoc attrs vis mLetKwd true ::  moreBindings)
        | None -> 
           moreLocalBindingsLastRange, (fun _xmlDoc _attrs _vis _letm -> moreBindings) }


moreLocalBindings: 
  | AND attr_localBinding moreLocalBindings 
      { let mLetKwd = rhs parseState 1
        (match $2 with 
         | Some (localBindingRange, attrLocalBindingBuilder) ->
            let xmlDoc = grabXmlDoc(parseState, [], 1)
            let xmlDoc = if xmlDoc.IsEmpty then grabXmlDoc(parseState, [], 2) else xmlDoc
            (attrLocalBindingBuilder xmlDoc [] None mLetKwd false, localBindingRange) :: $3
         | None -> $3) }

  | %prec prec_no_more_attr_bindings 
      { [] }


/* A single binding, possibly with custom attributes */
attr_localBinding: 
  | opt_attributes localBinding 
      { let attrs2 = $1
        let localBindingRange, localBindingBuilder = $2
        let attrLocalBindingBuilder = (fun xmlDoc attrs vis mLetKwd _ -> localBindingBuilder xmlDoc (attrs@attrs2) vis mLetKwd)
        Some(localBindingRange, attrLocalBindingBuilder) }

  | error 
      { None }


/* A single binding in an expression or definition */
localBinding: 
  | opt_inline opt_mutable bindingPattern  opt_topReturnTypeWithTypeConstraints EQUALS  typedExprWithStaticOptimizationsBlock 
<<<<<<< HEAD
      { let (rhsExpr:SynExpr), opts = $6
        let mEquals = rhs parseState 5
        let mRhs = rhsExpr.Range 
=======
      { let (expr:SynExpr), opts = $6
        let mEquals = rhs parseState 5
        let mRhs = expr.Range 
>>>>>>> 1fd98f46
        let optReturnType = $4 
        let bindingPat, mBindLhs = $3 
        let localBindingRange = unionRanges (rhs2 parseState 1 5) mRhs
        let localBindingBuilder = 
          (fun xmlDoc attrs vis mLetKwd ->
            let mWhole = (unionRanges mLetKwd mRhs, attrs) ||> unionRangeWithListBy (fun (a: SynAttributeList) -> a.Range)
            let spBind = if IsDebugPointBinding bindingPat rhsExpr then DebugPointAtBinding.Yes mWhole else DebugPointAtBinding.NoneAtLet
            let mWholeBindLhs = (mBindLhs, attrs) ||> unionRangeWithListBy (fun (a: SynAttributeList) -> a.Range)
<<<<<<< HEAD
            mkSynBinding (xmlDoc, bindingPat) (vis, $1, $2, mWholeBindLhs, spBind, optReturnType, Some mEquals, rhsExpr, mRhs, opts, attrs, None))
=======
            let trivia: SynBindingTrivia = { LetKeyword = Some mLetKwd; EqualsRange = Some mEquals }
            (bindingBuilder xmlDoc) (vis, $1, $2, mWholeBindLhs, spBind, optReturnType, expr, mRhs, opts, attrs, None, trivia))
>>>>>>> 1fd98f46
        localBindingRange, localBindingBuilder }

  | opt_inline opt_mutable bindingPattern  opt_topReturnTypeWithTypeConstraints EQUALS  error
      { let mWhole = rhs2 parseState 1 5 
        let mEquals = rhs parseState 5
        let mRhs = mEquals
        let optReturnType = $4 
        let zeroWidthAtEnd = mEquals.EndRange
        let bindingPat, mBindLhs = $3
        let rhsExpr = arbExpr("localBinding1", zeroWidthAtEnd)
        let localBindingBuilder = 
          (fun xmlDoc attrs vis mLetKwd ->
<<<<<<< HEAD
            let spBind = if IsDebugPointBinding bindingPat rhsExpr then DebugPointAtBinding.Yes mWhole else DebugPointAtBinding.NoneAtLet
            mkSynBinding (xmlDoc, bindingPat) (vis, $1, $2, mBindLhs, spBind, optReturnType, Some mEquals, rhsExpr, mRhs, [], attrs, None))
=======
            let spBind = DebugPointAtBinding.Yes (unionRanges mLetKwd mRhs)
            let mEquals = rhs parseState 5
            let zeroWidthAtEnd = mEquals.EndRange
            let trivia: SynBindingTrivia = { LetKeyword = Some mLetKwd; EqualsRange = Some mEquals }
            (bindingBuilder xmlDoc) (vis, $1, $2, mBindLhs, spBind, optReturnType, arbExpr("localBinding1", zeroWidthAtEnd), mRhs, [], attrs, None, trivia))
>>>>>>> 1fd98f46
        mWhole, localBindingBuilder }

  | opt_inline opt_mutable bindingPattern  opt_topReturnTypeWithTypeConstraints recover
      { if not $5 then reportParseErrorAt (rhs parseState 5) (FSComp.SR.parsUnexpectedEndOfFileDefinition())
        let optReturnType = $4 
        let mWhole = rhs2 parseState 1 (match optReturnType with None -> 3 | _ -> 4)
        let mRhs = mWhole.EndRange  // zero-width range at end of last good token
        let bindingPat, mBindLhs = $3 
        let localBindingBuilder = 
          (fun xmlDoc attrs vis mLetKwd ->
            let spBind = DebugPointAtBinding.Yes (unionRanges mLetKwd mRhs)
<<<<<<< HEAD
            mkSynBinding (xmlDoc, bindingPat) (vis, $1, $2, mBindLhs, spBind, optReturnType, None, arbExpr("localBinding2", mRhs), mRhs, [], attrs, None))
=======
            (bindingBuilder xmlDoc) (vis, $1, $2, mBindLhs, spBind, optReturnType, arbExpr("localBinding2", mRhs), mRhs, [], attrs, None, { LetKeyword = Some mLetKwd; EqualsRange = None }))
>>>>>>> 1fd98f46
        mWhole, localBindingBuilder }


/* A single expression with an optional type annotation, and an optional static optimization block */
typedExprWithStaticOptimizationsBlock: 
  | OBLOCKBEGIN typedExprWithStaticOptimizations oblockend 
      { $2 }

  | OBLOCKBEGIN typedExprWithStaticOptimizations recover 
      { if not $3 then reportParseErrorAt (rhs parseState 3) (FSComp.SR.parsUnexpectedEndOfFile())
        let a, b = $2
        (exprFromParseError a, b) }

  | typedExprWithStaticOptimizations 
      { $1 }

typedExprWithStaticOptimizations : 
  | typedSequentialExpr opt_staticOptimizations
      { $1, List.rev $2 }

opt_staticOptimizations: 
  | opt_staticOptimizations staticOptimization
      { $2 :: $1 } 

  | /* EMPTY */
      { [] }

staticOptimization: 
  | WHEN staticOptimizationConditions EQUALS typedSequentialExprBlock
      { ($2, $4) }

staticOptimizationConditions: 
  | staticOptimizationConditions AND staticOptimizationCondition
      { $3 :: $1 } 

  | staticOptimizationCondition
      { [$1 ] }

staticOptimizationCondition: 
  | typar COLON typ
      { SynStaticOptimizationConstraint.WhenTyparTyconEqualsTycon($1, $3, lhs parseState) }

  | typar STRUCT
      { SynStaticOptimizationConstraint.WhenTyparIsStruct($1, lhs parseState) }

rawConstant: 
  | INT8
    { if snd $1 then errorR(Error(FSComp.SR.lexOutsideEightBitSigned(), lhs parseState))
      SynConst.SByte (fst $1) } 

  | UINT8
    { SynConst.Byte $1 } 

  | INT16
    { if snd $1 then errorR(Error(FSComp.SR.lexOutsideSixteenBitSigned(), lhs parseState))
      SynConst.Int16 (fst $1) } 

  | UINT16
    { SynConst.UInt16 $1 } 

  | INT32
    { if snd $1 then errorR(Error(FSComp.SR.lexOutsideThirtyTwoBitSigned(), lhs parseState))
      SynConst.Int32 (fst $1) } 

  | UINT32
    { SynConst.UInt32 $1 } 

  | INT64
    { if snd $1 then errorR(Error(FSComp.SR.lexOutsideSixtyFourBitSigned(), lhs parseState))
      SynConst.Int64 (fst $1) } 

  | UINT64
    { SynConst.UInt64 $1 } 

  | NATIVEINT
    { if snd $1 then errorR(Error(FSComp.SR.lexOutsideNativeSigned(), lhs parseState))
      SynConst.IntPtr (fst $1) } 

  | UNATIVEINT
    { SynConst.UIntPtr $1 } 

  | IEEE32
    { SynConst.Single $1 } 

  | IEEE64
    { SynConst.Double $1 } 

  | CHAR
    { SynConst.Char $1 } 

  | DECIMAL
    { SynConst.Decimal $1 } 

  | BIGNUM
    { SynConst.UserNum $1 } 

  | string
    { let s, synStringKind = $1
      SynConst.String (s, synStringKind, lhs parseState) } 

  | sourceIdentifier
    { let c,v = $1
      SynConst.SourceIdentifier (c, v, lhs parseState) }

  | BYTEARRAY
    { let (v, synByteStringKind, _) = $1
      SynConst.Bytes (v, synByteStringKind, lhs parseState) }

rationalConstant:
  | INT32 INFIX_STAR_DIV_MOD_OP INT32
    { if $2 <> "/" then reportParseErrorAt (rhs parseState 2) (FSComp.SR.parsUnexpectedOperatorForUnitOfMeasure())
      if fst $3 = 0 then reportParseErrorAt (rhs parseState 3) (FSComp.SR.parsIllegalDenominatorForMeasureExponent())
      if (snd $1) || (snd $3) then errorR(Error(FSComp.SR.lexOutsideThirtyTwoBitSigned(), lhs parseState))
      SynRationalConst.Rational(fst $1, fst $3, lhs parseState) }

  | MINUS INT32 INFIX_STAR_DIV_MOD_OP INT32 
    { if $3 <> "/" then reportParseErrorAt (rhs parseState 3) (FSComp.SR.parsUnexpectedOperatorForUnitOfMeasure())
      if fst $4 = 0 then reportParseErrorAt (rhs parseState 4) (FSComp.SR.parsIllegalDenominatorForMeasureExponent())
      if (snd $2) || (snd $4) then errorR(Error(FSComp.SR.lexOutsideThirtyTwoBitSigned(), lhs parseState))
      SynRationalConst.Negate(SynRationalConst.Rational(fst $2, fst $4, lhs parseState)) }

  | INT32
    { if snd $1 then errorR(Error(FSComp.SR.lexOutsideThirtyTwoBitSigned(), lhs parseState))
      SynRationalConst.Integer(fst $1) }

  | MINUS INT32
    { if snd $2 then errorR(Error(FSComp.SR.lexOutsideThirtyTwoBitSigned(), lhs parseState))
      SynRationalConst.Negate(SynRationalConst.Integer(fst $2)) }

atomicUnsignedRationalConstant:
  | INT32 { if snd $1 then errorR(Error(FSComp.SR.lexOutsideThirtyTwoBitSigned(), lhs parseState))
            SynRationalConst.Integer(fst $1) }

  | LPAREN rationalConstant rparen
    { $2 }

atomicRationalConstant:
  | atomicUnsignedRationalConstant { $1 }

  | MINUS atomicUnsignedRationalConstant
    { SynRationalConst.Negate($2) }

constant: 
  | rawConstant
    { $1, rhs parseState 1 }

  | rawConstant HIGH_PRECEDENCE_TYAPP measureTypeArg
    { SynConst.Measure($1, rhs parseState 1, $3), lhs parseState }

bindingPattern:
  | headBindingPattern
    { $1, rhs parseState 1 }

// Subset of patterns allowed to be used in implicit ctors.
// For a better error recovery we could replace these rules with the actual SynPat parsing
// and use allowed patterns only at a later analysis stage reporting errors along the way.
simplePattern:
  | ident
      { let m = rhs parseState 1 
        SynPat.Named($1, false, None, m) }

  | QMARK ident
      { SynPat.OptionalVal($2, rhs parseState 2) }

  | simplePattern COLON typeWithTypeConstraints
      { SynPat.Typed($1, $3, lhs parseState) }

  | attributes simplePattern %prec paren_pat_attribs
      { SynPat.Attrib($2, $1, lhs parseState) }

simplePatternCommaList:
  | simplePattern
      { $1 }

  | simplePattern COMMA simplePatternCommaList
      { match $3 with
        | SynPat.Tuple(_, pats, _) -> SynPat.Tuple(false, $1 :: pats, rhs2 parseState 1 3)
        | _ -> SynPat.Tuple(false, [$1; $3], rhs2 parseState 1 3) }

simplePatterns:
  | LPAREN simplePatternCommaList rparen
      { let parenPat = SynPat.Paren($2, rhs2 parseState 1 3)
        let simplePats, _ = SimplePatsOfPat parseState.SynArgNameGenerator parenPat
        simplePats }

  | LPAREN rparen
      { let pat = SynPat.Const(SynConst.Unit, rhs2 parseState 1 2)
        let simplePats, _ = SimplePatsOfPat parseState.SynArgNameGenerator pat
        simplePats }

  | LPAREN simplePatternCommaList recover
      { reportParseErrorAt (rhs parseState 1) (FSComp.SR.parsUnmatchedParen())
        let parenPat = SynPat.Paren(SynPat.Tuple(false, [], rhs2 parseState 1 2), rhs2 parseState 1 2) // todo: report parsed pats anyway?
        let simplePats, _ = SimplePatsOfPat parseState.SynArgNameGenerator parenPat
        simplePats }

  | LPAREN error rparen
      { let parenPat = SynPat.Paren(SynPat.Wild(rhs parseState 2), rhs2 parseState 1 3) // silent recovery
        let simplePats, _ = SimplePatsOfPat parseState.SynArgNameGenerator parenPat
        simplePats }

  | LPAREN recover
      { reportParseErrorAt (rhs parseState 1) (FSComp.SR.parsUnmatchedParen())
        let pat = SynPat.Wild(lhs parseState)
        let simplePats, _ = SimplePatsOfPat parseState.SynArgNameGenerator pat
        simplePats }


headBindingPattern:
  | headBindingPattern AS constrPattern 
      { SynPat.As($1, $3, rhs2 parseState 1 3) }

  | headBindingPattern BAR headBindingPattern  
      { let mBar = rhs parseState 2
        SynPat.Or($1, $3, rhs2 parseState 1 3, { BarRange = mBar }) }

  | headBindingPattern COLON_COLON  headBindingPattern 
      { SynPat.LongIdent (LongIdentWithDots(mkSynCaseName (rhs parseState 2) opNameCons, []), None, None, None, SynArgPats.Pats [SynPat.Tuple (false, [$1;$3], rhs2 parseState 1 3)], None, lhs parseState) }

  | tuplePatternElements  %prec pat_tuple 
      { SynPat.Tuple(false, List.rev $1, lhs parseState) }

  | conjPatternElements   %prec pat_conj
      { SynPat.Ands(List.rev $1, lhs parseState) }

  | constrPattern 
      { $1 }

tuplePatternElements: 
  | tuplePatternElements COMMA headBindingPattern 
      { $3 :: $1 }

  | headBindingPattern COMMA headBindingPattern 
      { $3 :: $1 :: [] }

conjPatternElements: 
  | conjPatternElements AMP headBindingPattern 
     { $3 :: $1 }

  | headBindingPattern AMP headBindingPattern 
     { $3 :: $1 :: [] }

namePatPairs:
   | namePatPair opt_seps
     { [$1], lhs parseState }

   | namePatPair seps namePatPairs
     { let (rs, _) = $3 in ($1 :: rs), lhs parseState }

namePatPair:
   | ident EQUALS parenPattern
     { let mEquals = rhs parseState 2
       ($1, mEquals, $3) }

constrPattern:
  | atomicPatternLongIdent explicitValTyparDecls
      { let vis, lid = $1
        SynPat.LongIdent (lid, None, None, Some $2, SynArgPats.Pats [], vis, lhs parseState) }

  | atomicPatternLongIdent explicitValTyparDecls atomicPatsOrNamePatPairs %prec pat_app
      { let vis, lid = $1
        let args, argsM = $3
        let m = unionRanges (rhs2 parseState 1 2) argsM
        SynPat.LongIdent (lid, None, None, Some $2, args, vis, m) }

  | atomicPatternLongIdent explicitValTyparDecls HIGH_PRECEDENCE_PAREN_APP atomicPatsOrNamePatPairs
      { let vis, lid = $1
        let args, argsM = $4
        let m = unionRanges (rhs2 parseState 1 2) argsM
        SynPat.LongIdent (lid, None, None, Some $2, args, vis, m) }

  | atomicPatternLongIdent explicitValTyparDecls HIGH_PRECEDENCE_BRACK_APP atomicPatsOrNamePatPairs
      { let vis, lid = $1
        let args, argsM = $4
        let m = unionRanges (rhs2 parseState 1 2) argsM
        SynPat.LongIdent (lid, None, None, Some $2, args, vis, m) }

  | atomicPatternLongIdent atomicPatsOrNamePatPairs %prec pat_app
      { let vis, lid = $1
        let args, argsM = $2
        let m = unionRanges (rhs parseState 1) argsM
        SynPat.LongIdent (lid, None, None, None, args, vis, m) }

  | atomicPatternLongIdent HIGH_PRECEDENCE_PAREN_APP atomicPatsOrNamePatPairs
      { let vis, lid = $1
        let args, argsM = $3
        let m = unionRanges (rhs parseState 1) argsM
        SynPat.LongIdent (lid, None, None, None, args, vis, m) }

  | atomicPatternLongIdent HIGH_PRECEDENCE_BRACK_APP atomicPatsOrNamePatPairs
      { let vis, lid = $1
        let args, argsM = $3
        let m = unionRanges (rhs parseState 1) argsM
        SynPat.LongIdent (lid, None, None, None, args, vis, m) }

  | COLON_QMARK atomTypeOrAnonRecdType  %prec pat_isinst 
      { SynPat.IsInst($2, lhs parseState) }

  | atomicPattern 
      { $1 }

atomicPatsOrNamePatPairs:
  | LPAREN namePatPairs rparen
      { SynArgPats.NamePatPairs $2, snd $2 }

  | atomicPatterns
      { let mParsed = rhs parseState 1
        let mAll = (mParsed.StartRange, $1) ||> unionRangeWithListBy (fun p -> p.Range)
        SynArgPats.Pats $1, mAll }

atomicPatterns: 
  | atomicPattern atomicPatterns %prec pat_args 
      { $1 :: $2 } 

  | atomicPattern HIGH_PRECEDENCE_BRACK_APP atomicPatterns 
      { reportParseErrorAt (rhs parseState 1) (FSComp.SR.parsSuccessivePatternsShouldBeSpacedOrTupled())
        $1 :: $3 } 

  | atomicPattern HIGH_PRECEDENCE_PAREN_APP atomicPatterns 
      { reportParseErrorAt (rhs parseState 1) (FSComp.SR.parsSuccessivePatternsShouldBeSpacedOrTupled())
        $1 :: $3 } 

  | atomicPattern
      { [$1] }


atomicPattern:
  | quoteExpr 
      { SynPat.QuoteExpr($1, lhs parseState) } 

  | CHAR DOT_DOT CHAR
      { SynPat.DeprecatedCharRange ($1, $3, rhs2 parseState 1 3) }

  | LBRACE recordPatternElementsAux rbrace
      { let rs, m = $2 in SynPat.Record (rs, rhs2 parseState 1 3) }

  | LBRACK listPatternElements RBRACK
      { SynPat.ArrayOrList(false, $2, lhs parseState) }

  | LBRACK_BAR listPatternElements  BAR_RBRACK
      { SynPat.ArrayOrList(true, $2, lhs parseState) }

  | UNDERSCORE 
      { SynPat.Wild (lhs parseState) }

  | QMARK ident 
      { SynPat.OptionalVal($2, lhs parseState) } 

  | atomicPatternLongIdent %prec prec_atompat_pathop 
      { let vis, lidwd = $1 
        if not (isNilOrSingleton lidwd.Lid) || String.isLeadingIdentifierCharacterUpperCase (List.head lidwd.Lid).idText
        then mkSynPatMaybeVar lidwd vis (lhs parseState)
        else mkSynPatVar vis (List.head lidwd.Lid) }

  | constant 
      { SynPat.Const (fst $1, snd $1) }

  | FALSE  
      { SynPat.Const(SynConst.Bool false, lhs parseState) } 

  | TRUE  
      { SynPat.Const(SynConst.Bool true, lhs parseState) } 

  | NULL 
      { SynPat.Null(lhs parseState) }

  | LPAREN parenPatternBody rparen
      { let m = lhs parseState
        SynPat.Paren($2 m, m) }

  | LPAREN parenPatternBody recover
      { reportParseErrorAt (rhs parseState 1) (FSComp.SR.parsUnmatchedParen())
        let m = rhs2 parseState 1 2
        let parenPat = SynPat.Paren($2 m, m)
        patFromParseError parenPat }

  | LPAREN error rparen
      { let innerPat = patFromParseError (SynPat.Wild (rhs parseState 2))
        SynPat.Paren(innerPat, lhs parseState) }

  | LPAREN recover
      { let parenM = rhs parseState 1
        reportParseErrorAt parenM (FSComp.SR.parsUnmatchedParen())
        let innerPat = patFromParseError (SynPat.Wild parenM.EndRange)
        let parenPat = SynPat.Paren(innerPat, parenM)
        patFromParseError parenPat }

  | STRUCT LPAREN tupleParenPatternElements rparen
      { SynPat.Tuple(true, List.rev $3, lhs parseState) }

  | STRUCT LPAREN tupleParenPatternElements recover
      { reportParseErrorAt (rhs parseState 2) (FSComp.SR.parsUnmatchedParen()); 
        SynPat.Tuple(true, List.rev $3, lhs parseState) }

  | STRUCT LPAREN error rparen 
      { (* silent recovery *) SynPat.Wild (lhs parseState) }

  | STRUCT LPAREN recover 
      {  reportParseErrorAt (rhs parseState 2) (FSComp.SR.parsUnmatchedParen()); 
         SynPat.Wild (lhs parseState)}  

parenPatternBody: 
  | parenPattern 
      { (fun m -> $1) } 

  | /* EMPTY */
      { (fun m -> SynPat.Const(SynConst.Unit, m)) } 

/* This duplicates out 'patterns' in order to give type annotations */
/* the desired precedence w.r.t. patterns, tuple patterns in particular. */
/* Duplication requried to minimize the disturbance to the grammar, */
/* in particular the expected property that "pat" parses the same as */
/* "(pat)"!  Here are some examples: */
/*    a, b                  parses as (a, b) */
/*    (a, b)           also parses as (a, b) */
/*    (a, b : t)            parses as (a, (b:t)) */
/*    a, b as t             parses as ((a, b) as t) */
/*    (a, b as t)      also parses as ((a, b) as t) */
/*    a, b | c, d            parses as ((a, b) | (c, d)) */
/*    (a, b | c, d)     also parses as ((a, b) | (c, d)) */
/*    (a : t, b)            parses as ((a:t), b) */
/*    (a : t1, b : t2)      parses as ((a:t), (b:t2)) */
/*    (a, b as nm : t)      parses as (((a, b) as nm) : t) */
/*    (a, b :: c : t)       parses as (((a, b) :: c) : t) */
/* */
/* Probably the most unexpected thing here is that 'as nm' binds the */
/* whole pattern to the left, whereas ': t' binds only the pattern */
/* immediately preceding in the tuple. */
/* */
/* Also, it is unexpected that '(a, b : t)' in a pattern (a, (b : 't)) binds differently to */
/* '(a, b : t)' in an expression ((a, b) : 't). It's not that easy to solve that without */
/* duplicating the entire expression grammar, or making a fairly severe breaking change */
/* to the language. */
parenPattern:
  | parenPattern AS constrPattern 
      { SynPat.As($1, $3, rhs2 parseState 1 3) }

  | parenPattern BAR parenPattern  
      { let mBar = rhs parseState 2
        SynPat.Or($1, $3, rhs2 parseState 1 3, { BarRange = mBar }) }

  | tupleParenPatternElements 
      { SynPat.Tuple(false, List.rev $1, lhs parseState) }

  | conjParenPatternElements
      { SynPat.Ands(List.rev $1, rhs2 parseState 1 3) }

  | parenPattern COLON  typeWithTypeConstraints %prec paren_pat_colon
      { let lhsm = lhs parseState 
        SynPat.Typed($1, $3, lhsm) } 

  | attributes parenPattern  %prec paren_pat_attribs
      { let lhsm = lhs parseState 
        SynPat.Attrib($2, $1, lhsm) } 

  | parenPattern COLON_COLON  parenPattern 
      { SynPat.LongIdent (LongIdentWithDots(mkSynCaseName (rhs parseState 2) opNameCons, []), None, None, None, SynArgPats.Pats [ SynPat.Tuple (false, [$1;$3], rhs2 parseState 1 3) ], None, lhs parseState) }

  | constrPattern { $1 }

tupleParenPatternElements:
  | tupleParenPatternElements COMMA parenPattern  
      { $3 :: $1 }

  | parenPattern COMMA parenPattern  
      { $3 :: $1 :: [] }
  
conjParenPatternElements: 
  | conjParenPatternElements AMP parenPattern 
      { $3 :: $1 }

  | parenPattern AMP parenPattern 
      { $3 :: $1 :: [] }

recordPatternElementsAux: /* Fix 1190 */
  | recordPatternElement opt_seps                      
      { [$1], lhs parseState }

  | recordPatternElement seps recordPatternElementsAux 
      { let r = $1 in let (rs, dropMark) = $3 in (r :: rs), lhs parseState }

recordPatternElement:  
  | path EQUALS parenPattern 
    { let mEquals = rhs parseState 2
      (List.frontAndBack $1.Lid, mEquals, $3) }

listPatternElements:
  | /* EMPTY */                                      
      { [] }

  | parenPattern opt_seps                 
      { [$1] }

  | parenPattern seps listPatternElements 
      { $1 :: $3 }

/* The lexfilter likes to insert OBLOCKBEGIN/OBLOCKEND pairs */
typedSequentialExprBlock: 
  | OBLOCKBEGIN typedSequentialExpr oblockend 
      { $2 }

  | OBLOCKBEGIN typedSequentialExpr recover 
      { if not $3 then reportParseErrorAt (rhs parseState 3) (FSComp.SR.parsUnexpectedEndOfFileExpression())
        exprFromParseError $2 }

  | typedSequentialExpr 
      { $1 }

/* The lexfilter likes to insert OBLOCKBEGIN/OBLOCKEND pairs */
declExprBlock: 
  | OBLOCKBEGIN typedSequentialExpr oblockend 
      { $2 }

  | declExpr 
      { $1 }

/* For some constructs the lex filter can't be sure to insert a matching OBLOCKEND, e.g. "function a -> b | c -> d" all in one line */
/* for these it only inserts a trailing ORIGHT_BLOCK_END */
typedSequentialExprBlockR: 
  | typedSequentialExpr ORIGHT_BLOCK_END
    { $1 }

  | typedSequentialExpr
    { $1 }

typedSequentialExpr: 
  | sequentialExpr COLON typeWithTypeConstraints
    { SynExpr.Typed ($1, $3, unionRanges $1.Range $3.Range) }

  | sequentialExpr
    { $1 }

typedSequentialExprEOF:
  | typedSequentialExpr EOF
    { checkEndOfFileError $2; $1 }

sequentialExpr:
  | declExpr seps sequentialExpr
      { SynExpr.Sequential (DebugPointAtSequential.SuppressNeither, true, $1, $3, unionRanges $1.Range $3.Range) } 

  | declExpr seps                         
      { $1 }  

  | declExpr             %prec SEMICOLON 
      { $1 } 

  | declExpr THEN sequentialExpr %prec prec_then_before 
      { SynExpr.Sequential (DebugPointAtSequential.SuppressNeither, false, $1, $3, unionRanges $1.Range $3.Range ) }

  | declExpr OTHEN OBLOCKBEGIN typedSequentialExpr oblockend %prec prec_then_before 
      { SynExpr.Sequential (DebugPointAtSequential.SuppressNeither, false, $1, $4, unionRanges $1.Range $4.Range) }

  | hardwhiteLetBindings %prec prec_args_error
     { let hwlb, m, mIn = $1
       let mLetKwd, isUse = match hwlb with (BindingSetPreAttrs(m, _, isUse, _, _))  -> m, isUse
       let usedKeyword = if isUse then "use" else "let"
       reportParseErrorAt mLetKwd (FSComp.SR.parsExpectedExpressionAfterLet(usedKeyword, usedKeyword))
       let fauxRange = m.EndRange // zero width range at end of m
       mkLocalBindings (m, hwlb, mIn, arbExpr("seqExpr", fauxRange)) }

/* Use this as the last terminal when performing error recovery */
/* The contract for using this is that (a) if EOF occurs then the */
/* the using production must report an error and (b) the using production */
/* can report an error anyway if it is helpful, e.g. "unclosed '('" (giving two errors) */
recover: 
   | error
      { debugPrint("recovering via error"); true }  

   | EOF
      { debugPrint("recovering via EOF"); false }

moreBinders:
  | AND_BANG headBindingPattern EQUALS typedSequentialExprBlock IN moreBinders %prec expr_let
     { let spBind = DebugPointAtBinding.Yes(rhs2 parseState 1 5) (* TODO Pretty sure this is wrong *)
       let mEquals = rhs parseState 3
       let m = rhs parseState 1 (* TODO Pretty sure this is wrong *)
       SynExprAndBang(spBind, $1, true, $2, mEquals, $4, m) :: $6 }

  | OAND_BANG headBindingPattern EQUALS typedSequentialExprBlock hardwhiteDefnBindingsTerminator opt_OBLOCKSEP moreBinders %prec expr_let
     { let report, mIn = $5
       report "and!" (rhs parseState 1)  // report unterminated error
       let spBind = DebugPointAtBinding.Yes(rhs2 parseState 1 5) (* TODO Pretty sure this is wrong *)
       let mEquals = rhs parseState 3
       let m = rhs parseState 1 (* TODO Pretty sure this is wrong *)
       SynExprAndBang(spBind, $1, true, $2, mEquals, $4, m) :: $7 }

  | %prec prec_no_more_attr_bindings
      { [] }

declExpr:
  | defnBindings IN typedSequentialExpr  %prec expr_let 
     { let mIn = rhs parseState 2 |> Some
       mkLocalBindings (unionRanges (rhs2 parseState 1 2) $3.Range, $1, mIn, $3) }

  | defnBindings IN error        %prec expr_let
     { let mIn = rhs parseState 2 |> Some
       mkLocalBindings (rhs2 parseState 1 2, $1, mIn, arbExpr("declExpr1", (rhs parseState 3))) }
/*
    FSComp.SR.parsNoMatchingInForLet() -- leave this in for now - it's an unused error string
*/

  | hardwhiteLetBindings typedSequentialExprBlock  %prec expr_let 
     { let hwlb, m, mIn = $1
       mkLocalBindings (unionRanges m $2.Range, hwlb, mIn, $2) }

  | hardwhiteLetBindings error        %prec expr_let
     { let hwlb, m, mIn = $1
       reportParseErrorAt (match hwlb with (BindingSetPreAttrs(m, _, _, _, _))  -> m) (FSComp.SR.parsErrorInReturnForLetIncorrectIndentation())
       mkLocalBindings (m, hwlb, mIn, arbExpr("declExpr2", (rhs parseState 2))) }

  | hardwhiteLetBindings OBLOCKSEP typedSequentialExprBlock  %prec expr_let 
     { let hwlb, m, mIn = $1
       mkLocalBindings (unionRanges m $3.Range, hwlb, mIn, $3) }

  | hardwhiteLetBindings OBLOCKSEP error        %prec expr_let
     { let hwlb, m, mIn = $1
       //reportParseErrorAt (match hwlb with (BindingSetPreAttrs(m, _, _, _, _))  -> m) (FSComp.SR.parsErrorInReturnForLetIncorrectIndentation())
       mkLocalBindings (unionRanges m (rhs parseState 3), hwlb, mIn, arbExpr("declExpr3", (rhs parseState 3))) }

  | hardwhiteDoBinding %prec expr_let
     { let e = snd $1
       SynExpr.Do (e, unionRanges (rhs parseState 1).StartRange e.Range) }

  | anonMatchingExpr %prec expr_function
      { $1 }

  | anonLambdaExpr  %prec expr_fun 
      { $1 }

  | MATCH typedSequentialExpr withClauses %prec expr_match
      { let mMatch = rhs parseState 1
        let mWith, (clauses, mLast) = $3
        let spBind = DebugPointAtBinding.Yes(unionRanges mMatch mWith)
        SynExpr.Match (mMatch, spBind, $2, mWith, clauses, unionRanges mMatch mLast) }

  | MATCH typedSequentialExpr recover %prec expr_match
      { if not $3 then reportParseErrorAt (rhs parseState 1) (FSComp.SR.parsUnexpectedEndOfFileMatch())
        // Produce approximate expression during error recovery
        exprFromParseError $2 }

  | MATCH_BANG typedSequentialExpr     withClauses              %prec expr_match 
      { let mMatch = (rhs parseState 1)
        let mWith, (clauses, mLast) = $3 
        let spBind = DebugPointAtBinding.Yes(unionRanges mMatch mWith) 
        SynExpr.MatchBang (mMatch, spBind, $2, mWith, clauses, unionRanges mMatch mLast) }

  | MATCH_BANG typedSequentialExpr     recover               %prec expr_match 
      { if not $3 then reportParseErrorAt (rhs parseState 1) (FSComp.SR.parsUnexpectedEndOfFileMatch())
        // Produce approximate expression during error recovery 
        exprFromParseError $2 }
      
  | TRY typedSequentialExprBlockR withClauses              %prec expr_try 
      { let mTry = (rhs parseState 1)
        let spTry = DebugPointAtTry.Yes mTry
        let mWith, (clauses, mLast) = $3 
        let spWith = DebugPointAtWith.Yes mWith
        let mTryToWith = unionRanges mTry mWith 
        let mWithToLast = unionRanges mWith mLast 
        let mTryToLast = unionRanges mTry mLast
        let trivia: SynExprTryWithTrivia = 
            { TryKeyword = mTry
              TryToWithRange = mTryToWith
              WithKeyword = mWith
              WithToEndRange = mWithToLast }
        SynExpr.TryWith ($2, clauses, mTryToLast, spTry, spWith, trivia) }

  | TRY typedSequentialExprBlockR recover              %prec expr_try 
      { // Produce approximate expression during error recovery 
        // Include any expressions to make sure they gets type checked in case that generates useful results for intellisense 
        if not $3 then reportParseErrorAt (rhs parseState 1) (FSComp.SR.parsUnexpectedEndOfFileTry())
        exprFromParseError $2 }

  | TRY typedSequentialExprBlockR FINALLY typedSequentialExprBlock %prec expr_try 
      { let mTry = rhs parseState 1 
        let spTry = DebugPointAtTry.Yes mTry
        let mFinally = rhs parseState 3
        let spFinally = DebugPointAtFinally.Yes mFinally
        let mTryToLast = unionRanges mTry $4.Range 
        let trivia = { TryKeyword = mTry; FinallyKeyword = mFinally }
        SynExpr.TryFinally ($2, $4, mTryToLast, spTry, spFinally, trivia) }

  | IF declExpr ifExprCases %prec expr_if 
      { let mIf = rhs parseState 1
        $3 $2 mIf false }

  | IF declExpr recover %prec expr_if 
      { reportParseErrorAt (rhs parseState 1) (FSComp.SR.parsIncompleteIf()) 
        // Produce an approximate expression during error recovery. 
        // Include expressions to make sure they get type checked in case that generates useful results for intellisense. 
        // Generate a throwAway for the expression so it isn't forced to have a type 'bool' 
        // from the context it is used in. 
        exprFromParseError $2 }

  | IF recover %prec expr_if 
      { reportParseErrorAt (rhs parseState 1) (FSComp.SR.parsIncompleteIf())
        // Produce an approximate expression during error recovery. There can still be value in doing this even
        // for this pathological case.
        let m = rhs parseState 1
        let mEnd = m.EndRange
        let spIfToThen = DebugPointAtBinding.Yes mEnd
        let trivia = { IfKeyword = m; IsElif = false; ThenKeyword = m; ElseKeyword = None; IfToThenRange = m }
        exprFromParseError (SynExpr.IfThenElse (arbExpr("ifGuard1", mEnd), arbExpr("thenBody1", mEnd), None, spIfToThen, true, m, trivia)) }

  | LAZY declExpr %prec expr_lazy 
      { SynExpr.Lazy ($2, unionRanges (rhs parseState 1) $2.Range) }

  | ASSERT declExpr %prec expr_assert 
      { SynExpr.Assert ($2, unionRanges (rhs parseState 1) $2.Range) }

  | ASSERT %prec expr_assert 
      { raiseParseErrorAt (rhs parseState 1) (FSComp.SR.parsAssertIsNotFirstClassValue()) }

  | OLAZY declExprBlock %prec expr_lazy 
      { SynExpr.Lazy ($2, unionRanges (rhs parseState 1) $2.Range) }

  | OASSERT declExprBlock %prec expr_assert 
      { SynExpr.Assert ($2, unionRanges (rhs parseState 1) $2.Range) }

  | OASSERT %prec expr_assert 
      { raiseParseErrorAt (rhs parseState 1) (FSComp.SR.parsAssertIsNotFirstClassValue()) }

  | WHILE declExpr doToken typedSequentialExprBlock doneDeclEnd 
      { let mWhileHeader = unionRanges (rhs parseState 1) $2.Range
        let spWhile = DebugPointAtWhile.Yes mWhileHeader 
        let mWhileAll = unionRanges (rhs parseState 1) $4.Range
        SynExpr.While (spWhile, $2, $4, mWhileAll) }
      
  | WHILE declExpr doToken typedSequentialExprBlock recover 
      { if not $5 then reportParseErrorAt (rhs parseState 1) (FSComp.SR.parsUnexpectedEndOfFileWhile())
        let mWhileHeader = unionRanges (rhs parseState 1) $2.Range
        let spWhile = DebugPointAtWhile.Yes mWhileHeader 
        let mWhileAll = unionRanges (rhs parseState 1) $4.Range
        exprFromParseError (SynExpr.While (spWhile, $2, $4, mWhileAll)) }

  | WHILE declExpr doToken error doneDeclEnd 
      { // silent recovery 
        let mWhileHeader = unionRanges (rhs parseState 1) $2.Range
        let spWhile = DebugPointAtWhile.Yes mWhileHeader 
        let mWhileBodyArb = unionRanges (rhs parseState 4) (rhs parseState 5)
        let mWhileAll = unionRanges (rhs parseState 1) (rhs parseState 5)
        SynExpr.While (spWhile, $2, arbExpr("whileBody1", mWhileBodyArb), mWhileAll) }

  | WHILE declExpr recover 
      { reportParseErrorAt (rhs parseState 1) (FSComp.SR.parsWhileDoExpected())
        let mWhileHeader = unionRanges (rhs parseState 1) $2.Range
        let spWhile = DebugPointAtWhile.Yes mWhileHeader 
        let mWhileBodyArb = rhs parseState 3
        let mWhileAll = unionRanges (rhs parseState 1) (rhs parseState 3)
        exprFromParseError (SynExpr.While (spWhile, $2, arbExpr("whileBody2", mWhileBodyArb), mWhileAll))  }

  | WHILE recover 
      { if not $2 then reportParseErrorAt (rhs parseState 1) (FSComp.SR.parsUnexpectedEndOfFileWhile())
        arbExpr("whileLoop1", rhs parseState 1)  }

  | WHILE error doneDeclEnd 
      { //silent recovery
        let mWhileHeader = rhs parseState 1
        let spWhile = DebugPointAtWhile.Yes mWhileHeader 
        let mWhileBodyArb = rhs parseState 3
        let mWhileAll = unionRanges (rhs parseState 1) (rhs parseState 3)
        exprFromParseError (SynExpr.While (spWhile, arbExpr("whileGuard1", mWhileHeader), arbExpr("whileBody3", mWhileBodyArb), mWhileAll))  }

  | FOR forLoopBinder doToken typedSequentialExprBlock doneDeclEnd 
      { let mFor = rhs parseState 1
        let mDo = rhs parseState 3
        let spFor = DebugPointAtFor.Yes mFor
        let (a, b, _, spIn) = $2 
        SynExpr.ForEach (spFor, spIn, SeqExprOnly false, true, a, b, $4, unionRanges (rhs parseState 1) $4.Range) }

  | FOR forLoopBinder doToken typedSequentialExprBlock ends_coming_soon_or_recover
      { if not $5 then reportParseErrorAt (rhs parseState 1) (FSComp.SR.parsUnexpectedEndOfFileFor())
        let mFor = rhs parseState 1
        let spFor = DebugPointAtFor.Yes mFor
        let (a, b, _, spIn) = $2 
        let mForLoopAll = unionRanges (rhs parseState 1) $4.Range
        SynExpr.ForEach (spFor, spIn, SeqExprOnly false, true, a, b, $4, mForLoopAll) }  

  | FOR forLoopBinder doToken error doneDeclEnd 
      { // Silent recovery
        let mFor = rhs parseState 1
        let spFor = DebugPointAtFor.Yes mFor
        let (a, b, _, spIn) = $2 
        let mForLoopBodyArb = rhs parseState 5
        let mForLoopAll = rhs2 parseState 1 5
        SynExpr.ForEach (spFor, spIn, SeqExprOnly false, true, a, b, arbExpr("forLoopBody2a", mForLoopBodyArb), mForLoopAll) }

  | FOR forLoopBinder doToken ends_coming_soon_or_recover 
      { if not $4 then reportParseErrorAt (rhs parseState 3) (FSComp.SR.parsExpectedExpressionAfterToken())
        let mFor = rhs parseState 1
        let spFor = DebugPointAtFor.Yes mFor
        let (a, b, _, spIn) = $2 
        let mForLoopBodyArb = rhs parseState 3
        let mForLoopAll = rhs2 parseState 1 3
        SynExpr.ForEach (spFor, spIn, SeqExprOnly false, true, a, b, arbExpr("forLoopBody2", mForLoopBodyArb), mForLoopAll) }

  | FOR forLoopBinder ends_coming_soon_or_recover
      { let (a, b, ok, spIn) = $2 
        if not $3 then reportParseErrorAt (rhs parseState 1) (FSComp.SR.parsForDoExpected())
        let mFor = rhs parseState 1
        let spFor = DebugPointAtFor.Yes mFor
        let mForLoopBodyArb = rhs parseState 3
        let mForLoopAll = rhs2 parseState 1 3
        SynExpr.ForEach (spFor, spIn, SeqExprOnly false, true, a, b, arbExpr("forLoopBody1", mForLoopBodyArb), mForLoopAll) }

  | FOR forLoopBinder opt_OBLOCKSEP arrowThenExprR %prec expr_let 
     { let spFor = DebugPointAtFor.Yes (rhs parseState 1)
       let (a, b, _, spIn) = $2
       SynExpr.ForEach (spFor, spIn, SeqExprOnly true, true, a, b, $4, unionRanges (rhs parseState 1) $4.Range) }

  | FOR forLoopRange  doToken typedSequentialExprBlock doneDeclEnd 
      { let mFor = rhs parseState 1
        let spFor = DebugPointAtFor.Yes mFor
        let (a, b, c, d, e, spTo) = $2 
        let mForLoopAll = unionRanges (rhs parseState 1) $4.Range
        SynExpr.For (spFor, spTo, a, b, c, d, e, $4, mForLoopAll) }

  | FOR forLoopRange  doToken typedSequentialExprBlock recover 
      { if not $5 then reportParseErrorAt (rhs parseState 1) (FSComp.SR.parsUnexpectedEndOfFileFor())
        // Still produce an expression
        let mFor = rhs parseState 1
        let spFor = DebugPointAtFor.Yes mFor
        let (a, b, c, d, e, spTo) = $2 
        let mForLoopAll = unionRanges (rhs parseState 1) $4.Range
        exprFromParseError (SynExpr.For (spFor, spTo, a, b, c, d, e, $4, mForLoopAll)) }

  | FOR forLoopRange  doToken error doneDeclEnd 
      { // silent recovery 
        let mFor = rhs parseState 1
        let spFor = DebugPointAtFor.Yes mFor
        let (a, b, c, d, e, spTo) = $2 
        let mForLoopBodyArb = rhs parseState 5
        let mForLoopAll = rhs2 parseState 1 5
        SynExpr.For (spFor, spTo, a, b, c, d, e, arbExpr("declExpr11", mForLoopBodyArb), mForLoopAll) }

  | FOR forLoopRange  doToken recover
      { if not $4 then reportParseErrorAt (rhs parseState 1) (FSComp.SR.parsUnexpectedEndOfFileFor())
        let mFor = rhs parseState 1
        let spFor = DebugPointAtFor.Yes mFor
        let (a, b, c, d, e, spTo) = $2 
        let mForLoopBodyArb = rhs parseState 3
        let mForLoopAll = rhs2 parseState 1 3
        exprFromParseError (SynExpr.For (spFor, spTo, a, b, c, d, e, arbExpr("declExpr11", mForLoopBodyArb), mForLoopAll)) }

  | FOR forLoopRange recover
      { if not $3 then reportParseErrorAt (rhs parseState 1) (FSComp.SR.parsUnexpectedEndOfFileFor())
        let mFor = rhs parseState 1
        let spFor = DebugPointAtFor.Yes mFor
        let (a, b, c, d, e, spTo) = $2 
        let mForLoopBodyArb = (rhs parseState 2).EndRange
        let mForLoopAll = rhs2 parseState 1 2
        exprFromParseError (SynExpr.For (spFor, spTo, a, b, c, d, e, arbExpr("declExpr11", mForLoopBodyArb), mForLoopAll)) }

  | FOR error doToken typedSequentialExprBlock doneDeclEnd 
      { // silent recovery 
        let mFor = rhs parseState 1
        let spToFake = DebugPointAtInOrTo.Yes mFor
        let mForLoopAll = unionRanges (rhs parseState 1) $4.Range
        let spFor = DebugPointAtFor.Yes mFor
        SynExpr.For (spFor, spToFake, mkSynId mFor "_loopVar", None, arbExpr("startLoopRange1", mFor), true, arbExpr("endLoopRange1", rhs parseState 3), $4, mForLoopAll) }

  | FOR ends_coming_soon_or_recover
      { reportParseErrorAt (rhs parseState 2) (FSComp.SR.parsIdentifierExpected())
        arbExpr("declExpr12", (rhs parseState 1)) }

  | FOR parenPattern error doneDeclEnd 
      { reportParseErrorAt (rhs parseState 3) (FSComp.SR.parsInOrEqualExpected())
        let mFor = rhs parseState 1
        let spFor = DebugPointAtFor.Yes mFor
        let spInFake = DebugPointAtInOrTo.Yes mFor
        let mForLoopBodyArb = rhs parseState 4
        let mForLoopAll = rhs2 parseState 1 4
        SynExpr.ForEach (spFor, spInFake, SeqExprOnly false, true, $2, arbExpr("forLoopCollection", mFor), arbExpr("forLoopBody3", mForLoopBodyArb), mForLoopAll) }

  | FOR parenPattern recover
      { if not $3 then reportParseErrorAt (rhs parseState 1) (FSComp.SR.parsUnexpectedEndOfFileFor())
        let mFor = rhs parseState 1
        let mIn = rhs parseState 1
        let spFor = DebugPointAtFor.Yes mFor
        let spIn = DebugPointAtInOrTo.Yes mIn
        let mForLoopBodyArb = (rhs parseState 2).EndRange
        let mForLoopAll = rhs2 parseState 1 2
        exprFromParseError (SynExpr.ForEach (spFor, spIn, SeqExprOnly false, true, $2, arbExpr("forLoopCollection", mFor), arbExpr("forLoopBody3", mForLoopBodyArb), mForLoopAll)) }

  | YIELD declExpr
     { SynExpr.YieldOrReturn (($1, not $1), $2, unionRanges (rhs parseState 1) $2.Range) } 

  | YIELD_BANG declExpr
     { SynExpr.YieldOrReturnFrom (($1, not $1), $2, unionRanges (rhs parseState 1) $2.Range) } 

  | YIELD recover
     { let mYieldAll = rhs parseState 1
       SynExpr.YieldOrReturn (($1, not $1), arbExpr("yield", mYieldAll), mYieldAll) } 

  | YIELD_BANG recover
     { let mYieldAll = rhs parseState 1
       SynExpr.YieldOrReturnFrom (($1, not $1), arbExpr("yield!", mYieldAll), mYieldAll) } 

  | BINDER headBindingPattern EQUALS typedSequentialExprBlock IN opt_OBLOCKSEP moreBinders typedSequentialExprBlock %prec expr_let
     { let spBind = DebugPointAtBinding.Yes(rhs2 parseState 1 5)
       let mEquals = rhs parseState 3
       let m = unionRanges (rhs parseState 1) $8.Range
       SynExpr.LetOrUseBang(spBind, ($1 = "use"), true, $2, Some mEquals, $4, $7, $8, m) }

  | OBINDER headBindingPattern EQUALS typedSequentialExprBlock hardwhiteDefnBindingsTerminator opt_OBLOCKSEP moreBinders typedSequentialExprBlock %prec expr_let
     { let report, mIn = $5
       report (if $1 = "use" then "use!" else "let!") (rhs parseState 1)  // report unterminated error 
       let spBind = DebugPointAtBinding.Yes(unionRanges (rhs parseState 1) $4.Range)
       let mEquals = rhs parseState 3
       let m = unionRanges (rhs parseState 1) $8.Range
       SynExpr.LetOrUseBang(spBind, ($1 = "use"), true, $2, Some mEquals, $4, $7, $8, m) }

  | OBINDER headBindingPattern EQUALS typedSequentialExprBlock hardwhiteDefnBindingsTerminator opt_OBLOCKSEP error %prec expr_let 
     { // error recovery that allows intellisense when writing incomplete computation expressions 
       let spBind = DebugPointAtBinding.Yes(unionRanges (rhs parseState 1) $4.Range) 
       let mEquals = rhs parseState 3
       let mAll = unionRanges (rhs parseState 1) (rhs parseState 7)
       let m = $4.Range.EndRange // zero-width range
       SynExpr.LetOrUseBang(spBind, ($1 = "use"), true, $2, Some mEquals, $4, [], SynExpr.ImplicitZero m, mAll) }

  | DO_BANG typedSequentialExpr IN opt_OBLOCKSEP typedSequentialExprBlock %prec expr_let 
     { let spBind = DebugPointAtBinding.NoneAtDo
       SynExpr.LetOrUseBang(spBind, false, true, SynPat.Const(SynConst.Unit, $2.Range), None, $2, [], $5, unionRanges (rhs parseState 1) $5.Range) }

  | ODO_BANG typedSequentialExprBlock hardwhiteDefnBindingsTerminator %prec expr_let 
     { SynExpr.DoBang ($2, unionRanges (rhs parseState 1) $2.Range) }

  | FIXED declExpr
     { SynExpr.Fixed ($2, (unionRanges (rhs parseState 1) $2.Range)) } 

  | RARROW typedSequentialExprBlockR 
     { errorR(Error(FSComp.SR.parsArrowUseIsLimited(), lhs parseState))
       SynExpr.YieldOrReturn ((true, true), $2, (unionRanges (rhs parseState 1) $2.Range)) } 

  | declExpr COLON_QMARK typ
     { SynExpr.TypeTest ($1, $3, unionRanges $1.Range $3.Range) }

  | declExpr COLON_GREATER typ
     { SynExpr.Upcast ($1, $3, unionRanges $1.Range $3.Range) } 

  | declExpr COLON_QMARK_GREATER typ
     { SynExpr.Downcast ($1, $3, unionRanges $1.Range $3.Range) }

  | declExpr COLON_EQUALS declExpr
     { mkSynInfix (rhs parseState 2) $1 ":=" $3 }
  
  | minusExpr LARROW declExprBlock
     { mkSynAssign $1 $3 }

  | tupleExpr  %prec expr_tuple
     { let exprs, commas = $1
       SynExpr.Tuple (false, List.rev exprs, List.rev commas, (commas.Head, exprs) ||> unionRangeWithListBy (fun e -> e.Range) ) }

  | declExpr JOIN_IN declExpr
     { SynExpr.JoinIn ($1, rhs parseState 2, $3, unionRanges $1.Range $3.Range) }

  | declExpr BAR_BAR declExpr
     { mkSynInfix (rhs parseState 2) $1 "||" $3 }

  | declExpr INFIX_BAR_OP declExpr
     { mkSynInfix (rhs parseState 2) $1 $2 $3 }

  | declExpr OR declExpr
     { mkSynInfix (rhs parseState 2) $1 "or" $3 }

  | declExpr AMP declExpr
     { mkSynInfix (rhs parseState 2) $1 "&" $3 }

  | declExpr AMP_AMP declExpr
     { mkSynInfix (rhs parseState 2) $1 "&&" $3 }

  | declExpr INFIX_AMP_OP declExpr
     { mkSynInfix (rhs parseState 2) $1 $2 $3 }

  | declExpr EQUALS declExpr
     { mkSynInfix (rhs parseState 2) $1 "=" $3 }

  | declExpr INFIX_COMPARE_OP declExpr
     { mkSynInfix (rhs parseState 2) $1 $2 $3 }

  | declExpr DOLLAR declExpr
     { mkSynInfix (rhs parseState 2) $1 "$" $3 }

  | declExpr LESS declExpr
     { mkSynInfix (rhs parseState 2) $1 "<" $3 }

  | declExpr LESS recover
     { if not $3 then reportParseErrorAt (rhs parseState 2) (FSComp.SR.parsUnfinishedExpression("<"))  
       exprFromParseError (mkSynInfix (rhs parseState 2) $1 "<" (arbExpr("declExprInfix", (rhs parseState 3).StartRange))) }

  | declExpr GREATER declExpr
     { mkSynInfix (rhs parseState 2) $1 ">" $3 }

  | declExpr INFIX_AT_HAT_OP declExpr
     { mkSynInfix (rhs parseState 2) $1 $2 $3 }

  | declExpr PERCENT_OP declExpr
     { mkSynInfix (rhs parseState 2) $1 $2 $3 }

  | declExpr COLON_COLON declExpr
     { let tupExpr = SynExpr.Tuple (false, [$1;$3], [rhs parseState 2], unionRanges $1.Range $3.Range)
       SynExpr.App (ExprAtomicFlag.NonAtomic, true, mkSynIdGet (rhs parseState 2) opNameCons, tupExpr, unionRanges $1.Range $3.Range) }

  | declExpr PLUS_MINUS_OP declExpr
     { mkSynInfix (rhs parseState 2) $1 $2 $3 }

  | declExpr MINUS declExpr
     { mkSynInfix (rhs parseState 2) $1 "-" $3 }

  | declExpr STAR declExpr
     { mkSynInfix (rhs parseState 2) $1 "*" $3 }

  | declExpr INFIX_STAR_DIV_MOD_OP declExpr
     { mkSynInfix (rhs parseState 2) $1 $2 $3 }

  | declExpr INFIX_STAR_STAR_OP declExpr
     { mkSynInfix (rhs parseState 2) $1 $2 $3 }

  | declExpr JOIN_IN OBLOCKEND_COMING_SOON
     { reportParseErrorAt (rhs parseState 2) (FSComp.SR.parsUnfinishedExpression("in")) 
       exprFromParseError(mkSynInfix (rhs parseState 2) $1 "@in" (arbExpr("declExprInfix", (rhs parseState 3).StartRange))) }

  | declExpr BAR_BAR OBLOCKEND_COMING_SOON
     { reportParseErrorAt (rhs parseState 2) (FSComp.SR.parsUnfinishedExpression("||")) 
       exprFromParseError(mkSynInfix (rhs parseState 2) $1 "||" (arbExpr("declExprInfix", (rhs parseState 3).StartRange))) }

  | declExpr INFIX_BAR_OP OBLOCKEND_COMING_SOON
     { reportParseErrorAt (rhs parseState 2) (FSComp.SR.parsUnfinishedExpression($2)) 
       exprFromParseError(mkSynInfix (rhs parseState 2) $1 $2 (arbExpr("declExprInfix", (rhs parseState 3).StartRange))) }

  | declExpr OR OBLOCKEND_COMING_SOON
     { reportParseErrorAt (rhs parseState 2) (FSComp.SR.parsUnfinishedExpression("or")) 
       exprFromParseError(mkSynInfix (rhs parseState 2) $1 "or" (arbExpr("declExprInfix", (rhs parseState 3).StartRange))) }

  | declExpr AMP OBLOCKEND_COMING_SOON
     { reportParseErrorAt (rhs parseState 2) (FSComp.SR.parsUnfinishedExpression("&")) 
       exprFromParseError(mkSynInfix (rhs parseState 2) $1 "&" (arbExpr("declExprInfix", (rhs parseState 3).StartRange))) }

  | declExpr AMP_AMP OBLOCKEND_COMING_SOON
     { reportParseErrorAt (rhs parseState 2) (FSComp.SR.parsUnfinishedExpression("&&")) 
       exprFromParseError(mkSynInfix (rhs parseState 2) $1 "&&" (arbExpr("declExprInfix", (rhs parseState 3).StartRange))) }

  | declExpr INFIX_AMP_OP OBLOCKEND_COMING_SOON
     { reportParseErrorAt (rhs parseState 2) (FSComp.SR.parsUnfinishedExpression($2)) 
       exprFromParseError(mkSynInfix (rhs parseState 2) $1 $2 (arbExpr("declExprInfix", (rhs parseState 3).StartRange))) }

  | declExpr EQUALS OBLOCKEND_COMING_SOON
     { reportParseErrorAt (rhs parseState 2) (FSComp.SR.parsUnfinishedExpression("=")) 
       exprFromParseError(mkSynInfix (rhs parseState 2) $1 "=" (arbExpr("declExprInfix", (rhs parseState 3).StartRange))) }

  | declExpr INFIX_COMPARE_OP OBLOCKEND_COMING_SOON
     { reportParseErrorAt (rhs parseState 2) (FSComp.SR.parsUnfinishedExpression($2)) 
       exprFromParseError(mkSynInfix (rhs parseState 2) $1 $2 (arbExpr("declExprInfix", (rhs parseState 3).StartRange))) }

  | declExpr DOLLAR OBLOCKEND_COMING_SOON
     { reportParseErrorAt (rhs parseState 2) (FSComp.SR.parsUnfinishedExpression("$")) 
       exprFromParseError(mkSynInfix (rhs parseState 2) $1 "$" (arbExpr("declExprInfix", (rhs parseState 3).StartRange))) }

  | declExpr LESS OBLOCKEND_COMING_SOON
     { reportParseErrorAt (rhs parseState 2) (FSComp.SR.parsUnfinishedExpression("<")) 
       exprFromParseError(mkSynInfix (rhs parseState 2) $1 "<" (arbExpr("declExprInfix", (rhs parseState 3).StartRange))) }

  | declExpr GREATER OBLOCKEND_COMING_SOON
     { reportParseErrorAt (rhs parseState 2) (FSComp.SR.parsUnfinishedExpression(">")) 
       exprFromParseError(mkSynInfix (rhs parseState 2) $1 ">" (arbExpr("declExprInfix", (rhs parseState 3).StartRange))) }

  | declExpr INFIX_AT_HAT_OP OBLOCKEND_COMING_SOON
     { reportParseErrorAt (rhs parseState 2) (FSComp.SR.parsUnfinishedExpression($2)) 
       exprFromParseError(mkSynInfix (rhs parseState 2) $1 $2 (arbExpr("declExprInfix", (rhs parseState 3).StartRange))) }

  | declExpr PERCENT_OP OBLOCKEND_COMING_SOON
     { reportParseErrorAt (rhs parseState 2) (FSComp.SR.parsUnfinishedExpression($2)) 
       exprFromParseError(mkSynInfix (rhs parseState 2) $1 $2 (arbExpr("declExprInfix", (rhs parseState 3).StartRange))) }

  | declExpr COLON_COLON OBLOCKEND_COMING_SOON
     { reportParseErrorAt (rhs parseState 2) (FSComp.SR.parsUnfinishedExpression("::")) 
       let tupExpr = SynExpr.Tuple (false, [$1;(arbExpr("declExprInfix", (rhs parseState 3).StartRange))], [rhs parseState 2], unionRanges $1.Range (rhs parseState 3).StartRange)
       SynExpr.App (ExprAtomicFlag.NonAtomic, true, mkSynIdGet (rhs parseState 2) opNameCons, tupExpr, unionRanges $1.Range (rhs parseState 3).StartRange) }

  | declExpr PLUS_MINUS_OP OBLOCKEND_COMING_SOON
     { reportParseErrorAt (rhs parseState 2) (FSComp.SR.parsUnfinishedExpression($2)) 
       exprFromParseError(mkSynInfix (rhs parseState 2) $1 $2 (arbExpr("declExprInfix", (rhs parseState 3).StartRange))) }

  | declExpr MINUS OBLOCKEND_COMING_SOON
     { reportParseErrorAt (rhs parseState 2) (FSComp.SR.parsUnfinishedExpression("-")) 
       exprFromParseError(mkSynInfix (rhs parseState 2) $1 "-" (arbExpr("declExprInfix", (rhs parseState 3).StartRange))) }

  | declExpr STAR OBLOCKEND_COMING_SOON
     { reportParseErrorAt (rhs parseState 2) (FSComp.SR.parsUnfinishedExpression("*")) 
       exprFromParseError(mkSynInfix (rhs parseState 2) $1 "*" (arbExpr("declExprInfix", (rhs parseState 3).StartRange))) }

  | declExpr INFIX_STAR_DIV_MOD_OP OBLOCKEND_COMING_SOON
     { reportParseErrorAt (rhs parseState 2) (FSComp.SR.parsUnfinishedExpression($2)) 
       exprFromParseError(mkSynInfix (rhs parseState 2) $1 $2 (arbExpr("declExprInfix", (rhs parseState 3).StartRange))) }

  | declExpr INFIX_STAR_STAR_OP OBLOCKEND_COMING_SOON
     { reportParseErrorAt (rhs parseState 2) (FSComp.SR.parsUnfinishedExpression($2)) 
       exprFromParseError(mkSynInfix (rhs parseState 2) $1 $2 (arbExpr("declExprInfix", (rhs parseState 3).StartRange))) }

  | declExpr DOT_DOT declExpr 
      { let wholem = rhs2 parseState 1 3
        let opm = rhs parseState 2
        SynExpr.IndexRange(Some $1, opm, Some $3, rhs parseState 1, rhs parseState 3, wholem) }

  | declExpr DOT_DOT %prec open_range_expr   
      { let wholem = rhs2 parseState 1 2
        let opm = rhs parseState 2
        SynExpr.IndexRange(Some $1, opm, None, rhs parseState 1, opm, wholem) }

  | DOT_DOT declExpr %prec open_range_expr
      { let wholem = rhs2 parseState 1 2
        let opm = rhs parseState 1
        SynExpr.IndexRange(None, opm, Some $2, opm, rhs parseState 2, wholem) }
      
  | STAR 
      { let m = rhs parseState 1
        SynExpr.IndexRange(None, m, None, m, m, m) }

  | INFIX_AT_HAT_OP declExpr
    { if not (parseState.LexBuffer.SupportsFeature LanguageFeature.FromEndSlicing) then 
        raiseParseErrorAt (rhs parseState 1) (FSComp.SR.fromEndSlicingRequiresVFive())
      if $1 <> "^" then reportParseErrorAt (rhs parseState 1) (FSComp.SR.parsInvalidPrefixOperator())
      let m = (rhs2 parseState 1 2)
      SynExpr.IndexFromEnd($2, m) }

  | minusExpr %prec expr_prefix_plus_minus { $1 }

dynamicArg:
  | IDENT
      { let con = SynConst.String ($1, SynStringKind.Regular, rhs parseState 1)
        let arg2 = SynExpr.Const (con, con.Range (rhs parseState 1)) 
        arg2 }

  | LPAREN typedSequentialExpr rparen
      { $2 }

withClauses:
  | WITH withPatternClauses       
      { rhs parseState 1, $2 }

  | OWITH withPatternClauses OEND 
      { rhs parseState 1, $2 }

  | OWITH withPatternClauses recover 
      { if not $3 then reportParseErrorAt (rhs parseState 1) (FSComp.SR.parsUnexpectedEndOfFileWith())
        rhs parseState 1, $2 }

withPatternClauses:
  | patternClauses 
      { $1 None }

  | BAR patternClauses 
      { let mBar = rhs parseState 1 |> Some
        $2 mBar }

  | BAR error 
      { // silent recovery 
        let mLast = rhs parseState 1
        [], mLast }

  | error  
      { // silent recovery 
        let mLast = rhs parseState 1
        [], mLast }


patternAndGuard: 
  | parenPattern patternGuard 
      { $1, $2 }

patternClauses:
  | patternAndGuard patternResult %prec prec_pat_pat_action
     { let pat, guard = $1
       let mArrow, resultExpr = $2
       let mLast = resultExpr.Range
       let m = unionRanges resultExpr.Range pat.Range
       fun mBar ->
           [SynMatchClause(pat, guard, resultExpr, m, DebugPointAtTarget.Yes, { ArrowRange = Some mArrow; BarRange = mBar })], mLast }

  | patternAndGuard patternResult BAR patternClauses
     { let pat, guard = $1
       let mArrow, resultExpr = $2
       let mNextBar = rhs parseState 3 |> Some
       let clauses, mLast = $4 mNextBar
       let m = unionRanges resultExpr.Range pat.Range
       fun mBar ->
           (SynMatchClause(pat, guard, resultExpr, m, DebugPointAtTarget.Yes, { ArrowRange = Some mArrow; BarRange = mBar }) :: clauses), mLast }

  | patternAndGuard error BAR patternClauses
     { let pat, guard = $1
       let mNextBar = rhs parseState 3 |> Some
       let clauses, mLast = $4 mNextBar
       let patm = pat.Range
       let m = guard |> Option.map (fun e -> unionRanges patm e.Range) |> Option.defaultValue patm
       fun _mBar ->
           (SynMatchClause(pat, guard, arbExpr ("patternClauses1", m.EndRange), m, DebugPointAtTarget.Yes, SynMatchClauseTrivia.Zero) :: clauses), mLast }

  | patternAndGuard patternResult BAR error 
     { let pat, guard = $1
       let mArrow, resultExpr = $2
       let mLast = rhs parseState 3 
       let m = unionRanges resultExpr.Range pat.Range
       fun mBar ->
           [SynMatchClause(pat, guard, resultExpr, m, DebugPointAtTarget.Yes, { ArrowRange = Some mArrow; BarRange = mBar })], mLast }

  | patternAndGuard patternResult error
     { let pat, guard = $1
       let mArrow, resultExpr = $2
       let m = unionRanges resultExpr.Range pat.Range
       fun mBar ->
           [SynMatchClause(pat, guard, resultExpr, m, DebugPointAtTarget.Yes, { ArrowRange = Some mArrow; BarRange = mBar })], m }

  | patternAndGuard error
     { let pat, guard = $1
       let patm = pat.Range
       let m = guard |> Option.map (fun e -> unionRanges patm e.Range) |> Option.defaultValue patm
       fun mBar ->
           [SynMatchClause(pat, guard, arbExpr ("patternClauses2", m.EndRange), m, DebugPointAtTarget.Yes, { ArrowRange = None; BarRange = mBar })], m }

patternGuard: 
  | WHEN declExpr 
     { Some $2 }

  | /* EMPTY */
     { None }

patternResult: 
  | RARROW typedSequentialExprBlockR  
     { let mArrow = rhs parseState 1
       mArrow, $2 }

ifExprCases: 
  | ifExprThen ifExprElifs 
      { let exprThen, mThen = $1
        let mElse, elseExpr = $2
        (fun exprGuard mIf isElif ->
            let mIfToThen = unionRanges mIf mThen
            let lastBranch : SynExpr = match elseExpr with None -> exprThen | Some e -> e
            let mIfToEndOfLastBranch = unionRanges mIf lastBranch.Range
            let spIfToThen = DebugPointAtBinding.Yes(mIfToThen)
            let trivia = { IfKeyword = mIf; IsElif = isElif; ThenKeyword = mThen; ElseKeyword = mElse; IfToThenRange = mIfToThen }
            SynExpr.IfThenElse (exprGuard, exprThen, elseExpr, spIfToThen, false, mIfToEndOfLastBranch, trivia)) }

ifExprThen: 
  | THEN  declExpr %prec prec_then_if 
      { $2, rhs parseState 1 }

  | OTHEN  OBLOCKBEGIN typedSequentialExpr oblockend %prec prec_then_if 
      { $3, rhs parseState 1 }

  | OTHEN  OBLOCKBEGIN typedSequentialExpr recover %prec prec_then_if 
      { if not $4 then reportParseErrorAt (rhs parseState 1) (FSComp.SR.parsUnexpectedEndOfFileThen())
        exprFromParseError $3, rhs parseState 1 }

ifExprElifs: 
  | /* EMPTY */
      { None, None }

  | ELSE declExpr 
      { let mElse = rhs parseState 1
        Some mElse, Some $2 }

  | OELSE  OBLOCKBEGIN typedSequentialExpr oblockend 
      { let mElse = rhs parseState 1
        Some mElse, Some $3 }

  | OELSE  OBLOCKBEGIN typedSequentialExpr recover 
      { let mElse = rhs parseState 1
        if not $4 then reportParseErrorAt (rhs parseState 1) (FSComp.SR.parsUnexpectedEndOfFileElse())
        Some mElse, Some (exprFromParseError $3) }

  | ELIF declExpr ifExprCases 
      { let mElif = rhs parseState 1
        // verify if `ELIF` is not a merged token
        let length = mElif.EndColumn - mElif.StartColumn
        if length > 4 then
            let mElse = mkRange mElif.FileName (mkPos mElif.StartLine mElif.StartColumn) (mkPos mElif.StartLine (mElif.StartColumn + 4))
            let mIf = mkRange mElif.FileName (mkPos mElif.StartLine (mElif.EndColumn - 2)) (mkPos mElif.StartLine mElif.EndColumn)
            Some mElse, (Some ($3 $2 mIf false))
        else
            None, Some ($3 $2 mElif true) }

  | ELIF declExpr recover 
      { None, Some (exprFromParseError $2) }

tupleExpr: 
  | tupleExpr COMMA declExpr   
      { let exprs, commas = $1 in ($3 :: exprs), ((rhs parseState 2) :: commas) }

  | tupleExpr COMMA ends_coming_soon_or_recover
      { if not $3 then reportParseErrorAt (rhs parseState 2) (FSComp.SR.parsExpectedExpressionAfterToken())
        let exprs, commas = $1     
        let zeroWidthAtNextToken = (rhs parseState 3).StartRange
        ((arbExpr("tupleExpr1", zeroWidthAtNextToken)) :: exprs), (rhs parseState 2) :: commas }

  | declExpr COMMA ends_coming_soon_or_recover
      { if not $3 then reportParseErrorAt (rhs parseState 2) (FSComp.SR.parsExpectedExpressionAfterToken())
        let zeroWidthAtNextToken = (rhs parseState 3).StartRange 
        ((arbExpr("tupleExpr2", zeroWidthAtNextToken)) :: [$1]), [rhs parseState 2] }

  | declExpr COMMA declExpr  
      { [$3 ; $1], [rhs parseState 2] }

minusExpr: 
  | MINUS minusExpr   %prec expr_prefix_plus_minus
      { mkSynPrefix (rhs parseState 1) (unionRanges (rhs parseState 1) $2.Range) "~-" $2 }

  | PLUS_MINUS_OP minusExpr  
      { if not (IsValidPrefixOperatorUse $1) then reportParseErrorAt $2.Range (FSComp.SR.parsInvalidPrefixOperator())
        mkSynPrefix (rhs parseState 1) (unionRanges (rhs parseState 1) $2.Range) ("~" + ($1)) $2 } 

  | ADJACENT_PREFIX_OP minusExpr 
      { if not (IsValidPrefixOperatorUse $1) then reportParseErrorAt $2.Range (FSComp.SR.parsInvalidPrefixOperator())
        mkSynPrefix (rhs parseState 1) (unionRanges (rhs parseState 1) $2.Range) ("~" + ($1)) $2 }

  | PERCENT_OP minusExpr
      { if not (IsValidPrefixOperatorUse $1) then reportParseErrorAt $2.Range (FSComp.SR.parsInvalidPrefixOperator())
        mkSynPrefix (rhs parseState 1) (unionRanges (rhs parseState 1) $2.Range) ("~" + ($1)) $2 }

  | AMP  minusExpr    
      { SynExpr.AddressOf (true, $2, rhs parseState 1, unionRanges (rhs parseState 1) $2.Range) } 

  | AMP_AMP  minusExpr   
      { SynExpr.AddressOf (false, $2, rhs parseState 1, unionRanges (rhs parseState 1) $2.Range) } 

  | NEW atomTypeNonAtomicDeprecated opt_HIGH_PRECEDENCE_APP atomicExprAfterType DOT atomicExprQualification 
      { errorR (Error (FSComp.SR.parsNewExprMemberAccess (), rhs parseState 6))
        let newExpr = SynExpr.New (false, $2, $4, unionRanges (rhs parseState 1) $4.Range)
        $6 newExpr (lhs parseState) (rhs parseState 5) }

  | NEW atomTypeNonAtomicDeprecated  opt_HIGH_PRECEDENCE_APP atomicExprAfterType 
      { SynExpr.New (false, $2, $4, unionRanges (rhs parseState 1) $4.Range) }

  | NEW atomTypeNonAtomicDeprecated opt_HIGH_PRECEDENCE_APP error   
      { SynExpr.New (false, $2, arbExpr("minusExpr", (rhs parseState 4)), unionRanges (rhs parseState 1) ($2).Range) }

  | NEW error
      { arbExpr("minusExpr2", (rhs parseState 1)) }

  | UPCAST  minusExpr 
      { SynExpr.InferredUpcast ($2, unionRanges (rhs parseState 1) $2.Range) }   

  | DOWNCAST  minusExpr 
      { SynExpr.InferredDowncast ($2, unionRanges (rhs parseState 1) $2.Range)}   

  | appExpr 
      { $1 }

appExpr:
  | appExpr argExpr %prec expr_app
      { SynExpr.App (ExprAtomicFlag.NonAtomic, false, $1, $2, unionRanges $1.Range $2.Range)  }

  | atomicExpr 
      { let arg, _ = $1 
        arg }

argExpr:
  | ADJACENT_PREFIX_OP atomicExpr 
      { let arg2, hpa2 = $2 
        if not (IsValidPrefixOperatorUse $1) then reportParseErrorAt arg2.Range (FSComp.SR.parsInvalidPrefixOperator())
        if hpa2 then reportParseErrorAt (rhs parseState 1) (FSComp.SR.parsSuccessiveArgsShouldBeSpacedOrTupled())
        mkSynPrefix (rhs parseState 1) (unionRanges (rhs parseState 1) arg2.Range) ("~" + ($1)) arg2 }

   | atomicExpr 
      { let arg, hpa = $1 
        if hpa then reportParseErrorAt arg.Range (FSComp.SR.parsSuccessiveArgsShouldBeSpacedOrTupled())
        arg }
    
atomicExpr:
  | atomicExpr HIGH_PRECEDENCE_BRACK_APP atomicExpr
      { let arg1, _ = $1 
        let arg2, hpa = $3 
        SynExpr.App (ExprAtomicFlag.Atomic, false, arg1, arg2, unionRanges arg1.Range arg2.Range), hpa }

  | atomicExpr HIGH_PRECEDENCE_PAREN_APP atomicExpr
      { let arg1, _ = $1 
        let arg2, _ = $3 
        SynExpr.App (ExprAtomicFlag.Atomic, false, arg1, arg2, unionRanges arg1.Range arg2.Range), true  }

  | atomicExpr HIGH_PRECEDENCE_TYAPP typeArgsActual
      { let arg1, _ = $1 
        let mLessThan, mGreaterThan, _, args, commas, mTypeArgs = $3
        let mWholeExpr = unionRanges arg1.Range mTypeArgs
        SynExpr.TypeApp (arg1, mLessThan, args, commas, mGreaterThan, mTypeArgs, mWholeExpr), false }

  | PREFIX_OP atomicExpr  
      { let arg2, hpa2 = $2 
        if not (IsValidPrefixOperatorUse $1) then reportParseErrorAt arg2.Range (FSComp.SR.parsInvalidPrefixOperator())
        mkSynPrefixPrim (rhs parseState 1) (unionRanges (rhs parseState 1) arg2.Range) $1 arg2, hpa2 }

  | atomicExpr DOT atomicExprQualification 
      { let arg1, hpa1 = $1 
        $3 arg1 (lhs parseState) (rhs parseState 2), hpa1 }

  | BASE DOT atomicExprQualification 
      { let arg1 = SynExpr.Ident (ident("base", rhs parseState 1))
        $3 arg1 (lhs parseState) (rhs parseState 2), false }

  | QMARK nameop 
      { SynExpr.LongIdent (true, LongIdentWithDots([$2], []), None, rhs parseState 2), false }

  | atomicExpr QMARK dynamicArg
      { let arg1, hpa1 = $1
        mkSynInfix (rhs parseState 2) arg1 "?" $3, hpa1 }

  | GLOBAL
      { SynExpr.Ident (ident(MangledGlobalName, rhs parseState 1)), false }

  | identExpr
      { $1, false }

  | LBRACK listExprElements RBRACK 
      { $2 (lhs parseState), false }

  | LBRACK listExprElements recover 
      { reportParseErrorAt (rhs parseState 1) (FSComp.SR.parsUnmatchedBracket()) 
        exprFromParseError ($2 (rhs2 parseState 1 2)), false }

  | LBRACK error RBRACK 
      { // silent recovery 
        SynExpr.ArrayOrList (false, [ ], lhs parseState), false  } 

  | LBRACK recover
      { reportParseErrorAt (rhs parseState 1) (FSComp.SR.parsUnmatchedBracket()) 
        // silent recovery 
        exprFromParseError (SynExpr.ArrayOrList (false, [ ], rhs parseState 1)), false  } 

  | STRUCT LPAREN tupleExpr rparen
      { let exprs, commas = $3
        let m = rhs2 parseState 1 4
        SynExpr.Tuple (true, List.rev exprs, List.rev commas, m), false }

  | STRUCT LPAREN tupleExpr recover
      { reportParseErrorAt (rhs parseState 2) (FSComp.SR.parsUnmatchedBracket());
        let exprs, commas = $3
        let m = (rhs parseState 1, exprs) ||> unionRangeWithListBy (fun e -> e.Range)
        SynExpr.Tuple (true, List.rev exprs, List.rev commas, m), false }

  | atomicExprAfterType 
      { $1, false }

atomicExprQualification:
  | identOrOp 
      { let idm = rhs parseState 1 
        (fun e lhsm dotm -> mkSynDot dotm lhsm e $1) }

  | GLOBAL
      { (fun e lhsm dotm -> 
            reportParseErrorAt (rhs parseState 3) (FSComp.SR.nrGlobalUsedOnlyAsFirstName()) 
            let fixedLhsm = mkRange lhsm.FileName lhsm.Start dotm.End // previous lhsm is wrong after 'recover'
            mkSynDotMissing dotm fixedLhsm e) }

  | /* empty */
      { (fun e lhsm dotm -> 
            reportParseErrorAt dotm (FSComp.SR.parsMissingQualificationAfterDot()) 
            let fixedLhsm = mkRange lhsm.FileName lhsm.Start dotm.End // previous lhsm is wrong after 'recover'
            mkSynDotMissing dotm fixedLhsm e) }
  | recover 
      { (fun e lhsm dotm -> 
            reportParseErrorAt dotm (FSComp.SR.parsMissingQualificationAfterDot()) 
            let fixedLhsm = mkRange lhsm.FileName lhsm.Start dotm.End // previous lhsm is wrong after 'recover'
            // Include 'e' in the returned expression but throw it away
            SynExpr.DiscardAfterMissingQualificationAfterDot (e, fixedLhsm)) }
  | LPAREN COLON_COLON rparen DOT INT32  
      { (fun e lhsm dotm -> 
            if parseState.LexBuffer.ReportLibraryOnlyFeatures then libraryOnlyError(lhs parseState)
            SynExpr.LibraryOnlyUnionCaseFieldGet (e, mkSynCaseName lhsm opNameCons, (fst $5), lhsm)) }

  | LPAREN  typedSequentialExpr rparen  
      { (fun e lhsm dotm -> 
            // Check for expr.( * )
            // Note that "*" is parsed as an expression (it is allowed in "foo.[3,*]")
            match $2 with
            | SynExpr.IndexRange (None, opm, None, _m1, _m2, _) ->
                mkSynDot dotm lhsm e (ident(CompileOpName "*", opm))
            | _ ->
                if parseState.LexBuffer.SupportsFeature LanguageFeature.MLCompatRevisions then
                    mlCompatError (FSComp.SR.mlCompatMultiPrefixTyparsNoLongerSupported()) (lhs parseState) 
                else
                    mlCompatWarning (FSComp.SR.parsParenFormIsForML()) (lhs parseState) 
                mkSynDotParenGet lhsm dotm e $2) }

  | LBRACK  typedSequentialExpr RBRACK
      { (fun e lhsm dotm -> mkSynDotBrackGet lhsm dotm e $2) }

  | LBRACK  typedSequentialExpr recover
      { reportParseErrorAt (rhs parseState 1) (FSComp.SR.parsUnmatchedBracket()) 
        (fun e lhsm dotm -> exprFromParseError (mkSynDotBrackGet lhsm dotm e $2)) }

  | LBRACK  error RBRACK  
      { let mArg = rhs2 parseState 1 3
        (fun e lhsm dotm -> mkSynDotBrackGet lhsm dotm e (arbExpr("indexerExpr1", mArg))) }

  | LBRACK  recover
      { reportParseErrorAt (rhs parseState 1) (FSComp.SR.parsUnmatchedBracket())
        let mArg = (rhs parseState 1).EndRange 
        (fun e lhsm dotm -> exprFromParseError (mkSynDotBrackGet lhsm dotm e (arbExpr("indexerExpr2", mArg)))) }

/* the start of atomicExprAfterType must not overlap with the valid postfix tokens of the type syntax, e.g. new List<T>(...) */
atomicExprAfterType:
  | constant 
      { SynExpr.Const (fst $1, snd $1) }

  | parenExpr 
      { $1 }

  | braceExpr 
      { $1 }

  | braceBarExpr 
      { $1 }

  | interpolatedString
      { let parts, synStringKind = $1
        SynExpr.InterpolatedString(parts, synStringKind, rhs parseState 1) }

  | NULL 
      { SynExpr.Null (lhs parseState) } 

  | FALSE  
      { SynExpr.Const (SynConst.Bool false, lhs parseState) } 

  | TRUE  
      { SynExpr.Const (SynConst.Bool true, lhs parseState) } 

  | quoteExpr
      { $1 }

  | arrayExpr
      { $1 }

  | beginEndExpr
      { $1 }
  
beginEndExpr:
  | BEGIN typedSequentialExpr END 
      { SynExpr.Paren ($2, rhs parseState 1, Some(rhs parseState 3), rhs2 parseState 1 3) } 

  | BEGIN typedSequentialExpr recover 
      { reportParseErrorAt (rhs parseState 1) (FSComp.SR.parsUnmatchedBegin()); exprFromParseError $2 } 

  | BEGIN error END 
      { (* silent recovery *) arbExpr("beginEndExpr", (lhs parseState))  } 

  | BEGIN END 
      { mkSynUnit (lhs parseState) } 

quoteExpr:
  | LQUOTE typedSequentialExpr RQUOTE 
      { if $1 <> $3 then reportParseErrorAt (rhs parseState 1) (FSComp.SR.parsMismatchedQuote(fst $1))
        (SynExpr.Quote (mkSynIdGet (lhs parseState) (CompileOpName (fst $1)), snd $1, $2, false, lhs parseState)) } 

  | LQUOTE typedSequentialExpr recover 
      { reportParseErrorAt (rhs parseState 1) (FSComp.SR.parsUnmatched(fst $1))  
        let mExpr = rhs2 parseState 1 2
        exprFromParseError (SynExpr.Quote (mkSynIdGet (lhs parseState) (CompileOpName (fst $1)), snd $1, $2, false, mExpr))  } 

  | LQUOTE error RQUOTE 
      { (* silent recovery *) SynExpr.Quote (mkSynIdGet (lhs parseState) (CompileOpName (fst $1)), snd $1, arbExpr("quoteExpr", (rhs parseState 2)), false, lhs parseState)  }  

  | LQUOTE recover 
      { reportParseErrorAt (rhs parseState 1) (FSComp.SR.parsUnmatched(fst $1))
        exprFromParseError (SynExpr.Quote (mkSynIdGet (lhs parseState) (CompileOpName (fst $1)), snd $1, arbExpr("quoteExpr2", (rhs parseState 1).EndRange), false, rhs parseState 1))  }  

arrayExpr:
  | LBRACK_BAR arrayExprElements BAR_RBRACK 
      {  $2 (lhs parseState) } 

  | LBRACK_BAR arrayExprElements recover 
      { reportParseErrorAt (rhs parseState 1) (FSComp.SR.parsUnmatchedBracketBar()) 
        exprFromParseError ($2 (rhs2 parseState 1 2)) }

  | LBRACK_BAR error BAR_RBRACK 
      {  (* silent recovery *) SynExpr.ArrayOrList (true, [ ], lhs parseState) }  

  | LBRACK_BAR recover
      { reportParseErrorAt (rhs parseState 1) (FSComp.SR.parsUnmatchedBracketBar())  
        (* silent recovery *) 
        exprFromParseError (SynExpr.ArrayOrList (true, [ ], rhs parseState 1)) }  

parenExpr:
  | LPAREN rparen 
      { SynExpr.Const (SynConst.Unit, (rhs2 parseState 1 2)) } 

  | LPAREN parenExprBody rparen
      { let m = rhs2 parseState 1 3
        SynExpr.Paren ($2 m, rhs parseState 1, Some(rhs parseState 3), m) }

  | LPAREN parenExprBody ends_other_than_rparen_coming_soon_or_recover
      { if not $3 then reportParseErrorAt (rhs parseState 1) (FSComp.SR.parsUnmatchedParen())
        let lhsm = unionRangeWithPos (rhs parseState 1) (rhs parseState 2).End
        SynExpr.Paren (exprFromParseError ($2 lhsm), rhs parseState 1, None, lhsm) }

  | LPAREN error rparen 
      { // silent recovery
        SynExpr.Paren (arbExpr("parenExpr1", (rhs parseState 1).EndRange), (rhs parseState 1), Some(rhs parseState 3), (rhs2 parseState 1 3)) } 

  | LPAREN TYPE_COMING_SOON
      { reportParseErrorAt (rhs parseState 1) (FSComp.SR.parsUnmatchedParen())
        let lhsm = unionRangeWithPos (rhs parseState 1) (rhs parseState 2).Start
        arbExpr("parenExpr2tcs", lhsm) }

  | LPAREN MODULE_COMING_SOON
      { reportParseErrorAt (rhs parseState 1) (FSComp.SR.parsUnmatchedParen())
        let lhsm = unionRangeWithPos (rhs parseState 1) (rhs parseState 2).Start
        arbExpr("parenExpr2mcs", lhsm) }

  | LPAREN RBRACE_COMING_SOON
      { reportParseErrorAt (rhs parseState 1) (FSComp.SR.parsUnmatchedParen())
        let lhsm = unionRangeWithPos (rhs parseState 1) (rhs parseState 2).Start
        arbExpr("parenExpr2rbcs", lhsm) }

  | LPAREN OBLOCKEND_COMING_SOON 
      { let lparenRange = (rhs parseState 1)
        reportParseErrorAt lparenRange (FSComp.SR.parsUnmatchedParen())
        SynExpr.Paren(arbExpr("parenExpr2obecs", lparenRange.EndRange), lparenRange, None, lparenRange) }

  | LPAREN recover %prec prec_atomexpr_lparen_error 
      { reportParseErrorAt (rhs parseState 1) (FSComp.SR.parsUnmatchedParen()) 
        arbExpr("parenExpr2", (lhs parseState))  }  

        // This is really what we should be doing, but it fails because param info expects the range of the expression
        // to extend all the way over the "recover", to the end of the file if necessary
        // 
        // let mLeftParen = rhs parseState 1
        //let lhsm = if $2 then unionRangeWithPos mLeftParen (rhs parseState 2).Start else mLeftParen
        //arbExpr("parenExpr2", lhsm)  }  

parenExprBody:
  | staticallyKnownHeadTypars COLON LPAREN classMemberSpfn rparen  typedSequentialExpr 
      { (fun m -> SynExpr.TraitCall ($1, $4, $6, m)) } /* disambiguate: x $a.id(x) */

  | typedSequentialExpr
      { (fun _m -> $1) } 

  | inlineAssemblyExpr 
      { $1 }

staticallyKnownHeadTypars:
  | staticallyKnownHeadTypar 
      { [$1] }

  | LPAREN staticallyKnownHeadTyparAlts rparen 
      { List.rev $2 }

staticallyKnownHeadTyparAlts:
  | staticallyKnownHeadTyparAlts OR staticallyKnownHeadTypar
      {$3 :: $1}

  | staticallyKnownHeadTypar
      { [$1] }

braceExpr:
  | LBRACE braceExprBody rbrace 
     {  let m, r = $2 in r (rhs2 parseState 1 3) }

  | LBRACE braceExprBody recover 
     { reportParseErrorAt (rhs parseState 1) (FSComp.SR.parsUnmatchedBrace())  
       let m, r = $2 
       // Note, we can't use 'exprFromParseError' because the extra syntax node interferes with some syntax-directed transformations for computation expressions
       r (unionRanges (rhs parseState 1) m) }

  | LBRACE error rbrace 
     { // silent recovery 
       arbExpr("braceExpr", rhs2 parseState 1 3)  }  

  | LBRACE recover
     { reportParseErrorAt (rhs parseState 1) (FSComp.SR.parsUnmatchedBrace())  
       // Note, we can't use 'exprFromParseError' because the extra syntax node interferes with some syntax-directed transformations for computation expressions
       SynExpr.Record (None, None, [], rhs parseState 1) }

  | LBRACE rbrace 
     {  let m = rhs2 parseState 1 2 
        SynExpr.Record (None, None, [], m) }

braceExprBody:
  | recdExpr 
     {  (lhs parseState), (fun m -> let a, b, c = $1 in SynExpr.Record (a, b, c, m)) }

  | objExpr 
     { $1 }

  | computationExpr 
     { $1 }

listExprElements: 
  | sequentialExpr
     { (fun lhsm -> SynExpr.ArrayOrListComputed (false, $1, lhsm)) }

  | 
     { (fun lhsm -> SynExpr.ArrayOrList (false, [ ], lhsm)) }

arrayExprElements: 
  | sequentialExpr
     { (fun lhsm -> SynExpr.ArrayOrListComputed (true, $1, lhsm)) }

  | 
     { (fun lhsm -> SynExpr.ArrayOrList (true, [ ], lhsm)) }

computationExpr: 
  | sequentialExpr
     { $1.Range, (fun lhsm -> SynExpr.ComputationExpr (false, $1, lhsm)) }

arrowThenExprR:
  | RARROW typedSequentialExprBlockR 
     { SynExpr.YieldOrReturn ((true, false), $2, unionRanges (rhs parseState 1) $2.Range) }

forLoopBinder: 
  | parenPattern IN declExpr 
     { ($1, $3, true, DebugPointAtInOrTo.Yes (rhs parseState 2)) }

  | parenPattern IN ends_coming_soon_or_recover
     { if not $3 then reportParseErrorAt (rhs parseState 2) (FSComp.SR.parsExpectedExpressionAfterToken())
       ($1, arbExpr("forLoopBinder", (rhs parseState 2)), false, DebugPointAtInOrTo.Yes (rhs parseState 2)) }

  | parenPattern ends_coming_soon_or_recover
     { if not $2 then reportParseErrorAt (rhs parseState 1) (FSComp.SR.parsInOrEqualExpected())
       ($1, arbExpr("forLoopBinder2", (rhs parseState 1).EndRange), false, DebugPointAtInOrTo.Yes (rhs parseState 2)) }

forLoopRange: 
  | parenPattern EQUALS declExpr forLoopDirection declExpr 
      { let mEquals = rhs parseState 2
        let spTo = DebugPointAtInOrTo.Yes (rhs parseState 4)
        idOfPat parseState (rhs parseState 1) $1, Some mEquals, $3, $4, $5, spTo }

forLoopDirection: 
  | TO     { true } 

  | DOWNTO { false }

inlineAssemblyExpr:
  | HASH string opt_inlineAssemblyTypeArg optCurriedArgExprs  optInlineAssemblyReturnTypes HASH 
      { if parseState.LexBuffer.ReportLibraryOnlyFeatures then libraryOnlyWarning (lhs parseState)
        let (s, _), sm = $2, rhs parseState 2
        (fun m ->
            let ilInstrs = ParseAssemblyCodeInstructions s parseState.LexBuffer.ReportLibraryOnlyFeatures parseState.LexBuffer.LanguageVersion sm
            SynExpr.LibraryOnlyILAssembly (box ilInstrs, $3, List.rev $4, $5, m)) }

optCurriedArgExprs:
  | optCurriedArgExprs argExpr  %prec expr_args
      { $2 :: $1 }

  | /* EMPTY */
      { [] }

opt_atomicExprAfterType: 
  | /* EMPTY */
      { None }

  | atomicExprAfterType 
      { Some($1) }

opt_inlineAssemblyTypeArg:
  | /* EMPTY */
      { [] }

  | typeKeyword LPAREN typ rparen
      {  [$3] }

optInlineAssemblyReturnTypes:
  | /* EMPTY */
     { [] }

  | COLON typ 
     { [$2] }

  | COLON LPAREN rparen  
     {  [] }

recdExpr:
  | INHERIT atomTypeNonAtomicDeprecated opt_HIGH_PRECEDENCE_APP opt_atomicExprAfterType recdExprBindings opt_seps_recd
     { let arg = match $4 with None -> mkSynUnit (lhs parseState) | Some e -> e 
       let l = List.rev $5
       let dummyField = mkRecdField (LongIdentWithDots([], [])) // dummy identifier, it will be discarded
       let l = rebindRanges (dummyField, None, None) l $6 
       let (SynExprRecordField(_, _, _, inheritsSep)) = List.head l
       let bindings = List.tail l
       (Some ($2, arg, rhs2 parseState 2 4, inheritsSep, rhs parseState 1), None, bindings) }

  | recdExprCore
    { let a, b = $1 in (None, a, b) }

recdExprCore:
  | appExpr EQUALS declExprBlock recdExprBindings opt_seps_recd
     { match $1 with 
       | LongOrSingleIdent(false, (LongIdentWithDots(_, _) as f), None, m) ->  
            let f = mkRecdField f
            let mEquals = rhs parseState 2
            let l = List.rev $4
            let l = rebindRanges (f, Some mEquals, Some $3) l $5
            (None, l)
       | _ -> raiseParseErrorAt (rhs parseState 2) (FSComp.SR.parsFieldBinding()) }

/*
    handles cases when identifier can start from the underscore
*/

  | UNDERSCORE
    { let m = rhs parseState 1
      reportParseErrorAt m (FSComp.SR.parsUnderscoreInvalidFieldName())
      reportParseErrorAt m (FSComp.SR.parsFieldBinding())
      let f = mkUnderscoreRecdField m
      (None, [ SynExprRecordField(f, None, None, None)  ]) }

  | UNDERSCORE EQUALS
    { let m = rhs parseState 1
      reportParseErrorAt m (FSComp.SR.parsUnderscoreInvalidFieldName())      
      let f = mkUnderscoreRecdField m
      let mEquals = rhs parseState 2
      reportParseErrorAt (rhs2 parseState 1 2) (FSComp.SR.parsFieldBinding())
      
      (None, [ SynExprRecordField(f, Some mEquals, None, None) ]) }

  | UNDERSCORE EQUALS declExprBlock recdExprBindings opt_seps_recd
    { reportParseErrorAt (rhs parseState 1) (FSComp.SR.parsUnderscoreInvalidFieldName())
      let f = mkUnderscoreRecdField (rhs parseState 1)
      let mEquals = rhs parseState 2
      let l = List.rev $4
      let l = rebindRanges (f, Some mEquals, Some $3) l $5
      (None, l) }

/* handles case like {x with}  */
  | appExpr WITH recdBinding recdExprBindings opt_seps_recd
     {  let l = List.rev $4
        let l = rebindRanges $3 l $5
        (Some ($1, (rhs parseState 2, None)), l) }

  | appExpr OWITH opt_seps_recd OEND
     { (Some ($1, (rhs parseState 2, None)), []) }

  | appExpr OWITH recdBinding recdExprBindings opt_seps_recd OEND
     {  let l = List.rev $4
        let l = rebindRanges $3 l $5
        (Some ($1, (rhs parseState 2, None)), l) }

opt_seps_recd:
  | seps_recd
     { Some $1 }

  | /* EMPTY */
     { None }

seps_recd:
  | OBLOCKSEP
     { (rhs parseState 1), None }

  | SEMICOLON
     { let m = (rhs parseState 1) in (m, Some m.End) }

  | SEMICOLON OBLOCKSEP
     { (rhs2 parseState 1 2), Some (rhs parseState 1).End }

  | OBLOCKSEP SEMICOLON
     { (rhs2 parseState 1 2), Some (rhs parseState 2).End }


/* identifier can start from the underscore */
pathOrUnderscore :
  | path
    { mkRecdField $1 }

  | UNDERSCORE 
    { let m = rhs parseState 1
      reportParseErrorAt m (FSComp.SR.parsUnderscoreInvalidFieldName())
      mkUnderscoreRecdField m }

recdExprBindings: 
  | recdExprBindings seps_recd recdBinding
     { ($3, Some $2) :: $1 }

  | /* EMPTY */
     { [] }

recdBinding:
  | pathOrUnderscore EQUALS declExprBlock
     { let mEquals = rhs parseState 2
       ($1, Some mEquals, Some $3) }

  | pathOrUnderscore EQUALS
     { let mEquals = rhs parseState 2
       reportParseErrorAt (rhs parseState 1) (FSComp.SR.parsFieldBinding())
       ($1, Some mEquals, None) }

  | pathOrUnderscore EQUALS ends_coming_soon_or_recover
     { let mEquals = rhs parseState 2
       reportParseErrorAt (rhs parseState 1) (FSComp.SR.parsFieldBinding())
       ($1, Some mEquals, None) }

  | pathOrUnderscore
     { reportParseErrorAt (rhs parseState 1) (FSComp.SR.parsFieldBinding())
       ($1, None, None) }

  | pathOrUnderscore ends_coming_soon_or_recover
     { reportParseErrorAt (rhs parseState 1) (FSComp.SR.parsFieldBinding())
       ($1, None, None) }

/* There is a minor conflict between
       seq { new ty() }  // sequence expression with one very odd 'action' expression
  and 
       { new ty() }   // object expression with no interfaces and no overrides
Hence we make sure the latter is not permitted by the grammar
*/
objExpr:
  | objExprBaseCall objExprBindings opt_OBLOCKSEP opt_objExprInterfaces
     { let mNewExpr = rhs parseState 1
       let fullRange = match $4 with [] -> (rhs parseState 1) | _ -> (rhs2 parseState 1 4)
       let mWithKwd, bindings, members = $2
       fullRange, (fun m -> let (a, b) = $1 in SynExpr.ObjExpr (a, b, Some mWithKwd, bindings, members, $4, mNewExpr, m)) }

  | objExprBaseCall opt_OBLOCKSEP objExprInterfaces
     { let mNewExpr = rhs parseState 1 
       let fullRange = match $3 with [] -> (rhs parseState 1) | _ -> (rhs2 parseState 1 3)
       fullRange, (fun m -> let (a, b) = $1 in SynExpr.ObjExpr (a, b, None, [], [], $3, mNewExpr, m)) }

  | NEW atomTypeNonAtomicDeprecated
     { let mNewExpr = rhs parseState 1 
       (rhs2 parseState 1 2), (fun m -> let (a, b) = $2, None in SynExpr.ObjExpr (a, b, None, [], [], [], mNewExpr, m)) }

objExprBaseCall:
  | NEW atomTypeNonAtomicDeprecated  opt_HIGH_PRECEDENCE_APP atomicExprAfterType baseSpec
     { ($2, Some($4, Some($5))) }

  | NEW atomTypeNonAtomicDeprecated  opt_HIGH_PRECEDENCE_APP atomicExprAfterType 
     { ($2, Some($4, None)) }

  | NEW atomTypeNonAtomicDeprecated
     { $2, None }
 


opt_objExprBindings: 
  | objExprBindings
     { let mWithKwd, bindings, members = $1 in Some mWithKwd, bindings, members }

  | /* EMPTY */
     { None, [], [] }

objExprBindings: 
  | WITH localBindings 
      { let mWithKwd = (rhs parseState 1)
        let _localBindingsLastRange, localBindingsBuilder = $2 
        mWithKwd, (localBindingsBuilder PreXmlDoc.Empty [] None mWithKwd), [] }

  | OWITH localBindings OEND
      { let mWithKwd = (rhs parseState 1)
        let _localBindingsLastRange, localBindingsBuilder = $2 
        mWithKwd, (localBindingsBuilder PreXmlDoc.Empty [] None mWithKwd), [] }

  | WITH objectImplementationBlock opt_declEnd
      { let mWithKwd = rhs parseState 1
        let memberDefns =
            $2 |> 
            (List.choose (function 
                              | SynMemberDefn.Member _ as memberDefn -> Some memberDefn
                              | SynMemberDefn.AutoProperty(range = m) -> errorR(Error(FSComp.SR.parsIllegalMemberVarInObjectImplementation(), m)); None
                              | x -> errorR(Error(FSComp.SR.parsMemberIllegalInObjectImplementation(), x.Range)); None)) 
        mWithKwd, [], memberDefns }

objExprInterfaces:
  | objExprInterface opt_objExprInterfaces { $1 :: $2 }

opt_objExprInterfaces:
  | %prec prec_interfaces_prefix 
     { [] }

  | objExprInterface opt_objExprInterfaces 
     { $1 :: $2 }

  | error opt_objExprInterfaces 
     { (* silent recovery *) $2 }

objExprInterface:
  | interfaceMember appType opt_objExprBindings opt_declEnd opt_OBLOCKSEP
    { let mWithKwd, bindings, members = $3
      SynInterfaceImpl($2, mWithKwd, bindings, members, lhs parseState) }

braceBarExpr:
  | STRUCT braceBarExprCore
      { $2 true }

  | braceBarExprCore
      { $1 false }

braceBarExprCore:
  | LBRACE_BAR recdExprCore bar_rbrace
     { let orig, flds = $2
       let flds = 
           flds |> List.choose (function 
             | SynExprRecordField((LongIdentWithDots([id], _), _), mEquals, Some e, _) -> Some (id, mEquals, e) 
             | SynExprRecordField((LongIdentWithDots([id], _), _), mEquals, None, _) -> Some (id, mEquals, arbExpr("anonField", id.idRange)) 
             | _ -> reportParseErrorAt (rhs parseState 1) (FSComp.SR.parsInvalidAnonRecdType()); None) 
       let m = rhs2 parseState 1 3
       (fun isStruct -> SynExpr.AnonRecd (isStruct, orig, flds, m)) }

  | LBRACE_BAR recdExprCore recover 
     { reportParseErrorAt (rhs parseState 1) (FSComp.SR.parsUnmatchedBraceBar())  
       let orig, flds = $2 
       let flds = 
           flds |> List.choose (function 
             | SynExprRecordField((LongIdentWithDots([id], _), _), mEquals, Some e, _) -> Some (id, mEquals, e) 
             | SynExprRecordField((LongIdentWithDots([id], _), _), mEquals, None, _) -> Some (id, mEquals, arbExpr("anonField", id.idRange)) 
             | _ -> reportParseErrorAt (rhs parseState 1) (FSComp.SR.parsInvalidAnonRecdType()); None) 
       let m = rhs2 parseState 1 2
       (fun isStruct -> SynExpr.AnonRecd (isStruct, orig, flds, m)) }

  | LBRACE_BAR error bar_rbrace
     { // silent recovery 
       let m = rhs2 parseState 1 3
       (fun _ -> arbExpr("braceBarExpr", m)) }  

  | LBRACE_BAR recover
     { reportParseErrorAt (rhs parseState 1) (FSComp.SR.parsUnmatchedBraceBar())  
       let m = rhs2 parseState 1 1
       (fun isStruct -> SynExpr.AnonRecd (isStruct, None, [], m)) }

  | LBRACE_BAR bar_rbrace 
     { let m = rhs2 parseState 1 2
       (fun isStruct -> SynExpr.AnonRecd (isStruct, None, [], m)) }

anonLambdaExpr: 
  | FUN atomicPatterns RARROW typedSequentialExprBlock 
     { let mAll = unionRanges (rhs parseState 1) $4.Range
       let mArrow = Some (rhs parseState 3)
       mkSynFunMatchLambdas parseState.SynArgNameGenerator false mAll $2 mArrow $4 }

  | FUN atomicPatterns RARROW error
     { let mAll = rhs2 parseState 1 3
       let mArrow = Some (rhs parseState 3)
       mkSynFunMatchLambdas parseState.SynArgNameGenerator false mAll $2 mArrow (arbExpr("anonLambdaExpr1", (rhs parseState 4))) }

  | OFUN atomicPatterns RARROW typedSequentialExprBlockR OEND
     { let mAll = unionRanges (rhs parseState 1) $4.Range
       let mArrow = Some (rhs parseState 3)
       mkSynFunMatchLambdas parseState.SynArgNameGenerator false mAll $2 mArrow $4 }

  | OFUN atomicPatterns RARROW typedSequentialExprBlockR recover
     { if not $5 then reportParseErrorAt (rhs parseState 1) (FSComp.SR.parsUnexpectedEndOfFileFunBody());
       let mAll = unionRanges (rhs parseState 1) $4.Range
       let mArrow = Some (rhs parseState 3)
       exprFromParseError (mkSynFunMatchLambdas parseState.SynArgNameGenerator false mAll $2 mArrow $4) }

  | OFUN atomicPatterns RARROW ORIGHT_BLOCK_END OEND
     { let mLambda = rhs2 parseState 1 3
       reportParseErrorAt mLambda (FSComp.SR.parsMissingFunctionBody())
       let mArrow = Some (rhs parseState 3)
       mkSynFunMatchLambdas parseState.SynArgNameGenerator false mLambda $2 mArrow (arbExpr("anonLambdaExpr2", mLambda.EndRange)) }

  | OFUN atomicPatterns RARROW recover
     { if not $4 then reportParseErrorAt (rhs parseState 1) (FSComp.SR.parsUnexpectedEndOfFileFunBody())
       let mLambda = rhs2 parseState 1 3
       let mArrow = Some (rhs parseState 3)
       exprFromParseError (mkSynFunMatchLambdas parseState.SynArgNameGenerator false mLambda $2 mArrow (arbExpr("anonLambdaExpr3", mLambda.EndRange))) }

  | OFUN atomicPatterns error OEND
     { let mLambda = rhs2 parseState 1 2
       exprFromParseError (mkSynFunMatchLambdas parseState.SynArgNameGenerator false mLambda $2 None (arbExpr("anonLambdaExpr4", mLambda.EndRange))) }

  | OFUN error OEND
     { exprFromParseError (mkSynFunMatchLambdas parseState.SynArgNameGenerator false (rhs parseState 1) [] None (arbExpr("anonLambdaExpr5", (rhs parseState 2)))) }

anonMatchingExpr: 
  | FUNCTION withPatternClauses %prec expr_function
     { let clauses, mLast = $2
       let mAll = unionRanges (rhs parseState 1) mLast
       SynExpr.MatchLambda (false, (rhs parseState 1), clauses, DebugPointAtBinding.NoneAtInvisible, mAll) }

  | OFUNCTION withPatternClauses OEND %prec expr_function
     { let clauses, mLast = $2
       let mAll = unionRanges (rhs parseState 1) mLast
       SynExpr.MatchLambda (false, (rhs parseState 1), clauses, DebugPointAtBinding.NoneAtInvisible, mAll) }

/*--------------------------------------------------------------------------*/
/* TYPE ALGEBRA                                                             */

typeWithTypeConstraints:
  | typ %prec prec_wheretyp_prefix 
     { $1 }

  | typ WHEN typeConstraints 
     { SynType.WithGlobalConstraints($1, List.rev $3, lhs parseState) }

topTypeWithTypeConstraints: 
  | topType 
     { $1 }

  | topType WHEN typeConstraints 
     { let ty, arity = $1 
       // nb. it doesn't matter where the constraints go in the structure of the type. 
       SynType.WithGlobalConstraints(ty, List.rev $3, lhs parseState), arity }

opt_topReturnTypeWithTypeConstraints: 
  |             
     { None } 

  | COLON topTypeWithTypeConstraints 
     { let ty, arity = $2 
       let arity = (match arity with SynValInfo([], rmdata)-> rmdata | _ -> SynInfo.unnamedRetVal)
       Some (SynReturnInfo((ty, arity), rhs parseState 2)) }

topType: 
  | topTupleType RARROW topType 
     { let dty, dmdata= $1 
       let rty, (SynValInfo(dmdatas, rmdata)) = $3 
       SynType.Fun(dty, rty, lhs parseState), (SynValInfo(dmdata :: dmdatas, rmdata)) }

  | topTupleType 
     { let ty, rmdata = $1 in ty, (SynValInfo([], (match rmdata with [md] -> md | _ -> SynInfo.unnamedRetVal))) }

topTupleType:
  | topAppType STAR topTupleTypeElements 
     { let ty, mdata = $1 in let tys, mdatas = List.unzip $3 in (SynType.Tuple(false, List.map (fun ty -> (false, ty)) (ty :: tys), lhs parseState)), (mdata :: mdatas) }

  | topAppType                 
     { let ty, mdata = $1 in ty, [mdata] }

topTupleTypeElements:
  | topAppType STAR topTupleTypeElements       
     { $1 :: $3 }

  | topAppType %prec prec_toptuptyptail_prefix 
     { [$1] }

topAppType:
  | attributes appType COLON appType 
     { match $2 with 
       | SynType.LongIdent(LongIdentWithDots([id], _)) -> $4, SynArgInfo($1, false, Some id)
       | _ -> raiseParseErrorAt (rhs parseState 2) (FSComp.SR.parsSyntaxErrorInLabeledType())  }

  | attributes QMARK ident COLON appType 
     { $5, SynArgInfo($1, true, Some $3) }

  | attributes appType 
     { ($2, SynArgInfo($1, false, None)) }

  | appType COLON appType 
     { match $1 with 
       | SynType.LongIdent(LongIdentWithDots([id], _)) -> $3, SynArgInfo([], false, Some id)
       | _ -> raiseParseErrorAt (rhs parseState 2) (FSComp.SR.parsSyntaxErrorInLabeledType())  }

  | QMARK ident COLON appType 
     { $4, SynArgInfo([], true, Some $2) }

  | appType 
     { $1, SynArgInfo([], false, None) }

/* Any tokens in this grammar must be added to the lex filter rule 'peekAdjacentTypars' */
/* See the F# specification "Lexical analysis of type applications and type parameter definitions" */
typ:
  | tupleType RARROW typ  
     { SynType.Fun($1, $3, lhs parseState) }

  | tupleType %prec prec_typ_prefix 
     { $1 }

typEOF:
  | typ EOF { checkEndOfFileError $2; $1 }


tupleType:
  | appType STAR tupleOrQuotTypeElements 
    { SynType.Tuple(false, (false, $1) :: $3, lhs parseState) }

  | INFIX_STAR_DIV_MOD_OP tupleOrQuotTypeElements
    { if $1 <> "/" then reportParseErrorAt (rhs parseState 1) (FSComp.SR.parsUnexpectedInfixOperator());
      SynType.Tuple(false, (true, SynType.StaticConstant (SynConst.Int32 1, lhs parseState)) :: $2, lhs parseState) }

  | appType INFIX_STAR_DIV_MOD_OP tupleOrQuotTypeElements
    { if $2 <> "/" then reportParseErrorAt (rhs parseState 1) (FSComp.SR.parsUnexpectedInfixOperator());
      SynType.Tuple(false, (true, $1) :: $3, lhs parseState) }

  | appType %prec prec_tuptyp_prefix 
    { $1 }

tupleOrQuotTypeElements:
  | appType STAR tupleOrQuotTypeElements              
    { (false, $1) :: $3 }

  | appType INFIX_STAR_DIV_MOD_OP tupleOrQuotTypeElements 
    { if $2 <> "/" then reportParseErrorAt (rhs parseState 1) (FSComp.SR.parsUnexpectedInfixOperator());
      (true, $1) :: $3 }

  | appType %prec prec_tuptyptail_prefix 
    { [(false, $1)] }

appTypeCon:
  | path %prec prec_atomtyp_path 
    { SynType.LongIdent($1) }

  | typar 
    { SynType.Var($1, lhs parseState) }

appTypeConPower:
  | appTypeCon INFIX_AT_HAT_OP atomicRationalConstant
    { if $2 <> "^" && $2 <> "^-" then reportParseErrorAt (rhs parseState 2) (FSComp.SR.parsUnexpectedInfixOperator());
      if $2 = "^-" then SynType.MeasurePower($1, SynRationalConst.Negate($3), lhs parseState)
      else SynType.MeasurePower($1, $3, lhs parseState)  }

  | appTypeCon 
    { $1 }

appType:
  | appType arrayTypeSuffix 
      {  SynType.Array($2, $1, lhs parseState) }

  | appType HIGH_PRECEDENCE_BRACK_APP arrayTypeSuffix   /* only HPA for "name[]" allowed here */
      {  SynType.Array($3, $1, lhs parseState) }

  | appType appTypeConPower  
      /* note: use "rhs parseState 1" to deal with parens in "(int) list" */
      { SynType.App($2, None, [$1], [], None, true, unionRanges (rhs parseState 1) $2.Range) }

  | LPAREN appTypePrefixArguments rparen  appTypeConPower
      { let args, commas = $2
        if parseState.LexBuffer.SupportsFeature LanguageFeature.MLCompatRevisions then
            mlCompatError (FSComp.SR.mlCompatMultiPrefixTyparsNoLongerSupported()) (unionRanges (rhs parseState 1) $4.Range)
        else
            mlCompatWarning (FSComp.SR.parsMultiArgumentGenericTypeFormDeprecated()) (unionRanges (rhs parseState 1) $4.Range)
        SynType.App($4, None, args, commas, None, true, unionRanges (rhs parseState 1) $4.Range) }

  | powerType 
      { $1 }

  | typar COLON_GREATER typ                     
      {  let tp, typ = $1, $3 
         let m = lhs parseState 
         SynType.WithGlobalConstraints(SynType.Var (tp, rhs parseState 1), [SynTypeConstraint.WhereTyparSubtypeOfType(tp, typ, m)], m)  }

  | UNDERSCORE COLON_GREATER typ %prec COLON_GREATER 
      {  SynType.HashConstraint($3, lhs parseState) }

arrayTypeSuffix:
  | LBRACK RBRACK 
      { 1 }

  | LBRACK COMMA RBRACK 
      { 2 }

  | LBRACK COMMA COMMA RBRACK 
      { 3 }

  | LBRACK COMMA COMMA COMMA RBRACK 
      { 4 }

appTypePrefixArguments:
  | typeArgActual COMMA typeArgActual typeArgListElements 
      { let typeArgs, commas = $4 in $1 :: $3 :: List.rev typeArgs, (rhs parseState 2) :: (List.rev commas) }

typeArgListElements: 
  | typeArgListElements COMMA typeArgActual
      { let typeArgs, commas = $1
        $3 :: typeArgs, (rhs parseState 2) :: commas } 

  | typeArgListElements COMMA dummyTypeArg %prec prec_args_error  /* NOTE: no "recover" */
     { reportParseErrorAt (rhs parseState 2) (FSComp.SR.parsMissingTypeArgs())
       let typeArgs, commas = $1
       $3 :: typeArgs, (rhs parseState 2) :: commas } 

  |   
      { [], [] }

powerType:
  | atomTypeOrAnonRecdType
    { $1 }

  | atomTypeOrAnonRecdType INFIX_AT_HAT_OP atomicRationalConstant
     { if $2 <> "^" && $2 <> "^-" then reportParseErrorAt (rhs parseState 2) (FSComp.SR.parsUnexpectedInfixOperator());
       if $2 = "^-" then SynType.MeasurePower($1, SynRationalConst.Negate($3), lhs parseState)
       else SynType.MeasurePower($1, $3, lhs parseState) }


/* Like appType but gives a deprecation error when a non-atomic type is used */
/* Also, doesn't start with '{|'  */
atomTypeNonAtomicDeprecated:
  | LPAREN appTypePrefixArguments rparen  appTypeConPower
      { let args, commas = $2
        if parseState.LexBuffer.SupportsFeature LanguageFeature.MLCompatRevisions then
            mlCompatError (FSComp.SR.mlCompatMultiPrefixTyparsNoLongerSupported()) (unionRanges (rhs parseState 1) $4.Range)
        else
            mlCompatWarning (FSComp.SR.parsMultiArgumentGenericTypeFormDeprecated()) (unionRanges (rhs parseState 1) $4.Range)
        SynType.App($4, None, args, commas, None, true, unionRanges (rhs parseState 1) $4.Range) }

  | atomType
      { $1 }

atomTypeOrAnonRecdType:
  | atomType
     { $1 }

  | anonRecdType
     { let flds, isStruct = $1
       let flds2 = 
           flds |> List.choose (function 
             | (SynField([], false, Some id, ty, false, _xmldoc, None, _m)) -> Some (id, ty) 
             | _ -> reportParseErrorAt (rhs parseState 1) (FSComp.SR.parsInvalidAnonRecdType()); None)
       SynType.AnonRecd (isStruct, flds2, rhs parseState 1) }  

/* Any tokens in this grammar must be added to the lex filter rule 'peekAdjacentTypars' */
/* See the F# specification "Lexical analysis of type applications and type parameter definitions" */
atomType:
  | HASH atomType 
     { SynType.HashConstraint($2, lhs parseState) }

  | appTypeConPower %prec prec_atomtyp_path 
     { $1 }

  | UNDERSCORE 
     { SynType.Anon (lhs parseState) }

  | LPAREN typ rparen
     { SynType.Paren ($2, lhs parseState) }

  | LPAREN typ recover
     { reportParseErrorAt (rhs parseState 1) (FSComp.SR.parsUnmatchedParen ())
       SynType.Paren ($2, lhs parseState) }

  | STRUCT LPAREN appType STAR tupleOrQuotTypeElements  rparen 
    { SynType.Tuple(true, (false, $3) :: $5, lhs parseState) }

  | STRUCT LPAREN appType STAR tupleOrQuotTypeElements  recover
    { reportParseErrorAt (rhs parseState 2) (FSComp.SR.parsUnmatchedParen()) 
      SynType.Tuple(true, (false, $3) :: $5, lhs parseState) }

  | STRUCT LPAREN appType STAR recover
    { reportParseErrorAt (rhs parseState 2) (FSComp.SR.parsUnmatchedParen()) 
      SynType.Anon (lhs parseState) }

  | STRUCT LPAREN appType recover
    { reportParseErrorAt (rhs parseState 2) (FSComp.SR.parsUnmatchedParen()) 
      SynType.Anon (lhs parseState) }

  | STRUCT LPAREN recover
    { reportParseErrorAt (rhs parseState 2) (FSComp.SR.parsUnmatchedParen()) 
      SynType.Anon (lhs parseState) }

  | rawConstant 
     { SynType.StaticConstant($1, rhs parseState 1) }

  | NULL
     { let m = rhs parseState 1
       SynType.StaticConstant(SynConst.String (null, SynStringKind.Regular, m), m) }

  | CONST atomicExpr
     {  let e, _ = $2
        SynType.StaticConstantExpr(e, lhs parseState) }

  | FALSE  
      { SynType.StaticConstant(SynConst.Bool false, lhs parseState) } 

  | TRUE  
      { SynType.StaticConstant(SynConst.Bool true, lhs parseState) } 

  | LPAREN error rparen   
     { (* silent recovery *) SynType.Anon (lhs parseState) }  

  | appTypeCon typeArgsNoHpaDeprecated %prec prec_atomtyp_path 
     { let mLessThan, mGreaterThan, args, commas, mWhole = $2 in SynType.App($1, Some(mLessThan), args, commas, mGreaterThan, false, unionRanges $1.Range mWhole) } 

  | atomType DOT path %prec prec_atomtyp_get_path 
     { SynType.LongIdentApp($1, $3, None, [], [], None, unionRanges (rhs parseState 1) $3.Range) } 

  | atomType DOT path typeArgsNoHpaDeprecated %prec prec_atomtyp_get_path 
     { let mLessThan, mGreaterThan, args, commas, mWhole = $4 
       SynType.LongIdentApp($1, $3, Some(mLessThan), args, commas, mGreaterThan, unionRanges $1.Range mWhole) } 

  | appTypeCon DOT ends_coming_soon_or_recover
     { if not $3 then reportParseErrorAt (rhs parseState 2) (FSComp.SR.parsExpectedNameAfterToken())
       $1 } 

typeArgsNoHpaDeprecated:
  | typeArgsActual
     { let mLessThan, mGreaterThan, parsedOk, args, commas, mAll = $1
       if parsedOk then // if someone has "foo<bar" without a closing greater-than, then the lexfilter does not introduce a HPA, even though it is adjacent
           warning(Error(FSComp.SR.parsNonAdjacentTyargs(), rhs parseState 1))
       mLessThan, mGreaterThan, args, commas, mAll } 

  | HIGH_PRECEDENCE_TYAPP typeArgsActual 
     { let mLessThan, mGreaterThan, _, args, commas, mAll = $2
       mLessThan, mGreaterThan, args, commas, mAll } 

typeArgsActual:
  | LESS typeArgActualOrDummyIfEmpty COMMA typeArgActualOrDummyIfEmpty typeArgListElements GREATER 
     { let typeArgs, commas = $5
       (rhs parseState 1), Some(rhs parseState 6), true, ($2 :: $4 :: List.rev typeArgs), (rhs parseState 3) :: (List.rev commas), lhs parseState } 

  | LESS typeArgActualOrDummyIfEmpty COMMA typeArgActualOrDummyIfEmpty typeArgListElements recover
     { if not $6 then 
           reportParseErrorAt (rhs parseState 1) (FSComp.SR.parsUnexpectedEndOfFileTypeArgs())
       else
           reportParseErrorAt (rhs parseState 1) (FSComp.SR.parsMissingGreaterThan())
       let typeArgs, commas = $5
       let nextToken = rhs parseState 6
       let zeroWidthAtStartOfNextToken = nextToken.StartRange
       (rhs parseState 1), None, false, ($2 :: $4 :: List.rev typeArgs), (rhs parseState 3) :: (List.rev commas), unionRanges (rhs parseState 1) zeroWidthAtStartOfNextToken } 

  | LESS typeArgActualOrDummyIfEmpty COMMA ends_coming_soon_or_recover
     { if not $4 then reportParseErrorAt (rhs parseState 4) (FSComp.SR.parsMissingTypeArgs())
       let nextToken = rhs parseState 4
       let zeroWidthAtStartOfNextToken = nextToken.StartRange
       (rhs parseState 1), None, false, [$2], [rhs parseState 3], unionRanges (rhs parseState 1) zeroWidthAtStartOfNextToken } 

  | LESS typeArgActual GREATER 
     { (rhs parseState 1), Some(rhs parseState 3), true, [$2], [], lhs parseState } 

  | LESS typeArgActual ends_coming_soon_or_recover
     { let nextToken = rhs parseState 3
       if not $3 then reportParseErrorAt nextToken (FSComp.SR.parsMissingTypeArgs())
       let zeroWidthAtStartOfNextToken = nextToken.StartRange
       (rhs parseState 1), None, false, [$2], [], unionRanges (rhs parseState 1) zeroWidthAtStartOfNextToken } 

  | LESS GREATER 
     { (rhs parseState 1), Some(rhs parseState 2), true, [], [], lhs parseState } 

  | LESS recover
     { if not $2 then  
           reportParseErrorAt (rhs parseState 1) (FSComp.SR.parsExpectedTypeAfterToken())
       else
           reportParseErrorAt (rhs parseState 2) (FSComp.SR.parsMissingTypeArgs())
       let nextToken = rhs parseState 2
       let zeroWidthAtStartOfNextToken = nextToken.StartRange
       (rhs parseState 1), None, false, [], [], unionRanges (rhs parseState 1) zeroWidthAtStartOfNextToken } 

typeArgActual:
  | typ
     { $1 }

  | typ EQUALS typ
     { SynType.StaticConstantNamed($1, $3, unionRanges $1.Range $3.Range) }

  | typ EQUALS /* NOTE: no "recover" */
     { reportParseErrorAt (rhs parseState 2) (FSComp.SR.parsMissingTypeArgs())
       let dummy = SynType.StaticConstant(SynConst.Int32(0), rhs parseState 2)
       SynType.StaticConstantNamed($1, dummy, (rhs2 parseState 1 2))
     }

typeArgActualOrDummyIfEmpty:
  | typeArgActual
     { $1 }

  | dummyTypeArg
     { reportParseErrorAt (rhs parseState 1) (FSComp.SR.parsMissingTypeArgs())
       $1 }

dummyTypeArg:
  |  /* EMPTY */
     { let m = rhs parseState 1
       let dummyStatVal = SynType.StaticConstant(SynConst.Int32(0), m)
       let dummyName = SynType.LongIdent(LongIdentWithDots([ident("", m)], []))
       let dummyTypeArg = SynType.StaticConstantNamed(dummyName, dummyStatVal, m)
       dummyTypeArg }

measureTypeArg:
  | LESS measureTypeExpr GREATER
     { $2 }

  | LESS UNDERSCORE GREATER
     { SynMeasure.Anon (lhs parseState) }

measureTypeAtom:
  | path 
     { SynMeasure.Named($1.Lid, $1.Range) }

  | typar 
     { SynMeasure.Var($1, lhs parseState) }

  | LPAREN measureTypeExpr rparen
     { $2 }

measureTypePower:
  | measureTypeAtom 
      { $1 }

  | measureTypeAtom INFIX_AT_HAT_OP atomicRationalConstant
     { if $2 <> "^" && $2 <> "^-" then reportParseErrorAt (rhs parseState 2) (FSComp.SR.parsUnexpectedOperatorForUnitOfMeasure());
       if $2 = "^-" then SynMeasure.Power($1, SynRationalConst.Negate($3), lhs parseState)
       else SynMeasure.Power($1, $3, lhs parseState) }

  | INT32
     { if fst $1 <> 1 then reportParseErrorAt (rhs parseState 1) (FSComp.SR.parsUnexpectedIntegerLiteralForUnitOfMeasure());
       SynMeasure.One }

measureTypeSeq:
  | measureTypePower
    { [$1] }

  | measureTypePower measureTypeSeq
    { $1 :: $2 }

measureTypeExpr:
  | measureTypeSeq
    { SynMeasure.Seq($1, lhs parseState) }

  | measureTypeExpr STAR measureTypeExpr
    { SynMeasure.Product($1, $3, lhs parseState) }

  | measureTypeExpr INFIX_STAR_DIV_MOD_OP measureTypeExpr
    { if $2 <> "*" && $2 <> "/" then reportParseErrorAt (rhs parseState 2) (FSComp.SR.parsUnexpectedOperatorForUnitOfMeasure());
      if $2 = "*" then SynMeasure.Product($1, $3, lhs parseState)
      else SynMeasure.Divide($1, $3, lhs parseState) }

  | INFIX_STAR_DIV_MOD_OP measureTypeExpr
     { if $1 <> "/" then reportParseErrorAt (rhs parseState 1) (FSComp.SR.parsUnexpectedOperatorForUnitOfMeasure());
       SynMeasure.Divide(SynMeasure.One, $2, lhs parseState) }
   
typar: 
  | QUOTE ident 
     {  let id = mkSynId (lhs parseState) ($2).idText
        SynTypar(id, TyparStaticReq.None, false) }

  | staticallyKnownHeadTypar 
     { $1 }

staticallyKnownHeadTypar: 
  | INFIX_AT_HAT_OP ident 
    {  if $1 <> "^" then reportParseErrorAt (rhs parseState 1) (FSComp.SR.parsUnexpectedTypeParameter());
       let id = mkSynId (lhs parseState) ($2).idText
       SynTypar(id, TyparStaticReq.HeadType, false) }

ident: 
  | IDENT 
     { ident($1, rhs parseState 1) } 

/* A A.B.C path used to an identifier */
path: 
  | GLOBAL
      { LongIdentWithDots([ident(MangledGlobalName, rhs parseState 1)], []) }

  | ident  
     { LongIdentWithDots([$1], []) }

  | path DOT ident  
     { let (LongIdentWithDots(lid, dotms)) = $1 in LongIdentWithDots(lid @ [$3], dotms @ [rhs parseState 2]) } 

  | path DOT ends_coming_soon_or_recover  
     { if not $3 then reportParseErrorAt (rhs parseState 2) (FSComp.SR.parsExpectedNameAfterToken())
       let (LongIdentWithDots(lid, dotms)) = $1 in LongIdentWithDots(lid, dotms @ [rhs parseState 2])  } 


/* An operator name, with surrounnding parentheses */
opName: 
  | LPAREN operatorName rparen  
     {  ident(CompileOpName $2, rhs parseState 2) }

  | LPAREN error rparen  
     {  reportParseErrorAt (lhs parseState) (FSComp.SR.parsErrorParsingAsOperatorName()); ident(CompileOpName "****", rhs parseState 2) }

  | LPAREN_STAR_RPAREN
     {  ident(CompileOpName "*", rhs parseState 1) }

  /* active pattern name */
  | LPAREN activePatternCaseNames BAR rparen 
     { let text = ("|" + String.concat "|" (List.rev $2) + "|")
       ident(text, rhs2 parseState 2 3) }
                         
  /* partial active pattern name */
  | LPAREN activePatternCaseNames BAR UNDERSCORE BAR rparen 
     { let text = ("|" + String.concat "|" (List.rev $2) + "|_|" )
       ident(text, rhs2 parseState 2 5) }

/* An operator name, without surrounding parentheses */
operatorName: 
  | PREFIX_OP 
     { if not (IsValidPrefixOperatorDefinitionName $1) then 
           reportParseErrorAt (lhs parseState) (FSComp.SR.parsInvalidPrefixOperatorDefinition());
       $1 }

  | INFIX_STAR_STAR_OP
     { $1 }

  | INFIX_COMPARE_OP
     { $1 }

  | INFIX_AT_HAT_OP
     { $1 }

  | INFIX_BAR_OP
     { $1 }

  | INFIX_AMP_OP
     { $1 }

  | PLUS_MINUS_OP
     { $1 }

  | INFIX_STAR_DIV_MOD_OP
     { $1 }

  | DOLLAR
     { "$" }

  | ADJACENT_PREFIX_OP
     { $1 }

  | MINUS
     { "-" }

  | STAR
     { "*" }

  | EQUALS
     { "=" }

  | OR
     { "or" }

  | LESS
     { "<" }

  | GREATER
     { ">" }

  | QMARK
     { "?" }

  | AMP
     { "&" }

  | AMP_AMP
     { "&&" }

  | BAR_BAR
     { "||" }

  | COLON_EQUALS
     { ":=" }

  | FUNKY_OPERATOR_NAME 
     { if $1 <> ".[]"  && $1 <> ".()" && $1 <> ".()<-" then 
            deprecatedOperator (lhs parseState); 
       $1 }

  | PERCENT_OP
     { $1 }

  | DOT_DOT
     { ".." }

  | DOT_DOT DOT_DOT
     { ".. .." }

  | LQUOTE RQUOTE 
     { if $1 <> $2 then reportParseErrorAt (rhs parseState 1) (FSComp.SR.parsMismatchedQuotationName(fst $1));  
       fst $1 } 

/* One part of an active pattern name */
activePatternCaseName: 
  | IDENT
     { if not (String.isLeadingIdentifierCharacterUpperCase _1) then reportParseErrorAt (rhs parseState 1) (FSComp.SR.parsActivePatternCaseMustBeginWithUpperCase());  
       if ($1.IndexOf('|') <> -1) then reportParseErrorAt (rhs parseState 1) (FSComp.SR.parsActivePatternCaseContainsPipe());  
       $1 }

/* Multiple parts of an active pattern name */
activePatternCaseNames: 
  | BAR activePatternCaseName
     { [$2] }

  | activePatternCaseNames BAR activePatternCaseName
     { $3 :: $1 }

/* A single item that is an identifier or operator name */
identOrOp: 
  | ident  
     { $1 } 

  | opName 
     { $1 }

/* An A.B.C path ending in an identifier or operator name */
/* Note, only used in atomicPatternLongIdent */
pathOp: 
  | ident  
     { LongIdentWithDots([$1], []) }

  | opName 
     { LongIdentWithDots([$1], []) }

  | ident DOT pathOp 
     { let (LongIdentWithDots(lid, dotms)) = $3 in LongIdentWithDots($1 :: lid, rhs parseState 2 :: dotms) } 

  | ident DOT error  
     { (* silent recovery *) LongIdentWithDots([$1], [rhs parseState 2]) }  


/* nameop is identOrOp not used as part of a path */
nameop: 
  | identOrOp { $1 } 

identExpr:
  | ident
     { SynExpr.Ident($1) }

  | opName
     { let m = lhs parseState
       let mLparen = mkFileIndexRange m.FileIndex m.Start (mkPos m.StartLine (m.StartColumn + 1))
       let mRparen = mkFileIndexRange m.FileIndex (mkPos m.EndLine (m.EndColumn - 1)) m.End
       SynExpr.Paren(SynExpr.Ident($1), mLparen, Some mRparen, m) }

topSeparator: 
  | SEMICOLON { } 
  | SEMICOLON_SEMICOLON { }
  | OBLOCKSEP { }  

topSeparators: 
  | topSeparator { } 
  | topSeparator topSeparators { }

opt_topSeparators: 
  | topSeparator opt_topSeparators { }
  | /* EMPTY */                    { } 

/* Seprators in either #light or non-#light */
seps: 
  | OBLOCKSEP { } 
  | SEMICOLON { }
  | OBLOCKSEP SEMICOLON { }
  | SEMICOLON OBLOCKSEP { }

/* An 'end' that's optional only in #light, where an ODECLEND gets inserted, and explicit 'end's get converted to OEND */
declEnd: 
  | ODECLEND 
      { } 
  | OEND 
      {   }
  | END 
      { } 

/* An 'end' that's optional in both #light and non-#light */
opt_declEnd: 
  | ODECLEND 
      {} 
  | OEND 
      { } 
  | END 
      {} 
  | /* EMPTY */    
      {} 

opt_ODECLEND: 
  | ODECLEND    { } 
  | /* EMPTY */ { }

deprecated_opt_equals: 
  | EQUALS      { deprecatedWithError (FSComp.SR.parsNoEqualShouldFollowNamespace()) (lhs parseState); () } 
  | /* EMPTY */ {  }

opt_equals:
  | EQUALS      { let mEquals = rhs parseState 1 in (Some mEquals) }
  | /* EMPTY */ { None } 

opt_OBLOCKSEP: 
  | OBLOCKSEP   { }
  | /* EMPTY */ { } 

opt_seps: 
  | seps        { }
  | /* EMPTY */ { } 

opt_rec: 
  | REC         { true }
  | /* EMPTY */ { false } 

opt_bar: 
  | BAR         { } 
  | /* EMPTY */ { } 

opt_inline: 
  | INLINE      { true } 
  | /* EMPTY */ { false }

opt_mutable: 
  | MUTABLE     { true } 
  | /* EMPTY */ { false }

/* A 'do' token in either #light or non-#light */
doToken: 
  | DO  { }
  | ODO { }

doneDeclEnd: 
  | DONE { }
  | ODECLEND { }  /* DONE gets thrown away by the lexfilter in favour of ODECLEND */

structOrBegin: 
  | STRUCT
    { if parseState.LexBuffer.SupportsFeature LanguageFeature.MLCompatRevisions then
          mlCompatError (FSComp.SR.mlCompatStructEndNoLongerSupported()) (lhs parseState)
      else
          mlCompatWarning (FSComp.SR.parsSyntaxModuleStructEndDeprecated()) (lhs parseState)
    }
  | BEGIN { } 

sigOrBegin: 
  | SIG
    { if parseState.LexBuffer.SupportsFeature LanguageFeature.MLCompatRevisions then
          mlCompatError (FSComp.SR.mlCompatSigEndNoLongerSupported())(lhs parseState)
      else
          mlCompatWarning (FSComp.SR.parsSyntaxModuleSigEndDeprecated()) (lhs parseState)
    }
  | BEGIN { } 

colonOrEquals: 
  | COLON
    { if parseState.LexBuffer.SupportsFeature LanguageFeature.MLCompatRevisions then
          mlCompatError (FSComp.SR.mlCompatSigColonNoLongerSupported())(lhs parseState)
      else
          mlCompatWarning (FSComp.SR.parsSyntaxModuleSigEndDeprecated()) (lhs parseState)
      None
    }
  | EQUALS { let mEquals = rhs parseState 1 in Some mEquals } 

/* A literal string or a string from a keyword like __SOURCE_FILE__ */
string:
  | STRING 
     { let (s, synStringKind, _) = $1
       s, synStringKind }

sourceIdentifier:
  | KEYWORD_STRING { $1 }

interpolatedStringFill:
  | declExpr
     { ($1, None) }

  | declExpr COLON ident %prec interpolation_fill
     { ($1, Some $3) }

interpolatedStringParts:
  | INTERP_STRING_END
     { [ SynInterpolatedStringPart.String (fst $1, rhs parseState 1) ] }

  | INTERP_STRING_PART interpolatedStringFill interpolatedStringParts
     { SynInterpolatedStringPart.String (fst $1, rhs parseState 1) :: SynInterpolatedStringPart.FillExpr $2 :: $3 }

  | INTERP_STRING_PART interpolatedStringParts
     { 
       let rbrace = parseState.InputEndPosition 1
       let lbrace = parseState.InputStartPosition 2
       reportParseErrorAt (mkSynRange rbrace lbrace) (FSComp.SR.parsEmptyFillInInterpolatedString())
       SynInterpolatedStringPart.String (fst $1, rhs parseState 1) :: $2 }

/* INTERP_STRING_BEGIN_END */
/* INTERP_STRING_BEGIN_PART int32 INTERP_STRING_END */
/* INTERP_STRING_BEGIN_PART int32 INTERP_STRING_PART int32 INTERP_STRING_END */
interpolatedString:
  | INTERP_STRING_BEGIN_PART interpolatedStringFill interpolatedStringParts
    { let s, synStringKind, _ = $1
      SynInterpolatedStringPart.String (s, rhs parseState 1) :: SynInterpolatedStringPart.FillExpr $2 :: $3, synStringKind }

  | INTERP_STRING_BEGIN_END
    { let s, synStringKind, _ = $1
      [ SynInterpolatedStringPart.String (s, rhs parseState 1) ], synStringKind }

  | INTERP_STRING_BEGIN_PART interpolatedStringParts
    { 
      let s, synStringKind, _ = $1
      let rbrace = parseState.InputEndPosition 1
      let lbrace = parseState.InputStartPosition 2
      reportParseErrorAt (mkSynRange rbrace lbrace) (FSComp.SR.parsEmptyFillInInterpolatedString())
      SynInterpolatedStringPart.String (s, rhs parseState 1) :: $2, synStringKind }
  
opt_HIGH_PRECEDENCE_APP:
  | HIGH_PRECEDENCE_BRACK_APP { }
  | HIGH_PRECEDENCE_PAREN_APP { }
  | /* EMPTY */   { }

opt_HIGH_PRECEDENCE_TYAPP:
  | HIGH_PRECEDENCE_TYAPP { }
  | /* EMPTY */   { }

/* A 'type' keyword */
typeKeyword:
  | TYPE_COMING_SOON typeKeyword { }
  | TYPE_IS_HERE { }
  | TYPE { }

/* A 'module' keyword */
moduleKeyword:
  | MODULE_COMING_SOON moduleKeyword { }
  | MODULE_IS_HERE { }
  | MODULE { }

rbrace:
  | RBRACE_COMING_SOON rbrace { }
  | RBRACE_IS_HERE { }
  | RBRACE { }

bar_rbrace:
  | BAR_RBRACE { }

rparen:
  | RPAREN_COMING_SOON rparen { }
  | RPAREN_IS_HERE { }
  | RPAREN { }

oblockend:
  | OBLOCKEND_COMING_SOON oblockend { }
  | OBLOCKEND_IS_HERE { }
  | OBLOCKEND { }

ends_other_than_rparen_coming_soon_or_recover:
  | TYPE_COMING_SOON { false }
  | MODULE_COMING_SOON { false }
  | RBRACE_COMING_SOON { false }
  | OBLOCKEND_COMING_SOON { false }
  | recover { $1 }

ends_coming_soon_or_recover:
  | TYPE_COMING_SOON { false }
  | MODULE_COMING_SOON { false }
  | RBRACE_COMING_SOON { false }
  | RPAREN_COMING_SOON { false }
  | OBLOCKEND_COMING_SOON { false }
  | recover { $1 }<|MERGE_RESOLUTION|>--- conflicted
+++ resolved
@@ -1838,12 +1838,8 @@
             let xmlDoc = grabXmlDocAtRangeStart(parseState, attrs, rangeStart)
             let memberFlags = Some (memFlagsBuilder SynMemberKind.Member)
             let mWholeBindLhs = (mBindLhs, attrs) ||> unionRangeWithListBy (fun (a: SynAttributeList) -> a.Range)
-<<<<<<< HEAD
-            let binding = mkSynBinding (xmlDoc, bindingPat) (vis, $1, false, mWholeBindLhs, DebugPointAtBinding.NoneAtInvisible, optReturnType, Some mEquals, $5, mRhs, [], attrs, memberFlags)
-=======
             let trivia: SynBindingTrivia = { LetKeyword = None; EqualsRange = Some mEquals }
-            let binding = (bindingBuilder xmlDoc) (vis, $1, false, mWholeBindLhs, DebugPointAtBinding.NoneAtInvisible, optReturnType, $5, mRhs, [], attrs, memberFlags, trivia)
->>>>>>> 1fd98f46
+            let binding = mkSynBinding (xmlDoc, bindingPat) (vis, $1, false, mWholeBindLhs, DebugPointAtBinding.NoneAtInvisible, optReturnType, $5, mRhs, [], attrs, memberFlags, trivia)
             let memberRange = unionRanges rangeStart mRhs |> unionRangeWithXmlDoc xmlDoc
             [ SynMemberDefn.Member (binding, memberRange) ]) }
 
@@ -1871,15 +1867,10 @@
                          { attrList with Attributes = attrList.Attributes |> List.map (fun a -> { a with AppliesToGetterAndSetter = true } ) })
   
                  let attrs = attrs @ optAttrs
-<<<<<<< HEAD
   
-                 let binding = mkSynBinding (xmlDoc, bindingPat) (visNoLongerUsed, optInline, isMutable, mBindLhs, DebugPointAtBinding.NoneAtInvisible, optReturnType, None, expr, exprm, [], attrs, Some (memFlagsBuilder SynMemberKind.Member))
+                 let trivia: SynBindingTrivia = { LetKeyword = None; EqualsRange = mEquals }
+                 let binding = mkSynBinding (xmlDoc, bindingPat) (visNoLongerUsed, optInline, isMutable, mBindLhs, DebugPointAtBinding.NoneAtInvisible, optReturnType, None, expr, exprm, [], attrs, Some (memFlagsBuilder SynMemberKind.Member), trivia)
                  let (SynBinding (vis, _, isInline, _, attrs, doc, valSynData, pv, _, _, _, mBindLhs, spBind)) = binding 
-=======
-                 let trivia: SynBindingTrivia = { LetKeyword = None; EqualsRange = mEquals }
-                 let binding = (bindingBuilder xmlDoc) (visNoLongerUsed, optInline, isMutable, mBindLhs, DebugPointAtBinding.NoneAtInvisible, optReturnType, expr, exprm, [], attrs, Some (memFlagsBuilder SynMemberKind.Member), trivia)
-                 let (SynBinding (vis, _, isInline, _, attrs, doc, valSynData, pv, _, _, mBindLhs, spBind, _)) = binding 
->>>>>>> 1fd98f46
                  let memberKind = 
                        let getset = 
                              let rec go p = 
@@ -1927,12 +1918,8 @@
                      | _ -> optReturnType 
   
                  // REDO with the correct member kind 
-<<<<<<< HEAD
-                 let binding = mkSynBinding (PreXmlDoc.Empty, bindingPat) (vis, isInline, isMutable, mBindLhs, DebugPointAtBinding.NoneAtInvisible, optReturnType, mEquals, expr, exprm, [], attrs, Some(memFlagsBuilder memberKind))
-=======
                  let trivia: SynBindingTrivia = { LetKeyword = None; EqualsRange = mEquals }
-                 let binding = (bindingBuilder PreXmlDoc.Empty) (vis, isInline, isMutable, mBindLhs, DebugPointAtBinding.NoneAtInvisible, optReturnType, expr, exprm, [], attrs, Some(memFlagsBuilder memberKind), trivia)
->>>>>>> 1fd98f46
+                 let binding = mkSynBinding (PreXmlDoc.Empty, bindingPat) (vis, isInline, isMutable, mBindLhs, DebugPointAtBinding.NoneAtInvisible, optReturnType, mEquals, expr, exprm, [], attrs, Some(memFlagsBuilder memberKind), trivia)
   
                  let (SynBinding (vis, _, isInline, _, attrs, doc, valSynData, pv, rhsRetInfo, rhsExpr, mBindLhs, spBind, trivia)) = binding
                  let mWholeBindLhs = (mBindLhs, attrs) ||> unionRangeWithListBy (fun (a: SynAttributeList) -> a.Range)
@@ -1991,13 +1978,9 @@
                  // replacing the get/set identifier. A little gross. 
   
                  let bindingPatAdjusted, xmlDocAdjusted = 
-<<<<<<< HEAD
   
-                     let bindingOuter = mkSynBinding (xmlDoc, propertyNameBindingPat) (vis, optInline, isMutable, mWholeBindLhs, spBind, optReturnType, mEquals, expr, exprm, [], attrs, Some(memFlagsBuilder SynMemberKind.Member))
-=======
                      let trivia: SynBindingTrivia = { LetKeyword = None; EqualsRange = mEquals }
-                     let bindingOuter = (propertyNameBindingBuilder xmlDoc) (vis, optInline, isMutable, mWholeBindLhs, spBind, optReturnType, expr, exprm, [], attrs, Some(memFlagsBuilder SynMemberKind.Member), trivia)
->>>>>>> 1fd98f46
+                     let bindingOuter = mkSynBinding (xmlDoc, propertyNameBindingPat) (vis, optInline, isMutable, mWholeBindLhs, spBind, optReturnType, mEquals, expr, exprm, [], attrs, Some(memFlagsBuilder SynMemberKind.Member), trivia)
   
                      let (SynBinding (_, _, _, _, _, doc2, _, bindingPatOuter, _, _, _, _, _)) = bindingOuter 
                  
@@ -2894,14 +2877,10 @@
             let bindingPat = SynPat.LongIdent (LongIdentWithDots([nm], []), None, None, Some noInferredTypars, SynArgPats.Pats [SynPat.Tuple(false, args, argsm)], vis, nmm)
             let mWholeBindLhs = (mBindLhs, attrs) ||> unionRangeWithListBy (fun (a: SynAttributeList) -> a.Range)
             let xmlDoc = grabXmlDoc(parseState, attrs, 1)
-            let binding = mkSynBinding 
-<<<<<<< HEAD
-                              (xmlDoc, bindingPat) 
-                              (vis, false, false, mWholeBindLhs, DebugPointAtBinding.NoneAtInvisible, Some rty, None, rhsExpr, mRhs, [], attrs, None)
-=======
-                              (xmlDoc, bindingId) 
-                              (vis, false, false, mWholeBindLhs, DebugPointAtBinding.NoneAtInvisible, Some rty, rhsExpr, mRhs, [], attrs, None, SynBindingTrivia.Zero)
->>>>>>> 1fd98f46
+            let binding =
+                mkSynBinding 
+                    (xmlDoc, bindingPat) 
+                    (vis, false, false, mWholeBindLhs, DebugPointAtBinding.NoneAtInvisible, Some rty, None, rhsExpr, mRhs, [], attrs, None, SynBindingTrivia.Zero)
             [], [binding]) }
 
 /* A list of arguments in an 'extern' DllImport function definition */
@@ -3009,15 +2988,9 @@
 /* A single binding in an expression or definition */
 localBinding: 
   | opt_inline opt_mutable bindingPattern  opt_topReturnTypeWithTypeConstraints EQUALS  typedExprWithStaticOptimizationsBlock 
-<<<<<<< HEAD
       { let (rhsExpr:SynExpr), opts = $6
         let mEquals = rhs parseState 5
         let mRhs = rhsExpr.Range 
-=======
-      { let (expr:SynExpr), opts = $6
-        let mEquals = rhs parseState 5
-        let mRhs = expr.Range 
->>>>>>> 1fd98f46
         let optReturnType = $4 
         let bindingPat, mBindLhs = $3 
         let localBindingRange = unionRanges (rhs2 parseState 1 5) mRhs
@@ -3026,12 +2999,8 @@
             let mWhole = (unionRanges mLetKwd mRhs, attrs) ||> unionRangeWithListBy (fun (a: SynAttributeList) -> a.Range)
             let spBind = if IsDebugPointBinding bindingPat rhsExpr then DebugPointAtBinding.Yes mWhole else DebugPointAtBinding.NoneAtLet
             let mWholeBindLhs = (mBindLhs, attrs) ||> unionRangeWithListBy (fun (a: SynAttributeList) -> a.Range)
-<<<<<<< HEAD
-            mkSynBinding (xmlDoc, bindingPat) (vis, $1, $2, mWholeBindLhs, spBind, optReturnType, Some mEquals, rhsExpr, mRhs, opts, attrs, None))
-=======
             let trivia: SynBindingTrivia = { LetKeyword = Some mLetKwd; EqualsRange = Some mEquals }
-            (bindingBuilder xmlDoc) (vis, $1, $2, mWholeBindLhs, spBind, optReturnType, expr, mRhs, opts, attrs, None, trivia))
->>>>>>> 1fd98f46
+            mkSynBinding (xmlDoc, bindingPat) (vis, $1, $2, mWholeBindLhs, spBind, optReturnType, Some mEquals, rhsExpr, mRhs, opts, attrs, None, trivia))
         localBindingRange, localBindingBuilder }
 
   | opt_inline opt_mutable bindingPattern  opt_topReturnTypeWithTypeConstraints EQUALS  error
@@ -3044,16 +3013,8 @@
         let rhsExpr = arbExpr("localBinding1", zeroWidthAtEnd)
         let localBindingBuilder = 
           (fun xmlDoc attrs vis mLetKwd ->
-<<<<<<< HEAD
             let spBind = if IsDebugPointBinding bindingPat rhsExpr then DebugPointAtBinding.Yes mWhole else DebugPointAtBinding.NoneAtLet
-            mkSynBinding (xmlDoc, bindingPat) (vis, $1, $2, mBindLhs, spBind, optReturnType, Some mEquals, rhsExpr, mRhs, [], attrs, None))
-=======
-            let spBind = DebugPointAtBinding.Yes (unionRanges mLetKwd mRhs)
-            let mEquals = rhs parseState 5
-            let zeroWidthAtEnd = mEquals.EndRange
-            let trivia: SynBindingTrivia = { LetKeyword = Some mLetKwd; EqualsRange = Some mEquals }
-            (bindingBuilder xmlDoc) (vis, $1, $2, mBindLhs, spBind, optReturnType, arbExpr("localBinding1", zeroWidthAtEnd), mRhs, [], attrs, None, trivia))
->>>>>>> 1fd98f46
+            mkSynBinding (xmlDoc, bindingPat) (vis, $1, $2, mBindLhs, spBind, optReturnType, Some mEquals, rhsExpr, mRhs, [], attrs, None, trivia))
         mWhole, localBindingBuilder }
 
   | opt_inline opt_mutable bindingPattern  opt_topReturnTypeWithTypeConstraints recover
@@ -3065,13 +3026,9 @@
         let localBindingBuilder = 
           (fun xmlDoc attrs vis mLetKwd ->
             let spBind = DebugPointAtBinding.Yes (unionRanges mLetKwd mRhs)
-<<<<<<< HEAD
-            mkSynBinding (xmlDoc, bindingPat) (vis, $1, $2, mBindLhs, spBind, optReturnType, None, arbExpr("localBinding2", mRhs), mRhs, [], attrs, None))
-=======
-            (bindingBuilder xmlDoc) (vis, $1, $2, mBindLhs, spBind, optReturnType, arbExpr("localBinding2", mRhs), mRhs, [], attrs, None, { LetKeyword = Some mLetKwd; EqualsRange = None }))
->>>>>>> 1fd98f46
+            let trivia = { LetKeyword = Some mLetKwd; EqualsRange = None }
+            mkSynBinding (xmlDoc, bindingPat) (vis, $1, $2, mBindLhs, spBind, optReturnType, None, arbExpr("localBinding2", mRhs), mRhs, [], attrs, None, trivia))
         mWhole, localBindingBuilder }
-
 
 /* A single expression with an optional type annotation, and an optional static optimization block */
 typedExprWithStaticOptimizationsBlock: 
