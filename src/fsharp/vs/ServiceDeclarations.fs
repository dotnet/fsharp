// Copyright (c) Microsoft Corporation.  All Rights Reserved.  Licensed under the Apache License, Version 2.0.  See License.txt in the project root for license information.

//----------------------------------------------------------------------------
// Open up the compiler as an incremental service for parsing,
// type checking and intellisense-like environment-reporting.
//--------------------------------------------------------------------------

namespace Microsoft.FSharp.Compiler.SourceCodeServices

open System
open System.Collections.Generic
open System.IO

open Microsoft.FSharp.Core.Printf
open Microsoft.FSharp.Compiler 
open Microsoft.FSharp.Compiler.AbstractIL.IL 
open Microsoft.FSharp.Compiler.AbstractIL.Internal.Library  
open Microsoft.FSharp.Compiler.AbstractIL.Diagnostics 

open Microsoft.FSharp.Compiler.AccessibilityLogic
open Microsoft.FSharp.Compiler.Ast
open Microsoft.FSharp.Compiler.ErrorLogger
open Microsoft.FSharp.Compiler.Layout
open Microsoft.FSharp.Compiler.Layout.TaggedTextOps
open Microsoft.FSharp.Compiler.Lib
open Microsoft.FSharp.Compiler.PrettyNaming
open Microsoft.FSharp.Compiler.Range
open Microsoft.FSharp.Compiler.Tast
open Microsoft.FSharp.Compiler.Tastops
open Microsoft.FSharp.Compiler.TcGlobals 
open Microsoft.FSharp.Compiler.Infos
open Microsoft.FSharp.Compiler.NameResolution
open Microsoft.FSharp.Compiler.InfoReader

type Layout = layout

module EnvMisc2 =
    let maxMembers = GetEnvInteger "FCS_MaxMembersInQuickInfo" 10

    /// dataTipSpinWaitTime limits how long we block the UI thread while a tooltip pops up next to a selected item in an IntelliSense completion list.
    /// This time appears to be somewhat amortized by the time it takes the VS completion UI to actually bring up the tooltip after selecting an item in the first place.
    let dataTipSpinWaitTime = GetEnvInteger "FCS_ToolTipSpinWaitTime" 300

//----------------------------------------------------------------------------
// Display characteristics of typechecking items
//--------------------------------------------------------------------------

/// Interface that defines methods for comparing objects using partial equality relation
type IPartialEqualityComparer<'T> = 
    inherit IEqualityComparer<'T>
    /// Can the specified object be tested for equality?
    abstract InEqualityRelation : 'T -> bool

module IPartialEqualityComparer = 
    let On f (c: IPartialEqualityComparer<_>) = 
          { new IPartialEqualityComparer<_> with 
                member __.InEqualityRelation x = c.InEqualityRelation (f x)
                member __.Equals(x, y) = c.Equals(f x, f y)
                member __.GetHashCode x = c.GetHashCode(f x) }
    


/// Describe a comment as either a block of text or a file+signature reference into an intellidoc file.
[<RequireQualifiedAccess>]
type FSharpXmlDoc =
    | None
    | Text of string
    | XmlDocFileSignature of (*File and Signature*) string * string

/// A single data tip display element
[<RequireQualifiedAccess>]
type FSharpToolTipElementData<'T> = 
    { MainDescription:  'T 
      XmlDoc: FSharpXmlDoc
      /// typar insantiation text, to go after xml
      TypeMapping: 'T list
      Remarks: 'T option
      ParamName : string option }
    static member Create(layout:'T,xml,?typeMapping,?paramName,?remarks) = 
        { MainDescription=layout; XmlDoc=xml; TypeMapping=defaultArg typeMapping []; ParamName=paramName; Remarks=remarks }

/// A single data tip display element
[<RequireQualifiedAccess>]
type FSharpToolTipElement<'T> = 
    | None

    /// A single type, method, etc with comment. May represent a method overload group.
    | Group of FSharpToolTipElementData<'T> list

    /// An error occurred formatting this element
    | CompositionError of string

    static member Single(layout,xml,?typeMapping,?paramName,?remarks) = 
        Group [ FSharpToolTipElementData<'T>.Create(layout,xml,?typeMapping=typeMapping,?paramName=paramName,?remarks=remarks) ]

/// A single data tip display element with where text is expressed as string
type FSharpToolTipElement = FSharpToolTipElement<string>

/// A single data tip display element with where text is expressed as <see cref="Layout"/>
type FSharpStructuredToolTipElement = FSharpToolTipElement<Layout>

/// Information for building a data tip box.
type FSharpToolTipText<'T> = 
    /// A list of data tip elements to display.
    | FSharpToolTipText of FSharpToolTipElement<'T> list  

// specialization that stores data as strings
type FSharpToolTipText = FSharpToolTipText<string>
// specialization that stores data as <see cref="Layout"/>
type FSharpStructuredToolTipText = FSharpToolTipText<Layout>

module Tooltips =
    let ToFSharpToolTipElement tooltip = 
        match tooltip with
        | FSharpStructuredToolTipElement.None -> 
            FSharpToolTipElement.None
        | FSharpStructuredToolTipElement.Group(l) -> 
            FSharpToolTipElement.Group(l |> List.map(fun x -> 
                { MainDescription=showL x.MainDescription
                  XmlDoc=x.XmlDoc
                  TypeMapping=List.map showL x.TypeMapping
                  ParamName=x.ParamName
                  Remarks= Option.map showL x.Remarks }))
        | FSharpStructuredToolTipElement.CompositionError(text) -> 
            FSharpToolTipElement.CompositionError(text)

    let ToFSharpToolTipText (FSharpStructuredToolTipText.FSharpToolTipText(text)) = 
        FSharpToolTipText(List.map ToFSharpToolTipElement text)
    
    let Map f a = async.Bind(a, f >> async.Return)

[<RequireQualifiedAccess>]
type CompletionItemKind =
    | Field
    | Property
    | Method of isExtension : bool
    | Event
    | Argument
    | Other

type UnresolvedSymbol =
    { DisplayName: string
      Namespace: string[] }

type CompletionItem =
    { ItemWithInst: ItemWithInst
      Kind: CompletionItemKind
      IsOwnMember: bool
      MinorPriority: int
      Type: TyconRef option
      Unresolved: UnresolvedSymbol option }
    member x.Item = x.ItemWithInst.Item
      

[<Sealed>]
type FSharpMethodGroupItemParameter(name: string, canonicalTypeTextForSorting: string, display: Layout, isOptional: bool) = 
    member __.ParameterName = name
    member __.CanonicalTypeTextForSorting = canonicalTypeTextForSorting
    member __.StructuredDisplay = display
    member __.Display = showL display
    member __.IsOptional = isOptional

[<AutoOpen>]
module internal ItemDescriptionsImpl = 

    let isFunction g typ =
        let _,tau = tryDestForallTy g typ
        isFunTy g tau 

    let OutputFullName isListItem ppF fnF r = 
      // Only display full names in quick info, not declaration lists or method lists
      if not isListItem then 
        match ppF r with 
        | None -> emptyL
        | Some _ -> wordL (tagText (FSComp.SR.typeInfoFullName())) ^^ RightL.colon ^^ (fnF r)
      else emptyL
          
    let rangeOfValRef preferFlag (vref:ValRef) =
        match preferFlag with 
        | None -> vref.Range 
        | Some false -> vref.DefinitionRange 
        | Some true -> vref.SigRange

    let rangeOfEntityRef preferFlag (eref:EntityRef) =
        match preferFlag with 
        | None -> eref.Range 
        | Some false -> eref.DefinitionRange 
        | Some true -> eref.SigRange

   
    let rangeOfPropInfo preferFlag (pinfo:PropInfo) =
        match pinfo with
#if EXTENSIONTYPING 
        |   ProvidedProp(_,pi,_) -> ComputeDefinitionLocationOfProvidedItem pi
#endif
        |   _ -> pinfo.ArbitraryValRef |> Option.map (rangeOfValRef preferFlag)

    let rangeOfMethInfo (g:TcGlobals) preferFlag (minfo:MethInfo) = 
        match minfo with
#if EXTENSIONTYPING 
        |   ProvidedMeth(_,mi,_,_) -> ComputeDefinitionLocationOfProvidedItem mi
#endif
        |   DefaultStructCtor(_, AppTy g (tcref, _)) -> Some(rangeOfEntityRef preferFlag tcref)
        |   _ -> minfo.ArbitraryValRef |> Option.map (rangeOfValRef preferFlag)

    let rangeOfEventInfo preferFlag (einfo:EventInfo) = 
        match einfo with
#if EXTENSIONTYPING 
        | ProvidedEvent (_,ei,_) -> ComputeDefinitionLocationOfProvidedItem ei
#endif
        | _ -> einfo.ArbitraryValRef |> Option.map (rangeOfValRef preferFlag)
      
    let rangeOfUnionCaseInfo preferFlag (ucinfo:UnionCaseInfo) =      
        match preferFlag with 
        | None -> ucinfo.UnionCase.Range 
        | Some false -> ucinfo.UnionCase.DefinitionRange 
        | Some true -> ucinfo.UnionCase.SigRange

    let rangeOfRecdFieldInfo preferFlag (rfinfo:RecdFieldInfo) =      
        match preferFlag with 
        | None -> rfinfo.RecdField.Range 
        | Some false -> rfinfo.RecdField.DefinitionRange 
        | Some true -> rfinfo.RecdField.SigRange

    let rec rangeOfItem (g:TcGlobals) preferFlag d = 
        match d with
        | Item.Value vref  | Item.CustomBuilder (_,vref) -> Some (rangeOfValRef preferFlag vref)
        | Item.UnionCase(ucinfo,_)     -> Some (rangeOfUnionCaseInfo preferFlag ucinfo)
        | Item.ActivePatternCase apref -> Some (rangeOfValRef preferFlag apref.ActivePatternVal)
        | Item.ExnCase tcref           -> Some tcref.Range
        | Item.RecdField rfinfo        -> Some (rangeOfRecdFieldInfo preferFlag rfinfo)
        | Item.Event einfo             -> rangeOfEventInfo preferFlag einfo
        | Item.ILField _               -> None
        | Item.Property(_,pinfos)      -> rangeOfPropInfo preferFlag pinfos.Head 
        | Item.Types(_,typs)     -> typs |> List.tryPick (tryNiceEntityRefOfTy >> Option.map (rangeOfEntityRef preferFlag))
        | Item.CustomOperation (_,_,Some minfo)  -> rangeOfMethInfo g preferFlag minfo
        | Item.TypeVar (_,tp)  -> Some tp.Range
        | Item.ModuleOrNamespaces(modrefs) -> modrefs |> List.tryPick (rangeOfEntityRef preferFlag >> Some)
        | Item.MethodGroup(_,minfos,_) 
        | Item.CtorGroup(_,minfos) -> minfos |> List.tryPick (rangeOfMethInfo g preferFlag)
        | Item.ActivePatternResult(APInfo _,_, _, m) -> Some m
        | Item.SetterArg (_,item) -> rangeOfItem g preferFlag item
        | Item.ArgName (id,_, _) -> Some id.idRange
        | Item.CustomOperation (_,_,implOpt) -> implOpt |> Option.bind (rangeOfMethInfo g preferFlag)
        | Item.ImplicitOp _ -> None
        | Item.NewDef id -> Some id.idRange
        | Item.UnqualifiedType tcrefs -> tcrefs |> List.tryPick (rangeOfEntityRef preferFlag >> Some)
        | Item.DelegateCtor typ 
        | Item.FakeInterfaceCtor typ -> typ |> tryNiceEntityRefOfTy |> Option.map (rangeOfEntityRef preferFlag)

    // Provided type definitions do not have a useful F# CCU for the purposes of goto-definition.
    let computeCcuOfTyconRef (tcref:TyconRef) = 
#if EXTENSIONTYPING
        if tcref.IsProvided then None else 
#endif
        ccuOfTyconRef tcref

    let ccuOfMethInfo (g:TcGlobals) (minfo:MethInfo) = 
        match minfo with
        | DefaultStructCtor(_, AppTy g (tcref, _)) -> computeCcuOfTyconRef tcref
        | _ -> 
            minfo.ArbitraryValRef 
            |> Option.bind ccuOfValRef 
            |> Option.orElseWith (fun () -> minfo.DeclaringEntityRef |> computeCcuOfTyconRef)


    let rec ccuOfItem (g:TcGlobals) d = 
        match d with
        | Item.Value vref | Item.CustomBuilder (_,vref) -> ccuOfValRef vref 
        | Item.UnionCase(ucinfo,_)             -> computeCcuOfTyconRef ucinfo.TyconRef
        | Item.ActivePatternCase apref         -> ccuOfValRef apref.ActivePatternVal
        | Item.ExnCase tcref                   -> computeCcuOfTyconRef tcref
        | Item.RecdField rfinfo                -> computeCcuOfTyconRef rfinfo.RecdFieldRef.TyconRef
        | Item.Event einfo                     -> einfo.EnclosingType  |> tcrefOfAppTy g |> computeCcuOfTyconRef
        | Item.ILField finfo                   -> finfo.EnclosingType |> tcrefOfAppTy g |> computeCcuOfTyconRef
        | Item.Property(_,pinfos)              -> 
            pinfos |> List.tryPick (fun pinfo -> 
                pinfo.ArbitraryValRef 
                |> Option.bind ccuOfValRef
                |> Option.orElseWith (fun () -> pinfo.EnclosingType |> tcrefOfAppTy g |> computeCcuOfTyconRef))

        | Item.ArgName (_,_,Some (ArgumentContainer.Method minfo))  -> ccuOfMethInfo g minfo

        | Item.MethodGroup(_,minfos,_)
        | Item.CtorGroup(_,minfos) -> minfos |> List.tryPick (ccuOfMethInfo g)
        | Item.CustomOperation (_,_,Some minfo)       -> ccuOfMethInfo g minfo

        | Item.Types(_,typs)             -> typs |> List.tryPick (tryNiceEntityRefOfTy >> Option.bind computeCcuOfTyconRef)

        | Item.ArgName (_,_,Some (ArgumentContainer.Type eref)) -> computeCcuOfTyconRef eref

        | Item.ModuleOrNamespaces(erefs) 
        | Item.UnqualifiedType(erefs) -> erefs |> List.tryPick computeCcuOfTyconRef 

        | Item.SetterArg (_,item) -> ccuOfItem g item
        | Item.TypeVar _  -> None
        | _ -> None

    /// Work out the source file for an item and fix it up relative to the CCU if it is relative.
    let fileNameOfItem (g:TcGlobals) qualProjectDir (m:range) h =
        let file = m.FileName 
        if verbose then dprintf "file stored in metadata is '%s'\n" file
        if not (FileSystem.IsPathRootedShim file) then 
            match ccuOfItem g h with 
            | Some ccu -> 
                Path.Combine(ccu.SourceCodeDirectory, file)
            | None -> 
                match qualProjectDir with 
                | None     -> file
                | Some dir -> Path.Combine(dir, file)
         else file

    /// Cut long filenames to make them visually appealing 
    let cutFileName s = if String.length s > 40 then String.sub s 0 10 + "..."+String.sub s (String.length s - 27) 27 else s

    let libFileOfEntityRef x =
        match x with
        | ERefLocal _ -> None
        | ERefNonLocal nlref -> nlref.Ccu.FileName      

    let ParamNameAndTypesOfUnaryCustomOperation g minfo = 
        match minfo with 
        | FSMeth(_,_,vref,_) -> 
            let argInfos = ArgInfosOfMember g vref |> List.concat 
            // Drop the first 'seq<T>' argument representing the computation space
            let argInfos = if argInfos.IsEmpty then [] else argInfos.Tail
            [ for (ty,argInfo) in argInfos do
                  let isPP = HasFSharpAttribute g g.attrib_ProjectionParameterAttribute argInfo.Attribs
                  // Strip the tuple space type of the type of projection parameters
                  let ty = if isPP && isFunTy g ty then rangeOfFunTy g ty else ty
                  yield ParamNameAndType(argInfo.Name, ty) ]
        | _ -> []

    // Find the name of the metadata file for this external definition 
    let metaInfoOfEntityRef (infoReader:InfoReader) m tcref = 
        let g = infoReader.g
        match tcref with 
        | ERefLocal _ -> None
        | ERefNonLocal nlref -> 
            // Generalize to get a formal signature 
            let formalTypars = tcref.Typars(m)
            let formalTypeInst = generalizeTypars formalTypars
            let ty = TType_app(tcref,formalTypeInst)
            if isILAppTy g ty then
                let formalTypeInfo = ILTypeInfo.FromType g ty
                Some(nlref.Ccu.FileName,formalTypars,formalTypeInfo)
            else None

    let mkXmlComment thing =
        match thing with
        | Some (Some(fileName), xmlDocSig) -> FSharpXmlDoc.XmlDocFileSignature(fileName, xmlDocSig)
        | _ -> FSharpXmlDoc.None

    let GetXmlDocSigOfEntityRef infoReader m (eref:EntityRef) = 
        if eref.IsILTycon then 
            match metaInfoOfEntityRef infoReader m eref  with
            | None -> None
            | Some (ccuFileName,_,formalTypeInfo) -> Some(ccuFileName,"T:"+formalTypeInfo.ILTypeRef.FullName)
        else
            let ccuFileName = libFileOfEntityRef eref
            let m = eref.Deref
            if m.XmlDocSig = "" then
                m.XmlDocSig <- XmlDocSigOfEntity eref
            Some (ccuFileName, m.XmlDocSig)

    let GetXmlDocSigOfScopedValRef g (tcref:TyconRef) (vref:ValRef) = 
        let ccuFileName = libFileOfEntityRef tcref
        let v = vref.Deref
        if v.XmlDocSig = "" then
            v.XmlDocSig <- XmlDocSigOfVal g (buildAccessPath vref.TopValActualParent.CompilationPathOpt) v
        Some (ccuFileName, v.XmlDocSig)                

    let GetXmlDocSigOfRecdFieldInfo (rfinfo:RecdFieldInfo) = 
        let tcref = rfinfo.TyconRef
        let ccuFileName = libFileOfEntityRef tcref 
        if rfinfo.RecdField.XmlDocSig = "" then
            rfinfo.RecdField.XmlDocSig <- XmlDocSigOfProperty [tcref.CompiledRepresentationForNamedType.FullName; rfinfo.Name]
        Some (ccuFileName, rfinfo.RecdField.XmlDocSig)            

    let GetXmlDocSigOfUnionCaseInfo (ucinfo:UnionCaseInfo) = 
        let tcref =  ucinfo.TyconRef
        let ccuFileName = libFileOfEntityRef tcref
        if  ucinfo.UnionCase.XmlDocSig = "" then
            ucinfo.UnionCase.XmlDocSig <- XmlDocSigOfUnionCase [tcref.CompiledRepresentationForNamedType.FullName; ucinfo.Name]
        Some (ccuFileName,  ucinfo.UnionCase.XmlDocSig)

    let GetXmlDocSigOfMethInfo (infoReader:InfoReader)  m (minfo:MethInfo) = 
        let amap = infoReader.amap
        match minfo with
        | FSMeth (g,_,vref,_) ->
            GetXmlDocSigOfScopedValRef g minfo.DeclaringEntityRef vref
        | ILMeth (g,ilminfo,_) ->            
            let actualTypeName = ilminfo.DeclaringTyconRef.CompiledRepresentationForNamedType.FullName
            let fmtps = ilminfo.FormalMethodTypars            
            let genArity = if fmtps.Length=0 then "" else sprintf "``%d" fmtps.Length

            match metaInfoOfEntityRef infoReader m ilminfo.DeclaringTyconRef  with 
            | None -> None
            | Some (ccuFileName,formalTypars,formalTypeInfo) ->
                let filminfo = ILMethInfo(g,formalTypeInfo.ToType,None,ilminfo.RawMetadata,fmtps) 
                let args = 
                    match ilminfo.IsILExtensionMethod with
                    | true -> filminfo.GetRawArgTypes(amap,m,minfo.FormalMethodInst)
                    | false -> filminfo.GetParamTypes(amap,m,minfo.FormalMethodInst)

                // http://msdn.microsoft.com/en-us/library/fsbx0t7x.aspx
                // If the name of the item itself has periods, they are replaced by the hash-sign ('#'). It is assumed that no item has a hash-sign directly in its name. For example, the fully qualified name of the String constructor would be "System.String.#ctor".
                let normalizedName = ilminfo.ILName.Replace(".","#")

                Some (ccuFileName,"M:"+actualTypeName+"."+normalizedName+genArity+XmlDocArgsEnc g (formalTypars,fmtps) args)
        | DefaultStructCtor _ -> None
#if EXTENSIONTYPING
        | ProvidedMeth _ -> None
#endif

    let GetXmlDocSigOfValRef g (vref:ValRef) =
        if not vref.IsLocalRef then
            let ccuFileName = vref.nlr.Ccu.FileName
            let v = vref.Deref
            if v.XmlDocSig = "" then
                v.XmlDocSig <- XmlDocSigOfVal g vref.TopValActualParent.CompiledRepresentationForNamedType.Name v
            Some (ccuFileName, v.XmlDocSig)
        else 
            None

    let GetXmlDocSigOfProp infoReader m pinfo =
        match pinfo with 
#if EXTENSIONTYPING
        | ProvidedProp _ -> None // No signature is possible. If an xml comment existed it would have been returned by PropInfo.XmlDoc in infos.fs
#endif
        | FSProp (g,typ,_,_) as fspinfo -> 
            let tcref = tcrefOfAppTy g typ
            match fspinfo.ArbitraryValRef with 
            | None -> None
            | Some vref -> GetXmlDocSigOfScopedValRef g tcref vref
        | ILProp(g, (ILPropInfo(tinfo,pdef))) -> 
            let tcref = tinfo.TyconRef
            match metaInfoOfEntityRef infoReader m tcref  with
            | Some (ccuFileName,formalTypars,formalTypeInfo) ->
                let filpinfo = ILPropInfo(formalTypeInfo,pdef)
                Some (ccuFileName,"P:"+formalTypeInfo.ILTypeRef.FullName+"."+pdef.Name+XmlDocArgsEnc g (formalTypars,[]) (filpinfo.GetParamTypes(infoReader.amap,m)))
            | _ -> None

    let GetXmlDocSigOfEvent infoReader m (einfo:EventInfo) =
        match einfo with
        | ILEvent(_,ilEventInfo) ->
            let tinfo = ilEventInfo.ILTypeInfo 
            let tcref = tinfo.TyconRef 
            match metaInfoOfEntityRef infoReader m tcref  with 
            | Some (ccuFileName,_,formalTypeInfo) -> 
                Some(ccuFileName,"E:"+formalTypeInfo.ILTypeRef.FullName+"."+einfo.EventName)
            | _ -> None
        | _ -> None

    let GetXmlDocSigOfILFieldInfo infoReader m (finfo:ILFieldInfo) =
        match metaInfoOfEntityRef infoReader m (tcrefOfAppTy infoReader.g finfo.EnclosingType) with
        | Some (ccuFileName,_,formalTypeInfo) ->
            Some(ccuFileName,"F:"+formalTypeInfo.ILTypeRef.FullName+"."+finfo.FieldName)
        | _ -> None

    /// This function gets the signature to pass to Visual Studio to use its lookup functions for .NET stuff. 
    let GetXmlDocHelpSigOfItemForLookup (infoReader:InfoReader) m d = 
        let g = infoReader.g
                
        match d with
        | Item.ActivePatternCase (APElemRef(_, vref, _))        
        | Item.Value vref | Item.CustomBuilder (_,vref) -> 
            mkXmlComment (GetXmlDocSigOfValRef g vref)
        | Item.UnionCase  (ucinfo,_) -> mkXmlComment (GetXmlDocSigOfUnionCaseInfo ucinfo)
        | Item.ExnCase tcref -> mkXmlComment (GetXmlDocSigOfEntityRef infoReader m tcref)
        | Item.RecdField rfinfo -> mkXmlComment (GetXmlDocSigOfRecdFieldInfo rfinfo)
        | Item.NewDef _ -> FSharpXmlDoc.None
        | Item.ILField finfo -> mkXmlComment (GetXmlDocSigOfILFieldInfo infoReader m finfo)
        | Item.Types(_,((TType_app(tcref,_)) :: _)) ->  mkXmlComment (GetXmlDocSigOfEntityRef infoReader m tcref)
        | Item.CustomOperation (_,_,Some minfo) -> mkXmlComment (GetXmlDocSigOfMethInfo infoReader  m minfo)
        | Item.TypeVar _  -> FSharpXmlDoc.None
        | Item.ModuleOrNamespaces(modref :: _) -> mkXmlComment (GetXmlDocSigOfEntityRef infoReader m modref)

        | Item.Property(_,(pinfo :: _)) -> mkXmlComment (GetXmlDocSigOfProp infoReader m pinfo)
        | Item.Event(einfo) -> mkXmlComment (GetXmlDocSigOfEvent infoReader m einfo)

        | Item.MethodGroup(_,minfo :: _,_) -> mkXmlComment (GetXmlDocSigOfMethInfo infoReader  m minfo)
        | Item.CtorGroup(_,minfo :: _) -> mkXmlComment (GetXmlDocSigOfMethInfo infoReader  m minfo)
        | Item.ArgName(_, _, Some argContainer) -> 
            match argContainer with 
            | ArgumentContainer.Method minfo -> mkXmlComment (GetXmlDocSigOfMethInfo infoReader m minfo)
            | ArgumentContainer.Type tcref -> mkXmlComment (GetXmlDocSigOfEntityRef infoReader m tcref)
            | ArgumentContainer.UnionCase ucinfo -> mkXmlComment (GetXmlDocSigOfUnionCaseInfo ucinfo)
        |  _ -> FSharpXmlDoc.None

    /// Produce an XmlComment with a signature or raw text, given the F# comment and the item
    let GetXmlCommentForItemAux (xmlDoc:XmlDoc option) (infoReader:InfoReader) m d = 
        let result = 
            match xmlDoc with 
            | None | Some (XmlDoc [| |]) -> ""
            | Some (XmlDoc l) -> 
                bufs (fun os -> 
                    bprintf os "\n"; 
                    l |> Array.iter (fun (s:string) -> 
                        // Note: this code runs for local/within-project xmldoc tooltips, but not for cross-project or .XML
                        bprintf os "\n%s" s))

        if String.IsNullOrEmpty result then 
            GetXmlDocHelpSigOfItemForLookup infoReader m d
        else
            FSharpXmlDoc.Text result

    let mutable ToolTipFault  = None
    
    let GetXmlCommentForMethInfoItem infoReader m d (minfo: MethInfo) = 
        GetXmlCommentForItemAux (if minfo.HasDirectXmlComment then Some minfo.XmlDoc else None) infoReader m d 

    let FormatTyparMapping denv (prettyTyparInst: TyparInst) = 
        [ for (tp,ty) in prettyTyparInst -> 
            wordL (tagTypeParameter ("'" + tp.DisplayName))  ^^ wordL (tagText (FSComp.SR.descriptionWordIs())) ^^ NicePrint.layoutType denv ty  ]

    /// Generate the structured tooltip for a method info
    let FormatOverloadsToList (infoReader:InfoReader) m denv (item: ItemWithInst) minfos : FSharpStructuredToolTipElement = 
        ToolTipFault |> Option.iter (fun msg -> 
           let exn = Error((0,msg),range.Zero)
           let ph = PhasedDiagnostic.Create(exn, BuildPhase.TypeCheck)
           simulateError ph)
        
        let layouts = 
            [ for minfo in minfos -> 
                let prettyTyparInst, layout = NicePrint.prettyLayoutOfMethInfoFreeStyle infoReader.amap m denv item.TyparInst minfo
                let xml = GetXmlCommentForMethInfoItem infoReader m item.Item minfo
                let tpsL = FormatTyparMapping denv prettyTyparInst
                FSharpToolTipElementData<_>.Create(layout, xml, tpsL) ]
 
        FSharpStructuredToolTipElement.Group(layouts)

        
    let pubpathOfValRef (v:ValRef) = v.PublicPath        
    let pubpathOfTyconRef (x:TyconRef) = x.PublicPath


    // Wrapper type for use by the 'partialDistinctBy' function
    [<StructuralEquality; NoComparison>]
    type WrapType<'T> = Wrap of 'T
    
    // Like Seq.distinctBy but only filters out duplicates for some of the elements
    let partialDistinctBy (per:IPartialEqualityComparer<'T>) seq =
        let wper = 
            { new IPartialEqualityComparer<WrapType<'T>> with
                member __.InEqualityRelation (Wrap x) = per.InEqualityRelation (x)
                member __.Equals(Wrap x, Wrap y) = per.Equals(x, y)
                member __.GetHashCode (Wrap x) = per.GetHashCode(x) }
        // Wrap a Wrap _ around all keys in case the key type is itself a type using null as a representation
        let dict = Dictionary<WrapType<'T>,obj>(wper)
        seq |> List.filter (fun v -> 
            let key = Wrap(v)
            if (per.InEqualityRelation(v)) then 
                if dict.ContainsKey(key) then false else (dict.[key] <- null; true)
            else true)

    let (|ItemWhereTypIsPreferred|_|) item = 
        match item with 
        | Item.DelegateCtor ty
        | Item.CtorGroup(_, [DefaultStructCtor(_,ty)])
        | Item.FakeInterfaceCtor ty
        | Item.Types(_,[ty])  -> Some ty
        | _ -> None

    /// Specifies functions for comparing 'Item' objects with respect to the user 
    /// (this means that some values that are not technically equal are treated as equal 
    ///  if this is what we want to show to the user, because we're comparing just the name
    //   for some cases e.g. when using 'fullDisplayTextOfModRef')
    let ItemDisplayPartialEquality g = 
      { new IPartialEqualityComparer<_> with   
          member x.InEqualityRelation item = 
              match item  with 
              | Item.Types(_,[_]) -> true
              | Item.ILField(ILFieldInfo _) -> true
              | Item.RecdField _ -> true
              | Item.SetterArg _ -> true
              | Item.TypeVar _ -> true
              | Item.CustomOperation _ -> true
              | Item.ModuleOrNamespaces(_ :: _) -> true
              | Item.MethodGroup _ -> true
              | Item.Value _ | Item.CustomBuilder _ -> true
              | Item.ActivePatternCase _ -> true
              | Item.DelegateCtor _ -> true
              | Item.UnionCase _ -> true
              | Item.ExnCase _ -> true              
              | Item.Event _ -> true
              | Item.Property _ -> true
              | Item.CtorGroup _ -> true
              | Item.UnqualifiedType _ -> true
              | _ -> false
              
          member x.Equals(item1, item2) = 
            // This may explore assemblies that are not in the reference set.
            // In this case just bail out and assume items are not equal
            protectAssemblyExploration false (fun () -> 
              let equalTypes(ty1, ty2) =
                  if isAppTy g ty1 && isAppTy g ty2 then tyconRefEq g (tcrefOfAppTy g ty1) (tcrefOfAppTy g ty2) 
                  else typeEquiv g ty1 ty2
              match item1,item2 with 
              | Item.DelegateCtor(ty1), Item.DelegateCtor(ty2) -> equalTypes(ty1, ty2)
              | Item.Types(dn1,[ty1]), Item.Types(dn2,[ty2]) -> 
                  // Bug 4403: We need to compare names as well, because 'int' and 'Int32' are physically the same type, but we want to show both
                  dn1 = dn2 && equalTypes(ty1, ty2) 
              
              // Prefer a type to a DefaultStructCtor, a DelegateCtor and a FakeInterfaceCtor 
              | ItemWhereTypIsPreferred(ty1), ItemWhereTypIsPreferred(ty2) -> equalTypes(ty1, ty2) 

              | Item.ExnCase(tcref1), Item.ExnCase(tcref2) -> tyconRefEq g tcref1 tcref2
              | Item.ILField(ILFieldInfo(_, fld1)), Item.ILField(ILFieldInfo(_, fld2)) -> 
                  fld1 === fld2 // reference equality on the object identity of the AbstractIL metadata blobs for the fields
              | Item.CustomOperation (_,_,Some minfo1), Item.CustomOperation (_,_,Some minfo2) -> 
                    MethInfo.MethInfosUseIdenticalDefinitions minfo1 minfo2
              | Item.TypeVar (nm1,tp1), Item.TypeVar (nm2,tp2) -> 
                    (nm1 = nm2) && typarRefEq tp1 tp2
              | Item.ModuleOrNamespaces(modref1 :: _), Item.ModuleOrNamespaces(modref2 :: _) -> fullDisplayTextOfModRef modref1 = fullDisplayTextOfModRef modref2
              | Item.SetterArg(id1,_), Item.SetterArg(id2,_) -> (id1.idRange, id1.idText) = (id2.idRange, id2.idText)
              | Item.MethodGroup(_, meths1,_), Item.MethodGroup(_, meths2,_) -> 
                  Seq.zip meths1 meths2 |> Seq.forall (fun (minfo1, minfo2) ->
                    MethInfo.MethInfosUseIdenticalDefinitions minfo1 minfo2)
              | (Item.Value vref1 | Item.CustomBuilder (_,vref1)), (Item.Value vref2 | Item.CustomBuilder (_,vref2)) -> valRefEq g vref1 vref2
              | Item.ActivePatternCase(APElemRef(_apinfo1, vref1, idx1)), Item.ActivePatternCase(APElemRef(_apinfo2, vref2, idx2)) ->
                  idx1 = idx2 && valRefEq g vref1 vref2
              | Item.UnionCase(UnionCaseInfo(_, ur1),_), Item.UnionCase(UnionCaseInfo(_, ur2),_) -> g.unionCaseRefEq ur1 ur2
              | Item.RecdField(RecdFieldInfo(_, RFRef(tcref1, n1))), Item.RecdField(RecdFieldInfo(_, RFRef(tcref2, n2))) -> 
                  (tyconRefEq g tcref1 tcref2) && (n1 = n2) // there is no direct function as in the previous case
              | Item.Property(_, pi1s), Item.Property(_, pi2s) -> 
                  List.zip pi1s pi2s |> List.forall(fun (pi1, pi2) -> PropInfo.PropInfosUseIdenticalDefinitions pi1 pi2)
              | Item.Event(evt1), Item.Event(evt2) -> EventInfo.EventInfosUseIdenticalDefintions evt1 evt2
              | Item.CtorGroup(_, meths1), Item.CtorGroup(_, meths2) -> 
                  List.zip meths1 meths2 
                  |> List.forall (fun (minfo1, minfo2) -> MethInfo.MethInfosUseIdenticalDefinitions minfo1 minfo2)
              | Item.UnqualifiedType(tcRefs1), Item.UnqualifiedType(tcRefs2) ->
                  List.zip tcRefs1 tcRefs2
                  |> List.forall (fun (tcRef1, tcRef2) -> tyconRefEq g tcRef1 tcRef2)
              | Item.Types(_,[TType.TType_app(tcRef1,_)]), Item.UnqualifiedType([tcRef2]) -> tyconRefEq g tcRef1 tcRef2
              | Item.UnqualifiedType([tcRef1]), Item.Types(_,[TType.TType_app(tcRef2,_)]) -> tyconRefEq g tcRef1 tcRef2
              | _ -> false)
              
          member x.GetHashCode item =
            // This may explore assemblies that are not in the reference set.
            // In this case just bail out and use a random hash code
            protectAssemblyExploration 1027 (fun () -> 
              match item with 
              | ItemWhereTypIsPreferred ty -> 
                  if isAppTy g ty then hash (tcrefOfAppTy g ty).Stamp
                  else 1010
              | Item.ILField(ILFieldInfo(_, fld)) -> 
                  System.Runtime.CompilerServices.RuntimeHelpers.GetHashCode fld // hash on the object identity of the AbstractIL metadata blob for the field
              | Item.TypeVar (nm,_tp) -> hash nm
              | Item.CustomOperation (_,_,Some minfo) -> minfo.ComputeHashCode()
              | Item.CustomOperation (_,_,None) -> 1
              | Item.ModuleOrNamespaces(modref :: _) -> hash (fullDisplayTextOfModRef modref)          
              | Item.SetterArg(id,_) -> hash (id.idRange, id.idText)
              | Item.MethodGroup(_, meths,_) -> meths |> List.fold (fun st a -> st + a.ComputeHashCode()) 0
              | Item.CtorGroup(name, meths) -> name.GetHashCode() + (meths |> List.fold (fun st a -> st + a.ComputeHashCode()) 0)
              | (Item.Value vref | Item.CustomBuilder (_,vref)) -> hash vref.LogicalName
              | Item.ActivePatternCase(APElemRef(_apinfo, vref, idx)) -> hash (vref.LogicalName, idx)
              | Item.ExnCase(tcref) -> hash tcref.Stamp
              | Item.UnionCase(UnionCaseInfo(_, UCRef(tcref, n)),_) -> hash(tcref.Stamp, n)
              | Item.RecdField(RecdFieldInfo(_, RFRef(tcref, n))) -> hash(tcref.Stamp, n)
              | Item.Event evt -> evt.ComputeHashCode()
              | Item.Property(_name, pis) -> hash (pis |> List.map (fun pi -> pi.ComputeHashCode()))
              | Item.UnqualifiedType(tcref :: _) -> hash tcref.Stamp
              | _ -> failwith "unreachable") }

    let CompletionItemDisplayPartialEquality g = 
        let itemComparer = ItemDisplayPartialEquality g
  
        { new IPartialEqualityComparer<CompletionItem> with
            member x.InEqualityRelation item = itemComparer.InEqualityRelation item.Item
            member x.Equals(item1, item2) = itemComparer.Equals(item1.Item, item2.Item)
            member x.GetHashCode (item) = itemComparer.GetHashCode(item.Item) }

    let ItemWithTypeDisplayPartialEquality g = 
        let itemComparer = ItemDisplayPartialEquality g
        
        { new IPartialEqualityComparer<Item * _> with
            member x.InEqualityRelation ((item, _)) = itemComparer.InEqualityRelation item
            member x.Equals((item1, _), (item2, _)) = itemComparer.Equals(item1, item2)
            member x.GetHashCode ((item, _)) = itemComparer.GetHashCode(item) }
    
    // Remove items containing the same module references
    let RemoveDuplicateModuleRefs modrefs  = 
        modrefs |> partialDistinctBy 
                      { new IPartialEqualityComparer<ModuleOrNamespaceRef> with
                          member x.InEqualityRelation _ = true
                          member x.Equals(item1, item2) = (fullDisplayTextOfModRef item1 = fullDisplayTextOfModRef item2)
                          member x.GetHashCode(item) = hash item.Stamp  }

    /// Remove all duplicate items
    let RemoveDuplicateItems g (items: ItemWithInst list) = 
        items |> partialDistinctBy (IPartialEqualityComparer.On (fun item -> item.Item) (ItemDisplayPartialEquality g))

    /// Remove all duplicate items
    let RemoveDuplicateCompletionItems g items = 
        items |> partialDistinctBy (CompletionItemDisplayPartialEquality g) 

    let IsExplicitlySuppressed (g: TcGlobals) (item: Item) = 
        // This may explore assemblies that are not in the reference set.
        // In this case just assume the item is not suppressed.
        protectAssemblyExploration true (fun () -> 
         match item with 
         | Item.Types(it, [ty]) -> 
             g.suppressed_types 
             |> List.exists (fun supp -> 
                if isAppTy g ty then 
                  // check if they are the same logical type (after removing all abbreviations)
                  let tcr1 = tcrefOfAppTy g ty
                  let tcr2 = tcrefOfAppTy g (generalizedTyconRef supp) 
                  tyconRefEq g tcr1 tcr2 && 
                  // check the display name is precisely the one we're suppressing
                  it = supp.DisplayName
                else false) 
         | _ -> false)

    /// Filter types that are explicitly suppressed from the IntelliSense (such as uppercase "FSharpList", "Option", etc.)
    let RemoveExplicitlySuppressed (g: TcGlobals) (items: ItemWithInst list) = 
      items |> List.filter (fun item -> not (IsExplicitlySuppressed g item.Item))

    /// Filter types that are explicitly suppressed from the IntelliSense (such as uppercase "FSharpList", "Option", etc.)
    let RemoveExplicitlySuppressedCompletionItems (g: TcGlobals) (items: CompletionItem list) = 
      items |> List.filter (fun item -> not (IsExplicitlySuppressed g item.Item))

    let SimplerDisplayEnv denv = 
        { denv with suppressInlineKeyword=true; 
                    shortConstraints=true; 
                    showConstraintTyparAnnotations=false; 
                    abbreviateAdditionalConstraints=false;
                    suppressNestedTypes=true;
                    maxMembers=Some EnvMisc2.maxMembers }

    let rec FullNameOfItem g item = 
        let denv = DisplayEnv.Empty(g)
        match item with
        | Item.ImplicitOp(_, { contents = Some(TraitConstraintSln.FSMethSln(_, vref, _)) }) 
        | Item.Value vref | Item.CustomBuilder (_,vref) -> fullDisplayTextOfValRef vref
        | Item.UnionCase (ucinfo,_) -> fullDisplayTextOfUnionCaseRef  ucinfo.UnionCaseRef
        | Item.ActivePatternResult(apinfo, _ty, idx, _) -> apinfo.Names.[idx]
        | Item.ActivePatternCase apref -> FullNameOfItem g (Item.Value apref.ActivePatternVal)  + "." + apref.Name 
        | Item.ExnCase ecref -> fullDisplayTextOfExnRef ecref 
        | Item.RecdField rfinfo -> fullDisplayTextOfRecdFieldRef  rfinfo.RecdFieldRef
        | Item.NewDef id -> id.idText
        | Item.ILField finfo -> bufs (fun os -> NicePrint.outputILTypeRef denv os finfo.ILTypeRef; bprintf os ".%s" finfo.FieldName)
        | Item.Event einfo -> bufs (fun os -> NicePrint.outputTyconRef denv os (tcrefOfAppTy g einfo.EnclosingType); bprintf os ".%s" einfo.EventName)
        | Item.Property(_,(pinfo::_)) -> bufs (fun os -> NicePrint.outputTyconRef denv os (tcrefOfAppTy g pinfo.EnclosingType); bprintf os ".%s" pinfo.PropertyName)
        | Item.CustomOperation (customOpName,_,_) -> customOpName
        | Item.CtorGroup(_,minfo :: _) -> bufs (fun os -> NicePrint.outputTyconRef denv os minfo.DeclaringEntityRef)
        | Item.MethodGroup(_,_,Some minfo) -> bufs (fun os -> NicePrint.outputTyconRef denv os minfo.DeclaringEntityRef; bprintf os ".%s" minfo.DisplayName)        
        | Item.MethodGroup(_,minfo :: _,_) -> bufs (fun os -> NicePrint.outputTyconRef denv os minfo.DeclaringEntityRef; bprintf os ".%s" minfo.DisplayName)        
        | Item.UnqualifiedType (tcref :: _) -> bufs (fun os -> NicePrint.outputTyconRef denv os tcref)
        | Item.FakeInterfaceCtor typ 
        | Item.DelegateCtor typ 
        | Item.Types(_,typ:: _) -> 
            match tryDestAppTy g typ with
            | Some tcref -> bufs (fun os -> NicePrint.outputTyconRef denv os tcref)
            | _ -> ""
        | Item.ModuleOrNamespaces((modref :: _) as modrefs) -> 
            let definiteNamespace = modrefs |> List.forall (fun modref -> modref.IsNamespace)
            if definiteNamespace then fullDisplayTextOfModRef modref else modref.DemangledModuleOrNamespaceName
        | Item.TypeVar (id, _) -> id
        | Item.ArgName (id, _, _) -> id.idText
        | Item.SetterArg (_, item) -> FullNameOfItem g item
        | Item.ImplicitOp(id, _) -> id.idText
        // unreachable 
        | Item.UnqualifiedType([]) 
        | Item.Types(_,[]) 
        | Item.CtorGroup(_,[]) 
        | Item.MethodGroup(_,[],_) 
        | Item.ModuleOrNamespaces []
        | Item.Property(_,[]) -> ""

    /// Output a the description of a language item
    let rec GetXmlCommentForItem (infoReader:InfoReader) m item = 
        let g = infoReader.g
        match item with
        | Item.ImplicitOp(_, { contents = Some(TraitConstraintSln.FSMethSln(_, vref, _)) }) -> 
            GetXmlCommentForItem infoReader m (Item.Value vref)

        | Item.Value vref | Item.CustomBuilder (_,vref) ->            
            GetXmlCommentForItemAux (if valRefInThisAssembly g.compilingFslib vref then Some vref.XmlDoc else None) infoReader m item 

        | Item.UnionCase(ucinfo,_) -> 
            GetXmlCommentForItemAux (if tyconRefUsesLocalXmlDoc g.compilingFslib ucinfo.TyconRef then Some ucinfo.UnionCase .XmlDoc else None) infoReader m item 

        | Item.ActivePatternCase apref -> 
            GetXmlCommentForItemAux (Some apref.ActivePatternVal.XmlDoc) infoReader m item 

        | Item.ExnCase ecref -> 
            GetXmlCommentForItemAux (if tyconRefUsesLocalXmlDoc g.compilingFslib ecref then Some ecref.XmlDoc else None) infoReader m item 

        | Item.RecdField rfinfo ->
            GetXmlCommentForItemAux (if tyconRefUsesLocalXmlDoc g.compilingFslib rfinfo.TyconRef then Some rfinfo.RecdField.XmlDoc else None) infoReader m item 

        | Item.Event einfo ->
            GetXmlCommentForItemAux (if einfo.HasDirectXmlComment  then Some einfo.XmlDoc else None) infoReader m item 

        | Item.Property(_,pinfos) -> 
            let pinfo = pinfos.Head
            GetXmlCommentForItemAux (if pinfo.HasDirectXmlComment then Some pinfo.XmlDoc else None) infoReader m item 

        | Item.CustomOperation (_,_,Some minfo) 
        | Item.CtorGroup(_,minfo :: _) 
        | Item.MethodGroup(_,minfo :: _,_) ->
            GetXmlCommentForMethInfoItem infoReader m item minfo

        | Item.Types(_,((TType_app(tcref,_)):: _)) -> 
            GetXmlCommentForItemAux (if tyconRefUsesLocalXmlDoc g.compilingFslib tcref then Some tcref.XmlDoc else None) infoReader m item 

        | Item.ModuleOrNamespaces((modref :: _) as modrefs) -> 
            let definiteNamespace = modrefs |> List.forall (fun modref -> modref.IsNamespace)
            if not definiteNamespace then
                GetXmlCommentForItemAux (if entityRefInThisAssembly g.compilingFslib modref then Some modref.XmlDoc else None) infoReader m item 
            else
                GetXmlCommentForItemAux None infoReader m item

        | Item.ArgName (_, _, argContainer) -> 
            let xmldoc = 
                match argContainer with
                | Some(ArgumentContainer.Method (minfo)) ->
                    if minfo.HasDirectXmlComment then Some minfo.XmlDoc else None 
                | Some(ArgumentContainer.Type(tcref)) ->
                    if (tyconRefUsesLocalXmlDoc g.compilingFslib tcref) then Some tcref.XmlDoc else None
                | Some(ArgumentContainer.UnionCase(ucinfo)) ->
                    if (tyconRefUsesLocalXmlDoc g.compilingFslib ucinfo.TyconRef) then Some ucinfo.UnionCase.XmlDoc else None
                | _ -> None
            GetXmlCommentForItemAux xmldoc infoReader m item

        | Item.SetterArg (_, item) -> 
            GetXmlCommentForItem infoReader m item
        
        // In all these cases, there is no direct XML documentation from F# comments
        | Item.ActivePatternResult _ 
        | Item.NewDef _
        | Item.ILField _
        | Item.FakeInterfaceCtor _
        | Item.DelegateCtor _
        |  _ -> 
            GetXmlCommentForItemAux None infoReader m item

    let IsAttribute (infoReader: InfoReader) item =
        try
            let g = infoReader.g
            let amap = infoReader.amap
            match item with
            | Item.Types(_,((TType_app(tcref,_)):: _)) -> 
                let ty = generalizedTyconRef tcref
                Infos.ExistsHeadTypeInEntireHierarchy g amap range0 ty g.tcref_System_Attribute
            | _ -> false
        with _ -> false

    /// Output the quick info information of a language item
    let rec FormatItemDescriptionToToolTipElement isListItem (infoReader:InfoReader) m denv (item: ItemWithInst) = 
        let g = infoReader.g
        let amap = infoReader.amap
        let denv = SimplerDisplayEnv denv 
        let xml = GetXmlCommentForItem infoReader m item.Item
        match item.Item with
        | Item.ImplicitOp(_, { contents = Some(TraitConstraintSln.FSMethSln(_, vref, _)) }) -> 
            // operator with solution
            FormatItemDescriptionToToolTipElement isListItem infoReader m denv { item with Item = Item.Value vref }

        | Item.Value vref | Item.CustomBuilder (_,vref) ->            
            let prettyTyparInst, resL = NicePrint.layoutQualifiedValOrMember denv item.TyparInst vref.Deref
            let remarks = OutputFullName isListItem pubpathOfValRef fullDisplayTextOfValRefAsLayout vref
            let tpsL = FormatTyparMapping denv prettyTyparInst
            FSharpStructuredToolTipElement.Single(resL, xml, tpsL, remarks=remarks)

        // Union tags (constructors)
        | Item.UnionCase(ucinfo,_) -> 
            let uc = ucinfo.UnionCase 
            let rty = generalizedTyconRef ucinfo.TyconRef
            let recd = uc.RecdFields 
            let layout = 
                wordL (tagText (FSComp.SR.typeInfoUnionCase())) ^^
                NicePrint.layoutTyconRef denv ucinfo.TyconRef ^^
                sepL (tagPunctuation ".") ^^
                wordL (tagUnionCase (DecompileOpName uc.Id.idText) |> mkNav uc.DefinitionRange) ^^
                RightL.colon ^^
                (if List.isEmpty recd then emptyL else NicePrint.layoutUnionCases denv recd ^^ WordL.arrow) ^^
                NicePrint.layoutType denv rty
            FSharpStructuredToolTipElement.Single (layout, xml)

        // Active pattern tag inside the declaration (result)             
        | Item.ActivePatternResult(apinfo, ty, idx, _) ->
            let items = apinfo.ActiveTags
            let layout = 
                wordL (tagText ((FSComp.SR.typeInfoActivePatternResult()))) ^^
                wordL (tagActivePatternResult (List.item idx items) |> mkNav apinfo.Range) ^^
                RightL.colon ^^
                NicePrint.layoutType denv ty
            FSharpStructuredToolTipElement.Single (layout, xml)

        // Active pattern tags 
        | Item.ActivePatternCase apref -> 
            let v = apref.ActivePatternVal
            // Format the type parameters to get e.g. ('a -> 'a) rather than ('?1234 -> '?1234)
            let tau = v.TauType
            // REVIEW: use _cxs here
            let (prettyTyparInst,ptau), _cxs = PrettyTypes.PrettifyInstAndType denv.g (item.TyparInst, tau)
            let remarks = OutputFullName isListItem pubpathOfValRef fullDisplayTextOfValRefAsLayout v
            let layout =
                wordL (tagText (FSComp.SR.typeInfoActiveRecognizer())) ^^
                wordL (tagActivePatternCase apref.Name |> mkNav v.DefinitionRange) ^^
                RightL.colon ^^
                NicePrint.layoutType denv ptau

            let tpsL = FormatTyparMapping denv prettyTyparInst

            FSharpStructuredToolTipElement.Single (layout, xml, tpsL, remarks=remarks)

        // F# exception names
        | Item.ExnCase ecref -> 
            let layout = NicePrint.layoutExnDef denv ecref.Deref
            let remarks= OutputFullName isListItem pubpathOfTyconRef fullDisplayTextOfExnRefAsLayout ecref
            FSharpStructuredToolTipElement.Single (layout, xml, remarks=remarks)

        // F# record field names
        | Item.RecdField rfinfo ->
            let rfield = rfinfo.RecdField
            let ty, _cxs = PrettyTypes.PrettifyType g rfinfo.FieldType
            let layout = 
                NicePrint.layoutTyconRef denv rfinfo.TyconRef ^^
                SepL.dot ^^
                wordL (tagRecordField (DecompileOpName rfield.Name) |> mkNav rfield.DefinitionRange) ^^
                RightL.colon ^^
                NicePrint.layoutType denv ty ^^
                (
                    match rfinfo.LiteralValue with
                    | None -> emptyL
                    | Some lit -> try WordL.equals ^^  NicePrint.layoutConst denv.g ty lit with _ -> emptyL
                )
            FSharpStructuredToolTipElement.Single (layout, xml)

        // Not used
        | Item.NewDef id -> 
            let layout = 
                wordL (tagText (FSComp.SR.typeInfoPatternVariable())) ^^
                wordL (tagUnknownEntity id.idText)
            FSharpStructuredToolTipElement.Single (layout, xml)

        // .NET fields
        | Item.ILField finfo ->
            let layout = 
                wordL (tagText (FSComp.SR.typeInfoField())) ^^
                NicePrint.layoutILTypeRef denv finfo.ILTypeRef ^^
                SepL.dot ^^
                wordL (tagField finfo.FieldName) ^^
                (
                    match finfo.LiteralValue with
                    | None -> emptyL
                    | Some v ->
                        WordL.equals ^^
                        try NicePrint.layoutConst denv.g (finfo.FieldType(infoReader.amap, m)) (TypeChecker.TcFieldInit m v) with _ -> emptyL
                )
            FSharpStructuredToolTipElement.Single (layout, xml)

        // .NET events
        | Item.Event einfo ->
            let rty = PropTypOfEventInfo infoReader m AccessibleFromSomewhere einfo
            let rty, _cxs = PrettyTypes.PrettifyType g rty
            let layout =
                wordL (tagText (FSComp.SR.typeInfoEvent())) ^^
                NicePrint.layoutTyconRef denv (tcrefOfAppTy g einfo.EnclosingType) ^^
                SepL.dot ^^
                wordL (tagEvent einfo.EventName) ^^
                RightL.colon ^^
                NicePrint.layoutType denv rty
            FSharpStructuredToolTipElement.Single (layout, xml)

        // F# and .NET properties
        | Item.Property(_, pinfo :: _) -> 
            let layout = NicePrint.prettyLayoutOfPropInfoFreeStyle  g amap m denv pinfo
            FSharpStructuredToolTipElement.Single (layout, xml)

        // Custom operations in queries
        | Item.CustomOperation (customOpName,usageText,Some minfo) -> 

            // Build 'custom operation: where (bool)
            //        
            //        Calls QueryBuilder.Where'
            let layout = 
                wordL (tagText (FSComp.SR.typeInfoCustomOperation())) ^^
                RightL.colon ^^
                (
                    match usageText() with
                    | Some t -> wordL (tagText t)
                    | None ->
                        let argTys = ParamNameAndTypesOfUnaryCustomOperation g minfo |> List.map (fun (ParamNameAndType(_,ty)) -> ty)
                        let argTys, _ = PrettyTypes.PrettifyTypes g argTys 
                        wordL (tagMethod customOpName) ^^ sepListL SepL.space (List.map (fun ty -> LeftL.leftParen ^^ NicePrint.layoutType denv ty ^^ SepL.rightParen) argTys)
                ) ^^
                SepL.lineBreak ^^ SepL.lineBreak  ^^
                wordL (tagText (FSComp.SR.typeInfoCallsWord())) ^^
                NicePrint.layoutTyconRef denv (tcrefOfAppTy g minfo.EnclosingType) ^^
                SepL.dot ^^
                wordL (tagMethod minfo.DisplayName)

            FSharpStructuredToolTipElement.Single (layout, xml)

        // F# constructors and methods
        | Item.CtorGroup(_,minfos) 
        | Item.MethodGroup(_,minfos,_) ->
            FormatOverloadsToList infoReader m denv item minfos
        
        // The 'fake' zero-argument constructors of .NET interfaces.
        // This ideally should never appear in intellisense, but we do get here in repros like:
        //     type IFoo = abstract F : int
        //     type II = IFoo  // remove 'type II = ' and quickly hover over IFoo before it gets squiggled for 'invalid use of interface type'
        // and in that case we'll just show the interface type name.
        | Item.FakeInterfaceCtor typ ->
           let typ, _ = PrettyTypes.PrettifyType g typ
           let layout = NicePrint.layoutTyconRef denv (tcrefOfAppTy g typ)
           FSharpStructuredToolTipElement.Single(layout, xml)
        
        // The 'fake' representation of constructors of .NET delegate types
        | Item.DelegateCtor delty -> 
           let delty, _cxs = PrettyTypes.PrettifyType g delty
           let (SigOfFunctionForDelegate(_, _, _, fty)) = GetSigOfFunctionForDelegate infoReader delty m AccessibleFromSomewhere
           let layout =
               NicePrint.layoutTyconRef denv (tcrefOfAppTy g delty) ^^
               LeftL.leftParen ^^
               NicePrint.layoutType denv fty ^^
               RightL.rightParen
           FSharpStructuredToolTipElement.Single(layout, xml)

        // Types.
        | Item.Types(_,((TType_app(tcref,_)):: _))
        | Item.UnqualifiedType (tcref :: _) -> 
            let denv = { denv with shortTypeNames = true  }
            let layout = NicePrint.layoutTycon denv infoReader AccessibleFromSomewhere m (* width *) tcref.Deref
            let remarks = OutputFullName isListItem pubpathOfTyconRef fullDisplayTextOfTyconRefAsLayout tcref
            FSharpStructuredToolTipElement.Single (layout, xml, remarks=remarks)

        // F# Modules and namespaces
        | Item.ModuleOrNamespaces((modref :: _) as modrefs) -> 
            //let os = StringBuilder()
            let modrefs = modrefs |> RemoveDuplicateModuleRefs
            let definiteNamespace = modrefs |> List.forall (fun modref -> modref.IsNamespace)
            let kind = 
                if definiteNamespace then FSComp.SR.typeInfoNamespace()
                elif modrefs |> List.forall (fun modref -> modref.IsModule) then FSComp.SR.typeInfoModule()
                else FSComp.SR.typeInfoNamespaceOrModule()
            
            let layout = 
                wordL (tagKeyword kind) ^^
                (if definiteNamespace then tagNamespace (fullDisplayTextOfModRef modref) else (tagModule modref.DemangledModuleOrNamespaceName)
                 |> mkNav modref.DefinitionRange
                 |> wordL)
            if not definiteNamespace then
                let namesToAdd = 
                    ([],modrefs) 
                    ||> Seq.fold (fun st modref -> 
                        match fullDisplayTextOfParentOfModRef modref with 
                        | Some(txt) -> txt::st 
                        | _ -> st) 
                    |> Seq.mapi (fun i x -> i,x) 
                    |> Seq.toList
                let layout =
                    layout ^^
                    (
                        if not (List.isEmpty namesToAdd) then
                            SepL.lineBreak ^^
                            List.fold ( fun s (i, txt) ->
                                s ^^
                                SepL.lineBreak ^^
                                wordL (tagText ((if i = 0 then FSComp.SR.typeInfoFromFirst else FSComp.SR.typeInfoFromNext) txt))
                            ) emptyL namesToAdd 
                        else 
                            emptyL
                    )
                FSharpStructuredToolTipElement.Single (layout, xml)
            else
                FSharpStructuredToolTipElement.Single (layout, xml)

        // Named parameters
        | Item.ArgName (id, argTy, _) -> 
            let argTy, _ = PrettyTypes.PrettifyType g argTy
            let layout =
                wordL (tagText (FSComp.SR.typeInfoArgument())) ^^
                wordL (tagParameter id.idText) ^^
                RightL.colon ^^
                NicePrint.layoutType denv argTy
            FSharpStructuredToolTipElement.Single (layout, xml, paramName = id.idText)
            
        | Item.SetterArg (_, item) -> 
            FormatItemDescriptionToToolTipElement isListItem infoReader m denv (ItemWithNoInst item)

        |  _ -> 
            FSharpStructuredToolTipElement.None

    let printCanonicalizedTypeName g (denv:DisplayEnv) tau =
        // get rid of F# abbreviations and such
        let strippedType = stripTyEqnsWrtErasure EraseAll g tau
        // pretend no namespaces are open
        let denv = denv.SetOpenPaths([])
        // now printing will see a .NET-like canonical representation, that is good for sorting overloads into a reasonable order (see bug 94520)
        NicePrint.stringOfTy denv strippedType

    let PrettyParamOfRecdField g denv (f: RecdField) =
        FSharpMethodGroupItemParameter(
          name = f.Name,
          canonicalTypeTextForSorting = printCanonicalizedTypeName g denv f.FormalType,
          // Note: the instantiation of any type parameters is currently incorporated directly into the type
          // rather than being returned separately.
          display = NicePrint.prettyLayoutOfType denv f.FormalType,
          isOptional=false)
    
    let PrettyParamOfUnionCaseField g denv isGenerated (i: int) (f: RecdField) = 
        let initial = PrettyParamOfRecdField g denv f
        let display = 
            if isGenerated i f then 
                initial.StructuredDisplay 
            else 
                // TODO: in this case ucinst is ignored - it gives the instantiation of the type parameters of
                // the union type containing this case.
                NicePrint.layoutOfParamData denv (ParamData(false, false, NotOptional, NoCallerInfo, Some f.Id, ReflectedArgInfo.None, f.FormalType)) 
        FSharpMethodGroupItemParameter(
          name=initial.ParameterName, 
          canonicalTypeTextForSorting=initial.CanonicalTypeTextForSorting, 
          display=display,
          isOptional=false)

    let ParamOfParamData g denv (ParamData(_isParamArrayArg, _isOutArg, optArgInfo, _callerInfoInfo, nmOpt, _reflArgInfo, pty) as paramData) =
        FSharpMethodGroupItemParameter(
          name = (match nmOpt with None -> "" | Some pn -> pn.idText),
          canonicalTypeTextForSorting = printCanonicalizedTypeName g denv pty,
          display = NicePrint.layoutOfParamData denv paramData,
          isOptional=optArgInfo.IsOptional)

    // TODO this code is similar to NicePrint.fs:formatParamDataToBuffer, refactor or figure out why different?
    let PrettyParamsOfParamDatas g denv typarInst (paramDatas:ParamData list) rty = 
        let paramInfo,paramTypes = 
            paramDatas 
            |> List.map (fun (ParamData(isParamArrayArg, _isOutArg, optArgInfo, _callerInfoInfo, nmOpt, _reflArgInfo, pty)) -> 
                let isOptArg = optArgInfo.IsOptional
                match nmOpt, isOptArg, tryDestOptionTy denv.g pty with 
                // Layout an optional argument 
                | Some id, true, ptyOpt -> 
                    let nm = id.idText
                    // detect parameter type, if ptyOpt is None - this is .NET style optional argument
                    let pty = defaultArg ptyOpt pty
                    (nm, isOptArg, SepL.questionMark ^^ (wordL (TaggedTextOps.tagParameter nm))),  pty
                // Layout an unnamed argument 
                | None, _,_ -> 
                    ("", isOptArg, emptyL), pty
                // Layout a named argument 
                | Some id,_,_ -> 
                    let nm = id.idText
                    let prefix = 
                        if isParamArrayArg then
                            NicePrint.PrintUtilities.layoutBuiltinAttribute denv denv.g.attrib_ParamArrayAttribute ^^
                            wordL (TaggedTextOps.tagParameter nm) ^^
                            RightL.colon
                            //sprintf "%s %s: " (NicePrint.PrintUtilities.layoutBuiltinAttribute denv denv.g.attrib_ParamArrayAttribute |> showL) nm 
                        else 
                            wordL (TaggedTextOps.tagParameter nm) ^^
                            RightL.colon
                            //sprintf "%s: " nm
                    (nm,isOptArg, prefix),pty)
            |> List.unzip

        // Prettify everything
        let prettyTyparInst, (prettyParamTys, _prettyRetTy), (prettyParamTysL, prettyRetTyL), prettyConstraintsL = 
            NicePrint.prettyLayoutOfInstAndSig denv (typarInst, paramTypes, rty)

        // Remake the params using the prettified versions
        let prettyParams = 
          (paramInfo,prettyParamTys,prettyParamTysL) |||> List.map3 (fun (nm,isOptArg,paramPrefix) tau tyL -> 
            FSharpMethodGroupItemParameter(
              name = nm,
              canonicalTypeTextForSorting = printCanonicalizedTypeName g denv tau,
              display = paramPrefix ^^ tyL,
              isOptional=isOptArg
            ))

        prettyTyparInst, prettyParams, prettyRetTyL, prettyConstraintsL

    let PrettyParamsOfTypes g denv typarInst paramTys retTy = 

        // Prettify everything
        let prettyTyparInst, (prettyParamTys, _prettyRetTy), (prettyParamTysL, prettyRetTyL), prettyConstraintsL = 
            NicePrint.prettyLayoutOfInstAndSig denv  (typarInst, paramTys, retTy) 

        // Remake the params using the prettified versions
        let parameters = 
            (prettyParamTys,prettyParamTysL) 
            ||> List.zip 
            |> List.map (fun (tau, tyL) -> 
                FSharpMethodGroupItemParameter(
                    name = "",
                    canonicalTypeTextForSorting = printCanonicalizedTypeName g denv tau,
                    display =  tyL,
                    isOptional=false
                ))

        // Return the results
        prettyTyparInst, parameters, prettyRetTyL, prettyConstraintsL
                          

#if EXTENSIONTYPING

    /// Determine if an item is a provided type 
    let (|ItemIsProvidedType|_|) g item =
        match item with
        | Item.Types(_name,tys) ->
            match tys with
            | [AppTy g (tyconRef,_typeInst)] ->
                if tyconRef.IsProvidedErasedTycon || tyconRef.IsProvidedGeneratedTycon then
                    Some tyconRef
                else
                    None
            | _ -> None
        | _ -> None

    /// Determine if an item is a provided type that has static parameters
    let (|ItemIsProvidedTypeWithStaticArguments|_|) m g item =
        match item with
        | Item.Types(_name,tys) ->
            match tys with
            | [AppTy g (tyconRef,_typeInst)] ->
                if tyconRef.IsProvidedErasedTycon || tyconRef.IsProvidedGeneratedTycon then
                    let typeBeforeArguments = 
                        match tyconRef.TypeReprInfo with 
                        | TProvidedTypeExtensionPoint info -> info.ProvidedType
                        | _ -> failwith "unreachable"
                    let staticParameters = typeBeforeArguments.PApplyWithProvider((fun (typeBeforeArguments,provider) -> typeBeforeArguments.GetStaticParameters(provider)), range=m) 
                    let staticParameters = staticParameters.PApplyArray(id, "GetStaticParameters",m)
                    Some staticParameters
                else
                    None
            | _ -> None
        | _ -> None


    let (|ItemIsProvidedMethodWithStaticArguments|_|) item =
        match item with
        // Prefer the static parameters from the uninstantiated method info
        | Item.MethodGroup(_,_,Some minfo) ->
            match minfo.ProvidedStaticParameterInfo  with 
            | Some (_,staticParameters) -> Some staticParameters
            | _ -> None
        | Item.MethodGroup(_,[minfo],_) ->
            match minfo.ProvidedStaticParameterInfo  with 
            | Some (_,staticParameters) -> Some staticParameters
            | _ -> None
        | _ -> None

    /// Determine if an item has static arguments
    let (|ItemIsWithStaticArguments|_|) m g item =
        match item with
        | ItemIsProvidedTypeWithStaticArguments m g staticParameters -> Some staticParameters
        | ItemIsProvidedMethodWithStaticArguments staticParameters -> Some staticParameters
        | _ -> None
#endif

    /// Get the set of static parameters associated with an item
    let StaticParamsOfItem (infoReader:InfoReader) m denv item = 
        let amap = infoReader.amap
        let g = infoReader.g
        match item with
#if EXTENSIONTYPING
        | ItemIsWithStaticArguments m g staticParameters ->
            staticParameters 
                |> Array.map (fun sp -> 
                    let typ = Import.ImportProvidedType amap m (sp.PApply((fun x -> x.ParameterType),m))
                    let spKind = NicePrint.prettyLayoutOfType denv typ
                    let spName = sp.PUntaint((fun sp -> sp.Name), m)
                    let spOpt = sp.PUntaint((fun sp -> sp.IsOptional), m)
                    FSharpMethodGroupItemParameter(
                      name = spName,
                      canonicalTypeTextForSorting = showL spKind,
                      display = (if spOpt then SepL.questionMark else emptyL) ^^ wordL (TaggedTextOps.tagParameter spName) ^^ RightL.colon ^^ spKind,
                      //display = sprintf "%s%s: %s" (if spOpt then "?" else "") spName spKind,
                      isOptional=spOpt))
#endif
        | _ -> [| |]

    /// Get all the information about parameters and "prettify" the types by choosing nice type variable
    /// names.  This is similar to the other variations on "show me an item" code. This version is
    /// is used when presenting groups of methods (see FSharpMethodGroup).  It is possible these different
    /// versions could be better unified.
    let rec PrettyParamsAndReturnTypeOfItem (infoReader:InfoReader) m denv (item: ItemWithInst) = 
        let amap = infoReader.amap
        let g = infoReader.g
        let denv = {SimplerDisplayEnv denv with useColonForReturnType=true}
        match item.Item with
        | Item.Value vref -> 
            let getPrettyParamsOfTypes() = 
                let tau = vref.TauType
                match tryDestFunTy denv.g tau with
                | Some(arg,rtau) ->
                    let args = tryDestRefTupleTy denv.g arg 
                    let _prettyTyparInst, prettyParams, prettyRetTyL, _prettyConstraintsL = PrettyParamsOfTypes g denv item.TyparInst args rtau
                    // FUTURE: prettyTyparInst is the pretty version of the known instantiations of type parameters in the output. It could be returned
                    // for display as part of the method group
                    prettyParams, prettyRetTyL
                | None -> 
                    let _prettyTyparInst, prettyTyL = NicePrint.prettyLayoutOfUncurriedSig denv item.TyparInst [] tau
                    [], prettyTyL

            match vref.ValReprInfo with
            | None -> 
                // ValReprInfo = None i.e. in let bindings defined in types or in local functions
                // in this case use old approach and return only information about types
                getPrettyParamsOfTypes ()

            | Some valRefInfo ->
                // ValReprInfo will exist for top-level syntactic functions
                // per spec: binding is considered to define a syntactic function if it is either a function or its immediate right-hand-side is a anonymous function
                let (_, argInfos,  lastRetTy, _) = GetTopValTypeInFSharpForm  g valRefInfo vref.Type m
                match argInfos with
                | [] -> 
                    // handles cases like 'let foo = List.map'
                    getPrettyParamsOfTypes() 
                | firstCurriedArgInfo::_ ->
                    // result 'paramDatas' collection corresponds to the first argument of curried function
                    // i.e. let func (a : int) (b : int) = a + b
                    // paramDatas will contain information about a and retTy will be: int -> int
                    // This is good enough as we don't provide ways to display info for the second curried argument
                    let firstCurriedParamDatas = 
                        firstCurriedArgInfo
                        |> List.map ParamNameAndType.FromArgInfo
                        |> List.map (fun (ParamNameAndType(nmOpt, pty)) -> ParamData(false, false, NotOptional, NoCallerInfo, nmOpt, ReflectedArgInfo.None, pty))

                    // Adjust the return type so it only strips the first argument
                    let curriedRetTy = 
                        match tryDestFunTy denv.g vref.TauType with
                        | Some(_,rtau) -> rtau
                        | None -> lastRetTy

                    let _prettyTyparInst, prettyFirstCurriedParams, prettyCurriedRetTyL, prettyConstraintsL = PrettyParamsOfParamDatas g denv item.TyparInst firstCurriedParamDatas curriedRetTy
                    
                    let prettyCurriedRetTyL = prettyCurriedRetTyL ^^ SepL.space ^^ prettyConstraintsL

                    prettyFirstCurriedParams, prettyCurriedRetTyL

        | Item.UnionCase(ucinfo,_)   -> 
            let prettyParams = 
                match ucinfo.UnionCase.RecdFields with
                | [f] -> [PrettyParamOfUnionCaseField g denv NicePrint.isGeneratedUnionCaseField -1 f]
                | fs -> fs |> List.mapi (PrettyParamOfUnionCaseField g denv NicePrint.isGeneratedUnionCaseField)
            let rty = generalizedTyconRef ucinfo.TyconRef
            let rtyL = NicePrint.layoutType denv rty
            prettyParams, rtyL

        | Item.ActivePatternCase(apref)   -> 
            let v = apref.ActivePatternVal 
            let tau = v.TauType
            let args, resTy = stripFunTy denv.g tau 

            let apinfo = Option.get (TryGetActivePatternInfo v)
            let aparity = apinfo.Names.Length
            
            let rty = if aparity <= 1 then resTy else (argsOfAppTy g resTy).[apref.CaseIndex]

            let _prettyTyparInst, prettyParams, prettyRetTyL, _prettyConstraintsL = PrettyParamsOfTypes g denv item.TyparInst args rty
            // FUTURE: prettyTyparInst is the pretty version of the known instantiations of type parameters in the output. It could be returned
            // for display as part of the method group
            prettyParams, prettyRetTyL

        | Item.ExnCase ecref -> 
            let prettyParams = ecref |> recdFieldsOfExnDefRef |> List.mapi (PrettyParamOfUnionCaseField g denv NicePrint.isGeneratedExceptionField) 
            let _prettyTyparInst, prettyRetTyL = NicePrint.prettyLayoutOfUncurriedSig denv item.TyparInst [] g.exn_ty
            prettyParams, prettyRetTyL

        | Item.RecdField rfinfo ->
            let _prettyTyparInst, prettyRetTyL = NicePrint.prettyLayoutOfUncurriedSig denv item.TyparInst [] rfinfo.FieldType
            [], prettyRetTyL

        | Item.ILField finfo ->
            let _prettyTyparInst, prettyRetTyL = NicePrint.prettyLayoutOfUncurriedSig denv item.TyparInst [] (finfo.FieldType(amap,m))
            [], prettyRetTyL

        | Item.Event einfo ->
            let _prettyTyparInst, prettyRetTyL = NicePrint.prettyLayoutOfUncurriedSig denv item.TyparInst [] (PropTypOfEventInfo infoReader m AccessibleFromSomewhere einfo)
            [], prettyRetTyL

        | Item.Property(_,pinfo :: _) -> 
            let paramDatas = pinfo.GetParamDatas(amap,m)
            let rty = pinfo.GetPropertyType(amap,m) 

            let _prettyTyparInst, prettyParams, prettyRetTyL, _prettyConstraintsL = PrettyParamsOfParamDatas g denv item.TyparInst paramDatas rty
            // FUTURE: prettyTyparInst is the pretty version of the known instantiations of type parameters in the output. It could be returned
            // for display as part of the method group
            prettyParams, prettyRetTyL

        | Item.CtorGroup(_,(minfo :: _)) 
        | Item.MethodGroup(_,(minfo :: _),_) -> 
            let paramDatas = minfo.GetParamDatas(amap, m, minfo.FormalMethodInst) |> List.head
            let rty = minfo.GetFSharpReturnTy(amap, m, minfo.FormalMethodInst)
            let _prettyTyparInst, prettyParams, prettyRetTyL, _prettyConstraintsL = PrettyParamsOfParamDatas g denv item.TyparInst paramDatas rty
            // FUTURE: prettyTyparInst is the pretty version of the known instantiations of type parameters in the output. It could be returned
            // for display as part of the method group
            prettyParams, prettyRetTyL

        | Item.CustomBuilder (_,vref) -> 
            PrettyParamsAndReturnTypeOfItem infoReader m denv { item with Item = Item.Value vref }

        | Item.TypeVar _ -> 
            [], emptyL

        | Item.CustomOperation (_,usageText, Some minfo) -> 
            match usageText() with 
            | None -> 
                let argNamesAndTys = ParamNameAndTypesOfUnaryCustomOperation g minfo 
                let argTys, _ = PrettyTypes.PrettifyTypes g (argNamesAndTys |> List.map (fun (ParamNameAndType(_,ty)) -> ty))
                let paramDatas = (argNamesAndTys, argTys) ||> List.map2 (fun (ParamNameAndType(nmOpt, _)) argTy -> ParamData(false, false, NotOptional, NoCallerInfo, nmOpt, ReflectedArgInfo.None,argTy))
                let rty = minfo.GetFSharpReturnTy(amap, m, minfo.FormalMethodInst)
                let _prettyTyparInst, prettyParams, prettyRetTyL, _prettyConstraintsL = PrettyParamsOfParamDatas g denv item.TyparInst paramDatas rty

                // FUTURE: prettyTyparInst is the pretty version of the known instantiations of type parameters in the output. It could be returned
                // for display as part of the method group
                prettyParams, prettyRetTyL

            | Some _ -> 
                let rty = minfo.GetFSharpReturnTy(amap, m, minfo.FormalMethodInst)
                let _prettyTyparInst, prettyRetTyL = NicePrint.prettyLayoutOfUncurriedSig denv item.TyparInst [] rty
                [], prettyRetTyL  // no parameter data available for binary operators like 'zip', 'join' and 'groupJoin' since they use bespoke syntax 

        | Item.FakeInterfaceCtor typ -> 
            let _prettyTyparInst, prettyRetTyL = NicePrint.prettyLayoutOfUncurriedSig denv item.TyparInst [] typ
            [], prettyRetTyL

        | Item.DelegateCtor delty -> 
            let (SigOfFunctionForDelegate(_, _, _, fty)) = GetSigOfFunctionForDelegate infoReader delty m AccessibleFromSomeFSharpCode

            // No need to pass more generic type information in here since the instanitations have already been applied
            let _prettyTyparInst, prettyParams, prettyRetTyL, _prettyConstraintsL = PrettyParamsOfParamDatas g denv item.TyparInst [ParamData(false, false, NotOptional, NoCallerInfo, None, ReflectedArgInfo.None, fty)] delty

            // FUTURE: prettyTyparInst is the pretty version of the known instantiations of type parameters in the output. It could be returned
            // for display as part of the method group
            prettyParams, prettyRetTyL

        |  _ -> 
            [], emptyL

    /// Get the "F1 Keyword" associated with an item, for looking up documentatio help indexes on the web
    let rec GetF1Keyword g item = 

        let getKeywordForMethInfo (minfo : MethInfo) =
            match minfo with 
            | FSMeth(_, _, vref, _) ->
                match vref.ActualParent with
                | Parent tcref ->
                    (tcref |> ticksAndArgCountTextOfTyconRef)+"."+vref.CompiledName|> Some
                | ParentNone -> None
                
            | ILMeth (_,minfo,_) ->
                let typeString = minfo.DeclaringTyconRef |> ticksAndArgCountTextOfTyconRef
                let paramString =
                    let nGenericParams = minfo.RawMetadata.GenericParams.Length 
                    if nGenericParams > 0 then "``"+(nGenericParams.ToString()) else ""
                sprintf "%s.%s%s" typeString minfo.RawMetadata.Name paramString |> Some

            | DefaultStructCtor _  -> None
#if EXTENSIONTYPING
            | ProvidedMeth _ -> None
#endif
             
        match item with
        | Item.Value vref | Item.CustomBuilder (_,vref) -> 
            let v = vref.Deref
            if v.IsModuleBinding then
                let tyconRef = v.TopValActualParent
                let paramsString =
                    match v.Typars with
                    |   [] -> ""
                    |   l -> "``"+(List.length l).ToString() 
                
                sprintf "%s.%s%s" (tyconRef |> ticksAndArgCountTextOfTyconRef) v.CompiledName paramsString |> Some
            else
                None

        | Item.ActivePatternCase apref -> 
            GetF1Keyword g (Item.Value apref.ActivePatternVal)

        | Item.UnionCase(ucinfo,_) -> 
            (ucinfo.TyconRef |> ticksAndArgCountTextOfTyconRef)+"."+ucinfo.Name |> Some

        | Item.RecdField rfi -> 
            (rfi.TyconRef |> ticksAndArgCountTextOfTyconRef)+"."+rfi.Name |> Some
        
        | Item.ILField finfo ->   
             match finfo with 
             | ILFieldInfo(tinfo, fdef) -> 
                 (tinfo.TyconRef |> ticksAndArgCountTextOfTyconRef)+"."+fdef.Name |> Some
#if EXTENSIONTYPING
             | ProvidedField _ -> None
#endif
        | Item.Types(_,((AppTy g (tcref,_)) :: _)) 
        | Item.DelegateCtor(AppTy g (tcref,_))
        | Item.FakeInterfaceCtor(AppTy g (tcref,_))
        | Item.UnqualifiedType (tcref::_)
        | Item.ExnCase tcref -> 
            // strip off any abbreviation
            match generalizedTyconRef tcref with 
            | AppTy g (tcref, _)  -> Some (ticksAndArgCountTextOfTyconRef tcref)
            | _ -> None

        // Pathological cases of the above
        | Item.Types _ 
        | Item.DelegateCtor _
        | Item.FakeInterfaceCtor _
        | Item.UnqualifiedType [] -> 
            None

        | Item.ModuleOrNamespaces modrefs -> 
            match modrefs with 
            | modref :: _ -> 
                // namespaces from type providers need to be handled separately because they don't have compiled representation
                // otherwise we'll fail at tast.fs
                match modref.Deref.TypeReprInfo with
#if EXTENSIONTYPING                
                | TProvidedNamespaceExtensionPoint _ -> 
                    modref.CompilationPathOpt
                    |> Option.bind (fun path ->
                        // works similar to generation of xml-docs at tastops.fs, probably too similar
                        // TODO: check if this code can be implemented using xml-doc generation functionality
                        let prefix = path.AccessPath |> Seq.map fst |> String.concat "."
                        let fullName = if prefix = "" then modref.CompiledName else prefix + "." + modref.CompiledName
                        Some fullName
                        )
#endif
                | _ -> modref.Deref.CompiledRepresentationForNamedType.FullName |> Some
            | [] ->  None // Pathological case of the above

        | Item.Property(_,(pinfo :: _)) -> 
            match pinfo with 
            | FSProp(_, _, Some vref, _) 
            | FSProp(_, _, _, Some vref) -> 
                // per spec, extension members in F1 keywords are qualified with definition class
                match vref.ActualParent with 
                | Parent tcref ->
                    (tcref |> ticksAndArgCountTextOfTyconRef)+"."+vref.PropertyName|> Some                     
                | ParentNone -> None

            | ILProp(_, (ILPropInfo(tinfo,pdef))) -> 
                let tcref = tinfo.TyconRef
                (tcref |> ticksAndArgCountTextOfTyconRef)+"."+pdef.Name |> Some
            | FSProp _ -> None
#if EXTENSIONTYPING
            | ProvidedProp _ -> None
#endif
        | Item.Property(_,[]) -> None // Pathological case of the above
                   
        | Item.Event einfo -> 
            match einfo with 
            | ILEvent(_,ilEventInfo)  ->
                let tinfo = ilEventInfo.ILTypeInfo
                let tcref = tinfo.TyconRef 
                (tcref |> ticksAndArgCountTextOfTyconRef)+"."+einfo.EventName |> Some
            | FSEvent(_,pinfo,_,_) ->
                match pinfo.ArbitraryValRef with 
                | Some vref ->
                   // per spec, members in F1 keywords are qualified with definition class
                   match vref.ActualParent with 
                   | Parent tcref -> (tcref |> ticksAndArgCountTextOfTyconRef)+"."+vref.PropertyName|> Some                     
                   | ParentNone -> None
                | None -> None
#if EXTENSIONTYPING
            | ProvidedEvent _ -> None 
#endif
        | Item.CtorGroup(_,minfos) ->
            match minfos with 
            | [] -> None
            | FSMeth(_, _, vref, _) :: _ ->
                   match vref.ActualParent with
                   | Parent tcref -> (tcref |> ticksAndArgCountTextOfTyconRef) + ".#ctor"|> Some
                   | ParentNone -> None
            | (ILMeth (_,minfo,_)) :: _ ->
                let tcref = minfo.DeclaringTyconRef
                (tcref |> ticksAndArgCountTextOfTyconRef)+".#ctor" |> Some
            | (DefaultStructCtor (g,typ) :: _) ->  
                let tcref = tcrefOfAppTy g typ
                (ticksAndArgCountTextOfTyconRef tcref) + ".#ctor" |> Some
#if EXTENSIONTYPING
            | ProvidedMeth _::_ -> None
#endif
        | Item.CustomOperation (_,_,Some minfo) -> getKeywordForMethInfo minfo
        | Item.MethodGroup(_,_,Some minfo) -> getKeywordForMethInfo minfo
        | Item.MethodGroup(_,minfo :: _,_) -> getKeywordForMethInfo minfo
        | Item.SetterArg (_, propOrField) -> GetF1Keyword g propOrField 
        | Item.MethodGroup(_,[],_) 
        | Item.CustomOperation (_,_,None)   // "into"
        | Item.NewDef _ // "let x$yz = ..." - no keyword
        | Item.ArgName _ // no keyword on named parameters 
        | Item.TypeVar _ 
        | Item.ImplicitOp _
        | Item.ActivePatternResult _ // "let (|Foo|Bar|) = .. Fo$o ..." - no keyword
            ->  None


    /// Format the structured version of a tooltip for an item
    let FormatStructuredDescriptionOfItem isListItem infoReader m denv item = 
        ErrorScope.Protect m 
            (fun () -> FormatItemDescriptionToToolTipElement isListItem infoReader m denv item)
            (fun err -> FSharpStructuredToolTipElement.CompositionError(err))

    /// Compute the index of the VS glyph shown with an item in the Intellisense menu
    let GlyphOfItem(denv, item) : FSharpGlyph = 
         /// Find the glyph for the given representation.    
         let reprToGlyph repr = 
            match repr with
            | TFSharpObjectRepr om -> 
                match om.fsobjmodel_kind with 
                | TTyconClass -> FSharpGlyph.Class
                | TTyconInterface -> FSharpGlyph.Interface
                | TTyconStruct -> FSharpGlyph.Struct
                | TTyconDelegate _ -> FSharpGlyph.Delegate
                | TTyconEnum _ -> FSharpGlyph.Enum
            | TRecdRepr _ -> FSharpGlyph.Type
            | TUnionRepr _ -> FSharpGlyph.Union
            | TILObjectRepr (TILObjectReprData (_,_,td)) -> 
                match td.tdKind with 
                | ILTypeDefKind.Class -> FSharpGlyph.Class
                | ILTypeDefKind.ValueType -> FSharpGlyph.Struct
                | ILTypeDefKind.Interface -> FSharpGlyph.Interface
                | ILTypeDefKind.Enum -> FSharpGlyph.Enum
                | ILTypeDefKind.Delegate -> FSharpGlyph.Delegate
            | TAsmRepr _ -> FSharpGlyph.Typedef
            | TMeasureableRepr _-> FSharpGlyph.Typedef 
#if EXTENSIONTYPING
            | TProvidedTypeExtensionPoint _-> FSharpGlyph.Typedef 
            | TProvidedNamespaceExtensionPoint  _-> FSharpGlyph.Typedef  
#endif
            | TNoRepr -> FSharpGlyph.Class  
         
         /// Find the glyph for the given type representation.
         let typeToGlyph typ = 
            if isAppTy denv.g typ then 
                let tcref = tcrefOfAppTy denv.g typ
                tcref.TypeReprInfo |> reprToGlyph 
            elif isStructTupleTy denv.g typ then FSharpGlyph.Struct
            elif isRefTupleTy denv.g typ then FSharpGlyph.Class
            elif isFunction denv.g typ then FSharpGlyph.Delegate
            elif isTyparTy denv.g typ then FSharpGlyph.Struct
            else FSharpGlyph.Typedef
            
         // This may explore assemblies that are not in the reference set,
         // e.g. for type abbreviations to types not in the reference set. 
         // In this case just use GlyphMajor.Class.
         protectAssemblyExploration FSharpGlyph.Class (fun () ->
            match item with 
            | Item.Value(vref) | Item.CustomBuilder (_,vref) -> 
                  if isFunction denv.g vref.Type then FSharpGlyph.Method
                  elif vref.LiteralValue.IsSome then FSharpGlyph.Constant
                  else FSharpGlyph.Variable
            | Item.Types(_,typ::_) -> typeToGlyph (stripTyEqns denv.g typ)    
            | Item.UnionCase _
            | Item.ActivePatternCase _ -> FSharpGlyph.EnumMember   
            | Item.ExnCase _ -> FSharpGlyph.Exception   
            | Item.RecdField _ -> FSharpGlyph.Field
            | Item.ILField _ -> FSharpGlyph.Field
            | Item.Event _ -> FSharpGlyph.Event   
            | Item.Property _ -> FSharpGlyph.Property   
            | Item.CtorGroup _ 
            | Item.DelegateCtor _ 
            | Item.FakeInterfaceCtor _
            | Item.CustomOperation _ -> FSharpGlyph.Method
            | Item.MethodGroup (_, minfos, _) when minfos |> List.forall (fun minfo -> minfo.IsExtensionMember) -> FSharpGlyph.ExtensionMethod
            | Item.MethodGroup _ -> FSharpGlyph.Method
            | Item.TypeVar _ 
            | Item.Types _  -> FSharpGlyph.Class
            | Item.UnqualifiedType (tcref :: _) -> 
                if tcref.IsEnumTycon || tcref.IsILEnumTycon then FSharpGlyph.Enum
                elif tcref.IsExceptionDecl then FSharpGlyph.Exception
                elif tcref.IsFSharpDelegateTycon then FSharpGlyph.Delegate
                elif tcref.IsFSharpInterfaceTycon then FSharpGlyph.Interface
                elif tcref.IsFSharpStructOrEnumTycon then FSharpGlyph.Struct
                elif tcref.IsModule then FSharpGlyph.Module
                elif tcref.IsNamespace then FSharpGlyph.NameSpace
                elif tcref.IsUnionTycon then FSharpGlyph.Union
                elif tcref.IsILTycon then 
                    let (TILObjectReprData (_, _, tydef)) = tcref.ILTyconInfo
                    if tydef.IsInterface then FSharpGlyph.Interface
                    elif tydef.IsDelegate then FSharpGlyph.Delegate
                    elif tydef.IsEnum then FSharpGlyph.Enum
                    elif tydef.IsStructOrEnum then FSharpGlyph.Struct
                    else FSharpGlyph.Class
                else FSharpGlyph.Class
            | Item.ModuleOrNamespaces(modref::_) -> 
                  if modref.IsNamespace then FSharpGlyph.NameSpace else FSharpGlyph.Module
            | Item.ArgName _ -> FSharpGlyph.Variable
            | Item.SetterArg _ -> FSharpGlyph.Variable
            | _ -> FSharpGlyph.Error)

<<<<<<< HEAD
type FSharpAccessibility internal (a:Accessibility, ?isProtected) = 
=======
    /// Get rid of groups of overloads an replace them with single items.
    let FlattenItems g m item =
        match item with 
        | Item.MethodGroup(nm,minfos,orig) -> minfos |> List.map (fun minfo -> Item.MethodGroup(nm,[minfo],orig))  
        | Item.CtorGroup(nm,cinfos) -> cinfos |> List.map (fun minfo -> Item.CtorGroup(nm,[minfo])) 
        | Item.FakeInterfaceCtor _
        | Item.DelegateCtor _ -> [item]
        | Item.NewDef _ 
        | Item.ILField _ -> []
        | Item.Event _ -> []
        | Item.RecdField(rfinfo) -> if isFunction g rfinfo.FieldType then [item] else []
        | Item.Value v -> if isFunction g v.Type then [item] else []
        | Item.UnionCase(ucr,_) -> if not ucr.UnionCase.IsNullary then [item] else []
        | Item.ExnCase(ecr) -> if isNil (recdFieldsOfExnDefRef ecr) then [] else [item]
        | Item.Property(_,pinfos) -> 
            let pinfo = List.head pinfos 
            if pinfo.IsIndexer then [item] else []
#if EXTENSIONTYPING
        | ItemIsWithStaticArguments m g _ -> [item] // we pretend that provided-types-with-static-args are method-like in order to get ParamInfo for them
#endif
        | Item.CustomOperation(_name, _helpText, _minfo) -> [item]
        | Item.TypeVar _ -> []
        | Item.CustomBuilder _ -> []
        | _ -> []

    /// Get rid of groups of overloads an replace them with single items.
    /// (This looks like it is doing the a similar thing as FlattenItems, this code 
    /// duplication could potentially be removed)
    let AnotherFlattenItems g m item =
        match item with 
        | Item.CtorGroup(nm,cinfos) -> List.map (fun minfo -> Item.CtorGroup(nm,[minfo])) cinfos 
        | Item.FakeInterfaceCtor _
        | Item.DelegateCtor _ -> [item]
        | Item.NewDef _ 
        | Item.ILField _ -> []
        | Item.Event _ -> []
        | Item.RecdField(rfinfo) -> 
            if isFunction g rfinfo.FieldType then [item] else []
        | Item.Value v -> 
            if isFunction g v.Type then [item] else []
        | Item.UnionCase(ucr,_) -> 
            if not ucr.UnionCase.IsNullary then [item] else []
        | Item.ExnCase(ecr) -> 
            if isNil (recdFieldsOfExnDefRef ecr) then [] else [item]
        | Item.Property(_,pinfos) -> 
            let pinfo = List.head pinfos 
            if pinfo.IsIndexer then [item] else []
#if EXTENSIONTYPING
        | ItemIsWithStaticArguments m g _ -> 
            // we pretend that provided-types-with-static-args are method-like in order to get ParamInfo for them
            [item] 
#endif
        | Item.MethodGroup(nm,minfos,orig) -> minfos |> List.map (fun minfo -> Item.MethodGroup(nm,[minfo],orig)) 
        | Item.CustomOperation(_name, _helpText, _minfo) -> [item]
        | Item.TypeVar _ -> []
        | Item.CustomBuilder _ -> []
        | _ -> []

type FSharpAccessibility(a:Accessibility, ?isProtected) = 
>>>>>>> bf239ec3
    let isProtected = defaultArg isProtected  false

    let isInternalCompPath x = 
        match x with 
        | CompPath(ILScopeRef.Local,[]) -> true 
        | _ -> false

    let (|Public|Internal|Private|) (TAccess p) = 
        match p with 
        | [] -> Public 
        | _ when List.forall isInternalCompPath p  -> Internal 
        | _ -> Private

    member __.IsPublic = not isProtected && match a with Public -> true | _ -> false

    member __.IsPrivate = not isProtected && match a with Private -> true | _ -> false

    member __.IsInternal = not isProtected && match a with Internal -> true | _ -> false

    member __.IsProtected = isProtected

    member internal __.Contents = a

    override __.ToString() = 
        let (TAccess paths) = a
        let mangledTextOfCompPath (CompPath(scoref,path)) = getNameOfScopeRef scoref + "/" + textOfPath (List.map fst path)  
        String.concat ";" (List.map mangledTextOfCompPath paths)

/// An intellisense declaration
[<Sealed>]
type FSharpDeclarationListItem(name: string, nameInCode: string, fullName: string, glyph: FSharpGlyph, info, accessibility: FSharpAccessibility option,
                               kind: CompletionItemKind, isOwnMember: bool, priority: int, isResolved: bool, namespaceToOpen: string option) =

    let mutable descriptionTextHolder: FSharpToolTipText<_> option = None
    let mutable task = null

    member __.Name = name
    member __.NameInCode = nameInCode

    member __.StructuredDescriptionTextAsync = 
        match info with
        | Choice1Of2 (items: CompletionItem list, infoReader, m, denv, reactor:IReactorOperations, checkAlive) -> 
            // reactor causes the lambda to execute on the background compiler thread, through the Reactor
            reactor.EnqueueAndAwaitOpAsync ("StructuredDescriptionTextAsync", fun ctok -> 
                RequireCompilationThread ctok
                // This is where we do some work which may touch TAST data structures owned by the IncrementalBuilder - infoReader, item etc. 
                // It is written to be robust to a disposal of an IncrementalBuilder, in which case it will just return the empty string. 
                // It is best to think of this as a "weak reference" to the IncrementalBuilder, i.e. this code is written to be robust to its
                // disposal. Yes, you are right to scratch your head here, but this is ok.
                cancellable.Return(
                    if checkAlive() then 
                        FSharpToolTipText(items |> List.map (fun x -> ItemDescriptionsImpl.FormatStructuredDescriptionOfItem true infoReader m denv x.ItemWithInst))
                    else 
                        FSharpToolTipText [ FSharpStructuredToolTipElement.Single(wordL (tagText (FSComp.SR.descriptionUnavailable())), FSharpXmlDoc.None) ]))
            | Choice2Of2 result -> 
                async.Return result

    member decl.DescriptionTextAsync = 
        decl.StructuredDescriptionTextAsync
        |> Tooltips.Map Tooltips.ToFSharpToolTipText

    member decl.StructuredDescriptionText = 
      ErrorScope.Protect Range.range0 
       (fun () -> 
        match descriptionTextHolder with
        | Some descriptionText -> descriptionText
        | None ->
            match info with
            | Choice1Of2 _ -> 
                // The dataTipSpinWaitTime limits how long we block the UI thread while a tooltip pops up next to a selected item in an IntelliSense completion list.
                // This time appears to be somewhat amortized by the time it takes the VS completion UI to actually bring up the tooltip after selecting an item in the first place.
                if isNull task then
                    // kick off the actual (non-cooperative) work
                    task <- System.Threading.Tasks.Task.Factory.StartNew(fun() -> 
                        let text = decl.StructuredDescriptionTextAsync |> Async.RunSynchronously
                        descriptionTextHolder <- Some text) 

                // The dataTipSpinWaitTime limits how long we block the UI thread while a tooltip pops up next to a selected item in an IntelliSense completion list.
                // This time appears to be somewhat amortized by the time it takes the VS completion UI to actually bring up the tooltip after selecting an item in the first place.
                task.Wait EnvMisc2.dataTipSpinWaitTime  |> ignore
                match descriptionTextHolder with 
                | Some text -> text
                | None -> FSharpToolTipText [ FSharpStructuredToolTipElement.Single(wordL (tagText (FSComp.SR.loadingDescription())), FSharpXmlDoc.None) ]

            | Choice2Of2 result -> 
                result
       )
       (fun err -> FSharpToolTipText [FSharpStructuredToolTipElement.CompositionError err])
    member decl.DescriptionText = decl.StructuredDescriptionText |> Tooltips.ToFSharpToolTipText
    member __.Glyph = glyph 
    member __.Accessibility = accessibility
    member __.Kind = kind
    member __.IsOwnMember = isOwnMember
    member __.MinorPriority = priority
    member __.FullName = fullName
    member __.IsResolved = isResolved
    member __.NamespaceToOpen = namespaceToOpen

/// A table of declarations for Intellisense completion 
[<Sealed>]
type FSharpDeclarationListInfo(declarations: FSharpDeclarationListItem[], isForType: bool, isError: bool) = 
    member __.Items = declarations
    member __.IsForType = isForType
    member __.IsError = isError

    // Make a 'Declarations' object for a set of selected items
    static member Create(infoReader:InfoReader, m, denv, getAccessibility, items: CompletionItem list, reactor, currentNamespaceOrModule: string[] option, isAttributeApplicationContext: bool, checkAlive) = 
        let g = infoReader.g
        let isForType = items |> List.exists (fun x -> x.Type.IsSome)
        let items = items |> ItemDescriptionsImpl.RemoveExplicitlySuppressedCompletionItems g
        
        let tyconRefOptEq tref1 tref2 =
            match tref1 with
            | Some tref1 -> tyconRefEq g tref1 tref2
            | None -> false

        // Adjust items priority. Sort by name. For things with the same name, 
        //     - show types with fewer generic parameters first
        //     - show types before over other related items - they usually have very useful XmlDocs 
        let _, _, items = 
            items 
            |> List.map (fun x ->
                match x.Item with
                | Item.Types (_,(TType_app(tcref,_) :: _)) -> { x with MinorPriority = 1 + tcref.TyparsNoRange.Length }
                // Put delegate ctors after types, sorted by #typars. RemoveDuplicateItems will remove FakeInterfaceCtor and DelegateCtor if an earlier type is also reported with this name
                | Item.FakeInterfaceCtor (TType_app(tcref,_)) 
                | Item.DelegateCtor (TType_app(tcref,_)) -> { x with MinorPriority = 1000 + tcref.TyparsNoRange.Length }
                // Put type ctors after types, sorted by #typars. RemoveDuplicateItems will remove DefaultStructCtors if a type is also reported with this name
                | Item.CtorGroup (_, (cinfo :: _)) -> { x with MinorPriority = 1000 + 10 * (tcrefOfAppTy g cinfo.EnclosingType).TyparsNoRange.Length }
                | Item.MethodGroup(_, minfo :: _, _) -> { x with IsOwnMember = tyconRefOptEq x.Type minfo.DeclaringEntityRef }
                | Item.Property(_, pinfo :: _) -> { x with IsOwnMember = tyconRefOptEq x.Type (tcrefOfAppTy g pinfo.EnclosingType) }
                | Item.ILField finfo -> { x with IsOwnMember = tyconRefOptEq x.Type (tcrefOfAppTy g finfo.EnclosingType) }
                | _ -> x)
            |> List.sortBy (fun x -> x.MinorPriority)
            |> List.fold (fun (prevRealPrior, prevNormalizedPrior, acc) x ->
                if x.MinorPriority = prevRealPrior then
                    prevRealPrior, prevNormalizedPrior, x :: acc
                else
                    let normalizedPrior = prevNormalizedPrior + 1
                    x.MinorPriority, normalizedPrior, { x with MinorPriority = normalizedPrior } :: acc
                ) (0, 0, [])

        if verbose then dprintf "service.ml: mkDecls: %d found groups after filtering\n" (List.length items); 

        // Group by full name for unresolved items and by display name for resolved ones.
        let items = 
            items
            |> List.rev
            // Prefer items from file check results to ones from referenced assemblies via GetAssemblyContent ("all entities")
            |> List.sortBy (fun x -> x.Unresolved.IsSome) 
            // Remove all duplicates. We've put the types first, so this removes the DelegateCtor and DefaultStructCtor's.
            |> RemoveDuplicateCompletionItems g
            |> List.groupBy (fun x ->
                match x.Unresolved with
                | Some u -> 
                    match u.Namespace with
                    | [||] -> u.DisplayName
                    | ns -> (ns |> String.concat ".") + "." + u.DisplayName
                | None -> x.Item.DisplayName)
            |> List.map (fun (_, items) -> 
                let item = items.Head
                let name = 
                    match item.Unresolved with
                    | Some u -> u.DisplayName
                    | None -> item.Item.DisplayName
                name, items)

        // Filter out operators (and list)
        let items = 
            // Check whether this item looks like an operator.
            let isOperatorItem(name, items: CompletionItem list) = 
                match items |> List.map (fun x -> x.Item) with
                | [Item.Value _ | Item.MethodGroup _ | Item.UnionCase _] -> IsOperatorName name
                | _ -> false              
            let isFSharpList name = (name = "[]") // list shows up as a Type and a UnionCase, only such entity with a symbolic name, but want to filter out of intellisense
            items |> List.filter (fun (displayName, items) -> not (isOperatorItem(displayName, items)) && not (isFSharpList displayName)) 
                    
        let decls = 
            items 
            |> List.map (fun (displayName, itemsWithSameFullName) -> 
                match itemsWithSameFullName with
                | [] -> failwith "Unexpected empty bag"
                | _ ->
                    let items =
                        match itemsWithSameFullName |> List.partition (fun x -> x.Unresolved.IsNone) with
                        | [], unresolved -> unresolved
                        // if there are resolvable items, throw out unresolved to prevent duplicates like `Set` and `FSharp.Collections.Set`.
                        | resolved, _ -> resolved 
                    
                    let item = items.Head
                    let glyph = ItemDescriptionsImpl.GlyphOfItem(denv, item.Item)

                    let name, nameInCode =
                        if displayName.StartsWith "( " && displayName.EndsWith " )" then
                            let cleanName = displayName.[2..displayName.Length - 3]
                            cleanName, 
                            if IsOperatorName displayName then cleanName else "``" + cleanName + "``"
                        else 
                            displayName,
                            match item.Unresolved with
                            | Some _ -> displayName
                            | None -> Lexhelp.Keywords.QuoteIdentifierIfNeeded displayName

                    let isAttribute = ItemDescriptionsImpl.IsAttribute infoReader item.Item
                    
                    let cutAttributeSuffix (name: string) =
                        if isAttributeApplicationContext && isAttribute && name <> "Attribute" && name.EndsWith "Attribute" then
                            name.[0..name.Length - "Attribute".Length - 1]
                        else name

                    let name = cutAttributeSuffix name
                    let nameInCode = cutAttributeSuffix nameInCode
                    let fullName = ItemDescriptionsImpl.FullNameOfItem g item.Item
                    
                    let namespaceToOpen = 
                        item.Unresolved 
                        |> Option.map (fun x -> x.Namespace)
                        |> Option.bind (fun ns ->
                            if ns |> Array.startsWith [|"Microsoft"; "FSharp"|] then None
                            else Some ns)
                        |> Option.map (fun ns ->
                            match currentNamespaceOrModule with
                            | Some currentNs ->
                               if ns |> Array.startsWith currentNs then
                                 ns.[currentNs.Length..]
                               else ns
                            | None -> ns)
                        |> Option.bind (function
                            | [||] -> None
                            | ns -> Some (ns |> String.concat "."))

                    FSharpDeclarationListItem(
                        name, nameInCode, fullName, glyph, Choice1Of2 (items, infoReader, m, denv, reactor, checkAlive), getAccessibility item.Item, 
                        item.Kind, item.IsOwnMember, item.MinorPriority, item.Unresolved.IsNone, namespaceToOpen))

        new FSharpDeclarationListInfo(Array.ofList decls, isForType, false)
    
    static member Error msg = 
        new FSharpDeclarationListInfo(
                [| FSharpDeclarationListItem("<Note>", "<Note>", "<Note>", FSharpGlyph.Error, Choice2Of2 (FSharpToolTipText [FSharpStructuredToolTipElement.CompositionError msg]), 
                                             None, CompletionItemKind.Other, false, 0, false, None) |], false, true)
    
    static member Empty = FSharpDeclarationListInfo([| |], false, false)



/// A single method for Intellisense completion
[<Sealed; NoEquality; NoComparison>]
// Note: instances of this type do not hold any references to any compiler resources.
type FSharpMethodGroupItem(description: FSharpToolTipText<Layout>, xmlDoc: FSharpXmlDoc, returnType: Layout, parameters: FSharpMethodGroupItemParameter[], hasParameters: bool, hasParamArrayArg: bool, staticParameters: FSharpMethodGroupItemParameter[]) = 
    member __.StructuredDescription = description
    member __.Description = Tooltips.ToFSharpToolTipText description
    member __.XmlDoc = xmlDoc
    member __.StructuredReturnTypeText = returnType
    member __.ReturnTypeText = showL returnType
    member __.Parameters = parameters
    member __.HasParameters = hasParameters
    member __.HasParamArrayArg = hasParamArrayArg
    // Does the type name or method support a static arguments list, like TP<42,"foo"> or conn.CreateCommand<42, "foo">(arg1, arg2)?
    member __.StaticParameters = staticParameters


/// A table of methods for Intellisense completion
//
// Note: this type does not hold any strong references to any compiler resources, nor does evaluating any of the properties execute any
// code on the compiler thread.  
[<Sealed>]
type FSharpMethodGroup( name: string, unsortedMethods: FSharpMethodGroupItem[] ) = 
    // BUG 413009 : [ParameterInfo] takes about 3 seconds to move from one overload parameter to another
    // cache allows to avoid recomputing parameterinfo for the same item
#if !FX_NO_WEAKTABLE
    static let methodOverloadsCache = System.Runtime.CompilerServices.ConditionalWeakTable()
#endif

    let methods = 
        unsortedMethods 
        // Methods with zero arguments show up here as taking a single argument of type 'unit'.  Patch them now to appear as having zero arguments.
        |> Array.map (fun meth -> 
            let parms = meth.Parameters
            if parms.Length = 1 && parms.[0].CanonicalTypeTextForSorting="Microsoft.FSharp.Core.Unit" then 
                FSharpMethodGroupItem(meth.StructuredDescription, meth.XmlDoc, meth.StructuredReturnTypeText, [||], true, meth.HasParamArrayArg, meth.StaticParameters) 
            else 
                meth)
        // Fix the order of methods, to be stable for unit testing.
        |> Array.sortBy (fun meth -> 
            let parms = meth.Parameters
            parms.Length, (parms |> Array.map (fun p -> p.CanonicalTypeTextForSorting)))

    member __.MethodName = name

    member __.Methods = methods

    static member Create (infoReader: InfoReader, m, denv, items:ItemWithInst list) = 
        let g = infoReader.g
        if isNil items then new FSharpMethodGroup("", [| |]) else
        let name = items.Head.Item.DisplayName 

        let methods = 
          [| for item in items do 
#if !FX_NO_WEAKTABLE
               match methodOverloadsCache.TryGetValue item with
               | true, res -> yield! res
               | false, _ ->
#endif
                let flatItems = AnotherFlattenItems g  m item.Item

                let methods = 
                    flatItems |> Array.ofList |> Array.map (fun flatItem -> 
                        let prettyParams, prettyRetTyL = 
                            ErrorScope.Protect m 
                                (fun () -> PrettyParamsAndReturnTypeOfItem infoReader m denv  { item with Item = flatItem })
                                (fun err -> [], wordL (tagText err))
                            
                        let description = FSharpToolTipText [FormatStructuredDescriptionOfItem true infoReader m denv { item with Item = flatItem }]

                        let hasParamArrayArg = 
                            match flatItem with 
                            | Item.CtorGroup(_,[meth]) 
                            | Item.MethodGroup(_,[meth],_) -> meth.HasParamArrayArg(infoReader.amap, m, meth.FormalMethodInst) 
                            | _ -> false

                        let hasStaticParameters = 
                            match flatItem with 
                            | ItemIsProvidedTypeWithStaticArguments m g _ -> false 
                            | _ -> true

                        FSharpMethodGroupItem(
                          description = description,
                          returnType = prettyRetTyL,
                          xmlDoc = GetXmlCommentForItem infoReader m flatItem,
                          parameters = (prettyParams |> Array.ofList),
                          hasParameters = hasStaticParameters,
                          hasParamArrayArg = hasParamArrayArg,
                          staticParameters = StaticParamsOfItem infoReader m denv flatItem
                        ))
#if !FX_NO_WEAKTABLE
                methodOverloadsCache.Add(item, methods)
#endif
                yield! methods 
           |]

        new FSharpMethodGroup(name, methods)


<|MERGE_RESOLUTION|>--- conflicted
+++ resolved
@@ -1251,14 +1251,12 @@
         | ItemIsProvidedTypeWithStaticArguments m g staticParameters -> Some staticParameters
         | ItemIsProvidedMethodWithStaticArguments staticParameters -> Some staticParameters
         | _ -> None
-#endif
 
     /// Get the set of static parameters associated with an item
     let StaticParamsOfItem (infoReader:InfoReader) m denv item = 
         let amap = infoReader.amap
         let g = infoReader.g
         match item with
-#if EXTENSIONTYPING
         | ItemIsWithStaticArguments m g staticParameters ->
             staticParameters 
                 |> Array.map (fun sp -> 
@@ -1272,8 +1270,8 @@
                       display = (if spOpt then SepL.questionMark else emptyL) ^^ wordL (TaggedTextOps.tagParameter spName) ^^ RightL.colon ^^ spKind,
                       //display = sprintf "%s%s: %s" (if spOpt then "?" else "") spName spKind,
                       isOptional=spOpt))
+        | _ -> [| |]
 #endif
-        | _ -> [| |]
 
     /// Get all the information about parameters and "prettify" the types by choosing nice type variable
     /// names.  This is similar to the other variations on "show me an item" code. This version is
@@ -1684,9 +1682,6 @@
             | Item.SetterArg _ -> FSharpGlyph.Variable
             | _ -> FSharpGlyph.Error)
 
-<<<<<<< HEAD
-type FSharpAccessibility internal (a:Accessibility, ?isProtected) = 
-=======
     /// Get rid of groups of overloads an replace them with single items.
     let FlattenItems g m item =
         match item with 
@@ -1746,7 +1741,6 @@
         | _ -> []
 
 type FSharpAccessibility(a:Accessibility, ?isProtected) = 
->>>>>>> bf239ec3
     let isProtected = defaultArg isProtected  false
 
     let isInternalCompPath x = 
