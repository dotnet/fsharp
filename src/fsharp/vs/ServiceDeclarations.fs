// Copyright (c) Microsoft Corporation.  All Rights Reserved.  Licensed under the Apache License, Version 2.0.  See License.txt in the project root for license information.

//----------------------------------------------------------------------------
// Open up the compiler as an incremental service for parsing,
// type checking and intellisense-like environment-reporting.
//--------------------------------------------------------------------------

namespace Microsoft.FSharp.Compiler.SourceCodeServices

open System
open System.Collections.Generic
open System.IO

open Microsoft.FSharp.Core.Printf
open Microsoft.FSharp.Compiler 
open Microsoft.FSharp.Compiler.AbstractIL.IL 
open Microsoft.FSharp.Compiler.AbstractIL.Internal.Library  
open Microsoft.FSharp.Compiler.AbstractIL.Diagnostics 

open Microsoft.FSharp.Compiler.AccessibilityLogic
open Microsoft.FSharp.Compiler.Ast
open Microsoft.FSharp.Compiler.ErrorLogger
open Microsoft.FSharp.Compiler.Layout
open Microsoft.FSharp.Compiler.Layout.TaggedTextOps
open Microsoft.FSharp.Compiler.Lib
open Microsoft.FSharp.Compiler.PrettyNaming
open Microsoft.FSharp.Compiler.Range
open Microsoft.FSharp.Compiler.Tast
open Microsoft.FSharp.Compiler.Tastops
open Microsoft.FSharp.Compiler.TcGlobals 
open Microsoft.FSharp.Compiler.Infos
open Microsoft.FSharp.Compiler.NameResolution
open Microsoft.FSharp.Compiler.InfoReader

type internal Layout = layout

module EnvMisc2 =
    let maxMembers = GetEnvInteger "FCS_MaxMembersInQuickInfo" 10

    /// dataTipSpinWaitTime limits how long we block the UI thread while a tooltip pops up next to a selected item in an IntelliSense completion list.
    /// This time appears to be somewhat amortized by the time it takes the VS completion UI to actually bring up the tooltip after selecting an item in the first place.
    let dataTipSpinWaitTime = GetEnvInteger "FCS_ToolTipSpinWaitTime" 300

//----------------------------------------------------------------------------
// Display characteristics of typechecking items
//--------------------------------------------------------------------------

/// Interface that defines methods for comparing objects using partial equality relation
type IPartialEqualityComparer<'T> = 
    inherit IEqualityComparer<'T>
    /// Can the specified object be tested for equality?
    abstract InEqualityRelation : 'T -> bool

/// Describe a comment as either a block of text or a file+signature reference into an intellidoc file.
[<RequireQualifiedAccess>]
type FSharpXmlDoc =
    | None
    | Text of string
    | XmlDocFileSignature of (*File and Signature*) string * string

/// A single data tip display element
[<RequireQualifiedAccess>]
type FSharpToolTipElement<'T> = 
    | None
    /// A single type, method, etc with comment.
    | Single of (* text *) 'T * FSharpXmlDoc
    /// A single parameter, with the parameter name. 
    | SingleParameter of (* text *) 'T * FSharpXmlDoc * string
    /// For example, a method overload group.
    | Group of ((* text *) 'T * FSharpXmlDoc) list
    /// An error occurred formatting this element
    | CompositionError of string

/// A single data tip display element with where text is expressed as string
type FSharpToolTipElement = FSharpToolTipElement<string>

/// A single data tip display element with where text is expressed as <see cref="Layout"/>
type internal FSharpStructuredToolTipElement = FSharpToolTipElement<Layout>

/// Information for building a data tip box.
//
// Note: this type does not hold any handles to compiler data structure.
type FSharpToolTipText<'T> = 
    /// A list of data tip elements to display.
    | FSharpToolTipText of FSharpToolTipElement<'T> list  

// specialization that stores data as strings
type FSharpToolTipText = FSharpToolTipText<string>
// specialization that stores data as <see cref="Layout"/>
type internal FSharpStructuredToolTipText = FSharpToolTipText<Layout>

module internal Tooltips =
    let ToFSharpToolTipElement tooltip = 
        match tooltip with
        | FSharpStructuredToolTipElement.None -> FSharpToolTipElement.None
        | FSharpStructuredToolTipElement.Single(text, doc) -> FSharpToolTipElement.Single(showL text, doc)
        | FSharpStructuredToolTipElement.SingleParameter(t, doc, name) -> FSharpToolTipElement.SingleParameter(showL t, doc, name)
        | FSharpStructuredToolTipElement.Group(l) -> FSharpToolTipElement.Group(l |> List.map(fun (text, doc) -> showL text, doc))
        | FSharpStructuredToolTipElement.CompositionError(text) -> FSharpToolTipElement.CompositionError(text)

    let ToFSharpToolTipText (FSharpStructuredToolTipText.FSharpToolTipText(text)) = 
        FSharpToolTipText(List.map ToFSharpToolTipElement text)
    
    let Map f a = async.Bind(a, f >> async.Return)

[<RequireQualifiedAccess>]
type CompletionItemKind =
    | Field
    | Property
    | Method of isExtension : bool
    | Event
    | Argument
    | Other

type CompletionItem =
    { Item: Item
      Kind: CompletionItemKind
      IsOwnMember: bool
      MinorPriority: int
      Type: TyconRef option
      NamespaceToOpen: string option }

[<AutoOpen>]
module internal ItemDescriptionsImpl = 

    let isFunction g typ =
        let _,tau = tryDestForallTy g typ
        isFunTy g tau 

    let OutputFullName isDecl ppF fnF r = 
      // Only display full names in quick info, not declaration text
      if not isDecl then 
        match ppF r with 
        | None -> emptyL
        | Some _ -> 
            sepL (tagLineBreak "\n\n") ^^ wordL (tagText (FSComp.SR.typeInfoFullName())) ^^ RightL.colon ^^ (fnF r)
      else emptyL
          
    let rangeOfValRef preferFlag (vref:ValRef) =
        match preferFlag with 
        | None -> vref.Range 
        | Some false -> vref.DefinitionRange 
        | Some true -> vref.SigRange

    let rangeOfEntityRef preferFlag (eref:EntityRef) =
        match preferFlag with 
        | None -> eref.Range 
        | Some false -> eref.DefinitionRange 
        | Some true -> eref.SigRange

   
    let rangeOfPropInfo preferFlag (pinfo:PropInfo) =
        match pinfo with
#if EXTENSIONTYPING 
        |   ProvidedProp(_,pi,_) -> ComputeDefinitionLocationOfProvidedItem pi
#endif
        |   _ -> pinfo.ArbitraryValRef |> Option.map (rangeOfValRef preferFlag)

    let rangeOfMethInfo (g:TcGlobals) preferFlag (minfo:MethInfo) = 
        match minfo with
#if EXTENSIONTYPING 
        |   ProvidedMeth(_,mi,_,_) -> ComputeDefinitionLocationOfProvidedItem mi
#endif
        |   DefaultStructCtor(_, AppTy g (tcref, _)) -> Some(rangeOfEntityRef preferFlag tcref)
        |   _ -> minfo.ArbitraryValRef |> Option.map (rangeOfValRef preferFlag)

    let rangeOfEventInfo preferFlag (einfo:EventInfo) = 
        match einfo with
#if EXTENSIONTYPING 
        | ProvidedEvent (_,ei,_) -> ComputeDefinitionLocationOfProvidedItem ei
#endif
        | _ -> einfo.ArbitraryValRef |> Option.map (rangeOfValRef preferFlag)
      
    let rangeOfUnionCaseInfo preferFlag (ucinfo:UnionCaseInfo) =      
        match preferFlag with 
        | None -> ucinfo.UnionCase.Range 
        | Some false -> ucinfo.UnionCase.DefinitionRange 
        | Some true -> ucinfo.UnionCase.SigRange

    let rangeOfRecdFieldInfo preferFlag (rfinfo:RecdFieldInfo) =      
        match preferFlag with 
        | None -> rfinfo.RecdField.Range 
        | Some false -> rfinfo.RecdField.DefinitionRange 
        | Some true -> rfinfo.RecdField.SigRange

    let rec rangeOfItem (g:TcGlobals) preferFlag d = 
        match d with
        | Item.Value vref  | Item.CustomBuilder (_,vref) -> Some (rangeOfValRef preferFlag vref)
        | Item.UnionCase(ucinfo,_)     -> Some (rangeOfUnionCaseInfo preferFlag ucinfo)
        | Item.ActivePatternCase apref -> Some (rangeOfValRef preferFlag apref.ActivePatternVal)
        | Item.ExnCase tcref           -> Some tcref.Range
        | Item.RecdField rfinfo        -> Some (rangeOfRecdFieldInfo preferFlag rfinfo)
        | Item.Event einfo             -> rangeOfEventInfo preferFlag einfo
        | Item.ILField _               -> None
        | Item.Property(_,pinfos)      -> rangeOfPropInfo preferFlag pinfos.Head 
        | Item.Types(_,typs)     -> typs |> List.tryPick (tryNiceEntityRefOfTy >> Option.map (rangeOfEntityRef preferFlag))
        | Item.CustomOperation (_,_,Some minfo)  -> rangeOfMethInfo g preferFlag minfo
        | Item.TypeVar (_,tp)  -> Some tp.Range
        | Item.ModuleOrNamespaces(modrefs) -> modrefs |> List.tryPick (rangeOfEntityRef preferFlag >> Some)
        | Item.MethodGroup(_,minfos,_) 
        | Item.CtorGroup(_,minfos) -> minfos |> List.tryPick (rangeOfMethInfo g preferFlag)
        | Item.ActivePatternResult(APInfo _,_, _, m) -> Some m
        | Item.SetterArg (_,item) -> rangeOfItem g preferFlag item
        | Item.ArgName (id,_, _) -> Some id.idRange
        | Item.CustomOperation (_,_,implOpt) -> implOpt |> Option.bind (rangeOfMethInfo g preferFlag)
        | Item.ImplicitOp _ -> None
        | Item.NewDef id -> Some id.idRange
        | Item.UnqualifiedType tcrefs -> tcrefs |> List.tryPick (rangeOfEntityRef preferFlag >> Some)
        | Item.DelegateCtor typ 
        | Item.FakeInterfaceCtor typ -> typ |> tryNiceEntityRefOfTy |> Option.map (rangeOfEntityRef preferFlag)

    // Provided type definitions do not have a useful F# CCU for the purposes of goto-definition.
    let computeCcuOfTyconRef (tcref:TyconRef) = 
#if EXTENSIONTYPING
        if tcref.IsProvided then None else 
#endif
        ccuOfTyconRef tcref

    let ccuOfMethInfo (g:TcGlobals) (minfo:MethInfo) = 
        match minfo with
        | DefaultStructCtor(_, AppTy g (tcref, _)) -> computeCcuOfTyconRef tcref
        | _ -> 
            minfo.ArbitraryValRef 
            |> Option.bind ccuOfValRef 
            |> Option.orElseWith (fun () -> minfo.DeclaringEntityRef |> computeCcuOfTyconRef)


    let rec ccuOfItem (g:TcGlobals) d = 
        match d with
        | Item.Value vref | Item.CustomBuilder (_,vref) -> ccuOfValRef vref 
        | Item.UnionCase(ucinfo,_)             -> computeCcuOfTyconRef ucinfo.TyconRef
        | Item.ActivePatternCase apref         -> ccuOfValRef apref.ActivePatternVal
        | Item.ExnCase tcref                   -> computeCcuOfTyconRef tcref
        | Item.RecdField rfinfo                -> computeCcuOfTyconRef rfinfo.RecdFieldRef.TyconRef
        | Item.Event einfo                     -> einfo.EnclosingType  |> tcrefOfAppTy g |> computeCcuOfTyconRef
        | Item.ILField finfo                   -> finfo.EnclosingType |> tcrefOfAppTy g |> computeCcuOfTyconRef
        | Item.Property(_,pinfos)              -> 
            pinfos |> List.tryPick (fun pinfo -> 
                pinfo.ArbitraryValRef 
                |> Option.bind ccuOfValRef
                |> Option.orElseWith (fun () -> pinfo.EnclosingType |> tcrefOfAppTy g |> computeCcuOfTyconRef))

        | Item.ArgName (_,_,Some (ArgumentContainer.Method minfo))  -> ccuOfMethInfo g minfo

        | Item.MethodGroup(_,minfos,_)
        | Item.CtorGroup(_,minfos) -> minfos |> List.tryPick (ccuOfMethInfo g)
        | Item.CustomOperation (_,_,Some minfo)       -> ccuOfMethInfo g minfo

        | Item.Types(_,typs)             -> typs |> List.tryPick (tryNiceEntityRefOfTy >> Option.bind computeCcuOfTyconRef)

        | Item.ArgName (_,_,Some (ArgumentContainer.Type eref)) -> computeCcuOfTyconRef eref

        | Item.ModuleOrNamespaces(erefs) 
        | Item.UnqualifiedType(erefs) -> erefs |> List.tryPick computeCcuOfTyconRef 

        | Item.SetterArg (_,item) -> ccuOfItem g item
        | Item.TypeVar _  -> None
        | _ -> None

    /// Work out the source file for an item and fix it up relative to the CCU if it is relative.
    let fileNameOfItem (g:TcGlobals) qualProjectDir (m:range) h =
        let file = m.FileName 
        if verbose then dprintf "file stored in metadata is '%s'\n" file
        if not (FileSystem.IsPathRootedShim file) then 
            match ccuOfItem g h with 
            | Some ccu -> 
                Path.Combine(ccu.SourceCodeDirectory, file)
            | None -> 
                match qualProjectDir with 
                | None     -> file
                | Some dir -> Path.Combine(dir, file)
         else file

    /// Cut long filenames to make them visually appealing 
    let cutFileName s = if String.length s > 40 then String.sub s 0 10 + "..."+String.sub s (String.length s - 27) 27 else s

    let libFileOfEntityRef x =
        match x with
        | ERefLocal _ -> None
        | ERefNonLocal nlref -> nlref.Ccu.FileName      

    let ParamNameAndTypesOfUnaryCustomOperation g minfo = 
        match minfo with 
        | FSMeth(_,_,vref,_) -> 
            let argInfos = ArgInfosOfMember g vref |> List.concat 
            // Drop the first 'seq<T>' argument representing the computation space
            let argInfos = if argInfos.IsEmpty then [] else argInfos.Tail
            [ for (ty,argInfo) in argInfos do
                  let isPP = HasFSharpAttribute g g.attrib_ProjectionParameterAttribute argInfo.Attribs
                  // Strip the tuple space type of the type of projection parameters
                  let ty = if isPP && isFunTy g ty then rangeOfFunTy g ty else ty
                  yield ParamNameAndType(argInfo.Name, ty) ]
        | _ -> []

    // Find the name of the metadata file for this external definition 
    let metaInfoOfEntityRef (infoReader:InfoReader) m tcref = 
        let g = infoReader.g
        match tcref with 
        | ERefLocal _ -> None
        | ERefNonLocal nlref -> 
            // Generalize to get a formal signature 
            let formalTypars = tcref.Typars(m)
            let formalTypeInst = generalizeTypars formalTypars
            let formalTypeInfo = ILTypeInfo.FromType g (TType_app(tcref,formalTypeInst))
            Some(nlref.Ccu.FileName,formalTypars,formalTypeInfo)

    let mkXmlComment thing =
        match thing with
        | Some (Some(fileName), xmlDocSig) -> FSharpXmlDoc.XmlDocFileSignature(fileName, xmlDocSig)
        | _ -> FSharpXmlDoc.None

    let GetXmlDocSigOfEntityRef infoReader m (eref:EntityRef) = 
        if eref.IsILTycon then 
            match metaInfoOfEntityRef infoReader m eref  with
            | None -> None
            | Some (ccuFileName,_,formalTypeInfo) -> Some(ccuFileName,"T:"+formalTypeInfo.ILTypeRef.FullName)
        else
            let ccuFileName = libFileOfEntityRef eref
            let m = eref.Deref
            if m.XmlDocSig = "" then
                m.XmlDocSig <- XmlDocSigOfEntity eref
            Some (ccuFileName, m.XmlDocSig)

    let GetXmlDocSigOfScopedValRef g (tcref:TyconRef) (vref:ValRef) = 
        let ccuFileName = libFileOfEntityRef tcref
        let v = vref.Deref
        if v.XmlDocSig = "" then
            v.XmlDocSig <- XmlDocSigOfVal g (buildAccessPath vref.TopValActualParent.CompilationPathOpt) v
        Some (ccuFileName, v.XmlDocSig)                

    let GetXmlDocSigOfRecdFieldInfo (rfinfo:RecdFieldInfo) = 
        let tcref = rfinfo.TyconRef
        let ccuFileName = libFileOfEntityRef tcref 
        if rfinfo.RecdField.XmlDocSig = "" then
            rfinfo.RecdField.XmlDocSig <- XmlDocSigOfProperty [tcref.CompiledRepresentationForNamedType.FullName; rfinfo.Name]
        Some (ccuFileName, rfinfo.RecdField.XmlDocSig)            

    let GetXmlDocSigOfUnionCaseInfo (ucinfo:UnionCaseInfo) = 
        let tcref =  ucinfo.TyconRef
        let ccuFileName = libFileOfEntityRef tcref
        if  ucinfo.UnionCase.XmlDocSig = "" then
            ucinfo.UnionCase.XmlDocSig <- XmlDocSigOfUnionCase [tcref.CompiledRepresentationForNamedType.FullName; ucinfo.Name]
        Some (ccuFileName,  ucinfo.UnionCase.XmlDocSig)

    let GetXmlDocSigOfMethInfo (infoReader:InfoReader)  m (minfo:MethInfo) = 
        let amap = infoReader.amap
        match minfo with
        | FSMeth (g,_,vref,_) ->
            GetXmlDocSigOfScopedValRef g minfo.DeclaringEntityRef vref
        | ILMeth (g,ilminfo,_) ->            
            let actualTypeName = ilminfo.DeclaringTyconRef.CompiledRepresentationForNamedType.FullName
            let fmtps = ilminfo.FormalMethodTypars            
            let genArity = if fmtps.Length=0 then "" else sprintf "``%d" fmtps.Length

            match metaInfoOfEntityRef infoReader m ilminfo.DeclaringTyconRef  with 
            | None -> None
            | Some (ccuFileName,formalTypars,formalTypeInfo) ->
                let filminfo = ILMethInfo(g,formalTypeInfo.ToType,None,ilminfo.RawMetadata,fmtps) 
                let args = 
                    match ilminfo.IsILExtensionMethod with
                    | true -> filminfo.GetRawArgTypes(amap,m,minfo.FormalMethodInst)
                    | false -> filminfo.GetParamTypes(amap,m,minfo.FormalMethodInst)

                // http://msdn.microsoft.com/en-us/library/fsbx0t7x.aspx
                // If the name of the item itself has periods, they are replaced by the hash-sign ('#'). It is assumed that no item has a hash-sign directly in its name. For example, the fully qualified name of the String constructor would be "System.String.#ctor".
                let normalizedName = ilminfo.ILName.Replace(".","#")

                Some (ccuFileName,"M:"+actualTypeName+"."+normalizedName+genArity+XmlDocArgsEnc g (formalTypars,fmtps) args)
        | DefaultStructCtor _ -> None
#if EXTENSIONTYPING
        | ProvidedMeth _ -> None
#endif

    let GetXmlDocSigOfValRef g (vref:ValRef) =
        if not vref.IsLocalRef then
            let ccuFileName = vref.nlr.Ccu.FileName
            let v = vref.Deref
            if v.XmlDocSig = "" then
                v.XmlDocSig <- XmlDocSigOfVal g vref.TopValActualParent.CompiledRepresentationForNamedType.Name v
            Some (ccuFileName, v.XmlDocSig)
        else 
            None

    let GetXmlDocSigOfProp infoReader m pinfo =
        match pinfo with 
#if EXTENSIONTYPING
        | ProvidedProp _ -> None // No signature is possible. If an xml comment existed it would have been returned by PropInfo.XmlDoc in infos.fs
#endif
        | FSProp (g,typ,_,_) as fspinfo -> 
            let tcref = tcrefOfAppTy g typ
            match fspinfo.ArbitraryValRef with 
            | None -> None
            | Some vref -> GetXmlDocSigOfScopedValRef g tcref vref
        | ILProp(g, (ILPropInfo(tinfo,pdef))) -> 
            let tcref = tinfo.TyconRef
            match metaInfoOfEntityRef infoReader m tcref  with
            | Some (ccuFileName,formalTypars,formalTypeInfo) ->
                let filpinfo = ILPropInfo(formalTypeInfo,pdef)
                Some (ccuFileName,"P:"+formalTypeInfo.ILTypeRef.FullName+"."+pdef.Name+XmlDocArgsEnc g (formalTypars,[]) (filpinfo.GetParamTypes(infoReader.amap,m)))
            | _ -> None

    let GetXmlDocSigOfEvent infoReader m (einfo:EventInfo) =
        match einfo with
        | ILEvent(_,ilEventInfo) ->
            let tinfo = ilEventInfo.ILTypeInfo 
            let tcref = tinfo.TyconRef 
            match metaInfoOfEntityRef infoReader m tcref  with 
            | Some (ccuFileName,_,formalTypeInfo) -> 
                Some(ccuFileName,"E:"+formalTypeInfo.ILTypeRef.FullName+"."+einfo.EventName)
            | _ -> None
        | _ -> None

    let GetXmlDocSigOfILFieldInfo infoReader m (finfo:ILFieldInfo) =
        match metaInfoOfEntityRef infoReader m (tcrefOfAppTy infoReader.g finfo.EnclosingType) with
        | Some (ccuFileName,_,formalTypeInfo) ->
            Some(ccuFileName,"F:"+formalTypeInfo.ILTypeRef.FullName+"."+finfo.FieldName)
        | _ -> None

    /// This function gets the signature to pass to Visual Studio to use its lookup functions for .NET stuff. 
    let GetXmlDocHelpSigOfItemForLookup (infoReader:InfoReader) m d = 
        let g = infoReader.g
                
        match d with
        | Item.ActivePatternCase (APElemRef(_, vref, _))        
        | Item.Value vref | Item.CustomBuilder (_,vref) -> 
            mkXmlComment (GetXmlDocSigOfValRef g vref)
        | Item.UnionCase  (ucinfo,_) -> mkXmlComment (GetXmlDocSigOfUnionCaseInfo ucinfo)
        | Item.ExnCase tcref -> mkXmlComment (GetXmlDocSigOfEntityRef infoReader m tcref)
        | Item.RecdField rfinfo -> mkXmlComment (GetXmlDocSigOfRecdFieldInfo rfinfo)
        | Item.NewDef _ -> FSharpXmlDoc.None
        | Item.ILField finfo -> mkXmlComment (GetXmlDocSigOfILFieldInfo infoReader m finfo)
        | Item.Types(_,((TType_app(tcref,_)) :: _)) ->  mkXmlComment (GetXmlDocSigOfEntityRef infoReader m tcref)
        | Item.CustomOperation (_,_,Some minfo) -> mkXmlComment (GetXmlDocSigOfMethInfo infoReader  m minfo)
        | Item.TypeVar _  -> FSharpXmlDoc.None
        | Item.ModuleOrNamespaces(modref :: _) -> mkXmlComment (GetXmlDocSigOfEntityRef infoReader m modref)

        | Item.Property(_,(pinfo :: _)) -> mkXmlComment (GetXmlDocSigOfProp infoReader m pinfo)
        | Item.Event(einfo) -> mkXmlComment (GetXmlDocSigOfEvent infoReader m einfo)

        | Item.MethodGroup(_,minfo :: _,_) -> mkXmlComment (GetXmlDocSigOfMethInfo infoReader  m minfo)
        | Item.CtorGroup(_,minfo :: _) -> mkXmlComment (GetXmlDocSigOfMethInfo infoReader  m minfo)
        | Item.ArgName(_, _, Some argContainer) -> 
            match argContainer with 
            | ArgumentContainer.Method minfo -> mkXmlComment (GetXmlDocSigOfMethInfo infoReader m minfo)
            | ArgumentContainer.Type tcref -> mkXmlComment (GetXmlDocSigOfEntityRef infoReader m tcref)
            | ArgumentContainer.UnionCase ucinfo -> mkXmlComment (GetXmlDocSigOfUnionCaseInfo ucinfo)
        |  _ -> FSharpXmlDoc.None

    /// Produce an XmlComment with a signature or raw text, given the F# comment and the item
    let GetXmlCommentForItemAux (xmlDoc:XmlDoc option) (infoReader:InfoReader) m d = 
        let result = 
            match xmlDoc with 
            | None | Some (XmlDoc [| |]) -> ""
            | Some (XmlDoc l) -> 
                bufs (fun os -> 
                    bprintf os "\n"; 
                    l |> Array.iter (fun (s:string) -> 
                        // Note: this code runs for local/within-project xmldoc tooltips, but not for cross-project or .XML
                        bprintf os "\n%s" s))

        if String.IsNullOrEmpty result then 
            GetXmlDocHelpSigOfItemForLookup infoReader m d
        else
            FSharpXmlDoc.Text result

    let mutable ToolTipFault  = None
    
    let GetXmlCommentForMethInfoItem infoReader m d (minfo: MethInfo) = 
        GetXmlCommentForItemAux (if minfo.HasDirectXmlComment then Some minfo.XmlDoc else None) infoReader m d 

    /// Output a method info
    let FormatOverloadsToList (infoReader:InfoReader) m denv d minfos : FSharpStructuredToolTipElement = 
        let layoutOne minfo = 
            let layout = NicePrint.layoutMethInfoFreeStyle infoReader.amap m denv minfo
            //let text = bufs (fun os -> NicePrint.formatMethInfoToBufferFreeStyle  infoReader.amap m denv os minfo)
            let xml = GetXmlCommentForMethInfoItem infoReader m d minfo
            layout,xml

        ToolTipFault |> Option.iter (fun msg -> 
           let exn = Error((0,msg),range.Zero)
           let ph = PhasedDiagnostic.Create(exn, BuildPhase.TypeCheck)
           simulateError ph)
 
        FSharpStructuredToolTipElement.Group(minfos |> List.map layoutOne)

        
    let pubpath_of_vref         (v:ValRef) = v.PublicPath        
    let pubpath_of_tcref        (x:TyconRef) = x.PublicPath


    // Wrapper type for use by the 'partialDistinctBy' function
    [<StructuralEquality; NoComparison>]
    type WrapType<'T> = Wrap of 'T
    
    // Like Seq.distinctBy but only filters out duplicates for some of the elements
    let partialDistinctBy (per:IPartialEqualityComparer<_>) seq =
        // Wrap a Wrap _ around all keys in case the key type is itself a type using null as a representation
        let dict = Dictionary<WrapType<'T>,obj>(per)
        seq |> List.filter (fun v -> 
            let v = Wrap(v)
            if (per.InEqualityRelation(v)) then 
                if dict.ContainsKey(v) then false else (dict.[v] <- null; true)
            else true)

    let (|ItemWhereTypIsPreferred|_|) item = 
        match item with 
        | Item.DelegateCtor ty
        | Item.CtorGroup(_, [DefaultStructCtor(_,ty)])
        | Item.FakeInterfaceCtor ty
        | Item.Types(_,[ty])  -> Some ty
        | _ -> None

    /// Specifies functions for comparing 'Item' objects with respect to the user 
    /// (this means that some values that are not technically equal are treated as equal 
    ///  if this is what we want to show to the user, because we're comparing just the name
    //   for some cases e.g. when using 'fullDisplayTextOfModRef')
    let ItemDisplayPartialEquality g = 
      { new IPartialEqualityComparer<_> with   
          member x.InEqualityRelation item = 
              match item  with 
              | Wrap(Item.Types(_,[_])) -> true
              | Wrap(Item.ILField(ILFieldInfo _)) -> true
              | Wrap(Item.RecdField _) -> true
              | Wrap(Item.SetterArg _) -> true
              | Wrap(Item.TypeVar _) -> true
              | Wrap(Item.CustomOperation _) -> true
              | Wrap(Item.ModuleOrNamespaces(_ :: _)) -> true
              | Wrap(Item.MethodGroup _) -> true
              | Wrap(Item.Value _ | Item.CustomBuilder _) -> true
              | Wrap(Item.ActivePatternCase _) -> true
              | Wrap(Item.DelegateCtor _) -> true
              | Wrap(Item.UnionCase _) -> true
              | Wrap(Item.ExnCase _) -> true              
              | Wrap(Item.Event _) -> true
              | Wrap(Item.Property _) -> true
              | Wrap(Item.CtorGroup _) -> true
              | Wrap(Item.UnqualifiedType _) -> true
              | _ -> false
              
          member x.Equals(item1, item2) = 
            // This may explore assemblies that are not in the reference set.
            // In this case just bail out and assume items are not equal
            protectAssemblyExploration false (fun () -> 
              let equalTypes(ty1, ty2) =
                  if isAppTy g ty1 && isAppTy g ty2 then tyconRefEq g (tcrefOfAppTy g ty1) (tcrefOfAppTy g ty2) 
                  else typeEquiv g ty1 ty2
              match item1,item2 with 
              | Wrap(Item.DelegateCtor(ty1)), Wrap(Item.DelegateCtor(ty2)) -> equalTypes(ty1, ty2)
              | Wrap(Item.Types(dn1,[ty1])), Wrap(Item.Types(dn2,[ty2])) -> 
                  // Bug 4403: We need to compare names as well, because 'int' and 'Int32' are physically the same type, but we want to show both
                  dn1 = dn2 && equalTypes(ty1, ty2) 
              
              // Prefer a type to a DefaultStructCtor, a DelegateCtor and a FakeInterfaceCtor 
              | Wrap(ItemWhereTypIsPreferred(ty1)), Wrap(ItemWhereTypIsPreferred(ty2)) -> equalTypes(ty1, ty2) 

              | Wrap(Item.ExnCase(tcref1)), Wrap(Item.ExnCase(tcref2)) -> tyconRefEq g tcref1 tcref2
              | Wrap(Item.ILField(ILFieldInfo(_, fld1))), Wrap(Item.ILField(ILFieldInfo(_, fld2))) -> 
                  fld1 === fld2 // reference equality on the object identity of the AbstractIL metadata blobs for the fields
              | Wrap(Item.CustomOperation (_,_,Some minfo1)), Wrap(Item.CustomOperation (_,_,Some minfo2)) -> 
                    MethInfo.MethInfosUseIdenticalDefinitions minfo1 minfo2
              | Wrap(Item.TypeVar (nm1,tp1)), Wrap(Item.TypeVar (nm2,tp2)) -> 
                    (nm1 = nm2) && typarRefEq tp1 tp2
              | Wrap(Item.ModuleOrNamespaces(modref1 :: _)), Wrap(Item.ModuleOrNamespaces(modref2 :: _)) -> fullDisplayTextOfModRef modref1 = fullDisplayTextOfModRef modref2
              | Wrap(Item.SetterArg(id1,_)), Wrap(Item.SetterArg(id2,_)) -> (id1.idRange, id1.idText) = (id2.idRange, id2.idText)
              | Wrap(Item.MethodGroup(_, meths1,_)), Wrap(Item.MethodGroup(_, meths2,_)) -> 
                  Seq.zip meths1 meths2 |> Seq.forall (fun (minfo1, minfo2) ->
                    MethInfo.MethInfosUseIdenticalDefinitions minfo1 minfo2)
              | Wrap(Item.Value vref1 | Item.CustomBuilder (_,vref1)), Wrap(Item.Value vref2 | Item.CustomBuilder (_,vref2)) -> valRefEq g vref1 vref2
              | Wrap(Item.ActivePatternCase(APElemRef(_apinfo1, vref1, idx1))), Wrap(Item.ActivePatternCase(APElemRef(_apinfo2, vref2, idx2))) ->
                  idx1 = idx2 && valRefEq g vref1 vref2
              | Wrap(Item.UnionCase(UnionCaseInfo(_, ur1),_)), Wrap(Item.UnionCase(UnionCaseInfo(_, ur2),_)) -> g.unionCaseRefEq ur1 ur2
              | Wrap(Item.RecdField(RecdFieldInfo(_, RFRef(tcref1, n1)))), Wrap(Item.RecdField(RecdFieldInfo(_, RFRef(tcref2, n2)))) -> 
                  (tyconRefEq g tcref1 tcref2) && (n1 = n2) // there is no direct function as in the previous case
              | Wrap(Item.Property(_, pi1s)), Wrap(Item.Property(_, pi2s)) -> 
                  List.zip pi1s pi2s |> List.forall(fun (pi1, pi2) -> PropInfo.PropInfosUseIdenticalDefinitions pi1 pi2)
              | Wrap(Item.Event(evt1)), Wrap(Item.Event(evt2)) -> EventInfo.EventInfosUseIdenticalDefintions evt1 evt2
              | Wrap(Item.CtorGroup(_, meths1)), Wrap(Item.CtorGroup(_, meths2)) -> 
                  List.zip meths1 meths2 
                  |> List.forall (fun (minfo1, minfo2) -> MethInfo.MethInfosUseIdenticalDefinitions minfo1 minfo2)
              | Wrap(Item.UnqualifiedType(tcRefs1)), Wrap(Item.UnqualifiedType(tcRefs2)) ->
                  List.zip tcRefs1 tcRefs2
                  |> List.forall (fun (tcRef1, tcRef2) -> tyconRefEq g tcRef1 tcRef2)
              | Wrap(Item.Types(_,[TType.TType_app(tcRef1,_)])), Wrap(Item.UnqualifiedType([tcRef2])) -> tyconRefEq g tcRef1 tcRef2
              | Wrap(Item.UnqualifiedType([tcRef1])), Wrap(Item.Types(_,[TType.TType_app(tcRef2,_)])) -> tyconRefEq g tcRef1 tcRef2
              | _ -> false)
              
          member x.GetHashCode item =
            // This may explore assemblies that are not in the reference set.
            // In this case just bail out and use a random hash code
            protectAssemblyExploration 1027 (fun () -> 
              match item with 
              | Wrap(ItemWhereTypIsPreferred ty) -> 
                  if isAppTy g ty then hash (tcrefOfAppTy g ty).Stamp
                  else 1010
              | Wrap(Item.ILField(ILFieldInfo(_, fld))) -> 
                  System.Runtime.CompilerServices.RuntimeHelpers.GetHashCode fld // hash on the object identity of the AbstractIL metadata blob for the field
              | Wrap(Item.TypeVar (nm,_tp)) -> hash nm
              | Wrap(Item.CustomOperation (_,_,Some minfo)) -> minfo.ComputeHashCode()
              | Wrap(Item.CustomOperation (_,_,None)) -> 1
              | Wrap(Item.ModuleOrNamespaces(modref :: _)) -> hash (fullDisplayTextOfModRef modref)          
              | Wrap(Item.SetterArg(id,_)) -> hash (id.idRange, id.idText)
              | Wrap(Item.MethodGroup(_, meths,_)) -> meths |> List.fold (fun st a -> st + a.ComputeHashCode()) 0
              | Wrap(Item.CtorGroup(name, meths)) -> name.GetHashCode() + (meths |> List.fold (fun st a -> st + a.ComputeHashCode()) 0)
              | Wrap(Item.Value vref | Item.CustomBuilder (_,vref)) -> hash vref.LogicalName
              | Wrap(Item.ActivePatternCase(APElemRef(_apinfo, vref, idx))) -> hash (vref.LogicalName, idx)
              | Wrap(Item.ExnCase(tcref)) -> hash tcref.Stamp
              | Wrap(Item.UnionCase(UnionCaseInfo(_, UCRef(tcref, n)),_)) -> hash(tcref.Stamp, n)
              | Wrap(Item.RecdField(RecdFieldInfo(_, RFRef(tcref, n)))) -> hash(tcref.Stamp, n)
              | Wrap(Item.Event evt) -> evt.ComputeHashCode()
              | Wrap(Item.Property(_name, pis)) -> hash (pis |> List.map (fun pi -> pi.ComputeHashCode()))
              | Wrap(Item.UnqualifiedType(tcRef :: _)) -> hash tcRef.Stamp
              | _ -> failwith "unreachable") }

    let CompletionItemDisplayPartialEquality g = 
        let itemComparer = ItemDisplayPartialEquality g
  
        { new IPartialEqualityComparer<WrapType<CompletionItem>> with
            member x.InEqualityRelation (Wrap item) = itemComparer.InEqualityRelation (Wrap item.Item)
            member x.Equals(Wrap item1, Wrap item2) = itemComparer.Equals(Wrap item1.Item, Wrap item2.Item)
            member x.GetHashCode (Wrap item) = itemComparer.GetHashCode(Wrap item.Item) }

    let ItemWithTypeDisplayPartialEquality g = 
        let itemComparer = ItemDisplayPartialEquality g
        
        { new IPartialEqualityComparer<WrapType<Item * _>> with
            member x.InEqualityRelation (Wrap (item, _)) = itemComparer.InEqualityRelation (Wrap item)
            member x.Equals(Wrap (item1, _), Wrap (item2, _)) = itemComparer.Equals(Wrap item1, Wrap item2)
            member x.GetHashCode (Wrap (item, _)) = itemComparer.GetHashCode(Wrap item) }
    
    // Remove items containing the same module references
    let RemoveDuplicateModuleRefs modrefs  = 
        modrefs |> partialDistinctBy 
                      { new IPartialEqualityComparer<WrapType<ModuleOrNamespaceRef>> with
                          member x.InEqualityRelation _ = true
                          member x.Equals(Wrap(item1), Wrap(item2)) = (fullDisplayTextOfModRef item1 = fullDisplayTextOfModRef item2)
                          member x.GetHashCode(Wrap(item)) = hash item.Stamp  }

    let ItemEffectiveEquality g = 
        let itemDisplayPartialEquality = ItemDisplayPartialEquality g
        { new IPartialEqualityComparer<WrapType<CompletionItem>> with
            member x.InEqualityRelation _ = true
            member x.Equals(Wrap(item1), Wrap(item2)) = NameResolution.ItemsAreEffectivelyEqual g item1.Item item2.Item
            member x.GetHashCode(Wrap(item)) = itemDisplayPartialEquality.GetHashCode(Wrap(item.Item)) }

    /// Remove all duplicate items
    let RemoveDuplicateItems g items = 
        items |> partialDistinctBy (ItemDisplayPartialEquality g)

    /// Remove all duplicate items
    let RemoveDuplicateItemsWithType g (items: (Item * TType option) list) = 
        items |> partialDistinctBy (ItemWithTypeDisplayPartialEquality g) 

    /// Remove all duplicate items
    let RemoveDuplicateCompletionItems g items = 
        items |> partialDistinctBy (CompletionItemDisplayPartialEquality g) 

    let IsExplicitlySuppressed (g: TcGlobals) (item: Item) = 
        // This may explore assemblies that are not in the reference set.
        // In this case just assume the item is not suppressed.
        protectAssemblyExploration true (fun () -> 
         match item with 
         | Item.Types(it, [ty]) -> 
             g.suppressed_types 
             |> List.exists (fun supp -> 
                if isAppTy g ty then 
                  // check if they are the same logical type (after removing all abbreviations)
                  let tcr1 = tcrefOfAppTy g ty
                  let tcr2 = tcrefOfAppTy g (generalizedTyconRef supp) 
                  tyconRefEq g tcr1 tcr2 && 
                  // check the display name is precisely the one we're suppressing
                  it = supp.DisplayName
                else false) 
         | _ -> false)

    /// Filter types that are explicitly suppressed from the IntelliSense (such as uppercase "FSharpList", "Option", etc.)
    let RemoveExplicitlySuppressed (g: TcGlobals) (items: Item list) = 
      items |> List.filter (fun item -> not (IsExplicitlySuppressed g item))

    /// Filter types that are explicitly suppressed from the IntelliSense (such as uppercase "FSharpList", "Option", etc.)
    let RemoveExplicitlySuppressedCompletionItems (g: TcGlobals) (items: CompletionItem list) = 
      items |> List.filter (fun item -> not (IsExplicitlySuppressed g item.Item))

    /// Filter types that are explicitly suppressed from the IntelliSense (such as uppercase "FSharpList", "Option", etc.)
    let RemoveExplicitlySuppressedItemsWithType (g: TcGlobals) (items: (Item * TType option) list) = 
      items |> List.filter (fun (item, _) -> not (IsExplicitlySuppressed g item))

    let SimplerDisplayEnv denv _isDecl = 
        { denv with suppressInlineKeyword=true; 
                    shortConstraints=true; 
                    showConstraintTyparAnnotations=false; 
                    abbreviateAdditionalConstraints=false;
                    suppressNestedTypes=true;
                    maxMembers=Some EnvMisc2.maxMembers }

    let rec FullNameOfItem g item = 
        let denv = DisplayEnv.Empty(g)
        match item with
        | Item.ImplicitOp(_, { contents = Some(TraitConstraintSln.FSMethSln(_, vref, _)) }) 
        | Item.Value vref | Item.CustomBuilder (_,vref) -> fullDisplayTextOfValRef vref
        | Item.UnionCase (ucinfo,_) -> fullDisplayTextOfUnionCaseRef  ucinfo.UnionCaseRef
        | Item.ActivePatternResult(apinfo, _ty, idx, _) -> apinfo.Names.[idx]
        | Item.ActivePatternCase apref -> FullNameOfItem g (Item.Value apref.ActivePatternVal)  + "." + apref.Name 
        | Item.ExnCase ecref -> fullDisplayTextOfExnRef ecref 
        | Item.RecdField rfinfo -> fullDisplayTextOfRecdFieldRef  rfinfo.RecdFieldRef
        | Item.NewDef id -> id.idText
        | Item.ILField finfo -> bufs (fun os -> NicePrint.outputILTypeRef denv os finfo.ILTypeRef; bprintf os ".%s" finfo.FieldName)
        | Item.Event einfo -> bufs (fun os -> NicePrint.outputTyconRef denv os (tcrefOfAppTy g einfo.EnclosingType); bprintf os ".%s" einfo.EventName)
        | Item.Property(_,(pinfo::_)) -> bufs (fun os -> NicePrint.outputTyconRef denv os (tcrefOfAppTy g pinfo.EnclosingType); bprintf os ".%s" pinfo.PropertyName)
        | Item.CustomOperation (customOpName,_,_) -> customOpName
        | Item.CtorGroup(_,minfo :: _) -> bufs (fun os -> NicePrint.outputTyconRef denv os minfo.DeclaringEntityRef)
        | Item.MethodGroup(_,_,Some minfo) -> bufs (fun os -> NicePrint.outputTyconRef denv os minfo.DeclaringEntityRef; bprintf os ".%s" minfo.DisplayName)        
        | Item.MethodGroup(_,minfo :: _,_) -> bufs (fun os -> NicePrint.outputTyconRef denv os minfo.DeclaringEntityRef; bprintf os ".%s" minfo.DisplayName)        
        | Item.UnqualifiedType (tcref :: _) -> bufs (fun os -> NicePrint.outputTyconRef denv os tcref)
        | Item.FakeInterfaceCtor typ 
        | Item.DelegateCtor typ 
        | Item.Types(_,typ:: _) -> 
            match tryDestAppTy g typ with
            | Some tcref -> bufs (fun os -> NicePrint.outputTyconRef denv os tcref)
            | _ -> ""
        | Item.ModuleOrNamespaces((modref :: _) as modrefs) -> 
            let definiteNamespace = modrefs |> List.forall (fun modref -> modref.IsNamespace)
            if definiteNamespace then fullDisplayTextOfModRef modref else modref.DemangledModuleOrNamespaceName
        | Item.TypeVar (id, _) -> id
        | Item.ArgName (id, _, _) -> id.idText
        | Item.SetterArg (_, item) -> FullNameOfItem g item
        | Item.ImplicitOp(id, _) -> id.idText
        // unreachable 
        | Item.UnqualifiedType([]) 
        | Item.Types(_,[]) 
        | Item.CtorGroup(_,[]) 
        | Item.MethodGroup(_,[],_) 
        | Item.ModuleOrNamespaces []
        | Item.Property(_,[]) -> ""

    /// Output a the description of a language item
    let rec GetXmlCommentForItem (infoReader:InfoReader) m d = 
        let g = infoReader.g
        match d with
        | Item.ImplicitOp(_, { contents = Some(TraitConstraintSln.FSMethSln(_, vref, _)) }) -> 
            GetXmlCommentForItem infoReader m (Item.Value vref)

        | Item.Value vref | Item.CustomBuilder (_,vref) ->            
            GetXmlCommentForItemAux (if valRefInThisAssembly g.compilingFslib vref then Some vref.XmlDoc else None) infoReader m d 

        | Item.UnionCase(ucinfo,_) -> 
            GetXmlCommentForItemAux (if tyconRefUsesLocalXmlDoc g.compilingFslib ucinfo.TyconRef then Some ucinfo.UnionCase .XmlDoc else None) infoReader m d 

        | Item.ActivePatternCase apref -> 
            GetXmlCommentForItemAux (Some apref.ActivePatternVal.XmlDoc) infoReader m d 

        | Item.ExnCase ecref -> 
            GetXmlCommentForItemAux (if tyconRefUsesLocalXmlDoc g.compilingFslib ecref then Some ecref.XmlDoc else None) infoReader m d 

        | Item.RecdField rfinfo ->
            GetXmlCommentForItemAux (if tyconRefUsesLocalXmlDoc g.compilingFslib rfinfo.TyconRef then Some rfinfo.RecdField.XmlDoc else None) infoReader m d 

        | Item.Event einfo ->
            GetXmlCommentForItemAux (if einfo.HasDirectXmlComment  then Some einfo.XmlDoc else None) infoReader m d 

        | Item.Property(_,pinfos) -> 
            let pinfo = pinfos.Head
            GetXmlCommentForItemAux (if pinfo.HasDirectXmlComment then Some pinfo.XmlDoc else None) infoReader m d 

        | Item.CustomOperation (_,_,Some minfo) 
        | Item.CtorGroup(_,minfo :: _) 
        | Item.MethodGroup(_,minfo :: _,_) ->
            GetXmlCommentForMethInfoItem infoReader m d minfo

        | Item.Types(_,((TType_app(tcref,_)):: _)) -> 
            GetXmlCommentForItemAux (if tyconRefUsesLocalXmlDoc g.compilingFslib tcref then Some tcref.XmlDoc else None) infoReader m d 

        | Item.ModuleOrNamespaces((modref :: _) as modrefs) -> 
            let definiteNamespace = modrefs |> List.forall (fun modref -> modref.IsNamespace)
            if not definiteNamespace then
                GetXmlCommentForItemAux (if entityRefInThisAssembly g.compilingFslib modref then Some modref.XmlDoc else None) infoReader m d 
            else
                GetXmlCommentForItemAux None infoReader m d

        | Item.ArgName (_, _, argContainer) -> 
            let xmldoc = 
                match argContainer with
                | Some(ArgumentContainer.Method (minfo)) ->
                    if minfo.HasDirectXmlComment then Some minfo.XmlDoc else None 
                | Some(ArgumentContainer.Type(tcref)) ->
                    if (tyconRefUsesLocalXmlDoc g.compilingFslib tcref) then Some tcref.XmlDoc else None
                | Some(ArgumentContainer.UnionCase(ucinfo)) ->
                    if (tyconRefUsesLocalXmlDoc g.compilingFslib ucinfo.TyconRef) then Some ucinfo.UnionCase.XmlDoc else None
                | _ -> None
            GetXmlCommentForItemAux xmldoc infoReader m d

        | Item.SetterArg (_, item) -> 
            GetXmlCommentForItem infoReader m item
        
        // In all these cases, there is no direct XML documentation from F# comments
        | Item.ActivePatternResult _ 
        | Item.NewDef _
        | Item.ILField _
        | Item.FakeInterfaceCtor _
        | Item.DelegateCtor _
        |  _ -> 
            GetXmlCommentForItemAux None infoReader m d

    let IsAttribute (infoReader: InfoReader) d =
        try
            let g = infoReader.g
            let amap = infoReader.amap
            match d with
            | Item.Types(_,((TType_app(tcref,_)):: _)) -> 
                let ty = generalizedTyconRef tcref
                Infos.ExistsHeadTypeInEntireHierarchy g amap range0 ty g.tcref_System_Attribute
            | _ -> false
        with _ -> false

    /// Output the description of a language item
    let rec FormatItemDescriptionToToolTipElement isDecl (infoReader:InfoReader) m denv d = 
        let g = infoReader.g
        let amap = infoReader.amap
        let denv = SimplerDisplayEnv denv isDecl 
        let xml = GetXmlCommentForItem infoReader m d 
        match d with
        | Item.ImplicitOp(_, { contents = Some(TraitConstraintSln.FSMethSln(_, vref, _)) }) -> 
            // operator with solution
            FormatItemDescriptionToToolTipElement isDecl infoReader m denv (Item.Value vref)
        | Item.Value vref | Item.CustomBuilder (_,vref) ->            
            let layout = 
                NicePrint.layoutQualifiedValOrMember denv vref.Deref ^^
                OutputFullName isDecl pubpath_of_vref fullDisplayTextOfValRefAsLayout vref

            FSharpStructuredToolTipElement.Single(layout, xml)

        // Union tags (constructors)
        | Item.UnionCase(ucinfo,_) -> 
            let uc = ucinfo.UnionCase 
            let rty = generalizedTyconRef ucinfo.TyconRef
            let recd = uc.RecdFields 
            let layout = 
                wordL (tagText (FSComp.SR.typeInfoUnionCase())) ^^
                NicePrint.layoutTyconRef denv ucinfo.TyconRef ^^
                sepL (tagPunctuation ".") ^^
                wordL (tagUnionCase (DecompileOpName uc.Id.idText)) ^^
                RightL.colon ^^
                (if List.isEmpty recd then emptyL else NicePrint.layoutUnionCases denv recd ^^ WordL.arrow) ^^
                NicePrint.layoutTy denv rty
            FSharpStructuredToolTipElement.Single(layout, xml)

        // Active pattern tag inside the declaration (result)             
        | Item.ActivePatternResult(apinfo, ty, idx, _) ->
            let items = apinfo.ActiveTags
            let layout = 
                wordL (tagText ((FSComp.SR.typeInfoActivePatternResult()))) ^^
                wordL (tagActivePatternResult (List.item idx items)) ^^
                RightL.colon ^^
                NicePrint.layoutTy denv ty
            FSharpStructuredToolTipElement.Single(layout, xml)

        // Active pattern tags 
        | Item.ActivePatternCase apref -> 
            let v = apref.ActivePatternVal
            // Format the type parameters to get e.g. ('a -> 'a) rather than ('?1234 -> '?1234)
            let _,tau = v.TypeScheme
            // REVIEW: use _cxs here
            let _, ptau, _cxs = PrettyTypes.PrettifyTypes1 denv.g tau
            let layout =
                wordL (tagText (FSComp.SR.typeInfoActiveRecognizer())) ^^
                wordL (tagActivePatternCase apref.Name) ^^
                RightL.colon ^^
                NicePrint.layoutTy denv ptau ^^
                OutputFullName isDecl pubpath_of_vref fullDisplayTextOfValRefAsLayout v
            FSharpStructuredToolTipElement.Single(layout, xml)

        // F# exception names
        | Item.ExnCase ecref -> 
            let layout =
                NicePrint.layoutExnDef denv ecref.Deref ^^
                OutputFullName isDecl pubpath_of_tcref fullDisplayTextOfExnRefAsLayout ecref
            FSharpStructuredToolTipElement.Single(layout, xml)

        // F# record field names
        | Item.RecdField rfinfo ->
            let rfield = rfinfo.RecdField
            let _, ty, _cxs = PrettyTypes.PrettifyTypes1 g rfinfo.FieldType
            let layout = 
                NicePrint.layoutTyconRef denv rfinfo.TyconRef ^^
                SepL.dot ^^
                wordL (tagRecordField (DecompileOpName rfield.Name)) ^^
                RightL.colon ^^
                NicePrint.layoutTy denv ty ^^
                (
                    match rfinfo.LiteralValue with
                    | None -> emptyL
                    | Some lit -> try WordL.equals ^^  NicePrint.layoutConst denv.g ty lit with _ -> emptyL
                )
            FSharpStructuredToolTipElement.Single(layout, xml)

        // Not used
        | Item.NewDef id -> 
            let layout = 
                wordL (tagText (FSComp.SR.typeInfoPatternVariable())) ^^
                wordL (tagUnknownEntity id.idText)
            FSharpStructuredToolTipElement.Single(layout, xml)

        // .NET fields
        | Item.ILField finfo ->
            let layout = 
                wordL (tagText (FSComp.SR.typeInfoField())) ^^
                NicePrint.layoutILTypeRef denv finfo.ILTypeRef ^^
                SepL.dot ^^
                wordL (tagField finfo.FieldName) ^^
                (
                    match finfo.LiteralValue with
                    | None -> emptyL
                    | Some v ->
                        WordL.equals ^^
                        try NicePrint.layoutConst denv.g (finfo.FieldType(infoReader.amap, m)) (TypeChecker.TcFieldInit m v) with _ -> emptyL
                )
            FSharpStructuredToolTipElement.Single(layout, xml)

        // .NET events
        | Item.Event einfo ->
            let rty = PropTypOfEventInfo infoReader m AccessibleFromSomewhere einfo
            let _,rty, _cxs = PrettyTypes.PrettifyTypes1 g rty
            let layout =
                wordL (tagText (FSComp.SR.typeInfoEvent())) ^^
                NicePrint.layoutTyconRef denv (tcrefOfAppTy g einfo.EnclosingType) ^^
                SepL.dot ^^
                wordL (tagEvent einfo.EventName) ^^
                RightL.colon ^^
                NicePrint.layoutTy denv rty
            FSharpStructuredToolTipElement.Single(layout, xml)

        // F# and .NET properties
        | Item.Property(_, pinfo :: _) -> 
            let layout = NicePrint.layoutPropInfoToFreeStyle g amap m denv pinfo
            FSharpStructuredToolTipElement.Single(layout, xml)

        // Custom operations in queries
        | Item.CustomOperation (customOpName,usageText,Some minfo) -> 

            // Build 'custom operation: where (bool)
            //        
            //        Calls QueryBuilder.Where'
            let layout = 
                wordL (tagText (FSComp.SR.typeInfoCustomOperation())) ^^
                RightL.colon ^^
                (
                    match usageText() with
                    | Some t -> wordL (tagText t)
                    | None ->
                        let argTys = ParamNameAndTypesOfUnaryCustomOperation g minfo |> List.map (fun (ParamNameAndType(_,ty)) -> ty)
                        let _, argTys, _ = PrettyTypes.PrettifyTypesN g argTys 
                        wordL (tagMethod customOpName) ^^ sepListL SepL.space (List.map (fun ty -> LeftL.leftParen ^^ NicePrint.layoutTy denv ty ^^ SepL.rightParen) argTys)
                ) ^^
                SepL.lineBreak ^^ SepL.lineBreak  ^^
                wordL (tagText (FSComp.SR.typeInfoCallsWord())) ^^
                NicePrint.layoutTyconRef denv (tcrefOfAppTy g minfo.EnclosingType) ^^
                SepL.dot ^^
                wordL (tagMethod minfo.DisplayName)

            FSharpStructuredToolTipElement.Single(layout, xml)

        // F# constructors and methods
        | Item.CtorGroup(_,minfos) 
        | Item.MethodGroup(_,minfos,_) ->
            FormatOverloadsToList infoReader m denv d minfos
        
        // The 'fake' zero-argument constructors of .NET interfaces.
        // This ideally should never appear in intellisense, but we do get here in repros like:
        //     type IFoo = abstract F : int
        //     type II = IFoo  // remove 'type II = ' and quickly hover over IFoo before it gets squiggled for 'invalid use of interface type'
        // and in that case we'll just show the interface type name.
        | Item.FakeInterfaceCtor typ ->
           let _, typ, _ = PrettyTypes.PrettifyTypes1 g typ
           let layout = NicePrint.layoutTyconRef denv (tcrefOfAppTy g typ)
           FSharpStructuredToolTipElement.Single(layout, xml)
        
        // The 'fake' representation of constructors of .NET delegate types
        | Item.DelegateCtor delty -> 
           let _, delty, _cxs = PrettyTypes.PrettifyTypes1 g delty
           let (SigOfFunctionForDelegate(_, _, _, fty)) = GetSigOfFunctionForDelegate infoReader delty m AccessibleFromSomewhere
           let layout =
               NicePrint.layoutTyconRef denv (tcrefOfAppTy g delty) ^^
               LeftL.leftParen ^^
               NicePrint.layoutTy denv fty ^^
               RightL.rightParen
           FSharpStructuredToolTipElement.Single(layout, xml)

        // Types.
        | Item.Types(_,((TType_app(tcref,_)):: _)) -> 
            let denv = { denv with shortTypeNames = true  }
            let layout =
                NicePrint.layoutTycon denv infoReader AccessibleFromSomewhere m (* width *) tcref.Deref ^^
                OutputFullName isDecl pubpath_of_tcref fullDisplayTextOfTyconRefAsLayout tcref
            FSharpStructuredToolTipElement.Single(layout, xml)

        // F# Modules and namespaces
        | Item.ModuleOrNamespaces((modref :: _) as modrefs) -> 
            //let os = StringBuilder()
            let modrefs = modrefs |> RemoveDuplicateModuleRefs
            let definiteNamespace = modrefs |> List.forall (fun modref -> modref.IsNamespace)
            let kind = 
                if definiteNamespace then FSComp.SR.typeInfoNamespace()
                elif modrefs |> List.forall (fun modref -> modref.IsModule) then FSComp.SR.typeInfoModule()
                else FSComp.SR.typeInfoNamespaceOrModule()
            
            let layout = 
                wordL (tagKeyword kind) ^^
                wordL (if definiteNamespace then tagNamespace (fullDisplayTextOfModRef modref) else (tagModule modref.DemangledModuleOrNamespaceName))
            if not definiteNamespace then
                let namesToAdd = 
                    ([],modrefs) 
                    ||> Seq.fold (fun st modref -> 
                        match fullDisplayTextOfParentOfModRef modref with 
                        | Some(txt) -> txt::st 
                        | _ -> st) 
                    |> Seq.mapi (fun i x -> i,x) 
                    |> Seq.toList
                let layout =
                    layout ^^
                    (
                        if not (List.isEmpty namesToAdd) then
                            SepL.lineBreak ^^
                            List.fold ( fun s (i, txt) ->
                                s ^^
                                SepL.lineBreak ^^
                                wordL (tagText ((if i = 0 then FSComp.SR.typeInfoFromFirst else FSComp.SR.typeInfoFromNext) txt))
                            ) emptyL namesToAdd 
                        else 
                            emptyL
                    )
                FSharpStructuredToolTipElement.Single(layout, xml)
            else
                FSharpStructuredToolTipElement.Single(layout, xml)

        // Named parameters
        | Item.ArgName (id, argTy, _) -> 
            let _, argTy, _ = PrettyTypes.PrettifyTypes1 g argTy
            let layout =
                wordL (tagText (FSComp.SR.typeInfoArgument())) ^^
                wordL (tagParameter id.idText) ^^
                RightL.colon ^^
                NicePrint.layoutTy denv argTy
            FSharpStructuredToolTipElement.SingleParameter(layout, xml, id.idText)
            
        | Item.SetterArg (_, item) -> 
            FormatItemDescriptionToToolTipElement isDecl infoReader m denv item
        |  _ -> 
            FSharpStructuredToolTipElement.None


    // Format the return type of an item
    let rec FormatItemReturnTypeAsLayout (infoReader:InfoReader) m denv d = 
        let isDecl = false
        let g = infoReader.g
        let amap = infoReader.amap
        let denv = {SimplerDisplayEnv denv isDecl with useColonForReturnType=true}
        match d with
        | Item.Value vref | Item.CustomBuilder (_,vref) -> 
            let _, tau = vref.TypeScheme
            (* Note: prettify BEFORE we strip to make sure params look the same as types *)
            if isFunTy g tau then 
              let dtau,rtau = destFunTy g tau
              let ptausL,tpcsL = NicePrint.layoutPrettifiedTypes denv [dtau;rtau]
              let _,prtauL = List.frontAndBack ptausL
              RightL.colon ^^ prtauL ^^ SepL.space ^^ tpcsL
            else
              NicePrint.layoutPrettifiedTypeAndConstraints denv [] tau
        | Item.UnionCase(ucinfo,_) -> 
            let rty = generalizedTyconRef ucinfo.TyconRef
            NicePrint.layoutTy denv rty
        | Item.ActivePatternCase(apref) -> 
            let v = apref.ActivePatternVal
            let _, tau = v.TypeScheme
            let _, res = stripFunTy g tau
            let apinfo = Option.get (TryGetActivePatternInfo v)
            let apnames = apinfo.Names
            let aparity = apnames.Length
            
            let rty = if aparity <= 1 then res else List.item apref.CaseIndex (argsOfAppTy g res)
            NicePrint.layoutTy denv rty
        | Item.ExnCase _ -> 
            NicePrint.layoutPrettifiedTypeAndConstraints denv [] g.exn_ty
        | Item.RecdField(rfinfo) ->
            NicePrint.layoutPrettifiedTypeAndConstraints denv [] rfinfo.FieldType
        | Item.ILField(finfo) ->
            NicePrint.layoutPrettifiedTypeAndConstraints denv [] (finfo.FieldType(amap,m))
        | Item.Event(einfo) ->
            NicePrint.layoutPrettifiedTypeAndConstraints denv [] (PropTypOfEventInfo infoReader m AccessibleFromSomewhere einfo)
        | Item.Property(_,pinfos) -> 
            let pinfo = List.head pinfos
            let rty = pinfo.GetPropertyType(amap,m) 
            NicePrint.layoutPrettifiedTypeAndConstraints denv [] rty
        | Item.CustomOperation (_,_,Some minfo)
        | Item.MethodGroup(_,(minfo :: _),_) 
        | Item.CtorGroup(_,(minfo :: _)) -> 
            let rty = minfo.GetFSharpReturnTy(amap, m, minfo.FormalMethodInst)
            NicePrint.layoutPrettifiedTypeAndConstraints denv [] rty
        | Item.FakeInterfaceCtor typ 
        | Item.DelegateCtor typ -> 
           NicePrint.layoutPrettifiedTypeAndConstraints denv [] typ
        | Item.TypeVar _ -> emptyL
            
        | _ -> emptyL

    let rec GetF1Keyword d : string option = 
        let rec unwindTypeAbbrev (tcref : TyconRef) =
            match tcref.TypeAbbrev with
            |   None -> Some tcref
            |   Some typ ->
                    match typ with
                    |   TType_app(tcref, _) -> unwindTypeAbbrev tcref
                    |   _ -> None
        
        let getKeywordForValRef (vref : ValRef) =
            let v = vref.Deref
            if v.IsModuleBinding then
                let tyconRef = v.TopValActualParent
                let paramsString =
                    match v.Typars with
                    |   [] -> ""
                    |   l -> "``"+(List.length l).ToString() 
                
                sprintf "%s.%s%s" (tyconRef |> ticksAndArgCountTextOfTyconRef) v.CompiledName paramsString |> Some
            else
                None

        let getKeywordForMethInfo (minfo : MethInfo) =
            match minfo with 
            | FSMeth(_, _, vref, _) ->
                match vref.ActualParent with
                | Parent tcref ->
                    (tcref |> ticksAndArgCountTextOfTyconRef)+"."+vref.CompiledName|> Some
                | ParentNone -> None
                
            | ILMeth (_,minfo,_) ->
                let typeString = minfo.DeclaringTyconRef |> ticksAndArgCountTextOfTyconRef
                let paramString =
                    let nGenericParams = minfo.RawMetadata.GenericParams.Length 
                    if nGenericParams > 0 then "``"+(nGenericParams.ToString()) else ""
                sprintf "%s.%s%s" typeString minfo.RawMetadata.Name paramString |> Some

            | DefaultStructCtor _  -> None
#if EXTENSIONTYPING
            | ProvidedMeth _ -> None
#endif
             
        match d with
        | Item.Value vref | Item.CustomBuilder (_,vref) -> getKeywordForValRef vref
        | Item.ActivePatternCase apref -> apref.ActivePatternVal |> getKeywordForValRef

        | Item.UnionCase(ucinfo,_) -> 
            (ucinfo.TyconRef |> ticksAndArgCountTextOfTyconRef)+"."+ucinfo.Name |> Some

        | Item.RecdField rfi -> 
            (rfi.TyconRef |> ticksAndArgCountTextOfTyconRef)+"."+rfi.Name |> Some
        
        | Item.ILField finfo ->   
             match finfo with 
             | ILFieldInfo(tinfo, fdef) -> 
                 (tinfo.TyconRef |> ticksAndArgCountTextOfTyconRef)+"."+fdef.Name |> Some
#if EXTENSIONTYPING
             | ProvidedField _ -> None
#endif
        | Item.Types(_,((TType_app(tcref,_)) :: _)) 
        | Item.DelegateCtor(TType_app(tcref,_))
        | Item.FakeInterfaceCtor(TType_app(tcref,_))
        | Item.UnqualifiedType (tcref::_)
        | Item.ExnCase tcref -> 
            unwindTypeAbbrev tcref |> Option.map ticksAndArgCountTextOfTyconRef 

        // Pathological cases of the above
        | Item.Types _ 
        | Item.DelegateCtor _
        | Item.FakeInterfaceCtor _
        | Item.UnqualifiedType [] -> 
            None

        | Item.ModuleOrNamespaces modrefs -> 
            match modrefs with 
            | modref :: _ -> 
                // namespaces from type providers need to be handled separately because they don't have compiled representation
                // otherwise we'll fail at tast.fs
                match modref.Deref.TypeReprInfo with
#if EXTENSIONTYPING                
                | TProvidedNamespaceExtensionPoint _ -> 
                    modref.CompilationPathOpt
                    |> Option.bind (fun path ->
                        // works similar to generation of xml-docs at tastops.fs, probably too similar
                        // TODO: check if this code can be implemented using xml-doc generation functionality
                        let prefix = path.AccessPath |> Seq.map fst |> String.concat "."
                        let fullName = if prefix = "" then modref.CompiledName else prefix + "." + modref.CompiledName
                        Some fullName
                        )
#endif
                | _ -> modref.Deref.CompiledRepresentationForNamedType.FullName |> Some
            | [] ->  None // Pathological case of the above

        | Item.Property(_,(pinfo :: _)) -> 
            match pinfo with 
            | FSProp(_, _, Some vref, _) 
            | FSProp(_, _, _, Some vref) -> 
                // per spec, extension members in F1 keywords are qualified with definition class
                match vref.ActualParent with 
                | Parent tcref ->
                    (tcref |> ticksAndArgCountTextOfTyconRef)+"."+vref.PropertyName|> Some                     
                | ParentNone -> None

            | ILProp(_, (ILPropInfo(tinfo,pdef))) -> 
                let tcref = tinfo.TyconRef
                (tcref |> ticksAndArgCountTextOfTyconRef)+"."+pdef.Name |> Some
            | FSProp _ -> None
#if EXTENSIONTYPING
            | ProvidedProp _ -> None
#endif
        | Item.Property(_,[]) -> None // Pathological case of the above
                   
        | Item.Event einfo -> 
            match einfo with 
            | ILEvent(_,ilEventInfo)  ->
                let tinfo = ilEventInfo.ILTypeInfo
                let tcref = tinfo.TyconRef 
                (tcref |> ticksAndArgCountTextOfTyconRef)+"."+einfo.EventName |> Some
            | FSEvent(_,pinfo,_,_) ->
                match pinfo.ArbitraryValRef with 
                | Some vref ->
                   // per spec, extension members in F1 keywords are qualified with definition class
                   match vref.ActualParent with 
                   | Parent tcref ->
                        (tcref |> ticksAndArgCountTextOfTyconRef)+"."+vref.PropertyName|> Some                     
                   | ParentNone -> None
                | None -> None
#if EXTENSIONTYPING
            | ProvidedEvent _ -> None 
#endif
        | Item.CtorGroup(_,minfos) ->
            match minfos with 
            | [] -> None
            | FSMeth(_, _, vref, _) :: _ ->
                   // per spec, extension members in F1 keywords are qualified with definition class
                   match vref.ActualParent with
                   | Parent tcref ->
                        (tcref |> ticksAndArgCountTextOfTyconRef) + ".#ctor"|> Some
                   | ParentNone -> None
            | (ILMeth (_,minfo,_)) :: _ ->
                let tcref = minfo.DeclaringTyconRef
                (tcref |> ticksAndArgCountTextOfTyconRef)+".#ctor" |> Some
            | (DefaultStructCtor (g,typ) :: _) ->  
                let tcref = tcrefOfAppTy g typ
                (ticksAndArgCountTextOfTyconRef tcref) + ".#ctor" |> Some
#if EXTENSIONTYPING
            | ProvidedMeth _::_ -> None
#endif
        | Item.CustomOperation (_,_,Some minfo) -> getKeywordForMethInfo minfo
        | Item.MethodGroup(_,_,Some minfo) -> getKeywordForMethInfo minfo
        | Item.MethodGroup(_,minfo :: _,_) -> getKeywordForMethInfo minfo
        | Item.SetterArg (_, propOrField) -> GetF1Keyword propOrField 
        | Item.MethodGroup(_,[],_) 
        | Item.CustomOperation (_,_,None)   // "into"
        | Item.NewDef _ // "let x$yz = ..." - no keyword
        | Item.ArgName _ // no keyword on named parameters 
        | Item.TypeVar _ 
        | Item.ImplicitOp _
        | Item.ActivePatternResult _ // "let (|Foo|Bar|) = .. Fo$o ..." - no keyword
            ->  None

    let FormatStructuredDescriptionOfItem isDecl (infoReader:InfoReader)  m denv d : FSharpStructuredToolTipElement = 
        ErrorScope.Protect m 
            (fun () -> FormatItemDescriptionToToolTipElement isDecl infoReader m denv d)
            (fun err -> FSharpStructuredToolTipElement.CompositionError(err))

    let FormatDescriptionOfItem isDecl infoReader m denv d =
        FormatStructuredDescriptionOfItem isDecl infoReader m denv d
        |> Tooltips.ToFSharpToolTipElement
        
    let FormatStructuredReturnTypeOfItem (infoReader:InfoReader) m denv d = 
        ErrorScope.Protect m (fun () -> FormatItemReturnTypeAsLayout infoReader m denv d) (fun err -> wordL (tagText err))

    let FormatReturnTypeOfItem (infoReader:InfoReader) m denv d = 
        FormatStructuredReturnTypeOfItem infoReader m denv d
        |> showL

    // Compute the index of the VS glyph shown with an item in the Intellisense menu
    let GlyphOfItem(denv, item) : FSharpGlyph = 
         /// Find the glyph for the given representation.    
         let reprToGlyph repr = 
            match repr with
            | TFSharpObjectRepr om -> 
                match om.fsobjmodel_kind with 
                | TTyconClass -> FSharpGlyph.Class
                | TTyconInterface -> FSharpGlyph.Interface
                | TTyconStruct -> FSharpGlyph.Struct
                | TTyconDelegate _ -> FSharpGlyph.Delegate
                | TTyconEnum _ -> FSharpGlyph.Enum
            | TRecdRepr _ -> FSharpGlyph.Type
            | TUnionRepr _ -> FSharpGlyph.Union
            | TILObjectRepr (TILObjectReprData (_,_,td)) -> 
                match td.tdKind with 
                | ILTypeDefKind.Class -> FSharpGlyph.Class
                | ILTypeDefKind.ValueType -> FSharpGlyph.Struct
                | ILTypeDefKind.Interface -> FSharpGlyph.Interface
                | ILTypeDefKind.Enum -> FSharpGlyph.Enum
                | ILTypeDefKind.Delegate -> FSharpGlyph.Delegate
            | TAsmRepr _ -> FSharpGlyph.Typedef
            | TMeasureableRepr _-> FSharpGlyph.Typedef 
#if EXTENSIONTYPING
            | TProvidedTypeExtensionPoint _-> FSharpGlyph.Typedef 
            | TProvidedNamespaceExtensionPoint  _-> FSharpGlyph.Typedef  
#endif
            | TNoRepr -> FSharpGlyph.Class  
         
         /// Find the glyph for the given type representation.
         let typeToGlyph typ = 
            if isAppTy denv.g typ then 
                let tcref = tcrefOfAppTy denv.g typ
                tcref.TypeReprInfo |> reprToGlyph 
            elif isStructTupleTy denv.g typ then FSharpGlyph.Struct
            elif isRefTupleTy denv.g typ then FSharpGlyph.Class
            elif isFunction denv.g typ then FSharpGlyph.Delegate
            elif isTyparTy denv.g typ then FSharpGlyph.Struct
            else FSharpGlyph.Typedef
            
         // This may explore assemblies that are not in the reference set,
         // e.g. for type abbreviations to types not in the reference set. 
         // In this case just use GlyphMajor.Class.
         protectAssemblyExploration FSharpGlyph.Class (fun () ->
            match item with 
            | Item.Value(vref) | Item.CustomBuilder (_,vref) -> 
                  if isFunction denv.g vref.Type then FSharpGlyph.Method
                  elif vref.LiteralValue.IsSome then FSharpGlyph.Constant
                  else FSharpGlyph.Variable
            | Item.Types(_,typ::_) -> typeToGlyph (stripTyEqns denv.g typ)    
            | Item.UnionCase _
            | Item.ActivePatternCase _ -> FSharpGlyph.EnumMember   
            | Item.ExnCase _ -> FSharpGlyph.Exception   
            | Item.RecdField _ -> FSharpGlyph.Field
            | Item.ILField _ -> FSharpGlyph.Field
            | Item.Event _ -> FSharpGlyph.Event   
            | Item.Property _ -> FSharpGlyph.Property   
            | Item.CtorGroup _ 
            | Item.DelegateCtor _ 
            | Item.FakeInterfaceCtor _
            | Item.CustomOperation _ -> FSharpGlyph.Method
            | Item.MethodGroup (_, minfos, _) when minfos |> List.forall (fun minfo -> minfo.IsExtensionMember) -> FSharpGlyph.ExtensionMethod
            | Item.MethodGroup _ -> FSharpGlyph.Method
            | Item.TypeVar _ 
            | Item.Types _ 
            | Item.UnqualifiedType _ -> FSharpGlyph.Class   
            | Item.ModuleOrNamespaces(modref::_) -> 
                  if modref.IsNamespace then FSharpGlyph.NameSpace else FSharpGlyph.Module
            | Item.ArgName _ -> FSharpGlyph.Variable
            | Item.SetterArg _ -> FSharpGlyph.Variable
            | _ -> FSharpGlyph.Error)

type FSharpAccessibility(a:Accessibility, ?isProtected) = 
    let isProtected = defaultArg isProtected  false

    let isInternalCompPath x = 
        match x with 
        | CompPath(ILScopeRef.Local,[]) -> true 
        | _ -> false

    let (|Public|Internal|Private|) (TAccess p) = 
        match p with 
        | [] -> Public 
        | _ when List.forall isInternalCompPath p  -> Internal 
        | _ -> Private

    member __.IsPublic = not isProtected && match a with Public -> true | _ -> false

    member __.IsPrivate = not isProtected && match a with Private -> true | _ -> false

    member __.IsInternal = not isProtected && match a with Internal -> true | _ -> false

    member __.IsProtected = isProtected

    member __.Contents = a

    override x.ToString() = 
        let (TAccess paths) = a
        let mangledTextOfCompPath (CompPath(scoref,path)) = getNameOfScopeRef scoref + "/" + textOfPath (List.map fst path)  
        String.concat ";" (List.map mangledTextOfCompPath paths)

/// An intellisense declaration
[<Sealed>]
<<<<<<< HEAD
type FSharpDeclarationListItem(name: string, nameInCode: string, fullName: string, glyph: FSharpGlyph, info, isAttribute: bool, accessibility: FSharpAccessibility option,
                               kind: CompletionItemKind, isOwnMember: bool, priority: int, namespaceToOpen: string option) =
=======
type FSharpDeclarationListItem
    ( name          : string,
      nameInCode    : string,
      fullName      : string,
      glyph         : FSharpGlyph,
      info,
      isAttribute   : bool,
      accessibility : FSharpAccessibility option,
      kind          : CompletionItemKind,
      isOwnMember   : bool,
      priority      : int
    ) =
>>>>>>> be7a935d

    let mutable descriptionTextHolder:FSharpToolTipText<_> option = None
    let mutable task = null

    member decl.Name = name
    member decl.NameInCode = nameInCode

    member decl.StructuredDescriptionTextAsync = 
            match info with
            | Choice1Of2 (items: CompletionItem list, infoReader, m, denv, reactor:IReactorOperations, checkAlive) -> 
                    // reactor causes the lambda to execute on the background compiler thread, through the Reactor
                    reactor.EnqueueAndAwaitOpAsync ("StructuredDescriptionTextAsync", fun ctok -> 
                         RequireCompilationThread ctok
                          // This is where we do some work which may touch TAST data structures owned by the IncrementalBuilder - infoReader, item etc. 
                          // It is written to be robust to a disposal of an IncrementalBuilder, in which case it will just return the empty string. 
                          // It is best to think of this as a "weak reference" to the IncrementalBuilder, i.e. this code is written to be robust to its
                          // disposal. Yes, you are right to scratch your head here, but this is ok.
                         cancellable.Return(
                              if checkAlive() then FSharpToolTipText(items |> List.map (fun x -> ItemDescriptionsImpl.FormatStructuredDescriptionOfItem true infoReader m denv x.Item))
                              else FSharpToolTipText [ FSharpStructuredToolTipElement.Single(wordL (tagText (FSComp.SR.descriptionUnavailable())), FSharpXmlDoc.None) ]))
            | Choice2Of2 result -> 
                async.Return result

    member decl.DescriptionTextAsync = 
        decl.StructuredDescriptionTextAsync
        |> Tooltips.Map Tooltips.ToFSharpToolTipText

    member decl.StructuredDescriptionText = 
        match descriptionTextHolder with
        | Some descriptionText -> descriptionText
        | None ->
            match info with
            | Choice1Of2 _ -> 

                // The dataTipSpinWaitTime limits how long we block the UI thread while a tooltip pops up next to a selected item in an IntelliSense completion list.
                // This time appears to be somewhat amortized by the time it takes the VS completion UI to actually bring up the tooltip after selecting an item in the first place.
                if isNull task then
                    // kick off the actual (non-cooperative) work
                    task <- System.Threading.Tasks.Task.Factory.StartNew(fun() -> 
                        let text = decl.StructuredDescriptionTextAsync |> Async.RunSynchronously
                        descriptionTextHolder <- Some text) 

                // The dataTipSpinWaitTime limits how long we block the UI thread while a tooltip pops up next to a selected item in an IntelliSense completion list.
                // This time appears to be somewhat amortized by the time it takes the VS completion UI to actually bring up the tooltip after selecting an item in the first place.
                task.Wait EnvMisc2.dataTipSpinWaitTime  |> ignore
                match descriptionTextHolder with 
                | Some text -> text
                | None -> FSharpToolTipText [ FSharpStructuredToolTipElement.Single(wordL (tagText (FSComp.SR.loadingDescription())), FSharpXmlDoc.None) ]

            | Choice2Of2 result -> 
                result

    member decl.DescriptionText = decl.StructuredDescriptionText |> Tooltips.ToFSharpToolTipText
    member decl.Glyph = glyph 
    member decl.IsAttribute = isAttribute
    member decl.Accessibility = accessibility
    member decl.Kind = kind
    member decl.IsOwnMember = isOwnMember
    member decl.MinorPriority = priority
    member decl.FullName = fullName
    member decl.NamespaceToOpen = namespaceToOpen

/// A table of declarations for Intellisense completion 
[<Sealed>]
type FSharpDeclarationListInfo(declarations: FSharpDeclarationListItem[]) = 
    member self.Items = declarations

    // Make a 'Declarations' object for a set of selected items
    static member Create(infoReader:InfoReader, m, denv, getAccessibility, items: CompletionItem list, reactor, checkAlive) = 
        let g = infoReader.g
        let items = items |> ItemDescriptionsImpl.RemoveExplicitlySuppressedCompletionItems g
        
        let tyconRefOptEq tref1 tref2 =
            match tref1 with
            | Some tref1 -> tyconRefEq g tref1 tref2
            | None -> false

        // Adjust items priority. Sort by name. For things with the same name, 
        //     - show types with fewer generic parameters first
        //     - show types before over other related items - they usually have very useful XmlDocs 
        let _, _, items = 
            items 
            |> List.map (fun x ->
                match x.Item with
                | Item.Types (_,(TType_app(tcref,_) :: _)) -> { x with MinorPriority = 1 + tcref.TyparsNoRange.Length }
                // Put delegate ctors after types, sorted by #typars. RemoveDuplicateItems will remove FakeInterfaceCtor and DelegateCtor if an earlier type is also reported with this name
                | Item.FakeInterfaceCtor (TType_app(tcref,_)) 
                | Item.DelegateCtor (TType_app(tcref,_)) -> { x with MinorPriority = 1000 + tcref.TyparsNoRange.Length }
                // Put type ctors after types, sorted by #typars. RemoveDuplicateItems will remove DefaultStructCtors if a type is also reported with this name
                | Item.CtorGroup (_, (cinfo :: _)) -> { x with MinorPriority = 1000 + 10 * (tcrefOfAppTy g cinfo.EnclosingType).TyparsNoRange.Length }
                | Item.MethodGroup(_, minfo :: _, _) -> { x with IsOwnMember = tyconRefOptEq x.Type minfo.DeclaringEntityRef }
                | Item.Property(_, pinfo :: _) -> { x with IsOwnMember = tyconRefOptEq x.Type (tcrefOfAppTy g pinfo.EnclosingType) }
                | Item.ILField finfo -> { x with IsOwnMember = tyconRefOptEq x.Type (tcrefOfAppTy g finfo.EnclosingType) }
                | _ -> x)
            |> List.sortBy (fun x -> x.MinorPriority)
            |> List.fold (fun (prevRealPrior, prevNormalizedPrior, acc) x ->
                if x.MinorPriority = prevRealPrior then
                    prevRealPrior, prevNormalizedPrior, x :: acc
                else
                    let normalizedPrior = prevNormalizedPrior + 1
                    x.MinorPriority, normalizedPrior, { x with MinorPriority = normalizedPrior } :: acc
                ) (0, 0, [])

        // Remove all duplicates. We've put the types first, so this removes the DelegateCtor and DefaultStructCtor's.
        let items = items |> List.rev

        if verbose then dprintf "service.ml: mkDecls: %d found groups after filtering\n" (List.length items); 

        // Group by full name for unresolved items and by display name for resolved ones.
        let items = 
            items
            // prefer items from file check results to ones from referenced assemblies via GetAssemblyContent ("all entities")
            |> List.sortBy (fun x -> x.NamespaceToOpen.IsSome) 
            |> RemoveDuplicateCompletionItems g
            |> List.groupBy (fun x ->
                match x.NamespaceToOpen with
                | Some ns -> ns + x.Item.DisplayName
                | None -> x.Item.DisplayName)
            |> List.map (fun (_, items) -> items.Head.Item.DisplayName, items)

        // Filter out operators (and list)
        let items = 
            // Check whether this item looks like an operator.
            let isOperatorItem(name, item) = 
                match item |> List.map (fun x -> x.Item) with
                | [Item.Value _]
                | [Item.MethodGroup _ ] -> IsOperatorName name
                | [Item.UnionCase _] -> IsOperatorName name
                | _ -> false              
            let isFSharpList name = (name = "[]") // list shows up as a Type and a UnionCase, only such entity with a symbolic name, but want to filter out of intellisense
            items |> List.filter (fun (displayName, items) -> not (isOperatorItem(displayName, items)) && not (isFSharpList displayName)) 
                    
        let decls = 
<<<<<<< HEAD
            items 
            |> List.map (fun (displayName, itemsWithSameFullName) -> 
                match itemsWithSameFullName with
=======
            // Filter out duplicate names
            items |> List.map (fun (name,itemsWithSameName) -> 
                match itemsWithSameName with
>>>>>>> be7a935d
                | [] -> failwith "Unexpected empty bag"
                | _ ->
                    let items =
                        match itemsWithSameFullName |> List.partition (fun x -> x.NamespaceToOpen.IsNone) with
                        | [], unresolved -> unresolved
                        | resolved, _ -> resolved
                    
                    let item = items.Head

                    let glyph = ItemDescriptionsImpl.GlyphOfItem(denv, item.Item)
                    let name, nameInCode =
<<<<<<< HEAD
                        if displayName.StartsWith "( " && displayName.EndsWith " )" then
                            let cleanName = displayName.[2..displayName.Length - 3]
                            cleanName, 
                            if IsOperatorName displayName then cleanName else "``" + cleanName + "``"
                        else displayName, displayName
                    
                    let fullName = ItemDescriptionsImpl.FullNameOfItem g item.Item

                    FSharpDeclarationListItem(
                        name, nameInCode, fullName, glyph, Choice1Of2 (items, infoReader, m, denv, reactor, checkAlive), 
                        ItemDescriptionsImpl.IsAttribute infoReader item.Item, getAccessibility item.Item, item.Kind, item.IsOwnMember, item.MinorPriority, item.NamespaceToOpen))
=======
                        if name.StartsWith "( " && name.EndsWith " )" then
                            let cleanName = name.[2..name.Length - 3]
                            cleanName, 
                            if IsOperatorName name then cleanName else "``" + cleanName + "``"
                        else
                            name, Lexhelp.Keywords.QuoteIdentifierIfNeeded name

                    let fullName = ItemDescriptionsImpl.FullNameOfItem g item.Item

                    FSharpDeclarationListItem(
                        name,
                        nameInCode,
                        fullName,
                        glyph,
                        Choice1Of2 (items, infoReader, m, denv, reactor, checkAlive),
                        ItemDescriptionsImpl.IsAttribute infoReader item.Item,
                        getAccessibility item.Item,
                        item.Kind,
                        item.IsOwnMember,
                        item.MinorPriority
                        )
            )
>>>>>>> be7a935d

        new FSharpDeclarationListInfo(Array.ofList decls)
    
    static member Error msg = 
        new FSharpDeclarationListInfo(
                [| FSharpDeclarationListItem("<Note>", "<Note>", "<Note>", FSharpGlyph.Error, Choice2Of2 (FSharpToolTipText [FSharpStructuredToolTipElement.CompositionError msg]), 
                                             false, None, CompletionItemKind.Other, false, 0, None) |])
    
    static member Empty = FSharpDeclarationListInfo([| |])<|MERGE_RESOLUTION|>--- conflicted
+++ resolved
@@ -1381,12 +1381,8 @@
 
 /// An intellisense declaration
 [<Sealed>]
-<<<<<<< HEAD
-type FSharpDeclarationListItem(name: string, nameInCode: string, fullName: string, glyph: FSharpGlyph, info, isAttribute: bool, accessibility: FSharpAccessibility option,
+type FSharpDeclarationListItem
                                kind: CompletionItemKind, isOwnMember: bool, priority: int, namespaceToOpen: string option) =
-=======
-type FSharpDeclarationListItem
-    ( name          : string,
       nameInCode    : string,
       fullName      : string,
       glyph         : FSharpGlyph,
@@ -1397,7 +1393,6 @@
       isOwnMember   : bool,
       priority      : int
     ) =
->>>>>>> be7a935d
 
     let mutable descriptionTextHolder:FSharpToolTipText<_> option = None
     let mutable task = null
@@ -1531,15 +1526,9 @@
             items |> List.filter (fun (displayName, items) -> not (isOperatorItem(displayName, items)) && not (isFSharpList displayName)) 
                     
         let decls = 
-<<<<<<< HEAD
             items 
             |> List.map (fun (displayName, itemsWithSameFullName) -> 
                 match itemsWithSameFullName with
-=======
-            // Filter out duplicate names
-            items |> List.map (fun (name,itemsWithSameName) -> 
-                match itemsWithSameName with
->>>>>>> be7a935d
                 | [] -> failwith "Unexpected empty bag"
                 | _ ->
                     let items =
@@ -1551,31 +1540,18 @@
 
                     let glyph = ItemDescriptionsImpl.GlyphOfItem(denv, item.Item)
                     let name, nameInCode =
-<<<<<<< HEAD
                         if displayName.StartsWith "( " && displayName.EndsWith " )" then
                             let cleanName = displayName.[2..displayName.Length - 3]
                             cleanName, 
                             if IsOperatorName displayName then cleanName else "``" + cleanName + "``"
                         else displayName, displayName
+                            name, Lexhelp.Keywords.QuoteIdentifierIfNeeded name
                     
                     let fullName = ItemDescriptionsImpl.FullNameOfItem g item.Item
 
                     FSharpDeclarationListItem(
-                        name, nameInCode, fullName, glyph, Choice1Of2 (items, infoReader, m, denv, reactor, checkAlive), 
+                        name, nameInCode, fullName, 
                         ItemDescriptionsImpl.IsAttribute infoReader item.Item, getAccessibility item.Item, item.Kind, item.IsOwnMember, item.MinorPriority, item.NamespaceToOpen))
-=======
-                        if name.StartsWith "( " && name.EndsWith " )" then
-                            let cleanName = name.[2..name.Length - 3]
-                            cleanName, 
-                            if IsOperatorName name then cleanName else "``" + cleanName + "``"
-                        else
-                            name, Lexhelp.Keywords.QuoteIdentifierIfNeeded name
-
-                    let fullName = ItemDescriptionsImpl.FullNameOfItem g item.Item
-
-                    FSharpDeclarationListItem(
-                        name,
-                        nameInCode,
                         fullName,
                         glyph,
                         Choice1Of2 (items, infoReader, m, denv, reactor, checkAlive),
@@ -1586,7 +1562,6 @@
                         item.MinorPriority
                         )
             )
->>>>>>> be7a935d
 
         new FSharpDeclarationListInfo(Array.ofList decls)
     
