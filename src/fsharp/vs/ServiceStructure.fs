--- conflicted
+++ resolved
@@ -370,20 +370,11 @@
                 parseExpr e
             | SynExpr.Quote (_,isRaw,e,_,r) ->
                 // subtract columns so the @@> or @> is not collapsed
-<<<<<<< HEAD
-                yield! rcheck Scope.Quote Collapse.Same r <| Range.modBoth (if isRaw then 3 else 2) (if isRaw then 3 else 2) r
-                yield! parseExpr e
+                rcheck Scope.Quote Collapse.Same r (Range.modBoth (if isRaw then 3 else 2) (if isRaw then 3 else 2) r)
+                parseExpr e
             | SynExpr.Tuple (_,es,_,r) ->
-                yield! rcheck Scope.Tuple Collapse.Same r r
-                yield! Seq.collect parseExpr es
-=======
-                rcheck Scope.Quote Collapse.Same r (Range.modBoth (if isRaw then 3 else 2) (if isRaw then 3 else 2) r)
-                parseExpr e
-            | SynExpr.Tuple (es,_,r)
-            | SynExpr.StructTuple(es,_,r) ->
                 rcheck Scope.Tuple Collapse.Same r r
                 List.iter parseExpr es
->>>>>>> 553fc9bc
             | SynExpr.Paren (e,_,_,_) ->
                 parseExpr e
             | SynExpr.Record (recCtor,recCopy,recordFields,r) ->
