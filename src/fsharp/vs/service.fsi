// Copyright (c) Microsoft Corporation.  All Rights Reserved.  Licensed under the Apache License, Version 2.0.  See License.txt in the project root for license information.

//----------------------------------------------------------------------------
// SourceCodeServices API to the compiler as an incremental service for parsing,
// type checking and intellisense-like environment-reporting.
//----------------------------------------------------------------------------

namespace Microsoft.FSharp.Compiler.SourceCodeServices
open System
open System.IO
open System.Collections.Generic

open Microsoft.FSharp.Compiler.AbstractIL.IL
open Microsoft.FSharp.Compiler 
open Microsoft.FSharp.Compiler.Ast
open Microsoft.FSharp.Compiler.Driver
open Microsoft.FSharp.Compiler.ErrorLogger
open Microsoft.FSharp.Compiler.Range
open Microsoft.FSharp.Compiler.TcGlobals
open Microsoft.FSharp.Compiler.NameResolution
open Microsoft.FSharp.Compiler.CompileOps
open Microsoft.FSharp.Compiler.AbstractIL.Internal.Library
open Microsoft.FSharp.Compiler 
open Microsoft.FSharp.Compiler.Range
open Microsoft.FSharp.Compiler.TcGlobals 
open Microsoft.FSharp.Compiler.Infos
open Microsoft.FSharp.Compiler.NameResolution
open Microsoft.FSharp.Compiler.InfoReader
open Microsoft.FSharp.Compiler.Tast
open Microsoft.FSharp.Compiler.Tastops

<<<<<<< HEAD
/// Represents one parameter for one method (or other item) in a group. 
[<Sealed>]
#if COMPILER_PUBLIC_API
type FSharpMethodGroupItemParameter = 
#else
type internal FSharpMethodGroupItemParameter = 
#endif

    /// The name of the parameter.
    member ParameterName: string

    /// A key that can be used for sorting the parameters, used to help sort overloads.
    member CanonicalTypeTextForSorting: string

    /// The structured representation for the parameter including its name, its type and visual indicators of other
    /// information such as whether it is optional.
    member StructuredDisplay: Layout

    /// The text to display for the parameter including its name, its type and visual indicators of other
    /// information such as whether it is optional.
    member Display: string

    /// The descriptive help text to display for the parameter.
    member Description: string

    /// Is the parameter optional
    member IsOptional: bool

/// Represents one method (or other item) in a method group. The item may represent either a method or 
/// a single, non-overloaded item such as union case or a named function value.
[<Sealed>]
#if COMPILER_PUBLIC_API
type FSharpMethodGroupItem = 
#else
type internal FSharpMethodGroupItem = 
#endif

    /// The documentation for the item
    member XmlDoc : FSharpXmlDoc

    /// The structured description representation for the method (or other item)
    member StructuredDescription : FSharpStructuredToolTipText

    /// The formatted description text for the method (or other item)
    member Description : FSharpToolTipText

    /// The The structured description representation for the method (or other item)
    member StructuredTypeText: Layout

    /// The formatted type text for the method (or other item)
    member TypeText: string

    /// The parameters of the method in the overload set
    member Parameters: FSharpMethodGroupItemParameter[]

    /// Does the method support an arguments list?  This is always true except for static type instantiations like TP<42,"foo">.
    member HasParameters: bool

    /// Does the method support a params list arg?
    member HasParamArrayArg: bool

    /// Does the type name or method support a static arguments list, like TP<42,"foo"> or conn.CreateCommand<42, "foo">(arg1, arg2)?
    member StaticParameters: FSharpMethodGroupItemParameter[]

/// Represents a group of methods (or other items) returned by GetMethods.  
[<Sealed>]
#if COMPILER_PUBLIC_API
type FSharpMethodGroup = 
#else
type internal FSharpMethodGroup = 
#endif
    /// The shared name of the methods (or other items) in the group
    member MethodName: string

    /// The methods (or other items) in the group
    member Methods: FSharpMethodGroupItem[] 

=======
>>>>>>> bf239ec3
/// Represents the reason why the GetDeclarationLocation operation failed.
[<RequireQualifiedAccess>]
#if COMPILER_PUBLIC_API
type FSharpFindDeclFailureReason = 
#else
type internal FSharpFindDeclFailureReason = 
#endif

    /// Generic reason: no particular information about error
    | Unknown

    /// Source code file is not available
    | NoSourceCode

    /// Trying to find declaration of ProvidedType without TypeProviderDefinitionLocationAttribute
    | ProvidedType of string

    /// Trying to find declaration of ProvidedMember without TypeProviderDefinitionLocationAttribute
    | ProvidedMember of string

/// Represents the result of the GetDeclarationLocation operation.
[<RequireQualifiedAccess>]
#if COMPILER_PUBLIC_API
type FSharpFindDeclResult = 
#else
type internal FSharpFindDeclResult = 
#endif
    /// Indicates a declaration location was not found, with an additional reason
    | DeclNotFound of FSharpFindDeclFailureReason
    /// Indicates a declaration location was found
    | DeclFound      of range
     
/// Represents the checking context implied by the ProjectOptions 
[<Sealed>]
#if COMPILER_PUBLIC_API
type FSharpProjectContext =
#else
type internal FSharpProjectContext =
#endif
    /// Get the resolution and full contents of the assemblies referenced by the project options
    member GetReferencedAssemblies : unit -> FSharpAssembly list

    /// Get the accessibility rights for this project context w.r.t. InternalsVisibleTo attributes granting access to other assemblies
    member AccessibilityRights : FSharpAccessibilityRights


/// Represents the use of an F# symbol from F# source code
[<Sealed>]
#if COMPILER_PUBLIC_API
type FSharpSymbolUse = 
#else
type internal FSharpSymbolUse = 
#endif
    // For internal use only
    internal new : g:TcGlobals * denv: Tastops.DisplayEnv * symbol:FSharpSymbol * itemOcc:ItemOccurence * range: range -> FSharpSymbolUse

    /// The symbol referenced
    member Symbol : FSharpSymbol 

    /// The display context active at the point where the symbol is used. Can be passed to FSharpType.Format
    /// and other methods to format items in a way that is suitable for a specific source code location.
    member DisplayContext : FSharpDisplayContext

    /// Indicates if the reference is a definition for the symbol, either in a signature or implementation
    member IsFromDefinition : bool

    /// Indicates if the reference is in a pattern
    member IsFromPattern : bool

    /// Indicates if the reference is in a syntactic type
    member IsFromType : bool

    /// Indicates if the reference is in an attribute
    member IsFromAttribute : bool

    /// Indicates if the reference is via the member being implemented in a class or object expression
    member IsFromDispatchSlotImplementation : bool

    /// Indicates if the reference is either a builder or a custom operation in a computation expression
    member IsFromComputationExpression : bool

    /// The file name the reference occurs in 
    member FileName: string 

    /// The range of text representing the reference to the symbol
    member RangeAlternate: range

[<RequireQualifiedAccess>]
#if COMPILER_PUBLIC_API
type SemanticClassificationType =
#else
type internal SemanticClassificationType =
#endif
    | ReferenceType
    | ValueType
    | UnionCase
    | Function
    | Property
    | MutableVar
    | Module
    | Printf
    | ComputationExpression
    | IntrinsicFunction
    | Enumeration
    | Interface
    | TypeArgument
    | Operator
    | Disposable

/// A handle to the results of CheckFileInProject.
[<Sealed>]
#if COMPILER_PUBLIC_API
type FSharpCheckFileResults =
#else
type internal FSharpCheckFileResults =
#endif
    /// The errors returned by parsing a source file.
    member Errors : FSharpErrorInfo[]

    /// Get a view of the contents of the assembly up to and including the file just checked
    member PartialAssemblySignature : FSharpAssemblySignature

    /// Get the resolution of the ProjectOptions 
    member ProjectContext : FSharpProjectContext

    /// Indicates whether type checking successfully occurred with some results returned. If false, indicates that 
    /// an unrecoverable error in earlier checking/parsing/resolution steps.
    member HasFullTypeCheckInfo: bool

    /// Indicates the set of files which must be watched to accurately track changes that affect these results,
    /// Clients interested in reacting to updates to these files should watch these files and take actions as described
    /// in the documentation for compiler service.
    member DependencyFiles : string list

    /// <summary>Get the items for a declaration list</summary>
    ///
    /// <param name="ParsedFileResultsOpt">
    ///    If this is present, it is used to filter declarations based on location in the
    ///    parse tree, specifically at 'open' declarations, 'inherit' of class or interface
    ///    'record field' locations and r.h.s. of 'range' operator a..b
    /// </param>
    /// <param name="line">The line number where the completion is happening</param>
    /// <param name="colAtEndOfNamesAndResidue">The column number at the end of the 'names' text </param>
    /// <param name="qualifyingNames">The long identifier to the left of the '.'</param>
    /// <param name="partialName">The residue of a partial long identifier to the right of the '.'</param>
    /// <param name="lineStr">The residue of a partial long identifier to the right of the '.'</param>
    /// <param name="lineText">
    ///    The text of the line where the completion is happening. This is only used to make a couple
    ///    of adhoc corrections to completion accuracy (e.g. checking for "..")
    /// </param>
    /// <param name="hasTextChangedSinceLastTypecheck">
    ///    If text has been used from a captured name resolution from the typecheck, then 
    ///    callback to the client to check if the text has changed. If it has, then give up
    ///    and assume that we're going to repeat the operation later on.
    /// </param>

    member GetDeclarationListInfo : ParsedFileResultsOpt:FSharpParseFileResults option * line: int * colAtEndOfPartialName: int * lineText:string * qualifyingNames: string list * partialName: string * getAllSymbols: (unit -> AssemblySymbol list) * ?hasTextChangedSinceLastTypecheck: (obj * range -> bool) -> Async<FSharpDeclarationListInfo>

    /// <summary>Get the items for a declaration list in FSharpSymbol format</summary>
    ///
    /// <param name="ParsedFileResultsOpt">
    ///    If this is present, it is used to filter declarations based on location in the
    ///    parse tree, specifically at 'open' declarations, 'inherit' of class or interface
    ///    'record field' locations and r.h.s. of 'range' operator a..b
    /// </param>
    /// <param name="line">The line number where the completion is happening</param>
    /// <param name="colAtEndOfNamesAndResidue">The column number at the end of the 'names' text </param>
    /// <param name="qualifyingNames">The long identifier to the left of the '.'</param>
    /// <param name="partialName">The residue of a partial long identifier to the right of the '.'</param>
    /// <param name="lineStr">The residue of a partial long identifier to the right of the '.'</param>
    /// <param name="lineText">
    ///    The text of the line where the completion is happening. This is only used to make a couple
    ///    of adhoc corrections to completion accuracy (e.g. checking for "..")
    /// </param>
    /// <param name="hasTextChangedSinceLastTypecheck">
    ///    If text has been used from a captured name resolution from the typecheck, then 
    ///    callback to the client to check if the text has changed. If it has, then give up
    ///    and assume that we're going to repeat the operation later on.
    /// </param>
    member GetDeclarationListSymbols : ParsedFileResultsOpt:FSharpParseFileResults option * line: int * colAtEndOfPartialName: int * lineText:string * qualifyingNames: string list * partialName: string * ?hasTextChangedSinceLastTypecheck: (obj * range -> bool) -> Async<FSharpSymbolUse list list>


    /// <summary>Compute a formatted tooltip for the given location</summary>
    ///
    /// <param name="line">The line number where the information is being requested.</param>
    /// <param name="colAtEndOfNames">The column number at the end of the identifiers where the information is being requested.</param>
    /// <param name="lineText">The text of the line where the information is being requested.</param>
    /// <param name="names">The identifiers at the location where the information is being requested.</param>
    /// <param name="tokenTag">Used to discriminate between 'identifiers', 'strings' and others. For strings, an attempt is made to give a tooltip for a #r "..." location. Use a value from FSharpTokenInfo.Tag, or FSharpTokenTag.Identifier, unless you have other information available.</param>
    member GetStructuredToolTipTextAlternate : line:int * colAtEndOfNames:int * lineText:string * names:string list * tokenTag:int -> Async<FSharpStructuredToolTipText>

    /// <summary>Compute a formatted tooltip for the given location</summary>
    ///
    /// <param name="line">The line number where the information is being requested.</param>
    /// <param name="colAtEndOfNames">The column number at the end of the identifiers where the information is being requested.</param>
    /// <param name="lineText">The text of the line where the information is being requested.</param>
    /// <param name="names">The identifiers at the location where the information is being requested.</param>
    /// <param name="tokenTag">Used to discriminate between 'identifiers', 'strings' and others. For strings, an attempt is made to give a tooltip for a #r "..." location. Use a value from FSharpTokenInfo.Tag, or FSharpTokenTag.Identifier, unless you have other information available.</param>
    member GetToolTipTextAlternate : line:int * colAtEndOfNames:int * lineText:string * names:string list * tokenTag:int -> Async<FSharpToolTipText>

    /// <summary>Compute the Visual Studio F1-help key identifier for the given location, based on name resolution results</summary>
    ///
    /// <param name="line">The line number where the information is being requested.</param>
    /// <param name="colAtEndOfNames">The column number at the end of the identifiers where the information is being requested.</param>
    /// <param name="lineText">The text of the line where the information is being requested.</param>
    /// <param name="names">The identifiers at the location where the information is being requested.</param>
    member GetF1KeywordAlternate                   : line:int * colAtEndOfNames:int * lineText:string * names:string list -> Async<string option>


    /// <summary>Compute a set of method overloads to show in a dialog relevant to the given code location.</summary>
    ///
    /// <param name="line">The line number where the information is being requested.</param>
    /// <param name="colAtEndOfNames">The column number at the end of the identifiers where the information is being requested.</param>
    /// <param name="lineText">The text of the line where the information is being requested.</param>
    /// <param name="names">The identifiers at the location where the information is being requested.</param>
    member GetMethodsAlternate              : line:int * colAtEndOfNames:int * lineText:string * names:string list option -> Async<FSharpMethodGroup>

    /// <summary>Compute a set of method overloads to show in a dialog relevant to the given code location.  The resulting method overloads are returned as symbols.</summary>
    /// <param name="line">The line number where the information is being requested.</param>
    /// <param name="colAtEndOfNames">The column number at the end of the identifiers where the information is being requested.</param>
    /// <param name="lineText">The text of the line where the information is being requested.</param>
    /// <param name="names">The identifiers at the location where the information is being requested.</param>
    member GetMethodsAsSymbols : line:int * colAtEndOfNames:int * lineText:string * names:string list -> Async<FSharpSymbolUse list option>

    /// <summary>Resolve the names at the given location to the declaration location of the corresponding construct.</summary>
    ///
    /// <param name="line">The line number where the information is being requested.</param>
    /// <param name="colAtEndOfNames">The column number at the end of the identifiers where the information is being requested.</param>
    /// <param name="lineText">The text of the line where the information is being requested.</param>
    /// <param name="names">The identifiers at the location where the information is being requested.</param>
    /// <param name="preferFlag">If not given, then get the location of the symbol. If false, then prefer the location of the corresponding symbol in the implementation of the file (rather than the signature if present). If true, prefer the location of the corresponding symbol in the signature of the file (rather than the implementation).</param>
    member GetDeclarationLocationAlternate         : line:int * colAtEndOfNames:int * lineText:string * names:string list * ?preferFlag:bool -> Async<FSharpFindDeclResult>


    /// <summary>Resolve the names at the given location to a use of symbol.</summary>
    ///
    /// <param name="line">The line number where the information is being requested.</param>
    /// <param name="colAtEndOfNames">The column number at the end of the identifiers where the information is being requested.</param>
    /// <param name="lineText">The text of the line where the information is being requested.</param>
    /// <param name="names">The identifiers at the location where the information is being requested.</param>
    member GetSymbolUseAtLocation  : line:int * colAtEndOfNames:int * lineText:string * names:string list -> Async<FSharpSymbolUse option>

    /// <summary>Get any extra colorization info that is available after the typecheck</summary>
    member GetSemanticClassification : range option -> (range * SemanticClassificationType)[]

    /// <summary>Get the locations of format specifiers</summary>
    [<System.Obsolete("This member has been replaced by GetFormatSpecifierLocationsAndArity, which returns both range and arity of specifiers")>]
    member GetFormatSpecifierLocations : unit -> range[]

    /// <summary>Get the locations of and number of arguments associated with format specifiers</summary>
    member GetFormatSpecifierLocationsAndArity : unit -> (range*int)[]

    /// Get all textual usages of all symbols throughout the file
    member GetAllUsesOfAllSymbolsInFile : unit -> Async<FSharpSymbolUse[]>

    /// Get the textual usages that resolved to the given symbol throughout the file
    member GetUsesOfSymbolInFile : symbol:FSharpSymbol -> Async<FSharpSymbolUse[]>

    member internal GetVisibleNamespacesAndModulesAtPoint : pos -> Async<Tast.ModuleOrNamespaceRef[]>

    /// Determines if a long ident is resolvable at a specific point.
    member internal IsRelativeNameResolvable: cursorPos : pos * plid : string list * item: Item -> Async<bool>

/// A handle to the results of CheckFileInProject.
[<Sealed>]
#if COMPILER_PUBLIC_API
type FSharpCheckProjectResults =
#else
type internal FSharpCheckProjectResults =
#endif

    /// The errors returned by processing the project
    member Errors : FSharpErrorInfo[]

    /// Get a view of the overall signature of the assembly. Only valid to use if HasCriticalErrors is false.
    member AssemblySignature : FSharpAssemblySignature

    /// Get a view of the overall contents of the assembly. Only valid to use if HasCriticalErrors is false.
    member AssemblyContents : FSharpAssemblyContents

    /// Get the resolution of the ProjectOptions 
    member ProjectContext : FSharpProjectContext

    /// Get the textual usages that resolved to the given symbol throughout the project
    member GetUsesOfSymbol : symbol:FSharpSymbol -> Async<FSharpSymbolUse[]>

    /// Get all textual usages of all symbols throughout the project
    member GetAllUsesOfAllSymbols : unit -> Async<FSharpSymbolUse[]>

    /// Indicates if critical errors existed in the project options
    member HasCriticalErrors : bool 

    /// Indicates the set of files which must be watched to accurately track changes that affect these results,
    /// Clients interested in reacting to updates to these files should watch these files and take actions as described
    /// in the documentation for compiler service.
    member DependencyFiles : string list

/// <summary>Unused in this API</summary>
#if COMPILER_PUBLIC_API
type UnresolvedReferencesSet 
#else
type internal UnresolvedReferencesSet 
#endif

/// <summary>A set of information describing a project or script build configuration.</summary>
#if COMPILER_PUBLIC_API
type FSharpProjectOptions = 
#else
type internal FSharpProjectOptions = 
#endif
    { 
      // Note that this may not reduce to just the project directory, because there may be two projects in the same directory.
      ProjectFileName: string
      /// The files in the project
      ProjectFileNames: string[]
      /// Additional command line argument options for the project. These can include additional files and references.
      OtherOptions: string[]
      /// The command line arguments for the other projects referenced by this project, indexed by the
      /// exact text used in the "-r:" reference in FSharpProjectOptions.
      ReferencedProjects: (string * FSharpProjectOptions)[]
      /// When true, the typechecking environment is known a priori to be incomplete, for
      /// example when a .fs file is opened outside of a project. In this case, the number of error 
      /// messages reported is reduced.
      IsIncompleteTypeCheckEnvironment : bool
      /// When true, use the reference resolution rules for scripts rather than the rules for compiler.
      UseScriptResolutionRules : bool
      /// Timestamp of project/script load, used to differentiate between different instances of a project load.
      /// This ensures that a complete reload of the project or script type checking
      /// context occurs on project or script unload/reload.
      LoadTime : DateTime
      /// Unused in this API and should be 'None' when used as user-specified input
      UnresolvedReferences : UnresolvedReferencesSet option
      /// Unused in this API and should be '[]' when used as user-specified input
      OriginalLoadReferences: (range * string) list
      /// Extra information passed back on event trigger
      ExtraProjectInfo : obj option
    }
         
/// The result of calling TypeCheckResult including the possibility of abort and background compiler not caught up.
[<RequireQualifiedAccess>]
#if COMPILER_PUBLIC_API
type FSharpCheckFileAnswer =
#else
type internal FSharpCheckFileAnswer =
#endif
    | Aborted // because cancellation caused an abandonment of the operation
    | Succeeded of FSharpCheckFileResults    

[<Sealed; AutoSerializable(false)>]      
/// Used to parse and check F# source code.
#if COMPILER_PUBLIC_API
type FSharpChecker =
#else
type internal FSharpChecker =
#endif
    /// <summary>
    /// Create an instance of an FSharpChecker.  
    /// </summary>
    ///
    /// <param name="projectCacheSize">The optional size of the project checking cache.</param>
    /// <param name="keepAssemblyContents">Keep the checked contents of projects.</param>
    /// <param name="keepAllBackgroundResolutions">If false, do not keep full intermediate checking results from background checking suitable for returning from GetBackgroundCheckResultsForFileInProject. This reduces memory usage.</param>
    /// <param name="msbuildEnabled">If false, no dependency on MSBuild v12 is assumed. If true, at attempt is made to load MSBuild for reference resolution in scripts</param>
    static member Create : ?projectCacheSize: int * ?keepAssemblyContents: bool * ?keepAllBackgroundResolutions: bool * ?msbuildEnabled: bool -> FSharpChecker

    /// <summary>
    ///   Parse a source code file, returning information about brace matching in the file.
    ///   Return an enumeration of the matching parenthetical tokens in the file.
    /// </summary>
    ///
    /// <param name="filename">The filename for the file, used to help caching of results.</param>
    /// <param name="source">The full source for the file.</param>
    /// <param name="options">The options for the project or script, used to determine active --define conditionals and other options relevant to parsing.</param>
    member MatchBracesAlternate : filename : string * source: string * options: FSharpProjectOptions -> Async<(range * range)[]>

    /// <summary>
    /// <para>Parse a source code file, returning a handle that can be used for obtaining navigation bar information
    /// To get the full information, call 'CheckFileInProject' method on the result</para>
    /// <para>All files except the one being checked are read from the FileSystem API</para>
    /// </summary>
    ///
    /// <param name="filename">The filename for the file.</param>
    /// <param name="source">The full source for the file.</param>
    /// <param name="options">The options for the project or script, used to determine active --define conditionals and other options relevant to parsing.</param>
    member ParseFileInProject : filename: string * source: string * options: FSharpProjectOptions -> Async<FSharpParseFileResults>

    /// <summary>
    /// <para>Check a source code file, returning a handle to the results of the parse including
    /// the reconstructed types in the file.</para>
    ///
    /// <para>All files except the one being checked are read from the FileSystem API</para>
    /// <para>Note: returns NoAntecedent if the background builder is not yet done preparing the type check context for the 
    /// file (e.g. loading references and parsing/checking files in the project that this file depends upon). 
    /// In this case, the caller can either retry, or wait for FileTypeCheckStateIsDirty to be raised for this file.
    /// </para>
    /// </summary>
    ///
    /// <param name="parsed">The results of ParseFileInProject for this file.</param>
    /// <param name="filename">The name of the file in the project whose source is being checked.</param>
    /// <param name="fileversion">An integer that can be used to indicate the version of the file. This will be returned by TryGetRecentCheckResultsForFile when looking up the file.</param>
    /// <param name="source">The full source for the file.</param>
    /// <param name="options">The options for the project or script.</param>
    /// <param name="textSnapshotInfo">
    ///     An item passed back to 'hasTextChangedSinceLastTypecheck' (from some calls made on 'FSharpCheckFileResults') to help determine if 
    ///     an approximate intellisense resolution is inaccurate because a range of text has changed. This 
    ///     can be used to marginally increase accuracy of intellisense results in some situations.
    /// </param>
    ///
    member CheckFileInProjectIfReady : parsed: FSharpParseFileResults * filename: string * fileversion: int * source: string * options: FSharpProjectOptions * ?textSnapshotInfo: obj -> Async<FSharpCheckFileAnswer option>

    /// <summary>
    /// <para>
    ///   Check a source code file, returning a handle to the results
    /// </para>
    /// <para>
    ///    Note: all files except the one being checked are read from the FileSystem API
    /// </para>
    /// <para>
    ///   Return FSharpCheckFileAnswer.Aborted if a parse tree was not available.
    /// </para>
    /// </summary>
    ///
    /// <param name="parsed">The results of ParseFileInProject for this file.</param>
    /// <param name="filename">The name of the file in the project whose source is being checked.</param>
    /// <param name="fileversion">An integer that can be used to indicate the version of the file. This will be returned by TryGetRecentCheckResultsForFile when looking up the file.</param>
    /// <param name="source">The full source for the file.</param>
    /// <param name="options">The options for the project or script.</param>
    /// <param name="textSnapshotInfo">
    ///     An item passed back to 'hasTextChangedSinceLastTypecheck' (from some calls made on 'FSharpCheckFileResults') to help determine if 
    ///     an approximate intellisense resolution is inaccurate because a range of text has changed. This 
    ///     can be used to marginally increase accuracy of intellisense results in some situations.
    /// </param>
    ///
    member CheckFileInProject : parsed: FSharpParseFileResults * filename: string * fileversion: int * source: string * options: FSharpProjectOptions * ?textSnapshotInfo: obj -> Async<FSharpCheckFileAnswer>

    /// <summary>
    /// <para>
    ///   Parse and check a source code file, returning a handle to the results 
    /// </para>
    /// <para>
    ///    Note: all files except the one being checked are read from the FileSystem API
    /// </para>
    /// <para>
    ///   Return FSharpCheckFileAnswer.Aborted if a parse tree was not available.
    /// </para>
    /// </summary>
    ///
    /// <param name="filename">The name of the file in the project whose source is being checked.</param>
    /// <param name="fileversion">An integer that can be used to indicate the version of the file. This will be returned by TryGetRecentCheckResultsForFile when looking up the file.</param>
    /// <param name="source">The full source for the file.</param>
    /// <param name="options">The options for the project or script.</param>
    /// <param name="textSnapshotInfo">
    ///     An item passed back to 'hasTextChangedSinceLastTypecheck' (from some calls made on 'FSharpCheckFileResults') to help determine if 
    ///     an approximate intellisense resolution is inaccurate because a range of text has changed. This 
    ///     can be used to marginally increase accuracy of intellisense results in some situations.
    /// </param>
    ///
    member ParseAndCheckFileInProject : filename: string * fileversion: int * source: string * options: FSharpProjectOptions * ?textSnapshotInfo: obj -> Async<FSharpParseFileResults * FSharpCheckFileAnswer>

    /// <summary>
    /// <para>Parse and typecheck all files in a project.</para>
    /// <para>All files are read from the FileSystem API</para>
    /// </summary>
    ///
    /// <param name="options">The options for the project or script.</param>
    member ParseAndCheckProject : options: FSharpProjectOptions -> Async<FSharpCheckProjectResults>

    /// <summary>
    /// <para>Create resources for the project and keep the project alive until the returned object is disposed.</para>
    /// </summary>
    ///
    /// <param name="options">The options for the project or script.</param>
    member KeepProjectAlive : options: FSharpProjectOptions -> Async<IDisposable>

    /// <summary>
    /// <para>For a given script file, get the FSharpProjectOptions implied by the #load closure.</para>
    /// <para>All files are read from the FileSystem API, except the file being checked.</para>
    /// </summary>
    ///
    /// <param name="filename">Used to differentiate between scripts, to consider each script a separate project.
    /// Also used in formatted error messages.</param>
    ///
    /// <param name="loadedTimeStamp">Indicates when the script was loaded into the editing environment,
    /// so that an 'unload' and 'reload' action will cause the script to be considered as a new project,
    /// so that references are re-resolved.</param>
    member GetProjectOptionsFromScript : filename: string * source: string * ?loadedTimeStamp: DateTime * ?otherFlags: string[] * ?useFsiAuxLib: bool * ?assumeDotNetFramework: bool * ?extraProjectInfo: obj -> Async<FSharpProjectOptions * FSharpErrorInfo list>

    /// <summary>
    /// <para>Get the FSharpProjectOptions implied by a set of command line arguments.</para>
    /// </summary>
    ///
    /// <param name="projectFileName">Used to differentiate between projects and for the base directory of the project.</param>
    /// <param name="argv">The command line arguments for the project build.</param>
    /// <param name="loadedTimeStamp">Indicates when the script was loaded into the editing environment,
    /// so that an 'unload' and 'reload' action will cause the script to be considered as a new project,
    /// so that references are re-resolved.</param>
    member GetProjectOptionsFromCommandLineArgs : projectFileName: string * argv: string[] * ?loadedTimeStamp: DateTime * ?extraProjectInfo: obj -> FSharpProjectOptions
           
    /// <summary>
    /// <para>Get the project options implied by a standard F# project file in the xbuild/msbuild format.</para>
    /// </summary>
    ///
    /// <param name="projectFileName">Used to differentiate between projects and for the base directory of the project.</param>
    /// <param name="properties">The build properties such as Configuration=Debug etc.</param>
    /// <param name="loadedTimeStamp">Indicates when the project was loaded into the editing environment,
    /// so that an 'unload' and 'reload' action will cause the project to be considered as a new project.</param>
    [<Obsolete("This functionality has been moved to the new NuGet package 'FSharp.Compiler.Service.ProjectCracker'", true)>]
    member GetProjectOptionsFromProjectFile : projectFileName: string * ?properties : (string * string) list * ?loadedTimeStamp: DateTime -> FSharpProjectOptions

    /// <summary>
    /// <para>Like ParseFileInProject, but uses results from the background builder.</para>
    /// <para>All files are read from the FileSystem API, including the file being checked.</para>
    /// </summary>
    ///
    /// <param name="filename">The filename for the file.</param>
    /// <param name="options">The options for the project or script, used to determine active --define conditionals and other options relevant to parsing.</param>
    member GetBackgroundParseResultsForFileInProject : filename : string * options : FSharpProjectOptions -> Async<FSharpParseFileResults>

    /// <summary>
    /// <para>Like ParseFileInProject, but uses the existing results from the background builder.</para>
    /// <para>All files are read from the FileSystem API, including the file being checked.</para>
    /// </summary>
    ///
    /// <param name="filename">The filename for the file.</param>
    /// <param name="options">The options for the project or script, used to determine active --define conditionals and other options relevant to parsing.</param>
    member GetBackgroundCheckResultsForFileInProject : filename : string * options : FSharpProjectOptions -> Async<FSharpParseFileResults * FSharpCheckFileResults>

    /// Compile using the given flags.  Source files names are resolved via the FileSystem API. 
    /// The output file must be given by a -o flag. 
    /// The first argument is ignored and can just be "fsc.exe".
    member Compile: argv:string [] -> Async<FSharpErrorInfo [] * int>
    
    /// TypeCheck and compile provided AST
    member Compile: ast:ParsedInput list * assemblyName:string * outFile:string * dependencies:string list * ?pdbFile:string * ?executable:bool * ?noframework:bool -> Async<FSharpErrorInfo [] * int>

    /// Compiles to a dynamic assembly using the given flags.  
    ///
    /// The first argument is ignored and can just be "fsc.exe".
    ///
    /// Any source files names are resolved via the FileSystem API. An output file name must be given by a -o flag, but this will not
    /// be written - instead a dynamic assembly will be created and loaded.
    ///
    /// If the 'execute' parameter is given the entry points for the code are executed and 
    /// the given TextWriters are used for the stdout and stderr streams respectively. In this 
    /// case, a global setting is modified during the execution.
    member CompileToDynamicAssembly: otherFlags:string [] * execute:(TextWriter * TextWriter) option -> Async<FSharpErrorInfo [] * int * System.Reflection.Assembly option>

    /// TypeCheck and compile provided AST
    member CompileToDynamicAssembly: ast:ParsedInput list * assemblyName:string * dependencies:string list * execute:(TextWriter * TextWriter) option * ?debug:bool * ?noframework:bool -> Async<FSharpErrorInfo [] * int * System.Reflection.Assembly option>
       
    /// <summary>
    /// Try to get type check results for a file. This looks up the results of recent type checks of the
    /// same file, regardless of contents. The version tag specified in the original check of the file is returned.
    /// If the source of the file has changed the results returned by this function may be out of date, though may
    /// still be usable for generating intellisense menus and information.
    /// </summary>
    /// <param name="filename">The filename for the file.</param>
    /// <param name="options">The options for the project or script, used to determine active --define conditionals and other options relevant to parsing.</param>
    /// <param name="source">Optionally, specify source that must match the previous parse precisely.</param>
    member TryGetRecentCheckResultsForFile : filename: string * options:FSharpProjectOptions * ?source: string -> (FSharpParseFileResults * FSharpCheckFileResults * (*version*)int) option

    /// This function is called when the entire environment is known to have changed for reasons not encoded in the ProjectOptions of any project/compilation.
    /// For example, the type provider approvals file may have changed.
    member InvalidateAll : unit -> unit    
        
    /// This function is called when the configuration is known to have changed for reasons not encoded in the ProjectOptions.
    /// For example, dependent references may have been deleted or created.
    member InvalidateConfiguration: options: FSharpProjectOptions -> unit    

    /// Set the project to be checked in the background.  Overrides any previous call to <c>CheckProjectInBackground</c>
    member CheckProjectInBackground: options: FSharpProjectOptions -> unit

    /// Report a statistic for testability
    static member GlobalForegroundParseCountStatistic : int

    /// Report a statistic for testability
    static member GlobalForegroundTypeCheckCountStatistic : int

    /// Flush all caches and garbage collect
    member ClearLanguageServiceRootCachesAndCollectAndFinalizeAllTransients : unit -> unit

    /// Current queue length of the service, for debug purposes. 
    /// In addition, a single async operation or a step of a background build 
    /// may be in progress - such an operation is not counted in the queue length.
    member CurrentQueueLength : int

    /// This function is called when a project has been cleaned/rebuilt, and thus any live type providers should be refreshed.
    member NotifyProjectCleaned: options: FSharpProjectOptions -> Async<unit>
    
    /// Notify the host that the logical type checking context for a file has now been updated internally
    /// and that the file has become eligible to be re-typechecked for errors.
    ///
    /// The event will be raised on a background thread.
    member BeforeBackgroundFileCheck : IEvent<string * obj option>

    /// Raised after a parse of a file in the background analysis.
    ///
    /// The event will be raised on a background thread.
    member FileParsed : IEvent<string * obj option>

    /// Raised after a check of a file in the background analysis.
    ///
    /// The event will be raised on a background thread.
    member FileChecked : IEvent<string * obj option>
    
    /// Raised after the maxMB memory threshold limit is reached
    member MaxMemoryReached : IEvent<unit>

    /// A maximum number of megabytes of allocated memory. If the figure reported by <c>System.GC.GetTotalMemory(false)</c> goes over this limit, the FSharpChecker object will attempt to free memory and reduce cache sizes to a minimum.</param>
    member MaxMemory : int with get, set
    
    /// Get or set a flag which controls if background work is started implicitly. 
    ///
    /// If true, calls to CheckFileInProject implicitly start a background check of that project, replacing
    /// any other background checks in progress. This is useful in IDE applications with spare CPU cycles as 
    /// it prepares the project analysis results for use.  The default is 'true'.
    member ImplicitlyStartBackgroundWork: bool with get, set
    
    /// Get or set the pause time in milliseconds before background work is started.
    member PauseBeforeBackgroundWork: int with get, set
    
    /// Notify the host that a project has been fully checked in the background (using file contents provided by the file system API)
    ///
    /// The event may be raised on a background thread.
    member ProjectChecked : IEvent<string * obj option>

    // For internal use only 
    member internal ReactorOps : IReactorOperations

    [<Obsolete("Please create an instance of FSharpChecker using FSharpChecker.Create")>]
    static member Instance : FSharpChecker
    member internal FrameworkImportsCache : FrameworkImportsCache
    member internal ReferenceResolver : ReferenceResolver.Resolver

    /// Tokenize a single line, returning token information and a tokenization state represented by an integer
    member TokenizeLine: line:string * state:int64 -> FSharpTokenInfo [] * int64

    /// Tokenize an entire file, line by line
    member TokenizeFile: source:string -> FSharpTokenInfo [] []



// An object to typecheck source in a given typechecking environment.
// Used internally to provide intellisense over F# Interactive.
type internal FsiInteractiveChecker =
    internal new : ReferenceResolver.Resolver * ops: IReactorOperations * tcConfig: TcConfig * tcGlobals: TcGlobals * tcImports: TcImports * tcState: TcState ->  FsiInteractiveChecker 
    member internal ParseAndCheckInteraction : CompilationThreadToken * source:string -> Async<FSharpParseFileResults * FSharpCheckFileResults * FSharpCheckProjectResults>
    static member internal CreateErrorInfos : tcConfig: TcConfig * allErrors:bool * mainInputFileName : string * seq<ErrorLogger.PhasedDiagnostic * FSharpErrorSeverity> -> FSharpErrorInfo[]

/// Information about the compilation environment
#if COMPILER_PUBLIC_API
type [<Class>] CompilerEnvironment =
#else
type [<Class>] internal CompilerEnvironment =
#endif
    /// The default location of FSharp.Core.dll and fsc.exe based on the version of fsc.exe that is running
    static member BinFolderOfDefaultFSharpCompiler : string option -> string option

/// Information about the compilation environment 
[<CompilationRepresentation(CompilationRepresentationFlags.ModuleSuffix)>]   
#if COMPILER_PUBLIC_API
module CompilerEnvironment =
#else
module internal CompilerEnvironment =
#endif
    /// These are the names of assemblies that should be referenced for .fs or .fsi files that
    /// are not associated with a project.
    val DefaultReferencesForOrphanSources : assumeDotNetFramework: bool -> string list
    /// Return the compilation defines that should be used when editing the given file.
    val GetCompilationDefinesForEditing : filename : string * compilerFlags : string list -> string list
    /// Return true if this is a subcategory of error or warning message that the language service can emit
    val IsCheckerSupportedSubcategory : string -> bool

/// Information about the debugging environment
#if COMPILER_PUBLIC_API
module DebuggerEnvironment =
#else
module internal DebuggerEnvironment =
#endif
    /// Return the language ID, which is the expression evaluator id that the
    /// debugger will use.
    val GetLanguageID : unit -> Guid
    

/// A set of helpers related to naming of identifiers
#if COMPILER_PUBLIC_API
module PrettyNaming =
#else
module internal PrettyNaming =
#endif

    val IsIdentifierPartCharacter     : char -> bool
    val IsLongIdentifierPartCharacter : char -> bool
    val IsOperatorName                : string -> bool
    val GetLongNameFromString         : string -> string list

    val FormatAndOtherOverloadsString : int -> string

    /// A utility to help determine if an identifier needs to be quoted 
    val QuoteIdentifierIfNeeded : string -> string

    /// All the keywords in the F# language 
    val KeywordNames : string list
<|MERGE_RESOLUTION|>--- conflicted
+++ resolved
@@ -29,86 +29,6 @@
 open Microsoft.FSharp.Compiler.Tast
 open Microsoft.FSharp.Compiler.Tastops
 
-<<<<<<< HEAD
-/// Represents one parameter for one method (or other item) in a group. 
-[<Sealed>]
-#if COMPILER_PUBLIC_API
-type FSharpMethodGroupItemParameter = 
-#else
-type internal FSharpMethodGroupItemParameter = 
-#endif
-
-    /// The name of the parameter.
-    member ParameterName: string
-
-    /// A key that can be used for sorting the parameters, used to help sort overloads.
-    member CanonicalTypeTextForSorting: string
-
-    /// The structured representation for the parameter including its name, its type and visual indicators of other
-    /// information such as whether it is optional.
-    member StructuredDisplay: Layout
-
-    /// The text to display for the parameter including its name, its type and visual indicators of other
-    /// information such as whether it is optional.
-    member Display: string
-
-    /// The descriptive help text to display for the parameter.
-    member Description: string
-
-    /// Is the parameter optional
-    member IsOptional: bool
-
-/// Represents one method (or other item) in a method group. The item may represent either a method or 
-/// a single, non-overloaded item such as union case or a named function value.
-[<Sealed>]
-#if COMPILER_PUBLIC_API
-type FSharpMethodGroupItem = 
-#else
-type internal FSharpMethodGroupItem = 
-#endif
-
-    /// The documentation for the item
-    member XmlDoc : FSharpXmlDoc
-
-    /// The structured description representation for the method (or other item)
-    member StructuredDescription : FSharpStructuredToolTipText
-
-    /// The formatted description text for the method (or other item)
-    member Description : FSharpToolTipText
-
-    /// The The structured description representation for the method (or other item)
-    member StructuredTypeText: Layout
-
-    /// The formatted type text for the method (or other item)
-    member TypeText: string
-
-    /// The parameters of the method in the overload set
-    member Parameters: FSharpMethodGroupItemParameter[]
-
-    /// Does the method support an arguments list?  This is always true except for static type instantiations like TP<42,"foo">.
-    member HasParameters: bool
-
-    /// Does the method support a params list arg?
-    member HasParamArrayArg: bool
-
-    /// Does the type name or method support a static arguments list, like TP<42,"foo"> or conn.CreateCommand<42, "foo">(arg1, arg2)?
-    member StaticParameters: FSharpMethodGroupItemParameter[]
-
-/// Represents a group of methods (or other items) returned by GetMethods.  
-[<Sealed>]
-#if COMPILER_PUBLIC_API
-type FSharpMethodGroup = 
-#else
-type internal FSharpMethodGroup = 
-#endif
-    /// The shared name of the methods (or other items) in the group
-    member MethodName: string
-
-    /// The methods (or other items) in the group
-    member Methods: FSharpMethodGroupItem[] 
-
-=======
->>>>>>> bf239ec3
 /// Represents the reason why the GetDeclarationLocation operation failed.
 [<RequireQualifiedAccess>]
 #if COMPILER_PUBLIC_API
