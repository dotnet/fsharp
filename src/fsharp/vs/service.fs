--- conflicted
+++ resolved
@@ -2271,14 +2271,9 @@
                  requiredToKeep=(fun (builderOpt,_,_) -> match builderOpt with None -> false | Some b -> b.IsBeingKeptAliveApartFromCacheEntry),
                  onDiscard = (fun (_, _, decrement) -> decrement.Dispose()))
 
-<<<<<<< HEAD
-    let getOrCreateBuilder (ctok, options, ct) =  
+    let getOrCreateBuilder (ctok, options, ct) =
         RequireCompilationThread ctok
         match incrementalBuildersCache.TryGet (ctok, options) with
-=======
-    let getOrCreateBuilder (options, ct) =
-        match incrementalBuildersCache.TryGet options with
->>>>>>> e76a7c0b
         | Some b -> b
         | None -> 
             let b = CreateOneIncrementalBuilder (ctok, options, ct)
@@ -2562,11 +2557,9 @@
         let execWithReactorAsync action = reactor.EnqueueAndAwaitOpAsync("ParseAndCheckFileInProject " + filename, action)
         async {
             let! ct = Async.CancellationToken
-<<<<<<< HEAD
-            let builderOpt,creationErrors,_ = getOrCreateBuilder (BUG_NotOnCompilationThread(), options, ct) // Q: Whis it it ok to ignore creationErrors in the build cache? A: These errors will be appended into the typecheck results
-=======
-            let! builderOpt,creationErrors,_ = execWithReactorAsync <| fun _ -> getOrCreateBuilder (options, ct) // Q: Whis it it ok to ignore creationErrors in the build cache? A: These errors will be appended into the typecheck results
->>>>>>> e76a7c0b
+            let! builderOpt,creationErrors,_ = 
+                execWithReactorAsync <| fun ctok _ -> 
+                    getOrCreateBuilder (ctok, options, ct) // Q: Whis it it ok to ignore creationErrors in the build cache? A: These errors will be appended into the typecheck results
             use _unwind = IncrementalBuilder.KeepBuilderAlive builderOpt
             match builderOpt with
             | None -> 
