// Copyright (c) Microsoft Corporation.  All Rights Reserved.  Licensed under the Apache License, Version 2.0.  See License.txt in the project root for license information.

// Open up the compiler as an incremental service for parsing,
// type checking and intellisense-like environment-reporting.

namespace Microsoft.FSharp.Compiler.SourceCodeServices

open System
open System.IO
open System.Text
open System.Collections.Generic
open System.Collections.Concurrent

open Microsoft.FSharp.Core.Printf
open Microsoft.FSharp.Compiler 
open Microsoft.FSharp.Compiler.AbstractIL
open Microsoft.FSharp.Compiler.AbstractIL.IL
open Microsoft.FSharp.Compiler.AbstractIL.Diagnostics 
open Microsoft.FSharp.Compiler.AbstractIL.Internal  
open Microsoft.FSharp.Compiler.AbstractIL.Internal.Library  

open Microsoft.FSharp.Compiler.AccessibilityLogic
open Microsoft.FSharp.Compiler.Ast
open Microsoft.FSharp.Compiler.CompileOps
open Microsoft.FSharp.Compiler.ErrorLogger
open Microsoft.FSharp.Compiler.Lib
open Microsoft.FSharp.Compiler.PrettyNaming
open Microsoft.FSharp.Compiler.Parser
open Microsoft.FSharp.Compiler.Range
open Microsoft.FSharp.Compiler.Lexhelp
open Microsoft.FSharp.Compiler.Layout
open Microsoft.FSharp.Compiler.Tast
open Microsoft.FSharp.Compiler.Tastops
open Microsoft.FSharp.Compiler.TcGlobals 
open Microsoft.FSharp.Compiler.Infos
open Microsoft.FSharp.Compiler.InfoReader
open Microsoft.FSharp.Compiler.NameResolution
open Microsoft.FSharp.Compiler.TypeChecker
open Microsoft.FSharp.Compiler.SourceCodeServices.ItemDescriptionsImpl 

open Internal.Utilities
open Internal.Utilities.Collections
open Microsoft.FSharp.Compiler.Layout.TaggedTextOps

type internal Layout = Internal.Utilities.StructuredFormat.Layout

[<AutoOpen>]
module EnvMisc =
    let getToolTipTextSize = GetEnvInteger "FCS_RecentForegroundTypeCheckCacheSize" 5
    let maxTypeCheckErrorsOutOfProjectContext = GetEnvInteger "FCS_MaxErrorsOutOfProjectContext" 3
    let braceMatchCacheSize = GetEnvInteger "FCS_BraceMatchCacheSize" 5
    let parseFileInProjectCacheSize = GetEnvInteger "FCS_ParseFileInProjectCacheSize" 2
    let incrementalTypeCheckCacheSize = GetEnvInteger "FCS_IncrementalTypeCheckCacheSize" 5

    let projectCacheSizeDefault   = GetEnvInteger "FCS_ProjectCacheSizeDefault" 3
    let frameworkTcImportsCacheStrongSize = GetEnvInteger "FCS_frameworkTcImportsCacheStrongSizeDefault" 8
    let maxMBDefault =  GetEnvInteger "FCS_MaxMB" 1000000 // a million MB = 1TB = disabled
    //let maxMBDefault = GetEnvInteger "FCS_maxMB" (if sizeof<int> = 4 then 1700 else 3400)

    /// Maximum time share for a piece of background work before it should (cooperatively) yield
    /// to enable other requests to be serviced. Yielding means returning a continuation function
    /// (via an Eventually<_> value of case NotYetDone) that can be called as the next piece of work. 
    let maxTimeShareMilliseconds = 
        match System.Environment.GetEnvironmentVariable("FCS_MaxTimeShare") with 
        | null | "" -> 50L
        | s -> int64 s


//----------------------------------------------------------------------------
// Methods
//--------------------------------------------------------------------------

[<Sealed>]
type FSharpMethodGroupItemParameter(name: string, canonicalTypeTextForSorting: string, display: Layout, isOptional: bool) = 
    member __.ParameterName = name
    member __.CanonicalTypeTextForSorting = canonicalTypeTextForSorting
    member __.StructuredDisplay = display
    member __.Display = showL display
    member __.IsOptional = isOptional

/// Format parameters for Intellisense completion
module internal Params = 
    let printCanonicalizedTypeName g (denv:DisplayEnv) tau =
        // get rid of F# abbreviations and such
        let strippedType = stripTyEqnsWrtErasure EraseAll g tau
        // pretend no namespaces are open
        let denv = denv.SetOpenPaths([])
        // now printing will see a .NET-like canonical representation, that is good for sorting overloads into a reasonable order (see bug 94520)
        NicePrint.stringOfTy denv strippedType

    let ParamOfRecdField g denv f =
        FSharpMethodGroupItemParameter(
          name = f.rfield_id.idText,
          canonicalTypeTextForSorting = printCanonicalizedTypeName g denv f.rfield_type,
          display = NicePrint.prettyLayoutOfTy denv f.rfield_type,
          isOptional=false)
    
    let ParamOfUnionCaseField g denv isGenerated (i : int) f = 
        let initial = ParamOfRecdField g denv f
        let display = if isGenerated i f then initial.StructuredDisplay else NicePrint.layoutOfParamData denv (ParamData(false, false, NotOptional, NoCallerInfo, Some f.rfield_id, ReflectedArgInfo.None, f.rfield_type)) 
        FSharpMethodGroupItemParameter(
          name=initial.ParameterName, 
          canonicalTypeTextForSorting=initial.CanonicalTypeTextForSorting, 
          display=display,
          isOptional=false)

    let ParamOfParamData g denv (ParamData(_isParamArrayArg, _isOutArg, optArgInfo, _callerInfoInfo, nmOpt, _reflArgInfo, pty) as paramData) =
        FSharpMethodGroupItemParameter(
          name = (match nmOpt with None -> "" | Some pn -> pn.idText),
          canonicalTypeTextForSorting = printCanonicalizedTypeName g denv pty,
          display = NicePrint.layoutOfParamData denv paramData,
          isOptional=optArgInfo.IsOptional)

    // TODO this code is similar to NicePrint.fs:formatParamDataToBuffer, refactor or figure out why different?
    let ParamsOfParamDatas g denv (paramDatas:ParamData list) rty = 
        let paramInfo,paramTypes = 
            paramDatas 
            |> List.map (fun (ParamData(isParamArrayArg, _isOutArg, optArgInfo, _callerInfoInfo, nmOpt, _reflArgInfo, pty)) -> 
                let isOptArg = optArgInfo.IsOptional
                match nmOpt, isOptArg, tryDestOptionTy denv.g pty with 
                // Layout an optional argument 
                | Some id, true, ptyOpt -> 
                    let nm = id.idText
                    // detect parameter type, if ptyOpt is None - this is .NET style optional argument
                    let pty = defaultArg ptyOpt pty
                    (nm, isOptArg, SepL.questionMark ^^ (wordL (TaggedTextOps.tagParameter nm))),  pty
                // Layout an unnamed argument 
                | None, _,_ -> 
                    ("", isOptArg, emptyL), pty
                // Layout a named argument 
                | Some id,_,_ -> 
                    let nm = id.idText
                    let prefix = 
                        if isParamArrayArg then
                            NicePrint.PrintUtilities.layoutBuiltinAttribute denv denv.g.attrib_ParamArrayAttribute ^^
                            wordL (TaggedTextOps.tagParameter nm) ^^
                            RightL.colon
                            //sprintf "%s %s: " (NicePrint.PrintUtilities.layoutBuiltinAttribute denv denv.g.attrib_ParamArrayAttribute |> showL) nm 
                        else 
                            wordL (TaggedTextOps.tagParameter nm) ^^
                            RightL.colon
                            //sprintf "%s: " nm
                    (nm,isOptArg, prefix),pty)
            |> List.unzip
        let paramTypeAndRetLs,_ = NicePrint.layoutPrettifiedTypes denv (paramTypes@[rty])
        let paramTypeLs,_ = List.frontAndBack  paramTypeAndRetLs
        (paramInfo,paramTypes,paramTypeLs) |||> List.map3 (fun (nm,isOptArg,paramPrefix) tau tyL -> 
            FSharpMethodGroupItemParameter(
              name = nm,
              canonicalTypeTextForSorting = printCanonicalizedTypeName g denv tau,
              display = paramPrefix ^^ tyL,
              isOptional=isOptArg
            ))

    let ParamsOfTypes g denv args rtau = 
        let ptausL, _ = NicePrint.layoutPrettifiedTypes denv (args@[rtau]) 
        let argsL,_ = List.frontAndBack ptausL 
        let mkParam (tau,tyL) =
            FSharpMethodGroupItemParameter(
              name = "",
              canonicalTypeTextForSorting = printCanonicalizedTypeName g denv tau,
              display =  tyL,
              isOptional=false
            )
        (args,argsL) ||> List.zip |> List.map mkParam

#if EXTENSIONTYPING

    let (|ItemIsProvidedType|_|) g item =
        match item with
        | Item.Types(_name,tys) ->
            match tys with
            | [AppTy g (tyconRef,_typeInst)] ->
                if tyconRef.IsProvidedErasedTycon || tyconRef.IsProvidedGeneratedTycon then
                    Some tyconRef
                else
                    None
            | _ -> None
        | _ -> None

    let (|ItemIsProvidedTypeWithStaticArguments|_|) m g item =
        match item with
        | Item.Types(_name,tys) ->
            match tys with
            | [AppTy g (tyconRef,_typeInst)] ->
                if tyconRef.IsProvidedErasedTycon || tyconRef.IsProvidedGeneratedTycon then
                    let typeBeforeArguments = 
                        match tyconRef.TypeReprInfo with 
                        | TProvidedTypeExtensionPoint info -> info.ProvidedType
                        | _ -> failwith "unreachable"
                    let staticParameters = typeBeforeArguments.PApplyWithProvider((fun (typeBeforeArguments,provider) -> typeBeforeArguments.GetStaticParameters(provider)), range=m) 
                    let staticParameters = staticParameters.PApplyArray(id, "GetStaticParameters",m)
                    Some staticParameters
                else
                    None
            | _ -> None
        | _ -> None


    let (|ItemIsProvidedMethodWithStaticArguments|_|) item =
        match item with
        // Prefer the static parameters from the uninstantiated method info
        | Item.MethodGroup(_,_,Some minfo) ->
            match minfo.ProvidedStaticParameterInfo  with 
            | Some (_,staticParameters) -> Some staticParameters
            | _ -> None
        | Item.MethodGroup(_,[minfo],_) ->
            match minfo.ProvidedStaticParameterInfo  with 
            | Some (_,staticParameters) -> Some staticParameters
            | _ -> None
        | _ -> None

    let (|ItemIsWithStaticArguments|_|) m g item =
        match item with
        | ItemIsProvidedTypeWithStaticArguments m g staticParameters -> Some staticParameters
        | ItemIsProvidedMethodWithStaticArguments staticParameters -> Some staticParameters
        | _ -> None
#endif

    let StaticParamsOfItem (infoReader:InfoReader) m denv d = 
        let amap = infoReader.amap
        let g = infoReader.g
        match d with
#if EXTENSIONTYPING
        | ItemIsWithStaticArguments m g staticParameters ->
            staticParameters 
                |> Array.map (fun sp -> 
                    let typ = Import.ImportProvidedType amap m (sp.PApply((fun x -> x.ParameterType),m))
                    let spKind = NicePrint.prettyLayoutOfTy denv typ
                    let spName = sp.PUntaint((fun sp -> sp.Name), m)
                    let spOpt = sp.PUntaint((fun sp -> sp.IsOptional), m)
                    FSharpMethodGroupItemParameter(
                      name = spName,
                      canonicalTypeTextForSorting = showL spKind,
                      display = (if spOpt then SepL.questionMark else emptyL) ^^ wordL (TaggedTextOps.tagParameter spName) ^^ RightL.colon ^^ spKind,
                      //display = sprintf "%s%s: %s" (if spOpt then "?" else "") spName spKind,
                      isOptional=spOpt))
#endif
        | _ -> [| |]

    let rec ParamsOfItem (infoReader:InfoReader) m denv d = 
        let amap = infoReader.amap
        let g = infoReader.g
        match d with
        | Item.Value vref -> 
            let getParamsOfTypes() = 
                let _, tau = vref.TypeScheme
                match tryDestFunTy denv.g tau with
                | Some(arg,rtau) ->
                    let args = tryDestRefTupleTy denv.g arg 
                    ParamsOfTypes g denv args rtau
                | None -> []
            match vref.ValReprInfo with
            | None -> 
                // ValReprInfo = None i.e. in let bindings defined in types or in local functions
                // in this case use old approach and return only information about types
                getParamsOfTypes ()
            | Some valRefInfo ->
                // ValReprInfo will exist for top-level syntactic functions
                // per spec: binding is considered to define a syntactic function if it is either a function or its immediate right-hand-side is a anonymous function
                let (_, argInfos,  returnTy, _) = GetTopValTypeInFSharpForm  g valRefInfo vref.Type m
                match argInfos with
                | [] -> 
                    // handles cases like 'let foo = List.map'
                    getParamsOfTypes() 
                | argInfo::_ ->
                    // result 'paramDatas' collection corresponds to the first argument of curried function
                    // i.e. let func (a : int) (b : int) = a + b
                    // paramDatas will contain information about a and returnTy will be: int -> int
                    // This is good enough as we don't provide ways to display info for the second curried argument
                    let paramDatas = 
                        argInfo
                        |> List.map ParamNameAndType.FromArgInfo
                        |> List.map (fun (ParamNameAndType(nmOpt, pty)) -> ParamData(false, false, NotOptional, NoCallerInfo, nmOpt, ReflectedArgInfo.None, pty))
                    ParamsOfParamDatas g denv paramDatas returnTy
        | Item.UnionCase(ucr,_)   -> 
            match ucr.UnionCase.RecdFields with
            | [f] -> [ParamOfUnionCaseField g denv NicePrint.isGeneratedUnionCaseField -1 f]
            | fs -> fs |> List.mapi (ParamOfUnionCaseField g denv NicePrint.isGeneratedUnionCaseField)
        | Item.ActivePatternCase(apref)   -> 
            let v = apref.ActivePatternVal 
            let _,tau = v.TypeScheme
            let args, _ = stripFunTy denv.g tau 
            ParamsOfTypes g denv args tau
        | Item.ExnCase(ecref)     -> 
            ecref |> recdFieldsOfExnDefRef |> List.mapi (ParamOfUnionCaseField g denv NicePrint.isGeneratedExceptionField) 
        | Item.Property(_,pinfo :: _) -> 
            let paramDatas = pinfo.GetParamDatas(amap,m)
            let rty = pinfo.GetPropertyType(amap,m) 
            ParamsOfParamDatas g denv paramDatas rty
        | Item.CtorGroup(_,(minfo :: _)) 
        | Item.MethodGroup(_,(minfo :: _),_) -> 
            let paramDatas = minfo.GetParamDatas(amap, m, minfo.FormalMethodInst) |> List.head
            let rty = minfo.GetFSharpReturnTy(amap, m, minfo.FormalMethodInst)
            ParamsOfParamDatas g denv paramDatas rty
        | Item.CustomBuilder (_,vref) -> ParamsOfItem infoReader m denv (Item.Value vref)
        | Item.TypeVar _ -> []

        | Item.CustomOperation (_,usageText, Some minfo) -> 
            match usageText() with 
            | None -> 
                let argNamesAndTys = ItemDescriptionsImpl.ParamNameAndTypesOfUnaryCustomOperation g minfo 
                let _, argTys, _ = PrettyTypes.PrettifyTypesN g (argNamesAndTys |> List.map (fun (ParamNameAndType(_,ty)) -> ty))
                let paramDatas = (argNamesAndTys, argTys) ||> List.map2 (fun (ParamNameAndType(nmOpt, _)) argTy -> ParamData(false, false, NotOptional, NoCallerInfo, nmOpt, ReflectedArgInfo.None,argTy))
                let rty = minfo.GetFSharpReturnTy(amap, m, minfo.FormalMethodInst)
                ParamsOfParamDatas g denv paramDatas rty
            | Some _ -> 
                [] // no parameter data available for binary operators like 'zip', 'join' and 'groupJoin' since they use bespoke syntax 

        | Item.FakeInterfaceCtor _ -> []
        | Item.DelegateCtor delty -> 
            let (SigOfFunctionForDelegate(_, _, _, fty)) = GetSigOfFunctionForDelegate infoReader delty m AccessibleFromSomeFSharpCode
            ParamsOfParamDatas g denv [ParamData(false, false, NotOptional, NoCallerInfo, None, ReflectedArgInfo.None, fty)] delty
        |  _ -> []


/// A single method for Intellisense completion
[<Sealed; NoEquality; NoComparison>]
// Note: instances of this type do not hold any references to any compiler resources.
type FSharpMethodGroupItem(description: FSharpToolTipText<Layout>, xmlDoc: FSharpXmlDoc, typeText: Layout, parameters: FSharpMethodGroupItemParameter[], hasParameters: bool, hasParamArrayArg: bool, staticParameters: FSharpMethodGroupItemParameter[]) = 
    member __.StructuredDescription = description
    member __.Description = Tooltips.ToFSharpToolTipText description
    member __.XmlDoc = xmlDoc
    member __.StructuredTypeText = typeText
    member __.TypeText = showL typeText
    member __.Parameters = parameters
    member __.HasParameters = hasParameters
    member __.HasParamArrayArg = hasParamArrayArg
    // Does the type name or method support a static arguments list, like TP<42,"foo"> or conn.CreateCommand<42, "foo">(arg1, arg2)?
    member __.StaticParameters = staticParameters


/// A table of methods for Intellisense completion
//
// Note: this type does not hold any strong references to any compiler resources, nor does evaluating any of the properties execute any
// code on the compiler thread.  
[<Sealed>]
type FSharpMethodGroup( name: string, unsortedMethods: FSharpMethodGroupItem[] ) = 
    // BUG 413009 : [ParameterInfo] takes about 3 seconds to move from one overload parameter to another
    // cache allows to avoid recomputing parameterinfo for the same item
#if !FX_NO_WEAKTABLE
    static let methodOverloadsCache = System.Runtime.CompilerServices.ConditionalWeakTable()
#endif

    let methods = 
        unsortedMethods 
        // Methods with zero arguments show up here as taking a single argument of type 'unit'.  Patch them now to appear as having zero arguments.
        |> Array.map (fun meth -> 
            let parms = meth.Parameters
            if parms.Length = 1 && parms.[0].CanonicalTypeTextForSorting="Microsoft.FSharp.Core.Unit" then 
                FSharpMethodGroupItem(meth.StructuredDescription, meth.XmlDoc, meth.StructuredTypeText, [||], true, meth.HasParamArrayArg, meth.StaticParameters) 
            else 
                meth)
        // Fix the order of methods, to be stable for unit testing.
        |> Array.sortBy (fun meth -> 
            let parms = meth.Parameters
            parms.Length, (parms |> Array.map (fun p -> p.CanonicalTypeTextForSorting)))
    member x.MethodName = name
    member x.Methods = methods

    static member Create(infoReader:InfoReader,m,denv,items:Item list) = 
        let g = infoReader.g
        if isNil items then new FSharpMethodGroup("", [| |]) else
        let name = items.Head.DisplayName 
        let getOverloadsForItem item =
#if !FX_NO_WEAKTABLE
            match methodOverloadsCache.TryGetValue item with
            | true, overloads -> overloads
            | false, _ ->
#endif
                let items =
                    match item with 
                    | Item.CtorGroup(nm,cinfos) -> List.map (fun minfo -> Item.CtorGroup(nm,[minfo])) cinfos 
                    | Item.FakeInterfaceCtor _
                    | Item.DelegateCtor _ -> [item]
                    | Item.NewDef _ 
                    | Item.ILField _ -> []
                    | Item.Event _ -> []
                    | Item.RecdField(rfinfo) -> 
                        if isFunction g rfinfo.FieldType then [item] else []
                    | Item.Value v -> 
                        if isFunction g v.Type then [item] else []
                    | Item.UnionCase(ucr,_) -> 
                        if not ucr.UnionCase.IsNullary then [item] else []
                    | Item.ExnCase(ecr) -> 
                        if isNil (recdFieldsOfExnDefRef ecr) then [] else [item]
                    | Item.Property(_,pinfos) -> 
                        let pinfo = List.head pinfos 
                        if pinfo.IsIndexer then [item] else []
#if EXTENSIONTYPING
                    | Params.ItemIsWithStaticArguments m g _ -> [item] // we pretend that provided-types-with-static-args are method-like in order to get ParamInfo for them
#endif
                    | Item.MethodGroup(nm,minfos,orig) -> minfos |> List.map (fun minfo -> Item.MethodGroup(nm,[minfo],orig)) 
                    | Item.CustomOperation(_name, _helpText, _minfo) -> [item]
                    | Item.TypeVar _ -> []
                    | Item.CustomBuilder _ -> []
                    | _ -> []

                let methods = 
                    items |> Array.ofList |> Array.map (fun item -> 
                        FSharpMethodGroupItem(
                          description = FSharpToolTipText [FormatStructuredDescriptionOfItem true infoReader m denv item],
                          typeText = FormatStructuredReturnTypeOfItem infoReader m denv item,
                          xmlDoc = GetXmlCommentForItem infoReader m item,
                          parameters = (Params.ParamsOfItem infoReader m denv item |> Array.ofList),
                          hasParameters = (match item with Params.ItemIsProvidedTypeWithStaticArguments m g _ -> false | _ -> true),
                          hasParamArrayArg = (match item with Item.CtorGroup(_,[meth]) | Item.MethodGroup(_,[meth],_) -> meth.HasParamArrayArg(infoReader.amap, m, meth.FormalMethodInst) | _ -> false),
                          staticParameters = Params.StaticParamsOfItem infoReader m denv item
                        ))
#if !FX_NO_WEAKTABLE
                methodOverloadsCache.Add(item, methods)
#endif
                methods
        let methods = [| for item in items do yield! getOverloadsForItem item |]

        new FSharpMethodGroup(name, methods)

//----------------------------------------------------------------------------
// Scopes. 
//--------------------------------------------------------------------------

[<RequireQualifiedAccess>]
type (*internal*) FSharpFindDeclFailureReason = 
    // generic reason: no particular information about error
    | Unknown
    // source code file is not available
    | NoSourceCode
    // trying to find declaration of ProvidedType without TypeProviderDefinitionLocationAttribute
    | ProvidedType of string
    // trying to find declaration of ProvidedMember without TypeProviderDefinitionLocationAttribute
    | ProvidedMember of string

type FSharpFindDeclResult = 
    /// declaration not found + reason
    | DeclNotFound of FSharpFindDeclFailureReason
    /// found declaration
    | DeclFound of range


/// This type is used to describe what was found during the name resolution.
/// (Depending on the kind of the items, we may stop processing or continue to find better items)
[<RequireQualifiedAccess>]
[<NoEquality; NoComparison>]
type internal NameResResult = 
    | Members of (Item list * DisplayEnv * range)
    | Cancel of DisplayEnv * range
    | Empty
    | TypecheckStaleAndTextChanged
    

[<RequireQualifiedAccess>]
type ResolveOverloads = 
|   Yes
|   No

[<RequireQualifiedAccess>]
type GetPreciseCompletionListFromExprTypingsResult =
    | NoneBecauseTypecheckIsStaleAndTextChanged
    | NoneBecauseThereWereTypeErrors
    | None
    | Some of (Item list * DisplayEnv * range) * TType

type Names = string list 

[<Sealed>]
type FSharpSymbolUse(g:TcGlobals, denv: DisplayEnv, symbol:FSharpSymbol, itemOcc, range: range) = 
    member __.Symbol  = symbol
    member __.DisplayContext  = FSharpDisplayContext(fun _ -> denv)
    member x.IsDefinition = x.IsFromDefinition
    member __.IsFromDefinition = (match itemOcc with ItemOccurence.Binding -> true | _ -> false)
    member __.IsFromPattern = (match itemOcc with ItemOccurence.Pattern -> true | _ -> false)
    member __.IsFromType = (match itemOcc with ItemOccurence.UseInType -> true | _ -> false)
    member __.IsFromAttribute = (match itemOcc with ItemOccurence.UseInAttribute -> true | _ -> false)
    member __.IsFromDispatchSlotImplementation = (match itemOcc with ItemOccurence.Implemented -> true | _ -> false)
    member __.IsFromComputationExpression = 
        match symbol.Item, itemOcc with 
        // 'seq' in 'seq { ... }' gets colored as keywords
        | (Item.Value vref), ItemOccurence.Use when valRefEq g g.seq_vref vref ->  true
        // custom builders, custom operations get colored as keywords
        | (Item.CustomBuilder _ | Item.CustomOperation _), ItemOccurence.Use ->  true
        | _ -> false

    member __.FileName = range.FileName
    member __.Range = Range.toZ range
    member __.RangeAlternate = range

[<RequireQualifiedAccess>]
type SemanticClassificationType =
    | ReferenceType
    | ValueType
    | UnionCase
    | Function
    | Property
    | MutableVar
    | Module
    | Printf
    | ComputationExpression
    | IntrinsicFunction
    | Enumeration
    | Interface
    | TypeArgument
    | Operator
    | Disposable

/// An intellisense declaration
[<Sealed>]
type FSharpDeclarationListItem(name: string, nameInCode: string, glyph: FSharpGlyph, info, isAttribute: bool, accessibility: FSharpAccessibility option) =
    let mutable descriptionTextHolder:FSharpToolTipText<_> option = None
    let mutable task = null

    member decl.Name = name
    member decl.NameInCode = nameInCode

    member decl.StructuredDescriptionTextAsync = 
            match info with
            | Choice1Of2 (items, infoReader, m, denv, reactor:IReactorOperations, checkAlive) -> 
                    // reactor causes the lambda to execute on the background compiler thread, through the Reactor
                    reactor.EnqueueAndAwaitOpAsync ("StructuredDescriptionTextAsync", fun ctok -> 
                         RequireCompilationThread ctok
                          // This is where we do some work which may touch TAST data structures owned by the IncrementalBuilder - infoReader, item etc. 
                          // It is written to be robust to a disposal of an IncrementalBuilder, in which case it will just return the empty string. 
                          // It is best to think of this as a "weak reference" to the IncrementalBuilder, i.e. this code is written to be robust to its
                          // disposal. Yes, you are right to scratch your head here, but this is ok.
                         cancellable.Return(
                              if checkAlive() then FSharpToolTipText(items |> Seq.toList |> List.map (ItemDescriptionsImpl.FormatStructuredDescriptionOfItem true infoReader m denv))
                              else FSharpToolTipText [ FSharpStructuredToolTipElement.Single(wordL (tagText (FSComp.SR.descriptionUnavailable())), FSharpXmlDoc.None) ]))
            | Choice2Of2 result -> 
                async.Return result

    member decl.DescriptionTextAsync = 
        decl.StructuredDescriptionTextAsync
        |> Tooltips.Map Tooltips.ToFSharpToolTipText

    member decl.StructuredDescriptionText = 
        match descriptionTextHolder with
        | Some descriptionText -> descriptionText
        | None ->
            match info with
            | Choice1Of2 _ -> 

                // The dataTipSpinWaitTime limits how long we block the UI thread while a tooltip pops up next to a selected item in an IntelliSense completion list.
                // This time appears to be somewhat amortized by the time it takes the VS completion UI to actually bring up the tooltip after selecting an item in the first place.
                if isNull task then
                    // kick off the actual (non-cooperative) work
                    task <- System.Threading.Tasks.Task.Factory.StartNew(fun() -> 
                        let text = decl.StructuredDescriptionTextAsync |> Async.RunSynchronously
                        descriptionTextHolder <- Some text) 

                // The dataTipSpinWaitTime limits how long we block the UI thread while a tooltip pops up next to a selected item in an IntelliSense completion list.
                // This time appears to be somewhat amortized by the time it takes the VS completion UI to actually bring up the tooltip after selecting an item in the first place.
                task.Wait EnvMisc2.dataTipSpinWaitTime  |> ignore
                match descriptionTextHolder with 
                | Some text -> text
                | None -> FSharpToolTipText [ FSharpStructuredToolTipElement.Single(wordL (tagText (FSComp.SR.loadingDescription())), FSharpXmlDoc.None) ]

            | Choice2Of2 result -> 
                result

    member decl.DescriptionText = decl.StructuredDescriptionText |> Tooltips.ToFSharpToolTipText
    member decl.Glyph = glyph 
    member decl.IsAttribute = isAttribute
    member decl.Accessibility = accessibility
      
/// A table of declarations for Intellisense completion 
[<Sealed>]
type FSharpDeclarationListInfo(declarations: FSharpDeclarationListItem[]) = 
    member self.Items = declarations

    // Make a 'Declarations' object for a set of selected items
    static member Create(infoReader:InfoReader, m, denv, ccu, tcImports, items, reactor, checkAlive) = 
        let g = infoReader.g
        let items = items |> ItemDescriptionsImpl.RemoveExplicitlySuppressed g
        
        // Sort by name. For things with the same name, 
        //     - show types with fewer generic parameters first
        //     - show types before over other related items - they usually have very useful XmlDocs 
        let items = 
            items |> List.sortBy (fun x -> 
                let name = 
                    match x with  
                    | Item.Types (_,(TType_app(tcref,_) :: _)) -> 1 + tcref.TyparsNoRange.Length
                    // Put delegate ctors after types, sorted by #typars. RemoveDuplicateItems will remove FakeInterfaceCtor and DelegateCtor if an earlier type is also reported with this name
                    | Item.FakeInterfaceCtor (TType_app(tcref,_)) 
                    | Item.DelegateCtor (TType_app(tcref,_)) -> 1000 + tcref.TyparsNoRange.Length
                    // Put type ctors after types, sorted by #typars. RemoveDuplicateItems will remove DefaultStructCtors if a type is also reported with this name
                    | Item.CtorGroup (_, (cinfo :: _)) -> 1000 + 10 * (tcrefOfAppTy g cinfo.EnclosingType).TyparsNoRange.Length 
                    | _ -> 0
                x.DisplayName, name)

        // Remove all duplicates. We've put the types first, so this removes the DelegateCtor and DefaultStructCtor's.
        let items = items |> ItemDescriptionsImpl.RemoveDuplicateItems g

        if verbose then dprintf "service.ml: mkDecls: %d found groups after filtering\n" (List.length items); 

        // Group by display name
        let items = items |> List.groupBy (fun x -> x.DisplayName) 

        // Filter out operators (and list)
        let items = 
            // Check whether this item looks like an operator.
            let isOperatorItem(name, item) = 
                match item with 
                | [Item.Value _]
                | [Item.MethodGroup _ ] -> IsOperatorName name
                | [Item.UnionCase _] -> IsOperatorName name
                | _ -> false              

            let isFSharpList name = (name = "[]") // list shows up as a Type and a UnionCase, only such entity with a symbolic name, but want to filter out of intellisense

            items |> List.filter (fun (name, items) -> not (isOperatorItem(name, items)) && not (isFSharpList name)) 
            
        let decls = 
            // Filter out duplicate names
            items |> List.map (fun (nm,itemsWithSameName) -> 
                match itemsWithSameName with
                | [] -> failwith "Unexpected empty bag"
                | items -> 
                    let glyph = ItemDescriptionsImpl.GlyphOfItem(denv, items.Head)
                    let name, nameInCode =
                        if nm.StartsWith "( " && nm.EndsWith " )" then
                            let cleanName = nm.[2..nm.Length - 3]
                            cleanName, 
                            if IsOperatorName nm then cleanName else "``" + cleanName + "``"
                        else nm, nm

                    let symbol = FSharpSymbol.Create(g, ccu, tcImports, items.Head)

                    FSharpDeclarationListItem(
                        name, nameInCode, glyph, Choice1Of2 (items, infoReader, m, denv, reactor, checkAlive), 
                        ItemDescriptionsImpl.IsAttribute infoReader items.Head, FSharpSymbol.GetAccessibility symbol))

        new FSharpDeclarationListInfo(Array.ofList decls)
    
    static member Error msg = 
        new FSharpDeclarationListInfo(
                [| FSharpDeclarationListItem("<Note>", "<Note>", FSharpGlyph.Error, Choice2Of2 (FSharpToolTipText [FSharpStructuredToolTipElement.CompositionError msg]), false, None) |])
    
    static member Empty = FSharpDeclarationListInfo([| |])

// A scope represents everything we get back from the typecheck of a file.
// It acts like an in-memory database about the file.
// It is effectively immutable and not updated: when we re-typecheck we just drop the previous
// scope object on the floor and make a new one.
[<Sealed>]
type TypeCheckInfo
          (// Information corresponding to miscellaneous command-line options (--define, etc).
           _sTcConfig: TcConfig,
           g: TcGlobals,
           // The signature of the assembly being checked, up to and including the current file
           ccuSig: ModuleOrNamespaceType,
           thisCcu: CcuThunk,
           tcImports: TcImports,
           tcAccessRights: AccessorDomain,
           projectFileName: string ,
           mainInputFileName: string ,
           sResolutions: TcResolutions,
           sSymbolUses: TcSymbolUses,
           // This is a name resolution environment to use if no better match can be found.
           sFallback: NameResolutionEnv,
           loadClosure : LoadClosure option,
           reactorOps : IReactorOperations,
           checkAlive : (unit -> bool),
           textSnapshotInfo:obj option) = 

    let textSnapshotInfo = defaultArg textSnapshotInfo null
    let (|CNR|) (cnr:CapturedNameResolution) =
        (cnr.Pos, cnr.Item, cnr.ItemOccurence, cnr.DisplayEnv, cnr.NameResolutionEnv, cnr.AccessorDomain, cnr.Range)

    // These strings are potentially large and the editor may choose to hold them for a while.
    // Use this cache to fold together data tip text results that are the same. 
    // Is not keyed on 'Names' collection because this is invariant for the current position in 
    // this unchanged file. Keyed on lineStr though to prevent a change to the currently line
    // being available against a stale scope.
    let getToolTipTextCache = AgedLookup<CompilationThreadToken, int*int*string, FSharpToolTipText<Layout>>(getToolTipTextSize,areSame=(fun (x,y) -> x = y))
    
    let amap = tcImports.GetImportMap()
    let infoReader = new InfoReader(g,amap)
    let ncenv = new NameResolver(g,amap,infoReader,NameResolution.FakeInstantiationGenerator)
    
    /// Find the most precise naming environment for the given line and column
    let GetBestEnvForPos cursorPos  =
        
        let mutable bestSoFar = None

        // Find the most deeply nested enclosing scope that contains given position
        sResolutions.CapturedEnvs |> ResizeArray.iter (fun (possm,env,ad) -> 
            if rangeContainsPos possm cursorPos then
                match bestSoFar with 
                | Some (bestm,_,_) -> 
                    if rangeContainsRange bestm possm then 
                      bestSoFar <- Some (possm,env,ad)
                | None -> 
                    bestSoFar <- Some (possm,env,ad))

        let mostDeeplyNestedEnclosingScope = bestSoFar 
        
        // Look for better subtrees on the r.h.s. of the subtree to the left of where we are 
        // Should really go all the way down the r.h.s. of the subtree to the left of where we are 
        // This is all needed when the index is floating free in the area just after the environment we really want to capture 
        // We guarantee to only refine to a more nested environment.  It may not be strictly  
        // the right environment, but will alwauys be at least as rich 

        let bestAlmostIncludedSoFar = ref None 

        sResolutions.CapturedEnvs |> ResizeArray.iter (fun (possm,env,ad) -> 
            // take only ranges that strictly do not include cursorPos (all ranges that touch cursorPos were processed during 'Strict Inclusion' part)
            if rangeBeforePos possm cursorPos && not (posEq possm.End cursorPos) then 
                let contained = 
                    match mostDeeplyNestedEnclosingScope with 
                    | Some (bestm,_,_) -> rangeContainsRange bestm possm 
                    | None -> true 
                
                if contained then 
                    match  !bestAlmostIncludedSoFar with 
                    | Some (rightm:range,_,_) -> 
                        if posGt possm.End rightm.End || 
                          (posEq possm.End rightm.End && posGt possm.Start rightm.Start) then
                            bestAlmostIncludedSoFar := Some (possm,env,ad)
                    | _ -> bestAlmostIncludedSoFar := Some (possm,env,ad))
        
        let resEnv = 
            match !bestAlmostIncludedSoFar with 
            | Some (_m,env,ad) -> 
                env,ad
            | None -> 
                match mostDeeplyNestedEnclosingScope with 
                | Some (_m,env,ad) -> 
                    env,ad
                | None -> 
                    (sFallback,AccessibleFromSomeFSharpCode)
        let pm = mkRange mainInputFileName cursorPos cursorPos 

        resEnv,pm

    /// The items that come back from ResolveCompletionsInType are a bit
    /// noisy. Filter a few things out.
    ///
    /// e.g. prefer types to constructors for FSharpToolTipText 
    let FilterItemsForCtors filterCtors items =
        let items = items |> List.filter (function (Item.CtorGroup _) when filterCtors = ResolveTypeNamesToTypeRefs -> false | _ -> true) 
        items
        
    // Filter items to show only valid & return Some if there are any
    let ReturnItemsOfType items g denv (m:range) filterCtors hasTextChangedSinceLastTypecheck f =
        let items = 
            items 
            |> RemoveDuplicateItems g
            |> RemoveExplicitlySuppressed g
            |> FilterItemsForCtors filterCtors

        if not (isNil items) then
            if hasTextChangedSinceLastTypecheck(textSnapshotInfo, m) then
                NameResResult.TypecheckStaleAndTextChanged // typecheck is stale, wait for second-chance IntelliSense to bring up right result
            else
                f(items, denv, m) 
        else NameResResult.Empty

    let GetCapturedNameResolutions endOfNamesPos resolveOverloads =

        let quals = 
            match resolveOverloads with 
            | ResolveOverloads.Yes -> sResolutions.CapturedNameResolutions 
            | ResolveOverloads.No -> sResolutions.CapturedMethodGroupResolutions

        let quals = quals |> ResizeArray.filter (fun cnr ->  posEq cnr.Pos endOfNamesPos)
        
        quals

    /// Looks at the exact name resolutions that occurred during type checking
    /// If 'membersByResidue' is specified, we look for members of the item obtained 
    /// from the name resolution and filter them by the specified residue (?)
    let GetPreciseItemsFromNameResolution(line, colAtEndOfNames, membersByResidue, filterCtors, resolveOverloads, hasTextChangedSinceLastTypecheck) = 
        let endOfNamesPos = mkPos line colAtEndOfNames

        // Logic below expects the list to be in reverse order of resolution
        let items = GetCapturedNameResolutions endOfNamesPos resolveOverloads |> ResizeArray.toList |> List.rev

        match items, membersByResidue with 
        
        // If we're looking for members using a residue, we'd expect only
        // a single item (pick the first one) and we need the residue (which may be "")
        | CNR(_,Item.Types(_,(typ::_)),_,denv,nenv,ad,m)::_, Some _ -> 
            let items = ResolveCompletionsInType ncenv nenv (ResolveCompletionTargets.All(ConstraintSolver.IsApplicableMethApprox g amap m)) m ad true typ 
            ReturnItemsOfType items g denv m filterCtors hasTextChangedSinceLastTypecheck NameResResult.Members 
        
        // Value reference from the name resolution. Primarily to disallow "let x.$ = 1"
        // In most of the cases, value references can be obtained from expression typings or from environment,
        // so we wouldn't have to handle values here. However, if we have something like:
        //   let varA = "string"
        //   let varA = if b then 0 else varA.
        // then the expression typings get confused (thinking 'varA:int'), so we use name resolution even for usual values.
        
        | CNR(_, Item.Value(vref), occurence, denv, nenv, ad, m)::_, Some _ ->
            if (occurence = ItemOccurence.Binding || occurence = ItemOccurence.Pattern) then 
              // Return empty list to stop further lookup - for value declarations
              NameResResult.Cancel(denv, m)
            else 
              // If we have any valid items for the value, then return completions for its type now.
              // Adjust the type in case this is the 'this' pointer stored in a reference cell.
              let ty = StripSelfRefCell(g, vref.BaseOrThisInfo, vref.TauType) 
              // patch accessibility domain to remove protected members if accessing NormalVal
              let ad = 
                match vref.BaseOrThisInfo, ad with
                | ValBaseOrThisInfo.NormalVal, AccessibleFrom(paths, Some tcref) ->
                    let tcref = generalizedTyconRef tcref
                    // check that type of value is the same or subtype of tcref
                    // yes - allow access to protected members
                    // no - strip ability to access protected members
                    if Microsoft.FSharp.Compiler.TypeRelations.TypeFeasiblySubsumesType 0 g amap m tcref Microsoft.FSharp.Compiler.TypeRelations.CanCoerce ty then
                        ad
                    else
                        AccessibleFrom(paths, None)
                | _ -> ad

              let items = ResolveCompletionsInType ncenv nenv (ResolveCompletionTargets.All(ConstraintSolver.IsApplicableMethApprox g amap m)) m ad false ty
              ReturnItemsOfType items g denv m filterCtors hasTextChangedSinceLastTypecheck NameResResult.Members
        
        // No residue, so the items are the full resolution of the name
        | CNR(_,_,_,denv,_,_,m) :: _, None -> 
            let items = items |> List.map (fun (CNR(_,item,_,_,_,_,_)) -> item) 
                              // "into" is special magic syntax, not an identifier or a library call.  It is part of capturedNameResolutions as an 
                              // implementation detail of syntax coloring, but we should not report name resolution results for it, to prevent spurious QuickInfo.
                              |> List.filter (function Item.CustomOperation(CustomOperations.Into,_,_) -> false | _ -> true) 
            ReturnItemsOfType items g denv m filterCtors hasTextChangedSinceLastTypecheck NameResResult.Members
        | _ , _ -> NameResResult.Empty
    
    let CollectParameters (methods: MethInfo list) amap m: Item list = 
        methods
        |> List.collect (fun meth ->
            match meth.GetParamDatas(amap, m, meth.FormalMethodInst) with
            | x::_ -> x |> List.choose(fun (ParamData(_isParamArray, _isOut, _optArgInfo, _callerInfoInfo, name, _, ty)) -> 
                match name with
                | Some n -> Some (Item.ArgName(n, ty, Some (ArgumentContainer.Method meth)))
                | None -> None
                )
            | _ -> []
        )

    let GetNamedParametersAndSettableFields endOfExprPos hasTextChangedSinceLastTypecheck =
        let cnrs = GetCapturedNameResolutions endOfExprPos ResolveOverloads.No |> ResizeArray.toList |> List.rev
        let result =
            match cnrs with
            | CNR(_, Item.CtorGroup(_, ((ctor::_) as ctors)), _, denv, nenv, ad, m)::_ ->
                let props = ResolveCompletionsInType ncenv nenv ResolveCompletionTargets.SettablePropertiesAndFields m ad false ctor.EnclosingType
                let parameters = CollectParameters ctors amap m
                Some (denv, m, props @ parameters)
            | CNR(_, Item.MethodGroup(_, methods, _), _, denv, nenv, ad, m)::_ ->
                let props = 
                    methods
                    |> List.collect (fun meth ->
                        let retTy = meth.GetFSharpReturnTy(amap, m, meth.FormalMethodInst)
                        ResolveCompletionsInType ncenv nenv ResolveCompletionTargets.SettablePropertiesAndFields m ad false retTy
                    )
                let parameters = CollectParameters methods amap m
                Some (denv, m, props @ parameters)
            | _ -> 
                None
        match result with
        | None -> 
            NameResResult.Empty
        | Some (denv, m, result) -> 
            ReturnItemsOfType result g denv m TypeNameResolutionFlag.ResolveTypeNamesToTypeRefs hasTextChangedSinceLastTypecheck NameResResult.Members
    
    /// finds captured typing for the given position
    let GetExprTypingForPosition(endOfExprPos) = 
        let quals = 
            sResolutions.CapturedExpressionTypings 
            |> Seq.filter (fun (pos,typ,denv,_,_,_) -> 
                    // We only want expression types that end at the particular position in the file we are looking at.
                    let isLocationWeCareAbout = posEq pos endOfExprPos
                    // Get rid of function types.  True, given a 2-arg curried function "f x y", it is legal to do "(f x).GetType()",
                    // but you almost never want to do this in practice, and we choose not to offer up any intellisense for 
                    // F# function types.
                    let isFunction = isFunTy denv.g typ
                    isLocationWeCareAbout && not isFunction)
            |> Seq.toArray

        let thereWereSomeQuals = not (Array.isEmpty quals)
        // filter out errors

        let quals = quals 
                    |> Array.filter (fun (_,typ,denv,_,_,_) -> not (isTyparTy denv.g typ && (destTyparTy denv.g typ).IsFromError))
        thereWereSomeQuals, quals
    
    /// obtains captured typing for the given position
    /// if type of captured typing is record - returns list of record fields
    let GetRecdFieldsForExpr(r : range) = 
        let _, quals = GetExprTypingForPosition(r.End)
        let bestQual = 
            match quals with
            | [||] -> None
            | quals ->  
                quals |> Array.tryFind (fun (_,_,_,_,_,rq) -> 
                                            ignore(r)  // for breakpoint
                                            posEq r.Start rq.Start)
        match bestQual with
        | Some (_,typ,denv,_nenv,ad,m) when isRecdTy denv.g typ ->
            let items = NameResolution.ResolveRecordOrClassFieldsOfType ncenv m ad typ false
            Some (items, denv, m)
        | _ -> None

    /// Looks at the exact expression types at the position to the left of the 
    /// residue then the source when it was typechecked.
    let GetPreciseCompletionListFromExprTypings(parseResults:FSharpParseFileResults, endOfExprPos, filterCtors, hasTextChangedSinceLastTypecheck: (obj * range -> bool)) = 
        
        let thereWereSomeQuals, quals = GetExprTypingForPosition(endOfExprPos)

        match quals with
        | [| |] -> 
            if thereWereSomeQuals then
                GetPreciseCompletionListFromExprTypingsResult.NoneBecauseThereWereTypeErrors 
            else
                GetPreciseCompletionListFromExprTypingsResult.None
        | _ ->
            let bestQual, textChanged = 
                match parseResults.ParseTree with
                | Some(input) -> 
                    match UntypedParseImpl.GetRangeOfExprLeftOfDot(endOfExprPos,Some(input)) with   // TODO we say "colAtEndOfNames" everywhere, but that's not really a good name ("foo  .  $" hit Ctrl-Space at $)
                    | Some( exprRange) ->
                        if hasTextChangedSinceLastTypecheck(textSnapshotInfo, exprRange) then
                            None, true // typecheck is stale, wait for second-chance IntelliSense to bring up right result
                        else
                            // See bug 130733.  We have an up-to-date sync parse, and know the exact range of the prior expression.
                            // The quals all already have the same ending position, so find one with a matching starting position, if it exists.
                            // If not, then the stale typecheck info does not have a capturedExpressionTyping for this exact expression, and the
                            // user can wait for typechecking to catch up and second-chance intellisense to give the right result.
                            let qual = 
                                quals |> Array.tryFind (fun (_,_,_,_,_,r) -> 
                                                            ignore(r)  // for breakpoint
                                                            posEq exprRange.Start r.Start)
                            qual, false
                    | None -> 
                        // TODO In theory I think we should never get to this code path; it would be nice to add an assert.
                        // In practice, we do get here in some weird cases like "2.0 .. 3.0" and hitting Ctrl-Space in between the two dots of the range operator.
                        // I wasn't able to track down what was happening in those weird cases, not worth worrying about, it doesn't manifest as a product bug or anything.
                        None, false
                | _ -> None, false

            match bestQual with
            | Some bestQual ->
                let (_,typ,denv,nenv,ad,m) = bestQual 
                let items = ResolveCompletionsInType ncenv nenv (ResolveCompletionTargets.All(ConstraintSolver.IsApplicableMethApprox g amap m)) m ad false typ 
                let items = items |> RemoveDuplicateItems g
                let items = items |> RemoveExplicitlySuppressed g
                let items = items |> FilterItemsForCtors filterCtors 
                GetPreciseCompletionListFromExprTypingsResult.Some((items,denv,m), typ)
            | None -> 
                if textChanged then GetPreciseCompletionListFromExprTypingsResult.NoneBecauseTypecheckIsStaleAndTextChanged
                else GetPreciseCompletionListFromExprTypingsResult.None

    /// Find items in the best naming environment.
    let GetEnvironmentLookupResolutions(cursorPos, plid, filterCtors, showObsolete) : (Item list * DisplayEnv * range) * TType option = 
        let (nenv,ad),m = GetBestEnvForPos cursorPos
        let ty = NameResolution.ResolveType ncenv nenv m plid
        let items = NameResolution.ResolvePartialLongIdent ncenv nenv (ConstraintSolver.IsApplicableMethApprox g amap m) m ad plid showObsolete
        let items = items |> RemoveDuplicateItems g 
        let items = items |> RemoveExplicitlySuppressed g
        let items = items |> FilterItemsForCtors filterCtors 
        (items, nenv.DisplayEnv, m), ty

    /// Find record fields in the best naming environment.
    let GetClassOrRecordFieldsEnvironmentLookupResolutions(cursorPos, plid, (_residue : string option)) : Item list * DisplayEnv * range = 
        let (nenv, ad),m = GetBestEnvForPos cursorPos
        let items = NameResolution.ResolvePartialLongIdentToClassOrRecdFields ncenv nenv m ad plid false
        let items = items |> RemoveDuplicateItems g 
        let items = items |> RemoveExplicitlySuppressed g
        items, nenv.DisplayEnv,m 

    /// Resolve a location and/or text to items.
    //   Three techniques are used
    //        - look for an exact known name resolution from type checking
    //        - use the known type of an expression, e.g. (expr).Name, to generate an item list  
    //        - lookup an entire name in the name resolution environment, e.g. A.B.Name, to generate an item list
    //
    // The overall aim is to resolve as accurately as possible based on what we know from type inference
    
    let GetBaseClassCandidates = function
        | Item.ModuleOrNamespaces _ -> true
        | Item.Types(_, ty::_) when (isClassTy g ty) && not (isSealedTy g ty) -> true
        | _ -> false   

    let GetInterfaceCandidates = function
        | Item.ModuleOrNamespaces _ -> true
        | Item.Types(_, ty::_) when (isInterfaceTy g ty) -> true
        | _ -> false   

    // Return only items with the specified name
    let FilterDeclItemsByResidue residue (items: Item list) = 
        items |> List.filter (fun item -> 
            let n1 =  item.DisplayName 
            match item with
            | Item.Types _ | Item.CtorGroup _ -> residue + "Attribute" = n1 || residue = n1
            | _ -> residue = n1 )
            
    /// Post-filter items to make sure they have precisely the right name
    /// This also checks that there are some remaining results 
    /// exactMatchResidueOpt = Some _ -- means that we are looking for exact matches
    let FilterRelevantItemsBy (exactMatchResidueOpt : _ option) check (items, denv, m) =
            
        // can throw if type is in located in non-resolved CCU: i.e. bigint if reference to System.Numerics is absent
        let safeCheck item = try check item with _ -> false
                                                
        // Are we looking for items with precisely the given name?
        if not (isNil items) && exactMatchResidueOpt.IsSome then
            let items = items |> FilterDeclItemsByResidue exactMatchResidueOpt.Value |> List.filter safeCheck 
            if not (isNil items) then Some(items, denv, m) else None        
        else 
            // When (items = []) we must returns Some([],..) and not None
            // because this value is used if we want to stop further processing (e.g. let x.$ = ...)
            let items = items |> List.filter safeCheck
            Some(items, denv, m) 

    /// Post-filter items to make sure they have precisely the right name
    /// This also checks that there are some remaining results 
    let (|FilterRelevantItems|_|) exactMatchResidueOpt orig =
        FilterRelevantItemsBy exactMatchResidueOpt (fun _ -> true) orig
    
    /// Find the first non-whitespace postion in a line prior to the given character
    let FindFirstNonWhitespacePosition (lineStr: string) i = 
        if i >= lineStr.Length then None
        else
        let mutable p = i
        while p >= 0 && System.Char.IsWhiteSpace(lineStr.[p]) do
            p <- p - 1
        if p >= 0 then Some p else None
    
    let CompletionItem (ty: TType option) (item: Item) =
        let kind = 
            match item with
            | Item.MethodGroup _ -> CompletionItemKind.Method 
            | Item.RecdField _
            | Item.Property _ -> CompletionItemKind.Property
            | Item.Event _ -> CompletionItemKind.Event
            | Item.ILField _ 
            | Item.Value _ -> CompletionItemKind.Field
            | _ -> CompletionItemKind.Other

        { Item = item
          MinorPriority = 0
          Kind = kind
          IsOwnMember = false
          Type = ty }

    let DefaultCompletionItem = CompletionItem None
    
    let GetDeclaredItems (parseResultsOpt: FSharpParseFileResults option, lineStr: string, origLongIdentOpt, colAtEndOfNamesAndResidue, residueOpt, line, loc, 
                          filterCtors, resolveOverloads, hasTextChangedSinceLastTypecheck, isInRangeOperator) =
 
            // Are the last two chars (except whitespaces) = ".."
            let isLikeRangeOp = 
                match FindFirstNonWhitespacePosition lineStr (colAtEndOfNamesAndResidue - 1) with
                | Some x when x >= 1 && lineStr.[x] = '.' && lineStr.[x - 1] = '.' -> true
                | _ -> false

            // if last two chars are .. and we are not in range operator context - no completion
            if isLikeRangeOp && not isInRangeOperator then None else
                                    
            // Try to use the exact results of name resolution during type checking to generate the results
            // This is based on position (i.e. colAtEndOfNamesAndResidue). This is not used if a residueOpt is given.
            let nameResItems = 
                match residueOpt with 
                | None -> GetPreciseItemsFromNameResolution(line, colAtEndOfNamesAndResidue, None, filterCtors,resolveOverloads, hasTextChangedSinceLastTypecheck)
                | Some residue ->
                    // deals with cases when we have spaces between dot and\or identifier, like A  . $
                    // if this is our case - then wen need to locate end position of the name skipping whitespaces
                    // this allows us to handle cases like: let x . $ = 1 

                    // colAtEndOfNamesAndResidue is 1-based so at first we need to convert it to 0-based 
                    //
                    // TODO: this code would be a lot simpler if we just passed in colAtEndOfNames in 
                    // the first place. colAtEndOfNamesAndResidue serves no purpose. The cracking below is
                    // inaccurate and incomplete in any case since it only works on a single line.
                    match FindFirstNonWhitespacePosition lineStr (colAtEndOfNamesAndResidue - 1) with
                    | Some p when lineStr.[p] = '.' ->
                        match FindFirstNonWhitespacePosition lineStr (p - 1) with
                        | Some colAtEndOfNames ->                 
                            let colAtEndOfNames = colAtEndOfNames + 1 // convert 0-based to 1-based
                            GetPreciseItemsFromNameResolution(line, colAtEndOfNames, Some(residue), filterCtors,resolveOverloads, hasTextChangedSinceLastTypecheck)
                        | None -> NameResResult.Empty
                    | _ -> NameResResult.Empty        
        
            // Normalize to form A.B.C.D where D is the residue. It may be empty for "A.B.C."
            // residueOpt = Some when we are looking for the exact match
            let plid, exactMatchResidueOpt = 
                match origLongIdentOpt, residueOpt with
                | None, _ -> [], None
                | Some(origLongIdent), Some _ -> origLongIdent, None
                | Some(origLongIdent), None ->
                    System.Diagnostics.Debug.Assert(not (isNil origLongIdent), "origLongIdent is empty")
                    // note: as above, this happens when we are called for "precise" resolution - (F1 keyword, data tip etc..)
                    let plid, residue = List.frontAndBack origLongIdent
                    plid, Some residue

            let envItems, ty = GetEnvironmentLookupResolutions(mkPos line loc, plid, filterCtors, residueOpt.IsSome)
            
            match nameResItems with            
            | NameResResult.TypecheckStaleAndTextChanged -> None // second-chance intellisense will try again
            | NameResResult.Cancel(denv,m) -> Some([], denv, m)
            | NameResResult.Members(FilterRelevantItems exactMatchResidueOpt (items, denv, m)) -> 
                // lookup based on name resolution results successful
                Some (items |> List.map (CompletionItem ty), denv, m)
            | _ ->
                match origLongIdentOpt with
                | None -> None
                | Some _ -> 
                
                    // Try to use the type of the expression on the left to help generate a completion list
                    let qualItems, thereIsADotInvolved = 
                        match parseResultsOpt with
                        | None -> 
                            // Note, you will get here if the 'reason' is not CompleteWord/MemberSelect/DisplayMemberList, as those are currently the 
                            // only reasons we do a sync parse to have the most precise and likely-to-be-correct-and-up-to-date info.  So for example,
                            // if you do QuickInfo hovering over A in "f(x).A()", you will only get a tip if typechecking has a name-resolution recorded
                            // for A, not if merely we know the capturedExpressionTyping of f(x) and you very recently typed ".A()" - in that case, 
                            // you won't won't get a tip until the typechecking catches back up.
                            GetPreciseCompletionListFromExprTypingsResult.None, false
                        | Some parseResults -> 
                
                        match UntypedParseImpl.TryFindExpressionASTLeftOfDotLeftOfCursor(mkPos line colAtEndOfNamesAndResidue,parseResults.ParseTree) with
                        | Some(pos,_) ->
                            GetPreciseCompletionListFromExprTypings(parseResults, pos, filterCtors, hasTextChangedSinceLastTypecheck), true
                        | None -> 
                            // Can get here in a case like: if "f xxx yyy" is legal, and we do "f xxx y"
                            // We have no interest in expression typings, those are only useful for dot-completion.  We want to fallback
                            // to "Use an environment lookup as the last resort" below
                            GetPreciseCompletionListFromExprTypingsResult.None, false
                
                    match qualItems,thereIsADotInvolved with            
                    | GetPreciseCompletionListFromExprTypingsResult.Some(FilterRelevantItems exactMatchResidueOpt (items, denv, m), ty), _
                            // Initially we only use the expression typings when looking up, e.g. (expr).Nam or (expr).Name1.Nam
                            // These come through as an empty plid and residue "". Otherwise we try an environment lookup
                            // and then return to the qualItems. This is because the expression typings are a little inaccurate, primarily because
                            // it appears we're getting some typings recorded for non-atomic expressions like "f x"
                            when (match plid with [] -> true | _ -> false)  -> 
                        // lookup based on expression typings successful
                        Some (items |> List.map (CompletionItem (Some ty)), denv, m)
                    | GetPreciseCompletionListFromExprTypingsResult.NoneBecauseThereWereTypeErrors, _ ->
                        // There was an error, e.g. we have "<expr>." and there is an error determining the type of <expr>  
                        // In this case, we don't want any of the fallback logic, rather, we want to produce zero results.
                        None
                    | GetPreciseCompletionListFromExprTypingsResult.NoneBecauseTypecheckIsStaleAndTextChanged, _ ->         
                        // we want to report no result and let second-chance intellisense kick in
                        None
                    | _, true when (match plid with [] -> true | _ -> false)  -> 
                        // If the user just pressed '.' after an _expression_ (not a plid), it is never right to show environment-lookup top-level completions.
                        // The user might by typing quickly, and the LS didn't have an expression type right before the dot yet.
                        // Second-chance intellisense will bring up the correct list in a moment.
                        None
                    | _ ->         
                       // Use an environment lookup as the last resort
                       match nameResItems, envItems, qualItems with            
                       
                       // First, use unfiltered name resolution items, if they're not empty
                       | NameResResult.Members(items, denv, m), _, _ when not (isNil items) -> 
                           // lookup based on name resolution results successful
                           Some(items |> List.map (CompletionItem ty), denv, m)                
                       
                       // If we have nonempty items from environment that were resolved from a type, then use them... 
                       // (that's better than the next case - here we'd return 'int' as a type)
                       | _, FilterRelevantItems exactMatchResidueOpt (items, denv, m), _ when not (isNil items) ->
                           // lookup based on name and environment successful
                           Some(items |> List.map (CompletionItem ty), denv, m)
                       
                       // Try again with the qualItems
                       | _, _, GetPreciseCompletionListFromExprTypingsResult.Some(FilterRelevantItems exactMatchResidueOpt (items, denv, m), ty) ->
                           Some(items |> List.map (CompletionItem (Some ty)), denv, m)
                       
                       | _ -> None

    let toCompletionItems (items: Item list, denv: DisplayEnv, m: range) : CompletionItem list * DisplayEnv * range =
        items |> List.map DefaultCompletionItem, denv, m

    /// Get the auto-complete items at a particular location.
    let GetDeclItemsForNamesAtPosition(ctok: CompilationThreadToken, parseResultsOpt: FSharpParseFileResults option, origLongIdentOpt: string list option, 
                                       residueOpt:string option, line:int, lineStr:string, colAtEndOfNamesAndResidue, filterCtors, resolveOverloads, 
                                       hasTextChangedSinceLastTypecheck: (obj * range -> bool)) : (CompletionItem list * DisplayEnv * range) option = 
        RequireCompilationThread ctok // the operations in this method need the reactor thread

        let loc = 
            match colAtEndOfNamesAndResidue with
            | pastEndOfLine when pastEndOfLine >= lineStr.Length -> lineStr.Length
            | atDot when lineStr.[atDot] = '.' -> atDot + 1
            | atStart when atStart = 0 -> 0
            | otherwise -> otherwise - 1

        // Look for a "special" completion context
        match UntypedParseImpl.TryGetCompletionContext(mkPos line colAtEndOfNamesAndResidue, parseResultsOpt, lineStr) with

        // Invalid completion locations
        | Some CompletionContext.Invalid -> None

        // Completion at 'inherit C(...)"
        | Some (CompletionContext.Inherit(InheritanceContext.Class, (plid, _))) ->
            GetEnvironmentLookupResolutions(mkPos line loc, plid, filterCtors, false)
            |> fst
            |> FilterRelevantItemsBy None GetBaseClassCandidates
            |> Option.map toCompletionItems

        // Completion at 'interface ..."
        | Some (CompletionContext.Inherit(InheritanceContext.Interface, (plid, _))) ->
            GetEnvironmentLookupResolutions(mkPos line loc, plid, filterCtors, false)
            |> fst
            |> FilterRelevantItemsBy None GetInterfaceCandidates
            |> Option.map toCompletionItems

        // Completion at 'implement ..."
        | Some (CompletionContext.Inherit(InheritanceContext.Unknown, (plid, _))) ->
            GetEnvironmentLookupResolutions(mkPos line loc, plid, filterCtors, false) 
            |> fst
            |> FilterRelevantItemsBy None (fun t -> GetBaseClassCandidates t || GetInterfaceCandidates t)
            |> Option.map toCompletionItems

        // Completion at ' { XXX = ... } "
        | Some(CompletionContext.RecordField(RecordContext.New(plid, residue))) ->
            Some(GetClassOrRecordFieldsEnvironmentLookupResolutions(mkPos line loc, plid, residue))
            |> Option.map toCompletionItems

        // Completion at ' { XXX = ... with ... } "
        | Some(CompletionContext.RecordField(RecordContext.CopyOnUpdate(r, (plid, residue)))) -> 
            match GetRecdFieldsForExpr(r) with
            | None -> 
                Some (GetClassOrRecordFieldsEnvironmentLookupResolutions(mkPos line loc, plid, residue))
                |> Option.map toCompletionItems
            | x -> x |> Option.map toCompletionItems

        // Completion at ' { XXX = ... with ... } "
        | Some(CompletionContext.RecordField(RecordContext.Constructor(typeName))) ->
            Some(GetClassOrRecordFieldsEnvironmentLookupResolutions(mkPos line loc, [typeName], None))
            |> Option.map toCompletionItems

        // Completion at ' SomeMethod( ... ) ' with named arguments 
        | Some(CompletionContext.ParameterList (endPos, fields)) ->
            let results = GetNamedParametersAndSettableFields endPos hasTextChangedSinceLastTypecheck

            let declaredItems = GetDeclaredItems (parseResultsOpt, lineStr, origLongIdentOpt, colAtEndOfNamesAndResidue, residueOpt, line, loc, filterCtors, resolveOverloads, hasTextChangedSinceLastTypecheck, false)

            match results with
            | NameResResult.Members(items, denv, m) -> 
                let filtered = 
                    items 
                    |> RemoveDuplicateItems g
                    |> RemoveExplicitlySuppressed g
                    |> List.filter (fun m -> not (fields.Contains m.DisplayName))
                    |> List.map (fun x -> 
                        { Item = x
                          Kind = CompletionItemKind.Argument
                          MinorPriority = 0
                          IsOwnMember = false
                          Type = None })
                match declaredItems with
                | None -> Some (toCompletionItems (items, denv, m))
                | Some (declItems, declaredDisplayEnv, declaredRange) -> Some (filtered @ declItems, declaredDisplayEnv, declaredRange)
            | _ -> declaredItems

        | Some(CompletionContext.AttributeApplication) ->
            GetDeclaredItems (parseResultsOpt, lineStr, origLongIdentOpt, colAtEndOfNamesAndResidue, residueOpt, line, loc, filterCtors, resolveOverloads, hasTextChangedSinceLastTypecheck, false)
            |> Option.map (fun (items, denv, m) -> 
                 items 
                 |> List.filter (fun cItem ->
                     match cItem.Item with
                     | Item.Types _
                     | Item.ModuleOrNamespaces _ -> true
                     | _ -> false), denv, m)

        // Other completions
        | cc ->
            let isInRangeOperator = (match cc with Some (CompletionContext.RangeOperator) -> true | _ -> false)
            GetDeclaredItems (parseResultsOpt, lineStr, origLongIdentOpt, colAtEndOfNamesAndResidue, residueOpt, line, loc, filterCtors,resolveOverloads, hasTextChangedSinceLastTypecheck, isInRangeOperator)

    /// Return 'false' if this is not a completion item valid in an interface file.
    let IsValidSignatureFileItem item =
        match item with
        | Item.Types _ | Item.ModuleOrNamespaces _ -> true
        | _ -> false

    /// Check if we are at an "open" declaration
    let IsAtOpenDeclaration (parseResults, pos: pos) = 
        // visitor to see if we are in an "open" declaration in the parse tree
        let visitor = { new AstTraversal.AstVisitorBase<bool>() with
                            override this.VisitExpr(_path, _traverseSynExpr, defaultTraverse, expr) = None  // don't need to keep going, 'open' declarations never appear inside Exprs
                            override this.VisitModuleDecl(defaultTraverse, decl) =
                                match decl with
                                | SynModuleDecl.Open(_longIdent, m) -> 
                                    // in theory, this means we're "in an open"
                                    // in practice, because the parse tree/walkers do not handle attributes well yet, need extra check below to ensure not e.g. $here$
                                    //     open System
                                    //     [<Attr$
                                    //     let f() = ()
                                    // inside an attribute on the next item
                                    let pos = mkPos pos.Line (pos.Column - 1) // -1 because for e.g. "open System." the dot does not show up in the parse tree
                                    if rangeContainsPos m pos then  
                                        Some true
                                    else
                                        None
                                | _ -> defaultTraverse decl }
        match AstTraversal.Traverse(pos, parseResults, visitor) with
        | None -> false
        | Some res -> res

    /// If an AST is available, then determine if we are at a "special" position in the AST such as an "open".  If so restrict 
    /// or augment the autocompletes available at that point.
    let FilterAutoCompletesBasedOnParseContext (parseResultsOpt: FSharpParseFileResults option) (pos: pos) (items: CompletionItem list) = 
        match parseResultsOpt |> Option.bind (fun parseResults -> parseResults.ParseTree) with
        | None -> items
        | Some parseTree -> 
            if IsAtOpenDeclaration (parseTree, pos) then 
                items |> List.filter (fun item -> match item.Item with Item.ModuleOrNamespaces _ -> true | _ -> false)
            else 
                items


    member x.IsRelativeNameResolvable(cursorPos: pos, plid: string list, item: Item) : bool =
    /// Determines if a long ident is resolvable at a specific point.
        ErrorScope.Protect
            Range.range0
            (fun () ->
                /// Find items in the best naming environment.
                let (nenv, ad), m = GetBestEnvForPos cursorPos
                NameResolution.IsItemResolvable ncenv nenv m ad plid item)
            (fun _ -> false)
        
        //let items = NameResolution.ResolvePartialLongIdent ncenv nenv (fun _ _ -> true) m ad plid true
        //items |> List.exists (ItemsAreEffectivelyEqual g item)

    /// Get the auto-complete items at a location
    member x.GetDeclarations (ctok, parseResultsOpt, line, lineStr, colAtEndOfNamesAndResidue, qualifyingNames, partialName, hasTextChangedSinceLastTypecheck) =
        let isInterfaceFile = SourceFileImpl.IsInterfaceFile mainInputFileName
        ErrorScope.Protect Range.range0 
            (fun () -> 
                match GetDeclItemsForNamesAtPosition(ctok, parseResultsOpt, Some qualifyingNames, Some partialName, line, lineStr, colAtEndOfNamesAndResidue, ResolveTypeNamesToCtors, ResolveOverloads.Yes, hasTextChangedSinceLastTypecheck) with
                | None -> FSharpDeclarationListInfo.Empty  
                | Some (items, denv, m) -> 
                    let items = items |> FilterAutoCompletesBasedOnParseContext parseResultsOpt (mkPos line colAtEndOfNamesAndResidue)
<<<<<<< HEAD
                    let items = if isInterfaceFile then items |> List.filter IsValidSignatureFileItem else items
                    FSharpDeclarationListInfo.Create(infoReader,m,denv,thisCcu,tcImports,items,reactorOps,checkAlive))
=======
                    let items = if isInterfaceFile then items |> List.filter (fun x -> IsValidSignatureFileItem x.Item) else items
                    FSharpDeclarationListInfo.Create(infoReader,m,denv,items,reactorOps,checkAlive))
>>>>>>> b4bb304f
            (fun msg -> FSharpDeclarationListInfo.Error msg)

    /// Get the symbols for auto-complete items at a location
    member x.GetDeclarationListSymbols (ctok, parseResultsOpt, line, lineStr, colAtEndOfNamesAndResidue, qualifyingNames, partialName, hasTextChangedSinceLastTypecheck) =
        let isInterfaceFile = SourceFileImpl.IsInterfaceFile mainInputFileName
        ErrorScope.Protect Range.range0 
            (fun () -> 
                match GetDeclItemsForNamesAtPosition(ctok, parseResultsOpt, Some qualifyingNames, Some partialName, line, lineStr, colAtEndOfNamesAndResidue, ResolveTypeNamesToCtors, ResolveOverloads.Yes, hasTextChangedSinceLastTypecheck) with
                | None -> List.Empty  
                | Some (items, _denv, _m) -> 
                    let items = items |> FilterAutoCompletesBasedOnParseContext parseResultsOpt (mkPos line colAtEndOfNamesAndResidue)
                    let items = if isInterfaceFile then items |> List.filter (fun x -> IsValidSignatureFileItem x.Item) else items

                    //do filtering like Declarationset
                    let items = items |> RemoveExplicitlySuppressedCompletionItems g
                    
                    // Sort by name. For things with the same name, 
                    //     - show types with fewer generic parameters first
                    //     - show types before over other related items - they usually have very useful XmlDocs 
                    let items = 
                        items |> List.sortBy (fun d -> 
                            let n = 
                                match d.Item with  
                                | Item.Types (_,(TType_app(tcref,_) :: _)) -> 1 + tcref.TyparsNoRange.Length
                                // Put delegate ctors after types, sorted by #typars. RemoveDuplicateItems will remove FakeInterfaceCtor and DelegateCtor if an earlier type is also reported with this name
                                | Item.FakeInterfaceCtor (TType_app(tcref,_)) 
                                | Item.DelegateCtor (TType_app(tcref,_)) -> 1000 + tcref.TyparsNoRange.Length
                                // Put type ctors after types, sorted by #typars. RemoveDuplicateItems will remove DefaultStructCtors if a type is also reported with this name
                                | Item.CtorGroup (_, (cinfo :: _)) -> 1000 + 10 * (tcrefOfAppTy g cinfo.EnclosingType).TyparsNoRange.Length 
                                | _ -> 0
                            (d.Item.DisplayName,n))

                    // Remove all duplicates. We've put the types first, so this removes the DelegateCtor and DefaultStructCtor's.
                    let items = items |> RemoveDuplicateCompletionItems g

                    if verbose then dprintf "service.ml: mkDecls: %d found groups after filtering\n" (List.length items); 

                    // Group by display name
                    let items = items |> List.groupBy (fun d -> d.Item.DisplayName) 

                    // Filter out operators (and list)
                    let items = 
                        // Check whether this item looks like an operator.
                        let isOpItem(nm,item) = 
                            match item |> List.map (fun x -> x.Item) with 
                            | [Item.Value _]
                            | [Item.MethodGroup(_,[_],_)] -> IsOperatorName nm
                            | [Item.UnionCase _] -> IsOperatorName nm
                            | _ -> false              

                        let isFSharpList nm = (nm = "[]") // list shows up as a Type and a UnionCase, only such entity with a symbolic name, but want to filter out of intellisense

                        items |> List.filter (fun (nm,items) -> not (isOpItem(nm,items)) && not(isFSharpList nm)) 


                    let items = 
                        // Filter out duplicate names
                        items |> List.map (fun (_nm,itemsWithSameName) -> 
                            match itemsWithSameName with
                            | [] -> failwith "Unexpected empty bag"
                            | items ->
                                items 
                                |> List.map (fun item -> let symbol = FSharpSymbol.Create(g, thisCcu, tcImports, item.Item)
                                                         FSharpSymbolUse(g, _denv, symbol, ItemOccurence.Use, _m)))

                    //end filtering
                    items)
            (fun _msg -> [])
            
    /// Get the "reference resolution" tooltip for at a location
    member scope.GetReferenceResolutionStructuredToolTipText(ctok, line,col) = 

        RequireCompilationThread ctok // the operations in this method need the reactor thread but the reasons why are not yet grounded

        let pos = mkPos line col
        let isPosMatch(pos, ar:AssemblyReference) : bool = 
            let isRangeMatch = (Range.rangeContainsPos ar.Range pos) 
            let isNotSpecialRange = (ar.Range <> rangeStartup) && (ar.Range <> range0) && (ar.Range <> rangeCmdArgs)
            let isMatch = isRangeMatch && isNotSpecialRange
            isMatch      
        
        let dataTipOfReferences() = 
            let matches =
                match loadClosure with
                | None -> []
                | Some(loadClosure) -> 
                    loadClosure.References
                        |> List.map snd
                        |> List.concat 
                        |> List.filter(fun ar->isPosMatch(pos, ar.originalReference))

            match matches with 
            | resolved::_ // Take the first seen
            | [resolved] -> 
                let tip = wordL (TaggedTextOps.tagStringLiteral((resolved.prepareToolTip ()).TrimEnd([|'\n'|])))
                FSharpStructuredToolTipText.FSharpToolTipText [FSharpStructuredToolTipElement.Single(tip ,FSharpXmlDoc.None)]

            | [] -> FSharpStructuredToolTipText.FSharpToolTipText []
                                    
        ErrorScope.Protect Range.range0 
            dataTipOfReferences
            (fun err -> FSharpToolTipText [FSharpStructuredToolTipElement.CompositionError err])

    // GetToolTipText: return the "pop up" (or "Quick Info") text given a certain context.
    member x.GetStructuredToolTipText(ctok, line, lineStr, colAtEndOfNames, names) = 
        let Compute() = 
            ErrorScope.Protect Range.range0 
                (fun () -> 
                    match GetDeclItemsForNamesAtPosition(ctok, None,Some(names),None,line,lineStr,colAtEndOfNames,ResolveTypeNamesToCtors,ResolveOverloads.Yes,fun _ -> false) with
                    | None -> FSharpToolTipText []
                    | Some(items, denv, m) ->
                         FSharpToolTipText(items |> List.map (fun x -> FormatStructuredDescriptionOfItem false infoReader m denv x.Item)))
                (fun err -> FSharpToolTipText [FSharpStructuredToolTipElement.CompositionError err])
               
        // See devdiv bug 646520 for rationale behind truncating and caching these quick infos (they can be big!)
        let key = line,colAtEndOfNames,lineStr
        match getToolTipTextCache.TryGet (ctok, key) with 
        | Some res -> res
        | None ->
             let res = Compute()
             getToolTipTextCache.Put(ctok, key,res)
             res

    // GetToolTipText: return the "pop up" (or "Quick Info") text given a certain context.
    member x.GetToolTipText ctok line lineStr colAtEndOfNames names = 
        x.GetStructuredToolTipText(ctok, line, lineStr, colAtEndOfNames, names)
        |> Tooltips.ToFSharpToolTipText

    member x.GetF1Keyword (ctok, line, lineStr, colAtEndOfNames, names) : string option =
       ErrorScope.Protect Range.range0
            (fun () ->
                match GetDeclItemsForNamesAtPosition(ctok, None, Some names, None, line, lineStr, colAtEndOfNames, ResolveTypeNamesToCtors, ResolveOverloads.No, fun _ -> false) with // F1 Keywords do not distiguish between overloads
                | None -> None
                | Some (items, _, _) ->
                    match items with
                    | [] -> None
                    | [item] ->
                        GetF1Keyword item.Item                       
                    | _ ->
                        // handle new Type()
                        let allTypes, constr, typ =
                            List.fold 
                                (fun (allTypes,constr,typ) item ->
                                    match item.Item, constr, typ with
                                    |   (Item.Types _) as t, _, None  -> allTypes, constr, Some t
                                    |   (Item.Types _), _, _ -> allTypes, constr, typ
                                    |   (Item.CtorGroup _), None, _ -> allTypes, Some item.Item, typ
                                    |   _ -> false, None, None) 
                                (true,None,None) items
                        match allTypes, constr, typ with
                        |   true, Some (Item.CtorGroup(_, _) as item), _    
                                -> GetF1Keyword item                        
                        |   true, _, Some typ
                                -> GetF1Keyword typ
                        |   _ -> None
            )    
            (fun _ -> None)

    member scope.GetMethods (ctok, line, lineStr, colAtEndOfNames, namesOpt) =
        ErrorScope.Protect Range.range0 
            (fun () -> 
                match GetDeclItemsForNamesAtPosition(ctok, None,namesOpt,None,line,lineStr,colAtEndOfNames,ResolveTypeNamesToCtors,ResolveOverloads.No, fun _ -> false) with
                | None -> FSharpMethodGroup("",[| |])
                | Some (items, denv, m) -> FSharpMethodGroup.Create(infoReader,m,denv,items |> List.map (fun x -> x.Item)))
            (fun msg -> 
                FSharpMethodGroup(msg,[| |]))

    member scope.GetMethodsAsSymbols (ctok, line, lineStr, colAtEndOfNames, names) =
        match GetDeclItemsForNamesAtPosition (ctok, None,Some(names), None, line, lineStr, colAtEndOfNames, ResolveTypeNamesToCtors, ResolveOverloads.No, fun _ -> false) with
        | None | Some ([], _, _) -> None
        | Some (items, denv, m) ->
            let allItems =
                items
                |> List.collect (fun item ->
                    match item.Item with 
                    | Item.MethodGroup(nm,minfos,orig) -> minfos |> List.map (fun minfo -> Item.MethodGroup(nm,[minfo],orig))  
                    | Item.CtorGroup(nm,cinfos) -> cinfos |> List.map (fun minfo -> Item.CtorGroup(nm,[minfo])) 
                    | Item.FakeInterfaceCtor _
                    | Item.DelegateCtor _ -> [item.Item]
                    | Item.NewDef _ 
                    | Item.ILField _ -> []
                    | Item.Event _ -> []
                    | Item.RecdField(rfinfo) -> if isFunction g rfinfo.FieldType then [item.Item] else []
                    | Item.Value v -> if isFunction g v.Type then [item.Item] else []
                    | Item.UnionCase(ucr,_) -> if not ucr.UnionCase.IsNullary then [item.Item] else []
                    | Item.ExnCase(ecr) -> if isNil (recdFieldsOfExnDefRef ecr) then [] else [item.Item]
                    | Item.Property(_,pinfos) -> 
                        let pinfo = List.head pinfos 
                        if pinfo.IsIndexer then [item.Item] else []
#if EXTENSIONTYPING
                    | Params.ItemIsWithStaticArguments m g _ -> [item.Item] // we pretend that provided-types-with-static-args are method-like in order to get ParamInfo for them
#endif
                    | Item.CustomOperation(_name, _helpText, _minfo) -> [item.Item]
                    | Item.TypeVar _ -> []
                    | Item.CustomBuilder _ -> []
                    | _ -> [] )

            let symbols = allItems |> List.map (fun item -> FSharpSymbol.Create(g, thisCcu, tcImports, item))
            Some (symbols, denv, m)

    member scope.GetDeclarationLocation (ctok, line, lineStr, colAtEndOfNames, names, preferFlag) =
          match GetDeclItemsForNamesAtPosition (ctok, None,Some(names), None, line, lineStr, colAtEndOfNames, ResolveTypeNamesToCtors,ResolveOverloads.Yes, fun _ -> false) with
          | None
          | Some ([], _, _) -> FSharpFindDeclResult.DeclNotFound FSharpFindDeclFailureReason.Unknown
          | Some (item :: _ , _, _) -> 

              // For IL-based entities, switch to a different item. This is because
              // rangeOfItem, ccuOfItem don't work on IL methods or fields.
              //
              // Later comment: to be honest, they aren't going to work on these new items either.
              // This is probably old code from when we supported 'go to definition' generating IL metadata.
              let item =
                  match item.Item with
                  | Item.MethodGroup (_, (ILMeth (_,ilinfo,_)) :: _, _) 
                  | Item.CtorGroup (_, (ILMeth (_,ilinfo,_)) :: _) -> Item.Types ("", [ ilinfo.ApparentEnclosingType ])
                  | Item.ILField (ILFieldInfo (typeInfo, _)) -> Item.Types ("", [ typeInfo.ToType ])
                  | Item.ImplicitOp(_, {contents = Some(TraitConstraintSln.FSMethSln(_, vref, _))}) -> Item.Value(vref)
                  | _                                         -> item.Item

              let fail defaultReason = 
                  match item with            
#if EXTENSIONTYPING
                  | Params.ItemIsProvidedType g (tcref) -> FSharpFindDeclResult.DeclNotFound (FSharpFindDeclFailureReason.ProvidedType(tcref.DisplayName))
                  | Item.CtorGroup(name, ProvidedMeth(_)::_)
                  | Item.MethodGroup(name, ProvidedMeth(_)::_, _)
                  | Item.Property(name, ProvidedProp(_)::_) -> FSharpFindDeclResult.DeclNotFound (FSharpFindDeclFailureReason.ProvidedMember(name))
                  | Item.Event(ProvidedEvent(_) as e) -> FSharpFindDeclResult.DeclNotFound (FSharpFindDeclFailureReason.ProvidedMember(e.EventName))
                  | Item.ILField(ProvidedField(_) as f) -> FSharpFindDeclResult.DeclNotFound (FSharpFindDeclFailureReason.ProvidedMember(f.FieldName))
#endif
                  | _ -> FSharpFindDeclResult.DeclNotFound defaultReason

              match rangeOfItem g preferFlag item with
              | None   -> fail FSharpFindDeclFailureReason.Unknown 
              | Some itemRange -> 

                  let projectDir = Filename.directoryName (if projectFileName = "" then mainInputFileName else projectFileName)
                  let filename = fileNameOfItem g (Some projectDir) itemRange item
                  if FileSystem.SafeExists filename then 
                      FSharpFindDeclResult.DeclFound (mkRange filename itemRange.Start itemRange.End)
                  else 
                      fail FSharpFindDeclFailureReason.NoSourceCode // provided items may have TypeProviderDefinitionLocationAttribute that binds them to some location

    member scope.GetSymbolUseAtLocation (ctok, line, lineStr, colAtEndOfNames, names) =
        match GetDeclItemsForNamesAtPosition (ctok, None,Some(names), None, line, lineStr, colAtEndOfNames, ResolveTypeNamesToCtors, ResolveOverloads.Yes, fun _ -> false) with
        | None | Some ([], _, _) -> None
        | Some (item :: _ , denv, m) -> 
            let symbol = FSharpSymbol.Create(g, thisCcu, tcImports, item.Item)
            Some (symbol, denv, m)

    member scope.PartialAssemblySignature() = FSharpAssemblySignature(g, thisCcu, tcImports, None, ccuSig)

    member scope.AccessRights =  tcAccessRights

    member scope.GetReferencedAssemblies() = 
        [ for x in tcImports.GetImportedAssemblies() do 
                yield FSharpAssembly(g, tcImports, x.FSharpViewOfMetadata) ]

    // Not, this does not have to be a SyncOp, it can be called from any thread
    member scope.GetFormatSpecifierLocations() = 
         sSymbolUses.GetFormatSpecifierLocations() 

    // Not, this does not have to be a SyncOp, it can be called from any thread
    member scope.GetSemanticClassification(range: range option) : (range * SemanticClassificationType) [] =
        let (|LegitTypeOccurence|_|) = function
            | ItemOccurence.UseInType
            | ItemOccurence.UseInAttribute
            | ItemOccurence.Use _
            | ItemOccurence.Binding _
            | ItemOccurence.Pattern _ -> Some()
            | _ -> None

        let inline (|OptionalArgumentAttribute|_|) ttype =
            match ttype with
            | TType.TType_app(tref, _) when tref.Stamp = g.attrib_OptionalArgumentAttribute.TyconRef.Stamp -> Some()
            | _ -> None

        let (|KeywordIntrinsicValue|_|) (vref: ValRef) =
            if valRefEq g g.raise_vref vref ||
               valRefEq g g.reraise_vref vref ||
               valRefEq g g.typeof_vref vref ||
               valRefEq g g.typedefof_vref vref ||
               valRefEq g g.sizeof_vref vref 
               // TODO uncomment this after `nameof` operator is implemented
               // || valRefEq g g.nameof_vref vref
            then Some()
            else None

        let resolutions =
            match range with
            | Some range ->
                sResolutions.CapturedNameResolutions
                |> Seq.filter (fun cnr -> rangeContainsPos range cnr.Range.Start || rangeContainsPos range cnr.Range.End)
            | None -> 
                sResolutions.CapturedNameResolutions :> seq<_>

        let isDisposableTy (ty: TType) =
            Infos.ExistsHeadTypeInEntireHierarchy g amap range0 ty g.tcref_System_IDisposable

        resolutions
        |> Seq.choose (fun cnr ->
            match cnr with
            // 'seq' in 'seq { ... }' gets colored as keywords
            | CNR(_, (Item.Value vref), ItemOccurence.Use, _, _, _, m) when valRefEq g g.seq_vref vref ->
                Some (m, SemanticClassificationType.ComputationExpression)
            | CNR(_, (Item.Value vref), _, _, _, _, m) when vref.IsMutable || Tastops.isRefCellTy g vref.Type ->
                Some (m, SemanticClassificationType.MutableVar)
            | CNR(_, Item.Value KeywordIntrinsicValue, ItemOccurence.Use, _, _, _, m) ->
                Some (m, SemanticClassificationType.IntrinsicFunction)
            | CNR(_, (Item.Value vref), _, _, _, _, m) when isFunction g vref.Type ->
                if vref.IsPropertyGetterMethod || vref.IsPropertySetterMethod then
                    Some (m, SemanticClassificationType.Property)
                elif IsOperatorName vref.DisplayName then
                    Some (m, SemanticClassificationType.Operator)
                else Some (m, SemanticClassificationType.Function)
            | CNR(_, Item.RecdField rfinfo, _, _, _, _, m) when rfinfo.RecdField.IsMutable && rfinfo.LiteralValue.IsNone -> 
                Some (m, SemanticClassificationType.MutableVar)
            | CNR(_, Item.MethodGroup(_, _, _), _, _, _, _, m) ->
                Some (m, SemanticClassificationType.Function)
            // custom builders, custom operations get colored as keywords
            | CNR(_, (Item.CustomBuilder _ | Item.CustomOperation _), ItemOccurence.Use, _, _, _, m) ->
                Some (m, SemanticClassificationType.ComputationExpression)
            // types get colored as types when they occur in syntactic types or custom attributes
            // typevariables get colored as types when they occur in syntactic types custom builders, custom operations get colored as keywords
            | CNR(_, Item.Types (_, [OptionalArgumentAttribute]), LegitTypeOccurence, _, _, _, _) -> None
            | CNR(_, Item.CtorGroup(_, [MethInfo.FSMeth(_, OptionalArgumentAttribute, _, _)]), LegitTypeOccurence, _, _, _, _) -> None
            | CNR(_, Item.Types(_, types), LegitTypeOccurence, _, _, _, m) when types |> List.exists (isInterfaceTy g) -> 
                Some (m, SemanticClassificationType.Interface)
            | CNR(_, Item.Types(_, types), LegitTypeOccurence, _, _, _, m) when types |> List.exists (isStructTy g) -> 
                Some (m, SemanticClassificationType.ValueType)
            | CNR(_, Item.Types(_, types), LegitTypeOccurence, _, _, _, m) when types |> List.exists isDisposableTy ->
                Some (m, SemanticClassificationType.Disposable)
            | CNR(_, Item.Types _, LegitTypeOccurence, _, _, _, m) -> 
                Some (m, SemanticClassificationType.ReferenceType)
            | CNR(_, (Item.TypeVar _ ), LegitTypeOccurence, _, _, _, m) ->
                Some (m, SemanticClassificationType.TypeArgument)
            | CNR(_, (Item.UnqualifiedType _ | Item.CtorGroup _), LegitTypeOccurence, _, _, _, m) ->
                Some (m, SemanticClassificationType.ReferenceType)
            | CNR(_, Item.ModuleOrNamespaces refs, LegitTypeOccurence, _, _, _, m) when refs |> List.exists (fun x -> x.IsModule) ->
                Some (m, SemanticClassificationType.ReferenceType)
            | CNR(_, (Item.ActivePatternCase _ | Item.UnionCase _ | Item.ActivePatternResult _), _, _, _, _, m) ->
                Some (m, SemanticClassificationType.UnionCase)
            | _ -> None)
        |> Seq.toArray
        |> Array.append (sSymbolUses.GetFormatSpecifierLocations() |> Array.map (fun m -> m, SemanticClassificationType.Printf))

    member x.ScopeResolutions = sResolutions
    member x.ScopeSymbolUses = sSymbolUses
    member x.TcGlobals = g
    member x.TcImports = tcImports
    member x.CcuSig = ccuSig
    member x.ThisCcu = thisCcu

module internal Parser = 

        // We'll need number of lines for adjusting error messages at EOF
    let GetFileInfoForLastLineErrors (source: string) = 
        // number of lines in the source file
        let lastLine = (source |> Seq.sumBy (fun c -> if c = '\n' then 1 else 0)) + 1
        // length of the last line
        let lastLineLength = source.Length - source.LastIndexOf("\n",StringComparison.Ordinal) - 1
        lastLine, lastLineLength
         
    let ReportError (tcConfig:TcConfig, allErrors, mainInputFileName, fileInfo, (exn, sev)) = 
        [ let isError = (sev = FSharpErrorSeverity.Error) || ReportWarningAsError (tcConfig.globalWarnLevel, tcConfig.specificWarnOff, tcConfig.specificWarnOn, tcConfig.specificWarnAsError, tcConfig.specificWarnAsWarn, tcConfig.globalWarnAsError) exn                
          if (isError || ReportWarning (tcConfig.globalWarnLevel, tcConfig.specificWarnOff, tcConfig.specificWarnOn) exn) then 
            let oneError trim exn = 
                [ // We use the first line of the file as a fallbackRange for reporting unexpected errors.
                  // Not ideal, but it's hard to see what else to do.
                  let fallbackRange = rangeN mainInputFileName 1
                  let ei = FSharpErrorInfo.CreateFromExceptionAndAdjustEof (exn, isError, trim, fallbackRange, fileInfo)
                  if allErrors || (ei.FileName=mainInputFileName) || (ei.FileName=Microsoft.FSharp.Compiler.TcGlobals.DummyFileNameForRangesWithoutASpecificLocation) then
                      yield ei ]
                      
            let mainError,relatedErrors = SplitRelatedDiagnostics exn 
            yield! oneError false mainError
            for e in relatedErrors do 
                yield! oneError true e ]

    let CreateErrorInfos (tcConfig:TcConfig, allErrors, mainInputFileName, errors) = 
        let fileInfo = (Int32.MaxValue, Int32.MaxValue)
        [| for (exn,isError) in errors do 
              yield! ReportError (tcConfig, allErrors, mainInputFileName, fileInfo, (exn, isError)) |]
                            

    /// Error handler for parsing & type checking while processing a single file
    type ErrorHandler(reportErrors, mainInputFileName, tcConfig: TcConfig, source: string) =
        let mutable tcConfig = tcConfig
        let errorsAndWarningsCollector = new ResizeArray<_>()
        let mutable errorCount = 0
         
        // We'll need number of lines for adjusting error messages at EOF
        let fileInfo = GetFileInfoForLastLineErrors source
         
        // This function gets called whenever an error happens during parsing or checking
        let diagnosticSink sev (exn:PhasedDiagnostic) = 
            // Sanity check here. The phase of an error should be in a phase known to the language service.
            let exn =
                if not(exn.IsPhaseInCompile()) then
                    // Reaching this point means that the error would be sticky if we let it prop up to the language service.
                    // Assert and recover by replacing phase with one known to the language service.
                    System.Diagnostics.Debug.Assert(false, sprintf "The subcategory '%s' seen in an error should not be seen by the language service" (exn.Subcategory()))
                    {exn with Phase=BuildPhase.TypeCheck}
                else exn
            if reportErrors then 
                let report exn = 
                    for ei in ReportError (tcConfig, false, mainInputFileName, fileInfo, (exn, sev)) do
                        errorsAndWarningsCollector.Add ei
                        if sev = FSharpErrorSeverity.Error then 
                            errorCount <- errorCount + 1
                      
                match exn with
#if EXTENSIONTYPING
                | {Exception = (:? TypeProviderError as tpe)} ->
                    tpe.Iter (fun e ->
                        let newExn = {exn with Exception = e}
                        report newExn
                    )
#endif
                | e -> report e
      
        let errorLogger = 
            { new ErrorLogger("ErrorHandler") with 
                member x.DiagnosticSink (exn, isError) = diagnosticSink (if isError then FSharpErrorSeverity.Error else FSharpErrorSeverity.Warning) exn
                member x.ErrorCount = errorCount }
      
      
        // Public members
        member x.ErrorLogger = errorLogger
        member x.CollectedDiagnostics = errorsAndWarningsCollector.ToArray()
        member x.ErrorCount = errorCount
        member x.TcConfig with set tc = tcConfig <- tc
        member x.AnyErrors = errorCount > 0


    /// ParseOneFile builds all the information necessary to report errors, match braces and build scopes 
    ///
    /// projectSourceFiles is only used to compute isLastCompiland, and is ignored if Build.IsScript(mainInputFileName)  is true.
    let ParseOneFile (ctok, source: string, matchBracesOnly: bool, reportErrors: bool, mainInputFileName: string, projectSourceFiles: string list, tcConfig: TcConfig) =

          // This function requires the compilation thread because we install error handlers, whose callbacks must
          // be invoked on the compilation thread, no other reason known to date.
          // We should check whether those are "real" reasons - we could for example make collecting errors thread safe.
          RequireCompilationThread ctok 

          // Initialize the error handler 
          let errHandler = new ErrorHandler(reportErrors, mainInputFileName, tcConfig, source)

          let source = source + "\n\n\n"
          let lexbuf = UnicodeLexing.StringAsLexbuf source

          // Collector for parens matching
          let matchPairRef = new ResizeArray<_>()

          use unwindEL = PushErrorLoggerPhaseUntilUnwind (fun _oldLogger -> errHandler.ErrorLogger)
          use unwindBP = PushThreadBuildPhaseUntilUnwind BuildPhase.Parse

          // Errors on while parsing project arguments 

          let parseResult = 

              // If we're editing a script then we define INTERACTIVE otherwise COMPILED. Since this parsing for intellisense we always
              // define EDITING
              let conditionalCompilationDefines =
                SourceFileImpl.AdditionalDefinesForUseInEditor(mainInputFileName) @ tcConfig.conditionalCompilationDefines 
        
              let lightSyntaxStatusInital = tcConfig.ComputeLightSyntaxInitialStatus (mainInputFileName)
              let lightSyntaxStatus = LightSyntaxStatus(lightSyntaxStatusInital,true)

              // Note: we don't really attempt to intern strings across a large scope
              let lexResourceManager = new Lexhelp.LexResourceManager()
              let lexargs = mkLexargs(mainInputFileName,
                                      conditionalCompilationDefines,
                                      lightSyntaxStatus,
                                      lexResourceManager,
                                      ref [],
                                      errHandler.ErrorLogger)
              Lexhelp.usingLexbufForParsing (lexbuf, mainInputFileName) (fun lexbuf -> 
                  try 
                    let skip = true
                    let tokenizer = LexFilter.LexFilter (lightSyntaxStatus, tcConfig.compilingFslib, Lexer.token lexargs skip, lexbuf)
                    let lexfun = tokenizer.Lexer
                    if matchBracesOnly then 
                        // Quick bracket matching parse  
                        let parenTokensBalance t1 t2 = 
                            match t1,t2 with 
                            | (LPAREN,RPAREN) 
                            | (LPAREN,RPAREN_IS_HERE) 
                            | (LBRACE,RBRACE) 
                            | (LBRACE,RBRACE_IS_HERE) 
                            | (SIG,END) 
                            | (STRUCT,END) 
                            | (LBRACK_BAR,BAR_RBRACK)
                            | (LBRACK,RBRACK)
                            | (LBRACK_LESS,GREATER_RBRACK)
                            | (BEGIN,END) -> true 
                            | (LQUOTE q1,RQUOTE q2) when q1 = q2 -> true 
                            | _ -> false
                        let rec matchBraces stack = 
                            match lexfun lexbuf,stack with 
                            | tok2,((tok1,m1) :: stack') when parenTokensBalance tok1 tok2-> 
                                if matchBracesOnly then 
                                    matchPairRef.Add (m1, lexbuf.LexemeRange)
                                matchBraces stack'
                            | ((LPAREN | LBRACE | LBRACK | LBRACK_BAR | LQUOTE _ | LBRACK_LESS) as tok),_ -> matchBraces ((tok,lexbuf.LexemeRange) :: stack)
                            | (EOF _ | LEX_FAILURE _),_ -> ()
                            | _ -> matchBraces stack

                        matchBraces []
                        None
                    else 
                        let isLastCompiland = 
                            projectSourceFiles.Length >= 1 && 
                            System.String.Compare(projectSourceFiles.[projectSourceFiles.Length-1],mainInputFileName,StringComparison.CurrentCultureIgnoreCase)=0
                        let isLastCompiland = isLastCompiland || CompileOps.IsScript(mainInputFileName)  
                        let isExe = tcConfig.target.IsExe
                        let parseResult = ParseInput(lexfun,errHandler.ErrorLogger,lexbuf,None,mainInputFileName,(isLastCompiland,isExe))
                        Some parseResult
                  with e -> 
                    errHandler.ErrorLogger.ErrorR(e)
                    None)
                

          errHandler.CollectedDiagnostics,
          matchPairRef.ToArray(),
          parseResult,
          errHandler.AnyErrors


    /// Indicates if the type check got aborted because it is no longer relevant.
    type TypeCheckAborted = Yes | No of TypeCheckInfo

    // Type check a single file against an initial context, gleaning both errors and intellisense information.
    let TypeCheckOneFile
          (parseResults: FSharpParseFileResults,
           source: string,
           mainInputFileName: string,
           projectFileName: string,
           tcConfig: TcConfig,
           tcGlobals: TcGlobals,
           tcImports: TcImports,
           tcState: TcState,
           loadClosure: LoadClosure option,
           // These are the errors and warnings seen by the background compiler for the entire antecedant 
           backgroundDiagnostics: (PhasedDiagnostic * FSharpErrorSeverity) list,    
           reactorOps: IReactorOperations,
           // Used by 'FSharpDeclarationListInfo' to check the IncrementalBuilder is still alive.
           checkAlive : (unit -> bool),
           textSnapshotInfo : obj option) = 
        
        async {
            match parseResults.ParseTree with 
            // When processing the following cases, we don't need to type-check
            | None -> return [||], TypeCheckAborted.Yes
                   
            // Run the type checker...
            | Some parsedMainInput ->
                // Initialize the error handler 
                let errHandler = new ErrorHandler(true, mainInputFileName, tcConfig, source)
                
                use _unwindEL = PushErrorLoggerPhaseUntilUnwind (fun _oldLogger -> errHandler.ErrorLogger)
                use _unwindBP = PushThreadBuildPhaseUntilUnwind BuildPhase.TypeCheck
            
                // Apply nowarns to tcConfig (may generate errors, so ensure errorLogger is installed)
                let tcConfig = ApplyNoWarnsToTcConfig (tcConfig, parsedMainInput,Path.GetDirectoryName mainInputFileName)
                        
                // update the error handler with the modified tcConfig
                errHandler.TcConfig <- tcConfig
            
                // Play background errors and warnings for this file.
                for (err,sev) in backgroundDiagnostics do
                    diagnosticSink (err, (sev = FSharpErrorSeverity.Error))
            
                // If additional references were brought in by the preprocessor then we need to process them
                match loadClosure with
                | Some loadClosure ->
                    // Play unresolved references for this file.
                    tcImports.ReportUnresolvedAssemblyReferences(loadClosure.UnresolvedReferences)
            
                    // If there was a loadClosure, replay the errors and warnings from resolution, excluding parsing
                    loadClosure.LoadClosureRootFileDiagnostics |> List.iter diagnosticSink
            
                    let fileOfBackgroundError err = (match GetRangeOfDiagnostic (fst err) with Some m-> m.FileName | None -> null)
                    let sameFile file hashLoadInFile = 
                        (0 = String.Compare(hashLoadInFile, file, StringComparison.OrdinalIgnoreCase))
            
                    //  walk the list of #loads and keep the ones for this file.
                    let hashLoadsInFile = 
                        loadClosure.SourceFiles 
                        |> List.filter(fun (_,ms) -> ms<>[]) // #loaded file, ranges of #load
            
                    let hashLoadBackgroundDiagnostics, otherBackgroundDiagnostics = 
                        backgroundDiagnostics 
                        |> List.partition (fun backgroundError -> 
                            hashLoadsInFile 
                            |>  List.exists (fst >> sameFile (fileOfBackgroundError backgroundError)))
            
                    // Create single errors for the #load-ed files.
                    // Group errors and warnings by file name.
                    let hashLoadBackgroundDiagnosticsGroupedByFileName = 
                        hashLoadBackgroundDiagnostics 
                        |> List.map(fun err -> fileOfBackgroundError err,err) 
                        |> List.groupByFirst  // fileWithErrors, error list
            
                    //  Join the sets and report errors. 
                    //  It is by-design that these messages are only present in the language service. A true build would report the errors at their
                    //  spots in the individual source files.
                    for (fileOfHashLoad, rangesOfHashLoad) in hashLoadsInFile do
                        for errorGroupedByFileName in hashLoadBackgroundDiagnosticsGroupedByFileName do
                            if sameFile (fst errorGroupedByFileName) fileOfHashLoad then
                                for rangeOfHashLoad in rangesOfHashLoad do // Handle the case of two #loads of the same file
                                    let diagnostics = snd errorGroupedByFileName |> List.map(fun (pe,f)->pe.Exception,f) // Strip the build phase here. It will be replaced, in total, with TypeCheck
                                    let errors = [ for (err,sev) in diagnostics do if sev = FSharpErrorSeverity.Error then yield err ]
                                    let warnings = [ for (err,sev) in diagnostics do if sev = FSharpErrorSeverity.Warning then yield err ]
                                    
                                    let message = HashLoadedSourceHasIssues(warnings,errors,rangeOfHashLoad)
                                    if errors=[] then warning(message)
                                    else errorR(message)
            
                    // Replay other background errors.
                    for (phasedError,sev) in otherBackgroundDiagnostics do
                        if sev = FSharpErrorSeverity.Warning then 
                            warning phasedError.Exception 
                        else errorR phasedError.Exception
            
                | None -> 
                    // For non-scripts, check for disallow #r and #load.
                    ApplyMetaCommandsFromInputToTcConfig (tcConfig, parsedMainInput,Path.GetDirectoryName mainInputFileName) |> ignore
                    
                // A problem arises with nice name generation, which really should only 
                // be done in the backend, but is also done in the typechecker for better or worse. 
                // If we don't do this the NNG accumulates data and we get a memory leak. 
                tcState.NiceNameGenerator.Reset()
                
                // Typecheck the real input.  
                let sink = TcResultsSinkImpl(tcGlobals, source = source)
                let! ct = Async.CancellationToken
            
                let! tcEnvAtEndOpt =
                    async {
                        try
                            let checkForErrors() = (parseResults.ParseHadErrors || errHandler.ErrorCount > 0)
                            // Typecheck is potentially a long running operation. We chop it up here with an Eventually continuation and, at each slice, give a chance
                            // for the client to claim the result as obsolete and have the typecheck abort.
                            
                            let! result = 
                                TypeCheckOneInputAndFinishEventually(checkForErrors, tcConfig, tcImports, tcGlobals, None, TcResultsSink.WithSink sink, tcState, parsedMainInput)
                                |> Eventually.repeatedlyProgressUntilDoneOrTimeShareOverOrCanceled maxTimeShareMilliseconds ct (fun ctok f -> f ctok)
                                |> Eventually.forceAsync  
                                    (fun work ->
                                        reactorOps.EnqueueAndAwaitOpAsync("TypeCheckOneFile", 
                                            fun ctok -> 
                                              // This work is not cancellable
                                              let res = 
                                                // Reinstall the compilation globals each time we start or restart
                                                use unwind = new CompilationGlobalsScope (errHandler.ErrorLogger, BuildPhase.TypeCheck)
                                                work ctok
                                              cancellable.Return(res)
                                              ))
                             
                            return result |> Option.map (fun ((tcEnvAtEnd, _, typedImplFiles), tcState) -> tcEnvAtEnd, typedImplFiles, tcState)
                        with
                        | e ->
                            errorR e
                            return Some(tcState.TcEnvFromSignatures, [], tcState)
                    }
                
                let errors = errHandler.CollectedDiagnostics
                
                match tcEnvAtEndOpt with
                | Some (tcEnvAtEnd, _typedImplFiles, tcState) ->
                    let scope = 
                        TypeCheckInfo(tcConfig, tcGlobals, 
                                    tcState.PartialAssemblySignature, 
                                    tcState.Ccu,
                                    tcImports,
                                    tcEnvAtEnd.AccessRights,
                                    //typedImplFiles,
                                    projectFileName, 
                                    mainInputFileName, 
                                    sink.GetResolutions(), 
                                    sink.GetSymbolUses(), 
                                    tcEnvAtEnd.NameEnv,
                                    loadClosure,
                                    reactorOps,
                                    checkAlive,
                                    textSnapshotInfo)     
                    return errors, TypeCheckAborted.No scope
                | None -> 
                    return errors, TypeCheckAborted.Yes
        }

type  UnresolvedReferencesSet = UnresolvedReferencesSet of UnresolvedAssemblyReference list

// NOTE: may be better just to move to optional arguments here
type FSharpProjectOptions =
    { 
      ProjectFileName: string
      ProjectFileNames: string[]
      OtherOptions: string[]
      ReferencedProjects: (string * FSharpProjectOptions)[]
      IsIncompleteTypeCheckEnvironment : bool
      UseScriptResolutionRules : bool      
      LoadTime : System.DateTime
      UnresolvedReferences : UnresolvedReferencesSet option
      OriginalLoadReferences: (range * string) list
      ExtraProjectInfo : obj option
    }
    member x.ProjectOptions = x.OtherOptions
    /// Whether the two parse options refer to the same project.
    static member AreSubsumable(options1,options2) =
        options1.ProjectFileName = options2.ProjectFileName          

    /// Compare two options sets with respect to the parts of the options that are important to parsing.
    static member AreSameForParsing(options1,options2) =
        options1.ProjectFileName = options2.ProjectFileName &&
        options1.OtherOptions = options2.OtherOptions &&
        options1.UnresolvedReferences = options2.UnresolvedReferences

    /// Compare two options sets with respect to the parts of the options that are important to building.
    static member AreSameForChecking(options1,options2) =
        options1.ProjectFileName = options2.ProjectFileName &&
        options1.ProjectFileNames = options2.ProjectFileNames &&
        options1.OtherOptions = options2.OtherOptions &&
        options1.UnresolvedReferences = options2.UnresolvedReferences &&
        options1.OriginalLoadReferences = options2.OriginalLoadReferences &&
        options1.ReferencedProjects.Length = options2.ReferencedProjects.Length &&
        Array.forall2 (fun (n1,a) (n2,b) -> n1 = n2 && FSharpProjectOptions.AreSameForChecking(a,b)) options1.ReferencedProjects options2.ReferencedProjects &&
        options1.LoadTime = options2.LoadTime

    /// Compute the project directory.
    member po.ProjectDirectory = System.IO.Path.GetDirectoryName(po.ProjectFileName)
    override this.ToString() =
        let files =
            let sb = new StringBuilder()
            this.ProjectFileNames |> Array.iter (fun file -> sb.AppendFormat("    {0}\n", file) |> ignore)
            sb.ToString()
        let options =
            let sb = new StringBuilder()
            this.OtherOptions |> Array.iter (fun op -> sb.AppendFormat("{0} ", op) |> ignore)
            sb.ToString()
        sprintf "OtherOptions(%s)\n  Files:\n%s  Options: %s" this.ProjectFileName files options
 

[<Sealed>] 
type FSharpProjectContext(thisCcu: CcuThunk, assemblies: FSharpAssembly list, ad: AccessorDomain) =

    /// Get the assemblies referenced
    member __.GetReferencedAssemblies() = assemblies

    member __.AccessibilityRights = FSharpAccessibilityRights(thisCcu, ad)


[<Sealed>]
// 'details' is an option because the creation of the tcGlobals etc. for the project may have failed.
type FSharpCheckProjectResults(_keepAssemblyContents, errors: FSharpErrorInfo[], details:(TcGlobals*TcImports*CcuThunk*ModuleOrNamespaceType*TcSymbolUses list*TopAttribs option*CompileOps.IRawFSharpAssemblyData option * ILAssemblyRef * AccessorDomain * TypedImplFile list option) option, reactorOps: IReactorOperations) =

    let getDetails() = 
        match details with 
        | None -> invalidOp ("The project has no results due to critical errors in the project options. Check the HasCriticalErrors before accessing the detaild results. Errors: " + String.concat "\n" [ for e in errors -> e.Message ])
        | Some d -> d

    member info.Errors = errors

    member info.HasCriticalErrors = details.IsNone

    member info.AssemblySignature =  
        let (tcGlobals, tcImports, thisCcu, ccuSig, _tcSymbolUses, topAttribs, _tcAssemblyData, _ilAssemRef, _ad, _tcAssemblyExpr) = getDetails()
        FSharpAssemblySignature(tcGlobals, thisCcu, tcImports, topAttribs, ccuSig)

    // member info.AssemblyContents =  
    //     if not keepAssemblyContents then invalidOp "The 'keepAssemblyContents' flag must be set to tru on the FSharpChecker in order to access the checked contents of assemblies"
    //     let (tcGlobals, tcImports, thisCcu, _ccuSig, _tcSymbolUses, _topAttribs, _tcAssemblyData, _ilAssemRef, _ad, tcAssemblyExpr) = getDetails()
    //     let mimpls = 
    //         match tcAssemblyExpr with 
    //         | None -> []
    //         | Some mimpls -> mimpls
    //     FSharpAssemblyContents(tcGlobals, thisCcu, tcImports, mimpls)

    // Not, this does not have to be a SyncOp, it can be called from any thread
    member info.GetUsesOfSymbol(symbol:FSharpSymbol) = 
        let (tcGlobals, _tcImports, _thisCcu, _ccuSig, tcSymbolUses, _topAttribs, _tcAssemblyData, _ilAssemRef, _ad, _tcAssemblyExpr) = getDetails()
        // This probably doesn't need to be run on the reactor since all data touched by GetUsesOfSymbol is immutable.
        reactorOps.EnqueueAndAwaitOpAsync("GetUsesOfSymbol", fun ctok -> 
            DoesNotRequireCompilerThreadTokenAndCouldPossiblyBeMadeConcurrent  ctok

            [| for r in tcSymbolUses do yield! r.GetUsesOfSymbol(symbol.Item) |] 
            |> Seq.distinctBy (fun (itemOcc,_denv,m) -> itemOcc, m) 
            |> Seq.filter (fun (itemOcc,_,_) -> itemOcc <> ItemOccurence.RelatedText) 
            |> Seq.map (fun (itemOcc,denv,m) -> FSharpSymbolUse(tcGlobals, denv, symbol, itemOcc, m)) 
            |> Seq.toArray
            |> cancellable.Return)

    // Not, this does not have to be a SyncOp, it can be called from any thread
    member info.GetAllUsesOfAllSymbols() = 
        let (tcGlobals, tcImports, thisCcu, _ccuSig, tcSymbolUses, _topAttribs, _tcAssemblyData, _ilAssemRef, _ad, _tcAssemblyExpr) = getDetails()
        // This probably doesn't need to be run on the reactor since all data touched by GetAllUsesOfSymbols is immutable.
        reactorOps.EnqueueAndAwaitOpAsync("GetAllUsesOfAllSymbols", fun ctok -> 
            DoesNotRequireCompilerThreadTokenAndCouldPossiblyBeMadeConcurrent  ctok

            [| for r in tcSymbolUses do 
                  for (item,itemOcc,denv,m) in r.GetAllUsesOfSymbols() do
                   if itemOcc <> ItemOccurence.RelatedText then
                    let symbol = FSharpSymbol.Create(tcGlobals, thisCcu, tcImports, item)
                    yield FSharpSymbolUse(tcGlobals, denv, symbol, itemOcc, m) |]
            |> cancellable.Return) 

    member info.ProjectContext = 
        let (tcGlobals, tcImports, thisCcu, _ccuSig, _tcSymbolUses, _topAttribs, _tcAssemblyData, _ilAssemRef, ad, _tcAssemblyExpr) = getDetails()
        let assemblies = 
            [ for x in tcImports.GetImportedAssemblies() do
                yield FSharpAssembly(tcGlobals, tcImports, x.FSharpViewOfMetadata) ]
        FSharpProjectContext(thisCcu, assemblies, ad) 

    member info.RawFSharpAssemblyData = 
        let (_tcGlobals, _tcImports, _thisCcu, _ccuSig, _tcSymbolUses, _topAttribs, tcAssemblyData, _ilAssemRef, _ad, _tcAssemblyExpr) = getDetails()
        tcAssemblyData

    member info.AssemblyFullName = 
        let (_tcGlobals, _tcImports, _thisCcu, _ccuSig, _tcSymbolUses, _topAttribs, _tcAssemblyData, ilAssemRef, _ad, _tcAssemblyExpr) = getDetails()
        ilAssemRef.QualifiedName

[<Sealed>]
/// A live object of this type keeps the background corresponding background builder (and type providers) alive (through reference-counting).
//
// There is an important property of all the objects returned by the methods of this type: they do not require 
// the corresponding background builder to be alive. That is, they are simply plain-old-data through pre-formatting of all result text.
type FSharpCheckFileResults(errors: FSharpErrorInfo[], scopeOptX: TypeCheckInfo option, builderX: IncrementalBuilder option, reactorOpsX:IReactorOperations) =

    // This may be None initially, or may be set to None when the object is disposed or finalized
    let mutable details = match scopeOptX with None -> None | Some scopeX -> Some (scopeX, builderX, reactorOpsX)

    let decrementer = 
        match details with 
        | Some (_,Some builder,_) -> 
            // Increment the usage count on the IncrementalBuilder. We want to keep the IncrementalBuilder and all associated
            // resources and type providers alive for the duration of the lifetime of this object.
            builder.IncrementUsageCount()
        | _ -> { new System.IDisposable with member x.Dispose() = () } 

    let mutable disposed = false

    let dispose() = 
       if not disposed then 
           disposed <- true 
           match details with 
           | Some (_,_,reactor) -> 
               // Make sure we run disposal in the reactor thread, since it may trigger type provider disposals etc.
               details <- None
               reactor.EnqueueOp ("Dispose", fun ctok -> 
                   RequireCompilationThread ctok
                   decrementer.Dispose())
           | _ -> () 

    // Run an operation that needs to be run in the reactor thread
    let reactorOp desc dflt f = 
      async {
        match details with
        | None -> 
            return dflt
        | Some (_ , Some builder, _) when not builder.IsAlive -> 
            System.Diagnostics.Debug.Assert(false,"unexpected dead builder") 
            return dflt
        | Some (scope, builderOpt, reactor) -> 
            // Ensure the builder doesn't get released while running operations asynchronously. 
            use _unwind = match builderOpt with Some builder -> builder.IncrementUsageCount() | None -> { new System.IDisposable with member __.Dispose() = () }
            let! res = reactor.EnqueueAndAwaitOpAsync(desc, fun ctok ->  f ctok scope |> cancellable.Return)
            return res
      }

    // Run an operation that can be called from any thread
    let threadSafeOp dflt f = 
        match details with
        | None -> 
            dflt()
        | Some (_ , Some builder, _) when not builder.IsAlive -> 
            System.Diagnostics.Debug.Assert(false,"unexpected dead builder") 
            dflt()
        | Some (scope, builderOpt, ops) -> 
            f(scope, builderOpt, ops)

    // At the moment we only dispose on finalize - we never explicitly dispose these objects. Explicitly disposing is not
    // really worth much since the underlying project builds are likely to still be in the incrementalBuilder cache.
    override info.Finalize() = dispose() 

    member info.Errors = errors

    member info.HasFullTypeCheckInfo = details.IsSome
    
    /// Intellisense autocompletions
    member info.GetDeclarationListInfo(parseResultsOpt, line, colAtEndOfNamesAndResidue, lineStr, qualifyingNames, partialName, ?hasTextChangedSinceLastTypecheck) = 
        let hasTextChangedSinceLastTypecheck = defaultArg hasTextChangedSinceLastTypecheck (fun _ -> false)
        reactorOp "GetDeclarations" FSharpDeclarationListInfo.Empty (fun ctok scope -> scope.GetDeclarations(ctok, parseResultsOpt, line, lineStr, colAtEndOfNamesAndResidue, qualifyingNames, partialName, hasTextChangedSinceLastTypecheck))

    member info.GetDeclarationListSymbols(parseResultsOpt, line, colAtEndOfNamesAndResidue, lineStr, qualifyingNames, partialName, ?hasTextChangedSinceLastTypecheck) = 
        let hasTextChangedSinceLastTypecheck = defaultArg hasTextChangedSinceLastTypecheck (fun _ -> false)
        reactorOp "GetDeclarationListSymbols" List.empty (fun ctok scope -> scope.GetDeclarationListSymbols(ctok, parseResultsOpt, line, lineStr, colAtEndOfNamesAndResidue, qualifyingNames, partialName, hasTextChangedSinceLastTypecheck))

    /// Resolve the names at the given location to give a data tip 
    member info.GetStructuredToolTipTextAlternate(line, colAtEndOfNames, lineStr, names, tokenTag) = 
        let dflt = FSharpToolTipText []
        match tokenTagToTokenId tokenTag with 
        | TOKEN_IDENT -> 
            reactorOp "GetToolTipText" dflt (fun ctok scope -> scope.GetStructuredToolTipText(ctok, line, lineStr, colAtEndOfNames, names))
        | TOKEN_STRING | TOKEN_STRING_TEXT -> 
            reactorOp "GetReferenceResolutionToolTipText" dflt (fun ctok scope -> scope.GetReferenceResolutionStructuredToolTipText(ctok, line, colAtEndOfNames) )
        | _ -> 
            async.Return dflt

    member info.GetToolTipTextAlternate(line, colAtEndOfNames, lineStr, names, tokenTag) = 
        info.GetStructuredToolTipTextAlternate(line, colAtEndOfNames, lineStr, names, tokenTag)
        |> Tooltips.Map Tooltips.ToFSharpToolTipText

    member info.GetF1KeywordAlternate (line, colAtEndOfNames, lineStr, names) =
        reactorOp "GetF1Keyword" None (fun ctok scope -> 
            scope.GetF1Keyword (ctok, line, lineStr, colAtEndOfNames, names))

    // Resolve the names at the given location to a set of methods
    member info.GetMethodsAlternate(line, colAtEndOfNames, lineStr, names) =
        let dflt = FSharpMethodGroup("",[| |])
        reactorOp "GetMethods" dflt (fun ctok scope -> 
            scope.GetMethods (ctok, line, lineStr, colAtEndOfNames, names))
            
    member info.GetDeclarationLocationAlternate (line, colAtEndOfNames, lineStr, names, ?preferFlag) = 
        let dflt = FSharpFindDeclResult.DeclNotFound FSharpFindDeclFailureReason.Unknown
        reactorOp "GetDeclarationLocation" dflt (fun ctok scope -> 
            scope.GetDeclarationLocation (ctok, line, lineStr, colAtEndOfNames, names, preferFlag))

    member info.GetSymbolUseAtLocation (line, colAtEndOfNames, lineStr, names) = 
        reactorOp "GetSymbolUseAtLocation" None (fun ctok scope -> 
            scope.GetSymbolUseAtLocation (ctok, line, lineStr, colAtEndOfNames, names)
            |> Option.map (fun (sym,denv,m) -> FSharpSymbolUse(scope.TcGlobals,denv,sym,ItemOccurence.Use,m)))

    member info.GetMethodsAsSymbols (line, colAtEndOfNames, lineStr, names) = 
        reactorOp "GetMethodsAsSymbols" None (fun ctok scope -> 
            scope.GetMethodsAsSymbols (ctok, line, lineStr, colAtEndOfNames, names)
            |> Option.map (fun (symbols,denv,m) ->
                symbols |> List.map (fun sym -> FSharpSymbolUse(scope.TcGlobals,denv,sym,ItemOccurence.Use,m))))

    member info.GetSymbolAtLocationAlternate (line, colAtEndOfNames, lineStr, names) = 
        reactorOp "GetSymbolUseAtLocation" None (fun ctok scope -> 
            scope.GetSymbolUseAtLocation (ctok, line, lineStr, colAtEndOfNames, names)
            |> Option.map (fun (sym,_,_) -> sym))

    member info.GetFormatSpecifierLocations() = 
        threadSafeOp 
           (fun () -> [| |]) 
           (fun (scope, _builder, _reactor) -> 
            // This operation is not asynchronous - GetFormatSpecifierLocations can be run on the calling thread
            scope.GetFormatSpecifierLocations())

    member info.GetSemanticClassification(range: range option) =
        threadSafeOp 
           (fun () -> [| |]) 
           (fun (scope, _builder, _reactor) -> 
            // This operation is not asynchronous - GetExtraColorizations can be run on the calling thread
            scope.GetSemanticClassification(range))
     
    member info.PartialAssemblySignature = 
        threadSafeOp 
            (fun () -> failwith "not available") 
            (fun (scope, _builder, _reactor) -> 
            // This operation is not asynchronous - PartialAssemblySignature can be run on the calling thread
            scope.PartialAssemblySignature())

    member info.ProjectContext = 
        threadSafeOp 
            (fun () -> failwith "not available") 
            (fun (scope, _builder, _reactor) -> 
               // This operation is not asynchronous - GetReferencedAssemblies can be run on the calling thread
                FSharpProjectContext(scope.ThisCcu, scope.GetReferencedAssemblies(), scope.AccessRights))

    member info.GetAllUsesOfAllSymbolsInFile() = 
        reactorOp "GetAllUsesOfAllSymbolsInFile" [| |] (fun ctok scope -> 

            DoesNotRequireCompilerThreadTokenAndCouldPossiblyBeMadeConcurrent  ctok

            [| for (item,itemOcc,denv,m) in scope.ScopeSymbolUses.GetAllUsesOfSymbols() do
                 if itemOcc <> ItemOccurence.RelatedText then
                  let symbol = FSharpSymbol.Create(scope.TcGlobals, scope.ThisCcu, scope.TcImports, item)
                  yield FSharpSymbolUse(scope.TcGlobals, denv, symbol, itemOcc, m) |])

    member info.GetUsesOfSymbolInFile(symbol:FSharpSymbol) = 
        reactorOp "GetUsesOfSymbolInFile" [| |] (fun ctok scope -> 

            DoesNotRequireCompilerThreadTokenAndCouldPossiblyBeMadeConcurrent  ctok

            [| for (itemOcc,denv,m) in scope.ScopeSymbolUses.GetUsesOfSymbol(symbol.Item) |> Seq.distinctBy (fun (itemOcc,_denv,m) -> itemOcc, m) do
                 if itemOcc <> ItemOccurence.RelatedText then
                  yield FSharpSymbolUse(scope.TcGlobals, denv, symbol, itemOcc, m) |])

    member info.IsRelativeNameResolvable(pos: pos, plid: string list, item: Item) : Async<bool> = 
        reactorOp "IsRelativeNameResolvable" true (fun ctok scope -> 
            DoesNotRequireCompilerThreadTokenAndCouldPossiblyBeMadeConcurrent  ctok
            scope.IsRelativeNameResolvable(pos, plid, item))
    
//----------------------------------------------------------------------------
// BackgroundCompiler
//

[<NoComparison>]
type FSharpCheckFileAnswer =
    | Aborted
    | Succeeded of FSharpCheckFileResults   
        

/// Callback that indicates whether a requested result has become obsolete.    
[<NoComparison;NoEquality>]
type (*internal*) IsResultObsolete = 
    | IsResultObsolete of (unit->bool)


[<AutoOpen>]
module Helpers = 
    
    /// Determine whether two (fileName,options) keys are identical w.r.t. affect on checking
    let AreSameForChecking2((fileName1: string, options1: FSharpProjectOptions), (fileName2, o2)) =
        (fileName1 = fileName2) 
        && FSharpProjectOptions.AreSameForChecking(options1,o2)
        
    /// Determine whether two (fileName,options) keys should be identical w.r.t. resource usage
    let AreSubsumable2((fileName1:string,o1:FSharpProjectOptions),(fileName2:string,o2:FSharpProjectOptions)) =
        (fileName1 = fileName2)
        && FSharpProjectOptions.AreSubsumable(o1,o2)

    /// Determine whether two (fileName,sourceText,options) keys should be identical w.r.t. parsing
    let AreSameForParsing3((fileName1: string, source1: string, options1: FSharpProjectOptions), (fileName2, source2, options2)) =
        (fileName1 = fileName2) 
        && FSharpProjectOptions.AreSameForParsing(options1,options2)
        && (source1 = source2)
        
    /// Determine whether two (fileName,sourceText,options) keys should be identical w.r.t. checking
    let AreSameForChecking3((fileName1: string, source1: string, options1: FSharpProjectOptions), (fileName2, source2, options2)) =
        (fileName1 = fileName2) 
        && FSharpProjectOptions.AreSameForChecking(options1,options2)
        && (source1 = source2)

    /// Determine whether two (fileName,sourceText,options) keys should be identical w.r.t. resource usage
    let AreSubsumable3((fileName1:string,_,o1:FSharpProjectOptions),(fileName2:string,_,o2:FSharpProjectOptions)) =
        (fileName1 = fileName2)
        && FSharpProjectOptions.AreSubsumable(o1,o2)

type FileName = string
type Source = string        
type FilePath = string
type ProjectPath = string
type FileVersion = int

type ParseCacheLockToken() = interface LockToken
type ScriptClosureCacheToken() = interface LockToken

// There is only one instance of this type, held in FSharpChecker
type BackgroundCompiler(referenceResolver, projectCacheSize, keepAssemblyContents, keepAllBackgroundResolutions) as self =
    // STATIC ROOT: FSharpLanguageServiceTestable.FSharpChecker.backgroundCompiler.reactor: The one and only Reactor
    let reactor = Reactor.Singleton
    let beforeFileChecked = Event<string * obj option>()
    let fileParsed = Event<string * obj option>()
    let fileChecked = Event<string * obj option>()
    let projectChecked = Event<string * obj option>()

    let mutable implicitlyStartBackgroundWork = true
    let reactorOps = 
        { new IReactorOperations with 
                member __.EnqueueAndAwaitOpAsync (desc, op) = reactor.EnqueueAndAwaitOpAsync (desc, op)
                member __.EnqueueOp (desc, op) = reactor.EnqueueOp (desc, op) }

    // STATIC ROOT: FSharpLanguageServiceTestable.FSharpChecker.backgroundCompiler.scriptClosureCache 
    /// Information about the derived script closure.
    let scriptClosureCache = 
        MruCache<ScriptClosureCacheToken, FSharpProjectOptions, LoadClosure>(projectCacheSize, 
            areSame=FSharpProjectOptions.AreSameForChecking, 
            areSameForSubsumption=FSharpProjectOptions.AreSubsumable)

    let scriptClosureCacheLock = Lock<ScriptClosureCacheToken>()
    let frameworkTcImportsCache = FrameworkImportsCache(frameworkTcImportsCacheStrongSize)

    /// CreateOneIncrementalBuilder (for background type checking). Note that fsc.fs also
    /// creates an incremental builder used by the command line compiler.
    let CreateOneIncrementalBuilder (ctok, options:FSharpProjectOptions) = 
      cancellable {

        let projectReferences =  
            [ for (nm,opts) in options.ReferencedProjects ->
                { new IProjectReference with 
                        member x.EvaluateRawContents(ctok) = 
                          cancellable {
                            let! r = self.ParseAndCheckProjectImpl(opts, ctok)
                            return r.RawFSharpAssemblyData 
                          }
                        member x.TryGetLogicalTimeStamp(cache, ctok) = 
                            self.TryGetLogicalTimeStampForProject(cache, ctok, opts)
                        member x.FileName = nm } ]

        let loadClosure = scriptClosureCacheLock.AcquireLock (fun ltok -> scriptClosureCache.TryGet (ltok, options))
        let! builderOpt, diagnostics = 
            IncrementalBuilder.TryCreateBackgroundBuilderForProjectOptions
                  (ctok, referenceResolver, frameworkTcImportsCache, loadClosure, Array.toList options.ProjectFileNames, 
                   Array.toList options.OtherOptions, projectReferences, options.ProjectDirectory, 
                   options.UseScriptResolutionRules, keepAssemblyContents, keepAllBackgroundResolutions, maxTimeShareMilliseconds)

        // We're putting the builder in the cache, so increment its count.
        let decrement = IncrementalBuilder.KeepBuilderAlive builderOpt

        match builderOpt with 
        | None -> ()
        | Some builder -> 

            // Register the behaviour that responds to CCUs being invalidated because of type
            // provider Invalidate events. This invalidates the configuration in the build.
            builder.ImportedCcusInvalidated.Add (fun _ -> 
                self.InvalidateConfiguration options)

            // Register the callback called just before a file is typechecked by the background builder (without recording
            // errors or intellisense information).
            //
            // This indicates to the UI that the file type check state is dirty. If the file is open and visible then 
            // the UI will sooner or later request a typecheck of the file, recording errors and intellisense information.
            builder.BeforeFileChecked.Add (fun file -> beforeFileChecked.Trigger(file, options.ExtraProjectInfo))
            builder.FileParsed.Add (fun file -> fileParsed.Trigger(file, options.ExtraProjectInfo))
            builder.FileChecked.Add (fun file -> fileChecked.Trigger(file, options.ExtraProjectInfo))
            builder.ProjectChecked.Add (fun () -> projectChecked.Trigger (options.ProjectFileName, options.ExtraProjectInfo))

        return (builderOpt, diagnostics, decrement)
      }

    // STATIC ROOT: FSharpLanguageServiceTestable.FSharpChecker.backgroundCompiler.incrementalBuildersCache. This root typically holds more 
    // live information than anything else in the F# Language Service, since it holds up to 3 (projectCacheStrongSize) background project builds
    // strongly.
    // 
    /// Cache of builds keyed by options.        
    let incrementalBuildersCache = 
        MruCache<CompilationThreadToken, FSharpProjectOptions, (IncrementalBuilder option * FSharpErrorInfo list * IDisposable)>
                (keepStrongly=projectCacheSize, keepMax=projectCacheSize, 
                 areSame =  FSharpProjectOptions.AreSameForChecking, 
                 areSameForSubsumption =  FSharpProjectOptions.AreSubsumable,
                 requiredToKeep=(fun (builderOpt,_,_) -> match builderOpt with None -> false | Some b -> b.IsBeingKeptAliveApartFromCacheEntry),
                 onDiscard = (fun (_, _, decrement) -> decrement.Dispose()))

    let getOrCreateBuilder (ctok, options) =
      cancellable {
        RequireCompilationThread ctok
        match incrementalBuildersCache.TryGet (ctok, options) with
        | Some b -> return b
        | None -> 
            let! b = CreateOneIncrementalBuilder (ctok, options)
            incrementalBuildersCache.Set (ctok, options, b)
            return b
      }

    let parseCacheLock = Lock<ParseCacheLockToken>()
    

    // STATIC ROOT: FSharpLanguageServiceTestable.FSharpChecker.parseFileInProjectCache. Most recently used cache for parsing files.
    let parseFileInProjectCache = 
        MruCache<ParseCacheLockToken, _, _>(parseFileInProjectCacheSize, 
            areSame=AreSameForParsing3,
            areSameForSubsumption=AreSubsumable3)

    // STATIC ROOT: FSharpLanguageServiceTestable.FSharpChecker.parseAndCheckFileInProjectCachePossiblyStale 
    // STATIC ROOT: FSharpLanguageServiceTestable.FSharpChecker.parseAndCheckFileInProjectCache
    //
    /// Cache which holds recently seen type-checks.
    /// This cache may hold out-of-date entries, in two senses
    ///    - there may be a more recent antecedent state available because the background build has made it available
    ///    - the source for the file may have changed
    
    let parseAndCheckFileInProjectCachePossiblyStale = 
        MruCache<ParseCacheLockToken,string * FSharpProjectOptions, FSharpParseFileResults * FSharpCheckFileResults * int>
            (keepStrongly=incrementalTypeCheckCacheSize,
             areSame=AreSameForChecking2,
             areSameForSubsumption=AreSubsumable2)

    // Also keyed on source. This can only be out of date if the antecedent is out of date
    let parseAndCheckFileInProjectCache = 
        MruCache<ParseCacheLockToken,FileName * Source * FSharpProjectOptions, FSharpParseFileResults * FSharpCheckFileResults * FileVersion * DateTime>
            (keepStrongly=incrementalTypeCheckCacheSize,
             areSame=AreSameForChecking3,
             areSameForSubsumption=AreSubsumable3)

    /// Holds keys for files being currently checked. It's used to prevent checking same file in parallel (interliveing chunck queued to Reactor).
    let beingCheckedFileTable = 
        ConcurrentDictionary<FilePath * FSharpProjectOptions * FileVersion, unit>
            (HashIdentity.FromFunctions
                hash
                (fun (f1, o1, v1) (f2, o2, v2) -> f1 = f2 && v1 = v2 && FSharpProjectOptions.AreSameForChecking(o1, o2)))

    static let mutable foregroundParseCount = 0
    static let mutable foregroundTypeCheckCount = 0

    let MakeCheckFileResultsEmpty(creationErrors) = 
        FSharpCheckFileResults (Array.ofList creationErrors,None, None, reactorOps)

    let MakeCheckFileResults(options:FSharpProjectOptions, builder, scope, creationErrors, parseErrors, tcErrors) = 
        let errors = 
            [| yield! creationErrors 
               yield! parseErrors
               if options.IsIncompleteTypeCheckEnvironment then 
                    yield! Seq.truncate maxTypeCheckErrorsOutOfProjectContext tcErrors
               else 
                    yield! tcErrors |]
                
        FSharpCheckFileResults (errors, Some scope, Some builder, reactorOps)

    let MakeCheckFileAnswer(tcFileResult, options:FSharpProjectOptions, builder, creationErrors, parseErrors, tcErrors) = 
        match tcFileResult with 
        | Parser.TypeCheckAborted.Yes  ->  FSharpCheckFileAnswer.Aborted                
        | Parser.TypeCheckAborted.No scope -> FSharpCheckFileAnswer.Succeeded(MakeCheckFileResults(options, builder, scope, creationErrors, parseErrors, tcErrors))

    member bc.RecordTypeCheckFileInProjectResults(filename,options,parseResults,fileVersion,priorTimeStamp,checkAnswer,source) =        
        match checkAnswer with 
        | None
        | Some FSharpCheckFileAnswer.Aborted -> ()
        | Some (FSharpCheckFileAnswer.Succeeded typedResults) -> 
            foregroundTypeCheckCount <- foregroundTypeCheckCount + 1
            parseCacheLock.AcquireLock (fun ltok -> 
                parseAndCheckFileInProjectCachePossiblyStale.Set(ltok, (filename,options),(parseResults,typedResults,fileVersion))  
                
                Console.WriteLine(sprintf "parseAndCheckFileInProjectCache SET key = %+A" (filename,source,options))
                
                parseAndCheckFileInProjectCache.Set(ltok, (filename,source,options),(parseResults,typedResults,fileVersion,priorTimeStamp))
                parseFileInProjectCache.Set(ltok, (filename,source,options),parseResults))

    member bc.ImplicitlyStartCheckProjectInBackground(options) =        
        if implicitlyStartBackgroundWork then 
            bc.CheckProjectInBackground(options)   

    /// Parses the source file and returns untyped AST
    member bc.ParseFileInProject(filename:string, source,options:FSharpProjectOptions) =
        match parseCacheLock.AcquireLock (fun ctok -> parseFileInProjectCache.TryGet (ctok, (filename, source, options))) with 
        | Some parseResults -> async.Return parseResults
        | None -> 
        // Try this cache too (which might contain different entries)
        let cachedResults = parseCacheLock.AcquireLock (fun ctok -> parseAndCheckFileInProjectCache.TryGet(ctok,(filename,source,options)))
        match cachedResults with 
        | Some (parseResults, _checkResults,_,_) ->  async.Return parseResults
        | _ -> 
        reactor.EnqueueAndAwaitOpAsync("ParseFileInProject " + filename, fun ctok -> 
         cancellable {
            // Try the caches again - it may have been filled by the time this operation runs
            match parseCacheLock.AcquireLock (fun ctok -> parseFileInProjectCache.TryGet (ctok, (filename, source, options))) with 
            | Some parseResults -> return parseResults
            | None -> 
            let cachedResults = parseCacheLock.AcquireLock (fun ctok -> parseAndCheckFileInProjectCache.TryGet(ctok, (filename,source,options)))
            match cachedResults with 
            | Some (parseResults, _checkResults,_,_) ->  return parseResults
            | _ -> 
            foregroundParseCount <- foregroundParseCount + 1
            let! builderOpt,creationErrors,_ = getOrCreateBuilder (ctok, options)
            use _unwind = IncrementalBuilder.KeepBuilderAlive builderOpt
            match builderOpt with
            | None -> return FSharpParseFileResults(List.toArray creationErrors, None, true, [])
            | Some builder -> 
            // Do the parsing.
            let parseErrors, _matchPairs, inputOpt, anyErrors = 
               Parser.ParseOneFile (ctok, source, false, true, filename, builder.ProjectFileNames, builder.TcConfig)
                 
            let res = FSharpParseFileResults(parseErrors, inputOpt, anyErrors, builder.Dependencies )
            parseCacheLock.AcquireLock (fun ctok -> parseFileInProjectCache.Set (ctok, (filename, source, options), res))
            return res 
          }
        )

    /// Fetch the parse information from the background compiler (which checks w.r.t. the FileSystem API)
    member bc.GetBackgroundParseResultsForFileInProject(filename, options) =
        reactor.EnqueueAndAwaitOpAsync("GetBackgroundParseResultsForFileInProject " + filename, fun ctok -> 
          cancellable {
            let! builderOpt, creationErrors, _ = getOrCreateBuilder (ctok, options)
            use _unwind = IncrementalBuilder.KeepBuilderAlive builderOpt
            match builderOpt with
            | None -> return FSharpParseFileResults(List.toArray creationErrors, None, true, [])
            | Some builder -> 
            let! inputOpt,_,_,parseErrors = builder.GetParseResultsForFile (ctok, filename)
            let dependencyFiles = builder.Dependencies 
            let errors = [| yield! creationErrors; yield! Parser.CreateErrorInfos (builder.TcConfig, false, filename, parseErrors) |]
            return FSharpParseFileResults(errors = errors, input = inputOpt, parseHadErrors = false, dependencyFiles = dependencyFiles)
          }
        )

    member bc.MatchBraces(filename:string, source, options)=
        reactor.EnqueueAndAwaitOpAsync("MatchBraces " + filename, fun ctok -> 
          cancellable {
            let! builderOpt,_,_ = getOrCreateBuilder (ctok, options)
            use _unwind = IncrementalBuilder.KeepBuilderAlive builderOpt
            match builderOpt with
            | None -> return [| |]
            | Some builder -> 
            let _parseErrors, matchPairs, _inputOpt, _anyErrors = 
               Parser.ParseOneFile (ctok, source, true, false, filename, builder.ProjectFileNames, builder.TcConfig)
                 
            return matchPairs
          }
        )

    member bc.GetCachedCheckFileResult(builder: IncrementalBuilder,filename,source,options) =
            // Check the cache. We can only use cached results when there is no work to do to bring the background builder up-to-date
            let cachedResults = parseCacheLock.AcquireLock (fun ltok -> parseAndCheckFileInProjectCache.TryGet(ltok, (filename,source,options)))

            match cachedResults with 
//            | Some (parseResults, checkResults, _, _) when builder.AreCheckResultsBeforeFileInProjectReady(filename) -> 
            | Some (parseResults, checkResults,_,priorTimeStamp) 
                 when 
                    (match builder.GetCheckResultsBeforeFileInProjectIfReady filename with 
                    | None -> false
                    | Some(tcPrior) -> 
                        tcPrior.TimeStamp = priorTimeStamp &&
                        builder.AreCheckResultsBeforeFileInProjectReady(filename)) -> 
                Some (parseResults,checkResults)
            | _ -> None

    /// 1. Repeatedly try to get cached file check results or get file "lock". 
    /// 
    /// 2. If it've got cached results, returns them.
    ///
    /// 3. If it've not got the lock for 1 munute, returns `FSharpCheckFileAnswer.Aborted`.
    ///
    /// 4. Type checks the file.
    ///
    /// 5. Records results in `BackgroundCompiler` caches.
    ///
    /// 6. Starts whole project background compilation.
    ///
    /// 7. Releases the file "lock".
    member private bc.CheckOneFile
        (parseResults: FSharpParseFileResults,
         source: string,
         fileName: string,
         options: FSharpProjectOptions,
         textSnapshotInfo : obj option,
         fileVersion : int,
         builder : IncrementalBuilder,
         tcPrior : PartialCheckResults,
         creationErrors : FSharpErrorInfo list) = 
    
        async {
            let beingCheckedFileKey = fileName, options, fileVersion
            let stopwatch = Diagnostics.Stopwatch.StartNew()
            let rec loop() =
                async {
                    // results may appear while we were waiting for the lock, let's recheck if it's the case
                    let cachedResults = bc.GetCachedCheckFileResult(builder, fileName, source, options) 
            
                    match cachedResults with
                    | Some (_, checkResults) -> return FSharpCheckFileAnswer.Succeeded checkResults
                    | None ->
                        if beingCheckedFileTable.TryAdd(beingCheckedFileKey, ()) then
                            try
                                // Get additional script #load closure information if applicable.
                                // For scripts, this will have been recorded by GetProjectOptionsFromScript.
                                let loadClosure = scriptClosureCacheLock.AcquireLock (fun ltok -> scriptClosureCache.TryGet (ltok, options))
                                let! tcErrors, tcFileResult = 
                                    Parser.TypeCheckOneFile(parseResults, source, fileName, options.ProjectFileName, tcPrior.TcConfig, tcPrior.TcGlobals, tcPrior.TcImports, 
                                                            tcPrior.TcState, loadClosure, tcPrior.Errors, reactorOps, (fun () -> builder.IsAlive), textSnapshotInfo)
                                let checkAnswer = MakeCheckFileAnswer(tcFileResult, options, builder, creationErrors, parseResults.Errors, tcErrors)
                                bc.RecordTypeCheckFileInProjectResults(fileName, options, parseResults, fileVersion, tcPrior.TimeStamp, Some checkAnswer, source)
                                return checkAnswer
                            finally
                                let dummy = ref ()
                                beingCheckedFileTable.TryRemove(beingCheckedFileKey, dummy) |> ignore
                        else 
                            do! Async.Sleep 100
                            if stopwatch.Elapsed > TimeSpan.FromMinutes 1. then 
                                return FSharpCheckFileAnswer.Aborted
                            else
                                return! loop()
                }
            return! loop()
        }

    /// Type-check the result obtained by parsing, but only if the antecedent type checking context is available. 
    member bc.CheckFileInProjectIfReady(parseResults: FSharpParseFileResults, filename, fileVersion, source, options, textSnapshotInfo: obj option) =
        let execWithReactorAsync action = reactor.EnqueueAndAwaitOpAsync("CheckFileInProjectIfReady " + filename, action >> cancellable.Return)
        async {
            try
                let! cachedResults = 
                  execWithReactorAsync <| fun ctok -> 
                    match incrementalBuildersCache.TryGetAny (ctok, options) with
                    | Some (Some builder, creationErrors, _) ->
                        match bc.GetCachedCheckFileResult(builder, filename, source, options) with
                        | Some (_, checkResults) -> Some (builder, creationErrors, Some (FSharpCheckFileAnswer.Succeeded checkResults))
                        | _ -> Some (builder, creationErrors, None)
                    | _ -> None // the builder wasn't ready
                        
                match cachedResults with
                | None -> return None
                | Some (_, _, Some x) -> return Some x
                | Some (builder, creationErrors, None) ->
                    let! tcPrior = 
                        execWithReactorAsync <| fun ctok -> 
                            DoesNotRequireCompilerThreadTokenAndCouldPossiblyBeMadeConcurrent  ctok
                            builder.GetCheckResultsBeforeFileInProjectIfReady filename
                    match tcPrior with
                    | Some tcPrior -> 
                        let! checkResults = bc.CheckOneFile(parseResults, source, filename, options, textSnapshotInfo, fileVersion, builder, tcPrior, creationErrors)
                        return Some checkResults
                    | None -> return None  // the incremental builder was not up to date
            finally 
                bc.ImplicitlyStartCheckProjectInBackground(options)
        }

    /// Type-check the result obtained by parsing. Force the evaluation of the antecedent type checking context if needed.
    member bc.CheckFileInProject(parseResults: FSharpParseFileResults, filename, fileVersion, source, options, textSnapshotInfo) =
        let execWithReactorAsync action = reactor.EnqueueAndAwaitOpAsync("CheckFileInProject " + filename, action)
        async {
            let! builderOpt,creationErrors,_ = execWithReactorAsync <| fun ctok -> getOrCreateBuilder (ctok, options) // Q: Whis it it ok to ignore creationErrors in the build cache? A: These errors will be appended into the typecheck results
            use _unwind = IncrementalBuilder.KeepBuilderAlive builderOpt
            match builderOpt with
            | None -> return FSharpCheckFileAnswer.Succeeded (MakeCheckFileResultsEmpty(creationErrors))
            | Some builder -> 
                // Check the cache. We can only use cached results when there is no work to do to bring the background builder up-to-date
                let cachedResults = bc.GetCachedCheckFileResult(builder, filename, source, options)

                match cachedResults with
                | Some (_, checkResults) -> return FSharpCheckFileAnswer.Succeeded checkResults
                | _ ->
                    let! tcPrior = execWithReactorAsync <| fun ctok -> builder.GetCheckResultsBeforeFileInProject (ctok, filename)
                    let! checkAnswer = bc.CheckOneFile(parseResults, source, filename, options, textSnapshotInfo, fileVersion, builder, tcPrior, creationErrors)
                    bc.ImplicitlyStartCheckProjectInBackground(options)
                    return checkAnswer
        }

    /// Parses and checks the source file and returns untyped AST and check results.
    member bc.ParseAndCheckFileInProject(filename:string, fileVersion, source, options:FSharpProjectOptions,textSnapshotInfo) =
        let execWithReactorAsync action = reactor.EnqueueAndAwaitOpAsync("ParseAndCheckFileInProject " + filename, action)
        async {
            let! builderOpt,creationErrors,_ = execWithReactorAsync <| fun ctok -> getOrCreateBuilder (ctok, options) // Q: Whis it it ok to ignore creationErrors in the build cache? A: These errors will be appended into the typecheck results
            use _unwind = IncrementalBuilder.KeepBuilderAlive builderOpt
            match builderOpt with
            | None -> 
                let parseResults = FSharpParseFileResults(List.toArray creationErrors, None, true, [])
                return (parseResults, FSharpCheckFileAnswer.Aborted)

            | Some builder -> 
                let cachedResults = bc.GetCachedCheckFileResult(builder, filename, source, options)

                match cachedResults with 
                | Some (parseResults, checkResults) -> return parseResults, FSharpCheckFileAnswer.Succeeded checkResults
                | _ ->
                    // todo this blocks the Reactor queue until all files up to the current are type checked. It's OK while editing the file,
                    // but results with non cooperative blocking when a firts file from a project opened.
                    let! tcPrior = execWithReactorAsync <| fun ctok -> builder.GetCheckResultsBeforeFileInProject (ctok, filename) 
                    
                    // Do the parsing.
                    let! parseErrors, _matchPairs, inputOpt, anyErrors = 
                        execWithReactorAsync <| fun ctok ->
                            Parser.ParseOneFile (ctok, source, false, true, filename, builder.ProjectFileNames, builder.TcConfig) |> cancellable.Return
                     
                    let parseResults = FSharpParseFileResults(parseErrors, inputOpt, anyErrors, builder.Dependencies)
                    let! checkResults = bc.CheckOneFile(parseResults, source, filename, options, textSnapshotInfo, fileVersion, builder, tcPrior, creationErrors)
                    bc.ImplicitlyStartCheckProjectInBackground(options)
                    return parseResults, checkResults
        }

    /// Fetch the check information from the background compiler (which checks w.r.t. the FileSystem API)
    member bc.GetBackgroundCheckResultsForFileInProject(filename,options) =
        reactor.EnqueueAndAwaitOpAsync("GetBackgroundCheckResultsForFileInProject " + filename, fun ctok -> 
          cancellable {
            let! builderOpt, creationErrors, _ = getOrCreateBuilder (ctok, options)
            use _unwind = IncrementalBuilder.KeepBuilderAlive builderOpt
            match builderOpt with
            | None -> 
                let parseResults = FSharpParseFileResults(Array.ofList creationErrors, None, true, [])
                let typedResults = MakeCheckFileResultsEmpty(creationErrors)
                return (parseResults, typedResults)
            | Some builder -> 
                let! (inputOpt, _, _, untypedErrors) = builder.GetParseResultsForFile (ctok, filename)
                let! tcProj = builder.GetCheckResultsAfterFileInProject (ctok, filename)
                let untypedErrors = [| yield! creationErrors; yield! Parser.CreateErrorInfos (builder.TcConfig, false, filename, untypedErrors) |]
                let tcErrors = [| yield! creationErrors; yield! Parser.CreateErrorInfos (builder.TcConfig, false, filename, tcProj.Errors) |]
                let parseResults = FSharpParseFileResults(errors = untypedErrors, input = inputOpt, parseHadErrors = false, dependencyFiles = builder.Dependencies)
                let loadClosure = scriptClosureCacheLock.AcquireLock (fun ltok -> scriptClosureCache.TryGet (ltok, options) )
                let scope = 
                    TypeCheckInfo(tcProj.TcConfig, tcProj.TcGlobals, tcProj.TcState.PartialAssemblySignature, tcProj.TcState.Ccu, tcProj.TcImports, tcProj.TcEnvAtEnd.AccessRights,
                                  options.ProjectFileName, filename, 
                                  List.last tcProj.TcResolutions, 
                                  List.last tcProj.TcSymbolUses,
                                  tcProj.TcEnvAtEnd.NameEnv,
                                  loadClosure, reactorOps, (fun () -> builder.IsAlive), None)     
                let typedResults = MakeCheckFileResults(options, builder, scope, creationErrors, parseResults.Errors, tcErrors)
                return (parseResults, typedResults)
           })


    /// Try to get recent approximate type check results for a file. 
    member bc.TryGetRecentCheckResultsForFile(filename: string, options:FSharpProjectOptions, source) =
        match source with 
        | Some sourceText -> 
            parseCacheLock.AcquireLock (fun ctok -> 
                match parseAndCheckFileInProjectCache.TryGet(ctok,(filename,sourceText,options)) with
                | Some (a,b,c,_) -> Some (a,b,c)
                | None -> None)
        | None -> parseCacheLock.AcquireLock (fun ctok -> parseAndCheckFileInProjectCachePossiblyStale.TryGet(ctok,(filename,options)))

    /// Parse and typecheck the whole project (the implementation, called recursively as project graph is evaluated)
    member private bc.ParseAndCheckProjectImpl(options, ctok) : Cancellable<FSharpCheckProjectResults> =
      cancellable {
        let! builderOpt,creationErrors,_ = getOrCreateBuilder (ctok, options)
        use _unwind = IncrementalBuilder.KeepBuilderAlive builderOpt
        match builderOpt with 
        | None -> 
            return FSharpCheckProjectResults (keepAssemblyContents, Array.ofList creationErrors, None, reactorOps)
        | Some builder -> 
            let! (tcProj, ilAssemRef, tcAssemblyDataOpt, tcAssemblyExprOpt)  = builder.GetCheckResultsAndImplementationsForProject(ctok)
            let errors = [| yield! creationErrors; yield! Parser.CreateErrorInfos (tcProj.TcConfig, true, Microsoft.FSharp.Compiler.TcGlobals.DummyFileNameForRangesWithoutASpecificLocation, tcProj.Errors) |]
            return FSharpCheckProjectResults (keepAssemblyContents, errors, Some(tcProj.TcGlobals, tcProj.TcImports, tcProj.TcState.Ccu, tcProj.TcState.PartialAssemblySignature, tcProj.TcSymbolUses, tcProj.TopAttribs, tcAssemblyDataOpt, ilAssemRef, tcProj.TcEnvAtEnd.AccessRights, tcAssemblyExprOpt), reactorOps)
      }

    /// Get the timestamp that would be on the output if fully built immediately
    member private bc.TryGetLogicalTimeStampForProject(cache, ctok, options) =

        // NOTE: This creation of the background builder is currently run as uncancellable.  Creating background builders is generally
        // cheap though the timestamp computations look suspicious for transitive project references.
        let builderOpt,_creationErrors,_ = getOrCreateBuilder (ctok, options) |> Cancellable.runWithoutCancellation
        use _unwind = IncrementalBuilder.KeepBuilderAlive builderOpt
        match builderOpt with 
        | None -> None
        | Some builder -> Some (builder.GetLogicalTimeStampForProject(cache, ctok))

    /// Keep the projet builder alive over a scope
    member bc.KeepProjectAlive(options) =
        reactor.EnqueueAndAwaitOpAsync("KeepProjectAlive " + options.ProjectFileName, fun ctok -> 
          cancellable {
            let! builderOpt,_creationErrors,_ = getOrCreateBuilder (ctok, options)
            // This increments, and lets the caller decrement
            return IncrementalBuilder.KeepBuilderAlive builderOpt
          })

    /// Parse and typecheck the whole project.
    member bc.ParseAndCheckProject(options) =
        reactor.EnqueueAndAwaitOpAsync("ParseAndCheckProject " + options.ProjectFileName, fun ctok -> bc.ParseAndCheckProjectImpl(options, ctok))

    member bc.GetProjectOptionsFromScript(filename, source, ?loadedTimeStamp, ?otherFlags, ?useFsiAuxLib, ?assumeDotNetFramework, ?extraProjectInfo: obj) = 
        reactor.EnqueueAndAwaitOpAsync ("GetProjectOptionsFromScript " + filename, fun ctok -> 
          cancellable {
            use errors = new ErrorScope()
            // Do we add a reference to FSharp.Compiler.Interactive.Settings by default?
            let useFsiAuxLib = defaultArg useFsiAuxLib true
            // Do we assume .NET Framework references for scripts?
            let assumeDotNetFramework = defaultArg assumeDotNetFramework true
            let otherFlags = defaultArg otherFlags [| |]
            let useSimpleResolution = 
#if ENABLE_MONO_SUPPORT
                runningOnMono || otherFlags |> Array.exists (fun x -> x = "--simpleresolution")
#else
                true
#endif
            let loadedTimeStamp = defaultArg loadedTimeStamp DateTime.MaxValue // Not 'now', we don't want to force reloading
            let applyCompilerOptions tcConfigB  = 
                let collect _name = ()
                let fsiCompilerOptions = CompileOptions.GetCoreFsiCompilerOptions tcConfigB 
                CompileOptions.ParseCompilerOptions (collect, fsiCompilerOptions, Array.toList otherFlags)
            let loadClosure = LoadClosure.ComputeClosureOfSourceText(ctok, referenceResolver,filename, source, CodeContext.Editing, useSimpleResolution, useFsiAuxLib, new Lexhelp.LexResourceManager(), applyCompilerOptions, assumeDotNetFramework)
            let otherFlags = 
                [| yield "--noframework"; yield "--warn:3"; 
                   yield! otherFlags 
                   for r in loadClosure.References do yield "-r:" + fst r
                   for (code,_) in loadClosure.NoWarns do yield "--nowarn:" + code
                |]
            let options = 
                {
                    ProjectFileName = filename + ".fsproj" // Make a name that is unique in this directory.
                    ProjectFileNames = loadClosure.SourceFiles |> List.map fst |> List.toArray
                    OtherOptions = otherFlags 
                    ReferencedProjects= [| |]  
                    IsIncompleteTypeCheckEnvironment = false
                    UseScriptResolutionRules = true 
                    LoadTime = loadedTimeStamp
                    UnresolvedReferences = Some (UnresolvedReferencesSet(loadClosure.UnresolvedReferences))
                    OriginalLoadReferences = loadClosure.OriginalLoadReferences
                    ExtraProjectInfo=extraProjectInfo
                }
            scriptClosureCacheLock.AcquireLock (fun ltok -> scriptClosureCache.Set(ltok, options, loadClosure)) // Save the full load closure for later correlation.
            return options, errors.Diagnostics
          })
            
    member bc.InvalidateConfiguration(options : FSharpProjectOptions) =
        reactor.EnqueueOp("InvalidateConfiguration", fun ctok -> 
            // This operation can't currently be cancelled and is not async
            match incrementalBuildersCache.TryGetAny (ctok, options) with
            | None -> ()
            | Some (_oldBuilder, _, _) ->
                    // We do not need to decrement here - the onDiscard function is called each time an entry is pushed out of the build cache,
                    // including by SetAlternate.
                    let builderB, errorsB, decrementB = CreateOneIncrementalBuilder (ctok, options) |> Cancellable.runWithoutCancellation
                    incrementalBuildersCache.Set(ctok, options, (builderB, errorsB, decrementB))
            if implicitlyStartBackgroundWork then 
               bc.CheckProjectInBackground(options))

    member bc.NotifyProjectCleaned (options : FSharpProjectOptions) =
        reactor.EnqueueAndAwaitOpAsync("NotifyProjectCleaned", fun ctok -> 
          cancellable {
#if EXTENSIONTYPING
            match incrementalBuildersCache.TryGetAny (ctok, options) with
            | None -> return ()
            | Some (builderOpt, _, _) ->
                builderOpt |> Option.iter (fun builder -> 
                    if builder.ThereAreLiveTypeProviders then
                        bc.InvalidateConfiguration(options))
#endif
                return ()
        })

    member bc.CheckProjectInBackground (options) =
        reactor.SetBackgroundOp (Some (fun ctok -> 
            // The creation of the background builder can't currently be cancelled
            let builderOpt,_,_ = getOrCreateBuilder (ctok, options) |> Cancellable.runWithoutCancellation
            use _unwind = IncrementalBuilder.KeepBuilderAlive builderOpt
            match builderOpt with 
            | None -> false
            | Some builder -> 
                // The individual steps of the background build can't currently be cancelled
                builder.Step(ctok) |> Cancellable.runWithoutCancellation))

    member bc.StopBackgroundCompile   () =
        reactor.SetBackgroundOp(None)

    member bc.WaitForBackgroundCompile() =
        reactor.WaitForBackgroundOpCompletion() 

    member bc.CompleteAllQueuedOps() =
        reactor.CompleteAllQueuedOps() 

    member bc.ReactorOps  = reactorOps
    member bc.BeforeBackgroundFileCheck = beforeFileChecked.Publish
    member bc.FileParsed = fileParsed.Publish
    member bc.FileChecked = fileChecked.Publish
    member bc.ProjectChecked = projectChecked.Publish

    member bc.CurrentQueueLength = reactor.CurrentQueueLength

    member bc.ClearCachesAsync () =
        reactor.EnqueueAndAwaitOpAsync ("ClearCachesAsync", fun ctok -> 
            parseCacheLock.AcquireLock (fun ltok -> 
                parseAndCheckFileInProjectCachePossiblyStale.Clear ltok
                parseAndCheckFileInProjectCache.Clear ltok
                parseFileInProjectCache.Clear ltok)
            incrementalBuildersCache.Clear ctok
            frameworkTcImportsCache.Clear ctok
            scriptClosureCacheLock.AcquireLock (fun ltok -> scriptClosureCache.Clear ltok)
            cancellable.Return ())

    member bc.DownsizeCaches() =
        reactor.EnqueueAndAwaitOpAsync ("DownsizeCaches", fun ctok -> 
            parseCacheLock.AcquireLock (fun ltok -> 
                parseAndCheckFileInProjectCachePossiblyStale.Resize(ltok, keepStrongly=1)
                parseAndCheckFileInProjectCache.Resize(ltok, keepStrongly=1)
                parseFileInProjectCache.Resize(ltok, keepStrongly=1))
            incrementalBuildersCache.Resize(ctok, keepStrongly=1, keepMax=1)
            frameworkTcImportsCache.Downsize(ctok)
            scriptClosureCacheLock.AcquireLock (fun ltok -> scriptClosureCache.Resize(ltok,keepStrongly=1, keepMax=1))
            cancellable.Return ())
         
    member __.FrameworkImportsCache = frameworkTcImportsCache
    member __.ImplicitlyStartBackgroundWork with get() = implicitlyStartBackgroundWork and set v = implicitlyStartBackgroundWork <- v
    static member GlobalForegroundParseCountStatistic = foregroundParseCount
    static member GlobalForegroundTypeCheckCountStatistic = foregroundTypeCheckCount

//----------------------------------------------------------------------------
// FSharpChecker
//

[<Sealed>]
[<AutoSerializable(false)>]
// There is typically only one instance of this type in a Visual Studio process.
type FSharpChecker(referenceResolver, projectCacheSize, keepAssemblyContents, keepAllBackgroundResolutions) =

    let backgroundCompiler = BackgroundCompiler(referenceResolver, projectCacheSize, keepAssemblyContents, keepAllBackgroundResolutions)

    static let globalInstance = FSharpChecker.Create()
        
    // Parse using backgroundCompiler
    let ComputeBraceMatching(filename:string,source,options:FSharpProjectOptions) = 
        backgroundCompiler.MatchBraces(filename,source,options)
    
    // STATIC ROOT: FSharpLanguageServiceTestable.FSharpChecker.braceMatchCache. Most recently used cache for brace matching. Accessed on the
    // background UI thread, not on the compiler thread.
    //
    // This cache is safe for concurrent access because there is no onDiscard action for the items in the cache.
    let braceMatchCache = 
        MruCache<AnyCallerThreadToken, (string*string*FSharpProjectOptions),_>(braceMatchCacheSize,
            areSame=AreSameForParsing3,
            areSameForSubsumption=AreSubsumable3) 

    /// Instantiate an interactive checker.    
    static member Create(?projectCacheSize, ?keepAssemblyContents, ?keepAllBackgroundResolutions) = 
        let referenceResolver = MSBuildReferenceResolver.Resolver 
        let keepAssemblyContents = defaultArg keepAssemblyContents false
        let keepAllBackgroundResolutions = defaultArg keepAllBackgroundResolutions true
        let projectCacheSizeReal = defaultArg projectCacheSize projectCacheSizeDefault
        new FSharpChecker(referenceResolver, projectCacheSizeReal,keepAssemblyContents, keepAllBackgroundResolutions)

    member ic.MatchBracesAlternate(filename, source, options) =
        async { 
            match braceMatchCache.TryGet (AssumeAnyCallerThreadWithoutEvidence(), (filename, source, options)) with 
            | Some res -> return res
            | None -> 
                let! res = ComputeBraceMatching (filename, source, options)
                braceMatchCache.Set (AssumeAnyCallerThreadWithoutEvidence(), (filename, source, options), res)
                return res 
         }

    member ic.ParseFileInProject(filename, source, options) =
        backgroundCompiler.ParseFileInProject(filename, source, options)
        
    member ic.GetBackgroundParseResultsForFileInProject (filename,options) =
        backgroundCompiler.GetBackgroundParseResultsForFileInProject(filename,options)
        
    member ic.GetBackgroundCheckResultsForFileInProject (filename,options) =
        backgroundCompiler.GetBackgroundCheckResultsForFileInProject(filename,options)
        
    /// Try to get recent approximate type check results for a file. 
    member ic.TryGetRecentCheckResultsForFile(filename: string, options:FSharpProjectOptions, ?source) =
        backgroundCompiler.TryGetRecentCheckResultsForFile(filename,options,source)

    /// This function is called when the entire environment is known to have changed for reasons not encoded in the ProjectOptions of any project/compilation.
    /// For example, the type provider approvals file may have changed.
    member ic.InvalidateAll() =
        ic.ClearCaches()
            
    member ic.ClearCachesAsync() =
        let utok = AssumeAnyCallerThreadWithoutEvidence()
        braceMatchCache.Clear(utok)
        backgroundCompiler.ClearCachesAsync() 

    member ic.ClearCaches() =
        ic.ClearCachesAsync() |> Async.Start // this cache clearance is not synchronous, it will happen when the background op gets run

    /// This function is called when the entire environment is known to have changed for reasons not encoded in the ProjectOptions of any project/compilation.
    /// For example, the type provider approvals file may have changed.
    //
    // This is for unit testing only
    member ic.ClearLanguageServiceRootCachesAndCollectAndFinalizeAllTransients() =
        backgroundCompiler.CompleteAllQueuedOps() // flush AsyncOp
        ic.ClearCachesAsync() |> Async.RunSynchronously
        System.GC.Collect()
        System.GC.WaitForPendingFinalizers() 
        backgroundCompiler.CompleteAllQueuedOps() // flush AsyncOp
            
    /// This function is called when the configuration is known to have changed for reasons not encoded in the ProjectOptions.
    /// For example, dependent references may have been deleted or created.
    member ic.InvalidateConfiguration(options: FSharpProjectOptions) =
        backgroundCompiler.InvalidateConfiguration options

    /// This function is called when a project has been cleaned, and thus type providers should be refreshed.
    member ic.NotifyProjectCleaned(options: FSharpProjectOptions) =
        backgroundCompiler.NotifyProjectCleaned options
              
    /// Typecheck a source code file, returning a handle to the results of the 
    /// parse including the reconstructed types in the file.
    member ic.CheckFileInProjectIfReady(parseResults:FSharpParseFileResults, filename:string, fileVersion:int, source:string, options:FSharpProjectOptions,  ?textSnapshotInfo:obj) =        
        backgroundCompiler.CheckFileInProjectIfReady(parseResults,filename,fileVersion,source,options,textSnapshotInfo)
            
    /// Typecheck a source code file, returning a handle to the results of the 
    /// parse including the reconstructed types in the file.
    member ic.CheckFileInProject(parseResults:FSharpParseFileResults, filename:string, fileVersion:int, source:string, options:FSharpProjectOptions, ?textSnapshotInfo:obj) =        
        backgroundCompiler.CheckFileInProject(parseResults,filename,fileVersion,source,options,textSnapshotInfo)
            
    /// Typecheck a source code file, returning a handle to the results of the 
    /// parse including the reconstructed types in the file.
    member ic.ParseAndCheckFileInProject(filename:string, fileVersion:int, source:string, options:FSharpProjectOptions, ?textSnapshotInfo:obj) =        
        backgroundCompiler.ParseAndCheckFileInProject(filename, fileVersion, source, options, textSnapshotInfo)
            
    member ic.ParseAndCheckProject(options) =
        backgroundCompiler.ParseAndCheckProject(options)

    member ic.KeepProjectAlive(options) =
        backgroundCompiler.KeepProjectAlive(options)

    /// For a given script file, get the ProjectOptions implied by the #load closure
    member ic.GetProjectOptionsFromScript(filename, source, ?loadedTimeStamp, ?otherFlags, ?useFsiAuxLib, ?extraProjectInfo: obj) = 
        backgroundCompiler.GetProjectOptionsFromScript(filename,source,?loadedTimeStamp=loadedTimeStamp, ?otherFlags=otherFlags, ?useFsiAuxLib=useFsiAuxLib, ?extraProjectInfo=extraProjectInfo)
        
    member ic.GetProjectOptionsFromCommandLineArgs(projectFileName, argv, ?loadedTimeStamp, ?extraProjectInfo: obj) = 
        let loadedTimeStamp = defaultArg loadedTimeStamp DateTime.MaxValue // Not 'now', we don't want to force reloading
        { ProjectFileName = projectFileName
          ProjectFileNames = [| |] // the project file names will be inferred from the ProjectOptions
          OtherOptions = argv 
          ReferencedProjects= [| |]  
          IsIncompleteTypeCheckEnvironment = false
          UseScriptResolutionRules = false
          LoadTime = loadedTimeStamp
          UnresolvedReferences = None
          OriginalLoadReferences=[]
          ExtraProjectInfo=extraProjectInfo }

    /// Begin background parsing the given project.
    member ic.StartBackgroundCompile(options) = backgroundCompiler.CheckProjectInBackground(options) 

    /// Begin background parsing the given project.
    member ic.CheckProjectInBackground(options) = backgroundCompiler.CheckProjectInBackground(options) 

    /// Stop the background compile.
    member ic.StopBackgroundCompile() = backgroundCompiler.StopBackgroundCompile()

    /// Block until the background compile finishes.
    //
    // This is for unit testing only
    member ic.WaitForBackgroundCompile() = backgroundCompiler.WaitForBackgroundCompile()

    // Publish the ReactorOps from the background compiler for internal use
    member ic.ReactorOps = backgroundCompiler.ReactorOps
    member ic.CurrentQueueLength = backgroundCompiler.CurrentQueueLength


    member ic.BeforeBackgroundFileCheck  = backgroundCompiler.BeforeBackgroundFileCheck
    member ic.FileParsed  = backgroundCompiler.FileParsed
    member ic.FileChecked  = backgroundCompiler.FileChecked
    member ic.ProjectChecked = backgroundCompiler.ProjectChecked
    member ic.ImplicitlyStartBackgroundWork with get() = backgroundCompiler.ImplicitlyStartBackgroundWork and set v = backgroundCompiler.ImplicitlyStartBackgroundWork <- v
    member ic.PauseBeforeBackgroundWork with get() = Reactor.Singleton.PauseBeforeBackgroundWork and set v = Reactor.Singleton.PauseBeforeBackgroundWork <- v

    static member GlobalForegroundParseCountStatistic = BackgroundCompiler.GlobalForegroundParseCountStatistic
    static member GlobalForegroundTypeCheckCountStatistic = BackgroundCompiler.GlobalForegroundTypeCheckCountStatistic
          
    static member Instance = globalInstance
    member internal __.FrameworkImportsCache = backgroundCompiler.FrameworkImportsCache

type FsiInteractiveChecker(reactorOps: IReactorOperations, tcConfig, tcGlobals, tcImports, tcState, loadClosure) =
    let keepAssemblyContents = false

    static member CreateErrorInfos (tcConfig, allErrors, mainInputFileName, errors) = 
        Parser.CreateErrorInfos(tcConfig, allErrors, mainInputFileName, errors)

    member __.ParseAndCheckInteraction (ctok, source) =
        async {
            let mainInputFileName = "stdin.fsx" 
            // Note: projectSourceFiles is only used to compute isLastCompiland, and is ignored if Build.IsScript(mainInputFileName) is true (which it is in this case).
            let projectSourceFiles = [ ]
            let parseErrors, _matchPairs, inputOpt, anyErrors = Parser.ParseOneFile (ctok, source, false, true, mainInputFileName, projectSourceFiles, tcConfig)
            let dependencyFiles = [] // interactions have no dependencies
            let parseResults = FSharpParseFileResults(parseErrors, inputOpt, parseHadErrors = anyErrors, dependencyFiles = dependencyFiles)
            
            let backgroundDiagnostics = []
            
            let! tcErrors, tcFileResult = 
                Parser.TypeCheckOneFile(parseResults,source,mainInputFileName,"project",tcConfig,tcGlobals,tcImports,  tcState,
                                        loadClosure,backgroundDiagnostics,reactorOps,(fun () -> true),None)
            
            return 
                match tcFileResult with 
                | Parser.TypeCheckAborted.No scope ->
                    let errors = [|  yield! parseErrors; yield! tcErrors |]
                    let typeCheckResults = FSharpCheckFileResults (errors,Some scope, None, reactorOps)   
                    let projectResults = FSharpCheckProjectResults (keepAssemblyContents, errors, Some(tcGlobals, tcImports, scope.ThisCcu, scope.CcuSig, [scope.ScopeSymbolUses], None, None, mkSimpleAssRef "stdin", tcState.TcEnvFromImpls.AccessRights, None), reactorOps)
                    parseResults, typeCheckResults, projectResults
                | _ -> 
                    failwith "unexpected aborted"
        }
                
//----------------------------------------------------------------------------
// CompilerEnvironment, DebuggerEnvironment
//

/// Information about the compilation environment
[<CompilationRepresentation(CompilationRepresentationFlags.ModuleSuffix)>]
module CompilerEnvironment =
    /// These are the names of assemblies that should be referenced for .fs, .ml, .fsi, .mli files that
    /// are not asscociated with a project
    let DefaultReferencesForOrphanSources(assumeDotNetFramework) = DefaultReferencesForScriptsAndOutOfProjectSources(assumeDotNetFramework)
    
    /// Publish compiler-flags parsing logic. Must be fast because its used by the colorizer.
    let GetCompilationDefinesForEditing(filename:string, compilerFlags : string list) =
        let defines = ref(SourceFileImpl.AdditionalDefinesForUseInEditor(filename))
        let MatchAndExtract(flag:string,prefix:string) =
            if flag.StartsWith(prefix) then 
                let sub = flag.Substring(prefix.Length)
                let trimmed = sub.Trim()
                defines := trimmed :: !defines
        let rec QuickParseDefines = function
            | hd :: tail ->
               MatchAndExtract(hd,"-d:")
               MatchAndExtract(hd,"--define:")
               QuickParseDefines tail
            | _ -> ()
        QuickParseDefines compilerFlags
        !defines
            
    /// Return true if this is a subcategory of error or warning message that the language service can emit
    let IsCheckerSupportedSubcategory(subcategory:string) =
        // Beware: This code logic is duplicated in DocumentTask.cs in the language service
        PhasedDiagnostic.IsSubcategoryOfCompile(subcategory)

/// Information about the debugging environment
module DebuggerEnvironment =
    /// Return the language ID, which is the expression evaluator id that the
    /// debugger will use.
    let GetLanguageID() =
        System.Guid(0xAB4F38C9u, 0xB6E6us, 0x43baus, 0xBEuy, 0x3Buy, 0x58uy, 0x08uy, 0x0Buy, 0x2Cuy, 0xCCuy, 0xE3uy)

module PrettyNaming =
    let IsIdentifierPartCharacter     x = Microsoft.FSharp.Compiler.PrettyNaming.IsIdentifierPartCharacter x
    let IsLongIdentifierPartCharacter x = Microsoft.FSharp.Compiler.PrettyNaming.IsLongIdentifierPartCharacter x
    let GetLongNameFromString         x = Microsoft.FSharp.Compiler.PrettyNaming.SplitNamesForILPath x
    let FormatAndOtherOverloadsString remainingOverloads = FSComp.SR.typeInfoOtherOverloads(remainingOverloads)
    let QuoteIdentifierIfNeeded id = Lexhelp.Keywords.QuoteIdentifierIfNeeded id
    let KeywordNames = Lexhelp.Keywords.keywordNames
<|MERGE_RESOLUTION|>--- conflicted
+++ resolved
@@ -1331,13 +1331,8 @@
                 | None -> FSharpDeclarationListInfo.Empty  
                 | Some (items, denv, m) -> 
                     let items = items |> FilterAutoCompletesBasedOnParseContext parseResultsOpt (mkPos line colAtEndOfNamesAndResidue)
-<<<<<<< HEAD
-                    let items = if isInterfaceFile then items |> List.filter IsValidSignatureFileItem else items
+                    let items = if isInterfaceFile then items |> List.filter (fun x -> IsValidSignatureFileItem x.Item) else items
                     FSharpDeclarationListInfo.Create(infoReader,m,denv,thisCcu,tcImports,items,reactorOps,checkAlive))
-=======
-                    let items = if isInterfaceFile then items |> List.filter (fun x -> IsValidSignatureFileItem x.Item) else items
-                    FSharpDeclarationListInfo.Create(infoReader,m,denv,items,reactorOps,checkAlive))
->>>>>>> b4bb304f
             (fun msg -> FSharpDeclarationListInfo.Error msg)
 
     /// Get the symbols for auto-complete items at a location
