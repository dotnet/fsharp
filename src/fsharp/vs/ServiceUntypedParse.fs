// Copyright (c) Microsoft Corporation.  All Rights Reserved.  Licensed under the Apache License, Version 2.0.  See License.txt in the project root for license information.

//----------------------------------------------------------------------------
// Open up the compiler as an incremental service for parsing,
// type checking and intellisense-like environment-reporting.
//--------------------------------------------------------------------------

namespace Microsoft.FSharp.Compiler.SourceCodeServices

open System
open System.IO
open System.Collections.Generic
 
open Microsoft.FSharp.Compiler.AbstractIL.Internal.Library  
open Microsoft.FSharp.Compiler 
open Microsoft.FSharp.Compiler.Range
open Microsoft.FSharp.Compiler.Ast
open Microsoft.FSharp.Compiler.ErrorLogger
open Microsoft.FSharp.Compiler.CompileOps
open Microsoft.FSharp.Compiler.Lib

/// Methods for dealing with F# sources files.
module internal SourceFile =
    /// Source file extensions
    let private compilableExtensions = CompileOps.FSharpSigFileSuffixes @ CompileOps.FSharpImplFileSuffixes @ CompileOps.FSharpScriptFileSuffixes
    /// Single file projects extensions
    let private singleFileProjectExtensions = CompileOps.FSharpScriptFileSuffixes
    /// Whether or not this file is compilable
    let IsCompilable file =
        let ext = Path.GetExtension(file)
        compilableExtensions |> List.exists(fun e->0 = String.Compare(e,ext,StringComparison.OrdinalIgnoreCase))
    /// Whether or not this file should be a single-file project
    let MustBeSingleFileProject file =
        let ext = Path.GetExtension(file)
        singleFileProjectExtensions |> List.exists(fun e-> 0 = String.Compare(e,ext,StringComparison.OrdinalIgnoreCase))

module internal SourceFileImpl =
    let IsInterfaceFile file =
        let ext = Path.GetExtension(file)
        0 = String.Compare(".fsi",ext,StringComparison.OrdinalIgnoreCase)

    /// Additional #defines that should be in place when editing a file in a file editor such as VS.
    let AdditionalDefinesForUseInEditor(filename) =
        if CompileOps.IsScript(filename) then ["INTERACTIVE";"EDITING"] // This is still used by the foreground parse
        else ["COMPILED";"EDITING"]
           
type CompletionPath = string list * string option // plid * residue

type InheritanceOrigin = 
    | Class
    | Interface
    | Unknown

type InheritanceContext = 
    | Class
    | Interface
    | Unknown

type RecordContext =
    | CopyOnUpdate of range * CompletionPath // range of copy-expr + current field
    | Constructor of string // typename
    | New of CompletionPath

type CompletionContext = 
    // completion context cannot be determined due to errors
    | Invalid
    // completing something after the inherit keyword
    | Inherit of InheritanceContext * CompletionPath
    // completing records field
    | RecordField of RecordContext
    | RangeOperator
    // completing named parameters\setters in parameter list of constructor\method calls
    // end of name ast node * list of properties\parameters that were already set
    | ParameterList of pos * HashSet<string>
    | AttributeApplication

//----------------------------------------------------------------------------
// FSharpParseFileResults
//----------------------------------------------------------------------------

[<Sealed>]
type FSharpParseFileResults(errors : FSharpErrorInfo[], input : Ast.ParsedInput option, parseHadErrors : bool, dependencyFiles : string list) = 

    member scope.Errors = errors

    member scope.ParseHadErrors = parseHadErrors

    member scope.ParseTree = input

    member scope.FindNoteworthyParamInfoLocations(pos) = 
        match input with
        | Some(input) -> FSharpNoteworthyParamInfoLocations.Find(pos,input)
        | _ -> None
    
    /// Get declared items and the selected item at the specified location
    member private scope.GetNavigationItemsImpl() =
       ErrorScope.Protect Range.range0 
            (fun () -> 
                match input with
                | Some(ParsedInput.ImplFile(ParsedImplFileInput(modules = modules))) ->
                    NavigationImpl.getNavigationFromImplFile modules 
                | Some(ParsedInput.SigFile(ParsedSigFileInput _)) ->
                    NavigationImpl.empty
                | _ -> 
                    NavigationImpl.empty )
            (fun _ -> NavigationImpl.empty)   
            
    member private scope.ValidateBreakpointLocationImpl(pos) =
        let isMatchRange m = rangeContainsPos m pos || m.StartLine = pos.Line

        // Process let-binding
        let findBreakPoints () = 
            let checkRange m = [ if isMatchRange m then yield m ]
            let walkBindSeqPt sp = [ match sp with SequencePointAtBinding m -> yield! checkRange m | _ -> () ]
            let walkForSeqPt sp = [ match sp with SequencePointAtForLoop m -> yield! checkRange m | _ -> () ]
            let walkWhileSeqPt sp = [ match sp with SequencePointAtWhileLoop m -> yield! checkRange m | _ -> () ]
            let walkTrySeqPt sp = [ match sp with SequencePointAtTry m -> yield! checkRange m | _ -> () ]
            let walkWithSeqPt sp = [ match sp with SequencePointAtWith m -> yield! checkRange m | _ -> () ]
            let walkFinallySeqPt sp = [ match sp with SequencePointAtFinally m -> yield! checkRange m | _ -> () ]

            let rec walkBind (Binding(_, _, _, _, _, _, SynValData(memFlagsOpt,_,_), synPat, _, synExpr, _, spInfo)) =
                [ // Don't yield the binding sequence point if there are any arguments, i.e. we're defining a function or a method
                  let isFunction = 
                      Option.isSome memFlagsOpt ||
                      match synPat with 
                      | SynPat.LongIdent (_,_,_, SynConstructorArgs.Pats args,_,_) when not (List.isEmpty args) -> true
                      | _ -> false
                  if not isFunction then 
                      yield! walkBindSeqPt spInfo

                  yield! walkExpr (isFunction || (match spInfo with SequencePointAtBinding _ -> false | _-> true)) synExpr ]

            and walkExprs es = List.collect (walkExpr false) es
            and walkBinds es = List.collect walkBind es
            and walkMatchClauses cl = 
                [ for (Clause(_,whenExpr,e,_,_)) in cl do 
                    match whenExpr with 
                    | Some e -> yield! walkExpr false e 
                    | _ -> ()
                    yield! walkExpr true e ]

            and walkExprOpt (spAlways:bool) eOpt = [ match eOpt with Some e -> yield! walkExpr spAlways e | _ -> () ]
            
            and IsBreakableExpression e =
                match e with
                | SynExpr.Match _
                | SynExpr.IfThenElse _
                | SynExpr.For _
                | SynExpr.ForEach _
                | SynExpr.While _ -> true
                | _ -> not (IsControlFlowExpression e)

            // Determine the breakpoint locations for an expression. spAlways indicates we always
            // emit a breakpoint location for the expression unless it is a syntactic control flow construct
            and walkExpr (spAlways:bool)  e =
                let m = e.Range
                if not (isMatchRange m) then [] else
                [ if spAlways && IsBreakableExpression e then 
                      yield! checkRange m

                  match e with
                  | SynExpr.ArbitraryAfterError _ 
                  | SynExpr.LongIdent _
                  | SynExpr.LibraryOnlyILAssembly _
                  | SynExpr.LibraryOnlyStaticOptimization _
                  | SynExpr.Null _
                  | SynExpr.Ident _
                  | SynExpr.ImplicitZero _
                  | SynExpr.Const _ -> 
                     ()

                  | SynExpr.Quote(_,_,e,_,_)
                  | SynExpr.TypeTest (e,_,_)
                  | SynExpr.Upcast (e,_,_)
                  | SynExpr.AddressOf (_,e,_,_)
                  | SynExpr.CompExpr (_,_,e,_) 
                  | SynExpr.ArrayOrListOfSeqExpr (_,e,_)
                  | SynExpr.Typed (e,_,_)
                  | SynExpr.FromParseError (e,_) 
                  | SynExpr.DiscardAfterMissingQualificationAfterDot (e,_) 
                  | SynExpr.Do (e,_)
                  | SynExpr.Assert (e,_)
                  | SynExpr.Fixed (e,_)
                  | SynExpr.DotGet (e,_,_,_) 
                  | SynExpr.LongIdentSet (_,e,_)
                  | SynExpr.New (_,_,e,_) 
                  | SynExpr.TypeApp (e,_,_,_,_,_,_) 
                  | SynExpr.LibraryOnlyUnionCaseFieldGet (e,_,_,_) 
                  | SynExpr.Downcast (e,_,_)
                  | SynExpr.InferredUpcast (e,_)
                  | SynExpr.InferredDowncast (e,_)
                  | SynExpr.Lazy (e, _)
                  | SynExpr.TraitCall(_,_,e,_)
                  | SynExpr.Paren(e,_,_,_) -> 
                      yield! walkExpr false e

                  | SynExpr.YieldOrReturn (_,e,_)
                  | SynExpr.YieldOrReturnFrom (_,e,_)
                  | SynExpr.DoBang  (e,_) ->
                      yield! checkRange e.Range
                      yield! walkExpr false e

                  | SynExpr.NamedIndexedPropertySet (_,e1,e2,_)
                  | SynExpr.DotSet (e1,_,e2,_)
                  | SynExpr.LibraryOnlyUnionCaseFieldSet (e1,_,_,e2,_)
                  | SynExpr.App (_,_,e1,e2,_) -> 
                      yield! walkExpr false e1 
                      yield! walkExpr false e2

                  | SynExpr.ArrayOrList (_,es,_)
                  | SynExpr.Tuple (es,_,_) 
                  | SynExpr.StructTuple (es,_,_) -> 
                      yield! walkExprs es

                  | SynExpr.Record (_,copyExprOpt,fs,_) ->
                      match copyExprOpt with
                      | Some (e,_) -> yield! walkExpr true e
                      | None -> ()
                      yield! walkExprs (List.map (fun (_, v, _) -> v) fs |> List.choose id)

                  | SynExpr.ObjExpr (_,_,bs,is,_,_) -> 
                      yield! walkBinds bs  
                      for (InterfaceImpl(_,bs,_)) in is do yield! walkBinds bs
                  | SynExpr.While (spWhile,e1,e2,_) -> 
                      yield! walkWhileSeqPt spWhile
                      yield! walkExpr false e1 
                      yield! walkExpr true e2
                  | SynExpr.JoinIn(e1, _range, e2, _range2) -> 
                      yield! walkExpr false e1 
                      yield! walkExpr false e2
                  | SynExpr.For (spFor,_,e1,_,e2,e3,_) -> 
                      yield! walkForSeqPt spFor
                      yield! walkExpr false e1 
                      yield! walkExpr true e2 
                      yield! walkExpr true e3
                  | SynExpr.ForEach (spFor,_,_,_,e1,e2,_) ->
                      yield! walkForSeqPt spFor
                      yield! walkExpr false e1 
                      yield! walkExpr true e2 
                  | SynExpr.MatchLambda(_isExnMatch,_argm,cl,spBind,_wholem) -> 
                      yield! walkBindSeqPt spBind
                      for (Clause(_,whenExpr,e,_,_)) in cl do 
                          yield! walkExprOpt false whenExpr
                          yield! walkExpr true e 
                  | SynExpr.Lambda (_,_,_,e,_) -> 
                      yield! walkExpr true e 
                  | SynExpr.Match (spBind,e,cl,_,_) ->
                      yield! walkBindSeqPt spBind
                      yield! walkExpr false e 
                      for (Clause(_,whenExpr,e,_,_)) in cl do 
                          yield! walkExprOpt false whenExpr
                          yield! walkExpr true e 
                  | SynExpr.LetOrUse (_,_,bs,e,_) -> 
                      yield! walkBinds bs  
                      yield! walkExpr true e

                  | SynExpr.TryWith (e,_,cl,_,_,spTry,spWith) -> 
                      yield! walkTrySeqPt spTry
                      yield! walkWithSeqPt spWith
                      yield! walkExpr true e 
                      yield! walkMatchClauses cl
                  
                  | SynExpr.TryFinally (e1,e2,_,spTry,spFinally) ->
                      yield! walkExpr true e1
                      yield! walkExpr true e2
                      yield! walkTrySeqPt spTry
                      yield! walkFinallySeqPt spFinally
                  | SynExpr.Sequential (spSeq,_,e1,e2,_) -> 
                      yield! walkExpr (match spSeq with SuppressSequencePointOnStmtOfSequential -> false | _ -> true) e1
                      yield! walkExpr (match spSeq with SuppressSequencePointOnExprOfSequential -> false | _ -> true) e2
                  | SynExpr.IfThenElse (e1,e2,e3opt,spBind,_,_,_) ->
                      yield! walkBindSeqPt spBind
                      yield! walkExpr false e1
                      yield! walkExpr true e2
                      yield! walkExprOpt true e3opt
                  | SynExpr.DotIndexedGet (e1,es,_,_) -> 
                      yield! walkExpr false e1 
                      yield! walkExprs [ for e in es do yield! e.Exprs ]
                  | SynExpr.DotIndexedSet (e1,es,e2,_,_,_) ->
                      yield! walkExpr false e1 
                      yield! walkExprs [ for e in es do yield! e.Exprs ]
                      yield! walkExpr false e2 
                  | SynExpr.DotNamedIndexedPropertySet (e1,_,e2,e3,_) ->
                      yield! walkExpr false e1 
                      yield! walkExpr false e2 
                      yield! walkExpr false e3 

                  | SynExpr.LetOrUseBang  (spBind,_,_,_,e1,e2,_) -> 
                      yield! walkBindSeqPt spBind
                      yield! walkExpr true e1
                      yield! walkExpr true e2 ]
            
            // Process a class declaration or F# type declaration
            let rec walkTycon (TypeDefn(ComponentInfo(_, _, _, _, _, _, _, _), repr, membDefns, m)) =
                if not (isMatchRange m) then [] else
                [ for memb in membDefns do yield! walkMember memb
                  match repr with
                  | SynTypeDefnRepr.ObjectModel(_, membDefns, _) -> 
                      for memb in membDefns do yield! walkMember memb
                  | _ -> () ]
                      
            // Returns class-members for the right dropdown                  
            and walkMember memb =
                if not (rangeContainsPos memb.Range pos) then [] else
                [ match memb with
                  | SynMemberDefn.LetBindings(binds, _, _, _) -> yield! walkBinds binds
                  | SynMemberDefn.AutoProperty(_attribs, _isStatic, _id, _tyOpt, _propKind, _, _xmlDoc, _access, synExpr, _, _) -> yield! walkExpr true synExpr
                  | SynMemberDefn.ImplicitCtor(_,_,_,_,m) -> yield! checkRange m
                  | SynMemberDefn.Member(bind, _) -> yield! walkBind bind
                  | SynMemberDefn.Interface(_synty, Some(membs), _) -> for m in membs do yield! walkMember m
                  | SynMemberDefn.Inherit(_, _, m) -> 
                      // can break on the "inherit" clause
                      yield! checkRange m
                  | _ -> ()  ]

            // Process declarations nested in a module that should be displayed in the left dropdown
            // (such as type declarations, nested modules etc.)                            
            let rec walkDecl decl = 
                [ match decl with 
                  | SynModuleDecl.Let(_, binds, m) when isMatchRange m -> 
                      yield! walkBinds binds
                  | SynModuleDecl.DoExpr(spExpr,expr, m) when isMatchRange m ->  
                      yield! walkBindSeqPt spExpr
                      yield! walkExpr false expr
                  | SynModuleDecl.ModuleAbbrev _ -> ()
                  | SynModuleDecl.NestedModule(_, _isRec, decls, _, m) when isMatchRange m ->
                      for d in decls do yield! walkDecl d
                  | SynModuleDecl.Types(tydefs, m) when isMatchRange m -> 
                      for d in tydefs do yield! walkTycon d
                  | SynModuleDecl.Exception(SynExceptionDefn(SynExceptionDefnRepr(_, _, _, _, _, _), membDefns, _), m) 
                        when isMatchRange m ->
                      for m in membDefns do yield! walkMember m
                  | _ -> () ] 
                      
            // Collect all the items in a module  
            let walkModule (SynModuleOrNamespace(_,_,_,decls,_,_,_,m)) =
                if isMatchRange m then
                    List.collect walkDecl decls
                else
                    []
                      
           /// Get information for implementation file        
            let walkImplFile (modules:SynModuleOrNamespace list) = List.collect walkModule modules
                     
            match input with
            | Some(ParsedInput.ImplFile(ParsedImplFileInput(modules = modules))) -> walkImplFile modules 
            | _ -> []
 
        ErrorScope.Protect Range.range0 
            (fun () -> 
                let locations = findBreakPoints()
                
                match locations |> List.filter (fun m -> rangeContainsPos m pos) with
                | [] ->
                    match locations |> List.filter (fun m -> rangeBeforePos m pos |> not) with
                    | [] -> Seq.tryHead locations
                    | locationsAfterPos -> Seq.tryHead locationsAfterPos
                | coveringLocations -> Seq.tryLast coveringLocations)
            (fun _msg -> None)
            
    /// When these files appear or disappear the configuration for the current project is invalidated.
    member scope.DependencyFiles = dependencyFiles
                    
    member scope.FileName =
      match input with
      | Some(ParsedInput.ImplFile(ParsedImplFileInput(fileName = modname))) 
      | Some(ParsedInput.SigFile(ParsedSigFileInput(fileName = modname))) -> modname
      | _ -> ""
    
    // Get items for the navigation drop down bar       
    member scope.GetNavigationItems() =
        // This does not need to be run on the background thread
        scope.GetNavigationItemsImpl()

    member scope.ValidateBreakpointLocation(pos) =
        // This does not need to be run on the background thread
        scope.ValidateBreakpointLocationImpl(pos)

type ModuleKind = { IsAutoOpen: bool; HasModuleSuffix: bool }

type EntityKind =
    | Attribute
    | Type
    | FunctionOrValue of isActivePattern:bool
    | Module of ModuleKind
    override x.ToString() = sprintf "%A" x

module UntypedParseImpl =
    
    let emptyStringSet = HashSet<string>()

    let GetRangeOfExprLeftOfDot(pos:pos,parseTreeOpt) =
        match parseTreeOpt with 
        | None -> None 
        | Some(parseTree) ->
        let CheckLongIdent(longIdent:LongIdent) =
            // find the longest prefix before the "pos" dot
            let mutable r = (List.head longIdent).idRange 
            let mutable couldBeBeforeFront = true
            for i in longIdent do
                if posGeq pos i.idRange.End then
                    r <- unionRanges r i.idRange
                    couldBeBeforeFront <- false
            couldBeBeforeFront, r

        AstTraversal.Traverse(pos,parseTree, { new AstTraversal.AstVisitorBase<_>() with
        member this.VisitExpr(_path, traverseSynExpr, defaultTraverse, expr) =
            let expr = expr // fix debugger locals
            match expr with
            | SynExpr.LongIdent(_, LongIdentWithDots(longIdent,_), _altNameRefCell, _range) -> 
                let _,r = CheckLongIdent(longIdent)
                Some(r)
            | SynExpr.LongIdentSet(LongIdentWithDots(longIdent,_), synExpr, _range) -> 
                if AstTraversal.rangeContainsPosLeftEdgeInclusive synExpr.Range pos then
                    traverseSynExpr synExpr
                else
                    let _,r = CheckLongIdent(longIdent)
                    Some(r)
            | SynExpr.DotGet(synExpr, _dotm, LongIdentWithDots(longIdent,_), _range) -> 
                if AstTraversal.rangeContainsPosLeftEdgeInclusive synExpr.Range pos then
                    traverseSynExpr synExpr
                else
                    let inFront,r = CheckLongIdent(longIdent)
                    if inFront then
                        Some(synExpr.Range)
                    else
                        // see comment below for SynExpr.DotSet
                        Some((unionRanges synExpr.Range r))
            | SynExpr.DotSet(synExpr, LongIdentWithDots(longIdent,_), synExpr2, _range) ->
                if AstTraversal.rangeContainsPosLeftEdgeInclusive synExpr.Range pos then
                    traverseSynExpr synExpr
                elif AstTraversal.rangeContainsPosLeftEdgeInclusive synExpr2.Range pos then
                    traverseSynExpr synExpr2
                else
                    let inFront,r = CheckLongIdent(longIdent)
                    if inFront then
                        Some(synExpr.Range)
                    else
                        // f(0).X.Y.Z
                        //       ^
                        //      -   r has this value
                        // ----     synExpr.Range has this value
                        // ------   we want this value
                        Some((unionRanges synExpr.Range r))
            | SynExpr.DotNamedIndexedPropertySet(synExpr, LongIdentWithDots(longIdent,_), synExpr2, synExpr3, _range) ->  
                if AstTraversal.rangeContainsPosLeftEdgeInclusive synExpr.Range pos then
                    traverseSynExpr synExpr
                elif AstTraversal.rangeContainsPosLeftEdgeInclusive synExpr2.Range pos then
                    traverseSynExpr synExpr2
                elif AstTraversal.rangeContainsPosLeftEdgeInclusive synExpr3.Range pos then
                    traverseSynExpr synExpr3
                else
                    let inFront,r = CheckLongIdent(longIdent)
                    if inFront then
                        Some(synExpr.Range)
                    else
                        Some((unionRanges synExpr.Range r))
            | SynExpr.DiscardAfterMissingQualificationAfterDot(synExpr, _range) ->  // get this for e.g. "bar()."
                if AstTraversal.rangeContainsPosLeftEdgeInclusive synExpr.Range pos then
                    traverseSynExpr synExpr
                else
                    Some(synExpr.Range) 
            | SynExpr.FromParseError(synExpr, range) -> 
                if AstTraversal.rangeContainsPosLeftEdgeInclusive synExpr.Range pos then
                    traverseSynExpr synExpr
                else
                    Some(range) 
            | SynExpr.App(ExprAtomicFlag.NonAtomic, true, (SynExpr.Ident(ident)), rhs, _) 
                when ident.idText = "op_ArrayLookup" 
                     && not(AstTraversal.rangeContainsPosLeftEdgeInclusive rhs.Range pos) ->
                match defaultTraverse expr with
                | None ->
                    // (expr).(expr) is an ML-deprecated array lookup, but we want intellisense on the dot
                    // also want it for e.g. [|arr|].(0)
                    Some(expr.Range) 
                | x -> x  // we found the answer deeper somewhere in the lhs
            | SynExpr.Const(SynConst.Double(_), range) -> Some(range) 
            | _ -> defaultTraverse expr
        })
    
    /// searches for the expression island suitable for the evaluation by the debugger
    let TryFindExpressionIslandInPosition(pos:pos,parseTreeOpt) = 
        match parseTreeOpt with 
        | None -> None 
        | Some(parseTree) ->
            let getLidParts (lid : LongIdent) = 
                lid 
                |> Seq.takeWhile (fun i -> posGeq pos i.idRange.Start)
                |> Seq.map (fun i -> i.idText)
                |> Seq.toList

            // tries to locate simple expression island
            // foundCandidate = false  means that we are looking for the candidate expression
            // foundCandidate = true - we found candidate (DotGet) and now drill down to the left part
            let rec TryGetExpression foundCandidate expr = 
                match expr with
                | SynExpr.Paren(e, _, _, _) when foundCandidate -> 
                    TryGetExpression foundCandidate e
                | SynExpr.LongIdent(_isOptional, LongIdentWithDots(lid,_), _altNameRefCell, _m) -> 
                    getLidParts lid |> Some
                | SynExpr.DotGet(leftPart, _, LongIdentWithDots(lid,_), _) when (rangeContainsPos (rangeOfLid lid) pos) || foundCandidate -> 
                    // requested position is at the lid part of the DotGet
                    // process left part and append result to the result of processing lid
                    let leftPartResult = TryGetExpression true leftPart
                    match leftPartResult with 
                    | Some leftPartResult ->
                        [
                            yield! leftPartResult
                            yield! getLidParts lid 
                        ] |> Some
                    | None -> None
                | SynExpr.FromParseError(synExpr, _range) -> TryGetExpression foundCandidate synExpr
                | _ -> None

            let rec walker = 
                { new AstTraversal.AstVisitorBase<_>() with
                    member this.VisitExpr(_path, traverseSynExpr, defaultTraverse, expr) =
                        if rangeContainsPos expr.Range pos then
                            match TryGetExpression false expr with
                            | (Some parts) -> parts |> String.concat "." |> Some
                            | _ -> defaultTraverse(expr)
                        else
                            None }
            AstTraversal.Traverse(pos, parseTree, walker)

    // Given a cursor position here:
    //    f(x)   .   iden
    //                   ^
    // walk the AST to find the position here:
    //    f(x)   .   iden
    //       ^
    // On success, return Some(thatPos, boolTrueIfCursorIsAfterTheDotButBeforeTheIdentifier)
    // If there's no dot, return None, so for example
    //    foo
    //      ^
    // would return None
    // TODO would be great to unify this with GetRangeOfExprLeftOfDot above, if possible, as they are similar
    let TryFindExpressionASTLeftOfDotLeftOfCursor(pos,parseTreeOpt) =
        match parseTreeOpt with 
        | None -> None 
        | Some(parseTree) ->
        let dive x = AstTraversal.dive x
        let pick x = AstTraversal.pick pos x
        let walker = 
            { new AstTraversal.AstVisitorBase<_>() with
                member this.VisitExpr(_path, traverseSynExpr, defaultTraverse, expr) =
                    let pick = pick expr.Range
                    let traverseSynExpr, defaultTraverse, expr = traverseSynExpr, defaultTraverse, expr  // for debugging: debugger does not get object expression params as local vars
                    if not(rangeContainsPos expr.Range pos) then 
                        match expr with
                        | SynExpr.DiscardAfterMissingQualificationAfterDot(e,_m) ->
                            // This happens with e.g. "f(x)  .   $" when you bring up a completion list a few spaces after a dot.  The cursor is not 'in the parse tree',
                            // but the dive algorithm will dive down into this node, and this is the one case where we do want to give a result despite the cursor
                            // not properly being in a node.
                            match traverseSynExpr(e) with
                            | None -> Some(e.Range.End, false)
                            | r -> r
                        | _ -> 
                            // This happens for e.g. "System.Console.[]$", where the ".[]" token is thrown away by the parser and we dive into the System.Console longId 
                            // even though the cursor/dot is not in there.  In those cases we want to return None, because there is not really a dot completion before
                            // the cursor location.
                            None
                    else
                        let rec traverseLidOrElse (optExprIfLeftOfLongId : SynExpr option) (LongIdentWithDots(lid,dots) as lidwd) =
                            let resultIfLeftOfLongId =
                                match optExprIfLeftOfLongId with
                                | None -> None
                                | Some e -> Some(e.Range.End, posGeq lidwd.Range.Start pos)
                            match dots |> List.mapi (fun i x -> i,x) |> List.rev |> List.tryFind (fun (_,m) -> posGt pos m.Start) with
                            | None -> resultIfLeftOfLongId
                            | Some(n,_) -> Some((List.item n lid).idRange.End, (List.length lid = n+1)    // foo.$
                                                                              || (posGeq (List.item (n+1) lid).idRange.Start pos))  // foo.$bar
                        match expr with
                        | SynExpr.LongIdent(_isOptional, lidwd, _altNameRefCell, _m) ->
                            traverseLidOrElse None lidwd
                        | SynExpr.LongIdentSet(lidwd, exprRhs, _m) ->
                            [ dive lidwd lidwd.Range (traverseLidOrElse None)
                              dive exprRhs exprRhs.Range traverseSynExpr
                            ] |> pick expr
                        | SynExpr.DotGet(exprLeft, dotm, lidwd, _m) ->
                            let afterDotBeforeLid = mkRange dotm.FileName dotm.End lidwd.Range.Start 
                            [ dive exprLeft exprLeft.Range traverseSynExpr
                              dive exprLeft afterDotBeforeLid (fun e -> Some(e.Range.End, true))
                              dive lidwd lidwd.Range (traverseLidOrElse (Some exprLeft))
                            ] |> pick expr
                        | SynExpr.DotSet(exprLeft, lidwd, exprRhs, _m) ->
                            [ dive exprLeft exprLeft.Range traverseSynExpr
                              dive lidwd lidwd.Range (traverseLidOrElse(Some exprLeft))
                              dive exprRhs exprRhs.Range traverseSynExpr
                            ] |> pick expr
                        | SynExpr.NamedIndexedPropertySet(lidwd, exprIndexer, exprRhs, _m) ->
                            [ dive lidwd lidwd.Range (traverseLidOrElse None)
                              dive exprIndexer exprIndexer.Range traverseSynExpr
                              dive exprRhs exprRhs.Range traverseSynExpr
                            ] |> pick expr
                        | SynExpr.DotNamedIndexedPropertySet(exprLeft, lidwd, exprIndexer, exprRhs, _m) ->
                            [ dive exprLeft exprLeft.Range traverseSynExpr
                              dive lidwd lidwd.Range (traverseLidOrElse(Some exprLeft))
                              dive exprIndexer exprIndexer.Range traverseSynExpr
                              dive exprRhs exprRhs.Range traverseSynExpr
                            ] |> pick expr
                        | SynExpr.Const (SynConst.Double(_), m) ->
                            if posEq m.End pos then
                                // the cursor is at the dot
                                Some(m.End, false)
                            else
                                // the cursor is left of the dot
                                None
                        | SynExpr.DiscardAfterMissingQualificationAfterDot(e,m) ->
                            match traverseSynExpr(e) with
                            | None -> 
                                if posEq m.End pos then
                                    // the cursor is at the dot
                                    Some(e.Range.End, false)
                                else
                                    // the cursor is left of the dot
                                    None
                            | r -> r
                        | SynExpr.App(ExprAtomicFlag.NonAtomic, true, (SynExpr.Ident(ident)), lhs, _m) 
                            when ident.idText = "op_ArrayLookup" 
                                 && not(AstTraversal.rangeContainsPosLeftEdgeInclusive lhs.Range pos) ->
                            match defaultTraverse expr with
                            | None ->
                                // (expr).(expr) is an ML-deprecated array lookup, but we want intellisense on the dot
                                // also want it for e.g. [|arr|].(0)
                                Some(lhs.Range.End, false)
                            | x -> x  // we found the answer deeper somewhere in the lhs
                        | _ -> defaultTraverse(expr) }
        AstTraversal.Traverse(pos, parseTree, walker)
    
    let GetEntityKind (pos: pos, input: ParsedInput) : EntityKind option =
        let (|ConstructorPats|) = function
            | Pats ps -> ps
            | NamePatPairs(xs, _) -> List.map snd xs

        /// An recursive pattern that collect all sequential expressions to avoid StackOverflowException
        let rec (|Sequentials|_|) = function
            | SynExpr.Sequential(_, _, e, Sequentials es, _) -> Some(e::es)
            | SynExpr.Sequential(_, _, e1, e2, _) -> Some [e1; e2]
            | _ -> None

        let inline isPosInRange range = Range.rangeContainsPos range pos

        let inline ifPosInRange range f =
            if isPosInRange range then f()
            else None

        let rec walkImplFileInput (ParsedImplFileInput(modules = moduleOrNamespaceList)) = 
            List.tryPick (walkSynModuleOrNamespace true) moduleOrNamespaceList

        and walkSynModuleOrNamespace isTopLevel (SynModuleOrNamespace(_, _, _, decls, _, attrs, _, r)) =
            List.tryPick walkAttribute attrs
            |> Option.orElse (ifPosInRange r (fun _ -> List.tryPick (walkSynModuleDecl isTopLevel) decls))

        and walkAttribute (attr: SynAttribute) = 
            if isPosInRange attr.Range then Some EntityKind.Attribute else None
            |> Option.orElse (walkExprWithKind (Some EntityKind.Type) attr.ArgExpr)

        and walkTypar (Typar (ident, _, _)) = ifPosInRange ident.idRange (fun _ -> Some EntityKind.Type)

        and walkTyparDecl (SynTyparDecl.TyparDecl (attrs, typar)) = 
            List.tryPick walkAttribute attrs
            |> Option.orElse (walkTypar typar)
            
        and walkTypeConstraint = function
            | SynTypeConstraint.WhereTyparDefaultsToType (t1, t2, _) -> walkTypar t1 |> Option.orElse (walkType t2)
            | SynTypeConstraint.WhereTyparIsValueType(t, _) -> walkTypar t
            | SynTypeConstraint.WhereTyparIsReferenceType(t, _) -> walkTypar t
            | SynTypeConstraint.WhereTyparIsUnmanaged(t, _) -> walkTypar t
            | SynTypeConstraint.WhereTyparSupportsNull (t, _) -> walkTypar t
            | SynTypeConstraint.WhereTyparIsComparable(t, _) -> walkTypar t
            | SynTypeConstraint.WhereTyparIsEquatable(t, _) -> walkTypar t
            | SynTypeConstraint.WhereTyparSubtypeOfType(t, ty, _) -> walkTypar t |> Option.orElse (walkType ty)
            | SynTypeConstraint.WhereTyparSupportsMember(ts, sign, _) -> 
                List.tryPick walkType ts |> Option.orElse (walkMemberSig sign)
            | SynTypeConstraint.WhereTyparIsEnum(t, ts, _) -> walkTypar t |> Option.orElse (List.tryPick walkType ts)
            | SynTypeConstraint.WhereTyparIsDelegate(t, ts, _) -> walkTypar t |> Option.orElse (List.tryPick walkType ts)

        and walkPatWithKind (kind: EntityKind option) = function
            | SynPat.Ands (pats, _) -> List.tryPick walkPat pats
            | SynPat.Named(SynPat.Wild nameRange as pat, _, _, _, _) -> 
                if isPosInRange nameRange then None
                else walkPat pat
            | SynPat.Typed(pat, t, _) -> walkPat pat |> Option.orElse (walkType t)
            | SynPat.Attrib(pat, attrs, _) -> walkPat pat |> Option.orElse (List.tryPick walkAttribute attrs)
            | SynPat.Or(pat1, pat2, _) -> List.tryPick walkPat [pat1; pat2]
            | SynPat.LongIdent(_, _, typars, ConstructorPats pats, _, r) -> 
                ifPosInRange r (fun _ -> kind)
                |> Option.orElse (
                    typars 
                    |> Option.bind (fun (SynValTyparDecls (typars, _, constraints)) -> 
                        List.tryPick walkTyparDecl typars
                        |> Option.orElse (List.tryPick walkTypeConstraint constraints)))
                |> Option.orElse (List.tryPick walkPat pats)
            | SynPat.Tuple(pats, _) -> List.tryPick walkPat pats
            | SynPat.Paren(pat, _) -> walkPat pat
            | SynPat.ArrayOrList(_, pats, _) -> List.tryPick walkPat pats
            | SynPat.IsInst(t, _) -> walkType t
            | SynPat.QuoteExpr(e, _) -> walkExpr e
            | _ -> None

        and walkPat = walkPatWithKind None

        and walkBinding (SynBinding.Binding(_, _, _, _, attrs, _, _, pat, returnInfo, e, _, _)) =
            List.tryPick walkAttribute attrs
            |> Option.orElse (walkPat pat)
            |> Option.orElse (walkExpr e)
            |> Option.orElse (
                match returnInfo with
                | Some (SynBindingReturnInfo (t, _, _)) -> walkType t
                | None -> None)

        and walkInterfaceImpl (InterfaceImpl(_, bindings, _)) =
            List.tryPick walkBinding bindings

        and walkIndexerArg = function
            | SynIndexerArg.One e -> walkExpr e
            | SynIndexerArg.Two(e1, e2) -> List.tryPick walkExpr [e1; e2]

        and walkType = function
            | SynType.LongIdent ident -> 
                // we protect it with try..with because System.Exception : rangeOfLidwd may raise
                // at Microsoft.FSharp.Compiler.Ast.LongIdentWithDots.get_Range() in D:\j\workspace\release_ci_pa---3f142ccc\src\fsharp\ast.fs:line 156
                try ifPosInRange ident.Range (fun _ -> Some EntityKind.Type) with _ -> None
            | SynType.App(ty, _, types, _, _, _, _) -> 
                walkType ty |> Option.orElse (List.tryPick walkType types)
            | SynType.LongIdentApp(_, _, _, types, _, _, _) -> List.tryPick walkType types
            | SynType.Tuple(ts, _) -> ts |> List.tryPick (fun (_, t) -> walkType t)
            | SynType.Array(_, t, _) -> walkType t
            | SynType.Fun(t1, t2, _) -> walkType t1 |> Option.orElse (walkType t2)
            | SynType.WithGlobalConstraints(t, _, _) -> walkType t
            | SynType.HashConstraint(t, _) -> walkType t
            | SynType.MeasureDivide(t1, t2, _) -> walkType t1 |> Option.orElse (walkType t2)
            | SynType.MeasurePower(t, _, _) -> walkType t
            | _ -> None

        and walkClause (Clause(pat, e1, e2, _, _)) =
            walkPatWithKind (Some EntityKind.Type) pat 
            |> Option.orElse (walkExpr e2)
            |> Option.orElse (Option.bind walkExpr e1)

        and walkExprWithKind (parentKind: EntityKind option) = function
            | SynExpr.LongIdent (_, LongIdentWithDots(_, dotRanges), _, r) ->
                match dotRanges with
                | [] when isPosInRange r -> parentKind |> Option.orElse (Some (EntityKind.FunctionOrValue false)) 
                | firstDotRange :: _  ->
                    let firstPartRange = 
                        Range.mkRange "" r.Start (Range.mkPos firstDotRange.StartLine (firstDotRange.StartColumn - 1))
                    if isPosInRange firstPartRange then
                        parentKind |> Option.orElse (Some (EntityKind.FunctionOrValue false))
                    else None
                | _ -> None
            | SynExpr.Paren (e, _, _, _) -> walkExprWithKind parentKind e
            | SynExpr.Quote(_, _, e, _, _) -> walkExprWithKind parentKind e
            | SynExpr.Typed(e, _, _) -> walkExprWithKind parentKind e
            | SynExpr.Tuple(es, _, _) -> List.tryPick (walkExprWithKind parentKind) es
            | SynExpr.ArrayOrList(_, es, _) -> List.tryPick (walkExprWithKind parentKind) es
            | SynExpr.Record(_, _, fields, r) -> 
                ifPosInRange r (fun _ ->
                    fields |> List.tryPick (fun (_, e, _) -> e |> Option.bind (walkExprWithKind parentKind)))
            | SynExpr.New(_, t, e, _) -> walkExprWithKind parentKind e |> Option.orElse (walkType t)
            | SynExpr.ObjExpr(ty, _, bindings, ifaces, _, _) -> 
                walkType ty
                |> Option.orElse (List.tryPick walkBinding bindings)
                |> Option.orElse (List.tryPick walkInterfaceImpl ifaces)
            | SynExpr.While(_, e1, e2, _) -> List.tryPick (walkExprWithKind parentKind) [e1; e2]
            | SynExpr.For(_, _, e1, _, e2, e3, _) -> List.tryPick (walkExprWithKind parentKind) [e1; e2; e3]
            | SynExpr.ForEach(_, _, _, _, e1, e2, _) -> List.tryPick (walkExprWithKind parentKind) [e1; e2]
            | SynExpr.ArrayOrListOfSeqExpr(_, e, _) -> walkExprWithKind parentKind e
            | SynExpr.CompExpr(_, _, e, _) -> walkExprWithKind parentKind e
            | SynExpr.Lambda(_, _, _, e, _) -> walkExprWithKind parentKind e
            | SynExpr.MatchLambda(_, _, synMatchClauseList, _, _) -> 
                List.tryPick walkClause synMatchClauseList
            | SynExpr.Match(_, e, synMatchClauseList, _, _) -> 
                walkExprWithKind parentKind e |> Option.orElse (List.tryPick walkClause synMatchClauseList)
            | SynExpr.Do(e, _) -> walkExprWithKind parentKind e
            | SynExpr.Assert(e, _) -> walkExprWithKind parentKind e
            | SynExpr.App(_, _, e1, e2, _) -> List.tryPick (walkExprWithKind parentKind) [e1; e2]
            | SynExpr.TypeApp(e, _, tys, _, _, _, _) -> 
                walkExprWithKind (Some EntityKind.Type) e |> Option.orElse (List.tryPick walkType tys)
            | SynExpr.LetOrUse(_, _, bindings, e, _) -> List.tryPick walkBinding bindings |> Option.orElse (walkExprWithKind parentKind e)
            | SynExpr.TryWith(e, _, clauses, _, _, _, _) -> walkExprWithKind parentKind e |> Option.orElse (List.tryPick walkClause clauses)
            | SynExpr.TryFinally(e1, e2, _, _, _) -> List.tryPick (walkExprWithKind parentKind) [e1; e2]
            | SynExpr.Lazy(e, _) -> walkExprWithKind parentKind e
            | Sequentials es -> List.tryPick (walkExprWithKind parentKind) es
            | SynExpr.IfThenElse(e1, e2, e3, _, _, _, _) -> 
                List.tryPick (walkExprWithKind parentKind) [e1; e2] |> Option.orElse (match e3 with None -> None | Some e -> walkExprWithKind parentKind e)
            | SynExpr.Ident ident -> ifPosInRange ident.idRange (fun _ -> Some (EntityKind.FunctionOrValue false))
            | SynExpr.LongIdentSet(_, e, _) -> walkExprWithKind parentKind e
            | SynExpr.DotGet(e, _, _, _) -> walkExprWithKind parentKind e
            | SynExpr.DotSet(e, _, _, _) -> walkExprWithKind parentKind e
            | SynExpr.DotIndexedGet(e, args, _, _) -> walkExprWithKind parentKind e |> Option.orElse (List.tryPick walkIndexerArg args)
            | SynExpr.DotIndexedSet(e, args, _, _, _, _) -> walkExprWithKind parentKind e |> Option.orElse (List.tryPick walkIndexerArg args)
            | SynExpr.NamedIndexedPropertySet(_, e1, e2, _) -> List.tryPick (walkExprWithKind parentKind) [e1; e2]
            | SynExpr.DotNamedIndexedPropertySet(e1, _, e2, e3, _) -> List.tryPick (walkExprWithKind parentKind) [e1; e2; e3]
            | SynExpr.TypeTest(e, t, _) -> walkExprWithKind parentKind e |> Option.orElse (walkType t)
            | SynExpr.Upcast(e, t, _) -> walkExprWithKind parentKind e |> Option.orElse (walkType t)
            | SynExpr.Downcast(e, t, _) -> walkExprWithKind parentKind e |> Option.orElse (walkType t)
            | SynExpr.InferredUpcast(e, _) -> walkExprWithKind parentKind e
            | SynExpr.InferredDowncast(e, _) -> walkExprWithKind parentKind e
            | SynExpr.AddressOf(_, e, _, _) -> walkExprWithKind parentKind e
            | SynExpr.JoinIn(e1, _, e2, _) -> List.tryPick (walkExprWithKind parentKind) [e1; e2]
            | SynExpr.YieldOrReturn(_, e, _) -> walkExprWithKind parentKind e
            | SynExpr.YieldOrReturnFrom(_, e, _) -> walkExprWithKind parentKind e
            | SynExpr.LetOrUseBang(_, _, _, _, e1, e2, _) -> List.tryPick (walkExprWithKind parentKind) [e1; e2]
            | SynExpr.DoBang(e, _) -> walkExprWithKind parentKind e
            | SynExpr.TraitCall (ts, sign, e, _) ->
                List.tryPick walkTypar ts 
                |> Option.orElse (walkMemberSig sign)
                |> Option.orElse (walkExprWithKind parentKind e)
            | _ -> None

        and walkExpr = walkExprWithKind None

        and walkSimplePat = function
            | SynSimplePat.Attrib (pat, attrs, _) ->
                walkSimplePat pat |> Option.orElse (List.tryPick walkAttribute attrs)
            | SynSimplePat.Typed(pat, t, _) -> walkSimplePat pat |> Option.orElse (walkType t)
            | _ -> None

        and walkField (SynField.Field(attrs, _, _, t, _, _, _, _)) =
            List.tryPick walkAttribute attrs |> Option.orElse (walkType t)

        and walkValSig (SynValSig.ValSpfn(attrs, _, _, t, _, _, _, _, _, _, _)) =
            List.tryPick walkAttribute attrs |> Option.orElse (walkType t)

        and walkMemberSig = function
            | SynMemberSig.Inherit (t, _) -> walkType t
            | SynMemberSig.Member(vs, _, _) -> walkValSig vs
            | SynMemberSig.Interface(t, _) -> walkType t
            | SynMemberSig.ValField(f, _) -> walkField f
            | SynMemberSig.NestedType(SynTypeDefnSig.TypeDefnSig (info, repr, memberSigs, _), _) -> 
                walkComponentInfo false info
                |> Option.orElse (walkTypeDefnSigRepr repr)
                |> Option.orElse (List.tryPick walkMemberSig memberSigs)

        and walkMember = function
            | SynMemberDefn.AbstractSlot (valSig, _, _) -> walkValSig valSig
            | SynMemberDefn.Member(binding, _) -> walkBinding binding
            | SynMemberDefn.ImplicitCtor(_, attrs, pats, _, _) -> 
                List.tryPick walkAttribute attrs |> Option.orElse (List.tryPick walkSimplePat pats)
            | SynMemberDefn.ImplicitInherit(t, e, _, _) -> walkType t |> Option.orElse (walkExpr e)
            | SynMemberDefn.LetBindings(bindings, _, _, _) -> List.tryPick walkBinding bindings
            | SynMemberDefn.Interface(t, members, _) -> 
                walkType t |> Option.orElse (members |> Option.bind (List.tryPick walkMember))
            | SynMemberDefn.Inherit(t, _, _) -> walkType t
            | SynMemberDefn.ValField(field, _) -> walkField field
            | SynMemberDefn.NestedType(tdef, _, _) -> walkTypeDefn tdef
            | SynMemberDefn.AutoProperty(attrs, _, _, t, _, _, _, _, e, _, _) -> 
                List.tryPick walkAttribute attrs
                |> Option.orElse (Option.bind walkType t)
                |> Option.orElse (walkExpr e)
            | _ -> None

        and walkEnumCase (EnumCase(attrs, _, _, _, _)) = List.tryPick walkAttribute attrs

        and walkUnionCaseType = function
            | SynUnionCaseType.UnionCaseFields fields -> List.tryPick walkField fields
            | SynUnionCaseType.UnionCaseFullType(t, _) -> walkType t

        and walkUnionCase (UnionCase(attrs, _, t, _, _, _)) = 
            List.tryPick walkAttribute attrs |> Option.orElse (walkUnionCaseType t)

        and walkTypeDefnSimple = function
            | SynTypeDefnSimpleRepr.Enum (cases, _) -> List.tryPick walkEnumCase cases
            | SynTypeDefnSimpleRepr.Union(_, cases, _) -> List.tryPick walkUnionCase cases
            | SynTypeDefnSimpleRepr.Record(_, fields, _) -> List.tryPick walkField fields
            | SynTypeDefnSimpleRepr.TypeAbbrev(_, t, _) -> walkType t
            | _ -> None

        and walkComponentInfo isModule (ComponentInfo(attrs, typars, constraints, _, _, _, _, r)) =
            if isModule then None else ifPosInRange r (fun _ -> Some EntityKind.Type)
            |> Option.orElse (
                List.tryPick walkAttribute attrs
                |> Option.orElse (List.tryPick walkTyparDecl typars)
                |> Option.orElse (List.tryPick walkTypeConstraint constraints))

        and walkTypeDefnRepr = function
            | SynTypeDefnRepr.ObjectModel (_, defns, _) -> List.tryPick walkMember defns
            | SynTypeDefnRepr.Simple(defn, _) -> walkTypeDefnSimple defn
            | SynTypeDefnRepr.Exception(_) -> None

        and walkTypeDefnSigRepr = function
            | SynTypeDefnSigRepr.ObjectModel (_, defns, _) -> List.tryPick walkMemberSig defns
            | SynTypeDefnSigRepr.Simple(defn, _) -> walkTypeDefnSimple defn
            | SynTypeDefnSigRepr.Exception(_) -> None

        and walkTypeDefn (TypeDefn (info, repr, members, _)) =
            walkComponentInfo false info
            |> Option.orElse (walkTypeDefnRepr repr)
            |> Option.orElse (List.tryPick walkMember members)

        and walkSynModuleDecl isTopLevel (decl: SynModuleDecl) =
            match decl with
            | SynModuleDecl.NamespaceFragment fragment -> walkSynModuleOrNamespace isTopLevel fragment
            | SynModuleDecl.NestedModule(info, _, modules, _, range) ->
                walkComponentInfo true info
                |> Option.orElse (ifPosInRange range (fun _ -> List.tryPick (walkSynModuleDecl false) modules))
            | SynModuleDecl.Open _ -> None
            | SynModuleDecl.Let (_, bindings, _) -> List.tryPick walkBinding bindings
            | SynModuleDecl.DoExpr (_, expr, _) -> walkExpr expr
            | SynModuleDecl.Types (types, _) -> List.tryPick walkTypeDefn types
            | _ -> None

        match input with 
        | ParsedInput.SigFile _ -> None
        | ParsedInput.ImplFile input -> walkImplFileInput input

    type internal TS = AstTraversal.TraverseStep

    /// Try to determine completion context for the given pair (row, columns)
    let TryGetCompletionContext (pos, untypedParseOpt: FSharpParseFileResults option, lineStr: string) : CompletionContext option = 
        let parsedInputOpt =
            match untypedParseOpt with
            | Some upi -> upi.ParseTree
            | None -> None

        match parsedInputOpt with
        | None -> None
        | Some pt ->

<<<<<<< HEAD
=======
        let ast = sprintf "%+A" pt
        let _x = ast

>>>>>>> 31ad1205
        match GetEntityKind(pos, pt) with
        | Some EntityKind.Attribute -> Some CompletionContext.AttributeApplication
        | _ ->
        
        let parseLid (LongIdentWithDots(lid, dots)) =            
            let rec collect plid (parts : Ident list) (dots : range list) = 
                match parts, dots with
                | [],_ -> Some (plid, None)
                | x::xs, ds ->
                    if rangeContainsPos x.idRange pos then
                        // pos lies with the range of current identifier
                        let s = x.idText.Substring(0, pos.Column - x.idRange.Start.Column)
                        let residue = if s.Length <> 0 then Some s else None
                        Some(plid, residue)
                    elif posGt x.idRange.Start pos then
                        // can happen if caret is placed after dot but before the existing identifier A. $ B
                        // return accumulated plid with no residue
                        Some (plid, None)
                    else
                        match ds with
                        | [] -> 
                            // pos lies after the id and no dots found - return accumulated plid and current id as residue 
                            Some(plid, Some(x.idText))
                        | d::ds ->
                            if posGeq pos d.End  then 
                                // pos lies after the dot - proceed to the next identifier
                                collect ((x.idText)::plid) xs ds
                            else
                                // pos after the id but before the dot
                                // A $.B - return nothing
                                None

            match collect [] lid dots with
            | Some (parts, residue) ->
                Some((List.rev parts), residue)
            | None -> None
        
        let (|Class|Interface|Struct|Unknown|Invalid|) synAttributes = 
            let (|SynAttr|_|) name (attr : SynAttribute) = 
                match attr with
                | {TypeName = LongIdentWithDots([x], _)} when x.idText = name -> Some ()
                | _ -> None
            
            let rec getKind isClass isInterface isStruct = 
                function
                | [] -> isClass, isInterface, isStruct
                | (SynAttr "Class")::xs -> getKind true isInterface isStruct xs
                | (SynAttr "AbstractClass")::xs -> getKind true isInterface isStruct xs
                | (SynAttr "Interface")::xs -> getKind isClass true isStruct xs
                | (SynAttr "Struct")::xs -> getKind isClass isInterface true xs
                | _::xs -> getKind isClass isInterface isInterface xs

            match getKind false false false synAttributes with
            | false, false, false -> Unknown
            | true, false, false -> Class
            | false, true, false -> Interface
            | false, false, true -> Struct
            | _ -> Invalid

        let GetCompletionContextForInheritSynMember ((ComponentInfo(synAttributes, _, _, _,_, _, _, _)), typeDefnKind : SynTypeDefnKind, completionPath) = 
            
            let success k = Some (Inherit (k, completionPath))

            // if kind is specified - take it
            // if kind is non-specified 
            //  - try to obtain it from attribute
            //      - if no attributes present - infer kind from members
            match typeDefnKind with
            | TyconClass -> 
                match synAttributes with
                | Class | Unknown -> success Class
                | _ -> Some CompletionContext.Invalid // non-matching attributes
            | TyconInterface -> 
                match synAttributes with
                | Interface | Unknown -> success Interface
                | _ -> Some CompletionContext.Invalid // non-matching attributes
            | TyconStruct -> 
                // display nothing for structs
                Some CompletionContext.Invalid
            | TyconUnspecified ->
                match synAttributes with
                | Class -> success Class
                | Interface -> success Interface
                | Unknown -> 
                    // user do not specify kind explicitly or via attributes
                    success Unknown
                | _ -> 
                    // unable to uniquely detect kind from the attributes - return invalid context
                    Some CompletionContext.Invalid
            | _ -> None

        let (|Operator|_|) name e = 
            match e with
            | SynExpr.App(ExprAtomicFlag.NonAtomic, false, SynExpr.App(ExprAtomicFlag.NonAtomic, true, SynExpr.Ident(ident), lhs, _), rhs, _) 
                when ident.idText = name -> Some(lhs, rhs)
            | _ -> None

        // checks if we are in rhs of the range operator
        let isInRhsOfRangeOp (p : AstTraversal.TraversePath) = 
            match p with
            | TS.Expr(Operator "op_Range" _)::_ -> true
            | _ -> false

        let (|Setter|_|) e =
            match e with
            | Operator "op_Equality" (SynExpr.Ident id, _) -> Some id
            | _ -> None

        let findSetters argList =
            match argList with
            | SynExpr.Paren(SynExpr.Tuple(parameters, _, _), _, _, _) -> 
                let setters = HashSet()
                for p in parameters do
                    match p with
                    | Setter id -> ignore(setters.Add id.idText)
                    | _ -> ()
                setters
            | _ -> emptyStringSet

        let endOfLastIdent (lid: LongIdentWithDots) = 
            let last = List.last lid.Lid
            last.idRange.End

        let endOfClosingTokenOrLastIdent (mClosing: range option) (lid : LongIdentWithDots) =
            match mClosing with
            | Some m -> m.End
            | None -> endOfLastIdent lid

        let endOfClosingTokenOrIdent (mClosing: range option) (id : Ident) =
            match mClosing with
            | Some m -> m.End
            | None -> id.idRange.End

        let (|NewObjectOrMethodCall|_|) e =
            match e with
            | (SynExpr.New (_, SynType.LongIdent typeName, arg, _)) -> 
                // new A()
                Some (endOfLastIdent typeName, findSetters arg)
            | (SynExpr.New (_, SynType.App(SynType.LongIdent typeName, _, _, _, mGreaterThan, _, _), arg, _)) -> 
                // new A<_>()
                Some (endOfClosingTokenOrLastIdent mGreaterThan typeName, findSetters arg)
            | (SynExpr.App (ExprAtomicFlag.Atomic, false, SynExpr.Ident id, arg, _)) -> 
                // A()
                Some (id.idRange.End, findSetters arg)
            | (SynExpr.App (ExprAtomicFlag.Atomic, false, SynExpr.TypeApp(SynExpr.Ident id, _, _, _, mGreaterThan, _, _), arg, _)) -> 
                // A<_>()
                Some (endOfClosingTokenOrIdent mGreaterThan id , findSetters arg)
            | (SynExpr.App (ExprAtomicFlag.Atomic, false, SynExpr.LongIdent(_, lid, _, _), arg, _)) -> 
                // A.B()
                Some (endOfLastIdent lid, findSetters arg)
            | (SynExpr.App (ExprAtomicFlag.Atomic, false, SynExpr.TypeApp(SynExpr.LongIdent(_, lid, _, _), _, _, _, mGreaterThan, _, _), arg, _)) -> 
                // A.B<_>()
                Some (endOfClosingTokenOrLastIdent mGreaterThan lid, findSetters arg)
            | _ -> None
        
        let isOnTheRightOfComma (elements: SynExpr list) (commas: range list) current = 
            let rec loop elements (commas: range list) = 
                match elements with
                | x::xs ->
                    match commas with
                    | c::cs -> 
                        if x === current then posLt c.End pos || posEq c.End pos 
                        else loop xs cs
                    | _ -> false
                | _ -> false
            loop elements commas

        let (|PartOfParameterList|_|) precedingArgument path =
            match path with
            | TS.Expr(SynExpr.Paren _)::TS.Expr(NewObjectOrMethodCall(args))::_ -> 
                if Option.isSome precedingArgument then None else Some args
            | TS.Expr(SynExpr.Tuple (elements, commas, _))::TS.Expr(SynExpr.Paren _)::TS.Expr(NewObjectOrMethodCall(args))::_ -> 
                match precedingArgument with
                | None -> Some args
                | Some e ->
                    // if expression is passed then
                    // 1. find it in among elements of the tuple
                    // 2. find corresponding comma
                    // 3. check that current position is past the comma
                    // this is used for cases like (a = something-here.) if the cursor is after .
                    // in this case this is not object initializer completion context
                    if isOnTheRightOfComma elements commas e then Some args else None
            | _ -> None

        let walker = 
            { 
                new AstTraversal.AstVisitorBase<_>() with
                    member this.VisitExpr(path, traverseSynExpr, defaultTraverse, expr) = 
                        if isInRhsOfRangeOp path then
                            match defaultTraverse expr with
                            | None -> Some (CompletionContext.RangeOperator) // nothing was found - report that we were in the context of range operator
                            | x -> x // ok, we found something - return it
                        else
                        match expr with
                        // new A($)
                        | SynExpr.Const(SynConst.Unit, m) when rangeContainsPos m pos ->
                            match path with
                            | TS.Expr(NewObjectOrMethodCall args)::_ -> 
                                Some (CompletionContext.ParameterList args)
                            | _ -> 
                                defaultTraverse expr
                        // new (... A$)
                        | SynExpr.Ident id when id.idRange.End = pos ->
                            match path with
                            | PartOfParameterList None args -> 
                                Some (CompletionContext.ParameterList args)
                            | _ -> 
                                defaultTraverse expr
                        // new (A$ = 1)
                        // new (A = 1,$)
                        | Setter id when id.idRange.End = pos || rangeBeforePos expr.Range pos ->
                            let precedingArgument = if id.idRange.End = pos then None else Some expr
                            match path with
                            | PartOfParameterList precedingArgument args-> 
                                Some (CompletionContext.ParameterList args)
                            | _ -> 
                                defaultTraverse expr
                        
                        | _ -> defaultTraverse expr

                    member this.VisitRecordField(path, copyOpt, field) = 
                        let contextFromTreePath completionPath = 
                            // detect records usage in constructor
                            match path with
                            | TS.Expr(_)::TS.Binding(_):: TS.MemberDefn(_)::TS.TypeDefn(SynTypeDefn.TypeDefn(ComponentInfo(_, _, _, [id], _, _, _, _), _, _, _))::_ ->  
                                RecordContext.Constructor(id.idText)
                            | _ -> RecordContext.New (completionPath)
                        match field with
                        | Some field -> 
                            match parseLid field with
                            | Some (completionPath) ->
                                let recordContext = 
                                    match copyOpt with
                                    | Some (s : SynExpr) -> RecordContext.CopyOnUpdate(s.Range, completionPath)
                                    | None -> contextFromTreePath completionPath
                                Some (CompletionContext.RecordField recordContext)
                            | None -> None
                        | None ->
                            let recordContext = 
                                match copyOpt with
                                | Some s -> RecordContext.CopyOnUpdate(s.Range, ([], None))
                                | None -> contextFromTreePath ([], None)
                            Some (CompletionContext.RecordField recordContext)
                                
                    member this.VisitInheritSynMemberDefn(componentInfo, typeDefnKind, synType, _members, _range) = 
                        match synType with
                        | SynType.LongIdent lidwd ->                                 
                            match parseLid lidwd with
                            | Some (completionPath) -> GetCompletionContextForInheritSynMember (componentInfo, typeDefnKind, completionPath)
                            | None -> Some (CompletionContext.Invalid) // A $ .B -> no completion list
                        | _ -> None 
                        
                    member this.VisitBinding(defaultTraverse, (Binding(headPat = headPat) as synBinding)) = 
                    
                        let visitParam = function
                            | SynPat.Named (range = range) when rangeContainsPos range pos -> 
                                // parameter without type hint, no completion
                                Some CompletionContext.Invalid 
                            | SynPat.Typed(SynPat.Named(SynPat.Wild(range), _, _, _, _), _, _) when rangeContainsPos range pos ->
                                // parameter with type hint, but we are on its name, no completion
                                Some CompletionContext.Invalid
                            | _ -> defaultTraverse synBinding

                        match headPat with
                        | SynPat.LongIdent(_,_,_,ctorArgs,_,_) ->
                            match ctorArgs with
                            | SynConstructorArgs.Pats(pats) ->
                                pats |> List.tryPick (fun pat ->
                                    match pat with
                                    | SynPat.Paren(pat, _) -> 
                                        match pat with
                                        | SynPat.Tuple(pats, _) ->
                                            pats |> List.tryPick visitParam
                                        | _ -> visitParam pat
                                    | SynPat.Wild(range) when rangeContainsPos range pos -> 
                                        // let foo (x|
                                        Some CompletionContext.Invalid
                                    | _ -> visitParam pat
                                )
                            | _ -> defaultTraverse synBinding
                        | _ -> defaultTraverse synBinding 
                    
                    member this.VisitHashDirective(range) = 
                        if rangeContainsPos range pos then Some CompletionContext.Invalid 
                        else None 
                        
                    member this.VisitModuleOrNamespace(SynModuleOrNamespace(longId = idents)) =
                        match List.tryLast idents with
                        | Some lastIdent when pos.Line = lastIdent.idRange.EndLine ->
                            let stringBetweenModuleNameAndPos = lineStr.[lastIdent.idRange.EndColumn..pos.Column - 1]
                            if stringBetweenModuleNameAndPos |> Seq.forall (fun x -> x = ' ' || x = '.') then
                                Some CompletionContext.Invalid
                            else None
                        | _ -> None 

                    member this.VisitComponentInfo(ComponentInfo(range = range)) = 
                        if rangeContainsPos range pos then Some CompletionContext.Invalid
                        else None
<<<<<<< HEAD
=======

                    member this.VisitLetOrUse(bindings, range) =
                        match bindings with
                        | [] when range.StartLine = pos.Line -> Some CompletionContext.Invalid
                        | _ -> None

                    member this.VisitSimplePats(pats) =
                        pats |> List.tryPick (fun pat ->
                            match pat with
                            | SynSimplePat.Id(range = range)
                            | SynSimplePat.Typed(SynSimplePat.Id(range = range),_,_) when rangeContainsPos range pos -> 
                                Some CompletionContext.Invalid
                            | _ -> None)
            }
>>>>>>> 31ad1205

                    member this.VisitLetOrUse(bindings, range) =
                        match bindings with
                        | [] when range.StartLine = pos.Line -> Some CompletionContext.Invalid
                        | _ -> None

                    member this.VisitSimplePats(pats) =
                        pats |> List.tryPick (fun pat ->
                            match pat with
                            | SynSimplePat.Id(range = range)
                            | SynSimplePat.Typed(SynSimplePat.Id(range = range),_,_) when rangeContainsPos range pos -> 
                                Some CompletionContext.Invalid
                            | _ -> None)
            }

        AstTraversal.Traverse(pos, pt, walker)

    /// Check if we are at an "open" declaration
    let GetFullNameOfSmallestModuleOrNamespaceAtPoint (parsedInput: ParsedInput, pos: pos) = 
        let mutable path = []
        let visitor = 
            { new AstTraversal.AstVisitorBase<bool>() with
                override this.VisitExpr(_path, _traverseSynExpr, defaultTraverse, expr) = 
                    // don't need to keep going, namespaces and modules never appear inside Exprs
                    None 
                override this.VisitModuleOrNamespace(SynModuleOrNamespace(longId = longId; range = range)) =
                    if rangeContainsPos range pos then 
                        path <- path @ longId
                    None // we should traverse the rest of the AST to find the smallest module 
            }
        AstTraversal.Traverse(pos, parsedInput, visitor) |> ignore
        path |> List.map (fun x -> x.idText) |> List.toArray<|MERGE_RESOLUTION|>--- conflicted
+++ resolved
@@ -919,12 +919,7 @@
         | None -> None
         | Some pt ->
 
-<<<<<<< HEAD
-=======
-        let ast = sprintf "%+A" pt
-        let _x = ast
-
->>>>>>> 31ad1205
+        
         match GetEntityKind(pos, pt) with
         | Some EntityKind.Attribute -> Some CompletionContext.AttributeApplication
         | _ ->
@@ -1223,23 +1218,6 @@
                     member this.VisitComponentInfo(ComponentInfo(range = range)) = 
                         if rangeContainsPos range pos then Some CompletionContext.Invalid
                         else None
-<<<<<<< HEAD
-=======
-
-                    member this.VisitLetOrUse(bindings, range) =
-                        match bindings with
-                        | [] when range.StartLine = pos.Line -> Some CompletionContext.Invalid
-                        | _ -> None
-
-                    member this.VisitSimplePats(pats) =
-                        pats |> List.tryPick (fun pat ->
-                            match pat with
-                            | SynSimplePat.Id(range = range)
-                            | SynSimplePat.Typed(SynSimplePat.Id(range = range),_,_) when rangeContainsPos range pos -> 
-                                Some CompletionContext.Invalid
-                            | _ -> None)
-            }
->>>>>>> 31ad1205
 
                     member this.VisitLetOrUse(bindings, range) =
                         match bindings with
