--- conflicted
+++ resolved
@@ -42,11 +42,7 @@
 type NameResolver(g: TcGlobals,
                   amap: Import.ImportMap,
                   infoReader: InfoReader,
-<<<<<<< HEAD
                   instantiationGenerator: range -> Typars -> ITraitContext option -> TypeInst) =
-=======
-                  instantiationGenerator: range -> Typars -> TypeInst) =
->>>>>>> 4ee28165
 
     /// Used to transform typars into new inference typars
     /// instantiationGenerator is a function to help us create the
@@ -2711,13 +2707,8 @@
                 let tcrefs = CheckForTypeLegitimacyAndMultipleGenericTypeAmbiguities (tcrefs, typeNameResInfo, PermitDirectReferenceToGeneratedType.No, unionRanges m id.idRange)
                 match typeNameResInfo.ResolutionFlag with
                 | ResolveTypeNamesToTypeRefs ->
-<<<<<<< HEAD
-                    success [ for (resInfo, tcref) in tcrefs do
+                    success [ for resInfo, tcref in tcrefs do
                                     let ty = FreshenTycon ncenv traitCtxt m tcref
-=======
-                    success [ for resInfo, tcref in tcrefs do
-                                    let ty = FreshenTycon ncenv m tcref
->>>>>>> 4ee28165
                                     let item = (resInfo, Item.Types(id.idText, [ty]), [])
                                     yield item ]
                 | ResolveTypeNamesToCtors ->
@@ -3430,11 +3421,7 @@
             let tcrefs = tcrefs |> List.map (fun tcref -> (ResolutionInfo.Empty, tcref))
             let tyconSearch = ResolveLongIdentInTyconRefs ResultCollectionSettings.AllResults ncenv nenv LookupKind.RecdField  (depth+1) m ad traitCtxt id2 rest2 typeNameResInfo id.idRange tcrefs
             // choose only fields
-<<<<<<< HEAD
-            let tyconSearch = tyconSearch |?> List.choose (function (resInfo, Item.RecdField(RecdFieldInfo(_, rfref)), rest) -> Some(resInfo, FieldResolution(FreshenRecdFieldRef ncenv traitCtxt m rfref, false), rest) | _ -> None)
-=======
-            let tyconSearch = tyconSearch |?> List.choose (function resInfo, Item.RecdField(RecdFieldInfo(_, rfref)), rest -> Some(resInfo, FieldResolution(FreshenRecdFieldRef ncenv m rfref, false), rest) | _ -> None)
->>>>>>> 4ee28165
+            let tyconSearch = tyconSearch |?> List.choose (function resInfo, Item.RecdField(RecdFieldInfo(_, rfref)), rest -> Some(resInfo, FieldResolution(FreshenRecdFieldRef ncenv traitCtxt m rfref, false), rest) | _ -> None)
             tyconSearch
         | _ ->
             NoResultsOrUsefulErrors
@@ -3564,11 +3551,7 @@
                 let tcrefs = tcrefs |> List.map (fun tcref -> (ResolutionInfo.Empty, tcref))
                 let tyconSearch = ResolveLongIdentInTyconRefs ResultCollectionSettings.AllResults ncenv nenv LookupKind.RecdField 1 m ad traitCtxt id2 rest2 typeNameResInfo tn.idRange tcrefs
                 // choose only fields
-<<<<<<< HEAD
-                let tyconSearch = tyconSearch |?> List.choose (function (resInfo, Item.RecdField(RecdFieldInfo(_, rfref)), rest) -> Some(resInfo, FieldResolution(FreshenRecdFieldRef ncenv traitCtxt m rfref, false), rest) | _ -> None)
-=======
-                let tyconSearch = tyconSearch |?> List.choose (function resInfo, Item.RecdField(RecdFieldInfo(_, rfref)), rest -> Some(resInfo, FieldResolution(FreshenRecdFieldRef ncenv m rfref, false), rest) | _ -> None)
->>>>>>> 4ee28165
+                let tyconSearch = tyconSearch |?> List.choose (function resInfo, Item.RecdField(RecdFieldInfo(_, rfref)), rest -> Some(resInfo, FieldResolution(FreshenRecdFieldRef ncenv m traitCtxt rfref, false), rest) | _ -> None)
                 tyconSearch
             | _ -> NoResultsOrUsefulErrors
 
