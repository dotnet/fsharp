--- conflicted
+++ resolved
@@ -2640,13 +2640,8 @@
     ResolutionInfo.SendEntityPathToSink (sink, ncenv, nenv, ItemOccurence.UseInType, ad, traitCtxt, resInfo, ResultTyparChecker(fun () -> CheckAllTyparsInferrable ncenv.amap m item))
     item, rest
 
-<<<<<<< HEAD
 let private ResolveLongIdentInTyconRef (ncenv: NameResolver) nenv lookupKind (resInfo: ResolutionInfo) depth m ad traitCtxt id rest typeNameResInfo tcref =
-#if !NO_EXTENSIONTYPING
-=======
-let private ResolveLongIdentInTyconRef (ncenv: NameResolver) nenv lookupKind (resInfo: ResolutionInfo) depth m ad id rest typeNameResInfo tcref =
 #if !NO_TYPEPROVIDERS
->>>>>>> c928b9ca
     // No dotting through type generators to get to a member!
     CheckForDirectReferenceToGeneratedType (tcref, PermitDirectReferenceToGeneratedType.No, m)
 #endif
@@ -3946,11 +3941,7 @@
                 let delegateType = einfo.GetDelegateType(amap, m)
                 let (SigOfFunctionForDelegate(delInvokeMeth, _, _, _)) = GetSigOfFunctionForDelegate ncenv.InfoReader delegateType m ad
                 // Only events with void return types are suppressed in intellisense.
-<<<<<<< HEAD
-                if slotSigHasVoidReturnTy (invokeMethInfo.GetSlotSig(amap, m, traitCtxtNone)) then
-=======
-                if slotSigHasVoidReturnTy (delInvokeMeth.GetSlotSig(amap, m)) then
->>>>>>> c928b9ca
+                if slotSigHasVoidReturnTy (delInvokeMeth.GetSlotSig(amap, m, traitCtxtNone)) then
                   yield einfo.AddMethod.DisplayName
                   yield einfo.RemoveMethod.DisplayName ]
         else []
@@ -4674,11 +4665,7 @@
                     let delegateType = einfo.GetDelegateType(amap, m)
                     let (SigOfFunctionForDelegate(delInvokeMeth, _, _, _)) = GetSigOfFunctionForDelegate ncenv.InfoReader delegateType m ad
                     // Only events with void return types are suppressed in intellisense.
-<<<<<<< HEAD
-                    if slotSigHasVoidReturnTy (invokeMethInfo.GetSlotSig(amap, m, traitCtxtNone)) then
-=======
-                    if slotSigHasVoidReturnTy (delInvokeMeth.GetSlotSig(amap, m)) then
->>>>>>> c928b9ca
+                    if slotSigHasVoidReturnTy (delInvokeMeth.GetSlotSig(amap, m, traitCtxtNone)) then
                       yield einfo.AddMethod.DisplayName
                       yield einfo.RemoveMethod.DisplayName ]
 
