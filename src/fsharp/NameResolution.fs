// Copyright (c) Microsoft Corporation.  All Rights Reserved.  See License.txt in the project root for license information.


/// Name environment and name resolution
module internal FSharp.Compiler.NameResolution

open System.Collections.Generic

open Internal.Utilities
open Internal.Utilities.Collections
open Internal.Utilities.Library
open Internal.Utilities.Library.Extras
open Internal.Utilities.Library.ResultOrException

open FSharp.Compiler
open FSharp.Compiler.AbstractIL.Diagnostics
open FSharp.Compiler.AbstractIL.IL
open FSharp.Compiler.AccessibilityLogic
open FSharp.Compiler.AttributeChecking
open FSharp.Compiler.ErrorLogger
open FSharp.Compiler.CompilerGlobalState
open FSharp.Compiler.InfoReader
open FSharp.Compiler.Infos
open FSharp.Compiler.Features
open FSharp.Compiler.Syntax
open FSharp.Compiler.Syntax.PrettyNaming
open FSharp.Compiler.SyntaxTreeOps
open FSharp.Compiler.TcGlobals
open FSharp.Compiler.Text
open FSharp.Compiler.Text.Position
open FSharp.Compiler.Text.Range
open FSharp.Compiler.TypedTree
open FSharp.Compiler.TypedTreeBasics
open FSharp.Compiler.TypedTreeOps

#if !NO_TYPEPROVIDERS
open FSharp.Compiler.ExtensionTyping
#endif


/// An object that captures the logical context for name resolution.
type NameResolver(g: TcGlobals,
                  amap: Import.ImportMap,
                  infoReader: InfoReader,
                  instantiationGenerator: range -> Typars -> ITraitContext option -> TypeInst) =

    /// Used to transform typars into new inference typars
    /// instantiationGenerator is a function to help us create the
    /// type parameters by copying them from type parameter specifications read
    /// from IL code.
    ///
    /// If these includes trait constraints then the process is context dependent.
    ///
    /// When looking up items in generic types we create a fresh instantiation
    /// of the type, i.e. instantiate the type with inference variables.
    /// This means the item is returned ready for use by the type inference engine
    /// without further freshening. However it does mean we end up plumbing 'instantiationGenerator'
    /// around a bit more than we would like to, which is a bit annoying.
    member nr.InstantiationGenerator = instantiationGenerator
    member nr.g = g
    member nr.amap = amap
    member nr.InfoReader = infoReader
    member nr.languageSupportsNameOf = g.langVersion.SupportsFeature LanguageFeature.NameOf

//-------------------------------------------------------------------------
// Helpers for unionconstrs and recdfields
//-------------------------------------------------------------------------

/// Get references to all the union cases in the type definition
let UnionCaseRefsInTycon (modref: ModuleOrNamespaceRef) (tycon: Tycon) =
    tycon.UnionCasesAsList |> List.map (mkModuleUnionCaseRef modref tycon)

/// Get references to all the union cases defined in the module
let UnionCaseRefsInModuleOrNamespace (modref: ModuleOrNamespaceRef) =
    [ for x in modref.ModuleOrNamespaceType.AllEntities do yield! UnionCaseRefsInTycon modref x ]

/// Try to find a type with a union case of the given name
let TryFindTypeWithUnionCase (modref: ModuleOrNamespaceRef) (id: Ident) =
    modref.ModuleOrNamespaceType.AllEntities
    |> QueueList.tryFind (fun tycon -> tycon.GetUnionCaseByName id.idText |> Option.isSome)

/// Try to find a type with a record field of the given name
let TryFindTypeWithRecdField (modref: ModuleOrNamespaceRef) (id: Ident) =
    modref.ModuleOrNamespaceType.AllEntities
    |> QueueList.tryFind (fun tycon -> tycon.GetFieldByName id.idText |> Option.isSome)

/// Get the active pattern elements defined by a given value, if any
let ActivePatternElemsOfValRef g (vref: ValRef) =
    match TryGetActivePatternInfo vref with
    | Some apinfo ->
        
        let isStructRetTy = 
            if apinfo.IsTotal then
                false
            else
                let _, apReturnTy = stripFunTy g vref.TauType
                isStructTy g apReturnTy
        apinfo.ActiveTags |> List.mapi (fun i _ -> APElemRef(apinfo, vref, i, isStructRetTy))
    | None -> []

/// Try to make a reference to a value in a module.
//
// mkNestedValRef may fail if the assembly load set is
// incomplete and the value is an extension member of a type that is not
// available. In some cases we can reasonably recover from this, e.g. by simply not adding
// an entry to a table. Callsites have to cope with the error (None) condition
// sensibly, e.g. in a way that won't change the way things are compiled as the
// assembly set is completed.
let TryMkValRefInModRef modref vspec =
    protectAssemblyExploration
        None
        (fun () -> Some (mkNestedValRef modref vspec))

/// Get the active pattern elements defined by a given value, if any
let ActivePatternElemsOfVal g modref vspec =
    // If the assembly load set is incomplete then don't add anything to the table
    match TryMkValRefInModRef modref vspec with
    | None -> []
    | Some vref -> ActivePatternElemsOfValRef g vref

/// Get the active pattern elements defined in a module, if any. Cache in the slot in the module type.
let ActivePatternElemsOfModuleOrNamespace g (modref: ModuleOrNamespaceRef) : NameMap<ActivePatternElemRef> =
    let mtyp = modref.ModuleOrNamespaceType
    cacheOptRef mtyp.ActivePatternElemRefLookupTable (fun () ->
        mtyp.AllValsAndMembers
        |> Seq.collect (ActivePatternElemsOfVal g modref)
        |> Seq.fold (fun acc apref -> NameMap.add apref.Name apref acc) Map.empty)

//---------------------------------------------------------------------------
// Name Resolution Items
//-------------------------------------------------------------------------

/// Detect a use of a nominal type, including type abbreviations.
///
/// When reporting symbols, we care about abbreviations, e.g. 'int' and 'int32' count as two separate symbols
let (|AbbrevOrAppTy|_|) (ty: TType) =
    match stripTyparEqns ty with
    | TType_app (tcref, _, _) -> Some tcref
    | _ -> None

/// Represents the item with which a named argument is associated.
[<NoEquality; NoComparison; RequireQualifiedAccess>]
type ArgumentContainer =
    /// The named argument is an argument of a method
    | Method of MethInfo
    /// The named argument is a static parameter to a provided type.
    | Type of TyconRef

// Note: Active patterns are encoded like this:
//   let (|A|B|) x = if x < 0 then A else B    // A and B are reported as results using 'Item.ActivePatternResult'
//   match () with | A | B -> ()               // A and B are reported using 'Item.ActivePatternCase'

let emptyTypeInst : TypeInst = []
type EnclosingTypeInst = TypeInst
let emptyEnclosingTypeInst : EnclosingTypeInst = emptyTypeInst

/// Represents an item that results from name resolution
[<NoEquality; NoComparison; RequireQualifiedAccess>]
type Item =

    /// Represents the resolution of a name to an F# value or function.
    | Value of  ValRef

    /// Represents the resolution of a name to an F# union case.
    | UnionCase of UnionCaseInfo * hasRequireQualifiedAccessAttr: bool

    /// Represents the resolution of a name to an F# active pattern result.
    | ActivePatternResult of apinfo: ActivePatternInfo * apOverallTy: TType * index: int * range: range

    /// Represents the resolution of a name to an F# active pattern case within the body of an active pattern.
    | ActivePatternCase of ActivePatternElemRef

    /// Represents the resolution of a name to an F# exception definition.
    | ExnCase of TyconRef

    /// Represents the resolution of a name to an F# record or exception field.
    | RecdField of RecdFieldInfo

    /// Represents the resolution of a name to a union case field.
    | UnionCaseField of UnionCaseInfo * fieldIndex: int

    /// Represents the resolution of a name to a field of an anonymous record type.
    | AnonRecdField of AnonRecdTypeInfo * TTypes * int * range

    // The following are never in the items table but are valid results of binding
    // an identifier in different circumstances.

    /// Represents the resolution of a name at the point of its own definition.
    | NewDef of Ident

    /// Represents the resolution of a name to a .NET field
    | ILField of ILFieldInfo

    /// Represents the resolution of a name to an event
    | Event of EventInfo

    /// Represents the resolution of a name to a property
    | Property of string * PropInfo list

    /// Represents the resolution of a name to a group of methods.
    | MethodGroup of displayName: string * methods: MethInfo list * uninstantiatedMethodOpt: MethInfo option

    /// Represents the resolution of a name to a constructor
    | CtorGroup of string * MethInfo list

    /// Represents the resolution of a name to the fake constructor simulated for an interface type.
    | FakeInterfaceCtor of TType

    /// Represents the resolution of a name to a delegate
    | DelegateCtor of TType

    /// Represents the resolution of a name to a group of types
    | Types of string * TType list

    /// CustomOperation(nm, helpText, methInfo)
    ///
    /// Used to indicate the availability or resolution of a custom query operation such as 'sortBy' or 'where' in computation expression syntax
    | CustomOperation of string * (unit -> string option) * MethInfo option

    /// Represents the resolution of a name to a custom builder in the F# computation expression syntax
    | CustomBuilder of string * ValRef

    /// Represents the resolution of a name to a type variable
    | TypeVar of string * Typar

    /// Represents the resolution of a name to a module or namespace
    | ModuleOrNamespaces of ModuleOrNamespaceRef list

    /// Represents the resolution of a name to an operator
    | ImplicitOp of Ident * TraitConstraintSln option ref

    /// Represents the resolution of a name to a named argument
    | ArgName of Ident * TType * ArgumentContainer option

    /// Represents the resolution of a name to a named property setter
    | SetterArg of Ident * Item

    /// Represents the potential resolution of an unqualified name to a type.
    | UnqualifiedType of TyconRef list

    static member MakeMethGroup (nm, minfos: MethInfo list) =
        let minfos = minfos |> List.sortBy (fun minfo -> minfo.NumArgs |> List.sum)
        Item.MethodGroup (nm, minfos, None)

    static member MakeCtorGroup (nm, minfos: MethInfo list) =
        let minfos = minfos |> List.sortBy (fun minfo -> minfo.NumArgs |> List.sum)
        Item.CtorGroup (nm, minfos)

    member d.DisplayNameCore =
        match d with
        | Item.Value v -> v.DisplayNameCore
        | Item.ActivePatternResult (apinfo, _ty, n, _) -> apinfo.ActiveTags[n]
        | Item.ActivePatternCase apref -> apref.Name 
        | Item.UnionCase(uinfo, _) -> uinfo.DisplayNameCore
        | Item.ExnCase tcref -> tcref.DisplayNameCore
        | Item.RecdField rfinfo -> rfinfo.DisplayNameCore 
        | Item.UnionCaseField (uci, fieldIndex) -> uci.UnionCase.GetFieldByIndex(fieldIndex).DisplayNameCore
        | Item.AnonRecdField (anonInfo, _tys, i, _m) -> anonInfo.SortedNames[i] 
        | Item.NewDef id -> id.idText 
        | Item.ILField finfo -> finfo.FieldName 
        | Item.Event einfo -> einfo.EventName 
        | Item.Property(_, FSProp(_, _, Some v, _) :: _)
        | Item.Property(_, FSProp(_, _, _, Some v) :: _) -> v.DisplayNameCore
        | Item.Property(nm, _) -> nm |> DecompileOpName
        | Item.MethodGroup(_, FSMeth(_, _, v, _) :: _, _) -> v.DisplayNameCore
        | Item.MethodGroup(nm, _, _) -> nm |> DecompileOpName
        | Item.CtorGroup(nm, _) -> nm |> DemangleGenericTypeName 
        | Item.FakeInterfaceCtor (AbbrevOrAppTy tcref)
        | Item.DelegateCtor (AbbrevOrAppTy tcref) -> tcref.DisplayNameCore
        | Item.Types(nm, _) -> nm |> DemangleGenericTypeName 
        | Item.UnqualifiedType(tcref :: _) -> tcref.DisplayNameCore
        | Item.TypeVar (nm, _) -> nm 
        | Item.ModuleOrNamespaces(modref :: _) -> modref.DisplayNameCore
        | Item.ArgName (id, _, _)  -> id.idText 
        | Item.SetterArg (id, _) -> id.idText 
        | Item.CustomOperation (customOpName, _, _) -> customOpName 
        | Item.CustomBuilder (nm, _) -> nm 
        | _ ->  ""

    member d.DisplayName =
        match d with
        | Item.Value v -> v.DisplayName
        | Item.UnionCase(uinfo, _) -> uinfo.DisplayName
        | Item.ExnCase tcref -> tcref.DisplayName
        | Item.RecdField rfinfo -> rfinfo.DisplayName
        | Item.UnionCaseField (uci, fieldIndex) -> uci.UnionCase.GetFieldByIndex(fieldIndex).DisplayName
        | Item.Property(_, FSProp(_, _, Some v, _) :: _)
        | Item.Property(_, FSProp(_, _, _, Some v) :: _) -> v.DisplayName
        | Item.MethodGroup(_, FSMeth(_, _, v, _) :: _, _) -> v.DisplayName
        | Item.DelegateCtor (AbbrevOrAppTy tcref) -> tcref.DisplayName
        | Item.UnqualifiedType(tcref :: _) -> tcref.DisplayName
        | Item.ModuleOrNamespaces(modref :: _) -> modref.DisplayName
        | Item.TypeVar (nm, _) -> nm
        | _ ->  d.DisplayNameCore |> ConvertNameToDisplayName

let valRefHash (vref: ValRef) =
    match vref.TryDeref with
    | ValueNone -> 0
    | ValueSome v -> LanguagePrimitives.PhysicalHash v

/// Pairs an Item with a TyparInst showing how generic type variables of the item are instantiated at
/// a particular usage point.
[<RequireQualifiedAccess>]
type ItemWithInst =
    { Item: Item
      TyparInst: TyparInst }

let ItemWithNoInst item = ({ Item = item; TyparInst = emptyTyparInst } : ItemWithInst)

let (|ItemWithInst|) (x: ItemWithInst) = (x.Item, x.TyparInst)

/// Represents a record field resolution and the information if the usage is deprecated.
type FieldResolution = FieldResolution of RecdFieldInfo * bool

/// Information about an extension member held in the name resolution environment
type ExtensionMember =

   /// F#-style Extrinsic extension member, defined in F# code
   | FSExtMem of ValRef * ExtensionMethodPriority

   /// ILExtMem(declaringTyconRef, ilMetadata, pri)
   ///
   /// IL-style extension member, backed by some kind of method with an [<Extension>] attribute
   | ILExtMem of TyconRef * MethInfo * ExtensionMethodPriority

   /// Check if two extension members refer to the same definition
   static member Equality g e1 e2 =
       match e1, e2 with
       | FSExtMem (vref1, _), FSExtMem (vref2, _) -> valRefEq g vref1 vref2
       | ILExtMem (_, md1, _), ILExtMem (_, md2, _) -> MethInfo.MethInfosUseIdenticalDefinitions md1 md2
       | _ -> false

   static member Hash e1 =
       match e1 with
       | FSExtMem(vref, _) -> valRefHash vref
       | ILExtMem(_, m, _) ->
           match m with
           | ILMeth(_, ilmeth, _) -> LanguagePrimitives.PhysicalHash ilmeth.RawMetadata
           | FSMeth(_, _, vref, _) -> valRefHash vref
           | _ -> 0

   static member Comparer g = HashIdentity.FromFunctions ExtensionMember.Hash (ExtensionMember.Equality g)

   /// Describes the sequence order of the introduction of an extension method. Extension methods that are introduced
   /// later through 'open' get priority in overload resolution.
   member x.Priority =
       match x with
       | FSExtMem (_, pri) -> pri
       | ILExtMem (_, _, pri) -> pri

   member x.LogicalName = 
       match x with 
       | FSExtMem (vref, _) -> vref.LogicalName
       | ILExtMem (_, minfo, _) -> minfo.LogicalName

type FullyQualifiedFlag = 
    /// Only resolve full paths
    | FullyQualified
    /// Resolve any paths accessible via 'open'
    | OpenQualified

type UnqualifiedItems = LayeredMap<string, Item>

let traitCtxtNone : ITraitContext option = None

/// The environment of information used to resolve names
[<NoEquality; NoComparison>]
type NameResolutionEnv =
    { /// Display environment information for output
      eDisplayEnv: DisplayEnv

      /// Values, functions, methods and other items available by unqualified name
      eUnqualifiedItems: UnqualifiedItems

      /// Enclosing type instantiations that are associated with an unqualified type item
      eUnqualifiedEnclosingTypeInsts: TyconRefMap<EnclosingTypeInst>

      /// Data Tags and Active Pattern Tags available by unqualified name
      ePatItems: NameMap<Item>

      /// Modules accessible via "." notation. Note this is a multi-map.
      /// Adding a module abbreviation adds it a local entry to this List.map.
      /// Likewise adding a ccu or opening a path adds entries to this List.map.


      /// REVIEW (old comment)
      /// "The boolean flag is means the namespace or module entry shouldn't 'really' be in the
      ///  map, and if it is ever used to resolve a name then we give a warning.
      ///  This is used to give warnings on unqualified namespace accesses, e.g.
      ///    open System
      ///    open Collections                            <--- give a warning
      ///    let v = new Collections.Generic.List<int>() <--- give a warning"

      eModulesAndNamespaces:  NameMultiMap<ModuleOrNamespaceRef>

      /// Fully qualified modules and namespaces. 'open' does not change this.
      eFullyQualifiedModulesAndNamespaces:  NameMultiMap<ModuleOrNamespaceRef>

      /// RecdField labels in scope.  RecdField labels are those where type are inferred
      /// by label rather than by known type annotation.
      /// Bools indicate if from a record, where no warning is given on indeterminate lookup
      eFieldLabels: NameMultiMap<RecdFieldRef>

      /// Record or unions that may have type instantiations associated with them
      /// when record labels or union cases are used in an unqualified context.
      eUnqualifiedRecordOrUnionTypeInsts: TyconRefMap<TypeInst>

      /// Tycons indexed by the various names that may be used to access them, e.g.
      ///     "List" --> multiple TyconRef's for the various tycons accessible by this name.
      ///     "List`1" --> TyconRef
      eTyconsByAccessNames: LayeredMultiMap<string, TyconRef>

      eFullyQualifiedTyconsByAccessNames: LayeredMultiMap<string, TyconRef>

      /// Tycons available by unqualified, demangled names (i.e. (List, 1) --> TyconRef)
      eTyconsByDemangledNameAndArity: LayeredMap<NameArityPair, TyconRef>

      /// Tycons available by unqualified, demangled names (i.e. (List, 1) --> TyconRef)
      eFullyQualifiedTyconsByDemangledNameAndArity: LayeredMap<NameArityPair, TyconRef>

      /// Extension members by type and name
      eIndexedExtensionMembers: TyconRefMultiMap<ExtensionMember>

      /// Extension members by name  
      eExtensionMembersByName: NameMultiMap<ExtensionMember>

      /// Other extension members unindexed by type
      eUnindexedExtensionMembers: ExtensionMember list

      /// Typars (always available by unqualified names). Further typars can be
      /// in the tpenv, a structure folded through each top-level definition.
      eTypars: NameMap<Typar>

    }

    /// The initial, empty name resolution environment. The mother of all things.
    static member Empty g =
        { eDisplayEnv = DisplayEnv.Empty g
          eModulesAndNamespaces = Map.empty
          eFullyQualifiedModulesAndNamespaces = Map.empty
          eFieldLabels = Map.empty
          eUnqualifiedRecordOrUnionTypeInsts = TyconRefMap.Empty
          eUnqualifiedItems = LayeredMap.Empty
          eUnqualifiedEnclosingTypeInsts = TyconRefMap.Empty
          ePatItems = Map.empty
          eTyconsByAccessNames = LayeredMultiMap.Empty
          eTyconsByDemangledNameAndArity = LayeredMap.Empty
          eFullyQualifiedTyconsByAccessNames = LayeredMultiMap.Empty
          eFullyQualifiedTyconsByDemangledNameAndArity = LayeredMap.Empty
          eIndexedExtensionMembers = TyconRefMultiMap<_>.Empty
          eExtensionMembersByName = NameMultiMap<_>.Empty
          eUnindexedExtensionMembers = []
          eTypars = Map.empty }

    member nenv.DisplayEnv = nenv.eDisplayEnv

    member nenv.FindUnqualifiedItem nm = nenv.eUnqualifiedItems[nm]

    /// Get the table of types, indexed by name and arity
    member nenv.TyconsByDemangledNameAndArity fq =
        match fq with
        | FullyQualified -> nenv.eFullyQualifiedTyconsByDemangledNameAndArity
        | OpenQualified  -> nenv.eTyconsByDemangledNameAndArity

    /// Get the table of types, indexed by name
    member nenv.TyconsByAccessNames fq =
        match fq with
        | FullyQualified -> nenv.eFullyQualifiedTyconsByAccessNames
        | OpenQualified  -> nenv.eTyconsByAccessNames

    /// Get the table of modules and namespaces
    member nenv.ModulesAndNamespaces fq =
        match fq with
        | FullyQualified -> nenv.eFullyQualifiedModulesAndNamespaces
        | OpenQualified -> nenv.eModulesAndNamespaces

//-------------------------------------------------------------------------
// Helpers to do with extension members
//-------------------------------------------------------------------------

/// Indicates if we only need one result or all possible results from a resolution.
[<RequireQualifiedAccess>]
type ResultCollectionSettings =
    | AllResults
    | AtMostOneResult

/// Allocate the next extension method priority. This is an incrementing sequence of integers
/// during type checking.
let NextExtensionMethodPriority() = uint64 (newStamp())

/// Checks if the type is used for C# style extension members.
let IsTyconRefUsedForCSharpStyleExtensionMembers g m (tcref: TyconRef) =
    // Type must be non-generic and have 'Extension' attribute
    isNil(tcref.Typars m) && TyconRefHasAttribute g m g.attrib_ExtensionAttribute tcref

/// Checks if the type is used for C# style extension members.
let IsTypeUsedForCSharpStyleExtensionMembers g m ty =
    match tryTcrefOfAppTy g ty with
    | ValueSome tcref -> IsTyconRefUsedForCSharpStyleExtensionMembers g m tcref
    | _ -> false

/// A 'plain' method is an extension method not interpreted as an extension method.
let IsMethInfoPlainCSharpStyleExtensionMember g m isEnclExtTy (minfo: MethInfo) =
    // Method must be static, have 'Extension' attribute, must not be curried, must have at least one argument
    isEnclExtTy &&
    not minfo.IsInstance &&
    not minfo.IsExtensionMember &&
    (match minfo.NumArgs with [x] when x >= 1 -> true | _ -> false) &&
    MethInfoHasAttribute g m g.attrib_ExtensionAttribute minfo

/// Get the info for all the .NET-style extension members listed as static members in the type.
let private GetCSharpStyleIndexedExtensionMembersForTyconRef (amap: Import.ImportMap) m  (tcrefOfStaticClass: TyconRef) =
    let g = amap.g

    if IsTyconRefUsedForCSharpStyleExtensionMembers g m tcrefOfStaticClass then
        let pri = NextExtensionMethodPriority()
        let ty = generalizedTyconRef g tcrefOfStaticClass

        let minfos = GetImmediateIntrinsicMethInfosOfType (None, AccessorDomain.AccessibleFromSomeFSharpCode) g amap m ty
        [ for minfo in minfos do
            if IsMethInfoPlainCSharpStyleExtensionMember g m true minfo then
                let ilExtMem = ILExtMem (tcrefOfStaticClass, minfo, pri)

                // The results are indexed by the TyconRef of the first 'this' argument, if any.
                // So we need to go and crack the type of the 'this' argument.
                //
                // This is convoluted because we only need the ILTypeRef of the first argument, and we don't
                // want to read any other metadata as it can trigger missing-assembly errors. It turns out ImportILTypeRef
                // is less eager in reading metadata than GetParamTypes.
                //
                // We don't use the index for the IL extension method for tuple of F# function types (e.g. if extension
                // methods for tuple occur in C# code)
                let thisTyconRef =
                 try
                    let rs =
                        match metadataOfTycon tcrefOfStaticClass.Deref, minfo with
                        | ILTypeMetadata (TILObjectReprData(scoref, _, _)), ILMeth(_, ILMethInfo(_, _, _, ilMethod, _), _) ->
                            match ilMethod.ParameterTypes with
                            | firstTy :: _ ->
                                match firstTy with
                                | ILType.Boxed  tspec | ILType.Value tspec ->
                                    let tref = (tspec |> rescopeILTypeSpec scoref).TypeRef
                                    if Import.CanImportILTypeRef amap m tref then
                                        let tcref = tref |> Import.ImportILTypeRef amap m
                                        if isCompiledTupleTyconRef g tcref || tyconRefEq g tcref g.fastFunc_tcr then None
                                        else Some tcref
                                    else None
                                | _ -> None
                            | _ -> None
                        | _ ->
                            // The results are indexed by the TyconRef of the first 'this' argument, if any.
                            // So we need to go and crack the type of the 'this' argument.
                            let thisTy = minfo.GetParamTypes(amap, m, generalizeTypars minfo.FormalMethodTypars).Head.Head
                            match thisTy with
                            | AppTy g (tcrefOfTypeExtended, _) when not (isByrefTy g thisTy) -> Some tcrefOfTypeExtended
                            | _ -> None

                    Some rs

                  with e -> // Import of the ILType may fail, if so report the error and skip on
                    errorRecovery e m
                    None

                match thisTyconRef with
                | None -> ()
                | Some (Some tcref) -> yield Choice1Of2(tcref, ilExtMem)
                | Some None -> yield Choice2Of2 ilExtMem ]
    else
        []


/// Query the declared properties of a type (including inherited properties)
let IntrinsicPropInfosOfTypeInScope (infoReader: InfoReader) optFilter ad findFlag m ty =
    let g = infoReader.g
    let amap = infoReader.amap
    let pinfos = GetIntrinsicPropInfoSetsOfType infoReader optFilter ad AllowMultiIntfInstantiations.Yes findFlag m ty
    let pinfos = pinfos |> ExcludeHiddenOfPropInfos g amap m
    pinfos

/// Select from a list of extension properties
let SelectPropInfosFromExtMembers (infoReader: InfoReader) ad optFilter declaringTy m extMemInfos =
    let g = infoReader.g
    let amap = infoReader.amap
    // NOTE: multiple "open"'s push multiple duplicate values into eIndexedExtensionMembers, hence use a set.
    let seen = HashSet(ExtensionMember.Comparer g)
    let propCollector = PropertyCollector(g, amap, m, declaringTy, optFilter, ad)
    for emem in extMemInfos do
        if seen.Add emem then
            match emem with
            | FSExtMem (vref, _pri) ->
                match vref.MemberInfo with
                | None -> ()
                | Some membInfo -> propCollector.Collect(membInfo, vref)
            | ILExtMem _ ->
                // No extension properties coming from .NET
                ()
    propCollector.Close()

/// Query the available extension properties of a type (including extension properties for inherited types)
let ExtensionPropInfosOfTypeInScope collectionSettings (infoReader:InfoReader) (nenv: NameResolutionEnv) optFilter ad m ty =
    let g = infoReader.g

    let extMemsDangling = SelectPropInfosFromExtMembers infoReader ad optFilter ty m nenv.eUnindexedExtensionMembers 

    if collectionSettings = ResultCollectionSettings.AtMostOneResult && not (isNil extMemsDangling) then 
        extMemsDangling 
    else
        let extMemsFromHierarchy =
            infoReader.GetEntireTypeHierarchy(AllowMultiIntfInstantiations.Yes, m, ty)
            |> List.collect (fun ty ->
                 match tryTcrefOfAppTy g ty with
                 | ValueSome tcref ->
                    let extMemInfos = nenv.eIndexedExtensionMembers.Find tcref
                    SelectPropInfosFromExtMembers infoReader ad optFilter ty m extMemInfos
                 | _ -> [])

        extMemsDangling @ extMemsFromHierarchy

/// Get all the available properties of a type (both intrinsic and extension)
let AllPropInfosOfTypeInScope collectionSettings infoReader nenv optFilter ad findFlag m ty =
    IntrinsicPropInfosOfTypeInScope infoReader optFilter ad findFlag m ty
    @ ExtensionPropInfosOfTypeInScope collectionSettings infoReader nenv optFilter ad m ty

/// Get the available methods of a type (both declared and inherited)
let IntrinsicMethInfosOfType (infoReader: InfoReader) optFilter ad allowMultiIntfInst findFlag m ty =
    let g = infoReader.g
    let amap = infoReader.amap
    let minfos = GetIntrinsicMethInfoSetsOfType infoReader optFilter ad allowMultiIntfInst findFlag m ty
    let minfos = minfos |> ExcludeHiddenOfMethInfos g amap m
    minfos

let TrySelectExtensionMethInfoOfILExtMem m amap apparentTy (actualParent, minfo, pri) = 
    match minfo with 
    | ILMeth(_,ilminfo,_) -> 
        MethInfo.CreateILExtensionMeth (amap, m, apparentTy, actualParent, Some pri, ilminfo.RawMetadata) |> Some
    // F#-defined IL-style extension methods are not seen as extension methods in F# code
    | FSMeth(g,_,vref,_) -> 
        FSMeth(g, apparentTy, vref, Some pri) |> Some
#if !NO_TYPEPROVIDERS
    // // Provided extension methods are not yet supported
    | ProvidedMeth(amap,providedMeth,_,m) -> 
        ProvidedMeth(amap, providedMeth, Some pri,m) |> Some
#endif
    | DefaultStructCtor _ -> 
        None

/// Select from a list of extension methods
let SelectMethInfosFromExtMembers (infoReader: InfoReader) optFilter apparentTy m extMemInfos =
    let g = infoReader.g
    // NOTE: multiple "open"'s push multiple duplicate values into eIndexedExtensionMembers
    let seen = HashSet(ExtensionMember.Comparer g)
    [
        for emem in extMemInfos do
            if seen.Add emem then
                match emem with
                | FSExtMem (vref, pri) ->
                    match vref.MemberInfo with
                    | None -> ()
                    | Some membInfo ->
                        match TrySelectMemberVal g optFilter apparentTy (Some pri) membInfo vref with
                        | Some m -> yield m
                        | _ -> ()
                | ILExtMem (actualParent, minfo, pri) when (match optFilter with None -> true | Some nm -> nm = minfo.LogicalName) ->
                    // Make a reference to the type containing the extension members
                    match TrySelectExtensionMethInfoOfILExtMem m infoReader.amap apparentTy (actualParent, minfo, pri) with 
                    | Some minfo -> yield minfo
                    | None -> ()
                | _ -> ()
    ]

/// Query the available extension properties of a methods (including extension methods for inherited types)
let ExtensionMethInfosOfTypeInScope (collectionSettings: ResultCollectionSettings) (infoReader: InfoReader) (nenv: NameResolutionEnv) optFilter m ty =
    let extMemsDangling = SelectMethInfosFromExtMembers  infoReader optFilter ty  m nenv.eUnindexedExtensionMembers
    if collectionSettings = ResultCollectionSettings.AtMostOneResult && not (isNil extMemsDangling) then 
        extMemsDangling
    else
        let extMemsFromHierarchy =
            infoReader.GetEntireTypeHierarchy(AllowMultiIntfInstantiations.Yes, m, ty)
            |> List.collect (fun ty ->
                let g = infoReader.g
                match tryTcrefOfAppTy g ty with
                | ValueSome tcref ->
                    let extValRefs = nenv.eIndexedExtensionMembers.Find tcref
                    SelectMethInfosFromExtMembers infoReader optFilter ty  m extValRefs
                | _ -> [])
        extMemsDangling @ extMemsFromHierarchy

/// Get all the available methods of a type (both intrinsic and extension)
let AllMethInfosOfTypeInScope collectionSettings infoReader nenv optFilter ad findFlag m ty =
    let intrinsic = IntrinsicMethInfosOfType infoReader optFilter ad AllowMultiIntfInstantiations.Yes findFlag m ty
    if collectionSettings = ResultCollectionSettings.AtMostOneResult && not (isNil intrinsic) then 
        intrinsic
    else
        intrinsic @ ExtensionMethInfosOfTypeInScope collectionSettings infoReader nenv optFilter m ty

let SelectExtensionMethInfosForTrait(traitInfo: TraitConstraintInfo, m, nenv: NameResolutionEnv, infoReader: InfoReader) =
    let g = infoReader.g
    if g.langVersion.SupportsFeature LanguageFeature.ExtensionConstraintSolutions then
        [ for traitSupportTy in traitInfo.SupportTypes do
            if not (isTyparTy g traitSupportTy) then 
                let extMethInfos = ExtensionMethInfosOfTypeInScope ResultCollectionSettings.AllResults infoReader nenv (Some traitInfo.MemberName) m traitSupportTy
                for extMethInfo in extMethInfos do
                    yield extMethInfo ]
    else
        []
//-------------------------------------------------------------------------
// Helpers to do with building environments
//-------------------------------------------------------------------------

/// For the operations that build the overall name resolution
/// tables, BulkAdd.Yes is set to true when "opening" a
/// namespace. If BulkAdd is true then add-and-collapse
/// is used for the backing maps.Multiple "open" operations are
/// thus coalesced, and the first subsequent lookup after a sequence
/// of opens will collapse the maps and build the backing dictionary.
[<RequireQualifiedAccess>]
type BulkAdd = Yes | No


/// bulkAddMode: true when adding the values from the 'open' of a namespace
/// or module, when we collapse the value table down to a dictionary.
let AddValRefsToItems (bulkAddMode: BulkAdd) (eUnqualifiedItems: UnqualifiedItems) (vrefs: ValRef[]) =
    // Object model members are not added to the unqualified name resolution environment
    let vrefs = vrefs |> Array.filter (fun vref -> not vref.IsMember)

    if vrefs.Length = 0 then eUnqualifiedItems else

    match bulkAddMode with
    | BulkAdd.Yes ->
        eUnqualifiedItems.AddMany(vrefs |> Array.map (fun vref -> KeyValuePair(vref.LogicalName, Item.Value vref)))
    | BulkAdd.No ->
        assert (vrefs.Length = 1)
        let vref = vrefs[0]
        eUnqualifiedItems.Add (vref.LogicalName, Item.Value vref)

/// Add an F# value to the table of available extension members, if necessary, as an FSharp-style extension member
let AddValRefToExtensionMembers pri (eIndexedExtensionMembers: TyconRefMultiMap<_>) (vref: ValRef) =
    if vref.IsMember && vref.IsExtensionMember then
        eIndexedExtensionMembers.Add (vref.MemberApparentEntity, FSExtMem (vref, pri))
    else
        eIndexedExtensionMembers

/// Add an F# value to the table of available extension members, if necessary, as an FSharp-style extension member
let AddValRefToExtensionMembersByNameTable logicalName (eExtensionMembersByName: NameMultiMap<_>) extMemInfo =
    NameMultiMap.add logicalName extMemInfo eExtensionMembersByName

/// Add an F# value to the table of available extension members, if necessary, as an FSharp-style extension member
let AddValRefToExtensionMembersByName pri (eExtensionMembersByName: NameMultiMap<_>) (vref:ValRef) =
    if vref.IsMember && vref.IsExtensionMember then
        AddValRefToExtensionMembersByNameTable vref.LogicalName eExtensionMembersByName (FSExtMem (vref,pri))
    else
        eExtensionMembersByName


/// This entry point is used to add some extra items to the environment for Visual Studio, e.g. static members
let AddFakeNamedValRefToNameEnv nm nenv vref =
    {nenv with eUnqualifiedItems = nenv.eUnqualifiedItems.Add (nm, Item.Value vref) }

/// This entry point is used to add some extra items to the environment for Visual Studio, e.g. record members
let AddFakeNameToNameEnv nm nenv item =
    {nenv with eUnqualifiedItems = nenv.eUnqualifiedItems.Add (nm, item) }

/// Add an F# value to the table of available active patterns
let AddValRefsToActivePatternsNameEnv g ePatItems (vref: ValRef) =
    let ePatItems =
        (ActivePatternElemsOfValRef g vref, ePatItems)
        ||> List.foldBack (fun apref tab ->
            NameMap.add apref.Name (Item.ActivePatternCase apref) tab)

    // Add literal constants to the environment available for resolving items in patterns
    let ePatItems =
        match vref.LiteralValue with
        | None -> ePatItems
        | Some _ -> NameMap.add vref.LogicalName (Item.Value vref) ePatItems

    ePatItems

/// Add a set of F# values to the environment.
let AddValRefsToNameEnvWithPriority g bulkAddMode pri nenv (vrefs: ValRef []) =
    if vrefs.Length = 0 then nenv else
    { nenv with
        eUnqualifiedItems = AddValRefsToItems bulkAddMode nenv.eUnqualifiedItems vrefs
        eIndexedExtensionMembers = (nenv.eIndexedExtensionMembers, vrefs) ||> Array.fold (AddValRefToExtensionMembers pri)
        eExtensionMembersByName = (nenv.eExtensionMembersByName, vrefs) ||> Array.fold (AddValRefToExtensionMembersByName pri)
        ePatItems = (nenv.ePatItems, vrefs) ||> Array.fold (AddValRefsToActivePatternsNameEnv g) }

/// Add a single F# value to the environment.
let AddValRefToNameEnv g nenv (vref: ValRef) =
    let pri = NextExtensionMethodPriority()
    { nenv with
        eUnqualifiedItems =
            if not vref.IsMember then
                nenv.eUnqualifiedItems.Add (vref.LogicalName, Item.Value vref)
            else
                nenv.eUnqualifiedItems
        eIndexedExtensionMembers = AddValRefToExtensionMembers pri nenv.eIndexedExtensionMembers vref
        eExtensionMembersByName = AddValRefToExtensionMembersByName pri nenv.eExtensionMembersByName vref
        ePatItems = AddValRefsToActivePatternsNameEnv g nenv.ePatItems vref }


/// Add a set of active pattern result tags to the environment.
let AddActivePatternResultTagsToNameEnv (apinfo: ActivePatternInfo) nenv apOverallTy m =
    if List.isEmpty apinfo.Names then nenv else
    let apResultNameList = List.indexed apinfo.Names
    { nenv with
        eUnqualifiedItems =
            (apResultNameList, nenv.eUnqualifiedItems)
            ||> List.foldBack (fun (j, nm) acc -> acc.Add(nm, Item.ActivePatternResult(apinfo, apOverallTy, j, m))) }

/// Generalize a union case, from Cons --> List<T>.Cons
let GeneralizeUnionCaseRef (ucref: UnionCaseRef) = 
    UnionCaseInfo (generalTyconRefInst ucref.TyconRef, ucref)

/// Add type definitions to the sub-table of the environment indexed by name and arity
let AddTyconsByDemangledNameAndArity (bulkAddMode: BulkAdd) (tcrefs: TyconRef[]) (tab: LayeredMap<NameArityPair, TyconRef>) =
    if tcrefs.Length = 0 then tab else
    let entries =
        tcrefs
        |> Array.map (fun tcref -> Construct.KeyTyconByDecodedName tcref.LogicalName tcref)

    match bulkAddMode with
    | BulkAdd.Yes -> tab.AddMany entries
    | BulkAdd.No -> (tab, entries) ||> Array.fold (fun tab (KeyValue(k, v)) -> tab.Add(k, v))

/// Add type definitions to the sub-table of the environment indexed by access name
let AddTyconByAccessNames bulkAddMode (tcrefs: TyconRef[]) (tab: LayeredMultiMap<string, _>) =
    if tcrefs.Length = 0 then tab else
    let entries =
        tcrefs
        |> Array.collect (fun tcref -> Construct.KeyTyconByAccessNames tcref.LogicalName tcref)

    match bulkAddMode with
    | BulkAdd.Yes -> tab.AddMany entries
    | BulkAdd.No -> (tab, entries) ||> Array.fold (fun tab (KeyValue(k, v)) -> tab.Add (k, v))

/// Add a record field to the corresponding sub-table of the name resolution environment
let AddRecdField (rfref: RecdFieldRef) tab = NameMultiMap.add rfref.FieldName rfref tab

/// Add a set of union cases to the corresponding sub-table of the environment
let AddUnionCases1 (tab: Map<_, _>) (ucrefs: UnionCaseRef list) =
    (tab, ucrefs) ||> List.fold (fun acc ucref ->
        let item = Item.UnionCase(GeneralizeUnionCaseRef ucref, false)
        acc.Add (ucref.CaseName, item))

/// Add a set of union cases to the corresponding sub-table of the environment
let AddUnionCases2 bulkAddMode (eUnqualifiedItems: UnqualifiedItems) (ucrefs: UnionCaseRef list) =
    match bulkAddMode with
    | BulkAdd.Yes ->
        let items =
            ucrefs |> Array.ofList |> Array.map (fun ucref ->
                let item = Item.UnionCase(GeneralizeUnionCaseRef ucref, false)
                KeyValuePair(ucref.CaseName, item))
        eUnqualifiedItems.AddMany items

    | BulkAdd.No ->
        (eUnqualifiedItems, ucrefs) ||> List.fold (fun acc ucref ->
            let item = Item.UnionCase(GeneralizeUnionCaseRef ucref, false)
            acc.Add (ucref.CaseName, item))

//-------------------------------------------------------------------------
// TypeNameResolutionInfo
//-------------------------------------------------------------------------

/// Indicates whether we are resolving type names to type definitions or to constructor methods.
type TypeNameResolutionFlag =
    | ResolveTypeNamesToCtors
    | ResolveTypeNamesToTypeRefs

/// Represents information about the generic argument count of a type name when resolving it.
///
/// In some situations we resolve "List" to any type definition with that name regardless of the number
/// of generic arguments. In others, we know precisely how many generic arguments are needed.
[<RequireQualifiedAccess>]
[<NoEquality; NoComparison>]
type TypeNameResolutionStaticArgsInfo =
    /// Indicates indefinite knowledge of type arguments
    | Indefinite
    /// Indicates definite knowledge of type arguments
    | Definite of int

    /// Indicates definite knowledge of empty type arguments
    static member DefiniteEmpty = TypeNameResolutionStaticArgsInfo.Definite 0

    static member FromTyArgs (numTyArgs: int) = TypeNameResolutionStaticArgsInfo.Definite numTyArgs

    member x.HasNoStaticArgsInfo = match x with TypeNameResolutionStaticArgsInfo.Indefinite -> true | _-> false

    member x.NumStaticArgs = match x with TypeNameResolutionStaticArgsInfo.Indefinite -> 0 | TypeNameResolutionStaticArgsInfo.Definite n -> n

    // Get the first possible mangled name of the type, assuming the args are generic args
    member x.MangledNameForType nm =
        if x.NumStaticArgs = 0 || TryDemangleGenericNameAndPos nm <> ValueNone then nm
        else nm + "`" + string x.NumStaticArgs

/// Represents information which guides name resolution of types.
[<NoEquality; NoComparison>]
type TypeNameResolutionInfo =
    | TypeNameResolutionInfo of TypeNameResolutionFlag * TypeNameResolutionStaticArgsInfo

    static member Default = TypeNameResolutionInfo (ResolveTypeNamesToCtors, TypeNameResolutionStaticArgsInfo.Indefinite)
    static member ResolveToTypeRefs statResInfo = TypeNameResolutionInfo (ResolveTypeNamesToTypeRefs, statResInfo)
    member x.StaticArgsInfo = match x with TypeNameResolutionInfo(_, staticResInfo) -> staticResInfo
    member x.ResolutionFlag = match x with TypeNameResolutionInfo(flag, _) -> flag
    member x.DropStaticArgsInfo = match x with TypeNameResolutionInfo(flag2, _) -> TypeNameResolutionInfo(flag2, TypeNameResolutionStaticArgsInfo.Indefinite)

/// A flag which indicates if direct references to generated provided types are allowed. Normally these
/// are disallowed.
[<RequireQualifiedAccess>]
type PermitDirectReferenceToGeneratedType =
    | Yes
    | No

#if !NO_TYPEPROVIDERS

/// Check for direct references to generated provided types.
let CheckForDirectReferenceToGeneratedType (tcref: TyconRef, genOk, m) =
  match genOk with
  | PermitDirectReferenceToGeneratedType.Yes -> ()
  | PermitDirectReferenceToGeneratedType.No ->
    match tcref.TypeReprInfo with
    | TProvidedTypeRepr info when not info.IsErased ->
        if IsGeneratedTypeDirectReference (info.ProvidedType, m) then
            error (Error(FSComp.SR.etDirectReferenceToGeneratedTypeNotAllowed(tcref.DisplayName), m))
    |  _ -> ()

/// This adds a new entity for a lazily discovered provided type into the TAST structure.
let AddEntityForProvidedType (amap: Import.ImportMap, modref: ModuleOrNamespaceRef, resolutionEnvironment, st: Tainted<ProvidedType>, m) =
    let importProvidedType t = Import.ImportProvidedType amap m t
    let isSuppressRelocate = amap.g.isInteractive || st.PUntaint((fun st -> st.IsSuppressRelocate), m)
    let tycon = Construct.NewProvidedTycon(resolutionEnvironment, st, importProvidedType, isSuppressRelocate, m)
    modref.ModuleOrNamespaceType.AddProvidedTypeEntity tycon
    let tcref = modref.NestedTyconRef tycon
    System.Diagnostics.Debug.Assert(modref.TryDeref.IsSome)
    tcref


/// Given a provided type or provided namespace, resolve the type name using the type provider API.
/// If necessary, incorporate the provided type or namespace into the entity.
let ResolveProvidedTypeNameInEntity (amap, m, typeName, modref: ModuleOrNamespaceRef) =
    match modref.TypeReprInfo with
    | TProvidedNamespaceRepr(resolutionEnvironment, resolvers) ->
        match modref.Deref.PublicPath with
        | Some(PubPath path) ->
            resolvers
            |> List.choose (fun r-> TryResolveProvidedType(r, m, path, typeName))
            |> List.map (fun st -> AddEntityForProvidedType (amap, modref, resolutionEnvironment, st, m))
        | None -> []

    // We have a provided type, look up its nested types (populating them on-demand if necessary)
    | TProvidedTypeRepr info ->
        let sty = info.ProvidedType
        let resolutionEnvironment = info.ResolutionEnvironment

#if DEBUG
        if resolutionEnvironment.showResolutionMessages then
            dprintfn "resolving name '%s' in TProvidedTypeRepr '%s'" typeName (sty.PUntaint((fun sty -> sty.FullName), m))
#endif

        match sty.PApply((fun sty -> sty.GetNestedType typeName), m) with
        | Tainted.Null ->
            //if staticResInfo.NumStaticArgs > 0 then
            //    error(Error(FSComp.SR.etNestedProvidedTypesDoNotTakeStaticArgumentsOrGenericParameters(), m))
            []
        | nestedSty ->
            [AddEntityForProvidedType (amap, modref, resolutionEnvironment, nestedSty, m) ]
    | _ -> []
#endif

//-------------------------------------------------------------------------
// Resolve (possibly mangled) type names in entity
//-------------------------------------------------------------------------

/// Qualified lookups of type names where the number of generic arguments is known
/// from context, e.g. Module.Type<args>.  The full names suh as ``List`1`` can
/// be used to qualify access if needed
let LookupTypeNameInEntityHaveArity nm (staticResInfo: TypeNameResolutionStaticArgsInfo) (mty: ModuleOrNamespaceType) =
    let attempt1 = mty.TypesByMangledName.TryFind (staticResInfo.MangledNameForType nm)
    match attempt1 with
    | None -> mty.TypesByMangledName.TryFind nm
    | _ -> attempt1

/// Implements unqualified lookups of type names where the number of generic arguments is NOT known
/// from context.
//
// This is used in five places:
//     -  static member lookups, e.g. MyType.StaticMember(3)
//     -                         e.g. MyModule.MyType.StaticMember(3)
//     -  type-qualified field names, e.g. { RecordType.field = 3 }
//     -  type-qualified constructor names, e.g. match x with UnionType.A -> 3
//     -  identifiers to constructors for better error messages, e.g. 'String(3)' after 'open System'
//     -  the special single-constructor rule in TcTyconCores
//
// Because of the potential ambiguity multiple results can be returned.
// Explicit type annotations can be added where needed to specify the generic arity.
//
// In theory the full names such as ``RecordType`1`` can
// also be used to qualify access if needed, though this is almost never needed.
let LookupTypeNameNoArity nm (byDemangledNameAndArity: LayeredMap<NameArityPair, _>) (byAccessNames: LayeredMultiMap<string, _>) =
    match TryDemangleGenericNameAndPos nm with
    | ValueSome pos ->
        let demangled = DecodeGenericTypeNameWithPos pos nm
        match byDemangledNameAndArity.TryGetValue demangled with
        | true, res -> [res]
        | _ ->
            match byAccessNames.TryGetValue nm with
            | true, res -> res
            | _ -> []
    | _ ->
        byAccessNames[nm]

/// Qualified lookup of type names in an entity
let LookupTypeNameInEntityNoArity _m nm (mtyp: ModuleOrNamespaceType) =
    LookupTypeNameNoArity nm mtyp.TypesByDemangledNameAndArity mtyp.TypesByAccessNames

/// Lookup a type name in an entity.
let LookupTypeNameInEntityMaybeHaveArity (amap, m, ad, nm, staticResInfo: TypeNameResolutionStaticArgsInfo, modref: ModuleOrNamespaceRef) =
    let mtyp = modref.ModuleOrNamespaceType
    let tcrefs =
        match staticResInfo with
        | TypeNameResolutionStaticArgsInfo.Indefinite ->
            LookupTypeNameInEntityNoArity m nm mtyp
            |> List.map modref.NestedTyconRef
        | TypeNameResolutionStaticArgsInfo.Definite _ ->
            match LookupTypeNameInEntityHaveArity nm staticResInfo mtyp with
            | Some tycon -> [modref.NestedTyconRef tycon]
            | None -> []
#if !NO_TYPEPROVIDERS
    let tcrefs =
        match tcrefs with
        | [] -> ResolveProvidedTypeNameInEntity (amap, m, nm, modref)
        | _ -> tcrefs
#else
    amap |> ignore
#endif
    let tcrefs = tcrefs |> List.filter (IsEntityAccessible amap m ad)
    tcrefs

/// Get all the accessible nested types of an existing type.
let GetNestedTyconRefsOfType (infoReader: InfoReader) (amap: Import.ImportMap) (ad, optFilter, staticResInfo, checkForGenerated, m) ty =
    let g = amap.g
    argsOfAppTy g ty,
    infoReader.GetPrimaryTypeHierarchy(AllowMultiIntfInstantiations.Yes, m, ty) |> List.collect (fun ty ->
        match ty with
        | AppTy g (tcref, _) ->
            let tycon = tcref.Deref
            let mty = tycon.ModuleOrNamespaceType
            // No dotting through type generators to get to a nested type!
#if !NO_TYPEPROVIDERS
            if checkForGenerated then
                CheckForDirectReferenceToGeneratedType (tcref, PermitDirectReferenceToGeneratedType.No, m)
#else
            checkForGenerated |> ignore
#endif

            match optFilter with
            | Some nm ->
                LookupTypeNameInEntityMaybeHaveArity (amap, m, ad, nm, staticResInfo, tcref)
            | None ->
#if !NO_TYPEPROVIDERS
                match tycon.TypeReprInfo with
                | TProvidedTypeRepr info ->
                    [ for nestedType in info.ProvidedType.PApplyArray((fun sty -> sty.GetNestedTypes()), "GetNestedTypes", m) do
                        let nestedTypeName = nestedType.PUntaint((fun t -> t.Name), m)
                        yield! 
                            LookupTypeNameInEntityMaybeHaveArity (amap, m, ad, nestedTypeName, staticResInfo, tcref) ]

                | _ ->
#endif
                    mty.TypesByAccessNames.Values
                    |> List.choose (fun entity ->
                        let tcref = tcref.NestedTyconRef entity
                        if IsEntityAccessible amap m ad tcref then Some tcref else None)
        | _ -> [])

/// Make a type that refers to a nested type.
///
/// Handle the .NET/C# business where nested generic types implicitly accumulate the type parameters
/// from their enclosing types.
<<<<<<< HEAD
let MakeNestedType (ncenv: NameResolver) traitCtxt (tinst: TType list) m (tcrefNested: TyconRef) =
    let tps = List.skip tinst.Length (tcrefNested.Typars m)
    let tinstNested = ncenv.InstantiationGenerator m tps traitCtxt
=======
let MakeNestedType (ncenv: NameResolver) (tinst: TType list) m (tcrefNested: TyconRef) =
    let tps = match tcrefNested.Typars m with [] -> [] | l -> List.skip tinst.Length l
    let tinstNested = ncenv.InstantiationGenerator m tps
>>>>>>> 2bdc0989
    mkAppTy tcrefNested (tinst @ tinstNested)

/// Get all the accessible nested types of an existing type.
let GetNestedTypesOfType (ncenv: NameResolver, ad, traitCtxt, optFilter, staticResInfo, checkForGenerated, m) ty =
    let tinst, tcrefsNested = GetNestedTyconRefsOfType ncenv.InfoReader ncenv.amap (ad, optFilter, staticResInfo, checkForGenerated, m) ty
    tcrefsNested
    |> List.map (MakeNestedType ncenv traitCtxt tinst m)

let ChooseMethInfosForNameEnv g m ty (minfos: MethInfo list) =
    let isExtTy = IsTypeUsedForCSharpStyleExtensionMembers g m ty

    minfos
    |> List.filter (fun minfo ->
        not (minfo.IsInstance || minfo.IsClassConstructor || minfo.IsConstructor) && typeEquiv g minfo.ApparentEnclosingType ty &&
        not (IsMethInfoPlainCSharpStyleExtensionMember g m isExtTy minfo) &&
        not (IsMangledOpName minfo.LogicalName))
    |> List.groupBy (fun minfo -> minfo.LogicalName)
    |> List.filter (fun (_, methGroup) -> not methGroup.IsEmpty)
    |> List.map (fun (methName, methGroup) -> KeyValuePair(methName, Item.MethodGroup(methName, methGroup, None)))

let ChoosePropInfosForNameEnv g ty (pinfos: PropInfo list) =
    pinfos
    |> List.filter (fun pinfo ->
        pinfo.IsStatic && typeEquiv g pinfo.ApparentEnclosingType ty)
    |> List.groupBy (fun pinfo -> pinfo.PropertyName)
    |> List.filter (fun (_, propGroup) -> not propGroup.IsEmpty)
    |> List.map (fun (propName, propGroup) -> KeyValuePair(propName, Item.Property(propName, propGroup)))

let ChooseFSharpFieldInfosForNameEnv g ty (rfinfos: RecdFieldInfo list) =
    rfinfos
    |> List.filter (fun rfinfo -> rfinfo.IsStatic && typeEquiv g rfinfo.DeclaringType ty)
    |> List.map (fun rfinfo -> KeyValuePair(rfinfo.LogicalName, Item.RecdField rfinfo))

let ChooseILFieldInfosForNameEnv g ty (finfos: ILFieldInfo list) =
    finfos
    |> List.filter (fun finfo -> finfo.IsStatic && typeEquiv g finfo.ApparentEnclosingType ty)
    |> List.map (fun finfo -> KeyValuePair(finfo.FieldName, Item.ILField finfo))

let ChooseEventInfosForNameEnv g ty (einfos: EventInfo list) =
    einfos
    |> List.filter (fun einfo -> einfo.IsStatic && typeEquiv g einfo.ApparentEnclosingType ty)
    |> List.map (fun einfo -> KeyValuePair(einfo.EventName, Item.Event einfo))

/// Add static content from a type.
/// Rules:
///     1. Add nested types - access to their constructors.
///     2. Add static parts of type - i.e. C# style extension members, record labels, and union cases.
///     3. Add static extention methods.
///     4. Add static extension properties.
///     5. Add static events.
///     6. Add static fields.
///     7. Add static properies.
///     8. Add static methods and combine extension methods of the same group.
let rec AddStaticContentOfTypeToNameEnv (g:TcGlobals) (amap: Import.ImportMap) ad m (nenv: NameResolutionEnv) (ty: TType) =
    let infoReader = InfoReader(g,amap)

    let nenv = AddNestedTypesOfTypeToNameEnv infoReader amap ad m nenv ty
    let nenv = AddStaticPartsOfTypeToNameEnv amap m nenv ty

    // The order of items matter such as intrinsic members will always be favored over extension members of the same name.
    // Extension property members will always be favored over extenion methods of the same name.
    let items =
        [| 
            // Extension methods
            yield! 
                ExtensionMethInfosOfTypeInScope ResultCollectionSettings.AllResults infoReader nenv None m ty
                |> ChooseMethInfosForNameEnv g m ty

            // Extension properties
            yield!
                ExtensionPropInfosOfTypeInScope ResultCollectionSettings.AllResults infoReader nenv None ad m ty
                |> ChoosePropInfosForNameEnv g ty

            // Events
            yield!
                infoReader.GetEventInfosOfType(None, ad, m, ty)
                |> ChooseEventInfosForNameEnv g ty

            // FSharp fields
            yield!
                infoReader.GetRecordOrClassFieldsOfType(None, ad, m, ty)
                |> ChooseFSharpFieldInfosForNameEnv g ty

            // IL fields
            yield!
                infoReader.GetILFieldInfosOfType(None, ad, m, ty)
                |> ChooseILFieldInfosForNameEnv g ty

            // Properties
            yield!
                IntrinsicPropInfosOfTypeInScope infoReader None ad PreferOverrides m ty
                |> ChoosePropInfosForNameEnv g ty
        |]

    let nenv = { nenv with eUnqualifiedItems = nenv.eUnqualifiedItems.AddMany items }

    let methodGroupItems =
        // Methods
        IntrinsicMethInfosOfType infoReader None ad AllowMultiIntfInstantiations.Yes PreferOverrides m ty
        |> ChooseMethInfosForNameEnv g m ty
        // Combine methods and extension method groups of the same type
        |> List.map (fun pair ->
            match pair.Value with
            | Item.MethodGroup(name, methInfos, orig) ->              
                match nenv.eUnqualifiedItems.TryFind pair.Key with
                // First method of the found group must be an extension and have the same enclosing type as the type we are opening.
                // If the first method is an extension, we are assuming the rest of the methods in the group are also extensions.
                | Some(Item.MethodGroup(_, (methInfo :: _ as methInfos2), _)) when methInfo.IsExtensionMember && typeEquiv g methInfo.ApparentEnclosingType ty ->
                    KeyValuePair (pair.Key, Item.MethodGroup(name, methInfos @ methInfos2, orig))
                | _ ->
                    pair
            | _ ->
                pair)
        |> Array.ofList

    { nenv with eUnqualifiedItems = nenv.eUnqualifiedItems.AddMany methodGroupItems }
    
and private AddNestedTypesOfTypeToNameEnv infoReader (amap: Import.ImportMap) ad m nenv ty =
    let tinst, tcrefs = GetNestedTyconRefsOfType infoReader amap (ad, None, TypeNameResolutionStaticArgsInfo.Indefinite, true, m) ty
    let tcrefGroup =
        tcrefs
        |> List.groupBy (fun tcref -> tcref.LogicalName)

    (nenv, tcrefGroup)
    ||> List.fold (fun nenv (_, tcrefs) ->
        AddTyconRefsWithEnclosingTypeInstToNameEnv BulkAdd.Yes false amap.g amap ad m false nenv (tinst, tcrefs))

and private AddTyconRefsWithEnclosingTypeInstToNameEnv bulkAddMode ownDefinition g amap ad m root nenv (tinstEnclosing: TypeInst, tcrefs: TyconRef list) =
    let nenv =
        (nenv, tcrefs)
        ||> List.fold (fun nenv tcref ->
            if tinstEnclosing.IsEmpty then nenv
            else { nenv with eUnqualifiedEnclosingTypeInsts = nenv.eUnqualifiedEnclosingTypeInsts.Add tcref tinstEnclosing })
    AddTyconRefsToNameEnv bulkAddMode ownDefinition g amap ad m root nenv tcrefs

and private AddStaticPartsOfTypeToNameEnv (amap: Import.ImportMap) m nenv ty =
    match tryAppTy amap.g ty with
    | ValueSome (tcref, tinst) ->
        AddStaticPartsOfTyconRefToNameEnv BulkAdd.Yes false amap.g amap m nenv (Some tinst) tcref
    | _ ->
        nenv

and private AddStaticPartsOfTyconRefToNameEnv bulkAddMode ownDefinition g amap m nenv tinstOpt (tcref: TyconRef) =
    let isIL = tcref.IsILTycon
    let ucrefs = if isIL then [] else tcref.UnionCasesAsList |> List.map tcref.MakeNestedUnionCaseRef
    let flds =  if isIL then [| |] else tcref.AllFieldsArray

    // C# style extension members
    let eIndexedExtensionMembers, eExtensionMembersByName, eUnindexedExtensionMembers =
        let ilStyleExtensionMeths = GetCSharpStyleIndexedExtensionMembersForTyconRef amap m tcref
        ((nenv.eIndexedExtensionMembers, nenv.eExtensionMembersByName, nenv.eUnindexedExtensionMembers), ilStyleExtensionMeths) ||> List.fold (fun (tab1, tab2, tab3) extMemInfo ->
            match extMemInfo with
            | Choice1Of2 (tcref, extMemInfo) -> tab1.Add (tcref, extMemInfo), AddValRefToExtensionMembersByNameTable extMemInfo.LogicalName tab2 extMemInfo, tab3
            | Choice2Of2 extMemInfo -> tab1, AddValRefToExtensionMembersByNameTable extMemInfo.LogicalName tab2 extMemInfo, extMemInfo :: tab3)  

    let isILOrRequiredQualifiedAccess = isIL || (not ownDefinition && HasFSharpAttribute g g.attrib_RequireQualifiedAccessAttribute tcref.Attribs)

    // Record labels
    let eFieldLabels =
        if isILOrRequiredQualifiedAccess || not tcref.IsRecordTycon || flds.Length = 0 then
            nenv.eFieldLabels
        else
            (nenv.eFieldLabels, flds) ||> Array.fold (fun acc f ->
                   if f.IsStatic || f.IsCompilerGenerated then acc
                   else AddRecdField (tcref.MakeNestedRecdFieldRef f) acc)

    let eUnqualifiedItems =
        let tab = nenv.eUnqualifiedItems 
        if isILOrRequiredQualifiedAccess || List.isEmpty ucrefs then
            tab
        else
            // Union cases for unqualfied
            AddUnionCases2 bulkAddMode tab ucrefs

    let ePatItems =
        if isILOrRequiredQualifiedAccess || List.isEmpty ucrefs then
            nenv.ePatItems
        else
            // Union cases for patterns
            AddUnionCases1 nenv.ePatItems ucrefs

    let eUnqualifiedRecordOrUnionTypeInsts =
        if isILOrRequiredQualifiedAccess || not (tcref.IsRecordTycon || tcref.IsUnionTycon) then
            nenv.eUnqualifiedRecordOrUnionTypeInsts
        else
            match tinstOpt with
            | None
            | Some [] -> nenv.eUnqualifiedEnclosingTypeInsts
            | Some tinst ->
                nenv.eUnqualifiedRecordOrUnionTypeInsts.Add tcref tinst

    { nenv with
        eFieldLabels = eFieldLabels
        eUnqualifiedRecordOrUnionTypeInsts = eUnqualifiedRecordOrUnionTypeInsts
        eUnqualifiedItems = eUnqualifiedItems
        ePatItems = ePatItems
        eIndexedExtensionMembers = eIndexedExtensionMembers
        eExtensionMembersByName = eExtensionMembersByName
        eUnindexedExtensionMembers = eUnindexedExtensionMembers }

and private CanAutoOpenTyconRef (g: TcGlobals) m (tcref: TyconRef) =
    g.langVersion.SupportsFeature LanguageFeature.OpenTypeDeclaration &&
    not tcref.IsILTycon &&
    TryFindFSharpBoolAttribute g g.attrib_AutoOpenAttribute tcref.Attribs = Some true &&
    tcref.Typars(m).Length = 0

/// Add any implied contents of a type definition to the environment.
and private AddPartsOfTyconRefToNameEnv bulkAddMode ownDefinition (g: TcGlobals) amap ad m  nenv (tcref: TyconRef) =
    let nenv =
        let tab = nenv.eUnqualifiedItems
        // add the type name for potential use as a constructor
        // The rules are
        // - The unqualified lookup table in the environment can contain map names to a set of type names (the set of type names is a new kind of "item").
        // - When the contents of a type definition is added to the environment, an entry is added in this table for all class and struct types.
        // - When opening a module, types are added first to the environment, then values, then auto-opened sub-modules.
        // - When a value is added by an "open" previously available type names will become inaccessible by this table.
        let tab =
            // This may explore into an unreferenced assembly if the name
            // is a type abbreviation. If it does, assume the name does not
            // have a constructor.
            let mayHaveConstruction =
                protectAssemblyExploration
                    false
                    (fun () ->
                        let ty = generalizedTyconRef g tcref
                        isClassTy g ty ||
                        isStructTy g ty ||
                        (g.langVersion.SupportsFeature LanguageFeature.DelegateTypeNameResolutionFix && isDelegateTy g ty))

            if mayHaveConstruction then
                tab.AddOrModify (tcref.DisplayName, (fun prev ->
                    match prev with
                    | Some (Item.UnqualifiedType tcrefs) -> Item.UnqualifiedType (tcref :: tcrefs)
                    | _ -> Item.UnqualifiedType [tcref]))
            else
                tab

        { nenv with eUnqualifiedItems = tab }

    let nenv = AddStaticPartsOfTyconRefToNameEnv bulkAddMode ownDefinition g amap m nenv None tcref
    let nenv = 
        if CanAutoOpenTyconRef g m tcref then
            let ty = generalizedTyconRef g tcref
            AddStaticContentOfTypeToNameEnv g amap ad m nenv ty
        else
            nenv

    nenv

/// Add a set of type definitions to the name resolution environment
and AddTyconRefsToNameEnv bulkAddMode ownDefinition g amap ad m root nenv tcrefs =
    if isNil tcrefs then nenv else
    let env = List.fold (AddPartsOfTyconRefToNameEnv bulkAddMode ownDefinition g amap ad m) nenv tcrefs
    // Add most of the contents of the tycons en-masse, then flatten the tables if we're opening a module or namespace
    let tcrefs = Array.ofList tcrefs
    { env with
        eFullyQualifiedTyconsByDemangledNameAndArity =
            if root then
                AddTyconsByDemangledNameAndArity bulkAddMode tcrefs nenv.eFullyQualifiedTyconsByDemangledNameAndArity
            else
                nenv.eFullyQualifiedTyconsByDemangledNameAndArity
        eFullyQualifiedTyconsByAccessNames =
            if root then
                AddTyconByAccessNames bulkAddMode tcrefs nenv.eFullyQualifiedTyconsByAccessNames
            else
                nenv.eFullyQualifiedTyconsByAccessNames
        eTyconsByDemangledNameAndArity =
            AddTyconsByDemangledNameAndArity bulkAddMode tcrefs nenv.eTyconsByDemangledNameAndArity
        eTyconsByAccessNames =
            AddTyconByAccessNames bulkAddMode tcrefs nenv.eTyconsByAccessNames }

/// Add an F# exception definition to the name resolution environment
let AddExceptionDeclsToNameEnv bulkAddMode nenv (ecref: TyconRef) =
    assert ecref.IsExceptionDecl
    let item = Item.ExnCase ecref
    {nenv with
       eUnqualifiedItems =
            match bulkAddMode with
            | BulkAdd.Yes ->
                nenv.eUnqualifiedItems.AddMany [| KeyValuePair(ecref.LogicalName, item) |]
            | BulkAdd.No ->
                nenv.eUnqualifiedItems.Add (ecref.LogicalName, item)

       ePatItems = nenv.ePatItems.Add (ecref.LogicalName, item) }

/// Add a module abbreviation to the name resolution environment
let AddModuleAbbrevToNameEnv (id: Ident) nenv modrefs =
    {nenv with
       eModulesAndNamespaces =
         let add old nw = nw @ old
         NameMap.layerAdditive add (Map.add id.idText modrefs Map.empty) nenv.eModulesAndNamespaces }


//-------------------------------------------------------------------------
// Open a structure or an IL namespace
//-------------------------------------------------------------------------

let MakeNestedModuleRefs (modref: ModuleOrNamespaceRef) =
  modref.ModuleOrNamespaceType.ModuleAndNamespaceDefinitions
     |> List.map modref.NestedTyconRef

/// Add a set of module or namespace to the name resolution environment, including any sub-modules marked 'AutoOpen'
//
// Recursive because of "AutoOpen", i.e. adding a module reference may automatically open further modules
let rec AddModuleOrNamespaceRefsToNameEnv g amap m root ad nenv (modrefs: ModuleOrNamespaceRef list) =
    if isNil modrefs then nenv else
    let modrefsMap = modrefs |> NameMap.ofKeyedList (fun modref -> modref.DemangledModuleOrNamespaceName)
    let addModrefs tab =
         let add old nw =
             if IsEntityAccessible amap m ad nw then
                 nw :: old
             else
                 old
         NameMap.layerAdditive add modrefsMap tab
    let nenv =
        {nenv with
           eModulesAndNamespaces = addModrefs nenv.eModulesAndNamespaces
           eFullyQualifiedModulesAndNamespaces =
              if root then
                  addModrefs nenv.eFullyQualifiedModulesAndNamespaces
              else
                  nenv.eFullyQualifiedModulesAndNamespaces }
    let nenv =
        (nenv, modrefs) ||> List.fold (fun nenv modref ->
            if modref.IsModule && TryFindFSharpBoolAttribute g g.attrib_AutoOpenAttribute modref.Attribs = Some true then
                AddModuleOrNamespaceContentsToNameEnv g amap ad m false nenv modref
            else
                nenv)
    nenv

/// Add the contents of a module or namespace to the name resolution environment
and AddModuleOrNamespaceContentsToNameEnv (g: TcGlobals) amap (ad: AccessorDomain) m root nenv (modref: ModuleOrNamespaceRef) =
    let pri = NextExtensionMethodPriority()
    let mty = modref.ModuleOrNamespaceType

    let nenv =
        let mutable state = { nenv with eDisplayEnv = nenv.eDisplayEnv.AddOpenModuleOrNamespace modref }

        for exnc in mty.ExceptionDefinitions do
           let tcref = modref.NestedTyconRef exnc
           if IsEntityAccessible amap m ad tcref then
               state <- AddExceptionDeclsToNameEnv BulkAdd.Yes state tcref

        state

    let tcrefs =
       mty.TypeAndExceptionDefinitions
       |> List.choose (fun tycon ->
           let tcref = modref.NestedTyconRef tycon
           if IsEntityAccessible amap m ad tcref then Some tcref else None)

    let nenv = (nenv, tcrefs) ||> AddTyconRefsToNameEnv BulkAdd.Yes false g amap ad m false
    let vrefs =
        mty.AllValsAndMembers.ToList()
        |> List.choose (fun x -> if IsAccessible ad x.Accessibility then TryMkValRefInModRef modref x else None)
        |> List.toArray
    let nenv = AddValRefsToNameEnvWithPriority g BulkAdd.Yes pri nenv vrefs
    let nestedModules = MakeNestedModuleRefs modref
    let nenv = (nenv, nestedModules) ||> AddModuleOrNamespaceRefsToNameEnv g amap m root ad
    nenv

/// Add a set of modules or namespaces to the name resolution environment
//
// Note this is a 'foldBack' - the most recently added modules come first in the list, e.g.
//    module M1 = ... // M1a
//    module M1 = ... // M1b
//    open M1
//
// The list contains [M1b; M1a]
and AddModuleOrNamespaceRefsContentsToNameEnv g amap ad m root nenv modrefs =
   (modrefs, nenv) ||> List.foldBack (fun modref acc -> AddModuleOrNamespaceRefContentsToNameEnv g amap ad m root acc modref)

and AddTypeContentsToNameEnv g amap ad m nenv (typ: TType) =
    assert (isAppTy g typ)
    assert not (tcrefOfAppTy g typ).IsModuleOrNamespace
    AddStaticContentOfTypeToNameEnv g amap ad m nenv typ

and AddModuleOrNamespaceRefContentsToNameEnv g amap ad m root nenv (modref: EntityRef) =
    assert modref.IsModuleOrNamespace 
    AddModuleOrNamespaceContentsToNameEnv g amap ad m root nenv modref

/// Add a single modules or namespace to the name resolution environment
let AddModuleOrNamespaceRefToNameEnv g amap m root ad nenv (modref: EntityRef) =
    AddModuleOrNamespaceRefsToNameEnv g amap m root ad nenv [modref]


/// A flag which indicates if it is an error to have two declared type parameters with identical names
/// in the name resolution environment.
type CheckForDuplicateTyparFlag =
    | CheckForDuplicateTypars
    | NoCheckForDuplicateTypars

/// Add some declared type parameters to the name resolution environment
let AddDeclaredTyparsToNameEnv check nenv typars =
    let typarmap =
      List.foldBack
        (fun (tp: Typar) sofar ->
          match check with
          | CheckForDuplicateTypars ->
              if Map.containsKey tp.Name sofar then
                errorR (Duplicate("type parameter", tp.DisplayName, tp.Range))
          | NoCheckForDuplicateTypars -> ()

          Map.add tp.Name tp sofar) typars Map.empty
    {nenv with eTypars = NameMap.layer typarmap nenv.eTypars }


//-------------------------------------------------------------------------
// Generating fresh instantiations for type inference.
//-------------------------------------------------------------------------

/// Convert a reference to a named type into a type that includes
/// a fresh set of inference type variables for the type parameters.
let FreshenTycon (ncenv: NameResolver) traitCtxt m (tcref: TyconRef) =
    let tinst = ncenv.InstantiationGenerator m (tcref.Typars m) traitCtxt
    let improvedTy = ncenv.g.decompileType tcref tinst
    improvedTy

/// Convert a reference to a named type into a type that includes
/// a set of enclosing type instantiations and a fresh set of inference type variables for the type parameters.
let FreshenTyconWithEnclosingTypeInst (ncenv: NameResolver) traitCtxt m (tinstEnclosing: TypeInst) (tcref: TyconRef) =
    let tps = ncenv.InstantiationGenerator m (tcref.Typars m) traitCtxt
    let tinst = List.skip tinstEnclosing.Length tps
    let improvedTy = ncenv.g.decompileType tcref (tinstEnclosing @ tinst)
    improvedTy

/// Convert a reference to a union case into a UnionCaseInfo that includes
/// a fresh set of inference type variables for the type parameters of the union type.

let FreshenUnionCaseRef (ncenv: NameResolver) traitCtxt m (ucref: UnionCaseRef) = 
    let tinst = ncenv.InstantiationGenerator m (ucref.TyconRef.Typars m) traitCtxt
    UnionCaseInfo(tinst, ucref)

/// Generate a new reference to a record field with a fresh type instantiation
let FreshenRecdFieldRef (ncenv: NameResolver) traitCtxt m (rfref: RecdFieldRef) =
    RecdFieldInfo(ncenv.InstantiationGenerator m (rfref.Tycon.Typars m) traitCtxt, rfref)

/// This must be called after fetching unqualified items that may need to be freshened 
/// or have type instantiations
let ResolveUnqualifiedItem (ncenv: NameResolver) traitCtxt nenv m res =
    match res with
    | Item.UnionCase(UnionCaseInfo(_, ucref), _) ->
        match nenv.eUnqualifiedRecordOrUnionTypeInsts.TryFind ucref.TyconRef with
        | Some tinst ->
            Item.UnionCase(UnionCaseInfo(tinst, ucref), false)
        | _ ->
            Item.UnionCase(FreshenUnionCaseRef ncenv traitCtxt m ucref, false)
    | _ -> res

//-------------------------------------------------------------------------
// Resolve module paths, value, field etc. lookups.  Doing this involves
// searching through many possibilities and disambiguating.  Hence first
// define some ways of combining multiple results and for carrying
// error information.  Errors are generally undefined names and are
// reported by returning the error that occurs at greatest depth in the
// sequence of Identifiers.
//-------------------------------------------------------------------------

// Accumulate a set of possible results.
// If neither operations succeed, return an approximate error.
// If one succeeds, return that one.
// Prefer the error associated with the first argument.
let OneResult res =
    match res with
    | Result x -> Result [x]
    | Exception e -> Exception e

let OneSuccess x = Result [x]

let AddResults res1 res2 =
    match res1, res2 with
    | Result [], _ -> res2
    | _, Result [] -> res1
    | Result x, Result l -> Result (x @ l)
    | Exception _, Result l -> Result l
    | Result x, Exception _ -> Result x
    // If we have error messages for the same symbol, then we can merge suggestions.
    | Exception (UndefinedName(n1, f, id1, suggestions1)), Exception (UndefinedName(n2, _, id2, suggestions2)) when n1 = n2 && id1.idText = id2.idText && equals id1.idRange id2.idRange ->
        Exception(UndefinedName(n1, f, id1, fun addToBuffer -> suggestions1 addToBuffer; suggestions2 addToBuffer))
    // This prefers error messages coming from deeper failing long identifier paths
    | Exception (UndefinedName(n1, _, _, _) as e1), Exception (UndefinedName(n2, _, _, _) as e2) ->
        if n1 < n2 then Exception e2 else Exception e1
    // Prefer more concrete errors about things being undefined
    | Exception (UndefinedName _ as e1), Exception (Error _) -> Exception e1
    | Exception (Error _), Exception (UndefinedName _ as e2) -> Exception e2
    | Exception e1, Exception _ -> Exception e1

let NoResultsOrUsefulErrors = Result []

let rec CollectResults f = function
    | [] -> NoResultsOrUsefulErrors
    | [h] -> OneResult (f h)
    | h :: t -> AddResults (OneResult (f h)) (CollectResults f t)

let rec CollectAtMostOneResult f inputs = 
    match inputs with 
    | [] -> NoResultsOrUsefulErrors
    | [h] -> OneResult (f h)
    | h :: t ->
        match f h with
        | Result r -> Result [r]
        | Exception e -> AddResults (Exception e) (CollectAtMostOneResult f t)

let CollectResults2 resultCollectionSettings f =
    match resultCollectionSettings with
    | ResultCollectionSettings.AtMostOneResult -> CollectAtMostOneResult f
    | _ -> CollectResults f

let MapResults f = function
    | Result xs -> Result (List.map f xs)
    | Exception err -> Exception err

let AtMostOneResult m res =
    match res with
    | Exception err -> raze err
    | Result [] -> raze (Error(FSComp.SR.nrInvalidModuleExprType(), m))
    | Result (res :: _) -> success res

let AtMostOneResultQuery query2 res1 =
    match res1 with
    | Exception _ -> AddResults res1 (query2())
    | Result [] -> query2()
    | _ -> res1

let inline (+++) res1 query2 = AtMostOneResultQuery query2 res1

//-------------------------------------------------------------------------
// Resolve (possibly mangled) type names in environment
//-------------------------------------------------------------------------

/// Unqualified lookups of type names where the number of generic arguments is known
/// from context, e.g. List<arg>.  Rebindings due to 'open' may have rebound identifiers.
let LookupTypeNameInEnvHaveArity fq nm numTyArgs (nenv: NameResolutionEnv) =
    let key =
        match TryDemangleGenericNameAndPos nm with
        | ValueSome pos -> DecodeGenericTypeNameWithPos pos nm
        | _ -> NameArityPair(nm, numTyArgs)

    match nenv.TyconsByDemangledNameAndArity(fq).TryFind key with
    | None -> nenv.TyconsByAccessNames(fq).TryFind nm |> Option.map List.head
    | res -> res

/// Qualified lookup of type names in the environment
let LookupTypeNameInEnvNoArity fq nm (nenv: NameResolutionEnv) =
    LookupTypeNameNoArity nm (nenv.TyconsByDemangledNameAndArity fq) (nenv.TyconsByAccessNames fq)

/// Qualified lookup of type names in an entity where we may know a generic argument count
let LookupTypeNameInEnvMaybeHaveArity fq nm (typeNameResInfo: TypeNameResolutionInfo) nenv =
    if typeNameResInfo.StaticArgsInfo.HasNoStaticArgsInfo then
        LookupTypeNameInEnvNoArity fq nm nenv
    else
        LookupTypeNameInEnvHaveArity fq nm typeNameResInfo.StaticArgsInfo.NumStaticArgs nenv |> Option.toList

//-------------------------------------------------------------------------
// Report environments to visual studio. We stuff intermediary results
// into a global variable. A little unpleasant.
//-------------------------------------------------------------------------

/// Represents the kind of the occurrence when reporting a name in name resolution
[<RequireQualifiedAccess; Struct>]
type ItemOccurence =
    /// This is a binding / declaration of the item
    | Binding
    /// This is a usage of the item
    | Use
    /// This is a usage of a type name in a type
    | UseInType
    /// This is a usage of a type name in an attribute
    | UseInAttribute
    /// Inside pattern matching
    | Pattern
    /// Abstract slot gets implemented
    | Implemented
    /// Result gets suppressed over this text range
    | RelatedText
    /// This is a usage of a module or namespace name in open statement
    | Open

type FormatStringCheckContext =
    { SourceText: ISourceText
      LineStartPositions: int[] }

/// An abstract type for reporting the results of name resolution and type checking.
type ITypecheckResultsSink =
    abstract NotifyEnvWithScope: range * NameResolutionEnv * AccessorDomain -> unit
    abstract NotifyExprHasType: TType * NameResolutionEnv * AccessorDomain * range -> unit
    abstract NotifyNameResolution: pos * item: Item * TyparInst * ItemOccurence * NameResolutionEnv * AccessorDomain * range * replace: bool -> unit
    abstract NotifyMethodGroupNameResolution : pos * item: Item * itemMethodGroup: Item * TyparInst * ItemOccurence * NameResolutionEnv * AccessorDomain * range * replace: bool -> unit
    abstract NotifyFormatSpecifierLocation: range * int -> unit
    abstract NotifyOpenDeclaration: OpenDeclaration -> unit
    abstract CurrentSourceText: ISourceText option
    abstract FormatStringCheckContext: FormatStringCheckContext option

let (|ValRefOfProp|_|) (pi: PropInfo) = pi.ArbitraryValRef
let (|ValRefOfMeth|_|) (mi: MethInfo) = mi.ArbitraryValRef
let (|ValRefOfEvent|_|) (evt: EventInfo) = evt.ArbitraryValRef

let rec (|RecordFieldUse|_|) (item: Item) =
    match item with
    | Item.RecdField(RecdFieldInfo(_, RecdFieldRef(tcref, name))) -> Some (name, tcref)
    | Item.SetterArg(_, RecordFieldUse f) -> Some f
    | _ -> None

let (|UnionCaseFieldUse|_|) (item: Item) =
    match item with
    | Item.UnionCaseField (uci, fieldIndex) -> Some (fieldIndex, uci.UnionCaseRef)
    | _ -> None

let rec (|ILFieldUse|_|) (item: Item) =
    match item with
    | Item.ILField finfo -> Some finfo
    | Item.SetterArg(_, ILFieldUse f) -> Some f
    | _ -> None

let rec (|PropertyUse|_|) (item: Item) =
    match item with
    | Item.Property(_, pinfo :: _) -> Some pinfo
    | Item.SetterArg(_, PropertyUse pinfo) -> Some pinfo
    | _ -> None

let rec (|FSharpPropertyUse|_|) (item: Item) =
    match item with
    | Item.Property(_, [ValRefOfProp vref]) -> Some vref
    | Item.SetterArg(_, FSharpPropertyUse propDef) -> Some propDef
    | _ -> None

let (|MethodUse|_|) (item: Item) =
    match item with
    | Item.MethodGroup(_, [minfo], _) -> Some minfo
    | _ -> None

let (|FSharpMethodUse|_|) (item: Item) =
    match item with
    | Item.MethodGroup(_, [ValRefOfMeth vref], _) -> Some vref
    | Item.Value vref when vref.IsMember -> Some vref
    | _ -> None

let (|EntityUse|_|) (item: Item) =
    match item with
    | Item.UnqualifiedType (tcref :: _) -> Some tcref
    | Item.ExnCase tcref -> Some tcref
    | Item.Types(_, [AbbrevOrAppTy tcref])
    | Item.DelegateCtor(AbbrevOrAppTy tcref)
    | Item.FakeInterfaceCtor(AbbrevOrAppTy tcref) -> Some tcref
    | Item.CtorGroup(_, ctor :: _) ->
        match ctor.ApparentEnclosingType with
        | AbbrevOrAppTy tcref -> Some tcref
        | _ -> None
    | _ -> None

let (|EventUse|_|) (item: Item) =
    match item with
    | Item.Event einfo -> Some einfo
    | _ -> None

let (|FSharpEventUse|_|) (item: Item) =
    match item with
    | Item.Event(ValRefOfEvent vref) -> Some vref
    | _ -> None

let (|UnionCaseUse|_|) (item: Item) =
    match item with
    | Item.UnionCase(UnionCaseInfo(_, u1), _) -> Some u1
    | _ -> None

let (|ValUse|_|) (item: Item) =
    match item with
    | Item.Value vref
    | FSharpPropertyUse vref
    | FSharpMethodUse vref
    | FSharpEventUse vref
    | Item.CustomBuilder(_, vref) -> Some vref
    | _ -> None

let (|ActivePatternCaseUse|_|) (item: Item) =
    match item with
    | Item.ActivePatternCase(APElemRef(_, vref, idx, _)) -> Some (vref.SigRange, vref.DefinitionRange, idx)
    | Item.ActivePatternResult(ap, _, idx, _) -> Some (ap.Range, ap.Range, idx)
    | _ -> None

let tyconRefDefnHash (_g: TcGlobals) (eref1: EntityRef) =
    hash eref1.LogicalName

let tyconRefDefnEq g (eref1: EntityRef) (eref2: EntityRef) =
    tyconRefEq g eref1 eref2 ||

    // Signature items considered equal to implementation items
    not (equals eref1.DefinitionRange rangeStartup) &&
    not (equals eref1.DefinitionRange range0) &&
    not (equals eref1.DefinitionRange rangeCmdArgs) &&
    (equals eref1.DefinitionRange eref2.DefinitionRange || equals eref1.SigRange eref2.SigRange) &&
    eref1.LogicalName = eref2.LogicalName

let valRefDefnHash (_g: TcGlobals) (vref1: ValRef) =
    hash vref1.DisplayName

let valRefDefnEq g (vref1: ValRef) (vref2: ValRef) =
    valRefEq g vref1 vref2 ||

    // Signature items considered equal to implementation items
    not (equals vref1.DefinitionRange rangeStartup) &&
    not (equals vref1.DefinitionRange range0) &&
    not (equals vref1.DefinitionRange rangeCmdArgs) &&
    (equals vref1.DefinitionRange vref2.DefinitionRange || equals vref1.SigRange vref2.SigRange) &&
    vref1.LogicalName = vref2.LogicalName

let unionCaseRefDefnEq g (uc1: UnionCaseRef) (uc2: UnionCaseRef) =
    uc1.CaseName = uc2.CaseName && tyconRefDefnEq g uc1.TyconRef uc2.TyconRef

/// Given the Item 'orig' - returns function 'other: Item -> bool', that will yield true if other and orig represents the same item and false - otherwise
let ItemsAreEffectivelyEqual g orig other =
    match orig, other  with
    | EntityUse ty1, EntityUse ty2 ->
        tyconRefDefnEq g ty1 ty2

    | Item.TypeVar (nm1, tp1), Item.TypeVar (nm2, tp2) ->
        nm1 = nm2 &&
        (typeEquiv g (mkTyparTy tp1) (mkTyparTy tp2) ||
         match stripTyparEqns (mkTyparTy tp1), stripTyparEqns (mkTyparTy tp2) with
         | TType_var (tp1, _), TType_var (tp2, _) ->
            not tp1.IsCompilerGenerated && not tp1.IsFromError &&
            not tp2.IsCompilerGenerated && not tp2.IsFromError &&
            equals tp1.Range tp2.Range
         | AbbrevOrAppTy tcref1, AbbrevOrAppTy tcref2 ->
            tyconRefDefnEq g tcref1 tcref2
         | _ -> false)

    | ValUse vref1, ValUse vref2 ->
        valRefDefnEq g vref1 vref2

    | ActivePatternCaseUse (range1, range1i, idx1), ActivePatternCaseUse (range2, range2i, idx2) ->
        (idx1 = idx2) && (equals range1 range2 || equals range1i range2i)

    | MethodUse minfo1, MethodUse minfo2 ->
        MethInfo.MethInfosUseIdenticalDefinitions minfo1 minfo2 ||
        // Allow for equality up to signature matching
        match minfo1.ArbitraryValRef, minfo2.ArbitraryValRef with
        | Some vref1, Some vref2 -> valRefDefnEq g vref1 vref2
        | _ -> false

    | PropertyUse pinfo1, PropertyUse pinfo2 ->
        PropInfo.PropInfosUseIdenticalDefinitions pinfo1 pinfo2 ||
        // Allow for equality up to signature matching
        match pinfo1.ArbitraryValRef, pinfo2.ArbitraryValRef with
        | Some vref1, Some vref2 -> valRefDefnEq g vref1 vref2
        | _ -> false

    | Item.ArgName (id1, _, _), Item.ArgName (id2, _, _) ->
        (id1.idText = id2.idText && equals id1.idRange id2.idRange)

    | Item.ArgName (id, _, _), ValUse vref | ValUse vref, Item.ArgName (id, _, _) ->
        ((equals id.idRange vref.DefinitionRange || equals id.idRange vref.SigRange) && id.idText = vref.DisplayName)

    | Item.AnonRecdField(anon1, _, i1, _), Item.AnonRecdField(anon2, _, i2, _) -> anonInfoEquiv anon1 anon2 && i1 = i2

    | ILFieldUse f1, ILFieldUse f2 ->
        ILFieldInfo.ILFieldInfosUseIdenticalDefinitions f1 f2

    | UnionCaseUse u1, UnionCaseUse u2 ->
        unionCaseRefDefnEq g u1 u2

    | RecordFieldUse(name1, tcref1), RecordFieldUse(name2, tcref2) ->
        name1 = name2 && tyconRefDefnEq g tcref1 tcref2

    | UnionCaseFieldUse(fieldIndex1, ucref1), UnionCaseFieldUse(fieldIndex2, ucref2) ->
        unionCaseRefDefnEq g ucref1 ucref2 && fieldIndex1 = fieldIndex2 

    | EventUse evt1, EventUse evt2 ->
        EventInfo.EventInfosUseIdenticalDefinitions evt1 evt2  ||
        // Allow for equality up to signature matching
        match evt1.ArbitraryValRef, evt2.ArbitraryValRef with
        | Some vref1, Some vref2 -> valRefDefnEq g vref1 vref2
        | _ -> false

    | Item.ModuleOrNamespaces modrefs1, Item.ModuleOrNamespaces modrefs2 ->
        modrefs1 |> List.exists (fun modref1 -> modrefs2 |> List.exists (fun r -> tyconRefDefnEq g modref1 r || fullDisplayTextOfModRef modref1 = fullDisplayTextOfModRef r))

    | _ -> false

/// Given the Item 'orig' - returns function 'other: Item -> bool', that will yield true if other and orig represents the same item and false - otherwise
let ItemsAreEffectivelyEqualHash (g: TcGlobals) orig =
    match orig with
    | EntityUse tcref -> tyconRefDefnHash g tcref
    | Item.TypeVar (nm, _)-> hash nm
    | ValUse vref -> valRefDefnHash g vref
    | ActivePatternCaseUse (_, _, idx)-> hash idx
    | MethodUse minfo -> minfo.ComputeHashCode()
    | PropertyUse pinfo -> pinfo.ComputeHashCode()
    | Item.ArgName (id, _, _) -> hash id.idText
    | ILFieldUse ilfinfo -> ilfinfo.ComputeHashCode()
    | UnionCaseUse ucase ->  hash ucase.CaseName
    | RecordFieldUse (name, _) -> hash name
    | UnionCaseFieldUse (fieldIndex, case) -> hash (case.CaseName, fieldIndex)
    | EventUse einfo -> einfo.ComputeHashCode()
    | Item.ModuleOrNamespaces (mref :: _) -> hash mref.DefinitionRange
    | _ -> 389329

[<System.Diagnostics.DebuggerDisplay("{DebugToString()}")>]
type CapturedNameResolution(i: Item, tpinst, io: ItemOccurence, nre: NameResolutionEnv, ad: AccessorDomain, m: range) =
    member this.Pos = m.End
    member this.Item = i
    member this.ItemWithInst = ({ Item = i; TyparInst = tpinst } : ItemWithInst)
    member this.ItemOccurence = io
    member this.DisplayEnv = nre.DisplayEnv
    member this.NameResolutionEnv = nre
    member this.AccessorDomain = ad
    member this.Range = m
    member this.DebugToString() =
        sprintf "%A: %+A" (this.Pos.Line, this.Pos.Column) i

/// Represents container for all name resolutions that were met so far when typechecking some particular file
type TcResolutions
    (capturedEnvs: ResizeArray<range * NameResolutionEnv * AccessorDomain>,
     capturedExprTypes: ResizeArray<TType * NameResolutionEnv * AccessorDomain * range>,
     capturedNameResolutions: ResizeArray<CapturedNameResolution>,
     capturedMethodGroupResolutions: ResizeArray<CapturedNameResolution>) =

    static let empty = TcResolutions(ResizeArray 0, ResizeArray 0, ResizeArray 0, ResizeArray 0)

    member this.CapturedEnvs = capturedEnvs
    member this.CapturedExpressionTypings = capturedExprTypes
    member this.CapturedNameResolutions = capturedNameResolutions
    member this.CapturedMethodGroupResolutions = capturedMethodGroupResolutions

    static member Empty = empty

[<Struct>]
type TcSymbolUseData =
   { ItemWithInst: ItemWithInst
     ItemOccurence: ItemOccurence
     DisplayEnv: DisplayEnv
     Range: range }

/// Represents container for all name resolutions that were met so far when typechecking some particular file
///
/// This is a memory-critical data structure - allocations of this data structure and its immediate contents
/// is one of the highest memory long-lived data structures in typical uses of IDEs. Not many of these objects
/// are allocated (one per file), but they are large because the allUsesOfAllSymbols array is large.
type TcSymbolUses(g, capturedNameResolutions: ResizeArray<CapturedNameResolution>, formatSpecifierLocations: (range * int)[]) =

    // Make sure we only capture the information we really need to report symbol uses
    let allUsesOfSymbols =
        capturedNameResolutions
        |> ResizeArray.mapToSmallArrayChunks (fun cnr -> { ItemWithInst=cnr.ItemWithInst; ItemOccurence=cnr.ItemOccurence; DisplayEnv=cnr.DisplayEnv; Range=cnr.Range })

    let capturedNameResolutions = ()
    do capturedNameResolutions // don't capture this!

    member this.GetUsesOfSymbol item =
        // This member returns what is potentially a very large array, which may approach the size constraints of the Large Object Heap.
        // This is unlikely in practice, though, because we filter down the set of all symbol uses to those specifically for the given `item`.
        // Consequently we have a much lesser chance of ending up with an array large enough to be promoted to the LOH.
        [| for symbolUseChunk in allUsesOfSymbols do
            for symbolUse in symbolUseChunk do
                if protectAssemblyExploration false (fun () -> ItemsAreEffectivelyEqual g item symbolUse.ItemWithInst.Item) then
                    yield symbolUse |]

    member this.AllUsesOfSymbols = allUsesOfSymbols

    member this.GetFormatSpecifierLocationsAndArity() = formatSpecifierLocations

    static member Empty = TcSymbolUses(Unchecked.defaultof<_>, ResizeArray(), Array.empty)

/// An accumulator for the results being emitted into the tcSink.
type TcResultsSinkImpl(tcGlobals, ?sourceText: ISourceText) =
    let capturedEnvs = ResizeArray<_>()
    let capturedExprTypings = ResizeArray<_>()
    let capturedNameResolutions = ResizeArray<CapturedNameResolution>()
    let capturedMethodGroupResolutions = ResizeArray<CapturedNameResolution>()
    let capturedOpenDeclarations = ResizeArray<OpenDeclaration>()
    let capturedFormatSpecifierLocations = ResizeArray<_>()

    let capturedNameResolutionIdentifiers =
        HashSet<pos * string>
            ( { new IEqualityComparer<_> with
                    member _.GetHashCode((p: pos, i)) = p.Line + 101 * p.Column + hash i
                    member _.Equals((p1, i1), (p2, i2)) = posEq p1 p2 && i1 =  i2 } )

    let capturedModulesAndNamespaces =
        HashSet<range * Item>
            ( { new IEqualityComparer<range * Item> with
                    member _.GetHashCode ((m, _)) = hash m
                    member _.Equals ((m1, item1), (m2, item2)) = equals m1 m2 && ItemsAreEffectivelyEqual tcGlobals item1 item2 } )

    let allowedRange (m: range) =
        not m.IsSynthetic

    let isAlreadyDone endPos item m =
        // Desugaring some F# constructs (notably computation expressions with custom operators)
        // results in duplication of textual variables. So we ensure we never record two name resolutions
        // for the same identifier at the same location.

        match item with
        | Item.ModuleOrNamespaces _ ->
            not (capturedModulesAndNamespaces.Add (m, item))
        | _ ->

        let keyOpt =
            match item with
            | Item.Value vref -> Some (endPos, vref.DisplayName)
            | Item.ArgName (id, _, _) -> Some (endPos, id.idText)
            | _ -> None

        match keyOpt with
        | Some key -> not (capturedNameResolutionIdentifiers.Add key)
        | _ -> false

    let remove m =
        capturedNameResolutions.RemoveAll(fun cnr -> equals cnr.Range m) |> ignore
        capturedMethodGroupResolutions.RemoveAll(fun cnr -> equals cnr.Range m) |> ignore

    let formatStringCheckContext =
        lazy
            sourceText |> Option.map (fun sourceText ->
                let positions =
                    [|
                        yield 0
                        for i in 1..sourceText.Length do
                            let c = sourceText[i-1]
                            if c = '\r' && i < sourceText.Length && sourceText[i] = '\n' then ()
                            elif c = '\r' then yield i
                            elif c = '\n' then yield i
                        yield sourceText.Length
                    |]
                { SourceText = sourceText
                  LineStartPositions = positions })

    member this.GetResolutions() =
        TcResolutions(capturedEnvs, capturedExprTypings, capturedNameResolutions, capturedMethodGroupResolutions)

    member this.GetSymbolUses() =
        TcSymbolUses(tcGlobals, capturedNameResolutions, capturedFormatSpecifierLocations.ToArray())

    member this.GetOpenDeclarations() =
        capturedOpenDeclarations |> Seq.distinctBy (fun x -> x.Range, x.AppliedScope, x.IsOwnNamespace) |> Seq.toArray

    member this.GetFormatSpecifierLocations() =
        capturedFormatSpecifierLocations.ToArray()

    interface ITypecheckResultsSink with
        member sink.NotifyEnvWithScope(m, nenv, ad) =
            if allowedRange m then
                capturedEnvs.Add((m, nenv, ad))

        member sink.NotifyExprHasType(ty, nenv, ad, m) =
            if allowedRange m then
                capturedExprTypings.Add((ty, nenv, ad, m))

        member sink.NotifyNameResolution(endPos, item, tpinst, occurenceType, nenv, ad, m, replace) =
            if allowedRange m then
                if replace then
                    remove m
                elif not (isAlreadyDone endPos item m) then
                    capturedNameResolutions.Add(CapturedNameResolution(item, tpinst, occurenceType, nenv, ad, m))

        member sink.NotifyMethodGroupNameResolution(endPos, item, itemMethodGroup, tpinst, occurenceType, nenv, ad, m, replace) =
            if allowedRange m then
                if replace then
                    remove m
                elif not (isAlreadyDone endPos item m) then
                    capturedNameResolutions.Add(CapturedNameResolution(item, tpinst, occurenceType, nenv, ad, m))
                    capturedMethodGroupResolutions.Add(CapturedNameResolution(itemMethodGroup, [], occurenceType, nenv, ad, m))

        member sink.NotifyFormatSpecifierLocation(m, numArgs) =
            capturedFormatSpecifierLocations.Add((m, numArgs))

        member sink.NotifyOpenDeclaration openDeclaration =
            capturedOpenDeclarations.Add openDeclaration

        member sink.CurrentSourceText = sourceText

        member sink.FormatStringCheckContext = formatStringCheckContext.Value

/// An abstract type for reporting the results of name resolution and type checking, and which allows
/// temporary suspension and/or redirection of reporting.
type TcResultsSink =
    { mutable CurrentSink: ITypecheckResultsSink option }
    static member NoSink =  { CurrentSink = None }
    static member WithSink sink = { CurrentSink = Some sink }

/// Temporarily redirect reporting of name resolution and type checking results
let WithNewTypecheckResultsSink (newSink: ITypecheckResultsSink, sink: TcResultsSink) =
    let old = sink.CurrentSink
    sink.CurrentSink <- Some newSink
    { new System.IDisposable with member x.Dispose() = sink.CurrentSink <- old }

/// Temporarily suspend reporting of name resolution and type checking results
let TemporarilySuspendReportingTypecheckResultsToSink (sink: TcResultsSink) =
    let old = sink.CurrentSink
    sink.CurrentSink <- None
    { new System.IDisposable with member x.Dispose() = sink.CurrentSink <- old }


/// Report the active name resolution environment for a specific source range
let CallEnvSink (sink: TcResultsSink) (scopem, nenv, ad) =
    match sink.CurrentSink with
    | None -> ()
    | Some sink -> sink.NotifyEnvWithScope(scopem, nenv, ad)

/// Report a specific name resolution at a source range
let CallNameResolutionSink (sink: TcResultsSink) (m: range, nenv, item, tpinst, occurenceType, ad) =
    match sink.CurrentSink with
    | None -> ()
    | Some sink -> sink.NotifyNameResolution(m.End, item, tpinst, occurenceType, nenv, ad, m, false)

let CallMethodGroupNameResolutionSink (sink: TcResultsSink) (m: range, nenv, item, itemMethodGroup, tpinst, occurenceType, ad) =
    match sink.CurrentSink with
    | None -> ()
    | Some sink -> sink.NotifyMethodGroupNameResolution(m.End, item, itemMethodGroup, tpinst, occurenceType, nenv, ad, m, false)

let CallNameResolutionSinkReplacing (sink: TcResultsSink) (m: range, nenv, item, tpinst, occurenceType, ad) =
    match sink.CurrentSink with
    | None -> ()
    | Some sink -> sink.NotifyNameResolution(m.End, item, tpinst, occurenceType, nenv, ad, m, true)

/// Report a specific expression typing at a source range
let CallExprHasTypeSink (sink: TcResultsSink) (m: range, nenv, ty, ad) =
    match sink.CurrentSink with
    | None -> ()
    | Some sink -> sink.NotifyExprHasType(ty, nenv, ad, m)

let CallOpenDeclarationSink (sink: TcResultsSink) (openDeclaration: OpenDeclaration) =
    match sink.CurrentSink with
    | None -> ()
    | Some sink -> sink.NotifyOpenDeclaration openDeclaration

//-------------------------------------------------------------------------
// Check inferability of type parameters in resolved items.
//-------------------------------------------------------------------------

/// Checks if the type variables associated with the result of a resolution are inferable,
/// i.e. occur in the arguments or return type of the resolution. If not give a warning
/// about a type instantiation being needed.
type ResultTyparChecker = ResultTyparChecker of (unit -> bool)

let CheckAllTyparsInferrable amap m item =
    match item with
    | Item.Property(_, pinfos) ->
        pinfos |> List.forall (fun pinfo ->
            pinfo.IsExtensionMember ||
            let freeInDeclaringType = freeInType CollectTyparsNoCaching pinfo.ApparentEnclosingType
            let freeInArgsAndRetType =
                accFreeInTypes CollectTyparsNoCaching (pinfo.GetParamTypes(amap, m))
                       (freeInType CollectTyparsNoCaching (pinfo.GetPropertyType(amap, m)))
            let free = Zset.diff freeInDeclaringType.FreeTypars  freeInArgsAndRetType.FreeTypars
            free.IsEmpty)

    | Item.MethodGroup(_, minfos, _) ->
        minfos |> List.forall (fun minfo ->
            minfo.IsExtensionMember ||
            let fminst = minfo.FormalMethodInst
            let freeInDeclaringType = freeInType CollectTyparsNoCaching minfo.ApparentEnclosingType
            let freeInArgsAndRetType =
                List.foldBack (accFreeInTypes CollectTyparsNoCaching) (minfo.GetParamTypes(amap, m, fminst))
                   (accFreeInTypes CollectTyparsNoCaching (minfo.GetObjArgTypes(amap, m, fminst))
                       (freeInType CollectTyparsNoCaching (minfo.GetFSharpReturnTy(amap, m, fminst))))
            let free = Zset.diff freeInDeclaringType.FreeTypars  freeInArgsAndRetType.FreeTypars
            free.IsEmpty)

    | Item.CtorGroup _
    | Item.FakeInterfaceCtor _
    | Item.DelegateCtor _
    | Item.Types _
    | Item.ModuleOrNamespaces _
    | Item.CustomOperation _
    | Item.CustomBuilder _
    | Item.TypeVar _
    | Item.ArgName _
    | Item.ActivePatternResult _
    | Item.Value _
    | Item.ActivePatternCase _
    | Item.UnionCase _
    | Item.ExnCase _
    | Item.RecdField _
    | Item.UnionCaseField _
    | Item.AnonRecdField _
    | Item.NewDef _
    | Item.ILField _
    | Item.Event _
    | Item.ImplicitOp _
    | Item.UnqualifiedType _
    | Item.SetterArg _ -> true

//-------------------------------------------------------------------------
// Check inferability of type parameters in resolved items.
//-------------------------------------------------------------------------

/// Keeps track of information relevant to the chosen resolution of a long identifier
///
/// When we resolve an item such as System.Console.In we
/// resolve it in one step to a property/val/method etc. item. However
/// Visual Studio needs to know about the exact resolutions of the names
/// System and Console, i.e. the 'entity path' of the resolution.
///
/// Each of the resolution routines keeps track of the entity path and
/// ultimately calls ResolutionInfo.Method to record it for
/// later use by Visual Studio.
type ResolutionInfo =
    | ResolutionInfo of (*entityPath, reversed*)(range * EntityRef) list * (*warnings/errors*)(ResultTyparChecker -> unit) * tinstEnclosing: EnclosingTypeInst

    static member SendEntityPathToSink(sink, ncenv: NameResolver, nenv, occ, ad, traitCtxt, ResolutionInfo(entityPath, warnings, _), typarChecker) =
        entityPath |> List.iter (fun (m, eref: EntityRef) ->
            CheckEntityAttributes ncenv.g eref m |> CommitOperationResult
            CheckTyconAccessible ncenv.amap m ad eref |> ignore
            let item =
                if eref.IsModuleOrNamespace then
                    Item.ModuleOrNamespaces [eref]
                else
                    Item.Types(eref.DisplayName, [FreshenTycon ncenv traitCtxt m eref])
            CallNameResolutionSink sink (m, nenv, item, emptyTyparInst, occ, ad))
        warnings typarChecker

    static member Empty =
        ResolutionInfo([], (fun _ -> ()), emptyEnclosingTypeInst)

    member x.AddEntity info =
        let (ResolutionInfo(entityPath, warnings, tinstEnclosing)) = x
        ResolutionInfo(info :: entityPath, warnings, tinstEnclosing)

    member x.AddWarning f =
        let (ResolutionInfo(entityPath, warnings, tinstEnclosing)) = x
        ResolutionInfo(entityPath, (fun typarChecker -> f typarChecker; warnings typarChecker), tinstEnclosing)

    member x.WithEnclosingTypeInst tinstEnclosing =
        let (ResolutionInfo(entityPath, warnings, _)) = x
        ResolutionInfo(entityPath, warnings, tinstEnclosing)

    member x.EnclosingTypeInst =
        match x with
        | ResolutionInfo(tinstEnclosing=tinstEnclosing) -> tinstEnclosing

/// Resolve ambiguities between types overloaded by generic arity, based on number of type arguments.
/// Also check that we're not returning direct references to generated provided types.
//
// Given ambiguous C<>, C<_>    we resolve the ambiguous 'C.M' to C<> without warning
// Given ambiguous C<_>, C<_, _> we resolve the ambiguous 'C.M' to C<_> with an ambiguity error
// Given C<_>                   we resolve the ambiguous 'C.M' to C<_> with a warning if the argument or return types can't be inferred

// Given ambiguous C<>, C<_>    we resolve the ambiguous 'C()' to C<> without warning
// Given ambiguous C<_>, C<_, _> we resolve the ambiguous 'C()' to C<_> with an ambiguity error
// Given C<_>                   we resolve the ambiguous 'C()' to C<_> with a warning if the argument or return types can't be inferred

let CheckForTypeLegitimacyAndMultipleGenericTypeAmbiguities
        (tcrefs:(ResolutionInfo * TyconRef) list,
         typeNameResInfo: TypeNameResolutionInfo,
         genOk: PermitDirectReferenceToGeneratedType,
         m) =

    let tcrefs =
        tcrefs
        // remove later duplicates (if we've opened the same module more than once)
        |> List.distinctBy (fun (_, tcref) -> tcref.Stamp)
        // List.sortBy is a STABLE sort (the order matters!)
        |> List.sortBy (fun (resInfo, tcref) -> tcref.Typars(m).Length - resInfo.EnclosingTypeInst.Length)

    let tcrefs =
        match tcrefs with
        | (resInfo, tcref) :: _ when
                // multiple types
                tcrefs.Length > 1 &&
                // no explicit type instantiation
                typeNameResInfo.StaticArgsInfo.HasNoStaticArgsInfo &&
                // some type arguments required on all types (note sorted by typar count above)
                ((tcref.Typars m).Length - resInfo.EnclosingTypeInst.Length) > 0 &&
                // plausible types have different arities
                (tcrefs |> Seq.distinctBy (fun (_, tcref) -> tcref.Typars(m).Length) |> Seq.length > 1)  ->
            [ for resInfo, tcref in tcrefs do
                let resInfo = resInfo.AddWarning (fun _typarChecker -> errorR(Error(FSComp.SR.nrTypeInstantiationNeededToDisambiguateTypesWithSameName(tcref.DisplayName, tcref.DisplayNameWithStaticParametersAndUnderscoreTypars), m)))
                yield (resInfo, tcref) ]

        | [(resInfo, tcref)] when  typeNameResInfo.StaticArgsInfo.HasNoStaticArgsInfo && ((tcref.Typars m).Length - resInfo.EnclosingTypeInst.Length) > 0 && typeNameResInfo.ResolutionFlag = ResolveTypeNamesToTypeRefs ->
            let resInfo =
                resInfo.AddWarning (fun (ResultTyparChecker typarChecker) ->
                    if not (typarChecker()) then
                        warning(Error(FSComp.SR.nrTypeInstantiationIsMissingAndCouldNotBeInferred(tcref.DisplayName, tcref.DisplayNameWithStaticParametersAndUnderscoreTypars), m)))
            [(resInfo, tcref)]

        | _ ->
            tcrefs

#if !NO_TYPEPROVIDERS
    for _, tcref in tcrefs do
        // Type generators can't be returned by name resolution, unless PermitDirectReferenceToGeneratedType.Yes
        CheckForDirectReferenceToGeneratedType (tcref, genOk, m)
#else
    genOk |> ignore
#endif

    tcrefs


//-------------------------------------------------------------------------
// Consume ids that refer to a namespace, module, or type
//-------------------------------------------------------------------------

/// Perform name resolution for an identifier which must resolve to be a module or namespace.
let rec ResolveLongIdentAsModuleOrNamespace sink (atMostOne: ResultCollectionSettings) (amap: Import.ImportMap) m first fullyQualified (nenv: NameResolutionEnv) ad (id:Ident) (rest: Ident list) isOpenDecl =
    if first && id.idText = MangledGlobalName then
        match rest with
        | [] ->
            error (Error(FSComp.SR.nrGlobalUsedOnlyAsFirstName(), id.idRange))
        | id2 :: rest2 ->
            ResolveLongIdentAsModuleOrNamespace sink atMostOne amap m false FullyQualified nenv ad id2 rest2 isOpenDecl
    else
        let notFoundAux (id: Ident) depth error (tcrefs: TyconRef seq) =
            let suggestNames (addToBuffer: string -> unit) =
                for tcref in tcrefs do
                    if IsEntityAccessible amap m ad tcref then
                        addToBuffer tcref.DisplayName

            UndefinedName(depth, error, id, suggestNames)

        let moduleOrNamespaces = nenv.ModulesAndNamespaces fullyQualified
        let namespaceNotFound =
            lazy
                seq { for kv in moduleOrNamespaces do
                        for modref in kv.Value do 
                            modref }
                |> notFoundAux id 0 FSComp.SR.undefinedNameNamespaceOrModule

        // Avoid generating the same error and name suggestion thunk twice It's not clear this is necessary
        // since it's just saving an allocation.
        let mutable moduleNotFoundErrorCache = None
        let moduleNotFound (modref: ModuleOrNamespaceRef) (mty: ModuleOrNamespaceType) (id: Ident) depth =
            match moduleNotFoundErrorCache with
            | Some (oldId, error) when equals oldId id.idRange -> error
            | _ ->
                let error =
                    seq { for kv in mty.ModulesAndNamespacesByDemangledName do
                            modref.NestedTyconRef kv.Value }
                    |> notFoundAux id depth FSComp.SR.undefinedNameNamespace
                let error = raze error
                moduleNotFoundErrorCache <- Some(id.idRange, error)
                error

        let notifyNameResolution (modref: ModuleOrNamespaceRef) m =
            let item = Item.ModuleOrNamespaces [modref]
            let occurence = if isOpenDecl then ItemOccurence.Open else ItemOccurence.Use
            CallNameResolutionSink sink (m, nenv, item, emptyTyparInst, occurence, ad)

        let modrefs = 
            match moduleOrNamespaces.TryGetValue id.idText with 
            | true, modrefs -> modrefs 
            | _ -> []

        if not modrefs.IsEmpty then 
            /// Look through the sub-namespaces and/or modules
            let rec look depth (modref: ModuleOrNamespaceRef) (lid: Ident list) =
                let mty = modref.ModuleOrNamespaceType
                match lid with
                | [] -> 
                    success  [ (depth, modref, mty) ]

                | id :: rest ->
                    let modrefs =
                        match mty.ModulesAndNamespacesByDemangledName.TryGetValue id.idText with 
                        | true, res -> [res]
                        | _ -> []
                    
                    if not modrefs.IsEmpty then 
                        modrefs 
                        |> List.map (fun espec ->
                            let subref = modref.NestedTyconRef espec
                            if IsEntityAccessible amap m ad subref then
                                notifyNameResolution subref id.idRange
                                look (depth+1) subref rest
                            else
                                moduleNotFound modref mty id depth) 
                        |> List.reduce AddResults
                    else
                        moduleNotFound modref mty id depth

            modrefs
            |> List.map (fun modref ->
                if IsEntityAccessible amap m ad modref then
                    notifyNameResolution modref id.idRange
                    look 1 modref rest
                else
                    raze (namespaceNotFound.Force()))
            |> List.reduce AddResults
        else
            raze (namespaceNotFound.Force())

// Note - 'rest' is annotated due to a bug currently in Unity (see: https://github.com/dotnet/fsharp/pull/7427)
let ResolveLongIdentAsModuleOrNamespaceThen sink atMostOne amap m fullyQualified (nenv: NameResolutionEnv) ad id (rest: Ident list) isOpenDecl f =
    match ResolveLongIdentAsModuleOrNamespace sink ResultCollectionSettings.AllResults amap m true fullyQualified nenv ad id [] isOpenDecl with
    | Result modrefs ->
        match rest with
        | [] -> error(Error(FSComp.SR.nrUnexpectedEmptyLongId(), id.idRange))
        | id2 :: rest2 ->
            modrefs
            |> CollectResults2 atMostOne (fun (depth, modref, mty) ->
                let resInfo = ResolutionInfo.Empty.AddEntity(id.idRange, modref)
                f resInfo (depth+1) id.idRange modref mty id2 rest2)
    | Exception err -> Exception err

//-------------------------------------------------------------------------
// Bind name used in "new Foo.Bar(...)" constructs
//-------------------------------------------------------------------------

let private ResolveObjectConstructorPrim (ncenv: NameResolver) edenv resInfo m ad ty =
    let g = ncenv.g
    let amap = ncenv.amap
    if isDelegateTy g ty then
        success (resInfo, Item.DelegateCtor ty)
    else
        let ctorInfos = GetIntrinsicConstructorInfosOfType ncenv.InfoReader m ty
        if isNil ctorInfos && isInterfaceTy g ty then
            success (resInfo, Item.FakeInterfaceCtor ty)
        else
            let defaultStructCtorInfo =
                if (not (ctorInfos |> List.exists (fun x -> x.IsNullary)) &&
                    isStructTy g ty &&
                    not (isRecdTy g ty) &&
                    not (isUnionTy g ty))
                then
                    [DefaultStructCtor(g, ty)]
                else []
            if (isNil defaultStructCtorInfo && isNil ctorInfos) || (not (isAppTy g ty) && not (isAnyTupleTy g ty)) then
                raze (Error(FSComp.SR.nrNoConstructorsAvailableForType(NicePrint.minimalStringOfType edenv ty), m))
            else
                let ctorInfos = ctorInfos |> List.filter (IsMethInfoAccessible amap m ad)
                let metadataTy = convertToTypeWithMetadataIfPossible g ty
                success (resInfo, Item.MakeCtorGroup ((tcrefOfAppTy g metadataTy).LogicalName, (defaultStructCtorInfo@ctorInfos)))

/// Perform name resolution for an identifier which must resolve to be an object constructor.
let ResolveObjectConstructor (ncenv: NameResolver) edenv m ad ty =
    ResolveObjectConstructorPrim (ncenv: NameResolver) edenv [] m ad ty  |?> (fun (_resInfo, item) -> item)

//-------------------------------------------------------------------------
// Bind the "." notation (member lookup or lookup in a type)
//-------------------------------------------------------------------------

/// Used to report an error condition where name resolution failed due to an indeterminate type
exception IndeterminateType of range

/// Indicates the kind of lookup being performed. Note, this type should be made private to nameres.fs.
[<RequireQualifiedAccess>]
type LookupKind =
   | RecdField
   | Pattern
   | Expr
   | Type
   | Ctor


/// Try to find a union case of a type, with the given name
let TryFindUnionCaseOfType g ty nm =
    match tryAppTy g ty with
    | ValueSome(tcref, tinst) ->
        match tcref.GetUnionCaseByName nm with
        | None -> ValueNone
        | Some ucase -> ValueSome(UnionCaseInfo(tinst, tcref.MakeNestedUnionCaseRef ucase))
    | _ ->
        ValueNone

/// Try to find a union case of a type, with the given name
let TryFindAnonRecdFieldOfType g typ nm =
    match tryDestAnonRecdTy g typ with
    | ValueSome (anonInfo, tys) ->
        match anonInfo.SortedIds |> Array.tryFindIndex (fun x -> x.idText = nm) with
        | Some i -> Some (Item.AnonRecdField(anonInfo, tys, i, anonInfo.SortedIds[i].idRange))
        | None -> None
    | ValueNone -> None

let DisplayNameCoreMangled(pinfo: PropInfo) =
    match pinfo with
    | FSProp(_, _, _, Some set) -> set.DisplayNameCoreMangled
    | FSProp(_, _, Some get, _) -> get.DisplayNameCoreMangled
    | FSProp _ -> failwith "unexpected (property must have either getter or setter)"
    | ILProp(ILPropInfo(_, def))  -> def.Name
#if !NO_TYPEPROVIDERS
    | ProvidedProp(_, pi, m) -> pi.PUntaint((fun pi -> pi.Name), m)
#endif

let DecodeFSharpEvent (pinfos: PropInfo list) ad g (ncenv: NameResolver) m =
    match pinfos with
    | [pinfo] when pinfo.IsFSharpEventProperty ->
        let nm = DisplayNameCoreMangled pinfo
        let minfos1 = GetImmediateIntrinsicMethInfosOfType (Some("add_"+nm), ad) g ncenv.amap m pinfo.ApparentEnclosingType
        let minfos2 = GetImmediateIntrinsicMethInfosOfType (Some("remove_"+nm), ad) g ncenv.amap m pinfo.ApparentEnclosingType
        match  minfos1, minfos2 with
        | [FSMeth(_, _, addValRef, _)], [FSMeth(_, _, removeValRef, _)] ->
            // FOUND PROPERTY-AS-EVENT AND CORRESPONDING ADD/REMOVE METHODS
            Some(Item.Event(FSEvent(g, pinfo, addValRef, removeValRef)))
        | _ ->
            // FOUND PROPERTY-AS-EVENT BUT DIDN'T FIND CORRESPONDING ADD/REMOVE METHODS
            Some(Item.Property (nm, pinfos))
    | pinfo :: _ ->
        let nm = DisplayNameCoreMangled pinfo
        Some(Item.Property (nm, pinfos))
    | _ ->
        None

/// Returns all record label names for the given type.
let GetRecordLabelsForType g nenv ty =
    let result = HashSet()
    if isRecdTy g ty then
      let typeName = NicePrint.minimalStringOfType nenv.eDisplayEnv ty
      for KeyValue(k, v) in nenv.eFieldLabels do
        if v |> List.exists (fun r -> r.TyconRef.DisplayName = typeName) then
          result.Add k |> ignore
    result

/// Get the nested types of the given type and check the nested types based on the type name resolution info.
let CheckNestedTypesOfType (ncenv: NameResolver) (resInfo: ResolutionInfo) ad traitCtxt nm (typeNameResInfo: TypeNameResolutionInfo) m ty =
    let tinstEnclosing, tcrefsNested = GetNestedTyconRefsOfType ncenv.InfoReader ncenv.amap (ad, Some nm, typeNameResInfo.StaticArgsInfo, true, m) ty
    let tcrefsNested = tcrefsNested |> List.map (fun tcrefNested -> (resInfo, tcrefNested))
    let tcrefsNested = CheckForTypeLegitimacyAndMultipleGenericTypeAmbiguities (tcrefsNested, typeNameResInfo, PermitDirectReferenceToGeneratedType.No, m)
    tcrefsNested |> List.map (fun (_, tcrefNested) -> MakeNestedType ncenv traitCtxt tinstEnclosing m tcrefNested)

// REVIEW: this shows up on performance logs. Consider for example endless resolutions of "List.map" to
// the empty set of results, or "x.Length" for a list or array type. This indicates it could be worth adding a cache here.
let rec ResolveLongIdentInTypePrim (ncenv: NameResolver) nenv lookupKind (resInfo: ResolutionInfo) depth m ad traitCtxt (id: Ident) (rest: Ident list) findFlag (typeNameResInfo: TypeNameResolutionInfo) ty =
    let g = ncenv.g
    let m = unionRanges m id.idRange
    let nm = id.idText // used to filter the searches of the tables
    let optFilter = Some nm // used to filter the searches of the tables
    let contentsSearchAccessible =
        let unionCaseSearch =
            match lookupKind with
            | LookupKind.Expr | LookupKind.Pattern -> TryFindUnionCaseOfType g ty nm
            | _ -> ValueNone

        // Lookup: datatype constructors take precedence
        match unionCaseSearch with
        | ValueSome ucase ->
            OneResult (success(resInfo, Item.UnionCase(ucase, false), rest))
        | ValueNone ->
            let anonRecdSearch =
                match lookupKind with
                | LookupKind.Expr -> TryFindAnonRecdFieldOfType g ty nm
                | _ -> None
            match anonRecdSearch with
            | Some item ->
                OneResult (success(resInfo, item, rest))
            | None ->
            let isLookUpExpr = (lookupKind = LookupKind.Expr)
            match TryFindIntrinsicNamedItemOfType ncenv.InfoReader (nm, ad) findFlag m ty with
            | Some (PropertyItem psets) when isLookUpExpr ->
                let pinfos = psets |> ExcludeHiddenOfPropInfos g ncenv.amap m

                // fold the available extension members into the overload resolution
                let extensionPropInfos = ExtensionPropInfosOfTypeInScope ResultCollectionSettings.AllResults ncenv.InfoReader nenv optFilter ad m ty

                // make sure to keep the intrinsic pinfos before the extension pinfos in the list,
                // since later on this logic is used when giving preference to intrinsic definitions
                match DecodeFSharpEvent (pinfos@extensionPropInfos) ad g ncenv m with
                | Some x -> success [resInfo, x, rest]
                | None -> raze (UndefinedName (depth, FSComp.SR.undefinedNameFieldConstructorOrMember, id, NoSuggestions))

            | Some(MethodItem msets) when isLookUpExpr ->
                let minfos = msets |> ExcludeHiddenOfMethInfos g ncenv.amap m

                // fold the available extension members into the overload resolution
                let extensionMethInfos = ExtensionMethInfosOfTypeInScope ResultCollectionSettings.AllResults ncenv.InfoReader nenv optFilter m ty

                success [resInfo, Item.MakeMethGroup (nm, minfos@extensionMethInfos), rest]
            | Some (ILFieldItem (finfo :: _))  when (match lookupKind with LookupKind.Expr | LookupKind.Pattern -> true | _ -> false) ->
                success [resInfo, Item.ILField finfo, rest]

            | Some (EventItem (einfo :: _)) when isLookUpExpr ->
                success [resInfo, Item.Event einfo, rest]

            | Some (RecdFieldItem rfinfo) when (match lookupKind with LookupKind.Expr | LookupKind.RecdField | LookupKind.Pattern -> true | _ -> false) ->
                success [resInfo, Item.RecdField rfinfo, rest]

            | _ ->

            let pinfos = ExtensionPropInfosOfTypeInScope ResultCollectionSettings.AllResults ncenv.InfoReader nenv optFilter ad m ty
            if not (isNil pinfos) && isLookUpExpr then OneResult(success (resInfo, Item.Property (nm, pinfos), rest)) else
            let minfos = ExtensionMethInfosOfTypeInScope ResultCollectionSettings.AllResults ncenv.InfoReader nenv optFilter m ty

            if not (isNil minfos) && isLookUpExpr then
                success [resInfo, Item.MakeMethGroup (nm, minfos), rest]
            elif isTyparTy g ty then raze (IndeterminateType(unionRanges m id.idRange))
            else NoResultsOrUsefulErrors

    match contentsSearchAccessible with
    | Result res when not (isNil res) -> contentsSearchAccessible
    | Exception _ -> contentsSearchAccessible
    | _ ->

    let nestedSearchAccessible =
        match rest with
        | [] ->
            let nestedTypes = CheckNestedTypesOfType ncenv resInfo ad traitCtxt nm typeNameResInfo m ty
            if isNil nestedTypes then
                NoResultsOrUsefulErrors
            else
                match typeNameResInfo.ResolutionFlag with
                | ResolveTypeNamesToCtors ->
                    nestedTypes
                    |> CollectAtMostOneResult (ResolveObjectConstructorPrim ncenv nenv.eDisplayEnv resInfo m ad)
                    |> MapResults (fun (resInfo, item) -> (resInfo, item, []))
                | ResolveTypeNamesToTypeRefs ->
                    OneSuccess (resInfo, Item.Types (nm, nestedTypes), rest)
        | id2 :: rest2 ->
            let nestedTypes = CheckNestedTypesOfType ncenv resInfo ad traitCtxt nm (TypeNameResolutionInfo.ResolveToTypeRefs TypeNameResolutionStaticArgsInfo.Indefinite) m ty
            ResolveLongIdentInNestedTypes ncenv nenv lookupKind resInfo (depth+1) id m ad traitCtxt id2 rest2 findFlag typeNameResInfo nestedTypes

    match nestedSearchAccessible with
    | Result res when not (isNil res) -> nestedSearchAccessible
    | _ ->
        let suggestMembers (addToBuffer: string -> unit) =
            for p in ExtensionPropInfosOfTypeInScope ResultCollectionSettings.AllResults ncenv.InfoReader nenv None ad m ty do
                addToBuffer p.PropertyName

            for m in ExtensionMethInfosOfTypeInScope ResultCollectionSettings.AllResults ncenv.InfoReader nenv None m ty do
                addToBuffer m.DisplayName

            for p in GetIntrinsicPropInfosOfType ncenv.InfoReader None ad AllowMultiIntfInstantiations.No findFlag m ty do
                addToBuffer p.PropertyName

            for m in GetIntrinsicMethInfosOfType ncenv.InfoReader None ad AllowMultiIntfInstantiations.No findFlag m ty do
                if not m.IsClassConstructor && not m.IsConstructor then
                    addToBuffer m.DisplayName

            for l in GetRecordLabelsForType g nenv ty do
                addToBuffer l

            match lookupKind with
            | LookupKind.Expr | LookupKind.Pattern ->
                match tryTcrefOfAppTy g ty with
                | ValueSome tcref ->
                    for uc in tcref.UnionCasesArray do
                        addToBuffer uc.DisplayName
                | _ -> ()
            | _ -> ()

        let errorTextF s =
            match tryTcrefOfAppTy g ty with
            | ValueSome tcref ->
                FSComp.SR.undefinedNameFieldConstructorOrMemberWhenTypeIsKnown(tcref.DisplayNameWithStaticParametersAndUnderscoreTypars, s)
            | _ ->
                FSComp.SR.undefinedNameFieldConstructorOrMember(s)

        raze (UndefinedName (depth, errorTextF, id, suggestMembers))

and ResolveLongIdentInNestedTypes (ncenv: NameResolver) nenv lookupKind resInfo depth id m ad traitCtxt (id2: Ident) (rest: Ident list) findFlag typeNameResInfo tys =
    tys
    |> CollectAtMostOneResult (fun ty ->
        let resInfo = 
             match tryTcrefOfAppTy ncenv.g ty with
             | ValueSome tcref ->
                resInfo.AddEntity(id.idRange, tcref) 
             | _ ->
                resInfo
        ResolveLongIdentInTypePrim ncenv nenv lookupKind resInfo depth m ad traitCtxt id2 rest findFlag typeNameResInfo ty
        |> AtMostOneResult m)

/// Resolve a long identifier using type-qualified name resolution.
let ResolveLongIdentInType sink ncenv nenv lookupKind m ad traitCtxt id findFlag typeNameResInfo ty =
    let resInfo, item, rest =
        ResolveLongIdentInTypePrim (ncenv: NameResolver) nenv lookupKind ResolutionInfo.Empty 0 m ad traitCtxt id [] findFlag typeNameResInfo ty
        |> AtMostOneResult m
        |> ForceRaise

    ResolutionInfo.SendEntityPathToSink (sink, ncenv, nenv, ItemOccurence.UseInType, ad, traitCtxt, resInfo, ResultTyparChecker(fun () -> CheckAllTyparsInferrable ncenv.amap m item))
    item, rest

let private ResolveLongIdentInTyconRef (ncenv: NameResolver) nenv lookupKind (resInfo: ResolutionInfo) depth m ad traitCtxt id rest typeNameResInfo tcref =
#if !NO_TYPEPROVIDERS
    // No dotting through type generators to get to a member!
    CheckForDirectReferenceToGeneratedType (tcref, PermitDirectReferenceToGeneratedType.No, m)
#endif
    let ty = 
        match resInfo.EnclosingTypeInst with
        | [] -> FreshenTycon ncenv traitCtxt m tcref
        | tinstEnclosing -> FreshenTyconWithEnclosingTypeInst ncenv traitCtxt m tinstEnclosing tcref
    ty |> ResolveLongIdentInTypePrim ncenv nenv lookupKind resInfo depth m ad traitCtxt id rest IgnoreOverrides typeNameResInfo

let private ResolveLongIdentInTyconRefs atMostOne (ncenv: NameResolver) nenv lookupKind depth m ad traitCtxt id rest typeNameResInfo idRange tcrefs =
    tcrefs |> CollectResults2 atMostOne (fun (resInfo: ResolutionInfo, tcref) ->
        let resInfo = resInfo.AddEntity(idRange, tcref)
        tcref |> ResolveLongIdentInTyconRef ncenv nenv lookupKind resInfo depth m ad traitCtxt id rest typeNameResInfo |> AtMostOneResult m)

//-------------------------------------------------------------------------
// ResolveExprLongIdentInModuleOrNamespace
//-------------------------------------------------------------------------

let (|AccessibleEntityRef|_|) amap m ad (modref: ModuleOrNamespaceRef) mspec =
    let eref = modref.NestedTyconRef mspec
    if IsEntityAccessible amap m ad eref then Some eref else None

let rec ResolveExprLongIdentInModuleOrNamespace (ncenv: NameResolver) nenv (typeNameResInfo: TypeNameResolutionInfo) ad traitCtxt resInfo depth m modref (mty: ModuleOrNamespaceType) (id: Ident) (rest: Ident list) =
    // resInfo records the modules or namespaces actually relevant to a resolution
    let m = unionRanges m id.idRange
    match mty.AllValsByLogicalName.TryGetValue id.idText with
    | true, vspec when IsValAccessible ad (mkNestedValRef modref vspec) ->
        success(resInfo, Item.Value (mkNestedValRef modref vspec), rest)
    | _->
    match mty.ExceptionDefinitionsByDemangledName.TryGetValue id.idText with
    | true, excon when IsTyconReprAccessible ncenv.amap m ad (modref.NestedTyconRef excon) ->
        success (resInfo, Item.ExnCase (modref.NestedTyconRef excon), rest)
    | _ ->
        // Something in a discriminated union without RequireQualifiedAccess attribute?
        let unionSearch, hasRequireQualifiedAccessAttribute =
            match TryFindTypeWithUnionCase modref id with
            | Some tycon when IsTyconReprAccessible ncenv.amap m ad (modref.NestedTyconRef tycon) ->
                let ucref = mkUnionCaseRef (modref.NestedTyconRef tycon) id.idText
                let ucinfo = FreshenUnionCaseRef ncenv traitCtxt m ucref
                let hasRequireQualifiedAccessAttribute = HasFSharpAttribute ncenv.g ncenv.g.attrib_RequireQualifiedAccessAttribute tycon.Attribs
                success [resInfo, Item.UnionCase(ucinfo, hasRequireQualifiedAccessAttribute), rest], hasRequireQualifiedAccessAttribute
            | _ -> NoResultsOrUsefulErrors, false

        match unionSearch with
        | Result (res :: _) when not hasRequireQualifiedAccessAttribute -> success res
        | _ ->

        // Something in a type?
        let tyconSearch =
            let tcrefs = LookupTypeNameInEntityMaybeHaveArity (ncenv.amap, id.idRange, ad, id.idText, (if isNil rest then typeNameResInfo.StaticArgsInfo else TypeNameResolutionStaticArgsInfo.Indefinite), modref)
            if isNil tcrefs then NoResultsOrUsefulErrors else
            let tcrefs = tcrefs |> List.map (fun tcref -> (resInfo, tcref))

            match rest with
            | id2 :: rest2 ->

                let tcrefs =
                    let typeNameResInfo = TypeNameResolutionInfo.ResolveToTypeRefs typeNameResInfo.StaticArgsInfo
                    CheckForTypeLegitimacyAndMultipleGenericTypeAmbiguities (tcrefs, typeNameResInfo, PermitDirectReferenceToGeneratedType.No, unionRanges m id.idRange)

                ResolveLongIdentInTyconRefs ResultCollectionSettings.AtMostOneResult ncenv nenv LookupKind.Expr (depth+1) m ad traitCtxt id2 rest2 typeNameResInfo id.idRange tcrefs

            // Check if we've got some explicit type arguments
            | _ ->
                let tcrefs = CheckForTypeLegitimacyAndMultipleGenericTypeAmbiguities (tcrefs, typeNameResInfo, PermitDirectReferenceToGeneratedType.No, unionRanges m id.idRange)
                match typeNameResInfo.ResolutionFlag with
                | ResolveTypeNamesToTypeRefs ->
                    success [ for resInfo, tcref in tcrefs do
                                    let ty = FreshenTycon ncenv traitCtxt m tcref
                                    let item = (resInfo, Item.Types(id.idText, [ty]), [])
                                    yield item ]
                | ResolveTypeNamesToCtors ->
                    tcrefs
                    |> List.map (fun (resInfo, tcref) -> resInfo, FreshenTycon ncenv traitCtxt m tcref)
                    |> CollectAtMostOneResult (fun (resInfo, ty) -> ResolveObjectConstructorPrim ncenv nenv.eDisplayEnv resInfo id.idRange ad ty)
                    |> MapResults (fun (resInfo, item) -> (resInfo, item, []))


        // Something in a sub-namespace or sub-module
        let moduleSearch() =
            match rest with
            | id2 :: rest2 ->
                match mty.ModulesAndNamespacesByDemangledName.TryGetValue id.idText with
                | true, AccessibleEntityRef ncenv.amap m ad modref submodref ->
                    let resInfo = resInfo.AddEntity(id.idRange, submodref)

                    OneResult (ResolveExprLongIdentInModuleOrNamespace ncenv nenv typeNameResInfo ad traitCtxt resInfo (depth+1) m submodref submodref.ModuleOrNamespaceType id2 rest2)
                | _ ->
                    NoResultsOrUsefulErrors
            | _ ->
                NoResultsOrUsefulErrors

        match tyconSearch +++ moduleSearch +++ (fun _ -> unionSearch) with
        | Result [] ->
            let suggestPossibleTypesAndNames (addToBuffer: string -> unit) =
                for e in modref.ModuleOrNamespaceType.AllEntities do
                    if IsEntityAccessible ncenv.amap m ad (modref.NestedTyconRef e) then
                        addToBuffer e.DisplayName

                        if e.IsUnionTycon then
                            let hasRequireQualifiedAccessAttribute = HasFSharpAttribute ncenv.g ncenv.g.attrib_RequireQualifiedAccessAttribute e.Attribs
                            if not hasRequireQualifiedAccessAttribute then
                                for uc in e.UnionCasesArray do
                                    addToBuffer uc.DisplayName

                for kv in mty.ModulesAndNamespacesByDemangledName do
                    if IsEntityAccessible ncenv.amap m ad (modref.NestedTyconRef kv.Value) then
                        addToBuffer kv.Value.DisplayName

                for e in modref.ModuleOrNamespaceType.AllValsByLogicalName do
                    if IsValAccessible ad (mkNestedValRef modref e.Value) then
                        addToBuffer e.Value.DisplayName

                for e in modref.ModuleOrNamespaceType.ExceptionDefinitionsByDemangledName do
                    if IsTyconReprAccessible ncenv.amap m ad (modref.NestedTyconRef e.Value) then
                        addToBuffer e.Value.DisplayName

            raze (UndefinedName(depth, FSComp.SR.undefinedNameValueConstructorNamespaceOrType, id, suggestPossibleTypesAndNames))
        | results -> AtMostOneResult id.idRange results

/// An identifier has resolved to a type name in an expression (corresponding to one or more TyconRefs).
/// Return either a set of constructors (later refined by overload resolution), or a set of TyconRefs.
let ChooseTyconRefInExpr (ncenv: NameResolver, m, ad, traitCtxt, nenv, id: Ident, typeNameResInfo: TypeNameResolutionInfo, tcrefs) =
    let tcrefs = CheckForTypeLegitimacyAndMultipleGenericTypeAmbiguities (tcrefs, typeNameResInfo, PermitDirectReferenceToGeneratedType.No, m)

    let tys = 
        tcrefs 
        |> List.map (fun (resInfo, tcref) -> 
            match resInfo.EnclosingTypeInst with
            | [] ->
                (resInfo, FreshenTycon ncenv traitCtxt m tcref)
            | tinstEnclosing ->
                (resInfo, FreshenTyconWithEnclosingTypeInst ncenv traitCtxt m tinstEnclosing tcref))

    match typeNameResInfo.ResolutionFlag with
    | ResolveTypeNamesToCtors ->
        tys
        |> CollectAtMostOneResult (fun (resInfo, ty) -> ResolveObjectConstructorPrim ncenv nenv.eDisplayEnv resInfo id.idRange ad ty)
        |> MapResults Operators.id
    | ResolveTypeNamesToTypeRefs ->
        success (tys |> List.map (fun (resInfo, ty) -> (resInfo, Item.Types(id.idText, [ty]))))

/// Resolves the given tycons.
/// For each tycon, return resolution info that could contain enclosing type instantations.
let ResolveUnqualifiedTyconRefs nenv tcrefs =
    let resInfo = ResolutionInfo.Empty

    tcrefs 
    |> List.map (fun tcref -> 
        match nenv.eUnqualifiedEnclosingTypeInsts.TryFind tcref with
        | None ->
            (resInfo, tcref)
        | Some tinst ->
            (resInfo.WithEnclosingTypeInst tinst, tcref))

/// Resolve F# "A.B.C" syntax in expressions
/// Not all of the sequence will necessarily be swallowed, i.e. we return some identifiers
/// that may represent further actions, e.g. further lookups.
let rec ResolveExprLongIdentPrim sink (ncenv: NameResolver) first fullyQualified m ad traitCtxt nenv (typeNameResInfo: TypeNameResolutionInfo) (id: Ident) (rest: Ident list) isOpenDecl =
    let canSuggestThisItem (item:Item) =
        // All items can be suggested except nameof when it comes from FSharp.Core.dll and the nameof feature is not enabled
        match item with
        | Item.Value v ->
            let isNameOfOperator = valRefEq ncenv.g ncenv.g.nameof_vref v
            if isNameOfOperator && not (ncenv.g.langVersion.SupportsFeature LanguageFeature.NameOf) then false
            else true
        | _ -> true

    if first && id.idText = MangledGlobalName then
        match rest with
        | [] ->
            raze (Error(FSComp.SR.nrGlobalUsedOnlyAsFirstName(), id.idRange))
        | [next] ->
            ResolveExprLongIdentPrim sink ncenv false fullyQualified m ad traitCtxt nenv typeNameResInfo next [] isOpenDecl
        | id2 :: rest2 ->
            ResolveExprLongIdentPrim sink ncenv false FullyQualified m ad traitCtxt nenv typeNameResInfo id2 rest2 isOpenDecl
    else
        if isNil rest && fullyQualified <> FullyQualified then
            let mutable typeError = None
            // Single identifier.  Lookup the unqualified names in the environment
            let envSearch =
                match nenv.eUnqualifiedItems.TryGetValue id.idText with

                // The name is a type name and it has not been clobbered by some other name
                | true, Item.UnqualifiedType tcrefs ->

                    // Do not use type names from the environment if an explicit type instantiation is
                    // given and the number of type parameters do not match
                    let tcrefs =
                        tcrefs 
                        |> ResolveUnqualifiedTyconRefs nenv
                        |> List.filter (fun (resInfo, tcref) ->
                            typeNameResInfo.StaticArgsInfo.HasNoStaticArgsInfo ||
                            typeNameResInfo.StaticArgsInfo.NumStaticArgs = tcref.Typars(m).Length - resInfo.EnclosingTypeInst.Length)

                    let search = ChooseTyconRefInExpr (ncenv, m, ad, traitCtxt, nenv, id, typeNameResInfo, tcrefs)
                    match AtMostOneResult m search with
                    | Result (resInfo, item) ->
                        ResolutionInfo.SendEntityPathToSink(sink, ncenv, nenv, ItemOccurence.Use, ad, traitCtxt, resInfo, ResultTyparChecker(fun () -> CheckAllTyparsInferrable ncenv.amap m item))
                        Some(resInfo.EnclosingTypeInst, item, rest)
                    | Exception e -> 
                        typeError <- Some e
                        None

                | true, res ->
                    let fresh = ResolveUnqualifiedItem ncenv traitCtxt nenv m res
                    match fresh with
                    | Item.Value value ->
                        let isNameOfOperator = valRefEq ncenv.g ncenv.g.nameof_vref value
                        if isNameOfOperator && not ncenv.languageSupportsNameOf then
                            // Do not resolve `nameof` if the feature is unsupported, even if it is FSharp.Core
                            None
                         else
                            Some (emptyEnclosingTypeInst, fresh, rest)
                    | _ -> Some (emptyEnclosingTypeInst, fresh, rest)
                | _ ->
                    None

            match envSearch with
            | Some res -> success res
            | None ->
                let innerSearch =
                    // Check if it's a type name, e.g. a constructor call or a type instantiation
                    let ctorSearch =
                        let tcrefs = 
                            LookupTypeNameInEnvMaybeHaveArity fullyQualified id.idText typeNameResInfo nenv
                            |> ResolveUnqualifiedTyconRefs nenv
                        ChooseTyconRefInExpr (ncenv, m, ad, traitCtxt, nenv, id, typeNameResInfo, tcrefs)

                    let implicitOpSearch() =
                        if IsMangledOpName id.idText then
                            success [(ResolutionInfo.Empty, Item.ImplicitOp(id, ref None))]
                        else
                            NoResultsOrUsefulErrors

                    ctorSearch +++ implicitOpSearch

                let res =
                    match AtMostOneResult m innerSearch with
                    | Result _ as res -> res
                    | _ ->
                        let failingCase =
                            match typeError with
                            | Some e -> raze e
                            | _ ->
                                let suggestNamesAndTypes (addToBuffer: string -> unit) =
                                    for e in nenv.eUnqualifiedItems do
                                        if canSuggestThisItem e.Value then
                                            addToBuffer e.Value.DisplayName

                                    for e in nenv.TyconsByDemangledNameAndArity fullyQualified do
                                        if IsEntityAccessible ncenv.amap m ad e.Value then
                                            addToBuffer e.Value.DisplayName

                                    for kv in nenv.ModulesAndNamespaces fullyQualified do
                                        for modref in kv.Value do
                                            if IsEntityAccessible ncenv.amap m ad modref then
                                                addToBuffer modref.DisplayName

                                    // check if the user forgot to use qualified access
                                    for e in nenv.eTyconsByDemangledNameAndArity do                                    
                                        let hasRequireQualifiedAccessAttribute = HasFSharpAttribute ncenv.g ncenv.g.attrib_RequireQualifiedAccessAttribute e.Value.Attribs
                                        if hasRequireQualifiedAccessAttribute then
                                            if e.Value.IsUnionTycon && e.Value.UnionCasesArray |> Array.exists (fun c -> c.LogicalName = id.idText) then
                                                addToBuffer (e.Value.DisplayName + "." + id.idText)

                                raze (UndefinedName(0, FSComp.SR.undefinedNameValueOfConstructor, id, suggestNamesAndTypes))
                        failingCase
                match res with 
                | Exception e -> raze e
                | Result (resInfo, item) -> 
                ResolutionInfo.SendEntityPathToSink(sink, ncenv, nenv, ItemOccurence.Use, ad, traitCtxt, resInfo, ResultTyparChecker(fun () -> CheckAllTyparsInferrable ncenv.amap m item))
                success (resInfo.EnclosingTypeInst, item, rest)

        // A compound identifier.
        // It still might be a value in the environment, or something in an F# module, namespace, type, or nested type
        else
            let m = unionRanges m id.idRange
            // Values in the environment take total priority, but constructors do NOT for compound lookups, e.g. if someone in some imported
            // module has defined a constructor "String" (common enough) then "String.foo" doesn't give an error saying 'constructors have no members'
            // Instead we go lookup the String module or type.
            let ValIsInEnv nm =
                match fullyQualified with
                | FullyQualified -> false
                | _ ->
                    match nenv.eUnqualifiedItems.TryGetValue nm with
                    | true, Item.Value _ -> true
                    | _ -> false

            if ValIsInEnv id.idText then
              success (emptyEnclosingTypeInst, nenv.eUnqualifiedItems[id.idText], rest)
            else
              // Otherwise modules are searched first. REVIEW: modules and types should be searched together.
              // For each module referenced by 'id', search the module as if it were an F# module and/or a .NET namespace.
              let moduleSearch ad () =
                 ResolveLongIdentAsModuleOrNamespaceThen sink ResultCollectionSettings.AtMostOneResult ncenv.amap m fullyQualified nenv ad id rest isOpenDecl
                     (ResolveExprLongIdentInModuleOrNamespace ncenv nenv typeNameResInfo ad traitCtxt)

              // REVIEW: somewhat surprisingly, this shows up on performance traces, with tcrefs non-nil.
              // This seems strange since we would expect in the vast majority of cases tcrefs is empty here.
              let tyconSearch ad () =
                  let tcrefs = LookupTypeNameInEnvNoArity fullyQualified id.idText nenv

                  if isNil tcrefs then NoResultsOrUsefulErrors else
                  match rest with
                  | id2 :: rest2 ->
                    let tcrefs = ResolveUnqualifiedTyconRefs nenv tcrefs
                    let tcrefs =
                       let typeNameResInfo = TypeNameResolutionInfo.ResolveToTypeRefs typeNameResInfo.StaticArgsInfo
                       CheckForTypeLegitimacyAndMultipleGenericTypeAmbiguities (tcrefs, typeNameResInfo, PermitDirectReferenceToGeneratedType.No, unionRanges m id.idRange)
                    ResolveLongIdentInTyconRefs ResultCollectionSettings.AtMostOneResult ncenv nenv LookupKind.Expr 1 m ad traitCtxt id2 rest2 typeNameResInfo id.idRange tcrefs
                  | _ ->
                    NoResultsOrUsefulErrors

              let search =
                let envSearch () =
                    match fullyQualified with
                    | FullyQualified ->
                        NoResultsOrUsefulErrors
                    | OpenQualified ->
                        match nenv.eUnqualifiedItems.TryGetValue id.idText with
                        | true, Item.UnqualifiedType _
                        | false, _ -> NoResultsOrUsefulErrors
                        | true, res -> OneSuccess (ResolutionInfo.Empty, ResolveUnqualifiedItem ncenv traitCtxt nenv m res, rest)

                moduleSearch ad () +++ tyconSearch ad +++ envSearch

              let res =
                  match AtMostOneResult m search with
                  | Result _ as res -> res
                  | _ ->
                      let innerSearch = search +++ (moduleSearch AccessibleFromSomeFSharpCode) +++ (tyconSearch AccessibleFromSomeFSharpCode)

                      let suggestEverythingInScope (addToBuffer: string -> unit) =
                        for (KeyValue(_,modrefs)) in nenv.ModulesAndNamespaces fullyQualified do
                            for modref in modrefs do
                                if IsEntityAccessible ncenv.amap m ad modref then
                                    addToBuffer modref.DisplayName

                        for (KeyValue(_,tcref)) in nenv.TyconsByDemangledNameAndArity fullyQualified do
                            if IsEntityAccessible ncenv.amap m ad tcref then
                                addToBuffer tcref.DisplayName

                        for (KeyValue(_,item)) in nenv.eUnqualifiedItems do
                            if canSuggestThisItem item then
                                addToBuffer item.DisplayName

                      match innerSearch with
                      | Exception (UndefinedName(0, _, id1, suggestionsF)) when equals id.idRange id1.idRange ->
                          let mergeSuggestions addToBuffer = 
                              suggestionsF addToBuffer 
                              suggestEverythingInScope addToBuffer
                          raze (UndefinedName(0, FSComp.SR.undefinedNameValueNamespaceTypeOrModule, id, mergeSuggestions))
                      | Exception err -> raze err
                      | Result (res :: _) -> success res
                      | Result [] ->
                            raze (UndefinedName(0, FSComp.SR.undefinedNameValueNamespaceTypeOrModule, id, suggestEverythingInScope))

              match res with 
              | Exception e -> raze e
              | Result (resInfo, item, rest) -> 
                  ResolutionInfo.SendEntityPathToSink(sink, ncenv, nenv, ItemOccurence.Use, ad, traitCtxt, resInfo, ResultTyparChecker(fun () -> CheckAllTyparsInferrable ncenv.amap m item))
                  success (resInfo.EnclosingTypeInst, item, rest)

let ResolveExprLongIdent sink (ncenv: NameResolver) m ad traitCtxt nenv typeNameResInfo lid =
    match lid with
    | [] -> raze (Error(FSComp.SR.nrInvalidExpression(textOfLid lid), m))
    | id :: rest -> ResolveExprLongIdentPrim sink ncenv true OpenQualified m ad traitCtxt nenv typeNameResInfo id rest false

//-------------------------------------------------------------------------
// Resolve F#/IL "." syntax in patterns
//-------------------------------------------------------------------------

let rec ResolvePatternLongIdentInModuleOrNamespace (ncenv: NameResolver) nenv numTyArgsOpt ad traitCtxt resInfo depth m modref (mty: ModuleOrNamespaceType) (id: Ident) (rest: Ident list) =
    let m = unionRanges m id.idRange
    match TryFindTypeWithUnionCase modref id with
    | Some tycon when IsTyconReprAccessible ncenv.amap m ad (modref.NestedTyconRef tycon) ->
        let tcref = modref.NestedTyconRef tycon
        let ucref = mkUnionCaseRef tcref id.idText
        let showDeprecated = HasFSharpAttribute ncenv.g ncenv.g.attrib_RequireQualifiedAccessAttribute tycon.Attribs
        let ucinfo = FreshenUnionCaseRef ncenv traitCtxt m ucref
        success (resInfo, Item.UnionCase(ucinfo, showDeprecated), rest)
    | _ ->
    match mty.ExceptionDefinitionsByDemangledName.TryGetValue id.idText with
    | true, exnc when IsEntityAccessible ncenv.amap m ad (modref.NestedTyconRef exnc) ->
        success (resInfo, Item.ExnCase (modref.NestedTyconRef exnc), rest)
    | _ ->
    // An active pattern constructor in a module
    match (ActivePatternElemsOfModuleOrNamespace ncenv.g modref).TryGetValue id.idText with
    | true, (APElemRef(_, vref, _, _) as apref) when IsValAccessible ad vref ->
        success (resInfo, Item.ActivePatternCase apref, rest)
    | _ ->
    match mty.AllValsByLogicalName.TryGetValue id.idText with
    | true, vspec when IsValAccessible ad (mkNestedValRef modref vspec) ->
        success(resInfo, Item.Value (mkNestedValRef modref vspec), rest)
    | _ ->
    let tcrefs = lazy (
        LookupTypeNameInEntityMaybeHaveArity (ncenv.amap, id.idRange, ad, id.idText, TypeNameResolutionStaticArgsInfo.Indefinite, modref)
        |> List.map (fun tcref -> (resInfo, tcref)))

    // Something in a type? e.g. a literal field
    let tyconSearch =
        match rest with
        | id2 :: rest2 ->
            let tcrefs = tcrefs.Force()
            ResolveLongIdentInTyconRefs ResultCollectionSettings.AtMostOneResult (ncenv: NameResolver) nenv LookupKind.Pattern (depth+1) m ad traitCtxt id2 rest2 numTyArgsOpt id.idRange tcrefs
        | _ ->
            NoResultsOrUsefulErrors

    // Constructor of a type?
    let ctorSearch() =
        if isNil rest then
            tcrefs.Force()
            |> List.map (fun (resInfo, tcref) -> (resInfo, FreshenTycon ncenv traitCtxt m tcref))
            |> CollectAtMostOneResult (fun (resInfo, ty) -> ResolveObjectConstructorPrim ncenv nenv.eDisplayEnv resInfo id.idRange ad ty)
            |> MapResults (fun (resInfo, item) -> (resInfo, item, []))
        else
            NoResultsOrUsefulErrors

    // Something in a sub-namespace or sub-module or nested-type
    let moduleSearch() =
        match rest with
        | id2 :: rest2 ->
            match mty.ModulesAndNamespacesByDemangledName.TryGetValue id.idText with
            | true, AccessibleEntityRef ncenv.amap m ad modref submodref ->
                let resInfo = resInfo.AddEntity(id.idRange, submodref)
                OneResult (ResolvePatternLongIdentInModuleOrNamespace ncenv nenv numTyArgsOpt ad traitCtxt resInfo (depth+1) m submodref submodref.ModuleOrNamespaceType id2 rest2)
            | _ ->
                NoResultsOrUsefulErrors
        | [] -> NoResultsOrUsefulErrors

    match tyconSearch +++ ctorSearch +++ moduleSearch with
    | Result [] ->
        let suggestPossibleTypes (addToBuffer: string -> unit) =
            for kv in mty.ModulesAndNamespacesByDemangledName do
                if IsEntityAccessible ncenv.amap m ad (modref.NestedTyconRef kv.Value) then
                    addToBuffer kv.Value.DisplayName

            for e in nenv.TyconsByDemangledNameAndArity FullyQualifiedFlag.OpenQualified do
                if IsEntityAccessible ncenv.amap m ad e.Value then
                    addToBuffer e.Value.DisplayName

        raze (UndefinedName(depth, FSComp.SR.undefinedNameConstructorModuleOrNamespace, id, suggestPossibleTypes))
    | results -> AtMostOneResult id.idRange results

/// Used to report a warning condition for the use of upper-case identifiers in patterns
exception UpperCaseIdentifierInPattern of range

/// Indicates if a warning should be given for the use of upper-case identifiers in patterns
type WarnOnUpperFlag = WarnOnUpperCase | AllIdsOK

// Long ID in a pattern
let rec ResolvePatternLongIdentPrim sink (ncenv: NameResolver) fullyQualified warnOnUpper newDef m ad traitCtxt nenv numTyArgsOpt (id: Ident) (rest: Ident list) =
    if id.idText = MangledGlobalName then
        match rest with
        | [] ->
            error (Error(FSComp.SR.nrGlobalUsedOnlyAsFirstName(), id.idRange))
        | id2 :: rest2 ->
            ResolvePatternLongIdentPrim sink ncenv FullyQualified warnOnUpper newDef m ad traitCtxt nenv numTyArgsOpt id2 rest2
    else
        // Single identifiers in patterns
        if isNil rest && fullyQualified <> FullyQualified then
            // Single identifiers in patterns - bind to constructors and active patterns
            // For the special case of
            //   let C = x
            match nenv.ePatItems.TryGetValue id.idText with
            | true, res when not newDef  -> ResolveUnqualifiedItem ncenv traitCtxt nenv m res
            | _ ->
            // Single identifiers in patterns - variable bindings
            if not newDef &&
               (warnOnUpper = WarnOnUpperCase) &&
               id.idText.Length >= 3 &&
               System.Char.ToLowerInvariant id.idText[0] <> id.idText[0] then
              warning(UpperCaseIdentifierInPattern m)
            Item.NewDef id

        // Long identifiers in patterns
        else
            let moduleSearch ad () =
                ResolveLongIdentAsModuleOrNamespaceThen sink ResultCollectionSettings.AtMostOneResult ncenv.amap m fullyQualified nenv ad id rest false
                    (ResolvePatternLongIdentInModuleOrNamespace ncenv nenv numTyArgsOpt ad traitCtxt)

            let tyconSearch ad =
                match rest with
                | id2 :: rest2 ->
                    let tcrefs = LookupTypeNameInEnvNoArity fullyQualified id.idText nenv
                    if isNil tcrefs then NoResultsOrUsefulErrors else
                    let tcrefs = tcrefs |> List.map (fun tcref -> (ResolutionInfo.Empty, tcref))
                    ResolveLongIdentInTyconRefs ResultCollectionSettings.AtMostOneResult ncenv nenv LookupKind.Pattern 1 id.idRange ad traitCtxt id2 rest2 numTyArgsOpt id.idRange tcrefs
                | _ ->
                    NoResultsOrUsefulErrors

            let resInfo, res, rest =
                match AtMostOneResult m (tyconSearch ad +++ (moduleSearch ad)) with
                | Result _ as res -> ForceRaise res
                | _ ->

                tyconSearch AccessibleFromSomeFSharpCode +++ (moduleSearch AccessibleFromSomeFSharpCode)
                |> AtMostOneResult m
                |> ForceRaise

            ResolutionInfo.SendEntityPathToSink(sink, ncenv, nenv, ItemOccurence.Use, ad, traitCtxt, resInfo, ResultTyparChecker(fun () -> true))

            match rest with
            | [] -> res
            | element :: _ -> error(Error(FSComp.SR.nrIsNotConstructorOrLiteral(), element.idRange))

/// Resolve a long identifier when used in a pattern.
let ResolvePatternLongIdent sink (ncenv: NameResolver) warnOnUpper newDef m ad traitCtxt nenv numTyArgsOpt (lid: Ident list) =
    match lid with
    | [] -> error(Error(FSComp.SR.nrUnexpectedEmptyLongId(), m))
    | id :: rest -> ResolvePatternLongIdentPrim sink ncenv OpenQualified warnOnUpper newDef m ad traitCtxt nenv numTyArgsOpt id rest

//-------------------------------------------------------------------------
// Resolve F#/IL "." syntax in types
//-------------------------------------------------------------------------

/// Resolve nested types referenced through a .NET abbreviation.
//
// Note the generic case is not supported by F#, so
//    type X = List<int>
//
// X.ListEnumerator // does not resolve
//
let ResolveNestedTypeThroughAbbreviation (ncenv: NameResolver) (tcref: TyconRef) m =
    if tcref.IsTypeAbbrev && tcref.Typars(m).IsEmpty then 
        match tryAppTy ncenv.g tcref.TypeAbbrev.Value with
        | ValueSome (abbrevTcref, []) -> abbrevTcref
        | _ -> tcref
    else
        tcref

/// Resolve a long identifier representing a type name
let rec ResolveTypeLongIdentInTyconRefPrim (ncenv: NameResolver) (typeNameResInfo: TypeNameResolutionInfo) ad resInfo genOk depth m (tcref: TyconRef) (id: Ident) (rest: Ident list) =
    let tcref = ResolveNestedTypeThroughAbbreviation ncenv tcref m
    match rest with
    | [] ->
#if !NO_TYPEPROVIDERS
        // No dotting through type generators to get to a nested type!
        CheckForDirectReferenceToGeneratedType (tcref, PermitDirectReferenceToGeneratedType.No, m)
#endif
        let m = unionRanges m id.idRange
        let tcrefs = LookupTypeNameInEntityMaybeHaveArity (ncenv.amap, id.idRange, ad, id.idText, typeNameResInfo.StaticArgsInfo, tcref)
        let tcrefs = tcrefs |> List.map (fun tcref -> (resInfo, tcref))
        let tcrefs = CheckForTypeLegitimacyAndMultipleGenericTypeAmbiguities (tcrefs, typeNameResInfo, genOk, m)
        match tcrefs with
        | tcref :: _ -> success tcref
        | [] ->
            let suggestTypes (addToBuffer: string -> unit) =
                for e in tcref.ModuleOrNamespaceType.TypesByDemangledNameAndArity do
                    addToBuffer e.Value.DisplayName

            raze (UndefinedName(depth, FSComp.SR.undefinedNameType, id, suggestTypes))
    | id2 :: rest2 ->
#if !NO_TYPEPROVIDERS
        // No dotting through type generators to get to a nested type!
        CheckForDirectReferenceToGeneratedType (tcref, PermitDirectReferenceToGeneratedType.No, m)
#endif
        let m = unionRanges m id.idRange
        // Search nested types
        let tyconSearch =
            let tcrefs = LookupTypeNameInEntityMaybeHaveArity (ncenv.amap, id.idRange, ad, id.idText, TypeNameResolutionStaticArgsInfo.Indefinite, tcref)
            if isNil tcrefs then NoResultsOrUsefulErrors else
            let tcrefs = tcrefs |> List.map (fun tcref -> (resInfo, tcref))
            let tcrefs = CheckForTypeLegitimacyAndMultipleGenericTypeAmbiguities (tcrefs, typeNameResInfo, genOk, m)
            match tcrefs with
            | _ :: _ -> tcrefs |> CollectAtMostOneResult (fun (resInfo, tcref) -> ResolveTypeLongIdentInTyconRefPrim ncenv typeNameResInfo ad resInfo genOk (depth+1) m tcref id2 rest2)
            | [] ->
                let suggestTypes (addToBuffer: string -> unit) =
                    for e in tcref.ModuleOrNamespaceType.TypesByDemangledNameAndArity do
                        addToBuffer e.Value.DisplayName

                raze (UndefinedName(depth, FSComp.SR.undefinedNameType, id, suggestTypes))

        AtMostOneResult m tyconSearch

/// Resolve a long identifier representing a type name and report the result
let ResolveTypeLongIdentInTyconRef sink (ncenv: NameResolver) nenv typeNameResInfo ad traitCtxt m tcref (lid: Ident list) =
    let resInfo, tcref =
        match lid with
        | [] ->
            error(Error(FSComp.SR.nrUnexpectedEmptyLongId(), m))
        | id :: rest ->
            ForceRaise (ResolveTypeLongIdentInTyconRefPrim ncenv typeNameResInfo ad ResolutionInfo.Empty PermitDirectReferenceToGeneratedType.No 0 m tcref id rest)
    ResolutionInfo.SendEntityPathToSink(sink, ncenv, nenv, ItemOccurence.Use, ad, traitCtxt, resInfo, ResultTyparChecker(fun () -> true))
    let item = Item.Types(tcref.DisplayName, [FreshenTycon ncenv traitCtxt m tcref])
    CallNameResolutionSink sink (rangeOfLid lid, nenv, item, emptyTyparInst, ItemOccurence.UseInType, ad)
    tcref

/// Create an UndefinedName error with details
let SuggestTypeLongIdentInModuleOrNamespace depth (modref: ModuleOrNamespaceRef) amap ad m (id: Ident) =
    let suggestPossibleTypes (addToBuffer: string -> unit) =
        for e in modref.ModuleOrNamespaceType.AllEntities do
            if IsEntityAccessible amap m ad (modref.NestedTyconRef e) then
                addToBuffer e.DisplayName

    let errorTextF s = FSComp.SR.undefinedNameTypeIn(s, fullDisplayTextOfModRef modref)
    UndefinedName(depth, errorTextF, id, suggestPossibleTypes)

/// Resolve a long identifier representing a type in a module or namespace
let rec private ResolveTypeLongIdentInModuleOrNamespace sink nenv (ncenv: NameResolver) (typeNameResInfo: TypeNameResolutionInfo) ad genOk (resInfo: ResolutionInfo) depth m modref _mty (id: Ident) (rest: Ident list) =
    match rest with
    | [] ->
        // On all paths except error reporting we have isSome(staticResInfo), hence get at most one result back
        let tcrefs = LookupTypeNameInEntityMaybeHaveArity (ncenv.amap, id.idRange, ad, id.idText, typeNameResInfo.StaticArgsInfo, modref)
        match tcrefs with
        | _ :: _ -> tcrefs |> CollectResults (fun tcref -> success(resInfo, tcref))
        | [] -> raze (SuggestTypeLongIdentInModuleOrNamespace depth modref ncenv.amap ad m id)
    | id2 :: rest2 ->
        let m = unionRanges m id.idRange
        let modulSearch =
            match modref.ModuleOrNamespaceType.ModulesAndNamespacesByDemangledName.TryGetValue id.idText with
            | true, AccessibleEntityRef ncenv.amap m ad modref submodref ->
                let item = Item.ModuleOrNamespaces [submodref]
                CallNameResolutionSink sink (id.idRange, nenv, item, emptyTyparInst, ItemOccurence.Use, ad)
                let resInfo = resInfo.AddEntity(id.idRange, submodref)
                ResolveTypeLongIdentInModuleOrNamespace sink nenv ncenv typeNameResInfo ad genOk resInfo (depth+1) m submodref submodref.ModuleOrNamespaceType id2 rest2
            | _ ->
                let suggestPossibleModules (addToBuffer: string -> unit) =
                    for kv in modref.ModuleOrNamespaceType.ModulesAndNamespacesByDemangledName do
                        if IsEntityAccessible ncenv.amap m ad (modref.NestedTyconRef kv.Value) then
                            addToBuffer kv.Value.DisplayName

                raze (UndefinedName(depth, FSComp.SR.undefinedNameNamespaceOrModule, id, suggestPossibleModules))

        let tyconSearch =
            let tcrefs = LookupTypeNameInEntityMaybeHaveArity (ncenv.amap, id.idRange, ad, id.idText, TypeNameResolutionStaticArgsInfo.Indefinite, modref)
            match tcrefs with
            | _ :: _ -> tcrefs |> CollectResults (fun tcref -> ResolveTypeLongIdentInTyconRefPrim ncenv typeNameResInfo ad resInfo genOk (depth+1) m tcref id2 rest2)
            | [] ->
                let suggestTypes (addToBuffer: string -> unit) =
                    for e in modref.ModuleOrNamespaceType.TypesByDemangledNameAndArity do
                        addToBuffer e.Value.DisplayName

                raze (UndefinedName(depth, FSComp.SR.undefinedNameType, id, suggestTypes))

        AddResults tyconSearch modulSearch

/// Resolve a long identifier representing a type
let rec ResolveTypeLongIdentPrim sink (ncenv: NameResolver) occurence first fullyQualified m nenv ad (id: Ident) (rest: Ident list) (staticResInfo: TypeNameResolutionStaticArgsInfo) genOk =
    let typeNameResInfo = TypeNameResolutionInfo.ResolveToTypeRefs staticResInfo
    if first && id.idText = MangledGlobalName then
        match rest with
        | [] ->
            error (Error(FSComp.SR.nrGlobalUsedOnlyAsFirstName(), id.idRange))
        | id2 :: rest2 ->
            ResolveTypeLongIdentPrim sink ncenv occurence false FullyQualified m nenv ad id2 rest2 staticResInfo genOk
    else
        match rest with
        | [] ->
            match LookupTypeNameInEnvHaveArity fullyQualified id.idText staticResInfo.NumStaticArgs nenv with
            | Some res ->
                let resInfo =
                    match fullyQualified with
                    | OpenQualified ->
                        match nenv.eUnqualifiedEnclosingTypeInsts.TryFind res with
                        | Some tinst -> ResolutionInfo.Empty.WithEnclosingTypeInst tinst
                        | _ -> ResolutionInfo.Empty
                    | _ ->
                        ResolutionInfo.Empty
                let res = CheckForTypeLegitimacyAndMultipleGenericTypeAmbiguities ([(resInfo, res)], typeNameResInfo, genOk, unionRanges m id.idRange)
                assert (res.Length = 1)
                success res.Head
            | None ->
                // For Good Error Reporting!
                let tcrefs = LookupTypeNameInEnvNoArity fullyQualified id.idText nenv
                match tcrefs with
                | tcref :: _tcrefs ->
                    // Note: This path is only for error reporting
                    //CheckForTypeLegitimacyAndMultipleGenericTypeAmbiguities tcref rest typeNameResInfo m
                    success(ResolutionInfo.Empty, tcref)
                | [] ->
                    let suggestPossibleTypes (addToBuffer: string -> unit) =
                        for kv in nenv.TyconsByDemangledNameAndArity fullyQualified do
                            if IsEntityAccessible ncenv.amap m ad kv.Value then
                                addToBuffer kv.Value.DisplayName
                                match occurence with
                                | ItemOccurence.UseInAttribute ->
                                    if kv.Value.DisplayName.EndsWithOrdinal("Attribute") then
                                        addToBuffer (kv.Value.DisplayName.Replace("Attribute", ""))
                                | _ -> ()

                    raze (UndefinedName(0, FSComp.SR.undefinedNameType, id, suggestPossibleTypes))
        | id2 :: rest2 ->
            let m2 = unionRanges m id.idRange
            let tyconSearch =
                match fullyQualified with
                | FullyQualified ->
                    NoResultsOrUsefulErrors
                | OpenQualified ->
                    match LookupTypeNameInEnvHaveArity fullyQualified id.idText 0 nenv with
                    | Some tcref when IsEntityAccessible ncenv.amap m2 ad tcref ->
                        let resInfo = ResolutionInfo.Empty.AddEntity(id.idRange, tcref)
                        let resInfo =
                            match nenv.eUnqualifiedEnclosingTypeInsts.TryFind tcref with
                            | Some tinstEnclosing -> resInfo.WithEnclosingTypeInst tinstEnclosing
                            | _ -> resInfo
                        OneResult (ResolveTypeLongIdentInTyconRefPrim ncenv typeNameResInfo ad resInfo genOk 1 m2 tcref id2 rest2)
                    | _ ->
                        NoResultsOrUsefulErrors

            let modulSearch =
                ResolveLongIdentAsModuleOrNamespaceThen sink ResultCollectionSettings.AllResults ncenv.amap m2 fullyQualified nenv ad id rest false
                    (ResolveTypeLongIdentInModuleOrNamespace sink nenv ncenv typeNameResInfo ad genOk)
                |?> List.concat

            let modulSearchFailed() =
                ResolveLongIdentAsModuleOrNamespaceThen sink ResultCollectionSettings.AllResults ncenv.amap m2 fullyQualified nenv AccessibleFromSomeFSharpCode id rest false
                    (ResolveTypeLongIdentInModuleOrNamespace sink nenv ncenv typeNameResInfo.DropStaticArgsInfo AccessibleFromSomeFSharpCode genOk)
                |?> List.concat

            let searchSoFar = AddResults tyconSearch modulSearch

            match searchSoFar with
            | Result results ->
                // NOTE: we delay checking the CheckForTypeLegitimacyAndMultipleGenericTypeAmbiguities condition until right at the end after we've
                // collected all possible resolutions of the type
                let tcrefs = CheckForTypeLegitimacyAndMultipleGenericTypeAmbiguities (results, typeNameResInfo, genOk, m)
                match tcrefs with
                | (resInfo, tcref) :: _ ->
                    // We've already reported the ambiguity, possibly as an error. Now just take the first possible result.
                    success(resInfo, tcref)
                | [] ->
                    // failing case - report nice ambiguity errors even in this case
                    let r = AddResults searchSoFar (modulSearchFailed())
                    AtMostOneResult m2 (r |?> (fun tcrefs -> CheckForTypeLegitimacyAndMultipleGenericTypeAmbiguities (tcrefs, typeNameResInfo, genOk, m)))
            | _ ->
                // failing case - report nice ambiguity errors even in this case
                let r = AddResults searchSoFar (modulSearchFailed())
                AtMostOneResult m2 (r |?> (fun tcrefs -> CheckForTypeLegitimacyAndMultipleGenericTypeAmbiguities (tcrefs, typeNameResInfo, genOk, m)))


/// Resolve a long identifier representing a type and report it
let ResolveTypeLongIdentAux sink (ncenv: NameResolver) occurence fullyQualified nenv ad traitCtxt (lid: Ident list) staticResInfo genOk =
    let m = rangeOfLid lid
    let res =
        match lid with
        | [] ->
            error(Error(FSComp.SR.nrUnexpectedEmptyLongId(), m))
        | id :: rest ->
            ResolveTypeLongIdentPrim sink ncenv occurence true fullyQualified m nenv ad id rest staticResInfo genOk

    // Register the result as a name resolution
    match res with
    | Result (resInfo, tcref) ->
        ResolutionInfo.SendEntityPathToSink(sink, ncenv, nenv, ItemOccurence.UseInType, ad, traitCtxt, resInfo, ResultTyparChecker(fun () -> true))
        let item = Item.Types(tcref.DisplayName, [FreshenTycon ncenv traitCtxt m tcref])
        CallNameResolutionSink sink (m, nenv, item, emptyTyparInst, occurence, ad)
    | _ -> ()
    res

/// Resolve a long identifier representing a type and report it
let ResolveTypeLongIdent sink ncenv occurence fullyQualified nenv ad traitCtxt lid staticResInfo genOk =
    let res = ResolveTypeLongIdentAux sink ncenv occurence fullyQualified nenv ad traitCtxt lid staticResInfo genOk
    (res |?> fun (resInfo, tcref) -> (resInfo.EnclosingTypeInst, tcref))

//-------------------------------------------------------------------------
// Resolve F#/IL "." syntax in records etc.
//-------------------------------------------------------------------------

/// Resolve a long identifier representing a record field in a module or namespace
let rec ResolveFieldInModuleOrNamespace (ncenv: NameResolver) nenv ad traitCtxt (resInfo: ResolutionInfo) depth m (modref: ModuleOrNamespaceRef) _mty (id: Ident) (rest: Ident list) =
    let typeNameResInfo = TypeNameResolutionInfo.Default
    let m = unionRanges m id.idRange
    // search for module-qualified names, e.g. { Microsoft.FSharp.Core.contents = 1 }
    let modulScopedFieldNames =
        match TryFindTypeWithRecdField modref id  with
        | Some tycon when IsEntityAccessible ncenv.amap m ad (modref.NestedTyconRef tycon) ->
            let showDeprecated = HasFSharpAttribute ncenv.g ncenv.g.attrib_RequireQualifiedAccessAttribute tycon.Attribs
            success [resInfo, FieldResolution(FreshenRecdFieldRef ncenv traitCtxt m (modref.RecdFieldRefInNestedTycon tycon id), showDeprecated), rest]
        | _ -> raze (UndefinedName(depth, FSComp.SR.undefinedNameRecordLabelOrNamespace, id, NoSuggestions))

    // search for type-qualified names, e.g. { Microsoft.FSharp.Core.Ref.contents = 1 }
    let tyconSearch() =
        match rest with
        | id2 :: rest2 ->
            let tcrefs = LookupTypeNameInEntityMaybeHaveArity (ncenv.amap, id.idRange, ad, id.idText, TypeNameResolutionStaticArgsInfo.Indefinite, modref)
            if isNil tcrefs then NoResultsOrUsefulErrors else
            let tcrefs = tcrefs |> List.map (fun tcref -> (ResolutionInfo.Empty, tcref))
            let tyconSearch = ResolveLongIdentInTyconRefs ResultCollectionSettings.AllResults ncenv nenv LookupKind.RecdField  (depth+1) m ad traitCtxt id2 rest2 typeNameResInfo id.idRange tcrefs
            // choose only fields
            let tyconSearch = tyconSearch |?> List.choose (function resInfo, Item.RecdField(RecdFieldInfo(_, rfref)), rest -> Some(resInfo, FieldResolution(FreshenRecdFieldRef ncenv traitCtxt m rfref, false), rest) | _ -> None)
            tyconSearch
        | _ ->
            NoResultsOrUsefulErrors

    // search for names in nested modules, e.g. { Microsoft.FSharp.Core.contents = 1 }
    let modulSearch() =
        match rest with
        | id2 :: rest2 ->
            match modref.ModuleOrNamespaceType.ModulesAndNamespacesByDemangledName.TryGetValue id.idText with
            | true, AccessibleEntityRef ncenv.amap m ad modref submodref ->
                let resInfo = resInfo.AddEntity(id.idRange, submodref)
                ResolveFieldInModuleOrNamespace ncenv nenv ad traitCtxt resInfo (depth+1) m submodref submodref.ModuleOrNamespaceType id2 rest2
                |> OneResult
            | _ -> raze (UndefinedName(depth, FSComp.SR.undefinedNameRecordLabelOrNamespace, id, NoSuggestions))
        | _ -> raze (UndefinedName(depth, FSComp.SR.undefinedNameRecordLabelOrNamespace, id, NoSuggestions))

    modulScopedFieldNames +++ tyconSearch +++ modulSearch
    |> AtMostOneResult m

/// Suggest other labels of the same record
let SuggestOtherLabelsOfSameRecordType g (nenv: NameResolutionEnv) ty (id: Ident) (allFields: Ident list) =
    let labelsOfPossibleRecord = GetRecordLabelsForType g nenv ty

    let givenFields =
        allFields
        |> List.map (fun fld -> fld.idText)
        |> List.filter ((<>) id.idText)

    labelsOfPossibleRecord.ExceptWith givenFields
    labelsOfPossibleRecord

let SuggestLabelsOfRelatedRecords g (nenv: NameResolutionEnv) (id: Ident) (allFields: Ident list) =
    let suggestLabels (addToBuffer: string -> unit) =
        let givenFields = allFields |> List.map (fun fld -> fld.idText) |> List.filter ((<>) id.idText) |> HashSet
        let fullyQualified =
            if givenFields.Count = 0 then
                // return labels from all records
                let result = NameMap.domainL nenv.eFieldLabels |> HashSet
                result.Remove "contents" |> ignore
                result
            else
                let possibleRecords =
                    [for fld in givenFields do
                        match nenv.eFieldLabels.TryGetValue fld with
                        | true, recordTypes -> yield! (recordTypes |> List.map (fun r -> r.TyconRef.DisplayName, fld))
                        | _ -> () ]
                    |> List.groupBy fst
                    |> List.map (fun (r, fields) -> r, fields |> List.map snd)
                    |> List.filter (fun (_, fields) -> givenFields.IsSubsetOf fields)
                    |> List.map fst
                    |> HashSet

                let labelsOfPossibleRecords =
                    nenv.eFieldLabels
                    |> Seq.filter (fun kv ->
                        kv.Value
                        |> List.map (fun r -> r.TyconRef.DisplayName)
                        |> List.exists possibleRecords.Contains)
                    |> Seq.map (fun kv -> kv.Key)
                    |> HashSet

                labelsOfPossibleRecords.ExceptWith givenFields
                labelsOfPossibleRecords

        if fullyQualified.Count > 0 then
            fullyQualified |> Seq.iter addToBuffer
        else
            // check if the user forgot to use qualified access
            for e in nenv.eTyconsByDemangledNameAndArity do
                let hasRequireQualifiedAccessAttribute = HasFSharpAttribute g g.attrib_RequireQualifiedAccessAttribute e.Value.Attribs
                if hasRequireQualifiedAccessAttribute then
                    if e.Value.IsRecordTycon && e.Value.AllFieldsArray |> Seq.exists (fun x -> x.LogicalName = id.idText) then
                        addToBuffer (e.Value.DisplayName + "." + id.idText)

    UndefinedName(0, FSComp.SR.undefinedNameRecordLabel, id, suggestLabels)

/// Resolve a long identifier representing a record field
let ResolveFieldPrim sink (ncenv: NameResolver) nenv ad traitCtxt ty (mp, id: Ident) allFields =
    let typeNameResInfo = TypeNameResolutionInfo.Default
    let g = ncenv.g
    let m = id.idRange
    match mp with
    | [] ->
        let lookup() =
            let frefs =
                try Map.find id.idText nenv.eFieldLabels
                with :? KeyNotFoundException ->
                    // record label is unknown -> suggest related labels and give a hint to the user
                    error(SuggestLabelsOfRelatedRecords g nenv id allFields)

            // Eliminate duplicates arising from multiple 'open'
            frefs
            |> ListSet.setify (fun fref1 fref2 -> tyconRefEq g fref1.TyconRef fref2.TyconRef)
            |> List.map (fun x -> 
                let rfinfo =
                    match nenv.eUnqualifiedRecordOrUnionTypeInsts.TryFind x.TyconRef with
                    | Some tinst -> RecdFieldInfo(tinst, x)
                    | _ -> FreshenRecdFieldRef ncenv traitCtxt m x
                ResolutionInfo.Empty, FieldResolution(rfinfo, false))

        match tryTcrefOfAppTy g ty with
        | ValueSome tcref ->
            match ncenv.InfoReader.TryFindRecdOrClassFieldInfoOfType(id.idText, m, ty) with
            | ValueSome (RecdFieldInfo(_, rfref)) -> [ResolutionInfo.Empty, FieldResolution(FreshenRecdFieldRef ncenv traitCtxt m rfref, false)]
            | _ ->
                if tcref.IsRecordTycon then
                    // record label doesn't belong to record type -> suggest other labels of same record
                    let suggestLabels (addToBuffer: string -> unit) = 
                        for label in SuggestOtherLabelsOfSameRecordType g nenv ty id allFields do
                            addToBuffer label

                    let typeName = NicePrint.minimalStringOfType nenv.eDisplayEnv ty
                    let errorText = FSComp.SR.nrRecordDoesNotContainSuchLabel(typeName, id.idText)
                    error(ErrorWithSuggestions(errorText, m, id.idText, suggestLabels))
                else
                    lookup()
        | _ ->
            lookup()
    | _ ->
        let lid = (mp@[id])
        let tyconSearch ad () =
            match lid with
            | tn :: id2 :: rest2 ->
                let m = tn.idRange
                let tcrefs = LookupTypeNameInEnvNoArity OpenQualified tn.idText nenv
                if isNil tcrefs then NoResultsOrUsefulErrors else
                let tcrefs = tcrefs |> List.map (fun tcref -> (ResolutionInfo.Empty, tcref))
                let tyconSearch = ResolveLongIdentInTyconRefs ResultCollectionSettings.AllResults ncenv nenv LookupKind.RecdField 1 m ad traitCtxt id2 rest2 typeNameResInfo tn.idRange tcrefs
                // choose only fields
                let tyconSearch = tyconSearch |?> List.choose (function resInfo, Item.RecdField(RecdFieldInfo(_, rfref)), rest -> Some(resInfo, FieldResolution(FreshenRecdFieldRef ncenv traitCtxt m rfref, false), rest) | _ -> None)
                tyconSearch
            | _ -> NoResultsOrUsefulErrors

        let modulSearch ad () =
            match lid with
            | [] -> NoResultsOrUsefulErrors
            | id2 :: rest2 ->
                ResolveLongIdentAsModuleOrNamespaceThen sink ResultCollectionSettings.AtMostOneResult ncenv.amap m OpenQualified nenv ad id2 rest2 false
                    (ResolveFieldInModuleOrNamespace ncenv nenv ad traitCtxt)

        let resInfo, item, rest =
            modulSearch ad () +++ tyconSearch ad +++ modulSearch AccessibleFromSomeFSharpCode +++ tyconSearch AccessibleFromSomeFSharpCode
            |> AtMostOneResult m
            |> ForceRaise

        if not (isNil rest) then
            errorR(Error(FSComp.SR.nrInvalidFieldLabel(), (List.head rest).idRange))

        [(resInfo, item)]

let ResolveField sink ncenv nenv ad traitCtxt ty (mp, id) allFields =
    let res = ResolveFieldPrim sink ncenv nenv ad traitCtxt ty (mp, id) allFields
    // Register the results of any field paths "Module.Type" in "Module.Type.field" as a name resolution. (Note, the path resolution
    // info is only non-empty if there was a unique resolution of the field)
    let checker = ResultTyparChecker(fun () -> true)
    res
    |> List.map (fun (resInfo, rfref) ->
        ResolutionInfo.SendEntityPathToSink(sink, ncenv, nenv, ItemOccurence.UseInType, ad, traitCtxt, resInfo, checker)
        rfref)

/// Resolve F#/IL "." syntax in expressions (2).
///
/// We have an expr. on the left, and we do an access, e.g.
/// (f obj).field or (f obj).meth.  The basic rule is that if l-r type
/// inference has determined the outer type then we can proceed in a simple fashion. The exception
/// to the rule is for field types, which applies if l-r was insufficient to
/// determine any valid members
//
// QUERY (instantiationGenerator cleanup): it would be really nice not to flow instantiationGenerator to here.
let private ResolveExprDotLongIdent (ncenv: NameResolver) m ad traitCtxt nenv ty (id: Ident) rest (typeNameResInfo: TypeNameResolutionInfo) findFlag =
    let adhocDotSearchAccessible = AtMostOneResult m (ResolveLongIdentInTypePrim ncenv nenv LookupKind.Expr ResolutionInfo.Empty 1 m ad traitCtxt id rest findFlag typeNameResInfo ty)
    match adhocDotSearchAccessible with
    | Exception _ ->
        // If the dot is not resolved by adhoc overloading then look for a record field
        // that can resolve the name.
        let dotFieldIdSearch =
            // If the type is already known, we should not try to lookup a record field
            if isAppTy ncenv.g ty then
                NoResultsOrUsefulErrors
            else
                match nenv.eFieldLabels.TryGetValue id.idText with
                | true, rfref :: _ ->
                    // NOTE (instantiationGenerator cleanup): we need to freshen here because we don't know the type.
                    // But perhaps the caller should freshen??
                    let item = Item.RecdField(FreshenRecdFieldRef ncenv traitCtxt m rfref)
                    OneSuccess (ResolutionInfo.Empty, item, rest)
                | _ -> NoResultsOrUsefulErrors

        let adhocDotSearchAll () = ResolveLongIdentInTypePrim ncenv nenv LookupKind.Expr ResolutionInfo.Empty 1 m AccessibleFromSomeFSharpCode traitCtxt id rest findFlag typeNameResInfo ty

        dotFieldIdSearch +++ adhocDotSearchAll
        |> AtMostOneResult m
        |> ForceRaise
    | _ ->
        ForceRaise adhocDotSearchAccessible

let ComputeItemRange wholem (lid: Ident list) rest =
    match rest with
    | [] -> wholem
    | _ ->
        let ids = List.truncate (max 0 (lid.Length - rest.Length)) lid
        match ids with
        | [] -> wholem
        | _ -> rangeOfLid ids

/// Filters method groups that will be sent to Visual Studio IntelliSense
/// to include only static/instance members

let FilterMethodGroups (ncenv: NameResolver) itemRange item staticOnly =
    match item with
    | Item.MethodGroup(nm, minfos, orig) ->
        let minfos = minfos |> List.filter  (fun minfo ->
           staticOnly = isNil (minfo.GetObjArgTypes(ncenv.amap, itemRange, minfo.FormalMethodInst)))
        Item.MethodGroup(nm, minfos, orig)
    | item -> item

let NeedsWorkAfterResolution namedItem =
    match namedItem with
    | Item.MethodGroup(_, minfos, _)
    | Item.CtorGroup(_, minfos) -> minfos.Length > 1 || minfos |> List.exists (fun minfo -> not (isNil minfo.FormalMethodInst))
    | Item.Property(_, pinfos) -> pinfos.Length > 1
    | Item.ImplicitOp(_, { contents = Some(TraitConstraintSln.FSMethSln(_, vref, _, _)) })
    | Item.Value vref | Item.CustomBuilder (_, vref) -> not (List.isEmpty vref.Typars)
    | Item.CustomOperation (_, _, Some minfo) -> not (isNil minfo.FormalMethodInst)
    | Item.ActivePatternCase apref -> not (List.isEmpty apref.ActivePatternVal.Typars)
    | _ -> false

/// Specifies additional work to do after an item has been processed further in type checking.
[<RequireQualifiedAccess>]
type AfterResolution =

    /// Notification is not needed
    | DoNothing

    /// Notify the tcSink of a precise resolution. The 'Item' contains the candidate overrides.
    | RecordResolution of Item option * (TyparInst -> unit) * (MethInfo * PropInfo option * TyparInst -> unit) * (unit -> unit)

/// Resolve a long identifier occurring in an expression position.
///
/// Called for 'TypeName.Bar' - for VS IntelliSense, we can filter out instance members from method groups
let ResolveLongIdentAsExprAndComputeRange (sink: TcResultsSink) (ncenv: NameResolver) wholem ad traitCtxt nenv typeNameResInfo lid =
    match ResolveExprLongIdent sink ncenv wholem ad traitCtxt nenv typeNameResInfo lid with 
    | Exception e -> Exception e 
    | Result (tinstEnclosing, item1, rest) ->
    let itemRange = ComputeItemRange wholem lid rest

    let item = FilterMethodGroups ncenv itemRange item1 true

    match item1, item with
    | Item.MethodGroup(name, minfos1, _), Item.MethodGroup(_, [], _) when not (isNil minfos1) ->
        raze(Error(FSComp.SR.methodIsNotStatic name, wholem))
    | _ -> 

    // Fake idents e.g. 'Microsoft.FSharp.Core.None' have identical ranges for each part
    let isFakeIdents =
        match lid with
        | [] | [_] -> false
        | head :: ids ->
            ids |> List.forall (fun id -> equals id.idRange head.idRange)

    let callSink (refinedItem, tpinst) =
        if not isFakeIdents then
            let occurence =
                match item with
                // It's r.h.s. `Case1` in `let (|Case1|Case1|) _ = if true then Case1 else Case2`
                // We return `Binding` for it because it's actually not usage, but definition. If we did not
                // it confuses detecting unused definitions.
                | Item.ActivePatternResult _ -> ItemOccurence.Binding
                | _ -> ItemOccurence.Use

            CallMethodGroupNameResolutionSink sink (itemRange, nenv, refinedItem, item, tpinst, occurence, ad)

    let callSinkWithSpecificOverload (minfo: MethInfo, pinfoOpt: PropInfo option, tpinst) =
        let refinedItem =
            match pinfoOpt with
            | None when minfo.IsConstructor -> Item.CtorGroup(minfo.LogicalName, [minfo])
            | None -> Item.MethodGroup(minfo.LogicalName, [minfo], None)
            | Some pinfo -> Item.Property(pinfo.PropertyName, [pinfo])

        callSink (refinedItem, tpinst)

    let afterResolution =
        match sink.CurrentSink with
        | None -> AfterResolution.DoNothing
        | Some _ ->
            if NeedsWorkAfterResolution item then
                AfterResolution.RecordResolution(None, (fun tpinst -> callSink(item, tpinst)), callSinkWithSpecificOverload, (fun () -> callSink (item, emptyTyparInst)))
            else
               callSink (item, emptyTyparInst)
               AfterResolution.DoNothing

    success (tinstEnclosing, item, itemRange, rest, afterResolution)

let (|NonOverridable|_|) namedItem =
    match namedItem with
    |   Item.MethodGroup(_, minfos, _) when minfos |> List.exists(fun minfo -> minfo.IsVirtual || minfo.IsAbstract) -> None
    |   Item.Property(_, pinfos) when pinfos |> List.exists(fun pinfo -> pinfo.IsVirtualProperty) -> None
    |   _ -> Some ()

/// Called for 'expression.Bar' - for VS IntelliSense, we can filter out static members from method groups
/// Also called for 'GenericType<Args>.Bar' - for VS IntelliSense, we can filter out non-static members from method groups
let ResolveExprDotLongIdentAndComputeRange (sink: TcResultsSink) (ncenv: NameResolver) wholem ad traitCtxt nenv ty lid (staticResInfo: TypeNameResolutionInfo) findFlag thisIsActuallyATyAppNotAnExpr =
    let resolveExpr findFlag =
        let resInfo, item, rest =
            match lid with
            | id :: rest ->
                ResolveExprDotLongIdent ncenv wholem ad traitCtxt nenv ty id rest staticResInfo findFlag
            | _ -> error(InternalError("ResolveExprDotLongIdentAndComputeRange", wholem))
        let itemRange = ComputeItemRange wholem lid rest
        resInfo, item, rest, itemRange
    // "true" resolution
    let resInfo, item, rest, itemRange = resolveExpr findFlag
    ResolutionInfo.SendEntityPathToSink(sink, ncenv, nenv, ItemOccurence.Use, ad, traitCtxt, resInfo, ResultTyparChecker(fun () -> CheckAllTyparsInferrable ncenv.amap itemRange item))

    // Record the precise resolution of the field for intellisense/goto definition
    let afterResolution =
        match sink.CurrentSink with
        | None -> AfterResolution.DoNothing // do not refine the resolution if nobody listens
        | Some _ ->
            // resolution for goto definition
            let unrefinedItem, itemRange, overrides =
                match findFlag, item with
                | FindMemberFlag.PreferOverrides, _
                | _, NonOverridable() -> item, itemRange, false
                | FindMemberFlag.IgnoreOverrides, _ ->
                    let _, item, _, itemRange = resolveExpr FindMemberFlag.PreferOverrides
                    item, itemRange, true

            let callSink (refinedItem, tpinst) =
                let staticOnly = thisIsActuallyATyAppNotAnExpr
                let refinedItem = FilterMethodGroups ncenv itemRange refinedItem staticOnly
                let unrefinedItem = FilterMethodGroups ncenv itemRange unrefinedItem staticOnly
                CallMethodGroupNameResolutionSink sink (itemRange, nenv, refinedItem, unrefinedItem, tpinst, ItemOccurence.Use, ad)

            let callSinkWithSpecificOverload (minfo: MethInfo, pinfoOpt: PropInfo option, tpinst) =
                let refinedItem =
                    match pinfoOpt with
                    | None when minfo.IsConstructor -> Item.CtorGroup(minfo.LogicalName, [minfo])
                    | None -> Item.MethodGroup(minfo.LogicalName, [minfo], None)
                    | Some pinfo -> Item.Property(pinfo.PropertyName, [pinfo])

                callSink (refinedItem, tpinst)

            match overrides, NeedsWorkAfterResolution unrefinedItem with
            | false, true ->
                AfterResolution.RecordResolution (None, (fun tpinst -> callSink(item, tpinst)), callSinkWithSpecificOverload, (fun () -> callSink (unrefinedItem, emptyTyparInst)))
            | true, true  ->
                AfterResolution.RecordResolution (Some unrefinedItem, (fun tpinst -> callSink(item, tpinst)), callSinkWithSpecificOverload, (fun () -> callSink (unrefinedItem, emptyTyparInst)))
            | _, false   ->
                callSink (unrefinedItem, emptyTyparInst)
                AfterResolution.DoNothing

    item, itemRange, rest, afterResolution


//-------------------------------------------------------------------------
// Given an nenv resolve partial paths to sets of names, used by interactive
// environments (Visual Studio)
//
// ptc = partial type check
// ptci = partial type check item
//
// There are some inefficiencies in this code - e.g. we often
// create potentially large lists of methods/fields/properties and then
// immediately List.filter them.  We also use lots of "map/concats".  Doesn't
// seem to hit the interactive experience too badly though.
//-------------------------------------------------------------------------

/// A generator of type instantiations used when no more specific type instantiation is known.
let FakeInstantiationGenerator = (fun (_m: range) gps (_traitCtxt: ITraitContext option) ->  List.map mkTyparTy gps)

// note: using local refs is ok since it is only used by VS
let ItemForModuleOrNamespaceRef v = Item.ModuleOrNamespaces [v]
let ItemForPropInfo (pinfo: PropInfo) = Item.Property (pinfo.PropertyName, [pinfo])

let IsTyconUnseenObsoleteSpec ad g amap m (x: TyconRef) allowObsolete =
    not (IsEntityAccessible amap m ad x) ||
    ((not allowObsolete) &&
      (if x.IsILTycon then
          CheckILAttributesForUnseen g x.ILTyconRawMetadata.CustomAttrs m
       else
          CheckFSharpAttributesForUnseen g x.Attribs m))

let IsTyconUnseen ad g amap m (x: TyconRef) = IsTyconUnseenObsoleteSpec ad g amap m x false

let IsValUnseen ad g m (v: ValRef) =
    v.IsCompilerGenerated ||
    v.Deref.IsClassConstructor ||
    not (IsValAccessible ad v) ||
    CheckFSharpAttributesForUnseen g v.Attribs m

let IsUnionCaseUnseen ad g amap m (ucref: UnionCaseRef) =
    not (IsUnionCaseAccessible amap m ad ucref) ||
    IsTyconUnseen ad g amap m ucref.TyconRef ||
    CheckFSharpAttributesForUnseen g ucref.Attribs m

let ItemIsUnseen ad g amap m item =
    match item with
    | Item.Value x -> 
        let isUnseenNameOfOperator = valRefEq g g.nameof_vref x && not (g.langVersion.SupportsFeature LanguageFeature.NameOf)
        isUnseenNameOfOperator || IsValUnseen ad  g m x
    | Item.UnionCase(x, _) -> IsUnionCaseUnseen ad g amap m x.UnionCaseRef
    | Item.ExnCase x -> IsTyconUnseen ad g amap m x
    | _ -> false

let ItemOfTyconRef ncenv m (x: TyconRef) =
    Item.Types (x.DisplayName, [FreshenTycon ncenv traitCtxtNone m x])

let ItemOfTy g x =
    let nm = 
        match tryTcrefOfAppTy g x with
        | ValueSome tcref -> tcref.DisplayName 
        | _ -> "?"
    Item.Types (nm, [x])

// Filter out 'PrivateImplementationDetail' classes
let IsInterestingModuleName nm = not (System.String.IsNullOrEmpty nm) && nm[0] <> '<'

let rec PartialResolveLookupInModuleOrNamespaceAsModuleOrNamespaceThen f plid (modref: ModuleOrNamespaceRef) =
    let mty = modref.ModuleOrNamespaceType
    match plid with
    | [] -> f modref
    | id :: rest ->
        match mty.ModulesAndNamespacesByDemangledName.TryGetValue id with
        | true, mty -> PartialResolveLookupInModuleOrNamespaceAsModuleOrNamespaceThen f rest (modref.NestedTyconRef mty)
        | _ -> []

let PartialResolveLongIdentAsModuleOrNamespaceThen (nenv: NameResolutionEnv) plid f =
    match plid with
    | id :: rest ->
        match nenv.eModulesAndNamespaces.TryGetValue id with
        | true, modrefs ->
            List.collect (PartialResolveLookupInModuleOrNamespaceAsModuleOrNamespaceThen f rest) modrefs
        | _ ->
            []
    | [] -> []

/// Returns fields for the given class or record
let ResolveRecordOrClassFieldsOfType (ncenv: NameResolver) m ad ty statics =
    ncenv.InfoReader.GetRecordOrClassFieldsOfType(None, ad, m, ty)
    |> List.filter (fun rfref -> rfref.IsStatic = statics && IsFieldInfoAccessible ad rfref)
    |> List.map Item.RecdField

[<RequireQualifiedAccess>]
type ResolveCompletionTargets =
    | All of (MethInfo -> TType -> bool)
    | SettablePropertiesAndFields
    member this.ResolveAll =
        match this with
        | All _ -> true
        | SettablePropertiesAndFields -> false

/// Resolve a (possibly incomplete) long identifier to a set of possible resolutions, qualified by type.
let ResolveCompletionsInType (ncenv: NameResolver) nenv (completionTargets: ResolveCompletionTargets) m ad statics ty =
  let traitCtxt = traitCtxtNone
  protectAssemblyExploration [] <| fun () ->
    let g = ncenv.g
    let amap = ncenv.amap

    let rfinfos =
        ncenv.InfoReader.GetRecordOrClassFieldsOfType(None, ad, m, ty)
        |> List.filter (fun rfref -> rfref.IsStatic = statics && IsFieldInfoAccessible ad rfref)

    let ucinfos =
        if completionTargets.ResolveAll && statics then
            match tryAppTy g ty with
            | ValueSome (tc, tinst) ->
                tc.UnionCasesAsRefList
                |> List.filter (IsUnionCaseUnseen ad g ncenv.amap m >> not)
                |> List.map (fun ucref -> Item.UnionCase(UnionCaseInfo(tinst, ucref), false))
            | _ -> []
        else []

    let einfos =
        if completionTargets.ResolveAll then
            ncenv.InfoReader.GetEventInfosOfType(None, ad, m, ty)
            |> List.filter (fun x ->
                IsStandardEventInfo ncenv.InfoReader m ad x &&
                x.IsStatic = statics)
        else []

    let nestedTypes =
        if completionTargets.ResolveAll && statics then
            ty
            |> GetNestedTypesOfType (ncenv, ad, traitCtxt, None, TypeNameResolutionStaticArgsInfo.Indefinite, false, m)
        else
            []

    let finfos =
        ncenv.InfoReader.GetILFieldInfosOfType(None, ad, m, ty)
        |> List.filter (fun x ->
            not x.IsSpecialName &&
            x.IsStatic = statics &&
            IsILFieldInfoAccessible g amap m ad x)

    let pinfosIncludingUnseen =
        AllPropInfosOfTypeInScope ResultCollectionSettings.AllResults ncenv.InfoReader nenv None ad PreferOverrides m ty
        |> List.filter (fun x ->
            x.IsStatic = statics &&
            IsPropInfoAccessible g amap m ad x)

    // Exclude get_ and set_ methods accessed by properties
    let pinfoMethNames =
      (pinfosIncludingUnseen
       |> List.filter (fun pinfo -> pinfo.HasGetter)
       |> List.map (fun pinfo -> pinfo.GetterMethod.LogicalName))
      @
      (pinfosIncludingUnseen
       |> List.filter (fun pinfo -> pinfo.HasSetter)
       |> List.map (fun pinfo -> pinfo.SetterMethod.LogicalName))

    let einfoMethNames =
        if completionTargets.ResolveAll then
            [ for einfo in einfos do
                let delegateType = einfo.GetDelegateType(amap, m)
                let (SigOfFunctionForDelegate(delInvokeMeth, _, _, _)) = GetSigOfFunctionForDelegate ncenv.InfoReader delegateType m ad
                // Only events with void return types are suppressed in intellisense.
                if slotSigHasVoidReturnTy (delInvokeMeth.GetSlotSig(amap, m, traitCtxtNone)) then
                  yield einfo.AddMethod.DisplayName
                  yield einfo.RemoveMethod.DisplayName ]
        else []

    let pinfos =
        pinfosIncludingUnseen
        |> List.filter (fun x -> not (PropInfoIsUnseen m x))

    let minfoFilter (suppressedMethNames: Zset<_>) (minfo: MethInfo) =
        let isApplicableMeth =
            match completionTargets with
            | ResolveCompletionTargets.All x -> x
            | _ -> failwith "internal error: expected completionTargets = ResolveCompletionTargets.All"

        // Only show the Finalize, MemberwiseClose etc. methods on System.Object for values whose static type really is
        // System.Object. Few of these are typically used from F#.
        //
        // Don't show GetHashCode or Equals for F# types that admit equality as an abnormal operation
        let isUnseenDueToBasicObjRules =
            not (isObjTy g ty) &&
            not minfo.IsExtensionMember &&
            match minfo.LogicalName with
            | "GetType"  -> false
            | "GetHashCode"  -> isObjTy g minfo.ApparentEnclosingType && not (AugmentWithHashCompare.TypeDefinitelyHasEquality g ty)
            | "ToString" -> false
            | "Equals" ->
                if not (isObjTy g minfo.ApparentEnclosingType) then
                    // declaring type is not System.Object - show it
                    false
                elif minfo.IsInstance then
                    // System.Object has only one instance Equals method and we want to suppress it unless Augment.TypeDefinitelyHasEquality is true
                    not (AugmentWithHashCompare.TypeDefinitelyHasEquality g ty)
                else
                    // System.Object has only one static Equals method and we always want to suppress it
                    true
            | _ ->
                // filter out self methods of obj type
                isObjTy g minfo.ApparentEnclosingType

        let result =
            not isUnseenDueToBasicObjRules &&
            not minfo.IsInstance = statics &&
            IsMethInfoAccessible amap m ad minfo &&
            not (MethInfoIsUnseen g m ty minfo) &&
            not minfo.IsConstructor &&
            not minfo.IsClassConstructor &&
            not (minfo.LogicalName = ".cctor") &&
            not (minfo.LogicalName = ".ctor") &&
            isApplicableMeth minfo ty &&
            not (suppressedMethNames.Contains minfo.LogicalName)

        result

    let pinfoItems =
        let pinfos =
            match completionTargets with
            | ResolveCompletionTargets.SettablePropertiesAndFields -> pinfos |> List.filter (fun p -> p.HasSetter)
            | _ -> pinfos

        pinfos
        |> List.choose (fun pinfo->
            let pinfoOpt = DecodeFSharpEvent [pinfo] ad g ncenv m
            match pinfoOpt, completionTargets with
            | Some(Item.Event einfo), ResolveCompletionTargets.All _ -> if IsStandardEventInfo ncenv.InfoReader m ad einfo then pinfoOpt else None
            | _ -> pinfoOpt)

    // REVIEW: add a name filter here in the common cases?
    let minfos =
        if completionTargets.ResolveAll then
            let minfos = AllMethInfosOfTypeInScope ResultCollectionSettings.AllResults ncenv.InfoReader nenv None ad PreferOverrides m ty
            if isNil minfos then
                []
            else
                let suppressedMethNames = Zset.ofList String.order (pinfoMethNames @ einfoMethNames)

                let minfos =
                    minfos
                    |> List.filter (minfoFilter suppressedMethNames)

                if isNil minfos then
                    []
                else
                    let minfos =
                        let addersAndRemovers =
                            let hashSet = HashSet()
                            for item in pinfoItems do
                                match item with
                                | Item.Event(FSEvent(_, _, addValRef, removeValRef)) ->
                                    hashSet.Add addValRef.LogicalName |> ignore
                                    hashSet.Add removeValRef.LogicalName |> ignore
                                | _ -> ()
                            hashSet

                        if addersAndRemovers.Count = 0 then minfos
                        else minfos |> List.filter (fun minfo -> not (addersAndRemovers.Contains minfo.LogicalName))

#if !NO_TYPEPROVIDERS
                    // Filter out the ones with mangled names from applying static parameters
                    let minfos =
                        let methsWithStaticParams =
                            minfos
                            |> List.filter (fun minfo ->
                                match minfo.ProvidedStaticParameterInfo with
                                | Some (_methBeforeArguments, staticParams) -> staticParams.Length <> 0
                                | _ -> false)
                            |> List.map (fun minfo -> minfo.DisplayName)

                        if methsWithStaticParams.IsEmpty then minfos
                        else minfos |> List.filter (fun minfo ->
                                let nm = minfo.LogicalName
                                not (nm.Contains "," && methsWithStaticParams |> List.exists (fun m -> nm.StartsWithOrdinal m)))
#endif

                    minfos

        else
            []

    // Partition methods into overload sets
    let rec partitionl (l: MethInfo list) acc =
        match l with
        | [] -> acc
        | h :: t ->
            let nm = h.LogicalName
            partitionl t (NameMultiMap.add nm h acc)

    let anonFields =
        if statics then  []
        else
            match tryDestAnonRecdTy g ty with
            | ValueSome (anonInfo, tys) ->
                [ for i, id in Array.indexed anonInfo.SortedIds do
                    yield Item.AnonRecdField(anonInfo, tys, i, id.idRange) ]
            | _ -> []

    // Build the results
    ucinfos @
    List.map Item.RecdField rfinfos @
    pinfoItems @
    anonFields @
    List.map Item.ILField finfos @
    List.map Item.Event einfos @
    List.map (ItemOfTy g) nestedTypes @
    List.map Item.MakeMethGroup (NameMap.toList (partitionl minfos Map.empty))


let rec ResolvePartialLongIdentInType (ncenv: NameResolver) nenv isApplicableMeth m ad statics plid ty =
    let g = ncenv.g
    let amap = ncenv.amap
    let traitCtxt = traitCtxtNone
    match plid with
    | [] -> ResolveCompletionsInType ncenv nenv isApplicableMeth m ad statics ty
    | id :: rest ->

      let rfinfos =
          ncenv.InfoReader.GetRecordOrClassFieldsOfType(None, ad, m, ty)
          |> List.filter (fun fref -> fref.LogicalName = id && IsRecdFieldAccessible ncenv.amap m ad fref.RecdFieldRef && fref.RecdField.IsStatic = statics)

      let nestedTypes =
          ty
          |> GetNestedTypesOfType (ncenv, ad, traitCtxt, Some id, TypeNameResolutionStaticArgsInfo.Indefinite, false, m)

      // e.g. <val-id>.<recdfield-id>.<more>
      (rfinfos |> List.collect (fun x -> x.FieldType |> ResolvePartialLongIdentInType ncenv nenv isApplicableMeth m ad false rest)) @

      // e.g. <val-id>.<property-id>.<more>
      // e.g. <val-id>.<property-id>.<more> 
      let FullTypeOfPinfo (pinfo: PropInfo) = 
          let rty = pinfo.GetPropertyType(amap, m) 
          let rty = 
              if pinfo.IsIndexer then 
                  mkFunTy g (mkRefTupledTy g (pinfo.GetParamTypes(amap, m))) rty
              else rty 
          rty

      (ty
         |> AllPropInfosOfTypeInScope ResultCollectionSettings.AllResults ncenv.InfoReader nenv (Some id) ad IgnoreOverrides m
         |> List.filter (fun pinfo -> pinfo.IsStatic = statics && IsPropInfoAccessible g amap m ad pinfo)
         |> List.collect (fun pinfo -> (FullTypeOfPinfo pinfo) |> ResolvePartialLongIdentInType ncenv nenv isApplicableMeth m ad false rest)) @

      (if statics then []
       else
          match TryFindAnonRecdFieldOfType g ty id with
          | Some (Item.AnonRecdField(_anonInfo, tys, i, _)) -> ResolvePartialLongIdentInType ncenv nenv isApplicableMeth m ad false rest tys[i]
          | _ -> []) @

      // e.g. <val-id>.<event-id>.<more>
      (ncenv.InfoReader.GetEventInfosOfType(Some id, ad, m, ty)
         |> List.collect (PropTypOfEventInfo ncenv.InfoReader m ad >> ResolvePartialLongIdentInType ncenv nenv isApplicableMeth m ad false rest)) @

      // nested types!
      (nestedTypes
         |> List.collect (ResolvePartialLongIdentInType ncenv nenv isApplicableMeth m ad statics rest)) @

      // e.g. <val-id>.<il-field-id>.<more>
      (ncenv.InfoReader.GetILFieldInfosOfType(Some id, ad, m, ty)
         |> List.filter (fun x ->
             not x.IsSpecialName &&
             x.IsStatic = statics &&
             IsILFieldInfoAccessible g amap m ad x)
         |> List.collect (fun x -> x.FieldType(amap, m) |> ResolvePartialLongIdentInType ncenv nenv isApplicableMeth m ad false rest))

let InfosForTyconConstructors (ncenv: NameResolver) m ad (tcref: TyconRef) =
    let g = ncenv.g
    let amap = ncenv.amap
    // Don't show constructors for type abbreviations. See FSharp 1.0 bug 2881
    if tcref.IsTypeAbbrev then
        []
    else
        let ty = FreshenTycon ncenv traitCtxtNone m tcref
        match ResolveObjectConstructor ncenv (DisplayEnv.Empty g) m ad ty with
        | Result item ->
            match item with
            | Item.FakeInterfaceCtor _ -> []
            | Item.CtorGroup(nm, ctorInfos) ->
                let ctors =
                    ctorInfos
                    |> List.filter (fun minfo ->
                        IsMethInfoAccessible amap m ad minfo &&
                        not (MethInfoIsUnseen g m ty minfo))
                match ctors with
                | [] -> []
                | _ -> [Item.MakeCtorGroup(nm, ctors)]
            | item ->
                [item]
        | Exception _ -> []

/// import.fs creates somewhat fake modules for nested members of types (so that
/// types never contain other types)
let inline notFakeContainerModule (tyconNames: HashSet<_>) nm =
    not (tyconNames.Contains nm)

let getFakeContainerModulesFromTycons (tycons:#seq<Tycon>) =
    let hashSet = HashSet()
    for tycon in tycons do
        if tycon.IsILTycon then
            hashSet.Add tycon.DisplayName |> ignore
    hashSet

let getFakeContainerModulesFromTyconRefs (tyconRefs:#seq<TyconRef>) =
    let hashSet = HashSet()
    for tyconRef in tyconRefs do
        if tyconRef.IsILTycon then
            hashSet.Add tyconRef.DisplayName |> ignore
    hashSet

/// Check is a namespace or module contains something accessible
let rec private EntityRefContainsSomethingAccessible (ncenv: NameResolver) m ad (modref: ModuleOrNamespaceRef) =
    let g = ncenv.g
    let mty = modref.ModuleOrNamespaceType

    // Search the values in the module for an accessible value
    (mty.AllValsAndMembers
     |> Seq.exists (fun v ->
         // This may explore assemblies that are not in the reference set,
         // e.g. for extension members that extend a type not in the reference set.
         // In this case assume it is accessible. The user may later explore this module
         // but will not see the extension members anyway.
         //
         // Note: this is the only use of protectAssemblyExplorationNoReraise.
         // REVIEW: consider changing this to protectAssemblyExploration. We shouldn't need
         // to catch arbitrary exceptions here.
         protectAssemblyExplorationNoReraise  true false
             (fun () ->
                 let vref = mkNestedValRef modref v
                 not vref.IsCompilerGenerated &&
                 not (IsValUnseen ad g m vref) &&
                 (vref.IsExtensionMember || not vref.IsMember)))) ||

    // Search the types in the namespace/module for an accessible tycon
    (mty.AllEntities
     |> QueueList.exists (fun tc ->
          not tc.IsModuleOrNamespace &&
          not (IsTyconUnseen ad g ncenv.amap m (modref.NestedTyconRef tc)))) ||

    // Search the sub-modules of the namespace/module for something accessible
    (mty.ModulesAndNamespacesByDemangledName
     |> NameMap.exists (fun _ submod ->
        let submodref = modref.NestedTyconRef submod
        EntityRefContainsSomethingAccessible ncenv m ad submodref))

let rec ResolvePartialLongIdentInModuleOrNamespace (ncenv: NameResolver) nenv isApplicableMeth m ad (modref: ModuleOrNamespaceRef) plid allowObsolete =
    let g = ncenv.g
    let mty = modref.ModuleOrNamespaceType
    
    match plid with
    | [] ->
         let tycons =
             mty.TypeDefinitions |> List.filter (fun tcref ->
                 not (tcref.LogicalName.Contains ",") &&
                 not (IsTyconUnseen ad g ncenv.amap m (modref.NestedTyconRef tcref)))

         let accessibleSubModules =
             let moduleOrNamespaces =
                 mty.ModulesAndNamespacesByDemangledName
                 |> NameMap.range

             if isNil moduleOrNamespaces then [] else

             let ilTyconNames = getFakeContainerModulesFromTycons mty.TypesByAccessNames.Values

             moduleOrNamespaces
             |> List.filter (fun x ->
                 let demangledName = x.DemangledModuleOrNamespaceName
                 notFakeContainerModule ilTyconNames demangledName && IsInterestingModuleName demangledName)
             |> List.map modref.NestedTyconRef
             |> List.filter (fun tyref ->
                 not (IsTyconUnseen ad g ncenv.amap m tyref) &&
                 EntityRefContainsSomethingAccessible ncenv m ad tyref)
             |> List.map ItemForModuleOrNamespaceRef

         // Collect up the accessible values in the module, excluding the members
         (mty.AllValsAndMembers
          |> Seq.toList
          |> List.choose (TryMkValRefInModRef modref) // if the assembly load set is incomplete and we get a None value here, then ignore the value
          |> List.filter (fun vref -> not vref.IsMember && not (IsValUnseen ad g m vref))
          |> List.map Item.Value)

         // Collect up the accessible discriminated union cases in the module
       @ (UnionCaseRefsInModuleOrNamespace modref
          |> List.filter (IsUnionCaseUnseen ad g ncenv.amap m >> not)
          |> List.filter (fun ucref -> not (HasFSharpAttribute g g.attrib_RequireQualifiedAccessAttribute ucref.TyconRef.Attribs))
          |> List.map (fun x -> Item.UnionCase(GeneralizeUnionCaseRef x, false)))

         // Collect up the accessible active patterns in the module
       @ (ActivePatternElemsOfModuleOrNamespace g modref
          |> NameMap.range
          |> List.filter (fun apref -> apref.ActivePatternVal |> IsValUnseen ad g m |> not)
          |> List.map Item.ActivePatternCase)

         // Collect up the accessible F# exception declarations in the module
       @ (mty.ExceptionDefinitionsByDemangledName
          |> NameMap.range
          |> List.map modref.NestedTyconRef
          |> List.filter (IsTyconUnseen ad g ncenv.amap m >> not)
          |> List.map Item.ExnCase)

       @ accessibleSubModules

    // Get all the types and .NET constructor groups accessible from here
       @ (tycons
          |> List.map (modref.NestedTyconRef >> ItemOfTyconRef ncenv m) )

       @ (tycons
          |> List.collect (modref.NestedTyconRef >> InfosForTyconConstructors ncenv m ad))

    | id :: rest  ->

        (match mty.ModulesAndNamespacesByDemangledName.TryGetValue id with
         | true, mspec ->
             let nested = modref.NestedTyconRef mspec
             if IsTyconUnseenObsoleteSpec ad g ncenv.amap m nested allowObsolete then [] else
             let allowObsolete = allowObsolete && not (isNil rest)
             ResolvePartialLongIdentInModuleOrNamespace ncenv nenv isApplicableMeth m ad nested rest allowObsolete

         | _ -> [])

      @ (LookupTypeNameInEntityNoArity m id modref.ModuleOrNamespaceType
         |> List.collect (fun tycon ->
             let tcref = modref.NestedTyconRef tycon 
             if not (IsTyconUnseenObsoleteSpec ad g ncenv.amap m tcref allowObsolete) then 
                 let ty = generalizedTyconRef g tcref 
                 ResolvePartialLongIdentInType ncenv nenv isApplicableMeth m ad true rest ty
             else 
                 []))

/// Try to resolve a long identifier as type.
let TryToResolveLongIdentAsType (ncenv: NameResolver) (nenv: NameResolutionEnv) m (plid: string list) =
    let g = ncenv.g

    match List.tryLast plid with
    | Some id ->
        // Look for values called 'id' that accept the dot-notation
        let ty =
            match nenv.eUnqualifiedItems.TryGetValue id with
               // v.lookup: member of a value
            | true, v ->
                match v with
                | Item.Value x ->
                    let ty = x.Type
                    let ty = if x.IsCtorThisVal && isRefCellTy g ty then destRefCellTy g ty else ty
                    Some ty
                | _ -> None
            | _ -> None

        match ty with
        | Some _ -> ty
        | _ ->
            // type.lookup: lookup a static something in a type
            LookupTypeNameInEnvNoArity OpenQualified id nenv
            |> List.tryHead
            |> Option.map (fun tcref ->
                let tcref = ResolveNestedTypeThroughAbbreviation ncenv tcref m
                FreshenTycon ncenv traitCtxtNone m tcref)
    | _ -> None

/// allowObsolete - specifies whether we should return obsolete types & modules
///   as (no other obsolete items are returned)
let rec ResolvePartialLongIdentPrim (ncenv: NameResolver) (nenv: NameResolutionEnv) isApplicableMeth fullyQualified m ad plid allowObsolete: Item list =
    let g = ncenv.g

    match plid with
    |  id :: plid when id = "global" -> // this is deliberately not the mangled name

       ResolvePartialLongIdentPrim ncenv nenv isApplicableMeth FullyQualified m ad plid allowObsolete

    |  [] ->


       /// Include all the entries in the eUnqualifiedItems table.
       let unqualifiedItems =
           match fullyQualified with
           | FullyQualified -> []
           | OpenQualified ->
               nenv.eUnqualifiedItems.Values
               |> Seq.filter (function
                   | Item.UnqualifiedType _ -> false
                   | Item.Value v -> not v.IsMember
                   | _ -> true)
               |> Seq.filter (ItemIsUnseen ad g ncenv.amap m >> not)
               |> Seq.toList

       let activePatternItems =
           match fullyQualified with
           | FullyQualified -> []
           | OpenQualified ->
               nenv.ePatItems
               |> NameMap.range
               |> List.filter (function Item.ActivePatternCase _v -> true | _ -> false)

       let moduleAndNamespaceItems =
           let moduleOrNamespaceRefs =
               nenv.ModulesAndNamespaces fullyQualified
               |> NameMultiMap.range

           if isNil moduleOrNamespaceRefs then [] else
           let ilTyconNames = getFakeContainerModulesFromTyconRefs (nenv.TyconsByAccessNames(fullyQualified).Values)

           moduleOrNamespaceRefs
           |> List.filter (fun modref ->
               let demangledName = modref.DemangledModuleOrNamespaceName
               IsInterestingModuleName demangledName && notFakeContainerModule ilTyconNames demangledName &&
               EntityRefContainsSomethingAccessible ncenv m ad modref &&
               not (IsTyconUnseen ad g ncenv.amap m modref))
           |> List.map ItemForModuleOrNamespaceRef

       let tycons =
           nenv.TyconsByDemangledNameAndArity(fullyQualified).Values
           |> Seq.filter (fun tcref ->
               not (tcref.LogicalName.Contains ",") &&
               not tcref.IsExceptionDecl &&
               not (IsTyconUnseen ad g ncenv.amap m tcref))
           |> Seq.map (ItemOfTyconRef ncenv m)
           |> Seq.toList

       // Get all the constructors accessible from here
       let constructors =
           nenv.TyconsByDemangledNameAndArity(fullyQualified).Values
           |> Seq.filter (IsTyconUnseen ad g ncenv.amap m >> not)
           |> Seq.collect (InfosForTyconConstructors ncenv m ad)
           |> Seq.toList

       unqualifiedItems @ activePatternItems @ moduleAndNamespaceItems @ tycons @ constructors

    | id :: rest ->

        // Look in the namespaces 'id'
        let namespaces =
            PartialResolveLongIdentAsModuleOrNamespaceThen nenv [id] (fun modref ->
              let allowObsolete = rest <> [] && allowObsolete
              if EntityRefContainsSomethingAccessible ncenv m ad modref then
                ResolvePartialLongIdentInModuleOrNamespace ncenv nenv isApplicableMeth m ad modref rest allowObsolete
              else
                [])

        // Look for values called 'id' that accept the dot-notation
        let values, isItemVal =
            (match nenv.eUnqualifiedItems.TryGetValue id with
               // v.lookup: member of a value
             | true, v ->
                 match v with
                 | Item.Value x ->
                     let ty = x.Type
                     let ty = if x.IsCtorThisVal && isRefCellTy g ty then destRefCellTy g ty else ty
                     (ResolvePartialLongIdentInType ncenv nenv isApplicableMeth m ad false rest ty), true
                 | _ -> [], false
             | _ -> [], false)

        let staticSomethingInType =
            [ if not isItemVal then
                // type.lookup: lookup a static something in a type
                for tcref in LookupTypeNameInEnvNoArity OpenQualified id nenv do
                    let tcref = ResolveNestedTypeThroughAbbreviation ncenv tcref m
                    let ty = FreshenTycon ncenv traitCtxtNone m tcref
                    yield! ResolvePartialLongIdentInType ncenv nenv isApplicableMeth m ad true rest ty ]

        namespaces @ values @ staticSomethingInType

/// Resolve a (possibly incomplete) long identifier to a set of possible resolutions.
let ResolvePartialLongIdent ncenv nenv isApplicableMeth m ad plid allowObsolete =
    ResolvePartialLongIdentPrim ncenv nenv (ResolveCompletionTargets.All isApplicableMeth) OpenQualified m ad plid allowObsolete

// REVIEW: has much in common with ResolvePartialLongIdentInModuleOrNamespace - probably they should be united
let rec ResolvePartialLongIdentInModuleOrNamespaceForRecordFields (ncenv: NameResolver) nenv m ad (modref: ModuleOrNamespaceRef) plid allowObsolete =
    let g = ncenv.g
    let mty = modref.ModuleOrNamespaceType

    match plid with
    | [] ->
       // get record type constructors
       let tycons =
           mty.TypeDefinitions
           |> List.filter (fun tcref ->
               not (tcref.LogicalName.Contains ",") &&
               tcref.IsRecordTycon &&
               not (IsTyconUnseen ad g ncenv.amap m (modref.NestedTyconRef tcref)))


       let accessibleSubModules =
           let moduleOrNamespaces =
               mty.ModulesAndNamespacesByDemangledName
               |> NameMap.range

           if isNil moduleOrNamespaces then [] else

           let ilTyconNames = getFakeContainerModulesFromTycons mty.TypesByAccessNames.Values

           moduleOrNamespaces
           |> List.filter (fun x ->
                 let demangledName = x.DemangledModuleOrNamespaceName
                 notFakeContainerModule ilTyconNames demangledName && IsInterestingModuleName demangledName)
           |> List.map modref.NestedTyconRef
           |> List.filter (fun tcref ->
               not (IsTyconUnseen ad g ncenv.amap m tcref) &&
               EntityRefContainsSomethingAccessible ncenv m ad tcref)
           |> List.map ItemForModuleOrNamespaceRef

       accessibleSubModules

       // Collect all accessible record types
       @ (tycons |> List.map (modref.NestedTyconRef >> ItemOfTyconRef ncenv m) )
       @ [ // accessible record fields
            for tycon in tycons do
                let nested = modref.NestedTyconRef tycon
                if IsEntityAccessible ncenv.amap m ad nested then
                    let ttype = FreshenTycon ncenv traitCtxtNone m nested
                    yield!
                        ncenv.InfoReader.GetRecordOrClassFieldsOfType(None, ad, m, ttype)
                        |> List.map Item.RecdField
         ]

    | id :: rest  ->
        (match mty.ModulesAndNamespacesByDemangledName.TryGetValue id with
         | true, mspec ->
             let nested = modref.NestedTyconRef mspec
             if IsTyconUnseenObsoleteSpec ad g ncenv.amap m nested allowObsolete then [] else
             let allowObsolete = allowObsolete && not (isNil rest)
             ResolvePartialLongIdentInModuleOrNamespaceForRecordFields ncenv nenv m ad nested rest allowObsolete
         | _ -> [])
        @ (
            match rest with
            | [] ->
                // get all fields from the type named 'id' located in current modref
                let tycons = LookupTypeNameInEntityNoArity m id modref.ModuleOrNamespaceType
                tycons
                |> List.filter (fun tc -> tc.IsRecordTycon)
                |> List.collect (fun tycon ->
                    let tcref = modref.NestedTyconRef tycon
                    let ttype = FreshenTycon ncenv traitCtxtNone m tcref
                    ncenv.InfoReader.GetRecordOrClassFieldsOfType(None, ad, m, ttype))
                |> List.map Item.RecdField
            | _ -> []
        )

/// allowObsolete - specifies whether we should return obsolete types & modules
///   as (no other obsolete items are returned)
let rec ResolvePartialLongIdentToClassOrRecdFields (ncenv: NameResolver) (nenv: NameResolutionEnv) m ad plid (allowObsolete: bool) =
    ResolvePartialLongIdentToClassOrRecdFieldsImpl ncenv nenv OpenQualified m ad plid allowObsolete

and ResolvePartialLongIdentToClassOrRecdFieldsImpl (ncenv: NameResolver) (nenv: NameResolutionEnv) fullyQualified m ad plid allowObsolete =
    let g = ncenv.g

    match  plid with
    |  id :: plid when id = "global" -> // this is deliberately not the mangled name
       // dive deeper
       ResolvePartialLongIdentToClassOrRecdFieldsImpl ncenv nenv FullyQualified m ad plid allowObsolete
    |  [] ->

        // empty plid - return namespaces\modules\record types\accessible fields


       let mods =
           let moduleOrNamespaceRefs =
               nenv.ModulesAndNamespaces fullyQualified
               |> NameMultiMap.range

           if isNil moduleOrNamespaceRefs then [] else

           let ilTyconNames = getFakeContainerModulesFromTyconRefs (nenv.TyconsByAccessNames(fullyQualified).Values)

           moduleOrNamespaceRefs
           |> List.filter (fun modref ->
               let demangledName = modref.DemangledModuleOrNamespaceName
               IsInterestingModuleName demangledName && notFakeContainerModule ilTyconNames demangledName &&
               EntityRefContainsSomethingAccessible ncenv m ad modref &&
               not (IsTyconUnseen ad g ncenv.amap m modref))
           |> List.map ItemForModuleOrNamespaceRef

       let recdTyCons =
           nenv.TyconsByDemangledNameAndArity(fullyQualified).Values
           |> Seq.filter (fun tcref ->
               not (tcref.LogicalName.Contains ",") &&
               tcref.IsRecordTycon &&
               not (IsTyconUnseen ad g ncenv.amap m tcref))
           |> Seq.map (ItemOfTyconRef ncenv m)
           |> Seq.toList

       let recdFields =
           nenv.eFieldLabels
           |> Seq.collect (fun (KeyValue(_, v)) -> v)
           |> Seq.map (fun fref ->
                let typeInsts = fref.TyconRef.TyparsNoRange |> List.map mkTyparTy
                Item.RecdField(RecdFieldInfo(typeInsts, fref)))
           |> List.ofSeq

       mods @ recdTyCons @ recdFields

    | id :: rest ->
        // Get results
        let modsOrNs =
            PartialResolveLongIdentAsModuleOrNamespaceThen nenv [id] (fun modref ->
              let allowObsolete = rest <> [] && allowObsolete
              if EntityRefContainsSomethingAccessible ncenv m ad modref then
                ResolvePartialLongIdentInModuleOrNamespaceForRecordFields ncenv nenv m ad modref rest allowObsolete
              else
                [])

        let qualifiedFields =
            match rest with
            | [] ->
                // get record types accessible in given nenv
                let tycons = LookupTypeNameInEnvNoArity OpenQualified id nenv
                tycons
                |> List.collect (fun tcref ->
                    let ttype = FreshenTycon ncenv traitCtxtNone m tcref
                    ncenv.InfoReader.GetRecordOrClassFieldsOfType(None, ad, m, ttype))
                |> List.map Item.RecdField
            | _-> []
        modsOrNs @ qualifiedFields

let ResolveCompletionsInTypeForItem (ncenv: NameResolver) nenv m ad statics ty (item: Item) : seq<Item> =
    seq {
        let g = ncenv.g
        let amap = ncenv.amap

        match item with
        | Item.RecdField _ ->
            yield!
                ncenv.InfoReader.GetRecordOrClassFieldsOfType(None, ad, m, ty)
                |> List.filter (fun rfref -> rfref.IsStatic = statics  &&  IsFieldInfoAccessible ad rfref)
                |> List.map Item.RecdField
        | Item.UnionCase _ ->
            if statics then
                match tryAppTy g ty with
                | ValueSome(tc, tinst) ->
                    yield!
                        tc.UnionCasesAsRefList
                        |> List.filter (IsUnionCaseUnseen ad g ncenv.amap m >> not)
                        |> List.map (fun ucref -> Item.UnionCase(UnionCaseInfo(tinst, ucref), false))
                | _ -> ()
        | Item.Event _ ->
            yield!
                ncenv.InfoReader.GetEventInfosOfType(None, ad, m, ty)
                |> List.filter (fun x ->
                    IsStandardEventInfo ncenv.InfoReader m ad x &&
                    x.IsStatic = statics)
                |> List.map Item.Event
        | Item.ILField _ ->
            yield!
                ncenv.InfoReader.GetILFieldInfosOfType(None, ad, m, ty)
                |> List.filter (fun x ->
                    not x.IsSpecialName &&
                    x.IsStatic = statics &&
                    IsILFieldInfoAccessible g amap m ad x)
                |> List.map Item.ILField
        | Item.Types _ ->
            if statics then
                yield! ty |> GetNestedTypesOfType (ncenv, ad, traitCtxtNone, None, TypeNameResolutionStaticArgsInfo.Indefinite, false, m) |> List.map (ItemOfTy g)
        | _ ->
            if not statics then
                match tryDestAnonRecdTy g ty with
                | ValueSome (anonInfo, tys) ->
                    for i, id in Array.indexed anonInfo.SortedIds do
                        yield Item.AnonRecdField(anonInfo, tys, i, id.idRange)
                | _ -> ()

            let pinfosIncludingUnseen =
                AllPropInfosOfTypeInScope ResultCollectionSettings.AllResults ncenv.InfoReader nenv None ad PreferOverrides m ty
                |> List.filter (fun x ->
                    x.IsStatic = statics &&
                    IsPropInfoAccessible g amap m ad x)

            // Exclude get_ and set_ methods accessed by properties
            let pinfoMethNames =
              (pinfosIncludingUnseen
               |> List.filter (fun pinfo -> pinfo.HasGetter)
               |> List.map (fun pinfo -> pinfo.GetterMethod.LogicalName))
              @
              (pinfosIncludingUnseen
               |> List.filter (fun pinfo -> pinfo.HasSetter)
               |> List.map (fun pinfo -> pinfo.SetterMethod.LogicalName))

            let einfoMethNames =
                let einfos =
                    ncenv.InfoReader.GetEventInfosOfType(None, ad, m, ty)
                    |> List.filter (fun x ->
                        IsStandardEventInfo ncenv.InfoReader m ad x &&
                        x.IsStatic = statics)

                [ for einfo in einfos do
                    let delegateType = einfo.GetDelegateType(amap, m)
                    let (SigOfFunctionForDelegate(delInvokeMeth, _, _, _)) = GetSigOfFunctionForDelegate ncenv.InfoReader delegateType m ad
                    // Only events with void return types are suppressed in intellisense.
                    if slotSigHasVoidReturnTy (delInvokeMeth.GetSlotSig(amap, m, traitCtxtNone)) then
                      yield einfo.AddMethod.DisplayName
                      yield einfo.RemoveMethod.DisplayName ]

            let pinfos =
                pinfosIncludingUnseen
                |> List.filter (fun x -> not (PropInfoIsUnseen m x))

            let minfoFilter (suppressedMethNames: Zset<_>) (minfo: MethInfo) =
                // Only show the Finalize, MemberwiseClose etc. methods on System.Object for values whose static type really is
                // System.Object. Few of these are typically used from F#.
                //
                // Don't show GetHashCode or Equals for F# types that admit equality as an abnormal operation
                let isUnseenDueToBasicObjRules =
                    not (isObjTy g ty) &&
                    not minfo.IsExtensionMember &&
                    match minfo.LogicalName with
                    | "GetType"  -> false
                    | "GetHashCode"  -> isObjTy g minfo.ApparentEnclosingType && not (AugmentWithHashCompare.TypeDefinitelyHasEquality g ty)
                    | "ToString" -> false
                    | "Equals" ->
                        if not (isObjTy g minfo.ApparentEnclosingType) then
                            // declaring type is not System.Object - show it
                            false
                        elif minfo.IsInstance then
                            // System.Object has only one instance Equals method and we want to suppress it unless Augment.TypeDefinitelyHasEquality is true
                            not (AugmentWithHashCompare.TypeDefinitelyHasEquality g ty)
                        else
                            // System.Object has only one static Equals method and we always want to suppress it
                            true
                    | _ ->
                        // filter out self methods of obj type
                        isObjTy g minfo.ApparentEnclosingType
                let result =
                    not isUnseenDueToBasicObjRules &&
                    not minfo.IsInstance = statics &&
                    IsMethInfoAccessible amap m ad minfo &&
                    not (MethInfoIsUnseen g m ty minfo) &&
                    not minfo.IsConstructor &&
                    not minfo.IsClassConstructor &&
                    not (minfo.LogicalName = ".cctor") &&
                    not (minfo.LogicalName = ".ctor") &&
                    not (suppressedMethNames.Contains minfo.LogicalName)
                result

            let pinfoItems =
                pinfos
                |> List.choose (fun pinfo->
                    let pinfoOpt = DecodeFSharpEvent [pinfo] ad g ncenv m
                    match pinfoOpt with
                    | Some(Item.Event einfo) -> if IsStandardEventInfo ncenv.InfoReader m ad einfo then pinfoOpt else None
                    | _ -> pinfoOpt)

            yield! pinfoItems

            match item with
            | Item.MethodGroup _ ->
                // REVIEW: add a name filter here in the common cases?
                let minfos =
                    let minfos = AllMethInfosOfTypeInScope ResultCollectionSettings.AllResults ncenv.InfoReader nenv None ad PreferOverrides m ty
                    if isNil minfos then [] else

                    let suppressedMethNames = Zset.ofList String.order (pinfoMethNames @ einfoMethNames)
                    let minfos =
                        minfos
                        |> List.filter (minfoFilter suppressedMethNames)

                    if isNil minfos then
                        []
                    else
                        let minfos =
                            let addersAndRemovers =
                                let hashSet = HashSet()
                                for item in pinfoItems do
                                    match item with
                                    | Item.Event(FSEvent(_, _, addValRef, removeValRef)) ->
                                        hashSet.Add addValRef.LogicalName |> ignore
                                        hashSet.Add removeValRef.LogicalName |> ignore
                                    | _ -> ()
                                hashSet

                            if addersAndRemovers.Count = 0 then minfos
                            else minfos |> List.filter (fun minfo -> not (addersAndRemovers.Contains minfo.LogicalName))

        #if !NO_TYPEPROVIDERS
                        // Filter out the ones with mangled names from applying static parameters
                        let minfos =
                            let methsWithStaticParams =
                                minfos
                                |> List.filter (fun minfo ->
                                    match minfo.ProvidedStaticParameterInfo with
                                    | Some (_methBeforeArguments, staticParams) -> staticParams.Length <> 0
                                    | _ -> false)
                                |> List.map (fun minfo -> minfo.DisplayName)

                            if methsWithStaticParams.IsEmpty then minfos
                            else minfos |> List.filter (fun minfo ->
                                    let nm = minfo.LogicalName
                                    not (nm.Contains "," && methsWithStaticParams |> List.exists (fun m -> nm.StartsWithOrdinal m)))
        #endif

                        minfos

                // Partition methods into overload sets
                let rec partitionl (l: MethInfo list) acc =
                    match l with
                    | [] -> acc
                    | h :: t ->
                        let nm = h.LogicalName
                        partitionl t (NameMultiMap.add nm h acc)

                yield! List.map Item.MakeMethGroup (NameMap.toList (partitionl minfos Map.empty))
            | _ -> ()
    }

let rec ResolvePartialLongIdentInTypeForItem (ncenv: NameResolver) nenv m ad statics plid (item: Item) ty =
    seq {
        let g = ncenv.g
        let amap = ncenv.amap

        match plid with
        | [] -> yield! ResolveCompletionsInTypeForItem ncenv nenv m ad statics ty item
        | id :: rest ->

          let rfinfos =
              ncenv.InfoReader.GetRecordOrClassFieldsOfType(None, ad, m, ty)
              |> List.filter (fun fref -> fref.LogicalName = id && IsRecdFieldAccessible ncenv.amap m ad fref.RecdFieldRef && fref.RecdField.IsStatic = statics)

          let nestedTypes = ty |> GetNestedTypesOfType (ncenv, ad, traitCtxtNone, Some id, TypeNameResolutionStaticArgsInfo.Indefinite, false, m)

          // e.g. <val-id>.<recdfield-id>.<more>
          for rfinfo in rfinfos do
              yield! ResolvePartialLongIdentInTypeForItem ncenv nenv m ad false rest item rfinfo.FieldType

          // e.g. <val-id>.<property-id>.<more> 
          let fullTypeOfPinfo (pinfo: PropInfo) = 
              let rty = pinfo.GetPropertyType(amap, m) 
              let rty = 
                  if pinfo.IsIndexer then 
                      mkFunTy g (mkRefTupledTy g (pinfo.GetParamTypes(amap, m))) rty
                  else
                      rty 
              rty      

          let pinfos =
              ty
              |> AllPropInfosOfTypeInScope ResultCollectionSettings.AllResults ncenv.InfoReader nenv (Some id) ad IgnoreOverrides m
              |> List.filter (fun pinfo -> pinfo.IsStatic = statics && IsPropInfoAccessible g amap m ad pinfo)

          for pinfo in pinfos do
              yield! (fullTypeOfPinfo pinfo) |> ResolvePartialLongIdentInTypeForItem ncenv nenv m ad false rest item

          match TryFindAnonRecdFieldOfType g ty id with
          | Some (Item.AnonRecdField(_anonInfo, tys, i, _)) ->
              let tyinfo = tys[i]
              yield! ResolvePartialLongIdentInTypeForItem ncenv nenv m ad false rest item tyinfo
          | _ -> ()

          // e.g. <val-id>.<event-id>.<more>
          for einfo in ncenv.InfoReader.GetEventInfosOfType(Some id, ad, m, ty) do
              let tyinfo = PropTypOfEventInfo ncenv.InfoReader m ad einfo
              yield! ResolvePartialLongIdentInTypeForItem ncenv nenv m ad false rest item tyinfo

          // nested types!
          for ty in nestedTypes do
              yield! ResolvePartialLongIdentInTypeForItem ncenv nenv m ad statics rest item ty

          // e.g. <val-id>.<il-field-id>.<more>
          for finfo in ncenv.InfoReader.GetILFieldInfosOfType(Some id, ad, m, ty) do
              if not finfo.IsSpecialName && finfo.IsStatic = statics && IsILFieldInfoAccessible g amap m ad finfo then
                  yield! finfo.FieldType(amap, m) |> ResolvePartialLongIdentInTypeForItem ncenv nenv m ad false rest item
    }

let rec ResolvePartialLongIdentInModuleOrNamespaceForItem (ncenv: NameResolver) nenv m ad (modref: ModuleOrNamespaceRef) plid (item: Item) =
    let g = ncenv.g
    let mty = modref.ModuleOrNamespaceType

    seq {
        match plid with
        | [] ->
             match item with
             | Item.Value _ ->
                  // Collect up the accessible values in the module, excluding the members
                  yield!
                      mty.AllValsAndMembers
                      |> Seq.toList
                      |> List.choose (TryMkValRefInModRef modref) // if the assembly load set is incomplete and we get a None value here, then ignore the value
                      |> List.filter (fun vref -> not vref.IsMember && not (IsValUnseen ad g m vref))
                      |> List.map Item.Value
             | Item.UnionCase _ ->
             // Collect up the accessible discriminated union cases in the module
                  yield!
                      UnionCaseRefsInModuleOrNamespace modref
                      |> List.filter (IsUnionCaseUnseen ad g ncenv.amap m >> not)
                      |> List.filter (fun ucref -> not (HasFSharpAttribute g g.attrib_RequireQualifiedAccessAttribute ucref.TyconRef.Attribs))
                      |> List.map (fun x -> Item.UnionCase(GeneralizeUnionCaseRef x,  false))
             | Item.ActivePatternCase _ ->
             // Collect up the accessible active patterns in the module
                 yield!
                      ActivePatternElemsOfModuleOrNamespace g modref
                      |> NameMap.range
                      |> List.filter (fun apref -> apref.ActivePatternVal |> IsValUnseen ad g m |> not)
                      |> List.map Item.ActivePatternCase
             | Item.ExnCase _ ->
             // Collect up the accessible F# exception declarations in the module
                 yield!
                     mty.ExceptionDefinitionsByDemangledName
                     |> NameMap.range
                     |> List.map modref.NestedTyconRef
                     |> List.filter (IsTyconUnseen ad g ncenv.amap m >> not)
                     |> List.map Item.ExnCase
             | _ ->
                 // Collect up the accessible sub-modules. We must yield them even though `item` is not a module or namespace,
                 // otherwise we would not resolve long idents which have modules and namespaces in the middle (i.e. all long idents)

                 let moduleOrNamespaces =
                     mty.ModulesAndNamespacesByDemangledName
                     |> NameMap.range

                 if not (isNil moduleOrNamespaces) then
                     let ilTyconNames = getFakeContainerModulesFromTycons mty.TypesByAccessNames.Values

                     yield!
                         moduleOrNamespaces
                         |> List.filter (fun x ->
                               let demangledName = x.DemangledModuleOrNamespaceName
                               notFakeContainerModule ilTyconNames demangledName && IsInterestingModuleName demangledName)
                         |> List.map modref.NestedTyconRef
                         |> List.filter (fun tcref ->
                             not (IsTyconUnseen ad g ncenv.amap m tcref) &&
                             EntityRefContainsSomethingAccessible ncenv m ad tcref)
                         |> List.map ItemForModuleOrNamespaceRef

                 let tycons =
                     mty.TypeDefinitions
                     |> List.filter (fun tcref ->
                         not (tcref.LogicalName.Contains ",") &&
                         not (IsTyconUnseen ad g ncenv.amap m (modref.NestedTyconRef tcref)))

                 // Get all the types and .NET constructor groups accessible from here
                 let nestedTycons = tycons |> List.map modref.NestedTyconRef
                 yield! nestedTycons |> List.map (ItemOfTyconRef ncenv m)
                 yield! nestedTycons |> List.collect (InfosForTyconConstructors ncenv m ad)

        | id :: rest  ->

            match mty.ModulesAndNamespacesByDemangledName.TryGetValue id with
            | true, mspec ->
                let nested = modref.NestedTyconRef mspec
                if not (IsTyconUnseenObsoleteSpec ad g ncenv.amap m nested true) then
                    yield! ResolvePartialLongIdentInModuleOrNamespaceForItem ncenv nenv m ad nested rest item
            | _ -> ()

            for tycon in LookupTypeNameInEntityNoArity m id modref.ModuleOrNamespaceType do
                 let tcref = modref.NestedTyconRef tycon 
                 if not (IsTyconUnseenObsoleteSpec ad g ncenv.amap m tcref true) then 
                     let ty = tcref |> generalizedTyconRef g
                     yield! ResolvePartialLongIdentInTypeForItem ncenv nenv m ad true rest item ty
    }

let rec PartialResolveLookupInModuleOrNamespaceAsModuleOrNamespaceThenLazy f plid (modref: ModuleOrNamespaceRef) =
    let mty = modref.ModuleOrNamespaceType
    match plid with
    | [] -> f modref
    | id :: rest ->
        match mty.ModulesAndNamespacesByDemangledName.TryGetValue id with
        | true, mty ->
            PartialResolveLookupInModuleOrNamespaceAsModuleOrNamespaceThenLazy f rest (modref.NestedTyconRef mty)
        | _ -> Seq.empty

let PartialResolveLongIdentAsModuleOrNamespaceThenLazy (nenv: NameResolutionEnv) plid f =
    seq {
        match plid with
        | id :: rest ->
            match nenv.eModulesAndNamespaces.TryGetValue id with
            | true, modrefs ->
                for modref in modrefs do
                    yield! PartialResolveLookupInModuleOrNamespaceAsModuleOrNamespaceThenLazy f rest modref
            | _ -> ()
        | [] -> ()
    }

let rec GetCompletionForItem (ncenv: NameResolver) (nenv: NameResolutionEnv) m ad plid (item: Item) : seq<Item> =
    seq {
        let g = ncenv.g

        match plid with
        |  "global" :: plid -> // this is deliberately not the mangled name

           yield! GetCompletionForItem ncenv nenv m ad plid item

        |  [] ->

           // Include all the entries in the eUnqualifiedItems table.
           for uitem in nenv.eUnqualifiedItems.Values do
               match uitem with
               | Item.UnqualifiedType _ -> ()
               | _ when not (ItemIsUnseen ad g ncenv.amap m uitem) ->
                   yield uitem
               | _ -> ()

           match item with
           | Item.ModuleOrNamespaces _ ->
               let moduleOrNamespaceRefs =
                   nenv.ModulesAndNamespaces OpenQualified
                   |> NameMultiMap.range

               if not (isNil moduleOrNamespaceRefs) then
                   let ilTyconNames = getFakeContainerModulesFromTyconRefs (nenv.TyconsByAccessNames(OpenQualified).Values)

                   for ns in moduleOrNamespaceRefs do
                       let demangledName = ns.DemangledModuleOrNamespaceName
                       if IsInterestingModuleName demangledName && notFakeContainerModule ilTyconNames demangledName
                          && EntityRefContainsSomethingAccessible ncenv m ad ns
                          && not (IsTyconUnseen ad g ncenv.amap m ns)
                       then yield ItemForModuleOrNamespaceRef ns

           | Item.Types _ ->
               for tcref in nenv.TyconsByDemangledNameAndArity(OpenQualified).Values do
                   if not tcref.IsExceptionDecl
                      && not (tcref.LogicalName.Contains ",")
                      && not (IsTyconUnseen ad g ncenv.amap m tcref)
                   then yield ItemOfTyconRef ncenv m tcref

           | Item.ActivePatternCase _ ->
               for pitem in NameMap.range nenv.ePatItems do
                   match pitem with
                   | Item.ActivePatternCase _ ->
                       yield pitem
                   | _ -> ()

           | Item.DelegateCtor _
           | Item.FakeInterfaceCtor _
           | Item.CtorGroup _
           | Item.UnqualifiedType _ ->
               for tcref in nenv.TyconsByDemangledNameAndArity(OpenQualified).Values do
                   if not (IsTyconUnseen ad g ncenv.amap m tcref)
                   then yield! InfosForTyconConstructors ncenv m ad tcref

           | _ -> ()

        | id :: rest ->

            // Look in the namespaces 'id'
            yield!
                PartialResolveLongIdentAsModuleOrNamespaceThenLazy nenv [id] (fun modref ->
                    if EntityRefContainsSomethingAccessible ncenv m ad modref then
                        ResolvePartialLongIdentInModuleOrNamespaceForItem ncenv nenv m ad modref rest item
                    else Seq.empty)

            // Look for values called 'id' that accept the dot-notation
            match nenv.eUnqualifiedItems.TryGetValue id with
            | true, Item.Value x ->
                let ty = x.Type
                let ty = if x.IsCtorThisVal && isRefCellTy g ty then destRefCellTy g ty else ty
                yield! ResolvePartialLongIdentInTypeForItem ncenv nenv m ad false rest item ty
            | _ ->
                // type.lookup: lookup a static something in a type
                for tcref in LookupTypeNameInEnvNoArity OpenQualified id nenv do
                    let tcref = ResolveNestedTypeThroughAbbreviation ncenv tcref m
                    let ty = FreshenTycon ncenv traitCtxtNone m tcref
                    yield! ResolvePartialLongIdentInTypeForItem ncenv nenv m ad true rest item ty
    }

let IsItemResolvable (ncenv: NameResolver) (nenv: NameResolutionEnv) m ad plid (item: Item) : bool =
    protectAssemblyExploration false (fun () ->
        GetCompletionForItem ncenv nenv m ad plid item
        |> Seq.exists (ItemsAreEffectivelyEqual ncenv.g item)
    )

let GetVisibleNamespacesAndModulesAtPoint (ncenv: NameResolver) (nenv: NameResolutionEnv) m ad =
    protectAssemblyExploration [] (fun () ->
        let items =
            nenv.ModulesAndNamespaces FullyQualifiedFlag.OpenQualified
            |> NameMultiMap.range

        if isNil items then [] else

        let ilTyconNames = getFakeContainerModulesFromTyconRefs (nenv.TyconsByAccessNames(FullyQualifiedFlag.OpenQualified).Values)

        items
        |> List.filter (fun x ->
             let demangledName = x.DemangledModuleOrNamespaceName
             IsInterestingModuleName demangledName && notFakeContainerModule ilTyconNames demangledName
             && EntityRefContainsSomethingAccessible ncenv m ad  x
             && not (IsTyconUnseen ad ncenv.g ncenv.amap m x))
    )
<|MERGE_RESOLUTION|>--- conflicted
+++ resolved
@@ -1076,15 +1076,9 @@
 ///
 /// Handle the .NET/C# business where nested generic types implicitly accumulate the type parameters
 /// from their enclosing types.
-<<<<<<< HEAD
 let MakeNestedType (ncenv: NameResolver) traitCtxt (tinst: TType list) m (tcrefNested: TyconRef) =
-    let tps = List.skip tinst.Length (tcrefNested.Typars m)
+    let tps = match tcrefNested.Typars m with [] -> [] | l -> List.skip tinst.Length l
     let tinstNested = ncenv.InstantiationGenerator m tps traitCtxt
-=======
-let MakeNestedType (ncenv: NameResolver) (tinst: TType list) m (tcrefNested: TyconRef) =
-    let tps = match tcrefNested.Typars m with [] -> [] | l -> List.skip tinst.Length l
-    let tinstNested = ncenv.InstantiationGenerator m tps
->>>>>>> 2bdc0989
     mkAppTy tcrefNested (tinst @ tinstNested)
 
 /// Get all the accessible nested types of an existing type.
