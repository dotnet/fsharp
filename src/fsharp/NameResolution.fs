--- conflicted
+++ resolved
@@ -1391,15 +1391,9 @@
 ///
 /// Handle the .NET/C# business where nested generic types implicitly accumulate the type parameters
 /// from their enclosing types.
-<<<<<<< HEAD
 let MakeNestedType (ncenv: NameResolver) traitCtxt (tinst: TType list) m (tcrefNested: TyconRef) =
-    let tps = List.drop tinst.Length (tcrefNested.Typars m)
+    let tps = List.skip tinst.Length (tcrefNested.Typars m)
     let tinstNested = ncenv.InstantiationGenerator m tps traitCtxt
-=======
-let MakeNestedType (ncenv: NameResolver) (tinst: TType list) m (tcrefNested: TyconRef) =
-    let tps = List.skip tinst.Length (tcrefNested.Typars m)
-    let tinstNested = ncenv.InstantiationGenerator m tps
->>>>>>> d0c19d86
     mkAppTy tcrefNested (tinst @ tinstNested)
 
 /// Get all the accessible nested types of an existing type.
