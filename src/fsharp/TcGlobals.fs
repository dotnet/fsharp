// Copyright (c) Microsoft Corporation.  All Rights Reserved.  See License.txt in the project root for license information.

/// Defines the global environment for all type checking.
///
/// The environment (TcGlobals) are well-known types and values are hard-wired
/// into the compiler.  This lets the compiler perform particular optimizations
/// for these types and values, for example emitting optimized calls for
/// comparison and hashing functions.
module internal FSharp.Compiler.TcGlobals

open System.Collections.Concurrent
open System.Diagnostics

open Internal.Utilities.Library
open FSharp.Compiler.AbstractIL
open FSharp.Compiler.AbstractIL.IL
open FSharp.Compiler.AbstractIL.ILX
open FSharp.Compiler.CompilerGlobalState
open FSharp.Compiler.Features
open FSharp.Compiler.IO
open FSharp.Compiler.Syntax.PrettyNaming
open FSharp.Compiler.Text.FileIndex
open FSharp.Compiler.Text.Range
open FSharp.Compiler.TypedTree
open FSharp.Compiler.TypedTreeBasics

open Internal.Utilities

let internal DummyFileNameForRangesWithoutASpecificLocation = startupFileName
let private envRange = rangeN DummyFileNameForRangesWithoutASpecificLocation 0

/// Represents an intrinsic value from FSharp.Core known to the compiler
[<NoEquality; NoComparison; StructuredFormatDisplay("{DebugText}")>]
type IntrinsicValRef =
    | IntrinsicValRef of NonLocalEntityRef * string * bool * TType * ValLinkageFullKey

    member x.Name = (let (IntrinsicValRef(_, nm, _,  _, _)) = x in nm)

    /// For debugging
    [<DebuggerBrowsable(DebuggerBrowsableState.Never)>]
    member x.DebugText = x.ToString()

    /// For debugging
    override x.ToString() = x.Name

let ValRefForIntrinsic (IntrinsicValRef(mvr, _, _, _, key))  = mkNonLocalValRef mvr key

//-------------------------------------------------------------------------
// Access the initial environment: names
//-------------------------------------------------------------------------

[<AutoOpen>]
module FSharpLib =

    let CoreOperatorsCheckedName = FSharpLib.Root + ".Core.Operators.Checked"
    let ControlName              = FSharpLib.Root + ".Control"
    let LinqName                 = FSharpLib.Root + ".Linq"
    let CollectionsName          = FSharpLib.Root + ".Collections"
    let LanguagePrimitivesName   = FSharpLib.Root + ".Core.LanguagePrimitives"
    let CompilerServicesName     = FSharpLib.Root + ".Core.CompilerServices"
    let LinqRuntimeHelpersName   = FSharpLib.Root + ".Linq.RuntimeHelpers"
    let RuntimeHelpersName       = FSharpLib.Root + ".Core.CompilerServices.RuntimeHelpers"
    let ExtraTopLevelOperatorsName = FSharpLib.Root + ".Core.ExtraTopLevelOperators"
    let NativeInteropName                 = FSharpLib.Root + ".NativeInterop"

    let QuotationsName             = FSharpLib.Root + ".Quotations"

    let ControlPath                 = IL.splitNamespace ControlName
    let LinqPath                    = IL.splitNamespace LinqName
    let CollectionsPath             = IL.splitNamespace CollectionsName
    let NativeInteropPath           = IL.splitNamespace NativeInteropName |> Array.ofList
    let CompilerServicesPath        = IL.splitNamespace CompilerServicesName |> Array.ofList
    let LinqRuntimeHelpersPath      = IL.splitNamespace LinqRuntimeHelpersName |> Array.ofList
    let RuntimeHelpersPath          = IL.splitNamespace RuntimeHelpersName |> Array.ofList
    let QuotationsPath              = IL.splitNamespace QuotationsName |> Array.ofList

    let RootPathArray                    = FSharpLib.RootPath |> Array.ofList
    let CorePathArray                    = FSharpLib.CorePath |> Array.ofList
    let LinqPathArray                    = LinqPath |> Array.ofList
    let ControlPathArray                 = ControlPath |> Array.ofList
    let CollectionsPathArray             = CollectionsPath |> Array.ofList

//-------------------------------------------------------------------------
// Access the initial environment: helpers to build references
//-------------------------------------------------------------------------

let private mkNonGenericTy tcref = TType_app(tcref, [])

let mkNonLocalTyconRef2 ccu path n = mkNonLocalTyconRef (mkNonLocalEntityRef ccu path) n

let mk_MFCore_tcref             ccu n = mkNonLocalTyconRef2 ccu FSharpLib.CorePathArray n
let mk_MFQuotations_tcref       ccu n = mkNonLocalTyconRef2 ccu FSharpLib.QuotationsPath n
let mk_MFLinq_tcref             ccu n = mkNonLocalTyconRef2 ccu LinqPathArray n
let mk_MFCollections_tcref      ccu n = mkNonLocalTyconRef2 ccu FSharpLib.CollectionsPathArray n
let mk_MFCompilerServices_tcref ccu n = mkNonLocalTyconRef2 ccu FSharpLib.CompilerServicesPath n
let mk_MFRuntimeHelpers_tcref   ccu n = mkNonLocalTyconRef2 ccu FSharpLib.RuntimeHelpersPath n
let mk_MFControl_tcref          ccu n = mkNonLocalTyconRef2 ccu FSharpLib.ControlPathArray n


type
    [<NoEquality; NoComparison; StructuredFormatDisplay("{DebugText}")>]
    BuiltinAttribInfo =
    | AttribInfo of ILTypeRef * TyconRef

    member this.TyconRef = let (AttribInfo(_, tcref)) = this in tcref

    member this.TypeRef  = let (AttribInfo(tref, _)) = this in tref

    /// For debugging
    [<DebuggerBrowsable(DebuggerBrowsableState.Never)>]
    member x.DebugText = x.ToString()

    /// For debugging
    override x.ToString() = x.TyconRef.ToString()


[<Literal>]
let tname_DebuggerNonUserCodeAttribute = "System.Diagnostics.DebuggerNonUserCodeAttribute"
[<Literal>]
let tname_DebuggableAttribute_DebuggingModes = "DebuggingModes"
[<Literal>]
let tname_DebuggerHiddenAttribute = "System.Diagnostics.DebuggerHiddenAttribute"
[<Literal>]
let tname_DebuggerDisplayAttribute = "System.Diagnostics.DebuggerDisplayAttribute"
[<Literal>]
let tname_DebuggerTypeProxyAttribute = "System.Diagnostics.DebuggerTypeProxyAttribute"
[<Literal>]
let tname_DebuggerStepThroughAttribute = "System.Diagnostics.DebuggerStepThroughAttribute"
[<Literal>]
let tname_DebuggerBrowsableAttribute = "System.Diagnostics.DebuggerBrowsableAttribute"
[<Literal>]
let tname_DebuggerBrowsableState = "System.Diagnostics.DebuggerBrowsableState"

[<Literal>]
let tname_StringBuilder = "System.Text.StringBuilder"
[<Literal>]
let tname_IComparable = "System.IComparable"
[<Literal>]
let tname_Exception = "System.Exception"
[<Literal>]
let tname_Missing = "System.Reflection.Missing"
[<Literal>]
let tname_FormattableString = "System.FormattableString"
[<Literal>]
let tname_SerializationInfo = "System.Runtime.Serialization.SerializationInfo"
[<Literal>]
let tname_StreamingContext = "System.Runtime.Serialization.StreamingContext"
[<Literal>]
let tname_SecurityPermissionAttribute = "System.Security.Permissions.SecurityPermissionAttribute"
[<Literal>]
let tname_Delegate = "System.Delegate"
[<Literal>]
let tname_ValueType = "System.ValueType"
[<Literal>]
let tname_Enum = "System.Enum"
[<Literal>]
let tname_Array = "System.Array"
[<Literal>]
let tname_RuntimeArgumentHandle = "System.RuntimeArgumentHandle"
[<Literal>]
let tname_RuntimeTypeHandle = "System.RuntimeTypeHandle"
[<Literal>]
let tname_RuntimeMethodHandle = "System.RuntimeMethodHandle"
[<Literal>]
let tname_RuntimeFieldHandle = "System.RuntimeFieldHandle"
[<Literal>]
let tname_CompilerGeneratedAttribute = "System.Runtime.CompilerServices.CompilerGeneratedAttribute"
[<Literal>]
let tname_DebuggableAttribute = "System.Diagnostics.DebuggableAttribute"
[<Literal>]
let tname_AsyncCallback = "System.AsyncCallback"
[<Literal>]
let tname_IAsyncResult = "System.IAsyncResult"

//-------------------------------------------------------------------------
// Table of all these "globals"
//-------------------------------------------------------------------------

type public TcGlobals(compilingFslib: bool, ilg:ILGlobals, fslibCcu: CcuThunk, directoryToResolveRelativePaths,
                      mlCompatibility: bool, isInteractive:bool,
                      // The helper to find system types amongst referenced DLLs
                      tryFindSysTypeCcu,
                      emitDebugInfoInQuotations: bool, noDebugData: bool,
                      pathMap: PathMap, langVersion: LanguageVersion) =

  let vara = Construct.NewRigidTypar "a" envRange
  let varb = Construct.NewRigidTypar "b" envRange
  let varc = Construct.NewRigidTypar "c" envRange
  let vard = Construct.NewRigidTypar "d" envRange
  let vare = Construct.NewRigidTypar "e" envRange

  let varaTy = mkTyparTy vara
  let varbTy = mkTyparTy varb
  let varcTy = mkTyparTy varc
  let vardTy = mkTyparTy vard
  let vareTy = mkTyparTy vare

  let v_int_tcr        = mk_MFCore_tcref fslibCcu "int"
  let v_nativeint_tcr  = mk_MFCore_tcref fslibCcu "nativeint"
  let v_unativeint_tcr = mk_MFCore_tcref fslibCcu "unativeint"
  let v_int32_tcr      = mk_MFCore_tcref fslibCcu "int32"
  let v_int16_tcr      = mk_MFCore_tcref fslibCcu "int16"
  let v_int64_tcr      = mk_MFCore_tcref fslibCcu "int64"
  let v_uint16_tcr     = mk_MFCore_tcref fslibCcu "uint16"
  let v_uint32_tcr     = mk_MFCore_tcref fslibCcu "uint32"
  let v_uint64_tcr     = mk_MFCore_tcref fslibCcu "uint64"
  let v_sbyte_tcr      = mk_MFCore_tcref fslibCcu "sbyte"
  let v_decimal_tcr    = mk_MFCore_tcref fslibCcu "decimal"
  let v_pdecimal_tcr   = mk_MFCore_tcref fslibCcu "decimal`1"
  let v_byte_tcr       = mk_MFCore_tcref fslibCcu "byte"
  let v_bool_tcr       = mk_MFCore_tcref fslibCcu "bool"
  let v_string_tcr     = mk_MFCore_tcref fslibCcu "string"
  let v_obj_tcr        = mk_MFCore_tcref fslibCcu "obj"
  let v_unit_tcr_canon = mk_MFCore_tcref fslibCcu "Unit"
  let v_unit_tcr_nice  = mk_MFCore_tcref fslibCcu "unit"
  let v_exn_tcr        = mk_MFCore_tcref fslibCcu "exn"
  let v_char_tcr       = mk_MFCore_tcref fslibCcu "char"
  let v_float_tcr      = mk_MFCore_tcref fslibCcu "float"
  let v_float32_tcr    = mk_MFCore_tcref fslibCcu "float32"
  let v_pfloat_tcr      = mk_MFCore_tcref fslibCcu "float`1"
  let v_pfloat32_tcr    = mk_MFCore_tcref fslibCcu "float32`1"
  let v_pint_tcr        = mk_MFCore_tcref fslibCcu "int`1"
  let v_pint8_tcr       = mk_MFCore_tcref fslibCcu "sbyte`1"
  let v_pint16_tcr      = mk_MFCore_tcref fslibCcu "int16`1"
  let v_pint64_tcr      = mk_MFCore_tcref fslibCcu "int64`1"
  let v_pnativeint_tcr  = mk_MFCore_tcref fslibCcu "nativeint`1"
  let v_puint_tcr       = mk_MFCore_tcref fslibCcu "uint`1"
  let v_puint8_tcr      = mk_MFCore_tcref fslibCcu "byte`1"
  let v_puint16_tcr     = mk_MFCore_tcref fslibCcu "uint16`1"
  let v_puint64_tcr     = mk_MFCore_tcref fslibCcu "uint64`1"
  let v_punativeint_tcr = mk_MFCore_tcref fslibCcu "unativeint`1"
  let v_byref_tcr      = mk_MFCore_tcref fslibCcu "byref`1"
  let v_byref2_tcr      = mk_MFCore_tcref fslibCcu "byref`2"
  let v_outref_tcr      = mk_MFCore_tcref fslibCcu "outref`1"
  let v_inref_tcr      = mk_MFCore_tcref fslibCcu "inref`1"
  let v_nativeptr_tcr  = mk_MFCore_tcref fslibCcu "nativeptr`1"
  let v_voidptr_tcr      = mk_MFCore_tcref fslibCcu "voidptr"
  let v_ilsigptr_tcr   = mk_MFCore_tcref fslibCcu "ilsigptr`1"
  let v_fastFunc_tcr   = mk_MFCore_tcref fslibCcu "FSharpFunc`2"
  let v_refcell_tcr_canon = mk_MFCore_tcref fslibCcu "Ref`1"
  let v_refcell_tcr_nice  = mk_MFCore_tcref fslibCcu "ref`1"

  let dummyAssemblyNameCarryingUsefulErrorInformation path typeName =
      FSComp.SR.tcGlobalsSystemTypeNotFound (String.concat "." path + "." + typeName)

  // Search for a type. If it is not found, leave a dangling CCU reference with some useful diagnostic information should
  // the type actually be dereferenced
  let findSysTypeCcu path typeName =
      match tryFindSysTypeCcu path typeName with
      | None -> CcuThunk.CreateDelayed(dummyAssemblyNameCarryingUsefulErrorInformation path typeName)
      | Some ccu -> ccu

  let tryFindSysTyconRef path nm =
      match tryFindSysTypeCcu path nm with
      | Some ccu -> Some (mkNonLocalTyconRef2 ccu (Array.ofList path) nm)
      | None -> None

  let findSysTyconRef path nm =
      let ccu = findSysTypeCcu path nm
      mkNonLocalTyconRef2 ccu (Array.ofList path) nm

  let findSysILTypeRef (nm:string) =
      let path, typeName = splitILTypeName nm
      let scoref =
          match tryFindSysTypeCcu path typeName with
          | None -> ILScopeRef.Assembly (mkSimpleAssemblyRef (dummyAssemblyNameCarryingUsefulErrorInformation path typeName))
          | Some ccu -> ccu.ILScopeRef
      mkILTyRef (scoref, nm)

  let tryFindSysILTypeRef (nm:string) =
      let path, typeName = splitILTypeName nm
      tryFindSysTypeCcu path typeName |> Option.map (fun ccu -> mkILTyRef (ccu.ILScopeRef, nm))

  let findSysAttrib (nm:string) =
      let tref = findSysILTypeRef nm
      let path, typeName = splitILTypeName nm
      AttribInfo(tref, findSysTyconRef path typeName)

  let tryFindSysAttrib nm =
      let path, typeName = splitILTypeName nm
      match tryFindSysTypeCcu path typeName with
      | Some _ -> Some (findSysAttrib nm)
      | None -> None

  let mkSysNonGenericTy path n = mkNonGenericTy(findSysTyconRef path n)
  let tryMkSysNonGenericTy path n = tryFindSysTyconRef path n |> Option.map mkNonGenericTy

  let sys = ["System"]
  let sysLinq = ["System";"Linq"]
  let sysCollections = ["System";"Collections"]
  let sysGenerics = ["System";"Collections";"Generic"]
  let sysCompilerServices = ["System";"Runtime";"CompilerServices"]

  let lazy_tcr = findSysTyconRef sys "Lazy`1"
  let v_fslib_IEvent2_tcr        = mk_MFControl_tcref fslibCcu "IEvent`2"
  let v_tcref_IQueryable      =  findSysTyconRef sysLinq "IQueryable`1"
  let v_tcref_IObservable      =  findSysTyconRef sys "IObservable`1"
  let v_tcref_IObserver        =  findSysTyconRef sys "IObserver`1"
  let v_fslib_IDelegateEvent_tcr = mk_MFControl_tcref fslibCcu "IDelegateEvent`1"

  let v_option_tcr_nice     = mk_MFCore_tcref fslibCcu "option`1"
  let v_list_tcr_canon        = mk_MFCollections_tcref fslibCcu "List`1"
  let v_list_tcr_nice            = mk_MFCollections_tcref fslibCcu "list`1"
  let v_lazy_tcr_nice            = mk_MFControl_tcref fslibCcu "Lazy`1"
  let v_seq_tcr                  = mk_MFCollections_tcref fslibCcu "seq`1"
  let v_format_tcr               = mk_MFCore_tcref     fslibCcu "PrintfFormat`5"
  let v_format4_tcr              = mk_MFCore_tcref     fslibCcu "PrintfFormat`4"
  let v_date_tcr                 = findSysTyconRef sys "DateTime"
  let v_IEnumerable_tcr          = findSysTyconRef sysGenerics "IEnumerable`1"
  let v_IEnumerator_tcr          = findSysTyconRef sysGenerics "IEnumerator`1"
  let v_System_Attribute_tcr     = findSysTyconRef sys "Attribute"
  let v_expr_tcr                 = mk_MFQuotations_tcref fslibCcu "Expr`1"
  let v_raw_expr_tcr             = mk_MFQuotations_tcref fslibCcu "Expr"
  let v_query_builder_tcref         = mk_MFLinq_tcref fslibCcu "QueryBuilder"
  let v_querySource_tcr         = mk_MFLinq_tcref fslibCcu "QuerySource`2"
  let v_linqExpression_tcr     = findSysTyconRef ["System";"Linq";"Expressions"] "Expression`1"

  let v_il_arr_tcr_map =
      Array.init 32 (fun idx ->
          let type_sig =
              let rank = idx + 1
              if rank = 1 then "[]`1"
              else "[" + (String.replicate (rank - 1) ",") + "]`1"
          mk_MFCore_tcref fslibCcu type_sig)

  let v_byte_ty         = mkNonGenericTy v_byte_tcr
  let v_sbyte_ty        = mkNonGenericTy v_sbyte_tcr
  let v_int16_ty        = mkNonGenericTy v_int16_tcr
  let v_uint16_ty       = mkNonGenericTy v_uint16_tcr
  let v_int_ty          = mkNonGenericTy v_int_tcr
  let v_int32_ty        = mkNonGenericTy v_int32_tcr
  let v_uint32_ty       = mkNonGenericTy v_uint32_tcr
  let v_int64_ty        = mkNonGenericTy v_int64_tcr
  let v_uint64_ty       = mkNonGenericTy v_uint64_tcr
  let v_float32_ty      = mkNonGenericTy v_float32_tcr
  let v_float_ty        = mkNonGenericTy v_float_tcr
  let v_nativeint_ty    = mkNonGenericTy v_nativeint_tcr
  let v_unativeint_ty   = mkNonGenericTy v_unativeint_tcr

  let v_enum_ty         = mkNonGenericTy v_int_tcr
  let v_bool_ty         = mkNonGenericTy v_bool_tcr
  let v_char_ty         = mkNonGenericTy v_char_tcr
  let v_obj_ty          = mkNonGenericTy v_obj_tcr
  let v_IFormattable_tcref = findSysTyconRef sys "IFormattable"
  let v_FormattableString_tcref = findSysTyconRef sys "FormattableString"
  let v_IFormattable_ty = mkNonGenericTy v_IFormattable_tcref
  let v_FormattableString_ty = mkNonGenericTy v_FormattableString_tcref
  let v_FormattableStringFactory_tcref = findSysTyconRef sysCompilerServices "FormattableStringFactory"
  let v_FormattableStringFactory_ty = mkNonGenericTy v_FormattableStringFactory_tcref
  let v_string_ty       = mkNonGenericTy v_string_tcr
  let v_decimal_ty      = mkSysNonGenericTy sys "Decimal"
<<<<<<< HEAD
  let v_unit_ty         = mkNonGenericTy v_unit_tcr_nice 
  let v_system_Type_ty = mkSysNonGenericTy sys "Type" 
  
=======
  let v_unit_ty         = mkNonGenericTy v_unit_tcr_nice
  let v_system_Type_ty = mkSysNonGenericTy sys "Type"


>>>>>>> cb7a9d27
  let v_system_Reflection_MethodInfo_ty = mkSysNonGenericTy ["System";"Reflection"] "MethodInfo"
  let v_nullable_tcr = findSysTyconRef sys "Nullable`1"

  (* local helpers to build value infos *)
  let mkNullableTy ty = TType_app(v_nullable_tcr, [ty])
  let mkByrefTy ty = TType_app(v_byref_tcr, [ty])
  let mkNativePtrTy ty = TType_app(v_nativeptr_tcr, [ty])
  let mkFunTy d r = TType_fun (d, r)
  let (-->) d r = mkFunTy d r
  let mkIteratedFunTy dl r = List.foldBack mkFunTy dl r
  let mkSmallRefTupledTy l = match l with [] -> v_unit_ty | [h] -> h | tys -> mkRawRefTupleTy tys
  let mkForallTyIfNeeded d r = match d with [] -> r | tps -> TType_forall(tps, r)

      // A table of all intrinsics that the compiler cares about
  let v_knownIntrinsics = ConcurrentDictionary<(string * string option * string * int), ValRef>(HashIdentity.Structural)

  let makeIntrinsicValRefGeneral isKnown (enclosingEntity, logicalName, memberParentName, compiledNameOpt, typars, (argtys, rty))  =
      let ty = mkForallTyIfNeeded typars (mkIteratedFunTy (List.map mkSmallRefTupledTy argtys) rty)
      let isMember = Option.isSome memberParentName
      let argCount = if isMember then List.sum (List.map List.length argtys) else 0
      let linkageType = if isMember then Some ty else None
      let key = ValLinkageFullKey({ MemberParentMangledName=memberParentName; MemberIsOverride=false; LogicalName=logicalName; TotalArgCount= argCount }, linkageType)
      let vref = IntrinsicValRef(enclosingEntity, logicalName, isMember, ty, key)
      let compiledName = defaultArg compiledNameOpt logicalName

      let key = (enclosingEntity.LastItemMangledName, memberParentName, compiledName, argCount)
      assert not (v_knownIntrinsics.ContainsKey(key))
      if isKnown && not (v_knownIntrinsics.ContainsKey(key)) then
          v_knownIntrinsics.[key] <- ValRefForIntrinsic vref
      vref

  let makeIntrinsicValRef info = makeIntrinsicValRefGeneral true info
  let makeOtherIntrinsicValRef info = makeIntrinsicValRefGeneral false info

  let v_IComparer_ty = mkSysNonGenericTy sysCollections "IComparer"
  let v_IEqualityComparer_ty = mkSysNonGenericTy sysCollections "IEqualityComparer"

  let v_system_RuntimeMethodHandle_ty = mkSysNonGenericTy sys "RuntimeMethodHandle"

  let mk_unop_ty ty             = [[ty]], ty
  let mk_binop_ty ty            = [[ty]; [ty]], ty
  let mk_shiftop_ty ty          = [[ty]; [v_int_ty]], ty
  let mk_binop_ty3 ty1 ty2 ty3  = [[ty1]; [ty2]], ty3
  let mk_rel_sig ty             = [[ty];[ty]], v_bool_ty
  let mk_compare_sig ty         = [[ty];[ty]], v_int_ty
  let mk_hash_sig ty            = [[ty]], v_int_ty
  let mk_compare_withc_sig  ty = [[v_IComparer_ty];[ty]; [ty]], v_int_ty
  let mk_equality_withc_sig ty = [[v_IEqualityComparer_ty];[ty];[ty]], v_bool_ty
  let mk_hash_withc_sig     ty = [[v_IEqualityComparer_ty]; [ty]], v_int_ty
  let mkListTy ty         = TType_app(v_list_tcr_nice, [ty])
  let mkSeqTy ty1         = TType_app(v_seq_tcr, [ty1])
  let mkRefCellTy ty      = TType_app(v_refcell_tcr_canon, [ty])
  let mkOptionTy ty      = TType_app(v_option_tcr_nice, [ty])
  let mkQuerySourceTy ty1 ty2         = TType_app(v_querySource_tcr, [ty1; ty2])
  let v_tcref_System_Collections_IEnumerable         = findSysTyconRef sysCollections "IEnumerable";
  let mkArrayType rank (ty : TType) : TType =
      assert (rank >= 1 && rank <= 32)
      TType_app(v_il_arr_tcr_map.[rank - 1], [ty])
  let mkLazyTy ty         = TType_app(lazy_tcr, [ty])

  let mkPrintfFormatTy aty bty cty dty ety = TType_app(v_format_tcr, [aty;bty;cty;dty; ety])
  let mk_format4_ty aty bty cty dty = TType_app(v_format4_tcr, [aty;bty;cty;dty])
  let mkQuotedExprTy aty = TType_app(v_expr_tcr, [aty])
  let mkRawQuotedExprTy = TType_app(v_raw_expr_tcr, [])
  let mkQueryBuilderTy = TType_app(v_query_builder_tcref, [])
  let mkLinqExpressionTy aty = TType_app(v_linqExpression_tcr, [aty])
  let v_cons_ucref = mkUnionCaseRef v_list_tcr_canon "op_ColonColon"
  let v_nil_ucref  = mkUnionCaseRef v_list_tcr_canon "op_Nil"


  let fslib_MF_nleref                   = mkNonLocalEntityRef fslibCcu FSharpLib.RootPathArray
  let fslib_MFCore_nleref               = mkNonLocalEntityRef fslibCcu FSharpLib.CorePathArray
  let fslib_MFLinq_nleref               = mkNonLocalEntityRef fslibCcu FSharpLib.LinqPathArray
  let fslib_MFCollections_nleref        = mkNonLocalEntityRef fslibCcu FSharpLib.CollectionsPathArray
  let fslib_MFCompilerServices_nleref   = mkNonLocalEntityRef fslibCcu FSharpLib.CompilerServicesPath
  let fslib_MFLinqRuntimeHelpers_nleref = mkNonLocalEntityRef fslibCcu FSharpLib.LinqRuntimeHelpersPath
  let fslib_MFControl_nleref            = mkNonLocalEntityRef fslibCcu FSharpLib.ControlPathArray
  let fslib_MFNativeInterop_nleref      = mkNonLocalEntityRef fslibCcu FSharpLib.NativeInteropPath

  let fslib_MFLanguagePrimitives_nleref        = mkNestedNonLocalEntityRef fslib_MFCore_nleref "LanguagePrimitives"
  let fslib_MFIntrinsicOperators_nleref        = mkNestedNonLocalEntityRef fslib_MFLanguagePrimitives_nleref "IntrinsicOperators"
  let fslib_MFIntrinsicFunctions_nleref        = mkNestedNonLocalEntityRef fslib_MFLanguagePrimitives_nleref "IntrinsicFunctions"
  let fslib_MFHashCompare_nleref               = mkNestedNonLocalEntityRef fslib_MFLanguagePrimitives_nleref "HashCompare"
  let fslib_MFOperators_nleref                 = mkNestedNonLocalEntityRef fslib_MFCore_nleref "Operators"
  let fslib_MFByRefKinds_nleref                 = mkNestedNonLocalEntityRef fslib_MFCore_nleref "ByRefKinds"
  let fslib_MFOperatorIntrinsics_nleref        = mkNestedNonLocalEntityRef fslib_MFOperators_nleref "OperatorIntrinsics"
  let fslib_MFOperatorsUnchecked_nleref        = mkNestedNonLocalEntityRef fslib_MFOperators_nleref "Unchecked"
  let fslib_MFOperatorsChecked_nleref        = mkNestedNonLocalEntityRef fslib_MFOperators_nleref "Checked"
  let fslib_MFExtraTopLevelOperators_nleref    = mkNestedNonLocalEntityRef fslib_MFCore_nleref "ExtraTopLevelOperators"
  let fslib_MFNullableOperators_nleref         = mkNestedNonLocalEntityRef fslib_MFLinq_nleref "NullableOperators"
  let fslib_MFQueryRunExtensions_nleref              = mkNestedNonLocalEntityRef fslib_MFLinq_nleref "QueryRunExtensions"
  let fslib_MFQueryRunExtensionsLowPriority_nleref   = mkNestedNonLocalEntityRef fslib_MFQueryRunExtensions_nleref "LowPriority"
  let fslib_MFQueryRunExtensionsHighPriority_nleref  = mkNestedNonLocalEntityRef fslib_MFQueryRunExtensions_nleref "HighPriority"

  let fslib_MFPrintfModule_nleref                 = mkNestedNonLocalEntityRef fslib_MFCore_nleref "PrintfModule"
  let fslib_MFSeqModule_nleref                 = mkNestedNonLocalEntityRef fslib_MFCollections_nleref "SeqModule"
  let fslib_MFListModule_nleref                = mkNestedNonLocalEntityRef fslib_MFCollections_nleref "ListModule"
  let fslib_MFArrayModule_nleref               = mkNestedNonLocalEntityRef fslib_MFCollections_nleref "ArrayModule"
  let fslib_MFArray2DModule_nleref               = mkNestedNonLocalEntityRef fslib_MFCollections_nleref "Array2DModule"
  let fslib_MFArray3DModule_nleref               = mkNestedNonLocalEntityRef fslib_MFCollections_nleref "Array3DModule"
  let fslib_MFArray4DModule_nleref               = mkNestedNonLocalEntityRef fslib_MFCollections_nleref "Array4DModule"
  let fslib_MFSetModule_nleref               = mkNestedNonLocalEntityRef fslib_MFCollections_nleref "SetModule"
  let fslib_MFMapModule_nleref               = mkNestedNonLocalEntityRef fslib_MFCollections_nleref "MapModule"
  let fslib_MFStringModule_nleref               = mkNestedNonLocalEntityRef fslib_MFCollections_nleref "StringModule"
  let fslib_MFNativePtrModule_nleref               = mkNestedNonLocalEntityRef fslib_MFNativeInterop_nleref "NativePtrModule"
  let fslib_MFOptionModule_nleref              = mkNestedNonLocalEntityRef fslib_MFCore_nleref "OptionModule"
  let fslib_MFStateMachineHelpers_nleref            = mkNestedNonLocalEntityRef fslib_MFCompilerServices_nleref "StateMachineHelpers"
  let fslib_MFRuntimeHelpers_nleref            = mkNestedNonLocalEntityRef fslib_MFCompilerServices_nleref "RuntimeHelpers"
  let fslib_MFQuotations_nleref                = mkNestedNonLocalEntityRef fslib_MF_nleref "Quotations"

  let fslib_MFLinqRuntimeHelpersQuotationConverter_nleref        = mkNestedNonLocalEntityRef fslib_MFLinqRuntimeHelpers_nleref "LeafExpressionConverter"
  let fslib_MFLazyExtensions_nleref            = mkNestedNonLocalEntityRef fslib_MFControl_nleref "LazyExtensions"

  let v_ref_tuple1_tcr      = findSysTyconRef sys "Tuple`1"
  let v_ref_tuple2_tcr      = findSysTyconRef sys "Tuple`2"
  let v_ref_tuple3_tcr      = findSysTyconRef sys "Tuple`3"
  let v_ref_tuple4_tcr      = findSysTyconRef sys "Tuple`4"
  let v_ref_tuple5_tcr      = findSysTyconRef sys "Tuple`5"
  let v_ref_tuple6_tcr      = findSysTyconRef sys "Tuple`6"
  let v_ref_tuple7_tcr      = findSysTyconRef sys "Tuple`7"
  let v_ref_tuple8_tcr      = findSysTyconRef sys "Tuple`8"
  let v_struct_tuple1_tcr      = findSysTyconRef sys "ValueTuple`1"
  let v_struct_tuple2_tcr      = findSysTyconRef sys "ValueTuple`2"
  let v_struct_tuple3_tcr      = findSysTyconRef sys "ValueTuple`3"
  let v_struct_tuple4_tcr      = findSysTyconRef sys "ValueTuple`4"
  let v_struct_tuple5_tcr      = findSysTyconRef sys "ValueTuple`5"
  let v_struct_tuple6_tcr      = findSysTyconRef sys "ValueTuple`6"
  let v_struct_tuple7_tcr      = findSysTyconRef sys "ValueTuple`7"
  let v_struct_tuple8_tcr      = findSysTyconRef sys "ValueTuple`8"

  let v_choice2_tcr     = mk_MFCore_tcref fslibCcu "Choice`2"
  let v_choice3_tcr     = mk_MFCore_tcref fslibCcu "Choice`3"
  let v_choice4_tcr     = mk_MFCore_tcref fslibCcu "Choice`4"
  let v_choice5_tcr     = mk_MFCore_tcref fslibCcu "Choice`5"
  let v_choice6_tcr     = mk_MFCore_tcref fslibCcu "Choice`6"
  let v_choice7_tcr     = mk_MFCore_tcref fslibCcu "Choice`7"
  let tyconRefEq x y = primEntityRefEq compilingFslib fslibCcu  x y

  let v_suppressed_types =
    [ mk_MFCore_tcref fslibCcu "Option`1";
      mk_MFCore_tcref fslibCcu "Ref`1";
      mk_MFCore_tcref fslibCcu "FSharpTypeFunc";
      mk_MFCore_tcref fslibCcu "FSharpFunc`2";
      mk_MFCore_tcref fslibCcu "Unit" ]

  let v_knownFSharpCoreModules =
     dict [ for nleref in [ fslib_MFLanguagePrimitives_nleref
                            fslib_MFIntrinsicOperators_nleref
                            fslib_MFIntrinsicFunctions_nleref
                            fslib_MFHashCompare_nleref
                            fslib_MFOperators_nleref
                            fslib_MFOperatorIntrinsics_nleref
                            fslib_MFOperatorsUnchecked_nleref
                            fslib_MFOperatorsChecked_nleref
                            fslib_MFExtraTopLevelOperators_nleref
                            fslib_MFNullableOperators_nleref
                            fslib_MFQueryRunExtensions_nleref
                            fslib_MFQueryRunExtensionsLowPriority_nleref
                            fslib_MFQueryRunExtensionsHighPriority_nleref

                            fslib_MFPrintfModule_nleref
                            fslib_MFSeqModule_nleref
                            fslib_MFListModule_nleref
<<<<<<< HEAD
                            fslib_MFArrayModule_nleref   
                            fslib_MFArray2DModule_nleref   
                            fslib_MFArray3DModule_nleref   
                            fslib_MFArray4DModule_nleref   
                            fslib_MFSetModule_nleref   
                            fslib_MFMapModule_nleref   
                            fslib_MFStringModule_nleref   
                            fslib_MFNativePtrModule_nleref   
                            fslib_MFOptionModule_nleref   
                            fslib_MFStateMachineHelpers_nleref 
=======
                            fslib_MFArrayModule_nleref
                            fslib_MFArray2DModule_nleref
                            fslib_MFArray3DModule_nleref
                            fslib_MFArray4DModule_nleref
                            fslib_MFSetModule_nleref
                            fslib_MFMapModule_nleref
                            fslib_MFStringModule_nleref
                            fslib_MFNativePtrModule_nleref
                            fslib_MFOptionModule_nleref
>>>>>>> cb7a9d27
                            fslib_MFRuntimeHelpers_nleref ] do

                    yield nleref.LastItemMangledName, ERefNonLocal nleref  ]

  let tryDecodeTupleTy tupInfo l =
      match l with
      | [t1;t2;t3;t4;t5;t6;t7;marker] ->
          match marker with
          | TType_app(tcref, [t8]) when tyconRefEq tcref v_ref_tuple1_tcr -> mkRawRefTupleTy [t1;t2;t3;t4;t5;t6;t7;t8] |> Some
          | TType_app(tcref, [t8]) when tyconRefEq tcref v_struct_tuple1_tcr -> mkRawStructTupleTy [t1;t2;t3;t4;t5;t6;t7;t8] |> Some
          | TType_tuple (_structness2, t8plus) -> TType_tuple (tupInfo, [t1;t2;t3;t4;t5;t6;t7] @ t8plus) |> Some
          | _ -> None
      | [] -> None
      | [_] -> None
      | _ -> TType_tuple (tupInfo, l)  |> Some


  let decodeTupleTy tupInfo l =
      match tryDecodeTupleTy tupInfo l with
      | Some ty -> ty
      | None -> failwith "couldn't decode tuple ty"

  let decodeTupleTyIfPossible tcref tupInfo l =
      match tryDecodeTupleTy tupInfo l with
      | Some ty -> ty
      | None -> TType_app(tcref, l)

<<<<<<< HEAD
  let mk_MFCore_attrib nm : BuiltinAttribInfo = 
      AttribInfo(mkILTyRef(IlxSettings.ilxFsharpCoreLibScopeRef (), FSharpLib.Core + "." + nm), mk_MFCore_tcref fslibCcu nm) 
    
  let mk_MFCompilerServices_attrib nm : BuiltinAttribInfo = 
      AttribInfo(mkILTyRef(IlxSettings.ilxFsharpCoreLibScopeRef (), FSharpLib.Core + "." + nm), mk_MFCompilerServices_tcref fslibCcu nm) 
    
=======
  let mk_MFCore_attrib nm : BuiltinAttribInfo =
      AttribInfo(mkILTyRef(IlxSettings.ilxFsharpCoreLibScopeRef (), FSharpLib.Core + "." + nm), mk_MFCore_tcref fslibCcu nm)

>>>>>>> cb7a9d27
  let mk_doc filename = ILSourceDocument.Create(language=None, vendor=None, documentType=None, file=filename)
  // Build the memoization table for files
  let v_memoize_file = new MemoizationTable<int, ILSourceDocument> ((fileOfFileIndex >> FileSystem.GetFullFilePathInDirectoryShim directoryToResolveRelativePaths >> mk_doc), keyComparer=HashIdentity.Structural)

  let v_and_info =                   makeIntrinsicValRef(fslib_MFIntrinsicOperators_nleref,                    CompileOpName "&"                      , None                 , None          , [],         mk_rel_sig v_bool_ty)
  let v_addrof_info =                makeIntrinsicValRef(fslib_MFIntrinsicOperators_nleref,                    CompileOpName "~&"                     , None                 , None          , [vara],     ([[varaTy]], mkByrefTy varaTy))
  let v_addrof2_info =               makeIntrinsicValRef(fslib_MFIntrinsicOperators_nleref,                    CompileOpName "~&&"                    , None                 , None          , [vara],     ([[varaTy]], mkNativePtrTy varaTy))
  let v_and2_info =                  makeIntrinsicValRef(fslib_MFIntrinsicOperators_nleref,                    CompileOpName "&&"                     , None                 , None          , [],         mk_rel_sig v_bool_ty)
  let v_or_info =                    makeIntrinsicValRef(fslib_MFIntrinsicOperators_nleref,                    "or"                                   , None                 , Some "Or"     , [],         mk_rel_sig v_bool_ty)
  let v_or2_info =                   makeIntrinsicValRef(fslib_MFIntrinsicOperators_nleref,                    CompileOpName "||"                     , None                 , None          , [],         mk_rel_sig v_bool_ty)
  let v_compare_operator_info                = makeIntrinsicValRef(fslib_MFOperators_nleref,                   "compare"                              , None                 , Some "Compare", [vara],     mk_compare_sig varaTy)
  let v_equals_operator_info                 = makeIntrinsicValRef(fslib_MFOperators_nleref,                   CompileOpName "="                      , None                 , None          , [vara],     mk_rel_sig varaTy)
  let v_equals_nullable_operator_info        = makeIntrinsicValRef(fslib_MFNullableOperators_nleref,           CompileOpName "=?"                     , None                 , None          , [vara],     ([[varaTy];[mkNullableTy varaTy]], v_bool_ty))
  let v_nullable_equals_operator_info        = makeIntrinsicValRef(fslib_MFNullableOperators_nleref,           CompileOpName "?="                     , None                 , None          , [vara],     ([[mkNullableTy varaTy];[varaTy]], v_bool_ty))
  let v_nullable_equals_nullable_operator_info  = makeIntrinsicValRef(fslib_MFNullableOperators_nleref,        CompileOpName "?=?"                    , None                 , None          , [vara],     ([[mkNullableTy varaTy];[mkNullableTy varaTy]], v_bool_ty))
  let v_not_equals_operator_info             = makeIntrinsicValRef(fslib_MFOperators_nleref,                   CompileOpName "<>"                     , None                 , None          , [vara],     mk_rel_sig varaTy)
  let v_less_than_operator_info              = makeIntrinsicValRef(fslib_MFOperators_nleref,                   CompileOpName "<"                      , None                 , None          , [vara],     mk_rel_sig varaTy)
  let v_less_than_or_equals_operator_info    = makeIntrinsicValRef(fslib_MFOperators_nleref,                   CompileOpName "<="                     , None                 , None          , [vara],     mk_rel_sig varaTy)
  let v_greater_than_operator_info           = makeIntrinsicValRef(fslib_MFOperators_nleref,                   CompileOpName ">"                      , None                 , None          , [vara],     mk_rel_sig varaTy)
  let v_greater_than_or_equals_operator_info = makeIntrinsicValRef(fslib_MFOperators_nleref,                   CompileOpName ">="                     , None                 , None          , [vara],     mk_rel_sig varaTy)

  let v_enumOfValue_info                     = makeIntrinsicValRef(fslib_MFLanguagePrimitives_nleref,          "EnumOfValue"                          , None                 , None          , [vara; varb],     ([[varaTy]], varbTy))

  let v_generic_comparison_withc_outer_info = makeIntrinsicValRef(fslib_MFLanguagePrimitives_nleref,           "GenericComparisonWithComparer"        , None                 , None          , [vara],     mk_compare_withc_sig  varaTy)
  let v_generic_hash_withc_tuple2_info = makeIntrinsicValRef(fslib_MFHashCompare_nleref,           "FastHashTuple2"                                   , None                 , None          , [vara;varb],               mk_hash_withc_sig (decodeTupleTy tupInfoRef [varaTy; varbTy]))
  let v_generic_hash_withc_tuple3_info = makeIntrinsicValRef(fslib_MFHashCompare_nleref,           "FastHashTuple3"                                   , None                 , None          , [vara;varb;varc],          mk_hash_withc_sig (decodeTupleTy tupInfoRef [varaTy; varbTy; varcTy]))
  let v_generic_hash_withc_tuple4_info = makeIntrinsicValRef(fslib_MFHashCompare_nleref,           "FastHashTuple4"                                   , None                 , None          , [vara;varb;varc;vard],     mk_hash_withc_sig (decodeTupleTy tupInfoRef [varaTy; varbTy; varcTy; vardTy]))
  let v_generic_hash_withc_tuple5_info = makeIntrinsicValRef(fslib_MFHashCompare_nleref,           "FastHashTuple5"                                   , None                 , None          , [vara;varb;varc;vard;vare], mk_hash_withc_sig (decodeTupleTy tupInfoRef [varaTy; varbTy; varcTy; vardTy; vareTy]))
  let v_generic_equals_withc_tuple2_info = makeIntrinsicValRef(fslib_MFHashCompare_nleref,           "FastEqualsTuple2"                               , None                 , None          , [vara;varb],               mk_equality_withc_sig (decodeTupleTy tupInfoRef [varaTy; varbTy]))
  let v_generic_equals_withc_tuple3_info = makeIntrinsicValRef(fslib_MFHashCompare_nleref,           "FastEqualsTuple3"                               , None                 , None          , [vara;varb;varc],          mk_equality_withc_sig (decodeTupleTy tupInfoRef [varaTy; varbTy; varcTy]))
  let v_generic_equals_withc_tuple4_info = makeIntrinsicValRef(fslib_MFHashCompare_nleref,           "FastEqualsTuple4"                               , None                 , None          , [vara;varb;varc;vard],     mk_equality_withc_sig (decodeTupleTy tupInfoRef [varaTy; varbTy; varcTy; vardTy]))
  let v_generic_equals_withc_tuple5_info = makeIntrinsicValRef(fslib_MFHashCompare_nleref,           "FastEqualsTuple5"                               , None                 , None          , [vara;varb;varc;vard;vare], mk_equality_withc_sig (decodeTupleTy tupInfoRef [varaTy; varbTy; varcTy; vardTy; vareTy]))

  let v_generic_compare_withc_tuple2_info = makeIntrinsicValRef(fslib_MFHashCompare_nleref,           "FastCompareTuple2"                             , None                 , None          , [vara;varb],               mk_compare_withc_sig (decodeTupleTy tupInfoRef [varaTy; varbTy]))
  let v_generic_compare_withc_tuple3_info = makeIntrinsicValRef(fslib_MFHashCompare_nleref,           "FastCompareTuple3"                             , None                 , None          , [vara;varb;varc],          mk_compare_withc_sig (decodeTupleTy tupInfoRef [varaTy; varbTy; varcTy]))
  let v_generic_compare_withc_tuple4_info = makeIntrinsicValRef(fslib_MFHashCompare_nleref,           "FastCompareTuple4"                             , None                 , None          , [vara;varb;varc;vard],     mk_compare_withc_sig (decodeTupleTy tupInfoRef [varaTy; varbTy; varcTy; vardTy]))
  let v_generic_compare_withc_tuple5_info = makeIntrinsicValRef(fslib_MFHashCompare_nleref,           "FastCompareTuple5"                             , None                 , None          , [vara;varb;varc;vard;vare], mk_compare_withc_sig (decodeTupleTy tupInfoRef [varaTy; varbTy; varcTy; vardTy; vareTy]))


  let v_generic_equality_er_outer_info             = makeIntrinsicValRef(fslib_MFLanguagePrimitives_nleref,    "GenericEqualityER"                    , None                 , None          , [vara],     mk_rel_sig varaTy)
  let v_get_generic_comparer_info               = makeIntrinsicValRef(fslib_MFLanguagePrimitives_nleref,       "GenericComparer"                      , None                 , None          , [],         ([], v_IComparer_ty))
  let v_get_generic_er_equality_comparer_info      = makeIntrinsicValRef(fslib_MFLanguagePrimitives_nleref,    "GenericEqualityERComparer"            , None                 , None          , [],         ([], v_IEqualityComparer_ty))
  let v_get_generic_per_equality_comparer_info  = makeIntrinsicValRef(fslib_MFLanguagePrimitives_nleref,       "GenericEqualityComparer"              , None                 , None          , [],         ([], v_IEqualityComparer_ty))
  let v_generic_equality_withc_outer_info       = makeIntrinsicValRef(fslib_MFLanguagePrimitives_nleref,       "GenericEqualityWithComparer"          , None                 , None          , [vara],     mk_equality_withc_sig varaTy)
  let v_generic_hash_withc_outer_info           = makeIntrinsicValRef(fslib_MFLanguagePrimitives_nleref,       "GenericHashWithComparer"              , None                 , None          , [vara],     mk_hash_withc_sig varaTy)

  let v_generic_equality_er_inner_info         = makeIntrinsicValRef(fslib_MFHashCompare_nleref,               "GenericEqualityERIntrinsic"           , None                 , None          , [vara],     mk_rel_sig varaTy)
  let v_generic_equality_per_inner_info     = makeIntrinsicValRef(fslib_MFHashCompare_nleref,                  "GenericEqualityIntrinsic"             , None                 , None          , [vara],     mk_rel_sig varaTy)
  let v_generic_equality_withc_inner_info   = makeIntrinsicValRef(fslib_MFHashCompare_nleref,                  "GenericEqualityWithComparerIntrinsic" , None                 , None          , [vara],     mk_equality_withc_sig varaTy)
  let v_generic_comparison_inner_info       = makeIntrinsicValRef(fslib_MFHashCompare_nleref,                  "GenericComparisonIntrinsic"           , None                 , None          , [vara],     mk_compare_sig varaTy)
  let v_generic_comparison_withc_inner_info = makeIntrinsicValRef(fslib_MFHashCompare_nleref,                  "GenericComparisonWithComparerIntrinsic", None                , None          , [vara],     mk_compare_withc_sig varaTy)

  let v_generic_hash_inner_info = makeIntrinsicValRef(fslib_MFHashCompare_nleref,                              "GenericHashIntrinsic"                 , None                 , None          , [vara],     mk_hash_sig varaTy)
  let v_generic_hash_withc_inner_info = makeIntrinsicValRef(fslib_MFHashCompare_nleref,                        "GenericHashWithComparerIntrinsic"     , None                 , None          , [vara],     mk_hash_withc_sig  varaTy)

  let v_create_instance_info       = makeIntrinsicValRef(fslib_MFIntrinsicFunctions_nleref,                    "CreateInstance"                       , None                 , None          , [vara],     ([[v_unit_ty]], varaTy))
  let v_unbox_info                 = makeIntrinsicValRef(fslib_MFIntrinsicFunctions_nleref,                    "UnboxGeneric"                         , None                 , None          , [vara],     ([[v_obj_ty]], varaTy))

  let v_unbox_fast_info            = makeIntrinsicValRef(fslib_MFIntrinsicFunctions_nleref,                    "UnboxFast"                            , None                 , None          , [vara],     ([[v_obj_ty]], varaTy))
  let v_istype_info                = makeIntrinsicValRef(fslib_MFIntrinsicFunctions_nleref,                    "TypeTestGeneric"                      , None                 , None          , [vara],     ([[v_obj_ty]], v_bool_ty))
  let v_istype_fast_info           = makeIntrinsicValRef(fslib_MFIntrinsicFunctions_nleref,                    "TypeTestFast"                         , None                 , None          , [vara],     ([[v_obj_ty]], v_bool_ty))

  let v_dispose_info               = makeIntrinsicValRef(fslib_MFIntrinsicFunctions_nleref,                    "Dispose"                              , None                 , None          , [vara],     ([[varaTy]], v_unit_ty))

  let v_getstring_info             = makeIntrinsicValRef(fslib_MFIntrinsicFunctions_nleref,                    "GetString"                            , None                 , None          , [],         ([[v_string_ty];[v_int_ty]], v_char_ty))

  let v_reference_equality_inner_info = makeIntrinsicValRef(fslib_MFHashCompare_nleref,                        "PhysicalEqualityIntrinsic"            , None                 , None          , [vara],     mk_rel_sig varaTy)

  let v_bitwise_or_info            = makeIntrinsicValRef(fslib_MFOperators_nleref,                             "op_BitwiseOr"                         , None                 , None          , [vara],     mk_binop_ty varaTy)
  let v_bitwise_and_info           = makeIntrinsicValRef(fslib_MFOperators_nleref,                             "op_BitwiseAnd"                        , None                 , None          , [vara],     mk_binop_ty varaTy)
  let v_bitwise_xor_info           = makeIntrinsicValRef(fslib_MFOperators_nleref,                             "op_ExclusiveOr"                       , None                 , None          , [vara],     mk_binop_ty varaTy)
  let v_bitwise_unary_not_info     = makeIntrinsicValRef(fslib_MFOperators_nleref,                             "op_LogicalNot"                        , None                 , None          , [vara],     mk_unop_ty varaTy)
  let v_bitwise_shift_left_info    = makeIntrinsicValRef(fslib_MFOperators_nleref,                             "op_LeftShift"                         , None                 , None          , [vara],     mk_shiftop_ty varaTy)
  let v_bitwise_shift_right_info   = makeIntrinsicValRef(fslib_MFOperators_nleref,                             "op_RightShift"                        , None                 , None          , [vara],     mk_shiftop_ty varaTy)
  let v_unchecked_addition_info    = makeIntrinsicValRef(fslib_MFOperators_nleref,                             "op_Addition"                          , None                 , None          , [vara;varb;varc],     mk_binop_ty3 varaTy varbTy  varcTy)
  let v_unchecked_subtraction_info = makeIntrinsicValRef(fslib_MFOperators_nleref,                             "op_Subtraction"                       , None                 , None          , [vara;varb;varc],     mk_binop_ty3 varaTy varbTy  varcTy)
  let v_unchecked_multiply_info    = makeIntrinsicValRef(fslib_MFOperators_nleref,                             "op_Multiply"                          , None                 , None          , [vara;varb;varc],     mk_binop_ty3 varaTy varbTy  varcTy)
  let v_unchecked_division_info    = makeIntrinsicValRef(fslib_MFOperators_nleref,                             "op_Division"                          , None                 , None          , [vara;varb;varc],     mk_binop_ty3 varaTy varbTy  varcTy)
  let v_unchecked_modulus_info     = makeIntrinsicValRef(fslib_MFOperators_nleref,                             "op_Modulus"                           , None                 , None          , [vara;varb;varc],     mk_binop_ty3 varaTy varbTy  varcTy)
  let v_unchecked_unary_plus_info  = makeIntrinsicValRef(fslib_MFOperators_nleref,                             "op_UnaryPlus"                         , None                 , None          , [vara],     mk_unop_ty varaTy)
  let v_unchecked_unary_minus_info = makeIntrinsicValRef(fslib_MFOperators_nleref,                             "op_UnaryNegation"                     , None                 , None          , [vara],     mk_unop_ty varaTy)
  let v_unchecked_unary_not_info   = makeIntrinsicValRef(fslib_MFOperators_nleref,                             "not"                                  , None                 , Some "Not"    , [],     mk_unop_ty v_bool_ty)

  let v_checked_addition_info      = makeIntrinsicValRef(fslib_MFOperatorsChecked_nleref,                      "op_Addition"                          , None                 , None          , [vara;varb;varc],     mk_binop_ty3 varaTy varbTy  varcTy)
  let v_checked_subtraction_info   = makeIntrinsicValRef(fslib_MFOperatorsChecked_nleref,                      "op_Subtraction"                       , None                 , None          , [vara;varb;varc],     mk_binop_ty3 varaTy varbTy  varcTy)
  let v_checked_multiply_info      = makeIntrinsicValRef(fslib_MFOperatorsChecked_nleref,                      "op_Multiply"                          , None                 , None          , [vara;varb;varc],     mk_binop_ty3 varaTy varbTy  varcTy)
  let v_checked_unary_minus_info   = makeIntrinsicValRef(fslib_MFOperatorsChecked_nleref,                      "op_UnaryNegation"                     , None                 , None          , [vara],     mk_unop_ty varaTy)

  let v_byte_checked_info          = makeIntrinsicValRef(fslib_MFOperatorsChecked_nleref,                      "byte"                                 , None                 , Some "ToByte",    [vara],   ([[varaTy]], v_byte_ty))
  let v_sbyte_checked_info         = makeIntrinsicValRef(fslib_MFOperatorsChecked_nleref,                      "sbyte"                                , None                 , Some "ToSByte",   [vara],   ([[varaTy]], v_sbyte_ty))
  let v_int16_checked_info         = makeIntrinsicValRef(fslib_MFOperatorsChecked_nleref,                      "int16"                                , None                 , Some "ToInt16",   [vara],   ([[varaTy]], v_int16_ty))
  let v_uint16_checked_info        = makeIntrinsicValRef(fslib_MFOperatorsChecked_nleref,                      "uint16"                               , None                 , Some "ToUInt16",  [vara],   ([[varaTy]], v_uint16_ty))
  let v_int_checked_info           = makeIntrinsicValRef(fslib_MFOperatorsChecked_nleref,                      "int"                                  , None                 , Some "ToInt",     [vara],   ([[varaTy]], v_int_ty))
  let v_int32_checked_info         = makeIntrinsicValRef(fslib_MFOperatorsChecked_nleref,                      "int32"                                , None                 , Some "ToInt32",   [vara],   ([[varaTy]], v_int32_ty))
  let v_uint32_checked_info        = makeIntrinsicValRef(fslib_MFOperatorsChecked_nleref,                      "uint32"                               , None                 , Some "ToUInt32",  [vara],   ([[varaTy]], v_uint32_ty))
  let v_int64_checked_info         = makeIntrinsicValRef(fslib_MFOperatorsChecked_nleref,                      "int64"                                , None                 , Some "ToInt64",   [vara],   ([[varaTy]], v_int64_ty))
  let v_uint64_checked_info        = makeIntrinsicValRef(fslib_MFOperatorsChecked_nleref,                      "uint64"                               , None                 , Some "ToUInt64",  [vara],   ([[varaTy]], v_uint64_ty))
  let v_nativeint_checked_info     = makeIntrinsicValRef(fslib_MFOperatorsChecked_nleref,                      "nativeint"                            , None                 , Some "ToIntPtr",  [vara],   ([[varaTy]], v_nativeint_ty))
  let v_unativeint_checked_info    = makeIntrinsicValRef(fslib_MFOperatorsChecked_nleref,                      "unativeint"                           , None                 , Some "ToUIntPtr", [vara],   ([[varaTy]], v_unativeint_ty))

  let v_byte_operator_info         = makeIntrinsicValRef(fslib_MFOperators_nleref,                             "byte"                                 , None                 , Some "ToByte",    [vara],   ([[varaTy]], v_byte_ty))
  let v_sbyte_operator_info        = makeIntrinsicValRef(fslib_MFOperators_nleref,                             "sbyte"                                , None                 , Some "ToSByte",   [vara],   ([[varaTy]], v_sbyte_ty))
  let v_int16_operator_info        = makeIntrinsicValRef(fslib_MFOperators_nleref,                             "int16"                                , None                 , Some "ToInt16",   [vara],   ([[varaTy]], v_int16_ty))
  let v_uint16_operator_info       = makeIntrinsicValRef(fslib_MFOperators_nleref,                             "uint16"                               , None                 , Some "ToUInt16",  [vara],   ([[varaTy]], v_uint16_ty))
  let v_int_operator_info          = makeIntrinsicValRef(fslib_MFOperators_nleref,                             "int"                                  , None                 , Some "ToInt",     [vara],   ([[varaTy]], v_int_ty))
  let v_int32_operator_info        = makeIntrinsicValRef(fslib_MFOperators_nleref,                             "int32"                                , None                 , Some "ToInt32",   [vara],   ([[varaTy]], v_int32_ty))
  let v_uint32_operator_info       = makeIntrinsicValRef(fslib_MFOperators_nleref,                             "uint32"                               , None                 , Some "ToUInt32",  [vara],   ([[varaTy]], v_uint32_ty))
  let v_int64_operator_info        = makeIntrinsicValRef(fslib_MFOperators_nleref,                             "int64"                                , None                 , Some "ToInt64",   [vara],   ([[varaTy]], v_int64_ty))
  let v_uint64_operator_info       = makeIntrinsicValRef(fslib_MFOperators_nleref,                             "uint64"                               , None                 , Some "ToUInt64",  [vara],   ([[varaTy]], v_uint64_ty))
  let v_float32_operator_info      = makeIntrinsicValRef(fslib_MFOperators_nleref,                             "float32"                              , None                 , Some "ToSingle",  [vara],   ([[varaTy]], v_float32_ty))
  let v_float_operator_info        = makeIntrinsicValRef(fslib_MFOperators_nleref,                             "float"                                , None                 , Some "ToDouble",  [vara],   ([[varaTy]], v_float_ty))
  let v_nativeint_operator_info    = makeIntrinsicValRef(fslib_MFOperators_nleref,                             "nativeint"                            , None                 , Some "ToIntPtr",  [vara],   ([[varaTy]], v_nativeint_ty))
  let v_unativeint_operator_info   = makeIntrinsicValRef(fslib_MFOperators_nleref,                             "unativeint"                           , None                 , Some "ToUIntPtr", [vara],   ([[varaTy]], v_unativeint_ty))

  let v_char_operator_info         = makeIntrinsicValRef(fslib_MFOperators_nleref,                             "char"                                 , None                 , Some "ToChar",    [vara],   ([[varaTy]], v_char_ty))
  let v_enum_operator_info         = makeIntrinsicValRef(fslib_MFOperators_nleref,                             "enum"                                 , None                 , Some "ToEnum",    [vara],   ([[varaTy]], v_enum_ty))

  let v_hash_info                  = makeIntrinsicValRef(fslib_MFOperators_nleref,                             "hash"                                 , None                 , Some "Hash"   , [vara],     ([[varaTy]], v_int_ty))
  let v_box_info                   = makeIntrinsicValRef(fslib_MFOperators_nleref,                             "box"                                  , None                 , Some "Box"    , [vara],     ([[varaTy]], v_obj_ty))
  let v_isnull_info                = makeIntrinsicValRef(fslib_MFOperators_nleref,                             "isNull"                               , None                 , Some "IsNull" , [vara],     ([[varaTy]], v_bool_ty))
  let v_isnotnull_info             = makeIntrinsicValRef(fslib_MFOperators_nleref,                             "isNotNull"                            , None                 , Some "IsNotNull" , [vara],  ([[varaTy]], v_bool_ty))
  let v_raise_info                 = makeIntrinsicValRef(fslib_MFOperators_nleref,                             "raise"                                , None                 , Some "Raise"  , [vara],     ([[mkSysNonGenericTy sys "Exception"]], varaTy))
  let v_failwith_info              = makeIntrinsicValRef(fslib_MFOperators_nleref,                             "failwith"                             , None                 , Some "FailWith" , [vara],   ([[v_string_ty]], varaTy))
  let v_invalid_arg_info           = makeIntrinsicValRef(fslib_MFOperators_nleref,                             "invalidArg"                           , None                 , Some "InvalidArg" , [vara], ([[v_string_ty]; [v_string_ty]], varaTy))
  let v_null_arg_info              = makeIntrinsicValRef(fslib_MFOperators_nleref,                             "nullArg"                              , None                 , Some "NullArg" , [vara],    ([[v_string_ty]], varaTy))
  let v_invalid_op_info            = makeIntrinsicValRef(fslib_MFOperators_nleref,                             "invalidOp"                            , None                 , Some "InvalidOp" , [vara],  ([[v_string_ty]], varaTy))
  let v_failwithf_info             = makeIntrinsicValRef(fslib_MFExtraTopLevelOperators_nleref,                "failwithf"                            , None                 , Some "PrintFormatToStringThenFail" , [vara;varb], ([[mk_format4_ty varaTy v_unit_ty v_string_ty v_string_ty]], varaTy))

  let v_reraise_info               = makeIntrinsicValRef(fslib_MFOperators_nleref,                             "reraise"                              , None                 , Some "Reraise", [vara],     ([[v_unit_ty]], varaTy))
  let v_typeof_info                = makeIntrinsicValRef(fslib_MFOperators_nleref,                             "typeof"                               , None                 , Some "TypeOf" , [vara],     ([], v_system_Type_ty))
  let v_methodhandleof_info        = makeIntrinsicValRef(fslib_MFOperators_nleref,                             "methodhandleof"                       , None                 , Some "MethodHandleOf", [vara;varb], ([[varaTy --> varbTy]], v_system_RuntimeMethodHandle_ty))
  let v_sizeof_info                = makeIntrinsicValRef(fslib_MFOperators_nleref,                             "sizeof"                               , None                 , Some "SizeOf" , [vara],     ([], v_int_ty))
  let v_nameof_info                = makeIntrinsicValRef(fslib_MFOperators_nleref,                             "nameof"                               , None                 , Some "NameOf" , [vara],     ([[varaTy]], v_string_ty))

  let v_unchecked_defaultof_info   = makeIntrinsicValRef(fslib_MFOperatorsUnchecked_nleref,                    "defaultof"                            , None                 , Some "DefaultOf", [vara],     ([], varaTy))
  let v_typedefof_info             = makeIntrinsicValRef(fslib_MFOperators_nleref,                             "typedefof"                            , None                 , Some "TypeDefOf", [vara],     ([], v_system_Type_ty))
  let v_range_op_info              = makeIntrinsicValRef(fslib_MFOperators_nleref,                             "op_Range"                             , None                 , None          , [vara],     ([[varaTy];[varaTy]], mkSeqTy varaTy))
  let v_range_step_op_info         = makeIntrinsicValRef(fslib_MFOperators_nleref,                             "op_RangeStep"                         , None                 , None          , [vara;varb], ([[varaTy];[varbTy];[varaTy]], mkSeqTy varaTy))
  let v_range_int32_op_info        = makeIntrinsicValRef(fslib_MFOperatorIntrinsics_nleref,                    "RangeInt32"                           , None                 , None          , [],     ([[v_int_ty];[v_int_ty];[v_int_ty]], mkSeqTy v_int_ty))

  let v_array_length_info          = makeIntrinsicValRef(fslib_MFArrayModule_nleref,                           "length"                               , None                 , Some "Length" , [vara],     ([[mkArrayType 1 varaTy]], v_int_ty))
  let v_array_get_info             = makeIntrinsicValRef(fslib_MFIntrinsicFunctions_nleref,                    "GetArray"                             , None                 , None          , [vara],     ([[mkArrayType 1 varaTy]; [v_int_ty]], varaTy))
  let v_array2D_get_info           = makeIntrinsicValRef(fslib_MFIntrinsicFunctions_nleref,                    "GetArray2D"                           , None                 , None          , [vara],     ([[mkArrayType 2 varaTy];[v_int_ty]; [v_int_ty]], varaTy))
  let v_array3D_get_info           = makeIntrinsicValRef(fslib_MFIntrinsicFunctions_nleref,                    "GetArray3D"                           , None                 , None          , [vara],     ([[mkArrayType 3 varaTy];[v_int_ty]; [v_int_ty]; [v_int_ty]], varaTy))
  let v_array4D_get_info           = makeIntrinsicValRef(fslib_MFIntrinsicFunctions_nleref,                    "GetArray4D"                           , None                 , None          , [vara],     ([[mkArrayType 4 varaTy];[v_int_ty]; [v_int_ty]; [v_int_ty]; [v_int_ty]], varaTy))
  let v_array_set_info             = makeIntrinsicValRef(fslib_MFIntrinsicFunctions_nleref,                    "SetArray"                             , None                 , None          , [vara],     ([[mkArrayType 1 varaTy]; [v_int_ty]; [varaTy]], v_unit_ty))
  let v_array2D_set_info           = makeIntrinsicValRef(fslib_MFIntrinsicFunctions_nleref,                    "SetArray2D"                           , None                 , None          , [vara],     ([[mkArrayType 2 varaTy];[v_int_ty]; [v_int_ty]; [varaTy]], v_unit_ty))
  let v_array3D_set_info           = makeIntrinsicValRef(fslib_MFIntrinsicFunctions_nleref,                    "SetArray3D"                           , None                 , None          , [vara],     ([[mkArrayType 3 varaTy];[v_int_ty]; [v_int_ty]; [v_int_ty]; [varaTy]], v_unit_ty))
  let v_array4D_set_info           = makeIntrinsicValRef(fslib_MFIntrinsicFunctions_nleref,                    "SetArray4D"                           , None                 , None          , [vara],     ([[mkArrayType 4 varaTy];[v_int_ty]; [v_int_ty]; [v_int_ty]; [v_int_ty]; [varaTy]], v_unit_ty))

  let v_option_toNullable_info     = makeIntrinsicValRef(fslib_MFOptionModule_nleref,                          "toNullable"                           , None                 , Some "ToNullable" , [vara],     ([[mkOptionTy varaTy]], mkNullableTy varaTy))
  let v_option_defaultValue_info   = makeIntrinsicValRef(fslib_MFOptionModule_nleref,                          "defaultValue"                         , None                 , Some "DefaultValue" , [vara],     ([[varaTy]; [mkOptionTy varaTy]], varaTy))

  let v_nativeptr_tobyref_info     = makeIntrinsicValRef(fslib_MFNativePtrModule_nleref,                       "toByRef"                              , None                 , Some "ToByRefInlined", [vara], ([[mkNativePtrTy varaTy]], mkByrefTy varaTy))

  let v_seq_collect_info           = makeIntrinsicValRef(fslib_MFSeqModule_nleref,                             "collect"                              , None                 , Some "Collect", [vara;varb;varc], ([[varaTy --> varbTy]; [mkSeqTy varaTy]], mkSeqTy varcTy))
  let v_seq_delay_info             = makeIntrinsicValRef(fslib_MFSeqModule_nleref,                             "delay"                                , None                 , Some "Delay"  , [varb],     ([[v_unit_ty --> mkSeqTy varbTy]], mkSeqTy varbTy))
  let v_seq_append_info            = makeIntrinsicValRef(fslib_MFSeqModule_nleref,                             "append"                               , None                 , Some "Append" , [varb],     ([[mkSeqTy varbTy]; [mkSeqTy varbTy]], mkSeqTy varbTy))
  let v_seq_using_info             = makeIntrinsicValRef(fslib_MFRuntimeHelpers_nleref,                        "EnumerateUsing"                       , None                 , None          , [vara;varb;varc], ([[varaTy];[(varaTy --> varbTy)]], mkSeqTy varcTy))
  let v_seq_generated_info         = makeIntrinsicValRef(fslib_MFRuntimeHelpers_nleref,                        "EnumerateWhile"                       , None                 , None          , [varb],     ([[v_unit_ty --> v_bool_ty]; [mkSeqTy varbTy]], mkSeqTy varbTy))
  let v_seq_finally_info           = makeIntrinsicValRef(fslib_MFRuntimeHelpers_nleref,                        "EnumerateThenFinally"                 , None                 , None          , [varb],     ([[mkSeqTy varbTy]; [v_unit_ty --> v_unit_ty]], mkSeqTy varbTy))
  let v_seq_of_functions_info      = makeIntrinsicValRef(fslib_MFRuntimeHelpers_nleref,                        "EnumerateFromFunctions"               , None                 , None          , [vara;varb], ([[v_unit_ty --> varaTy]; [varaTy --> v_bool_ty]; [varaTy --> varbTy]], mkSeqTy varbTy))
  let v_create_event_info          = makeIntrinsicValRef(fslib_MFRuntimeHelpers_nleref,                        "CreateEvent"                          , None                 , None          , [vara;varb], ([[varaTy --> v_unit_ty]; [varaTy --> v_unit_ty]; [(v_obj_ty --> (varbTy --> v_unit_ty)) --> varaTy]], TType_app (v_fslib_IEvent2_tcr, [varaTy;varbTy])))
<<<<<<< HEAD
  let v_cgh__useResumableCode_info = makeIntrinsicValRef(fslib_MFStateMachineHelpers_nleref,          "__useResumableCode"                   , None                 , None          , [vara],     ([[]], v_bool_ty))
  let v_cgh__resumeAt_info         = makeIntrinsicValRef(fslib_MFStateMachineHelpers_nleref,                   "__resumeAt"                           , None                 , None          , [vara],     ([[v_int_ty]; [varaTy]], varaTy))
  let v_cgh__structStateMachine_info  = makeIntrinsicValRef(fslib_MFStateMachineHelpers_nleref,                "__structStateMachine"                    , None                 , None          , [vara; varb],     ([[varbTy; varcTy; (v_unit_ty --> vardTy)]], vardTy))
  let v_cgh__resumableEntry_info   = makeIntrinsicValRef(fslib_MFStateMachineHelpers_nleref,                   "__resumableEntry"                     , None                 , None          , [vara],     ([[v_int_ty --> varaTy]; [v_unit_ty --> varaTy]], varaTy))
  let v_seq_to_array_info          = makeIntrinsicValRef(fslib_MFSeqModule_nleref,                             "toArray"                              , None                 , Some "ToArray", [varb],     ([[mkSeqTy varbTy]], mkArrayType 1 varbTy))  
=======
  let v_seq_to_array_info          = makeIntrinsicValRef(fslib_MFSeqModule_nleref,                             "toArray"                              , None                 , Some "ToArray", [varb],     ([[mkSeqTy varbTy]], mkArrayType 1 varbTy))
>>>>>>> cb7a9d27
  let v_seq_to_list_info           = makeIntrinsicValRef(fslib_MFSeqModule_nleref,                             "toList"                               , None                 , Some "ToList" , [varb],     ([[mkSeqTy varbTy]], mkListTy varbTy))
  let v_seq_map_info               = makeIntrinsicValRef(fslib_MFSeqModule_nleref,                             "map"                                  , None                 , Some "Map"    , [vara;varb], ([[varaTy --> varbTy]; [mkSeqTy varaTy]], mkSeqTy varbTy))
  let v_seq_singleton_info         = makeIntrinsicValRef(fslib_MFSeqModule_nleref,                             "singleton"                            , None                 , Some "Singleton"              , [vara],     ([[varaTy]], mkSeqTy varaTy))
  let v_seq_empty_info             = makeIntrinsicValRef(fslib_MFSeqModule_nleref,                             "empty"                                , None                 , Some "Empty"                  , [vara],     ([], mkSeqTy varaTy))
  let v_new_format_info            = makeIntrinsicValRef(fslib_MFCore_nleref,                                  ".ctor"                                , Some "PrintfFormat`5", None                          , [vara;varb;varc;vard;vare], ([[v_string_ty]], mkPrintfFormatTy varaTy varbTy varcTy vardTy vareTy))
  let v_sprintf_info               = makeIntrinsicValRef(fslib_MFExtraTopLevelOperators_nleref,                "sprintf"                              , None                 , Some "PrintFormatToStringThen", [vara],     ([[mk_format4_ty varaTy v_unit_ty v_string_ty v_string_ty]], varaTy))
  let v_lazy_force_info            = makeIntrinsicValRef(fslib_MFLazyExtensions_nleref,                        "Force"                                , Some "Lazy`1"        , None                          , [vara],     ([[mkLazyTy varaTy]; []], varaTy))
  let v_lazy_create_info           = makeIntrinsicValRef(fslib_MFLazyExtensions_nleref,                        "Create"                               , Some "Lazy`1"        , None                          , [vara],     ([[v_unit_ty --> varaTy]], mkLazyTy varaTy))

  let v_seq_info                   = makeIntrinsicValRef(fslib_MFOperators_nleref,                             "seq"                                  , None                 , Some "CreateSequence"         , [vara],     ([[mkSeqTy varaTy]], mkSeqTy varaTy))
  let v_refcell_info               = makeIntrinsicValRef(fslib_MFCore_nleref,                                  "ref"                                  , Some "FSharpRef`1"   , None                          , [vara],     ([[mkRefCellTy varaTy]; []], varaTy))
  let v_splice_expr_info           = makeIntrinsicValRef(fslib_MFExtraTopLevelOperators_nleref,                "op_Splice"                            , None                 , None                          , [vara],     ([[mkQuotedExprTy varaTy]], varaTy))
  let v_splice_raw_expr_info       = makeIntrinsicValRef(fslib_MFExtraTopLevelOperators_nleref,                "op_SpliceUntyped"                     , None                 , None                          , [vara],     ([[mkRawQuotedExprTy]], varaTy))
  let v_new_decimal_info           = makeIntrinsicValRef(fslib_MFIntrinsicFunctions_nleref,                    "MakeDecimal"                          , None                 , None                          , [],         ([[v_int_ty]; [v_int_ty]; [v_int_ty]; [v_bool_ty]; [v_byte_ty]], v_decimal_ty))
  let v_deserialize_quoted_FSharp_20_plus_info    = makeIntrinsicValRef(fslib_MFQuotations_nleref,             "Deserialize"                          , Some "Expr"          , None                          , [],          ([[v_system_Type_ty ;mkListTy v_system_Type_ty ;mkListTy mkRawQuotedExprTy ; mkArrayType 1 v_byte_ty]], mkRawQuotedExprTy ))
  let v_deserialize_quoted_FSharp_40_plus_info    = makeIntrinsicValRef(fslib_MFQuotations_nleref,             "Deserialize40"                        , Some "Expr"          , None                          , [],          ([[v_system_Type_ty ;mkArrayType 1 v_system_Type_ty; mkArrayType 1 v_system_Type_ty; mkArrayType 1 mkRawQuotedExprTy; mkArrayType 1 v_byte_ty]], mkRawQuotedExprTy ))
  let v_call_with_witnesses_info   = makeIntrinsicValRef(fslib_MFQuotations_nleref,                            "CallWithWitnesses"                    , Some "Expr"          , None                          , [],         ([[v_system_Reflection_MethodInfo_ty; v_system_Reflection_MethodInfo_ty; mkListTy mkRawQuotedExprTy; mkListTy mkRawQuotedExprTy]], mkRawQuotedExprTy))
  let v_cast_quotation_info        = makeIntrinsicValRef(fslib_MFQuotations_nleref,                            "Cast"                                 , Some "Expr"          , None                          , [vara],      ([[mkRawQuotedExprTy]], mkQuotedExprTy varaTy))
  let v_lift_value_info            = makeIntrinsicValRef(fslib_MFQuotations_nleref,                            "Value"                                , Some "Expr"          , None                          , [vara],      ([[varaTy]], mkRawQuotedExprTy))
  let v_lift_value_with_name_info  = makeIntrinsicValRef(fslib_MFQuotations_nleref,                            "ValueWithName"                        , Some "Expr"          , None                          , [vara],      ([[varaTy; v_string_ty]], mkRawQuotedExprTy))
  let v_lift_value_with_defn_info  = makeIntrinsicValRef(fslib_MFQuotations_nleref,                            "WithValue"                            , Some "Expr"          , None                          , [vara],      ([[varaTy; mkQuotedExprTy varaTy]], mkQuotedExprTy varaTy))
  let v_query_value_info           = makeIntrinsicValRef(fslib_MFExtraTopLevelOperators_nleref,                "query"                                , None                 , None                          , [],      ([], mkQueryBuilderTy) )
  let v_query_run_value_info       = makeIntrinsicValRef(fslib_MFQueryRunExtensionsLowPriority_nleref,         "Run"                                  , Some "QueryBuilder"  , None                          , [vara],      ([[mkQueryBuilderTy];[mkQuotedExprTy varaTy]], varaTy) )
  let v_query_run_enumerable_info  = makeIntrinsicValRef(fslib_MFQueryRunExtensionsHighPriority_nleref,        "Run"                                  , Some "QueryBuilder"  , None                          , [vara],      ([[mkQueryBuilderTy];[mkQuotedExprTy (mkQuerySourceTy varaTy (mkNonGenericTy v_tcref_System_Collections_IEnumerable)) ]], mkSeqTy varaTy) )
  let v_query_for_value_info       = makeIntrinsicValRef(fslib_MFLinq_nleref,                                  "For"                                  , Some "QueryBuilder"  , None                          , [vara; vard; varb; vare], ([[mkQueryBuilderTy];[mkQuerySourceTy varaTy vardTy;varaTy --> mkQuerySourceTy varbTy vareTy]], mkQuerySourceTy varbTy vardTy) )
  let v_query_select_value_info    = makeIntrinsicValRef(fslib_MFLinq_nleref,                                  "Select"                               , Some "QueryBuilder"  , None                          , [vara; vare; varb], ([[mkQueryBuilderTy];[mkQuerySourceTy varaTy vareTy;varaTy --> varbTy]], mkQuerySourceTy varbTy vareTy) )
  let v_query_yield_value_info     = makeIntrinsicValRef(fslib_MFLinq_nleref,                                  "Yield"                                , Some "QueryBuilder"  , None                          , [vara; vare],      ([[mkQueryBuilderTy];[varaTy]], mkQuerySourceTy varaTy vareTy) )
  let v_query_yield_from_value_info = makeIntrinsicValRef(fslib_MFLinq_nleref,                                 "YieldFrom"                            , Some "QueryBuilder"  , None                          , [vara; vare],      ([[mkQueryBuilderTy];[mkQuerySourceTy varaTy vareTy]], mkQuerySourceTy varaTy vareTy) )
  let v_query_source_info          = makeIntrinsicValRef(fslib_MFLinq_nleref,                                  "Source"                               , Some "QueryBuilder"  , None                          , [vara],      ([[mkQueryBuilderTy];[mkSeqTy varaTy ]], mkQuerySourceTy varaTy (mkNonGenericTy v_tcref_System_Collections_IEnumerable)) )
  let v_query_source_as_enum_info  = makeIntrinsicValRef(fslib_MFLinq_nleref,                                  "get_Source"                           , Some "QuerySource`2" , None                          , [vara; vare],      ([[mkQuerySourceTy varaTy vareTy];[]], mkSeqTy varaTy) )
  let v_new_query_source_info     = makeIntrinsicValRef(fslib_MFLinq_nleref,                                  ".ctor"                                 , Some "QuerySource`2" , None                          , [vara; vare],      ([[mkSeqTy varaTy]], mkQuerySourceTy varaTy vareTy) )
  let v_query_where_value_info     = makeIntrinsicValRef(fslib_MFLinq_nleref,                                  "Where"                                , Some "QueryBuilder"  , None                          , [vara; vare],      ([[mkQueryBuilderTy];[mkQuerySourceTy varaTy vareTy;varaTy --> v_bool_ty]], mkQuerySourceTy varaTy vareTy) )
  let v_query_zero_value_info      = makeIntrinsicValRef(fslib_MFLinq_nleref,                                  "Zero"                                 , Some "QueryBuilder"  , None                          , [vara; vare],      ([[mkQueryBuilderTy];[]], mkQuerySourceTy varaTy vareTy) )
  let v_fail_init_info             = makeIntrinsicValRef(fslib_MFIntrinsicFunctions_nleref,                    "FailInit"                             , None                 , None                          , [],      ([[v_unit_ty]], v_unit_ty))
  let v_fail_static_init_info      = makeIntrinsicValRef(fslib_MFIntrinsicFunctions_nleref,                    "FailStaticInit"                       , None                 , None                          , [],      ([[v_unit_ty]], v_unit_ty))
  let v_check_this_info            = makeIntrinsicValRef(fslib_MFIntrinsicFunctions_nleref,                    "CheckThis"                            , None                 , None                          , [vara],      ([[varaTy]], varaTy))
  let v_quote_to_linq_lambda_info  = makeIntrinsicValRef(fslib_MFLinqRuntimeHelpersQuotationConverter_nleref,  "QuotationToLambdaExpression"          , None                 , None                          , [vara],      ([[mkQuotedExprTy varaTy]], mkLinqExpressionTy varaTy))

  let tref_DebuggableAttribute = findSysILTypeRef tname_DebuggableAttribute
  let tref_CompilerGeneratedAttribute  = findSysILTypeRef tname_CompilerGeneratedAttribute

  let mutable generatedAttribsCache = []
  let mutable debuggerBrowsableNeverAttributeCache = None
  let mkDebuggerNonUserCodeAttribute() = mkILCustomAttribute ilg (findSysILTypeRef tname_DebuggerNonUserCodeAttribute, [], [], [])
  let mkCompilerGeneratedAttribute () = mkILCustomAttribute ilg (tref_CompilerGeneratedAttribute, [], [], [])
  let compilerGlobalState = CompilerGlobalState()

  // Requests attributes to be added to compiler generated methods.
  let addGeneratedAttrs (attrs: ILAttributes) =
    let attribs =
       match generatedAttribsCache with
       | [] ->
           let res = [ if not noDebugData then
                        yield mkCompilerGeneratedAttribute()
                        yield mkDebuggerNonUserCodeAttribute()]
           generatedAttribsCache <- res
           res
       | res -> res
    mkILCustomAttrs (attrs.AsList @ attribs)

  let addMethodGeneratedAttrs (mdef:ILMethodDef)   = mdef.With(customAttrs   = addGeneratedAttrs mdef.CustomAttrs)
  let addPropertyGeneratedAttrs (pdef:ILPropertyDef) = pdef.With(customAttrs = addGeneratedAttrs pdef.CustomAttrs)
  let addFieldGeneratedAttrs (fdef:ILFieldDef) = fdef.With(customAttrs = addGeneratedAttrs fdef.CustomAttrs)

  let tref_DebuggerBrowsableAttribute n =
        let typ_DebuggerBrowsableState =
            let tref = findSysILTypeRef tname_DebuggerBrowsableState
            ILType.Value (mkILNonGenericTySpec tref)
        mkILCustomAttribute ilg (findSysILTypeRef tname_DebuggerBrowsableAttribute, [typ_DebuggerBrowsableState], [ILAttribElem.Int32 n], [])

  let mkDebuggerBrowsableNeverAttribute() =
      match debuggerBrowsableNeverAttributeCache with
      | None ->
          let res = tref_DebuggerBrowsableAttribute 0
          debuggerBrowsableNeverAttributeCache <- Some res
          res
      | Some res -> res

  let addNeverAttrs (attrs: ILAttributes) = mkILCustomAttrs (attrs.AsList @ [mkDebuggerBrowsableNeverAttribute()])
  let addPropertyNeverAttrs (pdef:ILPropertyDef) = pdef.With(customAttrs = addNeverAttrs pdef.CustomAttrs)
  let addFieldNeverAttrs (fdef:ILFieldDef) = fdef.With(customAttrs = addNeverAttrs fdef.CustomAttrs)
  let mkDebuggerTypeProxyAttribute (ty : ILType) = mkILCustomAttribute ilg (findSysILTypeRef tname_DebuggerTypeProxyAttribute,  [ilg.typ_Type], [ILAttribElem.TypeRef (Some ty.TypeRef)], [])

  let betterTyconEntries =
     [| "Int32"    , v_int_tcr
        "IntPtr"   , v_nativeint_tcr
        "UIntPtr"  , v_unativeint_tcr
        "Int16"    , v_int16_tcr
        "Int64"    , v_int64_tcr
        "UInt16"   , v_uint16_tcr
        "UInt32"   , v_uint32_tcr
        "UInt64"   , v_uint64_tcr
        "SByte"    , v_sbyte_tcr
        "Decimal"  , v_decimal_tcr
        "Byte"     , v_byte_tcr
        "Boolean"  , v_bool_tcr
        "String"   , v_string_tcr
        "Object"   , v_obj_tcr
        "Exception", v_exn_tcr
        "Char"     , v_char_tcr
        "Double"   , v_float_tcr
        "Single"   , v_float32_tcr |]
            |> Array.map (fun (nm, tcr) ->
                let ty = mkNonGenericTy tcr
                nm, findSysTyconRef sys nm, (fun _ -> ty))

  let decompileTyconEntries =
        [|
            "FSharpFunc`2" ,       v_fastFunc_tcr      , (fun tinst -> mkFunTy (List.item 0 tinst) (List.item 1 tinst))
            "Tuple`2"      ,       v_ref_tuple2_tcr    , decodeTupleTy tupInfoRef
            "Tuple`3"      ,       v_ref_tuple3_tcr    , decodeTupleTy tupInfoRef
            "Tuple`4"      ,       v_ref_tuple4_tcr    , decodeTupleTy tupInfoRef
            "Tuple`5"      ,       v_ref_tuple5_tcr    , decodeTupleTy tupInfoRef
            "Tuple`6"      ,       v_ref_tuple6_tcr    , decodeTupleTy tupInfoRef
            "Tuple`7"      ,       v_ref_tuple7_tcr    , decodeTupleTy tupInfoRef
            "Tuple`8"      ,       v_ref_tuple8_tcr    , decodeTupleTyIfPossible v_ref_tuple8_tcr tupInfoRef
            "ValueTuple`2" ,       v_struct_tuple2_tcr , decodeTupleTy tupInfoStruct
            "ValueTuple`3" ,       v_struct_tuple3_tcr , decodeTupleTy tupInfoStruct
            "ValueTuple`4" ,       v_struct_tuple4_tcr , decodeTupleTy tupInfoStruct
            "ValueTuple`5" ,       v_struct_tuple5_tcr , decodeTupleTy tupInfoStruct
            "ValueTuple`6" ,       v_struct_tuple6_tcr , decodeTupleTy tupInfoStruct
            "ValueTuple`7" ,       v_struct_tuple7_tcr , decodeTupleTy tupInfoStruct
            "ValueTuple`8" ,       v_struct_tuple8_tcr , decodeTupleTyIfPossible v_struct_tuple8_tcr tupInfoStruct |]

  let betterEntries = Array.append betterTyconEntries decompileTyconEntries

  let mutable decompileTypeDict = null
  let mutable betterTypeDict1 = null
  let mutable betterTypeDict2 = null

  /// This map is indexed by stamps and lazy to avoid dereferencing while setting up the base imports.
  let getDecompileTypeDict () =
      match decompileTypeDict with
      | null ->
          let entries = decompileTyconEntries
          let t = Dictionary.newWithSize entries.Length
          for _, tcref, builder in entries do
              if tcref.CanDeref then
                  t.Add(tcref.Stamp, builder)
          decompileTypeDict <- t
          t
      | t -> t

  /// This map is for use when building FSharp.Core.dll. The backing Tycon's may not yet exist for
  /// the TyconRef's we have in our hands, hence we can't dereference them to find their stamps.
  /// So this dictionary is indexed by names. Make it lazy to avoid dereferencing while setting up the base imports.
  let getBetterTypeDict1 () =
      match betterTypeDict1 with
      | null ->
          let entries = betterEntries
          let t = Dictionary.newWithSize entries.Length
          for nm, tcref, builder in entries do
              t.Add(nm, fun tcref2 tinst2 -> if tyconRefEq tcref tcref2 then builder tinst2 else TType_app (tcref2, tinst2))
          betterTypeDict1 <- t
          t
      | t -> t

  /// This map is for use in normal times (not building FSharp.Core.dll). It is indexed by stamps
  /// and lazy to avoid dereferencing while setting up the base imports.
  let getBetterTypeDict2 () =
      match betterTypeDict2 with
      | null ->
          let entries = betterEntries
          let t = Dictionary.newWithSize entries.Length
          for _, tcref, builder in entries do
              if tcref.CanDeref then
                  t.Add(tcref.Stamp, builder)
          betterTypeDict2 <- t
          t
      | t -> t

  /// For logical purposes equate some F# types with .NET types, e.g. TType_tuple == System.Tuple/ValueTuple.
  /// Doing this normalization is a fairly performance critical piece of code as it is frequently invoked
  /// in the process of converting .NET metadata to F# internal compiler data structures (see import.fs).
  let decompileTy (tcref: EntityRef) tinst =
      if compilingFslib then
          // No need to decompile when compiling FSharp.Core.dll
          TType_app (tcref, tinst)
      else
          let dict = getDecompileTypeDict()
          match dict.TryGetValue tcref.Stamp with
          | true, builder -> builder tinst
          | _ -> TType_app (tcref, tinst)

  /// For cosmetic purposes "improve" some .NET types, e.g. Int32 --> int32.
  /// Doing this normalization is a fairly performance critical piece of code as it is frequently invoked
  /// in the process of converting .NET metadata to F# internal compiler data structures (see import.fs).
  let improveTy (tcref: EntityRef) tinst =
        if compilingFslib then
            let dict = getBetterTypeDict1()
            match dict.TryGetValue tcref.LogicalName with
            | true, builder -> builder tcref tinst
            | _ -> TType_app (tcref, tinst)
        else
            let dict = getBetterTypeDict2()
            match dict.TryGetValue tcref.Stamp with
            | true, builder -> builder tinst
            | _ -> TType_app (tcref, tinst)


  override x.ToString() = "<TcGlobals>"
  member _.ilg=ilg
      // A table of all intrinsics that the compiler cares about
  member _.knownIntrinsics                = v_knownIntrinsics
      // A table of known modules in FSharp.Core. Not all modules are necessarily listed, but the more we list the
      // better the job we do of mapping from provided expressions back to FSharp.Core F# functions and values.
  member _.knownFSharpCoreModules         = v_knownFSharpCoreModules
  member _.compilingFslib                 = compilingFslib
  member _.mlCompatibility                = mlCompatibility
  member _.emitDebugInfoInQuotations      = emitDebugInfoInQuotations
  member _.directoryToResolveRelativePaths= directoryToResolveRelativePaths
  member _.pathMap = pathMap
  member _.langVersion = langVersion
  member _.unionCaseRefEq x y = primUnionCaseRefEq compilingFslib fslibCcu x y
  member _.valRefEq x y = primValRefEq compilingFslib fslibCcu x y
  member _.fslibCcu                 = fslibCcu
  member val refcell_tcr_canon    = v_refcell_tcr_canon
  member val option_tcr_canon     = mk_MFCore_tcref     fslibCcu "Option`1"
  member _.list_tcr_canon       = v_list_tcr_canon
  member val set_tcr_canon        = mk_MFCollections_tcref   fslibCcu "Set`1"
  member val map_tcr_canon        = mk_MFCollections_tcref   fslibCcu "Map`2"
  member _.lazy_tcr_canon       = lazy_tcr
  member val refcell_tcr_nice     = v_refcell_tcr_nice
  member val array_tcr_nice       = v_il_arr_tcr_map.[0]
  member _.option_tcr_nice   = v_option_tcr_nice
  member _.list_tcr_nice     = v_list_tcr_nice
  member _.lazy_tcr_nice     = v_lazy_tcr_nice
  member _.format_tcr       = v_format_tcr
  member _.expr_tcr       = v_expr_tcr
  member _.raw_expr_tcr       = v_raw_expr_tcr
  member _.nativeint_tcr  = v_nativeint_tcr
  member _.unativeint_tcr = v_unativeint_tcr
  member _.int_tcr        = v_int_tcr
  member _.int32_tcr      = v_int32_tcr
  member _.int16_tcr      = v_int16_tcr
  member _.int64_tcr      = v_int64_tcr
  member _.uint16_tcr     = v_uint16_tcr
  member _.uint32_tcr     = v_uint32_tcr
  member _.uint64_tcr     = v_uint64_tcr
  member _.sbyte_tcr      = v_sbyte_tcr
  member _.decimal_tcr    = v_decimal_tcr
  member _.date_tcr    = v_date_tcr
  member _.pdecimal_tcr   = v_pdecimal_tcr
  member _.byte_tcr       = v_byte_tcr
  member _.bool_tcr       = v_bool_tcr
  member _.unit_tcr_canon = v_unit_tcr_canon
  member _.unit_tcr_nice  = v_unit_tcr_nice
  member _.exn_tcr        = v_exn_tcr
  member _.char_tcr       = v_char_tcr
  member _.float_tcr      = v_float_tcr
  member _.float32_tcr    = v_float32_tcr
  member _.pfloat_tcr      = v_pfloat_tcr
  member _.pfloat32_tcr    = v_pfloat32_tcr
  member _.pint_tcr        = v_pint_tcr
  member _.pint8_tcr       = v_pint8_tcr
  member _.pint16_tcr      = v_pint16_tcr
  member _.pint64_tcr      = v_pint64_tcr
  member _.pnativeint_tcr  = v_pnativeint_tcr
  member _.puint_tcr       = v_puint_tcr
  member _.puint8_tcr      = v_puint8_tcr
  member _.puint16_tcr     = v_puint16_tcr
  member _.puint64_tcr     = v_puint64_tcr
  member _.punativeint_tcr = v_punativeint_tcr
  member _.byref_tcr      = v_byref_tcr
  member _.byref2_tcr     = v_byref2_tcr
  member _.outref_tcr     = v_outref_tcr
  member _.inref_tcr      = v_inref_tcr
  member _.nativeptr_tcr  = v_nativeptr_tcr
  member _.voidptr_tcr    = v_voidptr_tcr
  member _.ilsigptr_tcr   = v_ilsigptr_tcr
  member _.fastFunc_tcr = v_fastFunc_tcr
  member _.tcref_IQueryable = v_tcref_IQueryable
  member _.tcref_IObservable      = v_tcref_IObservable
  member _.tcref_IObserver      = v_tcref_IObserver
  member _.fslib_IEvent2_tcr      = v_fslib_IEvent2_tcr
  member _.fslib_IDelegateEvent_tcr      = v_fslib_IDelegateEvent_tcr
  member _.seq_tcr        = v_seq_tcr
  member val seq_base_tcr = mk_MFCompilerServices_tcref fslibCcu "GeneratedSequenceBase`1"
  member val byrefkind_In_tcr =  mkNonLocalTyconRef fslib_MFByRefKinds_nleref "In"
  member val byrefkind_Out_tcr =  mkNonLocalTyconRef fslib_MFByRefKinds_nleref "Out"
  member val byrefkind_InOut_tcr =  mkNonLocalTyconRef fslib_MFByRefKinds_nleref "InOut"
  member val measureproduct_tcr = mk_MFCompilerServices_tcref fslibCcu "MeasureProduct`2"
  member val measureinverse_tcr = mk_MFCompilerServices_tcref fslibCcu "MeasureInverse`1"
  member val measureone_tcr = mk_MFCompilerServices_tcref fslibCcu "MeasureOne"
  member _.il_arr_tcr_map = v_il_arr_tcr_map
  member _.ref_tuple1_tcr     = v_ref_tuple1_tcr
  member _.ref_tuple2_tcr     = v_ref_tuple2_tcr
  member _.ref_tuple3_tcr     = v_ref_tuple3_tcr
  member _.ref_tuple4_tcr     = v_ref_tuple4_tcr
  member _.ref_tuple5_tcr     = v_ref_tuple5_tcr
  member _.ref_tuple6_tcr     = v_ref_tuple6_tcr
  member _.ref_tuple7_tcr     = v_ref_tuple7_tcr
  member _.ref_tuple8_tcr     = v_ref_tuple8_tcr
  member _.struct_tuple1_tcr     = v_struct_tuple1_tcr
  member _.struct_tuple2_tcr     = v_struct_tuple2_tcr
  member _.struct_tuple3_tcr     = v_struct_tuple3_tcr
  member _.struct_tuple4_tcr     = v_struct_tuple4_tcr
  member _.struct_tuple5_tcr     = v_struct_tuple5_tcr
  member _.struct_tuple6_tcr     = v_struct_tuple6_tcr
  member _.struct_tuple7_tcr     = v_struct_tuple7_tcr
  member _.struct_tuple8_tcr     = v_struct_tuple8_tcr
  member _.choice2_tcr    = v_choice2_tcr
  member _.choice3_tcr    = v_choice3_tcr
  member _.choice4_tcr    = v_choice4_tcr
  member _.choice5_tcr    = v_choice5_tcr
  member _.choice6_tcr    = v_choice6_tcr
  member _.choice7_tcr    = v_choice7_tcr
  member val nativeint_ty  = v_nativeint_ty
  member val unativeint_ty = v_unativeint_ty
  member val int32_ty      = v_int32_ty
  member val int16_ty      = v_int16_ty
  member val int64_ty      = v_int64_ty
  member val uint16_ty     = v_uint16_ty
  member val uint32_ty     = v_uint32_ty
  member val uint64_ty     = v_uint64_ty
  member val sbyte_ty      = v_sbyte_ty
  member _.byte_ty       = v_byte_ty
  member _.bool_ty       = v_bool_ty
  member _.int_ty       = v_int_ty
  member _.string_ty     = v_string_ty
  member _.system_IFormattable_tcref = v_IFormattable_tcref
  member _.system_FormattableString_tcref = v_FormattableString_tcref
  member _.system_FormattableStringFactory_tcref = v_FormattableStringFactory_tcref
  member _.system_IFormattable_ty = v_IFormattable_ty
  member _.system_FormattableString_ty = v_FormattableString_ty
  member _.system_FormattableStringFactory_ty = v_FormattableStringFactory_ty
  member _.unit_ty       = v_unit_ty
  member _.obj_ty        = v_obj_ty
  member _.char_ty       = v_char_ty
  member _.decimal_ty    = v_decimal_ty

  member val exn_ty        = mkNonGenericTy v_exn_tcr
  member val float_ty      = v_float_ty
  member val float32_ty    = v_float32_ty
      /// Memoization table to help minimize the number of ILSourceDocument objects we create
  member _.memoize_file x = v_memoize_file.Apply x

  member val system_Array_ty     = mkSysNonGenericTy sys "Array"
  member val system_Object_ty    = mkSysNonGenericTy sys "Object"
  member val system_IDisposable_ty    = mkSysNonGenericTy sys "IDisposable"
  member val system_RuntimeHelpers_ty    = mkSysNonGenericTy sysCompilerServices "RuntimeHelpers"
  member val system_Value_ty     = mkSysNonGenericTy sys "ValueType"
  member val system_Delegate_ty     = mkSysNonGenericTy sys "Delegate"
  member val system_MulticastDelegate_ty     = mkSysNonGenericTy sys "MulticastDelegate"
  member val system_Enum_ty      = mkSysNonGenericTy sys "Enum"
  member val system_Exception_ty = mkSysNonGenericTy sys "Exception"
  member val system_String_typ    = mkSysNonGenericTy sys "String"
  member val system_String_tcref  = findSysTyconRef sys "String"
  member val system_Int32_ty     = mkSysNonGenericTy sys "Int32"
  member _.system_Type_ty                  = v_system_Type_ty
  member val system_TypedReference_tcref        = tryFindSysTyconRef sys "TypedReference"
  member val system_ArgIterator_tcref           = tryFindSysTyconRef sys "ArgIterator"
  member val system_RuntimeArgumentHandle_tcref =  tryFindSysTyconRef sys "RuntimeArgumentHandle"
  member val system_SByte_tcref =  findSysTyconRef sys "SByte"
  member val system_Decimal_tcref =  findSysTyconRef sys "Decimal"
  member val system_Int16_tcref =  findSysTyconRef sys "Int16"
  member val system_Int32_tcref =  findSysTyconRef sys "Int32"
  member val system_Int64_tcref =  findSysTyconRef sys "Int64"
  member val system_IntPtr_tcref =  findSysTyconRef sys "IntPtr"
  member val system_Bool_tcref =  findSysTyconRef sys "Boolean"
  member val system_Byte_tcref =  findSysTyconRef sys "Byte"
  member val system_UInt16_tcref =  findSysTyconRef sys "UInt16"
  member val system_Char_tcref            =  findSysTyconRef sys "Char"
  member val system_UInt32_tcref          =  findSysTyconRef sys "UInt32"
  member val system_UInt64_tcref          =  findSysTyconRef sys "UInt64"
  member val system_UIntPtr_tcref         =  findSysTyconRef sys "UIntPtr"
  member val system_Single_tcref          =  findSysTyconRef sys "Single"
  member val system_Double_tcref          =  findSysTyconRef sys "Double"
  member val system_RuntimeTypeHandle_ty = mkSysNonGenericTy sys "RuntimeTypeHandle"
  member _.system_RuntimeMethodHandle_ty = v_system_RuntimeMethodHandle_ty

  member val system_MarshalByRefObject_tcref =  tryFindSysTyconRef sys "MarshalByRefObject"
  member val system_MarshalByRefObject_ty = tryMkSysNonGenericTy sys "MarshalByRefObject"

  member val system_ExceptionDispatchInfo_ty =
      tryMkSysNonGenericTy ["System"; "Runtime"; "ExceptionServices"] "ExceptionDispatchInfo"

  member _.system_Reflection_MethodInfo_ty = v_system_Reflection_MethodInfo_ty
<<<<<<< HEAD
  member _.mk_IAsyncStateMachine_ty = mkSysNonGenericTy sysCompilerServices "IAsyncStateMachine" 
    
=======

>>>>>>> cb7a9d27
  member val system_Array_tcref  = findSysTyconRef sys "Array"
  member val system_Object_tcref  = findSysTyconRef sys "Object"
  member val system_Value_tcref = findSysTyconRef sys "ValueType"
  member val system_Void_tcref    = findSysTyconRef sys "Void"
  member val system_IndexOutOfRangeException_tcref    = findSysTyconRef sys "IndexOutOfRangeException"
  member val system_Nullable_tcref = v_nullable_tcr
  member val system_GenericIComparable_tcref = findSysTyconRef sys "IComparable`1"
  member val system_GenericIEquatable_tcref = findSysTyconRef sys "IEquatable`1"
  member val mk_IComparable_ty    = mkSysNonGenericTy sys "IComparable"
  member val system_LinqExpression_tcref = v_linqExpression_tcr

  member val mk_IStructuralComparable_ty = mkSysNonGenericTy sysCollections "IStructuralComparable"

  member val mk_IStructuralEquatable_ty = mkSysNonGenericTy sysCollections "IStructuralEquatable"

  member _.IComparer_ty = v_IComparer_ty
  member _.IEqualityComparer_ty = v_IEqualityComparer_ty
  member val tcref_System_Collections_IComparer = findSysTyconRef sysCollections "IComparer"
  member val tcref_System_Collections_IEqualityComparer = findSysTyconRef sysCollections "IEqualityComparer"
  member val tcref_System_Collections_Generic_IEqualityComparer = findSysTyconRef sysGenerics "IEqualityComparer`1"
  member val tcref_System_Collections_Generic_Dictionary = findSysTyconRef sysGenerics "Dictionary`2"
  member val tcref_System_Collections_Generic_IDictionary = findSysTyconRef sysGenerics "IDictionary`2"

  member val tcref_System_IComparable = findSysTyconRef sys "IComparable"
  member val tcref_System_IStructuralComparable = findSysTyconRef sysCollections "IStructuralComparable"
  member val tcref_System_IStructuralEquatable  = findSysTyconRef sysCollections "IStructuralEquatable"
  member val tcref_System_IDisposable = findSysTyconRef sys "IDisposable"

  member val tcref_LanguagePrimitives = mk_MFCore_tcref fslibCcu "LanguagePrimitives"

  member val tcref_System_Collections_Generic_List       = findSysTyconRef sysGenerics "List`1"
  member val tcref_System_Collections_Generic_IList       = findSysTyconRef sysGenerics "IList`1"
  member val tcref_System_Collections_Generic_IReadOnlyList       = findSysTyconRef sysGenerics "IReadOnlyList`1"
  member val tcref_System_Collections_Generic_ICollection = findSysTyconRef sysGenerics "ICollection`1"
  member val tcref_System_Collections_Generic_IReadOnlyCollection = findSysTyconRef sysGenerics "IReadOnlyCollection`1"
  member _.tcref_System_Collections_IEnumerable         = v_tcref_System_Collections_IEnumerable

  member _.tcref_System_Collections_Generic_IEnumerable = v_IEnumerable_tcr
  member _.tcref_System_Collections_Generic_IEnumerator = v_IEnumerator_tcr

  member _.tcref_System_Attribute = v_System_Attribute_tcr

  // Review: Does this need to be an option type?
  member val System_Runtime_CompilerServices_RuntimeFeature_ty = tryFindSysTyconRef sysCompilerServices "RuntimeFeature" |> Option.map mkNonGenericTy

  member val iltyp_TypedReference      = tryFindSysILTypeRef "System.TypedReference" |> Option.map mkILNonGenericValueTy
  member val iltyp_StreamingContext    = tryFindSysILTypeRef tname_StreamingContext  |> Option.map mkILNonGenericValueTy
  member val iltyp_SerializationInfo   = tryFindSysILTypeRef tname_SerializationInfo  |> Option.map mkILNonGenericBoxedTy
  member val iltyp_Missing             = findSysILTypeRef tname_Missing |> mkILNonGenericBoxedTy
  member val iltyp_AsyncCallback       = findSysILTypeRef tname_AsyncCallback |> mkILNonGenericBoxedTy
  member val iltyp_IAsyncResult        = findSysILTypeRef tname_IAsyncResult |> mkILNonGenericBoxedTy
  member val iltyp_IComparable         = findSysILTypeRef tname_IComparable |> mkILNonGenericBoxedTy
  member val iltyp_Exception           = findSysILTypeRef tname_Exception |> mkILNonGenericBoxedTy
  member val iltyp_ValueType           = findSysILTypeRef tname_ValueType |> mkILNonGenericBoxedTy
  member val iltyp_RuntimeFieldHandle  = findSysILTypeRef tname_RuntimeFieldHandle |> mkILNonGenericValueTy
  member val iltyp_RuntimeMethodHandle = findSysILTypeRef tname_RuntimeMethodHandle |> mkILNonGenericValueTy
  member val iltyp_RuntimeTypeHandle   = findSysILTypeRef tname_RuntimeTypeHandle |> mkILNonGenericValueTy


  member val attrib_AttributeUsageAttribute = findSysAttrib "System.AttributeUsageAttribute"
  member val attrib_ParamArrayAttribute     = findSysAttrib "System.ParamArrayAttribute"
  member val attrib_IDispatchConstantAttribute  = tryFindSysAttrib "System.Runtime.CompilerServices.IDispatchConstantAttribute"
  member val attrib_IUnknownConstantAttribute  = tryFindSysAttrib "System.Runtime.CompilerServices.IUnknownConstantAttribute"

  // We use 'findSysAttrib' here because lookup on attribute is done by name comparison, and can proceed
  // even if the type is not found in a system assembly.
  member val attrib_IsByRefLikeAttribute  = findSysAttrib "System.Runtime.CompilerServices.IsByRefLikeAttribute"
  member val attrib_IsReadOnlyAttribute  = findSysAttrib "System.Runtime.CompilerServices.IsReadOnlyAttribute"

  member val attrib_SystemObsolete          = findSysAttrib "System.ObsoleteAttribute"
  member val attrib_DllImportAttribute      = tryFindSysAttrib "System.Runtime.InteropServices.DllImportAttribute"
  member val attrib_StructLayoutAttribute   = findSysAttrib "System.Runtime.InteropServices.StructLayoutAttribute"
  member val attrib_TypeForwardedToAttribute   = findSysAttrib "System.Runtime.CompilerServices.TypeForwardedToAttribute"
  member val attrib_ComVisibleAttribute     = findSysAttrib "System.Runtime.InteropServices.ComVisibleAttribute"
  member val attrib_ComImportAttribute      = tryFindSysAttrib "System.Runtime.InteropServices.ComImportAttribute"
  member val attrib_FieldOffsetAttribute    = findSysAttrib "System.Runtime.InteropServices.FieldOffsetAttribute"
  member val attrib_MarshalAsAttribute      = tryFindSysAttrib "System.Runtime.InteropServices.MarshalAsAttribute"
  member val attrib_InAttribute             = findSysAttrib "System.Runtime.InteropServices.InAttribute"
  member val attrib_OutAttribute            = findSysAttrib "System.Runtime.InteropServices.OutAttribute"
  member val attrib_OptionalAttribute       = tryFindSysAttrib "System.Runtime.InteropServices.OptionalAttribute"
  member val attrib_DefaultParameterValueAttribute = tryFindSysAttrib "System.Runtime.InteropServices.DefaultParameterValueAttribute"
  member val attrib_ThreadStaticAttribute   = tryFindSysAttrib "System.ThreadStaticAttribute"
  member val attrib_SpecialNameAttribute   = tryFindSysAttrib "System.Runtime.CompilerServices.SpecialNameAttribute"
  member val attrib_VolatileFieldAttribute   = mk_MFCore_attrib "VolatileFieldAttribute"
  member val attrib_ContextStaticAttribute  = tryFindSysAttrib "System.ContextStaticAttribute"
  member val attrib_FlagsAttribute          = findSysAttrib "System.FlagsAttribute"
  member val attrib_DefaultMemberAttribute  = findSysAttrib "System.Reflection.DefaultMemberAttribute"
  member val attrib_DebuggerDisplayAttribute  = findSysAttrib "System.Diagnostics.DebuggerDisplayAttribute"
  member val attrib_DebuggerTypeProxyAttribute  = findSysAttrib "System.Diagnostics.DebuggerTypeProxyAttribute"
  member val attrib_PreserveSigAttribute    = tryFindSysAttrib "System.Runtime.InteropServices.PreserveSigAttribute"
  member val attrib_MethodImplAttribute     = findSysAttrib "System.Runtime.CompilerServices.MethodImplAttribute"
  member val attrib_ExtensionAttribute     = findSysAttrib "System.Runtime.CompilerServices.ExtensionAttribute"
  member val attrib_CallerLineNumberAttribute = findSysAttrib "System.Runtime.CompilerServices.CallerLineNumberAttribute"
  member val attrib_CallerFilePathAttribute = findSysAttrib "System.Runtime.CompilerServices.CallerFilePathAttribute"
  member val attrib_CallerMemberNameAttribute = findSysAttrib "System.Runtime.CompilerServices.CallerMemberNameAttribute"

  member val attrib_ProjectionParameterAttribute           = mk_MFCore_attrib "ProjectionParameterAttribute"
  member val attrib_CustomOperationAttribute               = mk_MFCore_attrib "CustomOperationAttribute"
  member val attrib_NonSerializedAttribute                 = tryFindSysAttrib "System.NonSerializedAttribute"

  member val attrib_AutoSerializableAttribute              = mk_MFCore_attrib "AutoSerializableAttribute"
  member val attrib_RequireQualifiedAccessAttribute        = mk_MFCore_attrib "RequireQualifiedAccessAttribute"
  member val attrib_EntryPointAttribute                    = mk_MFCore_attrib "EntryPointAttribute"
  member val attrib_DefaultAugmentationAttribute           = mk_MFCore_attrib "DefaultAugmentationAttribute"
  member val attrib_CompilerMessageAttribute               = mk_MFCore_attrib "CompilerMessageAttribute"
  member val attrib_ExperimentalAttribute                  = mk_MFCore_attrib "ExperimentalAttribute"
  member val attrib_UnverifiableAttribute                  = mk_MFCore_attrib "UnverifiableAttribute"
  member val attrib_LiteralAttribute                       = mk_MFCore_attrib "LiteralAttribute"
  member val attrib_ConditionalAttribute                   = findSysAttrib "System.Diagnostics.ConditionalAttribute"
  member val attrib_OptionalArgumentAttribute              = mk_MFCore_attrib "OptionalArgumentAttribute"
  member val attrib_RequiresExplicitTypeArgumentsAttribute = mk_MFCore_attrib "RequiresExplicitTypeArgumentsAttribute"
  member val attrib_DefaultValueAttribute                  = mk_MFCore_attrib "DefaultValueAttribute"
  member val attrib_ClassAttribute                         = mk_MFCore_attrib "ClassAttribute"
  member val attrib_InterfaceAttribute                     = mk_MFCore_attrib "InterfaceAttribute"
  member val attrib_StructAttribute                        = mk_MFCore_attrib "StructAttribute"
  member val attrib_ReflectedDefinitionAttribute           = mk_MFCore_attrib "ReflectedDefinitionAttribute"
  member val attrib_CompiledNameAttribute                  = mk_MFCore_attrib "CompiledNameAttribute"
  member val attrib_AutoOpenAttribute                      = mk_MFCore_attrib "AutoOpenAttribute"
  member val attrib_InternalsVisibleToAttribute            = findSysAttrib "System.Runtime.CompilerServices.InternalsVisibleToAttribute"
  member val attrib_CompilationRepresentationAttribute     = mk_MFCore_attrib "CompilationRepresentationAttribute"
  member val attrib_CompilationArgumentCountsAttribute     = mk_MFCore_attrib "CompilationArgumentCountsAttribute"
  member val attrib_CompilationMappingAttribute            = mk_MFCore_attrib "CompilationMappingAttribute"
  member val attrib_CLIEventAttribute                      = mk_MFCore_attrib "CLIEventAttribute"
  member val attrib_ResumableCodeAttribute                 = mk_MFCompilerServices_attrib "ResumableCodeAttribute"
  member val attrib_InlineIfLambdaAttribute                = mk_MFCore_attrib "InlineIfLambdaAttribute"
  member val attrib_CLIMutableAttribute                    = mk_MFCore_attrib "CLIMutableAttribute"
  member val attrib_AllowNullLiteralAttribute              = mk_MFCore_attrib "AllowNullLiteralAttribute"
  member val attrib_NoEqualityAttribute                    = mk_MFCore_attrib "NoEqualityAttribute"
  member val attrib_NoComparisonAttribute                  = mk_MFCore_attrib "NoComparisonAttribute"
  member val attrib_CustomEqualityAttribute                = mk_MFCore_attrib "CustomEqualityAttribute"
  member val attrib_CustomComparisonAttribute              = mk_MFCore_attrib "CustomComparisonAttribute"
  member val attrib_EqualityConditionalOnAttribute         = mk_MFCore_attrib "EqualityConditionalOnAttribute"
  member val attrib_ComparisonConditionalOnAttribute       = mk_MFCore_attrib "ComparisonConditionalOnAttribute"
  member val attrib_ReferenceEqualityAttribute             = mk_MFCore_attrib "ReferenceEqualityAttribute"
  member val attrib_StructuralEqualityAttribute            = mk_MFCore_attrib "StructuralEqualityAttribute"
  member val attrib_StructuralComparisonAttribute          = mk_MFCore_attrib "StructuralComparisonAttribute"
  member val attrib_SealedAttribute                        = mk_MFCore_attrib "SealedAttribute"
  member val attrib_AbstractClassAttribute                 = mk_MFCore_attrib "AbstractClassAttribute"
  member val attrib_GeneralizableValueAttribute            = mk_MFCore_attrib "GeneralizableValueAttribute"
  member val attrib_MeasureAttribute                       = mk_MFCore_attrib "MeasureAttribute"
  member val attrib_MeasureableAttribute                   = mk_MFCore_attrib "MeasureAnnotatedAbbreviationAttribute"
  member val attrib_NoDynamicInvocationAttribute           = mk_MFCore_attrib "NoDynamicInvocationAttribute"
  member val attrib_SecurityAttribute                      = tryFindSysAttrib "System.Security.Permissions.SecurityAttribute"
  member val attrib_SecurityCriticalAttribute              = findSysAttrib "System.Security.SecurityCriticalAttribute"
  member val attrib_SecuritySafeCriticalAttribute          = findSysAttrib "System.Security.SecuritySafeCriticalAttribute"
  member val attrib_ComponentModelEditorBrowsableAttribute = findSysAttrib "System.ComponentModel.EditorBrowsableAttribute"

  member g.improveType tcref tinst = improveTy tcref tinst

  member g.decompileType tcref tinst = decompileTy tcref tinst

  member _.new_decimal_info = v_new_decimal_info
  member _.seq_info    = v_seq_info
  member val seq_vref    = (ValRefForIntrinsic v_seq_info)
  member val fsharpref_vref = (ValRefForIntrinsic v_refcell_info)
  member val and_vref    = (ValRefForIntrinsic v_and_info)
  member val and2_vref   = (ValRefForIntrinsic v_and2_info)
  member val addrof_vref = (ValRefForIntrinsic v_addrof_info)
  member val addrof2_vref = (ValRefForIntrinsic v_addrof2_info)
  member val or_vref     = (ValRefForIntrinsic v_or_info)
  member val splice_expr_vref     = (ValRefForIntrinsic v_splice_expr_info)
  member val splice_raw_expr_vref     = (ValRefForIntrinsic v_splice_raw_expr_info)
  member val or2_vref    = (ValRefForIntrinsic v_or2_info)
  member val generic_equality_er_inner_vref     = ValRefForIntrinsic v_generic_equality_er_inner_info
  member val generic_equality_per_inner_vref = ValRefForIntrinsic v_generic_equality_per_inner_info
  member val generic_equality_withc_inner_vref  = ValRefForIntrinsic v_generic_equality_withc_inner_info
  member val generic_comparison_inner_vref    = ValRefForIntrinsic v_generic_comparison_inner_info
  member val generic_comparison_withc_inner_vref    = ValRefForIntrinsic v_generic_comparison_withc_inner_info
  member _.generic_comparison_withc_outer_info    = v_generic_comparison_withc_outer_info
  member _.generic_equality_er_outer_info     = v_generic_equality_er_outer_info
  member _.generic_equality_withc_outer_info  = v_generic_equality_withc_outer_info
  member _.generic_hash_withc_outer_info = v_generic_hash_withc_outer_info
  member val generic_hash_inner_vref = ValRefForIntrinsic v_generic_hash_inner_info
  member val generic_hash_withc_inner_vref = ValRefForIntrinsic v_generic_hash_withc_inner_info

  member val reference_equality_inner_vref         = ValRefForIntrinsic v_reference_equality_inner_info

  member val bitwise_or_vref            = ValRefForIntrinsic v_bitwise_or_info
  member val bitwise_and_vref           = ValRefForIntrinsic v_bitwise_and_info
  member val bitwise_xor_vref           = ValRefForIntrinsic v_bitwise_xor_info
  member val bitwise_unary_not_vref     = ValRefForIntrinsic v_bitwise_unary_not_info
  member val bitwise_shift_left_vref    = ValRefForIntrinsic v_bitwise_shift_left_info
  member val bitwise_shift_right_vref   = ValRefForIntrinsic v_bitwise_shift_right_info
  member val unchecked_addition_vref    = ValRefForIntrinsic v_unchecked_addition_info
  member val unchecked_unary_plus_vref  = ValRefForIntrinsic v_unchecked_unary_plus_info
  member val unchecked_unary_minus_vref = ValRefForIntrinsic v_unchecked_unary_minus_info
  member val unchecked_unary_not_vref = ValRefForIntrinsic v_unchecked_unary_not_info
  member val unchecked_subtraction_vref = ValRefForIntrinsic v_unchecked_subtraction_info
  member val unchecked_multiply_vref    = ValRefForIntrinsic v_unchecked_multiply_info
  member val unchecked_defaultof_vref    = ValRefForIntrinsic v_unchecked_defaultof_info

  member _.bitwise_or_info            = v_bitwise_or_info
  member _.bitwise_and_info           = v_bitwise_and_info
  member _.bitwise_xor_info           = v_bitwise_xor_info
  member _.bitwise_unary_not_info     = v_bitwise_unary_not_info
  member _.bitwise_shift_left_info    = v_bitwise_shift_left_info
  member _.bitwise_shift_right_info   = v_bitwise_shift_right_info
  member _.unchecked_addition_info    = v_unchecked_addition_info
  member _.unchecked_subtraction_info = v_unchecked_subtraction_info
  member _.unchecked_multiply_info    = v_unchecked_multiply_info
  member _.unchecked_division_info    = v_unchecked_division_info
  member _.unchecked_modulus_info     = v_unchecked_modulus_info
  member _.unchecked_unary_plus_info  = v_unchecked_unary_plus_info
  member _.unchecked_unary_minus_info = v_unchecked_unary_minus_info
  member _.unchecked_unary_not_info   = v_unchecked_unary_not_info
  member _.unchecked_defaultof_info   = v_unchecked_defaultof_info

  member _.checked_addition_info      = v_checked_addition_info
  member _.checked_subtraction_info   = v_checked_subtraction_info
  member _.checked_multiply_info      = v_checked_multiply_info
  member _.checked_unary_minus_info   = v_checked_unary_minus_info

  member _.byte_checked_info          = v_byte_checked_info
  member _.sbyte_checked_info         = v_sbyte_checked_info
  member _.int16_checked_info         = v_int16_checked_info
  member _.uint16_checked_info        = v_uint16_checked_info
  member _.int_checked_info           = v_int_checked_info
  member _.int32_checked_info         = v_int32_checked_info
  member _.uint32_checked_info        = v_uint32_checked_info
  member _.int64_checked_info         = v_int64_checked_info
  member _.uint64_checked_info        = v_uint64_checked_info
  member _.nativeint_checked_info     = v_nativeint_checked_info
  member _.unativeint_checked_info    = v_unativeint_checked_info

  member _.byte_operator_info       = v_byte_operator_info
  member _.sbyte_operator_info      = v_sbyte_operator_info
  member _.int16_operator_info      = v_int16_operator_info
  member _.uint16_operator_info     = v_uint16_operator_info
  member _.int_operator_info        = v_int_operator_info
  member _.int32_operator_info      = v_int32_operator_info
  member _.uint32_operator_info     = v_uint32_operator_info
  member _.int64_operator_info      = v_int64_operator_info
  member _.uint64_operator_info     = v_uint64_operator_info
  member _.float32_operator_info    = v_float32_operator_info
  member _.float_operator_info      = v_float_operator_info
  member _.nativeint_operator_info  = v_nativeint_operator_info
  member _.unativeint_operator_info = v_unativeint_operator_info

  member _.char_operator_info       = v_char_operator_info
  member _.enum_operator_info       = v_enum_operator_info

  member val compare_operator_vref    = ValRefForIntrinsic v_compare_operator_info
  member val equals_operator_vref    = ValRefForIntrinsic v_equals_operator_info
  member val equals_nullable_operator_vref    = ValRefForIntrinsic v_equals_nullable_operator_info
  member val nullable_equals_nullable_operator_vref    = ValRefForIntrinsic v_nullable_equals_nullable_operator_info
  member val nullable_equals_operator_vref    = ValRefForIntrinsic v_nullable_equals_operator_info
  member val not_equals_operator_vref    = ValRefForIntrinsic v_not_equals_operator_info
  member val less_than_operator_vref    = ValRefForIntrinsic v_less_than_operator_info
  member val less_than_or_equals_operator_vref    = ValRefForIntrinsic v_less_than_or_equals_operator_info
  member val greater_than_operator_vref    = ValRefForIntrinsic v_greater_than_operator_info
  member val greater_than_or_equals_operator_vref    = ValRefForIntrinsic v_greater_than_or_equals_operator_info

  member val raise_vref                 = ValRefForIntrinsic v_raise_info
  member val failwith_vref              = ValRefForIntrinsic v_failwith_info
  member val invalid_arg_vref           = ValRefForIntrinsic v_invalid_arg_info
  member val null_arg_vref              = ValRefForIntrinsic v_null_arg_info
  member val invalid_op_vref            = ValRefForIntrinsic v_invalid_op_info
  member val failwithf_vref             = ValRefForIntrinsic v_failwithf_info

  member _.equals_operator_info        = v_equals_operator_info
  member _.not_equals_operator         = v_not_equals_operator_info
  member _.less_than_operator          = v_less_than_operator_info
  member _.less_than_or_equals_operator = v_less_than_or_equals_operator_info
  member _.greater_than_operator       = v_greater_than_operator_info
  member _.greater_than_or_equals_operator = v_greater_than_or_equals_operator_info

  member _.hash_info                  = v_hash_info
  member _.box_info                   = v_box_info
  member _.isnull_info                = v_isnull_info
  member _.isnotnull_info             = v_isnotnull_info
  member _.raise_info                 = v_raise_info
  member _.failwith_info              = v_failwith_info
  member _.invalid_arg_info           = v_invalid_arg_info
  member _.null_arg_info              = v_null_arg_info
  member _.invalid_op_info            = v_invalid_op_info
  member _.failwithf_info             = v_failwithf_info
  member _.reraise_info               = v_reraise_info
  member _.methodhandleof_info        = v_methodhandleof_info
  member _.typeof_info                = v_typeof_info
  member _.typedefof_info             = v_typedefof_info

  member val reraise_vref               = ValRefForIntrinsic v_reraise_info
  member val methodhandleof_vref        = ValRefForIntrinsic v_methodhandleof_info
  member val typeof_vref                = ValRefForIntrinsic v_typeof_info
  member val sizeof_vref                = ValRefForIntrinsic v_sizeof_info
  member val nameof_vref                = ValRefForIntrinsic v_nameof_info
  member val typedefof_vref             = ValRefForIntrinsic v_typedefof_info
  member val enum_vref                  = ValRefForIntrinsic v_enum_operator_info
  member val enumOfValue_vref           = ValRefForIntrinsic v_enumOfValue_info
  member val range_op_vref              = ValRefForIntrinsic v_range_op_info
  member val range_step_op_vref         = ValRefForIntrinsic v_range_step_op_info
  member val range_int32_op_vref        = ValRefForIntrinsic v_range_int32_op_info
  member val array_get_vref             = ValRefForIntrinsic v_array_get_info
  member val array2D_get_vref           = ValRefForIntrinsic v_array2D_get_info
  member val array3D_get_vref           = ValRefForIntrinsic v_array3D_get_info
  member val array4D_get_vref           = ValRefForIntrinsic v_array4D_get_info
  member val seq_singleton_vref         = ValRefForIntrinsic v_seq_singleton_info
  member val seq_collect_vref           = ValRefForIntrinsic v_seq_collect_info
  member val nativeptr_tobyref_vref     = ValRefForIntrinsic v_nativeptr_tobyref_info
  member val seq_using_vref             = ValRefForIntrinsic v_seq_using_info
  member val seq_delay_vref             = ValRefForIntrinsic  v_seq_delay_info
  member val seq_append_vref            = ValRefForIntrinsic  v_seq_append_info
  member val seq_generated_vref         = ValRefForIntrinsic  v_seq_generated_info
  member val seq_finally_vref           = ValRefForIntrinsic  v_seq_finally_info
  member val seq_of_functions_vref      = ValRefForIntrinsic  v_seq_of_functions_info
  member val seq_map_vref               = ValRefForIntrinsic  v_seq_map_info
  member val seq_empty_vref             = ValRefForIntrinsic  v_seq_empty_info
  member val new_format_vref            = ValRefForIntrinsic v_new_format_info
  member val sprintf_vref               = ValRefForIntrinsic v_sprintf_info
  member val unbox_vref                 = ValRefForIntrinsic v_unbox_info
  member val unbox_fast_vref            = ValRefForIntrinsic v_unbox_fast_info
  member val istype_vref                = ValRefForIntrinsic v_istype_info
  member val istype_fast_vref           = ValRefForIntrinsic v_istype_fast_info
  member val query_source_vref          = ValRefForIntrinsic v_query_source_info
  member val query_value_vref           = ValRefForIntrinsic v_query_value_info
  member val query_run_value_vref       = ValRefForIntrinsic v_query_run_value_info
  member val query_run_enumerable_vref  = ValRefForIntrinsic v_query_run_enumerable_info
  member val query_for_vref             = ValRefForIntrinsic v_query_for_value_info
  member val query_yield_vref           = ValRefForIntrinsic v_query_yield_value_info
  member val query_yield_from_vref      = ValRefForIntrinsic v_query_yield_from_value_info
  member val query_select_vref          = ValRefForIntrinsic v_query_select_value_info
  member val query_where_vref           = ValRefForIntrinsic v_query_where_value_info
  member val query_zero_vref            = ValRefForIntrinsic v_query_zero_value_info

  member _.seq_collect_info           = v_seq_collect_info
  member _.seq_using_info             = v_seq_using_info
  member _.seq_delay_info             = v_seq_delay_info
  member _.seq_append_info            = v_seq_append_info
  member _.seq_generated_info         = v_seq_generated_info
  member _.seq_finally_info           = v_seq_finally_info
  member _.seq_of_functions_info      = v_seq_of_functions_info
  member _.seq_map_info               = v_seq_map_info
  member _.seq_singleton_info         = v_seq_singleton_info
  member _.seq_empty_info             = v_seq_empty_info
  member _.sprintf_info               = v_sprintf_info
  member _.new_format_info            = v_new_format_info
  member _.unbox_info                 = v_unbox_info
  member _.get_generic_comparer_info  = v_get_generic_comparer_info
  member _.get_generic_er_equality_comparer_info = v_get_generic_er_equality_comparer_info
  member _.get_generic_per_equality_comparer_info = v_get_generic_per_equality_comparer_info
  member _.dispose_info               = v_dispose_info
  member _.getstring_info             = v_getstring_info
  member _.unbox_fast_info            = v_unbox_fast_info
  member _.istype_info                = v_istype_info
  member _.istype_fast_info           = v_istype_fast_info
  member _.lazy_force_info            = v_lazy_force_info
  member _.lazy_create_info           = v_lazy_create_info
  member _.create_instance_info       = v_create_instance_info
  member _.create_event_info          = v_create_event_info
  member _.seq_to_list_info           = v_seq_to_list_info
  member _.seq_to_array_info          = v_seq_to_array_info

  member _.array_length_info          = v_array_length_info
  member _.array_get_info             = v_array_get_info
  member _.array2D_get_info           = v_array2D_get_info
  member _.array3D_get_info           = v_array3D_get_info
  member _.array4D_get_info           = v_array4D_get_info
  member _.array_set_info             = v_array_set_info
  member _.array2D_set_info           = v_array2D_set_info
  member _.array3D_set_info           = v_array3D_set_info
  member _.array4D_set_info           = v_array4D_set_info

  member val option_toNullable_info     = v_option_toNullable_info
  member val option_defaultValue_info     = v_option_defaultValue_info

  member _.deserialize_quoted_FSharp_20_plus_info       = v_deserialize_quoted_FSharp_20_plus_info
  member _.deserialize_quoted_FSharp_40_plus_info    = v_deserialize_quoted_FSharp_40_plus_info
  member _.call_with_witnesses_info = v_call_with_witnesses_info
  member _.cast_quotation_info        = v_cast_quotation_info
  member _.lift_value_info            = v_lift_value_info
  member _.lift_value_with_name_info            = v_lift_value_with_name_info
  member _.lift_value_with_defn_info            = v_lift_value_with_defn_info
  member _.query_source_as_enum_info            = v_query_source_as_enum_info
  member _.new_query_source_info            = v_new_query_source_info
  member _.query_builder_tcref            = v_query_builder_tcref
  member _.fail_init_info             = v_fail_init_info
  member _.fail_static_init_info           = v_fail_static_init_info
  member _.check_this_info            = v_check_this_info
  member _.quote_to_linq_lambda_info        = v_quote_to_linq_lambda_info


  member val cgh__structStateMachine_vref = ValRefForIntrinsic v_cgh__structStateMachine_info
  member val cgh__useResumableCode_vref = ValRefForIntrinsic v_cgh__useResumableCode_info
  member val cgh__resumeAt_vref = ValRefForIntrinsic v_cgh__resumeAt_info
  member val cgh__resumableEntry_vref = ValRefForIntrinsic v_cgh__resumableEntry_info

  member val generic_hash_withc_tuple2_vref = ValRefForIntrinsic v_generic_hash_withc_tuple2_info
  member val generic_hash_withc_tuple3_vref = ValRefForIntrinsic v_generic_hash_withc_tuple3_info
  member val generic_hash_withc_tuple4_vref = ValRefForIntrinsic v_generic_hash_withc_tuple4_info
  member val generic_hash_withc_tuple5_vref = ValRefForIntrinsic v_generic_hash_withc_tuple5_info
  member val generic_equals_withc_tuple2_vref = ValRefForIntrinsic v_generic_equals_withc_tuple2_info
  member val generic_equals_withc_tuple3_vref = ValRefForIntrinsic v_generic_equals_withc_tuple3_info
  member val generic_equals_withc_tuple4_vref = ValRefForIntrinsic v_generic_equals_withc_tuple4_info
  member val generic_equals_withc_tuple5_vref = ValRefForIntrinsic v_generic_equals_withc_tuple5_info
  member val generic_compare_withc_tuple2_vref = ValRefForIntrinsic v_generic_compare_withc_tuple2_info
  member val generic_compare_withc_tuple3_vref = ValRefForIntrinsic v_generic_compare_withc_tuple3_info
  member val generic_compare_withc_tuple4_vref = ValRefForIntrinsic v_generic_compare_withc_tuple4_info
  member val generic_compare_withc_tuple5_vref = ValRefForIntrinsic v_generic_compare_withc_tuple5_info
  member val generic_equality_withc_outer_vref = ValRefForIntrinsic v_generic_equality_withc_outer_info


  member _.cons_ucref = v_cons_ucref
  member _.nil_ucref = v_nil_ucref

    // A list of types that are explicitly suppressed from the F# intellisense
    // Note that the suppression checks for the precise name of the type
    // so the lowercase versions are visible
  member _.suppressed_types = v_suppressed_types

  /// Are we assuming all code gen is for F# interactive, with no static linking
  member _.isInteractive=isInteractive

  /// Indicates if we are generating witness arguments for SRTP constraints. Only done if the FSharp.Core
  /// supports witness arguments.
  member g.generateWitnesses =
      compilingFslib ||
      ((ValRefForIntrinsic g.call_with_witnesses_info).TryDeref.IsSome && langVersion.SupportsFeature LanguageFeature.WitnessPassing)

  member _.FindSysTyconRef path nm = findSysTyconRef path nm

  member _.TryFindSysTyconRef path nm = tryFindSysTyconRef path nm

  member _.FindSysILTypeRef nm = findSysILTypeRef nm

  member _.TryFindSysILTypeRef nm = tryFindSysILTypeRef nm

  member _.FindSysAttrib nm = findSysAttrib nm

  member _.TryFindSysAttrib nm = tryFindSysAttrib nm

  member val ilxPubCloEnv =
      EraseClosures.newIlxPubCloEnv(ilg, addMethodGeneratedAttrs, addFieldGeneratedAttrs, addFieldNeverAttrs)

  member _.AddMethodGeneratedAttributes mdef = addMethodGeneratedAttrs mdef

  member _.AddFieldGeneratedAttrs mdef = addFieldGeneratedAttrs mdef

  member _.AddFieldNeverAttrs mdef = addFieldNeverAttrs mdef

  member _.mkDebuggerHiddenAttribute() = mkILCustomAttribute ilg (findSysILTypeRef tname_DebuggerHiddenAttribute, [], [], [])

  member _.mkDebuggerDisplayAttribute s = mkILCustomAttribute ilg (findSysILTypeRef tname_DebuggerDisplayAttribute, [ilg.typ_String], [ILAttribElem.String (Some s)], [])

  member _.DebuggerBrowsableNeverAttribute = mkDebuggerBrowsableNeverAttribute()

  member _.mkDebuggerStepThroughAttribute() =
      mkILCustomAttribute ilg (findSysILTypeRef tname_DebuggerStepThroughAttribute, [], [], [])

  member _.mkDebuggableAttribute (jitOptimizerDisabled) =
      mkILCustomAttribute ilg (tref_DebuggableAttribute, [ilg.typ_Bool; ilg.typ_Bool], [ILAttribElem.Bool false; ILAttribElem.Bool jitOptimizerDisabled], [])

  member _.mkDebuggableAttributeV2(jitTracking, ignoreSymbolStoreSequencePoints, jitOptimizerDisabled, enableEnC) =
        let debuggingMode =
            (if jitTracking then 1 else 0) |||
            (if jitOptimizerDisabled then 256 else 0) |||
            (if ignoreSymbolStoreSequencePoints then 2 else 0) |||
            (if enableEnC then 4 else 0)
        let tref_DebuggableAttribute_DebuggingModes = mkILTyRefInTyRef (tref_DebuggableAttribute, tname_DebuggableAttribute_DebuggingModes)
        mkILCustomAttribute ilg
          (tref_DebuggableAttribute, [mkILNonGenericValueTy tref_DebuggableAttribute_DebuggingModes],
           (* See System.Diagnostics.DebuggableAttribute.DebuggingModes *)
           [ILAttribElem.Int32( debuggingMode )], [])

  member internal _.CompilerGlobalState = Some compilerGlobalState

  member _.CompilerGeneratedAttribute = mkCompilerGeneratedAttribute ()

  /// Find an FSharp.Core LaguagePrimitives dynamic function that corresponds to a trait witness, e.g.
  /// AdditionDynamic for op_Addition.  Also work out the type instantiation of the dynamic function.
  member _.MakeBuiltInWitnessInfo (t: TraitConstraintInfo) =
      let memberName =
          let nm = t.MemberName
          let coreName =
              if nm.StartsWith "op_" then nm.[3..]
              elif nm = "get_Zero" then "GenericZero"
              elif nm = "get_One" then "GenericOne"
              else nm
          coreName + "Dynamic"
      let gtps, argTys, retTy, tinst =
          match memberName, t.ArgumentTypes, t.ReturnType with
          | ("AdditionDynamic" | "MultiplyDynamic" | "SubtractionDynamic"| "DivisionDynamic" | "ModulusDynamic" | "CheckedAdditionDynamic" | "CheckedMultiplyDynamic" | "CheckedSubtractionDynamic" | "LeftShiftDynamic" | "RightShiftDynamic" | "BitwiseAndDynamic" | "BitwiseOrDynamic" | "ExclusiveOrDynamic" | "LessThanDynamic" | "GreaterThanDynamic" | "LessThanOrEqualDynamic" | "GreaterThanOrEqualDynamic" | "EqualityDynamic" | "InequalityDynamic"),
            [ arg0Ty; arg1Ty ],
            Some retTy ->
               [vara; varb; varc], [ varaTy; varbTy ], varcTy, [ arg0Ty; arg1Ty; retTy ]
          | ("UnaryNegationDynamic" | "CheckedUnaryNegationDynamic" | "LogicalNotDynamic" | "ExplicitDynamic"),
            [ arg0Ty ],
            Some retTy ->
               [vara; varb ], [ varaTy ], varbTy, [ arg0Ty; retTy ]
          | "DivideByIntDynamic", [arg0Ty; _], _ ->
               [vara], [ varaTy; v_int32_ty ], varaTy, [ arg0Ty ]
          | ("GenericZeroDynamic" | "GenericOneDynamic"), [], Some retTy ->
               [vara], [ ], varaTy, [ retTy ]
          | _ -> failwithf "unknown builtin witness '%s'" memberName
      let vref = makeOtherIntrinsicValRef (fslib_MFLanguagePrimitives_nleref, memberName, None, None, gtps, (List.map List.singleton argTys, retTy))
      vref, tinst

  /// Find an FSharp.Core operator that corresponds to a trait witness
  member g.TryMakeOperatorAsBuiltInWitnessInfo isStringTy isArrayTy (t: TraitConstraintInfo) argExprs =

    match t.MemberName, t.ArgumentTypes, t.ReturnType, argExprs with
    | "get_Sign", [aty], _, (objExpr :: _) ->
        // Call Operators.sign
        let info = makeOtherIntrinsicValRef (fslib_MFOperators_nleref, "sign", None, Some "Sign", [vara], ([[varaTy]], v_int32_ty))
        let tyargs = [aty]
        Some (info, tyargs, [objExpr])
    | "Sqrt", [aty], Some bty, [_] ->
        // Call Operators.sqrt
        let info = makeOtherIntrinsicValRef (fslib_MFOperators_nleref, "sqrt", None, Some "Sqrt", [vara; varb], ([[varaTy]], varbTy))
        let tyargs = [aty; bty]
        Some (info, tyargs, argExprs)
    | "Pow", [aty;bty], _, [_;_] ->
        // Call Operators.(**)
        let info = makeOtherIntrinsicValRef (fslib_MFOperators_nleref, "op_Exponentiation", None, None, [vara; varb], ([[varaTy]; [varbTy]], varaTy))
        let tyargs = [aty;bty]
        Some (info, tyargs, argExprs)
    | "Atan2", [aty;_], Some bty, [_;_] ->
        // Call Operators.atan2
        let info = makeOtherIntrinsicValRef (fslib_MFOperators_nleref, "atan2", None, Some "Atan2", [vara; varb], ([[varaTy]; [varaTy]], varbTy))
        let tyargs = [aty;bty]
        Some (info, tyargs, argExprs)
    | "get_Zero", _, Some aty, [_] ->
        // Call LanguagePrimitives.GenericZero
        let info = makeOtherIntrinsicValRef (fslib_MFLanguagePrimitives_nleref, "GenericZero", None, None, [vara], ([], varaTy))
        let tyargs = [aty]
        Some (info, tyargs, [])
    | "get_One", _, Some aty, [_] ->
        // Call LanguagePrimitives.GenericOne
        let info = makeOtherIntrinsicValRef (fslib_MFLanguagePrimitives_nleref, "GenericOne", None, None, [vara], ([], varaTy))
        let tyargs = [aty]
        Some (info, tyargs, [])
    | ("Abs" | "Sin" | "Cos" | "Tan" | "Sinh" | "Cosh" | "Tanh" | "Atan" | "Acos" | "Asin" | "Exp" | "Ceiling" | "Floor" | "Round" | "Truncate" | "Log10"| "Log"), [aty], _, [_] ->
        // Call corresponding Operators.*
        let nm = t.MemberName
        let lower = if nm = "Ceiling" then "ceil" else nm.ToLowerInvariant()
        let info = makeOtherIntrinsicValRef (fslib_MFOperators_nleref, lower, None, Some nm, [vara], ([[varaTy]], varaTy))
        let tyargs = [aty]
        Some (info, tyargs, argExprs)
    | "get_Item", [arrTy; _], Some rty, [_; _] when isArrayTy g arrTy ->
        Some (g.array_get_info, [rty], argExprs)
    | "set_Item", [arrTy; _; ety], _, [_; _; _] when isArrayTy g arrTy ->
        Some (g.array_set_info, [ety], argExprs)
    | "get_Item", [sty; _; _], _, [_; _] when isStringTy g sty ->
        Some (g.getstring_info, [], argExprs)
    | "op_UnaryPlus", [aty], _, [_] ->
        // Call Operators.id
        let info = makeOtherIntrinsicValRef (fslib_MFOperators_nleref, "id", None, None, [vara], ([[varaTy]], varaTy))
        let tyargs = [aty]
        Some (info, tyargs, argExprs)
    | _ ->
        None

  member _.EraseClassUnionDef cud =
     EraseUnions.mkClassUnionDef (addMethodGeneratedAttrs, addPropertyGeneratedAttrs, addPropertyNeverAttrs, addFieldGeneratedAttrs, addFieldNeverAttrs, mkDebuggerTypeProxyAttribute) ilg cud

#if DEBUG
// This global is only used during debug output
let mutable global_g = None : TcGlobals option
#endif<|MERGE_RESOLUTION|>--- conflicted
+++ resolved
@@ -349,16 +349,9 @@
   let v_FormattableStringFactory_ty = mkNonGenericTy v_FormattableStringFactory_tcref
   let v_string_ty       = mkNonGenericTy v_string_tcr
   let v_decimal_ty      = mkSysNonGenericTy sys "Decimal"
-<<<<<<< HEAD
   let v_unit_ty         = mkNonGenericTy v_unit_tcr_nice 
   let v_system_Type_ty = mkSysNonGenericTy sys "Type" 
-  
-=======
-  let v_unit_ty         = mkNonGenericTy v_unit_tcr_nice
-  let v_system_Type_ty = mkSysNonGenericTy sys "Type"
-
-
->>>>>>> cb7a9d27
+
   let v_system_Reflection_MethodInfo_ty = mkSysNonGenericTy ["System";"Reflection"] "MethodInfo"
   let v_nullable_tcr = findSysTyconRef sys "Nullable`1"
 
@@ -522,7 +515,6 @@
                             fslib_MFPrintfModule_nleref
                             fslib_MFSeqModule_nleref
                             fslib_MFListModule_nleref
-<<<<<<< HEAD
                             fslib_MFArrayModule_nleref   
                             fslib_MFArray2DModule_nleref   
                             fslib_MFArray3DModule_nleref   
@@ -533,17 +525,6 @@
                             fslib_MFNativePtrModule_nleref   
                             fslib_MFOptionModule_nleref   
                             fslib_MFStateMachineHelpers_nleref 
-=======
-                            fslib_MFArrayModule_nleref
-                            fslib_MFArray2DModule_nleref
-                            fslib_MFArray3DModule_nleref
-                            fslib_MFArray4DModule_nleref
-                            fslib_MFSetModule_nleref
-                            fslib_MFMapModule_nleref
-                            fslib_MFStringModule_nleref
-                            fslib_MFNativePtrModule_nleref
-                            fslib_MFOptionModule_nleref
->>>>>>> cb7a9d27
                             fslib_MFRuntimeHelpers_nleref ] do
 
                     yield nleref.LastItemMangledName, ERefNonLocal nleref  ]
@@ -571,18 +552,12 @@
       | Some ty -> ty
       | None -> TType_app(tcref, l)
 
-<<<<<<< HEAD
   let mk_MFCore_attrib nm : BuiltinAttribInfo = 
       AttribInfo(mkILTyRef(IlxSettings.ilxFsharpCoreLibScopeRef (), FSharpLib.Core + "." + nm), mk_MFCore_tcref fslibCcu nm) 
     
   let mk_MFCompilerServices_attrib nm : BuiltinAttribInfo = 
       AttribInfo(mkILTyRef(IlxSettings.ilxFsharpCoreLibScopeRef (), FSharpLib.Core + "." + nm), mk_MFCompilerServices_tcref fslibCcu nm) 
     
-=======
-  let mk_MFCore_attrib nm : BuiltinAttribInfo =
-      AttribInfo(mkILTyRef(IlxSettings.ilxFsharpCoreLibScopeRef (), FSharpLib.Core + "." + nm), mk_MFCore_tcref fslibCcu nm)
-
->>>>>>> cb7a9d27
   let mk_doc filename = ILSourceDocument.Create(language=None, vendor=None, documentType=None, file=filename)
   // Build the memoization table for files
   let v_memoize_file = new MemoizationTable<int, ILSourceDocument> ((fileOfFileIndex >> FileSystem.GetFullFilePathInDirectoryShim directoryToResolveRelativePaths >> mk_doc), keyComparer=HashIdentity.Structural)
@@ -746,15 +721,11 @@
   let v_seq_finally_info           = makeIntrinsicValRef(fslib_MFRuntimeHelpers_nleref,                        "EnumerateThenFinally"                 , None                 , None          , [varb],     ([[mkSeqTy varbTy]; [v_unit_ty --> v_unit_ty]], mkSeqTy varbTy))
   let v_seq_of_functions_info      = makeIntrinsicValRef(fslib_MFRuntimeHelpers_nleref,                        "EnumerateFromFunctions"               , None                 , None          , [vara;varb], ([[v_unit_ty --> varaTy]; [varaTy --> v_bool_ty]; [varaTy --> varbTy]], mkSeqTy varbTy))
   let v_create_event_info          = makeIntrinsicValRef(fslib_MFRuntimeHelpers_nleref,                        "CreateEvent"                          , None                 , None          , [vara;varb], ([[varaTy --> v_unit_ty]; [varaTy --> v_unit_ty]; [(v_obj_ty --> (varbTy --> v_unit_ty)) --> varaTy]], TType_app (v_fslib_IEvent2_tcr, [varaTy;varbTy])))
-<<<<<<< HEAD
   let v_cgh__useResumableCode_info = makeIntrinsicValRef(fslib_MFStateMachineHelpers_nleref,          "__useResumableCode"                   , None                 , None          , [vara],     ([[]], v_bool_ty))
   let v_cgh__resumeAt_info         = makeIntrinsicValRef(fslib_MFStateMachineHelpers_nleref,                   "__resumeAt"                           , None                 , None          , [vara],     ([[v_int_ty]; [varaTy]], varaTy))
   let v_cgh__structStateMachine_info  = makeIntrinsicValRef(fslib_MFStateMachineHelpers_nleref,                "__structStateMachine"                    , None                 , None          , [vara; varb],     ([[varbTy; varcTy; (v_unit_ty --> vardTy)]], vardTy))
   let v_cgh__resumableEntry_info   = makeIntrinsicValRef(fslib_MFStateMachineHelpers_nleref,                   "__resumableEntry"                     , None                 , None          , [vara],     ([[v_int_ty --> varaTy]; [v_unit_ty --> varaTy]], varaTy))
   let v_seq_to_array_info          = makeIntrinsicValRef(fslib_MFSeqModule_nleref,                             "toArray"                              , None                 , Some "ToArray", [varb],     ([[mkSeqTy varbTy]], mkArrayType 1 varbTy))  
-=======
-  let v_seq_to_array_info          = makeIntrinsicValRef(fslib_MFSeqModule_nleref,                             "toArray"                              , None                 , Some "ToArray", [varb],     ([[mkSeqTy varbTy]], mkArrayType 1 varbTy))
->>>>>>> cb7a9d27
   let v_seq_to_list_info           = makeIntrinsicValRef(fslib_MFSeqModule_nleref,                             "toList"                               , None                 , Some "ToList" , [varb],     ([[mkSeqTy varbTy]], mkListTy varbTy))
   let v_seq_map_info               = makeIntrinsicValRef(fslib_MFSeqModule_nleref,                             "map"                                  , None                 , Some "Map"    , [vara;varb], ([[varaTy --> varbTy]; [mkSeqTy varaTy]], mkSeqTy varbTy))
   let v_seq_singleton_info         = makeIntrinsicValRef(fslib_MFSeqModule_nleref,                             "singleton"                            , None                 , Some "Singleton"              , [vara],     ([[varaTy]], mkSeqTy varaTy))
@@ -1133,12 +1104,8 @@
       tryMkSysNonGenericTy ["System"; "Runtime"; "ExceptionServices"] "ExceptionDispatchInfo"
 
   member _.system_Reflection_MethodInfo_ty = v_system_Reflection_MethodInfo_ty
-<<<<<<< HEAD
   member _.mk_IAsyncStateMachine_ty = mkSysNonGenericTy sysCompilerServices "IAsyncStateMachine" 
     
-=======
-
->>>>>>> cb7a9d27
   member val system_Array_tcref  = findSysTyconRef sys "Array"
   member val system_Object_tcref  = findSysTyconRef sys "Object"
   member val system_Value_tcref = findSysTyconRef sys "ValueType"
