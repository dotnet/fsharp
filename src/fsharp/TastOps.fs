--- conflicted
+++ resolved
@@ -3472,13 +3472,8 @@
 
     and auxTraitL env (ttrait: TraitConstraintInfo) =
 #if DEBUG
-<<<<<<< HEAD
-        let (TTrait(tys, nm, memFlags, argtys, rty, _)) = ttrait 
+        let (TTrait(tys, nm, memFlags, argtys, rty, _, _extSlns, _ad)) = ttrait 
         match global_g with
-=======
-        let (TTrait(tys, nm, memFlags, argtys, rty, _, _extSlns, _ad)) = ttrait 
-        match !global_g with
->>>>>>> 08c31966
         | None -> wordL (tagText "<no global g>")
         | Some g -> 
             let rty = GetFSharpViewOfReturnType g rty
