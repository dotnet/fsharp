--- conflicted
+++ resolved
@@ -110,14 +110,9 @@
 let emptyRemap = 
     { tpinst = emptyTyparInst
       tyconRefRemap = emptyTyconRefRemap
-<<<<<<< HEAD
-      valRemap      = ValMap.Empty
+      valRemap = ValMap.Empty
       removeTraitSolutions = false 
       extSlnsMap = Map.empty }
-=======
-      valRemap = ValMap.Empty
-      removeTraitSolutions = false }
->>>>>>> 87cbf6f2
 
 type Remap with 
     static member Empty = emptyRemap
@@ -255,7 +250,6 @@
          | TyparConstraint.CoercesTo(ty,m) -> 
              Some(TyparConstraint.CoercesTo (remapTypeAux tyenv ty,m))
          | TyparConstraint.MayResolveMember(traitInfo, m) -> 
-<<<<<<< HEAD
              Some(TyparConstraint.MayResolveMember (remapTraitAux tyenv traitInfo,m))
          | TyparConstraint.DefaultsTo(priority,ty,m) -> Some(TyparConstraint.DefaultsTo(priority,remapTypeAux tyenv ty,m))
          | TyparConstraint.IsEnum(uty,m) -> 
@@ -265,17 +259,6 @@
          | TyparConstraint.SimpleChoice(tys,m) -> Some(TyparConstraint.SimpleChoice(remapTypesAux tyenv tys,m))
          | TyparConstraint.SupportsComparison  _ 
          | TyparConstraint.SupportsEquality  _ 
-=======
-             Some(TyparConstraint.MayResolveMember (remapTraitAux tyenv traitInfo, m))
-         | TyparConstraint.DefaultsTo(priority, ty, m) -> Some(TyparConstraint.DefaultsTo(priority, remapTypeAux tyenv ty, m))
-         | TyparConstraint.IsEnum(uty, m) -> 
-             Some(TyparConstraint.IsEnum(remapTypeAux tyenv uty, m))
-         | TyparConstraint.IsDelegate(uty1, uty2, m) -> 
-             Some(TyparConstraint.IsDelegate(remapTypeAux tyenv uty1, remapTypeAux tyenv uty2, m))
-         | TyparConstraint.SimpleChoice(tys, m) -> Some(TyparConstraint.SimpleChoice(remapTypesAux tyenv tys, m))
-         | TyparConstraint.SupportsComparison _ 
-         | TyparConstraint.SupportsEquality _ 
->>>>>>> 87cbf6f2
          | TyparConstraint.SupportsNull _ 
          | TyparConstraint.IsUnmanaged _ 
          | TyparConstraint.IsNonNullableStruct _ 
@@ -409,9 +392,8 @@
 
 let mkInstRemap tpinst = 
     { tyconRefRemap = emptyTyconRefRemap
-<<<<<<< HEAD
-      tpinst        = tpinst
-      valRemap      = ValMap.Empty
+      tpinst = tpinst
+      valRemap = ValMap.Empty
       removeTraitSolutions = false
       extSlnsMap = Map.empty }
 
@@ -420,16 +402,6 @@
 let instTypes             tpinst x = if isNil tpinst then x else remapTypesAux (mkInstRemap tpinst) x
 let instTrait             tpinst x = if isNil tpinst then x else remapTraitAux (mkInstRemap tpinst) x
 let instValRef            tpinst x = if isNil tpinst then x else remapValRef (mkInstRemap tpinst) x
-=======
-      tpinst = tpinst
-      valRemap = ValMap.Empty
-      removeTraitSolutions = false }
-
-// entry points for "typar -> TType" instantiation 
-let instType tpinst x = if isNil tpinst then x else remapTypeAux (mkInstRemap tpinst) x
-let instTypes tpinst x = if isNil tpinst then x else remapTypesAux (mkInstRemap tpinst) x
-let instTrait tpinst x = if isNil tpinst then x else remapTraitAux (mkInstRemap tpinst) x
->>>>>>> 87cbf6f2
 let instTyparConstraints tpinst x = if isNil tpinst then x else remapTyparConstraintsAux (mkInstRemap tpinst) x
 let instSlotSig tpinst ss = remapSlotSig (fun _ -> []) (mkInstRemap tpinst) ss
 let copySlotSig ss = remapSlotSig (fun _ -> []) Remap.Empty ss
@@ -2200,11 +2172,7 @@
     | TyparConstraint.IsReferenceType _ 
     | TyparConstraint.RequiresDefaultConstructor _ -> acc
 
-<<<<<<< HEAD
 and accFreeInTraitLeftToRight g cxFlag thruFlag acc (TTrait(tys, _, _, argtys, rty, _, _extSlns, _ad))  = 
-=======
-and accFreeInTraitLeftToRight g cxFlag thruFlag acc (TTrait(tys, _, _, argtys, rty, _)) = 
->>>>>>> 87cbf6f2
     let acc = accFreeInTypesLeftToRight g cxFlag thruFlag acc tys
     let acc = accFreeInTypesLeftToRight g cxFlag thruFlag acc argtys
     let acc = Option.fold (accFreeInTypeLeftToRight g cxFlag thruFlag) acc rty
@@ -4249,17 +4217,13 @@
     fun mrmi x -> 
         check mrmi x
         
-<<<<<<< HEAD
-let IsHiddenTycon     mrmi x = IsHidden (fun mhi -> mhi.HiddenTycons)     (fun tc -> tc.Accessibility)        (fun rpi x ->  (remapTyconRef rpi.tyconRefRemap (mkLocalTyconRef x)).Deref) mrmi x 
-let IsHiddenTyconRepr mrmi x = IsHidden (fun mhi -> mhi.HiddenTyconReprs) (fun v -> v.TypeReprAccessibility)  (fun rpi x ->  (remapTyconRef rpi.tyconRefRemap (mkLocalTyconRef x)).Deref) mrmi x 
-let IsHiddenVal       mrmi x = IsHidden (fun mhi -> mhi.HiddenVals)       (fun v -> v.Accessibility)          (fun rpi x ->  (remapValRef rpi (mkLocalValRef x)).Deref) mrmi x 
-let IsHiddenRecdField mrmi x = IsHidden (fun mhi -> mhi.HiddenRecdFields) (fun rfref -> rfref.RecdField.Accessibility) (fun rpi x ->  remapRecdFieldRef rpi.tyconRefRemap x) mrmi x 
-=======
-let IsHiddenTycon mrmi x = IsHidden (fun mhi -> mhi.HiddenTycons) (fun tc -> tc.Accessibility) (fun rpi x -> (remapTyconRef rpi.tyconRefRemap (mkLocalTyconRef x)).Deref) DebugPrint.tyconL mrmi x 
-let IsHiddenTyconRepr mrmi x = IsHidden (fun mhi -> mhi.HiddenTyconReprs) (fun v -> v.TypeReprAccessibility) (fun rpi x -> (remapTyconRef rpi.tyconRefRemap (mkLocalTyconRef x)).Deref) DebugPrint.tyconL mrmi x 
-let IsHiddenVal mrmi x = IsHidden (fun mhi -> mhi.HiddenVals) (fun v -> v.Accessibility) (fun rpi x -> (remapValRef rpi (mkLocalValRef x)).Deref) DebugPrint.valL mrmi x 
-let IsHiddenRecdField mrmi x = IsHidden (fun mhi -> mhi.HiddenRecdFields) (fun rfref -> rfref.RecdField.Accessibility) (fun rpi x -> remapRecdFieldRef rpi.tyconRefRemap x) DebugPrint.recdFieldRefL mrmi x 
->>>>>>> 87cbf6f2
+let IsHiddenTycon mrmi x = IsHidden (fun mhi -> mhi.HiddenTycons) (fun tc -> tc.Accessibility) (fun rpi x -> (remapTyconRef rpi.tyconRefRemap (mkLocalTyconRef x)).Deref) mrmi x 
+
+let IsHiddenTyconRepr mrmi x = IsHidden (fun mhi -> mhi.HiddenTyconReprs) (fun v -> v.TypeReprAccessibility) (fun rpi x -> (remapTyconRef rpi.tyconRefRemap (mkLocalTyconRef x)).Deref) mrmi x 
+
+let IsHiddenVal mrmi x = IsHidden (fun mhi -> mhi.HiddenVals) (fun v -> v.Accessibility) (fun rpi x -> (remapValRef rpi (mkLocalValRef x)).Deref) mrmi x 
+
+let IsHiddenRecdField mrmi x = IsHidden (fun mhi -> mhi.HiddenRecdFields) (fun rfref -> rfref.RecdField.Accessibility) (fun rpi x -> remapRecdFieldRef rpi.tyconRefRemap x) mrmi x 
 
 //--------------------------------------------------------------------------
 // Generic operations on module types
