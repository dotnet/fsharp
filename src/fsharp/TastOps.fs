--- conflicted
+++ resolved
@@ -829,24 +829,14 @@
 let mkAppTy tcref tyargs = TType_app(tcref, tyargs, KnownWithoutNull) // TODO NULLNESS - check various callers
 let mkProvenUnionCaseTy ucref tyargs = TType_ucase(ucref, tyargs)
 let isAppTy g ty = ty |> stripTyEqns g |> (function TType_app _ -> true | _ -> false) 
-<<<<<<< HEAD
 let tryAppTy g ty = ty |> stripTyEqns g |> (function TType_app(tcref, tinst, _) -> ValueSome (tcref, tinst) | _ -> ValueNone) 
 let destAppTy g ty = ty |> stripTyEqns g |> (function TType_app(tcref, tinst, _) -> tcref, tinst | _ -> failwith "destAppTy")
 let tcrefOfAppTy g ty = ty |> stripTyEqns g |> (function TType_app(tcref, _, _) -> tcref | _ -> failwith "tcrefOfAppTy") 
 let nullnessOfTy g ty = ty |> stripTyEqns g |> (function TType_app(_, _, nullness) | TType_fun (_, _, nullness) | TType_var (_, nullness) -> nullness | _ -> g.knownWithoutNull) 
 let argsOfAppTy g ty = ty |> stripTyEqns g |> (function TType_app(_, tinst, _) -> tinst | _ -> [])
-let tryDestTyparTy g ty = ty |> stripTyEqns g |> (function TType_var (v, _nullness) -> ValueSome v | _ -> ValueNone)
-let tryDestFunTy g ty = ty |> stripTyEqns g |> (function TType_fun (tyv, tau, _nullness) -> ValueSome(tyv, tau) | _ -> ValueNone)
-let tryDestAppTy g ty = ty |> stripTyEqns g |> (function TType_app(tcref, _, _) -> ValueSome tcref | _ -> ValueNone)
-=======
-let tryAppTy g ty = ty |> stripTyEqns g |> (function TType_app(tcref, tinst) -> ValueSome (tcref, tinst) | _ -> ValueNone) 
-let destAppTy g ty = ty |> stripTyEqns g |> (function TType_app(tcref, tinst) -> tcref, tinst | _ -> failwith "destAppTy")
-let tcrefOfAppTy g ty = ty |> stripTyEqns g |> (function TType_app(tcref, _) -> tcref | _ -> failwith "tcrefOfAppTy") 
-let argsOfAppTy g ty = ty |> stripTyEqns g |> (function TType_app(_, tinst) -> tinst | _ -> [])
-let tryDestTyparTy g ty = ty |> stripTyEqns g |> (function TType_var v -> ValueSome v | _ -> ValueNone)
-let tryDestFunTy g ty = ty |> stripTyEqns g |> (function TType_fun (tyv, tau) -> ValueSome(tyv, tau) | _ -> ValueNone)
-let tryTcrefOfAppTy g ty = ty |> stripTyEqns g |> (function TType_app(tcref, _) -> ValueSome tcref | _ -> ValueNone)
->>>>>>> 98341d43
+let tryDestTyparTy g ty = ty |> stripTyEqns g |> (function TType_var (v, _) -> ValueSome v | _ -> ValueNone)
+let tryDestFunTy g ty = ty |> stripTyEqns g |> (function TType_fun (tyv, tau, _) -> ValueSome(tyv, tau) | _ -> ValueNone)
+let tryTcrefOfAppTy g ty = ty |> stripTyEqns g |> (function TType_app(tcref, _, _) -> ValueSome tcref | _ -> ValueNone)
 let tryDestAnonRecdTy g ty = ty |> stripTyEqns g |> (function TType_anon (anonInfo, tys) -> ValueSome (anonInfo, tys) | _ -> ValueNone)
 
 let tryAnyParTy g ty = ty |> stripTyEqns g |> (function TType_var (v, _nullness) -> ValueSome v | TType_measure unt when isUnitParMeasure g unt -> ValueSome(destUnitParMeasure g unt) | _ -> ValueNone)
@@ -8043,8 +8033,7 @@
 /// The F# 4.5 logic about whether a type admits the use of 'null' as a value.
 let TypeNullIsExtraValueOld g m ty = 
     if isILReferenceTy g ty || isDelegateTy g ty then
-<<<<<<< HEAD
-        match tryDestAppTy g ty with 
+        match tryTcrefOfAppTy g ty with 
         | ValueSome tcref -> 
             // In F# 4.x, putting AllowNullLiteralAttribute(false) on an IL or provided 
             // type means 'null' can't be used with that type, otherwise it can
@@ -8056,18 +8045,9 @@
         false
     else 
         // In F# 4.x, putting AllowNullLiteralAttribute(true) on an F# type means 'null' can be used with that type
-        match tryDestAppTy g ty with 
+        match tryTcrefOfAppTy g ty with 
         | ValueSome tcref -> TryFindTyconRefBoolAttribute g m g.attrib_AllowNullLiteralAttribute tcref = Some true 
         | _ -> false
-=======
-        // Putting AllowNullLiteralAttribute(false) on an IL or provided type means 'null' can't be used with that type
-        not (match tryTcrefOfAppTy g ty with ValueSome tcref -> TryFindTyconRefBoolAttribute g m g.attrib_AllowNullLiteralAttribute tcref = Some false | _ -> false)
-    elif TypeNullNever g ty then 
-        false
-    else 
-        // Putting AllowNullLiteralAttribute(true) on an F# type means 'null' can be used with that type
-        match tryTcrefOfAppTy g ty with ValueSome tcref -> TryFindTyconRefBoolAttribute g m g.attrib_AllowNullLiteralAttribute tcref = Some true | _ -> false
->>>>>>> 98341d43
 
 /// The F# 5.0 logic about whether a type admits the use of 'null' as a value.
 let TypeNullIsExtraValueNew g m ty = 
