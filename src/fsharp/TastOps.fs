// Copyright (c) Microsoft Corporation. All Rights Reserved. See License.txt in the project root for license information.

/// Defines derived expression manipulation and construction functions.
module internal FSharp.Compiler.Tastops

open System.Collections.Generic 
open Internal.Utilities
open FSharp.Compiler.AbstractIL 
open FSharp.Compiler.AbstractIL.IL
open FSharp.Compiler.AbstractIL.Extensions.ILX 
open FSharp.Compiler.AbstractIL.Internal 
open FSharp.Compiler.AbstractIL.Internal.Library
open FSharp.Compiler 
open FSharp.Compiler.Range
open FSharp.Compiler.Rational
open FSharp.Compiler.Ast
open FSharp.Compiler.ErrorLogger
open FSharp.Compiler.Tast
open FSharp.Compiler.AbstractIL.Diagnostics
open FSharp.Compiler.Lib
open FSharp.Compiler.TcGlobals
open FSharp.Compiler.Layout
open FSharp.Compiler.Layout.TaggedTextOps
open FSharp.Compiler.PrettyNaming
#if !NO_EXTENSIONTYPING
open FSharp.Compiler.ExtensionTyping
#endif

//---------------------------------------------------------------------------
// Basic data structures
//---------------------------------------------------------------------------

[<NoEquality; NoComparison>]
type TyparMap<'T> = 
    | TPMap of StampMap<'T>

    member tm.Item 
        with get (v: Typar) = 
            let (TPMap m) = tm
            m.[v.Stamp]

    member tm.ContainsKey (v: Typar) = 
        let (TPMap m) = tm
        m.ContainsKey(v.Stamp)

    member tm.TryFind (v: Typar) = 
        let (TPMap m) = tm
        m.TryFind(v.Stamp)

    member tm.Add (v: Typar, x) = 
        let (TPMap m) = tm
        TPMap (m.Add(v.Stamp, x))

    static member Empty: TyparMap<'T> = TPMap Map.empty

[<NoEquality; NoComparison; Sealed>]
type TyconRefMap<'T>(imap: StampMap<'T>) =
    member m.Item with get (v: TyconRef) = imap.[v.Stamp]
    member m.TryFind (v: TyconRef) = imap.TryFind v.Stamp 
    member m.ContainsKey (v: TyconRef) = imap.ContainsKey v.Stamp 
    member m.Add (v: TyconRef) x = TyconRefMap (imap.Add (v.Stamp, x))
    member m.Remove (v: TyconRef) = TyconRefMap (imap.Remove v.Stamp)
    member m.IsEmpty = imap.IsEmpty

    static member Empty: TyconRefMap<'T> = TyconRefMap Map.empty
    static member OfList vs = (vs, TyconRefMap<'T>.Empty) ||> List.foldBack (fun (x, y) acc -> acc.Add x y) 

[<Struct>]
[<NoEquality; NoComparison>]
type ValMap<'T>(imap: StampMap<'T>) = 
     
    member m.Contents = imap
    member m.Item with get (v: Val) = imap.[v.Stamp]
    member m.TryFind (v: Val) = imap.TryFind v.Stamp 
    member m.ContainsVal (v: Val) = imap.ContainsKey v.Stamp 
    member m.Add (v: Val) x = ValMap (imap.Add(v.Stamp, x))
    member m.Remove (v: Val) = ValMap (imap.Remove(v.Stamp))
    static member Empty = ValMap<'T> Map.empty
    member m.IsEmpty = imap.IsEmpty
    static member OfList vs = (vs, ValMap<'T>.Empty) ||> List.foldBack (fun (x, y) acc -> acc.Add x y) 

//--------------------------------------------------------------------------
// renamings
//--------------------------------------------------------------------------

type TyparInst = (Typar * TType) list

type TyconRefRemap = TyconRefMap<TyconRef>
type ValRemap = ValMap<ValRef>

let emptyTyconRefRemap: TyconRefRemap = TyconRefMap<_>.Empty
let emptyTyparInst = ([]: TyparInst)

[<NoEquality; NoComparison>]
type Remap =
    { tpinst: TyparInst
      valRemap: ValRemap
      tyconRefRemap: TyconRefRemap
      removeTraitSolutions: bool }

let emptyRemap = 
    { tpinst = emptyTyparInst
      tyconRefRemap = emptyTyconRefRemap
      valRemap = ValMap.Empty
      removeTraitSolutions = false }

type Remap with 
    static member Empty = emptyRemap

//--------------------------------------------------------------------------
// Substitute for type variables and remap type constructors 
//--------------------------------------------------------------------------

let addTyconRefRemap tcref1 tcref2 tmenv = 
    { tmenv with tyconRefRemap = tmenv.tyconRefRemap.Add tcref1 tcref2 }

let isRemapEmpty remap = 
    isNil remap.tpinst && 
    remap.tyconRefRemap.IsEmpty && 
    remap.valRemap.IsEmpty 

let rec instTyparRef tpinst ty tp =
    match tpinst with 
    | [] -> ty
    | (tp', ty') :: t -> 
        if typarEq tp tp' then ty' 
        else instTyparRef t ty tp

let instMeasureTyparRef tpinst unt (tp: Typar) =
   match tp.Kind with 
   | TyparKind.Measure ->
        let rec loop tpinst = 
            match tpinst with 
            | [] -> unt
            | (tp', ty') :: t -> 
                if typarEq tp tp' then 
                    match ty' with 
                    | TType_measure unt -> unt
                    | _ -> failwith "instMeasureTyparRef incorrect kind"
                else
                    loop t
        loop tpinst
   | _ -> failwith "instMeasureTyparRef: kind=Type"

let remapTyconRef (tcmap: TyconRefMap<_>) tcref =
    match tcmap.TryFind tcref with 
    | Some tcref -> tcref
    | None -> tcref

let remapUnionCaseRef tcmap (UCRef(tcref, nm)) = UCRef(remapTyconRef tcmap tcref, nm)
let remapRecdFieldRef tcmap (RFRef(tcref, nm)) = RFRef(remapTyconRef tcmap tcref, nm)

let mkTyparInst (typars: Typars) tyargs =  
#if CHECKED
    if List.length typars <> List.length tyargs then
      failwith ("mkTyparInst: invalid type" + (sprintf " %d <> %d" (List.length typars) (List.length tyargs)))
#endif
    (List.zip typars tyargs: TyparInst)

let generalizeTypar tp = mkTyparTy tp
let generalizeTypars tps = List.map generalizeTypar tps

let rec remapTypeAux (tyenv: Remap) (ty: TType) =
  let ty = stripTyparEqns ty
  match ty with
  | TType_var (tp, nullness) as ty -> 
      let res = instTyparRef tyenv.tpinst ty tp
      addNullnessToTy nullness res

  | TType_app (tcref, tinst, nullness) as ty -> 
      match tyenv.tyconRefRemap.TryFind tcref with 
      | Some tcref' ->  TType_app (tcref', remapTypesAux tyenv tinst, nullness)
      | None -> 
          match tinst with 
          | [] -> ty  // optimization to avoid re-allocation of TType_app node in the common case 
          | _ -> 
              // avoid reallocation on idempotent 
              let tinst' = remapTypesAux tyenv tinst
              if tinst === tinst' then ty else 
              TType_app (tcref, tinst', nullness)

  | TType_ucase (UCRef(tcref, n), tinst) -> 
      match tyenv.tyconRefRemap.TryFind tcref with 
      | Some tcref' -> TType_ucase (UCRef(tcref', n), remapTypesAux tyenv tinst)
      | None -> TType_ucase (UCRef(tcref, n), remapTypesAux tyenv tinst)

  | TType_anon (anonInfo, l) as ty -> 
      let tupInfo' = remapTupInfoAux tyenv anonInfo.TupInfo
      let l' = remapTypesAux tyenv l
      if anonInfo.TupInfo === tupInfo' && l === l' then ty else  
      TType_anon (AnonRecdTypeInfo.Create(anonInfo.Assembly, tupInfo', anonInfo.SortedIds), l')

  | TType_tuple (tupInfo, l) as ty -> 
      let tupInfo' = remapTupInfoAux tyenv tupInfo
      let l' = remapTypesAux tyenv l
      if tupInfo === tupInfo' && l === l' then ty else  
      TType_tuple (tupInfo', l')

  | TType_fun (d, r, nullness) as ty      -> 
      let d' = remapTypeAux tyenv d
      let r' = remapTypeAux tyenv r
      if d === d' && r === r' then ty else
      TType_fun (d', r', nullness)

  | TType_forall (tps, ty) -> 
      let tps', tyenv = copyAndRemapAndBindTypars tyenv tps
      TType_forall (tps', remapTypeAux tyenv ty)

  | TType_measure unt -> 
      TType_measure (remapMeasureAux tyenv unt)


and remapMeasureAux tyenv unt =
    match unt with
    | Measure.One -> unt
    | Measure.Con tcref ->
        match tyenv.tyconRefRemap.TryFind tcref with 
        | Some tcref -> Measure.Con tcref
        | None -> unt
    | Measure.Prod(u1, u2) -> Measure.Prod(remapMeasureAux tyenv u1, remapMeasureAux tyenv u2)
    | Measure.RationalPower(u, q) -> Measure.RationalPower(remapMeasureAux tyenv u, q)
    | Measure.Inv u -> Measure.Inv(remapMeasureAux tyenv u)
    | Measure.Var tp as unt -> 
       match tp.Solution with
       | None -> 
          match ListAssoc.tryFind typarEq tp tyenv.tpinst with
          | Some v -> 
              match v with
              | TType_measure unt -> unt
              | _ -> failwith "remapMeasureAux: incorrect kinds"
          | None -> unt
       | Some (TType_measure unt) -> remapMeasureAux tyenv unt
       | Some ty -> failwithf "incorrect kinds: %A" ty

and remapTupInfoAux _tyenv unt =
    match unt with
    | TupInfo.Const _ -> unt

and remapTypesAux tyenv types = List.mapq (remapTypeAux tyenv) types
and remapTyparConstraintsAux tyenv cs =
   cs |> List.choose (fun x -> 
         match x with 
         | TyparConstraint.CoercesTo(ty, m) -> 
             Some(TyparConstraint.CoercesTo (remapTypeAux tyenv ty, m))
         | TyparConstraint.MayResolveMember(traitInfo, m) -> 
             Some(TyparConstraint.MayResolveMember (remapTraitAux tyenv traitInfo, m))
         | TyparConstraint.DefaultsTo(priority, ty, m) -> Some(TyparConstraint.DefaultsTo(priority, remapTypeAux tyenv ty, m))
         | TyparConstraint.IsEnum(uty, m) -> 
             Some(TyparConstraint.IsEnum(remapTypeAux tyenv uty, m))
         | TyparConstraint.IsDelegate(uty1, uty2, m) -> 
             Some(TyparConstraint.IsDelegate(remapTypeAux tyenv uty1, remapTypeAux tyenv uty2, m))
         | TyparConstraint.SimpleChoice(tys, m) -> Some(TyparConstraint.SimpleChoice(remapTypesAux tyenv tys, m))
         | TyparConstraint.SupportsComparison _ 
         | TyparConstraint.SupportsEquality _ 
         | TyparConstraint.SupportsNull _ 
         | TyparConstraint.NotSupportsNull _ 
         | TyparConstraint.IsUnmanaged _ 
         | TyparConstraint.IsNonNullableStruct _ 
         | TyparConstraint.IsReferenceType _ 
         | TyparConstraint.RequiresDefaultConstructor _ -> Some x)

and remapTraitAux tyenv (TTrait(tys, nm, mf, argtys, rty, slnCell)) =
    let slnCell = 
        match !slnCell with 
        | None -> None
        | _ when tyenv.removeTraitSolutions -> None
        | Some sln -> 
            let sln = 
                match sln with 
                | ILMethSln(ty, extOpt, ilMethRef, minst) ->
                     ILMethSln(remapTypeAux tyenv ty, extOpt, ilMethRef, remapTypesAux tyenv minst)  
                | FSMethSln(ty, vref, minst) ->
                     FSMethSln(remapTypeAux tyenv ty, remapValRef tyenv vref, remapTypesAux tyenv minst)  
                | FSRecdFieldSln(tinst, rfref, isSet) ->
                     FSRecdFieldSln(remapTypesAux tyenv tinst, remapRecdFieldRef tyenv.tyconRefRemap rfref, isSet)  
                | FSAnonRecdFieldSln(anonInfo, tinst, n) ->
                     FSAnonRecdFieldSln(anonInfo, remapTypesAux tyenv tinst, n)  
                | BuiltInSln -> 
                     BuiltInSln
                | ClosedExprSln e -> 
                     ClosedExprSln e // no need to remap because it is a closed expression, referring only to external types
            Some sln
    // Note: we reallocate a new solution cell on every traversal of a trait constraint
    // This feels incorrect for trait constraints that are quantified: it seems we should have 
    // formal binders for trait constraints when they are quantified, just as
    // we have formal binders for type variables.
    //
    // The danger here is that a solution for one syntactic occurrence of a trait constraint won't
    // be propagated to other, "linked" solutions. However trait constraints don't appear in any algebra
    // in the same way as types
    TTrait(remapTypesAux tyenv tys, nm, mf, remapTypesAux tyenv argtys, Option.map (remapTypeAux tyenv) rty, ref slnCell)

and bindTypars tps tyargs tpinst =   
    match tps with 
    | [] -> tpinst 
    | _ -> List.map2 (fun tp tyarg -> (tp, tyarg)) tps tyargs @ tpinst 

// This version is used to remap most type parameters, e.g. ones bound at tycons, vals, records 
// See notes below on remapTypeFull for why we have a function that accepts remapAttribs as an argument 
and copyAndRemapAndBindTyparsFull remapAttrib tyenv tps =
    match tps with 
    | [] -> tps, tyenv 
    | _ -> 
      let tps' = copyTypars tps
      let tyenv = { tyenv with tpinst = bindTypars tps (generalizeTypars tps') tyenv.tpinst } 
      (tps, tps') ||> List.iter2 (fun tporig tp -> 
         tp.SetConstraints (remapTyparConstraintsAux tyenv tporig.Constraints)
         tp.SetAttribs (tporig.Attribs |> remapAttrib))
      tps', tyenv

// copies bound typars, extends tpinst 
and copyAndRemapAndBindTypars tyenv tps =
    copyAndRemapAndBindTyparsFull (fun _ -> []) tyenv tps

and remapValLinkage tyenv (vlink: ValLinkageFullKey) = 
    let tyOpt = vlink.TypeForLinkage
    let tyOpt' = 
        match tyOpt with 
        | None -> tyOpt 
        | Some ty -> 
            let ty' = remapTypeAux tyenv ty
            if ty === ty' then tyOpt else
            Some ty'
    if tyOpt === tyOpt' then vlink else
    ValLinkageFullKey(vlink.PartialKey, tyOpt')

and remapNonLocalValRef tyenv (nlvref: NonLocalValOrMemberRef) = 
    let eref = nlvref.EnclosingEntity
    let eref' = remapTyconRef tyenv.tyconRefRemap eref
    let vlink = nlvref.ItemKey
    let vlink' = remapValLinkage tyenv vlink
    if eref === eref' && vlink === vlink' then nlvref else
    { EnclosingEntity = eref'
      ItemKey = vlink' }

and remapValRef tmenv (vref: ValRef) = 
    match tmenv.valRemap.TryFind vref.Deref with 
    | None -> 
        if vref.IsLocalRef then vref else 
        let nlvref = vref.nlr
        let nlvref' = remapNonLocalValRef tmenv nlvref
        if nlvref === nlvref' then vref else
        VRefNonLocal nlvref'
    | Some res -> 
        res

let remapType tyenv x =
    if isRemapEmpty tyenv then x else
    remapTypeAux tyenv x

let remapTypes tyenv x = 
    if isRemapEmpty tyenv then x else 
    remapTypesAux tyenv x

/// Use this one for any type that may be a forall type where the type variables may contain attributes 
/// Logically speaking this is mutually recursive with remapAttrib defined much later in this file, 
/// because types may contain forall types that contain attributes, which need to be remapped. 
/// We currently break the recursion by passing in remapAttrib as a function parameter. 
/// Use this one for any type that may be a forall type where the type variables may contain attributes 
let remapTypeFull remapAttrib tyenv ty =
    if isRemapEmpty tyenv then ty else 
    match stripTyparEqns ty with
    | TType_forall(tps, tau) -> 
        let tps', tyenvinner = copyAndRemapAndBindTyparsFull remapAttrib tyenv tps
        TType_forall(tps', remapType tyenvinner tau)
    | _ -> 
        remapType tyenv ty

let remapParam tyenv (TSlotParam(nm, ty, fl1, fl2, fl3, attribs) as x) = 
    if isRemapEmpty tyenv then x else 
    TSlotParam(nm, remapTypeAux tyenv ty, fl1, fl2, fl3, attribs) 

let remapSlotSig remapAttrib tyenv (TSlotSig(nm, ty, ctps, methTypars, paraml, rty) as x) =
    if isRemapEmpty tyenv then x else 
    let ty' = remapTypeAux tyenv ty
    let ctps', tyenvinner = copyAndRemapAndBindTyparsFull remapAttrib tyenv ctps
    let methTypars', tyenvinner = copyAndRemapAndBindTyparsFull remapAttrib tyenvinner methTypars
    TSlotSig(nm, ty', ctps', methTypars', List.mapSquared (remapParam tyenvinner) paraml, Option.map (remapTypeAux tyenvinner) rty) 

let mkInstRemap tpinst = 
    { tyconRefRemap = emptyTyconRefRemap
      tpinst = tpinst
      valRemap = ValMap.Empty
      removeTraitSolutions = false }

// entry points for "typar -> TType" instantiation 
let instType tpinst x = if isNil tpinst then x else remapTypeAux (mkInstRemap tpinst) x
let instTypes tpinst x = if isNil tpinst then x else remapTypesAux (mkInstRemap tpinst) x
let instTrait tpinst x = if isNil tpinst then x else remapTraitAux (mkInstRemap tpinst) x
let instTyparConstraints tpinst x = if isNil tpinst then x else remapTyparConstraintsAux (mkInstRemap tpinst) x
let instSlotSig tpinst ss = remapSlotSig (fun _ -> []) (mkInstRemap tpinst) ss
let copySlotSig ss = remapSlotSig (fun _ -> []) Remap.Empty ss


let mkTyparToTyparRenaming tpsOrig tps = 
    let tinst = generalizeTypars tps
    mkTyparInst tpsOrig tinst, tinst

let mkTyconInst (tycon: Tycon) tinst = mkTyparInst tycon.TyparsNoRange tinst
let mkTyconRefInst (tcref: TyconRef) tinst = mkTyconInst tcref.Deref tinst

//---------------------------------------------------------------------------
// Basic equalites
//---------------------------------------------------------------------------

let tyconRefEq (g: TcGlobals) tcref1 tcref2 = primEntityRefEq g.compilingFslib g.fslibCcu tcref1 tcref2
let valRefEq (g: TcGlobals) vref1 vref2 = primValRefEq g.compilingFslib g.fslibCcu vref1 vref2

//---------------------------------------------------------------------------
// Remove inference equations and abbreviations from units
//---------------------------------------------------------------------------

let reduceTyconRefAbbrevMeasureable (tcref: TyconRef) = 
    let abbrev = tcref.TypeAbbrev
    match abbrev with 
    | Some (TType_measure ms) -> ms
    | _ -> invalidArg "tcref" "not a measure abbreviation, or incorrect kind"

let rec stripUnitEqnsFromMeasureAux canShortcut unt = 
    match stripUnitEqnsAux canShortcut unt with 
    | Measure.Con tcref when tcref.IsTypeAbbrev ->  
        stripUnitEqnsFromMeasureAux canShortcut (reduceTyconRefAbbrevMeasureable tcref) 
    | m -> m

let stripUnitEqnsFromMeasure m = stripUnitEqnsFromMeasureAux false m

//---------------------------------------------------------------------------
// Basic unit stuff
//---------------------------------------------------------------------------

/// What is the contribution of unit-of-measure constant ucref to unit-of-measure expression measure? 
let rec MeasureExprConExponent g abbrev ucref unt =
    match (if abbrev then stripUnitEqnsFromMeasure unt else stripUnitEqns unt) with
    | Measure.Con ucref' -> if tyconRefEq g ucref' ucref then OneRational else ZeroRational
    | Measure.Inv unt' -> NegRational(MeasureExprConExponent g abbrev ucref unt')
    | Measure.Prod(unt1, unt2) -> AddRational(MeasureExprConExponent g abbrev ucref unt1) (MeasureExprConExponent g abbrev ucref unt2)
    | Measure.RationalPower(unt', q) -> MulRational (MeasureExprConExponent g abbrev ucref unt') q
    | _ -> ZeroRational

/// What is the contribution of unit-of-measure constant ucref to unit-of-measure expression measure
/// after remapping tycons? 
let rec MeasureConExponentAfterRemapping g r ucref unt =
    match stripUnitEqnsFromMeasure unt with
    | Measure.Con ucref' -> if tyconRefEq g (r ucref') ucref then OneRational else ZeroRational
    | Measure.Inv unt' -> NegRational(MeasureConExponentAfterRemapping g r ucref unt')
    | Measure.Prod(unt1, unt2) -> AddRational(MeasureConExponentAfterRemapping g r ucref unt1) (MeasureConExponentAfterRemapping g r ucref unt2)
    | Measure.RationalPower(unt', q) -> MulRational (MeasureConExponentAfterRemapping g r ucref unt') q
    | _ -> ZeroRational

/// What is the contribution of unit-of-measure variable tp to unit-of-measure expression unt? 
let rec MeasureVarExponent tp unt =
    match stripUnitEqnsFromMeasure unt with
    | Measure.Var tp' -> if typarEq tp tp' then OneRational else ZeroRational
    | Measure.Inv unt' -> NegRational(MeasureVarExponent tp unt')
    | Measure.Prod(unt1, unt2) -> AddRational(MeasureVarExponent tp unt1) (MeasureVarExponent tp unt2)
    | Measure.RationalPower(unt', q) -> MulRational (MeasureVarExponent tp unt') q
    | _ -> ZeroRational

/// List the *literal* occurrences of unit variables in a unit expression, without repeats  
let ListMeasureVarOccs unt =
    let rec gather acc unt =  
        match stripUnitEqnsFromMeasure unt with
        | Measure.Var tp -> if List.exists (typarEq tp) acc then acc else tp :: acc
        | Measure.Prod(unt1, unt2) -> gather (gather acc unt1) unt2
        | Measure.RationalPower(unt', _) -> gather acc unt'
        | Measure.Inv unt' -> gather acc unt'
        | _ -> acc   
    gather [] unt

/// List the *observable* occurrences of unit variables in a unit expression, without repeats, paired with their non-zero exponents
let ListMeasureVarOccsWithNonZeroExponents untexpr =
    let rec gather acc unt =  
        match stripUnitEqnsFromMeasure unt with
        | Measure.Var tp -> 
            if List.exists (fun (tp', _) -> typarEq tp tp') acc then acc 
            else 
                let e = MeasureVarExponent tp untexpr
                if e = ZeroRational then acc else (tp, e) :: acc
        | Measure.Prod(unt1, unt2) -> gather (gather acc unt1) unt2
        | Measure.Inv unt' -> gather acc unt'
        | Measure.RationalPower(unt', _) -> gather acc unt'
        | _ -> acc   
    gather [] untexpr

/// List the *observable* occurrences of unit constants in a unit expression, without repeats, paired with their non-zero exponents
let ListMeasureConOccsWithNonZeroExponents g eraseAbbrevs untexpr =
    let rec gather acc unt =  
        match (if eraseAbbrevs then stripUnitEqnsFromMeasure unt else stripUnitEqns unt) with
        | Measure.Con c -> 
            if List.exists (fun (c', _) -> tyconRefEq g c c') acc then acc else 
            let e = MeasureExprConExponent g eraseAbbrevs c untexpr
            if e = ZeroRational then acc else (c, e) :: acc
        | Measure.Prod(unt1, unt2) -> gather (gather acc unt1) unt2
        | Measure.Inv unt' -> gather acc unt'
        | Measure.RationalPower(unt', _) -> gather acc unt'
        | _ -> acc  
    gather [] untexpr

/// List the *literal* occurrences of unit constants in a unit expression, without repeats, 
/// and after applying a remapping function r to tycons
let ListMeasureConOccsAfterRemapping g r unt =
    let rec gather acc unt =  
        match stripUnitEqnsFromMeasure unt with
        | Measure.Con c -> if List.exists (tyconRefEq g (r c)) acc then acc else r c :: acc
        | Measure.Prod(unt1, unt2) -> gather (gather acc unt1) unt2
        | Measure.RationalPower(unt', _) -> gather acc unt'
        | Measure.Inv unt' -> gather acc unt'
        | _ -> acc
   
    gather [] unt

/// Construct a measure expression representing the n'th power of a measure
let MeasurePower u n = 
    if n = 1 then u
    elif n = 0 then Measure.One
    else Measure.RationalPower (u, intToRational n)

let MeasureProdOpt m1 m2 =
    match m1, m2 with
    | Measure.One, _ -> m2
    | _, Measure.One -> m1
    | _, _ -> Measure.Prod (m1, m2)

/// Construct a measure expression representing the product of a list of measures
let ProdMeasures ms = 
    match ms with 
    | [] -> Measure.One 
    | m :: ms -> List.foldBack MeasureProdOpt ms m

let isDimensionless g tyarg =
    match stripTyparEqns tyarg with
    | TType_measure unt ->
      isNil (ListMeasureVarOccsWithNonZeroExponents unt) && 
      isNil (ListMeasureConOccsWithNonZeroExponents g true unt)
    | _ -> false

let destUnitParMeasure g unt =
    let vs = ListMeasureVarOccsWithNonZeroExponents unt
    let cs = ListMeasureConOccsWithNonZeroExponents g true unt

    match vs, cs with
    | [(v, e)], [] when e = OneRational -> v
    | _, _ -> failwith "destUnitParMeasure: not a unit-of-measure parameter"

let isUnitParMeasure g unt =
    let vs = ListMeasureVarOccsWithNonZeroExponents unt
    let cs = ListMeasureConOccsWithNonZeroExponents g true unt
 
    match vs, cs with
    | [(_, e)], [] when e = OneRational -> true
    | _, _ -> false

let normalizeMeasure g ms =
    let vs = ListMeasureVarOccsWithNonZeroExponents ms
    let cs = ListMeasureConOccsWithNonZeroExponents g false ms
    match vs, cs with
    | [], [] -> Measure.One
    | [(v, e)], [] when e = OneRational -> Measure.Var v
    | vs, cs -> List.foldBack (fun (v, e) -> fun m -> Measure.Prod (Measure.RationalPower (Measure.Var v, e), m)) vs (List.foldBack (fun (c, e) -> fun m -> Measure.Prod (Measure.RationalPower (Measure.Con c, e), m)) cs Measure.One)
 
let tryNormalizeMeasureInType g ty =
    match ty with
    | TType_measure (Measure.Var v) ->
        match v.Solution with
        | Some (TType_measure ms) ->
            v.typar_solution <- Some (TType_measure (normalizeMeasure g ms))
            ty
        | _ -> ty
    | _ -> ty

//---------------------------------------------------------------------------
// Some basic type builders
//---------------------------------------------------------------------------

let mkNativePtrTy (g: TcGlobals) ty = 
    assert g.nativeptr_tcr.CanDeref // this should always be available, but check anyway
    TType_app (g.nativeptr_tcr, [ty], g.knownWithoutNull)

let mkByrefTy (g: TcGlobals) ty = 
    assert g.byref_tcr.CanDeref // this should always be available, but check anyway
    TType_app (g.byref_tcr, [ty], g.knownWithoutNull)

let mkInByrefTy (g: TcGlobals) ty = 
    if g.inref_tcr.CanDeref then // If not using sufficient FSharp.Core, then inref<T> = byref<T>, see RFC FS-1053.md
        TType_app (g.inref_tcr, [ty], g.knownWithoutNull)
    else
        mkByrefTy g ty

let mkOutByrefTy (g: TcGlobals) ty = 
    if g.outref_tcr.CanDeref then // If not using sufficient FSharp.Core, then outref<T> = byref<T>, see RFC FS-1053.md
        TType_app (g.outref_tcr, [ty], g.knownWithoutNull)
    else
        mkByrefTy g ty

let mkByrefTyWithFlag g readonly ty = 
    if readonly then 
        mkInByrefTy g ty 
    else 
        mkByrefTy g ty

let mkByref2Ty (g: TcGlobals) ty1 ty2 = 
    assert g.byref2_tcr.CanDeref // check we are using sufficient FSharp.Core, caller should check this
    TType_app (g.byref2_tcr, [ty1; ty2], g.knownWithoutNull)

let mkVoidPtrTy (g: TcGlobals) = 
    assert g.voidptr_tcr.CanDeref // check we are using sufficient FSharp.Core , caller should check this
    TType_app (g.voidptr_tcr, [], g.knownWithoutNull)

let mkByrefTyWithInference (g: TcGlobals) ty1 ty2 = 
    if g.byref2_tcr.CanDeref then // If not using sufficient FSharp.Core, then inref<T> = byref<T>, see RFC FS-1053.md
        TType_app (g.byref2_tcr, [ty1; ty2], g.knownWithoutNull) 
    else 
        TType_app (g.byref_tcr, [ty1], g.knownWithoutNull) 

let mkArrayTy (g: TcGlobals) rank nullness ty m =
    if rank < 1 || rank > 32 then
        errorR(Error(FSComp.SR.tastopsMaxArrayThirtyTwo rank, m))
        TType_app (g.il_arr_tcr_map.[3], [ty], nullness)
    else
        TType_app (g.il_arr_tcr_map.[rank - 1], [ty], nullness)

//--------------------------------------------------------------------------
// Tuple compilation (types)
//------------------------------------------------------------------------ 

let maxTuple = 8
let goodTupleFields = maxTuple-1

let isCompiledTupleTyconRef g tcref =
    tyconRefEq g g.ref_tuple1_tcr tcref || 
    tyconRefEq g g.ref_tuple2_tcr tcref || 
    tyconRefEq g g.ref_tuple3_tcr tcref || 
    tyconRefEq g g.ref_tuple4_tcr tcref || 
    tyconRefEq g g.ref_tuple5_tcr tcref || 
    tyconRefEq g g.ref_tuple6_tcr tcref || 
    tyconRefEq g g.ref_tuple7_tcr tcref || 
    tyconRefEq g g.ref_tuple8_tcr tcref ||
    tyconRefEq g g.struct_tuple1_tcr tcref || 
    tyconRefEq g g.struct_tuple2_tcr tcref || 
    tyconRefEq g g.struct_tuple3_tcr tcref || 
    tyconRefEq g g.struct_tuple4_tcr tcref || 
    tyconRefEq g g.struct_tuple5_tcr tcref || 
    tyconRefEq g g.struct_tuple6_tcr tcref || 
    tyconRefEq g g.struct_tuple7_tcr tcref || 
    tyconRefEq g g.struct_tuple8_tcr tcref

let mkCompiledTupleTyconRef (g: TcGlobals) isStruct n = 
    if n = 1 then (if isStruct then g.struct_tuple1_tcr else g.ref_tuple1_tcr)
    elif n = 2 then (if isStruct then g.struct_tuple2_tcr else g.ref_tuple2_tcr)
    elif n = 3 then (if isStruct then g.struct_tuple3_tcr else g.ref_tuple3_tcr)
    elif n = 4 then (if isStruct then g.struct_tuple4_tcr else g.ref_tuple4_tcr)
    elif n = 5 then (if isStruct then g.struct_tuple5_tcr else g.ref_tuple5_tcr)
    elif n = 6 then (if isStruct then g.struct_tuple6_tcr else g.ref_tuple6_tcr)
    elif n = 7 then (if isStruct then g.struct_tuple7_tcr else g.ref_tuple7_tcr)
    elif n = 8 then (if isStruct then g.struct_tuple8_tcr else g.ref_tuple8_tcr)
    else failwithf "mkCompiledTupleTyconRef, n = %d" n

/// Convert from F# tuple types to .NET tuple types
let rec mkCompiledTupleTy g isStruct tupElemTys = 
    let n = List.length tupElemTys 
    if n < maxTuple then
        TType_app (mkCompiledTupleTyconRef g isStruct n, tupElemTys, g.knownWithoutNull)
    else 
        let tysA, tysB = List.splitAfter goodTupleFields tupElemTys
        TType_app ((if isStruct then g.struct_tuple8_tcr else g.ref_tuple8_tcr), tysA@[mkCompiledTupleTy g isStruct tysB], g.knownWithoutNull)

/// Convert from F# tuple types to .NET tuple types, but only the outermost level
let mkOuterCompiledTupleTy g isStruct tupElemTys = 
    let n = List.length tupElemTys 
    if n < maxTuple then 
        TType_app (mkCompiledTupleTyconRef g isStruct n, tupElemTys, g.knownWithoutNull)
    else 
        let tysA, tysB = List.splitAfter goodTupleFields tupElemTys
        let tcref = (if isStruct then g.struct_tuple8_tcr else g.ref_tuple8_tcr)
        // In the case of an 8-tuple we add the Tuple<_> marker. For other sizes we keep the type 
        // as a regular F# tuple type.
        match tysB with 
        | [ tyB ] -> 
            let marker = TType_app (mkCompiledTupleTyconRef g isStruct 1, [tyB], g.knownWithoutNull)
            TType_app (tcref, tysA@[marker], g.knownWithoutNull)
        | _ ->
            TType_app (tcref, tysA@[TType_tuple (mkTupInfo isStruct, tysB)], g.knownWithoutNull)

//---------------------------------------------------------------------------
// Remove inference equations and abbreviations from types 
//---------------------------------------------------------------------------

let applyTyconAbbrev abbrevTy tycon tyargs = 
    if isNil tyargs then abbrevTy 
    else instType (mkTyconInst tycon tyargs) abbrevTy

let reduceTyconAbbrev (tycon: Tycon) tyargs = 
    let abbrev = tycon.TypeAbbrev
    match abbrev with 
    | None -> invalidArg "tycon" "this type definition is not an abbreviation"
    | Some abbrevTy -> 
        applyTyconAbbrev abbrevTy tycon tyargs

let reduceTyconRefAbbrev (tcref: TyconRef) tyargs = 
    reduceTyconAbbrev tcref.Deref tyargs

let reduceTyconMeasureableOrProvided (g: TcGlobals) (tycon: Tycon) tyargs =
#if NO_EXTENSIONTYPING
    ignore g  // otherwise g would be unused
#endif
    let repr = tycon.TypeReprInfo
    match repr with 
    | TMeasureableRepr ty -> 
        if isNil tyargs then ty else instType (mkTyconInst tycon tyargs) ty
#if !NO_EXTENSIONTYPING
    | TProvidedTypeExtensionPoint info when info.IsErased -> info.BaseTypeForErased (range0, g.obj_ty)
#endif
    | _ -> invalidArg "tc" "this type definition is not a refinement" 

let reduceTyconRefMeasureableOrProvided (g: TcGlobals) (tcref: TyconRef) tyargs = 
    reduceTyconMeasureableOrProvided g tcref.Deref tyargs

let rec stripTyEqnsA g canShortcut ty = 
    let ty = stripTyparEqnsAux KnownWithoutNull canShortcut ty 
    match ty with 
    | TType_app (tcref, tinst, nullness) ->
        let tycon = tcref.Deref
        match tycon.TypeAbbrev with 
        | Some abbrevTy -> 
            let reducedTy = applyTyconAbbrev abbrevTy tycon tinst
            let reducedTy2 = addNullnessToTy nullness reducedTy
            stripTyEqnsA g canShortcut reducedTy2
        | None -> 
            // This is the point where we get to add additional coditional normalizing equations 
            // into the type system. Such power!
            // 
            // Add the equation byref<'T> = byref<'T, ByRefKinds.InOut> for when using sufficient FSharp.Core
            // See RFC FS-1053.md
            if tyconRefEq g tcref g.byref_tcr && g.byref2_tcr.CanDeref  && g.byrefkind_InOut_tcr.CanDeref then 
                mkByref2Ty g tinst.[0] (TType_app(g.byrefkind_InOut_tcr, [], g.knownWithoutNull))

            // Add the equation double<1> = double for units of measure.
            elif tycon.IsMeasureableReprTycon && List.forall (isDimensionless g) tinst then
                let reducedTy = reduceTyconMeasureableOrProvided g tycon tinst
                let reducedTy2 = addNullnessToTy nullness reducedTy
                stripTyEqnsA g canShortcut reducedTy2
            else 
                ty
    | ty -> ty

let stripTyEqns g ty = stripTyEqnsA g false ty

let evalTupInfoIsStruct aexpr = 
    match aexpr with 
    | TupInfo.Const b -> b

let evalAnonInfoIsStruct (anonInfo: AnonRecdTypeInfo) = 
    evalTupInfoIsStruct anonInfo.TupInfo

/// This erases outermost occurrences of inference equations, type abbreviations, non-generated provided types
/// and measureable types (float<_>).
/// It also optionally erases all "compilation representations", i.e. function and
/// tuple types, and also "nativeptr<'T> --> System.IntPtr"
let rec stripTyEqnsAndErase eraseFuncAndTuple (g: TcGlobals) ty =
    let ty = stripTyEqns g ty
    match ty with
    | TType_app (tcref, args, nullness) ->
        let tycon = tcref.Deref
        if tycon.IsErased  then
            let reducedTy = reduceTyconMeasureableOrProvided g tycon args
            let reducedTy2 = addNullnessToTy nullness reducedTy
            stripTyEqnsAndErase eraseFuncAndTuple g reducedTy2
        elif tyconRefEq g tcref g.nativeptr_tcr && eraseFuncAndTuple then 
            stripTyEqnsAndErase eraseFuncAndTuple g g.nativeint_ty
        else
            ty
    | TType_fun(a, b, nullness) when eraseFuncAndTuple -> TType_app(g.fastFunc_tcr, [ a; b], nullness)
    | TType_tuple(tupInfo, l) when eraseFuncAndTuple -> mkCompiledTupleTy g (evalTupInfoIsStruct tupInfo) l
    | ty -> ty

let stripTyEqnsAndMeasureEqns g ty =
   stripTyEqnsAndErase false g ty
       
type Erasure = EraseAll | EraseMeasures | EraseNone

let stripTyEqnsWrtErasure erasureFlag g ty = 
    match erasureFlag with 
    | EraseAll -> stripTyEqnsAndErase true g ty
    | EraseMeasures -> stripTyEqnsAndErase false g ty
    | _ -> stripTyEqns g ty
    
let rec stripExnEqns (eref: TyconRef) = 
    let exnc = eref.Deref
    match exnc.ExceptionInfo with
    | TExnAbbrevRepr eref -> stripExnEqns eref
    | _ -> exnc

let primDestForallTy g ty = ty |> stripTyEqns g |> (function TType_forall (tyvs, tau) -> (tyvs, tau) | _ -> failwith "primDestForallTy: not a forall type")
let destFunTy g ty = ty |> stripTyEqns g |> (function TType_fun (tyv, tau, _nullness) -> (tyv, tau) | _ -> failwith "destFunTy: not a function type")
let destAnyTupleTy g ty = ty |> stripTyEqns g |> (function TType_tuple (tupInfo, l) -> tupInfo, l | _ -> failwith "destAnyTupleTy: not a tuple type")
let destRefTupleTy g ty = ty |> stripTyEqns g |> (function TType_tuple (tupInfo, l) when not (evalTupInfoIsStruct tupInfo) -> l | _ -> failwith "destRefTupleTy: not a reference tuple type")
let destStructTupleTy g ty = ty |> stripTyEqns g |> (function TType_tuple (tupInfo, l) when evalTupInfoIsStruct tupInfo -> l | _ -> failwith "destStructTupleTy: not a struct tuple type")
let destTyparTy g ty = ty |> stripTyEqns g |> (function TType_var (v, _nullness) -> v | _ -> failwith "destTyparTy: not a typar type")
let destAnyParTy g ty = ty |> stripTyEqns g |> (function TType_var (v, _nullness) -> v | TType_measure unt -> destUnitParMeasure g unt | _ -> failwith "destAnyParTy: not a typar or unpar type")
let destMeasureTy g ty = ty |> stripTyEqns g |> (function TType_measure m -> m | _ -> failwith "destMeasureTy: not a unit-of-measure type")
let isFunTy g ty = ty |> stripTyEqns g |> (function TType_fun _ -> true | _ -> false)
let isForallTy g ty = ty |> stripTyEqns g |> (function TType_forall _ -> true | _ -> false)
let isAnyTupleTy g ty = ty |> stripTyEqns g |> (function TType_tuple _ -> true | _ -> false)
let isRefTupleTy g ty = ty |> stripTyEqns g |> (function TType_tuple (tupInfo, _) -> not (evalTupInfoIsStruct tupInfo) | _ -> false)
let isStructTupleTy g ty = ty |> stripTyEqns g |> (function TType_tuple (tupInfo, _) -> evalTupInfoIsStruct tupInfo | _ -> false)
let isAnonRecdTy g ty = ty |> stripTyEqns g |> (function TType_anon _ -> true | _ -> false)
let isStructAnonRecdTy g ty = ty |> stripTyEqns g |> (function TType_anon (anonInfo, _) -> evalAnonInfoIsStruct anonInfo | _ -> false)
let isUnionTy g ty = ty |> stripTyEqns g |> (function TType_app(tcref, _, _) -> tcref.IsUnionTycon | _ -> false)
let isReprHiddenTy g ty = ty |> stripTyEqns g |> (function TType_app(tcref, _, _) -> tcref.IsHiddenReprTycon | _ -> false)
let isFSharpObjModelTy g ty = ty |> stripTyEqns g |> (function TType_app(tcref, _, _) -> tcref.IsFSharpObjectModelTycon | _ -> false)
let isRecdTy g ty = ty |> stripTyEqns g |> (function TType_app(tcref, _, _) -> tcref.IsRecordTycon | _ -> false)
let isFSharpStructOrEnumTy g ty = ty |> stripTyEqns g |> (function TType_app(tcref, _, _) -> tcref.IsFSharpStructOrEnumTycon | _ -> false)
let isFSharpEnumTy g ty = ty |> stripTyEqns g |> (function TType_app(tcref, _, _) -> tcref.IsFSharpEnumTycon | _ -> false)
let isTyparTy g ty = ty |> stripTyEqns g |> (function TType_var _ -> true | _ -> false)
let isAnyParTy g ty = ty |> stripTyEqns g |> (function TType_var _ -> true | TType_measure unt -> isUnitParMeasure g unt | _ -> false)
let isMeasureTy g ty = ty |> stripTyEqns g |> (function TType_measure _ -> true | _ -> false)

let isProvenUnionCaseTy ty = match ty with TType_ucase _ -> true | _ -> false

let mkAppTy tcref tyargs = TType_app(tcref, tyargs, KnownWithoutNull) // TODO NULLNESS - check various callers
let mkProvenUnionCaseTy ucref tyargs = TType_ucase(ucref, tyargs)
let isAppTy g ty = ty |> stripTyEqns g |> (function TType_app _ -> true | _ -> false) 
let tryAppTy g ty = ty |> stripTyEqns g |> (function TType_app(tcref, tinst, _) -> ValueSome (tcref, tinst) | _ -> ValueNone) 
let destAppTy g ty = ty |> stripTyEqns g |> (function TType_app(tcref, tinst, _) -> tcref, tinst | _ -> failwith "destAppTy")
let tcrefOfAppTy g ty = ty |> stripTyEqns g |> (function TType_app(tcref, _, _) -> tcref | _ -> failwith "tcrefOfAppTy") 
let nullnessOfTy g ty = ty |> stripTyEqns g |> (function TType_app(_, _, nullness) | TType_fun (_, _, nullness) | TType_var (_, nullness) -> nullness | _ -> g.knownWithoutNull) 
let argsOfAppTy g ty = ty |> stripTyEqns g |> (function TType_app(_, tinst, _) -> tinst | _ -> [])
let tryDestTyparTy g ty = ty |> stripTyEqns g |> (function TType_var (v, _nullness) -> ValueSome v | _ -> ValueNone)
let tryDestFunTy g ty = ty |> stripTyEqns g |> (function TType_fun (tyv, tau, _nullness) -> ValueSome(tyv, tau) | _ -> ValueNone)
let tryDestAppTy g ty = ty |> stripTyEqns g |> (function TType_app(tcref, _, _) -> ValueSome tcref | _ -> ValueNone)
let tryDestAnonRecdTy g ty = ty |> stripTyEqns g |> (function TType_anon (anonInfo, tys) -> ValueSome (anonInfo, tys) | _ -> ValueNone)

let tryAnyParTy g ty = ty |> stripTyEqns g |> (function TType_var (v, _nullness) -> ValueSome v | TType_measure unt when isUnitParMeasure g unt -> ValueSome(destUnitParMeasure g unt) | _ -> ValueNone)
let tryAnyParTyOption g ty = ty |> stripTyEqns g |> (function TType_var (v, _nullness) -> Some v | TType_measure unt when isUnitParMeasure g unt -> Some(destUnitParMeasure g unt) | _ -> None)
let (|AppTy|_|) g ty = ty |> stripTyEqns g |> (function TType_app(tcref, tinst, _) -> Some (tcref, tinst) | _ -> None) 
let (|RefTupleTy|_|) g ty = ty |> stripTyEqns g |> (function TType_tuple(tupInfo, tys) when not (evalTupInfoIsStruct tupInfo) -> Some tys | _ -> None)
let (|FunTy|_|) g ty = ty |> stripTyEqns g |> (function TType_fun(dty, rty, _nullness) -> Some (dty, rty) | _ -> None)

let tryNiceEntityRefOfTy ty = 
    let ty = stripTyparEqnsAux KnownWithoutNull false ty 
    match ty with
    | TType_app (tcref, _, _) -> ValueSome tcref
    | TType_measure (Measure.Con tcref) -> ValueSome tcref
    | _ -> ValueNone

let tryNiceEntityRefOfTyOption ty = 
    let ty = stripTyparEqnsAux KnownWithoutNull false ty 
    match ty with
    | TType_app (tcref, _, _) -> Some tcref
    | TType_measure (Measure.Con tcref) -> Some tcref
    | _ -> None

let (|NullableTy|_|) g ty =
    match tryAppTy g ty with 
    | ValueSome (tcref, [tyarg]) when tyconRefEq g tcref g.system_Nullable_tcref -> Some tyarg
    | _ -> None

let (|StripNullableTy|) g ty = 
    match tryAppTy g ty with 
    | ValueSome (tcref, [tyarg]) when tyconRefEq g tcref g.system_Nullable_tcref -> tyarg
    | _ -> ty
    
let mkInstForAppTy g ty = 
    match tryAppTy g ty with
    | ValueSome (tcref, tinst) -> mkTyconRefInst tcref tinst
    | _ -> []

let domainOfFunTy g ty = fst (destFunTy g ty)
let rangeOfFunTy g ty = snd (destFunTy g ty)

let convertToTypeWithMetadataIfPossible g ty = 
    if isAnyTupleTy g ty then 
        let (tupInfo, tupElemTys) = destAnyTupleTy g ty
        mkOuterCompiledTupleTy g (evalTupInfoIsStruct tupInfo) tupElemTys
    elif isFunTy g ty then 
        let (a, b (*, nullness *) ) = destFunTy g ty
        mkAppTy g.fastFunc_tcr [a; b]
    else ty
 
//---------------------------------------------------------------------------
// Equivalence of types up to alpha-equivalence 
//---------------------------------------------------------------------------


[<NoEquality; NoComparison>]
type TypeEquivEnv = 
    { EquivTypars: TyparMap<TType>
      EquivTycons: TyconRefRemap}

// allocate a singleton
let typeEquivEnvEmpty = 
    { EquivTypars = TyparMap.Empty
      EquivTycons = emptyTyconRefRemap }

type TypeEquivEnv with 
    static member Empty = typeEquivEnvEmpty

    member aenv.BindTyparsToTypes tps1 tys2 =
        { aenv with EquivTypars = (tps1, tys2, aenv.EquivTypars) |||> List.foldBack2 (fun tp ty tpmap -> tpmap.Add(tp, ty)) }

    member aenv.BindEquivTypars tps1 tps2 =
        aenv.BindTyparsToTypes tps1 (List.map mkTyparTy tps2) 

    static member FromTyparInst tpinst =
        let tps, tys = List.unzip tpinst
        TypeEquivEnv.Empty.BindTyparsToTypes tps tys 

    static member FromEquivTypars tps1 tps2 = 
        TypeEquivEnv.Empty.BindEquivTypars tps1 tps2 

let rec traitsAEquivAux erasureFlag g aenv (TTrait(tys1, nm, mf1, argtys, rty, _)) (TTrait(tys2, nm2, mf2, argtys2, rty2, _)) =
   mf1 = mf2 &&
   nm = nm2 &&
   ListSet.equals (typeAEquivAux erasureFlag g aenv) tys1 tys2 &&
   returnTypesAEquivAux erasureFlag g aenv rty rty2 &&
   List.lengthsEqAndForall2 (typeAEquivAux erasureFlag g aenv) argtys argtys2

and returnTypesAEquivAux erasureFlag g aenv rty rty2 =
    match rty, rty2 with  
    | None, None -> true
    | Some t1, Some t2 -> typeAEquivAux erasureFlag g aenv t1 t2
    | _ -> false

    
and typarConstraintsAEquivAux erasureFlag g aenv tpc1 tpc2 =
    match tpc1, tpc2 with
    | TyparConstraint.CoercesTo(acty, _), 
      TyparConstraint.CoercesTo(fcty, _) -> 
        typeAEquivAux erasureFlag g aenv acty fcty

    | TyparConstraint.MayResolveMember(trait1, _), 
      TyparConstraint.MayResolveMember(trait2, _) -> 
        traitsAEquivAux erasureFlag g aenv trait1 trait2 

    | TyparConstraint.DefaultsTo(_, acty, _), 
      TyparConstraint.DefaultsTo(_, fcty, _) -> 
        typeAEquivAux erasureFlag g aenv acty fcty

    | TyparConstraint.IsEnum(uty1, _), TyparConstraint.IsEnum(uty2, _) -> 
        typeAEquivAux erasureFlag g aenv uty1 uty2

    | TyparConstraint.IsDelegate(aty1, bty1, _), TyparConstraint.IsDelegate(aty2, bty2, _) -> 
        typeAEquivAux erasureFlag g aenv aty1 aty2 && 
        typeAEquivAux erasureFlag g aenv bty1 bty2 

    | TyparConstraint.SimpleChoice (tys1, _), TyparConstraint.SimpleChoice(tys2, _) -> 
        ListSet.equals (typeAEquivAux erasureFlag g aenv) tys1 tys2

    | TyparConstraint.SupportsComparison _, TyparConstraint.SupportsComparison _ 
    | TyparConstraint.SupportsEquality _, TyparConstraint.SupportsEquality _ 
    | TyparConstraint.SupportsNull _, TyparConstraint.SupportsNull _ 
    | TyparConstraint.NotSupportsNull _, TyparConstraint.NotSupportsNull _ 
    | TyparConstraint.IsNonNullableStruct _, TyparConstraint.IsNonNullableStruct _
    | TyparConstraint.IsReferenceType _, TyparConstraint.IsReferenceType _ 
    | TyparConstraint.IsUnmanaged _, TyparConstraint.IsUnmanaged _
    | TyparConstraint.RequiresDefaultConstructor _, TyparConstraint.RequiresDefaultConstructor _ -> true
    | _ -> false

and typarConstraintSetsAEquivAux erasureFlag g aenv (tp1: Typar) (tp2: Typar) = 
    tp1.StaticReq = tp2.StaticReq &&
    ListSet.equals (typarConstraintsAEquivAux erasureFlag g aenv) tp1.Constraints tp2.Constraints

and typarsAEquivAux erasureFlag g (aenv: TypeEquivEnv) tps1 tps2 = 
    List.length tps1 = List.length tps2 &&
    let aenv = aenv.BindEquivTypars tps1 tps2 
    List.forall2 (typarConstraintSetsAEquivAux erasureFlag g aenv) tps1 tps2

and tcrefAEquiv g aenv tc1 tc2 = 
    tyconRefEq g tc1 tc2 || 
      (match aenv.EquivTycons.TryFind tc1 with Some v -> tyconRefEq g v tc2 | None -> false)

and typeAEquivAux erasureFlag g aenv ty1 ty2 = 
    let ty1 = stripTyEqnsWrtErasure erasureFlag g ty1 
    let ty2 = stripTyEqnsWrtErasure erasureFlag g ty2
    match ty1, ty2 with
    | TType_forall(tps1, rty1), TType_forall(tps2, rty2) -> 
        typarsAEquivAux erasureFlag g aenv tps1 tps2 && typeAEquivAux erasureFlag g (aenv.BindEquivTypars tps1 tps2) rty1 rty2
    | TType_var (tp1, _nullness1), TType_var (tp2, _nullness2) when typarEq tp1 tp2 -> // NOTE: nullness annotations are ignored for type equivalence
        true
    | TType_var (tp1, _nullness1), _ ->
        match aenv.EquivTypars.TryFind tp1 with
        | Some v -> typeEquivAux erasureFlag g v ty2
        | None -> false
    | TType_app (tc1, b1, _nullness1), TType_app (tc2, b2, _nullness2) -> // NOTE: nullness annotations are ignored for type equivalence
        tcrefAEquiv g aenv tc1 tc2 &&
        typesAEquivAux erasureFlag g aenv b1 b2
    | TType_ucase (UCRef(tc1, n1), b1), TType_ucase (UCRef(tc2, n2), b2) -> 
        n1=n2 &&
        tcrefAEquiv g aenv tc1 tc2 &&
        typesAEquivAux erasureFlag g aenv b1 b2
    | TType_tuple (s1, l1), TType_tuple (s2, l2) -> 
        structnessAEquiv s1 s2 && typesAEquivAux erasureFlag g aenv l1 l2
    | TType_fun (dtys1, rty1, _nullness1), TType_fun (dtys2, rty2, _nullness2) -> // NOTE: nullness annotations are ignored for type equivalence
        typeAEquivAux erasureFlag g aenv dtys1 dtys2 && typeAEquivAux erasureFlag g aenv rty1 rty2
    | TType_anon (anonInfo1, l1), TType_anon (anonInfo2, l2) -> 
        anonInfoEquiv anonInfo1 anonInfo2 &&
        typesAEquivAux erasureFlag g aenv l1 l2
    | TType_measure m1, TType_measure m2 -> 
        match erasureFlag with 
        | EraseNone -> measureAEquiv g aenv m1 m2 
        | _ -> true 
    | _ -> false


and anonInfoEquiv (anonInfo1: AnonRecdTypeInfo) (anonInfo2: AnonRecdTypeInfo) =
    ccuEq anonInfo1.Assembly anonInfo2.Assembly && 
    structnessAEquiv anonInfo1.TupInfo anonInfo2.TupInfo && 
    anonInfo1.SortedNames = anonInfo2.SortedNames 

and structnessAEquiv un1 un2 =
    match un1, un2 with 
    | TupInfo.Const b1, TupInfo.Const b2 -> (b1 = b2)

and measureAEquiv g aenv un1 un2 =
    let vars1 = ListMeasureVarOccs un1
    let trans tp1 = if aenv.EquivTypars.ContainsKey tp1 then destAnyParTy g aenv.EquivTypars.[tp1] else tp1
    let remapTyconRef tc = if aenv.EquivTycons.ContainsKey tc then aenv.EquivTycons.[tc] else tc
    let vars1' = List.map trans vars1
    let vars2 = ListSet.subtract typarEq (ListMeasureVarOccs un2) vars1'
    let cons1 = ListMeasureConOccsAfterRemapping g remapTyconRef un1
    let cons2 = ListMeasureConOccsAfterRemapping g remapTyconRef un2 
 
    List.forall (fun v -> MeasureVarExponent v un1 = MeasureVarExponent (trans v) un2) vars1 &&
    List.forall (fun v -> MeasureVarExponent v un1 = MeasureVarExponent v un2) vars2 &&
    List.forall (fun c -> MeasureConExponentAfterRemapping g remapTyconRef c un1 = MeasureConExponentAfterRemapping g remapTyconRef c un2) (cons1@cons2)  


and typesAEquivAux erasureFlag g aenv l1 l2 = List.lengthsEqAndForall2 (typeAEquivAux erasureFlag g aenv) l1 l2
and typeEquivAux erasureFlag g ty1 ty2 = typeAEquivAux erasureFlag g TypeEquivEnv.Empty ty1 ty2

let typeAEquiv g aenv ty1 ty2 = typeAEquivAux EraseNone g aenv ty1 ty2
let typeEquiv g ty1 ty2 = typeEquivAux EraseNone g ty1 ty2
let traitsAEquiv g aenv t1 t2 = traitsAEquivAux EraseNone g aenv t1 t2
let typarConstraintsAEquiv g aenv c1 c2 = typarConstraintsAEquivAux EraseNone g aenv c1 c2
let typarsAEquiv g aenv d1 d2 = typarsAEquivAux EraseNone g aenv d1 d2
let returnTypesAEquiv g aenv t1 t2 = returnTypesAEquivAux EraseNone g aenv t1 t2

let measureEquiv g m1 m2 = measureAEquiv g TypeEquivEnv.Empty m1 m2

let isErasedType g ty = 
  match stripTyEqns g ty with
#if !NO_EXTENSIONTYPING
  | TType_app (tcref, _, _) -> tcref.IsProvidedErasedTycon
#endif
  | _ -> false

// Return all components of this type expression that cannot be tested at runtime
let rec getErasedTypes g ty = 
    let ty = stripTyEqns g ty
    if isErasedType g ty then [ty] else 
    match ty with
    | TType_forall(_, rty) -> 
        getErasedTypes g rty
    | TType_var (tp, nullness) -> 
        match nullness.Evaluate() with
        | NullnessInfo.WithNull -> [ty] // with-null annotations can't be tested at runtime (TODO NULLNESS: for value types Nullable<_> they can be)
        | _ -> if tp.IsErased then [ty] else []
    | TType_app (_, b, nullness) ->
        match nullness.Evaluate() with
        | NullnessInfo.WithNull -> [ty]
        | _ -> List.foldBack (fun ty tys -> getErasedTypes g ty @ tys) b []
    | TType_ucase(_, b) | TType_anon (_, b) | TType_tuple (_, b) ->
        List.foldBack (fun ty tys -> getErasedTypes g ty @ tys) b []
    | TType_fun (dty, rty, nullness) -> 
        match nullness.Evaluate() with
        | NullnessInfo.WithNull -> [ty]
        | _ -> getErasedTypes g dty @ getErasedTypes g rty
    | TType_measure _ -> 
        [ty]


//---------------------------------------------------------------------------
// Standard orderings, e.g. for order set/map keys
//---------------------------------------------------------------------------

let valOrder = { new IComparer<Val> with member __.Compare(v1, v2) = compare v1.Stamp v2.Stamp }
let tyconOrder = { new IComparer<Tycon> with member __.Compare(tc1, tc2) = compare tc1.Stamp tc2.Stamp }
let recdFieldRefOrder = 
    { new IComparer<RecdFieldRef> with 
         member __.Compare(RFRef(tcref1, nm1), RFRef(tcref2, nm2)) = 
            let c = tyconOrder.Compare (tcref1.Deref, tcref2.Deref) 
            if c <> 0 then c else 
            compare nm1 nm2 }

let unionCaseRefOrder = 
    { new IComparer<UnionCaseRef> with 
         member __.Compare(UCRef(tcref1, nm1), UCRef(tcref2, nm2)) = 
            let c = tyconOrder.Compare (tcref1.Deref, tcref2.Deref) 
            if c <> 0 then c else 
            compare nm1 nm2 }

//---------------------------------------------------------------------------
// Make some common types
//---------------------------------------------------------------------------

let mkFunTy (g: TcGlobals) d r = TType_fun (d, r, g.knownWithoutNull)

let mkForallTy d r = TType_forall (d, r)

let mkForallTyIfNeeded d r = if isNil d then r else mkForallTy d r

let (+->) d r = mkForallTyIfNeeded d r

let mkIteratedFunTy g dl r = List.foldBack (mkFunTy g) dl r

let mkLambdaTy g tps tys rty = mkForallTyIfNeeded tps (mkIteratedFunTy g tys rty)

let mkLambdaArgTy m tys = 
    match tys with 
    | [] -> error(InternalError("mkLambdaArgTy", m))
    | [h] -> h 
    | _ -> mkRawRefTupleTy tys

let typeOfLambdaArg m vs = mkLambdaArgTy m (typesOfVals vs)

let mkMultiLambdaTy g m vs rty = mkFunTy g (typeOfLambdaArg m vs) rty 

/// When compiling FSharp.Core.dll we have to deal with the non-local references into
/// the library arising from env.fs. Part of this means that we have to be able to resolve these
/// references. This function artificially forces the existence of a module or namespace at a 
/// particular point in order to do this.
let ensureCcuHasModuleOrNamespaceAtPath (ccu: CcuThunk) path (CompPath(_, cpath)) xml =
    let scoref = ccu.ILScopeRef 
    let rec loop prior_cpath (path: Ident list) cpath (modul: ModuleOrNamespace) =
        let mtype = modul.ModuleOrNamespaceType 
        match path, cpath with 
        | (hpath :: tpath), ((_, mkind) :: tcpath) -> 
            let modName = hpath.idText 
            if not (Map.containsKey modName mtype.AllEntitiesByCompiledAndLogicalMangledNames) then 
                let smodul = NewModuleOrNamespace (Some(CompPath(scoref, prior_cpath))) taccessPublic hpath xml [] (MaybeLazy.Strict (NewEmptyModuleOrNamespaceType mkind))
                mtype.AddModuleOrNamespaceByMutation smodul
            let modul = Map.find modName mtype.AllEntitiesByCompiledAndLogicalMangledNames 
            loop (prior_cpath@[(modName, Namespace)]) tpath tcpath modul 

        | _ -> () 

    loop [] path cpath ccu.Contents


//---------------------------------------------------------------------------
// Primitive destructors
//---------------------------------------------------------------------------

/// Look through the Expr.Link nodes arising from type inference
let rec stripExpr e = 
    match e with 
    | Expr.Link eref -> stripExpr !eref
    | _ -> e    

let mkCase (a, b) = TCase(a, b)

let isRefTupleExpr e = match e with Expr.Op (TOp.Tuple tupInfo, _, _, _) -> not (evalTupInfoIsStruct tupInfo) | _ -> false
let tryDestRefTupleExpr e = match e with Expr.Op (TOp.Tuple tupInfo, _, es, _) when not (evalTupInfoIsStruct tupInfo) -> es | _ -> [e]

//---------------------------------------------------------------------------
// Range info for expressions
//---------------------------------------------------------------------------

let rec rangeOfExpr x = 
    match x with
    | Expr.Val (_, _, m) | Expr.Op (_, _, _, m) | Expr.Const (_, m, _) | Expr.Quote (_, _, _, m, _)
    | Expr.Obj (_, _, _, _, _, _, m) | Expr.App (_, _, _, _, m) | Expr.Sequential (_, _, _, _, m) 
    | Expr.StaticOptimization (_, _, _, m) | Expr.Lambda (_, _, _, _, _, m, _) 
    | Expr.TyLambda (_, _, _, m, _)| Expr.TyChoose (_, _, m) | Expr.LetRec (_, _, m, _) | Expr.Let (_, _, m, _) | Expr.Match (_, _, _, _, m, _) -> m
    | Expr.Link eref -> rangeOfExpr (!eref)

type Expr with 
    member x.Range = rangeOfExpr x

//---------------------------------------------------------------------------
// Build nodes in decision graphs
//---------------------------------------------------------------------------


let primMkMatch(spBind, exprm, tree, targets, matchm, ty) = Expr.Match (spBind, exprm, tree, targets, matchm, ty)

type MatchBuilder(spBind, inpRange: Range.range) = 

    let targets = new ResizeArray<_>(10) 
    member x.AddTarget tg = 
        let n = targets.Count 
        targets.Add tg
        n

    member x.AddResultTarget(e, spTarget) = TDSuccess([], x.AddTarget(TTarget([], e, spTarget)))

    member x.CloseTargets() = targets |> ResizeArray.toList

    member x.Close(dtree, m, ty) = primMkMatch (spBind, inpRange, dtree, targets.ToArray(), m, ty)

let mkBoolSwitch m g t e = TDSwitch(g, [TCase(DecisionTreeTest.Const(Const.Bool true), t)], Some e, m)

let primMkCond spBind spTarget1 spTarget2 m ty e1 e2 e3 = 
    let mbuilder = new MatchBuilder(spBind, m)
    let dtree = mkBoolSwitch m e1 (mbuilder.AddResultTarget(e2, spTarget1)) (mbuilder.AddResultTarget(e3, spTarget2)) 
    mbuilder.Close(dtree, m, ty)

let mkCond spBind spTarget m ty e1 e2 e3 = primMkCond spBind spTarget spTarget m ty e1 e2 e3


//---------------------------------------------------------------------------
// Primitive constructors
//---------------------------------------------------------------------------

let exprForValRef m vref = Expr.Val (vref, NormalValUse, m)
let exprForVal m v = exprForValRef m (mkLocalValRef v)
let mkLocalAux m s ty mut compgen =
    let thisv = NewVal(s, m, None, ty, mut, compgen, None, taccessPublic, ValNotInRecScope, None, NormalVal, [], ValInline.Optional, XmlDoc.Empty, false, false, false, false, false, false, None, ParentNone) 
    thisv, exprForVal m thisv

let mkLocal m s ty = mkLocalAux m s ty Immutable false
let mkCompGenLocal m s ty = mkLocalAux m s ty Immutable true
let mkMutableCompGenLocal m s ty = mkLocalAux m s ty Mutable true


// Type gives return type. For type-lambdas this is the formal return type. 
let mkMultiLambda m vs (b, rty) = Expr.Lambda (newUnique(), None, None, vs, b, m, rty)
let rebuildLambda m ctorThisValOpt baseValOpt vs (b, rty) = Expr.Lambda (newUnique(), ctorThisValOpt, baseValOpt, vs, b, m, rty)
let mkLambda m v (b, rty) = mkMultiLambda m [v] (b, rty)
let mkTypeLambda m vs (b, tau_ty) = match vs with [] -> b | _ -> Expr.TyLambda (newUnique(), vs, b, m, tau_ty)
let mkTypeChoose m vs b = match vs with [] -> b | _ -> Expr.TyChoose (vs, b, m)

let mkObjExpr (ty, basev, basecall, overrides, iimpls, m) = 
    Expr.Obj (newUnique(), ty, basev, basecall, overrides, iimpls, m) 

let mkLambdas g m tps (vs: Val list) (b, rty) = 
    mkTypeLambda m tps (List.foldBack (fun v (e, ty) -> mkLambda m v (e, ty), mkFunTy g v.Type ty) vs (b, rty))

let mkMultiLambdasCore g m vsl (b, rty) = 
    List.foldBack (fun v (e, ty) -> mkMultiLambda m v (e, ty), mkFunTy g (typeOfLambdaArg m v) ty) vsl (b, rty)

let mkMultiLambdas g m tps vsl (b, rty) = 
    mkTypeLambda m tps (mkMultiLambdasCore g m vsl (b, rty) )

let mkMemberLambdas g m tps ctorThisValOpt baseValOpt vsl (b, rty) = 
    let expr = 
        match ctorThisValOpt, baseValOpt with
        | None, None -> mkMultiLambdasCore g m vsl (b, rty)
        | _ -> 
            match vsl with 
            | [] -> error(InternalError("mk_basev_multi_lambdas_core: can't attach a basev to a non-lambda expression", m))
            | h :: t -> 
                let b, rty = mkMultiLambdasCore g m t (b, rty)
                (rebuildLambda m ctorThisValOpt baseValOpt h (b, rty), (mkFunTy g (typeOfLambdaArg m h) rty))
    mkTypeLambda m tps expr

let mkMultiLambdaBind g v letSeqPtOpt m tps vsl (b, rty) = 
    TBind(v, mkMultiLambdas g m tps vsl (b, rty), letSeqPtOpt)

let mkBind seqPtOpt v e = TBind(v, e, seqPtOpt)

let mkLetBind m bind body = Expr.Let (bind, body, m, NewFreeVarsCache())
let mkLetsBind m binds body = List.foldBack (mkLetBind m) binds body 
let mkLetsFromBindings m binds body = List.foldBack (mkLetBind m) binds body 
let mkLet seqPtOpt m v x body = mkLetBind m (mkBind seqPtOpt v x) body

/// Make sticky bindings that are compiler generated (though the variables may not be - e.g. they may be lambda arguments in a beta reduction)
let mkCompGenBind v e = TBind(v, e, NoSequencePointAtStickyBinding)
let mkCompGenBinds (vs: Val list) (es: Expr list) = List.map2 mkCompGenBind vs es
let mkCompGenLet m v x body = mkLetBind m (mkCompGenBind v x) body
let mkCompGenLets m vs xs body = mkLetsBind m (mkCompGenBinds vs xs) body
let mkCompGenLetsFromBindings m vs xs body = mkLetsFromBindings m (mkCompGenBinds vs xs) body

let mkInvisibleBind v e = TBind(v, e, NoSequencePointAtInvisibleBinding)
let mkInvisibleBinds (vs: Val list) (es: Expr list) = List.map2 mkInvisibleBind vs es
let mkInvisibleLet m v x body = mkLetBind m (mkInvisibleBind v x) body
let mkInvisibleLets m vs xs body = mkLetsBind m (mkInvisibleBinds vs xs) body
let mkInvisibleLetsFromBindings m vs xs body = mkLetsFromBindings m (mkInvisibleBinds vs xs) body

let mkLetRecBinds m binds body = if isNil binds then body else Expr.LetRec (binds, body, m, NewFreeVarsCache())

//-------------------------------------------------------------------------
// Type schemes...
//-------------------------------------------------------------------------

// Type parameters may be have been equated to other tps in equi-recursive type inference 
// and unit type inference. Normalize them here 
let NormalizeDeclaredTyparsForEquiRecursiveInference g tps = 
    match tps with 
    | [] -> []
    | tps -> 
        tps |> List.map (fun tp ->
          let ty = mkTyparTy tp
          match tryAnyParTy g ty with
          | ValueSome anyParTy -> anyParTy 
          | ValueNone -> tp)
 
type TypeScheme = TypeScheme of Typars * TType    
  
let mkGenericBindRhs g m generalizedTyparsForRecursiveBlock typeScheme bodyExpr = 
    let (TypeScheme(generalizedTypars, tauType)) = typeScheme

    // Normalize the generalized typars
    let generalizedTypars = NormalizeDeclaredTyparsForEquiRecursiveInference g generalizedTypars

    // Some recursive bindings result in free type variables, e.g. 
    //    let rec f (x:'a) = ()  
    //    and g() = f y |> ignore 
    // What is the type of y? Type inference equates it to 'a. 
    // But "g" is not polymorphic in 'a. Hence we get a free choice of "'a" 
    // in the scope of "g". Thus at each individual recursive binding we record all 
    // type variables for which we have a free choice, which is precisely the difference 
    // between the union of all sets of generalized type variables and the set generalized 
    // at each particular binding. 
    //
    // We record an expression node that indicates that a free choice can be made 
    // for these. This expression node effectively binds the type variables. 
    let freeChoiceTypars = ListSet.subtract typarEq generalizedTyparsForRecursiveBlock generalizedTypars
    mkTypeLambda m generalizedTypars (mkTypeChoose m freeChoiceTypars bodyExpr, tauType)

let isBeingGeneralized tp typeScheme = 
    let (TypeScheme(generalizedTypars, _)) = typeScheme
    ListSet.contains typarRefEq tp generalizedTypars

//-------------------------------------------------------------------------
// Build conditional expressions...
//------------------------------------------------------------------------- 

let mkLazyAnd (g: TcGlobals) m e1 e2 = mkCond NoSequencePointAtStickyBinding SuppressSequencePointAtTarget m g.bool_ty e1 e2 (Expr.Const (Const.Bool false, m, g.bool_ty))
let mkLazyOr (g: TcGlobals) m e1 e2 = mkCond NoSequencePointAtStickyBinding SuppressSequencePointAtTarget m g.bool_ty e1 (Expr.Const (Const.Bool true, m, g.bool_ty)) e2

let mkCoerceExpr(e, to_ty, m, from_ty) = Expr.Op (TOp.Coerce, [to_ty;from_ty], [e], m)

let mkAsmExpr (code, tinst, args, rettys, m) = Expr.Op (TOp.ILAsm (code, rettys), tinst, args, m)
let mkUnionCaseExpr(uc, tinst, args, m) = Expr.Op (TOp.UnionCase uc, tinst, args, m)
let mkExnExpr(uc, args, m) = Expr.Op (TOp.ExnConstr uc, [], args, m)
let mkTupleFieldGetViaExprAddr(tupInfo, e, tinst, i, m) = Expr.Op (TOp.TupleFieldGet (tupInfo, i), tinst, [e], m)
let mkAnonRecdFieldGetViaExprAddr(anonInfo, e, tinst, i, m) = Expr.Op (TOp.AnonRecdGet (anonInfo, i), tinst, [e], m)

let mkRecdFieldGetViaExprAddr (e, fref, tinst, m) = Expr.Op (TOp.ValFieldGet fref, tinst, [e], m)
let mkRecdFieldGetAddrViaExprAddr(readonly, e, fref, tinst, m) = Expr.Op (TOp.ValFieldGetAddr (fref, readonly), tinst, [e], m)

let mkStaticRecdFieldGetAddr(readonly, fref, tinst, m) = Expr.Op (TOp.ValFieldGetAddr (fref, readonly), tinst, [], m)
let mkStaticRecdFieldGet (fref, tinst, m) = Expr.Op (TOp.ValFieldGet fref, tinst, [], m)
let mkStaticRecdFieldSet(fref, tinst, e, m) = Expr.Op (TOp.ValFieldSet fref, tinst, [e], m)

let mkArrayElemAddress g (readonly, ilInstrReadOnlyAnnotation, isNativePtr, shape, elemTy, exprs, m) = 
    Expr.Op (TOp.ILAsm ([IL.I_ldelema(ilInstrReadOnlyAnnotation, isNativePtr, shape, mkILTyvarTy 0us)], [mkByrefTyWithFlag g readonly elemTy]), [elemTy], exprs, m)

let mkRecdFieldSetViaExprAddr (e1, fref, tinst, e2, m) = Expr.Op (TOp.ValFieldSet fref, tinst, [e1;e2], m)

let mkUnionCaseTagGetViaExprAddr (e1, cref, tinst, m) = Expr.Op (TOp.UnionCaseTagGet cref, tinst, [e1], m)

/// Make a 'TOp.UnionCaseProof' expression, which proves a union value is over a particular case (used only for ref-unions, not struct-unions)
let mkUnionCaseProof (e1, cref: UnionCaseRef, tinst, m) = if cref.Tycon.IsStructOrEnumTycon then e1 else Expr.Op (TOp.UnionCaseProof cref, tinst, [e1], m)

/// Build a 'TOp.UnionCaseFieldGet' expression for something we've already determined to be a particular union case. For ref-unions, 
/// the input expression has 'TType_ucase', which is an F# compiler internal "type" corresponding to the union case. For struct-unions, 
/// the input should be the address of the expression.
let mkUnionCaseFieldGetProvenViaExprAddr (e1, cref, tinst, j, m) = Expr.Op (TOp.UnionCaseFieldGet (cref, j), tinst, [e1], m)

/// Build a 'TOp.UnionCaseFieldGetAddr' expression for a field of a union when we've already determined the value to be a particular union case. For ref-unions, 
/// the input expression has 'TType_ucase', which is an F# compiler internal "type" corresponding to the union case. For struct-unions, 
/// the input should be the address of the expression.
let mkUnionCaseFieldGetAddrProvenViaExprAddr (readonly, e1, cref, tinst, j, m) = Expr.Op (TOp.UnionCaseFieldGetAddr (cref, j, readonly), tinst, [e1], m)

/// Build a 'get' expression for something we've already determined to be a particular union case, but where 
/// the static type of the input is not yet proven to be that particular union case. This requires a type
/// cast to 'prove' the condition.
let mkUnionCaseFieldGetUnprovenViaExprAddr (e1, cref, tinst, j, m) = mkUnionCaseFieldGetProvenViaExprAddr (mkUnionCaseProof(e1, cref, tinst, m), cref, tinst, j, m)

let mkUnionCaseFieldSet (e1, cref, tinst, j, e2, m) = Expr.Op (TOp.UnionCaseFieldSet (cref, j), tinst, [e1;e2], m)

let mkExnCaseFieldGet (e1, ecref, j, m) = Expr.Op (TOp.ExnFieldGet (ecref, j), [], [e1], m)
let mkExnCaseFieldSet (e1, ecref, j, e2, m) = Expr.Op (TOp.ExnFieldSet (ecref, j), [], [e1;e2], m)

let mkDummyLambda (g: TcGlobals) (e: Expr, ety) = 
    let m = e.Range
    mkLambda m (fst (mkCompGenLocal m "unitVar" g.unit_ty)) (e, ety)
                           
let mkWhile (g: TcGlobals) (spWhile, marker, e1, e2, m) = 
    Expr.Op (TOp.While (spWhile, marker), [], [mkDummyLambda g (e1, g.bool_ty);mkDummyLambda g (e2, g.unit_ty)], m)

let mkFor (g: TcGlobals) (spFor, v, e1, dir, e2, e3: Expr, m) = 
    Expr.Op (TOp.For (spFor, dir), [], [mkDummyLambda g (e1, g.int_ty) ;mkDummyLambda g (e2, g.int_ty);mkLambda e3.Range v (e3, g.unit_ty)], m)

let mkTryWith g (e1, vf, ef: Expr, vh, eh: Expr, m, ty, spTry, spWith) = 
    Expr.Op (TOp.TryCatch (spTry, spWith), [ty], [mkDummyLambda g (e1, ty);mkLambda ef.Range vf (ef, ty);mkLambda eh.Range vh (eh, ty)], m)

let mkTryFinally (g: TcGlobals) (e1, e2, m, ty, spTry, spFinally) = 
    Expr.Op (TOp.TryFinally (spTry, spFinally), [ty], [mkDummyLambda g (e1, ty);mkDummyLambda g (e2, g.unit_ty)], m)

let mkDefault (m, ty) = Expr.Const (Const.Zero, m, ty) 

let mkValSet m v e = Expr.Op (TOp.LValueOp (LSet, v), [], [e], m)             
let mkAddrSet m v e = Expr.Op (TOp.LValueOp (LByrefSet, v), [], [e], m)       
let mkAddrGet m v = Expr.Op (TOp.LValueOp (LByrefGet, v), [], [], m)          
let mkValAddr m readonly v = Expr.Op (TOp.LValueOp (LAddrOf readonly, v), [], [], m)           

//--------------------------------------------------------------------------
// Maps tracking extra information for values
//--------------------------------------------------------------------------

[<NoEquality; NoComparison>]
type ValHash<'T> = 
    | ValHash of Dictionary<Stamp, 'T>

    member ht.Values = 
        let (ValHash t) = ht
        t.Values :> seq<'T>

    member ht.TryFind (v: Val) = 
        let (ValHash t) = ht
        match t.TryGetValue v.Stamp with
        | true, v -> Some v
        | _ -> None

    member ht.Add (v: Val, x) = 
        let (ValHash t) = ht
        t.[v.Stamp] <- x

    static member Create() = ValHash (new Dictionary<_, 'T>(11))

[<Struct; NoEquality; NoComparison>]
type ValMultiMap<'T>(contents: StampMap<'T list>) =

    member m.ContainsKey (v: Val) =
        contents.ContainsKey v.Stamp

    member m.Find (v: Val) =
        match contents |> Map.tryFind v.Stamp with
        | Some vals -> vals
        | _ -> []

    member m.Add (v: Val, x) = ValMultiMap<'T>(contents.Add (v.Stamp, x :: m.Find v))

    member m.Remove (v: Val) = ValMultiMap<'T>(contents.Remove v.Stamp)

    member m.Contents = contents

    static member Empty = ValMultiMap<'T>(Map.empty)

[<Struct; NoEquality; NoComparison>]
type TyconRefMultiMap<'T>(contents: TyconRefMap<'T list>) =
    member m.Find v = 
        match contents.TryFind v with
        | Some vals -> vals
        | _ -> []

    member m.Add (v, x) = TyconRefMultiMap<'T>(contents.Add v (x :: m.Find v))
    static member Empty = TyconRefMultiMap<'T>(TyconRefMap<_>.Empty)
    static member OfList vs = (vs, TyconRefMultiMap<'T>.Empty) ||> List.foldBack (fun (x, y) acc -> acc.Add (x, y)) 


//--------------------------------------------------------------------------
// From Ref_private to Ref_nonlocal when exporting data.
//--------------------------------------------------------------------------

/// Try to create a EntityRef suitable for accessing the given Entity from another assembly 
let tryRescopeEntity viewedCcu (entity: Entity) : ValueOption<EntityRef> = 
    match entity.PublicPath with 
    | Some pubpath -> ValueSome (ERefNonLocal (rescopePubPath viewedCcu pubpath))
    | None -> ValueNone

/// Try to create a ValRef suitable for accessing the given Val from another assembly 
let tryRescopeVal viewedCcu (entityRemap: Remap) (vspec: Val) : ValueOption<ValRef> = 
    match vspec.PublicPath with 
    | Some (ValPubPath(p, fullLinkageKey)) -> 
        // The type information in the val linkage doesn't need to keep any information to trait solutions.
        let entityRemap = { entityRemap with removeTraitSolutions = true }
        let fullLinkageKey = remapValLinkage entityRemap fullLinkageKey
        let vref = 
            // This compensates for the somewhat poor design decision in the F# compiler and metadata where
            // members are stored as values under the enclosing namespace/module rather than under the type.
            // This stems from the days when types and namespace/modules were separated constructs in the 
            // compiler implementation.
            if vspec.IsIntrinsicMember then  
                mkNonLocalValRef (rescopePubPathToParent viewedCcu p) fullLinkageKey
            else 
                mkNonLocalValRef (rescopePubPath viewedCcu p) fullLinkageKey
        ValueSome vref
    | _ -> ValueNone
    
//---------------------------------------------------------------------------
// Type information about records, constructors etc.
//---------------------------------------------------------------------------
 
let actualTyOfRecdField inst (fspec: RecdField) = instType inst fspec.FormalType

let actualTysOfRecdFields inst rfields = List.map (actualTyOfRecdField inst) rfields

let actualTysOfInstanceRecdFields inst (tcref: TyconRef) = tcref.AllInstanceFieldsAsList |> actualTysOfRecdFields inst 

let actualTysOfUnionCaseFields inst (x: UnionCaseRef) = actualTysOfRecdFields inst x.AllFieldsAsList

let actualResultTyOfUnionCase tinst (x: UnionCaseRef) = 
    instType (mkTyconRefInst x.TyconRef tinst) x.ReturnType

let recdFieldsOfExnDefRef x = (stripExnEqns x).TrueInstanceFieldsAsList
let recdFieldOfExnDefRefByIdx x n = (stripExnEqns x).GetFieldByIndex n

let recdFieldTysOfExnDefRef x = actualTysOfRecdFields [] (recdFieldsOfExnDefRef x)
let recdFieldTyOfExnDefRefByIdx x j = actualTyOfRecdField [] (recdFieldOfExnDefRefByIdx x j)


let actualTyOfRecdFieldForTycon tycon tinst (fspec: RecdField) = 
    instType (mkTyconInst tycon tinst) fspec.FormalType

let actualTyOfRecdFieldRef (fref: RecdFieldRef) tinst = 
    actualTyOfRecdFieldForTycon fref.Tycon tinst fref.RecdField

let actualTyOfUnionFieldRef (fref: UnionCaseRef) n tinst = 
    actualTyOfRecdFieldForTycon fref.Tycon tinst (fref.FieldByIndex n)

    
//---------------------------------------------------------------------------
// Apply type functions to types
//---------------------------------------------------------------------------

let destForallTy g ty = 
    let tps, tau = primDestForallTy g ty 
    // tps may be have been equated to other tps in equi-recursive type inference 
    // and unit type inference. Normalize them here 
    let tps = NormalizeDeclaredTyparsForEquiRecursiveInference g tps
    tps, tau

let tryDestForallTy g ty = 
    if isForallTy g ty then destForallTy g ty else [], ty

let rec stripFunTy g ty = 
    if isFunTy g ty then 
        let (d, r) = destFunTy g ty 
        let more, rty = stripFunTy g r 
        d :: more, rty
    else [], ty

let applyForallTy g ty tyargs = 
    let tps, tau = destForallTy g ty
    instType (mkTyparInst tps tyargs) tau

let reduceIteratedFunTy g ty args = 
    List.fold (fun ty _ -> 
        if not (isFunTy g ty) then failwith "reduceIteratedFunTy"
        snd (destFunTy g ty)) ty args

let applyTyArgs g functy tyargs = 
    if isForallTy g functy then applyForallTy g functy tyargs else functy

let applyTys g functy (tyargs, argtys) = 
    let afterTyappTy = applyTyArgs g functy tyargs
    reduceIteratedFunTy g afterTyappTy argtys

let formalApplyTys g functy (tyargs, args) = 
    reduceIteratedFunTy g
      (if isNil tyargs then functy else snd (destForallTy g functy))
      args

let rec stripFunTyN g n ty = 
    assert (n >= 0)
    if n > 0 && isFunTy g ty then 
        let (d, r) = destFunTy g ty
        let more, rty = stripFunTyN g (n-1) r in d :: more, rty
    else [], ty

        
let tryDestAnyTupleTy g ty = 
    if isAnyTupleTy g ty then destAnyTupleTy g ty else tupInfoRef, [ty]

let tryDestRefTupleTy g ty = 
    if isRefTupleTy g ty then destRefTupleTy g ty else [ty]

type UncurriedArgInfos = (TType * ArgReprInfo) list 
type CurriedArgInfos = (TType * ArgReprInfo) list list

// A 'tau' type is one with its type parameters stripped off 
let GetTopTauTypeInFSharpForm g (curriedArgInfos: ArgReprInfo list list) tau m =
    let nArgInfos = curriedArgInfos.Length
    let argtys, rty = stripFunTyN g nArgInfos tau
    if nArgInfos <> argtys.Length then 
        error(Error(FSComp.SR.tastInvalidMemberSignature(), m))
    let argtysl = 
        (curriedArgInfos, argtys) ||> List.map2 (fun argInfos argty -> 
            match argInfos with 
            | [] -> [ (g.unit_ty, ValReprInfo.unnamedTopArg1) ]
            | [argInfo] -> [ (argty, argInfo) ]
            | _ -> List.zip (destRefTupleTy g argty) argInfos) 
    argtysl, rty

let destTopForallTy g (ValReprInfo (ntps, _, _)) ty =
    let tps, tau = (if isNil ntps then [], ty else tryDestForallTy g ty)
#if CHECKED
    if tps.Length <> kinds.Length then failwith (sprintf "destTopForallTy: internal error, #tps = %d, #ntps = %d" (List.length tps) ntps)
#endif
    // tps may be have been equated to other tps in equi-recursive type inference. Normalize them here 
    let tps = NormalizeDeclaredTyparsForEquiRecursiveInference g tps
    tps, tau

let GetTopValTypeInFSharpForm g (ValReprInfo(_, argInfos, retInfo) as topValInfo) ty m =
    let tps, tau = destTopForallTy g topValInfo ty
    let curriedArgTys, returnTy = GetTopTauTypeInFSharpForm g argInfos tau m
    tps, curriedArgTys, returnTy, retInfo

let IsCompiledAsStaticProperty g (v: Val) =
    match v.ValReprInfo with
    | Some valReprInfoValue ->
         match GetTopValTypeInFSharpForm g valReprInfoValue v.Type v.Range with 
         | [], [], _, _ when not v.IsMember -> true
         | _ -> false
    | _ -> false

let IsCompiledAsStaticPropertyWithField g (v: Val) = 
    (not v.IsCompiledAsStaticPropertyWithoutField && IsCompiledAsStaticProperty g v) 

//-------------------------------------------------------------------------
// Multi-dimensional array types...
//-------------------------------------------------------------------------

let isArrayTyconRef (g: TcGlobals) tcref =
    g.il_arr_tcr_map
    |> Array.exists (tyconRefEq g tcref)

let rankOfArrayTyconRef (g: TcGlobals) tcref =
    match g.il_arr_tcr_map |> Array.tryFindIndex (tyconRefEq g tcref) with
    | Some idx ->
        idx + 1
    | None ->
        failwith "rankOfArrayTyconRef: unsupported array rank"

//-------------------------------------------------------------------------
// Misc functions on F# types
//------------------------------------------------------------------------- 

let destArrayTy (g: TcGlobals) ty =
    match tryAppTy g ty with
    | ValueSome (tcref, [ty]) when isArrayTyconRef g tcref -> ty
    | _ -> failwith "destArrayTy"

let destListTy (g: TcGlobals) ty =
    match tryAppTy g ty with
    | ValueSome (tcref, [ty]) when tyconRefEq g tcref g.list_tcr_canon -> ty
    | _ -> failwith "destListTy"

let tyconRefEqOpt g tcOpt tc = 
    match tcOpt with
    | None -> false
    | Some tc2 -> tyconRefEq g tc2 tc

let isStringTy g ty = ty |> stripTyEqns g |> (function TType_app(tcref, _, _) -> tyconRefEq g tcref g.system_String_tcref | _ -> false)
let isListTy g ty = ty |> stripTyEqns g |> (function TType_app(tcref, _, _) -> tyconRefEq g tcref g.list_tcr_canon | _ -> false)
let isArrayTy g ty = ty |> stripTyEqns g |> (function TType_app(tcref, _, _) -> isArrayTyconRef g tcref  | _ -> false) 
let isArray1DTy g ty = ty |> stripTyEqns g |> (function TType_app(tcref, _, _) -> tyconRefEq g tcref g.il_arr_tcr_map.[0] | _ -> false) 
let isUnitTy g ty = ty |> stripTyEqns g |> (function TType_app(tcref, _, _) -> tyconRefEq g g.unit_tcr_canon tcref | _ -> false) 
let isObjTy g ty = ty |> stripTyEqns g |> (function TType_app(tcref, _, _) -> tyconRefEq g g.system_Object_tcref tcref | _ -> false) 
let isVoidTy g ty = ty |> stripTyEqns g |> (function TType_app(tcref, _, _) -> tyconRefEq g g.system_Void_tcref tcref | _ -> false) 
let isILAppTy g ty = ty |> stripTyEqns g |> (function TType_app(tcref, _, _) -> tcref.IsILTycon | _ -> false) 
let isNativePtrTy g ty = ty |> stripTyEqns g |> (function TType_app(tcref, _, _) -> tyconRefEq g g.nativeptr_tcr tcref | _ -> false) 

let isByrefTy g ty = 
    ty |> stripTyEqns g |> (function 
        | TType_app(tcref, _, _) when g.byref2_tcr.CanDeref -> tyconRefEq g g.byref2_tcr tcref
        | TType_app(tcref, _, _) -> tyconRefEq g g.byref_tcr tcref
        | _ -> false) 

let isInByrefTag g ty = ty |> stripTyEqns g |> (function TType_app(tcref, [], _) -> tyconRefEq g g.byrefkind_In_tcr tcref | _ -> false) 
let isInByrefTy g ty = 
    ty |> stripTyEqns g |> (function 
        | TType_app(tcref, [_; tag], _) when g.byref2_tcr.CanDeref -> tyconRefEq g g.byref2_tcr tcref && isInByrefTag g tag         
        | _ -> false) 

let isOutByrefTag g ty = ty |> stripTyEqns g |> (function TType_app(tcref, [], _) -> tyconRefEq g g.byrefkind_Out_tcr tcref | _ -> false) 
let isOutByrefTy g ty = 
    ty |> stripTyEqns g |> (function 
        | TType_app(tcref, [_; tag], _) when g.byref2_tcr.CanDeref -> tyconRefEq g g.byref2_tcr tcref && isOutByrefTag g tag         
        | _ -> false) 

#if !NO_EXTENSIONTYPING
let extensionInfoOfTy g ty = ty |> stripTyEqns g |> (function TType_app(tcref, _, _) -> tcref.TypeReprInfo                | _ -> TNoRepr) 
#endif

type TypeDefMetadata = 
     | ILTypeMetadata of TILObjectReprData
     | FSharpOrArrayOrByrefOrTupleOrExnTypeMetadata 
#if !NO_EXTENSIONTYPING
     | ProvidedTypeMetadata of TProvidedTypeInfo
#endif

let metadataOfTycon (tycon: Tycon) = 
#if !NO_EXTENSIONTYPING
    match tycon.TypeReprInfo with 
    | TProvidedTypeExtensionPoint info -> ProvidedTypeMetadata info
    | _ -> 
#endif
    if tycon.IsILTycon then 
       ILTypeMetadata tycon.ILTyconInfo
    else 
       FSharpOrArrayOrByrefOrTupleOrExnTypeMetadata 


let metadataOfTy g ty = 
#if !NO_EXTENSIONTYPING
    match extensionInfoOfTy g ty with 
    | TProvidedTypeExtensionPoint info -> ProvidedTypeMetadata info
    | _ -> 
#endif
    if isILAppTy g ty then 
        let tcref = tcrefOfAppTy g ty
        ILTypeMetadata tcref.ILTyconInfo
    else 
        FSharpOrArrayOrByrefOrTupleOrExnTypeMetadata 


let isILReferenceTy g ty = 
    match metadataOfTy g ty with 
#if !NO_EXTENSIONTYPING
    | ProvidedTypeMetadata info -> not info.IsStructOrEnum
#endif
    | ILTypeMetadata (TILObjectReprData(_, _, td)) -> not td.IsStructOrEnum
    | FSharpOrArrayOrByrefOrTupleOrExnTypeMetadata -> isArrayTy g ty

let isILInterfaceTycon (tycon: Tycon) = 
    match metadataOfTycon tycon with 
#if !NO_EXTENSIONTYPING
    | ProvidedTypeMetadata info -> info.IsInterface
#endif
    | ILTypeMetadata (TILObjectReprData(_, _, td)) -> td.IsInterface
    | FSharpOrArrayOrByrefOrTupleOrExnTypeMetadata -> false

let rankOfArrayTy g ty = rankOfArrayTyconRef g (tcrefOfAppTy g ty)

let isFSharpObjModelRefTy g ty = 
    isFSharpObjModelTy g ty && 
    let tcref = tcrefOfAppTy g ty
    match tcref.FSharpObjectModelTypeInfo.fsobjmodel_kind with 
    | TTyconClass | TTyconInterface | TTyconDelegate _ -> true
    | TTyconStruct | TTyconEnum -> false

let isFSharpClassTy g ty =
    match tryDestAppTy g ty with
    | ValueSome tcref -> tcref.Deref.IsFSharpClassTycon
    | _ -> false

let isFSharpStructTy g ty =
    match tryDestAppTy g ty with
    | ValueSome tcref -> tcref.Deref.IsFSharpStructOrEnumTycon
    | _ -> false

let isFSharpInterfaceTy g ty = 
    match tryDestAppTy g ty with
    | ValueSome tcref -> tcref.Deref.IsFSharpInterfaceTycon
    | _ -> false

let isDelegateTy g ty = 
    match metadataOfTy g ty with 
#if !NO_EXTENSIONTYPING
    | ProvidedTypeMetadata info -> info.IsDelegate ()
#endif
    | ILTypeMetadata (TILObjectReprData(_, _, td)) -> td.IsDelegate
    | FSharpOrArrayOrByrefOrTupleOrExnTypeMetadata ->
        match tryDestAppTy g ty with
        | ValueSome tcref -> tcref.Deref.IsFSharpDelegateTycon
        | _ -> false

let isInterfaceTy g ty = 
    match metadataOfTy g ty with 
#if !NO_EXTENSIONTYPING
    | ProvidedTypeMetadata info -> info.IsInterface
#endif
    | ILTypeMetadata (TILObjectReprData(_, _, td)) -> td.IsInterface
    | FSharpOrArrayOrByrefOrTupleOrExnTypeMetadata -> isFSharpInterfaceTy g ty

let isClassTy g ty = 
    match metadataOfTy g ty with 
#if !NO_EXTENSIONTYPING
    | ProvidedTypeMetadata info -> info.IsClass
#endif
    | ILTypeMetadata (TILObjectReprData(_, _, td)) -> td.IsClass
    | FSharpOrArrayOrByrefOrTupleOrExnTypeMetadata -> isFSharpClassTy g ty

let isStructOrEnumTyconTy g ty = 
    match tryDestAppTy g ty with
    | ValueSome tcref -> tcref.Deref.IsStructOrEnumTycon
    | _ -> false

let isStructRecordOrUnionTyconTy g ty = 
    match tryDestAppTy g ty with
    | ValueSome tcref -> tcref.Deref.IsStructRecordOrUnionTycon
    | _ -> false

let isStructTyconRef (tcref: TyconRef) =
    let tycon = tcref.Deref
    tycon.IsStructRecordOrUnionTycon || tycon.IsStructOrEnumTycon

let isStructTy g ty =
    match tryDestAppTy g ty with
    | ValueSome tcref -> 
        isStructTyconRef tcref
    | _ -> 
        isStructAnonRecdTy g ty || isStructTupleTy g ty

let isRefTy g ty = 
    not (isStructOrEnumTyconTy g ty) &&
    (
        isUnionTy g ty || 
        isRefTupleTy g ty || 
        isRecdTy g ty || 
        isILReferenceTy g ty ||
        isFunTy g ty || 
        isReprHiddenTy g ty || 
        isFSharpObjModelRefTy g ty || 
        isUnitTy g ty ||
        (isAnonRecdTy g ty && not (isStructAnonRecdTy g ty))
    )

// ECMA C# LANGUAGE SPECIFICATION, 27.2
// An unmanaged-type is any type that isn't a reference-type, a type-parameter, or a generic struct-type and
// contains no fields whose type is not an unmanaged-type. In other words, an unmanaged-type is one of the
// following:
// - sbyte, byte, short, ushort, int, uint, long, ulong, char, float, double, decimal, or bool.
// - Any enum-type.
// - Any pointer-type.
// - Any non-generic user-defined struct-type that contains fields of unmanaged-types only.
// [Note: Constructed types and type-parameters are never unmanaged-types. end note]
let rec isUnmanagedTy g ty =
    let ty = stripTyEqnsAndMeasureEqns g ty
    match tryDestAppTy g ty with
    | ValueSome tcref ->
        let isEq tcref2 = tyconRefEq g tcref tcref2 
        if isEq g.nativeptr_tcr || isEq g.nativeint_tcr ||
                    isEq g.sbyte_tcr || isEq g.byte_tcr || 
                    isEq g.int16_tcr || isEq g.uint16_tcr ||
                    isEq g.int32_tcr || isEq g.uint32_tcr ||
                    isEq g.int64_tcr || isEq g.uint64_tcr ||
                    isEq g.char_tcr ||
                    isEq g.float32_tcr ||
                    isEq g.float_tcr ||
                    isEq g.decimal_tcr ||
                    isEq g.bool_tcr then
            true
        else
            let tycon = tcref.Deref
            if tycon.IsEnumTycon then 
                true
            elif tycon.IsStructOrEnumTycon then
                match tycon.TyparsNoRange with
                | [] -> tycon.AllInstanceFieldsAsList |> List.forall (fun r -> isUnmanagedTy g r.rfield_type) 
                | _ -> false // generic structs are never 
            else false
    | ValueNone ->
        false

let isInterfaceTycon x = 
    isILInterfaceTycon x || x.IsFSharpInterfaceTycon

let isInterfaceTyconRef (tcref: TyconRef) = isInterfaceTycon tcref.Deref

let isEnumTy g ty = 
    match tryDestAppTy g ty with 
    | ValueNone -> false
    | ValueSome tcref -> tcref.IsEnumTycon

let actualReturnTyOfSlotSig parentTyInst methTyInst (TSlotSig(_, _, parentFormalTypars, methFormalTypars, _, formalRetTy)) = 
    let methTyInst = mkTyparInst methFormalTypars methTyInst
    let parentTyInst = mkTyparInst parentFormalTypars parentTyInst
    Option.map (instType (parentTyInst @ methTyInst)) formalRetTy

let slotSigHasVoidReturnTy (TSlotSig(_, _, _, _, _, formalRetTy)) = 
    Option.isNone formalRetTy 

let returnTyOfMethod g (TObjExprMethod((TSlotSig(_, parentTy, _, _, _, _) as ss), _, methFormalTypars, _, _, _)) =
    let tinst = argsOfAppTy g parentTy
    let methTyInst = generalizeTypars methFormalTypars
    actualReturnTyOfSlotSig tinst methTyInst ss

/// Is the type 'abstract' in C#-speak
let isAbstractTycon (tycon: Tycon) = 
    if tycon.IsFSharpObjectModelTycon then 
        not tycon.IsFSharpDelegateTycon && 
        tycon.TypeContents.tcaug_abstract 
    else 
        tycon.IsILTycon && tycon.ILTyconRawMetadata.IsAbstract

//---------------------------------------------------------------------------
// Determine if a member/Val/ValRef is an explicit impl
//---------------------------------------------------------------------------

let MemberIsExplicitImpl g (membInfo: ValMemberInfo) = 
   membInfo.MemberFlags.IsOverrideOrExplicitImpl &&
   match membInfo.ImplementedSlotSigs with 
   | [] -> false
   | slotsigs -> slotsigs |> List.forall (fun slotsig -> isInterfaceTy g slotsig.ImplementedType)

let ValIsExplicitImpl g (v: Val) = 
    match v.MemberInfo with 
    | Some membInfo -> MemberIsExplicitImpl g membInfo
    | _ -> false

let ValRefIsExplicitImpl g (vref: ValRef) = ValIsExplicitImpl g vref.Deref

//---------------------------------------------------------------------------
// Find all type variables in a type, apart from those that have had 
// an equation assigned by type inference.
//---------------------------------------------------------------------------

let emptyFreeLocals = Zset.empty valOrder
let unionFreeLocals s1 s2 = 
    if s1 === emptyFreeLocals then s2
    elif s2 === emptyFreeLocals then s1
    else Zset.union s1 s2

let emptyFreeRecdFields = Zset.empty recdFieldRefOrder
let unionFreeRecdFields s1 s2 = 
    if s1 === emptyFreeRecdFields then s2
    elif s2 === emptyFreeRecdFields then s1
    else Zset.union s1 s2

let emptyFreeUnionCases = Zset.empty unionCaseRefOrder
let unionFreeUnionCases s1 s2 = 
    if s1 === emptyFreeUnionCases then s2
    elif s2 === emptyFreeUnionCases then s1
    else Zset.union s1 s2

let emptyFreeTycons = Zset.empty tyconOrder
let unionFreeTycons s1 s2 = 
    if s1 === emptyFreeTycons then s2
    elif s2 === emptyFreeTycons then s1
    else Zset.union s1 s2

let typarOrder = 
    { new System.Collections.Generic.IComparer<Typar> with 
        member x.Compare (v1: Typar, v2: Typar) = compare v1.Stamp v2.Stamp } 

let emptyFreeTypars = Zset.empty typarOrder
let unionFreeTypars s1 s2 = 
    if s1 === emptyFreeTypars then s2
    elif s2 === emptyFreeTypars then s1
    else Zset.union s1 s2

let emptyFreeTyvars =  
    { FreeTycons = emptyFreeTycons
      /// The summary of values used as trait solutions
      FreeTraitSolutions = emptyFreeLocals
      FreeTypars = emptyFreeTypars}

let isEmptyFreeTyvars ftyvs = 
    Zset.isEmpty ftyvs.FreeTypars &&
    Zset.isEmpty ftyvs.FreeTycons 

let unionFreeTyvars fvs1 fvs2 = 
    if fvs1 === emptyFreeTyvars then fvs2 else 
    if fvs2 === emptyFreeTyvars then fvs1 else
    { FreeTycons = unionFreeTycons fvs1.FreeTycons fvs2.FreeTycons
      FreeTraitSolutions = unionFreeLocals fvs1.FreeTraitSolutions fvs2.FreeTraitSolutions
      FreeTypars = unionFreeTypars fvs1.FreeTypars fvs2.FreeTypars }

type FreeVarOptions = 
    { canCache: bool
      collectInTypes: bool
      includeLocalTycons: bool
      includeTypars: bool
      includeLocalTyconReprs: bool
      includeRecdFields: bool
      includeUnionCases: bool
      includeLocals: bool }
      
let CollectAllNoCaching = 
    { canCache = false
      collectInTypes = true
      includeLocalTycons = true
      includeLocalTyconReprs = true
      includeRecdFields = true
      includeUnionCases = true
      includeTypars = true
      includeLocals = true }

let CollectTyparsNoCaching = 
    { canCache = false
      collectInTypes = true
      includeLocalTycons = false
      includeTypars = true
      includeLocalTyconReprs = false
      includeRecdFields = false
      includeUnionCases = false
      includeLocals = false }

let CollectLocalsNoCaching = 
    { canCache = false
      collectInTypes = false
      includeLocalTycons = false
      includeTypars = false
      includeLocalTyconReprs = false
      includeRecdFields = false 
      includeUnionCases = false
      includeLocals = true }

let CollectTyparsAndLocalsNoCaching = 
    { canCache = false
      collectInTypes = true
      includeLocalTycons = false
      includeLocalTyconReprs = false
      includeRecdFields = false 
      includeUnionCases = false
      includeTypars = true
      includeLocals = true }

let CollectAll =
    { canCache = false
      collectInTypes = true
      includeLocalTycons = true
      includeLocalTyconReprs = true
      includeRecdFields = true 
      includeUnionCases = true
      includeTypars = true
      includeLocals = true }
    
let CollectTyparsAndLocals = // CollectAll
    { canCache = true // only cache for this one
      collectInTypes = true
      includeTypars = true
      includeLocals = true
      includeLocalTycons = false
      includeLocalTyconReprs = false
      includeRecdFields = false
      includeUnionCases = false }

  
let CollectTypars = CollectTyparsAndLocals

let CollectLocals = CollectTyparsAndLocals


let accFreeLocalTycon opts x acc = 
    if not opts.includeLocalTycons then acc else
    if Zset.contains x acc.FreeTycons then acc else 
    { acc with FreeTycons = Zset.add x acc.FreeTycons } 

let accFreeTycon opts (tcref: TyconRef) acc = 
    if not opts.includeLocalTycons then acc
    elif tcref.IsLocalRef then accFreeLocalTycon opts tcref.PrivateTarget acc
    else acc

let rec boundTypars opts tps acc = 
    // Bound type vars form a recursively-referential set due to constraints, e.g. A: I<B>, B: I<A> 
    // So collect up free vars in all constraints first, then bind all variables 
    let acc = List.foldBack (fun (tp: Typar) acc -> accFreeInTyparConstraints opts tp.Constraints acc) tps acc
    List.foldBack (fun tp acc -> { acc with FreeTypars = Zset.remove tp acc.FreeTypars}) tps acc

and accFreeInTyparConstraints opts cxs acc =
    List.foldBack (accFreeInTyparConstraint opts) cxs acc

and accFreeInTyparConstraint opts tpc acc =
    match tpc with 
    | TyparConstraint.CoercesTo(ty, _) -> accFreeInType opts ty acc
    | TyparConstraint.MayResolveMember (traitInfo, _) -> accFreeInTrait opts traitInfo acc
    | TyparConstraint.DefaultsTo(_, rty, _) -> accFreeInType opts rty acc
    | TyparConstraint.SimpleChoice(tys, _) -> accFreeInTypes opts tys acc
    | TyparConstraint.IsEnum(uty, _) -> accFreeInType opts uty acc
    | TyparConstraint.IsDelegate(aty, bty, _) -> accFreeInType opts aty (accFreeInType opts bty acc)
    | TyparConstraint.SupportsComparison _
    | TyparConstraint.SupportsEquality _
    | TyparConstraint.SupportsNull _ 
    | TyparConstraint.NotSupportsNull _ 
    | TyparConstraint.IsNonNullableStruct _ 
    | TyparConstraint.IsReferenceType _ 
    | TyparConstraint.IsUnmanaged _
    | TyparConstraint.RequiresDefaultConstructor _ -> acc

and accFreeInTrait opts (TTrait(tys, _, _, argtys, rty, sln)) acc = 
    Option.foldBack (accFreeInTraitSln opts) sln.Value
       (accFreeInTypes opts tys 
         (accFreeInTypes opts argtys 
           (Option.foldBack (accFreeInType opts) rty acc)))

and accFreeInTraitSln opts sln acc = 
    match sln with 
    | ILMethSln(ty, _, _, minst) ->
         accFreeInType opts ty 
            (accFreeInTypes opts minst acc)
    | FSMethSln(ty, vref, minst) ->
         accFreeInType opts ty 
            (accFreeValRefInTraitSln opts vref  
               (accFreeInTypes opts minst acc))
    | FSAnonRecdFieldSln(_anonInfo, tinst, _n) ->
         accFreeInTypes opts tinst acc
    | FSRecdFieldSln(tinst, _rfref, _isSet) ->
         accFreeInTypes opts tinst acc
    | BuiltInSln -> acc
    | ClosedExprSln _ -> acc // nothing to accumulate because it's a closed expression referring only to erasure of provided method calls

and accFreeLocalValInTraitSln _opts v fvs =
    if Zset.contains v fvs.FreeTraitSolutions then fvs 
    else { fvs with FreeTraitSolutions = Zset.add v fvs.FreeTraitSolutions}

and accFreeValRefInTraitSln opts (vref: ValRef) fvs = 
    if vref.IsLocalRef then
        accFreeLocalValInTraitSln opts vref.PrivateTarget fvs
    else
        // non-local values do not contain free variables 
        fvs

and accFreeTyparRef opts (tp: Typar) acc = 
    if not opts.includeTypars then acc else
    if Zset.contains tp acc.FreeTypars then acc 
    else 
        accFreeInTyparConstraints opts tp.Constraints
          { acc with FreeTypars = Zset.add tp acc.FreeTypars}

and accFreeInType opts ty acc = 
    match stripTyparEqns ty with 
    | TType_tuple (tupInfo, l) -> accFreeInTypes opts l (accFreeInTupInfo opts tupInfo acc)
    | TType_anon (anonInfo, l) -> accFreeInTypes opts l (accFreeInTupInfo opts anonInfo.TupInfo acc)
    | TType_app (tc, tinst, _nullness) -> 
        let acc = accFreeTycon opts tc acc
        match tinst with 
        | [] -> acc  // optimization to avoid unneeded call
        | [h] -> accFreeInType opts h acc // optimization to avoid unneeded call
        | _ -> accFreeInTypes opts tinst acc
    | TType_ucase (UCRef(tc, _), tinst) -> accFreeInTypes opts tinst (accFreeTycon opts tc  acc)
    | TType_fun (d, r, _nullness) -> 
       // note, nullness variables are _not_ part of the type system proper
       accFreeInType opts d (accFreeInType opts r acc)
    | TType_var (r, _nullness) -> accFreeTyparRef opts r acc
    | TType_forall (tps, r) -> unionFreeTyvars (boundTypars opts tps (freeInType opts r)) acc
    | TType_measure unt -> accFreeInMeasure opts unt acc

and accFreeInTupInfo _opts unt acc = 
    match unt with 
    | TupInfo.Const _ -> acc
and accFreeInMeasure opts unt acc = List.foldBack (fun (tp, _) acc -> accFreeTyparRef opts tp acc) (ListMeasureVarOccsWithNonZeroExponents unt) acc
and accFreeInTypes opts tys acc = 
    match tys with 
    | [] -> acc
    | h :: t -> accFreeInTypes opts t (accFreeInType opts h acc)
and freeInType opts ty = accFreeInType opts ty emptyFreeTyvars

and accFreeInVal opts (v: Val) acc = accFreeInType opts v.val_type acc

let freeInTypes opts tys = accFreeInTypes opts tys emptyFreeTyvars
let freeInVal opts v = accFreeInVal opts v emptyFreeTyvars
let freeInTyparConstraints opts v = accFreeInTyparConstraints opts v emptyFreeTyvars
let accFreeInTypars opts tps acc = List.foldBack (accFreeTyparRef opts) tps acc
        
let rec addFreeInModuleTy (mtyp: ModuleOrNamespaceType) acc =
    QueueList.foldBack (typeOfVal >> accFreeInType CollectAllNoCaching) mtyp.AllValsAndMembers
      (QueueList.foldBack (fun (mspec: ModuleOrNamespace) acc -> addFreeInModuleTy mspec.ModuleOrNamespaceType acc) mtyp.AllEntities acc)

let freeInModuleTy mtyp = addFreeInModuleTy mtyp emptyFreeTyvars


//--------------------------------------------------------------------------
// Free in type, left-to-right order preserved. This is used to determine the
// order of type variables for top-level definitions based on their signature, 
// so be careful not to change the order. We accumulate in reverse
// order.
//--------------------------------------------------------------------------

let emptyFreeTyparsLeftToRight = []
let unionFreeTyparsLeftToRight fvs1 fvs2 = ListSet.unionFavourRight typarEq fvs1 fvs2

let rec boundTyparsLeftToRight g cxFlag thruFlag acc tps = 
    // Bound type vars form a recursively-referential set due to constraints, e.g. A: I<B>, B: I<A> 
    // So collect up free vars in all constraints first, then bind all variables 
    List.fold (fun acc (tp: Typar) -> accFreeInTyparConstraintsLeftToRight g cxFlag thruFlag acc tp.Constraints) tps acc

and accFreeInTyparConstraintsLeftToRight g cxFlag thruFlag acc cxs =
    List.fold (accFreeInTyparConstraintLeftToRight g cxFlag thruFlag) acc cxs 

and accFreeInTyparConstraintLeftToRight g cxFlag thruFlag acc tpc =
    match tpc with 
    | TyparConstraint.CoercesTo(ty, _) ->
        accFreeInTypeLeftToRight g cxFlag thruFlag acc ty 
    | TyparConstraint.MayResolveMember (traitInfo, _) ->
        accFreeInTraitLeftToRight g cxFlag thruFlag acc traitInfo 
    | TyparConstraint.DefaultsTo(_, rty, _) ->
        accFreeInTypeLeftToRight g cxFlag thruFlag acc rty 
    | TyparConstraint.SimpleChoice(tys, _) ->
        accFreeInTypesLeftToRight g cxFlag thruFlag acc tys 
    | TyparConstraint.IsEnum(uty, _) ->
        accFreeInTypeLeftToRight g cxFlag thruFlag acc uty
    | TyparConstraint.IsDelegate(aty, bty, _) ->
        accFreeInTypeLeftToRight g cxFlag thruFlag (accFreeInTypeLeftToRight g cxFlag thruFlag acc aty) bty  
    | TyparConstraint.SupportsComparison _ 
    | TyparConstraint.SupportsEquality _ 
    | TyparConstraint.SupportsNull _ 
    | TyparConstraint.NotSupportsNull _ 
    | TyparConstraint.IsNonNullableStruct _ 
    | TyparConstraint.IsUnmanaged _
    | TyparConstraint.IsReferenceType _ 
    | TyparConstraint.RequiresDefaultConstructor _ -> acc

and accFreeInTraitLeftToRight g cxFlag thruFlag acc (TTrait(tys, _, _, argtys, rty, _)) = 
    let acc = accFreeInTypesLeftToRight g cxFlag thruFlag acc tys
    let acc = accFreeInTypesLeftToRight g cxFlag thruFlag acc argtys
    let acc = Option.fold (accFreeInTypeLeftToRight g cxFlag thruFlag) acc rty
    acc

and accFreeTyparRefLeftToRight g cxFlag thruFlag acc (tp: Typar) = 
    if ListSet.contains typarEq tp acc then 
        acc
    else 
        let acc = ListSet.insert typarEq tp acc
        if cxFlag then 
            accFreeInTyparConstraintsLeftToRight g cxFlag thruFlag acc tp.Constraints
        else 
            acc

and accFreeInTypeLeftToRight g cxFlag thruFlag acc ty = 
    match (if thruFlag then stripTyEqns g ty else stripTyparEqns ty) with 
    | TType_anon (anonInfo, anonTys) ->
        let acc = accFreeInTupInfoLeftToRight g cxFlag thruFlag acc anonInfo.TupInfo 
        accFreeInTypesLeftToRight g cxFlag thruFlag acc anonTys 
    | TType_tuple (tupInfo, tupTys) -> 
        let acc = accFreeInTupInfoLeftToRight g cxFlag thruFlag acc tupInfo 
        accFreeInTypesLeftToRight g cxFlag thruFlag acc tupTys 
    | TType_app (_, tinst, _nullness) ->
        accFreeInTypesLeftToRight g cxFlag thruFlag acc tinst 
    | TType_ucase (_, tinst) ->
        accFreeInTypesLeftToRight g cxFlag thruFlag acc tinst 
    | TType_fun (d, r, _nullness) ->
        accFreeInTypeLeftToRight g cxFlag thruFlag (accFreeInTypeLeftToRight g cxFlag thruFlag acc d ) r
    | TType_var (r, _nullness) ->
        accFreeTyparRefLeftToRight g cxFlag thruFlag acc r 
    | TType_forall (tps, r) ->
        unionFreeTyparsLeftToRight (boundTyparsLeftToRight g cxFlag thruFlag tps (accFreeInTypeLeftToRight g cxFlag thruFlag emptyFreeTyparsLeftToRight r)) acc
    | TType_measure unt -> 
        List.foldBack (fun (tp, _) acc -> accFreeTyparRefLeftToRight g cxFlag thruFlag acc tp) (ListMeasureVarOccsWithNonZeroExponents unt) acc

and accFreeInTupInfoLeftToRight _g _cxFlag _thruFlag acc unt = 
    match unt with 
    | TupInfo.Const _ -> acc

and accFreeInTypesLeftToRight g cxFlag thruFlag acc tys = 
    match tys with 
    | [] -> acc
    | h :: t -> accFreeInTypesLeftToRight g cxFlag thruFlag (accFreeInTypeLeftToRight g cxFlag thruFlag acc h) t
    
let freeInTypeLeftToRight g thruFlag ty =
    accFreeInTypeLeftToRight g true thruFlag emptyFreeTyparsLeftToRight ty |> List.rev

let freeInTypesLeftToRight g thruFlag ty =
    accFreeInTypesLeftToRight g true thruFlag emptyFreeTyparsLeftToRight ty |> List.rev

let freeInTypesLeftToRightSkippingConstraints g ty =
    accFreeInTypesLeftToRight g false true emptyFreeTyparsLeftToRight ty |> List.rev

let valOfBind (b: Binding) = b.Var

let valsOfBinds (binds: Bindings) = binds |> List.map (fun b -> b.Var)

//--------------------------------------------------------------------------
// Values representing member functions on F# types
//--------------------------------------------------------------------------

// Pull apart the type for an F# value that represents an object model method. Do not strip off a 'unit' argument.
// Review: Should GetMemberTypeInFSharpForm have any other direct callers? 
let GetMemberTypeInFSharpForm g memberFlags arities ty m = 
    let tps, argInfos, rty, retInfo = GetTopValTypeInFSharpForm g arities ty m

    let argInfos = 
        if memberFlags.IsInstance then 
            match argInfos with
            | [] -> 
                errorR(InternalError("value does not have a valid member type", m))
                argInfos
            | _ :: t -> t
        else argInfos
    tps, argInfos, rty, retInfo

// Check that an F# value represents an object model method. 
// It will also always have an arity (inferred from syntax). 
let checkMemberVal membInfo arity m =
    match membInfo, arity with 
    | None, _ -> error(InternalError("checkMemberVal - no membInfo", m))
    | _, None -> error(InternalError("checkMemberVal - no arity", m))
    | Some membInfo, Some arity -> (membInfo, arity)

let checkMemberValRef (vref: ValRef) =
    checkMemberVal vref.MemberInfo vref.ValReprInfo vref.Range
     
let GetTopValTypeInCompiledForm g topValInfo ty m =
    let tps, paramArgInfos, rty, retInfo = GetTopValTypeInFSharpForm g topValInfo ty m
    // Eliminate lone single unit arguments
    let paramArgInfos = 
        match paramArgInfos, topValInfo.ArgInfos with 
        // static member and module value unit argument elimination
        | [[(_argType, _)]], [[]] -> 
            //assert isUnitTy g argType 
            [[]]
        // instance member unit argument elimination
        | [objInfo;[(_argType, _)]], [[_objArg];[]] -> 
            //assert isUnitTy g argType 
            [objInfo; []]
        | _ -> 
            paramArgInfos
    let rty = if isUnitTy g rty then None else Some rty
    (tps, paramArgInfos, rty, retInfo)
     
// Pull apart the type for an F# value that represents an object model method
// and see the "member" form for the type, i.e. 
// detect methods with no arguments by (effectively) looking for single argument type of 'unit'. 
// The analysis is driven of the inferred arity information for the value.
//
// This is used not only for the compiled form - it's also used for all type checking and object model
// logic such as determining if abstract methods have been implemented or not, and how
// many arguments the method takes etc.
let GetMemberTypeInMemberForm g memberFlags topValInfo ty m =
    let tps, paramArgInfos, rty, retInfo = GetMemberTypeInFSharpForm g memberFlags topValInfo ty m
    // Eliminate lone single unit arguments
    let paramArgInfos = 
        match paramArgInfos, topValInfo.ArgInfos with 
        // static member and module value unit argument elimination
        | [[(argType, _)]], [[]] -> 
            assert isUnitTy g argType 
            [[]]
        // instance member unit argument elimination
        | [[(argType, _)]], [[_objArg];[]] -> 
            assert isUnitTy g argType 
            [[]]
        | _ -> 
            paramArgInfos
    let rty = if isUnitTy g rty then None else Some rty
    (tps, paramArgInfos, rty, retInfo)

let GetTypeOfMemberInMemberForm g (vref: ValRef) =
    //assert (not vref.IsExtensionMember)
    let membInfo, topValInfo = checkMemberValRef vref
    GetMemberTypeInMemberForm g membInfo.MemberFlags topValInfo vref.Type vref.Range

let GetTypeOfMemberInFSharpForm g (vref: ValRef) =
    let membInfo, topValInfo = checkMemberValRef vref
    GetMemberTypeInFSharpForm g membInfo.MemberFlags topValInfo vref.Type vref.Range

let PartitionValTyparsForApparentEnclosingType g (v: Val) = 
    match v.ValReprInfo with 
    | None -> error(InternalError("PartitionValTypars: not a top value", v.Range))
    | Some arities -> 
        let fullTypars, _ = destTopForallTy g arities v.Type 
        let parent = v.MemberApparentEntity
        let parentTypars = parent.TyparsNoRange
        let nparentTypars = parentTypars.Length
        if nparentTypars <= fullTypars.Length then 
            let memberParentTypars, memberMethodTypars = List.splitAt nparentTypars fullTypars
            let memberToParentInst, tinst = mkTyparToTyparRenaming memberParentTypars parentTypars
            Some(parentTypars, memberParentTypars, memberMethodTypars, memberToParentInst, tinst)
        else None

/// Match up the type variables on an member value with the type 
/// variables on the apparent enclosing type
let PartitionValTypars g (v: Val) = 
     match v.ValReprInfo with 
     | None -> error(InternalError("PartitionValTypars: not a top value", v.Range))
     | Some arities -> 
         if v.IsExtensionMember then 
             let fullTypars, _ = destTopForallTy g arities v.Type 
             Some([], [], fullTypars, emptyTyparInst, [])
         else
             PartitionValTyparsForApparentEnclosingType g v

let PartitionValRefTypars g (vref: ValRef) = PartitionValTypars g vref.Deref 

/// Get the arguments for an F# value that represents an object model method 
let ArgInfosOfMemberVal g (v: Val) = 
    let membInfo, topValInfo = checkMemberVal v.MemberInfo v.ValReprInfo v.Range
    let _, arginfos, _, _ = GetMemberTypeInMemberForm g membInfo.MemberFlags topValInfo v.Type v.Range
    arginfos

let ArgInfosOfMember g (vref: ValRef) = 
    ArgInfosOfMemberVal g vref.Deref

let GetFSharpViewOfReturnType (g: TcGlobals) retTy =
    match retTy with 
    | None -> g.unit_ty
    | Some retTy -> retTy


/// Get the property "type" (getter return type) for an F# value that represents a getter or setter
/// of an object model property.
let ReturnTypeOfPropertyVal g (v: Val) = 
    let membInfo, topValInfo = checkMemberVal v.MemberInfo v.ValReprInfo v.Range
    match membInfo.MemberFlags.MemberKind with 
    | MemberKind.PropertySet ->
        let _, arginfos, _, _ = GetMemberTypeInMemberForm g membInfo.MemberFlags topValInfo v.Type v.Range
        if not arginfos.IsEmpty && not arginfos.Head.IsEmpty then
            arginfos.Head |> List.last |> fst 
        else
            error(Error(FSComp.SR.tastValueDoesNotHaveSetterType(), v.Range))
    | MemberKind.PropertyGet ->
        let _, _, rty, _ = GetMemberTypeInMemberForm g membInfo.MemberFlags topValInfo v.Type v.Range
        GetFSharpViewOfReturnType g rty
    | _ -> error(InternalError("ReturnTypeOfPropertyVal", v.Range))


/// Get the property arguments for an F# value that represents a getter or setter
/// of an object model property.
let ArgInfosOfPropertyVal g (v: Val) = 
    let membInfo, topValInfo = checkMemberVal v.MemberInfo v.ValReprInfo v.Range
    match membInfo.MemberFlags.MemberKind with 
    | MemberKind.PropertyGet ->
        ArgInfosOfMemberVal g v |> List.concat
    | MemberKind.PropertySet ->
        let _, arginfos, _, _ = GetMemberTypeInMemberForm g membInfo.MemberFlags topValInfo v.Type v.Range
        if not arginfos.IsEmpty && not arginfos.Head.IsEmpty then
            arginfos.Head |> List.frontAndBack |> fst 
        else
            error(Error(FSComp.SR.tastValueDoesNotHaveSetterType(), v.Range))
    | _ -> 
        error(InternalError("ArgInfosOfPropertyVal", v.Range))

//---------------------------------------------------------------------------
// Generalize type constructors to types
//---------------------------------------------------------------------------

let generalTyconRefInst (tcref: TyconRef) = 
    generalizeTypars tcref.TyparsNoRange

let generalizeTyconRef (g: TcGlobals) tcref = 
    let tinst = generalTyconRefInst tcref
    tinst, TType_app(tcref, tinst, g.knownWithoutNull)

let generalizedTyOfTyconRef (g: TcGlobals) tcref = 
    let tinst = generalTyconRefInst tcref
    TType_app(tcref, tinst, g.knownWithoutNull)

let isTTyparSupportsStaticMethod tpc = 
    match tpc with 
    | TyparConstraint.MayResolveMember _ -> true
    | _ -> false

let isTTyparCoercesToType tpc = 
    match tpc with 
    | TyparConstraint.CoercesTo _  -> true
    | _ -> false

//--------------------------------------------------------------------------
// Print Signatures/Types - prelude
//-------------------------------------------------------------------------- 

let prefixOfStaticReq s =
    match s with 
    | NoStaticReq -> "'"
    | HeadTypeStaticReq -> " ^"

let prefixOfRigidTypar (typar: Typar) =  
  if (typar.Rigidity <> TyparRigidity.Rigid) then "_" else ""

//---------------------------------------------------------------------------
// Prettify: PrettyTyparNames/PrettifyTypes - make typar names human friendly
//---------------------------------------------------------------------------

type TyparConstraintsWithTypars = (Typar * TyparConstraint) list

module PrettyTypes =
    let newPrettyTypar (tp: Typar) nm = 
        NewTypar (tp.Kind, tp.Rigidity, Typar(ident(nm, tp.Range), tp.StaticReq, false), false, TyparDynamicReq.Yes, [], false, false)

    let NewPrettyTypars renaming tps names = 
        let niceTypars = List.map2 newPrettyTypar tps names
        let tl, _tt = mkTyparToTyparRenaming tps niceTypars in
        let renaming = renaming @ tl
        (tps, niceTypars) ||> List.iter2 (fun tp tpnice -> tpnice.SetConstraints (instTyparConstraints renaming tp.Constraints)) 
        niceTypars, renaming

    // We choose names for type parameters from 'a'..'t'
    // We choose names for unit-of-measure from 'u'..'z'
    // If we run off the end of these ranges, we use 'aX' for positive integer X or 'uX' for positive integer X
    // Finally, we skip any names already in use
    let NeedsPrettyTyparName (tp: Typar) = 
        tp.IsCompilerGenerated && 
        tp.ILName.IsNone && 
        (tp.typar_id.idText = unassignedTyparName) 

    let PrettyTyparNames pred alreadyInUse tps = 
        let rec choose (tps: Typar list) (typeIndex, measureIndex) acc = 
            match tps with
            | [] -> List.rev acc
            | tp :: tps ->
            

                // Use a particular name, possibly after incrementing indexes
                let useThisName (nm, typeIndex, measureIndex) = 
                    choose tps (typeIndex, measureIndex) (nm :: acc)

                // Give up, try again with incremented indexes
                let tryAgain (typeIndex, measureIndex) = 
                    choose (tp :: tps) (typeIndex, measureIndex) acc

                let tryName (nm, typeIndex, measureIndex) f = 
                    if List.contains nm alreadyInUse then 
                        f()
                    else
                        useThisName (nm, typeIndex, measureIndex)

                if pred tp then 
                    if NeedsPrettyTyparName tp then 
                        let (typeIndex, measureIndex, baseName, letters, i) = 
                          match tp.Kind with 
                          | TyparKind.Type -> (typeIndex+1, measureIndex, 'a', 20, typeIndex) 
                          | TyparKind.Measure -> (typeIndex, measureIndex+1, 'u', 6, measureIndex)
                        let nm = 
                           if i < letters then String.make 1 (char(int baseName + i)) 
                           else String.make 1 baseName + string (i-letters+1)
                        tryName (nm, typeIndex, measureIndex) (fun () -> 
                            tryAgain (typeIndex, measureIndex))

                    else
                        tryName (tp.Name, typeIndex, measureIndex) (fun () -> 
                            // Use the next index and append it to the natural name
                            let (typeIndex, measureIndex, nm) = 
                              match tp.Kind with 
                              | TyparKind.Type -> (typeIndex+1, measureIndex, tp.Name+ string typeIndex) 
                              | TyparKind.Measure -> (typeIndex, measureIndex+1, tp.Name+ string measureIndex)
                            tryName (nm, typeIndex, measureIndex) (fun () -> 
                                tryAgain (typeIndex, measureIndex)))
                else
                    useThisName (tp.Name, typeIndex, measureIndex)
                          
        choose tps (0, 0) []

    let PrettifyThings g foldTys mapTys things = 
        let ftps = foldTys (accFreeInTypeLeftToRight g true false) emptyFreeTyparsLeftToRight things
        let ftps = List.rev ftps
        let rec computeKeep (keep: Typars) change (tps: Typars) = 
            match tps with 
            | [] -> List.rev keep, List.rev change 
            | tp :: rest -> 
                if not (NeedsPrettyTyparName tp) && (not (keep |> List.exists (fun tp2 -> tp.Name = tp2.Name))) then
                    computeKeep (tp :: keep) change rest
                else 
                    computeKeep keep (tp :: change) rest
        let keep, change = computeKeep [] [] ftps
        
        // change |> List.iter (fun tp -> dprintf "change typar: %s %s %d\n" tp.Name (tp.DisplayName) (stamp_of_typar tp))
        // keep |> List.iter (fun tp -> dprintf "keep typar: %s %s %d\n" tp.Name (tp.DisplayName) (stamp_of_typar tp))
        let alreadyInUse = keep |> List.map (fun x -> x.Name)
        let names = PrettyTyparNames (fun x -> List.memq x change) alreadyInUse ftps

        let niceTypars, renaming = NewPrettyTypars [] ftps names 
        
        // strip universal types for printing
        let getTauStayTau t = 
            match t with
            | TType_forall (_, tau) -> tau
            | _ -> t
        let tauThings = mapTys getTauStayTau things
                        
        let prettyThings = mapTys (instType renaming) tauThings
        // niceTypars |> List.iter (fun tp -> dprintf "nice typar: %d\n" (stamp_of_typar tp)); *
        let tpconstraints = niceTypars |> List.collect (fun tpnice -> List.map (fun tpc -> tpnice, tpc) tpnice.Constraints)

        prettyThings, tpconstraints

    let PrettifyType g x = PrettifyThings g id id x
    let PrettifyTypePair g x = PrettifyThings g (fun f -> foldPair (f, f)) (fun f -> mapPair (f, f)) x
    let PrettifyTypes g x = PrettifyThings g List.fold List.map x
    let PrettifyCurriedTypes g x = PrettifyThings g (fun f -> List.fold (List.fold f)) List.mapSquared x
    let PrettifyCurriedSigTypes g x = PrettifyThings g (fun f -> foldPair (List.fold (List.fold f), f)) (fun f -> mapPair (List.mapSquared f, f)) x

    // Badly formed code may instantiate rigid declared typars to types.
    // Hence we double check here that the thing is really a type variable
    let safeDestAnyParTy orig g ty = match tryAnyParTy g ty with ValueNone -> orig | ValueSome x -> x
    let tee f x = f x x

    let foldUnurriedArgInfos f z (x: UncurriedArgInfos) = List.fold (fold1Of2 f) z x
    let mapUnurriedArgInfos f (x: UncurriedArgInfos) = List.map (map1Of2 f) x

    let foldTypar f z (x: Typar) = foldOn mkTyparTy f z x
    let mapTypar g f (x: Typar) : Typar = (mkTyparTy >> f >> safeDestAnyParTy x g) x

    let foldTypars f z (x: Typars) = List.fold (foldTypar f) z x
    let mapTypars g f (x: Typars) : Typars = List.map (mapTypar g f) x

    let foldTyparInst f z (x: TyparInst) = List.fold (foldPair (foldTypar f, f)) z x
    let mapTyparInst g f (x: TyparInst) : TyparInst = List.map (mapPair (mapTypar g f, f)) x

    let PrettifyInstAndTyparsAndType g x = 
        PrettifyThings g 
            (fun f -> foldTriple (foldTyparInst f, foldTypars f, f)) 
            (fun f-> mapTriple (mapTyparInst g f, mapTypars g f, f)) 
            x

    let PrettifyInstAndUncurriedSig g (x: TyparInst * UncurriedArgInfos * TType) = 
        PrettifyThings g 
            (fun f -> foldTriple (foldTyparInst f, foldUnurriedArgInfos f, f)) 
            (fun f -> mapTriple (mapTyparInst g f, List.map (map1Of2 f), f))
            x

    let PrettifyInstAndCurriedSig g (x: TyparInst * TTypes * CurriedArgInfos * TType) = 
        PrettifyThings g 
            (fun f -> foldQuadruple (foldTyparInst f, List.fold f, List.fold (List.fold (fold1Of2 f)), f)) 
            (fun f -> mapQuadruple (mapTyparInst g f, List.map f, List.mapSquared (map1Of2 f), f))
            x

    let PrettifyInstAndSig g x = 
        PrettifyThings g 
            (fun f -> foldTriple (foldTyparInst f, List.fold f, f))
            (fun f -> mapTriple (mapTyparInst g f, List.map f, f) )
            x

    let PrettifyInstAndTypes g x = 
        PrettifyThings g 
            (fun f -> foldPair (foldTyparInst f, List.fold f)) 
            (fun f -> mapPair (mapTyparInst g f, List.map f))
            x
 
    let PrettifyInstAndType g x = 
        PrettifyThings g 
            (fun f -> foldPair (foldTyparInst f, f)) 
            (fun f -> mapPair (mapTyparInst g f, f))
            x
 
    let PrettifyInst g x = 
        PrettifyThings g 
            (fun f -> foldTyparInst f) 
            (fun f -> mapTyparInst g f)
            x
 
module SimplifyTypes =

    // CAREFUL! This function does NOT walk constraints 
    let rec foldTypeButNotConstraints f z ty =
        let ty = stripTyparEqns ty 
        let z = f z ty
        match ty with
        | TType_forall (_, body) -> foldTypeButNotConstraints f z body
        | TType_app (_, tys, _)
        | TType_ucase (_, tys) 
        | TType_anon (_, tys) 
        | TType_tuple (_, tys) -> List.fold (foldTypeButNotConstraints f) z tys
        | TType_fun (s, t, _nullness) -> foldTypeButNotConstraints f (foldTypeButNotConstraints f z s) t
        | TType_var _ -> z
        | TType_measure _ -> z

    let incM x m =
        if Zmap.mem x m then Zmap.add x (1 + Zmap.find x m) m
        else Zmap.add x 1 m

    let accTyparCounts z ty =
        // Walk type to determine typars and their counts (for pprinting decisions) 
        foldTypeButNotConstraints (fun z ty -> match ty with | TType_var (tp, _nullness) when tp.Rigidity = TyparRigidity.Rigid  -> incM tp z | _ -> z) z ty

    let emptyTyparCounts = Zmap.empty typarOrder

    // print multiple fragments of the same type using consistent naming and formatting 
    let accTyparCountsMulti acc l = List.fold accTyparCounts acc l

    type TypeSimplificationInfo =
        { singletons: Typar Zset
          inplaceConstraints: Zmap<Typar, TType>
          postfixConstraints: (Typar * TyparConstraint) list }
          
    let typeSimplificationInfo0 = 
        { singletons = Zset.empty typarOrder
          inplaceConstraints = Zmap.empty typarOrder
          postfixConstraints = [] }

    let categorizeConstraints simplify m cxs =
        let singletons = if simplify then Zmap.chooseL (fun tp n -> if n = 1 then Some tp else None) m else []
        let singletons = Zset.addList singletons (Zset.empty typarOrder)
        // Here, singletons are typars that occur once in the type.
        // However, they may also occur in a type constraint.
        // If they do, they are really multiple occurrence - so we should remove them.
        let constraintTypars = (freeInTyparConstraints CollectTyparsNoCaching (List.map snd cxs)).FreeTypars
        let usedInTypeConstraint typar = Zset.contains typar constraintTypars
        let singletons = singletons |> Zset.filter (usedInTypeConstraint >> not) 
        // Here, singletons should really be used once 
        let inplace, postfix =
          cxs |> List.partition (fun (tp, tpc) -> 
            simplify &&
            isTTyparCoercesToType tpc && 
            Zset.contains tp singletons && 
            tp.Constraints.Length = 1)
        let inplace = inplace |> List.map (function (tp, TyparConstraint.CoercesTo(ty, _)) -> tp, ty | _ -> failwith "not isTTyparCoercesToType")
        
        { singletons = singletons
          inplaceConstraints = Zmap.ofList typarOrder inplace
          postfixConstraints = postfix }
    let CollectInfo simplify tys cxs = 
        categorizeConstraints simplify (accTyparCountsMulti emptyTyparCounts tys) cxs 

//--------------------------------------------------------------------------
// Print Signatures/Types
//-------------------------------------------------------------------------- 

[<NoEquality; NoComparison>]
type DisplayEnv = 
    { includeStaticParametersInTypeNames: bool
      openTopPathsSorted: Lazy<string list list>
      openTopPathsRaw: string list list
      shortTypeNames: bool
      suppressNestedTypes: bool
      maxMembers: int option
      showObsoleteMembers: bool
      showHiddenMembers: bool
      showTyparBinding: bool 
      showImperativeTyparAnnotations: bool
      suppressInlineKeyword: bool
      suppressMutableKeyword: bool
      showMemberContainers: bool
      shortConstraints: bool
      useColonForReturnType: bool
      showAttributes: bool
      showOverrides: bool
      showConstraintTyparAnnotations: bool
      abbreviateAdditionalConstraints: bool
      showTyparDefaultConstraints: bool
      g: TcGlobals
      contextAccessibility: Accessibility
      generatedValueLayout : (Val -> layout option) }

    member x.SetOpenPaths paths = 
        { x with 
             openTopPathsSorted = (lazy (paths |> List.sortWith (fun p1 p2 -> -(compare p1 p2))))
             openTopPathsRaw = paths 
        }

    static member Empty tcGlobals = 
      { includeStaticParametersInTypeNames = false
        openTopPathsRaw = []
        openTopPathsSorted = notlazy []
        shortTypeNames = false
        suppressNestedTypes = false
        maxMembers = None
        showObsoleteMembers = false
        showHiddenMembers = false
        showTyparBinding = false
        showImperativeTyparAnnotations = false
        suppressInlineKeyword = false
        suppressMutableKeyword = false
        showMemberContainers = false
        showAttributes = false
        showOverrides = true
        showConstraintTyparAnnotations = true
        abbreviateAdditionalConstraints = false
        showTyparDefaultConstraints = false
        shortConstraints = false
        useColonForReturnType = false
        g = tcGlobals
        contextAccessibility = taccessPublic
        generatedValueLayout = (fun _ -> None) }


    member denv.AddOpenPath path = 
        denv.SetOpenPaths (path :: denv.openTopPathsRaw)

    member denv.AddOpenModuleOrNamespace (modref: ModuleOrNamespaceRef) = 
        denv.AddOpenPath (fullCompPathOfModuleOrNamespace modref.Deref).DemangledPath

    member denv.AddAccessibility access =
        { denv with contextAccessibility = combineAccess denv.contextAccessibility access }

let (+.+) s1 s2 = if s1 = "" then s2 else s1+"."+s2

let layoutOfPath p =
    sepListL SepL.dot (List.map (tagNamespace >> wordL) p)

let fullNameOfParentOfPubPath pp = 
    match pp with 
    | PubPath([| _ |]) -> ValueNone 
    | pp -> ValueSome(textOfPath pp.EnclosingPath)

let fullNameOfParentOfPubPathAsLayout pp = 
    match pp with 
    | PubPath([| _ |]) -> ValueNone 
    | pp -> ValueSome(layoutOfPath (Array.toList pp.EnclosingPath))

let fullNameOfPubPath (PubPath p) = textOfPath p
let fullNameOfPubPathAsLayout (PubPath p) = layoutOfPath (Array.toList p)

let fullNameOfParentOfNonLocalEntityRef (nlr: NonLocalEntityRef) = 
    if nlr.Path.Length < 2 then ValueNone
    else ValueSome (textOfPath nlr.EnclosingMangledPath) 

let fullNameOfParentOfNonLocalEntityRefAsLayout (nlr: NonLocalEntityRef) = 
    if nlr.Path.Length < 2 then ValueNone
    else ValueSome (layoutOfPath (List.ofArray nlr.EnclosingMangledPath)) 

let fullNameOfParentOfEntityRef eref = 
    match eref with 
    | ERefLocal x ->
         match x.PublicPath with 
         | None -> ValueNone
         | Some ppath -> fullNameOfParentOfPubPath ppath
    | ERefNonLocal nlr -> fullNameOfParentOfNonLocalEntityRef nlr

let fullNameOfParentOfEntityRefAsLayout eref = 
    match eref with 
    | ERefLocal x ->
         match x.PublicPath with 
         | None -> ValueNone
         | Some ppath -> fullNameOfParentOfPubPathAsLayout ppath
    | ERefNonLocal nlr -> fullNameOfParentOfNonLocalEntityRefAsLayout nlr

let fullNameOfEntityRef nmF xref = 
    match fullNameOfParentOfEntityRef xref with 
    | ValueNone -> nmF xref 
    | ValueSome pathText -> pathText +.+ nmF xref

let tagEntityRefName (xref: EntityRef) name =
    if xref.IsNamespace then tagNamespace name
    elif xref.IsModule then tagModule name
    elif xref.IsTypeAbbrev then tagAlias name
    elif xref.IsFSharpDelegateTycon then tagDelegate name
    elif xref.IsILEnumTycon || xref.IsFSharpEnumTycon then tagEnum name
    elif xref.IsStructOrEnumTycon then tagStruct name
    elif xref.IsFSharpInterfaceTycon then tagInterface name
    elif xref.IsUnionTycon then tagUnion name
    elif xref.IsRecordTycon then tagRecord name
    else tagClass name

let fullDisplayTextOfTyconRef  r = 
    fullNameOfEntityRef (fun (tcref:TyconRef) -> tcref.DisplayNameWithStaticParametersAndUnderscoreTypars) r

let fullNameOfEntityRefAsLayout nmF (xref: EntityRef) =
    let navigableText = 
        tagEntityRefName xref (nmF xref)
        |> mkNav xref.DefinitionRange
        |> wordL
    match fullNameOfParentOfEntityRefAsLayout xref with 
    | ValueNone -> navigableText
    | ValueSome pathText -> pathText ^^ SepL.dot ^^ navigableText

let fullNameOfParentOfValRef vref = 
    match vref with 
    | VRefLocal x -> 
         match x.PublicPath with 
         | None -> ValueNone
         | Some (ValPubPath(pp, _)) -> ValueSome(fullNameOfPubPath pp)
    | VRefNonLocal nlr -> 
        ValueSome (fullNameOfEntityRef (fun (x: EntityRef) -> x.DemangledModuleOrNamespaceName) nlr.EnclosingEntity)

let fullNameOfParentOfValRefAsLayout vref = 
    match vref with 
    | VRefLocal x -> 
         match x.PublicPath with 
         | None -> ValueNone
         | Some (ValPubPath(pp, _)) -> ValueSome(fullNameOfPubPathAsLayout pp)
    | VRefNonLocal nlr -> 
        ValueSome (fullNameOfEntityRefAsLayout (fun (x: EntityRef) -> x.DemangledModuleOrNamespaceName) nlr.EnclosingEntity)


let fullDisplayTextOfParentOfModRef r = fullNameOfParentOfEntityRef r 

let fullDisplayTextOfModRef r =
    fullNameOfEntityRef (fun (x: EntityRef) -> x.DemangledModuleOrNamespaceName)  r

let fullDisplayTextOfTyconRefAsLayout r =
    fullNameOfEntityRefAsLayout (fun (tcref: TyconRef) -> tcref.DisplayNameWithStaticParametersAndUnderscoreTypars) r

let fullDisplayTextOfExnRef r =
    fullNameOfEntityRef (fun (tcref: TyconRef) -> tcref.DisplayNameWithStaticParametersAndUnderscoreTypars) r

let fullDisplayTextOfExnRefAsLayout r =
    fullNameOfEntityRefAsLayout (fun (tcref: TyconRef) -> tcref.DisplayNameWithStaticParametersAndUnderscoreTypars) r

let fullDisplayTextOfUnionCaseRef (ucref: UnionCaseRef) =
    fullDisplayTextOfTyconRef ucref.TyconRef +.+ ucref.CaseName

let fullDisplayTextOfRecdFieldRef (rfref: RecdFieldRef) =
    fullDisplayTextOfTyconRef rfref.TyconRef +.+ rfref.FieldName

let fullDisplayTextOfValRef (vref: ValRef) = 
    match fullNameOfParentOfValRef vref with 
    | ValueNone -> vref.DisplayName 
    | ValueSome pathText -> pathText +.+ vref.DisplayName

let fullDisplayTextOfValRefAsLayout (vref: ValRef) = 
    let n =
        match vref.MemberInfo with
        | None -> 
            if vref.IsModuleBinding then tagModuleBinding vref.DisplayName
            else tagUnknownEntity vref.DisplayName
        | Some memberInfo ->
            match memberInfo.MemberFlags.MemberKind with
            | MemberKind.PropertyGet
            | MemberKind.PropertySet
            | MemberKind.PropertyGetSet -> tagProperty vref.DisplayName
            | MemberKind.ClassConstructor
            | MemberKind.Constructor -> tagMethod vref.DisplayName
            | MemberKind.Member -> tagMember vref.DisplayName
    match fullNameOfParentOfValRefAsLayout vref with 
    | ValueNone -> wordL n 
    | ValueSome pathText -> 
        pathText ^^ SepL.dot ^^ wordL n
        //pathText +.+ vref.DisplayName


let fullMangledPathToTyconRef (tcref: TyconRef) = 
    match tcref with 
    | ERefLocal _ -> (match tcref.PublicPath with None -> [| |] | Some pp -> pp.EnclosingPath)
    | ERefNonLocal nlr -> nlr.EnclosingMangledPath
  
let qualifiedMangledNameOfTyconRef tcref nm = 
    String.concat "-" (Array.toList (fullMangledPathToTyconRef tcref) @ [ tcref.LogicalName + "-" + nm ])

let rec firstEq p1 p2 = 
    match p1 with
    | [] -> true 
    | h1 :: t1 -> 
        match p2 with 
        | h2 :: t2 -> h1 = h2 && firstEq t1 t2
        | _ -> false 

let rec firstRem p1 p2 = 
   match p1 with [] -> p2 | _ :: t1 -> firstRem t1 (List.tail p2)

let trimPathByDisplayEnv denv path =
    let findOpenedNamespace openedPath = 
        if firstEq openedPath path then 
            let t2 = firstRem openedPath path
            if t2 <> [] then Some(textOfPath t2 + ".")
            else Some("")
        else None

    match List.tryPick findOpenedNamespace (denv.openTopPathsSorted.Force()) with
    | Some s -> s
    | None -> if isNil path then "" else textOfPath path + "."


let superOfTycon (g: TcGlobals) (tycon: Tycon) = 
    match tycon.TypeContents.tcaug_super with 
    | None -> g.obj_ty 
    | Some ty -> ty 

//----------------------------------------------------------------------------
// Detect attributes
//----------------------------------------------------------------------------

// AbsIL view of attributes (we read these from .NET binaries) 
let isILAttribByName (tencl: string list, tname: string) (attr: ILAttribute) = 
    (attr.Method.DeclaringType.TypeSpec.Name = tname) &&
    (attr.Method.DeclaringType.TypeSpec.Enclosing = tencl)

// AbsIL view of attributes (we read these from .NET binaries). The comparison is done by name.
let isILAttrib (tref: ILTypeRef) (attr: ILAttribute) = 
    isILAttribByName (tref.Enclosing, tref.Name) attr

// REVIEW: consider supporting querying on Abstract IL custom attributes.
// These linear iterations cost us a fair bit when there are lots of attributes
// on imported types. However this is fairly rare and can also be solved by caching the
// results of attribute lookups in the TAST
let HasILAttribute tref (attrs: ILAttributes) = 
    attrs.AsArray |> Array.exists (isILAttrib tref) 

let TryDecodeILAttribute (g: TcGlobals) tref (attrs: ILAttributes) = 
    attrs.AsArray |> Array.tryPick (fun x -> if isILAttrib tref x then Some(decodeILAttribData g.ilg x) else None)

// F# view of attributes (these get converted to AbsIL attributes in ilxgen) 
let IsMatchingFSharpAttribute g (AttribInfo(_, tcref)) (Attrib(tcref2, _, _, _, _, _, _)) = tyconRefEq g tcref tcref2
let HasFSharpAttribute g tref attrs = List.exists (IsMatchingFSharpAttribute g tref) attrs
let findAttrib g tref attrs = List.find (IsMatchingFSharpAttribute g tref) attrs
let TryFindFSharpAttribute g tref attrs = List.tryFind (IsMatchingFSharpAttribute g tref) attrs
let TryFindFSharpAttributeOpt g tref attrs = match tref with None -> None | Some tref -> List.tryFind (IsMatchingFSharpAttribute g tref) attrs

let HasFSharpAttributeOpt g trefOpt attrs = match trefOpt with Some tref -> List.exists (IsMatchingFSharpAttribute g tref) attrs | _ -> false
let IsMatchingFSharpAttributeOpt g attrOpt (Attrib(tcref2, _, _, _, _, _, _)) = match attrOpt with Some ((AttribInfo(_, tcref))) -> tyconRefEq g tcref tcref2 | _ -> false

let (|ExtractAttribNamedArg|_|) nm args = 
    args |> List.tryPick (function (AttribNamedArg(nm2, _, _, v)) when nm = nm2 -> Some v | _ -> None) 

let (|AttribInt32Arg|_|) = function AttribExpr(_, Expr.Const (Const.Int32 n, _, _)) -> Some n | _ -> None
let (|AttribInt16Arg|_|) = function AttribExpr(_, Expr.Const (Const.Int16 n, _, _)) -> Some n | _ -> None
let (|AttribBoolArg|_|) = function AttribExpr(_, Expr.Const (Const.Bool n, _, _)) -> Some n | _ -> None
let (|AttribStringArg|_|) = function AttribExpr(_, Expr.Const (Const.String n, _, _)) -> Some n | _ -> None

let TryFindFSharpBoolAttributeWithDefault dflt g nm attrs = 
    match TryFindFSharpAttribute g nm attrs with
    | Some(Attrib(_, _, [ ], _, _, _, _)) -> Some dflt
    | Some(Attrib(_, _, [ AttribBoolArg b ], _, _, _, _)) -> Some b
    | _ -> None

let TryFindFSharpBoolAttribute g nm attrs = TryFindFSharpBoolAttributeWithDefault true g nm attrs
let TryFindFSharpBoolAttributeAssumeFalse g nm attrs = TryFindFSharpBoolAttributeWithDefault false g nm attrs

let TryFindFSharpInt32Attribute g nm attrs = 
    match TryFindFSharpAttribute g nm attrs with
    | Some(Attrib(_, _, [ AttribInt32Arg b ], _, _, _, _)) -> Some b
    | _ -> None
    
let TryFindFSharpStringAttribute g nm attrs = 
    match TryFindFSharpAttribute g nm attrs with
    | Some(Attrib(_, _, [ AttribStringArg b ], _, _, _, _)) -> Some b
    | _ -> None
    
let TryFindILAttribute (AttribInfo (atref, _)) attrs = 
    HasILAttribute atref attrs

let TryFindILAttributeOpt attr attrs = 
    match attr with
    | Some (AttribInfo (atref, _)) -> HasILAttribute atref attrs
    | _ -> false

/// Analyze three cases for attributes declared on type definitions: IL-declared attributes, F#-declared attributes and
/// provided attributes.
//
// This is used for AttributeUsageAttribute, DefaultMemberAttribute and ConditionalAttribute (on attribute types)
let TryBindTyconRefAttribute g (m: range) (AttribInfo (atref, _) as args) (tcref: TyconRef) f1 f2 f3 = 
    ignore m; ignore f3
    match metadataOfTycon tcref.Deref with 
#if !NO_EXTENSIONTYPING
    | ProvidedTypeMetadata info -> 
        let provAttribs = info.ProvidedType.PApply((fun a -> (a :> IProvidedCustomAttributeProvider)), m)
        match provAttribs.PUntaint((fun a -> a.GetAttributeConstructorArgs(provAttribs.TypeProvider.PUntaintNoFailure id, atref.FullName)), m) with
        | Some args -> f3 args
        | None -> None
#endif
    | ILTypeMetadata (TILObjectReprData(_, _, tdef)) -> 
        match TryDecodeILAttribute g atref tdef.CustomAttrs with 
        | Some attr -> f1 attr
        | _ -> None
    | FSharpOrArrayOrByrefOrTupleOrExnTypeMetadata -> 
        match TryFindFSharpAttribute g args tcref.Attribs with 
        | Some attr -> f2 attr
        | _ -> None

let TryFindTyconRefBoolAttribute g m attribSpec tcref =
    TryBindTyconRefAttribute g m attribSpec tcref 
                (function 
                   | ([ ], _) -> Some true
                   | ([ILAttribElem.Bool v ], _) -> Some v 
                   | _ -> None)
                (function 
                   | (Attrib(_, _, [ ], _, _, _, _)) -> Some true
                   | (Attrib(_, _, [ AttribBoolArg v ], _, _, _, _)) -> Some v 
                   | _ -> None)
                (function 
                   | ([ ], _) -> Some true
                   | ([ Some ((:? bool as v) : obj) ], _) -> Some v 
                   | _ -> None)

let TryFindAttributeUsageAttribute g m tcref =
    TryBindTyconRefAttribute g m g.attrib_AttributeUsageAttribute tcref 
                (fun (_, named) -> named |> List.tryPick (function ("AllowMultiple", _, _, ILAttribElem.Bool res) -> Some res | _ -> None))
                (fun (Attrib(_, _, _, named, _, _, _)) -> named |> List.tryPick (function AttribNamedArg("AllowMultiple", _, _, AttribBoolArg res ) -> Some res | _ -> None))
                (fun (_, named) -> named |> List.tryPick (function ("AllowMultiple", Some ((:? bool as res) : obj)) -> Some res | _ -> None))


/// Try to find a specific attribute on a type definition, where the attribute accepts a string argument.
///
/// This is used to detect the 'DefaultMemberAttribute' and 'ConditionalAttribute' attributes (on type definitions)
let TryFindTyconRefStringAttribute g m attribSpec tcref =
    TryBindTyconRefAttribute g m attribSpec tcref 
                (function ([ILAttribElem.String (Some msg) ], _) -> Some msg | _ -> None)
                (function (Attrib(_, _, [ AttribStringArg msg ], _, _, _, _)) -> Some msg | _ -> None)
                (function ([ Some ((:? string as msg) : obj) ], _) -> Some msg | _ -> None)

/// Check if a type definition has a specific attribute
let TyconRefHasAttribute g m attribSpec tcref =
    TryBindTyconRefAttribute g m attribSpec tcref 
                    (fun _ -> Some ()) 
                    (fun _ -> Some ())
                    (fun _ -> Some ())
        |> Option.isSome

let isByrefTyconRef (g: TcGlobals) (tcref: TyconRef) = 
    (g.byref_tcr.CanDeref && tyconRefEq g g.byref_tcr tcref) ||
    (g.byref2_tcr.CanDeref && tyconRefEq g g.byref2_tcr tcref) ||
    (g.inref_tcr.CanDeref && tyconRefEq g g.inref_tcr tcref) ||
    (g.outref_tcr.CanDeref && tyconRefEq g g.outref_tcr tcref) ||
    tyconRefEqOpt g g.system_TypedReference_tcref tcref ||
    tyconRefEqOpt g g.system_ArgIterator_tcref tcref ||
    tyconRefEqOpt g g.system_RuntimeArgumentHandle_tcref tcref

// See RFC FS-1053.md
let isByrefLikeTyconRef (g: TcGlobals) m (tcref: TyconRef) = 
    tcref.CanDeref &&
    match tcref.TryIsByRefLike with 
    | Some res -> res
    | None -> 
       let res = 
           isByrefTyconRef g tcref ||
           (isStructTyconRef tcref && TyconRefHasAttribute g m g.attrib_IsByRefLikeAttribute tcref)
       tcref.SetIsByRefLike res
       res

let isSpanLikeTyconRef g m tcref =
    isByrefLikeTyconRef g m tcref &&
    not (isByrefTyconRef g tcref)

let isByrefLikeTy g m ty = 
<<<<<<< HEAD
    ty |> stripTyEqns g |> (function TType_app(tcref, _, _) -> isByrefLikeTyconRef g m tcref          | _ -> false) 
=======
    ty |> stripTyEqns g |> (function TType_app(tcref, _) -> isByrefLikeTyconRef g m tcref | _ -> false)
>>>>>>> ed387e0b

let isSpanLikeTy g m ty =
    isByrefLikeTy g m ty && 
    not (isByrefTy g ty)

let isSpanTyconRef g m tcref =
    isByrefLikeTyconRef g m tcref &&
    tcref.CompiledRepresentationForNamedType.BasicQualifiedName = "System.Span`1"

let isSpanTy g m ty =
    ty |> stripTyEqns g |> (function TType_app(tcref, _) -> isSpanTyconRef g m tcref | _ -> false)

let rec tryDestSpanTy g m ty =
    match tryAppTy g ty with
    | ValueSome(tcref, [ty]) when isSpanTyconRef g m tcref -> ValueSome(struct(tcref, ty))
    | _ -> ValueNone

let destSpanTy g m ty =
    match tryDestSpanTy g m ty with
    | ValueSome(struct(tcref, ty)) -> struct(tcref, ty)
    | _ -> failwith "destSpanTy"

let isReadOnlySpanTyconRef g m tcref =
    isByrefLikeTyconRef g m tcref &&
    tcref.CompiledRepresentationForNamedType.BasicQualifiedName = "System.ReadOnlySpan`1"

let isReadOnlySpanTy g m ty =
    ty |> stripTyEqns g |> (function TType_app(tcref, _) -> isReadOnlySpanTyconRef g m tcref | _ -> false)

let tryDestReadOnlySpanTy g m ty =
    match tryAppTy g ty with
    | ValueSome(tcref, [ty]) when isReadOnlySpanTyconRef g m tcref -> ValueSome(struct(tcref, ty))
    | _ -> ValueNone

let destReadOnlySpanTy g m ty =
    match tryDestReadOnlySpanTy g m ty with
    | ValueSome(struct(tcref, ty)) -> struct(tcref, ty)
    | _ -> failwith "destReadOnlySpanTy"    

//-------------------------------------------------------------------------
// List and reference types...
//------------------------------------------------------------------------- 

let destByrefTy g ty = 
    match ty |> stripTyEqns g with
    | TType_app(tcref, [x; _], _) when g.byref2_tcr.CanDeref && tyconRefEq g g.byref2_tcr tcref -> x // Check sufficient FSharp.Core
    | TType_app(tcref, [x], _) when tyconRefEq g g.byref_tcr tcref -> x // all others
    | _ -> failwith "destByrefTy: not a byref type"

let (|ByrefTy|_|) g ty = 
    // Because of byref = byref2<ty,tags> it is better to write this using is/dest
    if isByrefTy g ty then Some (destByrefTy g ty) else None

let destNativePtrTy g ty =
    match ty |> stripTyEqns g with
    | TType_app(tcref, [x], _) when tyconRefEq g g.nativeptr_tcr tcref -> x
    | _ -> failwith "destNativePtrTy: not a native ptr type"

let isRefCellTy g ty = 
    match tryDestAppTy g ty with 
    | ValueNone -> false
    | ValueSome tcref -> tyconRefEq g g.refcell_tcr_canon tcref

let destRefCellTy g ty = 
    match ty |> stripTyEqns g with
    | TType_app(tcref, [x], _) when tyconRefEq g g.refcell_tcr_canon tcref -> x
    | _ -> failwith "destRefCellTy: not a ref type"

let StripSelfRefCell(g: TcGlobals, baseOrThisInfo: ValBaseOrThisInfo, tau: TType) : TType =
    if baseOrThisInfo = CtorThisVal && isRefCellTy g tau 
        then destRefCellTy g tau 
        else tau

let mkRefCellTy (g: TcGlobals) ty = TType_app(g.refcell_tcr_nice, [ty], g.knownWithoutNull)

let mkLazyTy (g: TcGlobals) ty = TType_app(g.lazy_tcr_nice, [ty], g.knownWithoutNull)

let mkPrintfFormatTy (g: TcGlobals) aty bty cty dty ety = TType_app(g.format_tcr, [aty;bty;cty;dty; ety], g.knownWithoutNull)

let mkOptionTy (g: TcGlobals) ty = TType_app (g.option_tcr_nice, [ty], g.knownWithoutNull)

let mkListTy (g: TcGlobals) ty = TType_app (g.list_tcr_nice, [ty], g.knownWithoutNull)

let isOptionTy (g: TcGlobals) ty = 
    match tryDestAppTy g ty with 
    | ValueNone -> false
    | ValueSome tcref -> tyconRefEq g g.option_tcr_canon tcref

let tryDestOptionTy g ty = 
    match argsOfAppTy g ty with 
    | [ty1] when isOptionTy g ty -> ValueSome ty1
    | _ -> ValueNone

let destOptionTy g ty = 
    match tryDestOptionTy g ty with 
    | ValueSome ty -> ty
    | ValueNone -> failwith "destOptionTy: not an option type"

let isLinqExpressionTy g ty = 
    match tryDestAppTy g ty with 
    | ValueNone -> false
    | ValueSome tcref -> tyconRefEq g g.system_LinqExpression_tcref tcref

let tryDestLinqExpressionTy g ty = 
    match argsOfAppTy g ty with 
    | [ty1] when isLinqExpressionTy g ty -> Some ty1
    | _ -> None

let destLinqExpressionTy g ty = 
    match tryDestLinqExpressionTy g ty with 
    | Some ty -> ty
    | None -> failwith "destLinqExpressionTy: not an expression type"

let mkNoneCase (g: TcGlobals) = mkUnionCaseRef g.option_tcr_canon "None"
let mkSomeCase (g: TcGlobals) = mkUnionCaseRef g.option_tcr_canon "Some"

let mkSome g ty arg m = mkUnionCaseExpr(mkSomeCase g, [ty], [arg], m)

let mkNone g ty m = mkUnionCaseExpr(mkNoneCase g, [ty], [], m)

type ValRef with 
    member vref.IsDispatchSlot = 
        match vref.MemberInfo with 
        | Some membInfo -> membInfo.MemberFlags.IsDispatchSlot 
        | None -> false

let (|UnopExpr|_|) _g expr = 
    match expr with 
    | Expr.App (Expr.Val (vref, _, _), _, _, [arg1], _) -> Some (vref, arg1)
    | _ -> None

let (|BinopExpr|_|) _g expr = 
    match expr with 
    | Expr.App (Expr.Val (vref, _, _), _, _, [arg1;arg2], _) -> Some (vref, arg1, arg2)
    | _ -> None

let (|SpecificUnopExpr|_|) g vrefReqd expr = 
    match expr with 
    | UnopExpr g (vref, arg1) when valRefEq g vref vrefReqd -> Some arg1
    | _ -> None

let (|SpecificBinopExpr|_|) g vrefReqd expr = 
    match expr with 
    | BinopExpr g (vref, arg1, arg2) when valRefEq g vref vrefReqd -> Some (arg1, arg2)
    | _ -> None

let (|EnumExpr|_|) g expr = 
    match (|SpecificUnopExpr|_|) g g.enum_vref expr with
    | None -> (|SpecificUnopExpr|_|) g g.enumOfValue_vref expr
    | x -> x

let (|BitwiseOrExpr|_|) g expr = (|SpecificBinopExpr|_|) g g.bitwise_or_vref expr

let (|AttribBitwiseOrExpr|_|) g expr = 
    match expr with 
    | BitwiseOrExpr g (arg1, arg2) -> Some(arg1, arg2)
    // Special workaround, only used when compiling FSharp.Core.dll. Uses of 'a ||| b' occur before the '|||' bitwise or operator
    // is defined. These get through type checking because enums implicitly support the '|||' operator through
    // the automatic resolution of undefined operators (see tc.fs, Item.ImplicitOp). This then compiles as an 
    // application of a lambda to two arguments. We recognize this pattern here
    | Expr.App (Expr.Lambda _, _, _, [arg1;arg2], _) when g.compilingFslib -> 
        Some(arg1, arg2)
    | _ -> None

let isUncheckedDefaultOfValRef g vref = 
    valRefEq g vref g.unchecked_defaultof_vref 
    // There is an internal version of typeof defined in prim-types.fs that needs to be detected
    || (g.compilingFslib && vref.LogicalName = "defaultof") 

let isTypeOfValRef g vref = 
    valRefEq g vref g.typeof_vref 
    // There is an internal version of typeof defined in prim-types.fs that needs to be detected
    || (g.compilingFslib && vref.LogicalName = "typeof") 

let isSizeOfValRef g vref = 
    valRefEq g vref g.sizeof_vref 
    // There is an internal version of typeof defined in prim-types.fs that needs to be detected
    || (g.compilingFslib && vref.LogicalName = "sizeof") 

let isTypeDefOfValRef g vref = 
    valRefEq g vref g.typedefof_vref 
    // There is an internal version of typedefof defined in prim-types.fs that needs to be detected
    || (g.compilingFslib && vref.LogicalName = "typedefof") 

let (|UncheckedDefaultOfExpr|_|) g expr = 
    match expr with 
    | Expr.App (Expr.Val (vref, _, _), _, [ty], [], _) when isUncheckedDefaultOfValRef g vref -> Some ty
    | _ -> None

let (|TypeOfExpr|_|) g expr = 
    match expr with 
    | Expr.App (Expr.Val (vref, _, _), _, [ty], [], _) when isTypeOfValRef g vref -> Some ty
    | _ -> None

let (|SizeOfExpr|_|) g expr = 
    match expr with 
    | Expr.App (Expr.Val (vref, _, _), _, [ty], [], _) when isSizeOfValRef g vref -> Some ty
    | _ -> None

let (|TypeDefOfExpr|_|) g expr = 
    match expr with 
    | Expr.App (Expr.Val (vref, _, _), _, [ty], [], _) when isTypeDefOfValRef g vref -> Some ty
    | _ -> None

//--------------------------------------------------------------------------
// DEBUG layout
//---------------------------------------------------------------------------

module DebugPrint = 
    let layoutRanges = ref false

    let squareAngleL x = LeftL.leftBracketAngle ^^ x ^^ RightL.rightBracketAngle

    let angleL x = sepL Literals.leftAngle ^^ x ^^ rightL Literals.rightAngle

    let braceL x = leftL Literals.leftBrace ^^ x ^^ rightL Literals.rightBrace

    let braceBarL x = leftL Literals.leftBraceBar ^^ x ^^ rightL Literals.rightBraceBar

    let boolL = function true -> WordL.keywordTrue | false -> WordL.keywordFalse

    let intL (n: int) = wordL (tagNumericLiteral (string n ))

    let int64L (n: int64) = wordL (tagNumericLiteral (string n ))

    let jlistL xL xmap = QueueList.foldBack (fun x z -> z @@ xL x) xmap emptyL

    let bracketIfL x lyt = if x then bracketL lyt else lyt

    let lvalopL x = 
        match x with 
        | LAddrOf readonly -> wordL (tagText (sprintf "LAddrOf(%b)" readonly))
        | LByrefGet -> wordL (tagText "LByrefGet")
        | LSet -> wordL (tagText "LSet")
        | LByrefSet -> wordL (tagText "LByrefSet")

    let angleBracketL l = leftL (tagText "<") ^^ l ^^ rightL (tagText ">")

    let angleBracketListL l = angleBracketL (sepListL (sepL (tagText ",")) l)

    let layoutMemberFlags memFlags = 
        let stat = 
            if memFlags.IsInstance || (memFlags.MemberKind = MemberKind.Constructor) then emptyL 
            else wordL (tagText "static")
        let stat =
            if memFlags.IsDispatchSlot then stat ++ wordL (tagText "abstract")
            elif memFlags.IsOverrideOrExplicitImpl then stat ++ wordL (tagText "override")
            else stat
        stat

    let stampL _n w = 
        w

    let layoutTyconRef (tcref: TyconRef) = wordL (tagText tcref.DisplayNameWithStaticParameters) |> stampL tcref.Stamp

    let rec auxTypeL env ty = auxTypeWrapL env false ty

    and auxTypeAtomL env ty = auxTypeWrapL env true ty

    and auxTyparsL env tcL prefix tinst = 
       match tinst with 
       | [] -> tcL
       | [t] -> 
         let tL = auxTypeAtomL env t
         if prefix then tcL ^^ angleBracketL tL 
         else tL ^^ tcL 
       | _ -> 
         let tinstL = List.map (auxTypeL env) tinst
         if prefix then
             tcL ^^ angleBracketListL tinstL
         else
             tupleL tinstL ^^ tcL
            
    and auxAddNullness coreL (nullness: Nullness) = 
        match nullness.Evaluate() with
        | NullnessInfo.WithNull -> coreL ^^ wordL (tagText "?")
        | NullnessInfo.WithoutNull -> coreL
        | NullnessInfo.AmbivalentToNull -> coreL ^^ wordL (tagText "%")

    and auxTypeWrapL env isAtomic ty = 
        let wrap x = bracketIfL isAtomic x in // wrap iff require atomic expr 
        match stripTyparEqns ty with
        | TType_forall (typars, rty) -> 
           (leftL (tagText "!") ^^ layoutTyparDecls typars --- auxTypeL env rty) |> wrap

        | TType_ucase (UCRef(tcref, _), tinst) ->
           let prefix = tcref.IsPrefixDisplay
           let tcL = layoutTyconRef tcref
           auxTyparsL env tcL prefix tinst

        | TType_app (tcref, tinst, nullness)   -> 
           let prefix = tcref.IsPrefixDisplay
           let tcL = layoutTyconRef tcref
           let coreL = auxTyparsL env tcL prefix tinst
           auxAddNullness coreL nullness

        | TType_tuple (_tupInfo, tys) -> 
            sepListL (wordL (tagText "*")) (List.map (auxTypeAtomL env) tys) |> wrap

        | TType_fun (f, x, nullness) -> 
           let coreL = ((auxTypeAtomL env f ^^ wordL (tagText "->")) --- auxTypeL env x)  |> wrap
           auxAddNullness coreL nullness

        | TType_var (typar, nullness) ->
           let coreL = auxTyparWrapL env isAtomic typar 
           auxAddNullness coreL nullness

        | TType_anon (anonInfo, tys) -> 
           braceBarL (sepListL (wordL (tagText ";")) (List.map2 (fun nm ty -> wordL (tagField nm) --- auxTypeAtomL env ty) (Array.toList anonInfo.SortedNames) tys))

        | TType_measure unt -> 
#if DEBUG
          leftL (tagText "{") ^^
          (match !global_g with
           | None -> wordL (tagText "<no global g>")
           | Some g -> 
             let sortVars (vs:(Typar * Rational) list) = vs |> List.sortBy (fun (v, _) -> v.DisplayName) 
             let sortCons (cs:(TyconRef * Rational) list) = cs |> List.sortBy (fun (c, _) -> c.DisplayName) 
             let negvs, posvs = ListMeasureVarOccsWithNonZeroExponents unt |> sortVars |> List.partition (fun (_, e) -> SignRational e < 0)
             let negcs, poscs = ListMeasureConOccsWithNonZeroExponents g false unt |> sortCons |> List.partition (fun (_, e) -> SignRational e < 0)
             let unparL (uv: Typar) = wordL (tagText ("'" + uv.DisplayName))
             let unconL tcref = layoutTyconRef tcref
             let rationalL e = wordL (tagText(RationalToString e))
             let measureToPowerL x e = if e = OneRational then x else x -- wordL (tagText "^") -- rationalL e
             let prefix =
                 spaceListL
                     (List.map (fun (v, e) -> measureToPowerL (unparL v) e) posvs @
                      List.map (fun (c, e) -> measureToPowerL (unconL c) e) poscs)
             let postfix =
                 spaceListL 
                     (List.map (fun (v, e) -> measureToPowerL (unparL v) (NegRational e)) negvs @
                      List.map (fun (c, e) -> measureToPowerL (unconL c) (NegRational e)) negcs)
             match (negvs, negcs) with 
             | [], [] -> prefix 
             | _ -> prefix ^^ sepL (tagText "/") ^^ postfix) ^^
          rightL (tagText "}")
#else
          unt |> ignore
          wordL(tagText "<measure>")
#endif

    and auxTyparWrapL (env: SimplifyTypes.TypeSimplificationInfo) isAtomic (typar: Typar) =
          let wrap x = bracketIfL isAtomic x in // wrap iff require atomic expr 
          // There are several cases for pprinting of typar.
          // 
          //   'a - is multiple occurrence.
          //   #Type - inplace coercion constraint and singleton
          //   ('a :> Type) - inplace coercion constraint not singleton
          //   ('a.opM: S->T) - inplace operator constraint
          let tpL =
            wordL (tagText (prefixOfStaticReq typar.StaticReq
                   + prefixOfRigidTypar typar
                   + typar.DisplayName))
          let varL = tpL |> stampL typar.Stamp 

          match Zmap.tryFind typar env.inplaceConstraints with
          | Some typarConstraintTy ->
              if Zset.contains typar env.singletons then
                leftL (tagText "#") ^^ auxTyparConstraintTypL env typarConstraintTy
              else
                (varL ^^ sepL (tagText ":>") ^^ auxTyparConstraintTypL env typarConstraintTy) |> wrap
          | _ -> varL

    and auxTypar2L env typar = auxTyparWrapL env false typar

    and auxTyparAtomL env typar = auxTyparWrapL env true typar

    and auxTyparConstraintTypL env ty = auxTypeL env ty

    and auxTraitL env (ttrait: TraitConstraintInfo) =
#if DEBUG
        let (TTrait(tys, nm, memFlags, argtys, rty, _)) = ttrait 
        match !global_g with
        | None -> wordL (tagText "<no global g>")
        | Some g -> 
            let rty = GetFSharpViewOfReturnType g rty
            let stat = layoutMemberFlags memFlags
            let argsL = sepListL (wordL (tagText "*")) (List.map (auxTypeAtomL env) argtys)
            let resL = auxTypeL env rty
            let methodTypeL = (argsL ^^ wordL (tagText "->")) ++ resL
            bracketL (stat ++ bracketL (sepListL (wordL (tagText "or")) (List.map (auxTypeAtomL env) tys)) ++ wordL (tagText "member") --- (wordL (tagText nm) ^^ wordL (tagText ":") -- methodTypeL))
#else
        ignore (env, ttrait)
        wordL(tagText "trait")
#endif

    and auxTyparConstraintL env (tp, tpc) = 
        let constraintPrefix l = auxTypar2L env tp ^^ wordL (tagText ":") ^^ l
        match tpc with
        | TyparConstraint.CoercesTo(typarConstraintTy, _) ->
            auxTypar2L env tp ^^ wordL (tagText ":>") --- auxTyparConstraintTypL env typarConstraintTy
        | TyparConstraint.MayResolveMember(traitInfo, _) ->
            auxTypar2L env tp ^^ wordL (tagText ":") --- auxTraitL env traitInfo
        | TyparConstraint.DefaultsTo(_, ty, _) ->
            wordL (tagText "default") ^^ auxTypar2L env tp ^^ wordL (tagText ":") ^^ auxTypeL env ty
        | TyparConstraint.IsEnum(ty, _) ->
            auxTyparsL env (wordL (tagText "enum")) true [ty] |> constraintPrefix
        | TyparConstraint.IsDelegate(aty, bty, _) ->
            auxTyparsL env (wordL (tagText "delegate")) true [aty; bty] |> constraintPrefix
        | TyparConstraint.SupportsNull _ ->
            wordL (tagText "null") |> constraintPrefix
        | TyparConstraint.SupportsComparison _ ->
            wordL (tagText "comparison") |> constraintPrefix
        | TyparConstraint.SupportsEquality _ ->
            wordL (tagText "equality") |> constraintPrefix
        | TyparConstraint.IsNonNullableStruct _ ->
            wordL (tagText "struct") |> constraintPrefix
        | TyparConstraint.IsReferenceType _ ->
            wordL (tagText "not struct") |> constraintPrefix
        | TyparConstraint.NotSupportsNull _ ->
            wordL (tagText "not null") |> constraintPrefix
        | TyparConstraint.IsUnmanaged _ ->
            wordL (tagText "unmanaged") |> constraintPrefix
        | TyparConstraint.SimpleChoice(tys, _) ->
            bracketL (sepListL (sepL (tagText "|")) (List.map (auxTypeL env) tys)) |> constraintPrefix
        | TyparConstraint.RequiresDefaultConstructor _ ->
            bracketL (wordL (tagText "new : unit -> ") ^^ (auxTypar2L env tp)) |> constraintPrefix

    and auxTyparConstraintsL env x = 
        match x with 
        | [] -> emptyL
        | cxs -> wordL (tagText "when") --- aboveListL (List.map (auxTyparConstraintL env) cxs)

    and typarL tp = auxTypar2L SimplifyTypes.typeSimplificationInfo0 tp 

    and typarAtomL tp = auxTyparAtomL SimplifyTypes.typeSimplificationInfo0 tp

    and typeAtomL tau =
        let tau, cxs = tau, []
        let env = SimplifyTypes.CollectInfo false [tau] cxs
        match env.postfixConstraints with
        | [] -> auxTypeAtomL env tau
        | _ -> bracketL (auxTypeL env tau --- auxTyparConstraintsL env env.postfixConstraints)
          
    and typeL tau =
        let tau, cxs = tau, []
        let env = SimplifyTypes.CollectInfo false [tau] cxs
        match env.postfixConstraints with
        | [] -> auxTypeL env tau 
        | _ -> (auxTypeL env tau --- auxTyparConstraintsL env env.postfixConstraints) 

    and typarDeclL tp =
        let tau, cxs = mkTyparTy tp, (List.map (fun x -> (tp, x)) tp.Constraints)
        let env = SimplifyTypes.CollectInfo false [tau] cxs
        match env.postfixConstraints with
        | [] -> auxTypeL env tau 
        | _ -> (auxTypeL env tau --- auxTyparConstraintsL env env.postfixConstraints) 
    and layoutTyparDecls tps = angleBracketListL (List.map typarDeclL tps) 

    let rangeL m = wordL (tagText (stringOfRange m))

    let instL tyL tys =
        match tys with
        | [] -> emptyL
        | tys -> sepL (tagText "@[") ^^ commaListL (List.map tyL tys) ^^ rightL (tagText "]")

    let valRefL (vr: ValRef) = 
        wordL (tagText vr.LogicalName) |> stampL vr.Stamp 

    let layoutAttrib (Attrib(_, k, _, _, _, _, _)) = 
        leftL (tagText "[<") ^^ 
        (match k with 
         | ILAttrib ilmeth -> wordL (tagText ilmeth.Name)
         | FSAttrib vref -> valRefL vref) ^^
        rightL (tagText ">]")
    
    let layoutAttribs attribs = aboveListL (List.map layoutAttrib attribs)

    let arityInfoL (ValReprInfo (tpNames, _, _) as tvd) = 
        let ns = tvd.AritiesOfArgs in 
        leftL (tagText "arity<") ^^ intL tpNames.Length ^^ sepL (tagText ">[") ^^ commaListL (List.map intL ns) ^^ rightL (tagText "]")


    let valL (v: Val) =
        let vsL = wordL (tagText (DecompileOpName v.LogicalName)) |> stampL v.Stamp
        let vsL = vsL -- layoutAttribs (v.Attribs)
        vsL

    let typeOfValL (v: Val) =
        (valL v
          ^^ (if v.MustInline then wordL (tagText "inline ") else emptyL) 
          ^^ (if v.IsMutable then wordL(tagText "mutable ") else emptyL)
          ^^ wordL (tagText ":")) -- typeL v.Type

    let tslotparamL (TSlotParam(nmOpt, ty, inFlag, outFlag, _, _)) =
        (optionL (tagText >> wordL) nmOpt) ^^ 
         wordL(tagText ":") ^^ 
         typeL ty ^^ 
         (if inFlag then wordL(tagText "[in]") else emptyL) ^^ 
         (if outFlag then wordL(tagText "[out]") else emptyL) ^^ 
         (if inFlag then wordL(tagText "[opt]") else emptyL)

    let slotSigL (slotsig: SlotSig) =
#if DEBUG
        let (TSlotSig(nm, ty, tps1, tps2, pms, rty)) = slotsig 
        match !global_g with
        | None -> wordL(tagText "<no global g>")
        | Some g -> 
            let rty = GetFSharpViewOfReturnType g rty
            (wordL(tagText "slot") --- (wordL (tagText nm)) ^^ wordL(tagText "@") ^^ typeL ty) --
              (wordL(tagText "LAM") --- spaceListL (List.map typarL tps1) ^^ rightL(tagText ".")) ---
              (wordL(tagText "LAM") --- spaceListL (List.map typarL tps2) ^^ rightL(tagText ".")) ---
              (commaListL (List.map (List.map tslotparamL >> tupleL) pms)) ^^ (wordL(tagText "-> ")) --- (typeL rty) 
#else
        ignore slotsig
        wordL(tagText "slotsig")
#endif

    let rec memberL (v: Val) (membInfo: ValMemberInfo) = 
        aboveListL 
            [ wordL(tagText "compiled_name! = ") ^^ wordL (tagText v.CompiledName) 
              wordL(tagText "membInfo-slotsig! = ") ^^ listL slotSigL membInfo.ImplementedSlotSigs ]

    and valAtBindL v = 
        let vL = valL v
        let mutL = (if v.IsMutable then wordL(tagText "mutable") ++ vL else vL)
        mutL --- 
            aboveListL 
                [ yield wordL(tagText ":") ^^ typeL v.Type
                  match v.MemberInfo with None -> () | Some mem_info -> yield wordL(tagText "!") ^^ memberL v mem_info
                  match v.ValReprInfo with None -> () | Some arity_info -> yield wordL(tagText "#") ^^ arityInfoL arity_info]

    let unionCaseRefL (ucr: UnionCaseRef) = wordL (tagText ucr.CaseName)

    let recdFieldRefL (rfref: RecdFieldRef) = wordL (tagText rfref.FieldName)

    let identL (id: Ident) = wordL (tagText id.idText)

    // Note: We need nice printing of constants in order to print literals and attributes 
    let constL c =
        let str = 
            match c with
            | Const.Bool x -> if x then "true" else "false"
            | Const.SByte x -> (x |> string)+"y"
            | Const.Byte x -> (x |> string)+"uy"
            | Const.Int16 x -> (x |> string)+"s"
            | Const.UInt16 x -> (x |> string)+"us"
            | Const.Int32 x -> (x |> string)
            | Const.UInt32 x -> (x |> string)+"u"
            | Const.Int64 x -> (x |> string)+"L"
            | Const.UInt64 x -> (x |> string)+"UL"
            | Const.IntPtr x -> (x |> string)+"n"
            | Const.UIntPtr x -> (x |> string)+"un"
            | Const.Single d -> 
                (let s = d.ToString("g12", System.Globalization.CultureInfo.InvariantCulture)
                 if String.forall (fun c -> System.Char.IsDigit c || c = '-') s 
                 then s + ".0" 
                 else s) + "f"
            | Const.Double d -> 
                let s = d.ToString("g12", System.Globalization.CultureInfo.InvariantCulture)
                if String.forall (fun c -> System.Char.IsDigit c || c = '-') s 
                then s + ".0" 
                else s
            | Const.Char c -> "'" + c.ToString() + "'" 
            | Const.String bs -> "\"" + bs + "\"" 
            | Const.Unit -> "()" 
            | Const.Decimal bs -> string bs + "M" 
            | Const.Zero -> "default"
        wordL (tagText str)

    let rec tyconL (tycon: Tycon) =
        if tycon.IsModuleOrNamespace then entityL tycon else 
        
        let lhsL = wordL (tagText (match tycon.TypeOrMeasureKind with TyparKind.Measure -> "[<Measure>] type" | TyparKind.Type -> "type")) ^^ wordL (tagText tycon.DisplayName) ^^ layoutTyparDecls tycon.TyparsNoRange
        let lhsL = lhsL --- layoutAttribs tycon.Attribs
        let memberLs = 
            let adhoc = 
                tycon.MembersOfFSharpTyconSorted 
                    |> List.filter (fun v -> not v.IsDispatchSlot)
                    |> List.filter (fun v -> not v.Deref.IsClassConstructor) 
                    // Don't print individual methods forming interface implementations - these are currently never exported 
                    |> List.filter (fun v -> isNil (Option.get v.MemberInfo).ImplementedSlotSigs)
            let iimpls = 
                match tycon.TypeReprInfo with 
                | TFSharpObjectRepr r when (match r.fsobjmodel_kind with TTyconInterface -> true | _ -> false) -> []
                | _ -> tycon.ImmediateInterfacesOfFSharpTycon
            let iimpls = iimpls |> List.filter (fun (_, compgen, _) -> not compgen)
            // if TTyconInterface, the iimpls should be printed as inherited interfaces 
            if isNil adhoc && isNil iimpls then 
                emptyL 
            else 
                let iimplsLs = iimpls |> List.map (fun (ty, _, _) -> wordL(tagText "interface") --- typeL ty)
                let adhocLs = adhoc |> List.map (fun vref -> valAtBindL vref.Deref)
                (wordL(tagText "with") @@-- aboveListL (iimplsLs @ adhocLs)) @@ wordL(tagText "end")

        let layoutUnionCaseArgTypes argtys = sepListL (wordL(tagText "*")) (List.map typeL argtys)

        let ucaseL prefixL (ucase: UnionCase) =
            let nmL = wordL (tagText (DemangleOperatorName ucase.Id.idText))
            match ucase.RecdFields |> List.map (fun rfld -> rfld.FormalType) with
            | [] -> (prefixL ^^ nmL)
            | argtys -> (prefixL ^^ nmL ^^ wordL(tagText "of")) --- layoutUnionCaseArgTypes argtys

        let layoutUnionCases ucases =
            let prefixL = if not (isNilOrSingleton ucases) then wordL(tagText "|") else emptyL
            List.map (ucaseL prefixL) ucases
            
        let layoutRecdField (fld: RecdField) =
            let lhs = wordL (tagText fld.Name)
            let lhs = if fld.IsMutable then wordL(tagText "mutable") --- lhs else lhs
            (lhs ^^ rightL(tagText ":")) --- typeL fld.FormalType

        let tyconReprL (repr, tycon: Tycon) = 
            match repr with 
            | TRecdRepr _ ->
                tycon.TrueFieldsAsList |> List.map (fun fld -> layoutRecdField fld ^^ rightL(tagText ";")) |> aboveListL
            | TFSharpObjectRepr r -> 
                match r.fsobjmodel_kind with 
                | TTyconDelegate _ ->
                    wordL(tagText "delegate ...")
                | _ ->
                    let start = 
                        match r.fsobjmodel_kind with
                        | TTyconClass -> "class" 
                        | TTyconInterface -> "interface" 
                        | TTyconStruct -> "struct" 
                        | TTyconEnum -> "enum" 
                        | _ -> failwith "???"
                    let inherits = 
                       match r.fsobjmodel_kind, tycon.TypeContents.tcaug_super with
                       | TTyconClass, Some super -> [wordL(tagText "inherit") ^^ (typeL super)] 
                       | TTyconInterface, _ -> 
                         tycon.ImmediateInterfacesOfFSharpTycon
                           |> List.filter (fun (_, compgen, _) -> not compgen)
                           |> List.map (fun (ity, _, _) -> wordL(tagText "inherit") ^^ (typeL ity))
                       | _ -> []
                    let vsprs = 
                        tycon.MembersOfFSharpTyconSorted 
                            |> List.filter (fun v -> v.IsDispatchSlot) 
                            |> List.map (fun vref -> valAtBindL vref.Deref)
                    let vals = tycon.TrueFieldsAsList |> List.map (fun f -> (if f.IsStatic then wordL(tagText "static") else emptyL) ^^ wordL(tagText "val") ^^ layoutRecdField f)
                    let alldecls = inherits @ vsprs @ vals
                    let emptyMeasure = match tycon.TypeOrMeasureKind with TyparKind.Measure -> isNil alldecls | _ -> false
                    if emptyMeasure then emptyL else (wordL (tagText start) @@-- aboveListL alldecls) @@ wordL(tagText "end")
            | TUnionRepr _ -> tycon.UnionCasesAsList |> layoutUnionCases |> aboveListL 
            | TAsmRepr _ -> wordL(tagText "(# ... #)")
            | TMeasureableRepr ty -> typeL ty
            | TILObjectRepr (TILObjectReprData(_, _, td)) -> wordL (tagText td.Name)
            | _ -> failwith "unreachable"

        let reprL = 
            match tycon.TypeReprInfo with 
#if !NO_EXTENSIONTYPING
            | TProvidedTypeExtensionPoint _
            | TProvidedNamespaceExtensionPoint _
#endif
            | TNoRepr -> 
                match tycon.TypeAbbrev with
                | None -> lhsL @@-- memberLs
                | Some a -> (lhsL ^^ wordL(tagText "=")) --- (typeL a @@ memberLs)
            | a -> 
                let rhsL = tyconReprL (a, tycon) @@ memberLs
                (lhsL ^^ wordL(tagText "=")) @@-- rhsL
        reprL

    and bindingL (TBind(v, repr, _)) =
        valAtBindL v --- (wordL(tagText "=") ^^ exprL repr)

    and exprL expr = exprWrapL false expr

    and atomL expr = exprWrapL true expr // true means bracket if needed to be atomic expr 

    and letRecL binds bodyL = 
        let eqnsL = 
            binds
               |> List.mapHeadTail (fun bind -> wordL(tagText "rec") ^^ bindingL bind ^^ wordL(tagText "in"))
                              (fun bind -> wordL(tagText "and") ^^ bindingL bind ^^ wordL(tagText "in")) 
        (aboveListL eqnsL @@ bodyL) 

    and letL bind bodyL = 
        let eqnL = wordL(tagText "let") ^^ bindingL bind ^^ wordL(tagText "in")
        (eqnL @@ bodyL) 

    and exprWrapL isAtomic expr =
        let wrap = bracketIfL isAtomic // wrap iff require atomic expr 
        let lay =
            match expr with
            | Expr.Const (c, _, _) -> constL c
            | Expr.Val (v, flags, _) -> 
                 let xL = valL v.Deref 
                 let xL =
                     match flags with
                       | PossibleConstrainedCall _ -> xL ^^ rightL(tagText "<constrained>")
                       | CtorValUsedAsSelfInit -> xL ^^ rightL(tagText "<selfinit>")
                       | CtorValUsedAsSuperInit -> xL ^^ rightL(tagText "<superinit>")
                       | VSlotDirectCall -> xL ^^ rightL(tagText "<vdirect>")
                       | NormalValUse -> xL 
                 xL
            | Expr.Sequential (expr1, expr2, flag, _, _) -> 
                let flag = 
                    match flag with
                    | NormalSeq -> "; (*Seq*)"
                    | ThenDoSeq -> "; (*ThenDo*)" 
                ((exprL expr1 ^^ rightL (tagText flag)) @@ exprL expr2) |> wrap
            | Expr.Lambda (_, _, baseValOpt, argvs, body, _, _) -> 
                let formalsL = spaceListL (List.map valAtBindL argvs) in
                let bindingL = 
                    match baseValOpt with
                    | None -> wordL(tagText "lam") ^^ formalsL ^^ rightL(tagText ".")
                    | Some basev -> wordL(tagText "lam") ^^ (leftL(tagText "base=") ^^ valAtBindL basev) --- formalsL ^^ rightL(tagText ".") in
                (bindingL ++ exprL body) |> wrap
            | Expr.TyLambda (_, argtyvs, body, _, _) -> 
                ((wordL(tagText "LAM") ^^ spaceListL (List.map typarL argtyvs) ^^ rightL(tagText ".")) ++ exprL body) |> wrap
            | Expr.TyChoose (argtyvs, body, _) -> 
                ((wordL(tagText "CHOOSE") ^^ spaceListL (List.map typarL argtyvs) ^^ rightL(tagText ".")) ++ exprL body) |> wrap
            | Expr.App (f, _, tys, argtys, _) -> 
                let flayout = atomL f
                appL flayout tys argtys |> wrap
            | Expr.LetRec (binds, body, _, _) -> 
                letRecL binds (exprL body) |> wrap
            | Expr.Let (bind, body, _, _) -> 
                letL bind (exprL body) |> wrap
            | Expr.Link rX -> 
                (wordL(tagText "RecLink") --- atomL (!rX)) |> wrap
            | Expr.Match (_, _, dtree, targets, _, _) -> 
                leftL(tagText "[") ^^ (decisionTreeL dtree @@ aboveListL (List.mapi targetL (targets |> Array.toList)) ^^ rightL(tagText "]"))
            | Expr.Op (TOp.UnionCase c, _, args, _) -> 
                (unionCaseRefL c ++ spaceListL (List.map atomL args)) |> wrap
            | Expr.Op (TOp.ExnConstr ecref, _, args, _) -> 
                wordL (tagText ecref.LogicalName) ^^ bracketL (commaListL (List.map atomL args))
            | Expr.Op (TOp.Tuple _, _, xs, _) -> 
                tupleL (List.map exprL xs)
            | Expr.Op (TOp.Recd (ctor, tcref), _, xs, _) -> 
                let fields = tcref.TrueInstanceFieldsAsList
                let lay fs x = (wordL (tagText fs.rfield_id.idText) ^^ sepL(tagText "=")) --- (exprL x)
                let ctorL = 
                    match ctor with
                    | RecdExpr -> emptyL
                    | RecdExprIsObjInit-> wordL(tagText "(new)")
                leftL(tagText "{") ^^ semiListL (List.map2 lay fields xs) ^^ rightL(tagText "}") ^^ ctorL
            | Expr.Op (TOp.ValFieldSet rf, _, [rx;x], _) -> 
                (atomL rx --- wordL(tagText ".")) ^^ (recdFieldRefL rf ^^ wordL(tagText "<-") --- exprL x)
            | Expr.Op (TOp.ValFieldSet rf, _, [x], _) -> 
                (recdFieldRefL rf ^^ wordL(tagText "<-") --- exprL x)
            | Expr.Op (TOp.ValFieldGet rf, _, [rx], _) -> 
                (atomL rx ^^ rightL(tagText ".#") ^^ recdFieldRefL rf)
            | Expr.Op (TOp.ValFieldGet rf, _, [], _) -> 
                recdFieldRefL rf
            | Expr.Op (TOp.ValFieldGetAddr (rf, _), _, [rx], _) -> 
                leftL(tagText "&") ^^ bracketL (atomL rx ^^ rightL(tagText ".!") ^^ recdFieldRefL rf)
            | Expr.Op (TOp.ValFieldGetAddr (rf, _), _, [], _) -> 
                leftL(tagText "&") ^^ (recdFieldRefL rf)
            | Expr.Op (TOp.UnionCaseTagGet tycr, _, [x], _) -> 
                wordL (tagText ("#" + tycr.LogicalName + ".tag")) ^^ atomL x
            | Expr.Op (TOp.UnionCaseProof c, _, [x], _) -> 
                wordL (tagText ("#" + c.CaseName + ".cast")) ^^ atomL x
            | Expr.Op (TOp.UnionCaseFieldGet (c, i), _, [x], _) -> 
                wordL (tagText ("#" + c.CaseName + "." + string i)) --- atomL x
            | Expr.Op (TOp.UnionCaseFieldSet (c, i), _, [x;y], _) -> 
                ((atomL x --- (rightL (tagText ("#" + c.CaseName + "." + string i)))) ^^ wordL(tagText ":=")) --- exprL y
            | Expr.Op (TOp.TupleFieldGet (_, i), _, [x], _) -> 
                wordL (tagText ("#" + string i)) --- atomL x
            | Expr.Op (TOp.Coerce, [ty;_], [x], _) -> 
                atomL x --- (wordL(tagText ":>") ^^ typeL ty) 
            | Expr.Op (TOp.Reraise, [_], [], _) -> 
                wordL(tagText "Rethrow!")
            | Expr.Op (TOp.ILAsm (a, tys), tyargs, args, _) -> 
                let instrs = a |> List.map (sprintf "%+A" >> tagText >> wordL) |> spaceListL // %+A has + since instrs are from an "internal" type  
                let instrs = leftL(tagText "(#") ^^ instrs ^^ rightL(tagText "#)")
                (appL instrs tyargs args ---
                    wordL(tagText ":") ^^ spaceListL (List.map typeAtomL tys)) |> wrap
            | Expr.Op (TOp.LValueOp (lvop, vr), _, args, _) -> 
                (lvalopL lvop ^^ valRefL vr --- bracketL (commaListL (List.map atomL args))) |> wrap
            | Expr.Op (TOp.ILCall (_isVirtCall, _isProtectedCall, _valu, _isNewObjCall, _valUseFlags, _isProperty, _noTailCall, ilMethRef, tinst, minst, _tys), tyargs, args, _) ->
                let meth = ilMethRef.Name
                wordL(tagText "ILCall") ^^
                   aboveListL 
                      [ wordL(tagText "meth ") --- wordL (tagText ilMethRef.DeclaringTypeRef.FullName) ^^ sepL(tagText ".") ^^ wordL (tagText meth)
                        wordL(tagText "tinst ") --- listL typeL tinst
                        wordL(tagText "minst ") --- listL typeL minst
                        wordL(tagText "tyargs") --- listL typeL tyargs
                        wordL(tagText "args ") --- listL exprL args ] 
                    |> wrap
            | Expr.Op (TOp.Array, [_], xs, _) -> 
                leftL(tagText "[|") ^^ commaListL (List.map exprL xs) ^^ rightL(tagText "|]")
            | Expr.Op (TOp.While _, [], [x1;x2], _) -> 
                wordL(tagText "while") ^^ exprL x1 ^^ wordL(tagText "do") ^^ exprL x2 ^^ rightL(tagText "}")
            | Expr.Op (TOp.For _, [], [x1;x2;x3], _) -> 
                wordL(tagText "for") ^^ aboveListL [(exprL x1 ^^ wordL(tagText "to") ^^ exprL x2 ^^ wordL(tagText "do")); exprL x3 ] ^^ rightL(tagText "done")
            | Expr.Op (TOp.TryCatch _, [_], [x1;x2], _) -> 
                wordL(tagText "try") ^^ exprL x1 ^^ wordL(tagText "with") ^^ exprL x2 ^^ rightL(tagText "}")
            | Expr.Op (TOp.TryFinally _, [_], [x1;x2], _) -> 
                wordL(tagText "try") ^^ exprL x1 ^^ wordL(tagText "finally") ^^ exprL x2 ^^ rightL(tagText "}")
            | Expr.Op (TOp.Bytes _, _, _, _) -> 
                wordL(tagText "bytes++")
            | Expr.Op (TOp.UInt16s _, _, _, _) -> wordL(tagText "uint16++")
            | Expr.Op (TOp.RefAddrGet _, _tyargs, _args, _) -> wordL(tagText "GetRefLVal...")
            | Expr.Op (TOp.TraitCall _, _tyargs, _args, _) -> wordL(tagText "traitcall...")
            | Expr.Op (TOp.ExnFieldGet _, _tyargs, _args, _) -> wordL(tagText "TOp.ExnFieldGet...")
            | Expr.Op (TOp.ExnFieldSet _, _tyargs, _args, _) -> wordL(tagText "TOp.ExnFieldSet...")
            | Expr.Op (TOp.TryFinally _, _tyargs, _args, _) -> wordL(tagText "TOp.TryFinally...")
            | Expr.Op (TOp.TryCatch _, _tyargs, _args, _) -> wordL(tagText "TOp.TryCatch...")
            | Expr.Op (_, _tys, args, _) -> wordL(tagText "Expr.Op ...") ^^ bracketL (commaListL (List.map atomL args)) 
            | Expr.Quote (a, _, _, _, _) -> leftL(tagText "<@") ^^ atomL a ^^ rightL(tagText "@>")
            | Expr.Obj (_lambdaId, ty, basev, ccall, overrides, iimpls, _) -> 
                wordL(tagText "OBJ:") ^^ 
                aboveListL [typeL ty
                            exprL ccall
                            optionL valAtBindL basev
                            aboveListL (List.map overrideL overrides)
                            aboveListL (List.map iimplL iimpls)]

            | Expr.StaticOptimization (_tcs, csx, x, _) -> 
                (wordL(tagText "opt") @@- (exprL x)) @@--
                   (wordL(tagText "|") ^^ exprL csx --- (wordL(tagText "when...") ))
           
        // For tracking ranges through expr rewrites 
        if !layoutRanges 
        then leftL(tagText "{") ^^ (rangeL expr.Range ^^ rightL(tagText ":")) ++ lay ^^ rightL(tagText "}")
        else lay

    and implFilesL implFiles = 
        aboveListL (List.map implFileL implFiles)

    and appL flayout tys args =
        let z = flayout
        let z = z ^^ instL typeL tys
        let z = z --- sepL(tagText "`") --- (spaceListL (List.map atomL args))
        z
       
    and implFileL (TImplFile (_, _, mexpr, _, _, _)) =
        aboveListL [(wordL(tagText "top implementation ")) @@-- mexprL mexpr]

    and mexprL x =
        match x with 
        | ModuleOrNamespaceExprWithSig(mtyp, defs, _) -> mdefL defs @@- (wordL(tagText ":") @@- entityTypeL mtyp)

    and mdefsL defs = wordL(tagText "Module Defs") @@-- aboveListL(List.map mdefL defs)

    and mdefL x = 
        match x with 
        | TMDefRec(_, tycons, mbinds, _) -> aboveListL ((tycons |> List.map tyconL) @ List.map mbindL mbinds)
        | TMDefLet(bind, _) -> letL bind emptyL
        | TMDefDo(e, _) -> exprL e
        | TMDefs defs -> mdefsL defs
        | TMAbstract mexpr -> mexprL mexpr

    and mbindL x = 
       match x with 
       | ModuleOrNamespaceBinding.Binding bind -> letL bind emptyL
       | ModuleOrNamespaceBinding.Module(mspec, rhs) ->
        (wordL (tagText (if mspec.IsNamespace then "namespace" else "module")) ^^ (wordL (tagText mspec.DemangledModuleOrNamespaceName) |> stampL mspec.Stamp)) @@-- mdefL rhs 

    and entityTypeL (mtyp: ModuleOrNamespaceType) =
        aboveListL [jlistL typeOfValL mtyp.AllValsAndMembers
                    jlistL tyconL mtyp.AllEntities;]

    and entityL (ms: ModuleOrNamespace) =
        let header = wordL(tagText "module") ^^ (wordL (tagText ms.DemangledModuleOrNamespaceName) |> stampL ms.Stamp) ^^ wordL(tagText ":")
        let footer = wordL(tagText "end")
        let body = entityTypeL ms.ModuleOrNamespaceType
        (header @@-- body) @@ footer

    and ccuL (ccu: CcuThunk) = entityL ccu.Contents

    and decisionTreeL x = 
        match x with 
        | TDBind (bind, body) -> 
            let bind = wordL(tagText "let") ^^ bindingL bind ^^ wordL(tagText "in") 
            (bind @@ decisionTreeL body) 
        | TDSuccess (args, n) -> 
            wordL(tagText "Success") ^^ leftL(tagText "T") ^^ intL n ^^ tupleL (args |> List.map exprL)
        | TDSwitch (test, dcases, dflt, _) -> 
            (wordL(tagText "Switch") --- exprL test) @@--
            (aboveListL (List.map dcaseL dcases) @@
             match dflt with
             | None -> emptyL
             | Some dtree -> wordL(tagText "dflt:") --- decisionTreeL dtree)

    and dcaseL (TCase (test, dtree)) = (dtestL test ^^ wordL(tagText "//")) --- decisionTreeL dtree

    and dtestL x = 
        match x with 
        | (DecisionTreeTest.UnionCase (c, tinst)) -> wordL(tagText "is") ^^ unionCaseRefL c ^^ instL typeL tinst
        | (DecisionTreeTest.ArrayLength (n, ty)) -> wordL(tagText "length") ^^ intL n ^^ typeL ty
        | (DecisionTreeTest.Const c) -> wordL(tagText "is") ^^ constL c
        | (DecisionTreeTest.IsNull ) -> wordL(tagText "isnull")
        | (DecisionTreeTest.IsInst (_, ty)) -> wordL(tagText "isinst") ^^ typeL ty
        | (DecisionTreeTest.ActivePatternCase (exp, _, _, _, _)) -> wordL(tagText "query") ^^ exprL exp
 
    and targetL i (TTarget (argvs, body, _)) = leftL(tagText "T") ^^ intL i ^^ tupleL (flatValsL argvs) ^^ rightL(tagText ":") --- exprL body

    and flatValsL vs = vs |> List.map valL

    and tmethodL (TObjExprMethod(TSlotSig(nm, _, _, _, _, _), _, tps, vs, e, _)) =
        (wordL(tagText "TObjExprMethod") --- (wordL (tagText nm)) ^^ wordL(tagText "=")) --
          (wordL(tagText "METH-LAM") --- angleBracketListL (List.map typarL tps) ^^ rightL(tagText ".")) ---
          (wordL(tagText "meth-lam") --- tupleL (List.map (List.map valAtBindL >> tupleL) vs) ^^ rightL(tagText ".")) ---
          (atomL e) 

    and overrideL tmeth = wordL(tagText "with") ^^ tmethodL tmeth 

    and iimplL (ty, tmeths) = wordL(tagText "impl") ^^ aboveListL (typeL ty :: List.map tmethodL tmeths) 

    let showType x = Layout.showL (typeL x)

    let showExpr x = Layout.showL (exprL x)

    let traitL x = auxTraitL SimplifyTypes.typeSimplificationInfo0 x

    let typarsL x = layoutTyparDecls x

//--------------------------------------------------------------------------
// Helpers related to type checking modules & namespaces
//--------------------------------------------------------------------------

let wrapModuleOrNamespaceType id cpath mtyp = 
    NewModuleOrNamespace (Some cpath) taccessPublic id XmlDoc.Empty [] (MaybeLazy.Strict mtyp)

let wrapModuleOrNamespaceTypeInNamespace id cpath mtyp = 
    let mspec = wrapModuleOrNamespaceType id cpath mtyp
    NewModuleOrNamespaceType Namespace [ mspec ] [], mspec

let wrapModuleOrNamespaceExprInNamespace (id: Ident) cpath mexpr = 
    let mspec = wrapModuleOrNamespaceType id cpath (NewEmptyModuleOrNamespaceType Namespace)
    TMDefRec (false, [], [ModuleOrNamespaceBinding.Module(mspec, mexpr)], id.idRange)

// cleanup: make this a property
let SigTypeOfImplFile (TImplFile (_, _, mexpr, _, _, _)) = mexpr.Type 

//--------------------------------------------------------------------------
// Data structures representing what gets hidden and what gets remapped (i.e. renamed or alpha-converted)
// when a module signature is applied to a module.
//--------------------------------------------------------------------------

type SignatureRepackageInfo = 
    { RepackagedVals: (ValRef * ValRef) list
      RepackagedEntities: (TyconRef * TyconRef) list }
    
    member remapInfo.ImplToSigMapping = { TypeEquivEnv.Empty with EquivTycons = TyconRefMap.OfList remapInfo.RepackagedEntities }
    static member Empty = { RepackagedVals = []; RepackagedEntities= [] } 

type SignatureHidingInfo = 
    { HiddenTycons: Zset<Tycon>
      HiddenTyconReprs: Zset<Tycon>
      HiddenVals: Zset<Val>
      HiddenRecdFields: Zset<RecdFieldRef>
      HiddenUnionCases: Zset<UnionCaseRef> }

    static member Empty = 
        { HiddenTycons = Zset.empty tyconOrder
          HiddenTyconReprs = Zset.empty tyconOrder
          HiddenVals = Zset.empty valOrder
          HiddenRecdFields = Zset.empty recdFieldRefOrder
          HiddenUnionCases = Zset.empty unionCaseRefOrder }

let addValRemap v vNew tmenv = 
    { tmenv with valRemap= tmenv.valRemap.Add v (mkLocalValRef vNew) }

let mkRepackageRemapping mrpi = 
    { valRemap = ValMap.OfList (mrpi.RepackagedVals |> List.map (fun (vref, x) -> vref.Deref, x))
      tpinst = emptyTyparInst
      tyconRefRemap = TyconRefMap.OfList mrpi.RepackagedEntities
      removeTraitSolutions = false }

//--------------------------------------------------------------------------
// Compute instances of the above for mty -> mty
//--------------------------------------------------------------------------

let accEntityRemap (msigty: ModuleOrNamespaceType) (entity: Entity) (mrpi, mhi) =
    let sigtyconOpt = (NameMap.tryFind entity.LogicalName msigty.AllEntitiesByCompiledAndLogicalMangledNames)
    match sigtyconOpt with 
    | None -> 
        // The type constructor is not present in the signature. Hence it is hidden. 
        let mhi = { mhi with HiddenTycons = Zset.add entity mhi.HiddenTycons }
        (mrpi, mhi) 
    | Some sigtycon -> 
        // The type constructor is in the signature. Hence record the repackage entry 
        let sigtcref = mkLocalTyconRef sigtycon
        let tcref = mkLocalTyconRef entity
        let mrpi = { mrpi with RepackagedEntities = ((tcref, sigtcref) :: mrpi.RepackagedEntities) }
        // OK, now look for hidden things 
        let mhi = 
            if (match entity.TypeReprInfo with TNoRepr -> false | _ -> true) && (match sigtycon.TypeReprInfo with TNoRepr -> true | _ -> false) then 
                // The type representation is absent in the signature, hence it is hidden 
                { mhi with HiddenTyconReprs = Zset.add entity mhi.HiddenTyconReprs } 
            else 
                // The type representation is present in the signature. 
                // Find the fields that have been hidden or which were non-public anyway. 
                let mhi = 
                    (entity.AllFieldsArray, mhi) ||> Array.foldBack (fun rfield mhi ->
                        match sigtycon.GetFieldByName(rfield.Name) with 
                        | Some _ -> 
                            // The field is in the signature. Hence it is not hidden. 
                            mhi
                        | _ -> 
                            // The field is not in the signature. Hence it is regarded as hidden. 
                            let rfref = tcref.MakeNestedRecdFieldRef rfield
                            { mhi with HiddenRecdFields = Zset.add rfref mhi.HiddenRecdFields })
                        
                let mhi = 
                    (entity.UnionCasesAsList, mhi) ||> List.foldBack (fun ucase mhi ->
                        match sigtycon.GetUnionCaseByName ucase.DisplayName with 
                        | Some _ -> 
                            // The constructor is in the signature. Hence it is not hidden. 
                            mhi
                        | _ -> 
                            // The constructor is not in the signature. Hence it is regarded as hidden. 
                            let ucref = tcref.MakeNestedUnionCaseRef ucase
                            { mhi with HiddenUnionCases = Zset.add ucref mhi.HiddenUnionCases })
                mhi
        (mrpi, mhi) 

let accSubEntityRemap (msigty: ModuleOrNamespaceType) (entity: Entity) (mrpi, mhi) =
    let sigtyconOpt = (NameMap.tryFind entity.LogicalName msigty.AllEntitiesByCompiledAndLogicalMangledNames)
    match sigtyconOpt with 
    | None -> 
        // The type constructor is not present in the signature. Hence it is hidden. 
        let mhi = { mhi with HiddenTycons = Zset.add entity mhi.HiddenTycons }
        (mrpi, mhi) 
    | Some sigtycon -> 
        // The type constructor is in the signature. Hence record the repackage entry 
        let sigtcref = mkLocalTyconRef sigtycon
        let tcref = mkLocalTyconRef entity
        let mrpi = { mrpi with RepackagedEntities = ((tcref, sigtcref) :: mrpi.RepackagedEntities) }
        (mrpi, mhi) 

let valLinkageAEquiv g aenv (v1: Val) (v2: Val) = 
    (v1.GetLinkagePartialKey() = v2.GetLinkagePartialKey()) &&
    (if v1.IsMember && v2.IsMember then typeAEquivAux EraseAll g aenv v1.Type v2.Type else true)
    
let accValRemap g aenv (msigty: ModuleOrNamespaceType) (implVal: Val) (mrpi, mhi) =
    let implValKey = implVal.GetLinkagePartialKey()
    let sigValOpt = 
        msigty.AllValsAndMembersByPartialLinkageKey 
          |> MultiMap.find implValKey
          |> List.tryFind (fun sigVal -> valLinkageAEquiv g aenv implVal sigVal)
          
    let vref = mkLocalValRef implVal
    match sigValOpt with 
    | None -> 
        if verbose then dprintf "accValRemap, hide = %s#%d\n" implVal.LogicalName implVal.Stamp
        let mhi = { mhi with HiddenVals = Zset.add implVal mhi.HiddenVals }
        (mrpi, mhi) 
    | Some (sigVal: Val) -> 
        // The value is in the signature. Add the repackage entry. 
        let mrpi = { mrpi with RepackagedVals = (vref, mkLocalValRef sigVal) :: mrpi.RepackagedVals }
        (mrpi, mhi) 

let getCorrespondingSigTy nm (msigty: ModuleOrNamespaceType) = 
    match NameMap.tryFind nm msigty.AllEntitiesByCompiledAndLogicalMangledNames with 
    | None -> NewEmptyModuleOrNamespaceType ModuleOrType 
    | Some sigsubmodul -> sigsubmodul.ModuleOrNamespaceType

let rec accEntityRemapFromModuleOrNamespaceType (mty: ModuleOrNamespaceType) (msigty: ModuleOrNamespaceType) acc = 
    let acc = (mty.AllEntities, acc) ||> QueueList.foldBack (fun e acc -> accEntityRemapFromModuleOrNamespaceType e.ModuleOrNamespaceType (getCorrespondingSigTy e.LogicalName msigty) acc) 
    let acc = (mty.AllEntities, acc) ||> QueueList.foldBack (accEntityRemap msigty) 
    acc 

let rec accValRemapFromModuleOrNamespaceType g aenv (mty: ModuleOrNamespaceType) msigty acc = 
    let acc = (mty.AllEntities, acc) ||> QueueList.foldBack (fun e acc -> accValRemapFromModuleOrNamespaceType g aenv e.ModuleOrNamespaceType (getCorrespondingSigTy e.LogicalName msigty) acc) 
    let acc = (mty.AllValsAndMembers, acc) ||> QueueList.foldBack (accValRemap g aenv msigty) 
    acc 

let ComputeRemappingFromInferredSignatureToExplicitSignature g mty msigty = 
    // dprintf "ComputeRemappingFromInferredSignatureToExplicitSignature, \nmty = %s\nmmsigty=%s\n" (showL(entityTypeL mty)) (showL(entityTypeL msigty))
    let ((mrpi, _) as entityRemap) = accEntityRemapFromModuleOrNamespaceType mty msigty (SignatureRepackageInfo.Empty, SignatureHidingInfo.Empty)  
    let aenv = mrpi.ImplToSigMapping
    let valAndEntityRemap = accValRemapFromModuleOrNamespaceType g aenv mty msigty entityRemap
    valAndEntityRemap 

//--------------------------------------------------------------------------
// Compute instances of the above for mexpr -> mty
//--------------------------------------------------------------------------

/// At TMDefRec nodes abstract (virtual) vslots are effectively binders, even 
/// though they are tucked away inside the tycon. This helper function extracts the
/// virtual slots to aid with finding this babies.
let abstractSlotValsOfTycons (tycons: Tycon list) =  
    tycons 
    |> List.collect (fun tycon -> if tycon.IsFSharpObjectModelTycon then tycon.FSharpObjectModelTypeInfo.fsobjmodel_vslots else []) 
    |> List.map (fun v -> v.Deref)

let rec accEntityRemapFromModuleOrNamespace msigty x acc = 
    match x with 
    | TMDefRec(_, tycons, mbinds, _) -> 
         let acc = (mbinds, acc) ||> List.foldBack (accEntityRemapFromModuleOrNamespaceBind msigty)
         let acc = (tycons, acc) ||> List.foldBack (accEntityRemap msigty) 
         let acc = (tycons, acc) ||> List.foldBack (fun e acc -> accEntityRemapFromModuleOrNamespaceType e.ModuleOrNamespaceType (getCorrespondingSigTy e.LogicalName msigty) acc) 
         acc
    | TMDefLet _ -> acc
    | TMDefDo _ -> acc
    | TMDefs defs -> accEntityRemapFromModuleOrNamespaceDefs msigty defs acc
    | TMAbstract mexpr -> accEntityRemapFromModuleOrNamespaceType mexpr.Type msigty acc

and accEntityRemapFromModuleOrNamespaceDefs msigty mdefs acc = 
    List.foldBack (accEntityRemapFromModuleOrNamespace msigty) mdefs acc

and accEntityRemapFromModuleOrNamespaceBind msigty x acc = 
    match x with 
    | ModuleOrNamespaceBinding.Binding _ -> acc
    | ModuleOrNamespaceBinding.Module(mspec, def) ->
    accSubEntityRemap msigty mspec (accEntityRemapFromModuleOrNamespace (getCorrespondingSigTy mspec.LogicalName msigty) def acc)

let rec accValRemapFromModuleOrNamespace g aenv msigty x acc = 
    match x with 
    | TMDefRec(_, tycons, mbinds, _) -> 
         let acc = (mbinds, acc) ||> List.foldBack (accValRemapFromModuleOrNamespaceBind g aenv msigty)
         //  Abstract (virtual) vslots in the tycons at TMDefRec nodes are binders. They also need to be added to the remapping. 
         let vslotvs = abstractSlotValsOfTycons tycons
         let acc = (vslotvs, acc) ||> List.foldBack (accValRemap g aenv msigty)  
         acc
    | TMDefLet(bind, _) -> accValRemap g aenv msigty bind.Var acc
    | TMDefDo _ -> acc
    | TMDefs defs -> accValRemapFromModuleOrNamespaceDefs g aenv msigty defs acc
    | TMAbstract mexpr -> accValRemapFromModuleOrNamespaceType g aenv mexpr.Type msigty acc

and accValRemapFromModuleOrNamespaceBind g aenv msigty x acc = 
    match x with 
    | ModuleOrNamespaceBinding.Binding bind -> accValRemap g aenv msigty bind.Var acc
    | ModuleOrNamespaceBinding.Module(mspec, def) ->
    accSubEntityRemap msigty mspec (accValRemapFromModuleOrNamespace g aenv (getCorrespondingSigTy mspec.LogicalName msigty) def acc)

and accValRemapFromModuleOrNamespaceDefs g aenv msigty mdefs acc = List.foldBack (accValRemapFromModuleOrNamespace g aenv msigty) mdefs acc

let ComputeRemappingFromImplementationToSignature g mdef msigty =  
    //if verbose then dprintf "ComputeRemappingFromImplementationToSignature, \nmdefs = %s\nmsigty=%s\n" (showL(DebugPrint.mdefL mdef)) (showL(DebugPrint.entityTypeL msigty))
    let ((mrpi, _) as entityRemap) = accEntityRemapFromModuleOrNamespace msigty mdef (SignatureRepackageInfo.Empty, SignatureHidingInfo.Empty) 
    let aenv = mrpi.ImplToSigMapping
    
    let valAndEntityRemap = accValRemapFromModuleOrNamespace g aenv msigty mdef entityRemap
    valAndEntityRemap

//--------------------------------------------------------------------------
// Compute instances of the above for the assembly boundary
//--------------------------------------------------------------------------

let accTyconHidingInfoAtAssemblyBoundary (tycon: Tycon) mhi =
    if not (canAccessFromEverywhere tycon.Accessibility) then 
        // The type constructor is not public, hence hidden at the assembly boundary. 
        { mhi with HiddenTycons = Zset.add tycon mhi.HiddenTycons } 
    elif not (canAccessFromEverywhere tycon.TypeReprAccessibility) then 
        { mhi with HiddenTyconReprs = Zset.add tycon mhi.HiddenTyconReprs } 
    else 
        let mhi = 
            (tycon.AllFieldsArray, mhi) ||> Array.foldBack (fun rfield mhi ->
                if not (canAccessFromEverywhere rfield.Accessibility) then 
                    let tcref = mkLocalTyconRef tycon
                    let rfref = tcref.MakeNestedRecdFieldRef rfield
                    { mhi with HiddenRecdFields = Zset.add rfref mhi.HiddenRecdFields } 
                else mhi)
        let mhi = 
            (tycon.UnionCasesAsList, mhi) ||> List.foldBack (fun ucase mhi ->
                if not (canAccessFromEverywhere ucase.Accessibility) then 
                    let tcref = mkLocalTyconRef tycon
                    let ucref = tcref.MakeNestedUnionCaseRef ucase
                    { mhi with HiddenUnionCases = Zset.add ucref mhi.HiddenUnionCases } 
                else mhi)
        mhi

// Collect up the values hidden at the assembly boundary. This is used by IsHiddenVal to 
// determine if something is considered hidden. This is used in turn to eliminate optimization
// information at the assembly boundary and to decide to label things as "internal".
let accValHidingInfoAtAssemblyBoundary (vspec: Val) mhi =
    if // anything labelled "internal" or more restrictive is considered to be hidden at the assembly boundary
       not (canAccessFromEverywhere vspec.Accessibility) || 
       // compiler generated members for class function 'let' bindings are considered to be hidden at the assembly boundary
       vspec.IsIncrClassGeneratedMember ||                     
       // anything that's not a module or member binding gets assembly visibility
       not vspec.IsMemberOrModuleBinding then 
        // The value is not public, hence hidden at the assembly boundary. 
        { mhi with HiddenVals = Zset.add vspec mhi.HiddenVals } 
    else 
        mhi

let rec accModuleOrNamespaceHidingInfoAtAssemblyBoundary mty acc = 
    let acc = QueueList.foldBack (fun (e: Entity) acc -> accModuleOrNamespaceHidingInfoAtAssemblyBoundary e.ModuleOrNamespaceType acc) mty.AllEntities acc
    let acc = QueueList.foldBack accTyconHidingInfoAtAssemblyBoundary mty.AllEntities acc
    let acc = QueueList.foldBack accValHidingInfoAtAssemblyBoundary mty.AllValsAndMembers acc
    acc 

let ComputeHidingInfoAtAssemblyBoundary mty acc = 
//     dprintf "ComputeRemappingFromInferredSignatureToExplicitSignature, \nmty = %s\nmmsigty=%s\n" (showL(entityTypeL mty)) (showL(entityTypeL msigty))
    accModuleOrNamespaceHidingInfoAtAssemblyBoundary mty acc

//--------------------------------------------------------------------------
// Compute instances of the above for mexpr -> mty
//--------------------------------------------------------------------------

let IsHidden setF accessF remapF debugF = 
    let rec check mrmi x = 
        if verbose then dprintf "IsHidden %s ??\n" (showL (debugF x))
            // Internal/private? 
        not (canAccessFromEverywhere (accessF x)) || 
        (match mrmi with 
         | [] -> false // Ah! we escaped to freedom! 
         | (rpi, mhi) :: rest -> 
            // Explicitly hidden? 
            Zset.contains x (setF mhi) || 
            // Recurse... 
            check rest (remapF rpi x))
    fun mrmi x -> 
        let res = check mrmi x
        if verbose then dprintf "IsHidden, #mrmi = %d, %s = %b\n" mrmi.Length (showL (debugF x)) res
        res
        
let IsHiddenTycon mrmi x = IsHidden (fun mhi -> mhi.HiddenTycons) (fun tc -> tc.Accessibility) (fun rpi x -> (remapTyconRef rpi.tyconRefRemap (mkLocalTyconRef x)).Deref) DebugPrint.tyconL mrmi x 
let IsHiddenTyconRepr mrmi x = IsHidden (fun mhi -> mhi.HiddenTyconReprs) (fun v -> v.TypeReprAccessibility) (fun rpi x -> (remapTyconRef rpi.tyconRefRemap (mkLocalTyconRef x)).Deref) DebugPrint.tyconL mrmi x 
let IsHiddenVal mrmi x = IsHidden (fun mhi -> mhi.HiddenVals) (fun v -> v.Accessibility) (fun rpi x -> (remapValRef rpi (mkLocalValRef x)).Deref) DebugPrint.valL mrmi x 
let IsHiddenRecdField mrmi x = IsHidden (fun mhi -> mhi.HiddenRecdFields) (fun rfref -> rfref.RecdField.Accessibility) (fun rpi x -> remapRecdFieldRef rpi.tyconRefRemap x) DebugPrint.recdFieldRefL mrmi x 

//--------------------------------------------------------------------------
// Generic operations on module types
//--------------------------------------------------------------------------

let foldModuleOrNamespaceTy ft fv mty acc = 
    let rec go mty acc = 
        let acc = QueueList.foldBack (fun (e: Entity) acc -> go e.ModuleOrNamespaceType acc) mty.AllEntities acc
        let acc = QueueList.foldBack ft mty.AllEntities acc
        let acc = QueueList.foldBack fv mty.AllValsAndMembers acc
        acc
    go mty acc

let allValsOfModuleOrNamespaceTy m = foldModuleOrNamespaceTy (fun _ acc -> acc) (fun v acc -> v :: acc) m []
let allEntitiesOfModuleOrNamespaceTy m = foldModuleOrNamespaceTy (fun ft acc -> ft :: acc) (fun _ acc -> acc) m []

//---------------------------------------------------------------------------
// Free variables in terms. Are all constructs public accessible?
//---------------------------------------------------------------------------
 
let isPublicVal (lv: Val) = (lv.Accessibility = taccessPublic)
let isPublicUnionCase (ucr: UnionCaseRef) = (ucr.UnionCase.Accessibility = taccessPublic)
let isPublicRecdField (rfr: RecdFieldRef) = (rfr.RecdField.Accessibility = taccessPublic)
let isPublicTycon (tcref: Tycon) = (tcref.Accessibility = taccessPublic)

let freeVarsAllPublic fvs = 
    // Are any non-public items used in the expr (which corresponded to the fvs)?
    // Recall, taccess occurs in:
    //      EntityData has ReprAccessibility and Accessiblity
    //      UnionCase has Accessibility
    //      RecdField has Accessibility
    //      ValData has Accessibility
    // The freevars and FreeTyvars collect local constructs.
    // Here, we test that all those constructs are public.
    //
    // CODEREVIEW:
    // What about non-local vals. This fix assumes non-local vals must be public. OK?
    Zset.forall isPublicVal fvs.FreeLocals &&
    Zset.forall isPublicUnionCase fvs.FreeUnionCases &&
    Zset.forall isPublicRecdField fvs.FreeRecdFields &&
    Zset.forall isPublicTycon fvs.FreeTyvars.FreeTycons

let freeTyvarsAllPublic tyvars = 
    Zset.forall isPublicTycon tyvars.FreeTycons

/// Detect the subset of match expressions we process in a linear way (i.e. using tailcalls, rather than
/// unbounded stack)
///   -- if then else
///   -- match e with pat[vs] -> e1[vs] | _ -> e2

let (|LinearMatchExpr|_|) expr = 
    match expr with 
    | Expr.Match (sp, m, dtree, [|tg1;(TTarget([], e2, sp2))|], m2, ty) -> Some(sp, m, dtree, tg1, e2, sp2, m2, ty)
    | _ -> None
    
let rebuildLinearMatchExpr (sp, m, dtree, tg1, e2, sp2, m2, ty) = 
    primMkMatch (sp, m, dtree, [|tg1;(TTarget([], e2, sp2))|], m2, ty)

/// Detect a subset of 'Expr.Op' expressions we process in a linear way (i.e. using tailcalls, rather than
/// unbounded stack). Only covers Cons(args,Cons(args,Cons(args,Cons(args,...._)))).
let (|LinearOpExpr|_|) expr = 
    match expr with 
    | Expr.Op ((TOp.UnionCase _ as op), tinst, args, m) when not args.IsEmpty -> 
        let argsFront, argLast = List.frontAndBack args
        Some (op, tinst, argsFront, argLast, m)
    | _ -> None
    
let rebuildLinearOpExpr (op, tinst, argsFront, argLast, m) = 
    Expr.Op (op, tinst, argsFront@[argLast], m)

//---------------------------------------------------------------------------
// Free variables in terms. All binders are distinct.
//---------------------------------------------------------------------------

let emptyFreeVars =  
  { UsesMethodLocalConstructs=false
    UsesUnboundRethrow=false
    FreeLocalTyconReprs=emptyFreeTycons
    FreeLocals=emptyFreeLocals
    FreeTyvars=emptyFreeTyvars
    FreeRecdFields = emptyFreeRecdFields
    FreeUnionCases = emptyFreeUnionCases}

let unionFreeVars fvs1 fvs2 = 
  if fvs1 === emptyFreeVars then fvs2 else 
  if fvs2 === emptyFreeVars then fvs1 else
  { FreeLocals = unionFreeLocals fvs1.FreeLocals fvs2.FreeLocals
    FreeTyvars = unionFreeTyvars fvs1.FreeTyvars fvs2.FreeTyvars
    UsesMethodLocalConstructs = fvs1.UsesMethodLocalConstructs || fvs2.UsesMethodLocalConstructs
    UsesUnboundRethrow = fvs1.UsesUnboundRethrow || fvs2.UsesUnboundRethrow
    FreeLocalTyconReprs = unionFreeTycons fvs1.FreeLocalTyconReprs fvs2.FreeLocalTyconReprs
    FreeRecdFields = unionFreeRecdFields fvs1.FreeRecdFields fvs2.FreeRecdFields
    FreeUnionCases = unionFreeUnionCases fvs1.FreeUnionCases fvs2.FreeUnionCases }

let inline accFreeTyvars (opts: FreeVarOptions) f v acc =
    if not opts.collectInTypes then acc else
    let ftyvs = acc.FreeTyvars
    let ftyvs' = f opts v ftyvs
    if ftyvs === ftyvs' then acc else 
    { acc with FreeTyvars = ftyvs' }

let accFreeVarsInTy opts ty acc = accFreeTyvars opts accFreeInType ty acc
let accFreeVarsInTys opts tys acc = if isNil tys then acc else accFreeTyvars opts accFreeInTypes tys acc
let accFreevarsInTycon opts tcref acc = accFreeTyvars opts accFreeTycon tcref acc
let accFreevarsInVal opts v acc = accFreeTyvars opts accFreeInVal v acc
    
let accFreeVarsInTraitSln opts tys acc = accFreeTyvars opts accFreeInTraitSln tys acc 

let boundLocalVal opts v fvs =
    if not opts.includeLocals then fvs else
    let fvs = accFreevarsInVal opts v fvs
    if not (Zset.contains v fvs.FreeLocals) then fvs
    else {fvs with FreeLocals= Zset.remove v fvs.FreeLocals} 

let boundProtect fvs =
    if fvs.UsesMethodLocalConstructs then {fvs with UsesMethodLocalConstructs = false} else fvs

let accUsesFunctionLocalConstructs flg fvs = 
    if flg && not fvs.UsesMethodLocalConstructs then {fvs with UsesMethodLocalConstructs = true} 
    else fvs 

let bound_rethrow fvs =
    if fvs.UsesUnboundRethrow then {fvs with UsesUnboundRethrow = false} else fvs  

let accUsesRethrow flg fvs = 
    if flg && not fvs.UsesUnboundRethrow then {fvs with UsesUnboundRethrow = true} 
    else fvs 

let boundLocalVals opts vs fvs = List.foldBack (boundLocalVal opts) vs fvs

let bindLhs opts (bind: Binding) fvs = boundLocalVal opts bind.Var fvs

let freeVarsCacheCompute opts cache f = if opts.canCache then cached cache f else f()

let rec accBindRhs opts (TBind(_, repr, _)) acc = accFreeInExpr opts repr acc
          
and accFreeInSwitchCases opts csl dflt (acc: FreeVars) =
    Option.foldBack (accFreeInDecisionTree opts) dflt (List.foldBack (accFreeInSwitchCase opts) csl acc)
 
and accFreeInSwitchCase opts (TCase(discrim, dtree)) acc = 
    accFreeInDecisionTree opts dtree (accFreeInTest opts discrim acc)

and accFreeInTest (opts: FreeVarOptions) discrim acc = 
    match discrim with 
    | DecisionTreeTest.UnionCase(ucref, tinst) -> accFreeUnionCaseRef opts ucref (accFreeVarsInTys opts tinst acc)
    | DecisionTreeTest.ArrayLength(_, ty) -> accFreeVarsInTy opts ty acc
    | DecisionTreeTest.Const _
    | DecisionTreeTest.IsNull -> acc
    | DecisionTreeTest.IsInst (srcty, tgty) -> accFreeVarsInTy opts srcty (accFreeVarsInTy opts tgty acc)
    | DecisionTreeTest.ActivePatternCase (exp, tys, activePatIdentity, _, _) -> 
        accFreeInExpr opts exp 
            (accFreeVarsInTys opts tys 
                (Option.foldBack (fun (vref, tinst) acc -> accFreeValRef opts vref (accFreeVarsInTys opts tinst acc)) activePatIdentity acc))

and accFreeInDecisionTree opts x (acc: FreeVars) =
    match x with 
    | TDSwitch(e1, csl, dflt, _) -> accFreeInExpr opts e1 (accFreeInSwitchCases opts csl dflt acc)
    | TDSuccess (es, _) -> accFreeInFlatExprs opts es acc
    | TDBind (bind, body) -> unionFreeVars (bindLhs opts bind (accBindRhs opts bind (freeInDecisionTree opts body))) acc
  
and accFreeInValFlags opts flag acc =
    let isMethLocal = 
        match flag with 
        | VSlotDirectCall 
        | CtorValUsedAsSelfInit 
        | CtorValUsedAsSuperInit -> true 
        | PossibleConstrainedCall _
        | NormalValUse -> false
    let acc = accUsesFunctionLocalConstructs isMethLocal acc
    match flag with 
    | PossibleConstrainedCall ty -> accFreeTyvars opts accFreeInType ty acc
    | _ -> acc

and accFreeLocalVal opts v fvs =
    if not opts.includeLocals then fvs else
    if Zset.contains v fvs.FreeLocals then fvs 
    else 
        let fvs = accFreevarsInVal opts v fvs
        {fvs with FreeLocals=Zset.add v fvs.FreeLocals}
  
and accLocalTyconRepr opts b fvs = 
    if not opts.includeLocalTyconReprs then fvs else
    if Zset.contains b fvs.FreeLocalTyconReprs then fvs
    else { fvs with FreeLocalTyconReprs = Zset.add b fvs.FreeLocalTyconReprs } 

and accUsedRecdOrUnionTyconRepr opts (tc: Tycon) fvs = 
    if match tc.TypeReprInfo with TFSharpObjectRepr _ | TRecdRepr _ | TUnionRepr _ -> true | _ -> false
    then accLocalTyconRepr opts tc fvs
    else fvs

and accFreeUnionCaseRef opts ucref fvs =   
    if not opts.includeUnionCases then fvs else
    if Zset.contains ucref fvs.FreeUnionCases then fvs 
    else
        let fvs = fvs |> accUsedRecdOrUnionTyconRepr opts ucref.Tycon
        let fvs = fvs |> accFreevarsInTycon opts ucref.TyconRef
        { fvs with FreeUnionCases = Zset.add ucref fvs.FreeUnionCases } 

and accFreeRecdFieldRef opts rfref fvs = 
    if not opts.includeRecdFields then fvs else
    if Zset.contains rfref fvs.FreeRecdFields then fvs 
    else 
        let fvs = fvs |> accUsedRecdOrUnionTyconRepr opts rfref.Tycon
        let fvs = fvs |> accFreevarsInTycon opts rfref.TyconRef 
        { fvs with FreeRecdFields = Zset.add rfref fvs.FreeRecdFields } 
  
and accFreeExnRef _exnc fvs = fvs // Note: this exnc (TyconRef) should be collected the surround types, e.g. tinst of Expr.Op 
and accFreeValRef opts (vref: ValRef) fvs = 
    match vref.IsLocalRef with 
    | true -> accFreeLocalVal opts vref.PrivateTarget fvs
    // non-local values do not contain free variables 
    | _ -> fvs

and accFreeInMethod opts (TObjExprMethod(slotsig, _attribs, tps, tmvs, e, _)) acc =
    accFreeInSlotSig opts slotsig
     (unionFreeVars (accFreeTyvars opts boundTypars tps (List.foldBack (boundLocalVals opts) tmvs (freeInExpr opts e))) acc)

and accFreeInMethods opts methods acc = 
    List.foldBack (accFreeInMethod opts) methods acc

and accFreeInInterfaceImpl opts (ty, overrides) acc = 
    accFreeVarsInTy opts ty (accFreeInMethods opts overrides acc)

and accFreeInExpr (opts: FreeVarOptions) x acc = 
    match x with
    | Expr.Let _ -> accFreeInExprLinear opts x acc (fun e -> e)
    | _ -> accFreeInExprNonLinear opts x acc
      
and accFreeInExprLinear (opts: FreeVarOptions) x acc contf =   
    // for nested let-bindings, we need to continue after the whole let-binding is processed 
    match x with
    | Expr.Let (bind, e, _, cache) -> 
        let contf = contf << (fun free ->
          unionFreeVars (freeVarsCacheCompute opts cache (fun () -> bindLhs opts bind (accBindRhs opts bind free))) acc )
        accFreeInExprLinear opts e emptyFreeVars contf
    | _ -> 
      // No longer linear expr
      accFreeInExpr opts x acc |> contf
    
and accFreeInExprNonLinear opts x acc =
    match x with

    // BINDING CONSTRUCTS
    | Expr.Lambda (_, ctorThisValOpt, baseValOpt, vs, bodyExpr, _, rty) -> 
        unionFreeVars 
                (Option.foldBack (boundLocalVal opts) ctorThisValOpt 
                   (Option.foldBack (boundLocalVal opts) baseValOpt 
                     (boundLocalVals opts vs 
                         (accFreeVarsInTy opts rty 
                             (freeInExpr opts bodyExpr)))))
            acc

    | Expr.TyLambda (_, vs, bodyExpr, _, rty) ->
        unionFreeVars (accFreeTyvars opts boundTypars vs (accFreeVarsInTy opts rty (freeInExpr opts bodyExpr))) acc

    | Expr.TyChoose (vs, bodyExpr, _) ->
        unionFreeVars (accFreeTyvars opts boundTypars vs (freeInExpr opts bodyExpr)) acc

    | Expr.LetRec (binds, bodyExpr, _, cache) ->
        unionFreeVars (freeVarsCacheCompute opts cache (fun () -> List.foldBack (bindLhs opts) binds (List.foldBack (accBindRhs opts) binds (freeInExpr opts bodyExpr)))) acc

    | Expr.Let _ -> 
        failwith "unreachable - linear expr"

    | Expr.Obj (_, ty, basev, basecall, overrides, iimpls, _) ->  
        unionFreeVars 
           (boundProtect
              (Option.foldBack (boundLocalVal opts) basev
                (accFreeVarsInTy opts ty
                   (accFreeInExpr opts basecall
                      (accFreeInMethods opts overrides 
                         (List.foldBack (accFreeInInterfaceImpl opts) iimpls emptyFreeVars))))))
           acc  

    // NON-BINDING CONSTRUCTS 
    | Expr.Const _ -> acc

    | Expr.Val (lvr, flags, _) ->  
        accFreeInValFlags opts flags (accFreeValRef opts lvr acc)

    | Expr.Quote (ast, {contents=Some(_, argTypes, argExprs, _data)}, _, _, ty) ->  
        accFreeInExpr opts ast 
            (accFreeInExprs opts argExprs
               (accFreeVarsInTys opts argTypes
                  (accFreeVarsInTy opts ty acc))) 

    | Expr.Quote (ast, {contents=None}, _, _, ty) ->  
        accFreeInExpr opts ast (accFreeVarsInTy opts ty acc)

    | Expr.App (f0, f0ty, tyargs, args, _) -> 
        accFreeVarsInTy opts f0ty
          (accFreeInExpr opts f0
             (accFreeVarsInTys opts tyargs
                (accFreeInExprs opts args acc)))

    | Expr.Link eref -> accFreeInExpr opts !eref acc

    | Expr.Sequential (expr1, expr2, _, _, _) -> 
        let acc = accFreeInExpr opts expr1 acc
        // tail-call - linear expression
        accFreeInExpr opts expr2 acc 

    | Expr.StaticOptimization (_, expr2, expr3, _) -> 
        accFreeInExpr opts expr2 (accFreeInExpr opts expr3 acc)

    | Expr.Match (_, _, dtree, targets, _, _) -> 
        match x with 
        // Handle if-then-else
        | LinearMatchExpr(_, _, dtree, target, bodyExpr, _, _, _) ->
            let acc = accFreeInDecisionTree opts dtree acc
            let acc = accFreeInTarget opts target acc
            accFreeInExpr opts bodyExpr acc  // tailcall

        | _ -> 
            let acc = accFreeInDecisionTree opts dtree acc
            accFreeInTargets opts targets acc
            
    | Expr.Op (TOp.TryCatch _, tinst, [expr1; expr2; expr3], _) ->
        unionFreeVars 
          (accFreeVarsInTys opts tinst
            (accFreeInExprs opts [expr1; expr2] acc))
          (bound_rethrow (accFreeInExpr opts expr3 emptyFreeVars))

    | Expr.Op (op, tinst, args, _) -> 
         let acc = accFreeInOp opts op acc
         let acc = accFreeVarsInTys opts tinst acc
         accFreeInExprs opts args acc

and accFreeInOp opts op acc =
    match op with

    // Things containing no references
    | TOp.Bytes _ 
    | TOp.UInt16s _ 
    | TOp.TryCatch _ 
    | TOp.TryFinally _ 
    | TOp.For _ 
    | TOp.Coerce 
    | TOp.RefAddrGet _
    | TOp.Array 
    | TOp.While _
    | TOp.Goto _ | TOp.Label _ | TOp.Return 
    | TOp.TupleFieldGet _ -> acc

    | TOp.Tuple tupInfo -> 
        accFreeTyvars opts accFreeInTupInfo tupInfo acc

    | TOp.AnonRecd anonInfo 
    | TOp.AnonRecdGet (anonInfo, _) -> 
        accFreeTyvars opts accFreeInTupInfo anonInfo.TupInfo acc
    
    | TOp.UnionCaseTagGet tcref -> 
        accUsedRecdOrUnionTyconRepr opts tcref.Deref acc
    
    // Things containing just a union case reference
    | TOp.UnionCaseProof ucref 
    | TOp.UnionCase ucref 
    | TOp.UnionCaseFieldGetAddr (ucref, _, _) 
    | TOp.UnionCaseFieldGet (ucref, _) 
    | TOp.UnionCaseFieldSet (ucref, _) -> 
        accFreeUnionCaseRef opts ucref acc

    // Things containing just an exception reference
    | TOp.ExnConstr ecref 
    | TOp.ExnFieldGet (ecref, _) 
    | TOp.ExnFieldSet (ecref, _) -> 
        accFreeExnRef ecref acc

    | TOp.ValFieldGet fref 
    | TOp.ValFieldGetAddr (fref, _) 
    | TOp.ValFieldSet fref -> 
        accFreeRecdFieldRef opts fref acc

    | TOp.Recd (kind, tcref) -> 
        let acc = accUsesFunctionLocalConstructs (kind = RecdExprIsObjInit) acc
        (accUsedRecdOrUnionTyconRepr opts tcref.Deref (accFreeTyvars opts accFreeTycon tcref acc)) 

    | TOp.ILAsm (_, tys) ->  
        accFreeVarsInTys opts tys acc
    
    | TOp.Reraise -> 
        accUsesRethrow true acc

    | TOp.TraitCall (TTrait(tys, _, _, argtys, rty, sln)) -> 
        Option.foldBack (accFreeVarsInTraitSln opts) sln.Value
           (accFreeVarsInTys opts tys 
             (accFreeVarsInTys opts argtys 
               (Option.foldBack (accFreeVarsInTy opts) rty acc)))

    | TOp.LValueOp (_, vref) -> 
        accFreeValRef opts vref acc

    | TOp.ILCall (_, isProtectedCall, _, _, valUseFlags, _, _, _, enclTypeArgs, methTypeArgs, tys) ->
       accFreeVarsInTys opts enclTypeArgs 
         (accFreeVarsInTys opts methTypeArgs  
           (accFreeInValFlags opts valUseFlags
             (accFreeVarsInTys opts tys 
               (accUsesFunctionLocalConstructs isProtectedCall acc))))

and accFreeInTargets opts targets acc = 
    Array.foldBack (accFreeInTarget opts) targets acc

and accFreeInTarget opts (TTarget(vs, expr, _)) acc = 
    List.foldBack (boundLocalVal opts) vs (accFreeInExpr opts expr acc)

and accFreeInFlatExprs opts (exprs: Exprs) acc = List.foldBack (accFreeInExpr opts) exprs acc

and accFreeInExprs opts (exprs: Exprs) acc = 
    match exprs with 
    | [] -> acc 
    | [h]-> 
        // tailcall - e.g. Cons(x, Cons(x2, .......Cons(x1000000, Nil))) and [| x1; .... ; x1000000 |]
        accFreeInExpr opts h acc
    | h :: t -> 
        let acc = accFreeInExpr opts h acc
        accFreeInExprs opts t acc

and accFreeInSlotSig opts (TSlotSig(_, ty, _, _, _, _)) acc = 
    accFreeVarsInTy opts ty acc
 
and freeInDecisionTree opts dtree = 
    accFreeInDecisionTree opts dtree emptyFreeVars

and freeInExpr opts expr = 
    accFreeInExpr opts expr emptyFreeVars

// Note: these are only an approximation - they are currently used only by the optimizer  
let rec accFreeInModuleOrNamespace opts mexpr acc = 
    match mexpr with 
    | TMDefRec(_, _, mbinds, _) -> List.foldBack (accFreeInModuleOrNamespaceBind opts) mbinds acc
    | TMDefLet(bind, _) -> accBindRhs opts bind acc
    | TMDefDo(e, _) -> accFreeInExpr opts e acc
    | TMDefs defs -> accFreeInModuleOrNamespaces opts defs acc
    | TMAbstract(ModuleOrNamespaceExprWithSig(_, mdef, _)) -> accFreeInModuleOrNamespace opts mdef acc // not really right, but sufficient for how this is used in optimization 

and accFreeInModuleOrNamespaceBind opts mbind acc = 
    match mbind with 
    | ModuleOrNamespaceBinding.Binding bind -> accBindRhs opts bind acc
    | ModuleOrNamespaceBinding.Module (_, def) -> accFreeInModuleOrNamespace opts def acc

and accFreeInModuleOrNamespaces opts mexprs acc = 
    List.foldBack (accFreeInModuleOrNamespace opts) mexprs acc

let freeInBindingRhs opts bind = 
    accBindRhs opts bind emptyFreeVars

let freeInModuleOrNamespace opts mdef = 
    accFreeInModuleOrNamespace opts mdef emptyFreeVars

//---------------------------------------------------------------------------
// Destruct - rarely needed
//---------------------------------------------------------------------------

let rec stripLambda (expr, ty) = 
    match expr with 
    | Expr.Lambda (_, ctorThisValOpt, baseValOpt, v, bodyExpr, _, rty) -> 
        if Option.isSome ctorThisValOpt then errorR(InternalError("skipping ctorThisValOpt", expr.Range))
        if Option.isSome baseValOpt then errorR(InternalError("skipping baseValOpt", expr.Range))
        let (vs', bodyExpr', rty') = stripLambda (bodyExpr, rty)
        (v :: vs', bodyExpr', rty') 
    | _ -> ([], expr, ty)

let rec stripLambdaN n expr = 
    assert (n >= 0)
    match expr with 
    | Expr.Lambda (_, ctorThisValOpt, baseValOpt, v, bodyExpr, _, _) when n > 0 -> 
        if Option.isSome ctorThisValOpt then errorR(InternalError("skipping ctorThisValOpt", expr.Range))
        if Option.isSome baseValOpt then errorR(InternalError("skipping baseValOpt", expr.Range))
        let (vs, bodyExpr', remaining) = stripLambdaN (n-1) bodyExpr
        (v :: vs, bodyExpr', remaining) 
    | _ -> ([], expr, n)

let tryStripLambdaN n expr = 
    match expr with
    | Expr.Lambda (_, None, None, _, _, _, _) -> 
        let argvsl, bodyExpr, remaining = stripLambdaN n expr
        if remaining = 0 then Some (argvsl, bodyExpr)
        else None
    | _ -> None

let stripTopLambda (expr, ty) =
    let tps, taue, tauty = match expr with Expr.TyLambda (_, tps, b, _, rty) -> tps, b, rty | _ -> [], expr, ty
    let vs, body, rty = stripLambda (taue, tauty)
    tps, vs, body, rty

[<RequireQualifiedAccess>]
type AllowTypeDirectedDetupling = Yes | No

// This is used to infer arities of expressions 
// i.e. base the chosen arity on the syntactic expression shape and type of arguments 
let InferArityOfExpr g allowTypeDirectedDetupling ty partialArgAttribsL retAttribs expr = 
    let rec stripLambda_notypes e = 
        match e with 
        | Expr.Lambda (_, _, _, vs, b, _, _) -> 
            let (vs', b') = stripLambda_notypes b
            (vs :: vs', b') 
        | Expr.TyChoose (_, b, _) -> stripLambda_notypes b 
        | _ -> ([], e)

    let stripTopLambdaNoTypes e =
        let tps, taue = match e with Expr.TyLambda (_, tps, b, _, _) -> tps, b | _ -> [], e
        let vs, body = stripLambda_notypes taue
        tps, vs, body

    let tps, vsl, _ = stripTopLambdaNoTypes expr
    let fun_arity = vsl.Length
    let dtys, _ = stripFunTyN g fun_arity (snd (tryDestForallTy g ty))
    let partialArgAttribsL = Array.ofList partialArgAttribsL
    assert (List.length vsl = List.length dtys)
        
    let curriedArgInfos =
        (List.zip vsl dtys) |> List.mapi (fun i (vs, ty) -> 
            let partialAttribs = if i < partialArgAttribsL.Length then partialArgAttribsL.[i] else []
            let tys = 
                match allowTypeDirectedDetupling with
                | AllowTypeDirectedDetupling.No -> [ty] 
                | AllowTypeDirectedDetupling.Yes -> 
                    if (i = 0 && isUnitTy g ty) then [] 
                    else tryDestRefTupleTy g ty
            let ids = 
                if vs.Length = tys.Length then vs |> List.map (fun v -> Some v.Id)
                else tys |> List.map (fun _ -> None)
            let attribs = 
                if partialAttribs.Length = tys.Length then partialAttribs 
                else tys |> List.map (fun _ -> [])
            (ids, attribs) ||> List.map2 (fun id attribs -> { Name = id; Attribs = attribs }: ArgReprInfo ))
    let retInfo: ArgReprInfo = { Attribs = retAttribs; Name = None }
    ValReprInfo (ValReprInfo.InferTyparInfo tps, curriedArgInfos, retInfo)

let InferArityOfExprBinding g allowTypeDirectedDetupling (v: Val) expr = 
    match v.ValReprInfo with
    | Some info -> info
    | None -> InferArityOfExpr g allowTypeDirectedDetupling v.Type [] [] expr

//-------------------------------------------------------------------------
// Check if constraints are satisfied that allow us to use more optimized
// implementations
//------------------------------------------------------------------------- 

let underlyingTypeOfEnumTy (g: TcGlobals) ty = 
    assert(isEnumTy g ty)
    match metadataOfTy g ty with 
#if !NO_EXTENSIONTYPING
    | ProvidedTypeMetadata info -> info.UnderlyingTypeOfEnum()
#endif
    | ILTypeMetadata (TILObjectReprData(_, _, tdef)) -> 

        let info = computeILEnumInfo (tdef.Name, tdef.Fields)
        let ilTy = getTyOfILEnumInfo info
        match ilTy.TypeSpec.Name with 
        | "System.Byte" -> g.byte_ty
        | "System.SByte" -> g.sbyte_ty
        | "System.Int16" -> g.int16_ty
        | "System.Int32" -> g.int32_ty
        | "System.Int64" -> g.int64_ty
        | "System.UInt16" -> g.uint16_ty
        | "System.UInt32" -> g.uint32_ty
        | "System.UInt64" -> g.uint64_ty
        | "System.Single" -> g.float32_ty
        | "System.Double" -> g.float_ty
        | "System.Char" -> g.char_ty
        | "System.Boolean" -> g.bool_ty
        | _ -> g.int32_ty
    | FSharpOrArrayOrByrefOrTupleOrExnTypeMetadata ->
        let tycon = (tcrefOfAppTy g ty).Deref
        match tycon.GetFieldByName "value__" with 
        | Some rf -> rf.FormalType
        | None -> error(InternalError("no 'value__' field found for enumeration type " + tycon.LogicalName, tycon.Range))

// CLEANUP NOTE: Get rid of this mutation. 
let setValHasNoArity (f: Val) = 
    f.SetValReprInfo None; f

//--------------------------------------------------------------------------
// Resolve static optimization constraints
//--------------------------------------------------------------------------

let normalizeEnumTy g ty = (if isEnumTy g ty then underlyingTypeOfEnumTy g ty else ty) 

type StaticOptimizationAnswer = 
    | Yes = 1y
    | No = -1y
    | Unknown = 0y

let decideStaticOptimizationConstraint g c = 
    match c with 
    | TTyconEqualsTycon (a, b) ->
        // Both types must be nominal for a definite result
       let rec checkTypes a b =
           let a = normalizeEnumTy g (stripTyEqnsAndMeasureEqns g a)
           match a with
           | AppTy g (tcref1, _) ->
               let b = normalizeEnumTy g (stripTyEqnsAndMeasureEqns g b)
               match b with 
               | AppTy g (tcref2, _) -> 
                if tyconRefEq g tcref1 tcref2 then StaticOptimizationAnswer.Yes else StaticOptimizationAnswer.No
               | RefTupleTy g _ | FunTy g _ -> StaticOptimizationAnswer.No
               | _ -> StaticOptimizationAnswer.Unknown

           | FunTy g _ ->
               let b = normalizeEnumTy g (stripTyEqnsAndMeasureEqns g b)
               match b with 
               | FunTy g _ -> StaticOptimizationAnswer.Yes
               | AppTy g _ | RefTupleTy g _ -> StaticOptimizationAnswer.No
               | _ -> StaticOptimizationAnswer.Unknown
           | RefTupleTy g ts1 -> 
               let b = normalizeEnumTy g (stripTyEqnsAndMeasureEqns g b)
               match b with 
               | RefTupleTy g ts2 ->
                if ts1.Length = ts2.Length then StaticOptimizationAnswer.Yes
                else StaticOptimizationAnswer.No
               | AppTy g _ | FunTy g _ -> StaticOptimizationAnswer.No
               | _ -> StaticOptimizationAnswer.Unknown
           | _ -> StaticOptimizationAnswer.Unknown
       checkTypes a b
    | TTyconIsStruct a -> 
       let a = normalizeEnumTy g (stripTyEqnsAndMeasureEqns g a)
       match tryDestAppTy g a with 
       | ValueSome tcref1 -> if tcref1.IsStructOrEnumTycon then StaticOptimizationAnswer.Yes else StaticOptimizationAnswer.No
       | ValueNone -> StaticOptimizationAnswer.Unknown
            
let rec DecideStaticOptimizations g cs = 
    match cs with 
    | [] -> StaticOptimizationAnswer.Yes
    | h :: t -> 
        let d = decideStaticOptimizationConstraint g h 
        if d = StaticOptimizationAnswer.No then StaticOptimizationAnswer.No 
        elif d = StaticOptimizationAnswer.Yes then DecideStaticOptimizations g t 
        else StaticOptimizationAnswer.Unknown

let mkStaticOptimizationExpr g (cs, e1, e2, m) = 
    let d = DecideStaticOptimizations g cs in 
    if d = StaticOptimizationAnswer.No then e2
    elif d = StaticOptimizationAnswer.Yes then e1
    else Expr.StaticOptimization (cs, e1, e2, m)

//--------------------------------------------------------------------------
// Copy expressions, including new names for locally bound values.
// Used to inline expressions.
//--------------------------------------------------------------------------

type ValCopyFlag = 
    | CloneAll
    | CloneAllAndMarkExprValsAsCompilerGenerated
    | OnlyCloneExprVals

// for quotations we do no want to avoid marking values as compiler generated since this may affect the shape of quotation (compiler generated values can be inlined)
let fixValCopyFlagForQuotations = function CloneAllAndMarkExprValsAsCompilerGenerated -> CloneAll | x -> x
    
let markAsCompGen compgen d = 
    let compgen = 
        match compgen with 
        | CloneAllAndMarkExprValsAsCompilerGenerated -> true
        | _ -> false
    { d with val_flags= d.val_flags.SetIsCompilerGenerated(d.val_flags.IsCompilerGenerated || compgen) }

let bindLocalVal (v: Val) (v': Val) tmenv = 
    { tmenv with valRemap=tmenv.valRemap.Add v (mkLocalValRef v') }

let bindLocalVals vs vs' tmenv = 
    { tmenv with valRemap= (vs, vs', tmenv.valRemap) |||> List.foldBack2 (fun v v' acc -> acc.Add v (mkLocalValRef v') ) }

let bindTycon (tc: Tycon) (tc': Tycon) tyenv = 
    { tyenv with tyconRefRemap=tyenv.tyconRefRemap.Add (mkLocalTyconRef tc) (mkLocalTyconRef tc') }

let bindTycons tcs tcs' tyenv =  
    { tyenv with tyconRefRemap= (tcs, tcs', tyenv.tyconRefRemap) |||> List.foldBack2 (fun tc tc' acc -> acc.Add (mkLocalTyconRef tc) (mkLocalTyconRef tc')) }

let remapAttribKind tmenv k =  
    match k with 
    | ILAttrib _ as x -> x
    | FSAttrib vref -> FSAttrib(remapValRef tmenv vref)

let tmenvCopyRemapAndBindTypars remapAttrib tmenv tps = 
    let tps', tyenvinner = copyAndRemapAndBindTyparsFull remapAttrib tmenv tps
    let tmenvinner = tyenvinner 
    tps', tmenvinner

let rec remapAttrib g tmenv (Attrib (tcref, kind, args, props, isGetOrSetAttr, targets, m)) = 
    Attrib(remapTyconRef tmenv.tyconRefRemap tcref, 
           remapAttribKind tmenv kind, 
           args |> List.map (remapAttribExpr g tmenv), 
           props |> List.map (fun (AttribNamedArg(nm, ty, flg, expr)) -> AttribNamedArg(nm, remapType tmenv ty, flg, remapAttribExpr g tmenv expr)), 
           isGetOrSetAttr, 
           targets, 
           m)

and remapAttribExpr g tmenv (AttribExpr(e1, e2)) = 
    AttribExpr(remapExpr g CloneAll tmenv e1, remapExpr g CloneAll tmenv e2)
    
and remapAttribs g tmenv xs = List.map (remapAttrib g tmenv) xs

and remapPossibleForallTy g tmenv ty = remapTypeFull (remapAttribs g tmenv) tmenv ty

and remapArgData g tmenv (argInfo: ArgReprInfo) : ArgReprInfo =
    { Attribs = remapAttribs g tmenv argInfo.Attribs; Name = argInfo.Name }

and remapValReprInfo g tmenv (ValReprInfo(tpNames, arginfosl, retInfo)) =
    ValReprInfo(tpNames, List.mapSquared (remapArgData g tmenv) arginfosl, remapArgData g tmenv retInfo)

and remapValData g tmenv (d: ValData) =
    let ty = d.val_type
    let topValInfo = d.ValReprInfo
    let tyR = ty |> remapPossibleForallTy g tmenv
    let declaringEntityR = d.DeclaringEntity |> remapParentRef tmenv
    let reprInfoR = d.ValReprInfo |> Option.map (remapValReprInfo g tmenv)
    let memberInfoR = d.MemberInfo |> Option.map (remapMemberInfo g d.val_range topValInfo ty tyR tmenv)
    let attribsR = d.Attribs |> remapAttribs g tmenv
    { d with 
        val_type = tyR
        val_opt_data =
            match d.val_opt_data with
            | Some dd ->
                Some { dd with 
                         val_declaring_entity = declaringEntityR
                         val_repr_info = reprInfoR
                         val_member_info = memberInfoR
                         val_attribs = attribsR }
            | None -> None }

and remapParentRef tyenv p =
    match p with 
    | ParentNone -> ParentNone
    | Parent x -> Parent (x |> remapTyconRef tyenv.tyconRefRemap)

and mapImmediateValsAndTycons ft fv (x: ModuleOrNamespaceType) = 
    let vals = x.AllValsAndMembers |> QueueList.map fv
    let tycons = x.AllEntities |> QueueList.map ft
    new ModuleOrNamespaceType(x.ModuleOrNamespaceKind, vals, tycons)
    
and copyVal compgen (v: Val) = 
    match compgen with 
    | OnlyCloneExprVals when v.IsMemberOrModuleBinding -> v
    | _ -> v |> NewModifiedVal id

and fixupValData g compgen tmenv (v2: Val) =
    // only fixup if we copy the value
    match compgen with 
    | OnlyCloneExprVals when v2.IsMemberOrModuleBinding -> ()
    | _ ->  
        let newData = remapValData g tmenv v2 |> markAsCompGen compgen
        // uses the same stamp
        v2.SetData newData
    
and copyAndRemapAndBindVals g compgen tmenv vs = 
    let vs2 = vs |> List.map (copyVal compgen)
    let tmenvinner = bindLocalVals vs vs2 tmenv
    vs2 |> List.iter (fixupValData g compgen tmenvinner)
    vs2, tmenvinner

and copyAndRemapAndBindVal g compgen tmenv v = 
    let v2 = v |> copyVal compgen
    let tmenvinner = bindLocalVal v v2 tmenv
    fixupValData g compgen tmenvinner v2
    v2, tmenvinner
    
and remapExpr (g: TcGlobals) (compgen: ValCopyFlag) (tmenv: Remap) expr =
    match expr with

    // Handle the linear cases for arbitrary-sized inputs 
    | LinearOpExpr _ 
    | LinearMatchExpr _ 
    | Expr.Sequential _  
    | Expr.Let _ -> 
        remapLinearExpr g compgen tmenv expr (fun x -> x)

    // Binding constructs - see also dtrees below 
    | Expr.Lambda (_, ctorThisValOpt, baseValOpt, vs, b, m, rty) -> 
        let ctorThisValOpt, tmenv = Option.mapFold (copyAndRemapAndBindVal g compgen) tmenv ctorThisValOpt
        let baseValOpt, tmenv = Option.mapFold (copyAndRemapAndBindVal g compgen) tmenv baseValOpt
        let vs, tmenv = copyAndRemapAndBindVals g compgen tmenv vs
        let b = remapExpr g compgen tmenv b
        let rty = remapType tmenv rty
        Expr.Lambda (newUnique(), ctorThisValOpt, baseValOpt, vs, b, m, rty)

    | Expr.TyLambda (_, tps, b, m, rty) ->
        let tps', tmenvinner = tmenvCopyRemapAndBindTypars (remapAttribs g tmenv) tmenv tps
        mkTypeLambda m tps' (remapExpr g compgen tmenvinner b, remapType tmenvinner rty)

    | Expr.TyChoose (tps, b, m) ->
        let tps', tmenvinner = tmenvCopyRemapAndBindTypars (remapAttribs g tmenv) tmenv tps
        Expr.TyChoose (tps', remapExpr g compgen tmenvinner b, m)

    | Expr.LetRec (binds, e, m, _) ->  
        let binds', tmenvinner = copyAndRemapAndBindBindings g compgen tmenv binds 
        Expr.LetRec (binds', remapExpr g compgen tmenvinner e, m, NewFreeVarsCache())

    | Expr.Match (spBind, exprm, pt, targets, m, ty) ->
        primMkMatch (spBind, exprm, remapDecisionTree g compgen tmenv pt, 
                     targets |> Array.map (remapTarget g compgen tmenv), 
                     m, remapType tmenv ty)

    | Expr.Val (vr, vf, m) -> 
        let vr' = remapValRef tmenv vr 
        let vf' = remapValFlags tmenv vf
        if vr === vr' && vf === vf' then expr 
        else Expr.Val (vr', vf', m)

    | Expr.Quote (a, {contents=Some(typeDefs, argTypes, argExprs, data)}, isFromQueryExpression, m, ty) ->  
        // fix value of compgen for both original expression and pickled AST
        let compgen = fixValCopyFlagForQuotations compgen
        Expr.Quote (remapExpr g compgen tmenv a, {contents=Some(typeDefs, remapTypesAux tmenv argTypes, remapExprs g compgen tmenv argExprs, data)}, isFromQueryExpression, m, remapType tmenv ty)

    | Expr.Quote (a, {contents=None}, isFromQueryExpression, m, ty) ->  
        Expr.Quote (remapExpr g (fixValCopyFlagForQuotations compgen) tmenv a, {contents=None}, isFromQueryExpression, m, remapType tmenv ty)

    | Expr.Obj (_, ty, basev, basecall, overrides, iimpls, m) -> 
        let basev', tmenvinner = Option.mapFold (copyAndRemapAndBindVal g compgen) tmenv basev 
        mkObjExpr (remapType tmenv ty, basev', 
                   remapExpr g compgen tmenv basecall, 
                   List.map (remapMethod g compgen tmenvinner) overrides, 
                   List.map (remapInterfaceImpl g compgen tmenvinner) iimpls, m) 

    // Addresses of immutable field may "leak" across assembly boundaries - see CanTakeAddressOfRecdFieldRef below.
    // This is "ok", in the sense that it is always valid to fix these up to be uses
    // of a temporary local, e.g.
    //       &(E.RF) --> let mutable v = E.RF in &v
    
    | Expr.Op (TOp.ValFieldGetAddr (rfref, readonly), tinst, [arg], m) when 
          not rfref.RecdField.IsMutable && 
          not (entityRefInThisAssembly g.compilingFslib rfref.TyconRef) -> 

        let tinst = remapTypes tmenv tinst 
        let arg = remapExpr g compgen tmenv arg 
        let tmp, _ = mkMutableCompGenLocal m "copyOfStruct" (actualTyOfRecdFieldRef rfref tinst)
        mkCompGenLet m tmp (mkRecdFieldGetViaExprAddr (arg, rfref, tinst, m)) (mkValAddr m readonly (mkLocalValRef tmp))

    | Expr.Op (TOp.UnionCaseFieldGetAddr (uref, cidx, readonly), tinst, [arg], m) when 
          not (uref.FieldByIndex(cidx).IsMutable) && 
          not (entityRefInThisAssembly g.compilingFslib uref.TyconRef) -> 

        let tinst = remapTypes tmenv tinst 
        let arg = remapExpr g compgen tmenv arg 
        let tmp, _ = mkMutableCompGenLocal m "copyOfStruct" (actualTyOfUnionFieldRef uref cidx tinst)
        mkCompGenLet m tmp (mkUnionCaseFieldGetProvenViaExprAddr (arg, uref, tinst, cidx, m)) (mkValAddr m readonly (mkLocalValRef tmp))

    | Expr.Op (op, tinst, args, m) -> 
        let op' = remapOp tmenv op 
        let tinst' = remapTypes tmenv tinst 
        let args' = remapExprs g compgen tmenv args 
        if op === op' && tinst === tinst' && args === args' then expr 
        else Expr.Op (op', tinst', args', m)

    | Expr.App (e1, e1ty, tyargs, args, m) -> 
        let e1' = remapExpr g compgen tmenv e1 
        let e1ty' = remapPossibleForallTy g tmenv e1ty 
        let tyargs' = remapTypes tmenv tyargs 
        let args' = remapExprs g compgen tmenv args 
        if e1 === e1' && e1ty === e1ty' && tyargs === tyargs' && args === args' then expr 
        else Expr.App (e1', e1ty', tyargs', args', m)

    | Expr.Link eref -> 
        remapExpr g compgen tmenv !eref

    | Expr.StaticOptimization (cs, e2, e3, m) -> 
       // note that type instantiation typically resolve the static constraints here 
       mkStaticOptimizationExpr g (List.map (remapConstraint tmenv) cs, remapExpr g compgen tmenv e2, remapExpr g compgen tmenv e3, m)

    | Expr.Const (c, m, ty) -> 
        let ty' = remapType tmenv ty 
        if ty === ty' then expr else Expr.Const (c, m, ty')

and remapTarget g compgen tmenv (TTarget(vs, e, spTarget)) = 
    let vs', tmenvinner = copyAndRemapAndBindVals g compgen tmenv vs 
    TTarget(vs', remapExpr g compgen tmenvinner e, spTarget)

and remapLinearExpr g compgen tmenv expr contf =

    match expr with 

    | Expr.Let (bind, bodyExpr, m, _) ->  
        let bind', tmenvinner = copyAndRemapAndBindBinding g compgen tmenv bind
        // tailcall for the linear position
        remapLinearExpr g compgen tmenvinner bodyExpr (contf << mkLetBind m bind')

    | Expr.Sequential (expr1, expr2, dir, spSeq, m) -> 
        let expr1' = remapExpr g compgen tmenv expr1 
        // tailcall for the linear position
        remapLinearExpr g compgen tmenv expr2 (contf << (fun expr2' -> 
            if expr1 === expr1' && expr2 === expr2' then expr 
            else Expr.Sequential (expr1', expr2', dir, spSeq, m)))

    | LinearMatchExpr (spBind, exprm, dtree, tg1, expr2, sp2, m2, ty) ->
        let dtree' = remapDecisionTree g compgen tmenv dtree
        let tg1' = remapTarget g compgen tmenv tg1
        let ty' = remapType tmenv ty
        // tailcall for the linear position
        remapLinearExpr g compgen tmenv expr2 (contf << (fun expr2' -> 
            rebuildLinearMatchExpr (spBind, exprm, dtree', tg1', expr2', sp2, m2, ty')))

    | LinearOpExpr (op, tyargs, argsFront, argLast, m) -> 
        let op' = remapOp tmenv op 
        let tinst' = remapTypes tmenv tyargs 
        let argsFront' = remapExprs g compgen tmenv argsFront 
        // tailcall for the linear position
        remapLinearExpr g compgen tmenv argLast (contf << (fun argLast' -> 
            if op === op' && tyargs === tinst' && argsFront === argsFront' && argLast === argLast' then expr 
            else rebuildLinearOpExpr (op', tinst', argsFront', argLast', m)))

    | _ -> 
        contf (remapExpr g compgen tmenv expr) 

and remapConstraint tyenv c = 
    match c with 
    | TTyconEqualsTycon(ty1, ty2) -> TTyconEqualsTycon(remapType tyenv ty1, remapType tyenv ty2)
    | TTyconIsStruct ty1 -> TTyconIsStruct(remapType tyenv ty1)

and remapOp tmenv op = 
    match op with 
    | TOp.Recd (ctor, tcref) -> TOp.Recd (ctor, remapTyconRef tmenv.tyconRefRemap tcref)
    | TOp.UnionCaseTagGet tcref -> TOp.UnionCaseTagGet (remapTyconRef tmenv.tyconRefRemap tcref)
    | TOp.UnionCase ucref -> TOp.UnionCase (remapUnionCaseRef tmenv.tyconRefRemap ucref)
    | TOp.UnionCaseProof ucref -> TOp.UnionCaseProof (remapUnionCaseRef tmenv.tyconRefRemap ucref)
    | TOp.ExnConstr ec -> TOp.ExnConstr (remapTyconRef tmenv.tyconRefRemap ec)
    | TOp.ExnFieldGet (ec, n) -> TOp.ExnFieldGet (remapTyconRef tmenv.tyconRefRemap ec, n)
    | TOp.ExnFieldSet (ec, n) -> TOp.ExnFieldSet (remapTyconRef tmenv.tyconRefRemap ec, n)
    | TOp.ValFieldSet rfref -> TOp.ValFieldSet (remapRecdFieldRef tmenv.tyconRefRemap rfref)
    | TOp.ValFieldGet rfref -> TOp.ValFieldGet (remapRecdFieldRef tmenv.tyconRefRemap rfref)
    | TOp.ValFieldGetAddr (rfref, readonly) -> TOp.ValFieldGetAddr (remapRecdFieldRef tmenv.tyconRefRemap rfref, readonly)
    | TOp.UnionCaseFieldGet (ucref, n) -> TOp.UnionCaseFieldGet (remapUnionCaseRef tmenv.tyconRefRemap ucref, n)
    | TOp.UnionCaseFieldGetAddr (ucref, n, readonly) -> TOp.UnionCaseFieldGetAddr (remapUnionCaseRef tmenv.tyconRefRemap ucref, n, readonly)
    | TOp.UnionCaseFieldSet (ucref, n) -> TOp.UnionCaseFieldSet (remapUnionCaseRef tmenv.tyconRefRemap ucref, n)
    | TOp.ILAsm (instrs, tys) -> 
        let tys2 = remapTypes tmenv tys
        if tys === tys2 then op else
        TOp.ILAsm (instrs, tys2)
    | TOp.TraitCall traitInfo -> TOp.TraitCall (remapTraitAux tmenv traitInfo)
    | TOp.LValueOp (kind, lvr) -> TOp.LValueOp (kind, remapValRef tmenv lvr)
    | TOp.ILCall (isVirtCall, isProtectedCall, valu, isNewObjCall, valUseFlags, isProperty, noTailCall, ilMethRef, enclTypeArgs, methTypeArgs, tys) -> 
       TOp.ILCall (isVirtCall, isProtectedCall, valu, isNewObjCall, remapValFlags tmenv valUseFlags, 
                   isProperty, noTailCall, ilMethRef, remapTypes tmenv enclTypeArgs, 
                   remapTypes tmenv methTypeArgs, remapTypes tmenv tys)
    | _ -> op
    
and remapValFlags tmenv x =
    match x with 
    | PossibleConstrainedCall ty -> PossibleConstrainedCall (remapType tmenv ty)
    | _ -> x

and remapExprs g compgen tmenv es = List.mapq (remapExpr g compgen tmenv) es

and remapFlatExprs g compgen tmenv es = List.mapq (remapExpr g compgen tmenv) es

and remapDecisionTree g compgen tmenv x =
    match x with 
    | TDSwitch(e1, csl, dflt, m) -> 
        TDSwitch(remapExpr g compgen tmenv e1, 
                List.map (fun (TCase(test, y)) -> 
                  let test' = 
                    match test with 
                    | DecisionTreeTest.UnionCase (uc, tinst) -> DecisionTreeTest.UnionCase(remapUnionCaseRef tmenv.tyconRefRemap uc, remapTypes tmenv tinst)
                    | DecisionTreeTest.ArrayLength (n, ty) -> DecisionTreeTest.ArrayLength(n, remapType tmenv ty)
                    | DecisionTreeTest.Const _ -> test
                    | DecisionTreeTest.IsInst (srcty, tgty) -> DecisionTreeTest.IsInst (remapType tmenv srcty, remapType tmenv tgty) 
                    | DecisionTreeTest.IsNull -> DecisionTreeTest.IsNull 
                    | DecisionTreeTest.ActivePatternCase _ -> failwith "DecisionTreeTest.ActivePatternCase should only be used during pattern match compilation"
                  TCase(test', remapDecisionTree g compgen tmenv y)) csl, 
                Option.map (remapDecisionTree g compgen tmenv) dflt, 
                m)
    | TDSuccess (es, n) -> 
        TDSuccess (remapFlatExprs g compgen tmenv es, n)
    | TDBind (bind, rest) -> 
        let bind', tmenvinner = copyAndRemapAndBindBinding g compgen tmenv bind
        TDBind (bind', remapDecisionTree g compgen tmenvinner rest)
        
and copyAndRemapAndBindBinding g compgen tmenv (bind: Binding) =
    let v = bind.Var
    let v', tmenv = copyAndRemapAndBindVal g compgen tmenv v
    remapAndRenameBind g compgen tmenv bind v', tmenv

and copyAndRemapAndBindBindings g compgen tmenv binds = 
    let vs', tmenvinner = copyAndRemapAndBindVals g compgen tmenv (valsOfBinds binds)
    remapAndRenameBinds g compgen tmenvinner binds vs', tmenvinner

and remapAndRenameBinds g compgen tmenvinner binds vs' = List.map2 (remapAndRenameBind g compgen tmenvinner) binds vs'
and remapAndRenameBind g compgen tmenvinner (TBind(_, repr, letSeqPtOpt)) v' = TBind(v', remapExpr g compgen tmenvinner repr, letSeqPtOpt)

and remapMethod g compgen tmenv (TObjExprMethod(slotsig, attribs, tps, vs, e, m)) =
    let attribs2 = attribs |> remapAttribs g tmenv
    let slotsig2 = remapSlotSig (remapAttribs g tmenv) tmenv slotsig
    let tps2, tmenvinner = tmenvCopyRemapAndBindTypars (remapAttribs g tmenv) tmenv tps
    let vs2, tmenvinner2 = List.mapFold (copyAndRemapAndBindVals g compgen) tmenvinner vs
    let e2 = remapExpr g compgen tmenvinner2 e
    TObjExprMethod(slotsig2, attribs2, tps2, vs2, e2, m)

and remapInterfaceImpl g compgen tmenv (ty, overrides) =
    (remapType tmenv ty, List.map (remapMethod g compgen tmenv) overrides)

and remapRecdField g tmenv x = 
    { x with 
          rfield_type = x.rfield_type |> remapPossibleForallTy g tmenv
          rfield_pattribs = x.rfield_pattribs |> remapAttribs g tmenv
          rfield_fattribs = x.rfield_fattribs |> remapAttribs g tmenv } 

and remapRecdFields g tmenv (x: TyconRecdFields) =
    x.AllFieldsAsList |> List.map (remapRecdField g tmenv) |> MakeRecdFieldsTable 

and remapUnionCase g tmenv (x: UnionCase) = 
    { x with 
          FieldTable = x.FieldTable |> remapRecdFields g tmenv
          ReturnType = x.ReturnType |> remapType tmenv
          Attribs = x.Attribs |> remapAttribs g tmenv } 

and remapUnionCases g tmenv (x: TyconUnionData) =
    x.UnionCasesAsList |> List.map (remapUnionCase g tmenv) |> MakeUnionCases 

and remapFsObjData g tmenv x = 
    { x with 
          fsobjmodel_kind = 
             (match x.fsobjmodel_kind with 
              | TTyconDelegate slotsig -> TTyconDelegate (remapSlotSig (remapAttribs g tmenv) tmenv slotsig)
              | TTyconClass | TTyconInterface | TTyconStruct | TTyconEnum -> x.fsobjmodel_kind)
          fsobjmodel_vslots = x.fsobjmodel_vslots |> List.map (remapValRef tmenv)
          fsobjmodel_rfields = x.fsobjmodel_rfields |> remapRecdFields g tmenv } 


and remapTyconRepr g tmenv repr = 
    match repr with 
    | TFSharpObjectRepr x -> TFSharpObjectRepr (remapFsObjData g tmenv x)
    | TRecdRepr x -> TRecdRepr (remapRecdFields g tmenv x)
    | TUnionRepr x -> TUnionRepr (remapUnionCases g tmenv x)
    | TILObjectRepr _ -> failwith "cannot remap IL type definitions"
#if !NO_EXTENSIONTYPING
    | TProvidedNamespaceExtensionPoint _ -> repr
    | TProvidedTypeExtensionPoint info -> 
       TProvidedTypeExtensionPoint 
            { info with 
                 LazyBaseType = info.LazyBaseType.Force (range0, g.obj_ty) |> remapType tmenv |> LazyWithContext.NotLazy
                 // The load context for the provided type contains TyconRef objects. We must remap these.
                 // This is actually done on-demand (see the implementation of ProvidedTypeContext)
                 ProvidedType = 
                     info.ProvidedType.PApplyNoFailure (fun st -> 
                         let ctxt = st.Context.RemapTyconRefs(unbox >> remapTyconRef tmenv.tyconRefRemap >> box) 
                         ProvidedType.ApplyContext (st, ctxt)) }
#endif
    | TNoRepr _ -> repr
    | TAsmRepr _ -> repr
    | TMeasureableRepr x -> TMeasureableRepr (remapType tmenv x)

and remapTyconAug tmenv (x: TyconAugmentation) = 
    { x with 
          tcaug_equals = x.tcaug_equals |> Option.map (mapPair (remapValRef tmenv, remapValRef tmenv))
          tcaug_compare = x.tcaug_compare |> Option.map (mapPair (remapValRef tmenv, remapValRef tmenv))
          tcaug_compare_withc = x.tcaug_compare_withc |> Option.map(remapValRef tmenv)
          tcaug_hash_and_equals_withc = x.tcaug_hash_and_equals_withc |> Option.map (mapTriple (remapValRef tmenv, remapValRef tmenv, remapValRef tmenv))
          tcaug_adhoc = x.tcaug_adhoc |> NameMap.map (List.map (remapValRef tmenv))
          tcaug_adhoc_list = x.tcaug_adhoc_list |> ResizeArray.map (fun (flag, vref) -> (flag, remapValRef tmenv vref))
          tcaug_super = x.tcaug_super |> Option.map (remapType tmenv)
          tcaug_interfaces = x.tcaug_interfaces |> List.map (map1Of3 (remapType tmenv)) } 

and remapTyconExnInfo g tmenv inp =
    match inp with 
    | TExnAbbrevRepr x -> TExnAbbrevRepr (remapTyconRef tmenv.tyconRefRemap x)
    | TExnFresh x -> TExnFresh (remapRecdFields g tmenv x)
    | TExnAsmRepr _ | TExnNone -> inp 

and remapMemberInfo g m topValInfo ty ty' tmenv x = 
    // The slotsig in the ImplementedSlotSigs is w.r.t. the type variables in the value's type. 
    // REVIEW: this is a bit gross. It would be nice if the slotsig was standalone 
    assert (Option.isSome topValInfo)
    let tpsOrig, _, _, _ = GetMemberTypeInFSharpForm g x.MemberFlags (Option.get topValInfo) ty m
    let tps, _, _, _ = GetMemberTypeInFSharpForm g x.MemberFlags (Option.get topValInfo) ty' m
    let renaming, _ = mkTyparToTyparRenaming tpsOrig tps 
    let tmenv = { tmenv with tpinst = tmenv.tpinst @ renaming } 
    { x with 
        ApparentEnclosingEntity = x.ApparentEnclosingEntity |> remapTyconRef tmenv.tyconRefRemap 
        ImplementedSlotSigs = x.ImplementedSlotSigs |> List.map (remapSlotSig (remapAttribs g tmenv) tmenv)
    } 

and copyAndRemapAndBindModTy g compgen tmenv mty = 
    let tycons = allEntitiesOfModuleOrNamespaceTy mty
    let vs = allValsOfModuleOrNamespaceTy mty
    let _, _, tmenvinner = copyAndRemapAndBindTyconsAndVals g compgen tmenv tycons vs
    remapModTy g compgen tmenvinner mty, tmenvinner

and remapModTy _g _compgen tmenv mty = 
    mapImmediateValsAndTycons (renameTycon tmenv) (renameVal tmenv) mty 

and renameTycon tyenv x = 
    let tcref = 
        try 
            let res = tyenv.tyconRefRemap.[mkLocalTyconRef x]
            res
        with :? KeyNotFoundException -> 
            errorR(InternalError("couldn't remap internal tycon " + showL(DebugPrint.tyconL x), x.Range))
            mkLocalTyconRef x 
    tcref.Deref

and renameVal tmenv x = 
    match tmenv.valRemap.TryFind x with 
    | Some v -> v.Deref
    | None -> x

and copyTycon compgen (tycon: Tycon) = 
    match compgen with 
    | OnlyCloneExprVals -> tycon
    | _ -> NewClonedTycon tycon

/// This operates over a whole nested collection of tycons and vals simultaneously *)
and copyAndRemapAndBindTyconsAndVals g compgen tmenv tycons vs = 
    let tycons' = tycons |> List.map (copyTycon compgen)

    let tmenvinner = bindTycons tycons tycons' tmenv
    
    // Values need to be copied and renamed. 
    let vs', tmenvinner = copyAndRemapAndBindVals g compgen tmenvinner vs

    // "if a type constructor is hidden then all its inner values and inner type constructors must also be hidden" 
    // Hence we can just lookup the inner tycon/value mappings in the tables. 

    let lookupVal (v: Val) = 
        let vref = 
            try  
               let res = tmenvinner.valRemap.[v]
               res 
            with :? KeyNotFoundException -> 
                errorR(InternalError(sprintf "couldn't remap internal value '%s'" v.LogicalName, v.Range))
                mkLocalValRef v
        vref.Deref
        
    let lookupTycon tycon = 
        let tcref = 
            try 
                let res = tmenvinner.tyconRefRemap.[mkLocalTyconRef tycon]
                res
            with :? KeyNotFoundException -> 
                errorR(InternalError("couldn't remap internal tycon " + showL(DebugPrint.tyconL tycon), tycon.Range))
                mkLocalTyconRef tycon
        tcref.Deref
             
    (tycons, tycons') ||> List.iter2 (fun tcd tcd' -> 
        let tps', tmenvinner2 = tmenvCopyRemapAndBindTypars (remapAttribs g tmenvinner) tmenvinner (tcd.entity_typars.Force(tcd.entity_range))
        tcd'.entity_typars <- LazyWithContext.NotLazy tps'
        tcd'.entity_attribs <- tcd.entity_attribs |> remapAttribs g tmenvinner2
        tcd'.entity_tycon_repr <- tcd.entity_tycon_repr |> remapTyconRepr g tmenvinner2
        let typeAbbrevR = tcd.TypeAbbrev |> Option.map (remapType tmenvinner2)
        tcd'.entity_tycon_tcaug <- tcd.entity_tycon_tcaug |> remapTyconAug tmenvinner2
        tcd'.entity_modul_contents <- MaybeLazy.Strict (tcd.entity_modul_contents.Value 
                                                        |> mapImmediateValsAndTycons lookupTycon lookupVal)
        let exnInfoR = tcd.ExceptionInfo |> remapTyconExnInfo g tmenvinner2
        match tcd'.entity_opt_data with
        | Some optData -> tcd'.entity_opt_data <- Some { optData with entity_tycon_abbrev = typeAbbrevR; entity_exn_info = exnInfoR }
        | _ -> 
            tcd'.SetTypeAbbrev typeAbbrevR
            tcd'.SetExceptionInfo exnInfoR)
    tycons', vs', tmenvinner


and allTyconsOfTycon (tycon: Tycon) =
    seq { yield tycon
          for nestedTycon in tycon.ModuleOrNamespaceType.AllEntities do
              yield! allTyconsOfTycon nestedTycon }

and allEntitiesOfModDef mdef =
    seq { match mdef with 
          | TMDefRec(_, tycons, mbinds, _) -> 
              for tycon in tycons do 
                  yield! allTyconsOfTycon tycon
              for mbind in mbinds do 
                match mbind with 
                | ModuleOrNamespaceBinding.Binding _ -> ()
                | ModuleOrNamespaceBinding.Module(mspec, def) -> 
                  yield mspec
                  yield! allEntitiesOfModDef def
          | TMDefLet _ -> ()
          | TMDefDo _ -> ()
          | TMDefs defs -> 
              for def in defs do 
                  yield! allEntitiesOfModDef def
          | TMAbstract(ModuleOrNamespaceExprWithSig(mty, _, _)) -> 
              yield! allEntitiesOfModuleOrNamespaceTy mty }

and allValsOfModDef mdef = 
    seq { match mdef with 
          | TMDefRec(_, tycons, mbinds, _) -> 
              yield! abstractSlotValsOfTycons tycons 
              for mbind in mbinds do 
                match mbind with 
                | ModuleOrNamespaceBinding.Binding bind -> yield bind.Var
                | ModuleOrNamespaceBinding.Module(_, def) -> yield! allValsOfModDef def
          | TMDefLet(bind, _) -> 
              yield bind.Var
          | TMDefDo _ -> ()
          | TMDefs defs -> 
              for def in defs do 
                  yield! allValsOfModDef def
          | TMAbstract(ModuleOrNamespaceExprWithSig(mty, _, _)) -> 
              yield! allValsOfModuleOrNamespaceTy mty }

and remapAndBindModuleOrNamespaceExprWithSig g compgen tmenv (ModuleOrNamespaceExprWithSig(mty, mdef, m)) =
    let mdef = copyAndRemapModDef g compgen tmenv mdef
    let mty, tmenv = copyAndRemapAndBindModTy g compgen tmenv mty
    ModuleOrNamespaceExprWithSig(mty, mdef, m), tmenv

and remapModuleOrNamespaceExprWithSig g compgen tmenv (ModuleOrNamespaceExprWithSig(mty, mdef, m)) =
    let mdef = copyAndRemapModDef g compgen tmenv mdef 
    let mty = remapModTy g compgen tmenv mty 
    ModuleOrNamespaceExprWithSig(mty, mdef, m)

and copyAndRemapModDef g compgen tmenv mdef =
    let tycons = allEntitiesOfModDef mdef |> List.ofSeq
    let vs = allValsOfModDef mdef |> List.ofSeq
    let _, _, tmenvinner = copyAndRemapAndBindTyconsAndVals g compgen tmenv tycons vs
    remapAndRenameModDef g compgen tmenvinner mdef

and remapAndRenameModDefs g compgen tmenv x = 
    List.map (remapAndRenameModDef g compgen tmenv) x 

and remapAndRenameModDef g compgen tmenv mdef =
    match mdef with 
    | TMDefRec(isRec, tycons, mbinds, m) -> 
        // Abstract (virtual) vslots in the tycons at TMDefRec nodes are binders. They also need to be copied and renamed. 
        let tycons = tycons |> List.map (renameTycon tmenv)
        let mbinds = mbinds |> List.map (remapAndRenameModBind g compgen tmenv)
        TMDefRec(isRec, tycons, mbinds, m)
    | TMDefLet(bind, m) ->
        let v = bind.Var
        let bind = remapAndRenameBind g compgen tmenv bind (renameVal tmenv v)
        TMDefLet(bind, m)
    | TMDefDo(e, m) ->
        let e = remapExpr g compgen tmenv e
        TMDefDo(e, m)
    | TMDefs defs -> 
        let defs = remapAndRenameModDefs g compgen tmenv defs
        TMDefs defs
    | TMAbstract mexpr -> 
        let mexpr = remapModuleOrNamespaceExprWithSig g compgen tmenv mexpr
        TMAbstract mexpr

and remapAndRenameModBind g compgen tmenv x = 
    match x with 
    | ModuleOrNamespaceBinding.Binding bind -> 
        let v2 = bind |> valOfBind |> renameVal tmenv
        let bind2 = remapAndRenameBind g compgen tmenv bind v2
        ModuleOrNamespaceBinding.Binding bind2
    | ModuleOrNamespaceBinding.Module(mspec, def) ->
        let mspec = renameTycon tmenv mspec
        let def = remapAndRenameModDef g compgen tmenv def
        ModuleOrNamespaceBinding.Module(mspec, def)

and remapImplFile g compgen tmenv mv = 
    mapAccImplFile (remapAndBindModuleOrNamespaceExprWithSig g compgen) tmenv mv

let copyModuleOrNamespaceType g compgen mtyp = copyAndRemapAndBindModTy g compgen Remap.Empty mtyp |> fst

let copyExpr g compgen e = remapExpr g compgen Remap.Empty e    

let copyImplFile g compgen e = remapImplFile g compgen Remap.Empty e |> fst

let instExpr g tpinst e = remapExpr g CloneAll (mkInstRemap tpinst) e

//--------------------------------------------------------------------------
// Replace Marks - adjust debugging marks when a lambda gets
// eliminated (i.e. an expression gets inlined)
//--------------------------------------------------------------------------

let rec remarkExpr m x =
    match x with
    | Expr.Lambda (uniq, ctorThisValOpt, baseValOpt, vs, b, _, rty) ->
        Expr.Lambda (uniq, ctorThisValOpt, baseValOpt, vs, remarkExpr m b, m, rty)  

    | Expr.TyLambda (uniq, tps, b, _, rty) ->
        Expr.TyLambda (uniq, tps, remarkExpr m b, m, rty)

    | Expr.TyChoose (tps, b, _) ->
        Expr.TyChoose (tps, remarkExpr m b, m)

    | Expr.LetRec (binds, e, _, fvs) ->
        Expr.LetRec (remarkBinds m binds, remarkExpr m e, m, fvs)

    | Expr.Let (bind, e, _, fvs) ->
        Expr.Let (remarkBind m bind, remarkExpr m e, m, fvs)

    | Expr.Match (_, _, pt, targets, _, ty) ->
        let targetsR = targets |> Array.map (fun (TTarget(vs, e, _)) -> TTarget(vs, remarkExpr m e, SuppressSequencePointAtTarget))
        primMkMatch (NoSequencePointAtInvisibleBinding, m, remarkDecisionTree m pt, targetsR, m, ty)

    | Expr.Val (x, valUseFlags, _) ->
        Expr.Val (x, valUseFlags, m)

    | Expr.Quote (a, conv, isFromQueryExpression, _, ty) ->
        Expr.Quote (remarkExpr m a, conv, isFromQueryExpression, m, ty)

    | Expr.Obj (n, ty, basev, basecall, overrides, iimpls, _) -> 
        Expr.Obj (n, ty, basev, remarkExpr m basecall, 
                  List.map (remarkObjExprMethod m) overrides, 
                  List.map (remarkInterfaceImpl m) iimpls, m)

    | Expr.Op (op, tinst, args, _) -> 
        let op = 
            match op with 
            | TOp.TryFinally (_, _) -> TOp.TryFinally (NoSequencePointAtTry, NoSequencePointAtFinally)
            | TOp.TryCatch (_, _) -> TOp.TryCatch (NoSequencePointAtTry, NoSequencePointAtWith)
            | _ -> op
        Expr.Op (op, tinst, remarkExprs m args, m)

    | Expr.Link eref -> 
        // Preserve identity of fixup nodes during remarkExpr
        eref := remarkExpr m !eref
        x

    | Expr.App (e1, e1ty, tyargs, args, _) ->
        Expr.App (remarkExpr m e1, e1ty, tyargs, remarkExprs m args, m)

    | Expr.Sequential (e1, e2, dir, _, _) ->
        Expr.Sequential (remarkExpr m e1, remarkExpr m e2, dir, SuppressSequencePointOnExprOfSequential, m)

    | Expr.StaticOptimization (eqns, e2, e3, _) ->
        Expr.StaticOptimization (eqns, remarkExpr m e2, remarkExpr m e3, m)

    | Expr.Const (c, _, ty) -> Expr.Const (c, m, ty)
  
and remarkObjExprMethod m (TObjExprMethod(slotsig, attribs, tps, vs, e, _)) = 
    TObjExprMethod(slotsig, attribs, tps, vs, remarkExpr m e, m)

and remarkInterfaceImpl m (ty, overrides) = 
    (ty, List.map (remarkObjExprMethod m) overrides)

and remarkExprs m es = es |> List.map (remarkExpr m) 

and remarkFlatExprs m es = es |> List.map (remarkExpr m) 

and remarkDecisionTree m x =
    match x with 
    | TDSwitch(e1, csl, dflt, _) ->
        let cslR = csl |> List.map (fun (TCase(test, y)) -> TCase(test, remarkDecisionTree m y))
        TDSwitch(remarkExpr m e1, cslR, Option.map (remarkDecisionTree m) dflt, m)
    | TDSuccess (es, n) ->
        TDSuccess (remarkFlatExprs m es, n)
    | TDBind (bind, rest) ->
        TDBind(remarkBind m bind, remarkDecisionTree m rest)

and remarkBinds m binds = List.map (remarkBind m) binds

// This very deliberately drops the sequence points since this is used when adjusting the marks for inlined expressions 
and remarkBind m (TBind(v, repr, _)) = 
    TBind(v, remarkExpr m repr, NoSequencePointAtStickyBinding)

//--------------------------------------------------------------------------
// Mutability analysis
//--------------------------------------------------------------------------

let isRecdOrStructFieldDefinitelyMutable (f: RecdField) = not f.IsStatic && f.IsMutable

let isUnionCaseDefinitelyMutable (uc: UnionCase) = uc.FieldTable.FieldsByIndex |> Array.exists isRecdOrStructFieldDefinitelyMutable

let isUnionCaseRefDefinitelyMutable (uc: UnionCaseRef) = uc.UnionCase |> isUnionCaseDefinitelyMutable
  
/// This is an incomplete check for .NET struct types. Returning 'false' doesn't mean the thing is immutable.
let isRecdOrUnionOrStructTyconRefDefinitelyMutable (tcref: TyconRef) = 
    let tycon = tcref.Deref
    if tycon.IsUnionTycon then 
        tycon.UnionCasesArray |> Array.exists isUnionCaseDefinitelyMutable
    elif tycon.IsRecordTycon || tycon.IsStructOrEnumTycon then 
        // Note: This only looks at the F# fields, causing oddities.
        // See https://github.com/Microsoft/visualfsharp/pull/4576
        tycon.AllFieldsArray |> Array.exists isRecdOrStructFieldDefinitelyMutable
    else
        false
  
// Although from the pure F# perspective exception values cannot be changed, the .NET 
// implementation of exception objects attaches a whole bunch of stack information to 
// each raised object. Hence we treat exception objects as if they have identity 
let isExnDefinitelyMutable (_ecref: TyconRef) = true 

// Some of the implementations of library functions on lists use mutation on the tail 
// of the cons cell. These cells are always private, i.e. not accessible by any other 
// code until the construction of the entire return list has been completed. 
// However, within the implementation code reads of the tail cell must in theory be treated 
// with caution. Hence we are conservative and within FSharp.Core we don't treat list 
// reads as if they were pure. 
let isUnionCaseFieldMutable (g: TcGlobals) (ucref: UnionCaseRef) n = 
    (g.compilingFslib && tyconRefEq g ucref.TyconRef g.list_tcr_canon && n = 1) ||
    (ucref.FieldByIndex n).IsMutable
  
let isExnFieldMutable ecref n = 
    if n < 0 || n >= List.length (recdFieldsOfExnDefRef ecref) then errorR(InternalError(sprintf "isExnFieldMutable, exnc = %s, n = %d" ecref.LogicalName n, ecref.Range))
    (recdFieldOfExnDefRefByIdx ecref n).IsMutable

let useGenuineField (tycon: Tycon) (f: RecdField) = 
    Option.isSome f.LiteralValue || tycon.IsEnumTycon || f.rfield_secret || (not f.IsStatic && f.rfield_mutable && not tycon.IsRecordTycon)

let ComputeFieldName tycon f = 
    if useGenuineField tycon f then f.rfield_id.idText
    else CompilerGeneratedName f.rfield_id.idText 

//-------------------------------------------------------------------------
// Helpers for building code contained in the initial environment
//------------------------------------------------------------------------- 

let isQuotedExprTy g ty = match tryAppTy g ty with ValueSome (tcref, _) -> tyconRefEq g tcref g.expr_tcr | _ -> false

let destQuotedExprTy g ty = match tryAppTy g ty with ValueSome (_, [ty]) -> ty | _ -> failwith "destQuotedExprTy"

let mkQuotedExprTy (g: TcGlobals) ty =  TType_app(g.expr_tcr, [ty], g.knownWithoutNull)

let mkRawQuotedExprTy (g: TcGlobals) =  TType_app(g.raw_expr_tcr, [], g.knownWithoutNull)

let mkAnyTupledTy (g: TcGlobals) tupInfo tys = 
    match tys with 
    | [] -> g.unit_ty 
    | [h] -> h
    | _ -> TType_tuple(tupInfo, tys)

let mkAnyAnonRecdTy (_g: TcGlobals) anonInfo tys = 
    TType_anon(anonInfo, tys)

let mkRefTupledTy g tys = mkAnyTupledTy g tupInfoRef tys

let mkRefTupledVarsTy g vs = mkRefTupledTy g (typesOfVals vs)

let mkMethodTy g argtys rty = mkIteratedFunTy g (List.map (mkRefTupledTy g) argtys) rty 

let mkArrayType (g: TcGlobals) ty = TType_app (g.array_tcr_nice, [ty], g.knownWithoutNull)

let mkByteArrayTy (g: TcGlobals) = mkArrayType g g.byte_ty

//--------------------------------------------------------------------------
// tyOfExpr
//--------------------------------------------------------------------------
 
let rec tyOfExpr g e = 
    match e with 
    | Expr.App (_, fty, tyargs, args, _) -> applyTys g fty (tyargs, args)
    | Expr.Obj (_, ty, _, _, _, _, _)  
    | Expr.Match (_, _, _, _, _, ty) 
    | Expr.Quote (_, _, _, _, ty) 
    | Expr.Const (_, _, ty) -> ty
    | Expr.Val (vref, _, _)  -> vref.Type
    | Expr.Sequential (a, b, k, _, _) -> tyOfExpr g (match k with NormalSeq  -> b | ThenDoSeq -> a)
    | Expr.Lambda (_, _, _, vs, _, _, rty) -> (mkFunTy g (mkRefTupledVarsTy g vs) rty)
    | Expr.TyLambda (_, tyvs, _, _, rty) -> (tyvs +-> rty)
    | Expr.Let (_, e, _, _) 
    | Expr.TyChoose (_, e, _)
    | Expr.Link { contents=e}
    | Expr.StaticOptimization (_, _, e, _) 
    | Expr.LetRec (_, e, _, _) -> tyOfExpr g e
    | Expr.Op (op, tinst, _, _) -> 
        match op with 
        | TOp.Coerce -> (match tinst with [to_ty;_fromTy] -> to_ty | _ -> failwith "bad TOp.Coerce node")
        | (TOp.ILCall (_, _, _, _, _, _, _, _, _, _, rtys) | TOp.ILAsm (_, rtys)) -> (match rtys with [h] -> h | _ -> g.unit_ty)
        | TOp.UnionCase uc -> actualResultTyOfUnionCase tinst uc 
        | TOp.UnionCaseProof uc -> mkProvenUnionCaseTy uc tinst  
        | TOp.Recd (_, tcref) -> mkAppTy tcref tinst
        | TOp.ExnConstr _ -> g.exn_ty
        | TOp.Bytes _ -> mkByteArrayTy g
        | TOp.UInt16s _ -> mkArrayType g g.uint16_ty
        | TOp.AnonRecdGet (_, i) -> List.item i tinst
        | TOp.TupleFieldGet (_, i) -> List.item i tinst
        | TOp.Tuple tupInfo -> mkAnyTupledTy g tupInfo tinst
        | TOp.AnonRecd anonInfo -> mkAnyAnonRecdTy g anonInfo tinst
        | (TOp.For _ | TOp.While _) -> g.unit_ty
        | TOp.Array -> (match tinst with [ty] -> mkArrayType g ty | _ -> failwith "bad TOp.Array node")
        | (TOp.TryCatch _ | TOp.TryFinally _) -> (match tinst with [ty] -> ty | _ -> failwith "bad TOp_try node")
        | TOp.ValFieldGetAddr (fref, readonly) -> mkByrefTyWithFlag g readonly (actualTyOfRecdFieldRef fref tinst)
        | TOp.ValFieldGet fref -> actualTyOfRecdFieldRef fref tinst
        | (TOp.ValFieldSet _ | TOp.UnionCaseFieldSet _ | TOp.ExnFieldSet _ | TOp.LValueOp ((LSet | LByrefSet), _)) ->g.unit_ty
        | TOp.UnionCaseTagGet _ -> g.int_ty
        | TOp.UnionCaseFieldGetAddr (cref, j, readonly) -> mkByrefTyWithFlag g readonly (actualTyOfRecdField (mkTyconRefInst cref.TyconRef tinst) (cref.FieldByIndex j))
        | TOp.UnionCaseFieldGet (cref, j) -> actualTyOfRecdField (mkTyconRefInst cref.TyconRef tinst) (cref.FieldByIndex j)
        | TOp.ExnFieldGet (ecref, j) -> recdFieldTyOfExnDefRefByIdx ecref j
        | TOp.LValueOp (LByrefGet, v) -> destByrefTy g v.Type
        | TOp.LValueOp (LAddrOf readonly, v) -> mkByrefTyWithFlag g readonly v.Type
        | TOp.RefAddrGet readonly -> (match tinst with [ty] -> mkByrefTyWithFlag g readonly ty | _ -> failwith "bad TOp.RefAddrGet node")      
        | TOp.TraitCall (TTrait(_, _, _, _, ty, _)) -> GetFSharpViewOfReturnType g ty
        | TOp.Reraise -> (match tinst with [rtn_ty] -> rtn_ty | _ -> failwith "bad TOp.Reraise node")
        | TOp.Goto _ | TOp.Label _ | TOp.Return -> 
            //assert false
            //errorR(InternalError("unexpected goto/label/return in tyOfExpr", m))
            // It doesn't matter what type we return here. This is only used in free variable analysis in the code generator
            g.unit_ty

//--------------------------------------------------------------------------
// Make applications
//---------------------------------------------------------------------------

let primMkApp (f, fty) tyargs argsl m = 
  Expr.App (f, fty, tyargs, argsl, m)

// Check for the funky where a generic type instantiation at function type causes a generic function
// to appear to accept more arguments than it really does, e.g. "id id 1", where the first "id" is 
// instantiated with "int -> int".
//
// In this case, apply the arguments one at a time.
let isExpansiveUnderInstantiation g fty0 tyargs pargs argsl =
    isForallTy g fty0 && 
    let fty1 = formalApplyTys g fty0 (tyargs, pargs)
    (not (isFunTy g fty1) ||
     let rec loop fty xs = 
         match xs with 
         | [] -> false
         | _ :: t -> not (isFunTy g fty) || loop (rangeOfFunTy g fty) t
     loop fty1 argsl)
    
let rec mkExprApplAux g f fty argsl m =
  match argsl with 
  | [] -> f
  | _ -> 
      // Always combine the term application with a type application
      //
      // Combine the term application with a term application, but only when f' is an under-applied value of known arity
      match f with 
      | Expr.App (f', fty', tyargs, pargs, m2) 
             when
                 (isNil pargs ||
                  (match stripExpr f' with 
                   | Expr.Val (v, _, _) -> 
                       match v.ValReprInfo with 
                       | Some info -> info.NumCurriedArgs > pargs.Length
                       | None -> false
                   | _ -> false)) &&
                 not (isExpansiveUnderInstantiation g fty' tyargs pargs argsl) ->
            primMkApp (f', fty') tyargs (pargs@argsl) (unionRanges m2 m)

      | _ -> 
          // Don't combine. 'f' is not an application
          if not (isFunTy g fty) then error(InternalError("expected a function type", m))
          primMkApp (f, fty) [] argsl m


let rec mkAppsAux g f fty tyargsl argsl m =
  match tyargsl with 
  | tyargs :: rest -> 
      match tyargs with 
      | [] -> mkAppsAux g f fty rest argsl m
      | _ -> 
        let arfty = applyForallTy g fty tyargs
        mkAppsAux g (primMkApp (f, fty) tyargs [] m) arfty rest argsl m
  | [] -> 
      mkExprApplAux g f fty argsl m
      
let mkApps g ((f, fty), tyargsl, argl, m) = mkAppsAux g f fty tyargsl argl m

let mkTyAppExpr m (f, fty) tyargs = match tyargs with [] -> f | _ -> primMkApp (f, fty) tyargs [] m 

//--------------------------------------------------------------------------
// Decision tree reduction
//--------------------------------------------------------------------------

let rec accTargetsOfDecisionTree tree acc =
    match tree with 
    | TDSwitch (_, cases, dflt, _) -> 
        List.foldBack (fun (c: DecisionTreeCase) -> accTargetsOfDecisionTree c.CaseTree) cases 
            (Option.foldBack accTargetsOfDecisionTree dflt acc)
    | TDSuccess (_, i) -> i :: acc
    | TDBind (_, rest) -> accTargetsOfDecisionTree rest acc

let rec mapTargetsOfDecisionTree f tree =
    match tree with 
    | TDSwitch (e, cases, dflt, m) -> TDSwitch (e, List.map (mapTargetsOfDecisionTreeCase f) cases, Option.map (mapTargetsOfDecisionTree f) dflt, m)
    | TDSuccess (es, i) -> TDSuccess(es, f i) 
    | TDBind (bind, rest) -> TDBind(bind, mapTargetsOfDecisionTree f rest)

and mapTargetsOfDecisionTreeCase f (TCase(x, t)) = 
    TCase(x, mapTargetsOfDecisionTree f t)

// Dead target elimination 
let eliminateDeadTargetsFromMatch tree (targets:_[]) =
    let used = accTargetsOfDecisionTree tree [] |> ListSet.setify (=) |> Array.ofList
    if used.Length < targets.Length then
        Array.sortInPlace used
        let ntargets = targets.Length
        let tree' = 
            let remap = Array.create ntargets (-1)
            Array.iteri (fun i tgn -> remap.[tgn] <- i) used
            tree |> mapTargetsOfDecisionTree (fun tgn -> 
                 if remap.[tgn] = -1 then failwith "eliminateDeadTargetsFromMatch: failure while eliminating unused targets"
                 remap.[tgn]) 
        let targets' = Array.map (Array.get targets) used
        tree', targets'
    else 
        tree, targets
    
let rec targetOfSuccessDecisionTree tree =
    match tree with 
    | TDSwitch _ -> None
    | TDSuccess (_, i) -> Some i
    | TDBind(_, t) -> targetOfSuccessDecisionTree t

/// Check a decision tree only has bindings that immediately cover a 'Success'
let rec decisionTreeHasNonTrivialBindings tree =
    match tree with 
    | TDSwitch (_, cases, dflt, _) -> 
        cases |> List.exists (fun c -> decisionTreeHasNonTrivialBindings c.CaseTree) || 
        dflt |> Option.exists decisionTreeHasNonTrivialBindings 
    | TDSuccess _ -> false
    | TDBind (_, t) -> Option.isNone (targetOfSuccessDecisionTree t)

// If a target has assignments and can only be reached through one 
// branch (i.e. is "linear"), then transfer the assignments to the r.h.s. to be a "let". 
let foldLinearBindingTargetsOfMatch tree (targets: _[]) =

    // Don't do this when there are any bindings in the tree except where those bindings immediately cover a success node
    // since the variables would be extruded from their scope. 
    if decisionTreeHasNonTrivialBindings tree then 
        tree, targets 

    else
        let branchesToTargets = Array.create targets.Length []
        // Build a map showing how each target might be reached
        let rec accumulateTipsOfDecisionTree accBinds tree =
            match tree with 
            | TDSwitch (_, cases, dflt, _) -> 
                assert (isNil accBinds)  // No switches under bindings
                for edge in cases do accumulateTipsOfDecisionTree accBinds edge.CaseTree
                match dflt with 
                | None -> ()
                | Some tree -> accumulateTipsOfDecisionTree accBinds tree
            | TDSuccess (es, i) -> 
                branchesToTargets.[i] <- (List.rev accBinds, es) :: branchesToTargets.[i]
            | TDBind (bind, rest) -> 
                accumulateTipsOfDecisionTree (bind :: accBinds) rest 

        // Compute the targets that can only be reached one way
        accumulateTipsOfDecisionTree [] tree 
        let isLinearTarget bs = match bs with [_] -> true | _ -> false
        let isLinearTgtIdx i = isLinearTarget branchesToTargets.[i] 
        let getLinearTgtIdx i = branchesToTargets.[i].Head
        let hasLinearTgtIdx = branchesToTargets |> Array.exists isLinearTarget

        if not hasLinearTgtIdx then 

            tree, targets

        else
            
            /// rebuild the decision tree, replacing 'bind-then-success' decision trees by TDSuccess nodes that just go to the target
            let rec rebuildDecisionTree tree =
                
                // Check if this is a bind-then-success tree
                match targetOfSuccessDecisionTree tree with
                | Some i when isLinearTgtIdx i -> TDSuccess([], i)
                | _ -> 
                    match tree with 
                    | TDSwitch (e, cases, dflt, m) -> TDSwitch (e, List.map rebuildDecisionTreeEdge cases, Option.map rebuildDecisionTree dflt, m)
                    | TDSuccess _ -> tree
                    | TDBind _ -> tree

            and rebuildDecisionTreeEdge (TCase(x, t)) =  
                TCase(x, rebuildDecisionTree t)

            let tree' = rebuildDecisionTree tree

            /// rebuild the targets, replacing linear targets by ones that include all the 'let' bindings from the source
            let targets' = 
                targets |> Array.mapi (fun i (TTarget(vs, exprTarget, spTarget) as tg) -> 
                    if isLinearTgtIdx i then
                        let (binds, es) = getLinearTgtIdx i
                        // The value bindings are moved to become part of the target.
                        // Hence the expressions in the value bindings can be remarked with the range of the target.
                        let mTarget = exprTarget.Range
                        let es = es |> List.map (remarkExpr mTarget)
                        // These are non-sticky - any sequence point for 'exprTarget' goes on 'exprTarget' _after_ the bindings have been evaluated
                        TTarget(List.empty, mkLetsBind mTarget binds (mkInvisibleLetsFromBindings mTarget vs es exprTarget), spTarget)
                    else tg )
     
            tree', targets'

// Simplify a little as we go, including dead target elimination 
let rec simplifyTrivialMatch spBind exprm matchm ty tree (targets : _[]) = 
    match tree with 
    | TDSuccess(es, n) -> 
        if n >= targets.Length then failwith "simplifyTrivialMatch: target out of range"
        // REVIEW: should we use _spTarget here?
        let (TTarget(vs, rhs, _spTarget)) = targets.[n]
        if vs.Length <> es.Length then failwith ("simplifyTrivialMatch: invalid argument, n = " + string n + ", List.length targets = " + string targets.Length)
        // These are non-sticky - any sequence point for 'rhs' goes on 'rhs' _after_ the bindings have been made
        mkInvisibleLetsFromBindings rhs.Range vs es rhs
    | _ -> 
        primMkMatch (spBind, exprm, tree, targets, matchm, ty)
 
// Simplify a little as we go, including dead target elimination 
let mkAndSimplifyMatch spBind exprm matchm ty tree targets = 
    let targets = Array.ofList targets
    match tree with 
    | TDSuccess _ -> 
        simplifyTrivialMatch spBind exprm matchm ty tree targets
    | _ -> 
        let tree, targets = eliminateDeadTargetsFromMatch tree targets
        let tree, targets = foldLinearBindingTargetsOfMatch tree targets
        simplifyTrivialMatch spBind exprm matchm ty tree targets

//-------------------------------------------------------------------------
// mkExprAddrOfExprAux
//------------------------------------------------------------------------- 

type Mutates = AddressOfOp | DefinitelyMutates | PossiblyMutates | NeverMutates
exception DefensiveCopyWarning of string * range 

let isRecdOrStructTyconRefAssumedImmutable (g: TcGlobals) (tcref: TyconRef) =
    tcref.CanDeref &&
    not (isRecdOrUnionOrStructTyconRefDefinitelyMutable tcref) ||
    tyconRefEq g tcref g.decimal_tcr ||
    tyconRefEq g tcref g.date_tcr

let isRecdOrStructTyconRefReadOnly (g: TcGlobals) m (tcref: TyconRef) =
    tcref.CanDeref &&
    match tcref.TryIsReadOnly with 
    | Some res -> res
    | None -> 
        let isImmutable = isRecdOrStructTyconRefAssumedImmutable g tcref
        let hasAttrib = TyconRefHasAttribute g m g.attrib_IsReadOnlyAttribute tcref
        let res = isImmutable || hasAttrib
        tcref.SetIsReadOnly res
        res

let isRecdOrStructTyReadOnly (g: TcGlobals) m ty =
    match tryDestAppTy g ty with 
    | ValueNone -> false
    | ValueSome tcref -> isRecdOrStructTyconRefReadOnly g m tcref

let CanTakeAddressOf g m ty mut =
    match mut with 
    | NeverMutates -> true 
    | PossiblyMutates -> isRecdOrStructTyReadOnly g m ty
    | DefinitelyMutates -> false
    | AddressOfOp -> true // you can take the address but you might get a (readonly) inref<T> as a result

// We can take the address of values of struct type even if the value is immutable
// under certain conditions
//   - all instances of the type are known to be immutable; OR
//   - the operation is known not to mutate
//
// Note this may be taking the address of a closure field, i.e. a copy
// of the original struct, e.g. for
//    let f () = 
//        let g1 = A.G(1)
//        (fun () -> g1.x1)
//
// Note: isRecdOrStructTyReadOnly implies PossiblyMutates or NeverMutates
//
// We only do this for true local or closure fields because we can't take addresses of immutable static 
// fields across assemblies.
let CanTakeAddressOfImmutableVal (g: TcGlobals) m (vref: ValRef) mut =
    // We can take the address of values of struct type if the operation doesn't mutate 
    // and the value is a true local or closure field. 
    not vref.IsMutable &&
    not vref.IsMemberOrModuleBinding &&
    // Note: We can't add this:
    //    || valRefInThisAssembly g.compilingFslib vref
    // This is because we don't actually guarantee to generate static backing fields for all values like these, e.g. simple constants "let x = 1".  
    // We always generate a static property but there is no field to take an address of
    CanTakeAddressOf g m vref.Type mut

let MustTakeAddressOfVal (g: TcGlobals) (vref: ValRef) = 
    vref.IsMutable &&
    // We can only take the address of mutable values in the same assembly
    valRefInThisAssembly g.compilingFslib vref

let MustTakeAddressOfByrefGet (g: TcGlobals) (vref: ValRef) = 
    isByrefTy g vref.Type && not (isInByrefTy g vref.Type)

let CanTakeAddressOfByrefGet (g: TcGlobals) (vref: ValRef) mut = 
    isInByrefTy g vref.Type &&
    CanTakeAddressOf g vref.Range (destByrefTy g vref.Type) mut

let MustTakeAddressOfRecdField (rfref: RecdField) = 
    // Static mutable fields must be private, hence we don't have to take their address
    not rfref.IsStatic && 
    rfref.IsMutable

let MustTakeAddressOfRecdFieldRef (rfref: RecdFieldRef) = MustTakeAddressOfRecdField rfref.RecdField

let CanTakeAddressOfRecdFieldRef (g: TcGlobals) m (rfref: RecdFieldRef) tinst mut =
    // We only do this if the field is defined in this assembly because we can't take addresses across assemblies for immutable fields
    entityRefInThisAssembly g.compilingFslib rfref.TyconRef &&
    not rfref.RecdField.IsMutable &&
    CanTakeAddressOf g m (actualTyOfRecdFieldRef rfref tinst) mut

let CanTakeAddressOfUnionFieldRef (g: TcGlobals) m (uref: UnionCaseRef) cidx tinst mut =
    // We only do this if the field is defined in this assembly because we can't take addresses across assemblies for immutable fields
    entityRefInThisAssembly g.compilingFslib uref.TyconRef &&
    let rfref = uref.FieldByIndex cidx
    not rfref.IsMutable &&
    CanTakeAddressOf g m (actualTyOfUnionFieldRef uref cidx tinst) mut

/// Make the address-of expression and return a wrapper that adds any allocated locals at an appropriate scope.
/// Also return a flag that indicates if the resulting pointer is a not a pointer where writing is allowed and will 
/// have intended effect (i.e. is a readonly pointer and/or a defensive copy).
let rec mkExprAddrOfExprAux g mustTakeAddress useReadonlyForGenericArrayAddress mut expr addrExprVal m =
    if mustTakeAddress then 
        match expr with 
        // LVALUE of "*x" where "x" is byref is just the byref itself
        | Expr.Op (TOp.LValueOp (LByrefGet, vref), _, [], m) when MustTakeAddressOfByrefGet g vref || CanTakeAddressOfByrefGet g vref mut -> 
            let readonly = not (MustTakeAddressOfByrefGet g vref)
            let writeonly = isOutByrefTy g vref.Type
            None, exprForValRef m vref, readonly, writeonly

        // LVALUE of "x" where "x" is mutable local, mutable intra-assembly module/static binding, or operation doesn't mutate.
        // Note: we can always take the address of mutable intra-assembly values
        | Expr.Val (vref, _, m) when MustTakeAddressOfVal g vref || CanTakeAddressOfImmutableVal g m vref mut ->
            let readonly = not (MustTakeAddressOfVal g vref)
            let writeonly = false
            None, mkValAddr m readonly vref, readonly, writeonly

        // LVALUE of "e.f" where "f" is an instance F# field or record field. 
        | Expr.Op (TOp.ValFieldGet rfref, tinst, [objExpr], m) when MustTakeAddressOfRecdFieldRef rfref || CanTakeAddressOfRecdFieldRef g m rfref tinst mut ->
            let objTy = tyOfExpr g objExpr
            let takeAddrOfObjExpr = isStructTy g objTy // It seems this will always be false - the address will already have been taken
            let wrap, expra, readonly, writeonly = mkExprAddrOfExprAux g takeAddrOfObjExpr false mut objExpr None m
            let readonly = readonly || isInByrefTy g objTy || not (MustTakeAddressOfRecdFieldRef rfref)
            let writeonly = writeonly || isOutByrefTy g objTy
            wrap, mkRecdFieldGetAddrViaExprAddr(readonly, expra, rfref, tinst, m), readonly, writeonly

        // LVALUE of "f" where "f" is a static F# field. 
        | Expr.Op (TOp.ValFieldGet rfref, tinst, [], m) when MustTakeAddressOfRecdFieldRef rfref || CanTakeAddressOfRecdFieldRef g m rfref tinst mut ->
            let readonly = not (MustTakeAddressOfRecdFieldRef rfref)
            let writeonly = false
            None, mkStaticRecdFieldGetAddr(readonly, rfref, tinst, m), readonly, writeonly

        // LVALUE of "e.f" where "f" is an F# union field. 
        | Expr.Op (TOp.UnionCaseFieldGet (uref, cidx), tinst, [objExpr], m) when MustTakeAddressOfRecdField (uref.FieldByIndex cidx) || CanTakeAddressOfUnionFieldRef g m uref cidx tinst mut ->
            let objTy = tyOfExpr g objExpr
            let takeAddrOfObjExpr = isStructTy g objTy // It seems this will always be false - the address will already have been taken
            let wrap, expra, readonly, writeonly = mkExprAddrOfExprAux g takeAddrOfObjExpr false mut objExpr None m
            let readonly = readonly || isInByrefTy g objTy || not (MustTakeAddressOfRecdField (uref.FieldByIndex cidx))
            let writeonly = writeonly || isOutByrefTy g objTy
            wrap, mkUnionCaseFieldGetAddrProvenViaExprAddr(readonly, expra, uref, tinst, cidx, m), readonly, writeonly

        // LVALUE of "f" where "f" is a .NET static field. 
        | Expr.Op (TOp.ILAsm ([IL.I_ldsfld(_vol, fspec)], [ty2]), tinst, [], m) -> 
            let readonly = false // we never consider taking the address of a .NET static field to give an inref pointer
            let writeonly = false
            None, Expr.Op (TOp.ILAsm ([IL.I_ldsflda fspec], [mkByrefTy g ty2]), tinst, [], m), readonly, writeonly

        // LVALUE of "e.f" where "f" is a .NET instance field. 
        | Expr.Op (TOp.ILAsm ([IL.I_ldfld (_align, _vol, fspec)], [ty2]), tinst, [objExpr], m) -> 
            let objTy = tyOfExpr g objExpr
            let takeAddrOfObjExpr = isStructTy g objTy // It seems this will always be false - the address will already have been taken
            // we never consider taking the address of an .NET instance field to give an inref pointer, unless the object pointer is an inref pointer
            let wrap, expra, readonly, writeonly = mkExprAddrOfExprAux g takeAddrOfObjExpr false mut objExpr None m
            let readonly = readonly || isInByrefTy g objTy
            let writeonly = writeonly || isOutByrefTy g objTy
            wrap, Expr.Op (TOp.ILAsm ([IL.I_ldflda fspec], [mkByrefTyWithFlag g readonly ty2]), tinst, [expra], m), readonly, writeonly

        // LVALUE of "e.[n]" where e is an array of structs 
        | Expr.App (Expr.Val (vf, _, _), _, [elemTy], [aexpr;nexpr], _) when (valRefEq g vf g.array_get_vref) -> 
        
            let readonly = false // array address is never forced to be readonly
            let writeonly = false
            let shape = ILArrayShape.SingleDimensional
            let ilInstrReadOnlyAnnotation = if isTyparTy g elemTy && useReadonlyForGenericArrayAddress then ReadonlyAddress else NormalAddress
            let isNativePtr = 
                match addrExprVal with
                | Some vf -> valRefEq g vf g.addrof2_vref
                | _ -> false
            None, mkArrayElemAddress g (readonly, ilInstrReadOnlyAnnotation, isNativePtr, shape, elemTy, [aexpr; nexpr], m), readonly, writeonly

        // LVALUE of "e.[n1, n2]", "e.[n1, n2, n3]", "e.[n1, n2, n3, n4]" where e is an array of structs 
        | Expr.App (Expr.Val (vref, _, _), _, [elemTy], (aexpr :: args), _) 
             when (valRefEq g vref g.array2D_get_vref || valRefEq g vref g.array3D_get_vref || valRefEq g vref g.array4D_get_vref) -> 
        
            let readonly = false // array address is never forced to be readonly
            let writeonly = false
            let shape = ILArrayShape.FromRank args.Length
            let ilInstrReadOnlyAnnotation = if isTyparTy g elemTy && useReadonlyForGenericArrayAddress then ReadonlyAddress else NormalAddress
            let isNativePtr = 
                match addrExprVal with
                | Some vf -> valRefEq g vf g.addrof2_vref
                | _ -> false
            
            None, mkArrayElemAddress g (readonly, ilInstrReadOnlyAnnotation, isNativePtr, shape, elemTy, (aexpr :: args), m), readonly, writeonly

        // LVALUE: "&meth(args)" where meth has a byref or inref return. Includes "&span.[idx]".
        | Expr.Let (TBind(vref, e, _), Expr.Op (TOp.LValueOp (LByrefGet, vref2), _, _, _), _, _)  
             when (valRefEq g (mkLocalValRef vref) vref2) && 
                  (MustTakeAddressOfByrefGet g vref2 || CanTakeAddressOfByrefGet g vref2 mut) -> 
            let ty = tyOfExpr g e
            let readonly = isInByrefTy g ty
            let writeonly = isOutByrefTy g ty
            None, e, readonly, writeonly
        
        // Give a nice error message for address-of-byref
        | Expr.Val (vref, _, m) when isByrefTy g vref.Type -> 
            error(Error(FSComp.SR.tastUnexpectedByRef(), m))

        // Give a nice error message for DefinitelyMutates of address-of on mutable values in other assemblies
        | Expr.Val (vref, _, m) when (mut = DefinitelyMutates || mut = AddressOfOp) && vref.IsMutable -> 
            error(Error(FSComp.SR.tastInvalidAddressOfMutableAcrossAssemblyBoundary(), m))

        // Give a nice error message for AddressOfOp on immutable values
        | Expr.Val _ when mut = AddressOfOp -> 
            error(Error(FSComp.SR.tastValueMustBeLocal(), m))
         
        // Give a nice error message for mutating a value we can't take the address of
        | Expr.Val _ when mut = DefinitelyMutates -> 
            error(Error(FSComp.SR.tastValueMustBeMutable(), m))
         
        | _ -> 
            let ty = tyOfExpr g expr
            if isStructTy g ty then 
                match mut with 
                | NeverMutates
                | AddressOfOp -> ()
                | DefinitelyMutates -> 
                    // Give a nice error message for mutating something we can't take the address of
                    errorR(Error(FSComp.SR.tastInvalidMutationOfConstant(), m))
                | PossiblyMutates -> 
                    // Warn on defensive copy of something we can't take the address of
                    warning(DefensiveCopyWarning(FSComp.SR.tastValueHasBeenCopied(), m))

            match mut with
            | NeverMutates
            | DefinitelyMutates
            | PossiblyMutates -> ()
            | AddressOfOp -> 
                // we get an inref
                errorR(Error(FSComp.SR.tastCantTakeAddressOfExpression(), m))

            // Take a defensive copy
            let tmp, _ = 
                match mut with 
                | NeverMutates -> mkCompGenLocal m "copyOfStruct" ty 
                | _ -> mkMutableCompGenLocal m "copyOfStruct" ty
            let readonly = true
            let writeonly = false
            Some (tmp, expr), (mkValAddr m readonly (mkLocalValRef tmp)), readonly, writeonly
    else
        None, expr, false, false

let mkExprAddrOfExpr g mustTakeAddress useReadonlyForGenericArrayAddress mut e addrExprVal m =
    let optBind, addre, readonly, writeonly = mkExprAddrOfExprAux g mustTakeAddress useReadonlyForGenericArrayAddress mut e addrExprVal m
    match optBind with 
    | None -> (fun x -> x), addre, readonly, writeonly
    | Some (tmp, rval) -> (fun x -> mkCompGenLet m tmp rval x), addre, readonly, writeonly

let mkTupleFieldGet g (tupInfo, e, tinst, i, m) = 
    let wrap, e', _readonly, _writeonly = mkExprAddrOfExpr g (evalTupInfoIsStruct tupInfo) false NeverMutates e None m
    wrap (mkTupleFieldGetViaExprAddr(tupInfo, e', tinst, i, m))

let mkAnonRecdFieldGet g (anonInfo: AnonRecdTypeInfo, e, tinst, i, m) = 
    let wrap, e', _readonly, _writeonly = mkExprAddrOfExpr g (evalAnonInfoIsStruct anonInfo) false NeverMutates e None m
    wrap (mkAnonRecdFieldGetViaExprAddr(anonInfo, e', tinst, i, m))

let mkRecdFieldGet g (e, fref: RecdFieldRef, tinst, m) = 
    assert (not (isByrefTy g (tyOfExpr g e)))
    let wrap, e', _readonly, _writeonly = mkExprAddrOfExpr g fref.Tycon.IsStructOrEnumTycon false NeverMutates e None m
    wrap (mkRecdFieldGetViaExprAddr (e', fref, tinst, m))

let mkUnionCaseFieldGetUnproven g (e, cref: UnionCaseRef, tinst, j, m) = 
    assert (not (isByrefTy g (tyOfExpr g e)))
    let wrap, e', _readonly, _writeonly = mkExprAddrOfExpr g cref.Tycon.IsStructOrEnumTycon false NeverMutates e None m
    wrap (mkUnionCaseFieldGetUnprovenViaExprAddr (e', cref, tinst, j, m))

let mkArray (argty, args, m) = Expr.Op (TOp.Array, [argty], args, m)

//---------------------------------------------------------------------------
// Compute fixups for letrec's.
//
// Generate an assignment expression that will fixup the recursion 
// amongst the vals on the r.h.s. of a letrec. The returned expressions 
// include disorderly constructs such as expressions/statements 
// to set closure environments and non-mutable fields. These are only ever 
// generated by the backend code-generator when processing a "letrec"
// construct.
//
// [self] is the top level value that is being fixed
// [exprToFix] is the r.h.s. expression
// [rvs] is the set of recursive vals being bound. 
// [acc] accumulates the expression right-to-left. 
//
// Traversal of the r.h.s. term must happen back-to-front to get the
// uniq's for the lambdas correct in the very rare case where the same lambda
// somehow appears twice on the right.
//---------------------------------------------------------------------------

let rec IterateRecursiveFixups g (selfv: Val option) rvs ((access: Expr), set) exprToFix = 
    let exprToFix = stripExpr exprToFix
    match exprToFix with 
    | Expr.Const _ -> ()
    | Expr.Op (TOp.Tuple tupInfo, argtys, args, m) when not (evalTupInfoIsStruct tupInfo) ->
      args |> List.iteri (fun n -> 
          IterateRecursiveFixups g None rvs 
            (mkTupleFieldGet g (tupInfo, access, argtys, n, m), 
            (fun e -> 
              // NICE: it would be better to do this check in the type checker 
              errorR(Error(FSComp.SR.tastRecursiveValuesMayNotBeInConstructionOfTuple(), m))
              e)))

    | Expr.Op (TOp.UnionCase c, tinst, args, m) ->
      args |> List.iteri (fun n -> 
          IterateRecursiveFixups g None rvs 
            (mkUnionCaseFieldGetUnprovenViaExprAddr (access, c, tinst, n, m), 
             (fun e -> 
               // NICE: it would be better to do this check in the type checker 
               let tcref = c.TyconRef
               if not (c.FieldByIndex n).IsMutable && not (entityRefInThisAssembly g.compilingFslib tcref) then
                 errorR(Error(FSComp.SR.tastRecursiveValuesMayNotAppearInConstructionOfType(tcref.LogicalName), m))
               mkUnionCaseFieldSet (access, c, tinst, n, e, m))))

    | Expr.Op (TOp.Recd (_, tcref), tinst, args, m) -> 
      (tcref.TrueInstanceFieldsAsRefList, args) ||> List.iter2 (fun fref arg -> 
          let fspec = fref.RecdField
          IterateRecursiveFixups g None rvs 
            (mkRecdFieldGetViaExprAddr (access, fref, tinst, m), 
             (fun e -> 
               // NICE: it would be better to do this check in the type checker 
               if not fspec.IsMutable && not (entityRefInThisAssembly g.compilingFslib tcref) then
                 errorR(Error(FSComp.SR.tastRecursiveValuesMayNotBeAssignedToNonMutableField(fspec.rfield_id.idText, tcref.LogicalName), m))
               mkRecdFieldSetViaExprAddr (access, fref, tinst, e, m))) arg )
    | Expr.Val _
    | Expr.Lambda _
    | Expr.Obj _
    | Expr.TyChoose _
    | Expr.TyLambda _ -> 
        rvs selfv access set exprToFix
    | _ -> ()

//--------------------------------------------------------------------------
// computations on constraints
//-------------------------------------------------------------------------- 

let JoinTyparStaticReq r1 r2 = 
  match r1, r2 with
  | NoStaticReq, r | r, NoStaticReq -> r 
  | HeadTypeStaticReq, r | r, HeadTypeStaticReq -> r
  
//-------------------------------------------------------------------------
// ExprFolder - fold steps
//-------------------------------------------------------------------------

type ExprFolder<'State> = 
    { exprIntercept : (* recurseF *) ('State -> Expr -> 'State) -> (* noInterceptF *) ('State -> Expr -> 'State) -> 'State -> Expr -> 'State
      // the bool is 'bound in dtree' 
      valBindingSiteIntercept : 'State -> bool * Val -> 'State               
      // these values are always bound to these expressions. bool indicates 'recursively' 
      nonRecBindingsIntercept : 'State -> Binding -> 'State   
      recBindingsIntercept : 'State -> Bindings -> 'State        
      dtreeIntercept : 'State -> DecisionTree -> 'State                    
      targetIntercept : (* recurseF *) ('State -> Expr -> 'State) -> 'State -> DecisionTreeTarget -> 'State option 
      tmethodIntercept : (* recurseF *) ('State -> Expr -> 'State) -> 'State -> ObjExprMethod -> 'State option
    }

let ExprFolder0 =
    { exprIntercept = (fun _recurseF noInterceptF z x -> noInterceptF z x)
      valBindingSiteIntercept = (fun z _b -> z)
      nonRecBindingsIntercept = (fun z _bs -> z)
      recBindingsIntercept = (fun z _bs -> z)
      dtreeIntercept = (fun z _dt -> z)
      targetIntercept = (fun _exprF _z _x -> None)
      tmethodIntercept = (fun _exprF _z _x -> None) }

//-------------------------------------------------------------------------
// FoldExpr
//-------------------------------------------------------------------------

/// Adapted from usage info folding.
/// Collecting from exprs at moment.
/// To collect ids etc some additional folding needed, over formals etc.
type ExprFolders<'State> (folders: ExprFolder<'State>) =
    let mutable exprFClosure = Unchecked.defaultof<'State -> Expr -> 'State> // prevent reallocation of closure
    let mutable exprNoInterceptFClosure = Unchecked.defaultof<'State -> Expr -> 'State> // prevent reallocation of closure

    let rec exprsF z xs = 
        List.fold exprFClosure z xs

    and exprF (z: 'State) (x: Expr) =
        folders.exprIntercept exprFClosure exprNoInterceptFClosure z x 

    and exprNoInterceptF (z: 'State) (x: Expr) = 
        match x with
        
        | Expr.Const _ -> z

        | Expr.Val _ -> z

        | LinearOpExpr (_op, _tyargs, argsHead, argLast, _m) ->
            let z = exprsF z argsHead
            // tailcall 
            exprF z argLast
        
        | Expr.Op (_c, _tyargs, args, _) -> 
            exprsF z args

        | Expr.Sequential (x0, x1, _dir, _, _) -> 
            let z = exprF z x0
            exprF z x1

        | Expr.Lambda (_lambdaId, _ctorThisValOpt, _baseValOpt, _argvs, body, _m, _rty) -> 
            exprF z body

        | Expr.TyLambda (_lambdaId, _argtyvs, body, _m, _rty) -> 
            exprF z body

        | Expr.TyChoose (_, body, _) -> 
            exprF z body

        | Expr.App (f, _fty, _tys, argtys, _) -> 
            let z = exprF z f
            exprsF z argtys
                
        | Expr.LetRec (binds, body, _, _) -> 
            let z = valBindsF false z binds
            exprF z body
                
        | Expr.Let (bind, body, _, _) -> 
            let z = valBindF false z bind
            exprF z body
                
        | Expr.Link rX -> exprF z (!rX)

        | Expr.Match (_spBind, _exprm, dtree, targets, _m, _ty) -> 
            let z = dtreeF z dtree
            let z = Array.fold targetF z targets.[0..targets.Length - 2]
            // tailcall
            targetF z targets.[targets.Length - 1]
                
        | Expr.Quote (e, {contents=Some(_typeDefs, _argTypes, argExprs, _)}, _, _, _) -> 
            let z = exprF z e
            exprsF z argExprs

        | Expr.Quote (e, {contents=None}, _, _m, _) -> 
            exprF z e

        | Expr.Obj (_n, _typ, _basev, basecall, overrides, iimpls, _m) -> 
            let z = exprF z basecall
            let z = List.fold tmethodF z overrides
            List.fold (foldOn snd (List.fold tmethodF)) z iimpls

        | Expr.StaticOptimization (_tcs, csx, x, _) -> 
            exprsF z [csx;x]

    and valBindF dtree z bind =
        let z = folders.nonRecBindingsIntercept z bind
        bindF dtree z bind 

    and valBindsF dtree z binds =
        let z = folders.recBindingsIntercept z binds
        List.fold (bindF dtree) z binds 

    and bindF dtree z (bind: Binding) =
        let z = folders.valBindingSiteIntercept z (dtree, bind.Var)
        exprF z bind.Expr

    and dtreeF z dtree =
        let z = folders.dtreeIntercept z dtree
        match dtree with
        | TDBind (bind, rest) -> 
            let z = valBindF true z bind
            dtreeF z rest
        | TDSuccess (args, _) -> exprsF z args
        | TDSwitch (test, dcases, dflt, _) -> 
            let z = exprF z test
            let z = List.fold dcaseF z dcases
            let z = Option.fold dtreeF z dflt
            z

    and dcaseF z = function
        TCase (_, dtree) -> dtreeF z dtree (* not collecting from test *)

    and targetF z x =
        match folders.targetIntercept exprFClosure z x with 
        | Some z -> z // intercepted 
        | None ->     // structurally recurse 
            let (TTarget (_, body, _)) = x
            exprF z body
              
    and tmethodF z x =
        match folders.tmethodIntercept exprFClosure z x with 
        | Some z -> z // intercepted 
        | None ->     // structurally recurse 
            let (TObjExprMethod(_, _, _, _, e, _)) = x
            exprF z e

    and mexprF z x =
        match x with 
        | ModuleOrNamespaceExprWithSig(_, def, _) -> mdefF z def

    and mdefF z x = 
        match x with
        | TMDefRec(_, _, mbinds, _) -> 
            // REVIEW: also iterate the abstract slot vspecs hidden in the _vslots field in the tycons
            let z = List.fold mbindF z mbinds
            z
        | TMDefLet(bind, _) -> valBindF false z bind
        | TMDefDo(e, _) -> exprF z e
        | TMDefs defs -> List.fold mdefF z defs 
        | TMAbstract x -> mexprF z x

    and mbindF z x = 
        match x with 
        | ModuleOrNamespaceBinding.Binding b -> valBindF false z b
        | ModuleOrNamespaceBinding.Module(_, def) -> mdefF z def

    and implF z x = foldTImplFile mexprF z x

    do exprFClosure <- exprF // allocate one instance of this closure
    do exprNoInterceptFClosure <- exprNoInterceptF // allocate one instance of this closure

    member x.FoldExpr = exprF

    member x.FoldImplFile = implF

let FoldExpr folders state expr = ExprFolders(folders).FoldExpr state expr

let FoldImplFile folders state implFile = ExprFolders(folders).FoldImplFile state implFile 

#if DEBUG
//-------------------------------------------------------------------------
// ExprStats
//-------------------------------------------------------------------------

let ExprStats x =
  let count = ref 0
  let folders = {ExprFolder0 with exprIntercept = (fun _ noInterceptF z x -> (count := !count + 1; noInterceptF z x))}
  let () = FoldExpr folders () x
  string !count + " TExpr nodes"
#endif
    
//-------------------------------------------------------------------------
// Make expressions
//------------------------------------------------------------------------- 

let mkString (g: TcGlobals) m n = Expr.Const (Const.String n, m, g.string_ty)

let mkBool (g: TcGlobals) m b = Expr.Const (Const.Bool b, m, g.bool_ty)

let mkByte (g: TcGlobals) m b = Expr.Const (Const.Byte b, m, g.byte_ty)

let mkUInt16 (g: TcGlobals) m b = Expr.Const (Const.UInt16 b, m, g.uint16_ty)

let mkTrue g m = mkBool g m true

let mkFalse g m = mkBool g m false

let mkUnit (g: TcGlobals) m = Expr.Const (Const.Unit, m, g.unit_ty)

let mkInt32 (g: TcGlobals) m n = Expr.Const (Const.Int32 n, m, g.int32_ty)

let mkInt g m n = mkInt32 g m n

let mkZero g m = mkInt g m 0

let mkOne g m = mkInt g m 1

let mkTwo g m = mkInt g m 2

let mkMinusOne g m = mkInt g m (-1)

let destInt32 = function Expr.Const (Const.Int32 n, _, _) -> Some n | _ -> None

let isIDelegateEventType g ty =
    match tryDestAppTy g ty with
    | ValueSome tcref -> tyconRefEq g g.fslib_IDelegateEvent_tcr tcref
    | _ -> false

let destIDelegateEventType g ty = 
    if isIDelegateEventType g ty then 
        match argsOfAppTy g ty with 
        | [ty1] -> ty1
        | _ -> failwith "destIDelegateEventType: internal error"
    else failwith "destIDelegateEventType: not an IDelegateEvent type"

let mkIEventType (g: TcGlobals) ty1 ty2 = TType_app (g.fslib_IEvent2_tcr, [ty1;ty2], g.knownWithoutNull)

let mkIObservableType (g: TcGlobals) ty1 = TType_app (g.tcref_IObservable, [ty1], g.knownWithoutNull)

let mkIObserverType (g: TcGlobals) ty1 = TType_app (g.tcref_IObserver, [ty1], g.knownWithoutNull)

let mkRefCellContentsRef (g: TcGlobals) = mkRecdFieldRef g.refcell_tcr_canon "contents"

let mkSequential spSeq m e1 e2 = Expr.Sequential (e1, e2, NormalSeq, spSeq, m)

let mkCompGenSequential m e1 e2 = mkSequential SuppressSequencePointOnExprOfSequential m e1 e2

let rec mkSequentials spSeq g m es = 
    match es with 
    | [e] -> e 
    | e :: es -> mkSequential spSeq m e (mkSequentials spSeq g m es) 
    | [] -> mkUnit g m

let mkGetArg0 m ty = mkAsmExpr ( [ mkLdarg0 ], [], [], [ty], m) 

//-------------------------------------------------------------------------
// Tuples...
//------------------------------------------------------------------------- 
 
let mkAnyTupled g m tupInfo es tys = 
    match es with 
    | [] -> mkUnit g m 
    | [e] -> e
    | _ -> Expr.Op (TOp.Tuple tupInfo, tys, es, m)

let mkRefTupled g m es tys = mkAnyTupled g m tupInfoRef es tys

let mkRefTupledNoTypes g m args = mkRefTupled g m args (List.map (tyOfExpr g) args)

let mkRefTupledVars g m vs = mkRefTupled g m (List.map (exprForVal m) vs) (typesOfVals vs)

let mkAnonRecd (_g: TcGlobals) m anonInfo es tys = Expr.Op (TOp.AnonRecd anonInfo,tys,es,m)

//--------------------------------------------------------------------------
// Permute expressions
//--------------------------------------------------------------------------
    
let inversePerm (sigma: int array) =
    let n = sigma.Length
    let invSigma = Array.create n -1
    for i = 0 to n-1 do
        let sigma_i = sigma.[i]
        // assert( invSigma.[sigma_i] = -1 )
        invSigma.[sigma_i] <- i
    invSigma
  
let permute (sigma: int[]) (data:'T[]) = 
    let n = sigma.Length
    let invSigma = inversePerm sigma
    Array.init n (fun i -> data.[invSigma.[i]])
  
let rec existsR a b pred = if a<=b then pred a || existsR (a+1) b pred else false

// Given a permutation for record fields, work out the highest entry that we must lift out
// of a record initialization. Lift out xi if xi goes to position that will be preceded by an expr with an effect 
// that originally followed xi. If one entry gets lifted then everything before it also gets lifted.
let liftAllBefore sigma = 
    let invSigma = inversePerm sigma

    let lifted = 
        [ for i in 0 .. sigma.Length - 1 do 
            let i' = sigma.[i]
            if existsR 0 (i' - 1) (fun j' -> invSigma.[j'] > i) then 
                    yield i ]

    if lifted.IsEmpty then 0 else List.max lifted + 1


///  Put record field assignments in order.
//
let permuteExprList (sigma: int[]) (exprs: Expr list) (ty: TType list) (names: string list) =
    let ty, names = (Array.ofList ty, Array.ofList names)

    let liftLim = liftAllBefore sigma 

    let rewrite rbinds (i, expri: Expr) =
        if i < liftLim then
            let tmpvi, tmpei = mkCompGenLocal expri.Range names.[i] ty.[i]
            let bindi = mkCompGenBind tmpvi expri
            tmpei, bindi :: rbinds
        else
            expri, rbinds
 
    let newExprs, reversedBinds = List.mapFold rewrite [] (exprs |> List.indexed)
    let binds = List.rev reversedBinds
    let reorderedExprs = permute sigma (Array.ofList newExprs)
    binds, Array.toList reorderedExprs
    
/// Evaluate the expressions in the original order, but build a record with the results in field order 
/// Note some fields may be static. If this were not the case we could just use 
///     let sigma = Array.map #Index ()  
/// However the presence of static fields means .Index may index into a non-compact set of instance field indexes. 
/// We still need to sort by index. 
let mkRecordExpr g (lnk, tcref, tinst, rfrefs: RecdFieldRef list, args, m) =  
    // Remove any abbreviations 
    let tcref, tinst = destAppTy g (mkAppTy tcref tinst)
    
    let rfrefsArray = rfrefs |> List.indexed |> Array.ofList
    rfrefsArray |> Array.sortInPlaceBy (fun (_, r) -> r.Index)
    let sigma = Array.create rfrefsArray.Length -1
    Array.iteri (fun j (i, _) -> 
        if sigma.[i] <> -1 then error(InternalError("bad permutation", m))
        sigma.[i] <- j) rfrefsArray
    
    let argTys = List.map (fun rfref -> actualTyOfRecdFieldRef rfref tinst) rfrefs
    let names = rfrefs |> List.map (fun rfref -> rfref.FieldName)
    let binds, args = permuteExprList sigma args argTys names
    mkLetsBind m binds (Expr.Op (TOp.Recd (lnk, tcref), tinst, args, m))
  
//-------------------------------------------------------------------------
// List builders
//------------------------------------------------------------------------- 
 
let mkRefCell g m ty e = mkRecordExpr g (RecdExpr, g.refcell_tcr_canon, [ty], [mkRefCellContentsRef g], [e], m)

let mkRefCellGet g m ty e = mkRecdFieldGetViaExprAddr (e, mkRefCellContentsRef g, [ty], m)

let mkRefCellSet g m ty e1 e2 = mkRecdFieldSetViaExprAddr (e1, mkRefCellContentsRef g, [ty], e2, m)

let mkNil (g: TcGlobals) m ty = mkUnionCaseExpr (g.nil_ucref, [ty], [], m)

let mkCons (g: TcGlobals) ty h t = mkUnionCaseExpr (g.cons_ucref, [ty], [h;t], unionRanges h.Range t.Range)

let mkCompGenLocalAndInvisbleBind g nm m e = 
    let locv, loce = mkCompGenLocal m nm (tyOfExpr g e)
    locv, loce, mkInvisibleBind locv e 

//----------------------------------------------------------------------------
// Make some fragments of code
//----------------------------------------------------------------------------

let box = IL.I_box (mkILTyvarTy 0us)

let isinst = IL.I_isinst (mkILTyvarTy 0us)

let unbox = IL.I_unbox_any (mkILTyvarTy 0us)

let mkUnbox ty e m = mkAsmExpr ([ unbox ], [ty], [e], [ ty ], m)

let mkBox ty e m = mkAsmExpr ([box], [], [e], [ty], m)

let mkIsInst ty e m = mkAsmExpr ([ isinst ], [ty], [e], [ ty ], m)

let mspec_Type_GetTypeFromHandle (g: TcGlobals) = IL.mkILNonGenericStaticMethSpecInTy(g.ilg.typ_Type, "GetTypeFromHandle", [g.iltyp_RuntimeTypeHandle], g.ilg.typ_Type)

let mspec_String_Length (g: TcGlobals) = mkILNonGenericInstanceMethSpecInTy (g.ilg.typ_String, "get_Length", [], g.ilg.typ_Int32)

let mspec_String_Concat2 (g: TcGlobals) = 
    mkILNonGenericStaticMethSpecInTy (g.ilg.typ_String, "Concat", [ g.ilg.typ_String; g.ilg.typ_String ], g.ilg.typ_String)

let mspec_String_Concat3 (g: TcGlobals) = 
    mkILNonGenericStaticMethSpecInTy (g.ilg.typ_String, "Concat", [ g.ilg.typ_String; g.ilg.typ_String; g.ilg.typ_String ], g.ilg.typ_String)

let mspec_String_Concat4 (g: TcGlobals) = 
    mkILNonGenericStaticMethSpecInTy (g.ilg.typ_String, "Concat", [ g.ilg.typ_String; g.ilg.typ_String; g.ilg.typ_String; g.ilg.typ_String ], g.ilg.typ_String)

let mspec_String_Concat_Array (g: TcGlobals) = 
    mkILNonGenericStaticMethSpecInTy (g.ilg.typ_String, "Concat", [ mkILArr1DTy g.ilg.typ_String ], g.ilg.typ_String)

let fspec_Missing_Value (g: TcGlobals) = IL.mkILFieldSpecInTy(g.iltyp_Missing, "Value", g.iltyp_Missing)

let mkInitializeArrayMethSpec (g: TcGlobals) = 
  let tref = g.FindSysILTypeRef "System.Runtime.CompilerServices.RuntimeHelpers"
  mkILNonGenericStaticMethSpecInTy(mkILNonGenericBoxedTy tref, "InitializeArray", [g.ilg.typ_Array;g.iltyp_RuntimeFieldHandle], ILType.Void)

let mkInvalidCastExnNewobj (g: TcGlobals) = 
  mkNormalNewobj (mkILCtorMethSpecForTy (mkILNonGenericBoxedTy (g.FindSysILTypeRef "System.InvalidCastException"), []))


let typedExprForIntrinsic _g m (IntrinsicValRef(_, _, _, ty, _) as i) =
    let vref = ValRefForIntrinsic i
    exprForValRef m vref, ty

let mkCallGetGenericComparer (g: TcGlobals) m = typedExprForIntrinsic g m g.get_generic_comparer_info |> fst

let mkCallGetGenericEREqualityComparer (g: TcGlobals) m = typedExprForIntrinsic g m g.get_generic_er_equality_comparer_info |> fst

let mkCallGetGenericPEREqualityComparer (g: TcGlobals) m = typedExprForIntrinsic g m g.get_generic_per_equality_comparer_info |> fst

let mkCallUnbox (g: TcGlobals) m ty e1 = mkApps g (typedExprForIntrinsic g m g.unbox_info, [[ty]], [ e1 ], m)

let mkCallUnboxFast (g: TcGlobals) m ty e1 = mkApps g (typedExprForIntrinsic g m g.unbox_fast_info, [[ty]], [ e1 ], m)

let mkCallTypeTest (g: TcGlobals) m ty e1 = mkApps g (typedExprForIntrinsic g m g.istype_info, [[ty]], [ e1 ], m)

let mkCallTypeOf (g: TcGlobals) m ty = mkApps g (typedExprForIntrinsic g m g.typeof_info, [[ty]], [ ], m)

let mkCallTypeDefOf (g: TcGlobals) m ty = mkApps g (typedExprForIntrinsic g m g.typedefof_info, [[ty]], [ ], m)
 
let mkCallDispose (g: TcGlobals) m ty e1 = mkApps g (typedExprForIntrinsic g m g.dispose_info, [[ty]], [ e1 ], m)

let mkCallSeq (g: TcGlobals) m ty e1 = mkApps g (typedExprForIntrinsic g m g.seq_info, [[ty]], [ e1 ], m)

let mkCallCreateInstance (g: TcGlobals) m ty = mkApps g (typedExprForIntrinsic g m g.create_instance_info, [[ty]], [ mkUnit g m ], m)

let mkCallGetQuerySourceAsEnumerable (g: TcGlobals) m ty1 ty2 e1 = mkApps g (typedExprForIntrinsic g m g.query_source_as_enum_info, [[ty1;ty2]], [ e1; mkUnit g m ], m)

let mkCallNewQuerySource (g: TcGlobals) m ty1 ty2 e1 = mkApps g (typedExprForIntrinsic g m g.new_query_source_info, [[ty1;ty2]], [ e1 ], m)

let mkCallCreateEvent (g: TcGlobals) m ty1 ty2 e1 e2 e3 = mkApps g (typedExprForIntrinsic g m g.create_event_info, [[ty1;ty2]], [ e1;e2;e3 ], m)

let mkCallGenericComparisonWithComparerOuter (g: TcGlobals) m ty comp e1 e2 = mkApps g (typedExprForIntrinsic g m g.generic_comparison_withc_outer_info, [[ty]], [ comp;e1;e2 ], m)

let mkCallGenericEqualityEROuter (g: TcGlobals) m ty e1 e2 = mkApps g (typedExprForIntrinsic g m g.generic_equality_er_outer_info, [[ty]], [ e1;e2 ], m)

let mkCallGenericEqualityWithComparerOuter (g: TcGlobals) m ty comp e1 e2 = mkApps g (typedExprForIntrinsic g m g.generic_equality_withc_outer_info, [[ty]], [comp;e1;e2], m)

let mkCallGenericHashWithComparerOuter (g: TcGlobals) m ty comp e1 = mkApps g (typedExprForIntrinsic g m g.generic_hash_withc_outer_info, [[ty]], [comp;e1], m)

let mkCallEqualsOperator (g: TcGlobals) m ty e1 e2 = mkApps g (typedExprForIntrinsic g m g.equals_operator_info, [[ty]], [ e1;e2 ], m)

let mkCallNotEqualsOperator (g: TcGlobals) m ty e1 e2 = mkApps g (typedExprForIntrinsic g m g.not_equals_operator, [[ty]], [ e1;e2 ], m)

let mkCallLessThanOperator (g: TcGlobals) m ty e1 e2 = mkApps g (typedExprForIntrinsic g m g.less_than_operator, [[ty]], [ e1;e2 ], m)

let mkCallLessThanOrEqualsOperator (g: TcGlobals) m ty e1 e2 = mkApps g (typedExprForIntrinsic g m g.less_than_or_equals_operator, [[ty]], [ e1;e2 ], m)

let mkCallGreaterThanOperator (g: TcGlobals) m ty e1 e2 = mkApps g (typedExprForIntrinsic g m g.greater_than_operator, [[ty]], [ e1;e2 ], m)

let mkCallGreaterThanOrEqualsOperator (g: TcGlobals) m ty e1 e2 = mkApps g (typedExprForIntrinsic g m g.greater_than_or_equals_operator, [[ty]], [ e1;e2 ], m)

let mkCallAdditionOperator (g: TcGlobals) m ty e1 e2 = mkApps g (typedExprForIntrinsic g m g.unchecked_addition_info, [[ty; ty; ty]], [e1;e2], m)

let mkCallSubtractionOperator (g: TcGlobals) m ty e1 e2 = mkApps g (typedExprForIntrinsic g m g.unchecked_subtraction_info, [[ty; ty; ty]], [e1;e2], m)

let mkCallMultiplyOperator (g: TcGlobals) m ty e1 e2 = mkApps g (typedExprForIntrinsic g m g.unchecked_multiply_info, [[ty; ty; ty]], [e1;e2], m)

let mkCallDivisionOperator (g: TcGlobals) m ty e1 e2 = mkApps g (typedExprForIntrinsic g m g.unchecked_division_info, [[ty; ty; ty]], [e1;e2], m)

let mkCallModulusOperator (g: TcGlobals) m ty e1 e2 = mkApps g (typedExprForIntrinsic g m g.unchecked_modulus_info, [[ty; ty; ty]], [e1;e2], m)

let mkCallBitwiseAndOperator (g: TcGlobals) m ty e1 e2 = mkApps g (typedExprForIntrinsic g m g.bitwise_and_info, [[ty]], [e1;e2], m)

let mkCallBitwiseOrOperator (g: TcGlobals) m ty e1 e2 = mkApps g (typedExprForIntrinsic g m g.bitwise_or_info, [[ty]], [e1;e2], m)

let mkCallBitwiseXorOperator (g: TcGlobals) m ty e1 e2 = mkApps g (typedExprForIntrinsic g m g.bitwise_xor_info, [[ty]], [e1;e2], m)

let mkCallShiftLeftOperator (g: TcGlobals) m ty e1 e2 = mkApps g (typedExprForIntrinsic g m g.bitwise_shift_left_info, [[ty]], [e1;e2], m)

let mkCallShiftRightOperator (g: TcGlobals) m ty e1 e2 = mkApps g (typedExprForIntrinsic g m g.bitwise_shift_right_info, [[ty]], [e1;e2], m)

let mkCallUnaryNegOperator (g: TcGlobals) m ty e1 = mkApps g (typedExprForIntrinsic g m g.unchecked_unary_minus_info, [[ty]], [e1], m)

let mkCallUnaryNotOperator (g: TcGlobals) m ty e1 = mkApps g (typedExprForIntrinsic g m g.bitwise_unary_not_info, [[ty]], [e1], m)

let mkCallAdditionChecked (g: TcGlobals) m ty e1 e2 = mkApps g (typedExprForIntrinsic g m g.checked_addition_info, [[ty; ty; ty]], [e1;e2], m)

let mkCallSubtractionChecked (g: TcGlobals) m ty e1 e2 = mkApps g (typedExprForIntrinsic g m g.checked_subtraction_info, [[ty; ty; ty]], [e1;e2], m)

let mkCallMultiplyChecked (g: TcGlobals) m ty e1 e2 = mkApps g (typedExprForIntrinsic g m g.checked_multiply_info, [[ty; ty; ty]], [e1;e2], m)

let mkCallUnaryNegChecked (g: TcGlobals) m ty e1 = mkApps g (typedExprForIntrinsic g m g.checked_unary_minus_info, [[ty]], [e1], m)

let mkCallToByteChecked (g: TcGlobals) m ty e1 = mkApps g (typedExprForIntrinsic g m g.byte_checked_info, [[ty]], [e1], m)

let mkCallToSByteChecked (g: TcGlobals) m ty e1 = mkApps g (typedExprForIntrinsic g m g.sbyte_checked_info, [[ty]], [e1], m)

let mkCallToInt16Checked (g: TcGlobals) m ty e1 = mkApps g (typedExprForIntrinsic g m g.int16_checked_info, [[ty]], [e1], m)

let mkCallToUInt16Checked (g: TcGlobals) m ty e1 = mkApps g (typedExprForIntrinsic g m g.uint16_checked_info, [[ty]], [e1], m)

let mkCallToIntChecked (g: TcGlobals) m ty e1 = mkApps g (typedExprForIntrinsic g m g.int_checked_info, [[ty]], [e1], m)

let mkCallToInt32Checked (g: TcGlobals) m ty e1 = mkApps g (typedExprForIntrinsic g m g.int32_checked_info, [[ty]], [e1], m)

let mkCallToUInt32Checked (g: TcGlobals) m ty e1 = mkApps g (typedExprForIntrinsic g m g.uint32_checked_info, [[ty]], [e1], m)

let mkCallToInt64Checked (g: TcGlobals) m ty e1 = mkApps g (typedExprForIntrinsic g m g.int64_checked_info, [[ty]], [e1], m)

let mkCallToUInt64Checked (g: TcGlobals) m ty e1 = mkApps g (typedExprForIntrinsic g m g.uint64_checked_info, [[ty]], [e1], m)

let mkCallToIntPtrChecked (g: TcGlobals) m ty e1 = mkApps g (typedExprForIntrinsic g m g.nativeint_checked_info, [[ty]], [e1], m)

let mkCallToUIntPtrChecked (g: TcGlobals) m ty e1 = mkApps g (typedExprForIntrinsic g m g.unativeint_checked_info, [[ty]], [e1], m)

let mkCallToByteOperator (g: TcGlobals) m ty e1 = mkApps g (typedExprForIntrinsic g m g.byte_operator_info, [[ty]], [e1], m)

let mkCallToSByteOperator (g: TcGlobals) m ty e1 = mkApps g (typedExprForIntrinsic g m g.sbyte_operator_info, [[ty]], [e1], m)

let mkCallToInt16Operator (g: TcGlobals) m ty e1 = mkApps g (typedExprForIntrinsic g m g.int16_operator_info, [[ty]], [e1], m)

let mkCallToUInt16Operator (g: TcGlobals) m ty e1 = mkApps g (typedExprForIntrinsic g m g.uint16_operator_info, [[ty]], [e1], m)

let mkCallToIntOperator (g: TcGlobals) m ty e1 = mkApps g (typedExprForIntrinsic g m g.int_operator_info, [[ty]], [e1], m)

let mkCallToInt32Operator (g: TcGlobals) m ty e1 = mkApps g (typedExprForIntrinsic g m g.int32_operator_info, [[ty]], [e1], m)

let mkCallToUInt32Operator (g: TcGlobals) m ty e1 = mkApps g (typedExprForIntrinsic g m g.uint32_operator_info, [[ty]], [e1], m)

let mkCallToInt64Operator (g: TcGlobals) m ty e1 = mkApps g (typedExprForIntrinsic g m g.int64_operator_info, [[ty]], [e1], m)

let mkCallToUInt64Operator (g: TcGlobals) m ty e1 = mkApps g (typedExprForIntrinsic g m g.uint64_operator_info, [[ty]], [e1], m)

let mkCallToSingleOperator (g: TcGlobals) m ty e1 = mkApps g (typedExprForIntrinsic g m g.float32_operator_info, [[ty]], [e1], m)

let mkCallToDoubleOperator (g: TcGlobals) m ty e1 = mkApps g (typedExprForIntrinsic g m g.float_operator_info, [[ty]], [e1], m)

let mkCallToIntPtrOperator (g: TcGlobals) m ty e1 = mkApps g (typedExprForIntrinsic g m g.nativeint_operator_info, [[ty]], [e1], m)

let mkCallToUIntPtrOperator (g: TcGlobals) m ty e1 = mkApps g (typedExprForIntrinsic g m g.unativeint_operator_info, [[ty]], [e1], m)

let mkCallToCharOperator (g: TcGlobals) m ty e1 = mkApps g (typedExprForIntrinsic g m g.char_operator_info, [[ty]], [e1], m)

let mkCallToEnumOperator (g: TcGlobals) m ty e1 = mkApps g (typedExprForIntrinsic g m g.enum_operator_info, [[ty]], [e1], m)

let mkCallArrayLength (g: TcGlobals) m ty e1 = mkApps g (typedExprForIntrinsic g m g.array_length_info, [[ty]], [e1], m)

let mkCallArrayGet (g: TcGlobals) m ty e1 idx1 = mkApps g (typedExprForIntrinsic g m g.array_get_info, [[ty]], [ e1 ; idx1 ], m)

let mkCallArray2DGet (g: TcGlobals) m ty e1 idx1 idx2 = mkApps g (typedExprForIntrinsic g m g.array2D_get_info, [[ty]], [ e1 ; idx1; idx2 ], m)

let mkCallArray3DGet (g: TcGlobals) m ty e1 idx1 idx2 idx3 = mkApps g (typedExprForIntrinsic g m g.array3D_get_info, [[ty]], [ e1 ; idx1; idx2; idx3 ], m)

let mkCallArray4DGet (g: TcGlobals) m ty e1 idx1 idx2 idx3 idx4 = mkApps g (typedExprForIntrinsic g m g.array4D_get_info, [[ty]], [ e1 ; idx1; idx2; idx3; idx4 ], m)

let mkCallArraySet (g: TcGlobals) m ty e1 idx1 v = mkApps g (typedExprForIntrinsic g m g.array_set_info, [[ty]], [ e1 ; idx1; v ], m)

let mkCallArray2DSet (g: TcGlobals) m ty e1 idx1 idx2 v = mkApps g (typedExprForIntrinsic g m g.array2D_set_info, [[ty]], [ e1 ; idx1; idx2; v ], m)

let mkCallArray3DSet (g: TcGlobals) m ty e1 idx1 idx2 idx3 v = mkApps g (typedExprForIntrinsic g m g.array3D_set_info, [[ty]], [ e1 ; idx1; idx2; idx3; v ], m)

let mkCallArray4DSet (g: TcGlobals) m ty e1 idx1 idx2 idx3 idx4 v = mkApps g (typedExprForIntrinsic g m g.array4D_set_info, [[ty]], [ e1 ; idx1; idx2; idx3; idx4; v ], m)

let mkCallHash       (g: TcGlobals) m ty e1    = mkApps g (typedExprForIntrinsic g m g.hash_info,      [[ty]], [ e1 ], m)

let mkCallBox        (g: TcGlobals) m ty e1    = mkApps g (typedExprForIntrinsic g m g.box_info,       [[ty]], [ e1 ], m)

let mkCallIsNull     (g: TcGlobals) m ty e1    = mkApps g (typedExprForIntrinsic g m g.isnull_info,    [[ty]], [ e1 ], m)

let mkCallRaise      (g: TcGlobals) m ty e1    = mkApps g (typedExprForIntrinsic g m g.raise_info,     [[ty]], [ e1 ], m)

let mkCallNewDecimal (g: TcGlobals) m (e1, e2, e3, e4, e5) = mkApps g (typedExprForIntrinsic g m g.new_decimal_info, [], [ e1;e2;e3;e4;e5 ], m)

let mkCallNewFormat (g: TcGlobals) m aty bty cty dty ety e1 = mkApps g (typedExprForIntrinsic g m g.new_format_info, [[aty;bty;cty;dty;ety]], [ e1 ], m)

let TryEliminateDesugaredConstants g m c = 
    match c with 
    | Const.Decimal d -> 
        match System.Decimal.GetBits d with 
        | [| lo;med;hi; signExp |] -> 
            let scale = (min (((signExp &&& 0xFF0000) >>> 16) &&& 0xFF) 28) |> byte
            let isNegative = (signExp &&& 0x80000000) <> 0
            Some(mkCallNewDecimal g m (mkInt g m lo, mkInt g m med, mkInt g m hi, mkBool g m isNegative, mkByte g m scale) )
        | _ -> failwith "unreachable"
    | _ -> 
        None

let mkSeqTy (g: TcGlobals) ty = mkAppTy g.seq_tcr [ty] 

let mkIEnumeratorTy (g: TcGlobals) ty = mkAppTy g.tcref_System_Collections_Generic_IEnumerator [ty] 

let mkCallSeqCollect g m alphaTy betaTy arg1 arg2 = 
    let enumty2 = try rangeOfFunTy g (tyOfExpr g arg1) with _ -> (* defensive programming *) (mkSeqTy g betaTy)
    mkApps g (typedExprForIntrinsic g m g.seq_collect_info, [[alphaTy;enumty2;betaTy]], [ arg1; arg2 ], m) 
                  
let mkCallSeqUsing g m resourceTy elemTy arg1 arg2 = 
    // We're instantiating val using : 'a -> ('a -> 'sb) -> seq<'b> when 'sb :> seq<'b> and 'a :> IDisposable 
    // We set 'sb -> range(typeof(arg2)) 
    let enumty = try rangeOfFunTy g (tyOfExpr g arg2) with _ -> (* defensive programming *) (mkSeqTy g elemTy)
    mkApps g (typedExprForIntrinsic g m g.seq_using_info, [[resourceTy;enumty;elemTy]], [ arg1; arg2 ], m) 
                  
let mkCallSeqDelay g m elemTy arg1 = 
    mkApps g (typedExprForIntrinsic g m g.seq_delay_info, [[elemTy]], [ arg1 ], m) 
                  
let mkCallSeqAppend g m elemTy arg1 arg2 = 
    mkApps g (typedExprForIntrinsic g m g.seq_append_info, [[elemTy]], [ arg1; arg2 ], m) 

let mkCallSeqGenerated g m elemTy arg1 arg2 = 
    mkApps g (typedExprForIntrinsic g m g.seq_generated_info, [[elemTy]], [ arg1; arg2 ], m) 
                       
let mkCallSeqFinally g m elemTy arg1 arg2 = 
    mkApps g (typedExprForIntrinsic g m g.seq_finally_info, [[elemTy]], [ arg1; arg2 ], m) 
                       
let mkCallSeqOfFunctions g m ty1 ty2 arg1 arg2 arg3 = 
    mkApps g (typedExprForIntrinsic g m g.seq_of_functions_info, [[ty1;ty2]], [ arg1; arg2; arg3 ], m) 
                  
let mkCallSeqToArray g m elemTy arg1 =  
    mkApps g (typedExprForIntrinsic g m g.seq_to_array_info, [[elemTy]], [ arg1 ], m) 
                  
let mkCallSeqToList g m elemTy arg1 = 
    mkApps g (typedExprForIntrinsic g m g.seq_to_list_info, [[elemTy]], [ arg1 ], m) 
                  
let mkCallSeqMap g m inpElemTy genElemTy arg1 arg2 = 
    mkApps g (typedExprForIntrinsic g m g.seq_map_info, [[inpElemTy;genElemTy]], [ arg1; arg2 ], m) 
                  
let mkCallSeqSingleton g m ty1 arg1 = 
    mkApps g (typedExprForIntrinsic g m g.seq_singleton_info, [[ty1]], [ arg1 ], m) 
                  
let mkCallSeqEmpty g m ty1 = 
    mkApps g (typedExprForIntrinsic g m g.seq_empty_info, [[ty1]], [ ], m) 
                 
let mkCallDeserializeQuotationFSharp20Plus g m e1 e2 e3 e4 = 
    let args = [ e1; e2; e3; e4 ]
    mkApps g (typedExprForIntrinsic g m g.deserialize_quoted_FSharp_20_plus_info, [], [ mkRefTupledNoTypes g m args ], m)

let mkCallDeserializeQuotationFSharp40Plus g m e1 e2 e3 e4 e5 = 
    let args = [ e1; e2; e3; e4; e5 ]
    mkApps g (typedExprForIntrinsic g m g.deserialize_quoted_FSharp_40_plus_info, [], [ mkRefTupledNoTypes g m args ], m)

let mkCallCastQuotation g m ty e1 = 
    mkApps g (typedExprForIntrinsic g m g.cast_quotation_info, [[ty]], [ e1 ], m)

let mkCallLiftValueWithName (g: TcGlobals) m ty nm e1 = 
    let vref = ValRefForIntrinsic g.lift_value_with_name_info 
    // Use "Expr.ValueWithName" if it exists in FSharp.Core
    match vref.TryDeref with
    | ValueSome _ ->
        mkApps g (typedExprForIntrinsic g m g.lift_value_with_name_info, [[ty]], [mkRefTupledNoTypes g m [e1; mkString g m nm]], m)
    | ValueNone ->
        mkApps g (typedExprForIntrinsic g m g.lift_value_info, [[ty]], [e1], m)

let mkCallLiftValueWithDefn g m qty e1 = 
    assert isQuotedExprTy g qty
    let ty = destQuotedExprTy g qty
    let vref = ValRefForIntrinsic g.lift_value_with_defn_info 
    // Use "Expr.WithValue" if it exists in FSharp.Core
    match vref.TryDeref with
    | ValueSome _ ->
        let copyOfExpr = copyExpr g ValCopyFlag.CloneAll e1
        let quoteOfCopyOfExpr = Expr.Quote (copyOfExpr, ref None, false, m, qty)
        mkApps g (typedExprForIntrinsic g m g.lift_value_with_defn_info, [[ty]], [mkRefTupledNoTypes g m [e1; quoteOfCopyOfExpr]], m)
    | ValueNone ->
        Expr.Quote (e1, ref None, false, m, qty)

let mkCallCheckThis g m ty e1 = 
    mkApps g (typedExprForIntrinsic g m g.check_this_info, [[ty]], [e1], m)

let mkCallFailInit g m = 
    mkApps g (typedExprForIntrinsic g m g.fail_init_info, [], [mkUnit g m], m)

let mkCallFailStaticInit g m = 
    mkApps g (typedExprForIntrinsic g m g.fail_static_init_info, [], [mkUnit g m], m)

let mkCallQuoteToLinqLambdaExpression g m ty e1 = 
    mkApps g (typedExprForIntrinsic g m g.quote_to_linq_lambda_info, [[ty]], [e1], m)

let mkLazyDelayed g m ty f = mkApps g (typedExprForIntrinsic g m g.lazy_create_info, [[ty]], [ f ], m) 

let mkLazyForce g m ty e = mkApps g (typedExprForIntrinsic g m g.lazy_force_info, [[ty]], [ e; mkUnit g m ], m) 

let mkGetString g m e1 e2 = mkApps g (typedExprForIntrinsic g m g.getstring_info, [], [e1;e2], m)

let mkGetStringChar = mkGetString

let mkGetStringLength g m e =
    let mspec = mspec_String_Length g
    /// ILCall(useCallvirt, isProtected, valu, newobj, valUseFlags, isProp, noTailCall, mref, actualTypeInst, actualMethInst, retTy)
    Expr.Op (TOp.ILCall (false, false, false, false, ValUseFlag.NormalValUse, true, false, mspec.MethodRef, [], [], [g.int32_ty]), [], [e], m)

let mkStaticCall_String_Concat2 g m arg1 arg2 =
    let mspec = mspec_String_Concat2 g
    Expr.Op (TOp.ILCall (false, false, false, false, ValUseFlag.NormalValUse, false, false, mspec.MethodRef, [], [], [g.string_ty]), [], [arg1; arg2], m)

let mkStaticCall_String_Concat3 g m arg1 arg2 arg3 =
    let mspec = mspec_String_Concat3 g
    Expr.Op (TOp.ILCall (false, false, false, false, ValUseFlag.NormalValUse, false, false, mspec.MethodRef, [], [], [g.string_ty]), [], [arg1; arg2; arg3], m)

let mkStaticCall_String_Concat4 g m arg1 arg2 arg3 arg4 =
    let mspec = mspec_String_Concat4 g
    Expr.Op (TOp.ILCall (false, false, false, false, ValUseFlag.NormalValUse, false, false, mspec.MethodRef, [], [], [g.string_ty]), [], [arg1; arg2; arg3; arg4], m)

let mkStaticCall_String_Concat_Array g m arg =
    let mspec = mspec_String_Concat_Array g
    Expr.Op (TOp.ILCall (false, false, false, false, ValUseFlag.NormalValUse, false, false, mspec.MethodRef, [], [], [g.string_ty]), [], [arg], m)

// Quotations can't contain any IL.
// As a result, we aim to get rid of all IL generation in the typechecker and pattern match
// compiler, or else train the quotation generator to understand the generated IL. 
// Hence each of the following are marked with places where they are generated.

// Generated by the optimizer and the encoding of 'for' loops     
let mkDecr (g: TcGlobals) m e = mkAsmExpr ([ IL.AI_sub ], [], [e; mkOne g m], [g.int_ty], m)

let mkIncr (g: TcGlobals) m e = mkAsmExpr ([ IL.AI_add ], [], [mkOne g m; e], [g.int_ty], m)

// Generated by the pattern match compiler and the optimizer for
//    1. array patterns
//    2. optimizations associated with getting 'for' loops into the shape expected by the JIT.
// 
// NOTE: The conv.i4 assumes that int_ty is int32. Note: ldlen returns native UNSIGNED int 
let mkLdlen (g: TcGlobals) m arre = mkAsmExpr ([ IL.I_ldlen; (IL.AI_conv IL.DT_I4) ], [], [ arre ], [ g.int_ty ], m)

let mkLdelem (_g: TcGlobals) m ty arre idxe = mkAsmExpr ([ IL.I_ldelem_any (ILArrayShape.SingleDimensional, mkILTyvarTy 0us) ], [ty], [ arre;idxe ], [ ty ], m)

// This is generated in equality/compare/hash augmentations and in the pattern match compiler.
// It is understood by the quotation processor and turned into "Equality" nodes.
//
// Note: this is IL assembly code, don't go inserting this in expressions which will be exposed via quotations
let mkILAsmCeq (g: TcGlobals) m e1 e2 = mkAsmExpr ([ IL.AI_ceq ], [], [e1; e2], [g.bool_ty], m)

let mkILAsmClt (g: TcGlobals) m e1 e2 = mkAsmExpr ([ IL.AI_clt ], [], [e1; e2], [g.bool_ty], m)

// This is generated in the initialization of the "ctorv" field in the typechecker's compilation of
// an implicit class construction.
let mkNull m ty = Expr.Const (Const.Zero, m, ty)

let mkThrow m ty e = mkAsmExpr ([ IL.I_throw ], [], [e], [ty], m)

let destThrow = function
    | Expr.Op (TOp.ILAsm ([IL.I_throw], [ty2]), [], [e], m) -> Some (m, ty2, e)
    | _ -> None

let isThrow x = Option.isSome (destThrow x)

// reraise - parsed as library call - internally represented as op form.
let mkReraiseLibCall (g: TcGlobals) ty m = let ve, vt = typedExprForIntrinsic g m g.reraise_info in Expr.App (ve, vt, [ty], [mkUnit g m], m)

let mkReraise m returnTy = Expr.Op (TOp.Reraise, [returnTy], [], m) (* could suppress unitArg *)

//----------------------------------------------------------------------------
// CompilationMappingAttribute, SourceConstructFlags
//----------------------------------------------------------------------------

let tnameCompilationSourceNameAttr = FSharpLib.Core + ".CompilationSourceNameAttribute"
let tnameCompilationArgumentCountsAttr = FSharpLib.Core + ".CompilationArgumentCountsAttribute"
let tnameCompilationMappingAttr = FSharpLib.Core + ".CompilationMappingAttribute"
let tnameSourceConstructFlags = FSharpLib.Core + ".SourceConstructFlags"

let tref_CompilationArgumentCountsAttr (g: TcGlobals) = mkILTyRef (g.fslibCcu.ILScopeRef, tnameCompilationArgumentCountsAttr)
let tref_CompilationMappingAttr (g: TcGlobals) = mkILTyRef (g.fslibCcu.ILScopeRef, tnameCompilationMappingAttr)
let tref_CompilationSourceNameAttr (g: TcGlobals) = mkILTyRef (g.fslibCcu.ILScopeRef, tnameCompilationSourceNameAttr)
let tref_SourceConstructFlags (g: TcGlobals) = mkILTyRef (g.fslibCcu.ILScopeRef, tnameSourceConstructFlags)

let mkCompilationMappingAttrPrim (g: TcGlobals) k nums = 
    mkILCustomAttribute g.ilg (tref_CompilationMappingAttr g, 
                               ((mkILNonGenericValueTy (tref_SourceConstructFlags g)) :: (nums |> List.map (fun _ -> g.ilg.typ_Int32))), 
                               ((k :: nums) |> List.map (fun n -> ILAttribElem.Int32 n)), 
                               [])

let mkCompilationMappingAttr g kind = mkCompilationMappingAttrPrim g kind []

let mkCompilationMappingAttrWithSeqNum g kind seqNum = mkCompilationMappingAttrPrim g kind [seqNum]

let mkCompilationMappingAttrWithVariantNumAndSeqNum g kind varNum seqNum = mkCompilationMappingAttrPrim g kind [varNum;seqNum]

let mkCompilationArgumentCountsAttr (g: TcGlobals) nums = 
    mkILCustomAttribute g.ilg (tref_CompilationArgumentCountsAttr g, [ mkILArr1DTy g.ilg.typ_Int32 ], 
                               [ILAttribElem.Array (g.ilg.typ_Int32, List.map (fun n -> ILAttribElem.Int32 n) nums)], 
                               [])

let mkCompilationSourceNameAttr (g: TcGlobals) n = 
    mkILCustomAttribute g.ilg (tref_CompilationSourceNameAttr g, [ g.ilg.typ_String ], 
                               [ILAttribElem.String(Some n)], 
                               [])

let mkCompilationMappingAttrForQuotationResource (g: TcGlobals) (nm, tys: ILTypeRef list) = 
    mkILCustomAttribute g.ilg (tref_CompilationMappingAttr g, 
                               [ g.ilg.typ_String; mkILArr1DTy g.ilg.typ_Type ], 
                               [ ILAttribElem.String (Some nm); ILAttribElem.Array (g.ilg.typ_Type, [ for ty in tys -> ILAttribElem.TypeRef (Some ty) ]) ], 
                               [])

//----------------------------------------------------------------------------
// Decode extensible typing attributes
//----------------------------------------------------------------------------

#if !NO_EXTENSIONTYPING

let isTypeProviderAssemblyAttr (cattr: ILAttribute) = 
    cattr.Method.DeclaringType.BasicQualifiedName = typeof<Microsoft.FSharp.Core.CompilerServices.TypeProviderAssemblyAttribute>.FullName

#if BUILDING_WITH_LKG || BUILD_FROM_SOURCE
let TryDecodeTypeProviderAssemblyAttr ilg (cattr: ILAttribute) : string option = 
#else
let TryDecodeTypeProviderAssemblyAttr ilg (cattr: ILAttribute) : string? option = 
#endif
    if isTypeProviderAssemblyAttr cattr then 
        let parms, _args = decodeILAttribData ilg cattr 
        match parms with // The first parameter to the attribute is the name of the assembly with the compiler extensions.
        | (ILAttribElem.String None) :: _ -> Some null
        | (ILAttribElem.String (Some assemblyName)) :: _ -> Some assemblyName
        | [] -> Some null
        | _ -> None
    else
        None

#endif

//----------------------------------------------------------------------------
// FSharpInterfaceDataVersionAttribute
//----------------------------------------------------------------------------

let tname_SignatureDataVersionAttr = FSharpLib.Core + ".FSharpInterfaceDataVersionAttribute"

let tnames_SignatureDataVersionAttr = splitILTypeName tname_SignatureDataVersionAttr

let tref_SignatureDataVersionAttr () = mkILTyRef(IlxSettings.ilxFsharpCoreLibScopeRef (), tname_SignatureDataVersionAttr)

let mkSignatureDataVersionAttr (g: TcGlobals) (version: ILVersionInfo)  = 
    mkILCustomAttribute g.ilg
        (tref_SignatureDataVersionAttr(), 
         [g.ilg.typ_Int32;g.ilg.typ_Int32;g.ilg.typ_Int32], 
         [ILAttribElem.Int32 (int32 version.Major)
          ILAttribElem.Int32 (int32 version.Minor) 
          ILAttribElem.Int32 (int32 version.Build)], [])

let tname_AutoOpenAttr = FSharpLib.Core + ".AutoOpenAttribute"

let IsSignatureDataVersionAttr cattr = isILAttribByName ([], tname_SignatureDataVersionAttr) cattr

let TryFindAutoOpenAttr (ilg: IL.ILGlobals) cattr = 
    if isILAttribByName ([], tname_AutoOpenAttr) cattr then 
        match decodeILAttribData ilg cattr with 
        | [ILAttribElem.String s], _ -> s
        | [], _ -> None
        | _ -> 
            warning(Failure(FSComp.SR.tastUnexpectedDecodeOfAutoOpenAttribute()))
            None
    else
        None
        
let tname_InternalsVisibleToAttr = "System.Runtime.CompilerServices.InternalsVisibleToAttribute"

let TryFindInternalsVisibleToAttr ilg cattr = 
    if isILAttribByName ([], tname_InternalsVisibleToAttr) cattr then 
        match decodeILAttribData ilg cattr with 
        | [ILAttribElem.String s], _ -> s
        | [], _ -> None
        | _ -> 
            warning(Failure(FSComp.SR.tastUnexpectedDecodeOfInternalsVisibleToAttribute()))
            None
    else
        None

let IsMatchingSignatureDataVersionAttr ilg (version: ILVersionInfo) cattr = 
    IsSignatureDataVersionAttr cattr &&
    match decodeILAttribData ilg cattr with 
    |  [ILAttribElem.Int32 u1; ILAttribElem.Int32 u2;ILAttribElem.Int32 u3 ], _ -> 
        (version.Major = uint16 u1) && (version.Minor = uint16 u2) && (version.Build = uint16 u3)
    | _ -> 
        warning(Failure(FSComp.SR.tastUnexpectedDecodeOfInterfaceDataVersionAttribute()))
        false

let mkCompilerGeneratedAttr (g: TcGlobals) n = 
    mkILCustomAttribute g.ilg (tref_CompilationMappingAttr g, [mkILNonGenericValueTy (tref_SourceConstructFlags g)], [ILAttribElem.Int32 n], [])

//--------------------------------------------------------------------------
// tupled lambda --> method/function with a given topValInfo specification.
//
// AdjustArityOfLambdaBody: "(vs, body)" represents a lambda "fun (vs) -> body". The
// aim is to produce a "static method" represented by a pair
// "(mvs, body)" where mvs has the List.length "arity".
//--------------------------------------------------------------------------

let untupledToRefTupled g vs =
    let untupledTys = typesOfVals vs
    let m = (List.head vs).Range
    let tupledv, tuplede = mkCompGenLocal m "tupledArg" (mkRefTupledTy g untupledTys)
    let untupling_es = List.mapi (fun i _ -> mkTupleFieldGet g (tupInfoRef, tuplede, untupledTys, i, m)) untupledTys
    // These are non-sticky - at the caller,any sequence point for 'body' goes on 'body' _after_ the binding has been made
    tupledv, mkInvisibleLets m vs untupling_es 
    
// The required tupled-arity (arity) can either be 1 
// or N, and likewise for the tuple-arity of the input lambda, i.e. either 1 or N 
// where the N's will be identical. 
let AdjustArityOfLambdaBody g arity (vs: Val list) body = 
    let nvs = vs.Length
    if not (nvs = arity || nvs = 1 || arity = 1) then failwith ("lengths don't add up")
    if arity = 0 then 
        vs, body
    elif nvs = arity then 
        vs, body
    elif nvs = 1 then
        let v = vs.Head
        let untupledTys = destRefTupleTy g v.Type
        if (untupledTys.Length <> arity) then failwith "length untupledTys <> arity"
        let dummyvs, dummyes = 
            untupledTys 
            |> List.mapi (fun i ty -> mkCompGenLocal v.Range (v.LogicalName + "_" + string i) ty) 
            |> List.unzip 
        // These are non-sticky - any sequence point for 'body' goes on 'body' _after_ the binding has been made
        let body = mkInvisibleLet v.Range v (mkRefTupled g v.Range dummyes untupledTys) body
        dummyvs, body
    else 
        let tupledv, untupler = untupledToRefTupled g vs
        [tupledv], untupler body

let MultiLambdaToTupledLambda g vs body = 
    match vs with 
    | [] -> failwith "MultiLambdaToTupledLambda: expected some argments"
    | [v] -> v, body 
    | vs -> 
        let tupledv, untupler = untupledToRefTupled g vs
        tupledv, untupler body 

let (|RefTuple|_|) expr = 
    match expr with
    | Expr.Op (TOp.Tuple (TupInfo.Const false), _, args, _) -> Some args
    | _ -> None

let MultiLambdaToTupledLambdaIfNeeded g (vs, arg) body = 
    match vs, arg with 
    | [], _ -> failwith "MultiLambdaToTupledLambda: expected some argments"
    | [v], _ -> [(v, arg)], body 
    | vs, RefTuple args when args.Length = vs.Length -> List.zip vs args, body
    | vs, _ -> 
        let tupledv, untupler = untupledToRefTupled g vs
        [(tupledv, arg)], untupler body 

//--------------------------------------------------------------------------
// Beta reduction via let-bindings. Reduce immediate apps. of lambdas to let bindings. 
// Includes binding the immediate application of generic
// functions. Input type is the type of the function. Makes use of the invariant
// that any two expressions have distinct local variables (because we explicitly copy
// expressions).
//------------------------------------------------------------------------ 

let rec MakeApplicationAndBetaReduceAux g (f, fty, tyargsl: TType list list, argsl: Expr list, m) =
  match f with 
  | Expr.Let (bind, body, mlet, _) ->
      // Lift bindings out, i.e. (let x = e in f) y --> let x = e in f y 
      // This increases the scope of 'x', which I don't like as it mucks with debugging 
      // scopes of variables, but this is an important optimization, especially when the '|>' 
      // notation is used a lot. 
      mkLetBind mlet bind (MakeApplicationAndBetaReduceAux g (body, fty, tyargsl, argsl, m))
  | _ -> 
  match tyargsl with 
  | [] :: rest -> 
     MakeApplicationAndBetaReduceAux g (f, fty, rest, argsl, m)

  | tyargs :: rest -> 
      // Bind type parameters by immediate substitution 
      match f with 
      | Expr.TyLambda (_, tyvs, body, _, bodyty) when tyvs.Length = List.length tyargs -> 
          let tpenv = bindTypars tyvs tyargs emptyTyparInst
          let body = remarkExpr m (instExpr g tpenv body)
          let bodyty' = instType tpenv bodyty
          MakeApplicationAndBetaReduceAux g (body, bodyty', rest, argsl, m) 

      | _ -> 
          let f = mkAppsAux g f fty [tyargs] [] m
          let fty = applyTyArgs g fty tyargs 
          MakeApplicationAndBetaReduceAux g (f, fty, rest, argsl, m)
  | [] -> 
      match argsl with
      | _ :: _ ->
          // Bind term parameters by "let" explicit substitutions 
          // 
          // Only do this if there are enough lambdas for the number of arguments supplied. This is because
          // all arguments get evaluated before application.
          //
          // VALID:
          //      (fun a b -> E[a, b]) t1 t2 ---> let a = t1 in let b = t2 in E[t1, t2]
          // INVALID:
          //      (fun a -> E[a]) t1 t2 ---> let a = t1 in E[a] t2 UNLESS: E[a] has no effects OR t2 has no effects
          
          match tryStripLambdaN argsl.Length f with 
          | Some (argvsl, body) -> 
               assert (argvsl.Length = argsl.Length)
               let pairs, body = List.mapFoldBack (MultiLambdaToTupledLambdaIfNeeded g) (List.zip argvsl argsl) body
               let argvs2, args2 = List.unzip (List.concat pairs)
               mkLetsBind m (mkCompGenBinds argvs2 args2) body
          | _ -> 
              mkExprApplAux g f fty argsl m 

      | [] -> 
          f
      
let MakeApplicationAndBetaReduce g (f, fty, tyargsl, argl, m) = 
  MakeApplicationAndBetaReduceAux g (f, fty, tyargsl, argl, m)

//---------------------------------------------------------------------------
// Adjust for expected usage
// Convert a use of a value to saturate to the given arity.
//--------------------------------------------------------------------------- 

let MakeArgsForTopArgs _g m argtysl tpenv =
    argtysl |> List.mapi (fun i argtys -> 
        argtys |> List.mapi (fun j (argty, argInfo: ArgReprInfo) -> 
            let ty = instType tpenv argty
            let nm = 
               match argInfo.Name with 
               | None -> CompilerGeneratedName ("arg" + string i + string j)
               | Some id -> id.idText
            fst (mkCompGenLocal m nm ty)))

let AdjustValForExpectedArity g m (vref: ValRef) flags topValInfo =

    let tps, argtysl, rty, _ = GetTopValTypeInFSharpForm g topValInfo vref.Type m
    let tps' = copyTypars tps
    let tyargs' = List.map mkTyparTy tps'
    let tpenv = bindTypars tps tyargs' emptyTyparInst
    let rty' = instType tpenv rty
    let vsl = MakeArgsForTopArgs g m argtysl tpenv
    let call = MakeApplicationAndBetaReduce g (Expr.Val (vref, flags, m), vref.Type, [tyargs'], (List.map (mkRefTupledVars g m) vsl), m)
    let tauexpr, tauty = 
        List.foldBack 
            (fun vs (e, ty) -> mkMultiLambda m vs (e, ty), (mkFunTy g (mkRefTupledVarsTy g vs) ty))
            vsl
            (call, rty')
    // Build a type-lambda expression for the toplevel value if needed... 
    mkTypeLambda m tps' (tauexpr, tauty), tps' +-> tauty

let IsSubsumptionExpr g expr =
    match expr with 
    | Expr.Op (TOp.Coerce, [inputTy;actualTy], [_], _) ->
        isFunTy g actualTy && isFunTy g inputTy   
    | _ -> 
        false

let stripTupledFunTy g ty = 
    let argTys, retTy = stripFunTy g ty
    let curriedArgTys = argTys |> List.map (tryDestRefTupleTy g)
    curriedArgTys, retTy

let (|ExprValWithPossibleTypeInst|_|) expr =
    match expr with 
    | Expr.App (Expr.Val (vref, flags, m), _fty, tyargs, [], _) ->
        Some (vref, flags, tyargs, m)
    | Expr.Val (vref, flags, m) ->
        Some (vref, flags, [], m)
    | _ -> 
        None

let mkCoerceIfNeeded g tgtTy srcTy expr =
    if typeEquiv g tgtTy srcTy then 
        expr
    else 
        mkCoerceExpr(expr, tgtTy, expr.Range, srcTy)

let mkCompGenLetIn m nm ty e f = 
    let v, ve = mkCompGenLocal m nm ty
    mkCompGenLet m v e (f (v, ve))

/// Take a node representing a coercion from one function type to another, e.g.
///    A -> A * A -> int 
/// to 
///    B -> B * A -> int 
/// and return an expression of the correct type that doesn't use a coercion type. For example
/// return   
///    (fun b1 b2 -> E (b1 :> A) (b2 :> A))
///
///    - Use good names for the closure arguments if available
///    - Create lambda variables if needed, or use the supplied arguments if available.
///
/// Return the new expression and any unused suffix of supplied arguments
///
/// If E is a value with TopInfo then use the arity to help create a better closure.
/// In particular we can create a closure like this:
///    (fun b1 b2 -> E (b1 :> A) (b2 :> A))
/// rather than 
///    (fun b1 -> let clo = E (b1 :> A) in (fun b2 -> clo (b2 :> A)))
/// The latter closures are needed to carefully preserve side effect order
///
/// Note that the results of this translation are visible to quotations

let AdjustPossibleSubsumptionExpr g (expr: Expr) (suppliedArgs: Expr list) : (Expr* Expr list) option =

    match expr with 
    | Expr.Op (TOp.Coerce, [inputTy;actualTy], [exprWithActualTy], m) when 
        isFunTy g actualTy && isFunTy g inputTy ->
        
        if typeEquiv g actualTy inputTy then 
            Some(exprWithActualTy, suppliedArgs)
        else
            
            let curriedActualArgTys, retTy = stripTupledFunTy g actualTy

            let curriedInputTys, _ = stripFunTy g inputTy

            assert (curriedActualArgTys.Length = curriedInputTys.Length)

            let argTys = (curriedInputTys, curriedActualArgTys) ||> List.mapi2 (fun i x y -> (i, x, y))


            // Use the nice names for a function of known arity and name. Note that 'nice' here also 
            // carries a semantic meaning. For a function with top-info, 
            //   let f (x: A) (y: A) (z: A) = ...
            // we know there are no side effects on the application of 'f' to 1, 2 args. This greatly simplifies
            // the closure built for 
            //   f b1 b2 
            // and indeed for 
            //   f b1 b2 b3
            // we don't build any closure at all, and just return
            //   f (b1 :> A) (b2 :> A) (b3 :> A)
            
            let curriedNiceNames = 
                match stripExpr exprWithActualTy with 
                | ExprValWithPossibleTypeInst(vref, _, _, _) when vref.ValReprInfo.IsSome -> 

                    let _, argtysl, _, _ = GetTopValTypeInFSharpForm g vref.ValReprInfo.Value vref.Type expr.Range
                    argtysl |> List.mapi (fun i argtys -> 
                        argtys |> List.mapi (fun j (_, argInfo) -> 
                             match argInfo.Name with 
                             | None -> CompilerGeneratedName ("arg" + string i + string j)
                             | Some id -> id.idText))
                | _ -> 
                    []
             
            let nCurriedNiceNames = curriedNiceNames.Length 
            assert (curriedActualArgTys.Length >= nCurriedNiceNames)

            let argTysWithNiceNames, argTysWithoutNiceNames =
                List.splitAt nCurriedNiceNames argTys

            /// Only consume 'suppliedArgs' up to at most the number of nice arguments
            let nSuppliedArgs = min suppliedArgs.Length nCurriedNiceNames
            let suppliedArgs, droppedSuppliedArgs =
                List.splitAt nSuppliedArgs suppliedArgs

            /// The relevant range for any expressions and applications includes the arguments 
            let appm = (m, suppliedArgs) ||> List.fold (fun m e -> unionRanges m (e.Range)) 

            // See if we have 'enough' suppliedArgs. If not, we have to build some lambdas, and, 
            // we have to 'let' bind all arguments that we consume, e.g.
            //   Seq.take (effect;4) : int list -> int list
            // is a classic case. Here we generate
            //   let tmp = (effect;4) in 
            //   (fun v -> Seq.take tmp (v :> seq<_>))
            let buildingLambdas = nSuppliedArgs <> nCurriedNiceNames

            /// Given a tuple of argument variables that has a tuple type that satisfies the input argument types, 
            /// coerce it to a tuple that satisfies the matching coerced argument type(s).
            let CoerceDetupled (argTys: TType list) (detupledArgs: Expr list) (actualTys: TType list) =
                assert (actualTys.Length = argTys.Length)
                assert (actualTys.Length = detupledArgs.Length)
                // Inject the coercions into the user-supplied explicit tuple
                let argm = List.reduce unionRanges (detupledArgs |> List.map (fun e -> e.Range))
                mkRefTupled g argm (List.map3 (mkCoerceIfNeeded g) actualTys argTys detupledArgs) actualTys

            /// Given an argument variable of tuple type that has been evaluated and stored in the 
            /// given variable, where the tuple type that satisfies the input argument types, 
            /// coerce it to a tuple that satisfies the matching coerced argument type(s).
            let CoerceBoundTuple tupleVar argTys (actualTys: TType list) =
                assert (actualTys.Length > 1)
            
                mkRefTupled g appm 
                   ((actualTys, argTys) ||> List.mapi2 (fun i actualTy dummyTy ->  
                       let argExprElement = mkTupleFieldGet g (tupInfoRef, tupleVar, argTys, i, appm)
                       mkCoerceIfNeeded g actualTy dummyTy argExprElement))
                   actualTys

            /// Given an argument that has a tuple type that satisfies the input argument types, 
            /// coerce it to a tuple that satisfies the matching coerced argument type. Try to detuple the argument if possible.
            let CoerceTupled niceNames (argExpr: Expr) (actualTys: TType list) =
                let argExprTy = (tyOfExpr g argExpr)

                let argTys = 
                    match actualTys with 
                    | [_] -> 
                        [tyOfExpr g argExpr]
                    | _ -> 
                        tryDestRefTupleTy g argExprTy 
                
                assert (actualTys.Length = argTys.Length)
                let nm = match niceNames with [nm] -> nm | _ -> "arg"
                if buildingLambdas then 
                    // Evaluate the user-supplied tuple-valued argument expression, inject the coercions and build an explicit tuple
                    // Assign the argument to make sure it is only run once
                    //     f ~~>: B -> int
                    //     f ~~> : (B * B) -> int
                    //
                    //  for 
                    //     let f a = 1
                    //     let f (a, a) = 1
                    let v, ve = mkCompGenLocal appm nm argExprTy
                    let binderBuilder = (fun tm -> mkCompGenLet appm v argExpr tm)
                    let expr = 
                        match actualTys, argTys with
                        | [actualTy], [argTy] -> mkCoerceIfNeeded g actualTy argTy ve 
                        | _ -> CoerceBoundTuple ve argTys actualTys

                    binderBuilder, expr
                else                
                    if typeEquiv g (mkRefTupledTy g actualTys) argExprTy then 
                        (fun tm -> tm), argExpr
                    else
                    
                        let detupledArgs, argTys = 
                            match actualTys with 
                            | [_actualType] -> 
                                [argExpr], [tyOfExpr g argExpr]
                            | _ -> 
                                tryDestRefTupleExpr argExpr, tryDestRefTupleTy g argExprTy 

                        // OK, the tuples match, or there is no de-tupling, 
                        //     f x
                        //     f (x, y)
                        //
                        //  for 
                        //     let f (x, y) = 1
                        // and we're not building lambdas, just coerce the arguments in place
                        if detupledArgs.Length = actualTys.Length then 
                            (fun tm -> tm), CoerceDetupled argTys detupledArgs actualTys
                        else 
                            // In this case there is a tuple mismatch.
                            //     f p
                            //
                            //
                            //  for 
                            //     let f (x, y) = 1
                            // Assign the argument to make sure it is only run once
                            let v, ve = mkCompGenLocal appm nm argExprTy
                            let binderBuilder = (fun tm -> mkCompGenLet appm v argExpr tm)
                            let expr = CoerceBoundTuple ve argTys actualTys
                            binderBuilder, expr
                        

            // This variable is really a dummy to make the code below more regular. 
            // In the i = N - 1 cases we skip the introduction of the 'let' for
            // this variable.
            let resVar, resVarAsExpr = mkCompGenLocal appm "result" retTy
            let N = argTys.Length
            let (cloVar, exprForOtherArgs, _) = 
                List.foldBack 
                    (fun (i, inpArgTy, actualArgTys) (cloVar: Val, res, resTy) -> 

                        let inpArgTys = 
                            match actualArgTys with 
                            | [_] -> [inpArgTy]
                            | _ -> destRefTupleTy g inpArgTy

                        assert (inpArgTys.Length = actualArgTys.Length)
                        
                        let inpsAsVars, inpsAsExprs = inpArgTys |> List.mapi (fun j ty -> mkCompGenLocal appm ("arg" + string i + string j) ty) |> List.unzip
                        let inpsAsActualArg = CoerceDetupled inpArgTys inpsAsExprs actualArgTys
                        let inpCloVarType = mkFunTy g (mkRefTupledTy g actualArgTys) cloVar.Type
                        let newResTy = mkFunTy g inpArgTy resTy
                        let inpCloVar, inpCloVarAsExpr = mkCompGenLocal appm ("clo" + string i) inpCloVarType
                        let newRes = 
                            // For the final arg we can skip introducing the dummy variable
                            if i = N - 1 then 
                                mkMultiLambda appm inpsAsVars 
                                    (mkApps g ((inpCloVarAsExpr, inpCloVarType), [], [inpsAsActualArg], appm), resTy)
                            else
                                mkMultiLambda appm inpsAsVars 
                                    (mkCompGenLet appm cloVar 
                                       (mkApps g ((inpCloVarAsExpr, inpCloVarType), [], [inpsAsActualArg], appm)) 
                                       res, 
                                     resTy)
                            
                        inpCloVar, newRes, newResTy)
                    argTysWithoutNiceNames
                    (resVar, resVarAsExpr, retTy)

            let exprForAllArgs =
                if isNil argTysWithNiceNames then 
                    mkCompGenLet appm cloVar exprWithActualTy exprForOtherArgs
                else
                    // Mark the up as Some/None
                    let suppliedArgs = List.map Some suppliedArgs @ List.replicate (nCurriedNiceNames - nSuppliedArgs) None

                    assert (suppliedArgs.Length = nCurriedNiceNames)

                    let lambdaBuilders, binderBuilders, inpsAsArgs = 
                    
                        (argTysWithNiceNames, curriedNiceNames, suppliedArgs) |||> List.map3 (fun (_, inpArgTy, actualArgTys) niceNames suppliedArg -> 

                                let inpArgTys = 
                                    match actualArgTys with 
                                    | [_] -> [inpArgTy]
                                    | _ -> destRefTupleTy g inpArgTy


                                /// Note: there might not be enough nice names, and they might not match in arity
                                let niceNames = 
                                    match niceNames with 
                                    | nms when nms.Length = inpArgTys.Length -> nms
                                    | [nm] -> inpArgTys |> List.mapi (fun i _ -> (nm + string i))
                                    | nms -> nms
                                match suppliedArg with 
                                | Some arg -> 
                                    let binderBuilder, inpsAsActualArg = CoerceTupled niceNames arg actualArgTys
                                    let lambdaBuilder = (fun tm -> tm)
                                    lambdaBuilder, binderBuilder, inpsAsActualArg
                                | None -> 
                                    let inpsAsVars, inpsAsExprs = (niceNames, inpArgTys) ||> List.map2 (fun nm ty -> mkCompGenLocal appm nm ty) |> List.unzip
                                    let inpsAsActualArg = CoerceDetupled inpArgTys inpsAsExprs actualArgTys
                                    let lambdaBuilder = (fun tm -> mkMultiLambda appm inpsAsVars (tm, tyOfExpr g tm))
                                    let binderBuilder = (fun tm -> tm)
                                    lambdaBuilder, binderBuilder, inpsAsActualArg)
                        |> List.unzip3
                    
                    // If no trailing args then we can skip introducing the dummy variable
                    // This corresponds to 
                    //    let f (x: A) = 1      
                    //
                    //   f ~~> type B -> int
                    //
                    // giving
                    //   (fun b -> f (b :> A))
                    // rather than 
                    //   (fun b -> let clo = f (b :> A) in clo)   
                    let exprApp = 
                        if isNil argTysWithoutNiceNames then 
                            mkApps g ((exprWithActualTy, actualTy), [], inpsAsArgs, appm)
                        else
                            mkCompGenLet appm 
                                    cloVar (mkApps g ((exprWithActualTy, actualTy), [], inpsAsArgs, appm)) 
                                    exprForOtherArgs

                    List.foldBack (fun f acc -> f acc) binderBuilders 
                        (List.foldBack (fun f acc -> f acc) lambdaBuilders exprApp)

            Some(exprForAllArgs, droppedSuppliedArgs)
    | _ -> 
        None
  
/// Find and make all subsumption eliminations 
let NormalizeAndAdjustPossibleSubsumptionExprs g inputExpr = 
    let expr, args = 
        // AdjustPossibleSubsumptionExpr can take into account an application
        match stripExpr inputExpr with 
        | Expr.App (f, _fty, [], args, _) ->
             f, args

        | _ -> 
            inputExpr, []
    
    match AdjustPossibleSubsumptionExpr g expr args with 
    | None -> 
        inputExpr
    | Some (expr', []) -> 
        expr'
    | Some (expr', args') -> 
        //printfn "adjusted...." 
        Expr.App (expr', tyOfExpr g expr', [], args', inputExpr.Range)  
             
  
//---------------------------------------------------------------------------
// LinearizeTopMatch - when only one non-failing target, make linear. The full
// complexity of this is only used for spectacularly rare bindings such as 
//    type ('a, 'b) either = This of 'a | That of 'b
//    let this_f1 = This (fun x -> x)
//    let This fA | That fA = this_f1
// 
// Here a polymorphic top level binding "fA" is _computed_ by a pattern match!!!
// The TAST coming out of type checking must, however, define fA as a type function, 
// since it is marked with an arity that indicates it's r.h.s. is a type function]
// without side effects and so can be compiled as a generic method (for example).

// polymorphic things bound in complex matches at top level require eta expansion of the 
// type function to ensure the r.h.s. of the binding is indeed a type function 
let etaExpandTypeLambda g m tps (tm, ty) = 
    if isNil tps then tm else mkTypeLambda m tps (mkApps g ((tm, ty), [(List.map mkTyparTy tps)], [], m), ty)

let AdjustValToTopVal (tmp: Val) parent valData =
    tmp.SetValReprInfo (Some valData)
    tmp.SetDeclaringEntity parent
    tmp.SetIsMemberOrModuleBinding()

/// For match with only one non-failing target T0, the other targets, T1... failing (say, raise exception).
///   tree, T0(v0, .., vN) => rhs ; T1() => fail ; ...
/// Convert it to bind T0's variables, then continue with T0's rhs:
///   let tmp = switch tree, TO(fv0, ..., fvN) => Tup (fv0, ..., fvN) ; T1() => fail; ...
///   let v1 = #1 tmp in ...
///   and vN = #N tmp
///   rhs
/// Motivation:
/// - For top-level let bindings with possibly failing matches, 
///   this makes clear that subsequent bindings (if reached) are top-level ones.
let LinearizeTopMatchAux g parent (spBind, m, tree, targets, m2, ty) =
    let targetsL = Array.toList targets
    (* items* package up 0, 1, more items *)
    let itemsProj tys i x = 
        match tys with 
        | [] -> failwith "itemsProj: no items?"
        | [_] -> x (* no projection needed *)
        | tys -> Expr.Op (TOp.TupleFieldGet (tupInfoRef, i), tys, [x], m)
    let isThrowingTarget = function TTarget(_, x, _) -> isThrow x
    if 1 + List.count isThrowingTarget targetsL = targetsL.Length then
        (* Have failing targets and ONE successful one, so linearize *)
        let (TTarget (vs, rhs, spTarget)) = Option.get (List.tryFind (isThrowingTarget >> not) targetsL)
        (* note - old code here used copy value to generate locals - this was not right *)
        let fvs = vs |> List.map (fun v -> fst(mkLocal v.Range v.LogicalName v.Type)) (* fresh *)
        let vtys = vs |> List.map (fun v -> v.Type) 
        let tmpTy = mkRefTupledVarsTy g vs
        let tmp, tmpe = mkCompGenLocal m "matchResultHolder" tmpTy

        AdjustValToTopVal tmp parent ValReprInfo.emptyValData

        let newTg = TTarget (fvs, mkRefTupledVars g m fvs, spTarget)
        let fixup (TTarget (tvs, tx, spTarget)) = 
           match destThrow tx with
           | Some (m, _, e) -> 
               let tx = mkThrow m tmpTy e
               TTarget(tvs, tx, spTarget) (* Throwing targets, recast it's "return type" *)
           | None -> newTg (* Non-throwing target, replaced [new/old] *)
       
        let targets = Array.map fixup targets
        let binds = 
            vs |> List.mapi (fun i v -> 
                let ty = v.Type
                let rhs = etaExpandTypeLambda g m v.Typars (itemsProj vtys i tmpe, ty)
                // update the arity of the value 
                v.SetValReprInfo (Some (InferArityOfExpr g AllowTypeDirectedDetupling.Yes ty [] [] rhs))
                // This binding is deliberately non-sticky - any sequence point for 'rhs' goes on 'rhs' _after_ the binding has been evaluated
                mkInvisibleBind v rhs) in (* vi = proj tmp *)
        mkCompGenLet m
          tmp (primMkMatch (spBind, m, tree, targets, m2, tmpTy)) (* note, probably retyped match, but note, result still has same type *)
          (mkLetsFromBindings m binds rhs)                             
    else
        (* no change *)
        primMkMatch (spBind, m, tree, targets, m2, ty)

let LinearizeTopMatch g parent = function
  | Expr.Match (spBind, m, tree, targets, m2, ty) -> LinearizeTopMatchAux g parent (spBind, m, tree, targets, m2, ty)
  | x -> x


//---------------------------------------------------------------------------
// XmlDoc signatures
//---------------------------------------------------------------------------


let commaEncs strs = String.concat "," strs
let angleEnc str = "{" + str + "}" 
let ticksAndArgCountTextOfTyconRef (tcref: TyconRef) =
     // Generic type names are (name + "`" + digits) where name does not contain "`".
     let path = Array.toList (fullMangledPathToTyconRef tcref) @ [tcref.CompiledName]
     textOfPath path
     
let typarEnc _g (gtpsType, gtpsMethod) typar =
    match List.tryFindIndex (typarEq typar) gtpsType with
    | Some idx -> "`" + string idx // single-tick-index for typar from type
    | None ->
        match List.tryFindIndex (typarEq typar) gtpsMethod with
        | Some idx ->
            "``" + string idx // double-tick-index for typar from method
        | None ->
            warning(InternalError("Typar not found during XmlDoc generation", typar.Range))
            "``0"

let rec typeEnc g (gtpsType, gtpsMethod) ty = 
    let stripped = stripTyEqnsAndMeasureEqns g ty
    match stripped with 
    | TType_forall _ -> 
        "Microsoft.FSharp.Core.FSharpTypeFunc"

    | _ when isArrayTy g ty -> 
        let tcref, tinst = destAppTy g ty
        let arraySuffix = 
            match rankOfArrayTyconRef g tcref with
            | 1 -> "[]"
            | 2 -> "[0:, 0:]"
            | 3 -> "[0:, 0:, 0:]"
            | 4 -> "[0:, 0:, 0:, 0:]"
            | _ -> failwith "impossible: rankOfArrayTyconRef: unsupported array rank"
        typeEnc g (gtpsType, gtpsMethod) (List.head tinst) + arraySuffix

    | TType_ucase (UCRef(tcref, _), tinst)   
    | TType_app (tcref, tinst, _) -> 
        if tyconRefEq g g.byref_tcr tcref then
            typeEnc g (gtpsType, gtpsMethod) (List.head tinst) + "@"
        elif tyconRefEq g tcref g.nativeptr_tcr then
            typeEnc g (gtpsType, gtpsMethod) (List.head tinst) + "*"
        else
            let tyName = 
                let ty = stripTyEqnsAndMeasureEqns g ty
                match ty with
                | TType_app (tcref, _tinst, _nullness) -> 
                    // Generic type names are (name + "`" + digits) where name does not contain "`".
                    // In XML doc, when used in type instances, these do not use the ticks.
                    let path = Array.toList (fullMangledPathToTyconRef tcref) @ [tcref.CompiledName]
                    textOfPath (List.map DemangleGenericTypeName path)
                | _ ->
                    assert false
                    failwith "impossible"
            tyName + tyargsEnc g (gtpsType, gtpsMethod) tinst

    | TType_anon (anonInfo, tinst) -> 
        sprintf "%s%s" anonInfo.ILTypeRef.FullName (tyargsEnc g (gtpsType, gtpsMethod) tinst)

    | TType_tuple (tupInfo, tys) -> 
        if evalTupInfoIsStruct tupInfo then 
            sprintf "System.ValueTuple%s"(tyargsEnc g (gtpsType, gtpsMethod) tys)
        else 
            sprintf "System.Tuple%s"(tyargsEnc g (gtpsType, gtpsMethod) tys)

    | TType_fun (f, x, _nullness) -> 
        "Microsoft.FSharp.Core.FSharpFunc" + tyargsEnc g (gtpsType, gtpsMethod) [f;x]

    | TType_var (typar, _nullness) -> 
        typarEnc g (gtpsType, gtpsMethod) typar

    | TType_measure _ -> "?"

and tyargsEnc g (gtpsType, gtpsMethod) args = 
     match args with     
     | [] -> ""
     | [a] when (match (stripTyEqns g a) with TType_measure _ -> true | _ -> false) -> ""  // float<m> should appear as just "float" in the generated .XML xmldoc file
     | _ -> angleEnc (commaEncs (List.map (typeEnc g (gtpsType, gtpsMethod)) args)) 

let XmlDocArgsEnc g (gtpsType, gtpsMethod) argTs =
  if isNil argTs then "" 
  else "(" + String.concat "," (List.map (typeEnc g (gtpsType, gtpsMethod)) argTs) + ")"

let buildAccessPath (cp: CompilationPath option) =
    match cp with
    | Some cp ->
        let ap = cp.AccessPath |> List.map fst |> List.toArray
        System.String.Join(".", ap)      
    | None -> "Extension Type"
let prependPath path name = if path = "" then name else path + "." + name

let XmlDocSigOfVal g path (v: Val) =
  let parentTypars, methTypars, argInfos, prefix, path, name = 

    // CLEANUP: this is one of several code paths that treat module values and members 
    // separately when really it would be cleaner to make sure GetTopValTypeInFSharpForm, GetMemberTypeInFSharpForm etc.
    // were lined up so code paths like this could be uniform
    
    match v.MemberInfo with 
    | Some membInfo when not v.IsExtensionMember -> 
        (* Methods, Properties etc. *)
        let tps, argInfos, _, _ = GetMemberTypeInMemberForm g membInfo.MemberFlags (Option.get v.ValReprInfo) v.Type v.Range
        let prefix, name = 
          match membInfo.MemberFlags.MemberKind with 
          | MemberKind.ClassConstructor 
          | MemberKind.Constructor -> "M:", "#ctor"
          | MemberKind.Member -> "M:", v.CompiledName
          | MemberKind.PropertyGetSet 
          | MemberKind.PropertySet
          | MemberKind.PropertyGet -> "P:", v.PropertyName
        let path = if v.HasDeclaringEntity then prependPath path v.TopValDeclaringEntity.CompiledName else path
        let parentTypars, methTypars = 
          match PartitionValTypars g v with
          | Some(_, memberParentTypars, memberMethodTypars, _, _) -> memberParentTypars, memberMethodTypars
          | None -> [], tps
        parentTypars, methTypars, argInfos, prefix, path, name
    | _ ->
        // Regular F# values and extension members 
        let w = arityOfVal v
        let tps, argInfos, _, _ = GetTopValTypeInCompiledForm g w v.Type v.Range
        let name = v.CompiledName
        let prefix =
          if w.NumCurriedArgs = 0 && isNil tps then "P:"
          else "M:"
        [], tps, argInfos, prefix, path, name
  let argTs = argInfos |> List.concat |> List.map fst
  let args = XmlDocArgsEnc g (parentTypars, methTypars) argTs
  let arity = List.length methTypars in (* C# XML doc adds ``<arity> to *generic* member names *)
  let genArity = if arity=0 then "" else sprintf "``%d" arity
  prefix + prependPath path name + genArity + args
  
let BuildXmlDocSig prefix paths = prefix + List.fold prependPath "" paths

let XmlDocSigOfUnionCase = BuildXmlDocSig "T:" // Would like to use "U:", but ParseMemberSignature only accepts C# signatures

let XmlDocSigOfField = BuildXmlDocSig "F:"

let XmlDocSigOfProperty = BuildXmlDocSig "P:"

let XmlDocSigOfTycon = BuildXmlDocSig "T:"

let XmlDocSigOfSubModul = BuildXmlDocSig "T:"

let XmlDocSigOfEntity (eref: EntityRef) =
    XmlDocSigOfTycon [(buildAccessPath eref.CompilationPathOpt); eref.Deref.CompiledName]

//--------------------------------------------------------------------------
// Some unions have null as representations 
//--------------------------------------------------------------------------


let enum_CompilationRepresentationAttribute_Static = 0b0000000000000001
let enum_CompilationRepresentationAttribute_Instance = 0b0000000000000010
let enum_CompilationRepresentationAttribute_StaticInstanceMask = 0b0000000000000011
let enum_CompilationRepresentationAttribute_ModuleSuffix = 0b0000000000000100
let enum_CompilationRepresentationAttribute_PermitNull = 0b0000000000001000

let HasUseNullAsTrueValueAttribute g attribs =
     match TryFindFSharpInt32Attribute g g.attrib_CompilationRepresentationAttribute attribs with
     | Some flags -> ((flags &&& enum_CompilationRepresentationAttribute_PermitNull) <> 0)
     | _ -> false 

let TyconHasUseNullAsTrueValueAttribute g (tycon: Tycon) = HasUseNullAsTrueValueAttribute g tycon.Attribs 

// WARNING: this must match optimizeAlternativeToNull in ilx/cu_erase.fs
let CanHaveUseNullAsTrueValueAttribute (_g: TcGlobals) (tycon: Tycon) =
  (tycon.IsUnionTycon && 
   let ucs = tycon.UnionCasesArray
   (ucs.Length = 0 ||
     (ucs |> Array.existsOne (fun uc -> uc.IsNullary) &&
      ucs |> Array.exists (fun uc -> not uc.IsNullary))))

// WARNING: this must match optimizeAlternativeToNull in ilx/cu_erase.fs
let IsUnionTypeWithNullAsTrueValue (g: TcGlobals) (tycon: Tycon) =
  (tycon.IsUnionTycon && 
   let ucs = tycon.UnionCasesArray
   (ucs.Length = 0 ||
     (TyconHasUseNullAsTrueValueAttribute g tycon &&
      ucs |> Array.existsOne (fun uc -> uc.IsNullary) &&
      ucs |> Array.exists (fun uc -> not uc.IsNullary))))

let TyconCompilesInstanceMembersAsStatic g tycon = IsUnionTypeWithNullAsTrueValue g tycon
let TcrefCompilesInstanceMembersAsStatic g (tcref: TyconRef) = TyconCompilesInstanceMembersAsStatic g tcref.Deref

// TODO NULLNESS: Consider whether we need to adjust this predicate, and the compatibility issues with doing this
let TypeNullNever g ty = 
    let underlyingTy = stripTyEqnsAndMeasureEqns g ty
    (isStructTy g underlyingTy) ||
    (isByrefTy g underlyingTy)

let TyconRefNullIsExtraValue isNew g m (tcref: TyconRef) = 
    not tcref.IsStructOrEnumTycon &&
    not (isByrefLikeTyconRef g m tcref) && 
    (if tcref.IsILTycon then 
        // Putting AllowNullLiteralAttribute(false) on an IL or provided type means 'null' can't be used with that type
        (not isNew && TryFindTyconRefBoolAttribute g m g.attrib_AllowNullLiteralAttribute tcref <> Some false)
     else 
// Putting AllowNullLiteralAttribute(true) on an F# type means it always admits null even in the new model
        (TryFindTyconRefBoolAttribute g m g.attrib_AllowNullLiteralAttribute tcref = Some true))

let TyconRefNullIsExtraValueOld g m tcref = TyconRefNullIsExtraValue false g m tcref
let TyconRefNullIsExtraValueNew g m tcref = TyconRefNullIsExtraValue true g m tcref

/// The F# 4.5 logic about whether a type admits the use of 'null' as a value.
let TypeNullIsExtraValueOld g m ty = 
    if isILReferenceTy g ty || isDelegateTy g ty then
        match tryDestAppTy g ty with 
        | ValueSome tcref -> 
            // In F# 4.x, putting AllowNullLiteralAttribute(false) on an IL or provided 
            // type means 'null' can't be used with that type, otherwise it can
            TryFindTyconRefBoolAttribute g m g.attrib_AllowNullLiteralAttribute tcref <> Some false 
        | _ -> 
            // In F# 4.5, other IL reference types (e.g. arrays) always support null
            true
    elif TypeNullNever g ty then 
        false
    else 
        // In F# 4.x, putting AllowNullLiteralAttribute(true) on an F# type means 'null' can be used with that type
        match tryDestAppTy g ty with 
        | ValueSome tcref -> TryFindTyconRefBoolAttribute g m g.attrib_AllowNullLiteralAttribute tcref = Some true 
        | _ -> false

/// The F# 5.0 logic about whether a type admits the use of 'null' as a value.
let TypeNullIsExtraValueNew g m ty = 
    let sty = stripTyparEqns ty
    (match tryDestAppTy g sty with 
     | ValueSome tcref -> 
        not tcref.IsStructOrEnumTycon &&
        not (isByrefLikeTyconRef g m tcref) && 
        (TryFindTyconRefBoolAttribute g m g.attrib_AllowNullLiteralAttribute tcref = Some true)
     | _ -> false) 
    ||
    (match (nullnessOfTy g sty).Evaluate() with 
     | NullnessInfo.AmbivalentToNull -> false
     | NullnessInfo.WithoutNull -> false
     | NullnessInfo.WithNull -> true)

/// The F# 4.5 and 5.0 logic about whether a type uses 'null' as a true representation value
let TypeNullIsTrueValue g ty =
    (match tryDestAppTy g ty with
     | ValueSome tcref -> IsUnionTypeWithNullAsTrueValue g tcref.Deref
     | _ -> false) 
   || (isUnitTy g ty)

/// Indicates if unbox<T>(null) is actively rejected at runtime.   See nullability RFC.  This applies to types that don't have null
/// as a valid runtime representation under old compatiblity rules.
let TypeNullNotLiked g m ty = 
       not (TypeNullIsExtraValueOld g m ty) 
    && not (TypeNullIsTrueValue g ty) 
    && not (TypeNullNever g ty) 

let rec TypeHasDefaultValue isNew g m ty = 
    let ty = stripTyEqnsAndMeasureEqns g ty
    (if isNew then TypeNullIsExtraValueNew g m ty else TypeNullIsExtraValueOld g m ty)
    || (isStructTy g ty &&
        // Is it an F# struct type?
        (if isFSharpStructTy g ty then 
            let tcref, tinst = destAppTy g ty 
            let flds = 
                // Note this includes fields implied by the use of the implicit class construction syntax
                tcref.AllInstanceFieldsAsList
                  // We can ignore fields with the DefaultValue(false) attribute 
                  |> List.filter (fun fld -> not (TryFindFSharpBoolAttribute g g.attrib_DefaultValueAttribute fld.FieldAttribs = Some false))

            flds |> List.forall (actualTyOfRecdField (mkTyconRefInst tcref tinst) >> TypeHasDefaultValue isNew g m)
         elif isStructTupleTy g ty then 
            destStructTupleTy g ty |> List.forall (TypeHasDefaultValue isNew g m)
         elif isStructAnonRecdTy g ty then 
            match tryDestAnonRecdTy g ty with
            | ValueNone -> true
            | ValueSome (_, ptys) -> ptys |> List.forall (TypeHasDefaultValue isNew g m)
         else
            // All struct types defined in other .NET languages have a DefaultValue regardless of their
            // instantiation
            true))

let TypeHasDefaultValueOld g m ty = TypeHasDefaultValue false g m ty  

let TypeHasDefaultValueNew g m ty = TypeHasDefaultValue true g m ty  

/// Determines types that are potentially known to satisfy the 'comparable' constraint and returns
/// a set of residual types that must also satisfy the constraint
let (|SpecialComparableHeadType|_|) g ty =           
    if isAnyTupleTy g ty then 
        let _tupInfo, elemTys = destAnyTupleTy g ty
        Some elemTys 
    elif isAnonRecdTy g ty then 
        match tryDestAnonRecdTy g ty with
        | ValueNone -> Some []
        | ValueSome (_anonInfo, elemTys) -> Some elemTys 
    else
        match tryAppTy g ty with
        | ValueSome (tcref, tinst) ->
            if isArrayTyconRef g tcref ||
               tyconRefEq g tcref g.system_UIntPtr_tcref ||
               tyconRefEq g tcref g.system_IntPtr_tcref then
                 Some tinst 
            else 
                None
        | _ ->
            None

let (|SpecialEquatableHeadType|_|) g ty = (|SpecialComparableHeadType|_|) g ty
let (|SpecialNotEquatableHeadType|_|) g ty = 
    if isFunTy g ty then Some() else None



// Can we use the fast helper for the 'LanguagePrimitives.IntrinsicFunctions.TypeTestGeneric'? 
let canUseTypeTestFast g ty = 
     not (isTyparTy g ty) && 
     not (TypeNullIsTrueValue g ty) && 
     not (TypeNullNever g ty)

// Can we use the fast helper for the 'LanguagePrimitives.IntrinsicFunctions.UnboxGeneric'? 
let canUseUnboxFast g m ty = 
     not (isTyparTy g ty) && 
     not (TypeNullNotLiked g m ty)
     
     
//--------------------------------------------------------------------------
// Nullness tests and pokes 
//--------------------------------------------------------------------------

(* match inp with :? ty as v -> e2[v] | _ -> e3 *)
let mkIsInstConditional g m tgty vinpe v e2 e3 = 
    // No sequence point for this compiler generated expression form
    
    if canUseTypeTestFast g tgty then 

        let mbuilder = new MatchBuilder(NoSequencePointAtInvisibleBinding, m)
        let tg2 = mbuilder.AddResultTarget(e2, SuppressSequencePointAtTarget)
        let tg3 = mbuilder.AddResultTarget(e3, SuppressSequencePointAtTarget)
        let dtree = TDSwitch(exprForVal m v, [TCase(DecisionTreeTest.IsNull, tg3)], Some tg2, m)
        let expr = mbuilder.Close(dtree, m, tyOfExpr g e2)
        mkCompGenLet m v (mkIsInst tgty vinpe m) expr

    else
        let mbuilder = new MatchBuilder(NoSequencePointAtInvisibleBinding, m)
        let tg2 = TDSuccess([mkCallUnbox g m tgty vinpe], mbuilder.AddTarget(TTarget([v], e2, SuppressSequencePointAtTarget)))
        let tg3 = mbuilder.AddResultTarget(e3, SuppressSequencePointAtTarget)
        let dtree = TDSwitch(vinpe, [TCase(DecisionTreeTest.IsInst(tyOfExpr g vinpe, tgty), tg2)], Some tg3, m)
        let expr = mbuilder.Close(dtree, m, tyOfExpr g e2)
        expr



// Null tests are generated by
//    1. The compilation of array patterns in the pattern match compiler
//    2. The compilation of string patterns in the pattern match compiler
let mkNullTest g m e1 e2 e3 =
        let mbuilder = new MatchBuilder(NoSequencePointAtInvisibleBinding, m)
        let tg2 = mbuilder.AddResultTarget(e2, SuppressSequencePointAtTarget)
        let tg3 = mbuilder.AddResultTarget(e3, SuppressSequencePointAtTarget)            
        let dtree = TDSwitch(e1, [TCase(DecisionTreeTest.IsNull, tg3)], Some tg2, m)
        let expr = mbuilder.Close(dtree, m, tyOfExpr g e2)
        expr         
let mkNonNullTest (g: TcGlobals) m e = mkAsmExpr ([ IL.AI_ldnull ; IL.AI_cgt_un ], [], [e], [g.bool_ty], m)
let mkNonNullCond g m ty e1 e2 e3 = mkCond NoSequencePointAtStickyBinding SuppressSequencePointAtTarget m ty (mkNonNullTest g m e1) e2 e3
let mkIfThen (g: TcGlobals) m e1 e2 = mkCond NoSequencePointAtStickyBinding SuppressSequencePointAtTarget m g.unit_ty e1 e2 (mkUnit g m)


let ModuleNameIsMangled g attrs =
    match TryFindFSharpInt32Attribute g g.attrib_CompilationRepresentationAttribute attrs with
    | Some flags -> ((flags &&& enum_CompilationRepresentationAttribute_ModuleSuffix) <> 0)
    | _ -> false 

let CompileAsEvent g attrs = HasFSharpAttribute g g.attrib_CLIEventAttribute attrs 


let MemberIsCompiledAsInstance g parent isExtensionMember (membInfo: ValMemberInfo) attrs =
    // All extension members are compiled as static members
    if isExtensionMember then false
    // Anything implementing a dispatch slot is compiled as an instance member
    elif membInfo.MemberFlags.IsOverrideOrExplicitImpl then true
    elif not (isNil membInfo.ImplementedSlotSigs) then true
    else 
        // Otherwise check attributes to see if there is an explicit instance or explicit static flag
        let explicitInstance, explicitStatic = 
            match TryFindFSharpInt32Attribute g g.attrib_CompilationRepresentationAttribute attrs with
            | Some flags -> 
              ((flags &&& enum_CompilationRepresentationAttribute_Instance) <> 0), 
              ((flags &&& enum_CompilationRepresentationAttribute_Static) <> 0)
            | _ -> false, false
        explicitInstance ||
        (membInfo.MemberFlags.IsInstance &&
         not explicitStatic &&
         not (TcrefCompilesInstanceMembersAsStatic g parent))


let isSealedTy g ty =
    let ty = stripTyEqnsAndMeasureEqns g ty
    not (isRefTy g ty) ||
    isUnitTy g ty || 
    isArrayTy g ty || 

    match metadataOfTy g ty with 
#if !NO_EXTENSIONTYPING
    | ProvidedTypeMetadata st -> st.IsSealed
#endif
    | ILTypeMetadata (TILObjectReprData(_, _, td)) -> td.IsSealed
    | FSharpOrArrayOrByrefOrTupleOrExnTypeMetadata ->
       if (isFSharpInterfaceTy g ty || isFSharpClassTy g ty) then 
          let tcref = tcrefOfAppTy g ty
          TryFindFSharpBoolAttribute g g.attrib_SealedAttribute tcref.Attribs = Some true
       else 
          // All other F# types, array, byref, tuple types are sealed
          true
   
let isComInteropTy g ty =
    let tcref = tcrefOfAppTy g ty
    match g.attrib_ComImportAttribute with
    | None -> false
    | Some attr -> TryFindFSharpBoolAttribute g attr tcref.Attribs = Some true
  
let ValSpecIsCompiledAsInstance g (v: Val) =
    match v.MemberInfo with 
    | Some membInfo -> 
        // Note it doesn't matter if we pass 'v.TopValDeclaringEntity' or 'v.MemberApparentEntity' here. 
        // These only differ if the value is an extension member, and in that case MemberIsCompiledAsInstance always returns 
        // false anyway 
        MemberIsCompiledAsInstance g v.MemberApparentEntity v.IsExtensionMember membInfo v.Attribs  
    | _ -> false

let ValRefIsCompiledAsInstanceMember g (vref: ValRef) = ValSpecIsCompiledAsInstance g vref.Deref


//---------------------------------------------------------------------------
// Crack information about an F# object model call
//---------------------------------------------------------------------------

let GetMemberCallInfo g (vref: ValRef, vFlags) = 
    match vref.MemberInfo with 
    | Some membInfo when not vref.IsExtensionMember -> 
      let numEnclTypeArgs = vref.MemberApparentEntity.TyparsNoRange.Length
      let virtualCall = 
          (membInfo.MemberFlags.IsOverrideOrExplicitImpl || 
           membInfo.MemberFlags.IsDispatchSlot) && 
          not membInfo.MemberFlags.IsFinal && 
          (match vFlags with VSlotDirectCall -> false | _ -> true)
      let isNewObj = (membInfo.MemberFlags.MemberKind = MemberKind.Constructor) && (match vFlags with NormalValUse -> true | _ -> false)
      let isSuperInit = (membInfo.MemberFlags.MemberKind = MemberKind.Constructor) && (match vFlags with CtorValUsedAsSuperInit -> true | _ -> false) 
      let isSelfInit = (membInfo.MemberFlags.MemberKind = MemberKind.Constructor) && (match vFlags with CtorValUsedAsSelfInit -> true | _ -> false) 
      let isCompiledAsInstance = ValRefIsCompiledAsInstanceMember g vref
      let takesInstanceArg = isCompiledAsInstance && not isNewObj
      let isPropGet = (membInfo.MemberFlags.MemberKind = MemberKind.PropertyGet) && (membInfo.MemberFlags.IsInstance = isCompiledAsInstance)
      let isPropSet = (membInfo.MemberFlags.MemberKind = MemberKind.PropertySet) && (membInfo.MemberFlags.IsInstance = isCompiledAsInstance)
      numEnclTypeArgs, virtualCall, isNewObj, isSuperInit, isSelfInit, takesInstanceArg, isPropGet, isPropSet
    | _ -> 
      0, false, false, false, false, false, false, false

//---------------------------------------------------------------------------
// Active pattern name helpers
//---------------------------------------------------------------------------


let TryGetActivePatternInfo (vref: ValRef) =  
    // First is an optimization to prevent calls to CoreDisplayName, which calls DemangleOperatorName
    let logicalName = vref.LogicalName
    if logicalName.Length = 0 || logicalName.[0] <> '|' then 
       None 
    else 
       ActivePatternInfoOfValName vref.CoreDisplayName vref.Range

type ActivePatternElemRef with 
    member x.Name = 
        let (APElemRef(_, vref, n)) = x
        match TryGetActivePatternInfo vref with
        | None -> error(InternalError("not an active pattern name", vref.Range))
        | Some apinfo -> 
            let nms = apinfo.ActiveTags
            if n < 0 || n >= List.length nms then error(InternalError("name_of_apref: index out of range for active pattern reference", vref.Range))
            List.item n nms

let mkChoiceTyconRef (g: TcGlobals) m n = 
     match n with 
     | 0 | 1 -> error(InternalError("mkChoiceTyconRef", m))
     | 2 -> g.choice2_tcr
     | 3 -> g.choice3_tcr
     | 4 -> g.choice4_tcr
     | 5 -> g.choice5_tcr
     | 6 -> g.choice6_tcr
     | 7 -> g.choice7_tcr
     | _ -> error(Error(FSComp.SR.tastActivePatternsLimitedToSeven(), m))

let mkChoiceTy (g: TcGlobals) m tinst = 
     match List.length tinst with 
     | 0 -> g.unit_ty
     | 1 -> List.head tinst
     | length -> mkAppTy (mkChoiceTyconRef g m length) tinst

let mkChoiceCaseRef g m n i = 
     mkUnionCaseRef (mkChoiceTyconRef g m n) ("Choice"+string (i+1)+"Of"+string n)

type PrettyNaming.ActivePatternInfo with 
    member x.Names = x.ActiveTags

    member apinfo.ResultType g m rtys = 
        let choicety = mkChoiceTy g m rtys
        if apinfo.IsTotal then choicety else mkOptionTy g choicety
    
    member apinfo.OverallType g m dty rtys = 
        mkFunTy g dty (apinfo.ResultType g m rtys)

//---------------------------------------------------------------------------
// Active pattern validation
//---------------------------------------------------------------------------
    
// check if an active pattern takes type parameters only bound by the return types, 
// not by their argument types.
let doesActivePatternHaveFreeTypars g (v: ValRef) =
    let vty = v.TauType
    let vtps = v.Typars |> Zset.ofList typarOrder
    if not (isFunTy g v.TauType) then
        errorR(Error(FSComp.SR.activePatternIdentIsNotFunctionTyped(v.LogicalName), v.Range))
    let argtys, resty = stripFunTy g vty
    let argtps, restps= (freeInTypes CollectTypars argtys).FreeTypars, (freeInType CollectTypars resty).FreeTypars        
    // Error if an active pattern is generic in type variables that only occur in the result Choice<_, ...>.
    // Note: The test restricts to v.Typars since typars from the closure are considered fixed.
    not (Zset.isEmpty (Zset.inter (Zset.diff restps argtps) vtps)) 

//---------------------------------------------------------------------------
// RewriteExpr: rewrite bottom up with interceptors 
//---------------------------------------------------------------------------

[<NoEquality; NoComparison>]
type ExprRewritingEnv = 
    { PreIntercept: ((Expr -> Expr) -> Expr -> Expr option) option
      PostTransform: Expr -> Expr option
      PreInterceptBinding: ((Expr -> Expr) -> Binding -> Binding option) option
      IsUnderQuotations: bool }    

let rec rewriteBind env bind = 
     match env.PreInterceptBinding with 
     | Some f -> 
         match f (RewriteExpr env) bind with 
         | Some res -> res
         | None -> rewriteBindStructure env bind
     | None -> rewriteBindStructure env bind
     
and rewriteBindStructure env (TBind(v, e, letSeqPtOpt)) = 
     TBind(v, RewriteExpr env e, letSeqPtOpt) 

and rewriteBinds env binds = List.map (rewriteBind env) binds

and RewriteExpr env expr =
  match expr with 
  | LinearOpExpr _ 
  | LinearMatchExpr _ 
  | Expr.Let _ 
  | Expr.Sequential _ ->
      rewriteLinearExpr env expr (fun e -> e)
  | _ -> 
      let expr = 
         match preRewriteExpr env expr with 
         | Some expr -> expr
         | None -> rewriteExprStructure env expr
      postRewriteExpr env expr 

and preRewriteExpr env expr = 
     match env.PreIntercept with 
     | Some f -> f (RewriteExpr env) expr
     | None -> None 

and postRewriteExpr env expr = 
     match env.PostTransform expr with 
     | None -> expr 
     | Some expr -> expr 

and rewriteExprStructure env expr =  
  match expr with
  | Expr.Const _ 
  | Expr.Val _ -> expr

  | Expr.App (f0, f0ty, tyargs, args, m) -> 
      let f0' = RewriteExpr env f0
      let args' = rewriteExprs env args
      if f0 === f0' && args === args' then expr
      else Expr.App (f0', f0ty, tyargs, args', m)

  | Expr.Quote (ast, {contents=Some(typeDefs, argTypes, argExprs, data)}, isFromQueryExpression, m, ty) -> 
      Expr.Quote ((if env.IsUnderQuotations then RewriteExpr env ast else ast), {contents=Some(typeDefs, argTypes, rewriteExprs env argExprs, data)}, isFromQueryExpression, m, ty)

  | Expr.Quote (ast, {contents=None}, isFromQueryExpression, m, ty) -> 
      Expr.Quote ((if env.IsUnderQuotations then RewriteExpr env ast else ast), {contents=None}, isFromQueryExpression, m, ty)

  | Expr.Obj (_, ty, basev, basecall, overrides, iimpls, m) -> 
      mkObjExpr(ty, basev, RewriteExpr env basecall, List.map (rewriteObjExprOverride env) overrides, 
                  List.map (rewriteObjExprInterfaceImpl env) iimpls, m)
  | Expr.Link eref -> 
      RewriteExpr env !eref

  | Expr.Op (c, tyargs, args, m) -> 
      let args' = rewriteExprs env args
      if args === args' then expr 
      else Expr.Op (c, tyargs, args', m)

  | Expr.Lambda (_lambdaId, ctorThisValOpt, baseValOpt, argvs, body, m, rty) -> 
      let body = RewriteExpr env body
      rebuildLambda m ctorThisValOpt baseValOpt argvs (body, rty)

  | Expr.TyLambda (_lambdaId, argtyvs, body, m, rty) -> 
      let body = RewriteExpr env body
      mkTypeLambda m argtyvs (body, rty)

  | Expr.Match (spBind, exprm, dtree, targets, m, ty) -> 
      let dtree' = rewriteDecisionTree env dtree
      let targets' = rewriteTargets env targets
      mkAndSimplifyMatch spBind exprm m ty dtree' targets'

  | Expr.LetRec (binds, e, m, _) ->
      let binds = rewriteBinds env binds
      let e' = RewriteExpr env e
      Expr.LetRec (binds, e', m, NewFreeVarsCache())

  | Expr.Let _ -> failwith "unreachable - linear let"

  | Expr.Sequential _ -> failwith "unreachable - linear seq"

  | Expr.StaticOptimization (constraints, e2, e3, m) ->
      let e2' = RewriteExpr env e2
      let e3' = RewriteExpr env e3
      Expr.StaticOptimization (constraints, e2', e3', m)

  | Expr.TyChoose (a, b, m) -> 
      Expr.TyChoose (a, RewriteExpr env b, m)

and rewriteLinearExpr env expr contf =
    // schedule a rewrite on the way back up by adding to the continuation 
    let contf = contf << postRewriteExpr env
    match preRewriteExpr env expr with 
    | Some expr -> contf expr
    | None -> 
        match expr with 
        | Expr.Let (bind, bodyExpr, m, _) ->  
            let bind = rewriteBind env bind
            // tailcall
            rewriteLinearExpr env bodyExpr (contf << (fun bodyExpr' ->
                mkLetBind m bind bodyExpr'))
        
        | Expr.Sequential (expr1, expr2, dir, spSeq, m) ->
            let expr1' = RewriteExpr env expr1
            // tailcall
            rewriteLinearExpr env expr2 (contf << (fun expr2' ->
                if expr1 === expr1' && expr2 === expr2' then expr 
                else Expr.Sequential (expr1', expr2', dir, spSeq, m)))
        
        | LinearOpExpr (op, tyargs, argsFront, argLast, m) -> 
            let argsFront' = rewriteExprs env argsFront
            // tailcall
            rewriteLinearExpr env argLast (contf << (fun argLast' ->
                if argsFront === argsFront' && argLast === argLast' then expr 
                else rebuildLinearOpExpr (op, tyargs, argsFront', argLast', m)))

        | LinearMatchExpr (spBind, exprm, dtree, tg1, expr2, sp2, m2, ty) ->
            let dtree = rewriteDecisionTree env dtree
            let tg1' = rewriteTarget env tg1
            // tailcall
            rewriteLinearExpr env expr2 (contf << (fun expr2' ->
                rebuildLinearMatchExpr (spBind, exprm, dtree, tg1', expr2', sp2, m2, ty)))
        | _ -> 
            // no longer linear, no tailcall
            contf (RewriteExpr env expr) 

and rewriteExprs env exprs = List.mapq (RewriteExpr env) exprs

and rewriteFlatExprs env exprs = List.mapq (RewriteExpr env) exprs

and rewriteDecisionTree env x =
  match x with 
  | TDSuccess (es, n) -> 
      let es' = rewriteFlatExprs env es
      if LanguagePrimitives.PhysicalEquality es es' then x 
      else TDSuccess(es', n)

  | TDSwitch (e, cases, dflt, m) ->
      let e' = RewriteExpr env e
      let cases' = List.map (fun (TCase(discrim, e)) -> TCase(discrim, rewriteDecisionTree env e)) cases
      let dflt' = Option.map (rewriteDecisionTree env) dflt
      TDSwitch (e', cases', dflt', m)

  | TDBind (bind, body) ->
      let bind' = rewriteBind env bind
      let body = rewriteDecisionTree env body
      TDBind (bind', body)

and rewriteTarget env (TTarget(vs, e, spTarget)) = TTarget(vs, RewriteExpr env e, spTarget)

and rewriteTargets env targets = List.map (rewriteTarget env) (Array.toList targets)

and rewriteObjExprOverride env (TObjExprMethod(slotsig, attribs, tps, vs, e, m)) =
  TObjExprMethod(slotsig, attribs, tps, vs, RewriteExpr env e, m)

and rewriteObjExprInterfaceImpl env (ty, overrides) = 
  (ty, List.map (rewriteObjExprOverride env) overrides)
    
and rewriteModuleOrNamespaceExpr env x = 
    match x with  
    | ModuleOrNamespaceExprWithSig(mty, def, m) -> ModuleOrNamespaceExprWithSig(mty, rewriteModuleOrNamespaceDef env def, m)

and rewriteModuleOrNamespaceDefs env x = List.map (rewriteModuleOrNamespaceDef env) x
    
and rewriteModuleOrNamespaceDef env x = 
    match x with 
    | TMDefRec(isRec, tycons, mbinds, m) -> TMDefRec(isRec, tycons, rewriteModuleOrNamespaceBindings env mbinds, m)
    | TMDefLet(bind, m) -> TMDefLet(rewriteBind env bind, m)
    | TMDefDo(e, m) -> TMDefDo(RewriteExpr env e, m)
    | TMDefs defs -> TMDefs(rewriteModuleOrNamespaceDefs env defs)
    | TMAbstract mexpr -> TMAbstract(rewriteModuleOrNamespaceExpr env mexpr)

and rewriteModuleOrNamespaceBinding env x = 
   match x with 
   | ModuleOrNamespaceBinding.Binding bind -> ModuleOrNamespaceBinding.Binding (rewriteBind env bind)
   | ModuleOrNamespaceBinding.Module(nm, rhs) -> ModuleOrNamespaceBinding.Module(nm, rewriteModuleOrNamespaceDef env rhs)

and rewriteModuleOrNamespaceBindings env mbinds = List.map (rewriteModuleOrNamespaceBinding env) mbinds

and RewriteImplFile env mv = mapTImplFile (rewriteModuleOrNamespaceExpr env) mv



//--------------------------------------------------------------------------
// Build a Remap that converts all "local" references to "public" things 
// accessed via non local references.
//--------------------------------------------------------------------------

let MakeExportRemapping viewedCcu (mspec: ModuleOrNamespace) = 

    let accEntityRemap (entity: Entity) acc = 
        match tryRescopeEntity viewedCcu entity with 
        | ValueSome eref -> 
            addTyconRefRemap (mkLocalTyconRef entity) eref acc
        | _ -> 
            if entity.IsNamespace then 
                acc
            else
                error(InternalError("Unexpected entity without a pubpath when remapping assembly data", entity.Range))

    let accValRemap (vspec: Val) acc = 
        // The acc contains the entity remappings
        match tryRescopeVal viewedCcu acc vspec with 
        | ValueSome vref -> 
            {acc with valRemap=acc.valRemap.Add vspec vref }
        | _ -> 
            error(InternalError("Unexpected value without a pubpath when remapping assembly data", vspec.Range))

    let mty = mspec.ModuleOrNamespaceType
    let entities = allEntitiesOfModuleOrNamespaceTy mty
    let vs = allValsOfModuleOrNamespaceTy mty
    // Remap the entities first so we can correctly remap the types in the signatures of the ValLinkageFullKey's in the value references
    let acc = List.foldBack accEntityRemap entities Remap.Empty
    let allRemap = List.foldBack accValRemap vs acc
    allRemap

//--------------------------------------------------------------------------
// Apply a "local to nonlocal" renaming to a module type. This can't use
// remap_mspec since the remapping we want isn't to newly created nodes
// but rather to remap to the nonlocal references. This is deliberately 
// "breaking" the binding structure implicit in the module type, which is
// the whole point - one things are rewritten to use non local references then
// the elements can be copied at will, e.g. when inlining during optimization.
//------------------------------------------------------------------------ 


let rec remapEntityDataToNonLocal g tmenv (d: Entity) = 
    let tps', tmenvinner = tmenvCopyRemapAndBindTypars (remapAttribs g tmenv) tmenv (d.entity_typars.Force(d.entity_range))
    let typarsR = LazyWithContext.NotLazy tps'
    let attribsR = d.entity_attribs |> remapAttribs g tmenvinner
    let tyconReprR = d.entity_tycon_repr |> remapTyconRepr g tmenvinner
    let tyconAbbrevR = d.TypeAbbrev |> Option.map (remapType tmenvinner)
    let tyconTcaugR = d.entity_tycon_tcaug |> remapTyconAug tmenvinner
    let modulContentsR = 
        MaybeLazy.Strict (d.entity_modul_contents.Value
                          |> mapImmediateValsAndTycons (remapTyconToNonLocal g tmenv) (remapValToNonLocal g tmenv))
    let exnInfoR = d.ExceptionInfo |> remapTyconExnInfo g tmenvinner
    { d with 
          entity_typars = typarsR
          entity_attribs = attribsR
          entity_tycon_repr = tyconReprR
          entity_tycon_tcaug = tyconTcaugR
          entity_modul_contents = modulContentsR
          entity_opt_data =
            match d.entity_opt_data with
            | Some dd ->
                Some { dd with entity_tycon_abbrev = tyconAbbrevR; entity_exn_info = exnInfoR }
            | _ -> None }

and remapTyconToNonLocal g tmenv x = 
    x |> NewModifiedTycon (remapEntityDataToNonLocal g tmenv)  

and remapValToNonLocal g tmenv inp = 
    // creates a new stamp
    inp |> NewModifiedVal (remapValData g tmenv)

let ApplyExportRemappingToEntity g tmenv x = remapTyconToNonLocal g tmenv x

(* Which constraints actually get compiled to .NET constraints? *)
let isCompiledConstraint cx = 
    match cx with 
      | TyparConstraint.SupportsNull _ // this implies the 'class' constraint
      | TyparConstraint.IsReferenceType _  // this is the 'class' constraint
      | TyparConstraint.IsNonNullableStruct _ 
      | TyparConstraint.IsReferenceType _
      | TyparConstraint.RequiresDefaultConstructor _
      | TyparConstraint.CoercesTo _ -> true
      | _ -> false
    
// Is a value a first-class polymorphic value with .NET constraints? 
// Used to turn off TLR and method splitting
let IsGenericValWithGenericContraints g (v: Val) = 
    isForallTy g v.Type && 
    v.Type |> destForallTy g |> fst |> List.exists (fun tp -> List.exists isCompiledConstraint tp.Constraints)

// Does a type support a given interface? 
type Entity with 
    member tycon.HasInterface g ty = 
        tycon.TypeContents.tcaug_interfaces |> List.exists (fun (x, _, _) -> typeEquiv g ty x)  

    // Does a type have an override matching the given name and argument types? 
    // Used to detect the presence of 'Equals' and 'GetHashCode' in type checking 
    member tycon.HasOverride g nm argtys = 
        tycon.TypeContents.tcaug_adhoc 
        |> NameMultiMap.find nm
        |> List.exists (fun vref -> 
                          match vref.MemberInfo with 
                          | None -> false 
                          | Some membInfo -> 
                                         let argInfos = ArgInfosOfMember g vref 
                                         argInfos.Length = 1 && 
                                         List.lengthsEqAndForall2 (typeEquiv g) (List.map fst (List.head argInfos)) argtys &&  
                                         membInfo.MemberFlags.IsOverrideOrExplicitImpl) 
    
    member tycon.HasMember g nm argtys = 
        tycon.TypeContents.tcaug_adhoc 
        |> NameMultiMap.find nm
        |> List.exists (fun vref -> 
                          match vref.MemberInfo with 
                          | None -> false 
                          | _ -> let argInfos = ArgInfosOfMember g vref 
                                 argInfos.Length = 1 && 
                                 List.lengthsEqAndForall2 (typeEquiv g) (List.map fst (List.head argInfos)) argtys) 


type EntityRef with 
    member tcref.HasInterface g ty = tcref.Deref.HasInterface g ty
    member tcref.HasOverride g nm argtys = tcref.Deref.HasOverride g nm argtys
    member tcref.HasMember g nm argtys = tcref.Deref.HasMember g nm argtys

let mkFastForLoop g (spLet, m, idv: Val, start, dir, finish, body) =
    let dir = if dir then FSharpForLoopUp else FSharpForLoopDown 
    mkFor g (spLet, idv, start, dir, finish, body, m)


/// Accessing a binding of the form "let x = 1" or "let x = e" for any "e" satisfying the predicate
/// below does not cause an initialization trigger, i.e. does not get compiled as a static field.
let IsSimpleSyntacticConstantExpr g inputExpr = 
    let rec checkExpr (vrefs: Set<Stamp>) x = 
        match stripExpr x with 
        | Expr.Op (TOp.Coerce, _, [arg], _) 
             -> checkExpr vrefs arg
        | UnopExpr g (vref, arg) 
             when (valRefEq g vref g.unchecked_unary_minus_vref ||
                   valRefEq g vref g.unchecked_unary_plus_vref ||
                   valRefEq g vref g.unchecked_unary_not_vref ||
                   valRefEq g vref g.bitwise_unary_not_vref ||
                   valRefEq g vref g.enum_vref)
             -> checkExpr vrefs arg
        // compare, =, <>, +, -, <, >, <=, >=, <<<, >>>, &&&
        | BinopExpr g (vref, arg1, arg2) 
             when (valRefEq g vref g.equals_operator_vref ||
                   valRefEq g vref g.compare_operator_vref ||
                   valRefEq g vref g.unchecked_addition_vref ||
                   valRefEq g vref g.less_than_operator_vref ||
                   valRefEq g vref g.less_than_or_equals_operator_vref ||
                   valRefEq g vref g.greater_than_operator_vref ||
                   valRefEq g vref g.greater_than_or_equals_operator_vref ||
                   valRefEq g vref g.not_equals_operator_vref ||
                   valRefEq g vref g.unchecked_addition_vref ||
                   valRefEq g vref g.unchecked_multiply_vref ||
                   valRefEq g vref g.unchecked_subtraction_vref ||
        // Note: division and modulus can raise exceptions, so are not included
                   valRefEq g vref g.bitwise_shift_left_vref ||
                   valRefEq g vref g.bitwise_shift_right_vref ||
                   valRefEq g vref g.bitwise_xor_vref ||
                   valRefEq g vref g.bitwise_and_vref ||
                   valRefEq g vref g.bitwise_or_vref) &&
                   (not (typeEquiv g (tyOfExpr g arg1) g.string_ty) && not (typeEquiv g (tyOfExpr g arg1) g.decimal_ty) )
                -> checkExpr vrefs arg1 && checkExpr vrefs arg2 
        | Expr.Val (vref, _, _) -> vref.Deref.IsCompiledAsStaticPropertyWithoutField || vrefs.Contains vref.Stamp
        | Expr.Match (_, _, dtree, targets, _, _) -> checkDecisionTree vrefs dtree && targets |> Array.forall (checkDecisionTreeTarget vrefs)
        | Expr.Let (b, e, _, _) -> checkExpr vrefs b.Expr && checkExpr (vrefs.Add b.Var.Stamp) e
        // Detect standard constants 
        | Expr.TyChoose (_, b, _) -> checkExpr vrefs b
        | Expr.Const _ 
        | Expr.Op (TOp.UnionCase _, _, [], _)         // Nullary union cases
        | UncheckedDefaultOfExpr g _ 
        | SizeOfExpr g _ 
        | TypeOfExpr g _ -> true
        // All others are not simple constant expressions
        | _ -> false

    and checkDecisionTree vrefs x = 
        match x with 
        | TDSuccess (es, _n) -> es |> List.forall (checkExpr vrefs)
        | TDSwitch (e, cases, dflt, _m) -> checkExpr vrefs e && cases |> List.forall (checkDecisionTreeCase vrefs) && dflt |> Option.forall (checkDecisionTree vrefs)
        | TDBind (bind, body) -> checkExpr vrefs bind.Expr && checkDecisionTree (vrefs.Add bind.Var.Stamp) body
    and checkDecisionTreeCase vrefs (TCase(discrim, dtree)) = 
       (match discrim with DecisionTreeTest.Const _c -> true | _ -> false) && checkDecisionTree vrefs dtree
    and checkDecisionTreeTarget vrefs (TTarget(vs, e, _)) = 
       let vrefs = ((vrefs, vs) ||> List.fold (fun s v -> s.Add v.Stamp)) 
       checkExpr vrefs e

    checkExpr Set.empty inputExpr    
    
let EvalArithBinOp (opInt8, opInt16, opInt32, opInt64, opUInt8, opUInt16, opUInt32, opUInt64) (arg1: Expr) (arg2: Expr) = 
    // At compile-time we check arithmetic 
    let m = unionRanges arg1.Range arg2.Range
    try 
        match arg1, arg2 with 
        | Expr.Const (Const.Int32 x1, _, ty), Expr.Const (Const.Int32 x2, _, _) -> Expr.Const (Const.Int32 (opInt32 x1 x2), m, ty)
        | Expr.Const (Const.SByte x1, _, ty), Expr.Const (Const.SByte x2, _, _) -> Expr.Const (Const.SByte (opInt8 x1 x2), m, ty)
        | Expr.Const (Const.Int16 x1, _, ty), Expr.Const (Const.Int16 x2, _, _) -> Expr.Const (Const.Int16 (opInt16 x1 x2), m, ty)
        | Expr.Const (Const.Int64 x1, _, ty), Expr.Const (Const.Int64 x2, _, _) -> Expr.Const (Const.Int64 (opInt64 x1 x2), m, ty)
        | Expr.Const (Const.Byte x1, _, ty), Expr.Const (Const.Byte x2, _, _) -> Expr.Const (Const.Byte (opUInt8 x1 x2), m, ty)
        | Expr.Const (Const.UInt16 x1, _, ty), Expr.Const (Const.UInt16 x2, _, _) -> Expr.Const (Const.UInt16 (opUInt16 x1 x2), m, ty)
        | Expr.Const (Const.UInt32 x1, _, ty), Expr.Const (Const.UInt32 x2, _, _) -> Expr.Const (Const.UInt32 (opUInt32 x1 x2), m, ty)
        | Expr.Const (Const.UInt64 x1, _, ty), Expr.Const (Const.UInt64 x2, _, _) -> Expr.Const (Const.UInt64 (opUInt64 x1 x2), m, ty)
        | _ -> error (Error ( FSComp.SR.tastNotAConstantExpression(), m))
    with :? System.OverflowException -> error (Error ( FSComp.SR.tastConstantExpressionOverflow(), m))

// See also PostTypeCheckSemanticChecks.CheckAttribArgExpr, which must match this precisely
let rec EvalAttribArgExpr g x = 
    match x with 

    // Detect standard constants 
    | Expr.Const (c, m, _) -> 
        match c with 
        | Const.Bool _ 
        | Const.Int32 _ 
        | Const.SByte _
        | Const.Int16 _
        | Const.Int32 _
        | Const.Int64 _  
        | Const.Byte _
        | Const.UInt16 _
        | Const.UInt32 _
        | Const.UInt64 _
        | Const.Double _
        | Const.Single _
        | Const.Char _
        | Const.Zero _
        | Const.String _ -> 
            x
        | Const.Decimal _ | Const.IntPtr _ | Const.UIntPtr _ | Const.Unit _ ->
            errorR (Error ( FSComp.SR.tastNotAConstantExpression(), m))
            x

    | TypeOfExpr g _ -> x
    | TypeDefOfExpr g _ -> x
    | Expr.Op (TOp.Coerce, _, [arg], _) -> 
        EvalAttribArgExpr g arg
    | EnumExpr g arg1 -> 
        EvalAttribArgExpr g arg1
    // Detect bitwise or of attribute flags
    | AttribBitwiseOrExpr g (arg1, arg2) -> 
        EvalArithBinOp ((|||), (|||), (|||), (|||), (|||), (|||), (|||), (|||)) (EvalAttribArgExpr g arg1) (EvalAttribArgExpr g arg2) 
    | SpecificBinopExpr g g.unchecked_addition_vref (arg1, arg2) -> 
       // At compile-time we check arithmetic 
       let v1, v2 = EvalAttribArgExpr g arg1, EvalAttribArgExpr g arg2 
       match v1, v2 with 
       | Expr.Const (Const.String x1, m, ty), Expr.Const (Const.String x2, _, _) -> Expr.Const (Const.String (x1 + x2), m, ty)
       | _ -> 
#if ALLOW_ARITHMETIC_OPS_IN_LITERAL_EXPRESSIONS_AND_ATTRIBUTE_ARGS
           EvalArithBinOp (Checked.(+), Checked.(+), Checked.(+), Checked.(+), Checked.(+), Checked.(+), Checked.(+), Checked.(+)) g v1 v2
#else
           errorR (Error ( FSComp.SR.tastNotAConstantExpression(), x.Range))
           x
#endif
#if ALLOW_ARITHMETIC_OPS_IN_LITERAL_EXPRESSIONS_AND_ATTRIBUTE_ARGS
    | SpecificBinopExpr g g.unchecked_subtraction_vref (arg1, arg2) -> 
       EvalArithBinOp (Checked.(-), Checked.(-), Checked.(-), Checked.(-), Checked.(-), Checked.(-), Checked.(-), Checked.(-)) g (EvalAttribArgExpr g arg1) (EvalAttribArgExpr g arg2)
    | SpecificBinopExpr g g.unchecked_multiply_vref (arg1, arg2) -> 
       EvalArithBinOp (Checked.(*), Checked.(*), Checked.(*), Checked.(*), Checked.(*), Checked.(*), Checked.(*), Checked.(*)) g (EvalAttribArgExpr g arg1) (EvalAttribArgExpr g arg2)
#endif
    | _ -> 
        errorR (Error ( FSComp.SR.tastNotAConstantExpression(), x.Range))
        x


and EvaledAttribExprEquality g e1 e2 = 
    match e1, e2 with 
    | Expr.Const (c1, _, _), Expr.Const (c2, _, _) -> c1 = c2
    | TypeOfExpr g ty1, TypeOfExpr g ty2 -> typeEquiv g ty1 ty2
    | TypeDefOfExpr g ty1, TypeDefOfExpr g ty2 -> typeEquiv g ty1 ty2
    | _ -> false

let (|ConstToILFieldInit|_|) c =
    match c with 
    | Const.SByte n -> Some (ILFieldInit.Int8 n)
    | Const.Int16 n -> Some (ILFieldInit.Int16 n)
    | Const.Int32 n -> Some (ILFieldInit.Int32 n)
    | Const.Int64 n -> Some (ILFieldInit.Int64 n)
    | Const.Byte n -> Some (ILFieldInit.UInt8 n)
    | Const.UInt16 n -> Some (ILFieldInit.UInt16 n)
    | Const.UInt32 n -> Some (ILFieldInit.UInt32 n)
    | Const.UInt64 n -> Some (ILFieldInit.UInt64 n)
    | Const.Bool n -> Some (ILFieldInit.Bool n)
    | Const.Char n -> Some (ILFieldInit.Char (uint16 n))
    | Const.Single n -> Some (ILFieldInit.Single n)
    | Const.Double n -> Some (ILFieldInit.Double n)
    | Const.String s -> Some (ILFieldInit.String s)
    | Const.Zero -> Some (ILFieldInit.Null)
    | _ -> None

let EvalLiteralExprOrAttribArg g x = 
    match x with 
    | Expr.Op (TOp.Coerce, _, [Expr.Op (TOp.Array, [elemTy], args, m)], _)
    | Expr.Op (TOp.Array, [elemTy], args, m) ->
        let args = args |> List.map (EvalAttribArgExpr g) 
        Expr.Op (TOp.Array, [elemTy], args, m) 
    | _ -> 
        EvalAttribArgExpr g x

// Take into account the fact that some "instance" members are compiled as static
// members when using CompilationRepresentation.Static, or any non-virtual instance members
// in a type that supports "null" as a true value. This is all members
// where ValRefIsCompiledAsInstanceMember is false but membInfo.MemberFlags.IsInstance 
// is true.
//
// This is the right abstraction for viewing member types, but the implementation
// below is a little ugly.
let GetTypeOfIntrinsicMemberInCompiledForm g (vref: ValRef) =
    assert (not vref.IsExtensionMember)
    let membInfo, topValInfo = checkMemberValRef vref
    let tps, argInfos, rty, retInfo = GetTypeOfMemberInMemberForm g vref
    let argInfos = 
        // Check if the thing is really an instance member compiled as a static member
        // If so, the object argument counts as a normal argument in the compiled form
        if membInfo.MemberFlags.IsInstance && not (ValRefIsCompiledAsInstanceMember g vref) then 
            let _, origArgInfos, _, _ = GetTopValTypeInFSharpForm g topValInfo vref.Type vref.Range
            match origArgInfos with
            | [] -> 
                errorR(InternalError("value does not have a valid member type", vref.Range))
                argInfos
            | h :: _ -> h :: argInfos
        else argInfos
    tps, argInfos, rty, retInfo


//--------------------------------------------------------------------------
// Tuple compilation (expressions)
//------------------------------------------------------------------------ 


let rec mkCompiledTuple g isStruct (argtys, args, m) = 
    let n = List.length argtys 
    if n <= 0 then failwith "mkCompiledTuple"
    elif n < maxTuple then (mkCompiledTupleTyconRef g isStruct n, argtys, args, m)
    else
        let argtysA, argtysB = List.splitAfter goodTupleFields argtys
        let argsA, argsB = List.splitAfter goodTupleFields args
        let ty8, v8 = 
            match argtysB, argsB with 
            | [ty8], [arg8] -> 
                match ty8 with
                // if it's already been nested or ended, pass it through
                |  TType_app(tn, _, _)  when (isCompiledTupleTyconRef g tn) ->
                    ty8, arg8
                | _ ->
                    let ty8enc = TType_app((if isStruct then g.struct_tuple1_tcr else g.ref_tuple1_tcr), [ty8], g.knownWithoutNull)
                    let v8enc = Expr.Op (TOp.Tuple (mkTupInfo isStruct), [ty8], [arg8], m) 
                    ty8enc, v8enc
            | _ -> 
                let a, b, c, d = mkCompiledTuple g isStruct (argtysB, argsB, m)
                let ty8plus = TType_app (a, b, g.knownWithoutNull)
                let v8plus = Expr.Op (TOp.Tuple (mkTupInfo isStruct), b, c, d)
                ty8plus, v8plus
        let argtysAB = argtysA @ [ty8] 
        (mkCompiledTupleTyconRef g isStruct (List.length argtysAB), argtysAB, argsA @ [v8], m)

let mkILMethodSpecForTupleItem (_g: TcGlobals) (ty: ILType) n = 
    mkILNonGenericInstanceMethSpecInTy(ty, (if n < goodTupleFields then "get_Item"+(n+1).ToString() else "get_Rest"), [], mkILTyvarTy (uint16 n))

let mkILFieldSpecForTupleItem (ty: ILType) n = 
    mkILFieldSpecInTy (ty, (if n < goodTupleFields then "Item"+(n+1).ToString() else "Rest"), mkILTyvarTy (uint16 n))

let mkGetTupleItemN g m n (ty: ILType) isStruct te retty =
    if isStruct then
        mkAsmExpr ([mkNormalLdfld (mkILFieldSpecForTupleItem ty n) ], [], [te], [retty], m)
    else
        mkAsmExpr ([IL.mkNormalCall(mkILMethodSpecForTupleItem g ty n)], [], [te], [retty], m)
/// Match an Int32 constant expression
let (|Int32Expr|_|) expr = 
    match expr with 
    | Expr.Const (Const.Int32 n, _, _) -> Some n
    | _ -> None 

/// Match a try-finally expression
let (|TryFinally|_|) expr = 
    match expr with 
    | Expr.Op (TOp.TryFinally _, [_resty], [Expr.Lambda (_, _, _, [_], e1, _, _); Expr.Lambda (_, _, _, [_], e2, _, _)], _) -> Some(e1, e2)
    | _ -> None
    
// detect ONLY the while loops that result from compiling 'for ... in ... do ...'
let (|WhileLoopForCompiledForEachExpr|_|) expr = 
    match expr with 
    | Expr.Op (TOp.While (_, WhileLoopForCompiledForEachExprMarker), _, [Expr.Lambda (_, _, _, [_], e1, _, _); Expr.Lambda (_, _, _, [_], e2, _, _)], m) -> Some(e1, e2, m)
    | _ -> None
    
let (|Let|_|) expr = 
    match expr with 
    | Expr.Let (TBind(v, e1, sp), e2, _, _) -> Some(v, e1, sp, e2)
    | _ -> None

let (|RangeInt32Step|_|) g expr = 
    match expr with 
    // detect 'n .. m' 
    | Expr.App (Expr.Val (vf, _, _), _, [tyarg], [startExpr;finishExpr], _)
         when valRefEq g vf g.range_op_vref && typeEquiv g tyarg g.int_ty -> Some(startExpr, 1, finishExpr)
    
    // detect (RangeInt32 startExpr N finishExpr), the inlined/compiled form of 'n .. m' and 'n .. N .. m'
    | Expr.App (Expr.Val (vf, _, _), _, [], [startExpr; Int32Expr n; finishExpr], _)
         when valRefEq g vf g.range_int32_op_vref -> Some(startExpr, n, finishExpr)

    | _ -> None

let (|GetEnumeratorCall|_|) expr =   
    match expr with   
    | Expr.Op (TOp.ILCall ( _, _, _, _, _, _, _, iLMethodRef, _, _, _), _, [Expr.Val (vref, _, _) | Expr.Op (_, _, [Expr.Val (vref, ValUseFlag.NormalValUse, _)], _) ], _) ->  
        if iLMethodRef.Name = "GetEnumerator" then Some vref  
        else None  
    | _ -> None  

let (|CompiledForEachExpr|_|) g expr =   
    match expr with
    | Let (enumerableVar, enumerableExpr, _, 
           Let (enumeratorVar, GetEnumeratorCall enumerableVar2, enumeratorBind, 
              TryFinally (WhileLoopForCompiledForEachExpr (_, Let (elemVar, _, _, bodyExpr), _), _))) 
                 // Apply correctness conditions to ensure this really is a compiled for-each expression.
                 when valRefEq g (mkLocalValRef enumerableVar) enumerableVar2 &&
                      enumerableVar.IsCompilerGenerated &&
                      enumeratorVar.IsCompilerGenerated &&
                      (let fvs = (freeInExpr CollectLocals bodyExpr)
                       not (Zset.contains enumerableVar fvs.FreeLocals) && 
                       not (Zset.contains enumeratorVar fvs.FreeLocals)) ->

        // Extract useful ranges
        let mEnumExpr = enumerableExpr.Range
        let mBody = bodyExpr.Range
        let mWholeExpr = expr.Range

        let spForLoop, mForLoop = match enumeratorBind with SequencePointAtBinding spStart -> SequencePointAtForLoop spStart, spStart | _ -> NoSequencePointAtForLoop, mEnumExpr
        let spWhileLoop = match enumeratorBind with SequencePointAtBinding spStart -> SequencePointAtWhileLoop spStart| _ -> NoSequencePointAtWhileLoop
        let enumerableTy = tyOfExpr g enumerableExpr

        Some (enumerableTy, enumerableExpr, elemVar, bodyExpr, (mEnumExpr, mBody, spForLoop, mForLoop, spWhileLoop, mWholeExpr))
    | _ -> None  
             

let (|CompiledInt32RangeForEachExpr|_|) g expr = 
    match expr with
    | CompiledForEachExpr g (_, RangeInt32Step g (startExpr, step, finishExpr), elemVar, bodyExpr, ranges) ->
        Some (startExpr, step, finishExpr, elemVar, bodyExpr, ranges)
        | _ -> None
    | _ -> None


type OptimizeForExpressionOptions = OptimizeIntRangesOnly | OptimizeAllForExpressions

let DetectAndOptimizeForExpression g option expr =
    match option, expr with
    | _, CompiledInt32RangeForEachExpr g (startExpr, (1 | -1 as step), finishExpr, elemVar, bodyExpr, ranges) -> 

           let (_mEnumExpr, _mBody, spForLoop, _mForLoop, _spWhileLoop, mWholeExpr) = ranges
           mkFastForLoop g (spForLoop, mWholeExpr, elemVar, startExpr, (step = 1), finishExpr, bodyExpr)

    | OptimizeAllForExpressions, CompiledForEachExpr g (enumerableTy, enumerableExpr, elemVar, bodyExpr, ranges) ->

         let (mEnumExpr, mBody, spForLoop, mForLoop, spWhileLoop, mWholeExpr) = ranges

         if isStringTy g enumerableTy then
            // type is string, optimize for expression as:
            //  let $str = enumerable
            //  for $idx in 0..(str.Length - 1) do
            //      let elem = str.[idx]
            //      body elem

            let strVar, strExpr = mkCompGenLocal mEnumExpr "str" enumerableTy
            let idxVar, idxExpr = mkCompGenLocal elemVar.Range "idx" g.int32_ty

            let lengthExpr = mkGetStringLength g mForLoop strExpr
            let charExpr = mkGetStringChar g mForLoop strExpr idxExpr

            let startExpr = mkZero g mForLoop
            let finishExpr = mkDecr g mForLoop lengthExpr
            // for compat reasons, loop item over string is sometimes object, not char
            let loopItemExpr = mkCoerceIfNeeded g elemVar.Type g.char_ty charExpr  
            let bodyExpr = mkCompGenLet mForLoop elemVar loopItemExpr bodyExpr
            let forExpr = mkFastForLoop g (spForLoop, mWholeExpr, idxVar, startExpr, true, finishExpr, bodyExpr)
            let expr = mkCompGenLet mEnumExpr strVar enumerableExpr forExpr

            expr

         elif isListTy g enumerableTy then
            // type is list, optimize for expression as:
            //  let mutable $currentVar = listExpr
            //  let mutable $nextVar = $tailOrNull
            //  while $guardExpr do
            //    let i = $headExpr
            //    bodyExpr ()
            //    $current <- $next
            //    $next <- $tailOrNull

            let IndexHead = 0
            let IndexTail = 1

            let currentVar, currentExpr = mkMutableCompGenLocal mEnumExpr "current" enumerableTy
            let nextVar, nextExpr = mkMutableCompGenLocal mEnumExpr "next" enumerableTy
            let elemTy = destListTy g enumerableTy

            let guardExpr = mkNonNullTest g mForLoop nextExpr
            let headOrDefaultExpr = mkUnionCaseFieldGetUnprovenViaExprAddr (currentExpr, g.cons_ucref, [elemTy], IndexHead, mForLoop)
            let tailOrNullExpr = mkUnionCaseFieldGetUnprovenViaExprAddr (currentExpr, g.cons_ucref, [elemTy], IndexTail, mForLoop)
            let bodyExpr =
                mkCompGenLet mForLoop elemVar headOrDefaultExpr
                    (mkCompGenSequential mForLoop
                        bodyExpr
                        (mkCompGenSequential mForLoop
                            (mkValSet mForLoop (mkLocalValRef currentVar) nextExpr)
                            (mkValSet mForLoop (mkLocalValRef nextVar) tailOrNullExpr)))

            let expr =
                // let mutable current = enumerableExpr
                let spBind = (match spForLoop with SequencePointAtForLoop spStart -> SequencePointAtBinding spStart | NoSequencePointAtForLoop -> NoSequencePointAtStickyBinding)
                mkLet spBind mEnumExpr currentVar enumerableExpr
                    // let mutable next = current.TailOrNull
                    (mkCompGenLet mForLoop nextVar tailOrNullExpr 
                        // while notNull next dp
                       (mkWhile g (spWhileLoop, WhileLoopForCompiledForEachExprMarker, guardExpr, bodyExpr, mBody)))

            expr

         else
            expr

    | _ -> expr

// Used to remove Expr.Link for inner expressions in pattern matches
let (|InnerExprPat|) expr = stripExpr expr

/// One of the transformations performed by the compiler
/// is to eliminate variables of static type "unit". These is a
/// utility function related to this.

let BindUnitVars g (mvs: Val list, paramInfos: ArgReprInfo list, body) = 
    match mvs, paramInfos with 
    | [v], [] -> 
        assert isUnitTy g v.Type
        [], mkLet NoSequencePointAtInvisibleBinding v.Range v (mkUnit g v.Range) body 
    | _ -> mvs, body


let isThreadOrContextStatic g attrs = 
    HasFSharpAttributeOpt g g.attrib_ThreadStaticAttribute attrs ||
    HasFSharpAttributeOpt g g.attrib_ContextStaticAttribute attrs 

let mkUnitDelayLambda (g: TcGlobals) m e =
    let uv, _ = mkCompGenLocal m "unitVar" g.unit_ty
    mkLambda m uv (e, tyOfExpr g e) 

<|MERGE_RESOLUTION|>--- conflicted
+++ resolved
@@ -3066,11 +3066,7 @@
     not (isByrefTyconRef g tcref)
 
 let isByrefLikeTy g m ty = 
-<<<<<<< HEAD
     ty |> stripTyEqns g |> (function TType_app(tcref, _, _) -> isByrefLikeTyconRef g m tcref          | _ -> false) 
-=======
-    ty |> stripTyEqns g |> (function TType_app(tcref, _) -> isByrefLikeTyconRef g m tcref | _ -> false)
->>>>>>> ed387e0b
 
 let isSpanLikeTy g m ty =
     isByrefLikeTy g m ty && 
