--- conflicted
+++ resolved
@@ -209,13 +209,8 @@
                if acc |> List.forall (fun (p, _) -> p = None) then // without positional specifiers
                    acc |> List.map snd |> List.rev
                else  
-<<<<<<< HEAD
                    failwith (FSComp.SR.forPositionalSpecifiersNotPermitted())
-           argtys
-=======
-                   failwithf "%s" <| FSComp.SR.forPositionalSpecifiersNotPermitted()
            argTys
->>>>>>> 01e5bbb5
        elif System.Char.IsSurrogatePair(fmt,i) then 
           appendToDotnetFormatString fmt[i..i+1]
           parseLoop acc (i+2, fragLine, fragCol+2) fragments
