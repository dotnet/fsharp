// Copyright (c) Microsoft Corporation.  All Rights Reserved.  See License.txt in the project root for license information.

module internal FSharp.Compiler.TypedTreePickle

open System.Collections.Generic
open System.Text

open FSharp.Compiler.IO
open Internal.Utilities
open Internal.Utilities.Collections
open Internal.Utilities.Library
open Internal.Utilities.Library.Extras
open Internal.Utilities.Library.Extras.Bits
open Internal.Utilities.Rational

open FSharp.Compiler
open FSharp.Compiler.AbstractIL.IL
open FSharp.Compiler.AbstractIL.Diagnostics
open FSharp.Compiler.CompilerGlobalState
open FSharp.Compiler.ErrorLogger
open FSharp.Compiler.Text.Position
open FSharp.Compiler.Text.Range
open FSharp.Compiler.Syntax
open FSharp.Compiler.SyntaxTreeOps
open FSharp.Compiler.Text
open FSharp.Compiler.Xml
open FSharp.Compiler.TypedTree
open FSharp.Compiler.TypedTreeBasics
open FSharp.Compiler.TypedTreeOps
open FSharp.Compiler.TcGlobals

let verbose = false

let ffailwith fileName str =
    let msg = FSComp.SR.pickleErrorReadingWritingMetadata(fileName, str)
    System.Diagnostics.Debug.Assert(false, msg)
    failwith msg

// Fixup pickled data w.r.t. a set of CCU thunks indexed by name
[<NoEquality; NoComparison>]
type PickledDataWithReferences<'rawData> =
    { /// The data that uses a collection of CcuThunks internally
      RawData: 'rawData
      /// The assumptions that need to be fixed up
      FixupThunks: CcuThunk [] }

    member x.Fixup loader =
        x.FixupThunks |> Array.iter (fun reqd -> reqd.Fixup(loader reqd.AssemblyName))
        x.RawData

    /// Like Fixup but loader may return None, in which case there is no fixup.
    member x.OptionalFixup loader =
        x.FixupThunks
        |> Array.iter(fun reqd->
            // Only fixup what needs fixing up
            if reqd.IsUnresolvedReference then
                match loader reqd.AssemblyName with
                | Some loaded ->
                    if reqd.IsUnresolvedReference then reqd.Fixup loaded
                | _ -> () )
        x.RawData

//---------------------------------------------------------------------------
// Basic pickle/unpickle state
//---------------------------------------------------------------------------

[<NoEquality; NoComparison>]
type Table<'T> =
    { name: string
      tbl: Dictionary<'T, int>
      mutable rows: ResizeArray<'T>
      mutable count: int }
    member tbl.AsArray = Seq.toArray tbl.rows
    member tbl.Size = tbl.rows.Count
    member tbl.Add x =
        let n = tbl.count
        tbl.count <- tbl.count + 1
        tbl.tbl.[x] <- n
        tbl.rows.Add x
        n
    member tbl.FindOrAdd x =
        match tbl.tbl.TryGetValue x with
        | true, res -> res
        | _ -> tbl.Add x


    static member Create n =
      { name = n
        tbl = Dictionary<_, _>(1000, HashIdentity.Structural)
        rows= ResizeArray<_>(1000)
        count=0 }

[<NoEquality; NoComparison>]
type InputTable<'T> =
    { itbl_name: string
      itbl_rows: 'T array }

let new_itbl n r = { itbl_name=n; itbl_rows=r }

[<NoEquality; NoComparison>]
type NodeOutTable<'Data, 'Node> =
    { NodeStamp : 'Node -> Stamp
      NodeName : 'Node -> string
      GetRange : 'Node -> range
      Deref: 'Node -> 'Data
      Name: string
      Table: Table<Stamp> }
    member x.Size = x.Table.Size

    // inline this to get known-type-information through to the HashMultiMap constructor
    static member inline Create (stampF, nameF, rangeF, derefF, nm) =
        { NodeStamp = stampF
          NodeName = nameF
          GetRange = rangeF
          Deref = derefF
          Name = nm
          Table = Table<_>.Create nm }

[<NoEquality; NoComparison>]
type WriterState =
  { os: ByteBuffer
    oscope: CcuThunk
    occus: Table<CcuReference>
    oentities: NodeOutTable<EntityData, Entity>
    otypars: NodeOutTable<TyparData, Typar>
    ovals: NodeOutTable<ValData, Val>
    oanoninfos: NodeOutTable<AnonRecdTypeInfo, AnonRecdTypeInfo>
    ostrings: Table<string>
    opubpaths: Table<int[]>
    onlerefs: Table<int * int[]>
    osimpletys: Table<int>
    oglobals : TcGlobals
    mutable isStructThisArgPos : bool
    ofile : string
    /// Indicates if we are using in-memory format, where we store XML docs as well
    oInMem : bool
  }
let pfailwith st str = ffailwith st.ofile str

[<NoEquality; NoComparison>]
type NodeInTable<'Data, 'Node> =
    { LinkNode : 'Node -> 'Data -> unit
      IsLinked : 'Node -> bool
      Name : string
      Nodes : 'Node[] }
    member x.Get n = x.Nodes.[n]
    member x.Count = x.Nodes.Length

    static member Create (mkEmpty, lnk, isLinked, nm, n) =
        { LinkNode = lnk; IsLinked = isLinked; Name = nm; Nodes = Array.init n (fun _i -> mkEmpty() ) }

[<NoEquality; NoComparison>]
type ReaderState =
  { is: ByteStream
    iilscope: ILScopeRef
    iccus: InputTable<CcuThunk>
    ientities: NodeInTable<EntityData, Tycon>
    itypars: NodeInTable<TyparData, Typar>
    ivals: NodeInTable<ValData, Val>
    ianoninfos: NodeInTable<AnonRecdTypeInfo, AnonRecdTypeInfo>
    istrings: InputTable<string>
    ipubpaths: InputTable<PublicPath>
    inlerefs: InputTable<NonLocalEntityRef>
    isimpletys: InputTable<TType>
    ifile: string
    iILModule : ILModuleDef option // the Abstract IL metadata for the DLL being read
  }

let ufailwith st str = ffailwith st.ifile str

//---------------------------------------------------------------------------
// Basic pickle/unpickle operations
//---------------------------------------------------------------------------

type 'T pickler = 'T -> WriterState -> unit

let p_byte b st = st.os.EmitIntAsByte b

let p_bool b st = p_byte (if b then 1 else 0) st

let prim_p_int32 i st =
    p_byte (b0 i) st
    p_byte (b1 i) st
    p_byte (b2 i) st
    p_byte (b3 i) st

/// Compress integers according to the same scheme used by CLR metadata
/// This halves the size of pickled data
let p_int32 n st =
    if n >= 0 && n <= 0x7F then
        p_byte (b0 n) st
    else if n >= 0x80 && n <= 0x3FFF then
        p_byte (0x80 ||| (n >>> 8)) st
        p_byte (n &&& 0xFF) st
    else
        p_byte 0xFF st
        prim_p_int32 n st

let space = ()
let p_space n () st =
    for i = 0 to n - 1 do
        p_byte 0 st

/// Represents space that was reserved but is now possibly used
let p_used_space1 f st =
    p_byte 1 st
    f st
    // leave more space
    p_space 1 space st

let p_bytes (s: byte[]) st =
    let len = s.Length
    p_int32 len st
    st.os.EmitBytes s

let p_memory (s: System.ReadOnlyMemory<byte>) st =
    let len = s.Length
    p_int32 len st
    st.os.EmitMemory s

let p_prim_string (s: string) st =
    let bytes = Encoding.UTF8.GetBytes s
    let len = bytes.Length
    p_int32 len st
    st.os.EmitBytes bytes

let p_int c st = p_int32 c st
let p_int8 (i: sbyte) st = p_int32 (int32 i) st
let p_uint8 (i: byte) st = p_byte (int i) st
let p_int16 (i: int16) st = p_int32 (int32 i) st
let p_uint16 (x: uint16) st = p_int32 (int32 x) st
let p_uint32 (x: uint32) st = p_int32 (int32 x) st
let p_int64 (i: int64) st =
    p_int32 (int32 (i &&& 0xFFFFFFFFL)) st
    p_int32 (int32 (i >>> 32)) st

let p_uint64 (x: uint64) st = p_int64 (int64 x) st

let bits_of_float32 (x: float32) = System.BitConverter.ToInt32(System.BitConverter.GetBytes x, 0)
let bits_of_float (x: float) = System.BitConverter.DoubleToInt64Bits x

let p_single i st = p_int32 (bits_of_float32 i) st
let p_double i st = p_int64 (bits_of_float i) st
let p_ieee64 i st = p_int64 (bits_of_float i) st
let p_char i st = p_uint16 (uint16 (int32 i)) st

let inline p_tup2 p1 p2 (a, b) (st: WriterState) =
    (p1 a st : unit); (p2 b st : unit)

let inline p_tup3 p1 p2 p3 (a, b, c) (st: WriterState) =
    (p1 a st : unit); (p2 b st : unit); (p3 c st : unit)

let inline  p_tup4 p1 p2 p3 p4 (a, b, c, d) (st: WriterState) =
    (p1 a st : unit); (p2 b st : unit); (p3 c st : unit); (p4 d st : unit)

let inline  p_tup5 p1 p2 p3 p4 p5 (a, b, c, d, e) (st: WriterState) =
    (p1 a st : unit); (p2 b st : unit); (p3 c st : unit); (p4 d st : unit); (p5 e st : unit)

let inline  p_tup6 p1 p2 p3 p4 p5 p6 (a, b, c, d, e, f) (st: WriterState) =
    (p1 a st : unit); (p2 b st : unit); (p3 c st : unit); (p4 d st : unit); (p5 e st : unit); (p6 f st : unit)

let inline  p_tup7 p1 p2 p3 p4 p5 p6 p7 (a, b, c, d, e, f, x7) (st: WriterState) =
    (p1 a st : unit); (p2 b st : unit); (p3 c st : unit); (p4 d st : unit); (p5 e st : unit); (p6 f st : unit); (p7 x7 st : unit)

let inline  p_tup8 p1 p2 p3 p4 p5 p6 p7 p8 (a, b, c, d, e, f, x7, x8) (st: WriterState) =
    (p1 a st : unit); (p2 b st : unit); (p3 c st : unit); (p4 d st : unit); (p5 e st : unit); (p6 f st : unit); (p7 x7 st : unit); (p8 x8 st : unit)

let inline  p_tup9 p1 p2 p3 p4 p5 p6 p7 p8 p9 (a, b, c, d, e, f, x7, x8, x9) (st: WriterState) =
    (p1 a st : unit); (p2 b st : unit); (p3 c st : unit); (p4 d st : unit); (p5 e st : unit); (p6 f st : unit); (p7 x7 st : unit); (p8 x8 st : unit); (p9 x9 st : unit)

let inline  p_tup10 p1 p2 p3 p4 p5 p6 p7 p8 p9 p10 (a, b, c, d, e, f, x7, x8, x9, x10) (st: WriterState) =
    (p1 a st : unit); (p2 b st : unit); (p3 c st : unit); (p4 d st : unit); (p5 e st : unit); (p6 f st : unit); (p7 x7 st : unit); (p8 x8 st : unit); (p9 x9 st : unit); (p10 x10 st : unit)

let inline  p_tup11 p1 p2 p3 p4 p5 p6 p7 p8 p9 p10 p11 (a, b, c, d, e, f, x7, x8, x9, x10, x11) (st: WriterState) =
    (p1 a st : unit); (p2 b st : unit); (p3 c st : unit); (p4 d st : unit); (p5 e st : unit); (p6 f st : unit); (p7 x7 st : unit); (p8 x8 st : unit); (p9 x9 st : unit); (p10 x10 st : unit); (p11 x11 st : unit)

let u_byte st = int (st.is.ReadByte())

type unpickler<'T> = ReaderState -> 'T

let u_bool st = let b = u_byte st in (b = 1)



let prim_u_int32 st =
    let b0 =  (u_byte st)
    let b1 =  (u_byte st)
    let b2 =  (u_byte st)
    let b3 =  (u_byte st)
    b0 ||| (b1 <<< 8) ||| (b2 <<< 16) ||| (b3 <<< 24)

let u_int32 st =
    let b0 = u_byte st
    if b0 <= 0x7F then b0
    else if b0 <= 0xbf then
        let b0 = b0 &&& 0x7F
        let b1 = (u_byte st)
        (b0 <<< 8) ||| b1
    else
        assert(b0 = 0xFF)
        prim_u_int32 st

let u_byte_memory st =
    let n =  (u_int32 st)
    st.is.ReadBytes n

let u_bytes st =
    (u_byte_memory st).ToArray()

let u_prim_string st =
    let len =  (u_int32 st)
    st.is.ReadUtf8String len

let u_int st = u_int32 st
let u_int8 st = sbyte (u_int32 st)
let u_uint8 st = byte (u_byte st)
let u_int16 st = int16 (u_int32 st)
let u_uint16 st = uint16 (u_int32 st)
let u_uint32 st = uint32 (u_int32 st)
let u_int64 st =
    let b1 = (int64 (u_int32 st)) &&& 0xFFFFFFFFL
    let b2 = int64 (u_int32 st)
    b1 ||| (b2 <<< 32)

let u_uint64 st = uint64 (u_int64 st)
let float32_of_bits (x: int32) = System.BitConverter.ToSingle(System.BitConverter.GetBytes x, 0)
let float_of_bits (x: int64) = System.BitConverter.Int64BitsToDouble x

let u_single st = float32_of_bits (u_int32 st)
let u_double st = float_of_bits (u_int64 st)

let u_ieee64 st = float_of_bits (u_int64 st)

let u_char st = char (int32 (u_uint16 st))
let u_space n st =
    for i = 0 to n - 1 do
        let b = u_byte st
        if b <> 0 then
            warning(Error(FSComp.SR.pickleUnexpectedNonZero st.ifile, range0))

/// Represents space that was reserved but is now possibly used
let u_used_space1 f st =
    let b = u_byte st
    match b with
    | 0 -> None
    | 1 ->
        let x = f st
        u_space 1 st
        Some x
    | _ ->
        warning(Error(FSComp.SR.pickleUnexpectedNonZero st.ifile, range0)); None


let inline  u_tup2 p1 p2 (st: ReaderState) = let a = p1 st in let b = p2 st in (a, b)

let inline  u_tup3 p1 p2 p3 (st: ReaderState) =
  let a = p1 st in let b = p2 st in let c = p3 st in (a, b, c)

let inline u_tup4 p1 p2 p3 p4 (st: ReaderState) =
  let a = p1 st in let b = p2 st in let c = p3 st in let d = p4 st in (a, b, c, d)

let inline u_tup5 p1 p2 p3 p4 p5 (st: ReaderState) =
  let a = p1 st
  let b = p2 st
  let c = p3 st
  let d = p4 st
  let e = p5 st
  (a, b, c, d, e)

let inline u_tup6 p1 p2 p3 p4 p5 p6 (st: ReaderState) =
  let a = p1 st in let b = p2 st in let c = p3 st in let d = p4 st in let e = p5 st in let f = p6 st in (a, b, c, d, e, f)

let inline u_tup7 p1 p2 p3 p4 p5 p6 p7 (st: ReaderState) =
  let a = p1 st in let b = p2 st in let c = p3 st in let d = p4 st in let e = p5 st in let f = p6 st in let x7 = p7 st in (a, b, c, d, e, f, x7)

let inline u_tup8 p1 p2 p3 p4 p5 p6 p7 p8 (st: ReaderState) =
  let a = p1 st in let b = p2 st in let c = p3 st in let d = p4 st in let e = p5 st in let f = p6 st in let x7 = p7 st in let x8 = p8 st in  (a, b, c, d, e, f, x7, x8)

let inline u_tup9 p1 p2 p3 p4 p5 p6 p7 p8 p9 (st: ReaderState) =
  let a = p1 st in let b = p2 st in let c = p3 st in let d = p4 st in let e = p5 st in let f = p6 st in let x7 = p7 st in let x8 = p8 st in let x9 = p9 st in (a, b, c, d, e, f, x7, x8, x9)

let inline u_tup10 p1 p2 p3 p4 p5 p6 p7 p8 p9 p10 (st: ReaderState) =
  let a = p1 st in let b = p2 st in let c = p3 st in let d = p4 st in
  let e = p5 st in let f = p6 st in let x7 = p7 st in let x8 = p8 st in
  let x9 = p9 st in let x10 = p10 st in (a, b, c, d, e, f, x7, x8, x9, x10)

let inline u_tup11 p1 p2 p3 p4 p5 p6 p7 p8 p9 p10 p11 (st: ReaderState) =
  let a = p1 st in let b = p2 st in let c = p3 st in let d = p4 st in
  let e = p5 st in let f = p6 st in let x7 = p7 st in let x8 = p8 st in
  let x9 = p9 st in let x10 = p10 st in let x11 = p11 st in (a, b, c, d, e, f, x7, x8, x9, x10, x11)

let inline u_tup12 p1 p2 p3 p4 p5 p6 p7 p8 p9 p10 p11 p12 (st: ReaderState) =
  let a = p1 st in let b = p2 st in let c = p3 st in let d = p4 st in
  let e = p5 st in let f = p6 st in let x7 = p7 st in let x8 = p8 st in
  let x9 = p9 st in let x10 = p10 st in let x11 = p11 st in let x12 = p12 st in
  (a, b, c, d, e, f, x7, x8, x9, x10, x11, x12)

let inline u_tup13 p1 p2 p3 p4 p5 p6 p7 p8 p9 p10 p11 p12 p13 (st: ReaderState) =
  let a = p1 st in let b = p2 st in let c = p3 st in let d = p4 st in
  let e = p5 st in let f = p6 st in let x7 = p7 st in let x8 = p8 st in
  let x9 = p9 st in let x10 = p10 st in let x11 = p11 st in let x12 = p12 st in let x13 = p13 st in
  (a, b, c, d, e, f, x7, x8, x9, x10, x11, x12, x13)

let inline u_tup14 p1 p2 p3 p4 p5 p6 p7 p8 p9 p10 p11 p12 p13 p14 (st: ReaderState) =
  let a = p1 st in let b = p2 st in let c = p3 st in let d = p4 st in
  let e = p5 st in let f = p6 st in let x7 = p7 st in let x8 = p8 st in
  let x9 = p9 st in let x10 = p10 st in let x11 = p11 st in let x12 = p12 st in let x13 = p13 st in
  let x14 = p14 st in
  (a, b, c, d, e, f, x7, x8, x9, x10, x11, x12, x13, x14)
let inline u_tup15 p1 p2 p3 p4 p5 p6 p7 p8 p9 p10 p11 p12 p13 p14 p15 (st: ReaderState) =
  let a = p1 st in let b = p2 st in let c = p3 st in let d = p4 st in
  let e = p5 st in let f = p6 st in let x7 = p7 st in let x8 = p8 st in
  let x9 = p9 st in let x10 = p10 st in let x11 = p11 st in let x12 = p12 st in let x13 = p13 st in
  let x14 = p14 st in let x15 = p15 st in
  (a, b, c, d, e, f, x7, x8, x9, x10, x11, x12, x13, x14, x15)

let inline u_tup16 p1 p2 p3 p4 p5 p6 p7 p8 p9 p10 p11 p12 p13 p14 p15 p16 (st: ReaderState) =
  let a = p1 st in let b = p2 st in let c = p3 st in let d = p4 st in
  let e = p5 st in let f = p6 st in let x7 = p7 st in let x8 = p8 st in
  let x9 = p9 st in let x10 = p10 st in let x11 = p11 st in let x12 = p12 st in let x13 = p13 st in
  let x14 = p14 st in let x15 = p15 st in let x16 = p16 st in
  (a, b, c, d, e, f, x7, x8, x9, x10, x11, x12, x13, x14, x15, x16)

let inline u_tup17 p1 p2 p3 p4 p5 p6 p7 p8 p9 p10 p11 p12 p13 p14 p15 p16 p17 (st: ReaderState) =
  let a = p1 st in let b = p2 st in let c = p3 st in let d = p4 st in
  let e = p5 st in let f = p6 st in let x7 = p7 st in let x8 = p8 st in
  let x9 = p9 st in let x10 = p10 st in let x11 = p11 st in let x12 = p12 st in let x13 = p13 st in
  let x14 = p14 st in let x15 = p15 st in let x16 = p16 st in let x17 = p17 st in
  (a, b, c, d, e, f, x7, x8, x9, x10, x11, x12, x13, x14, x15, x16, x17)


//---------------------------------------------------------------------------
// Pickle/unpickle operations for observably shared graph nodes
//---------------------------------------------------------------------------

// exception Nope

// ctxt is for debugging
let p_osgn_ref (_ctxt: string) (outMap : NodeOutTable<_, _>) x st =
    let idx = outMap.Table.FindOrAdd (outMap.NodeStamp x)
    //if ((idx = 0) && outMap.Name = "oentities") then
    //    let msg =
    //        sprintf "idx %d#%d in table %s has name '%s', was defined at '%s' and is referenced from context %s\n"
    //            idx (outMap.NodeStamp x)
    //            outMap.Name (outMap.NodeName x)
    //            (stringOfRange (outMap.GetRange x))
    //            _ctxt
    //    System.Diagnostics.Debug.Assert(false, msg )
    p_int idx st

let p_osgn_decl (outMap : NodeOutTable<_, _>) p x st =
    let stamp = outMap.NodeStamp x
    let idx = outMap.Table.FindOrAdd stamp
    //dprintf "decl %d#%d in table %s has name %s\n" idx (outMap.NodeStamp x) outMap.Name (outMap.NodeName x)
    p_tup2 p_int p (idx, outMap.Deref x) st

let u_osgn_ref (inMap: NodeInTable<_, _>) st =
    let n = u_int st
    if n < 0 || n >= inMap.Count then ufailwith st ("u_osgn_ref: out of range, table = "+inMap.Name+", n = "+string n)
    inMap.Get n

let u_osgn_decl (inMap: NodeInTable<_, _>) u st =
    let idx, data = u_tup2 u_int u st
    //   dprintf "unpickling osgn %d in table %s\n" idx nm
    let res = inMap.Get idx
    inMap.LinkNode res data
    res

//---------------------------------------------------------------------------
// Pickle/unpickle operations for interned nodes
//---------------------------------------------------------------------------

let encode_uniq (tbl: Table<_>) key = tbl.FindOrAdd key
let lookup_uniq st tbl n =
    let arr = tbl.itbl_rows
    if n < 0 || n >= arr.Length then ufailwith st ("lookup_uniq in table "+tbl.itbl_name+" out of range, n = "+string n+ ", sizeof(tab) = " + string (Array.length arr))
    arr.[n]

//---------------------------------------------------------------------------
// Pickle/unpickle arrays and lists. For lists use the same binary format as arrays so we can switch
// between internal representations relatively easily
//-------------------------------------------------------------------------

let p_array_core f (x: 'T[]) st =
    for i = 0 to x.Length-1 do
        f x.[i] st

let p_array f (x: 'T[]) st =
    p_int x.Length st
    p_array_core f x st

// Optionally encode an extra item using a marker bit.
// When extraf is None, the marker bit is not set, and this is identical to p_array.
let p_array_ext extraf f (x: 'T[]) st =
    let n = x.Length
    let n = if Option.isSome extraf then n ||| 0x80000000 else n
    p_int n st
    match extraf with
    | None -> ()
    | Some f -> f st
    p_array_core f x st

let p_list_core f (xs: 'T list) st =
    for x in xs do
        f x st

let p_list f x st =
    p_int (List.length x) st
    p_list_core f x st
let p_list_ext extraf f x st =
    let n = List.length x
    let n = if Option.isSome extraf then n ||| 0x80000000 else n
    p_int n st
    match extraf with
    | None -> ()
    | Some f -> f st
    p_list_core f x st

let p_List f (x: 'T list) st = p_list f x st

let p_wrap (f: 'T -> 'U) (p : 'U pickler) : 'T pickler = (fun x st -> p (f x) st)
let p_option f x st =
    match x with
    | None -> p_byte 0 st
    | Some h -> p_byte 1 st; f h st

// Pickle lazy values in such a way that they can, in some future F# compiler version, be read back
// lazily. However, a lazy reader is not used in this version because the value may contain the definitions of some
// OSGN nodes.
let private p_lazy_impl p v st =
    let fixupPos1 = st.os.Position
    // We fix these up after
    prim_p_int32 0 st
    let fixupPos2 = st.os.Position
    prim_p_int32 0 st
    let fixupPos3 = st.os.Position
    prim_p_int32 0 st
    let fixupPos4 = st.os.Position
    prim_p_int32 0 st
    let fixupPos5 = st.os.Position
    prim_p_int32 0 st
    let fixupPos6 = st.os.Position
    prim_p_int32 0 st
    let fixupPos7 = st.os.Position
    prim_p_int32 0 st
    let idx1 = st.os.Position
    let otyconsIdx1 = st.oentities.Size
    let otyparsIdx1 = st.otypars.Size
    let ovalsIdx1 = st.ovals.Size
    // Run the pickler
    p v st
    // Determine and fixup the length of the pickled data
    let idx2 = st.os.Position
    st.os.FixupInt32 fixupPos1 (idx2-idx1)
    // Determine and fixup the ranges of OSGN nodes defined within the lazy portion
    let otyconsIdx2 = st.oentities.Size
    let otyparsIdx2 = st.otypars.Size
    let ovalsIdx2 = st.ovals.Size
    st.os.FixupInt32 fixupPos2 otyconsIdx1
    st.os.FixupInt32 fixupPos3 otyconsIdx2
    st.os.FixupInt32 fixupPos4 otyparsIdx1
    st.os.FixupInt32 fixupPos5 otyparsIdx2
    st.os.FixupInt32 fixupPos6 ovalsIdx1
    st.os.FixupInt32 fixupPos7 ovalsIdx2

let p_lazy p x st =
    p_lazy_impl p (Lazy.force x) st

let p_maybe_lazy p (x: MaybeLazy<_>) st =
    p_lazy_impl p x.Value st

let p_hole () =
    let mutable h = None
    (fun f -> h <- Some f), (fun x st -> match h with Some f -> f x st | None -> pfailwith st "p_hole: unfilled hole")

let p_hole2 () =
    let mutable h = None
    (fun f -> h <- Some f), (fun arg x st -> match h with Some f -> f arg x st | None -> pfailwith st "p_hole2: unfilled hole")

let u_array_core f n st =
    let res = Array.zeroCreate n
    for i = 0 to n-1 do
        res.[i] <- f st
    res

let u_array f st =
    let n = u_int st
    u_array_core f n st

// Optionally decode an extra item if a marker bit is present.
// When the marker bit is not set this is identical to u_array, and extraf is not called
let u_array_ext extraf f st =
    let n = u_int st
    let extraItem =
        if n &&& 0x80000000 = 0x80000000 then
            Some (extraf st)
        else
            None
    let arr = u_array_core f (n &&& 0x7FFFFFFF) st
    extraItem, arr

let u_list_core f n st =
    List.init n (fun _ -> f st)

let u_list f st =
    let n = u_int st
    u_list_core f n st
let u_list_ext extra f st =
    let n = u_int st
    let extraItem =
        if n &&& 0x80000000 = 0x80000000 then
            Some (extra st)
        else
            None
    let list = u_list_core f (n &&& 0x7FFFFFFF) st
    extraItem, list

#if FLAT_LIST_AS_LIST
#else
let u_List f st = u_list f st // new List<_> (u_array f st)
#endif
#if FLAT_LIST_AS_ARRAY_STRUCT
//#else
let u_List f st = List(u_array f st)
#endif
#if FLAT_LIST_AS_ARRAY
//#else
let u_List f st = u_array f st
#endif

let u_array_revi f st =
    let n = u_int st
    let res = Array.zeroCreate n
    for i = 0 to n-1 do
        res.[i] <- f st (n-1-i)
    res

// Mark up default constraints with a priority in reverse order: last gets 0 etc. See comment on TyparConstraint.DefaultsTo
let u_list_revi f st =
    let n = u_int st
    [ for i = 0 to n-1 do
         yield f st (n-1-i) ]


let u_wrap (f: 'U -> 'T) (u : 'U unpickler) : 'T unpickler = (fun st -> f (u st))

let u_option f st =
    let tag = u_byte st
    match tag with
    | 0 -> None
    | 1 -> Some (f st)
    | n -> ufailwith st ("u_option: found number " + string n)

// Boobytrap an OSGN node with a force of a lazy load of a bunch of pickled data
#if LAZY_UNPICKLE
let wire (x: osgn<_>) (res: Lazy<_>) =
    x.osgnTripWire <- Some(fun () -> res.Force() |> ignore)
#endif

let u_lazy u st =

    // Read the number of bytes in the record
    let len         = prim_u_int32 st // fixupPos1
    // These are the ranges of OSGN nodes defined within the lazily read portion of the graph
    let otyconsIdx1 = prim_u_int32 st // fixupPos2
    let otyconsIdx2 = prim_u_int32 st // fixupPos3
    let otyparsIdx1 = prim_u_int32 st // fixupPos4
    let otyparsIdx2 = prim_u_int32 st // fixupPos5
    let ovalsIdx1   = prim_u_int32 st // fixupPos6
    let ovalsIdx2   = prim_u_int32 st // fixupPos7

#if LAZY_UNPICKLE
    // Record the position in the bytestream to use when forcing the read of the data
    let idx1 = st.is.Position
    // Skip the length of data
    st.is.Skip len
    // This is the lazy computation that wil force the unpickling of the term.
    // This term must contain OSGN definitions of the given nodes.
    let res =
        lazy (let st = { st with is = st.is.CloneAndSeek idx1 }
              u st)
    /// Force the reading of the data as a "tripwire" for each of the OSGN thunks
    for i = otyconsIdx1 to otyconsIdx2-1 do wire (st.ientities.Get i) res done
    for i = ovalsIdx1   to ovalsIdx2-1   do wire (st.ivals.Get i)   res done
    for i = otyparsIdx1 to otyparsIdx2-1 do wire (st.itypars.Get i) res done
    res
#else
    ignore (len, otyconsIdx1, otyconsIdx2, otyparsIdx1, otyparsIdx2, ovalsIdx1, ovalsIdx2)
    Lazy.CreateFromValue(u st)
#endif


let u_hole () =
    let mutable h = None
    (fun f -> h <- Some f), (fun st -> match h with Some f -> f st | None -> ufailwith st "u_hole: unfilled hole")

//---------------------------------------------------------------------------
// Pickle/unpickle F# interface data
//---------------------------------------------------------------------------

// Strings
// A huge number of these occur in pickled F# data, so make them unique
let encode_string stringTab x = encode_uniq stringTab x
let decode_string x = x
let lookup_string st stringTab x = lookup_uniq st stringTab x
let u_encoded_string = u_prim_string
let u_string st   = lookup_uniq st st.istrings (u_int st)
let u_strings = u_list u_string
let u_ints = u_list u_int


let p_encoded_string = p_prim_string
let p_string s st = p_int (encode_string st.ostrings s) st
let p_strings = p_list p_string
let p_ints = p_list p_int

// CCU References
// A huge number of these occur in pickled F# data, so make them unique
let encode_ccuref ccuTab (x: CcuThunk) = encode_uniq ccuTab x.AssemblyName
let decode_ccuref x = x
let lookup_ccuref st ccuTab x = lookup_uniq st ccuTab x
let u_encoded_ccuref st =
    match u_byte st with
    | 0 -> u_prim_string st
    | n -> ufailwith st ("u_encoded_ccuref: found number " + string n)
let u_ccuref st   = lookup_uniq st st.iccus (u_int st)

let p_encoded_ccuref x st =
    p_byte 0 st // leave a dummy tag to make room for future encodings of ccurefs
    p_prim_string x st

let p_ccuref s st = p_int (encode_ccuref st.occus s) st

// References to public items in this module
// A huge number of these occur in pickled F# data, so make them unique
let decode_pubpath st stringTab a = PubPath(Array.map (lookup_string st stringTab) a)
let lookup_pubpath st pubpathTab x = lookup_uniq st pubpathTab x
let u_encoded_pubpath = u_array u_int
let u_pubpath st = lookup_uniq st st.ipubpaths (u_int st)

let encode_pubpath stringTab pubpathTab (PubPath a) = encode_uniq pubpathTab (Array.map (encode_string stringTab) a)
let p_encoded_pubpath = p_array p_int
let p_pubpath x st = p_int (encode_pubpath st.ostrings st.opubpaths x) st

// References to other modules
// A huge number of these occur in pickled F# data, so make them unique
let decode_nleref st ccuTab stringTab (a, b) = mkNonLocalEntityRef (lookup_ccuref st ccuTab a) (Array.map (lookup_string st stringTab) b)
let lookup_nleref st nlerefTab x = lookup_uniq st nlerefTab x
let u_encoded_nleref = u_tup2 u_int (u_array u_int)
let u_nleref st = lookup_uniq st st.inlerefs (u_int st)

let encode_nleref ccuTab stringTab nlerefTab thisCcu (nleref: NonLocalEntityRef) =
#if !NO_EXTENSIONTYPING
    // Remap references to statically-linked Entity nodes in provider-generated entities to point to the current assembly.
    // References to these nodes _do_ appear in F# assembly metadata, because they may be public.
    let nleref =
        match nleref.Deref.PublicPath with
        | Some pubpath when nleref.Deref.IsProvidedGeneratedTycon ->
            if verbose then dprintfn "remapping pickled reference to provider-generated type %s"  nleref.Deref.DisplayNameWithStaticParameters
            rescopePubPath thisCcu pubpath
        | _ -> nleref
#else
    ignore thisCcu
#endif

    let (NonLocalEntityRef(a, b)) = nleref
    encode_uniq nlerefTab (encode_ccuref ccuTab a, Array.map (encode_string stringTab) b)
let p_encoded_nleref = p_tup2 p_int (p_array p_int)
let p_nleref x st = p_int (encode_nleref st.occus st.ostrings st.onlerefs st.oscope x) st

// Simple types are types like "int", represented as TType(Ref_nonlocal(..., "int"), []).
// A huge number of these occur in pickled F# data, so make them unique.
let decode_simpletyp st _ccuTab _stringTab nlerefTab a = TType_app(ERefNonLocal (lookup_nleref st nlerefTab a), [])
let lookup_simpletyp st simpleTyTab x = lookup_uniq st simpleTyTab x
let u_encoded_simpletyp st = u_int  st
let u_encoded_anoninfo st = u_int  st
let u_simpletyp st = lookup_uniq st st.isimpletys (u_int st)
let encode_simpletyp ccuTab stringTab nlerefTab simpleTyTab thisCcu a = encode_uniq simpleTyTab (encode_nleref ccuTab stringTab nlerefTab thisCcu a)
let p_encoded_simpletyp x st = p_int x st
let p_encoded_anoninfo x st = p_int x st
let p_simpletyp x st = p_int (encode_simpletyp st.occus st.ostrings st.onlerefs st.osimpletys st.oscope x) st

/// Arbitrary value
[<Literal>]
let PickleBufferCapacity = 100000

let pickleObjWithDanglingCcus inMem file g scope p x =
  let st1 =
      { os = ByteBuffer.Create(PickleBufferCapacity, useArrayPool = true)
        oscope=scope
        occus= Table<_>.Create "occus"
        oentities=NodeOutTable<_, _>.Create((fun (tc: Tycon) -> tc.Stamp), (fun tc -> tc.LogicalName), (fun tc -> tc.Range), id , "otycons")
        otypars=NodeOutTable<_, _>.Create((fun (tp: Typar) -> tp.Stamp), (fun tp -> tp.DisplayName), (fun tp -> tp.Range), id , "otypars")
        ovals=NodeOutTable<_, _>.Create((fun (v: Val) -> v.Stamp), (fun v -> v.LogicalName), (fun v -> v.Range), id , "ovals")
        oanoninfos=NodeOutTable<_, _>.Create((fun (v: AnonRecdTypeInfo) -> v.Stamp), (fun v -> string v.Stamp), (fun _ -> range0), id, "oanoninfos")
        ostrings=Table<_>.Create "ostrings"
        onlerefs=Table<_>.Create "onlerefs"
        opubpaths=Table<_>.Create "opubpaths"
        osimpletys=Table<_>.Create "osimpletys"
        oglobals=g
        ofile=file
        oInMem=inMem
        isStructThisArgPos = false}
  let ccuNameTab, (ntycons, ntypars, nvals, nanoninfos), stringTab, pubpathTab, nlerefTab, simpleTyTab, phase1bytes =
    p x st1
    let sizes =
      st1.oentities.Size,
      st1.otypars.Size,
      st1.ovals.Size,
      st1.oanoninfos.Size
    st1.occus, sizes, st1.ostrings, st1.opubpaths, st1.onlerefs, st1.osimpletys, st1.os.AsMemory()

  let st2 =
   { os = ByteBuffer.Create(PickleBufferCapacity, useArrayPool = true)
     oscope=scope
     occus= Table<_>.Create "occus (fake)"
     oentities=NodeOutTable<_, _>.Create((fun (tc: Tycon) -> tc.Stamp), (fun tc -> tc.LogicalName), (fun tc -> tc.Range), id , "otycons")
     otypars=NodeOutTable<_, _>.Create((fun (tp: Typar) -> tp.Stamp), (fun tp -> tp.DisplayName), (fun tp -> tp.Range), id , "otypars")
     ovals=NodeOutTable<_, _>.Create((fun (v: Val) -> v.Stamp), (fun v -> v.LogicalName), (fun v -> v.Range), (fun osgn -> osgn), "ovals")
     oanoninfos=NodeOutTable<_, _>.Create((fun (v: AnonRecdTypeInfo) -> v.Stamp), (fun v -> string v.Stamp), (fun _ -> range0), id, "oanoninfos")
     ostrings=Table<_>.Create "ostrings (fake)"
     opubpaths=Table<_>.Create "opubpaths (fake)"
     onlerefs=Table<_>.Create "onlerefs (fake)"
     osimpletys=Table<_>.Create "osimpletys (fake)"
     oglobals=g
     ofile=file
     oInMem=inMem
     isStructThisArgPos = false }
  let phase2bytes =
    p_array p_encoded_ccuref ccuNameTab.AsArray st2
    // Add a 4th integer indicated by a negative 1st integer
    let z1 = if nanoninfos > 0 then  -ntycons-1 else ntycons
    p_int z1 st2
    p_tup2 p_int p_int (ntypars, nvals) st2
    if nanoninfos > 0 then
        p_int nanoninfos st2
    p_tup5
        (p_array p_encoded_string)
        (p_array p_encoded_pubpath)
        (p_array p_encoded_nleref)
        (p_array p_encoded_simpletyp)
        p_memory
        (stringTab.AsArray, pubpathTab.AsArray, nlerefTab.AsArray, simpleTyTab.AsArray, phase1bytes)
        st2
    st2.os

  let finalBytes = phase2bytes
  (st1.os :> System.IDisposable).Dispose()
  finalBytes

let check (ilscope: ILScopeRef) (inMap : NodeInTable<_, _>) =
    for i = 0 to inMap.Count - 1 do
      let n = inMap.Get i
      if not (inMap.IsLinked n) then
        warning(Error(FSComp.SR.pickleMissingDefinition (i, inMap.Name, ilscope.QualifiedName), range0))
        // Note for compiler developers: to get information about which item this index relates to,
        // enable the conditional in Pickle.p_osgn_ref to refer to the given index number and recompile
        // an identical copy of the source for the DLL containing the data being unpickled.  A message will
        // then be printed indicating the name of the item.

let unpickleObjWithDanglingCcus file viewedScope (ilModule: ILModuleDef option) u (phase2bytes: ReadOnlyByteMemory) =
    let st2 =
       { is = ByteStream.FromBytes (phase2bytes, 0, phase2bytes.Length)
         iilscope= viewedScope
         iccus= new_itbl "iccus (fake)" [| |]
         ientities= NodeInTable<_, _>.Create (Tycon.NewUnlinked, (fun osgn tg -> osgn.Link tg), (fun osgn -> osgn.IsLinked), "itycons", 0)
         itypars= NodeInTable<_, _>.Create (Typar.NewUnlinked, (fun osgn tg -> osgn.Link tg), (fun osgn -> osgn.IsLinked), "itypars", 0)
         ivals  = NodeInTable<_, _>.Create (Val.NewUnlinked, (fun osgn tg -> osgn.Link tg), (fun osgn -> osgn.IsLinked), "ivals", 0)
         ianoninfos=NodeInTable<_, _>.Create(AnonRecdTypeInfo.NewUnlinked, (fun osgn tg -> osgn.Link tg), (fun osgn -> osgn.IsLinked), "ianoninfos", 0)
         istrings = new_itbl "istrings (fake)" [| |]
         inlerefs = new_itbl "inlerefs (fake)" [| |]
         ipubpaths = new_itbl "ipubpaths (fake)" [| |]
         isimpletys = new_itbl "isimpletys (fake)" [| |]
         ifile=file
         iILModule = ilModule }
    let ccuNameTab = u_array u_encoded_ccuref st2
    let z1 = u_int st2
    let ntycons = if z1 < 0 then -z1-1 else z1
    let ntypars, nvals = u_tup2 u_int u_int st2
    let nanoninfos = if z1 < 0 then u_int st2 else 0
    let stringTab, pubpathTab, nlerefTab, simpleTyTab, phase1bytes =
        u_tup5
            (u_array u_encoded_string)
            (u_array u_encoded_pubpath)
            (u_array u_encoded_nleref)
            (u_array u_encoded_simpletyp)
            u_byte_memory
            st2
    let ccuTab       = new_itbl "iccus"       (Array.map CcuThunk.CreateDelayed ccuNameTab)
    let stringTab    = new_itbl "istrings"    (Array.map decode_string stringTab)
    let pubpathTab   = new_itbl "ipubpaths"   (Array.map (decode_pubpath st2 stringTab) pubpathTab)
    let nlerefTab    = new_itbl "inlerefs"    (Array.map (decode_nleref st2 ccuTab stringTab) nlerefTab)
    let simpletypTab = new_itbl "simpleTyTab" (Array.map (decode_simpletyp st2 ccuTab stringTab nlerefTab) simpleTyTab)
    let data =
        let st1 =
           { is = ByteStream.FromBytes (phase1bytes, 0, phase1bytes.Length)
             iccus=  ccuTab
             iilscope= viewedScope
             ientities= NodeInTable<_, _>.Create(Tycon.NewUnlinked, (fun osgn tg -> osgn.Link tg), (fun osgn -> osgn.IsLinked), "itycons", ntycons)
             itypars= NodeInTable<_, _>.Create(Typar.NewUnlinked, (fun osgn tg -> osgn.Link tg), (fun osgn -> osgn.IsLinked), "itypars", ntypars)
             ivals=   NodeInTable<_, _>.Create(Val.NewUnlinked, (fun osgn tg -> osgn.Link tg), (fun osgn -> osgn.IsLinked), "ivals", nvals)
             ianoninfos=NodeInTable<_, _>.Create(AnonRecdTypeInfo.NewUnlinked, (fun osgn tg -> osgn.Link tg), (fun osgn -> osgn.IsLinked), "ianoninfos", nanoninfos)
             istrings = stringTab
             ipubpaths = pubpathTab
             inlerefs = nlerefTab
             isimpletys = simpletypTab
             ifile=file
             iILModule = ilModule }
        let res = u st1
#if !LAZY_UNPICKLE
        check viewedScope st1.ientities
        check viewedScope st1.ivals
        check viewedScope st1.itypars
#endif
        res

    {RawData=data; FixupThunks=ccuTab.itbl_rows }


//=========================================================================
// PART II
//=========================================================================

//---------------------------------------------------------------------------
// Pickle/unpickle for Abstract IL data, up to IL instructions
//---------------------------------------------------------------------------

let p_ILPublicKey x st =
    match x with
    | PublicKey b      -> p_byte 0 st; p_bytes b st
    | PublicKeyToken b -> p_byte 1 st; p_bytes b st

let p_ILVersion (x: ILVersionInfo) st = p_tup4 p_uint16 p_uint16 p_uint16 p_uint16 (x.Major, x.Minor, x.Build, x.Revision) st

let p_ILModuleRef (x: ILModuleRef) st =
    p_tup3 p_string p_bool (p_option p_bytes) (x.Name, x.HasMetadata, x.Hash) st

let p_ILAssemblyRef (x: ILAssemblyRef) st =
    p_byte 0 st // leave a dummy tag to make room for future encodings of assembly refs
    p_tup6 p_string (p_option p_bytes) (p_option p_ILPublicKey) p_bool (p_option p_ILVersion) (p_option p_string)
      ( x.Name, x.Hash, x.PublicKey, x.Retargetable, x.Version, x.Locale) st

let p_ILScopeRef x st =
    match x with
    | ILScopeRef.Local           -> p_byte 0 st
    | ILScopeRef.Module mref     -> p_byte 1 st; p_ILModuleRef mref st
    | ILScopeRef.Assembly aref   -> p_byte 2 st; p_ILAssemblyRef aref st
    // Encode primary assembly as a normal assembly ref
    | ILScopeRef.PrimaryAssembly -> p_byte 2 st; p_ILAssemblyRef st.oglobals.ilg.primaryAssemblyRef st

let u_ILPublicKey st =
    let tag = u_byte st
    match tag with
    | 0 -> u_bytes st |> PublicKey
    | 1 -> u_bytes st |> PublicKeyToken
    | _ -> ufailwith st "u_ILPublicKey"

let u_ILVersion st =
    let major, minor, build, revision = u_tup4 u_uint16 u_uint16 u_uint16 u_uint16 st
    ILVersionInfo(major, minor, build, revision)

let u_ILModuleRef st =
    let a, b, c = u_tup3 u_string u_bool (u_option u_bytes) st
    ILModuleRef.Create(a, b, c)

let u_ILAssemblyRef st =
    let tag = u_byte st
    match tag with
    | 0 ->
        let a, b, c, d, e, f = u_tup6 u_string (u_option u_bytes) (u_option u_ILPublicKey) u_bool (u_option u_ILVersion) (u_option u_string) st
        ILAssemblyRef.Create(a, b, c, d, e, f)
    | _ -> ufailwith st "u_ILAssemblyRef"

// IL scope references are rescoped as they are unpickled.  This means
// the pickler accepts IL fragments containing ILScopeRef.Local and adjusts them
// to be absolute scope references.
let u_ILScopeRef st =
    let res =
        let tag = u_byte st
        match tag with
        | 0 -> ILScopeRef.Local
        | 1 -> u_ILModuleRef st |> ILScopeRef.Module
        | 2 -> u_ILAssemblyRef st |> ILScopeRef.Assembly
        | _ -> ufailwith st "u_ILScopeRef"
    let res = rescopeILScopeRef st.iilscope res
    res

let p_ILHasThis x st =
    p_byte (match x with
            | ILThisConvention.Instance -> 0
            | ILThisConvention.InstanceExplicit -> 1
            | ILThisConvention.Static -> 2) st

let p_ILArrayShape = p_wrap (fun (ILArrayShape x) -> x) (p_list (p_tup2 (p_option p_int32) (p_option p_int32)))

let rec p_ILType ty st =
    match ty with
    | ILType.Void                   -> p_byte 0 st
    | ILType.Array (shape, ty)       -> p_byte 1 st; p_tup2 p_ILArrayShape p_ILType (shape, ty) st
    | ILType.Value tspec            -> p_byte 2 st; p_ILTypeSpec tspec st
    | ILType.Boxed tspec            -> p_byte 3 st; p_ILTypeSpec tspec st
    | ILType.Ptr ty                 -> p_byte 4 st; p_ILType ty st
    | ILType.Byref ty               -> p_byte 5 st; p_ILType ty st
    | ILType.FunctionPointer csig   -> p_byte 6 st; p_ILCallSig csig st
    | ILType.TypeVar n              -> p_byte 7 st; p_uint16 n st
    | ILType.Modified (req, tref, ty) -> p_byte 8 st; p_tup3 p_bool p_ILTypeRef p_ILType (req, tref, ty) st

and p_ILTypes tys = p_list p_ILType tys

and p_ILBasicCallConv x st =
    p_byte (match x with
            | ILArgConvention.Default -> 0
            | ILArgConvention.CDecl  -> 1
            | ILArgConvention.StdCall -> 2
            | ILArgConvention.ThisCall -> 3
            | ILArgConvention.FastCall -> 4
            | ILArgConvention.VarArg -> 5) st

and p_ILCallConv (Callconv(x, y)) st = p_tup2 p_ILHasThis p_ILBasicCallConv (x, y) st

and p_ILCallSig x st = p_tup3 p_ILCallConv p_ILTypes p_ILType (x.CallingConv, x.ArgTypes, x.ReturnType) st

and p_ILTypeRef (x: ILTypeRef) st = p_tup3 p_ILScopeRef p_strings p_string (x.Scope, x.Enclosing, x.Name) st

and p_ILTypeSpec (a: ILTypeSpec) st = p_tup2 p_ILTypeRef p_ILTypes (a.TypeRef, a.GenericArgs) st

let u_ILBasicCallConv st =
    match u_byte st with
    | 0 -> ILArgConvention.Default
    | 1 -> ILArgConvention.CDecl
    | 2 -> ILArgConvention.StdCall
    | 3 -> ILArgConvention.ThisCall
    | 4 -> ILArgConvention.FastCall
    | 5 -> ILArgConvention.VarArg
    | _ -> ufailwith st "u_ILBasicCallConv"

let u_ILHasThis st =
    match u_byte st with
    | 0 -> ILThisConvention.Instance
    | 1 -> ILThisConvention.InstanceExplicit
    | 2 -> ILThisConvention.Static
    | _ -> ufailwith st "u_ILHasThis"

let u_ILCallConv st = let a, b = u_tup2 u_ILHasThis u_ILBasicCallConv st in Callconv(a, b)
let u_ILTypeRef st = let a, b, c = u_tup3 u_ILScopeRef u_strings u_string st in ILTypeRef.Create(a, b, c)
let u_ILArrayShape = u_wrap (fun x -> ILArrayShape x) (u_list (u_tup2 (u_option u_int32) (u_option u_int32)))


let rec u_ILType st =
    let tag = u_byte st
    match tag with
    | 0 -> ILType.Void
    | 1 -> u_tup2 u_ILArrayShape u_ILType  st     |> ILType.Array
    | 2 -> u_ILTypeSpec st                        |> ILType.Value
    | 3 -> u_ILTypeSpec st                        |> mkILBoxedType
    | 4 -> u_ILType st                            |> ILType.Ptr
    | 5 -> u_ILType st                            |> ILType.Byref
    | 6 -> u_ILCallSig st                         |> ILType.FunctionPointer
    | 7 -> u_uint16 st                            |> mkILTyvarTy
    | 8 -> u_tup3 u_bool u_ILTypeRef u_ILType  st |> ILType.Modified
    | _ -> ufailwith st "u_ILType"

and u_ILTypes st = u_list u_ILType st

and u_ILCallSig = u_wrap (fun (a, b, c) -> {CallingConv=a; ArgTypes=b; ReturnType=c}) (u_tup3 u_ILCallConv u_ILTypes u_ILType)

and u_ILTypeSpec st = let a, b = u_tup2 u_ILTypeRef u_ILTypes st in ILTypeSpec.Create(a, b)


let p_ILMethodRef (x: ILMethodRef) st = p_tup6 p_ILTypeRef p_ILCallConv p_int p_string p_ILTypes p_ILType (x.DeclaringTypeRef, x.CallingConv, x.GenericArity, x.Name, x.ArgTypes, x.ReturnType) st

let p_ILFieldRef (x: ILFieldRef) st = p_tup3 p_ILTypeRef p_string p_ILType (x.DeclaringTypeRef, x.Name, x.Type) st

let p_ILMethodSpec (x: ILMethodSpec) st = p_tup3 p_ILMethodRef p_ILType p_ILTypes (x.MethodRef, x.DeclaringType, x.GenericArgs) st

let p_ILFieldSpec (x : ILFieldSpec) st = p_tup2 p_ILFieldRef p_ILType (x.FieldRef, x.DeclaringType) st

let p_ILBasicType x st =
    p_int (match x with
           | DT_R   -> 0
           | DT_I1  -> 1
           | DT_U1  -> 2
           | DT_I2  -> 3
           | DT_U2  -> 4
           | DT_I4  -> 5
           | DT_U4  -> 6
           | DT_I8  -> 7
           | DT_U8  -> 8
           | DT_R4  -> 9
           | DT_R8  -> 10
           | DT_I   -> 11
           | DT_U   -> 12
           | DT_REF -> 13) st

let p_ILVolatility x st = p_int (match x with Volatile -> 0 | Nonvolatile -> 1) st
let p_ILReadonly   x st = p_int (match x with ReadonlyAddress -> 0 | NormalAddress -> 1) st

let u_ILMethodRef st =
    let x1, x2, x3, x4, x5, x6 = u_tup6 u_ILTypeRef u_ILCallConv u_int u_string u_ILTypes u_ILType st
    ILMethodRef.Create(x1, x2, x4, x3, x5, x6)

let u_ILFieldRef st =
    let x1, x2, x3 = u_tup3 u_ILTypeRef u_string u_ILType st
    {DeclaringTypeRef=x1;Name=x2;Type=x3}

let u_ILMethodSpec st =
    let x1, x2, x3 = u_tup3 u_ILMethodRef u_ILType u_ILTypes st
    ILMethodSpec.Create(x2, x1, x3)

let u_ILFieldSpec st =
    let x1, x2 = u_tup2 u_ILFieldRef u_ILType st
    {FieldRef=x1;DeclaringType=x2}

let u_ILBasicType st =
    match u_int st with
    | 0 -> DT_R
    | 1 -> DT_I1
    | 2 -> DT_U1
    | 3 -> DT_I2
    | 4 -> DT_U2
    | 5 -> DT_I4
    | 6 -> DT_U4
    | 7 -> DT_I8
    | 8 -> DT_U8
    | 9 -> DT_R4
    | 10 -> DT_R8
    | 11 -> DT_I
    | 12 -> DT_U
    | 13 -> DT_REF
    | _ -> ufailwith st "u_ILBasicType"

let u_ILVolatility st = (match u_int st with  0 -> Volatile | 1 -> Nonvolatile | _ -> ufailwith st "u_ILVolatility" )
let u_ILReadonly   st = (match u_int st with  0 -> ReadonlyAddress | 1 -> NormalAddress | _ -> ufailwith st "u_ILReadonly" )

let [<Literal>] itag_nop           = 0
let [<Literal>] itag_ldarg         = 1
let [<Literal>] itag_ldnull        = 2
let [<Literal>] itag_ilzero        = 3
let [<Literal>] itag_call          = 4
let [<Literal>] itag_add           = 5
let [<Literal>] itag_sub           = 6
let [<Literal>] itag_mul           = 7
let [<Literal>] itag_div           = 8
let [<Literal>] itag_div_un        = 9
let [<Literal>] itag_rem           = 10
let [<Literal>] itag_rem_un        = 11
let [<Literal>] itag_and           = 12
let [<Literal>] itag_or            = 13
let [<Literal>] itag_xor           = 14
let [<Literal>] itag_shl           = 15
let [<Literal>] itag_shr           = 16
let [<Literal>] itag_shr_un        = 17
let [<Literal>] itag_neg           = 18
let [<Literal>] itag_not           = 19
let [<Literal>] itag_conv          = 20
let [<Literal>] itag_conv_un       = 21
let [<Literal>] itag_conv_ovf      = 22
let [<Literal>] itag_conv_ovf_un   = 23
let [<Literal>] itag_callvirt      = 24
let [<Literal>] itag_ldobj         = 25
let [<Literal>] itag_ldstr         = 26
let [<Literal>] itag_castclass     = 27
let [<Literal>] itag_isinst        = 28
let [<Literal>] itag_unbox         = 29
let [<Literal>] itag_throw         = 30
let [<Literal>] itag_ldfld         = 31
let [<Literal>] itag_ldflda        = 32
let [<Literal>] itag_stfld         = 33
let [<Literal>] itag_ldsfld        = 34
let [<Literal>] itag_ldsflda       = 35
let [<Literal>] itag_stsfld        = 36
let [<Literal>] itag_stobj         = 37
let [<Literal>] itag_box           = 38
let [<Literal>] itag_newarr        = 39
let [<Literal>] itag_ldlen         = 40
let [<Literal>] itag_ldelema       = 41
let [<Literal>] itag_ckfinite      = 42
let [<Literal>] itag_ldtoken       = 43
let [<Literal>] itag_add_ovf       = 44
let [<Literal>] itag_add_ovf_un    = 45
let [<Literal>] itag_mul_ovf       = 46
let [<Literal>] itag_mul_ovf_un    = 47
let [<Literal>] itag_sub_ovf       = 48
let [<Literal>] itag_sub_ovf_un    = 49
let [<Literal>] itag_ceq           = 50
let [<Literal>] itag_cgt           = 51
let [<Literal>] itag_cgt_un        = 52
let [<Literal>] itag_clt           = 53
let [<Literal>] itag_clt_un        = 54
let [<Literal>] itag_ldvirtftn     = 55
let [<Literal>] itag_localloc      = 56
let [<Literal>] itag_rethrow       = 57
let [<Literal>] itag_sizeof        = 58
let [<Literal>] itag_ldelem_any    = 59
let [<Literal>] itag_stelem_any    = 60
let [<Literal>] itag_unbox_any     = 61
let [<Literal>] itag_ldlen_multi   = 62
let [<Literal>] itag_initobj       = 63
let [<Literal>] itag_initblk       = 64
let [<Literal>] itag_cpobj         = 65
let [<Literal>] itag_cpblk         = 66

let simple_instrs =
    [ itag_add, AI_add
      itag_add_ovf, AI_add_ovf
      itag_add_ovf_un, AI_add_ovf_un
      itag_and, AI_and
      itag_div, AI_div
      itag_div_un, AI_div_un
      itag_ceq, AI_ceq
      itag_cgt, AI_cgt
      itag_cgt_un, AI_cgt_un
      itag_clt, AI_clt
      itag_clt_un, AI_clt_un
      itag_mul, AI_mul
      itag_mul_ovf, AI_mul_ovf
      itag_mul_ovf_un, AI_mul_ovf_un
      itag_rem, AI_rem
      itag_rem_un, AI_rem_un
      itag_shl, AI_shl
      itag_shr, AI_shr
      itag_shr_un, AI_shr_un
      itag_sub, AI_sub
      itag_sub_ovf, AI_sub_ovf
      itag_sub_ovf_un, AI_sub_ovf_un
      itag_xor, AI_xor
      itag_or, AI_or
      itag_neg, AI_neg
      itag_not, AI_not
      itag_ldnull, AI_ldnull
      itag_ckfinite, AI_ckfinite
      itag_nop, AI_nop
      itag_localloc, I_localloc
      itag_throw, I_throw
      itag_ldlen, I_ldlen
      itag_rethrow, I_rethrow
      itag_rethrow, I_rethrow
      itag_initblk, I_initblk (Aligned, Nonvolatile)
      itag_cpblk, I_cpblk (Aligned, Nonvolatile)
    ]

let encode_table = Dictionary<_, _>(300, HashIdentity.Structural)
let _ = List.iter (fun (icode, i) -> encode_table.[i] <- icode) simple_instrs
let encode_instr si = encode_table.[si]
let isNoArgInstr s = encode_table.ContainsKey s

let decoders =
   [ itag_ldarg, u_uint16                            >> mkLdarg
     itag_call, u_ILMethodSpec                      >> (fun a -> I_call (Normalcall, a, None))
     itag_callvirt, u_ILMethodSpec                      >> (fun a -> I_callvirt (Normalcall, a, None))
     itag_ldvirtftn, u_ILMethodSpec                      >> I_ldvirtftn
     itag_conv, u_ILBasicType                       >> (fun a -> (AI_conv a))
     itag_conv_ovf, u_ILBasicType                       >> (fun a -> (AI_conv_ovf a))
     itag_conv_ovf_un, u_ILBasicType                       >> (fun a -> (AI_conv_ovf_un a))
     itag_ldfld, u_tup2 u_ILVolatility u_ILFieldSpec >> (fun (b, c) -> I_ldfld (Aligned, b, c))
     itag_ldflda, u_ILFieldSpec                       >> I_ldflda
     itag_ldsfld, u_tup2 u_ILVolatility u_ILFieldSpec >> (fun (a, b) -> I_ldsfld (a, b))
     itag_ldsflda, u_ILFieldSpec                       >> I_ldsflda
     itag_stfld, u_tup2 u_ILVolatility u_ILFieldSpec >> (fun (b, c) -> I_stfld (Aligned, b, c))
     itag_stsfld, u_tup2 u_ILVolatility u_ILFieldSpec >> (fun (a, b) -> I_stsfld (a, b))
     itag_ldtoken, u_ILType                            >> (fun a -> I_ldtoken (ILToken.ILType a))
     itag_ldstr, u_string                            >> I_ldstr
     itag_box, u_ILType                            >> I_box
     itag_unbox, u_ILType                            >> I_unbox
     itag_unbox_any, u_ILType                            >> I_unbox_any
     itag_newarr, u_tup2 u_ILArrayShape u_ILType      >> (fun (a, b) -> I_newarr(a, b))
     itag_stelem_any, u_tup2 u_ILArrayShape u_ILType      >> (fun (a, b) -> I_stelem_any(a, b))
     itag_ldelem_any, u_tup2 u_ILArrayShape u_ILType      >> (fun (a, b) -> I_ldelem_any(a, b))
     itag_ldelema, u_tup3 u_ILReadonly u_ILArrayShape u_ILType >> (fun (a, b, c) -> I_ldelema(a, false, b, c))
     itag_castclass, u_ILType                            >> I_castclass
     itag_isinst, u_ILType                            >> I_isinst
     itag_ldobj, u_ILType                            >> (fun c -> I_ldobj (Aligned, Nonvolatile, c))
     itag_stobj, u_ILType                            >> (fun c -> I_stobj (Aligned, Nonvolatile, c))
     itag_sizeof, u_ILType                            >> I_sizeof
     itag_ldlen_multi, u_tup2 u_int32 u_int32              >> (fun (a, b) -> EI_ldlen_multi (a, b))
     itag_ilzero, u_ILType                            >> EI_ilzero
     itag_ilzero, u_ILType                            >> EI_ilzero
     itag_initobj, u_ILType                            >> I_initobj
     itag_cpobj, u_ILType                            >> I_cpobj
   ]

let decode_tab =
    let tab = Array.init 256 (fun n -> (fun st -> ufailwith st ("no decoder for instruction "+string n)))
    let add_instr (icode, f) =  tab.[icode] <- f
    List.iter add_instr decoders
    List.iter (fun (icode, mk) -> add_instr (icode, (fun _ -> mk))) simple_instrs
    tab

let p_ILInstr x st =
    match x with
    | si when isNoArgInstr si         -> p_byte (encode_instr si) st
    | I_call(Normalcall, mspec, None)   -> p_byte itag_call st; p_ILMethodSpec mspec st
    | I_callvirt(Normalcall, mspec, None) -> p_byte itag_callvirt st;    p_ILMethodSpec mspec st
    | I_ldvirtftn mspec               -> p_byte itag_ldvirtftn st;   p_ILMethodSpec mspec st
    | I_ldarg x                       -> p_byte itag_ldarg st;       p_uint16 x st
    | AI_conv a                       -> p_byte itag_conv st;        p_ILBasicType a st
    | AI_conv_ovf a                   -> p_byte itag_conv_ovf st;    p_ILBasicType a st
    | AI_conv_ovf_un a                -> p_byte itag_conv_ovf_un st; p_ILBasicType a st
    | I_ldfld (Aligned, b, c)           -> p_byte itag_ldfld st;       p_tup2 p_ILVolatility p_ILFieldSpec (b, c) st
    | I_ldsfld (a, b)                  -> p_byte itag_ldsfld st;      p_tup2 p_ILVolatility p_ILFieldSpec (a, b) st
    | I_stfld (Aligned, b, c)           -> p_byte itag_stfld st;       p_tup2 p_ILVolatility p_ILFieldSpec (b, c) st
    | I_stsfld (a, b)                  -> p_byte itag_stsfld st;      p_tup2 p_ILVolatility p_ILFieldSpec (a, b) st
    | I_ldflda c                      -> p_byte itag_ldflda st;      p_ILFieldSpec c st
    | I_ldsflda a                     -> p_byte itag_ldsflda st;     p_ILFieldSpec a st
    | I_ldtoken (ILToken.ILType ty)   -> p_byte itag_ldtoken st;     p_ILType ty st
    | I_ldstr     s                   -> p_byte itag_ldstr st;       p_string s st
    | I_box  ty                       -> p_byte itag_box st;         p_ILType ty st
    | I_unbox  ty                     -> p_byte itag_unbox st;       p_ILType ty st
    | I_unbox_any  ty                 -> p_byte itag_unbox_any st;   p_ILType ty st
    | I_newarr (a, b)                  -> p_byte itag_newarr st;      p_tup2 p_ILArrayShape p_ILType (a, b) st
    | I_stelem_any (a, b)              -> p_byte itag_stelem_any st;  p_tup2 p_ILArrayShape p_ILType (a, b) st
    | I_ldelem_any (a, b)              -> p_byte itag_ldelem_any st;  p_tup2 p_ILArrayShape p_ILType (a, b) st
    | I_ldelema (a, _, b, c)             -> p_byte itag_ldelema st;     p_tup3 p_ILReadonly p_ILArrayShape p_ILType (a, b, c) st
    | I_castclass ty                  -> p_byte itag_castclass st;   p_ILType ty st
    | I_isinst  ty                    -> p_byte itag_isinst st;      p_ILType ty st
    | I_ldobj (Aligned, Nonvolatile, c) -> p_byte itag_ldobj st;       p_ILType c st
    | I_stobj (Aligned, Nonvolatile, c) -> p_byte itag_stobj st;       p_ILType c st
    | I_sizeof  ty                    -> p_byte itag_sizeof st;      p_ILType ty st
    | EI_ldlen_multi (n, m)            -> p_byte itag_ldlen_multi st; p_tup2 p_int32 p_int32 (n, m) st
    | EI_ilzero a                     -> p_byte itag_ilzero st;      p_ILType a st
    | I_initobj c                     -> p_byte itag_initobj st;     p_ILType c st
    | I_cpobj c                       -> p_byte itag_cpobj st;       p_ILType c st
    | i -> pfailwith st (sprintf "the IL instruction '%+A' cannot be emitted" i)

let u_ILInstr st =
    let n = u_byte st
    decode_tab.[n] st



//---------------------------------------------------------------------------
// Pickle/unpickle for F# types and module signatures
//---------------------------------------------------------------------------

let p_Map_core pk pv xs st =
    xs |> Map.iter (fun k v -> pk k st; pv v st)

let p_Map pk pv x st =
    p_int (Map.count x) st
    p_Map_core pk pv x st

let p_qlist pv = p_wrap QueueList.toList (p_list pv)
let p_namemap p = p_Map p_string p

let u_Map_core uk uv n st =
    Map.ofSeq (seq { for _ in 1..n -> (uk st, uv st) })

let u_Map uk uv st =
    let n = u_int st
    u_Map_core uk uv n st

let u_qlist uv = u_wrap QueueList.ofList (u_list uv)
let u_namemap u = u_Map u_string u

let p_pos (x: pos) st = p_tup2 p_int p_int (x.Line, x.Column) st

let p_range (x: range) st =
    let fileName = PathMap.apply st.oglobals.pathMap x.FileName
    p_tup3 p_string p_pos p_pos (fileName, x.Start, x.End) st

let p_dummy_range : range pickler   = fun _x _st -> ()
let p_ident (x: Ident) st = p_tup2 p_string p_range (x.idText, x.idRange) st
let p_xmldoc (doc: XmlDoc) st = p_array p_string doc.UnprocessedLines st

let u_pos st = let a = u_int st in let b = u_int st in mkPos a b
let u_range st = let a = u_string st in let b = u_pos st in let c = u_pos st in mkRange a b c

// Most ranges (e.g. on optimization expressions) can be elided from stored data
let u_dummy_range : range unpickler = fun _st -> range0
let u_ident st = let a = u_string st in let b = u_range st in ident(a, b)
let u_xmldoc st = XmlDoc (u_array u_string st, range0)

let p_local_item_ref ctxt tab st = p_osgn_ref ctxt tab st

let p_tcref ctxt (x: EntityRef) st =
    match x with
    | ERefLocal x -> p_byte 0 st; p_local_item_ref ctxt st.oentities x st
    | ERefNonLocal x -> p_byte 1 st; p_nleref x st

let p_ucref (UnionCaseRef(a, b)) st = p_tup2 (p_tcref "ucref") p_string (a, b) st
let p_rfref (RecdFieldRef(a, b)) st = p_tup2 (p_tcref "rfref") p_string (a, b) st
let p_tpref x st = p_local_item_ref "typar" st.otypars  x st

let u_local_item_ref tab st = u_osgn_ref tab st

let u_tcref st =
    let tag = u_byte st
    match tag with
    | 0 -> u_local_item_ref st.ientities  st |> ERefLocal
    | 1 -> u_nleref                     st |> ERefNonLocal
    | _ -> ufailwith st "u_item_ref"

let u_ucref st  = let a, b = u_tup2 u_tcref u_string st in UnionCaseRef(a, b)

let u_rfref st = let a, b = u_tup2 u_tcref u_string st in RecdFieldRef(a, b)

let u_tpref st = u_local_item_ref st.itypars st

// forward reference
let fill_p_ty2, p_ty2 = p_hole2()

let p_ty = p_ty2 false
let p_tys = (p_list p_ty)

let fill_p_attribs, p_attribs = p_hole()

// In F# 4.5, the type of the "this" pointer for structs is considered to be inref for the purposes of checking the implementation
// of the struct.  However for backwards compat reasons we can't serialize this as the type.
let checkForInRefStructThisArg st ty =
    let g = st.oglobals
    let _, tauTy = tryDestForallTy g ty
    isFunTy g tauTy && isFunTy g (rangeOfFunTy g tauTy) && isInByrefTy g (domainOfFunTy g tauTy)

let p_nonlocal_val_ref (nlv: NonLocalValOrMemberRef) st =
    let a = nlv.EnclosingEntity
    let key = nlv.ItemKey
    let pkey = key.PartialKey
    p_tcref "nlvref" a st
    p_option p_string pkey.MemberParentMangledName st
    p_bool pkey.MemberIsOverride st
    p_string pkey.LogicalName st
    p_int pkey.TotalArgCount st
    let isStructThisArgPos =
        match key.TypeForLinkage with
        | None -> false
        | Some ty -> checkForInRefStructThisArg st ty
    p_option (p_ty2 isStructThisArgPos) key.TypeForLinkage st

let rec p_vref ctxt x st =
    match x with
    | VRefLocal x    -> p_byte 0 st; p_local_item_ref ctxt st.ovals x st
    | VRefNonLocal x -> p_byte 1 st; p_nonlocal_val_ref x st

let p_vrefs ctxt = p_list (p_vref ctxt)

let fill_u_ty, u_ty = u_hole()
let u_tys = (u_list u_ty)
let fill_u_attribs, u_attribs = u_hole()

let u_nonlocal_val_ref st : NonLocalValOrMemberRef =
    let a = u_tcref st
    let b1 = u_option u_string st
    let b2 = u_bool st
    let b3 = u_string st
    let c = u_int st
    let d = u_option u_ty st
    { EnclosingEntity = a
      ItemKey=ValLinkageFullKey({ MemberParentMangledName=b1; MemberIsOverride=b2;LogicalName=b3; TotalArgCount=c }, d) }

let u_vref st =
    let tag = u_byte st
    match tag with
    | 0 -> u_local_item_ref st.ivals st |> (fun x -> VRefLocal x)
    | 1 -> u_nonlocal_val_ref st |> (fun x -> VRefNonLocal x)
    | _ -> ufailwith st "u_item_ref"

let u_vrefs = u_list u_vref

let p_kind x st =
    p_byte (match x with
            | TyparKind.Type -> 0
            | TyparKind.Measure -> 1) st

let p_member_kind x st =
    p_byte (match x with
            | SynMemberKind.Member -> 0
            | SynMemberKind.PropertyGet  -> 1
            | SynMemberKind.PropertySet -> 2
            | SynMemberKind.Constructor -> 3
            | SynMemberKind.ClassConstructor -> 4
            | SynMemberKind.PropertyGetSet -> pfailwith st "pickling: SynMemberKind.PropertyGetSet only expected in parse trees") st

let u_kind st =
    match u_byte st with
    | 0 -> TyparKind.Type
    | 1 -> TyparKind.Measure
    | _ -> ufailwith st "u_kind"

let u_member_kind st =
    match u_byte st with
    | 0 -> SynMemberKind.Member
    | 1 -> SynMemberKind.PropertyGet
    | 2 -> SynMemberKind.PropertySet
    | 3 -> SynMemberKind.Constructor
    | 4 -> SynMemberKind.ClassConstructor
    | _ -> ufailwith st "u_member_kind"

let p_MemberFlags (x: SynMemberFlags) st =
    p_tup6 p_bool p_bool p_bool p_bool p_bool p_member_kind
        (x.IsInstance,
         false (* _x3UnusedBoolInFormat *),
         x.IsDispatchSlot,
         x.IsOverrideOrExplicitImpl,
         x.IsFinal,
         x.MemberKind) st
let u_MemberFlags st : SynMemberFlags=
    let x2, _x3UnusedBoolInFormat, x4, x5, x6, x7 = u_tup6 u_bool u_bool u_bool u_bool u_bool u_member_kind st
    { IsInstance=x2
      IsDispatchSlot=x4
      IsOverrideOrExplicitImpl=x5
      IsFinal=x6
      MemberKind=x7}

let fill_u_Expr_hole, u_expr_fwd = u_hole()
let fill_p_Expr_hole, p_expr_fwd = p_hole()

let p_anonInfo_data (anonInfo: AnonRecdTypeInfo) st =
    p_tup3 p_ccuref p_bool (p_array p_ident) (anonInfo.Assembly, evalTupInfoIsStruct anonInfo.TupInfo, anonInfo.SortedIds) st

let p_anonInfo x st =
    p_osgn_decl st.oanoninfos p_anonInfo_data x st

let p_trait_sln sln st =
    match sln with
    | ILMethSln(a, b, c, d) ->
         p_byte 0 st; p_tup4 p_ty (p_option p_ILTypeRef) p_ILMethodRef p_tys (a, b, c, d) st
    | FSMethSln(a, b, c, isExt) ->
         if isExt then 
             p_byte 6 st; p_tup4 p_ty (p_vref "trait") p_tys p_bool (a, b, c, isExt) st
         else
             p_byte 1 st; p_tup3 p_ty (p_vref "trait") p_tys (a, b, c) st
    | BuiltInSln ->
         p_byte 2 st
    | ClosedExprSln expr ->
         p_byte 3 st; p_expr_fwd expr st
    | FSRecdFieldSln(a, b, c) ->
         p_byte 4 st; p_tup3 p_tys p_rfref p_bool (a, b, c) st
    | FSAnonRecdFieldSln(a, b, c) ->
         p_byte 5 st; p_tup3 p_anonInfo p_tys p_int (a, b, c) st


<<<<<<< HEAD
let p_trait (TTrait(a, b, c, d, e, f, _traitCtxt)) st  = 
    // The _extSlns do not get pickled. We are assuming this is a generic or solved constraint
    p_tup6 p_tys p_string p_MemberFlags p_tys (p_option p_ty) (p_option p_trait_sln) (a, b, c, d, e, !f) st
=======
let p_trait (TTrait(a, b, c, d, e, f)) st  =
    p_tup6 p_tys p_string p_MemberFlags p_tys (p_option p_ty) (p_option p_trait_sln) (a, b, c, d, e, f.Value) st
>>>>>>> 65ce31d3

let u_anonInfo_data st =
    let ccu, info, nms = u_tup3 u_ccuref u_bool (u_array u_ident) st
    AnonRecdTypeInfo.Create (ccu, mkTupInfo info, nms)

let u_anonInfo st =
    u_osgn_decl st.ianoninfos u_anonInfo_data st

// We have to store trait solutions since they can occur in optimization data
let u_trait_sln st =
    let tag = u_byte st
    match tag with
    | 0 ->
        let a, b, c, d = u_tup4 u_ty (u_option u_ILTypeRef) u_ILMethodRef u_tys st
        ILMethSln(a, b, c, d)
    | 1 ->
        let a, b, c = u_tup3 u_ty u_vref u_tys st
        FSMethSln(a, b, c, false)
    | 2 ->
        BuiltInSln
    | 3 ->
        ClosedExprSln (u_expr_fwd st)
    | 4 ->
        let a, b, c = u_tup3 u_tys u_rfref u_bool st
        FSRecdFieldSln(a, b, c)
    | 5 ->
         let a, b, c = u_tup3 u_anonInfo u_tys u_int st
         FSAnonRecdFieldSln(a, b, c)
    | 6 ->
        let (a, b, c, d) = u_tup4 u_ty u_vref u_tys u_bool st
        FSMethSln(a, b, c, d)
    | _ -> ufailwith st "u_trait_sln"

let u_trait st =
    let a, b, c, d, e, f = u_tup6 u_tys u_string u_MemberFlags u_tys (u_option u_ty) (u_option u_trait_sln) st
    // extSlns starts empty when reading trait constraints from pickled
    // data. This is ok as only generalized (pre-solution, pre-freshened)
    // or solved constraints are propagated across assembly boundaries.
    TTrait (a, b, c, d, e, ref f, None)

let p_rational q st = p_int32 (GetNumerator q) st; p_int32 (GetDenominator q) st

let p_measure_con tcref st = p_byte 0 st; p_tcref "measure" tcref st

let p_measure_var v st = p_byte 3 st; p_tpref v st

let p_measure_one = p_byte 4

// Pickle a unit-of-measure variable or constructor
let p_measure_varcon unt st =
     match unt with
     | Measure.Con tcref   -> p_measure_con tcref st
     | Measure.Var v       -> p_measure_var v st
     | _                  -> pfailwith st "p_measure_varcon: expected measure variable or constructor"

// Pickle a positive integer power of a unit-of-measure variable or constructor
let rec p_measure_pospower unt n st =
  if n = 1
  then p_measure_varcon unt st
  else p_byte 2 st; p_measure_varcon unt st; p_measure_pospower unt (n-1) st

// Pickle a non-zero integer power of a unit-of-measure variable or constructor
let p_measure_intpower unt n st =
  if n < 0
  then p_byte 1 st; p_measure_pospower unt (-n) st
  else p_measure_pospower unt n st

// Pickle a rational power of a unit-of-measure variable or constructor
let rec p_measure_power unt q st =
  if q = ZeroRational then p_measure_one st
  elif GetDenominator q = 1
  then p_measure_intpower unt (GetNumerator q) st
  else p_byte 5 st; p_measure_varcon unt st; p_rational q st

// Pickle a normalized unit-of-measure expression
// Normalized means of the form cv1 ^ q1 * ... * cvn ^ qn
// where q1, ..., qn are non-zero, and cv1, ..., cvn are distinct unit-of-measure variables or constructors
let rec p_normalized_measure unt st =
     let unt = stripUnitEqnsAux false unt
     match unt with
     | Measure.Con tcref   -> p_measure_con tcref st
     | Measure.Inv x       -> p_byte 1 st; p_normalized_measure x st
     | Measure.Prod(x1, x2) -> p_byte 2 st; p_normalized_measure x1 st; p_normalized_measure x2 st
     | Measure.Var v       -> p_measure_var v st
     | Measure.One         -> p_measure_one st
     | Measure.RationalPower(x, q) -> p_measure_power x q st

// By normalizing the unit-of-measure and treating integer powers as a special case,
// we ensure that the pickle format for rational powers of units (byte 5 followed by
// numerator and denominator) is used only when absolutely necessary, maintaining
// compatibility of formats with versions prior to F# 4.0.
//
// See https://github.com/Microsoft/visualfsharp/issues/69
let p_measure_expr unt st = p_normalized_measure (normalizeMeasure st.oglobals unt) st

let u_rational st =
  let a, b = u_tup2 u_int32 u_int32 st in DivRational (intToRational a) (intToRational b)

let rec u_measure_expr st =
    let tag = u_byte st
    match tag with
    | 0 -> let a = u_tcref st in Measure.Con a
    | 1 -> let a = u_measure_expr st in Measure.Inv a
    | 2 -> let a, b = u_tup2 u_measure_expr u_measure_expr st in Measure.Prod (a, b)
    | 3 -> let a = u_tpref st in Measure.Var a
    | 4 -> Measure.One
    | 5 -> let a = u_measure_expr st in let b = u_rational st in Measure.RationalPower (a, b)
    | _ -> ufailwith st "u_measure_expr"

let p_tyar_constraint x st =
    match x with
    | TyparConstraint.CoercesTo (a, _)               -> p_byte 0 st; p_ty a st
    | TyparConstraint.MayResolveMember(traitInfo, _) -> p_byte 1 st; p_trait traitInfo st
    | TyparConstraint.DefaultsTo(_, rty, _)           -> p_byte 2 st; p_ty rty st
    | TyparConstraint.SupportsNull _                -> p_byte 3 st
    | TyparConstraint.IsNonNullableStruct _         -> p_byte 4 st
    | TyparConstraint.IsReferenceType _             -> p_byte 5 st
    | TyparConstraint.RequiresDefaultConstructor _  -> p_byte 6 st
    | TyparConstraint.SimpleChoice(tys, _)           -> p_byte 7 st; p_tys tys st
    | TyparConstraint.IsEnum(ty, _)                  -> p_byte 8 st; p_ty ty st
    | TyparConstraint.IsDelegate(aty, bty, _)         -> p_byte 9 st; p_ty aty st; p_ty bty st
    | TyparConstraint.SupportsComparison _          -> p_byte 10 st
    | TyparConstraint.SupportsEquality _            -> p_byte 11 st
    | TyparConstraint.IsUnmanaged _                 -> p_byte 12 st
let p_tyar_constraints = (p_list p_tyar_constraint)

let u_tyar_constraint st =
    let tag = u_byte st
    match tag with
    | 0 -> u_ty  st             |> (fun a     _ -> TyparConstraint.CoercesTo (a, range0) )
    | 1 -> u_trait st            |> (fun a     _ -> TyparConstraint.MayResolveMember(a, range0))
    | 2 -> u_ty st              |> (fun a  ridx -> TyparConstraint.DefaultsTo(ridx, a, range0))
    | 3 ->                          (fun       _ -> TyparConstraint.SupportsNull range0)
    | 4 ->                          (fun       _ -> TyparConstraint.IsNonNullableStruct range0)
    | 5 ->                          (fun       _ -> TyparConstraint.IsReferenceType range0)
    | 6 ->                          (fun       _ -> TyparConstraint.RequiresDefaultConstructor range0)
    | 7 -> u_tys st             |> (fun a     _ -> TyparConstraint.SimpleChoice(a, range0))
    | 8 -> u_ty  st             |> (fun a     _ -> TyparConstraint.IsEnum(a, range0))
    | 9 -> u_tup2 u_ty u_ty st |> (fun (a, b) _ -> TyparConstraint.IsDelegate(a, b, range0))
    | 10 ->                         (fun       _ -> TyparConstraint.SupportsComparison range0)
    | 11 ->                         (fun       _ -> TyparConstraint.SupportsEquality range0)
    | 12 ->                         (fun       _ -> TyparConstraint.IsUnmanaged range0)
    | _ -> ufailwith st "u_tyar_constraint"


let u_tyar_constraints = (u_list_revi u_tyar_constraint)


let p_tyar_spec_data (x: Typar) st =
    p_tup5
      p_ident
      p_attribs
      p_int64
      p_tyar_constraints
      p_xmldoc
      (x.typar_id, x.Attribs, int64 x.typar_flags.PickledBits, x.Constraints, x.XmlDoc) st

let p_tyar_spec (x: Typar) st =
    //Disabled, workaround for bug 2721: if x.Rigidity <> TyparRigidity.Rigid then warning(Error(sprintf "p_tyar_spec: typar#%d is not rigid" x.Stamp, x.Range))
    if x.IsFromError then warning(Error((0, "p_tyar_spec: from error"), x.Range))
    p_osgn_decl st.otypars p_tyar_spec_data x st

let p_tyar_specs = (p_list p_tyar_spec)

let u_tyar_spec_data st =
    let a, c, d, e, g = u_tup5 u_ident u_attribs u_int64 u_tyar_constraints u_xmldoc st
    { typar_id=a
      typar_stamp=newStamp()
      typar_flags=TyparFlags(int32 d)
      typar_solution=None
      typar_astype= Unchecked.defaultof<_>
      typar_opt_data=
        match g, e, c with
        | doc, [], [] when doc.IsEmpty -> None
        | _ -> Some { typar_il_name = None; typar_xmldoc = g; typar_constraints = e; typar_attribs = c } }

let u_tyar_spec st =
    u_osgn_decl st.itypars u_tyar_spec_data st

let u_tyar_specs = (u_list u_tyar_spec)

let _ = fill_p_ty2 (fun isStructThisArgPos ty st ->
    let ty = stripTyparEqns ty

    // See comment on 'checkForInRefStructThisArg'
    let ty =
        if isInByrefTy st.oglobals ty && isStructThisArgPos then
            // Convert the inref to a byref
            mkByrefTy st.oglobals (destByrefTy st.oglobals ty)
        else
            ty

    match ty with
    | TType_tuple (tupInfo, l) ->
          if evalTupInfoIsStruct tupInfo then
              p_byte 8 st; p_tys l st
          else
              p_byte 0 st; p_tys l st
    | TType_app(ERefNonLocal nleref, []) -> p_byte 1 st; p_simpletyp nleref st
    | TType_app (tc, tinst)              -> p_byte 2 st; p_tup2 (p_tcref "typ") p_tys (tc, tinst) st
    | TType_fun (d, r)                   ->
        p_byte 3 st
        // Note, the "this" argument may be found in the domain position of a function type, so propagate the isStructThisArgPos value
        p_ty2 isStructThisArgPos d st
        p_ty r st
    | TType_var r                       -> p_byte 4 st; p_tpref r st
    | TType_forall (tps, r)              ->
        p_byte 5 st
        p_tyar_specs tps st
        // Note, the "this" argument may be found in the body of a generic forall type, so propagate the isStructThisArgPos value
        p_ty2 isStructThisArgPos r st
    | TType_measure unt                 -> p_byte 6 st; p_measure_expr unt st
    | TType_ucase (uc, tinst)            -> p_byte 7 st; p_tup2 p_ucref p_tys (uc, tinst) st
    // p_byte 8 taken by TType_tuple above
    | TType_anon (anonInfo, l) ->
         p_byte 9 st
         p_anonInfo anonInfo st
         p_tys l st)

let _ = fill_u_ty (fun st ->
    let tag = u_byte st
    match tag with
    | 0 -> let l = u_tys st                               in TType_tuple (tupInfoRef, l)
    | 1 -> u_simpletyp st
    | 2 -> let tc = u_tcref st in let tinst = u_tys st    in TType_app (tc, tinst)
    | 3 -> let d = u_ty st    in let r = u_ty st         in TType_fun (d, r)
    | 4 -> let r = u_tpref st                              in r.AsType
    | 5 -> let tps = u_tyar_specs st in let r = u_ty st  in TType_forall (tps, r)
    | 6 -> let unt = u_measure_expr st                     in TType_measure unt
    | 7 -> let uc = u_ucref st in let tinst = u_tys st    in TType_ucase (uc, tinst)
    | 8 -> let l = u_tys st                               in TType_tuple (tupInfoStruct, l)
    | 9 -> let anonInfo = u_anonInfo st in let l = u_tys st  in TType_anon (anonInfo, l)
    | _ -> ufailwith st "u_typ")


let fill_p_binds, p_binds = p_hole()
let fill_p_targets, p_targets = p_hole()
let fill_p_Exprs, p_Exprs = p_hole()
let fill_p_constraints, p_constraints = p_hole()
let fill_p_Vals, p_Vals = p_hole()

let fill_u_binds, u_binds = u_hole()
let fill_u_targets, u_targets = u_hole()
let fill_u_Exprs, u_Exprs = u_hole()
let fill_u_constraints, u_constraints = u_hole()
let fill_u_Vals, u_Vals = u_hole()

let p_ArgReprInfo (x: ArgReprInfo) st =
    p_attribs x.Attribs st
    p_option p_ident x.Name st

let p_TyparReprInfo (TyparReprInfo(a, b)) st =
    p_ident a st
    p_kind b st

let p_ValReprInfo (ValReprInfo (a, args, ret)) st =
    p_list p_TyparReprInfo a st
    p_list (p_list p_ArgReprInfo) args st
    p_ArgReprInfo ret st

let u_ArgReprInfo st =
    let a = u_attribs st
    let b = u_option u_ident st
    match a, b with
    | [], None -> ValReprInfo.unnamedTopArg1
    | _ -> { Attribs = a; Name = b }

let u_TyparReprInfo st =
    let a = u_ident st
    let b = u_kind st
    TyparReprInfo(a, b)

let u_ValReprInfo st =
    let a = u_list u_TyparReprInfo st
    let b = u_list (u_list u_ArgReprInfo) st
    let c = u_ArgReprInfo st
    ValReprInfo (a, b, c)

let p_ranges x st =
    p_option (p_tup2 p_range p_range) x st

let p_istype x st =
    match x with
    | FSharpModuleWithSuffix -> p_byte 0 st
    | ModuleOrType           -> p_byte 1 st
    | Namespace              -> p_byte 2 st

let p_cpath (CompPath(a, b)) st =
    p_tup2 p_ILScopeRef (p_list (p_tup2 p_string p_istype)) (a, b) st

let u_ranges st = u_option (u_tup2 u_range u_range) st

let u_istype st =
    let tag = u_byte st
    match tag with
    | 0 -> FSharpModuleWithSuffix
    | 1 -> ModuleOrType
    | 2 -> Namespace
    | _ -> ufailwith st "u_istype"

let u_cpath  st = let a, b = u_tup2 u_ILScopeRef (u_list (u_tup2 u_string u_istype)) st in (CompPath(a, b))


let rec dummy x = x
and p_tycon_repr x st =
    // The leading "p_byte 1" and "p_byte 0" come from the F# 2.0 format, which used an option value at this point.
    match x with
    | TFSharpRecdRepr fs         -> p_byte 1 st; p_byte 0 st; p_rfield_table fs st; false
    | TFSharpUnionRepr x         -> p_byte 1 st; p_byte 1 st; p_array p_unioncase_spec x.CasesTable.CasesByIndex st; false
    | TAsmRepr ilty        -> p_byte 1 st; p_byte 2 st; p_ILType ilty st; false
    | TFSharpObjectRepr r  -> p_byte 1 st; p_byte 3 st; p_tycon_objmodel_data r st; false
    | TMeasureableRepr ty  -> p_byte 1 st; p_byte 4 st; p_ty ty st; false
    | TNoRepr              -> p_byte 0 st; false
#if !NO_EXTENSIONTYPING
    | TProvidedTypeRepr info ->
        if info.IsErased then
            // Pickle erased type definitions as a NoRepr
            p_byte 0 st; false
        else
            // Pickle generated type definitions as a TAsmRepr
            p_byte 1 st; p_byte 2 st; p_ILType (mkILBoxedType(ILTypeSpec.Create(ExtensionTyping.GetILTypeRefOfProvidedType(info.ProvidedType, range0), []))) st; true
    | TProvidedNamespaceRepr _ -> p_byte 0 st; false
#endif
    | TILObjectRepr (TILObjectReprData (_, _, td)) -> error (Failure("Unexpected IL type definition"+td.Name))

and p_tycon_objmodel_data x st =
  p_tup3 p_tycon_objmodel_kind (p_vrefs "vslots") p_rfield_table
    (x.fsobjmodel_kind, x.fsobjmodel_vslots, x.fsobjmodel_rfields) st

and p_attribs_ext f x st = p_list_ext f p_attrib x st

and p_unioncase_spec x st =
    p_rfield_table x.FieldTable st
    p_ty x.ReturnType st
    // The union case compiled name is now computed from Id field when needed and is not stored in UnionCase record.
    // So this field doesn't really need to be stored but it exists for legacy compat
    p_string x.CompiledName st
    p_ident x.Id st
    // The XmlDoc are only written for the extended in-memory format. We encode their presence using a marker bit here
    p_attribs_ext (if st.oInMem then Some (p_xmldoc x.XmlDoc) else None)  x.Attribs st
    p_string x.XmlDocSig st
    p_access x.Accessibility st

and p_exnc_spec_data x st = p_entity_spec_data x st

and p_exnc_repr x st =
    match x with
    | TExnAbbrevRepr x -> p_byte 0 st; (p_tcref "exn abbrev") x st
    | TExnAsmRepr x    -> p_byte 1 st; p_ILTypeRef x st
    | TExnFresh x      -> p_byte 2 st; p_rfield_table x st
    | TExnNone         -> p_byte 3 st

and p_exnc_spec x st = p_entity_spec x st

and p_access (TAccess n) st = p_list p_cpath n st

and p_recdfield_spec x st =
    p_bool x.rfield_mutable st
    p_bool x.rfield_volatile st
    p_ty x.rfield_type st
    p_bool x.rfield_static st
    p_bool x.rfield_secret st
    p_option p_const x.rfield_const st
    p_ident x.rfield_id st
    p_attribs_ext (if st.oInMem then Some (p_xmldoc x.XmlDoc) else None) x.rfield_pattribs st
    p_attribs x.rfield_fattribs st
    p_string x.rfield_xmldocsig st
    p_access x.rfield_access st

and p_rfield_table x st =
    p_array p_recdfield_spec x.FieldsByIndex st

and p_entity_spec_data (x: Entity) st =
    p_tyar_specs (x.entity_typars.Force(x.entity_range)) st
    p_string x.entity_logical_name st
    p_option p_string x.EntityCompiledName st
    p_range  x.entity_range st
    p_option p_pubpath x.entity_pubpath st
    p_access x.Accessibility st
    p_access  x.TypeReprAccessibility st
    p_attribs x.entity_attribs st
    let flagBit = p_tycon_repr x.entity_tycon_repr st
    p_option p_ty x.TypeAbbrev st
    p_tcaug x.entity_tycon_tcaug st
    p_string System.String.Empty st
    p_kind x.TypeOrMeasureKind st
    p_int64 (x.entity_flags.PickledBits ||| (if flagBit then EntityFlags.ReservedBitForPickleFormatTyconReprFlag else 0L)) st
    p_option p_cpath x.entity_cpath st
    p_maybe_lazy p_modul_typ x.entity_modul_contents st
    p_exnc_repr x.ExceptionInfo st
    if st.oInMem then
        p_used_space1 (p_xmldoc x.XmlDoc) st
    else
        p_space 1 () st


and p_tcaug p st =
    p_tup9
      (p_option (p_tup2 (p_vref "compare_obj") (p_vref "compare")))
      (p_option (p_vref "compare_withc"))
      (p_option (p_tup3 (p_vref "hash_obj") (p_vref "hash_withc") (p_vref "equals_withc")))
      (p_option (p_tup2 (p_vref "hash") (p_vref "equals")))
      (p_list (p_tup2 p_string (p_vref "adhoc")))
      (p_list (p_tup3 p_ty p_bool p_dummy_range))
      (p_option p_ty)
      p_bool
      (p_space 1)
      (p.tcaug_compare,
       p.tcaug_compare_withc,
       p.tcaug_hash_and_equals_withc,
       p.tcaug_equals,
       (p.tcaug_adhoc_list
           |> ResizeArray.toList
           // Explicit impls of interfaces only get kept in the adhoc list
           // in order to get check the well-formedness of an interface.
           // Keeping them across assembly boundaries is not valid, because relinking their ValRefs
           // does not work correctly (they may get incorrectly relinked to a default member)
           |> List.filter (fun (isExplicitImpl, _) -> not isExplicitImpl)
           |> List.map (fun (_, vref) -> vref.LogicalName, vref)),
       p.tcaug_interfaces,
       p.tcaug_super,
       p.tcaug_abstract,
       space) st

and p_entity_spec x st = p_osgn_decl st.oentities p_entity_spec_data x st

and p_parentref x st =
    match x with
    | ParentNone -> p_byte 0 st
    | Parent x -> p_byte 1 st; p_tcref "parent tycon" x st

and p_attribkind x st =
    match x with
    | ILAttrib x -> p_byte 0 st; p_ILMethodRef x st
    | FSAttrib x -> p_byte 1 st; p_vref "attrib" x st

and p_attrib (Attrib (a, b, c, d, e, _targets, f)) st = // AttributeTargets are not preserved
    p_tup6 (p_tcref "attrib") p_attribkind (p_list p_attrib_expr) (p_list p_attrib_arg) p_bool p_dummy_range (a, b, c, d, e, f) st

and p_attrib_expr (AttribExpr(e1, e2)) st =
    p_tup2 p_expr p_expr (e1, e2) st

and p_attrib_arg (AttribNamedArg(a, b, c, d)) st =
    p_tup4 p_string p_ty p_bool p_attrib_expr (a, b, c, d) st

and p_member_info (x: ValMemberInfo) st =
    p_tup4 (p_tcref "member_info")  p_MemberFlags (p_list p_slotsig) p_bool
        (x.ApparentEnclosingEntity, x.MemberFlags, x.ImplementedSlotSigs, x.IsImplemented) st

and p_tycon_objmodel_kind x st =
    match x with
    | TFSharpClass       -> p_byte 0 st
    | TFSharpInterface   -> p_byte 1 st
    | TFSharpStruct      -> p_byte 2 st
    | TFSharpDelegate ss -> p_byte 3 st; p_slotsig ss st
    | TFSharpEnum        -> p_byte 4 st

and p_vrefFlags x st =
    match x with
    | NormalValUse -> p_byte 0 st
    | CtorValUsedAsSuperInit  -> p_byte 1 st
    | CtorValUsedAsSelfInit  -> p_byte 2 st
    | PossibleConstrainedCall ty  -> p_byte 3 st; p_ty ty st
    | VSlotDirectCall -> p_byte 4 st

and p_ValData x st =
    p_string x.val_logical_name st
    p_option p_string x.ValCompiledName st
    // only keep range information on published values, not on optimization data
    p_ranges (x.ValReprInfo |> Option.map (fun _ -> x.val_range, x.DefinitionRange)) st

    let isStructThisArgPos = x.IsMember && checkForInRefStructThisArg st x.Type
    p_ty2 isStructThisArgPos x.val_type st

    p_int64 x.val_flags.PickledBits st
    p_option p_member_info x.MemberInfo st
    p_attribs x.Attribs st
    p_option p_ValReprInfo x.ValReprInfo st
    p_string x.XmlDocSig st
    p_access x.Accessibility st
    p_parentref x.DeclaringEntity st
    p_option p_const x.LiteralValue st
    if st.oInMem then
        p_used_space1 (p_xmldoc x.XmlDoc) st
    else
        p_space 1 () st

and p_Val x st =
    p_osgn_decl st.ovals p_ValData x st

and p_modul_typ (x: ModuleOrNamespaceType) st =
    p_tup3
      p_istype
      (p_qlist p_Val)
      (p_qlist p_entity_spec)
      (x.ModuleOrNamespaceKind, x.AllValsAndMembers, x.AllEntities)
      st

and u_tycon_repr st =
    let tag1 = u_byte st
    match tag1 with
    | 0 -> (fun _flagBit -> TNoRepr)
    | 1 ->
        let tag2 = u_byte st
        match tag2 with
        | 0 ->
            let v = u_rfield_table st
            (fun _flagBit -> TFSharpRecdRepr v)
        | 1 ->
            let v = u_list u_unioncase_spec  st
            (fun _flagBit -> Construct.MakeUnionRepr v)
        | 2 ->
            let v = u_ILType st
            // This is the F# 3.0 extension to the format used for F# provider-generated types, which record an ILTypeRef in the format
            // You can think of an F# 2.0 reader as always taking the path where 'flagBit' is false. Thus the F# 2.0 reader will
            // interpret provider-generated types as TAsmRepr.
            (fun flagBit ->
                if flagBit then
                    let iltref = v.TypeRef
                    match st.iILModule with
                    | None -> TNoRepr
                    | Some iILModule ->
                    try
                        let rec find acc enclosingTypeNames (tdefs: ILTypeDefs) =
                            match enclosingTypeNames with
                            | [] -> List.rev acc, tdefs.FindByName iltref.Name
                            | h :: t ->
                                let nestedTypeDef = tdefs.FindByName h
                                find (nestedTypeDef :: acc) t nestedTypeDef.NestedTypes
                        let nestedILTypeDefs, ilTypeDef = find [] iltref.Enclosing iILModule.TypeDefs
                        TILObjectRepr(TILObjectReprData(st.iilscope, nestedILTypeDefs, ilTypeDef))
                    with _ ->
                        System.Diagnostics.Debug.Assert(false, sprintf "failed to find IL backing metadata for cross-assembly generated type %s" iltref.FullName)
                        TNoRepr
                else
                    TAsmRepr v)
        | 3 ->
            let v = u_tycon_objmodel_data  st
            (fun _flagBit -> TFSharpObjectRepr v)
        | 4 ->
            let v = u_ty st
            (fun _flagBit -> TMeasureableRepr v)
        | _ -> ufailwith st "u_tycon_repr"
    | _ -> ufailwith st "u_tycon_repr"

and u_tycon_objmodel_data st =
    let x1, x2, x3 = u_tup3 u_tycon_objmodel_kind u_vrefs u_rfield_table st
    {fsobjmodel_kind=x1; fsobjmodel_vslots=x2; fsobjmodel_rfields=x3 }

and u_attribs_ext extraf st = u_list_ext extraf u_attrib st
and u_unioncase_spec st =
    let a = u_rfield_table  st
    let b = u_ty st

    // The union case compiled name is now computed from Id field when needed and is not stored in UnionCase record.
    let _c = u_string st
    let d = u_ident  st
    // The XmlDoc is only present in the extended in-memory format. We detect its presence using a marker bit here
    let xmldoc, e = u_attribs_ext u_xmldoc st
    let f = u_string st
    let i = u_access st
    { FieldTable=a
      ReturnType=b
      Id=d
      Attribs=e
      XmlDoc= defaultArg xmldoc XmlDoc.Empty
      XmlDocSig=f
      Accessibility=i
      OtherRangeOpt=None }

and u_exnc_spec_data st = u_entity_spec_data st

and u_exnc_repr st =
    let tag = u_byte st
    match tag with
    | 0 -> u_tcref        st |> TExnAbbrevRepr
    | 1 -> u_ILTypeRef    st |> TExnAsmRepr
    | 2 -> u_rfield_table st |> TExnFresh
    | 3 -> TExnNone
    | _ -> ufailwith st "u_exnc_repr"

and u_exnc_spec st = u_entity_spec st

and u_access st =
    match u_list u_cpath st with
    | [] -> taccessPublic // save unnecessary allocations
    | res -> TAccess res

and u_recdfield_spec st =
    let a = u_bool st
    let b = u_bool st
    let c1 = u_ty st
    let c2 = u_bool st
    let c2b = u_bool st
    let c3 = u_option u_const st
    let d = u_ident st
    // The XmlDoc is only present in the extended in-memory format. We detect its presence using a marker bit here
    let xmldoc, e1 = u_attribs_ext u_xmldoc st
    let e2 = u_attribs st
    let f = u_string st
    let g = u_access st
    { rfield_mutable=a
      rfield_volatile=b
      rfield_type=c1
      rfield_static=c2
      rfield_secret=c2b
      rfield_const=c3
      rfield_id=d
      rfield_pattribs=e1
      rfield_fattribs=e2
      rfield_xmldoc= defaultArg xmldoc XmlDoc.Empty
      rfield_xmldocsig=f
      rfield_access=g
      rfield_name_generated = false
      rfield_other_range = None }

and u_rfield_table st = Construct.MakeRecdFieldsTable (u_list u_recdfield_spec st)

and u_entity_spec_data st : Entity =
    let x1, x2a, x2b, x2c, x3, (x4a, x4b), x6, x7f, x8, x9, _x10, x10b, x11, x12, x13, x14, x15 =
       u_tup17
          u_tyar_specs
          u_string
          (u_option u_string)
          u_range
          (u_option u_pubpath)
          (u_tup2 u_access u_access)
          u_attribs
          u_tycon_repr
          (u_option u_ty)
          u_tcaug
          u_string
          u_kind
          u_int64
          (u_option u_cpath )
          (u_lazy u_modul_typ)
          u_exnc_repr
          (u_used_space1 u_xmldoc)
          st
    // We use a bit that was unused in the F# 2.0 format to indicate two possible representations in the F# 3.0 tycon_repr format
    let x7 = x7f (x11 &&& EntityFlags.ReservedBitForPickleFormatTyconReprFlag <> 0L)
    let x11 = x11 &&& ~~~EntityFlags.ReservedBitForPickleFormatTyconReprFlag

    { entity_typars=LazyWithContext.NotLazy x1
      entity_stamp=newStamp()
      entity_logical_name=x2a
      entity_range=x2c
      entity_pubpath=x3
      entity_attribs=x6
      entity_tycon_repr=x7
      entity_tycon_tcaug=x9
      entity_flags=EntityFlags x11
      entity_cpath=x12
      entity_modul_contents=MaybeLazy.Lazy x13
      entity_il_repr_cache=newCache()
      entity_opt_data=
        match x2b, x10b, x15, x8, x4a, x4b, x14 with
        | None, TyparKind.Type, None, None, TAccess [], TAccess [], TExnNone -> None
        | _ ->
            Some { Entity.NewEmptyEntityOptData() with
                       entity_compiled_name = x2b
                       entity_kind = x10b
                       entity_xmldoc= defaultArg x15 XmlDoc.Empty
                       entity_xmldocsig = System.String.Empty
                       entity_tycon_abbrev = x8
                       entity_accessibility = x4a
                       entity_tycon_repr_accessibility = x4b
                       entity_exn_info = x14 }
    }

and u_tcaug st =
    let a1, a2, a3, b2, c, d, e, g, _space =
      u_tup9
        (u_option (u_tup2 u_vref u_vref))
        (u_option u_vref)
        (u_option (u_tup3 u_vref u_vref u_vref))
        (u_option (u_tup2 u_vref u_vref))
        (u_list (u_tup2 u_string u_vref))
        (u_list (u_tup3 u_ty u_bool u_dummy_range))
        (u_option u_ty)
        u_bool
        (u_space 1)
        st
    {tcaug_compare=a1
     tcaug_compare_withc=a2
     tcaug_hash_and_equals_withc=a3
     tcaug_equals=b2
     // only used for code generation and checking - hence don't care about the values when reading back in
     tcaug_hasObjectGetHashCode=false
     tcaug_adhoc_list= ResizeArray<_>(c |> List.map (fun (_, vref) -> (false, vref)))
     tcaug_adhoc=NameMultiMap.ofList c
     tcaug_interfaces=d
     tcaug_super=e
     // pickled type definitions are always closed (i.e. no more intrinsic members allowed)
     tcaug_closed=true
     tcaug_abstract=g}

and u_entity_spec st =
    u_osgn_decl st.ientities u_entity_spec_data st

and u_parentref st =
    let tag = u_byte st
    match tag with
    | 0 -> ParentNone
    | 1 -> u_tcref st |> Parent
    | _ -> ufailwith st "u_attribkind"

and u_attribkind st =
    let tag = u_byte st
    match tag with
    | 0 -> u_ILMethodRef st |> ILAttrib
    | 1 -> u_vref        st |> FSAttrib
    | _ -> ufailwith st "u_attribkind"

and u_attrib st : Attrib =
    let a, b, c, d, e, f = u_tup6 u_tcref u_attribkind (u_list u_attrib_expr) (u_list u_attrib_arg) u_bool u_dummy_range st
    Attrib(a, b, c, d, e, None, f)  // AttributeTargets are not preserved

and u_attrib_expr st =
    let a, b = u_tup2 u_expr u_expr st
    AttribExpr(a, b)

and u_attrib_arg st  =
    let a, b, c, d = u_tup4 u_string u_ty u_bool u_attrib_expr st
    AttribNamedArg(a, b, c, d)

and u_member_info st : ValMemberInfo =
    let x2, x3, x4, x5 = u_tup4 u_tcref u_MemberFlags (u_list u_slotsig) u_bool st
    { ApparentEnclosingEntity=x2
      MemberFlags=x3
      ImplementedSlotSigs=x4
      IsImplemented=x5  }

and u_tycon_objmodel_kind st =
    let tag = u_byte st
    match tag with
    | 0 -> TFSharpClass
    | 1 -> TFSharpInterface
    | 2 -> TFSharpStruct
    | 3 -> u_slotsig st |> TFSharpDelegate
    | 4 -> TFSharpEnum
    | _ -> ufailwith st "u_tycon_objmodel_kind"

and u_vrefFlags st =
    match u_byte st with
    | 0 -> NormalValUse
    | 1 -> CtorValUsedAsSuperInit
    | 2 -> CtorValUsedAsSelfInit
    | 3 -> PossibleConstrainedCall (u_ty st)
    | 4 -> VSlotDirectCall
    | _ -> ufailwith st "u_vrefFlags"

and u_ValData st =
    let x1, x1z, x1a, x2, x4, x8, x9, x10, x12, x13, x13b, x14, x15 =
      u_tup13
        u_string
        (u_option u_string)
        u_ranges
        u_ty
        u_int64
        (u_option u_member_info)
        u_attribs
        (u_option u_ValReprInfo)
        u_string
        u_access
        u_parentref
        (u_option u_const)
        (u_used_space1 u_xmldoc)
        st

    { val_logical_name = x1
      val_range        = (match x1a with None -> range0 | Some(a, _) -> a)
      val_type         = x2
      val_stamp        = newStamp()
      val_flags        = ValFlags x4
      val_opt_data     =
          match x1z, x1a, x10, x14, x13, x15, x8, x13b, x12, x9 with
          | None, None, None, None, TAccess [], None, None, ParentNone, "", [] -> None
          | _ ->
              Some { val_compiled_name    = x1z
                     val_other_range      = (match x1a with None -> None | Some(_, b) -> Some(b, true))
                     val_defn             = None
                     val_repr_info        = x10
                     val_const            = x14
                     val_access           = x13
                     val_xmldoc           = defaultArg x15 XmlDoc.Empty
                     val_member_info      = x8
                     val_declaring_entity = x13b
                     val_xmldocsig        = x12
                     val_attribs          = x9 }
    }

and u_Val st = u_osgn_decl st.ivals u_ValData st


and u_modul_typ st =
    let x1, x3, x5 =
        u_tup3
          u_istype
          (u_qlist u_Val)
          (u_qlist u_entity_spec) st
    ModuleOrNamespaceType(x1, x3, x5)


//---------------------------------------------------------------------------
// Pickle/unpickle for F# expressions (for optimization data)
//---------------------------------------------------------------------------

and p_const x st =
    match x with
    | Const.Bool x    -> p_byte 0  st; p_bool x st
    | Const.SByte x   -> p_byte 1  st; p_int8 x st
    | Const.Byte x    -> p_byte 2  st; p_uint8 x st
    | Const.Int16 x   -> p_byte 3  st; p_int16 x st
    | Const.UInt16 x  -> p_byte 4  st; p_uint16 x st
    | Const.Int32 x   -> p_byte 5  st; p_int32 x st
    | Const.UInt32 x  -> p_byte 6  st; p_uint32 x st
    | Const.Int64 x   -> p_byte 7  st; p_int64 x st
    | Const.UInt64 x  -> p_byte 8  st; p_uint64 x st
    | Const.IntPtr x  -> p_byte 9  st; p_int64 x st
    | Const.UIntPtr x -> p_byte 10 st; p_uint64 x st
    | Const.Single x  -> p_byte 11 st; p_single x st
    | Const.Double x  -> p_byte 12 st; p_int64 (bits_of_float x) st
    | Const.Char c    -> p_byte 13 st; p_char c st
    | Const.String s  -> p_byte 14 st; p_string s st
    | Const.Unit      -> p_byte 15 st
    | Const.Zero      -> p_byte 16 st
    | Const.Decimal s -> p_byte 17 st; p_array p_int32 (System.Decimal.GetBits s) st

and u_const st =
    let tag = u_byte st
    match tag with
    | 0 -> u_bool st           |> Const.Bool
    | 1 -> u_int8 st           |> Const.SByte
    | 2 -> u_uint8 st          |> Const.Byte
    | 3 -> u_int16 st          |> Const.Int16
    | 4 -> u_uint16 st         |> Const.UInt16
    | 5 -> u_int32 st          |> Const.Int32
    | 6 -> u_uint32 st         |> Const.UInt32
    | 7 -> u_int64 st          |> Const.Int64
    | 8 -> u_uint64 st         |> Const.UInt64
    | 9 -> u_int64 st          |> Const.IntPtr
    | 10 -> u_uint64 st        |> Const.UIntPtr
    | 11 -> u_single st        |> Const.Single
    | 12 -> u_int64 st         |> float_of_bits |> Const.Double
    | 13 -> u_char st          |> Const.Char
    | 14 -> u_string st        |> Const.String
    | 15 -> Const.Unit
    | 16 -> Const.Zero
    | 17 -> u_array u_int32 st |> (fun bits -> Const.Decimal (System.Decimal bits))
    | _ -> ufailwith st "u_const"


and p_dtree x st =
    match x with
    | TDSwitch (_sp, a, b, c, d) -> p_byte 0 st; p_tup4 p_expr (p_list p_dtree_case) (p_option p_dtree) p_dummy_range (a, b, c, d) st
    | TDSuccess (a, b)    -> p_byte 1 st; p_tup2 p_Exprs p_int (a, b) st
    | TDBind (a, b)       -> p_byte 2 st; p_tup2 p_bind p_dtree (a, b) st

and p_dtree_case (TCase(a, b)) st = p_tup2 p_dtree_discrim p_dtree (a, b) st

and p_dtree_discrim x st =
    match x with
    | DecisionTreeTest.UnionCase (ucref, tinst) -> p_byte 0 st; p_tup2 p_ucref p_tys (ucref, tinst) st
    | DecisionTreeTest.Const c                   -> p_byte 1 st; p_const c st
    | DecisionTreeTest.IsNull                    -> p_byte 2 st
    | DecisionTreeTest.IsInst (srcty, tgty)       -> p_byte 3 st; p_ty srcty st; p_ty tgty st
    | DecisionTreeTest.ArrayLength (n, ty)       -> p_byte 4 st; p_tup2 p_int p_ty (n, ty) st
    | DecisionTreeTest.ActivePatternCase _ -> pfailwith st "DecisionTreeTest.ActivePatternCase: only used during pattern match compilation"
    | DecisionTreeTest.Error _ -> pfailwith st "DecisionTreeTest.Error: only used during pattern match compilation"

and p_target (TTarget(a, b, _, _)) st = p_tup2 p_Vals p_expr (a, b) st
and p_bind (TBind(a, b, _)) st = p_tup2 p_Val p_expr (a, b) st

and p_lval_op_kind x st =
    p_byte (match x with LAddrOf _ -> 0 | LByrefGet -> 1 | LSet -> 2 | LByrefSet -> 3) st

and p_recdInfo x st =
    match x with
    | RecdExpr -> ()
    | RecdExprIsObjInit -> pfailwith st "explicit object constructors can't be inlined and should not have optimization information"

and u_dtree st =
    let tag = u_byte st
    match tag with
    | 0 ->
        let a,b,c,d = u_tup4 u_expr (u_list u_dtree_case) (u_option u_dtree) u_dummy_range st
        TDSwitch(DebugPointAtSwitch.No, a, b, c, d)
    | 1 -> u_tup2 u_Exprs u_int st |> TDSuccess
    | 2 -> u_tup2 u_bind u_dtree st |> TDBind
    | _ -> ufailwith st "u_dtree"

and u_dtree_case st = let a, b = u_tup2 u_dtree_discrim u_dtree st in (TCase(a, b))

and u_dtree_discrim st =
    let tag = u_byte st
    match tag with
    | 0 -> u_tup2 u_ucref u_tys st |> DecisionTreeTest.UnionCase
    | 1 -> u_const st               |> DecisionTreeTest.Const
    | 2 ->                             DecisionTreeTest.IsNull
    | 3 -> u_tup2 u_ty u_ty st    |> DecisionTreeTest.IsInst
    | 4 -> u_tup2 u_int u_ty st    |> DecisionTreeTest.ArrayLength
    | _ -> ufailwith st "u_dtree_discrim"

and u_target st = let a, b = u_tup2 u_Vals u_expr st in (TTarget(a, b, DebugPointAtTarget.No, None))

and u_bind st = let a = u_Val st in let b = u_expr st in TBind(a, b, DebugPointAtBinding.NoneAtSticky)

and u_lval_op_kind st =
    match u_byte st with
    | 0 -> LAddrOf false
    | 1 -> LByrefGet
    | 2 -> LSet
    | 3 -> LByrefSet
    | _ -> ufailwith st "uval_op_kind"


and p_op x st =
    match x with
    | TOp.UnionCase c               -> p_byte 0 st; p_ucref c st
    | TOp.ExnConstr c               -> p_byte 1 st; p_tcref "op"  c st
    | TOp.Tuple tupInfo             ->
         if evalTupInfoIsStruct tupInfo then
              p_byte 29 st
         else
              p_byte 2 st
    | TOp.Recd (a, b)                 -> p_byte 3 st; p_tup2 p_recdInfo (p_tcref "recd op") (a, b) st
    | TOp.ValFieldSet a            -> p_byte 4 st; p_rfref a st
    | TOp.ValFieldGet a            -> p_byte 5 st; p_rfref a st
    | TOp.UnionCaseTagGet a        -> p_byte 6 st; p_tcref "cnstr op" a st
    | TOp.UnionCaseFieldGet (a, b)    -> p_byte 7 st; p_tup2 p_ucref p_int (a, b) st
    | TOp.UnionCaseFieldSet (a, b)    -> p_byte 8 st; p_tup2 p_ucref p_int (a, b) st
    | TOp.ExnFieldGet (a, b)          -> p_byte 9 st; p_tup2 (p_tcref "exn op") p_int (a, b) st
    | TOp.ExnFieldSet (a, b)          -> p_byte 10 st; p_tup2 (p_tcref "exn op")  p_int (a, b) st
    | TOp.TupleFieldGet (tupInfo, a)       ->
         if evalTupInfoIsStruct tupInfo then
              p_byte 30 st; p_int a st
         else
              p_byte 11 st; p_int a st
    | TOp.ILAsm (a, b)      -> p_byte 12 st; p_tup2 (p_list p_ILInstr) p_tys (a, b) st
    | TOp.RefAddrGet _               -> p_byte 13 st
    | TOp.UnionCaseProof a         -> p_byte 14 st; p_ucref a st
    | TOp.Coerce                     -> p_byte 15 st
    | TOp.TraitCall b              -> p_byte 16 st; p_trait b st
    | TOp.LValueOp (a, b)             -> p_byte 17 st; p_tup2 p_lval_op_kind (p_vref "lval") (a, b) st
    | TOp.ILCall (a1, a2, a3, a4, a5, a7, a8, a9, b, c, d)
                                     -> p_byte 18 st; p_tup11 p_bool p_bool p_bool p_bool p_vrefFlags p_bool p_bool p_ILMethodRef p_tys p_tys p_tys (a1, a2, a3, a4, a5, a7, a8, a9, b, c, d) st
    | TOp.Array                      -> p_byte 19 st
    | TOp.While _                    -> p_byte 20 st
    | TOp.For (_, dir)                 -> p_byte 21 st; p_int (match dir with FSharpForLoopUp -> 0 | CSharpForLoopUp -> 1 | FSharpForLoopDown -> 2) st
    | TOp.Bytes bytes                -> p_byte 22 st; p_bytes bytes st
    | TOp.TryWith _                 -> p_byte 23 st
    | TOp.TryFinally _               -> p_byte 24 st
    | TOp.ValFieldGetAddr (a, _)     -> p_byte 25 st; p_rfref a st
    | TOp.UInt16s arr                -> p_byte 26 st; p_array p_uint16 arr st
    | TOp.Reraise                    -> p_byte 27 st
    | TOp.UnionCaseFieldGetAddr (a, b, _) -> p_byte 28 st; p_tup2 p_ucref p_int (a, b) st
       // Note tag byte 29 is taken for struct tuples, see above
       // Note tag byte 30 is taken for struct tuples, see above
    (* 29: TOp.Tuple when evalTupInfoIsStruct tupInfo = true *)
    (* 30: TOp.TupleFieldGet  when evalTupInfoIsStruct tupInfo = true *)
    | TOp.AnonRecd info   -> p_byte 31 st; p_anonInfo info st
    | TOp.AnonRecdGet (info, n)   -> p_byte 32 st; p_anonInfo info st; p_int n st
    | TOp.Goto _ | TOp.Label _ | TOp.Return -> failwith "unexpected backend construct in pickled TAST"

and u_op st =
    let tag = u_byte st
    match tag with
    | 0 -> let a = u_ucref st
           TOp.UnionCase a
    | 1 -> let a = u_tcref st
           TOp.ExnConstr a
    | 2 -> TOp.Tuple tupInfoRef
    | 3 -> let b = u_tcref st
           TOp.Recd (RecdExpr, b)
    | 4 -> let a = u_rfref st
           TOp.ValFieldSet a
    | 5 -> let a = u_rfref st
           TOp.ValFieldGet a
    | 6 -> let a = u_tcref st
           TOp.UnionCaseTagGet a
    | 7 -> let a = u_ucref st
           let b = u_int st
           TOp.UnionCaseFieldGet (a, b)
    | 8 -> let a = u_ucref st
           let b = u_int st
           TOp.UnionCaseFieldSet (a, b)
    | 9 -> let a = u_tcref st
           let b = u_int st
           TOp.ExnFieldGet (a, b)
    | 10 -> let a = u_tcref st
            let b = u_int st
            TOp.ExnFieldSet (a, b)
    | 11 -> let a = u_int st
            TOp.TupleFieldGet (tupInfoRef, a)
    | 12 -> let a = (u_list u_ILInstr) st
            let b = u_tys st
            TOp.ILAsm (a, b)
    | 13 -> TOp.RefAddrGet false // ok to set the 'readonly' flag on these operands to false on re-read since the flag is only used for typechecking purposes
    | 14 -> let a = u_ucref st
            TOp.UnionCaseProof a
    | 15 -> TOp.Coerce
    | 16 -> let a = u_trait st
            TOp.TraitCall a
    | 17 -> let a = u_lval_op_kind st
            let b = u_vref st
            TOp.LValueOp (a, b)
    | 18 -> let a1, a2, a3, a4, a5, a7, a8, a9 = (u_tup8 u_bool u_bool u_bool u_bool u_vrefFlags u_bool u_bool  u_ILMethodRef) st
            let b = u_tys st
            let c = u_tys st
            let d = u_tys st
            TOp.ILCall (a1, a2, a3, a4, a5, a7, a8, a9, b, c, d)
    | 19 -> TOp.Array
    | 20 -> TOp.While (DebugPointAtWhile.No, NoSpecialWhileLoopMarker)
    | 21 -> let dir = match u_int st with 0 -> FSharpForLoopUp | 1 -> CSharpForLoopUp | 2 -> FSharpForLoopDown | _ -> failwith "unknown for loop"
            TOp.For (DebugPointAtFor.No, dir)
    | 22 -> TOp.Bytes (u_bytes st)
    | 23 -> TOp.TryWith (DebugPointAtTry.No, DebugPointAtWith.No)
    | 24 -> TOp.TryFinally (DebugPointAtTry.No, DebugPointAtFinally.No)
    | 25 -> let a = u_rfref st
            TOp.ValFieldGetAddr (a, false)
    | 26 -> TOp.UInt16s (u_array u_uint16 st)
    | 27 -> TOp.Reraise
    | 28 -> let a = u_ucref st
            let b = u_int st
            TOp.UnionCaseFieldGetAddr (a, b, false)
    | 29 -> TOp.Tuple tupInfoStruct
    | 30 -> let a = u_int st
            TOp.TupleFieldGet (tupInfoStruct, a)
    | 31 -> let info = u_anonInfo st
            TOp.AnonRecd info
    | 32 -> let info = u_anonInfo st
            let n = u_int st
            TOp.AnonRecdGet (info, n)
    | _ -> ufailwith st "u_op"

and p_expr expr st =
    match expr with
    | Expr.Link e -> p_expr e.Value st
    | Expr.Const (x, m, ty)              -> p_byte 0 st; p_tup3 p_const p_dummy_range p_ty (x, m, ty) st
    | Expr.Val (a, b, m)                 -> p_byte 1 st; p_tup3 (p_vref "val") p_vrefFlags p_dummy_range (a, b, m) st
    | Expr.Op (a, b, c, d)                 -> p_byte 2 st; p_tup4 p_op  p_tys p_Exprs p_dummy_range (a, b, c, d) st
    | Expr.Sequential (a, b, c, _, d)      -> p_byte 3 st; p_tup4 p_expr p_expr p_int p_dummy_range (a, b, (match c with NormalSeq -> 0 | ThenDoSeq -> 1), d) st
    | Expr.Lambda (_, a1, b0, b1, c, d, e)   -> p_byte 4 st; p_tup6 (p_option p_Val) (p_option p_Val) p_Vals p_expr p_dummy_range p_ty (a1, b0, b1, c, d, e) st
    | Expr.TyLambda (_, b, c, d, e)        -> p_byte 5 st; p_tup4 p_tyar_specs p_expr p_dummy_range p_ty (b, c, d, e) st
    | Expr.App (a1, a2, b, c, d)           -> p_byte 6 st; p_tup5 p_expr p_ty p_tys p_Exprs p_dummy_range (a1, a2, b, c, d) st
    | Expr.LetRec (a, b, c, _)            -> p_byte 7 st; p_tup3 p_binds p_expr p_dummy_range (a, b, c) st
    | Expr.Let (a, b, c, _)               -> p_byte 8 st; p_tup3 p_bind p_expr p_dummy_range (a, b, c) st
    | Expr.Match (_, a, b, c, d, e)         -> p_byte 9 st; p_tup5 p_dummy_range p_dtree p_targets p_dummy_range p_ty (a, b, c, d, e) st
    | Expr.Obj (_, b, c, d, e, f, g)       -> p_byte 10 st; p_tup6 p_ty (p_option p_Val) p_expr p_methods p_intfs p_dummy_range (b, c, d, e, f, g) st
    | Expr.StaticOptimization (a, b, c, d) -> p_byte 11 st; p_tup4 p_constraints p_expr p_expr p_dummy_range (a, b, c, d) st
    | Expr.TyChoose (a, b, c)            -> p_byte 12 st; p_tup3 p_tyar_specs p_expr p_dummy_range (a, b, c) st
    | Expr.Quote (ast, _, _, m, ty)         -> p_byte 13 st; p_tup3 p_expr p_dummy_range p_ty (ast, m, ty) st
    | Expr.WitnessArg (traitInfo, m) -> p_byte 14 st; p_trait traitInfo st; p_dummy_range m st

and u_expr st =
    let tag = u_byte st
    match tag with
    | 0 -> let a = u_const st
           let b = u_dummy_range st
           let c = u_ty st
           Expr.Const (a, b, c)
    | 1 -> let a = u_vref st
           let b = u_vrefFlags st
           let c = u_dummy_range st
           Expr.Val (a, b, c)
    | 2 -> let a = u_op st
           let b = u_tys st
           let c = u_Exprs st
           let d = u_dummy_range st
           Expr.Op (a, b, c, d)
    | 3 -> let a = u_expr st
           let b = u_expr st
           let c = u_int st
           let d = u_dummy_range  st
           let dir = match c with 0 -> NormalSeq | 1 -> ThenDoSeq | _ -> ufailwith st "specialSeqFlag"
           Expr.Sequential (a, b, dir, DebugPointAtSequential.SuppressStmt, d)
    | 4 -> let a0 = u_option u_Val st
           let b0 = u_option u_Val st
           let b1 = u_Vals st
           let c = u_expr st
           let d = u_dummy_range st
           let e = u_ty st
           Expr.Lambda (newUnique(), a0, b0, b1, c, d, e)
    | 5  -> let b = u_tyar_specs st
            let c = u_expr st
            let d = u_dummy_range st
            let e = u_ty st
            Expr.TyLambda (newUnique(), b, c, d, e)
    | 6 ->  let a1 = u_expr st
            let a2 = u_ty st
            let b = u_tys st
            let c = u_Exprs st
            let d = u_dummy_range st
            Expr.App (a1, a2, b, c, d)
    | 7 ->  let a = u_binds st
            let b = u_expr st
            let c = u_dummy_range st
            Expr.LetRec (a, b, c, Construct.NewFreeVarsCache())
    | 8 ->  let a = u_bind st
            let b = u_expr st
            let c = u_dummy_range st
            Expr.Let (a, b, c, Construct.NewFreeVarsCache())
    | 9 ->  let a = u_dummy_range st
            let b = u_dtree st
            let c = u_targets st
            let d = u_dummy_range st
            let e = u_ty st
            Expr.Match (DebugPointAtBinding.NoneAtSticky, a, b, c, d, e)
    | 10 -> let b = u_ty st
            let c = (u_option u_Val) st
            let d = u_expr st
            let e = u_methods st
            let f = u_intfs st
            let g = u_dummy_range st
            Expr.Obj (newUnique(), b, c, d, e, f, g)
    | 11 -> let a = u_constraints st
            let b = u_expr st
            let c = u_expr st
            let d = u_dummy_range st
            Expr.StaticOptimization (a, b, c, d)
    | 12 -> let a = u_tyar_specs st
            let b = u_expr st
            let c = u_dummy_range st
            Expr.TyChoose (a, b, c)
    | 13 -> let b = u_expr st
            let c = u_dummy_range st
            let d = u_ty st
            Expr.Quote (b, ref None, false, c, d) // isFromQueryExpression=false
    | 14 ->
        let traitInfo = u_trait st
        let m = u_dummy_range st
        Expr.WitnessArg (traitInfo, m)
    | _ -> ufailwith st "u_expr"

and p_static_optimization_constraint x st =
    match x with
    | TTyconEqualsTycon (a, b) -> p_byte 0 st; p_tup2 p_ty p_ty (a, b) st
    | TTyconIsStruct a -> p_byte 1 st; p_ty a st

and p_slotparam (TSlotParam (a, b, c, d, e, f)) st = p_tup6 (p_option p_string) p_ty p_bool p_bool p_bool p_attribs (a, b, c, d, e, f) st
and p_slotsig (TSlotSig (a, b, c, d, e, f)) st = p_tup6 p_string p_ty p_tyar_specs p_tyar_specs (p_list (p_list p_slotparam)) (p_option p_ty) (a, b, c, d, e, f) st
and p_method (TObjExprMethod (a, b, c, d, e, f)) st = p_tup6 p_slotsig p_attribs p_tyar_specs (p_list p_Vals) p_expr p_dummy_range (a, b, c, d, e, f) st
and p_methods x st = p_list p_method x st
and p_intf x st = p_tup2 p_ty p_methods x st
and p_intfs x st = p_list p_intf x st

and u_static_optimization_constraint st =
    let tag = u_byte st
    match tag with
    | 0 -> u_tup2 u_ty u_ty st |> TTyconEqualsTycon
    | 1 -> u_ty              st |> TTyconIsStruct
    | _ -> ufailwith st "u_static_optimization_constraint"

and u_slotparam st =
    let a, b, c, d, e, f = u_tup6 (u_option u_string) u_ty u_bool u_bool u_bool u_attribs st
    TSlotParam(a, b, c, d, e, f)

and u_slotsig st =
    let a, b, c, d, e, f = u_tup6 u_string u_ty u_tyar_specs u_tyar_specs (u_list (u_list u_slotparam)) (u_option u_ty) st
    TSlotSig(a, b, c, d, e, f)

and u_method st =
    let a, b, c, d, e, f = u_tup6 u_slotsig u_attribs u_tyar_specs (u_list u_Vals) u_expr u_dummy_range st
    TObjExprMethod(a, b, c, d, e, f)

and u_methods st = u_list u_method st

and u_intf st = u_tup2 u_ty u_methods st

and u_intfs st = u_list u_intf st

let _ = fill_p_binds (p_List p_bind)
let _ = fill_p_targets (p_array p_target)
let _ = fill_p_constraints (p_list p_static_optimization_constraint)
let _ = fill_p_Exprs (p_list p_expr)
let _ = fill_p_Expr_hole p_expr
let _ = fill_p_Exprs (p_List p_expr)
let _ = fill_p_attribs (p_list p_attrib)
let _ = fill_p_Vals (p_list p_Val)

let _ = fill_u_binds (u_List u_bind)
let _ = fill_u_targets (u_array u_target)
let _ = fill_u_constraints (u_list u_static_optimization_constraint)
let _ = fill_u_Exprs (u_list u_expr)
let _ = fill_u_Expr_hole u_expr
let _ = fill_u_attribs (u_list u_attrib)
let _ = fill_u_Vals (u_list u_Val)

//---------------------------------------------------------------------------
// Pickle/unpickle F# interface data
//---------------------------------------------------------------------------

let pickleModuleOrNamespace mspec st = p_entity_spec mspec st

let pickleCcuInfo (minfo: PickledCcuInfo) st =
    p_tup4 pickleModuleOrNamespace p_string p_bool (p_space 3) (minfo.mspec, minfo.compileTimeWorkingDir, minfo.usesQuotations, ()) st

let unpickleModuleOrNamespace st = u_entity_spec st

let unpickleCcuInfo st =
    let a, b, c, _space = u_tup4 unpickleModuleOrNamespace u_string u_bool (u_space 3) st
    { mspec=a; compileTimeWorkingDir=b; usesQuotations=c }<|MERGE_RESOLUTION|>--- conflicted
+++ resolved
@@ -1529,14 +1529,8 @@
          p_byte 5 st; p_tup3 p_anonInfo p_tys p_int (a, b, c) st
 
 
-<<<<<<< HEAD
-let p_trait (TTrait(a, b, c, d, e, f, _traitCtxt)) st  = 
-    // The _extSlns do not get pickled. We are assuming this is a generic or solved constraint
-    p_tup6 p_tys p_string p_MemberFlags p_tys (p_option p_ty) (p_option p_trait_sln) (a, b, c, d, e, !f) st
-=======
-let p_trait (TTrait(a, b, c, d, e, f)) st  =
+let p_trait (TTrait(a, b, c, d, e, f, _traitCtxt)) st  =
     p_tup6 p_tys p_string p_MemberFlags p_tys (p_option p_ty) (p_option p_trait_sln) (a, b, c, d, e, f.Value) st
->>>>>>> 65ce31d3
 
 let u_anonInfo_data st =
     let ccu, info, nms = u_tup3 u_ccuref u_bool (u_array u_ident) st
