--- conflicted
+++ resolved
@@ -1766,20 +1766,6 @@
 let _ = fill_u_ty (fun st ->
     let tag = u_byte st
     match tag with
-<<<<<<< HEAD
-    | 0 -> let l = u_tys st                               in TType_tuple (tupInfoRef, l)
-    | 1 -> u_simpletyp st
-    | 2 -> let tc = u_tcref st in let tinst = u_tys st    in TType_app (tc, tinst)
-    | 3 -> let d = u_ty st    in let r = u_ty st         in TType_fun (d, r)
-    | 4 -> let r = u_tpref st                              in r.AsType
-    | 5 -> let tps = u_tyar_specs st in let r = u_ty st  in TType_forall (tps, r)
-    | 6 -> let unt = u_measure_expr st                     in TType_measure unt
-    | 7 -> let uc = u_ucref st in let tinst = u_tys st    in TType_ucase (uc, tinst)
-    | 8 -> let l = u_tys st                               in TType_tuple (tupInfoStruct, l)
-    | 9 -> let anonInfo = u_anonInfo st in let l = u_tys st  in TType_anon (anonInfo, l)
-    | 10-> let erasedUnionInfo = u_erasedUnionInfo st in let l = u_tys st in TType_erased_union (erasedUnionInfo, l)
-    | _ -> ufailwith st "u_typ")
-=======
     | 0 ->
         let l = u_tys st
         TType_tuple (tupInfoRef, l)
@@ -1805,7 +1791,6 @@
         let tps = u_tyar_specs st
         let r = u_ty st
         TType_forall (tps, r)
->>>>>>> 597446a4
 
     | 6 ->
         let unt = u_measure_expr st
@@ -1824,6 +1809,11 @@
         let anonInfo = u_anonInfo st
         let l = u_tys st
         TType_anon (anonInfo, l)
+
+    | 10->
+        let erasedUnionInfo = u_erasedUnionInfo st
+        let l = u_tys st
+        TType_erased_union (erasedUnionInfo, l)
 
     | _ ->
         ufailwith st "u_typ")
