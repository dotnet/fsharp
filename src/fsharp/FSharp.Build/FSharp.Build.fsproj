<?xml version="1.0" encoding="utf-8"?>
<!-- Copyright (c) Microsoft Corporation.  All Rights Reserved.  See License.txt in the project root for license information. -->
<Project Sdk="Microsoft.NET.Sdk">

  <PropertyGroup>
    <OutputType>Library</OutputType>
<<<<<<< HEAD
    <TargetFrameworks>net472;netstandard2.0</TargetFrameworks>
=======
    <TargetFrameworks>net46;netstandard2.0</TargetFrameworks>
    <TargetFrameworks Condition="'$(OS)' == 'Unix'">netstandard2.0</TargetFrameworks>
>>>>>>> 4363f4cf
    <AssemblyName>FSharp.Build</AssemblyName>
    <NoWarn>$(NoWarn);45;55;62;75;1204</NoWarn>
    <AllowCrossTargeting>true</AllowCrossTargeting>
    <OtherFlags>$(OtherFlags) --maxerrors:20 --extraoptimizationloops:1</OtherFlags>
  </PropertyGroup>

  <ItemGroup>
    <InternalsVisibleTo Include="VisualFSharp.UnitTests" />
    <EmbeddedText Include="FSBuild.txt" />
    <Compile Include="..\..\utils\CompilerLocationUtils.fs" />
    <Compile Include="..\..\utils\reshapedreflection.fs" />
    <Compile Include="FSharpCommandLineBuilder.fs" />
    <Compile Include="Fsc.fs" />
    <Compile Include="Fsi.fs" />
    <Compile Include="FSharpEmbedResourceText.fs" />
    <Compile Include="FSharpEmbedResXSource.fs" />
    <Compile Include="WriteCodeFragment.fs" />
    <Compile Include="CreateFSharpManifestResourceName.fs" />
    <None Include="Microsoft.FSharp.Targets" CopyToOutputDirectory="PreserveNewest" />
    <None Include="Microsoft.Portable.FSharp.Targets" CopyToOutputDirectory="PreserveNewest" />
    <None Include="Microsoft.FSharp.NetSdk.props" CopyToOutputDirectory="PreserveNewest" />
    <None Include="Microsoft.FSharp.NetSdk.targets" CopyToOutputDirectory="PreserveNewest" />
    <None Include="Microsoft.FSharp.Overrides.NetSdk.targets" CopyToOutputDirectory="PreserveNewest" />
  </ItemGroup>

  <ItemGroup>
    <ProjectReference Include="$(MSBuildThisFileDirectory)..\FSharp.Core\FSharp.Core.fsproj" />
  </ItemGroup>

  <ItemGroup Condition="'$(TargetFramework)' == 'net472'">
    <PackageReference Include="Microsoft.VisualFSharp.Type.Providers.Redist" Version="$(MicrosoftVisualFSharpTypeProvidersRedistPackageVersion)" />
  </ItemGroup>

  <ItemGroup>
    <PackageReference Include="Microsoft.Build" Version="$(MicrosoftBuildPackageVersion)" />
    <PackageReference Include="Microsoft.Build.Framework" Version="$(MicrosoftBuildFrameworkPackageVersion)" />
    <PackageReference Include="Microsoft.Build.Tasks.Core" Version="$(MicrosoftBuildTasksCorePackageVersion)" />
    <PackageReference Include="Microsoft.Build.Utilities.Core" Version="$(MicrosoftBuildUtilitiesCorePackageVersion)" />
    <PackageReference Include="Microsoft.Win32.Registry" Version="$(MicrosoftWin32RegistryPackageVersion)" />
  </ItemGroup>

</Project><|MERGE_RESOLUTION|>--- conflicted
+++ resolved
@@ -4,12 +4,8 @@
 
   <PropertyGroup>
     <OutputType>Library</OutputType>
-<<<<<<< HEAD
     <TargetFrameworks>net472;netstandard2.0</TargetFrameworks>
-=======
-    <TargetFrameworks>net46;netstandard2.0</TargetFrameworks>
     <TargetFrameworks Condition="'$(OS)' == 'Unix'">netstandard2.0</TargetFrameworks>
->>>>>>> 4363f4cf
     <AssemblyName>FSharp.Build</AssemblyName>
     <NoWarn>$(NoWarn);45;55;62;75;1204</NoWarn>
     <AllowCrossTargeting>true</AllowCrossTargeting>
