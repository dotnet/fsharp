--- conflicted
+++ resolved
@@ -7,21 +7,12 @@
 open Microsoft.Build.Utilities
 
 type FSharpEmbedResourceText() =
-<<<<<<< HEAD
-    let mutable _buildEngine : IBuildEngine MaybeNull = null
-    let mutable _hostObject : ITaskHost MaybeNull = null
-    let mutable _embeddedText : ITaskItem[] = [||]
-    let mutable _generatedSource : ITaskItem[] = [||]
-    let mutable _generatedResx : ITaskItem[] = [||]
-    let mutable _outputPath : string = ""
-=======
     let mutable _buildEngine: IBuildEngine MaybeNull = null
     let mutable _hostObject: ITaskHost MaybeNull = null
     let mutable _embeddedText: ITaskItem[] = [||]
     let mutable _generatedSource: ITaskItem[] = [||]
     let mutable _generatedResx: ITaskItem[] = [||]
     let mutable _outputPath: string = ""
->>>>>>> a9cb7dad
 
     let PrintErr(filename, line, msg) =
         printfn "%s(%d): error : %s" filename line msg
