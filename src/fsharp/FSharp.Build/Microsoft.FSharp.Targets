--- conflicted
+++ resolved
@@ -61,15 +61,12 @@
 
       If Shim helpers are present then the values are valid and set by the Microsoft.FSharp.Helpers.props
     -->
-<<<<<<< HEAD
-=======
 
     <!-- Here we set the default value to true when nothing is set, it will be removed in a future release when we default to the net sdk compiler -->
     <PropertyGroup Condition="'$(FSharp_Shim_Present)' == 'true'">
         <FSharpPreferNetFrameworkTools Condition="'$(FSharpPreferNetFrameworkTools)' == ''">true</FSharpPreferNetFrameworkTools>
     </PropertyGroup>
 
->>>>>>> 0458724c
     <PropertyGroup Condition="'$(FSharp_Shim_Present)' == 'true' and '$(FSharpPreferNetFrameworkTools)' == 'true'">
         <FscToolPath>$(Fsc_NetFramework_ToolPath)</FscToolPath>
         <FscToolExe Condition="'$(FSharpPrefer64BitTools)' != 'false'">$(Fsc_NetFramework_AnyCpu_ToolExe)</FscToolExe>
