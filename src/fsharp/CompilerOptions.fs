--- conflicted
+++ resolved
@@ -294,17 +294,10 @@
               f (getSwitch opt); t
           | CompilerOption(s, _, OptionSet f, d, _) :: _ when optToken = s && argString = "" ->
               reportDeprecatedOption d
-<<<<<<< HEAD
-              f := true; t
-          | CompilerOption(s, _, OptionClear f, d, _) :: _ when optToken = s && argString = "" ->
-              reportDeprecatedOption d
-              f := false; t
-=======
               f.Value <- true; t
           | CompilerOption(s, _, OptionClear f, d, _) :: _ when optToken = s && argString = "" ->
               reportDeprecatedOption d
               f.Value <- false; t
->>>>>>> 97c3d7b4
           | CompilerOption(s, _, OptionString f, d, _) as compilerOption :: _ when optToken = s ->
               reportDeprecatedOption d
               let oa = getOptionArg compilerOption argString
