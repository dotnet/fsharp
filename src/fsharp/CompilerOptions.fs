// Copyright (c) Microsoft Corporation.  All Rights Reserved.  See License.txt in the project root for license information.

// # FSComp.SR.opts

module internal FSharp.Compiler.CompilerOptions

open System
open System.IO
open Internal.Utilities.Library
open Internal.Utilities.Library.Extras
open FSharp.Compiler
open FSharp.Compiler.AbstractIL
open FSharp.Compiler.AbstractIL.IL
open FSharp.Compiler.AbstractIL.ILPdbWriter
open FSharp.Compiler.AbstractIL.ILX
open FSharp.Compiler.AbstractIL.Diagnostics
open FSharp.Compiler.CompilerConfig
open FSharp.Compiler.CompilerDiagnostics
open FSharp.Compiler.Diagnostics
open FSharp.Compiler.Features
open FSharp.Compiler.Syntax
open FSharp.Compiler.IO
open FSharp.Compiler.Text.Range
open FSharp.Compiler.Text
open FSharp.Compiler.TypedTreeOps
open FSharp.Compiler.ErrorLogger

open Internal.Utilities

module Attributes =
    open System.Runtime.CompilerServices

    //[<assembly: System.Security.SecurityTransparent>]
    [<Dependency("FSharp.Core", LoadHint.Always)>]
    do()

//----------------------------------------------------------------------------
// Compiler option parser
//
// The argument parser is used by both the VS plug-in and the fsc.exe to
// parse the include file path and other front-end arguments.
//
// The language service uses this function too. It's important to continue
// processing flags even if an error is seen in one so that the best possible
// intellisense can be show.
//--------------------------------------------------------------------------

[<RequireQualifiedAccess>]
type OptionSwitch =
    | On
    | Off

type OptionSpec =
    | OptionClear of bool ref
    | OptionFloat of (float -> unit)
    | OptionInt of (int -> unit)
    | OptionSwitch of (OptionSwitch -> unit)
    | OptionIntList of (int -> unit)
    | OptionIntListSwitch of (int -> OptionSwitch -> unit)
    | OptionRest of (string -> unit)
    | OptionSet of bool ref
    | OptionString of (string -> unit)
    | OptionStringList of (string -> unit)
    | OptionStringListSwitch of (string -> OptionSwitch -> unit)
    | OptionUnit of (unit -> unit)
    | OptionHelp of (CompilerOptionBlock list -> unit)                      // like OptionUnit, but given the "options"
    | OptionGeneral of (string list -> bool) * (string list -> string list) // Applies? * (ApplyReturningResidualArgs)

and  CompilerOption      = CompilerOption of name: string * argumentDescriptionString: string * actionSpec: OptionSpec * deprecationError: Option<exn> * helpText: string option
and  CompilerOptionBlock = PublicOptions  of heading: string * options: CompilerOption list | PrivateOptions of options: CompilerOption list

let GetOptionsOfBlock block =
    match block with
    | PublicOptions (_, opts) -> opts
    | PrivateOptions opts -> opts

let FilterCompilerOptionBlock pred block =
    match block with
    | PublicOptions(heading, opts) -> PublicOptions(heading, List.filter pred opts)
    | PrivateOptions opts        -> PrivateOptions(List.filter pred opts)

let compilerOptionUsage (CompilerOption(s, tag, spec, _, _)) =
    let s = if s="--" then "" else s (* s="flag" for "--flag" options. s="--" for "--" option. Adjust printing here for "--" case. *)
    match spec with
    | (OptionUnit _ | OptionSet _ | OptionClear _ | OptionHelp _) -> sprintf "--%s" s
    | OptionStringList _ -> sprintf "--%s:%s" s tag
    | OptionIntList _ -> sprintf "--%s:%s" s tag
    | OptionSwitch _ -> sprintf "--%s[+|-]" s
    | OptionStringListSwitch _ -> sprintf "--%s[+|-]:%s" s tag
    | OptionIntListSwitch _ -> sprintf "--%s[+|-]:%s" s tag
    | OptionString _ -> sprintf "--%s:%s" s tag
    | OptionInt _ -> sprintf "--%s:%s" s tag
    | OptionFloat _ ->  sprintf "--%s:%s" s tag
    | OptionRest _ -> sprintf "--%s ..." s
    | OptionGeneral _  -> if tag="" then sprintf "%s" s else sprintf "%s:%s" s tag (* still being decided *)

let PrintCompilerOption (CompilerOption(_s, _tag, _spec, _, help) as compilerOption) =
    let flagWidth = 42 // fixed width for printing of flags, e.g. --debug:{full|pdbonly|portable|embedded}
    let defaultLineWidth = 80 // the fallback width
    let lineWidth =
        try
            System.Console.BufferWidth
        with e -> defaultLineWidth
    let lineWidth = if lineWidth=0 then defaultLineWidth else lineWidth (* Have seen BufferWidth=0 on Linux/Mono *)
    // Lines have this form: <flagWidth><space><description>
    //   flagWidth chars - for flags description or padding on continuation lines.
    //   single space    - space.
    //   description     - words upto but excluding the final character of the line.
    printf "%-40s" (compilerOptionUsage compilerOption)
    let printWord column (word:string) =
        // Have printed upto column.
        // Now print the next word including any preceding whitespace.
        // Returns the column printed to (suited to folding).
        if column + 1 (*space*) + word.Length >= lineWidth then // NOTE: "equality" ensures final character of the line is never printed
          printfn "" (* newline *)
          printf  "%-40s %s" ""(*<--flags*) word
          flagWidth + 1 + word.Length
        else
          printf  " %s" word
          column + 1 + word.Length
    let words = match help with None -> [| |] | Some s -> s.Split [| ' ' |]
    let _finalColumn = Array.fold printWord flagWidth words
    printfn "" (* newline *)

let PrintPublicOptions (heading, opts) =
  if not (isNil opts) then
    printfn ""
    printfn ""
    printfn "\t\t%s" heading
    List.iter PrintCompilerOption opts

let PrintCompilerOptionBlocks blocks =
  let equals x y = x=y
  let publicBlocks = List.choose (function PrivateOptions _ -> None | PublicOptions (heading, opts) -> Some (heading, opts)) blocks
  let consider doneHeadings (heading, _opts) =
    if Set.contains heading doneHeadings then
      doneHeadings
    else
      let headingOptions = List.filter (fst >> equals heading) publicBlocks |> List.collect snd
      PrintPublicOptions (heading, headingOptions)
      Set.add heading doneHeadings
  List.fold consider Set.empty publicBlocks |> ignore<Set<string>>

(* For QA *)
let dumpCompilerOption prefix (CompilerOption(str, _, spec, _, _)) =
    printf "section='%-25s' ! option=%-30s kind=" prefix str
    match spec with
      | OptionUnit             _ -> printf "OptionUnit"
      | OptionSet              _ -> printf "OptionSet"
      | OptionClear            _ -> printf "OptionClear"
      | OptionHelp             _ -> printf "OptionHelp"
      | OptionStringList       _ -> printf "OptionStringList"
      | OptionIntList          _ -> printf "OptionIntList"
      | OptionSwitch           _ -> printf "OptionSwitch"
      | OptionStringListSwitch _ -> printf "OptionStringListSwitch"
      | OptionIntListSwitch    _ -> printf "OptionIntListSwitch"
      | OptionString           _ -> printf "OptionString"
      | OptionInt              _ -> printf "OptionInt"
      | OptionFloat            _ -> printf "OptionFloat"
      | OptionRest             _ -> printf "OptionRest"
      | OptionGeneral          _ -> printf "OptionGeneral"
    printf "\n"
let dumpCompilerOptionBlock = function
  | PublicOptions (heading, opts) -> List.iter (dumpCompilerOption heading)     opts
  | PrivateOptions opts          -> List.iter (dumpCompilerOption "NoSection") opts
let DumpCompilerOptionBlocks blocks = List.iter dumpCompilerOptionBlock blocks

let isSlashOpt (opt:string) =
    opt.[0] = '/' && (opt.Length = 1 || not (opt.[1..].Contains "/"))

module ResponseFile =

    type ResponseFileData = ResponseFileLine list
    and ResponseFileLine =
        | CompilerOptionSpec of string
        | Comment of string

    let parseFile path: Choice<ResponseFileData, Exception> =
        let parseLine (l: string) =
            match l with
            | s when String.IsNullOrWhiteSpace s -> None
            | s when l.StartsWithOrdinal("#") -> Some (ResponseFileLine.Comment (s.TrimStart('#')))
            | s -> Some (ResponseFileLine.CompilerOptionSpec (s.Trim()))

        try
            use stream = FileSystem.OpenFileForReadShim(path)
            use reader = new StreamReader(stream, true)
            let data =
                seq { while not reader.EndOfStream do yield reader.ReadLine () }
                |> Seq.choose parseLine
                |> List.ofSeq
            Choice1Of2 data
        with e ->
            Choice2Of2 e

let ParseCompilerOptions (collectOtherArgument: string -> unit, blocks: CompilerOptionBlock list, args) =
  use unwindBuildPhase = PushThreadBuildPhaseUntilUnwind BuildPhase.Parameter

  let specs = List.collect GetOptionsOfBlock blocks

  // returns a tuple - the option token, the option argument string
  let parseOption (s: string) =
    // grab the option token
    let opts = s.Split([|':'|])
    let mutable opt = opts.[0]
    if opt = "" then
        ()
    // if it doesn't start with a '-' or '/', reject outright
    elif opt.[0] <> '-' && opt.[0] <> '/' then
      opt <- ""
    elif opt <> "--" then
      // is it an abbreviated or MSFT-style option?
      // if so, strip the first character and move on with your life
      if opt.Length = 2 || isSlashOpt opt then
        opt <- opt.[1 ..]
      // else, it should be a non-abbreviated option starting with "--"
      elif opt.Length > 3 && opt.StartsWithOrdinal("--") then
        opt <- opt.[2 ..]
      else
        opt <- ""

    // get the argument string
    let optArgs = if opts.Length > 1 then String.Join(":", opts.[1 ..]) else ""
    opt, optArgs

  let getOptionArg compilerOption (argString: string) =
    if argString = "" then
      errorR(Error(FSComp.SR.buildOptionRequiresParameter(compilerOptionUsage compilerOption), rangeCmdArgs))
    argString

  let getOptionArgList compilerOption (argString: string) =
    if argString = "" then
      errorR(Error(FSComp.SR.buildOptionRequiresParameter(compilerOptionUsage compilerOption), rangeCmdArgs))
      []
    else
      argString.Split([|',';';'|]) |> List.ofArray

  let getSwitchOpt (opt: string) =
    // if opt is a switch, strip the  '+' or '-'
    if opt <> "--" && opt.Length > 1 && (opt.EndsWithOrdinal("+") || opt.EndsWithOrdinal("-")) then
      opt.[0 .. opt.Length - 2]
    else
      opt

  let getSwitch (s: string) =
    let s = (s.Split([|':'|])).[0]
    if s <> "--" && s.EndsWithOrdinal("-") then OptionSwitch.Off else OptionSwitch.On

  let rec processArg args =
    match args with
    | [] -> ()
    | ((rsp: string) :: t) when rsp.StartsWithOrdinal("@") ->
        let responseFileOptions =
            let fullpath =
                try
                    Some (rsp.TrimStart('@') |> FileSystem.GetFullPathShim)
                with _ ->
                    None

            match fullpath with
            | None ->
                errorR(Error(FSComp.SR.optsResponseFileNameInvalid rsp, rangeCmdArgs))
                []
            | Some path when not (FileSystem.FileExistsShim path) ->
                errorR(Error(FSComp.SR.optsResponseFileNotFound(rsp, path), rangeCmdArgs))
                []
            | Some path ->
                match ResponseFile.parseFile path with
                | Choice2Of2 _ ->
                    errorR(Error(FSComp.SR.optsInvalidResponseFile(rsp, path), rangeCmdArgs))
                    []
                | Choice1Of2 rspData ->
                    let onlyOptions l =
                        match l with
                        | ResponseFile.ResponseFileLine.Comment _ -> None
                        | ResponseFile.ResponseFileLine.CompilerOptionSpec opt -> Some opt
                    rspData |> List.choose onlyOptions

        processArg (responseFileOptions @ t)
    | opt :: t ->
        let optToken, argString = parseOption opt

        let reportDeprecatedOption errOpt =
          match errOpt with
          | Some e -> warning e
          | None -> ()

        let rec attempt l =
          match l with
          | (CompilerOption(s, _, OptionHelp f, d, _) :: _) when optToken = s  && argString = "" ->
              reportDeprecatedOption d
              f blocks; t
          | (CompilerOption(s, _, OptionUnit f, d, _) :: _) when optToken = s  && argString = "" ->
              reportDeprecatedOption d
              f (); t
          | (CompilerOption(s, _, OptionSwitch f, d, _) :: _) when getSwitchOpt optToken = s && argString = "" ->
              reportDeprecatedOption d
              f (getSwitch opt); t
          | (CompilerOption(s, _, OptionSet f, d, _) :: _) when optToken = s && argString = "" ->
              reportDeprecatedOption d
              f := true; t
          | (CompilerOption(s, _, OptionClear f, d, _) :: _) when optToken = s && argString = "" ->
              reportDeprecatedOption d
              f := false; t
          | (CompilerOption(s, _, OptionString f, d, _) as compilerOption :: _) when optToken = s ->
              reportDeprecatedOption d
              let oa = getOptionArg compilerOption argString
              if oa <> "" then
                  f (getOptionArg compilerOption oa)
              t
          | (CompilerOption(s, _, OptionInt f, d, _) as compilerOption :: _) when optToken = s ->
              reportDeprecatedOption d
              let oa = getOptionArg compilerOption argString
              if oa <> "" then
                  f (try int32 oa with _ ->
                      errorR(Error(FSComp.SR.buildArgInvalidInt(getOptionArg compilerOption argString), rangeCmdArgs)); 0)
              t
          | (CompilerOption(s, _, OptionFloat f, d, _) as compilerOption :: _) when optToken = s ->
              reportDeprecatedOption d
              let oa = getOptionArg compilerOption argString
              if oa <> "" then
                  f (try float oa with _ ->
                      errorR(Error(FSComp.SR.buildArgInvalidFloat(getOptionArg compilerOption argString), rangeCmdArgs)); 0.0)
              t
          | (CompilerOption(s, _, OptionRest f, d, _) :: _) when optToken = s ->
              reportDeprecatedOption d
              List.iter f t; []
          | (CompilerOption(s, _, OptionIntList f, d, _) as compilerOption :: _) when optToken = s ->
              reportDeprecatedOption d
              let al = getOptionArgList compilerOption argString
              if al <> [] then
                  List.iter (fun i -> f (try int32 i with _ -> errorR(Error(FSComp.SR.buildArgInvalidInt i, rangeCmdArgs)); 0)) al
              t
          | (CompilerOption(s, _, OptionIntListSwitch f, d, _) as compilerOption :: _) when getSwitchOpt optToken = s ->
              reportDeprecatedOption d
              let al = getOptionArgList compilerOption argString
              if al <> [] then
                  let switch = getSwitch opt
                  List.iter (fun i -> f (try int32 i with _ -> errorR(Error(FSComp.SR.buildArgInvalidInt i, rangeCmdArgs)); 0) switch) al
              t
              // here
          | (CompilerOption(s, _, OptionStringList f, d, _) as compilerOption :: _) when optToken = s ->
              reportDeprecatedOption d
              let al = getOptionArgList compilerOption argString
              if al <> [] then
                  List.iter f (getOptionArgList compilerOption argString)
              t
          | (CompilerOption(s, _, OptionStringListSwitch f, d, _) as compilerOption :: _) when getSwitchOpt optToken = s ->
              reportDeprecatedOption d
              let al = getOptionArgList compilerOption argString
              if al <> [] then
                  let switch = getSwitch opt
                  List.iter (fun s -> f s switch) (getOptionArgList compilerOption argString)
              t
          | (CompilerOption(_, _, OptionGeneral (pred, exec), d, _) :: _) when pred args ->
              reportDeprecatedOption d
              let rest = exec args in rest // arguments taken, rest remaining
          | (_ :: more) -> attempt more
          | [] ->
              if opt.Length = 0 || opt.[0] = '-' || isSlashOpt opt
               then
                  // want the whole opt token - delimiter and all
                  let unrecOpt = (opt.Split([|':'|]).[0])
                  errorR(Error(FSComp.SR.buildUnrecognizedOption unrecOpt, rangeCmdArgs))
                  t
              else
                 (collectOtherArgument opt; t)
        let rest = attempt specs
        processArg rest

  processArg args

//----------------------------------------------------------------------------
// Compiler options
//--------------------------------------------------------------------------

let lexFilterVerbose = false
let mutable enableConsoleColoring = true // global state

let setFlag r n =
    match n with
    | 0 -> r false
    | 1 -> r true
    | _ -> raise (Failure "expected 0/1")

let SetOptimizeOff(tcConfigB: TcConfigBuilder) =
    tcConfigB.optSettings <- { tcConfigB.optSettings with jitOptUser = Some false }
    tcConfigB.optSettings <- { tcConfigB.optSettings with localOptUser = Some false }
    tcConfigB.optSettings <- { tcConfigB.optSettings with crossModuleOptUser = Some false }
    tcConfigB.optSettings <- { tcConfigB.optSettings with lambdaInlineThreshold = 0 }
    tcConfigB.doDetuple <- false
    tcConfigB.doTLR <- false
    tcConfigB.doFinalSimplify <- false

let SetOptimizeOn(tcConfigB: TcConfigBuilder) =
    tcConfigB.optSettings <- { tcConfigB.optSettings with jitOptUser = Some true }
    tcConfigB.optSettings <- { tcConfigB.optSettings with localOptUser = Some true }
    tcConfigB.optSettings <- { tcConfigB.optSettings with crossModuleOptUser = Some true }
    tcConfigB.optSettings <- { tcConfigB.optSettings with lambdaInlineThreshold = 6 }
    tcConfigB.doDetuple <- true
    tcConfigB.doTLR <- true
    tcConfigB.doFinalSimplify <- true

let SetOptimizeSwitch (tcConfigB: TcConfigBuilder) switch =
    if (switch = OptionSwitch.On) then SetOptimizeOn tcConfigB else SetOptimizeOff tcConfigB

let SetTailcallSwitch (tcConfigB: TcConfigBuilder) switch =
    tcConfigB.emitTailcalls <- (switch = OptionSwitch.On)

let SetDeterministicSwitch (tcConfigB: TcConfigBuilder) switch =
    tcConfigB.deterministic <- (switch = OptionSwitch.On)

let AddPathMapping (tcConfigB: TcConfigBuilder) (pathPair: string) =
    match pathPair.Split([|'='|], 2) with
    | [| oldPrefix; newPrefix |] ->
        tcConfigB.AddPathMapping (oldPrefix, newPrefix)
    | _ ->
        error(Error(FSComp.SR.optsInvalidPathMapFormat(), rangeCmdArgs))

let jitoptimizeSwitch (tcConfigB: TcConfigBuilder) switch =
    tcConfigB.optSettings <- { tcConfigB.optSettings with jitOptUser = Some (switch = OptionSwitch.On) }

let localoptimizeSwitch (tcConfigB: TcConfigBuilder) switch =
    tcConfigB.optSettings <- { tcConfigB.optSettings with localOptUser = Some (switch = OptionSwitch.On) }

let crossOptimizeSwitch (tcConfigB: TcConfigBuilder) switch =
    tcConfigB.optSettings <- { tcConfigB.optSettings with crossModuleOptUser = Some (switch = OptionSwitch.On) }

let splittingSwitch (tcConfigB: TcConfigBuilder) switch =
    tcConfigB.optSettings <- { tcConfigB.optSettings with abstractBigTargets = switch = OptionSwitch.On }

let callVirtSwitch (tcConfigB: TcConfigBuilder) switch =
    tcConfigB.alwaysCallVirt <- switch = OptionSwitch.On

let useHighEntropyVASwitch (tcConfigB: TcConfigBuilder) switch =
    tcConfigB.useHighEntropyVA <- switch = OptionSwitch.On

let subSystemVersionSwitch (tcConfigB: TcConfigBuilder) (text: string) =
    let fail() = error(Error(FSComp.SR.optsInvalidSubSystemVersion text, rangeCmdArgs))

    // per spec for 357994: Validate input string, should be two positive integers x.y when x>=4 and y>=0 and both <= 65535
    if System.String.IsNullOrEmpty text then
       fail()
    else
        match text.Split('.') with
        | [| majorStr; minorStr|] ->
            match (Int32.TryParse majorStr), (Int32.TryParse minorStr) with
            | (true, major), (true, minor)
                 when major >= 4 && major <= 65535
                      && minor >=0 && minor <= 65535 ->
                 tcConfigB.subsystemVersion <- (major, minor)
            | _ -> fail()
        | _ -> fail()

let SetUseSdkSwitch (tcConfigB: TcConfigBuilder) switch =
    let useSdkRefs = (switch = OptionSwitch.On)
    tcConfigB.SetUseSdkRefs useSdkRefs

let (++) x s = x @ [s]

let SetTarget (tcConfigB: TcConfigBuilder)(s: string) =
    match s.ToLowerInvariant() with
    | "exe"     ->  tcConfigB.target <- CompilerTarget.ConsoleExe
    | "winexe"  ->  tcConfigB.target <- CompilerTarget.WinExe
    | "library" ->  tcConfigB.target <- CompilerTarget.Dll
    | "module"  ->  tcConfigB.target <- CompilerTarget.Module
    | _         ->  error(Error(FSComp.SR.optsUnrecognizedTarget s, rangeCmdArgs))

let SetDebugSwitch (tcConfigB: TcConfigBuilder) (dtype: string option) (s: OptionSwitch) =
    match dtype with
    | Some s ->
       match s with
       | "portable" ->
           tcConfigB.portablePDB <- true
           tcConfigB.embeddedPDB <- false
           tcConfigB.jitTracking <- true
           tcConfigB.ignoreSymbolStoreSequencePoints <- true
       | "pdbonly" ->
           tcConfigB.portablePDB <- false
           tcConfigB.embeddedPDB <- false
           tcConfigB.jitTracking <- false
       | "embedded" ->
           tcConfigB.portablePDB <- true
           tcConfigB.embeddedPDB <- true
           tcConfigB.jitTracking <- true
           tcConfigB.ignoreSymbolStoreSequencePoints <- true
#if FX_NO_PDB_WRITER
       // When building on the coreclr, full means portable
       | "full" ->
           tcConfigB.portablePDB <- true
           tcConfigB.embeddedPDB <- false
           tcConfigB.jitTracking <- true
#else
       | "full" ->
           tcConfigB.portablePDB <- false
           tcConfigB.embeddedPDB <- false
           tcConfigB.jitTracking <- true
#endif

       | _ -> error(Error(FSComp.SR.optsUnrecognizedDebugType s, rangeCmdArgs))
    | None ->           tcConfigB.portablePDB <- false; tcConfigB.embeddedPDB <- false; tcConfigB.jitTracking <- s = OptionSwitch.On
    tcConfigB.debuginfo <- s = OptionSwitch.On

let SetEmbedAllSourceSwitch (tcConfigB: TcConfigBuilder) switch =
    if (switch = OptionSwitch.On) then tcConfigB.embedAllSource <- true else tcConfigB.embedAllSource <- false

let setOutFileName tcConfigB path =
    let outputDir = Path.GetDirectoryName(path)
    tcConfigB.outputDir <- Some outputDir
    tcConfigB.outputFile <- Some path

let setSignatureFile tcConfigB s =
    tcConfigB.printSignature <- true
    tcConfigB.printSignatureFile <- s

let setAllSignatureFiles tcConfigB () =
    tcConfigB.printAllSignatureFiles <- true

// option tags
let tagString = "<string>"
let tagExe = "exe"
let tagWinExe = "winexe"
let tagLibrary = "library"
let tagModule = "module"
let tagFile = "<file>"
let tagFileList = "<file;...>"
let tagDirList = "<dir;...>"
let tagPathList = "<path;...>"
let tagResInfo = "<resinfo>"
let tagFullPDBOnlyPortable = "{full|pdbonly|portable|embedded}"
let tagWarnList = "<warn;...>"
let tagSymbolList = "<symbol;...>"
let tagAddress = "<address>"
let tagAlgorithm = "{SHA1|SHA256}"
let tagInt = "<n>"
let tagPathMap = "<path=sourcePath;...>"
let tagNone = ""
let tagLangVersionValues = "{?|version|latest|preview}"

// PrintOptionInfo
//----------------

/// Print internal "option state" information for diagnostics and regression tests.
let PrintOptionInfo (tcConfigB:TcConfigBuilder) =
    printfn "  jitOptUser . . . . . . : %+A" tcConfigB.optSettings.jitOptUser
    printfn "  localOptUser . . . . . : %+A" tcConfigB.optSettings.localOptUser
    printfn "  crossModuleOptUser . . : %+A" tcConfigB.optSettings.crossModuleOptUser
    printfn "  lambdaInlineThreshold  : %+A" tcConfigB.optSettings.lambdaInlineThreshold
    printfn "  ignoreSymStoreSeqPts . : %+A" tcConfigB.ignoreSymbolStoreSequencePoints
    printfn "  doDetuple  . . . . . . : %+A" tcConfigB.doDetuple
    printfn "  doTLR  . . . . . . . . : %+A" tcConfigB.doTLR
    printfn "  doFinalSimplify. . . . : %+A" tcConfigB.doFinalSimplify
    printfn "  jitTracking  . . . . . : %+A" tcConfigB.jitTracking
    printfn "  portablePDB. . . . . . : %+A" tcConfigB.portablePDB
    printfn "  embeddedPDB. . . . . . : %+A" tcConfigB.embeddedPDB
    printfn "  embedAllSource . . . . : %+A" tcConfigB.embedAllSource
    printfn "  embedSourceList. . . . : %+A" tcConfigB.embedSourceList
    printfn "  sourceLink . . . . . . : %+A" tcConfigB.sourceLink
    printfn "  debuginfo  . . . . . . : %+A" tcConfigB.debuginfo
    printfn "  resolutionEnvironment  : %+A" tcConfigB.resolutionEnvironment
    printfn "  product  . . . . . . . : %+A" tcConfigB.productNameForBannerText
    printfn "  copyFSharpCore . . . . : %+A" tcConfigB.copyFSharpCore
    tcConfigB.includes |> List.sort
                       |> List.iter (printfn "  include  . . . . . . . : %A")

// OptionBlock: Input files
//-------------------------

let inputFileFlagsBoth (tcConfigB : TcConfigBuilder) = [
    CompilerOption("reference", tagFile, OptionString (fun s -> tcConfigB.AddReferencedAssemblyByPath (rangeStartup, s)), None, Some (FSComp.SR.optsReference()))
    CompilerOption("compilertool", tagFile, OptionString (fun s -> tcConfigB.AddCompilerToolsByPath s), None, Some (FSComp.SR.optsCompilerTool()))
    ]

let referenceFlagAbbrev (tcConfigB : TcConfigBuilder) =
    CompilerOption("r", tagFile, OptionString (fun s -> tcConfigB.AddReferencedAssemblyByPath (rangeStartup, s)), None, Some(FSComp.SR.optsShortFormOf("--reference")))

let compilerToolFlagAbbrev (tcConfigB : TcConfigBuilder) =
    CompilerOption("t", tagFile, OptionString (fun s -> tcConfigB.AddCompilerToolsByPath s), None, Some(FSComp.SR.optsShortFormOf("--compilertool")))

let inputFileFlagsFsc tcConfigB = inputFileFlagsBoth tcConfigB

let inputFileFlagsFsiBase (_tcConfigB: TcConfigBuilder) =
#if NETSTANDARD
    [ CompilerOption("usesdkrefs", tagNone, OptionSwitch (SetUseSdkSwitch _tcConfigB), None, Some (FSComp.SR.useSdkRefs())) ]
#else
    List.empty<CompilerOption>
#endif

let inputFileFlagsFsi (tcConfigB: TcConfigBuilder) =
    List.append (inputFileFlagsBoth tcConfigB) (inputFileFlagsFsiBase tcConfigB)

// OptionBlock: Errors and warnings
//---------------------------------

let errorsAndWarningsFlags (tcConfigB: TcConfigBuilder) =
    let trimFS (s:string) = if s.StartsWithOrdinal "FS" then s.Substring 2 else s
    let trimFStoInt (s:string) =
        match Int32.TryParse (trimFS s) with
        | true, n ->  Some n
        | false, _ -> None
    [
        CompilerOption("warnaserror", tagNone, OptionSwitch(fun switch ->
            tcConfigB.errorSeverityOptions <-
                { tcConfigB.errorSeverityOptions with
                    GlobalWarnAsError = switch <> OptionSwitch.Off }), None, Some (FSComp.SR.optsWarnaserrorPM()))

        CompilerOption("warnaserror", tagWarnList, OptionStringListSwitch (fun n switch ->
            match trimFStoInt n with
            | Some n ->
                let options = tcConfigB.errorSeverityOptions
                tcConfigB.errorSeverityOptions <-
                    if switch = OptionSwitch.Off then
                        { options with
                            WarnAsError = ListSet.remove (=) n options.WarnAsError
                            WarnAsWarn = ListSet.insert (=) n options.WarnAsWarn }
                    else
                        { options with
                            WarnAsError = ListSet.insert (=) n options.WarnAsError
                            WarnAsWarn = ListSet.remove (=) n options.WarnAsWarn }
            | None -> ()), None, Some (FSComp.SR.optsWarnaserror()))

        CompilerOption("warn", tagInt, OptionInt (fun n ->
                 tcConfigB.errorSeverityOptions <-
                     { tcConfigB.errorSeverityOptions with
                         WarnLevel = if (n >= 0 && n <= 5) then n else error(Error (FSComp.SR.optsInvalidWarningLevel n, rangeCmdArgs)) }
            ), None, Some (FSComp.SR.optsWarn()))

        CompilerOption("nowarn", tagWarnList, OptionStringList (fun n ->
            tcConfigB.TurnWarningOff(rangeCmdArgs, trimFS n)), None, Some (FSComp.SR.optsNowarn()))

        CompilerOption("warnon", tagWarnList, OptionStringList (fun n ->
            tcConfigB.TurnWarningOn(rangeCmdArgs, trimFS n)), None, Some (FSComp.SR.optsWarnOn()))

        CompilerOption("consolecolors", tagNone, OptionSwitch (fun switch ->
            enableConsoleColoring <- switch = OptionSwitch.On), None, Some (FSComp.SR.optsConsoleColors()))
    ]


// OptionBlock: Output files
//--------------------------

let outputFileFlagsFsi (_tcConfigB: TcConfigBuilder) = []

let outputFileFlagsFsc (tcConfigB: TcConfigBuilder) =
    [
        CompilerOption
           ("out", tagFile,
            OptionString (setOutFileName tcConfigB), None,
            Some (FSComp.SR.optsNameOfOutputFile()) )

        CompilerOption
           ("target", tagExe,
            OptionString (SetTarget tcConfigB), None,
            Some (FSComp.SR.optsBuildConsole()))

        CompilerOption
           ("target", tagWinExe,
            OptionString (SetTarget tcConfigB), None,
            Some (FSComp.SR.optsBuildWindows()))

        CompilerOption
           ("target", tagLibrary,
            OptionString (SetTarget tcConfigB), None,
            Some (FSComp.SR.optsBuildLibrary()))

        CompilerOption
           ("target", tagModule,
            OptionString (SetTarget tcConfigB), None,
            Some (FSComp.SR.optsBuildModule()))

        CompilerOption
           ("delaysign", tagNone,
            OptionSwitch (fun s -> tcConfigB.delaysign <- (s = OptionSwitch.On)), None,
            Some (FSComp.SR.optsDelaySign()))

        CompilerOption
           ("publicsign", tagNone,
            OptionSwitch (fun s -> tcConfigB.publicsign <- (s = OptionSwitch.On)), None,
            Some (FSComp.SR.optsPublicSign()))

        CompilerOption
           ("doc", tagFile,
            OptionString (fun s -> tcConfigB.xmlDocOutputFile <- Some s), None,
            Some (FSComp.SR.optsWriteXml()))

        CompilerOption
           ("keyfile", tagFile,
            OptionString (fun s -> tcConfigB.signer <- Some s), None,
            Some (FSComp.SR.optsStrongKeyFile()))

        CompilerOption
           ("platform", tagString,
            OptionString (fun s ->
                tcConfigB.platform <-
                    match s with
                    | "x86" -> Some X86
                    | "x64" -> Some AMD64
                    | "Itanium" -> Some IA64
                    | "anycpu32bitpreferred" ->
                        tcConfigB.prefer32Bit <- true
                        None
                    | "anycpu" -> None
                    | _ -> error(Error(FSComp.SR.optsUnknownPlatform s, rangeCmdArgs))), None,
            Some(FSComp.SR.optsPlatform()))

        CompilerOption
           ("nooptimizationdata", tagNone,
            OptionUnit (fun () -> tcConfigB.onlyEssentialOptimizationData <- true), None,
            Some (FSComp.SR.optsNoOpt()))

        CompilerOption
           ("nointerfacedata", tagNone,
            OptionUnit (fun () -> tcConfigB.noSignatureData <- true), None,
            Some (FSComp.SR.optsNoInterface()))

        CompilerOption
           ("sig", tagFile,
            OptionString (setSignatureFile tcConfigB), None,
            Some (FSComp.SR.optsSig()))

        CompilerOption
           ("allsigs", tagNone,
            OptionUnit (setAllSignatureFiles tcConfigB), None,
            Some (FSComp.SR.optsAllSigs()))

        CompilerOption
           ("nocopyfsharpcore", tagNone,
            OptionUnit (fun () -> tcConfigB.copyFSharpCore <- CopyFSharpCoreFlag.No), None,
            Some (FSComp.SR.optsNoCopyFsharpCore()))
    ]


// OptionBlock: Resources
//-----------------------

let resourcesFlagsFsi (_tcConfigB: TcConfigBuilder) = []
let resourcesFlagsFsc (tcConfigB: TcConfigBuilder) =
    [
        CompilerOption
            ("win32icon", tagFile,
             OptionString (fun s -> tcConfigB.win32icon <- s), None,
             Some (FSComp.SR.optsWin32icon()))
        CompilerOption
           ("win32res", tagFile,
            OptionString (fun s -> tcConfigB.win32res <- s), None,
            Some (FSComp.SR.optsWin32res()))

        CompilerOption
           ("win32manifest", tagFile,
            OptionString (fun s -> tcConfigB.win32manifest <- s), None,
            Some (FSComp.SR.optsWin32manifest()))

        CompilerOption
           ("nowin32manifest", tagNone,
            OptionUnit (fun () -> tcConfigB.includewin32manifest <- false), None,
            Some (FSComp.SR.optsNowin32manifest()))

        CompilerOption
           ("resource", tagResInfo,
            OptionString (fun s -> tcConfigB.AddEmbeddedResource s), None,
            Some (FSComp.SR.optsResource()))

        CompilerOption
           ("linkresource", tagResInfo,
            OptionString (fun s -> tcConfigB.linkResources <- tcConfigB.linkResources ++ s), None,
            Some (FSComp.SR.optsLinkresource()))
    ]


// OptionBlock: Code generation
//-----------------------------

let codeGenerationFlags isFsi (tcConfigB: TcConfigBuilder) =
    let debug =
        [ CompilerOption
            ("debug", tagNone,
             OptionSwitch (SetDebugSwitch tcConfigB None), None,
             Some (FSComp.SR.optsDebugPM()))

          CompilerOption
             ("debug", tagFullPDBOnlyPortable,
              OptionString (fun s -> SetDebugSwitch tcConfigB (Some s) OptionSwitch.On), None,
              Some (FSComp.SR.optsDebug(if isFsi then "pdbonly" else "full")))
        ]
    let embed =
        [ CompilerOption
            ("embed", tagNone,
             OptionSwitch (SetEmbedAllSourceSwitch tcConfigB), None,
             Some (FSComp.SR.optsEmbedAllSource()))

          CompilerOption
            ("embed", tagFileList,
             OptionStringList (fun f -> tcConfigB.AddEmbeddedSourceFile f), None,
             Some ( FSComp.SR.optsEmbedSource()))

          CompilerOption
            ("sourcelink", tagFile,
             OptionString (fun f -> tcConfigB.sourceLink <- f), None,
             Some ( FSComp.SR.optsSourceLink()))
        ]

    let codegen =
        [ CompilerOption
            ("optimize", tagNone,
             OptionSwitch (SetOptimizeSwitch tcConfigB), None,
             Some (FSComp.SR.optsOptimize()))

          CompilerOption
           ("tailcalls", tagNone,
            OptionSwitch (SetTailcallSwitch tcConfigB), None,
            Some (FSComp.SR.optsTailcalls()))

          CompilerOption
           ("deterministic", tagNone,
            OptionSwitch (SetDeterministicSwitch tcConfigB), None,
            Some (FSComp.SR.optsDeterministic()))

          CompilerOption
           ("pathmap", tagPathMap,
            OptionStringList (AddPathMapping tcConfigB), None,
            Some (FSComp.SR.optsPathMap()))

          CompilerOption
           ("crossoptimize", tagNone,
            OptionSwitch (crossOptimizeSwitch tcConfigB), None,
            Some (FSComp.SR.optsCrossoptimize()))
        ]
    if isFsi then debug @ codegen
    else debug @ embed @ codegen

// OptionBlock: Language
//----------------------

let defineSymbol tcConfigB s = tcConfigB.conditionalCompilationDefines <- s :: tcConfigB.conditionalCompilationDefines

let mlCompatibilityFlag (tcConfigB: TcConfigBuilder) =
    CompilerOption
       ("mlcompatibility", tagNone,
        OptionUnit (fun () -> tcConfigB.mlCompatibility<-true; tcConfigB.TurnWarningOff(rangeCmdArgs, "62")), None,
        Some (FSComp.SR.optsMlcompatibility()))

/// LanguageVersion management
let setLanguageVersion (specifiedVersion) =

    let languageVersion = new LanguageVersion(specifiedVersion)
    let dumpAllowedValues () =
        printfn "%s" (FSComp.SR.optsSupportedLangVersions())
        for v in languageVersion.ValidOptions do printfn "%s" v
        for v in languageVersion.ValidVersions do printfn "%s" v
        exit 0

    if specifiedVersion = "?" then dumpAllowedValues ()
    if not (languageVersion.ContainsVersion specifiedVersion) then error(Error(FSComp.SR.optsUnrecognizedLanguageVersion specifiedVersion, rangeCmdArgs))
    languageVersion

let languageFlags tcConfigB =
    [
        // -langversion:?                Display the allowed values for language version
        // -langversion:<string>         Specify language version such as
        //                               'default' (latest major version), or
        //                               'latest' (latest version, including minor versions),
        //                               'preview' (features for preview)
        //                               or specific versions like '4.7'
        CompilerOption("langversion", tagLangVersionValues, OptionString (fun switch -> tcConfigB.langVersion <- setLanguageVersion(switch)), None, Some (FSComp.SR.optsLangVersion()))

        CompilerOption("checked", tagNone, OptionSwitch (fun switch -> tcConfigB.checkOverflow <- (switch = OptionSwitch.On)), None, Some (FSComp.SR.optsChecked()))
        CompilerOption("define", tagString, OptionString (defineSymbol tcConfigB), None, Some (FSComp.SR.optsDefine()))
        mlCompatibilityFlag tcConfigB
    ]

// OptionBlock: Advanced user options
//-----------------------------------

let libFlag (tcConfigB: TcConfigBuilder) =
    CompilerOption
        ("lib", tagDirList,
         OptionStringList (fun s -> tcConfigB.AddIncludePath (rangeStartup, s, tcConfigB.implicitIncludeDir)), None,
         Some (FSComp.SR.optsLib()))

let codePageFlag (tcConfigB: TcConfigBuilder) =
    CompilerOption
        ("codepage", tagInt,
         OptionInt (fun n ->
            try
                System.Text.Encoding.GetEncoding n |> ignore
            with :? System.ArgumentException as err ->
                error(Error(FSComp.SR.optsProblemWithCodepage(n, err.Message), rangeCmdArgs))

            tcConfigB.inputCodePage <- Some n), None,
                Some (FSComp.SR.optsCodepage()))

let preferredUiLang (tcConfigB: TcConfigBuilder) =
    CompilerOption
        ("preferreduilang", tagString,
         OptionString (fun s -> tcConfigB.preferredUiLang <- Some s), None,
         Some(FSComp.SR.optsPreferredUiLang()))

let utf8OutputFlag (tcConfigB: TcConfigBuilder) =
    CompilerOption
        ("utf8output", tagNone,
         OptionUnit (fun () -> tcConfigB.utf8output <- true), None,
         Some (FSComp.SR.optsUtf8output()))

let fullPathsFlag  (tcConfigB: TcConfigBuilder)  =
    CompilerOption
        ("fullpaths", tagNone,
         OptionUnit (fun () -> tcConfigB.showFullPaths <- true), None,
         Some (FSComp.SR.optsFullpaths()))

let cliRootFlag (_tcConfigB: TcConfigBuilder) =
    CompilerOption
        ("cliroot", tagString,
         OptionString (fun _  -> ()), Some(DeprecatedCommandLineOptionFull(FSComp.SR.optsClirootDeprecatedMsg(), rangeCmdArgs)),
         Some(FSComp.SR.optsClirootDescription()))

let SetTargetProfile (tcConfigB: TcConfigBuilder) v =
    let primaryAssembly =
        match v with
        // Indicates we assume "mscorlib.dll", i.e .NET Framework, Mono and Profile 47
        | "mscorlib" -> PrimaryAssembly.Mscorlib
        // Indicates we assume "System.Runtime.dll", i.e .NET Standard 1.x, .NET Core App 1.x and above, and Profile 7/78/259
        | "netcore"  -> PrimaryAssembly.System_Runtime
        // Indicates we assume "netstandard.dll", i.e .NET Standard 2.0 and above
        | "netstandard"  -> PrimaryAssembly.NetStandard
        | _ -> error(Error(FSComp.SR.optsInvalidTargetProfile v, rangeCmdArgs))
    tcConfigB.SetPrimaryAssembly  primaryAssembly

let advancedFlagsBoth tcConfigB =
    [
        yield codePageFlag tcConfigB
        yield utf8OutputFlag tcConfigB
        yield preferredUiLang tcConfigB
        yield fullPathsFlag tcConfigB
        yield libFlag tcConfigB
        yield CompilerOption
                 ("simpleresolution",
                  tagNone,
                  OptionUnit (fun () -> tcConfigB.useSimpleResolution<-true), None,
                  Some (FSComp.SR.optsSimpleresolution()))

        yield CompilerOption
                 ("targetprofile", tagString,
                  OptionString (SetTargetProfile tcConfigB), None,
                  Some(FSComp.SR.optsTargetProfile()))
    ]

let noFrameworkFlag isFsc tcConfigB =
    CompilerOption
        ("noframework", tagNone,
         OptionUnit (fun () ->
            tcConfigB.framework <- false
            if isFsc then
                tcConfigB.implicitlyResolveAssemblies <- false), None,
         Some (FSComp.SR.optsNoframework()))

let advancedFlagsFsi tcConfigB =
    advancedFlagsBoth tcConfigB  @
    [
        yield noFrameworkFlag false tcConfigB
    ]

let advancedFlagsFsc tcConfigB =
    advancedFlagsBoth tcConfigB @
    [
        yield CompilerOption
                  ("baseaddress", tagAddress,
                   OptionString (fun s -> tcConfigB.baseAddress <- Some(int32 s)), None,
                   Some (FSComp.SR.optsBaseaddress()))

        yield CompilerOption
                  ("checksumalgorithm", tagAlgorithm,
                   OptionString (fun s ->
                       tcConfigB.checksumAlgorithm <-
                        match s.ToUpperInvariant() with
                        | "SHA1" -> HashAlgorithm.Sha1
                        | "SHA256" -> HashAlgorithm.Sha256
                        | _ -> error(Error(FSComp.SR.optsUnknownChecksumAlgorithm s, rangeCmdArgs))), None,
                        Some (FSComp.SR.optsChecksumAlgorithm()))

        yield noFrameworkFlag true tcConfigB

        yield CompilerOption
                  ("standalone", tagNone,
                   OptionUnit (fun _ ->
                        tcConfigB.openDebugInformationForLaterStaticLinking <- true
                        tcConfigB.standalone <- true
                        tcConfigB.implicitlyResolveAssemblies <- true), None,
                   Some (FSComp.SR.optsStandalone()))

        yield CompilerOption
                  ("staticlink", tagFile,
                   OptionString (fun s ->
                       tcConfigB.extraStaticLinkRoots <- tcConfigB.extraStaticLinkRoots @ [s]
                       tcConfigB.implicitlyResolveAssemblies <- true), None,
                   Some (FSComp.SR.optsStaticlink()))

#if ENABLE_MONO_SUPPORT
        if runningOnMono then
            yield CompilerOption
                      ("resident", tagFile,
                       OptionUnit (fun () -> ()), None,
                       Some (FSComp.SR.optsResident()))
#endif

        yield CompilerOption
                  ("pdb", tagString,
                   OptionString (fun s -> tcConfigB.debugSymbolFile <- Some s), None,
                   Some (FSComp.SR.optsPdb()))

        yield CompilerOption
                  ("highentropyva", tagNone,
                   OptionSwitch (useHighEntropyVASwitch tcConfigB), None,
                   Some (FSComp.SR.optsUseHighEntropyVA()))

        yield CompilerOption
                  ("subsystemversion", tagString,
                   OptionString (subSystemVersionSwitch tcConfigB), None,
                   Some (FSComp.SR.optsSubSystemVersion()))

        yield CompilerOption
                  ("quotations-debug", tagNone,
                   OptionSwitch(fun switch -> tcConfigB.emitDebugInfoInQuotations <- switch = OptionSwitch.On), None,
                   Some(FSComp.SR.optsEmitDebugInfoInQuotations()))

    ]

// OptionBlock: Internal options (test use only)
//--------------------------------------------------

let testFlag tcConfigB =
        CompilerOption
            ("test", tagString,
             OptionString (fun s ->
                match s with
                | "StackSpan"        -> tcConfigB.internalTestSpanStackReferring <- true
                | "ErrorRanges"      -> tcConfigB.errorStyle <- ErrorStyle.TestErrors
                | "Tracking"         -> tracking <- true (* general purpose on/off diagnostics flag *)
                | "NoNeedToTailcall" -> tcConfigB.optSettings <- { tcConfigB.optSettings with reportNoNeedToTailcall = true }
                | "FunctionSizes"    -> tcConfigB.optSettings <- { tcConfigB.optSettings with reportFunctionSizes = true }
                | "TotalSizes"       -> tcConfigB.optSettings <- { tcConfigB.optSettings with reportTotalSizes = true }
                | "HasEffect"        -> tcConfigB.optSettings <- { tcConfigB.optSettings with reportHasEffect = true }
                | "NoErrorText"      -> FSComp.SR.SwallowResourceText <- true
                | "EmitFeeFeeAs100001" -> tcConfigB.testFlagEmitFeeFeeAs100001 <- true
                | "DumpDebugInfo"    -> tcConfigB.dumpDebugInfo <- true
                | "ShowLoadedAssemblies" -> tcConfigB.showLoadedAssemblies <- true
                | "ContinueAfterParseFailure" -> tcConfigB.continueAfterParseFailure <- true
                | "ParallelOff" -> tcConfigB.concurrentBuild <- false
#if DEBUG
                | "ShowParserStackOnParseError" -> showParserStackOnParseError <- true
#endif
                | str                -> warning(Error(FSComp.SR.optsUnknownArgumentToTheTestSwitch str, rangeCmdArgs))), None,
             None)

// Not shown in fsc.exe help, no warning on use, motivation is for use from tooling.
let editorSpecificFlags (tcConfigB: TcConfigBuilder) =
  [ CompilerOption("vserrors", tagNone, OptionUnit (fun () -> tcConfigB.errorStyle <- ErrorStyle.VSErrors), None, None)
    CompilerOption("validate-type-providers", tagNone, OptionUnit id, None, None)  // preserved for compatibility's sake, no longer has any effect
    CompilerOption("LCID", tagInt, OptionInt ignore, None, None)
    CompilerOption("flaterrors", tagNone, OptionUnit (fun () -> tcConfigB.flatErrors <- true), None, None)
    CompilerOption("sqmsessionguid", tagNone, OptionString ignore, None, None)
    CompilerOption("gccerrors", tagNone, OptionUnit (fun () -> tcConfigB.errorStyle <- ErrorStyle.GccErrors), None, None)
    CompilerOption("exename", tagNone, OptionString (fun s -> tcConfigB.exename <- Some s), None, None)
    CompilerOption("maxerrors", tagInt, OptionInt (fun n -> tcConfigB.maxErrors <- n), None, None)
    CompilerOption("noconditionalerasure", tagNone, OptionUnit (fun () -> tcConfigB.noConditionalErasure <- true), None, None) ]

let internalFlags (tcConfigB:TcConfigBuilder) =
  [
    CompilerOption
       ("stamps", tagNone,
        OptionUnit ignore,
        Some(InternalCommandLineOption("--stamps", rangeCmdArgs)), None)

    CompilerOption
       ("ranges", tagNone,
        OptionSet DebugPrint.layoutRanges,
        Some(InternalCommandLineOption("--ranges", rangeCmdArgs)), None)

    CompilerOption
       ("terms", tagNone,
        OptionUnit (fun () -> tcConfigB.showTerms <- true),
        Some(InternalCommandLineOption("--terms", rangeCmdArgs)), None)

    CompilerOption
       ("termsfile", tagNone,
        OptionUnit (fun () -> tcConfigB.writeTermsToFiles <- true),
        Some(InternalCommandLineOption("--termsfile", rangeCmdArgs)), None)

#if DEBUG
    CompilerOption
       ("debug-parse", tagNone,
        OptionUnit (fun () -> Internal.Utilities.Text.Parsing.Flags.debug <- true),
        Some(InternalCommandLineOption("--debug-parse", rangeCmdArgs)), None)
#endif

    CompilerOption
       ("pause", tagNone,
        OptionUnit (fun () -> tcConfigB.pause <- true),
        Some(InternalCommandLineOption("--pause", rangeCmdArgs)), None)

    CompilerOption
       ("detuple", tagNone,
        OptionInt (setFlag (fun v -> tcConfigB.doDetuple <- v)),
        Some(InternalCommandLineOption("--detuple", rangeCmdArgs)), None)

    CompilerOption
       ("simulateException", tagNone,
        OptionString (fun s -> tcConfigB.simulateException <- Some s),
        Some(InternalCommandLineOption("--simulateException", rangeCmdArgs)), Some "Simulate an exception from some part of the compiler")

    CompilerOption
       ("stackReserveSize", tagNone,
        OptionString (fun s -> tcConfigB.stackReserveSize <- Some(int32 s)),
        Some(InternalCommandLineOption("--stackReserveSize", rangeCmdArgs)), Some ("for an exe, set stack reserve size"))

    CompilerOption
       ("tlr", tagInt,
        OptionInt (setFlag (fun v -> tcConfigB.doTLR <- v)),
        Some(InternalCommandLineOption("--tlr", rangeCmdArgs)), None)

    CompilerOption
       ("finalSimplify", tagInt,
        OptionInt (setFlag (fun v -> tcConfigB.doFinalSimplify <- v)),
        Some(InternalCommandLineOption("--finalSimplify", rangeCmdArgs)), None)

    CompilerOption
       ("parseonly", tagNone,
        OptionUnit (fun () -> tcConfigB.parseOnly <- true),
        Some(InternalCommandLineOption("--parseonly", rangeCmdArgs)), None)

    CompilerOption
       ("typecheckonly", tagNone,
        OptionUnit (fun () -> tcConfigB.typeCheckOnly <- true),
        Some(InternalCommandLineOption("--typecheckonly", rangeCmdArgs)), None)

    CompilerOption
       ("ast", tagNone,
        OptionUnit (fun () -> tcConfigB.printAst <- true),
        Some(InternalCommandLineOption("--ast", rangeCmdArgs)), None)

    CompilerOption
       ("tokenize", tagNone,
        OptionUnit (fun () -> tcConfigB.tokenize <- TokenizeOption.Only),
        Some(InternalCommandLineOption("--tokenize", rangeCmdArgs)), None)

<<<<<<< HEAD
    CompilerOption
       ("tokenize-unfiltered", tagNone,
        OptionUnit (fun () -> tcConfigB.tokenize <- TokenizeOption.Unfiltered),
        Some(InternalCommandLineOption("--tokenize-unfiltered", rangeCmdArgs)), None)
    
=======
>>>>>>> ec3323bb
    CompilerOption
       ("testInteractionParser", tagNone,
        OptionUnit (fun () -> tcConfigB.testInteractionParser <- true),
        Some(InternalCommandLineOption("--testInteractionParser", rangeCmdArgs)), None)

    CompilerOption
       ("testparsererrorrecovery", tagNone,
        OptionUnit (fun () -> tcConfigB.reportNumDecls <- true),
        Some(InternalCommandLineOption("--testparsererrorrecovery", rangeCmdArgs)), None)

    CompilerOption
       ("inlinethreshold", tagInt,
        OptionInt (fun n -> tcConfigB.optSettings <- { tcConfigB.optSettings with lambdaInlineThreshold = n }),
        Some(InternalCommandLineOption("--inlinethreshold", rangeCmdArgs)), None)

    CompilerOption
       ("extraoptimizationloops", tagNone,
        OptionInt (fun n -> tcConfigB.extraOptimizationIterations <- n),
        Some(InternalCommandLineOption("--extraoptimizationloops", rangeCmdArgs)), None)

    CompilerOption
       ("abortonerror", tagNone,
        OptionUnit (fun () -> tcConfigB.abortOnError <- true),
        Some(InternalCommandLineOption("--abortonerror", rangeCmdArgs)), None)

    CompilerOption
       ("implicitresolution", tagNone,
        OptionUnit (fun _ -> tcConfigB.implicitlyResolveAssemblies <- true),
        Some(InternalCommandLineOption("--implicitresolution", rangeCmdArgs)), None)

    // "Display assembly reference resolution information")
    CompilerOption
       ("resolutions", tagNone,
        OptionUnit (fun () -> tcConfigB.showReferenceResolutions <- true),
        Some(InternalCommandLineOption("", rangeCmdArgs)), None)

    // "The base registry key to use for assembly resolution. This part in brackets here: HKEY_LOCAL_MACHINE\[SOFTWARE\Microsoft\.NETFramework]\v2.0.50727\AssemblyFoldersEx")
    CompilerOption
       ("resolutionframeworkregistrybase", tagString,
        OptionString (fun _ -> ()),
        Some(InternalCommandLineOption("", rangeCmdArgs)), None)

    // "The base registry key to use for assembly resolution. This part in brackets here: HKEY_LOCAL_MACHINE\SOFTWARE\Microsoft\.NETFramework\v2.0.50727\[AssemblyFoldersEx]")
    CompilerOption
       ("resolutionassemblyfoldersuffix", tagString,
        OptionString (fun _ -> ()),
        Some(InternalCommandLineOption("resolutionassemblyfoldersuffix", rangeCmdArgs)), None)

    // "Additional reference resolution conditions. For example \"OSVersion=5.1.2600.0, PlatformID=id")
    CompilerOption
       ("resolutionassemblyfoldersconditions", tagString,
        OptionString (fun _ -> ()),
        Some(InternalCommandLineOption("resolutionassemblyfoldersconditions", rangeCmdArgs)), None)

    // "Resolve assembly references using MSBuild resolution rules rather than directory based (Default=true except when running fsc.exe under mono)")
    CompilerOption
       ("msbuildresolution", tagNone,
        OptionUnit (fun () -> tcConfigB.useSimpleResolution<-false),
        Some(InternalCommandLineOption("msbuildresolution", rangeCmdArgs)), None)

    CompilerOption
       ("alwayscallvirt", tagNone,
        OptionSwitch(callVirtSwitch tcConfigB),
        Some(InternalCommandLineOption("alwayscallvirt", rangeCmdArgs)), None)

    CompilerOption
       ("nodebugdata", tagNone,
        OptionUnit (fun () -> tcConfigB.noDebugData<-true),
        Some(InternalCommandLineOption("--nodebugdata", rangeCmdArgs)), None)

    testFlag tcConfigB  ] @

  editorSpecificFlags tcConfigB @
  [ CompilerOption
       ("jit", tagNone,
        OptionSwitch (jitoptimizeSwitch tcConfigB),
        Some(InternalCommandLineOption("jit", rangeCmdArgs)), None)

    CompilerOption
       ("localoptimize", tagNone,
        OptionSwitch(localoptimizeSwitch tcConfigB),
        Some(InternalCommandLineOption("localoptimize", rangeCmdArgs)), None)

    CompilerOption
       ("splitting", tagNone,
        OptionSwitch(splittingSwitch tcConfigB),
        Some(InternalCommandLineOption("splitting", rangeCmdArgs)), None)

    CompilerOption
       ("versionfile", tagString,
        OptionString (fun s -> tcConfigB.version <- VersionFile s),
        Some(InternalCommandLineOption("versionfile", rangeCmdArgs)), None)

    // "Display timing profiles for compilation"
    CompilerOption
       ("times", tagNone,
        OptionUnit  (fun () -> tcConfigB.showTimes <- true),
        Some(InternalCommandLineOption("times", rangeCmdArgs)), None)

#if !NO_EXTENSIONTYPING
    // "Display information about extension type resolution")
    CompilerOption
       ("showextensionresolution", tagNone,
        OptionUnit  (fun () -> tcConfigB.showExtensionTypeMessages <- true),
        Some(InternalCommandLineOption("showextensionresolution", rangeCmdArgs)), None)
#endif

    CompilerOption
       ("metadataversion", tagString,
        OptionString (fun s -> tcConfigB.metadataVersion <- Some s),
        Some(InternalCommandLineOption("metadataversion", rangeCmdArgs)), None)
  ]

// OptionBlock: Deprecated flags (fsc, service only)
//--------------------------------------------------

let compilingFsLibFlag (tcConfigB: TcConfigBuilder) =
    CompilerOption
        ("compiling-fslib", tagNone,
         OptionUnit (fun () ->
            tcConfigB.compilingFslib <- true
            tcConfigB.TurnWarningOff(rangeStartup, "42")),
         Some(InternalCommandLineOption("--compiling-fslib", rangeCmdArgs)), None)

let compilingFsLib20Flag =
    CompilerOption ("compiling-fslib-20", tagNone, OptionString (fun _ -> () ), None, None)

let compilingFsLib40Flag =
    CompilerOption ("compiling-fslib-40", tagNone, OptionUnit (fun () -> ()), None, None)

let compilingFsLibNoBigIntFlag =
    CompilerOption ("compiling-fslib-nobigint", tagNone, OptionUnit (fun () -> () ), None, None)

let mlKeywordsFlag =
    CompilerOption
        ("ml-keywords", tagNone,
         OptionUnit (fun () -> ()),
         Some(DeprecatedCommandLineOptionNoDescription("--ml-keywords", rangeCmdArgs)), None)

let gnuStyleErrorsFlag tcConfigB =
    CompilerOption
        ("gnu-style-errors", tagNone,
         OptionUnit (fun () -> tcConfigB.errorStyle <- ErrorStyle.EmacsErrors),
         Some(DeprecatedCommandLineOptionNoDescription("--gnu-style-errors", rangeCmdArgs)), None)

let deprecatedFlagsBoth tcConfigB =
    [
      CompilerOption
         ("light", tagNone,
          OptionUnit (fun () -> tcConfigB.light <- Some true),
          Some(DeprecatedCommandLineOptionNoDescription("--light", rangeCmdArgs)), None)

      CompilerOption
         ("indentation-syntax", tagNone,
          OptionUnit (fun () -> tcConfigB.light <- Some true),
          Some(DeprecatedCommandLineOptionNoDescription("--indentation-syntax", rangeCmdArgs)), None)

      CompilerOption
         ("no-indentation-syntax", tagNone,
          OptionUnit (fun () -> tcConfigB.light <- Some false),
          Some(DeprecatedCommandLineOptionNoDescription("--no-indentation-syntax", rangeCmdArgs)), None)
    ]

let deprecatedFlagsFsi tcConfigB = deprecatedFlagsBoth tcConfigB

let deprecatedFlagsFsc tcConfigB =
    deprecatedFlagsBoth tcConfigB @
    [
    cliRootFlag tcConfigB
    CompilerOption
       ("jit-optimize", tagNone,
        OptionUnit (fun _ -> tcConfigB.optSettings <- { tcConfigB.optSettings with jitOptUser = Some true }),
        Some(DeprecatedCommandLineOptionNoDescription("--jit-optimize", rangeCmdArgs)), None)

    CompilerOption
       ("no-jit-optimize", tagNone,
        OptionUnit (fun _ -> tcConfigB.optSettings <- { tcConfigB.optSettings with jitOptUser = Some false }),
        Some(DeprecatedCommandLineOptionNoDescription("--no-jit-optimize", rangeCmdArgs)), None)

    CompilerOption
       ("jit-tracking", tagNone,
        OptionUnit (fun _ -> (tcConfigB.jitTracking <- true) ),
        Some(DeprecatedCommandLineOptionNoDescription("--jit-tracking", rangeCmdArgs)), None)

    CompilerOption
       ("no-jit-tracking", tagNone,
        OptionUnit (fun _ -> (tcConfigB.jitTracking <- false) ),
        Some(DeprecatedCommandLineOptionNoDescription("--no-jit-tracking", rangeCmdArgs)), None)

    CompilerOption
       ("progress", tagNone,
        OptionUnit (fun () -> progress <- true),
        Some(DeprecatedCommandLineOptionNoDescription("--progress", rangeCmdArgs)), None)

    compilingFsLibFlag tcConfigB
    compilingFsLib20Flag
    compilingFsLib40Flag
    compilingFsLibNoBigIntFlag

    CompilerOption
       ("version", tagString,
        OptionString (fun s -> tcConfigB.version <- VersionString s),
        Some(DeprecatedCommandLineOptionNoDescription("--version", rangeCmdArgs)), None)

    CompilerOption
       ("local-optimize", tagNone,
        OptionUnit (fun _ -> tcConfigB.optSettings <- { tcConfigB.optSettings with localOptUser = Some true }),
        Some(DeprecatedCommandLineOptionNoDescription("--local-optimize", rangeCmdArgs)), None)

    CompilerOption
       ("no-local-optimize", tagNone,
        OptionUnit (fun _ -> tcConfigB.optSettings <- { tcConfigB.optSettings with localOptUser = Some false }),
        Some(DeprecatedCommandLineOptionNoDescription("--no-local-optimize", rangeCmdArgs)), None)

    CompilerOption
       ("cross-optimize", tagNone,
        OptionUnit (fun _ -> tcConfigB.optSettings <- { tcConfigB.optSettings with crossModuleOptUser = Some true }),
        Some(DeprecatedCommandLineOptionNoDescription("--cross-optimize", rangeCmdArgs)), None)

    CompilerOption
       ("no-cross-optimize", tagNone,
        OptionUnit (fun _ -> tcConfigB.optSettings <- { tcConfigB.optSettings with crossModuleOptUser = Some false }),
        Some(DeprecatedCommandLineOptionNoDescription("--no-cross-optimize", rangeCmdArgs)), None)

    CompilerOption
       ("no-string-interning", tagNone,
        OptionUnit (fun () -> tcConfigB.internConstantStrings <- false),
        Some(DeprecatedCommandLineOptionNoDescription("--no-string-interning", rangeCmdArgs)), None)

    CompilerOption
       ("statistics", tagNone,
        OptionUnit (fun () -> tcConfigB.stats <- true),
        Some(DeprecatedCommandLineOptionNoDescription("--statistics", rangeCmdArgs)), None)

    CompilerOption
       ("generate-filter-blocks", tagNone,
        OptionUnit (fun () -> tcConfigB.generateFilterBlocks <- true),
        Some(DeprecatedCommandLineOptionNoDescription("--generate-filter-blocks", rangeCmdArgs)), None)

    //CompilerOption
    //    ("no-generate-filter-blocks", tagNone,
    //     OptionUnit (fun () -> tcConfigB.generateFilterBlocks <- false),
    //     Some(DeprecatedCommandLineOptionNoDescription("--generate-filter-blocks", rangeCmdArgs)), None)

    CompilerOption
       ("max-errors", tagInt,
        OptionInt (fun n -> tcConfigB.maxErrors <- n),
        Some(DeprecatedCommandLineOptionSuggestAlternative("--max-errors", "--maxerrors", rangeCmdArgs)), None)

    CompilerOption
       ("debug-file", tagNone,
        OptionString (fun s -> tcConfigB.debugSymbolFile <- Some s),
        Some(DeprecatedCommandLineOptionSuggestAlternative("--debug-file", "--pdb", rangeCmdArgs)), None)

    CompilerOption
       ("no-debug-file", tagNone,
        OptionUnit (fun () -> tcConfigB.debuginfo <- false),
        Some(DeprecatedCommandLineOptionSuggestAlternative("--no-debug-file", "--debug-", rangeCmdArgs)), None)

    CompilerOption
       ("Ooff", tagNone,
        OptionUnit (fun () -> SetOptimizeOff tcConfigB),
        Some(DeprecatedCommandLineOptionSuggestAlternative("-Ooff", "--optimize-", rangeCmdArgs)), None)


    CompilerOption
       ("keycontainer", tagString,
        OptionString(fun s ->
            if FSharpEnvironment.isRunningOnCoreClr then error(Error(FSComp.SR.containerSigningUnsupportedOnThisPlatform(), rangeCmdArgs))
            else tcConfigB.container <- Some s),
            if FSharpEnvironment.isRunningOnCoreClr then None
            else Some(DeprecatedCommandLineOptionSuggestAlternative("--keycontainer", "--keyfile", rangeCmdArgs))
        ,None)

    mlKeywordsFlag
    gnuStyleErrorsFlag tcConfigB ]


// OptionBlock: Miscellaneous options
//-----------------------------------

let DisplayBannerText tcConfigB =
    if tcConfigB.showBanner then (
        printfn "%s" tcConfigB.productNameForBannerText
        printfn "%s" (FSComp.SR.optsCopyright())
    )

/// FSC only help. (FSI has it's own help function).
let displayHelpFsc tcConfigB (blocks:CompilerOptionBlock list) =
    DisplayBannerText tcConfigB
    PrintCompilerOptionBlocks blocks
    exit 0

let displayVersion tcConfigB =
    printfn "%s" tcConfigB.productNameForBannerText
    exit 0

let miscFlagsBoth tcConfigB =
    [   CompilerOption("nologo", tagNone, OptionUnit (fun () -> tcConfigB.showBanner <- false), None, Some (FSComp.SR.optsNologo()))
        CompilerOption("version", tagNone, OptionUnit (fun () -> displayVersion tcConfigB), None, Some (FSComp.SR.optsVersion()))
    ]

let miscFlagsFsc tcConfigB =
    miscFlagsBoth tcConfigB @
    [   CompilerOption("help", tagNone, OptionHelp (fun blocks -> displayHelpFsc tcConfigB blocks), None, Some (FSComp.SR.optsHelp()))
        CompilerOption("@<file>", tagNone, OptionUnit ignore, None, Some (FSComp.SR.optsResponseFile()))
    ]
let miscFlagsFsi tcConfigB = miscFlagsBoth tcConfigB


// OptionBlock: Abbreviations of existing options
//-----------------------------------------------

let abbreviatedFlagsBoth tcConfigB =
    [
        CompilerOption("d", tagString, OptionString (defineSymbol tcConfigB), None, Some(FSComp.SR.optsShortFormOf("--define")))
        CompilerOption("O", tagNone, OptionSwitch (SetOptimizeSwitch tcConfigB), None, Some(FSComp.SR.optsShortFormOf("--optimize[+|-]")))
        CompilerOption("g", tagNone, OptionSwitch (SetDebugSwitch tcConfigB None), None, Some(FSComp.SR.optsShortFormOf("--debug")))
        CompilerOption("i", tagString, OptionUnit (fun () -> tcConfigB.printSignature <- true), None, Some(FSComp.SR.optsShortFormOf("--sig")))
        CompilerOption("r", tagFile, OptionString (fun s -> tcConfigB.AddReferencedAssemblyByPath (rangeStartup, s)),
            None, Some(FSComp.SR.optsShortFormOf("--reference")))
        CompilerOption("I", tagDirList, OptionStringList (fun s -> tcConfigB.AddIncludePath (rangeStartup, s, tcConfigB.implicitIncludeDir)),
            None, Some (FSComp.SR.optsShortFormOf("--lib")))
    ]

let abbreviatedFlagsFsi tcConfigB = abbreviatedFlagsBoth tcConfigB

let abbreviatedFlagsFsc tcConfigB =
    abbreviatedFlagsBoth tcConfigB @
    [   // FSC only abbreviated options
        CompilerOption
            ("o", tagString,
             OptionString (setOutFileName tcConfigB), None,
             Some(FSComp.SR.optsShortFormOf("--out")))

        CompilerOption
            ("a", tagString,
             OptionUnit (fun () -> tcConfigB.target <- CompilerTarget.Dll), None,
             Some(FSComp.SR.optsShortFormOf("--target library")))

        // FSC help abbreviations. FSI has it's own help options...
        CompilerOption
           ("?", tagNone,
            OptionHelp (fun blocks -> displayHelpFsc tcConfigB blocks), None,
            Some(FSComp.SR.optsShortFormOf("--help")))

        CompilerOption
            ("help", tagNone,
             OptionHelp (fun blocks -> displayHelpFsc tcConfigB blocks), None,
             Some(FSComp.SR.optsShortFormOf("--help")))

        CompilerOption
            ("full-help", tagNone,
             OptionHelp (fun blocks -> displayHelpFsc tcConfigB blocks), None,
             Some(FSComp.SR.optsShortFormOf("--help")))
    ]

let GetAbbrevFlagSet tcConfigB isFsc =
    let mutable argList: string list = []
    for c in ((if isFsc then abbreviatedFlagsFsc else abbreviatedFlagsFsi) tcConfigB) do
        match c with
        | CompilerOption(arg, _, OptionString _, _, _)
        | CompilerOption(arg, _, OptionStringList _, _, _) -> argList <- argList @ ["-"+arg;"/"+arg]
        | _ -> ()
    Set.ofList argList

// check for abbreviated options that accept spaces instead of colons, and replace the spaces
// with colons when necessary
let PostProcessCompilerArgs (abbrevArgs: string Set) (args: string []) =
    let mutable i = 0
    let mutable idx = 0
    let len = args.Length
    let mutable arga: string[] = Array.create len ""

    while i < len do
        if not(abbrevArgs.Contains(args.[i])) || i = (len - 1)  then
            arga.[idx] <- args.[i]
            i <- i+1
        else
            arga.[idx] <- args.[i] + ":" + args.[i+1]
            i <- i + 2
        idx <- idx + 1
    Array.toList arga.[0 .. (idx - 1)]

// OptionBlock: QA options
//------------------------

let testingAndQAFlags _tcConfigB =
  [
    CompilerOption
       ("dumpAllCommandLineOptions", tagNone,
        OptionHelp(fun blocks -> DumpCompilerOptionBlocks blocks),
        None, None) // "Command line options")
  ]


// Core compiler options, overview
//--------------------------------

(*  The "core" compiler options are "the ones defined here".
    Currently, fsi.exe has some additional options, defined in fsi.fs.

    The compiler options are put into blocks, named as <block>Flags.
    Some block options differ between fsc and fsi, in this case they split as <block>FlagsFsc and <block>FlagsFsi.

    The "service.fs" (language service) flags are the same as the fsc flags (except help options are removed).
    REVIEW: is this correct? what about fsx files in VS and fsi options?

    Block                      | notes
    ---------------------------|--------------------
    outputFileFlags            |
    inputFileFlags             |
    resourcesFlags             |
    codeGenerationFlags        |
    errorsAndWarningsFlags     |
    languageFlags              |
    miscFlags                  |
    advancedFlags              |
    internalFlags              |
    abbreviatedFlags           |
    deprecatedFlags            | REVIEW: some of these may have been valid for fsi.exe?
    fsiSpecificFlags           | These are defined later, in fsi.fs
    ---------------------------|--------------------
*)

// Core compiler options exported to fsc.fs, service.fs and fsi.fs
//----------------------------------------------------------------

/// The core/common options used by fsc.exe. [not currently extended by fsc.fs].
let GetCoreFscCompilerOptions (tcConfigB: TcConfigBuilder) =
  [ PublicOptions(FSComp.SR.optsHelpBannerOutputFiles(), outputFileFlagsFsc        tcConfigB)
    PublicOptions(FSComp.SR.optsHelpBannerInputFiles(), inputFileFlagsFsc         tcConfigB)
    PublicOptions(FSComp.SR.optsHelpBannerResources(), resourcesFlagsFsc         tcConfigB)
    PublicOptions(FSComp.SR.optsHelpBannerCodeGen(), codeGenerationFlags false tcConfigB)
    PublicOptions(FSComp.SR.optsHelpBannerErrsAndWarns(), errorsAndWarningsFlags    tcConfigB)
    PublicOptions(FSComp.SR.optsHelpBannerLanguage(), languageFlags             tcConfigB)
    PublicOptions(FSComp.SR.optsHelpBannerMisc(), miscFlagsFsc              tcConfigB)
    PublicOptions(FSComp.SR.optsHelpBannerAdvanced(), advancedFlagsFsc tcConfigB)
    PrivateOptions(List.concat              [ internalFlags           tcConfigB
                                              abbreviatedFlagsFsc     tcConfigB
                                              deprecatedFlagsFsc      tcConfigB
                                              testingAndQAFlags       tcConfigB])
  ]

/// The core/common options used by the F# VS Language Service.
/// Filter out OptionHelp which does printing then exit. This is not wanted in the context of VS!!
let GetCoreServiceCompilerOptions (tcConfigB:TcConfigBuilder) =
  let isHelpOption = function CompilerOption(_, _, OptionHelp _, _, _) -> true | _ -> false
  List.map (FilterCompilerOptionBlock (isHelpOption >> not)) (GetCoreFscCompilerOptions tcConfigB)

/// The core/common options used by fsi.exe. [note, some additional options are added in fsi.fs].
let GetCoreFsiCompilerOptions (tcConfigB: TcConfigBuilder) =
  [ PublicOptions(FSComp.SR.optsHelpBannerOutputFiles(), outputFileFlagsFsi       tcConfigB)
    PublicOptions(FSComp.SR.optsHelpBannerInputFiles(), inputFileFlagsFsi        tcConfigB)
    PublicOptions(FSComp.SR.optsHelpBannerResources(), resourcesFlagsFsi        tcConfigB)
    PublicOptions(FSComp.SR.optsHelpBannerCodeGen(), codeGenerationFlags true tcConfigB)
    PublicOptions(FSComp.SR.optsHelpBannerErrsAndWarns(), errorsAndWarningsFlags   tcConfigB)
    PublicOptions(FSComp.SR.optsHelpBannerLanguage(), languageFlags            tcConfigB)
    // Note: no HTML block for fsi.exe
    PublicOptions(FSComp.SR.optsHelpBannerMisc(), miscFlagsFsi            tcConfigB)
    PublicOptions(FSComp.SR.optsHelpBannerAdvanced(), advancedFlagsFsi        tcConfigB)
    PrivateOptions(List.concat              [ internalFlags           tcConfigB
                                              abbreviatedFlagsFsi     tcConfigB
                                              deprecatedFlagsFsi      tcConfigB
                                              testingAndQAFlags       tcConfigB])
  ]

let ApplyCommandLineArgs(tcConfigB: TcConfigBuilder, sourceFiles: string list, argv) =
    try
        let sourceFilesAcc = ResizeArray sourceFiles
        let collect name = if not (FileSystemUtils.isDll name) then sourceFilesAcc.Add name
        ParseCompilerOptions(collect, GetCoreServiceCompilerOptions tcConfigB, argv)
        ResizeArray.toList sourceFilesAcc
    with e ->
        errorRecovery e range0
        sourceFiles


//----------------------------------------------------------------------------
// PrintWholeAssemblyImplementation
//----------------------------------------------------------------------------

let mutable showTermFileCount = 0
let PrintWholeAssemblyImplementation g (tcConfig:TcConfig) outfile header expr =
    if tcConfig.showTerms then
        if tcConfig.writeTermsToFiles then
            let filename = outfile + ".terms"
            use f = FileSystem.OpenFileForWriteShim(filename + "-" + string showTermFileCount + "-" + header).GetWriter()
            showTermFileCount <- showTermFileCount + 1
            LayoutRender.outL f (Display.squashTo 192 (DebugPrint.implFilesL g expr))
        else
            dprintf "\n------------------\nshowTerm: %s:\n" header
            LayoutRender.outL stderr (Display.squashTo 192 (DebugPrint.implFilesL g expr))
            dprintf "\n------------------\n"

//----------------------------------------------------------------------------
// ReportTime
//----------------------------------------------------------------------------

let mutable tPrev = None
let mutable nPrev = None
let ReportTime (tcConfig:TcConfig) descr =

    match nPrev with
    | None -> ()
    | Some prevDescr ->
        if tcConfig.pause then
            dprintf "[done '%s', entering '%s'] press <enter> to continue... " prevDescr descr
            System.Console.ReadLine() |> ignore
        // Intentionally putting this right after the pause so a debugger can be attached.
        match tcConfig.simulateException with
        | Some("fsc-oom") -> raise(System.OutOfMemoryException())
        | Some("fsc-an") -> raise(System.ArgumentNullException("simulated"))
        | Some("fsc-invop") -> raise(System.InvalidOperationException())
        | Some("fsc-av") -> raise(System.AccessViolationException())
        | Some("fsc-aor") -> raise(System.ArgumentOutOfRangeException())
        | Some("fsc-dv0") -> raise(System.DivideByZeroException())
        | Some("fsc-nfn") -> raise(System.NotFiniteNumberException())
        | Some("fsc-oe") -> raise(System.OverflowException())
        | Some("fsc-atmm") -> raise(System.ArrayTypeMismatchException())
        | Some("fsc-bif") -> raise(System.BadImageFormatException())
        | Some("fsc-knf") -> raise(System.Collections.Generic.KeyNotFoundException())
        | Some("fsc-ior") -> raise(System.IndexOutOfRangeException())
        | Some("fsc-ic") -> raise(System.InvalidCastException())
        | Some("fsc-ip") -> raise(System.InvalidProgramException())
        | Some("fsc-ma") -> raise(System.MemberAccessException())
        | Some("fsc-ni") -> raise(System.NotImplementedException())
        | Some("fsc-nr") -> raise(System.NullReferenceException())
        | Some("fsc-oc") -> raise(System.OperationCanceledException())
        | Some("fsc-fail") -> failwith "simulated"
        | _ -> ()




    if (tcConfig.showTimes || verbose) then
        // Note that timing calls are relatively expensive on the startup path so we don't
        // make this call unless showTimes has been turned on.
        let timeNow = System.Diagnostics.Process.GetCurrentProcess().UserProcessorTime.TotalSeconds
        let maxGen = System.GC.MaxGeneration
        let gcNow = [| for i in 0 .. maxGen -> System.GC.CollectionCount i |]
        let ptime = System.Diagnostics.Process.GetCurrentProcess()
        let wsNow = ptime.WorkingSet64/1000000L

        match tPrev, nPrev with
        | Some (timePrev, gcPrev:int []), Some prevDescr ->
            let spanGC = [| for i in 0 .. maxGen -> System.GC.CollectionCount i - gcPrev.[i] |]
            dprintf "TIME: %4.1f Delta: %4.1f Mem: %3d"
                timeNow (timeNow - timePrev)
                wsNow
            dprintf " G0: %3d G1: %2d G2: %2d [%s]\n"
                spanGC.[Operators.min 0 maxGen] spanGC.[Operators.min 1 maxGen] spanGC.[Operators.min 2 maxGen]
                prevDescr

        | _ -> ()
        tPrev <- Some (timeNow, gcNow)

    nPrev <- Some descr

let ignoreFailureOnMono1_1_16 f = try f() with _ -> ()

let foreBackColor () =
    try
        let c = Console.ForegroundColor // may fail, perhaps on Mac, and maybe ForegroundColor is Black
        let b = Console.BackgroundColor // may fail, perhaps on Mac, and maybe BackgroundColor is White
        Some (c, b)
    with
        e -> None

let DoWithColor newColor f =
    match enableConsoleColoring, foreBackColor() with
    | false, _
    | true, None ->
        // could not get console colours, so no attempt to change colours, can not set them back
        f()
    | true, Some (c, _) ->
        try
            ignoreFailureOnMono1_1_16 (fun () -> Console.ForegroundColor <- newColor)
            f()
        finally
            ignoreFailureOnMono1_1_16 (fun () -> Console.ForegroundColor <- c)

let DoWithDiagnosticColor severity f =
    match foreBackColor() with
    | None -> f()
    | Some (_, backColor) ->
        let infoColor = if backColor = ConsoleColor.White then ConsoleColor.Blue else ConsoleColor.Green
        let warnColor = if backColor = ConsoleColor.White then ConsoleColor.DarkBlue else ConsoleColor.Cyan
        let errorColor = ConsoleColor.Red
        let color =
            match severity with
            | FSharpDiagnosticSeverity.Error -> errorColor
            | FSharpDiagnosticSeverity.Warning -> warnColor
            | _ -> infoColor
        DoWithColor color f<|MERGE_RESOLUTION|>--- conflicted
+++ resolved
@@ -1142,14 +1142,11 @@
         OptionUnit (fun () -> tcConfigB.tokenize <- TokenizeOption.Only),
         Some(InternalCommandLineOption("--tokenize", rangeCmdArgs)), None)
 
-<<<<<<< HEAD
     CompilerOption
        ("tokenize-unfiltered", tagNone,
         OptionUnit (fun () -> tcConfigB.tokenize <- TokenizeOption.Unfiltered),
         Some(InternalCommandLineOption("--tokenize-unfiltered", rangeCmdArgs)), None)
     
-=======
->>>>>>> ec3323bb
     CompilerOption
        ("testInteractionParser", tagNone,
         OptionUnit (fun () -> tcConfigB.testInteractionParser <- true),
