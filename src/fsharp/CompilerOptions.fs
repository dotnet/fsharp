// Copyright (c) Microsoft Corporation.  All Rights Reserved.  See License.txt in the project root for license information.

// # FSComp.SR.opts

module internal FSharp.Compiler.CompilerOptions

open System
open System.IO
open Internal.Utilities.Library
open Internal.Utilities.Library.Extras
open FSharp.Compiler.AbstractIL.IL
open FSharp.Compiler.AbstractIL.ILPdbWriter
open FSharp.Compiler.AbstractIL.Diagnostics
open FSharp.Compiler.CompilerConfig
open FSharp.Compiler.CompilerDiagnostics
open FSharp.Compiler.Diagnostics
open FSharp.Compiler.Features
open FSharp.Compiler.IO
open FSharp.Compiler.Text.Range
open FSharp.Compiler.Text
open FSharp.Compiler.TypedTreeOps
open FSharp.Compiler.ErrorLogger

open Internal.Utilities

module Attributes =
    open System.Runtime.CompilerServices

    //[<assembly: System.Security.SecurityTransparent>]
    [<Dependency("FSharp.Core", LoadHint.Always)>]
    do()

//----------------------------------------------------------------------------
// Compiler option parser
//
// The argument parser is used by both the VS plug-in and the fsc.exe to
// parse the include file path and other front-end arguments.
//
// The language service uses this function too. It's important to continue
// processing flags even if an error is seen in one so that the best possible
// intellisense can be show.
//--------------------------------------------------------------------------

[<RequireQualifiedAccess>]
type OptionSwitch =
    | On
    | Off

type OptionSpec =
    | OptionClear of bool ref
    | OptionFloat of (float -> unit)
    | OptionInt of (int -> unit)
    | OptionSwitch of (OptionSwitch -> unit)
    | OptionIntList of (int -> unit)
    | OptionIntListSwitch of (int -> OptionSwitch -> unit)
    | OptionRest of (string -> unit)
    | OptionSet of bool ref
    | OptionString of (string -> unit)
    | OptionStringList of (string -> unit)
    | OptionStringListSwitch of (string -> OptionSwitch -> unit)
    | OptionUnit of (unit -> unit)
    | OptionHelp of (CompilerOptionBlock list -> unit)                      // like OptionUnit, but given the "options"
    | OptionGeneral of (string list -> bool) * (string list -> string list) // Applies? * (ApplyReturningResidualArgs)

and  CompilerOption      = CompilerOption of name: string * argumentDescriptionString: string * actionSpec: OptionSpec * deprecationError: Option<exn> * helpText: string option
and  CompilerOptionBlock = PublicOptions  of heading: string * options: CompilerOption list | PrivateOptions of options: CompilerOption list

let GetOptionsOfBlock block =
    match block with
    | PublicOptions (_, opts) -> opts
    | PrivateOptions opts -> opts

let FilterCompilerOptionBlock pred block =
    match block with
    | PublicOptions(heading, opts) -> PublicOptions(heading, List.filter pred opts)
    | PrivateOptions opts        -> PrivateOptions(List.filter pred opts)

let compilerOptionUsage (CompilerOption(s, tag, spec, _, _)) =
    let s = if s="--" then "" else s (* s="flag" for "--flag" options. s="--" for "--" option. Adjust printing here for "--" case. *)
    match spec with
    | OptionUnit _ | OptionSet _ | OptionClear _ | OptionHelp _ -> sprintf "--%s" s
    | OptionStringList _ -> sprintf "--%s:%s" s tag
    | OptionIntList _ -> sprintf "--%s:%s" s tag
    | OptionSwitch _ -> sprintf "--%s[+|-]" s
    | OptionStringListSwitch _ -> sprintf "--%s[+|-]:%s" s tag
    | OptionIntListSwitch _ -> sprintf "--%s[+|-]:%s" s tag
    | OptionString _ -> sprintf "--%s:%s" s tag
    | OptionInt _ -> sprintf "--%s:%s" s tag
    | OptionFloat _ ->  sprintf "--%s:%s" s tag
    | OptionRest _ -> sprintf "--%s ..." s
    | OptionGeneral _  -> if tag="" then sprintf "%s" s else sprintf "%s:%s" s tag (* still being decided *)

let PrintCompilerOption (CompilerOption(_s, _tag, _spec, _, help) as compilerOption) =
    let flagWidth = 42 // fixed width for printing of flags, e.g. --debug:{full|pdbonly|portable|embedded}
    let defaultLineWidth = 80 // the fallback width
    let lineWidth =
        try
            Console.BufferWidth
        with e -> defaultLineWidth
    let lineWidth = if lineWidth=0 then defaultLineWidth else lineWidth (* Have seen BufferWidth=0 on Linux/Mono *)
    // Lines have this form: <flagWidth><space><description>
    //   flagWidth chars - for flags description or padding on continuation lines.
    //   single space    - space.
    //   description     - words upto but excluding the final character of the line.
    printf "%-40s" (compilerOptionUsage compilerOption)
    let printWord column (word:string) =
        // Have printed upto column.
        // Now print the next word including any preceding whitespace.
        // Returns the column printed to (suited to folding).
        if column + 1 (*space*) + word.Length >= lineWidth then // NOTE: "equality" ensures final character of the line is never printed
          printfn "" (* newline *)
          printf  "%-40s %s" ""(*<--flags*) word
          flagWidth + 1 + word.Length
        else
          printf  " %s" word
          column + 1 + word.Length
    let words = match help with None -> [| |] | Some s -> s.Split [| ' ' |]
    let _finalColumn = Array.fold printWord flagWidth words
    printfn "" (* newline *)

let PrintPublicOptions (heading, opts) =
  if not (isNil opts) then
    printfn ""
    printfn ""
    printfn "\t\t%s" heading
    List.iter PrintCompilerOption opts

let PrintCompilerOptionBlocks blocks =
  let equals x y = x=y
  let publicBlocks = List.choose (function PrivateOptions _ -> None | PublicOptions (heading, opts) -> Some (heading, opts)) blocks
  let consider doneHeadings (heading, _opts) =
    if Set.contains heading doneHeadings then
      doneHeadings
    else
      let headingOptions = List.filter (fst >> equals heading) publicBlocks |> List.collect snd
      PrintPublicOptions (heading, headingOptions)
      Set.add heading doneHeadings
  List.fold consider Set.empty publicBlocks |> ignore<Set<string>>

(* For QA *)
let dumpCompilerOption prefix (CompilerOption(str, _, spec, _, _)) =
    printf "section='%-25s' ! option=%-30s kind=" prefix str
    match spec with
      | OptionUnit             _ -> printf "OptionUnit"
      | OptionSet              _ -> printf "OptionSet"
      | OptionClear            _ -> printf "OptionClear"
      | OptionHelp             _ -> printf "OptionHelp"
      | OptionStringList       _ -> printf "OptionStringList"
      | OptionIntList          _ -> printf "OptionIntList"
      | OptionSwitch           _ -> printf "OptionSwitch"
      | OptionStringListSwitch _ -> printf "OptionStringListSwitch"
      | OptionIntListSwitch    _ -> printf "OptionIntListSwitch"
      | OptionString           _ -> printf "OptionString"
      | OptionInt              _ -> printf "OptionInt"
      | OptionFloat            _ -> printf "OptionFloat"
      | OptionRest             _ -> printf "OptionRest"
      | OptionGeneral          _ -> printf "OptionGeneral"
    printf "\n"
let dumpCompilerOptionBlock = function
  | PublicOptions (heading, opts) -> List.iter (dumpCompilerOption heading)     opts
  | PrivateOptions opts          -> List.iter (dumpCompilerOption "NoSection") opts
let DumpCompilerOptionBlocks blocks = List.iter dumpCompilerOptionBlock blocks

let isSlashOpt (opt:string) =
    opt[0] = '/' && (opt.Length = 1 || not (opt[1..].Contains "/"))

module ResponseFile =

    type ResponseFileData = ResponseFileLine list
    and ResponseFileLine =
        | CompilerOptionSpec of string
        | Comment of string

    let parseFile path: Choice<ResponseFileData, Exception> =
        let parseLine (l: string) =
            match l with
            | s when String.IsNullOrWhiteSpace s -> None
            | s when l.StartsWithOrdinal("#") -> Some (ResponseFileLine.Comment (s.TrimStart('#')))
            | s -> Some (ResponseFileLine.CompilerOptionSpec (s.Trim()))

        try
            use stream = FileSystem.OpenFileForReadShim(path)
            use reader = new StreamReader(stream, true)
            let data =
                seq { while not reader.EndOfStream do yield reader.ReadLine () }
                |> Seq.choose parseLine
                |> List.ofSeq
            Choice1Of2 data
        with e ->
            Choice2Of2 e

let ParseCompilerOptions (collectOtherArgument: string -> unit, blocks: CompilerOptionBlock list, args) =
  use unwindBuildPhase = PushThreadBuildPhaseUntilUnwind BuildPhase.Parameter

  let specs = List.collect GetOptionsOfBlock blocks

  // returns a tuple - the option token, the option argument string
  let parseOption (s: string) =
    // grab the option token
    let opts = s.Split([|':'|])
    let mutable opt = opts[0]
    if opt = "" then
        ()
    // if it doesn't start with a '-' or '/', reject outright
    elif opt[0] <> '-' && opt[0] <> '/' then
      opt <- ""
    elif opt <> "--" then
      // is it an abbreviated or MSFT-style option?
      // if so, strip the first character and move on with your life
      if opt.Length = 2 || isSlashOpt opt then
        opt <- opt[1 ..]
      // else, it should be a non-abbreviated option starting with "--"
      elif opt.Length > 3 && opt.StartsWithOrdinal("--") then
        opt <- opt[2 ..]
      else
        opt <- ""

    // get the argument string
    let optArgs = if opts.Length > 1 then String.Join(":", opts[1 ..]) else ""
    opt, optArgs

  let getOptionArg compilerOption (argString: string) =
    if argString = "" then
      errorR(Error(FSComp.SR.buildOptionRequiresParameter(compilerOptionUsage compilerOption), rangeCmdArgs))
    argString

  let getOptionArgList compilerOption (argString: string) =
    if argString = "" then
      errorR(Error(FSComp.SR.buildOptionRequiresParameter(compilerOptionUsage compilerOption), rangeCmdArgs))
      []
    else
      argString.Split([|',';';'|]) |> List.ofArray

  let getSwitchOpt (opt: string) =
    // if opt is a switch, strip the  '+' or '-'
    if opt <> "--" && opt.Length > 1 && (opt.EndsWithOrdinal("+") || opt.EndsWithOrdinal("-")) then
      opt[0 .. opt.Length - 2]
    else
      opt

  let getSwitch (s: string) =
    let s = (s.Split([|':'|]))[0]
    if s <> "--" && s.EndsWithOrdinal("-") then OptionSwitch.Off else OptionSwitch.On

  let rec processArg args =
    match args with
    | [] -> ()
    | rsp: string :: t when rsp.StartsWithOrdinal("@") ->
        let responseFileOptions =
            let fullpath =
                try
                    Some (rsp.TrimStart('@') |> FileSystem.GetFullPathShim)
                with _ ->
                    None

            match fullpath with
            | None ->
                errorR(Error(FSComp.SR.optsResponseFileNameInvalid rsp, rangeCmdArgs))
                []
            | Some path when not (FileSystem.FileExistsShim path) ->
                errorR(Error(FSComp.SR.optsResponseFileNotFound(rsp, path), rangeCmdArgs))
                []
            | Some path ->
                match ResponseFile.parseFile path with
                | Choice2Of2 _ ->
                    errorR(Error(FSComp.SR.optsInvalidResponseFile(rsp, path), rangeCmdArgs))
                    []
                | Choice1Of2 rspData ->
                    let onlyOptions l =
                        match l with
                        | ResponseFile.ResponseFileLine.Comment _ -> None
                        | ResponseFile.ResponseFileLine.CompilerOptionSpec opt -> Some opt
                    rspData |> List.choose onlyOptions

        processArg (responseFileOptions @ t)
    | opt :: t ->
        let optToken, argString = parseOption opt

        let reportDeprecatedOption errOpt =
          match errOpt with
          | Some e -> warning e
          | None -> ()

        let rec attempt l =
          match l with
          | CompilerOption(s, _, OptionHelp f, d, _) :: _ when optToken = s  && argString = "" ->
              reportDeprecatedOption d
              f blocks; t
          | CompilerOption(s, _, OptionUnit f, d, _) :: _ when optToken = s  && argString = "" ->
              reportDeprecatedOption d
              f (); t
          | CompilerOption(s, _, OptionSwitch f, d, _) :: _ when getSwitchOpt optToken = s && argString = "" ->
              reportDeprecatedOption d
              f (getSwitch opt); t
          | CompilerOption(s, _, OptionSet f, d, _) :: _ when optToken = s && argString = "" ->
              reportDeprecatedOption d
              f.Value <- true; t
          | CompilerOption(s, _, OptionClear f, d, _) :: _ when optToken = s && argString = "" ->
              reportDeprecatedOption d
              f.Value <- false; t
          | CompilerOption(s, _, OptionString f, d, _) as compilerOption :: _ when optToken = s ->
              reportDeprecatedOption d
              let oa = getOptionArg compilerOption argString
              if oa <> "" then
                  f (getOptionArg compilerOption oa)
              t
          | CompilerOption(s, _, OptionInt f, d, _) as compilerOption :: _ when optToken = s ->
              reportDeprecatedOption d
              let oa = getOptionArg compilerOption argString
              if oa <> "" then
                  f (try int32 oa with _ ->
                      errorR(Error(FSComp.SR.buildArgInvalidInt(getOptionArg compilerOption argString), rangeCmdArgs)); 0)
              t
          | CompilerOption(s, _, OptionFloat f, d, _) as compilerOption :: _ when optToken = s ->
              reportDeprecatedOption d
              let oa = getOptionArg compilerOption argString
              if oa <> "" then
                  f (try float oa with _ ->
                      errorR(Error(FSComp.SR.buildArgInvalidFloat(getOptionArg compilerOption argString), rangeCmdArgs)); 0.0)
              t
          | CompilerOption(s, _, OptionRest f, d, _) :: _ when optToken = s ->
              reportDeprecatedOption d
              List.iter f t; []
          | CompilerOption(s, _, OptionIntList f, d, _) as compilerOption :: _ when optToken = s ->
              reportDeprecatedOption d
              let al = getOptionArgList compilerOption argString
              if al <> [] then
                  List.iter (fun i -> f (try int32 i with _ -> errorR(Error(FSComp.SR.buildArgInvalidInt i, rangeCmdArgs)); 0)) al
              t
          | CompilerOption(s, _, OptionIntListSwitch f, d, _) as compilerOption :: _ when getSwitchOpt optToken = s ->
              reportDeprecatedOption d
              let al = getOptionArgList compilerOption argString
              if al <> [] then
                  let switch = getSwitch opt
                  List.iter (fun i -> f (try int32 i with _ -> errorR(Error(FSComp.SR.buildArgInvalidInt i, rangeCmdArgs)); 0) switch) al
              t
              // here
          | CompilerOption(s, _, OptionStringList f, d, _) as compilerOption :: _ when optToken = s ->
              reportDeprecatedOption d
              let al = getOptionArgList compilerOption argString
              if al <> [] then
                  List.iter f (getOptionArgList compilerOption argString)
              t
          | CompilerOption(s, _, OptionStringListSwitch f, d, _) as compilerOption :: _ when getSwitchOpt optToken = s ->
              reportDeprecatedOption d
              let al = getOptionArgList compilerOption argString
              if al <> [] then
                  let switch = getSwitch opt
                  List.iter (fun s -> f s switch) (getOptionArgList compilerOption argString)
              t
          | CompilerOption(_, _, OptionGeneral (pred, exec), d, _) :: _ when pred args ->
              reportDeprecatedOption d
              let rest = exec args in rest // arguments taken, rest remaining
          | _ :: more -> attempt more
          | [] ->
              if opt.Length = 0 || opt[0] = '-' || isSlashOpt opt
               then
                  // want the whole opt token - delimiter and all
                  let unrecOpt = opt.Split([|':'|]).[0]
                  errorR(Error(FSComp.SR.buildUnrecognizedOption unrecOpt, rangeCmdArgs))
                  t
              else
                 (collectOtherArgument opt; t)
        let rest = attempt specs
        processArg rest

  processArg args

//----------------------------------------------------------------------------
// Compiler options
//--------------------------------------------------------------------------

let lexFilterVerbose = false
let mutable enableConsoleColoring = true // global state

let setFlag r n =
    match n with
    | 0 -> r false
    | 1 -> r true
    | _ -> raise (Failure "expected 0/1")

let SetOptimizeOff(tcConfigB: TcConfigBuilder) =
    tcConfigB.optSettings <- { tcConfigB.optSettings with jitOptUser = Some false }
    tcConfigB.optSettings <- { tcConfigB.optSettings with localOptUser = Some false }
    tcConfigB.optSettings <- { tcConfigB.optSettings with crossAssemblyOptimizationUser = Some false }
    tcConfigB.optSettings <- { tcConfigB.optSettings with lambdaInlineThreshold = 0 }
    tcConfigB.doDetuple <- false
    tcConfigB.doTLR <- false
    tcConfigB.doFinalSimplify <- false

let SetOptimizeOn(tcConfigB: TcConfigBuilder) =
    tcConfigB.optSettings <- { tcConfigB.optSettings with jitOptUser = Some true }
    tcConfigB.optSettings <- { tcConfigB.optSettings with localOptUser = Some true }
    tcConfigB.optSettings <- { tcConfigB.optSettings with crossAssemblyOptimizationUser = Some true }
    tcConfigB.optSettings <- { tcConfigB.optSettings with lambdaInlineThreshold = 6 }
    tcConfigB.doDetuple <- true
    tcConfigB.doTLR <- true
    tcConfigB.doFinalSimplify <- true

let SetOptimizeSwitch (tcConfigB: TcConfigBuilder) switch =
    if (switch = OptionSwitch.On) then SetOptimizeOn tcConfigB else SetOptimizeOff tcConfigB

let SetTailcallSwitch (tcConfigB: TcConfigBuilder) switch =
    tcConfigB.emitTailcalls <- (switch = OptionSwitch.On)

let SetDeterministicSwitch (tcConfigB: TcConfigBuilder) switch =
    tcConfigB.deterministic <- (switch = OptionSwitch.On)

let SetReferenceAssemblyOnlySwitch (tcConfigB: TcConfigBuilder) switch =
    match tcConfigB.emitMetadataAssembly with
    | MetadataAssemblyGeneration.None ->
        tcConfigB.emitMetadataAssembly <- if (switch = OptionSwitch.On) then MetadataAssemblyGeneration.ReferenceOnly else MetadataAssemblyGeneration.None
    | _ ->
        error(Error(FSComp.SR.optsInvalidRefAssembly(), rangeCmdArgs))

let SetReferenceAssemblyOutSwitch (tcConfigB: TcConfigBuilder) outputPath =
    match tcConfigB.emitMetadataAssembly with
    | MetadataAssemblyGeneration.None ->      
        if FileSystem.IsInvalidPathShim outputPath then
            error(Error(FSComp.SR.optsInvalidRefOut(), rangeCmdArgs))
        else
            tcConfigB.emitMetadataAssembly <- MetadataAssemblyGeneration.ReferenceOut outputPath
    | _ ->
        error(Error(FSComp.SR.optsInvalidRefAssembly(), rangeCmdArgs))

let AddPathMapping (tcConfigB: TcConfigBuilder) (pathPair: string) =
    match pathPair.Split([|'='|], 2) with
    | [| oldPrefix; newPrefix |] ->
        tcConfigB.AddPathMapping (oldPrefix, newPrefix)
    | _ ->
        error(Error(FSComp.SR.optsInvalidPathMapFormat(), rangeCmdArgs))

let jitoptimizeSwitch (tcConfigB: TcConfigBuilder) switch =
    tcConfigB.optSettings <- { tcConfigB.optSettings with jitOptUser = Some (switch = OptionSwitch.On) }

let localoptimizeSwitch (tcConfigB: TcConfigBuilder) switch =
    tcConfigB.optSettings <- { tcConfigB.optSettings with localOptUser = Some (switch = OptionSwitch.On) }

let crossOptimizeSwitch (tcConfigB: TcConfigBuilder) switch =
    tcConfigB.optSettings <- { tcConfigB.optSettings with crossAssemblyOptimizationUser = Some (switch = OptionSwitch.On) }

let splittingSwitch (tcConfigB: TcConfigBuilder) switch =
    tcConfigB.optSettings <- { tcConfigB.optSettings with abstractBigTargets = switch = OptionSwitch.On }

let callVirtSwitch (tcConfigB: TcConfigBuilder) switch =
    tcConfigB.alwaysCallVirt <- switch = OptionSwitch.On

let useHighEntropyVASwitch (tcConfigB: TcConfigBuilder) switch =
    tcConfigB.useHighEntropyVA <- switch = OptionSwitch.On

let subSystemVersionSwitch (tcConfigB: TcConfigBuilder) (text: string) =
    let fail() = error(Error(FSComp.SR.optsInvalidSubSystemVersion text, rangeCmdArgs))

    // per spec for 357994: Validate input string, should be two positive integers x.y when x>=4 and y>=0 and both <= 65535
    if String.IsNullOrEmpty text then
       fail()
    else
        match text.Split('.') with
        | [| majorStr; minorStr|] ->
            match (Int32.TryParse majorStr), (Int32.TryParse minorStr) with
            | (true, major), (true, minor)
                 when major >= 4 && major <= 65535
                      && minor >=0 && minor <= 65535 ->
                 tcConfigB.subsystemVersion <- (major, minor)
            | _ -> fail()
        | _ -> fail()

let SetUseSdkSwitch (tcConfigB: TcConfigBuilder) switch =
    let useSdkRefs = (switch = OptionSwitch.On)
    tcConfigB.SetUseSdkRefs useSdkRefs

let (++) x s = x @ [s]

let SetTarget (tcConfigB: TcConfigBuilder)(s: string) =
    match s.ToLowerInvariant() with
    | "exe"     ->  tcConfigB.target <- CompilerTarget.ConsoleExe
    | "winexe"  ->  tcConfigB.target <- CompilerTarget.WinExe
    | "library" ->  tcConfigB.target <- CompilerTarget.Dll
    | "module"  ->  tcConfigB.target <- CompilerTarget.Module
    | _         ->  error(Error(FSComp.SR.optsUnrecognizedTarget s, rangeCmdArgs))

let SetDebugSwitch (tcConfigB: TcConfigBuilder) (dtype: string option) (s: OptionSwitch) =
    match dtype with
    | Some s ->
       match s with
       | "portable" ->
           tcConfigB.portablePDB <- true
           tcConfigB.embeddedPDB <- false
           tcConfigB.jitTracking <- true
           tcConfigB.ignoreSymbolStoreSequencePoints <- true
       | "pdbonly" ->
           tcConfigB.portablePDB <- false
           tcConfigB.embeddedPDB <- false
           tcConfigB.jitTracking <- false
       | "embedded" ->
           tcConfigB.portablePDB <- true
           tcConfigB.embeddedPDB <- true
           tcConfigB.jitTracking <- true
           tcConfigB.ignoreSymbolStoreSequencePoints <- true
#if FX_NO_PDB_WRITER
       // When building on the coreclr, full means portable
       | "full" ->
           tcConfigB.portablePDB <- true
           tcConfigB.embeddedPDB <- false
           tcConfigB.jitTracking <- true
#else
       | "full" ->
           tcConfigB.portablePDB <- false
           tcConfigB.embeddedPDB <- false
           tcConfigB.jitTracking <- true
#endif

       | _ -> error(Error(FSComp.SR.optsUnrecognizedDebugType s, rangeCmdArgs))
    | None ->           tcConfigB.portablePDB <- false; tcConfigB.embeddedPDB <- false; tcConfigB.jitTracking <- s = OptionSwitch.On
    tcConfigB.debuginfo <- s = OptionSwitch.On

let SetEmbedAllSourceSwitch (tcConfigB: TcConfigBuilder) switch =
    if (switch = OptionSwitch.On) then tcConfigB.embedAllSource <- true else tcConfigB.embedAllSource <- false

let setOutFileName tcConfigB path =
    let outputDir = Path.GetDirectoryName(path)
    tcConfigB.outputDir <- Some outputDir
    tcConfigB.outputFile <- Some path

let setSignatureFile tcConfigB s =
    tcConfigB.printSignature <- true
    tcConfigB.printSignatureFile <- s

let setAllSignatureFiles tcConfigB () =
    tcConfigB.printAllSignatureFiles <- true

// option tags
let tagString = "<string>"
let tagExe = "exe"
let tagWinExe = "winexe"
let tagLibrary = "library"
let tagModule = "module"
let tagFile = "<file>"
let tagFileList = "<file;...>"
let tagDirList = "<dir;...>"
let tagPathList = "<path;...>"
let tagResInfo = "<resinfo>"
let tagFullPDBOnlyPortable = "{full|pdbonly|portable|embedded}"
let tagWarnList = "<warn;...>"
let tagSymbolList = "<symbol;...>"
let tagAddress = "<address>"
let tagAlgorithm = "{SHA1|SHA256}"
let tagInt = "<n>"
let tagPathMap = "<path=sourcePath;...>"
let tagNone = ""
let tagLangVersionValues = "{?|version|latest|preview}"

// PrintOptionInfo
//----------------

/// Print internal "option state" information for diagnostics and regression tests.
let PrintOptionInfo (tcConfigB:TcConfigBuilder) =
    printfn "  jitOptUser . . . . . . : %+A" tcConfigB.optSettings.jitOptUser
    printfn "  localOptUser . . . . . : %+A" tcConfigB.optSettings.localOptUser
    printfn "  crossAssemblyOptimizationUser . . : %+A" tcConfigB.optSettings.crossAssemblyOptimizationUser
    printfn "  lambdaInlineThreshold  : %+A" tcConfigB.optSettings.lambdaInlineThreshold
    printfn "  ignoreSymStoreSeqPts . : %+A" tcConfigB.ignoreSymbolStoreSequencePoints
    printfn "  doDetuple  . . . . . . : %+A" tcConfigB.doDetuple
    printfn "  doTLR  . . . . . . . . : %+A" tcConfigB.doTLR
    printfn "  doFinalSimplify. . . . : %+A" tcConfigB.doFinalSimplify
    printfn "  jitTracking  . . . . . : %+A" tcConfigB.jitTracking
    printfn "  portablePDB. . . . . . : %+A" tcConfigB.portablePDB
    printfn "  embeddedPDB. . . . . . : %+A" tcConfigB.embeddedPDB
    printfn "  embedAllSource . . . . : %+A" tcConfigB.embedAllSource
    printfn "  embedSourceList. . . . : %+A" tcConfigB.embedSourceList
    printfn "  sourceLink . . . . . . : %+A" tcConfigB.sourceLink
    printfn "  debuginfo  . . . . . . : %+A" tcConfigB.debuginfo
    printfn "  resolutionEnvironment  : %+A" tcConfigB.resolutionEnvironment
    printfn "  product  . . . . . . . : %+A" tcConfigB.productNameForBannerText
    printfn "  copyFSharpCore . . . . : %+A" tcConfigB.copyFSharpCore
    tcConfigB.includes |> List.sort
                       |> List.iter (printfn "  include  . . . . . . . : %A")

// OptionBlock: Input files
//-------------------------

let inputFileFlagsBoth (tcConfigB : TcConfigBuilder) = [
    CompilerOption("reference", tagFile, OptionString (fun s -> tcConfigB.AddReferencedAssemblyByPath (rangeStartup, s)), None, Some (FSComp.SR.optsReference()))
    CompilerOption("compilertool", tagFile, OptionString (fun s -> tcConfigB.AddCompilerToolsByPath s), None, Some (FSComp.SR.optsCompilerTool()))
    ]

let referenceFlagAbbrev (tcConfigB : TcConfigBuilder) =
    CompilerOption("r", tagFile, OptionString (fun s -> tcConfigB.AddReferencedAssemblyByPath (rangeStartup, s)), None, Some(FSComp.SR.optsShortFormOf("--reference")))

let compilerToolFlagAbbrev (tcConfigB : TcConfigBuilder) =
    CompilerOption("t", tagFile, OptionString (fun s -> tcConfigB.AddCompilerToolsByPath s), None, Some(FSComp.SR.optsShortFormOf("--compilertool")))

let inputFileFlagsFsc tcConfigB = inputFileFlagsBoth tcConfigB

let inputFileFlagsFsiBase (_tcConfigB: TcConfigBuilder) =
#if NETSTANDARD
    [ CompilerOption("usesdkrefs", tagNone, OptionSwitch (SetUseSdkSwitch _tcConfigB), None, Some (FSComp.SR.useSdkRefs())) ]
#else
    List.empty<CompilerOption>
#endif

let inputFileFlagsFsi (tcConfigB: TcConfigBuilder) =
    List.append (inputFileFlagsBoth tcConfigB) (inputFileFlagsFsiBase tcConfigB)

// OptionBlock: Errors and warnings
//---------------------------------

let errorsAndWarningsFlags (tcConfigB: TcConfigBuilder) =
    let trimFS (s:string) = if s.StartsWithOrdinal "FS" then s.Substring 2 else s
    let trimFStoInt (s:string) =
        match Int32.TryParse (trimFS s) with
        | true, n ->  Some n
        | false, _ -> None
    [
        CompilerOption("warnaserror", tagNone, OptionSwitch(fun switch ->
            tcConfigB.errorSeverityOptions <-
                { tcConfigB.errorSeverityOptions with
                    GlobalWarnAsError = switch <> OptionSwitch.Off }), None, Some (FSComp.SR.optsWarnaserrorPM()))

        CompilerOption("warnaserror", tagWarnList, OptionStringListSwitch (fun n switch ->
            match trimFStoInt n with
            | Some n ->
                let options = tcConfigB.errorSeverityOptions
                tcConfigB.errorSeverityOptions <-
                    if switch = OptionSwitch.Off then
                        { options with
                            WarnAsError = ListSet.remove (=) n options.WarnAsError
                            WarnAsWarn = ListSet.insert (=) n options.WarnAsWarn }
                    else
                        { options with
                            WarnAsError = ListSet.insert (=) n options.WarnAsError
                            WarnAsWarn = ListSet.remove (=) n options.WarnAsWarn }
            | None -> ()), None, Some (FSComp.SR.optsWarnaserror()))

        CompilerOption("warn", tagInt, OptionInt (fun n ->
                 tcConfigB.errorSeverityOptions <-
                     { tcConfigB.errorSeverityOptions with
                         WarnLevel = if (n >= 0 && n <= 5) then n else error(Error (FSComp.SR.optsInvalidWarningLevel n, rangeCmdArgs)) }
            ), None, Some (FSComp.SR.optsWarn()))

        CompilerOption("nowarn", tagWarnList, OptionStringList (fun n ->
            tcConfigB.TurnWarningOff(rangeCmdArgs, trimFS n)), None, Some (FSComp.SR.optsNowarn()))

        CompilerOption("warnon", tagWarnList, OptionStringList (fun n ->
            tcConfigB.TurnWarningOn(rangeCmdArgs, trimFS n)), None, Some (FSComp.SR.optsWarnOn()))

        CompilerOption("consolecolors", tagNone, OptionSwitch (fun switch ->
            enableConsoleColoring <- switch = OptionSwitch.On), None, Some (FSComp.SR.optsConsoleColors()))
    ]


// OptionBlock: Output files
//--------------------------

let outputFileFlagsFsi (_tcConfigB: TcConfigBuilder) = []

let outputFileFlagsFsc (tcConfigB: TcConfigBuilder) =
    [
        CompilerOption
           ("out", tagFile,
            OptionString (setOutFileName tcConfigB), None,
            Some (FSComp.SR.optsNameOfOutputFile()) )

        CompilerOption
           ("target", tagExe,
            OptionString (SetTarget tcConfigB), None,
            Some (FSComp.SR.optsBuildConsole()))

        CompilerOption
           ("target", tagWinExe,
            OptionString (SetTarget tcConfigB), None,
            Some (FSComp.SR.optsBuildWindows()))

        CompilerOption
           ("target", tagLibrary,
            OptionString (SetTarget tcConfigB), None,
            Some (FSComp.SR.optsBuildLibrary()))

        CompilerOption
           ("target", tagModule,
            OptionString (SetTarget tcConfigB), None,
            Some (FSComp.SR.optsBuildModule()))

        CompilerOption
           ("delaysign", tagNone,
            OptionSwitch (fun s -> tcConfigB.delaysign <- (s = OptionSwitch.On)), None,
            Some (FSComp.SR.optsDelaySign()))

        CompilerOption
           ("publicsign", tagNone,
            OptionSwitch (fun s -> tcConfigB.publicsign <- (s = OptionSwitch.On)), None,
            Some (FSComp.SR.optsPublicSign()))

        CompilerOption
           ("doc", tagFile,
            OptionString (fun s -> tcConfigB.xmlDocOutputFile <- Some s), None,
            Some (FSComp.SR.optsWriteXml()))

        CompilerOption
           ("keyfile", tagFile,
            OptionString (fun s -> tcConfigB.signer <- Some s), None,
            Some (FSComp.SR.optsStrongKeyFile()))

        CompilerOption
           ("platform", tagString,
            OptionString (fun s ->
                tcConfigB.platform <-
                    match s with
                    | "x86" -> Some X86
                    | "x64" -> Some AMD64
                    | "Itanium" -> Some IA64
                    | "anycpu32bitpreferred" ->
                        tcConfigB.prefer32Bit <- true
                        None
                    | "anycpu" -> None
                    | _ -> error(Error(FSComp.SR.optsUnknownPlatform s, rangeCmdArgs))), None,
            Some(FSComp.SR.optsPlatform()))

        CompilerOption
           ("nooptimizationdata", tagNone,
            OptionUnit (fun () -> tcConfigB.onlyEssentialOptimizationData <- true), None,
            Some (FSComp.SR.optsNoOpt()))

        CompilerOption
           ("nointerfacedata", tagNone,
            OptionUnit (fun () -> tcConfigB.noSignatureData <- true), None,
            Some (FSComp.SR.optsNoInterface()))

        CompilerOption
           ("sig", tagFile,
            OptionString (setSignatureFile tcConfigB), None,
            Some (FSComp.SR.optsSig()))

        CompilerOption
           ("allsigs", tagNone,
            OptionUnit (setAllSignatureFiles tcConfigB), None,
            Some (FSComp.SR.optsAllSigs()))

        CompilerOption
           ("nocopyfsharpcore", tagNone,
            OptionUnit (fun () -> tcConfigB.copyFSharpCore <- CopyFSharpCoreFlag.No), None,
            Some (FSComp.SR.optsNoCopyFsharpCore()))

        CompilerOption
           ("refonly", tagNone,
            OptionSwitch (SetReferenceAssemblyOnlySwitch tcConfigB), None,
            Some (FSComp.SR.optsRefOnly()))

        CompilerOption
           ("refout", tagFile,
            OptionString (SetReferenceAssemblyOutSwitch tcConfigB), None,
            Some (FSComp.SR.optsRefOut()))
    ]


// OptionBlock: Resources
//-----------------------

let resourcesFlagsFsi (_tcConfigB: TcConfigBuilder) = []
let resourcesFlagsFsc (tcConfigB: TcConfigBuilder) =
    [
        CompilerOption
            ("win32icon", tagFile,
             OptionString (fun s -> tcConfigB.win32icon <- s), None,
             Some (FSComp.SR.optsWin32icon()))
        CompilerOption
           ("win32res", tagFile,
            OptionString (fun s -> tcConfigB.win32res <- s), None,
            Some (FSComp.SR.optsWin32res()))

        CompilerOption
           ("win32manifest", tagFile,
            OptionString (fun s -> tcConfigB.win32manifest <- s), None,
            Some (FSComp.SR.optsWin32manifest()))

        CompilerOption
           ("nowin32manifest", tagNone,
            OptionUnit (fun () -> tcConfigB.includewin32manifest <- false), None,
            Some (FSComp.SR.optsNowin32manifest()))

        CompilerOption
           ("resource", tagResInfo,
            OptionString (fun s -> tcConfigB.AddEmbeddedResource s), None,
            Some (FSComp.SR.optsResource()))

        CompilerOption
           ("linkresource", tagResInfo,
            OptionString (fun s -> tcConfigB.linkResources <- tcConfigB.linkResources ++ s), None,
            Some (FSComp.SR.optsLinkresource()))
    ]


// OptionBlock: Code generation
//-----------------------------

let codeGenerationFlags isFsi (tcConfigB: TcConfigBuilder) =
    let debug =
        [ CompilerOption
            ("debug", tagNone,
             OptionSwitch (SetDebugSwitch tcConfigB None), None,
             Some (FSComp.SR.optsDebugPM()))

          CompilerOption
             ("debug", tagFullPDBOnlyPortable,
              OptionString (fun s -> SetDebugSwitch tcConfigB (Some s) OptionSwitch.On), None,
              Some (FSComp.SR.optsDebug(if isFsi then "pdbonly" else "full")))
        ]
    let embed =
        [ CompilerOption
            ("embed", tagNone,
             OptionSwitch (SetEmbedAllSourceSwitch tcConfigB), None,
             Some (FSComp.SR.optsEmbedAllSource()))

          CompilerOption
            ("embed", tagFileList,
             OptionStringList (fun f -> tcConfigB.AddEmbeddedSourceFile f), None,
             Some ( FSComp.SR.optsEmbedSource()))

          CompilerOption
            ("sourcelink", tagFile,
             OptionString (fun f -> tcConfigB.sourceLink <- f), None,
             Some ( FSComp.SR.optsSourceLink()))
        ]

    let codegen =
        [ CompilerOption
            ("optimize", tagNone,
             OptionSwitch (SetOptimizeSwitch tcConfigB), None,
             Some (FSComp.SR.optsOptimize()))

          CompilerOption
           ("tailcalls", tagNone,
            OptionSwitch (SetTailcallSwitch tcConfigB), None,
            Some (FSComp.SR.optsTailcalls()))

          CompilerOption
           ("deterministic", tagNone,
            OptionSwitch (SetDeterministicSwitch tcConfigB), None,
            Some (FSComp.SR.optsDeterministic()))

          CompilerOption
           ("pathmap", tagPathMap,
            OptionStringList (AddPathMapping tcConfigB), None,
            Some (FSComp.SR.optsPathMap()))

          CompilerOption
           ("crossoptimize", tagNone,
            OptionSwitch (crossOptimizeSwitch tcConfigB), None,
            Some (FSComp.SR.optsCrossoptimize()))
        ]
    if isFsi then debug @ codegen
    else debug @ embed @ codegen

// OptionBlock: Language
//----------------------

let defineSymbol tcConfigB s = tcConfigB.conditionalDefines <- s :: tcConfigB.conditionalDefines

let mlCompatibilityFlag (tcConfigB: TcConfigBuilder) =
    CompilerOption
       ("mlcompatibility", tagNone,
        OptionUnit (fun () -> tcConfigB.mlCompatibility<-true; tcConfigB.TurnWarningOff(rangeCmdArgs, "62")), None,
        Some (FSComp.SR.optsMlcompatibility()))

/// LanguageVersion management
let setLanguageVersion specifiedVersion =

    let languageVersion = LanguageVersion(specifiedVersion)
    let dumpAllowedValues () =
        printfn "%s" (FSComp.SR.optsSupportedLangVersions())
        for v in languageVersion.ValidOptions do printfn "%s" v
        for v in languageVersion.ValidVersions do printfn "%s" v
        exit 0

    if specifiedVersion = "?" then dumpAllowedValues ()
    elif specifiedVersion.ToUpperInvariant() = "PREVIEW" then ()
    elif not (languageVersion.ContainsVersion specifiedVersion) then error(Error(FSComp.SR.optsUnrecognizedLanguageVersion specifiedVersion, rangeCmdArgs))
    languageVersion

let languageFlags tcConfigB =
    [
        // -langversion:?                Display the allowed values for language version
        // -langversion:<string>         Specify language version such as
        //                               'default' (latest major version), or
        //                               'latest' (latest version, including minor versions),
        //                               'preview' (features for preview)
        //                               or specific versions like '4.7'
        CompilerOption("langversion", tagLangVersionValues, OptionString (fun switch -> tcConfigB.langVersion <- setLanguageVersion(switch)), None, Some (FSComp.SR.optsLangVersion()))

        CompilerOption("checked", tagNone, OptionSwitch (fun switch -> tcConfigB.checkOverflow <- (switch = OptionSwitch.On)), None, Some (FSComp.SR.optsChecked()))
        CompilerOption("define", tagString, OptionString (defineSymbol tcConfigB), None, Some (FSComp.SR.optsDefine()))
        mlCompatibilityFlag tcConfigB
    ]

// OptionBlock: Advanced user options
//-----------------------------------

let libFlag (tcConfigB: TcConfigBuilder) =
    CompilerOption
        ("lib", tagDirList,
         OptionStringList (fun s -> tcConfigB.AddIncludePath (rangeStartup, s, tcConfigB.implicitIncludeDir)), None,
         Some (FSComp.SR.optsLib()))

let codePageFlag (tcConfigB: TcConfigBuilder) =
    CompilerOption
        ("codepage", tagInt,
         OptionInt (fun n ->
            try
                System.Text.Encoding.GetEncoding n |> ignore
            with :? ArgumentException as err ->
                error(Error(FSComp.SR.optsProblemWithCodepage(n, err.Message), rangeCmdArgs))

            tcConfigB.inputCodePage <- Some n), None,
                Some (FSComp.SR.optsCodepage()))

let preferredUiLang (tcConfigB: TcConfigBuilder) =
    CompilerOption
        ("preferreduilang", tagString,
         OptionString (fun s -> tcConfigB.preferredUiLang <- Some s), None,
         Some(FSComp.SR.optsPreferredUiLang()))

let utf8OutputFlag (tcConfigB: TcConfigBuilder) =
    CompilerOption
        ("utf8output", tagNone,
         OptionUnit (fun () -> tcConfigB.utf8output <- true), None,
         Some (FSComp.SR.optsUtf8output()))

let fullPathsFlag  (tcConfigB: TcConfigBuilder)  =
    CompilerOption
        ("fullpaths", tagNone,
         OptionUnit (fun () -> tcConfigB.showFullPaths <- true), None,
         Some (FSComp.SR.optsFullpaths()))

let cliRootFlag (_tcConfigB: TcConfigBuilder) =
    CompilerOption
        ("cliroot", tagString,
         OptionString (fun _  -> ()), Some(DeprecatedCommandLineOptionFull(FSComp.SR.optsClirootDeprecatedMsg(), rangeCmdArgs)),
         Some(FSComp.SR.optsClirootDescription()))

let SetTargetProfile (tcConfigB: TcConfigBuilder) v =
    let primaryAssembly =
        match v with
        // Indicates we assume "mscorlib.dll", i.e .NET Framework, Mono and Profile 47
        | "mscorlib" -> PrimaryAssembly.Mscorlib
        // Indicates we assume "System.Runtime.dll", i.e .NET Standard 1.x, .NET Core App 1.x and above, and Profile 7/78/259
        | "netcore"  -> PrimaryAssembly.System_Runtime
        // Indicates we assume "netstandard.dll", i.e .NET Standard 2.0 and above
        | "netstandard"  -> PrimaryAssembly.NetStandard
        | _ -> error(Error(FSComp.SR.optsInvalidTargetProfile v, rangeCmdArgs))
    tcConfigB.SetPrimaryAssembly  primaryAssembly

let advancedFlagsBoth tcConfigB =
    [
        yield codePageFlag tcConfigB
        yield utf8OutputFlag tcConfigB
        yield preferredUiLang tcConfigB
        yield fullPathsFlag tcConfigB
        yield libFlag tcConfigB
        yield CompilerOption
                 ("simpleresolution",
                  tagNone,
                  OptionUnit (fun () -> tcConfigB.useSimpleResolution<-true), None,
                  Some (FSComp.SR.optsSimpleresolution()))

        yield CompilerOption
                 ("targetprofile", tagString,
                  OptionString (SetTargetProfile tcConfigB), None,
                  Some(FSComp.SR.optsTargetProfile()))
    ]

let noFrameworkFlag isFsc tcConfigB =
    CompilerOption
        ("noframework", tagNone,
         OptionUnit (fun () ->
            tcConfigB.implicitlyReferenceDotNetAssemblies <- false
            if isFsc then
                tcConfigB.implicitlyResolveAssemblies <- false), None,
         Some (FSComp.SR.optsNoframework()))

let advancedFlagsFsi tcConfigB =
    advancedFlagsBoth tcConfigB  @
    [
        yield noFrameworkFlag false tcConfigB
    ]

let advancedFlagsFsc tcConfigB =
    advancedFlagsBoth tcConfigB @
    [
        yield CompilerOption
                  ("baseaddress", tagAddress,
                   OptionString (fun s -> tcConfigB.baseAddress <- Some(int32 s)), None,
                   Some (FSComp.SR.optsBaseaddress()))

        yield CompilerOption
                  ("checksumalgorithm", tagAlgorithm,
                   OptionString (fun s ->
                       tcConfigB.checksumAlgorithm <-
                        match s.ToUpperInvariant() with
                        | "SHA1" -> HashAlgorithm.Sha1
                        | "SHA256" -> HashAlgorithm.Sha256
                        | _ -> error(Error(FSComp.SR.optsUnknownChecksumAlgorithm s, rangeCmdArgs))), None,
                        Some (FSComp.SR.optsChecksumAlgorithm()))

        yield noFrameworkFlag true tcConfigB

        yield CompilerOption
                  ("standalone", tagNone,
                   OptionUnit (fun _ ->
                        tcConfigB.openDebugInformationForLaterStaticLinking <- true
                        tcConfigB.standalone <- true
                        tcConfigB.implicitlyResolveAssemblies <- true), None,
                   Some (FSComp.SR.optsStandalone()))

        yield CompilerOption
                  ("staticlink", tagFile,
                   OptionString (fun s ->
                       tcConfigB.extraStaticLinkRoots <- tcConfigB.extraStaticLinkRoots @ [s]
                       tcConfigB.implicitlyResolveAssemblies <- true), None,
                   Some (FSComp.SR.optsStaticlink()))

#if ENABLE_MONO_SUPPORT
        if runningOnMono then
            yield CompilerOption
                      ("resident", tagFile,
                       OptionUnit (fun () -> ()), None,
                       Some (FSComp.SR.optsResident()))
#endif

        yield CompilerOption
                  ("pdb", tagString,
                   OptionString (fun s -> tcConfigB.debugSymbolFile <- Some s), None,
                   Some (FSComp.SR.optsPdb()))

        yield CompilerOption
                  ("highentropyva", tagNone,
                   OptionSwitch (useHighEntropyVASwitch tcConfigB), None,
                   Some (FSComp.SR.optsUseHighEntropyVA()))

        yield CompilerOption
                  ("subsystemversion", tagString,
                   OptionString (subSystemVersionSwitch tcConfigB), None,
                   Some (FSComp.SR.optsSubSystemVersion()))

        yield CompilerOption
                  ("quotations-debug", tagNone,
                   OptionSwitch(fun switch -> tcConfigB.emitDebugInfoInQuotations <- switch = OptionSwitch.On), None,
                   Some(FSComp.SR.optsEmitDebugInfoInQuotations()))

    ]

// OptionBlock: Internal options (test use only)
//--------------------------------------------------

let testFlag tcConfigB =
        CompilerOption
            ("test", tagString,
             OptionString (fun s ->
                match s with
                | "StackSpan"        -> tcConfigB.internalTestSpanStackReferring <- true
                | "ErrorRanges"      -> tcConfigB.errorStyle <- ErrorStyle.TestErrors
                | "Tracking"         -> tracking <- true (* general purpose on/off diagnostics flag *)
                | "NoNeedToTailcall" -> tcConfigB.optSettings <- { tcConfigB.optSettings with reportNoNeedToTailcall = true }
                | "FunctionSizes"    -> tcConfigB.optSettings <- { tcConfigB.optSettings with reportFunctionSizes = true }
                | "TotalSizes"       -> tcConfigB.optSettings <- { tcConfigB.optSettings with reportTotalSizes = true }
                | "HasEffect"        -> tcConfigB.optSettings <- { tcConfigB.optSettings with reportHasEffect = true }
                | "NoErrorText"      -> FSComp.SR.SwallowResourceText <- true
                | "EmitFeeFeeAs100001" -> tcConfigB.testFlagEmitFeeFeeAs100001 <- true
                | "DumpDebugInfo"    -> tcConfigB.dumpDebugInfo <- true
                | "ShowLoadedAssemblies" -> tcConfigB.showLoadedAssemblies <- true
                | "ContinueAfterParseFailure" -> tcConfigB.continueAfterParseFailure <- true
                | "ParallelOff" -> tcConfigB.concurrentBuild <- false
#if DEBUG
                | "ShowParserStackOnParseError" -> showParserStackOnParseError <- true
#endif
                | str                -> warning(Error(FSComp.SR.optsUnknownArgumentToTheTestSwitch str, rangeCmdArgs))), None,
             None)

// Not shown in fsc.exe help, no warning on use, motivation is for use from tooling.
let editorSpecificFlags (tcConfigB: TcConfigBuilder) =
  [ CompilerOption("vserrors", tagNone, OptionUnit (fun () -> tcConfigB.errorStyle <- ErrorStyle.VSErrors), None, None)
    CompilerOption("validate-type-providers", tagNone, OptionUnit id, None, None)  // preserved for compatibility's sake, no longer has any effect
    CompilerOption("LCID", tagInt, OptionInt ignore, None, None)
    CompilerOption("flaterrors", tagNone, OptionUnit (fun () -> tcConfigB.flatErrors <- true), None, None)
    CompilerOption("sqmsessionguid", tagNone, OptionString ignore, None, None)
    CompilerOption("gccerrors", tagNone, OptionUnit (fun () -> tcConfigB.errorStyle <- ErrorStyle.GccErrors), None, None)
    CompilerOption("exename", tagNone, OptionString (fun s -> tcConfigB.exename <- Some s), None, None)
    CompilerOption("maxerrors", tagInt, OptionInt (fun n -> tcConfigB.maxErrors <- n), None, None)
    CompilerOption("noconditionalerasure", tagNone, OptionUnit (fun () -> tcConfigB.noConditionalErasure <- true), None, None)
<<<<<<< HEAD
    CompilerOption("ignorelinedirectives", tagNone, OptionUnit (fun () -> tcConfigB.applyLineDirectives <- false), None, None)
=======
>>>>>>> 01e5bbb5
  ]

let internalFlags (tcConfigB:TcConfigBuilder) =
  [
    CompilerOption
       ("stamps", tagNone,
        OptionUnit ignore,
        Some(InternalCommandLineOption("--stamps", rangeCmdArgs)), None)

    CompilerOption
       ("ranges", tagNone,
        OptionSet DebugPrint.layoutRanges,
        Some(InternalCommandLineOption("--ranges", rangeCmdArgs)), None)

    CompilerOption
       ("terms", tagNone,
        OptionUnit (fun () -> tcConfigB.showTerms <- true),
        Some(InternalCommandLineOption("--terms", rangeCmdArgs)), None)

    CompilerOption
       ("termsfile", tagNone,
        OptionUnit (fun () -> tcConfigB.writeTermsToFiles <- true),
        Some(InternalCommandLineOption("--termsfile", rangeCmdArgs)), None)

#if DEBUG
    CompilerOption
       ("debug-parse", tagNone,
        OptionUnit (fun () -> Internal.Utilities.Text.Parsing.Flags.debug <- true),
        Some(InternalCommandLineOption("--debug-parse", rangeCmdArgs)), None)
#endif

    CompilerOption
       ("pause", tagNone,
        OptionUnit (fun () -> tcConfigB.pause <- true),
        Some(InternalCommandLineOption("--pause", rangeCmdArgs)), None)

    CompilerOption
       ("detuple", tagNone,
        OptionInt (setFlag (fun v -> tcConfigB.doDetuple <- v)),
        Some(InternalCommandLineOption("--detuple", rangeCmdArgs)), None)

    CompilerOption
       ("simulateException", tagNone,
        OptionString (fun s -> tcConfigB.simulateException <- Some s),
        Some(InternalCommandLineOption("--simulateException", rangeCmdArgs)), Some "Simulate an exception from some part of the compiler")

    CompilerOption
       ("stackReserveSize", tagNone,
        OptionString (fun s -> tcConfigB.stackReserveSize <- Some(int32 s)),
        Some(InternalCommandLineOption("--stackReserveSize", rangeCmdArgs)), Some "for an exe, set stack reserve size")

    CompilerOption
       ("tlr", tagInt,
        OptionInt (setFlag (fun v -> tcConfigB.doTLR <- v)),
        Some(InternalCommandLineOption("--tlr", rangeCmdArgs)), None)

    CompilerOption
       ("finalSimplify", tagInt,
        OptionInt (setFlag (fun v -> tcConfigB.doFinalSimplify <- v)),
        Some(InternalCommandLineOption("--finalSimplify", rangeCmdArgs)), None)

    CompilerOption
       ("parseonly", tagNone,
        OptionUnit (fun () -> tcConfigB.parseOnly <- true),
        Some(InternalCommandLineOption("--parseonly", rangeCmdArgs)), None)

    CompilerOption
       ("typecheckonly", tagNone,
        OptionUnit (fun () -> tcConfigB.typeCheckOnly <- true),
        Some(InternalCommandLineOption("--typecheckonly", rangeCmdArgs)), None)

    CompilerOption
       ("ast", tagNone,
        OptionUnit (fun () -> tcConfigB.printAst <- true),
        Some(InternalCommandLineOption("--ast", rangeCmdArgs)), None)

    CompilerOption
       ("tokenize", tagNone,
        OptionUnit (fun () -> tcConfigB.tokenize <- TokenizeOption.Only),
        Some(InternalCommandLineOption("--tokenize", rangeCmdArgs)), None)

    CompilerOption
       ("tokenize-unfiltered", tagNone,
        OptionUnit (fun () -> tcConfigB.tokenize <- TokenizeOption.Unfiltered),
        Some(InternalCommandLineOption("--tokenize-unfiltered", rangeCmdArgs)), None)
    
    CompilerOption
       ("testInteractionParser", tagNone,
        OptionUnit (fun () -> tcConfigB.testInteractionParser <- true),
        Some(InternalCommandLineOption("--testInteractionParser", rangeCmdArgs)), None)

    CompilerOption
       ("testparsererrorrecovery", tagNone,
        OptionUnit (fun () -> tcConfigB.reportNumDecls <- true),
        Some(InternalCommandLineOption("--testparsererrorrecovery", rangeCmdArgs)), None)

    CompilerOption
       ("inlinethreshold", tagInt,
        OptionInt (fun n -> tcConfigB.optSettings <- { tcConfigB.optSettings with lambdaInlineThreshold = n }),
        Some(InternalCommandLineOption("--inlinethreshold", rangeCmdArgs)), None)

    CompilerOption
       ("extraoptimizationloops", tagNone,
        OptionInt (fun n -> tcConfigB.extraOptimizationIterations <- n),
        Some(InternalCommandLineOption("--extraoptimizationloops", rangeCmdArgs)), None)

    CompilerOption
       ("abortonerror", tagNone,
        OptionUnit (fun () -> tcConfigB.abortOnError <- true),
        Some(InternalCommandLineOption("--abortonerror", rangeCmdArgs)), None)

    CompilerOption
       ("implicitresolution", tagNone,
        OptionUnit (fun _ -> tcConfigB.implicitlyResolveAssemblies <- true),
        Some(InternalCommandLineOption("--implicitresolution", rangeCmdArgs)), None)

    // "Display assembly reference resolution information")
    CompilerOption
       ("resolutions", tagNone,
        OptionUnit (fun () -> tcConfigB.showReferenceResolutions <- true),
        Some(InternalCommandLineOption("", rangeCmdArgs)), None)

    // "The base registry key to use for assembly resolution. This part in brackets here: HKEY_LOCAL_MACHINE\[SOFTWARE\Microsoft\.NETFramework]\v2.0.50727\AssemblyFoldersEx")
    CompilerOption
       ("resolutionframeworkregistrybase", tagString,
        OptionString (fun _ -> ()),
        Some(InternalCommandLineOption("", rangeCmdArgs)), None)

    // "The base registry key to use for assembly resolution. This part in brackets here: HKEY_LOCAL_MACHINE\SOFTWARE\Microsoft\.NETFramework\v2.0.50727\[AssemblyFoldersEx]")
    CompilerOption
       ("resolutionassemblyfoldersuffix", tagString,
        OptionString (fun _ -> ()),
        Some(InternalCommandLineOption("resolutionassemblyfoldersuffix", rangeCmdArgs)), None)

    // "Additional reference resolution conditions. For example \"OSVersion=5.1.2600.0, PlatformID=id")
    CompilerOption
       ("resolutionassemblyfoldersconditions", tagString,
        OptionString (fun _ -> ()),
        Some(InternalCommandLineOption("resolutionassemblyfoldersconditions", rangeCmdArgs)), None)

    // "Resolve assembly references using MSBuild resolution rules rather than directory based (Default=true except when running fsc.exe under mono)")
    CompilerOption
       ("msbuildresolution", tagNone,
        OptionUnit (fun () -> tcConfigB.useSimpleResolution <- false),
        Some(InternalCommandLineOption("msbuildresolution", rangeCmdArgs)), None)

    CompilerOption
       ("alwayscallvirt", tagNone,
        OptionSwitch(callVirtSwitch tcConfigB),
        Some(InternalCommandLineOption("alwayscallvirt", rangeCmdArgs)), None)

    CompilerOption
       ("nodebugdata", tagNone,
        OptionUnit (fun () -> tcConfigB.noDebugAttributes <- true),
        Some(InternalCommandLineOption("nodebugdata", rangeCmdArgs)), None)

    testFlag tcConfigB  ] @

  editorSpecificFlags tcConfigB @
  [ CompilerOption
       ("jit", tagNone,
        OptionSwitch (jitoptimizeSwitch tcConfigB),
        Some(InternalCommandLineOption("jit", rangeCmdArgs)), None)

    CompilerOption
       ("localoptimize", tagNone,
        OptionSwitch(localoptimizeSwitch tcConfigB),
        Some(InternalCommandLineOption("localoptimize", rangeCmdArgs)), None)

    CompilerOption
       ("splitting", tagNone,
        OptionSwitch(splittingSwitch tcConfigB),
        Some(InternalCommandLineOption("splitting", rangeCmdArgs)), None)

    CompilerOption
       ("versionfile", tagString,
        OptionString (fun s -> tcConfigB.version <- VersionFile s),
        Some(InternalCommandLineOption("versionfile", rangeCmdArgs)), None)

    // "Display timing profiles for compilation"
    CompilerOption
       ("times", tagNone,
        OptionUnit  (fun () -> tcConfigB.showTimes <- true),
        Some(InternalCommandLineOption("times", rangeCmdArgs)), None)

#if !NO_TYPEPROVIDERS
    // "Display information about extension type resolution")
    CompilerOption
       ("showextensionresolution", tagNone,
        OptionUnit  (fun () -> tcConfigB.showExtensionTypeMessages <- true),
        Some(InternalCommandLineOption("showextensionresolution", rangeCmdArgs)), None)
#endif

    CompilerOption
       ("metadataversion", tagString,
        OptionString (fun s -> tcConfigB.metadataVersion <- Some s),
        Some(InternalCommandLineOption("metadataversion", rangeCmdArgs)), None)
  ]

// OptionBlock: Deprecated flags (fsc, service only)
//--------------------------------------------------

let compilingFsLibFlag (tcConfigB: TcConfigBuilder) =
    CompilerOption
        ("compiling-fslib", tagNone,
         OptionUnit (fun () ->
            tcConfigB.compilingFSharpCore <- true
            tcConfigB.TurnWarningOff(rangeStartup, "42")),
         Some(InternalCommandLineOption("--compiling-fslib", rangeCmdArgs)), None)

let compilingFsLib20Flag =
    CompilerOption ("compiling-fslib-20", tagNone, OptionString (fun _ -> () ), None, None)

let compilingFsLib40Flag =
    CompilerOption ("compiling-fslib-40", tagNone, OptionUnit (fun () -> ()), None, None)

let compilingFsLibNoBigIntFlag =
    CompilerOption ("compiling-fslib-nobigint", tagNone, OptionUnit (fun () -> () ), None, None)

let mlKeywordsFlag =
    CompilerOption
        ("ml-keywords", tagNone,
         OptionUnit (fun () -> ()),
         Some(DeprecatedCommandLineOptionNoDescription("--ml-keywords", rangeCmdArgs)), None)

let gnuStyleErrorsFlag tcConfigB =
    CompilerOption
        ("gnu-style-errors", tagNone,
         OptionUnit (fun () -> tcConfigB.errorStyle <- ErrorStyle.EmacsErrors),
         Some(DeprecatedCommandLineOptionNoDescription("--gnu-style-errors", rangeCmdArgs)), None)

let deprecatedFlagsBoth tcConfigB =
    [
      CompilerOption
         ("light", tagNone,
          OptionUnit (fun () -> tcConfigB.indentationAwareSyntax <- Some true),
          Some(DeprecatedCommandLineOptionNoDescription("--light", rangeCmdArgs)), None)

      CompilerOption
         ("indentation-syntax", tagNone,
          OptionUnit (fun () -> tcConfigB.indentationAwareSyntax <- Some true),
          Some(DeprecatedCommandLineOptionNoDescription("--indentation-syntax", rangeCmdArgs)), None)

      CompilerOption
         ("no-indentation-syntax", tagNone,
          OptionUnit (fun () -> tcConfigB.indentationAwareSyntax <- Some false),
          Some(DeprecatedCommandLineOptionNoDescription("--no-indentation-syntax", rangeCmdArgs)), None)
    ]

let deprecatedFlagsFsi tcConfigB = deprecatedFlagsBoth tcConfigB

let deprecatedFlagsFsc tcConfigB =
    deprecatedFlagsBoth tcConfigB @
    [
    cliRootFlag tcConfigB
    CompilerOption
       ("jit-optimize", tagNone,
        OptionUnit (fun _ -> tcConfigB.optSettings <- { tcConfigB.optSettings with jitOptUser = Some true }),
        Some(DeprecatedCommandLineOptionNoDescription("--jit-optimize", rangeCmdArgs)), None)

    CompilerOption
       ("no-jit-optimize", tagNone,
        OptionUnit (fun _ -> tcConfigB.optSettings <- { tcConfigB.optSettings with jitOptUser = Some false }),
        Some(DeprecatedCommandLineOptionNoDescription("--no-jit-optimize", rangeCmdArgs)), None)

    CompilerOption
       ("jit-tracking", tagNone,
        OptionUnit (fun _ -> tcConfigB.jitTracking <- true ),
        Some(DeprecatedCommandLineOptionNoDescription("--jit-tracking", rangeCmdArgs)), None)

    CompilerOption
       ("no-jit-tracking", tagNone,
        OptionUnit (fun _ -> tcConfigB.jitTracking <- false ),
        Some(DeprecatedCommandLineOptionNoDescription("--no-jit-tracking", rangeCmdArgs)), None)

    CompilerOption
       ("progress", tagNone,
        OptionUnit (fun () -> progress <- true),
        Some(DeprecatedCommandLineOptionNoDescription("--progress", rangeCmdArgs)), None)

    compilingFsLibFlag tcConfigB
    compilingFsLib20Flag
    compilingFsLib40Flag
    compilingFsLibNoBigIntFlag

    CompilerOption
       ("version", tagString,
        OptionString (fun s -> tcConfigB.version <- VersionString s),
        Some(DeprecatedCommandLineOptionNoDescription("--version", rangeCmdArgs)), None)

    CompilerOption
       ("local-optimize", tagNone,
        OptionUnit (fun _ -> tcConfigB.optSettings <- { tcConfigB.optSettings with localOptUser = Some true }),
        Some(DeprecatedCommandLineOptionNoDescription("--local-optimize", rangeCmdArgs)), None)

    CompilerOption
       ("no-local-optimize", tagNone,
        OptionUnit (fun _ -> tcConfigB.optSettings <- { tcConfigB.optSettings with localOptUser = Some false }),
        Some(DeprecatedCommandLineOptionNoDescription("--no-local-optimize", rangeCmdArgs)), None)

    CompilerOption
       ("cross-optimize", tagNone,
        OptionUnit (fun _ -> tcConfigB.optSettings <- { tcConfigB.optSettings with crossAssemblyOptimizationUser = Some true }),
        Some(DeprecatedCommandLineOptionNoDescription("--cross-optimize", rangeCmdArgs)), None)

    CompilerOption
       ("no-cross-optimize", tagNone,
        OptionUnit (fun _ -> tcConfigB.optSettings <- { tcConfigB.optSettings with crossAssemblyOptimizationUser = Some false }),
        Some(DeprecatedCommandLineOptionNoDescription("--no-cross-optimize", rangeCmdArgs)), None)

    CompilerOption
       ("no-string-interning", tagNone,
        OptionUnit (fun () -> tcConfigB.internConstantStrings <- false),
        Some(DeprecatedCommandLineOptionNoDescription("--no-string-interning", rangeCmdArgs)), None)

    CompilerOption
       ("statistics", tagNone,
        OptionUnit (fun () -> tcConfigB.stats <- true),
        Some(DeprecatedCommandLineOptionNoDescription("--statistics", rangeCmdArgs)), None)

    CompilerOption
       ("generate-filter-blocks", tagNone,
        OptionUnit (fun () -> tcConfigB.generateFilterBlocks <- true),
        Some(DeprecatedCommandLineOptionNoDescription("--generate-filter-blocks", rangeCmdArgs)), None)

    //CompilerOption
    //    ("no-generate-filter-blocks", tagNone,
    //     OptionUnit (fun () -> tcConfigB.generateFilterBlocks <- false),
    //     Some(DeprecatedCommandLineOptionNoDescription("--generate-filter-blocks", rangeCmdArgs)), None)

    CompilerOption
       ("max-errors", tagInt,
        OptionInt (fun n -> tcConfigB.maxErrors <- n),
        Some(DeprecatedCommandLineOptionSuggestAlternative("--max-errors", "--maxerrors", rangeCmdArgs)), None)

    CompilerOption
       ("debug-file", tagNone,
        OptionString (fun s -> tcConfigB.debugSymbolFile <- Some s),
        Some(DeprecatedCommandLineOptionSuggestAlternative("--debug-file", "--pdb", rangeCmdArgs)), None)

    CompilerOption
       ("no-debug-file", tagNone,
        OptionUnit (fun () -> tcConfigB.debuginfo <- false),
        Some(DeprecatedCommandLineOptionSuggestAlternative("--no-debug-file", "--debug-", rangeCmdArgs)), None)

    CompilerOption
       ("Ooff", tagNone,
        OptionUnit (fun () -> SetOptimizeOff tcConfigB),
        Some(DeprecatedCommandLineOptionSuggestAlternative("-Ooff", "--optimize-", rangeCmdArgs)), None)


    CompilerOption
       ("keycontainer", tagString,
        OptionString(fun s ->
            if FSharpEnvironment.isRunningOnCoreClr then error(Error(FSComp.SR.containerSigningUnsupportedOnThisPlatform(), rangeCmdArgs))
            else tcConfigB.container <- Some s),
            if FSharpEnvironment.isRunningOnCoreClr then None
            else Some(DeprecatedCommandLineOptionSuggestAlternative("--keycontainer", "--keyfile", rangeCmdArgs))
        ,None)

    mlKeywordsFlag
    gnuStyleErrorsFlag tcConfigB ]


// OptionBlock: Miscellaneous options
//-----------------------------------

let DisplayBannerText tcConfigB =
    if tcConfigB.showBanner then (
        printfn "%s" tcConfigB.productNameForBannerText
        printfn "%s" (FSComp.SR.optsCopyright())
    )

/// FSC only help. (FSI has it's own help function).
let displayHelpFsc tcConfigB (blocks:CompilerOptionBlock list) =
    DisplayBannerText tcConfigB
    PrintCompilerOptionBlocks blocks
    exit 0

let displayVersion tcConfigB =
    printfn "%s" tcConfigB.productNameForBannerText
    exit 0

let miscFlagsBoth tcConfigB =
    [   CompilerOption("nologo", tagNone, OptionUnit (fun () -> tcConfigB.showBanner <- false), None, Some (FSComp.SR.optsNologo()))
        CompilerOption("version", tagNone, OptionUnit (fun () -> displayVersion tcConfigB), None, Some (FSComp.SR.optsVersion()))
    ]

let miscFlagsFsc tcConfigB =
    miscFlagsBoth tcConfigB @
    [   CompilerOption("help", tagNone, OptionHelp (fun blocks -> displayHelpFsc tcConfigB blocks), None, Some (FSComp.SR.optsHelp()))
        CompilerOption("@<file>", tagNone, OptionUnit ignore, None, Some (FSComp.SR.optsResponseFile()))
    ]
let miscFlagsFsi tcConfigB = miscFlagsBoth tcConfigB


// OptionBlock: Abbreviations of existing options
//-----------------------------------------------

let abbreviatedFlagsBoth tcConfigB =
    [
        CompilerOption("d", tagString, OptionString (defineSymbol tcConfigB), None, Some(FSComp.SR.optsShortFormOf("--define")))
        CompilerOption("O", tagNone, OptionSwitch (SetOptimizeSwitch tcConfigB), None, Some(FSComp.SR.optsShortFormOf("--optimize[+|-]")))
        CompilerOption("g", tagNone, OptionSwitch (SetDebugSwitch tcConfigB None), None, Some(FSComp.SR.optsShortFormOf("--debug")))
        CompilerOption("i", tagString, OptionUnit (fun () -> tcConfigB.printSignature <- true), None, Some(FSComp.SR.optsShortFormOf("--sig")))
        CompilerOption("r", tagFile, OptionString (fun s -> tcConfigB.AddReferencedAssemblyByPath (rangeStartup, s)),
            None, Some(FSComp.SR.optsShortFormOf("--reference")))
        CompilerOption("I", tagDirList, OptionStringList (fun s -> tcConfigB.AddIncludePath (rangeStartup, s, tcConfigB.implicitIncludeDir)),
            None, Some (FSComp.SR.optsShortFormOf("--lib")))
    ]

let abbreviatedFlagsFsi tcConfigB = abbreviatedFlagsBoth tcConfigB

let abbreviatedFlagsFsc tcConfigB =
    abbreviatedFlagsBoth tcConfigB @
    [   // FSC only abbreviated options
        CompilerOption
            ("o", tagString,
             OptionString (setOutFileName tcConfigB), None,
             Some(FSComp.SR.optsShortFormOf("--out")))

        CompilerOption
            ("a", tagString,
             OptionUnit (fun () -> tcConfigB.target <- CompilerTarget.Dll), None,
             Some(FSComp.SR.optsShortFormOf("--target library")))

        // FSC help abbreviations. FSI has it's own help options...
        CompilerOption
           ("?", tagNone,
            OptionHelp (fun blocks -> displayHelpFsc tcConfigB blocks), None,
            Some(FSComp.SR.optsShortFormOf("--help")))

        CompilerOption
            ("help", tagNone,
             OptionHelp (fun blocks -> displayHelpFsc tcConfigB blocks), None,
             Some(FSComp.SR.optsShortFormOf("--help")))

        CompilerOption
            ("full-help", tagNone,
             OptionHelp (fun blocks -> displayHelpFsc tcConfigB blocks), None,
             Some(FSComp.SR.optsShortFormOf("--help")))
    ]

let GetAbbrevFlagSet tcConfigB isFsc =
    let mutable argList: string list = []
    for c in ((if isFsc then abbreviatedFlagsFsc else abbreviatedFlagsFsi) tcConfigB) do
        match c with
        | CompilerOption(arg, _, OptionString _, _, _)
        | CompilerOption(arg, _, OptionStringList _, _, _) -> argList <- argList @ ["-"+arg;"/"+arg]
        | _ -> ()
    Set.ofList argList

// check for abbreviated options that accept spaces instead of colons, and replace the spaces
// with colons when necessary
let PostProcessCompilerArgs (abbrevArgs: string Set) (args: string []) =
    let mutable i = 0
    let mutable idx = 0
    let len = args.Length
    let mutable arga: string[] = Array.create len ""

    while i < len do
        if not(abbrevArgs.Contains(args[i])) || i = (len - 1)  then
            arga[idx] <- args[i]
            i <- i+1
        else
            arga[idx] <- args[i] + ":" + args[i+1]
            i <- i + 2
        idx <- idx + 1
    Array.toList arga[0 .. (idx - 1)]

// OptionBlock: QA options
//------------------------

let testingAndQAFlags _tcConfigB =
  [
    CompilerOption
       ("dumpAllCommandLineOptions", tagNone,
        OptionHelp(fun blocks -> DumpCompilerOptionBlocks blocks),
        None, None) // "Command line options")
  ]


// Core compiler options, overview
//--------------------------------

(*  The "core" compiler options are "the ones defined here".
    Currently, fsi.exe has some additional options, defined in fsi.fs.

    The compiler options are put into blocks, named as <block>Flags.
    Some block options differ between fsc and fsi, in this case they split as <block>FlagsFsc and <block>FlagsFsi.

    The "service.fs" (language service) flags are the same as the fsc flags (except help options are removed).
    REVIEW: is this correct? what about fsx files in VS and fsi options?

    Block                      | notes
    ---------------------------|--------------------
    outputFileFlags            |
    inputFileFlags             |
    resourcesFlags             |
    codeGenerationFlags        |
    errorsAndWarningsFlags     |
    languageFlags              |
    miscFlags                  |
    advancedFlags              |
    internalFlags              |
    abbreviatedFlags           |
    deprecatedFlags            | REVIEW: some of these may have been valid for fsi.exe?
    fsiSpecificFlags           | These are defined later, in fsi.fs
    ---------------------------|--------------------
*)

// Core compiler options exported to fsc.fs, service.fs and fsi.fs
//----------------------------------------------------------------

/// The core/common options used by fsc.exe. [not currently extended by fsc.fs].
let GetCoreFscCompilerOptions (tcConfigB: TcConfigBuilder) =
  [ PublicOptions(FSComp.SR.optsHelpBannerOutputFiles(), outputFileFlagsFsc        tcConfigB)
    PublicOptions(FSComp.SR.optsHelpBannerInputFiles(), inputFileFlagsFsc         tcConfigB)
    PublicOptions(FSComp.SR.optsHelpBannerResources(), resourcesFlagsFsc         tcConfigB)
    PublicOptions(FSComp.SR.optsHelpBannerCodeGen(), codeGenerationFlags false tcConfigB)
    PublicOptions(FSComp.SR.optsHelpBannerErrsAndWarns(), errorsAndWarningsFlags    tcConfigB)
    PublicOptions(FSComp.SR.optsHelpBannerLanguage(), languageFlags             tcConfigB)
    PublicOptions(FSComp.SR.optsHelpBannerMisc(), miscFlagsFsc              tcConfigB)
    PublicOptions(FSComp.SR.optsHelpBannerAdvanced(), advancedFlagsFsc tcConfigB)
    PrivateOptions(List.concat              [ internalFlags           tcConfigB
                                              abbreviatedFlagsFsc     tcConfigB
                                              deprecatedFlagsFsc      tcConfigB
                                              testingAndQAFlags       tcConfigB])
  ]

/// The core/common options used by the F# VS Language Service.
/// Filter out OptionHelp which does printing then exit. This is not wanted in the context of VS!!
let GetCoreServiceCompilerOptions (tcConfigB:TcConfigBuilder) =
  let isHelpOption = function CompilerOption(_, _, OptionHelp _, _, _) -> true | _ -> false
  List.map (FilterCompilerOptionBlock (isHelpOption >> not)) (GetCoreFscCompilerOptions tcConfigB)

/// The core/common options used by fsi.exe. [note, some additional options are added in fsi.fs].
let GetCoreFsiCompilerOptions (tcConfigB: TcConfigBuilder) =
  [ PublicOptions(FSComp.SR.optsHelpBannerOutputFiles(), outputFileFlagsFsi       tcConfigB)
    PublicOptions(FSComp.SR.optsHelpBannerInputFiles(), inputFileFlagsFsi        tcConfigB)
    PublicOptions(FSComp.SR.optsHelpBannerResources(), resourcesFlagsFsi        tcConfigB)
    PublicOptions(FSComp.SR.optsHelpBannerCodeGen(), codeGenerationFlags true tcConfigB)
    PublicOptions(FSComp.SR.optsHelpBannerErrsAndWarns(), errorsAndWarningsFlags   tcConfigB)
    PublicOptions(FSComp.SR.optsHelpBannerLanguage(), languageFlags            tcConfigB)
    // Note: no HTML block for fsi.exe
    PublicOptions(FSComp.SR.optsHelpBannerMisc(), miscFlagsFsi            tcConfigB)
    PublicOptions(FSComp.SR.optsHelpBannerAdvanced(), advancedFlagsFsi        tcConfigB)
    PrivateOptions(List.concat              [ internalFlags           tcConfigB
                                              abbreviatedFlagsFsi     tcConfigB
                                              deprecatedFlagsFsi      tcConfigB
                                              testingAndQAFlags       tcConfigB])
  ]

let ApplyCommandLineArgs(tcConfigB: TcConfigBuilder, sourceFiles: string list, argv) =
    try
        let sourceFilesAcc = ResizeArray sourceFiles
        let collect name = if not (FileSystemUtils.isDll name) then sourceFilesAcc.Add name
        ParseCompilerOptions(collect, GetCoreServiceCompilerOptions tcConfigB, argv)
        ResizeArray.toList sourceFilesAcc
    with e ->
        errorRecovery e range0
        sourceFiles


//----------------------------------------------------------------------------
// PrintWholeAssemblyImplementation
//----------------------------------------------------------------------------

let mutable showTermFileCount = 0
let PrintWholeAssemblyImplementation g (tcConfig:TcConfig) outfile header expr =
    if tcConfig.showTerms then
        if tcConfig.writeTermsToFiles then
            let fileName = outfile + ".terms"
            use f = FileSystem.OpenFileForWriteShim(fileName + "-" + string showTermFileCount + "-" + header, FileMode.Create).GetWriter()
            showTermFileCount <- showTermFileCount + 1
            LayoutRender.outL f (Display.squashTo 192 (DebugPrint.implFilesL g expr))
        else
            dprintf "\n------------------\nshowTerm: %s:\n" header
            LayoutRender.outL stderr (Display.squashTo 192 (DebugPrint.implFilesL g expr))
            dprintf "\n------------------\n"

//----------------------------------------------------------------------------
// ReportTime
//----------------------------------------------------------------------------

let mutable tPrev = None
let mutable nPrev = None
let ReportTime (tcConfig:TcConfig) descr =

    match nPrev with
    | None -> ()
    | Some prevDescr ->
        if tcConfig.pause then
            dprintf "[done '%s', entering '%s'] press <enter> to continue... " prevDescr descr
            Console.ReadLine() |> ignore
        // Intentionally putting this right after the pause so a debugger can be attached.
        match tcConfig.simulateException with
        | Some("fsc-oom") -> raise(OutOfMemoryException())
        | Some("fsc-an") -> raise(ArgumentNullException("simulated"))
        | Some("fsc-invop") -> raise(InvalidOperationException())
        | Some("fsc-av") -> raise(AccessViolationException())
        | Some("fsc-aor") -> raise(ArgumentOutOfRangeException())
        | Some("fsc-dv0") -> raise(DivideByZeroException())
        | Some("fsc-nfn") -> raise(NotFiniteNumberException())
        | Some("fsc-oe") -> raise(OverflowException())
        | Some("fsc-atmm") -> raise(ArrayTypeMismatchException())
        | Some("fsc-bif") -> raise(BadImageFormatException())
        | Some("fsc-knf") -> raise(System.Collections.Generic.KeyNotFoundException())
        | Some("fsc-ior") -> raise(IndexOutOfRangeException())
        | Some("fsc-ic") -> raise(InvalidCastException())
        | Some("fsc-ip") -> raise(InvalidProgramException())
        | Some("fsc-ma") -> raise(MemberAccessException())
        | Some("fsc-ni") -> raise(NotImplementedException())
        | Some("fsc-nr") -> raise(NullReferenceException())
        | Some("fsc-oc") -> raise(OperationCanceledException())
        | Some("fsc-fail") -> failwith "simulated"
        | _ -> ()




    if (tcConfig.showTimes || verbose) then
        // Note that timing calls are relatively expensive on the startup path so we don't
        // make this call unless showTimes has been turned on.
        let timeNow = System.Diagnostics.Process.GetCurrentProcess().UserProcessorTime.TotalSeconds
        let maxGen = GC.MaxGeneration
        let gcNow = [| for i in 0 .. maxGen -> GC.CollectionCount i |]
        let ptime = System.Diagnostics.Process.GetCurrentProcess()
        let wsNow = ptime.WorkingSet64/1000000L

        match tPrev, nPrev with
        | Some (timePrev, gcPrev:int []), Some prevDescr ->
            let spanGC = [| for i in 0 .. maxGen -> GC.CollectionCount i - gcPrev[i] |]
            dprintf "TIME: %4.1f Delta: %4.1f Mem: %3d"
                timeNow (timeNow - timePrev)
                wsNow
            dprintf " G0: %3d G1: %2d G2: %2d [%s]\n"
                spanGC[Operators.min 0 maxGen] spanGC[Operators.min 1 maxGen] spanGC[Operators.min 2 maxGen]
                prevDescr

        | _ -> ()
        tPrev <- Some (timeNow, gcNow)

    nPrev <- Some descr

let ignoreFailureOnMono1_1_16 f = try f() with _ -> ()

let foreBackColor () =
    try
        let c = Console.ForegroundColor // may fail, perhaps on Mac, and maybe ForegroundColor is Black
        let b = Console.BackgroundColor // may fail, perhaps on Mac, and maybe BackgroundColor is White
        Some (c, b)
    with
        e -> None

let DoWithColor newColor f =
    match enableConsoleColoring, foreBackColor() with
    | false, _
    | true, None ->
        // could not get console colours, so no attempt to change colours, can not set them back
        f()
    | true, Some (c, _) ->
        try
            ignoreFailureOnMono1_1_16 (fun () -> Console.ForegroundColor <- newColor)
            f()
        finally
            ignoreFailureOnMono1_1_16 (fun () -> Console.ForegroundColor <- c)

let DoWithDiagnosticColor severity f =
    match foreBackColor() with
    | None -> f()
    | Some (_, backColor) ->
        let infoColor = if backColor = ConsoleColor.White then ConsoleColor.Blue else ConsoleColor.Green
        let warnColor = if backColor = ConsoleColor.White then ConsoleColor.DarkBlue else ConsoleColor.Cyan
        let errorColor = ConsoleColor.Red
        let color =
            match severity with
            | FSharpDiagnosticSeverity.Error -> errorColor
            | FSharpDiagnosticSeverity.Warning -> warnColor
            | _ -> infoColor
        DoWithColor color f<|MERGE_RESOLUTION|>--- conflicted
+++ resolved
@@ -1086,10 +1086,7 @@
     CompilerOption("exename", tagNone, OptionString (fun s -> tcConfigB.exename <- Some s), None, None)
     CompilerOption("maxerrors", tagInt, OptionInt (fun n -> tcConfigB.maxErrors <- n), None, None)
     CompilerOption("noconditionalerasure", tagNone, OptionUnit (fun () -> tcConfigB.noConditionalErasure <- true), None, None)
-<<<<<<< HEAD
     CompilerOption("ignorelinedirectives", tagNone, OptionUnit (fun () -> tcConfigB.applyLineDirectives <- false), None, None)
-=======
->>>>>>> 01e5bbb5
   ]
 
 let internalFlags (tcConfigB:TcConfigBuilder) =
