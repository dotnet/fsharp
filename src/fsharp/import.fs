--- conflicted
+++ resolved
@@ -193,30 +193,20 @@
     | ILType.Ptr ty  -> mkNativePtrTy env.g (ImportILType env m tinst ty)
 
     | ILType.FunctionPointer _ -> env.g.nativeint_ty (* failwith "cannot import this kind of type (ptr, fptr)" *)
-<<<<<<< HEAD
-
-    | ILType.Modified(_,_,ty) -> 
-=======
+
     | ILType.Modified(_, _, ty) -> 
->>>>>>> 1681949f
          // All custom modifiers are ignored
          ImportILType env m tinst ty
 
     | ILType.TypeVar u16 -> 
-<<<<<<< HEAD
         let ty = 
             try 
                 List.item (int u16) tinst
             with _ -> 
-                error(Error(FSComp.SR.impNotEnoughTypeParamsInScopeWhileImporting(),m))
+                error(Error(FSComp.SR.impNotEnoughTypeParamsInScopeWhileImporting(), m))
         let nullness = ImportNullness env.g
         let tyWithNullness = addNullnessToTy nullness ty
         tyWithNullness
-=======
-         try List.item (int u16) tinst
-         with _ -> 
-              error(Error(FSComp.SR.impNotEnoughTypeParamsInScopeWhileImporting(), m))
->>>>>>> 1681949f
 
 let rec CanImportILType (env:ImportMap) m ty =  
     match ty with
@@ -291,20 +281,12 @@
     RequireCompilationThread ctok
 
     let g = env.g
-<<<<<<< HEAD
-    if st.PUntaint((fun st -> st.IsArray),m) then 
-        let elemTy = (ImportProvidedType env m (* tinst *) (st.PApply((fun st -> st.GetElementType()),m)))
-        let nullness = ImportNullness env.g
-        mkArrayTy g (st.PUntaint((fun st -> st.GetArrayRank()),m)) nullness elemTy m
-    elif st.PUntaint((fun st -> st.IsByRef),m) then 
-        let elemTy = (ImportProvidedType env m (* tinst *) (st.PApply((fun st -> st.GetElementType()),m)))
-=======
     if st.PUntaint((fun st -> st.IsArray), m) then 
         let elemTy = (ImportProvidedType env m (* tinst *) (st.PApply((fun st -> st.GetElementType()), m)))
-        mkArrayTy g (st.PUntaint((fun st -> st.GetArrayRank()), m))  elemTy m
+        let nullness = ImportNullness env.g
+        mkArrayTy g (st.PUntaint((fun st -> st.GetArrayRank()), m)) nullness elemTy m
     elif st.PUntaint((fun st -> st.IsByRef), m) then 
         let elemTy = (ImportProvidedType env m (* tinst *) (st.PApply((fun st -> st.GetElementType()), m)))
->>>>>>> 1681949f
         mkByrefTy g elemTy
     elif st.PUntaint((fun st -> st.IsPointer), m) then 
         let elemTy = (ImportProvidedType env m (* tinst *) (st.PApply((fun st -> st.GetElementType()), m)))
@@ -344,21 +326,12 @@
                 if tp.Kind = TyparKind.Measure then  
                     let rec conv ty = 
                         match ty with 
-<<<<<<< HEAD
-                        | TType_app (tcref,[t1;t2],_) when tyconRefEq g tcref g.measureproduct_tcr -> Measure.Prod (conv t1, conv t2)
-                        | TType_app (tcref,[t1],_) when tyconRefEq g tcref g.measureinverse_tcr -> Measure.Inv (conv t1)
-                        | TType_app (tcref,[],_) when tyconRefEq g tcref g.measureone_tcr -> Measure.One 
-                        | TType_app (tcref,[],_) when tcref.TypeOrMeasureKind = TyparKind.Measure -> Measure.Con tcref
-                        | TType_app (tcref,_,_) -> 
+                        | TType_app (tcref,[t1;t2], _) when tyconRefEq g tcref g.measureproduct_tcr -> Measure.Prod (conv t1, conv t2)
+                        | TType_app (tcref,[t1], _) when tyconRefEq g tcref g.measureinverse_tcr -> Measure.Inv (conv t1)
+                        | TType_app (tcref,[], _) when tyconRefEq g tcref g.measureone_tcr -> Measure.One 
+                        | TType_app (tcref,[], _) when tcref.TypeOrMeasureKind = TyparKind.Measure -> Measure.Con tcref
+                        | TType_app (tcref, _, _) -> 
                             errorR(Error(FSComp.SR.impInvalidMeasureArgument1(tcref.CompiledName, tp.Name),m))
-=======
-                        | TType_app (tcref, [t1;t2]) when tyconRefEq g tcref g.measureproduct_tcr -> Measure.Prod (conv t1, conv t2)
-                        | TType_app (tcref, [t1]) when tyconRefEq g tcref g.measureinverse_tcr -> Measure.Inv (conv t1)
-                        | TType_app (tcref, []) when tyconRefEq g tcref g.measureone_tcr -> Measure.One 
-                        | TType_app (tcref, []) when tcref.TypeOrMeasureKind = TyparKind.Measure -> Measure.Con tcref
-                        | TType_app (tcref, _) -> 
-                            errorR(Error(FSComp.SR.impInvalidMeasureArgument1(tcref.CompiledName, tp.Name), m))
->>>>>>> 1681949f
                             Measure.One
                         | _ -> 
                             errorR(Error(FSComp.SR.impInvalidMeasureArgument2(tp.Name), m))
@@ -375,29 +348,17 @@
 
 /// Import a provided method reference as an Abstract IL method reference
 let ImportProvidedMethodBaseAsILMethodRef (env:ImportMap) (m:range) (mbase: Tainted<ProvidedMethodBase>) = 
-<<<<<<< HEAD
-     let tref = ExtensionTyping.GetILTypeRefOfProvidedType (mbase.PApply((fun mbase -> nonNull<ProvidedType> mbase.DeclaringType),m), m)
-=======
-     let tref = ExtensionTyping.GetILTypeRefOfProvidedType (mbase.PApply((fun mbase -> mbase.DeclaringType), m), m)
->>>>>>> 1681949f
+     let tref = ExtensionTyping.GetILTypeRefOfProvidedType (mbase.PApply((fun mbase -> nonNull<ProvidedType> mbase.DeclaringType), m), m)
 
      let mbase = 
          // Find the formal member corresponding to the called member
          match mbase.OfType<ProvidedMethodInfo>() with 
          | Some minfo when 
-<<<<<<< HEAD
-                    minfo.PUntaint((fun minfo -> minfo.IsGenericMethod|| (nonNull<ProvidedType> minfo.DeclaringType).IsGenericType),m) -> 
-                let declaringType = minfo.PApply((fun minfo -> nonNull<ProvidedType> minfo.DeclaringType),m)
-                let declaringGenericTypeDefn =  
-                    if declaringType.PUntaint((fun t -> t.IsGenericType),m) then 
-                        declaringType.PApply((fun t -> t.GetGenericTypeDefinition()),m)
-=======
-                    minfo.PUntaint((fun minfo -> minfo.IsGenericMethod|| minfo.DeclaringType.IsGenericType), m) -> 
-                let declaringType = minfo.PApply((fun minfo -> minfo.DeclaringType), m)
+                    minfo.PUntaint((fun minfo -> minfo.IsGenericMethod|| (nonNull<ProvidedType> minfo.DeclaringType).IsGenericType), m) -> 
+                let declaringType = minfo.PApply((fun minfo -> nonNull<ProvidedType> minfo.DeclaringType), m)
                 let declaringGenericTypeDefn =  
                     if declaringType.PUntaint((fun t -> t.IsGenericType), m) then 
-                        declaringType.PApply((fun declaringType -> declaringType.GetGenericTypeDefinition()), m)
->>>>>>> 1681949f
+                        declaringType.PApply((fun t -> t.GetGenericTypeDefinition()), m)
                     else 
                         declaringType
                 let methods = declaringGenericTypeDefn.PApplyArray((fun x -> x.GetMethods()), "GetMethods", m) 
@@ -411,15 +372,9 @@
                         error(NumberedError(FSComp.SR.etIncorrectProvidedMethod(ExtensionTyping.DisplayNameOfTypeProvider(minfo.TypeProvider, m), methodName, metadataToken, typeName), m))
          | _ -> 
          match mbase.OfType<ProvidedConstructorInfo>() with 
-<<<<<<< HEAD
-         | Some cinfo when cinfo.PUntaint((fun x -> (nonNull<ProvidedType> x.DeclaringType).IsGenericType),m) -> 
-                let declaringType = cinfo.PApply((fun x -> nonNull<ProvidedType> x.DeclaringType),m)
-                let declaringGenericTypeDefn =  declaringType.PApply((fun x -> x.GetGenericTypeDefinition()),m)
-=======
-         | Some cinfo when cinfo.PUntaint((fun x -> x.DeclaringType.IsGenericType), m) -> 
-                let declaringType = cinfo.PApply((fun x -> x.DeclaringType), m)
+         | Some cinfo when cinfo.PUntaint((fun x -> (nonNull<ProvidedType> x.DeclaringType).IsGenericType), m) -> 
+                let declaringType = cinfo.PApply((fun x -> nonNull<ProvidedType> x.DeclaringType), m)
                 let declaringGenericTypeDefn =  declaringType.PApply((fun x -> x.GetGenericTypeDefinition()), m)
->>>>>>> 1681949f
                 // We have to find the uninstantiated formal signature corresponding to this instantiated constructor.
                 // Annoyingly System.Reflection doesn't give us a MetadataToken to compare on, so we have to look by doing
                 // the instantiation and comparing..
