// Copyright (c) Microsoft Corporation.  All Rights Reserved.  See License.txt in the project root for license information.

/// Parse "printf-style" format specifiers at compile time, producing
/// a list of items that specify the types of the things that follow.
///
/// Must be updated if the Printf runtime component is updated.

module internal FSharp.Compiler.CheckFormatStrings

open FSharp.Compiler.NameResolution
open FSharp.Compiler.TcGlobals
open FSharp.Compiler.Text
open FSharp.Compiler.TypedTree

val ParseFormatString:
    m: range ->
    fragmentRanges: range list ->
    g: TcGlobals ->
    isInterpolated: bool ->
    isFormattableString: bool ->
    formatStringCheckContext: FormatStringCheckContext option ->
    fmt: string ->
    printerArgTy: TType ->
    printerResidueTy: TType ->
    printerResultTy: TType ->
        TType list * TType * TType * TType [] * (range * int) list * string

val TryCountFormatStringArguments:
<<<<<<< HEAD
    m: range
    -> g: TcGlobals
    -> isInterpolated: bool
    -> fmt: string
    -> printerArgTy: TType
    -> printerResidueTy: TType
        -> int option
=======
    m: range ->
    g: TcGlobals ->
    isInterpolated: bool ->
    fmt: string ->
    printerArgTy: TType ->
    printerResidueTy: TType ->
        int option
>>>>>>> 01e5bbb5
<|MERGE_RESOLUTION|>--- conflicted
+++ resolved
@@ -26,20 +26,10 @@
         TType list * TType * TType * TType [] * (range * int) list * string
 
 val TryCountFormatStringArguments:
-<<<<<<< HEAD
-    m: range
-    -> g: TcGlobals
-    -> isInterpolated: bool
-    -> fmt: string
-    -> printerArgTy: TType
-    -> printerResidueTy: TType
-        -> int option
-=======
     m: range ->
     g: TcGlobals ->
     isInterpolated: bool ->
     fmt: string ->
     printerArgTy: TType ->
     printerResidueTy: TType ->
-        int option
->>>>>>> 01e5bbb5
+        int option