// Copyright (c) Microsoft Corporation.  All Rights Reserved.  See License.txt in the project root for license information.

// Functions to retrieve framework dependencies
namespace FSharp.Compiler

open System
open System.Collections.Concurrent
open System.Collections.Generic
open System.Diagnostics
open System.Globalization
open System.IO
open System.Reflection
open System.Runtime.InteropServices
open Internal.Utilities.FSharpEnvironment
open Internal.Utilities.Library
open FSharp.Compiler.AbstractIL.ILBinaryReader
open FSharp.Compiler.ErrorLogger
open FSharp.Compiler.Text
<<<<<<< HEAD
=======
open FSharp.Compiler.IO
>>>>>>> a70f3bea

/// Resolves the references for a chosen or currently-executing framework, for
///   - script execution
///   - script editing
///   - script compilation
///   - out-of-project sources editing
///   - default references for fsc.exe
///   - default references for fsi.exe
type internal FxResolver(assumeDotNetFramework: bool, projectDir: string, useSdkRefs: bool, isInteractive: bool, rangeForErrors: range, sdkDirOverride: string option) =

    /// We only try once for each directory (cleared on solution unload) to prevent conditions where 
    /// we repeatedly try to run dotnet.exe on every keystroke for a script
    static let desiredDotNetSdkVersionForDirectoryCache = ConcurrentDictionary<string, Result<string, exn>>()

    // Execute the process pathToExe passing the arguments: arguments with the working directory: workingDir timeout after timeout milliseconds -1 = wait forever
    // returns exit code, stdio and stderr as string arrays
    let executeProcess pathToExe arguments (workingDir:string option) timeout =
        if not (String.IsNullOrEmpty pathToExe) then
            let errorsList = ResizeArray()
            let outputList = ResizeArray()
            let mutable errorslock = obj
            let mutable outputlock = obj
#if BUILDING_WITH_LKG || BUILD_FROM_SOURCE
            let outputDataReceived (message: string) =
#else
            let outputDataReceived (message: string?) =
#endif
                match message with
                | Null -> ()
                | NonNull message ->
                    lock outputlock (fun () -> outputList.Add(message))

#if BUILDING_WITH_LKG || BUILD_FROM_SOURCE
            let errorDataReceived (message: string) =
#else
            let errorDataReceived (message: string?) =
#endif
                match message with
                | Null -> ()
                | NonNull message ->
                    lock errorslock (fun () -> errorsList.Add(message))

            let psi = ProcessStartInfo()
            psi.FileName <- pathToExe
            if workingDir.IsSome  then
                psi.WorkingDirectory <- workingDir.Value
            psi.RedirectStandardOutput <- true
            psi.RedirectStandardError <- true
            psi.Arguments <- arguments
            psi.CreateNoWindow <- true
            psi.EnvironmentVariables.Remove("MSBuildSDKsPath")          // Host can sometimes add this, and it can break things
            psi.UseShellExecute <- false

            use p = new Process()
            p.StartInfo <- psi

            p.OutputDataReceived.Add(fun a -> outputDataReceived a.Data)
            p.ErrorDataReceived.Add(fun a ->  errorDataReceived a.Data)

            if p.Start() then
                p.BeginOutputReadLine()
                p.BeginErrorReadLine()
                if not(p.WaitForExit(timeout)) then
                    // Timed out resolving throw a diagnostic.
                    raise (new TimeoutException(sprintf "Timeout executing command '%s' '%s'" (psi.FileName) (psi.Arguments)))
                else
                    p.WaitForExit()
#if DEBUG
            if workingDir.IsSome then
                FileSystem.OpenFileForWriteShim(Path.Combine(workingDir.Value, "StandardOutput.txt")).WriteAllLines(outputList)
                FileSystem.OpenFileForWriteShim(Path.Combine(workingDir.Value, "StandardError.txt")).WriteAllLines(errorsList)
#endif
            p.ExitCode, outputList.ToArray(), errorsList.ToArray()
        else
            -1, Array.empty, Array.empty

    /// Find the relevant sdk version by running `dotnet --version` in the script/project location,
    /// taking into account any global.json
    let tryGetDesiredDotNetSdkVersionForDirectoryInfo() =
        desiredDotNetSdkVersionForDirectoryCache.GetOrAdd(projectDir, (fun _ -> 
            match getDotnetHostPath() with
            | Some dotnetHostPath ->
                try
                    let workingDir =
                        if Directory.Exists(projectDir) then
                            Some projectDir
                        else
                            None
                    let exitCode, output, errors = executeProcess dotnetHostPath "--version" workingDir 30000
                    if exitCode <> 0 then
                        Result.Error (Error(FSComp.SR.scriptSdkNotDetermined(dotnetHostPath, projectDir, (errors |> String.concat "\n"), exitCode), rangeForErrors))
                    else
                        Result.Ok (output |> String.concat "\n")
                with err ->
                    Result.Error (Error(FSComp.SR.scriptSdkNotDetermined(dotnetHostPath, projectDir, err.Message, 1), rangeForErrors))
            | _ -> Result.Error (Error(FSComp.SR.scriptSdkNotDeterminedNoHost(), rangeForErrors))))

    // We need to make sure the warning gets replayed each time, despite the lazy computations
    // To do this we pass it back as data and eventually replay it at the entry points to FxResolver.
    let tryGetDesiredDotNetSdkVersionForDirectory() =
        match tryGetDesiredDotNetSdkVersionForDirectoryInfo() with
        | Result.Ok res -> Some res, []
        | Result.Error exn -> None, [exn]

    // This is used to replay the warnings generated in the function above.
    // It should not be used under the lazy on-demand computations in this type, nor should the warnings be explicitly ignored
    let replayWarnings (res, warnings: exn list) =
        for exn in warnings do warning exn
        res

    /// Compute the .NET Core SDK directory relevant to projectDir, used to infer the default target framework assemblies.
    ///
    /// On-demand because (a) some FxResolver are ephemeral (b) we want to avoid recomputation
    let trySdkDir =
      lazy
        // This path shouldn't be used with reflective processes
        assert not isInteractive
        match assumeDotNetFramework with
        | true -> None, []
        | _ when not useSdkRefs -> None, []
        | _ ->
        match sdkDirOverride with
        | Some sdkDir -> Some sdkDir, []
        | None ->
            let sdksDir = 
                match getDotnetHostDirectory() with
                | Some dotnetDir ->
                    let candidate = Path.GetFullPath(Path.Combine(dotnetDir, "sdk"))
                    if Directory.Exists(candidate) then Some candidate else None
                | None -> None

            match sdksDir with
            | Some sdksDir ->
                // Find the sdk version by running `dotnet --version` in the script/project location
                let desiredSdkVer, warnings = tryGetDesiredDotNetSdkVersionForDirectory()

                let sdkDir =
                    DirectoryInfo(sdksDir).GetDirectories()
                    // Filter to the version reported by `dotnet --version` in the location, if that succeeded
                    // If it didn't succeed we will revert back to implementation assemblies, but still need an SDK
                    // to use, so we find the SDKs by looking for dotnet.runtimeconfig.json
                    |> Array.filter (fun di ->
                        match desiredSdkVer with
                        | None -> FileSystem.FileExistsShim(Path.Combine(di.FullName,"dotnet.runtimeconfig.json"))
                        | Some v -> di.Name = v)
                    |> Array.sortBy (fun di -> di.FullName)
                    |> Array.tryLast
                    |> Option.map (fun di -> di.FullName)
                sdkDir, warnings
            | _ ->
                None, []

    let tryGetSdkDir() = trySdkDir.Force()

    /// Get the framework implementation directory of the currently running process
    let getRunningImplementationAssemblyDir() =
        let filename = Path.GetDirectoryName(typeof<obj>.Assembly.Location)
        if String.IsNullOrWhiteSpace filename then getFSharpCompilerLocation() else filename

    // Compute the framework implementation directory, either of the selected SDK or the currently running process as a backup
    // F# interactive/reflective scenarios use the implementation directory of the currently running process
    //
    // On-demand because (a) some FxResolver are ephemeral (b) we want to avoid recomputation
    let implementationAssemblyDir =
      lazy
        if isInteractive then
            getRunningImplementationAssemblyDir(), []
        else
            let sdkDir, warnings = tryGetSdkDir()
            match sdkDir with
            | Some dir ->
                try
                    let dotnetConfigFile = Path.Combine(dir, "dotnet.runtimeconfig.json")
                    let dotnetConfig = FileSystem.OpenFileForReadShim(dotnetConfigFile).AsStream().ReadAllText()
                    let pattern = "\"version\": \""
                    let startPos = dotnetConfig.IndexOf(pattern, StringComparison.OrdinalIgnoreCase) + pattern.Length
                    let endPos = dotnetConfig.IndexOf("\"", startPos)
                    let ver = dotnetConfig.[startPos..endPos-1]
                    let path = Path.GetFullPath(Path.Combine(dir, "..", "..", "shared", "Microsoft.NETCore.App", ver))
                    if Directory.Exists(path) then
                        path, warnings
                    else
                        getRunningImplementationAssemblyDir(), warnings
                with e ->
                    let warn = Error(FSComp.SR.scriptSdkNotDeterminedUnexpected(e.Message), rangeForErrors)
                    let path = getRunningImplementationAssemblyDir()
                    path, [warn]
            | _ ->
                let path = getRunningImplementationAssemblyDir()
                path, []

    let getImplementationAssemblyDir() = implementationAssemblyDir.Force()

    let getFSharpCoreLibraryName = "FSharp.Core"

    let getFsiLibraryName = "FSharp.Compiler.Interactive.Settings"

    // Use the FSharp.Core that is executing with the compiler as a backup reference
    let getFSharpCoreImplementationReference() = Path.Combine(getFSharpCompilerLocation(), getFSharpCoreLibraryName + ".dll")

    // Use the FSharp.Compiler.Interactive.Settings executing with the compiler as a backup reference
    let getFsiLibraryImplementationReference() = Path.Combine(getFSharpCompilerLocation(), getFsiLibraryName + ".dll")

    // Use the ValueTuple that is executing with the compiler if it is from System.ValueTuple
    // or the System.ValueTuple.dll that sits alongside the compiler.  (Note we always ship one with the compiler)
    let getSystemValueTupleImplementationReference() =
        let implDir = getImplementationAssemblyDir() |> replayWarnings
        let probeFile = Path.Combine(implDir, "System.ValueTuple.dll")
        if FileSystem.FileExistsShim(probeFile) then
            Some probeFile
        else
            try
                let asm = typeof<System.ValueTuple<int, int>>.Assembly
                if asm.FullName.StartsWith("System.ValueTuple", StringComparison.OrdinalIgnoreCase) then
                    Some asm.Location
                else
                    let valueTuplePath = Path.Combine(getFSharpCompilerLocation(), "System.ValueTuple.dll")
                    if FileSystem.FileExistsShim(valueTuplePath) then
                        Some valueTuplePath
                    else
                        None
            with _ ->
                // This is defensive coding, we don't expect this exception to happen
                None

    // Algorithm:
    //     search the sdk for a versioned subdirectory of the sdk that matches or is lower than the version passed as an argument
    //     path is the path to the versioned directories
    //          it may be a subdirectory of a locally xcopied sdk or the global sdk
    //     version is nuget format version id e.g 5.0.1-preview-4.3
    //
    let tryGetVersionedSubDirectory (path:string) (version:string) =
        let zeroVersion = Version("0.0.0.0")

        // Split the version into a number + it's suffix
        let computeVersion (version: string) =
            let ver, suffix =
                let suffixPos = version.IndexOf('-')
                if suffixPos >= 0 then
                    version.Substring(0, suffixPos), version.Substring(suffixPos + 1)
                else
                    version, ""

            match Version.TryParse(ver) with
            | true, v -> v, suffix
            | false, _ -> zeroVersion, suffix

        let compareVersion (v1:Version * string) (v2:Version * string) =
            let fstCompare = (fst v1).CompareTo(fst v2)
            if fstCompare <> 0 then
                fstCompare
            else
                (snd v1).CompareTo(snd v2)

        let directories = getDotnetHostSubDirectories path
        let targetVersion = computeVersion version

        if directories.Length > 0 then
            directories
            |> Array.map (fun di -> computeVersion di.Name, di)
            |> Array.filter(fun (v, _) -> (compareVersion v targetVersion) <= 0)
            |> Array.sortWith (fun (v1,_) (v2,_) -> compareVersion v1 v2)
            |> Array.map (fun (_, di) -> di)
            |> Array.tryLast
        else
            None

    // Algorithm:
    //     use implementation location of obj type, on shared frameworks it will always be in:
    //
    //        dotnet\shared\Microsoft.NETCore.App\sdk-version\System.Private.CoreLib.dll
    //
    //     if that changes we will need to find another way to do this.  Hopefully the sdk will eventually provide an API
    //     use the well know location for obj to traverse the file system towards the
    //
    //          packs\Microsoft.NETCore.App.Ref\sdk-version\netcoreappn.n
    //     we will rely on the sdk-version match on the two paths to ensure that we get the product that ships with the
    //     version of the runtime we are executing on
    //     Use the reference assemblies for the highest netcoreapp tfm that we find in that location.
    //
    // On-demand because (a) some FxResolver are ephemeral (b) we want to avoid recomputation
    let tryNetCoreRefsPackDirectoryRoot =
      lazy
        try
            //     Use the reference assemblies for the highest netcoreapp tfm that we find in that location that is
            //     lower than or equal to the implementation version.
            let implDir, warnings = getImplementationAssemblyDir()
            let version = DirectoryInfo(implDir).Name
            if version.StartsWith("x") then
                // Is running on the desktop
                (None, None), warnings
            else
                let di = tryGetVersionedSubDirectory "packs/Microsoft.NETCore.App.Ref" version
                match di with
                | Some di -> (Some(di.Name), Some(di.Parent.FullName)), warnings
                | None -> (None, None), warnings
            with e ->
            let warn = Error(FSComp.SR.scriptSdkNotDeterminedUnexpected(e.Message), rangeForErrors)
            // This is defensive coding, we don't expect this exception to happen
            // NOTE: consider reporting this exception as a warning
            (None, None), [warn]

    let tryGetNetCoreRefsPackDirectoryRoot() = tryNetCoreRefsPackDirectoryRoot.Force()

    // Tries to figure out the tfm for the compiler instance.
    // On coreclr it uses the deps.json file
    //
    // On-demand because (a) some FxResolver are ephemeral (b) we want to avoid recomputation
    let tryRunningDotNetCoreTfm =
      lazy
        let file =
            try
                let asm = Assembly.GetEntryAssembly()
                match asm with
                | Null -> ""
                | NonNull asm ->
                    let depsJsonPath = Path.ChangeExtension(asm.Location, "deps.json")
                    if FileSystem.FileExistsShim(depsJsonPath) then
                        FileSystem.OpenFileForReadShim(depsJsonPath).AsReadOnlyStream().ReadAllText()
                    else
                        ""
            with _ ->
                // This is defensive coding, we don't expect this exception to happen
                // NOTE: consider reporting this exception as a warning
                ""

        let tfmPrefix=".NETCoreApp,Version=v"
        let pattern = "\"name\": \"" + tfmPrefix
        let startPos =
            let startPos = file.IndexOf(pattern, StringComparison.OrdinalIgnoreCase)
            if startPos >= 0  then startPos + (pattern.Length) else startPos
        let length =
            if startPos >= 0 then
                let ep = file.IndexOf("\"", startPos)
                if ep >= 0 then ep - startPos else ep
            else -1
        match startPos, length with
        | -1, _
        | _, -1 ->
            if isRunningOnCoreClr then
                // Running on coreclr but no deps.json was deployed with the host so default to 5.0
                Some "net5.0"
            else
                // Running on desktop
                None
        | pos, length ->
            // use value from the deps.json file
            let suffix = file.Substring(pos, length)
            let prefix =
                match Double.TryParse(suffix) with
                | true, value when value < 5.0 -> "netcoreapp"
                | _ -> "net"
            Some (prefix + suffix)

    let tryGetRunningDotNetCoreTfm() = tryRunningDotNetCoreTfm.Force()

    // Tries to figure out the tfm for the compiler instance on the Windows desktop
    // On full clr it uses the mscorlib version number
    let getRunningDotNetFrameworkTfm () =
        let defaultMscorlibVersion = 4,8,3815,0
        let desktopProductVersionMonikers = [|
            // major, minor, build, revision, moniker
               4,     8,      3815,     0,    "net48"
               4,     8,      3761,     0,    "net48"
               4,     7,      3190,     0,    "net472"
               4,     7,      3062,     0,    "net472"
               4,     7,      2600,     0,    "net471"
               4,     7,      2558,     0,    "net471"
               4,     7,      2053,     0,    "net47"
               4,     7,      2046,     0,    "net47"
               4,     6,      1590,     0,    "net462"
               4,     6,        57,     0,    "net462"
               4,     6,      1055,     0,    "net461"
               4,     6,        81,     0,    "net46"
               4,     0,     30319, 34209,    "net452"
               4,     0,     30319, 17020,    "net452"
               4,     0,     30319, 18408,    "net451"
               4,     0,     30319, 17929,    "net45"
               4,     0,     30319,     1,    "net4"
            |]

        let majorPart, minorPart, buildPart, privatePart=
            try
                let attrOpt = typeof<Object>.Assembly.GetCustomAttributes(typeof<AssemblyFileVersionAttribute>) |> Seq.tryHead
                match attrOpt with
                | Some attr ->
                    let fv = (downcast attr : AssemblyFileVersionAttribute).Version.Split([|'.'|]) |> Array.map(fun e ->  Int32.Parse(e))
                    fv.[0], fv.[1], fv.[2], fv.[3]
                | _ -> defaultMscorlibVersion
            with _ -> defaultMscorlibVersion

        // Get the ProductVersion of this framework compare with table yield compatible monikers
        match desktopProductVersionMonikers
              |> Array.tryFind (fun (major, minor, build, revision, _) ->
                    (majorPart >= major) &&
                    (minorPart >= minor) &&
                    (buildPart >= build) &&
                    (privatePart >= revision)) with
        | Some (_,_,_,_,moniker) ->
            moniker
        | None ->
            // no TFM could be found, assume latest stable?
            "net48"

    let trySdkRefsPackDirectory =
      lazy
        let tfmPrefix = "netcoreapp"
        let tfmCompare c1 c2 =
            let deconstructTfmApp (netcoreApp: DirectoryInfo) =
                let name = netcoreApp.Name
                try
                    if name.StartsWith(tfmPrefix, StringComparison.InvariantCultureIgnoreCase) then
                        Some (Double.Parse(name.Substring(tfmPrefix.Length), NumberStyles.AllowDecimalPoint,  CultureInfo.InvariantCulture))
                    else
                        None
                with _ ->
                    // This is defensive coding, we don't expect this exception to happen
                   // NOTE: consider reporting this exception as a warning
                    None

            if c1 = c2 then 0
            else
                match (deconstructTfmApp c1), (deconstructTfmApp c2) with
                | Some c1, Some c2 -> int(c1 - c2)
                | None, Some _ -> -1
                | Some _, None -> 1
                | _ -> 0

        match tryGetNetCoreRefsPackDirectoryRoot() with
        | (Some version, Some root), warnings ->
            try
                let ref = Path.Combine(root, version, "ref")
                let highestTfm =
                    DirectoryInfo(ref).GetDirectories()
                    |> Array.sortWith tfmCompare
                    |> Array.tryLast

                match highestTfm with
                | Some tfm -> Some (Path.Combine(ref, tfm.Name)), warnings
                | None -> None, warnings
            with e ->
                let warn = Error(FSComp.SR.scriptSdkNotDeterminedUnexpected(e.Message), rangeForErrors)
                // This is defensive coding, we don't expect this exception to happen
                // NOTE: consider reporting this exception as a warning
                None, warnings @ [warn]
        | _ -> None, []

    let tryGetSdkRefsPackDirectory() = trySdkRefsPackDirectory.Force()

    let getDependenciesOf assemblyReferences =
        let assemblies = new Dictionary<string, string>()

        // Identify path to a dll in the framework directory from a simple name
        let frameworkPathFromSimpleName simpleName =
            let implDir = getImplementationAssemblyDir() |> replayWarnings
            let root = Path.Combine(implDir, simpleName)
            let pathOpt =
                [| ""; ".dll"; ".exe" |]
                |> Seq.tryPick(fun ext ->
                    let path = root + ext
                    if FileSystem.FileExistsShim(path) then Some path
                    else None)
            match pathOpt with
            | Some path -> path
            | None -> root

        // Collect all assembly dependencies into assemblies dictionary
        let rec traverseDependencies reference =
            // Reference can be either path to a file on disk or a Assembly Simple Name
            let referenceName, path =
                try
                    if FileSystem.FileExistsShim(reference) then
                        // Reference is a path to a file on disk
                        Path.GetFileNameWithoutExtension(reference), reference
                    else
                        // Reference is a SimpleAssembly name
                        reference, frameworkPathFromSimpleName reference

                with _ ->
                    // This is defensive coding, we don't expect this exception to happen
                    reference, frameworkPathFromSimpleName reference

            if not (assemblies.ContainsKey(referenceName)) then
                try
                    if FileSystem.FileExistsShim(path) then
                        match referenceName with
                        | "System.Runtime.WindowsRuntime"
                        | "System.Runtime.WindowsRuntime.UI.Xaml" ->
                            // The Windows compatibility pack included in the runtime contains a reference to
                            // System.Runtime.WindowsRuntime, but to properly use that type the runtime also needs a
                            // reference to the Windows.md meta-package, which isn't referenced by default.  To avoid
                            // a bug where types from `Windows, Version=255.255.255.255` can't be found we're going to
                            // not default include this assembly.  It can still be manually referenced if it's needed
                            // via the System.Runtime.WindowsRuntime NuGet package.
                            //
                            // In the future this branch can be removed because WinRT support is being removed from the
                            // .NET 5 SDK (https://github.com/dotnet/runtime/pull/36715)
                            ()
                        | "System.Private.CoreLib" ->
                            // System.Private.CoreLib doesn't load with reflection
                            assemblies.Add(referenceName, path)
                        | _ ->
                            try
                                let opts =
                                    { metadataOnly = MetadataOnlyFlag.Yes // turn this off here as we need the actual IL code
                                      reduceMemoryUsage = ReduceMemoryFlag.Yes
                                      pdbDirPath = None
                                      tryGetMetadataSnapshot = (fun _ -> None) (* tryGetMetadataSnapshot *) }

                                let reader = OpenILModuleReader path opts
                                assemblies.Add(referenceName, path)
                                for reference in reader.ILAssemblyRefs do
                                    traverseDependencies reference.Name

                            // There are many native assemblies which can't be cracked, raising exceptions
                            with _ -> ()
                with _ -> ()

        assemblyReferences |> List.iter traverseDependencies
        assemblies

    // This list is the default set of references for "non-project" files.
    //
    // These DLLs are
    //    (a) included in the environment used for all .fsx files (see service.fs)
    //    (b) included in environment for files 'orphaned' from a project context
    //            -- for orphaned files (files in VS without a project context)
    let getDotNetFrameworkDefaultReferences useFsiAuxLib = [
        yield "mscorlib"
        yield "System"
        yield "System.Xml"
        yield "System.Runtime.Remoting"
        yield "System.Runtime.Serialization.Formatters.Soap"
        yield "System.Data"
        yield "System.Drawing"
        yield "System.Core"
        yield "System.Configuration"

        yield getFSharpCoreLibraryName
        if useFsiAuxLib then yield fsiLibraryName

        // always include a default reference to System.ValueTuple.dll in scripts and out-of-project sources
        match getSystemValueTupleImplementationReference () with
        | None -> ()
        | Some v -> yield v

        // These are the Portable-profile and .NET Standard 1.6 dependencies of FSharp.Core.dll.  These are needed
        // when an F# script references an F# profile 7, 78, 259 or .NET Standard 1.6 component which in turn refers
        // to FSharp.Core for profile 7, 78, 259 or .NET Standard.
        yield "netstandard"
        yield "System.Runtime"          // lots of types
        yield "System.Linq"             // System.Linq.Expressions.Expression<T>
        yield "System.Reflection"       // System.Reflection.ParameterInfo
        yield "System.Linq.Expressions" // System.Linq.IQueryable<T>
        yield "System.Threading.Tasks"  // valuetype [System.Threading.Tasks]System.Threading.CancellationToken
        yield "System.IO"               //  System.IO.TextWriter
        yield "System.Net.Requests"     //  System.Net.WebResponse etc.
        yield "System.Collections"      // System.Collections.Generic.List<T>
        yield "System.Runtime.Numerics" // BigInteger
        yield "System.Threading"        // OperationCanceledException
        yield "System.Web"
        yield "System.Web.Services"
        yield "System.Windows.Forms"
        yield "System.Numerics"
    ]

    let getDotNetCoreImplementationReferences useFsiAuxLib =
        let implDir = getImplementationAssemblyDir()  |> replayWarnings
        let roots =
            [ yield! Directory.GetFiles(implDir, "*.dll")
              yield getFSharpCoreImplementationReference()
              if useFsiAuxLib then yield getFsiLibraryImplementationReference() ]
        (getDependenciesOf roots).Values |> Seq.toList

    // A set of assemblies to always consider to be system assemblies.  A common set of these can be used a shared
    // resources between projects in the compiler services.  Also all assemblies where well-known system types exist
    // referenced from TcGlobals must be listed here.
    let systemAssemblies =
        HashSet [
            // NOTE: duplicates are ok in this list

            // .NET Framework list
            yield "mscorlib"
            yield "netstandard"
            yield "System"
            yield getFSharpCoreLibraryName
            yield "FSharp.Compiler.Interactive.Settings"
            yield "Microsoft.CSharp"
            yield "Microsoft.VisualBasic"
            yield "Microsoft.VisualBasic.Core"
            yield "Microsoft.Win32.Primitives"
            yield "Microsoft.Win32.Registry"
            yield "System.AppContext"
            yield "System.Buffers"
            yield "System.Collections"
            yield "System.Collections.Concurrent"
            yield "System.Collections.Immutable"
            yield "System.Collections.NonGeneric"
            yield "System.Collections.Specialized"
            yield "System.ComponentModel"
            yield "System.ComponentModel.Annotations"
            yield "System.ComponentModel.DataAnnotations"
            yield "System.ComponentModel.EventBasedAsync"
            yield "System.ComponentModel.Primitives"
            yield "System.ComponentModel.TypeConverter"
            yield "System.Configuration"
            yield "System.Console"
            yield "System.Core"
            yield "System.Data"
            yield "System.Data.Common"
            yield "System.Data.DataSetExtensions"
            yield "System.Deployment"
            yield "System.Design"
            yield "System.Diagnostics.Contracts"
            yield "System.Diagnostics.Debug"
            yield "System.Diagnostics.DiagnosticSource"
            yield "System.Diagnostics.FileVersionInfo"
            yield "System.Diagnostics.Process"
            yield "System.Diagnostics.StackTrace"
            yield "System.Diagnostics.TextWriterTraceListener"
            yield "System.Diagnostics.Tools"
            yield "System.Diagnostics.TraceSource"
            yield "System.Diagnostics.Tracing"
            yield "System.Drawing"
            yield "System.Drawing.Primitives"
            yield "System.Dynamic.Runtime"
            yield "System.Formats.Asn1"
            yield "System.Globalization"
            yield "System.Globalization.Calendars"
            yield "System.Globalization.Extensions"
            yield "System.IO"
            yield "System.IO.Compression"
            yield "System.IO.Compression.Brotli"
            yield "System.IO.Compression.FileSystem"
            yield "System.IO.Compression.ZipFile"
            yield "System.IO.FileSystem"
            yield "System.IO.FileSystem.DriveInfo"
            yield "System.IO.FileSystem.Primitives"
            yield "System.IO.FileSystem.Watcher"
            yield "System.IO.IsolatedStorage"
            yield "System.IO.MemoryMappedFiles"
            yield "System.IO.Pipes"
            yield "System.IO.UnmanagedMemoryStream"
            yield "System.Linq"
            yield "System.Linq.Expressions"
            yield "System.Linq.Expressions"
            yield "System.Linq.Parallel"
            yield "System.Linq.Queryable"
            yield "System.Memory"
            yield "System.Messaging"
            yield "System.Net"
            yield "System.Net.Http"
            yield "System.Net.Http.Json"
            yield "System.Net.HttpListener"
            yield "System.Net.Mail"
            yield "System.Net.NameResolution"
            yield "System.Net.NetworkInformation"
            yield "System.Net.Ping"
            yield "System.Net.Primitives"
            yield "System.Net.Requests"
            yield "System.Net.Security"
            yield "System.Net.ServicePoint"
            yield "System.Net.Sockets"
            yield "System.Net.WebClient"
            yield "System.Net.WebHeaderCollection"
            yield "System.Net.WebProxy"
            yield "System.Net.WebSockets"
            yield "System.Net.WebSockets.Client"
            yield "System.Numerics"
            yield "System.Numerics.Vectors"
            yield "System.ObjectModel"
            yield "System.Observable"
            yield "System.Private.Uri"
            yield "System.Reflection"
            yield "System.Reflection.DispatchProxy"
            yield "System.Reflection.Emit"
            yield "System.Reflection.Emit.ILGeneration"
            yield "System.Reflection.Emit.Lightweight"
            yield "System.Reflection.Extensions"
            yield "System.Reflection.Metadata"
            yield "System.Reflection.Primitives"
            yield "System.Reflection.TypeExtensions"
            yield "System.Resources.Reader"
            yield "System.Resources.ResourceManager"
            yield "System.Resources.Writer"
            yield "System.Runtime"
            yield "System.Runtime.CompilerServices.Unsafe"
            yield "System.Runtime.CompilerServices.VisualC"
            yield "System.Runtime.Extensions"
            yield "System.Runtime.Handles"
            yield "System.Runtime.InteropServices"
            yield "System.Runtime.InteropServices.PInvoke"
            yield "System.Runtime.InteropServices.RuntimeInformation"
            yield "System.Runtime.InteropServices.WindowsRuntime"
            yield "System.Runtime.Intrinsics"
            yield "System.Runtime.Loader"
            yield "System.Runtime.Numerics"
            yield "System.Runtime.Remoting"
            yield "System.Runtime.Serialization"
            yield "System.Runtime.Serialization.Formatters"
            yield "System.Runtime.Serialization.Formatters.Soap"
            yield "System.Runtime.Serialization.Json"
            yield "System.Runtime.Serialization.Primitives"
            yield "System.Runtime.Serialization.Xml"
            yield "System.Security"
            yield "System.Security.Claims"
            yield "System.Security.Cryptography.Algorithms"
            yield "System.Security.Cryptography.Cng"
            yield "System.Security.Cryptography.Csp"
            yield "System.Security.Cryptography.Encoding"
            yield "System.Security.Cryptography.OpenSsl"
            yield "System.Security.Cryptography.Primitives"
            yield "System.Security.Cryptography.X509Certificates"
            yield "System.Security.Principal"
            yield "System.Security.Principal.Windows"
            yield "System.Security.SecureString"
            yield "System.ServiceModel.Web"
            yield "System.ServiceProcess"
            yield "System.Text.Encoding"
            yield "System.Text.Encoding.CodePages"
            yield "System.Text.Encoding.Extensions"
            yield "System.Text.Encodings.Web"
            yield "System.Text.Json"
            yield "System.Text.RegularExpressions"
            yield "System.Threading"
            yield "System.Threading.Channels"
            yield "System.Threading.Overlapped"
            yield "System.Threading.Tasks"
            yield "System.Threading.Tasks.Dataflow"
            yield "System.Threading.Tasks.Extensions"
            yield "System.Threading.Tasks.Parallel"
            yield "System.Threading.Thread"
            yield "System.Threading.ThreadPool"
            yield "System.Threading.Timer"
            yield "System.Transactions"
            yield "System.Transactions.Local"
            yield "System.ValueTuple"
            yield "System.Web"
            yield "System.Web.HttpUtility"
            yield "System.Web.Services"
            yield "System.Windows"
            yield "System.Windows.Forms"
            yield "System.Xml"
            yield "System.Xml.Linq"
            yield "System.Xml.ReaderWriter"
            yield "System.Xml.Serialization"
            yield "System.Xml.XDocument"
            yield "System.Xml.XmlDocument"
            yield "System.Xml.XmlSerializer"
            yield "System.Xml.XPath"
            yield "System.Xml.XPath.XDocument"
            yield "WindowsBase"
        ]

    member _.GetSystemAssemblies() = systemAssemblies

    member _.IsInReferenceAssemblyPackDirectory filename =
        match tryGetNetCoreRefsPackDirectoryRoot() |> replayWarnings with
        | _, Some root ->
            let path = Path.GetDirectoryName(filename)
            path.StartsWith(root, StringComparison.OrdinalIgnoreCase)
        | _ -> false

    member _.TryGetSdkDir() = tryGetSdkDir() |> replayWarnings

    /// Gets the selected target framework moniker, e.g netcore3.0, net472, and the running rid of the current machine
    member _.GetTfmAndRid() =
        // Interactive processes read their own configuration to find the running tfm

        let tfm =
            if isInteractive then
                match tryGetRunningDotNetCoreTfm() with
                | Some tfm -> tfm
                | _ -> getRunningDotNetFrameworkTfm ()
            else
                let sdkDir = tryGetSdkDir() |> replayWarnings
                match sdkDir with
                | Some dir ->
                    let dotnetConfigFile = Path.Combine(dir, "dotnet.runtimeconfig.json")
                    let dotnetConfig = FileSystem.OpenFileForReadShim(dotnetConfigFile).AsReadOnlyStream().ReadAllText()
                    let pattern = "\"tfm\": \""
                    let startPos = dotnetConfig.IndexOf(pattern, StringComparison.OrdinalIgnoreCase) + pattern.Length
                    let endPos = dotnetConfig.IndexOf("\"", startPos)
                    let tfm = dotnetConfig.[startPos..endPos-1]
                    //printfn "GetTfmAndRid, tfm = '%s'" tfm
                    tfm
                | None ->
                match tryGetRunningDotNetCoreTfm() with
                | Some tfm -> tfm
                | _ -> getRunningDotNetFrameworkTfm ()

        // Computer valid dotnet-rids for this environment:
        //      https://docs.microsoft.com/en-us/dotnet/core/rid-catalog
        //
        // Where rid is: win, win-x64, win-x86, osx-x64, linux-x64 etc ...
        let runningRid =
            let processArchitecture = RuntimeInformation.ProcessArchitecture
            let baseRid =
                if RuntimeInformation.IsOSPlatform(OSPlatform.Windows) then "win"
                elif RuntimeInformation.IsOSPlatform(OSPlatform.OSX) then "osx"
                else "linux"
            match processArchitecture with
            | Architecture.X64 ->  baseRid + "-x64"
            | Architecture.X86 -> baseRid + "-x86"
            | Architecture.Arm64 -> baseRid + "-arm64"
            | _ -> baseRid + "-arm"

        tfm, runningRid

    static member ClearStaticCaches() =
        desiredDotNetSdkVersionForDirectoryCache.Clear()

    member _.GetFrameworkRefsPackDirectory() = tryGetSdkRefsPackDirectory() |> replayWarnings

    member _.TryGetDesiredDotNetSdkVersionForDirectory() = tryGetDesiredDotNetSdkVersionForDirectoryInfo()

    // The set of references entered into the TcConfigBuilder for scripts prior to computing the load closure.
    member _.GetDefaultReferences (useFsiAuxLib) =
        let defaultReferences =
            if assumeDotNetFramework then
                getDotNetFrameworkDefaultReferences useFsiAuxLib, assumeDotNetFramework
            else
                if useSdkRefs then
                    // Go fetch references
                    let sdkDir = tryGetSdkRefsPackDirectory() |> replayWarnings
                    match sdkDir with
                    | Some path ->
                        try
                            let sdkReferences =
                                [ yield! Directory.GetFiles(path, "*.dll")
                                  yield getFSharpCoreImplementationReference()
                                  if useFsiAuxLib then yield getFsiLibraryImplementationReference()
                                ] |> List.filter(fun f -> systemAssemblies.Contains(Path.GetFileNameWithoutExtension(f)))
                            sdkReferences, false
                        with e ->
                            warning (Error(FSComp.SR.scriptSdkNotDeterminedUnexpected(e.Message), rangeForErrors))
                            // This is defensive coding, we don't expect this exception to happen
                            if isRunningOnCoreClr then
                                // If running on .NET Core and something goes wrong with getting the
                                // .NET Core references then use .NET Core implementation assemblies for running process
                                getDotNetCoreImplementationReferences useFsiAuxLib, false
                            else
                                // If running on .NET Framework and something goes wrong with getting the
                                // .NET Core references then default back to .NET Framework and return a flag indicating this has been done
                                getDotNetFrameworkDefaultReferences useFsiAuxLib, true
                    | None ->
                        if isRunningOnCoreClr then
                            // If running on .NET Core and there is no Sdk refs pack directory
                            // then use .NET Core implementation assemblies for running process
                            getDotNetCoreImplementationReferences useFsiAuxLib, false
                        else
                            // If running on .NET Framework and there is no Sdk refs pack directory
                            // then default back to .NET Framework and return a flag indicating this has been done
                            getDotNetFrameworkDefaultReferences useFsiAuxLib, true
                else
                    getDotNetCoreImplementationReferences useFsiAuxLib, assumeDotNetFramework
        defaultReferences<|MERGE_RESOLUTION|>--- conflicted
+++ resolved
@@ -16,10 +16,7 @@
 open FSharp.Compiler.AbstractIL.ILBinaryReader
 open FSharp.Compiler.ErrorLogger
 open FSharp.Compiler.Text
-<<<<<<< HEAD
-=======
 open FSharp.Compiler.IO
->>>>>>> a70f3bea
 
 /// Resolves the references for a chosen or currently-executing framework, for
 ///   - script execution
@@ -42,7 +39,7 @@
             let outputList = ResizeArray()
             let mutable errorslock = obj
             let mutable outputlock = obj
-#if BUILDING_WITH_LKG || BUILD_FROM_SOURCE
+#if BUILDING_WITH_LKG || BUILD_FROM_SOURCE || NO_CHECKNULLS
             let outputDataReceived (message: string) =
 #else
             let outputDataReceived (message: string?) =
@@ -52,7 +49,7 @@
                 | NonNull message ->
                     lock outputlock (fun () -> outputList.Add(message))
 
-#if BUILDING_WITH_LKG || BUILD_FROM_SOURCE
+#if BUILDING_WITH_LKG || BUILD_FROM_SOURCE || NO_CHECKNULLS
             let errorDataReceived (message: string) =
 #else
             let errorDataReceived (message: string?) =
