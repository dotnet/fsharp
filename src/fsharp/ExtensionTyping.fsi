// Copyright (c) Microsoft Corporation.  All Rights Reserved.  See License.txt in the project root for license information.

// Extension typing, validation of extension types, etc.

namespace FSharp.Compiler

#if !NO_EXTENSIONTYPING

module internal ExtensionTyping =

    open System
    open System.IO
    open System.Collections.Generic
    open Microsoft.FSharp.Core.CompilerServices
    open FSharp.Compiler.AbstractIL.IL
    open FSharp.Compiler.AbstractIL.Internal.Library
    open FSharp.Compiler.Range

    type TypeProviderDesignation = TypeProviderDesignation of string

    /// Raised when a type provider has thrown an exception.    
    exception ProvidedTypeResolution of range * exn

    /// Raised when an type provider has thrown an exception.    
    exception ProvidedTypeResolutionNoRange of exn

    /// Get the list of relative paths searched for type provider design-time components
    val toolingCompatiblePaths: unit -> string list

    /// Carries information about the type provider resolution environment.
    type ResolutionEnvironment =
      {
        /// The folder from which an extension provider is resolving from. This is typically the project folder.
        resolutionFolder            : string
        /// Output file name
        outputFile                  : string option
        /// Whether or not the --showextensionresolution flag was supplied to the compiler.
        showResolutionMessages      : bool
        
        /// All referenced assemblies, including the type provider itself, and possibly other type providers.
        referencedAssemblies        : string[]

        /// The folder for temporary files
        temporaryFolder             : string
      }

    /// Find and instantiate the set of ITypeProvider components for the given assembly reference
    val GetTypeProvidersOfAssembly : 
          runtimeAssemblyFilename: string 
          * ilScopeRefOfRuntimeAssembly:ILScopeRef
          * designerAssemblyName: string 
          * ResolutionEnvironment 
          * bool
          * isInteractive: bool
          * systemRuntimeContainsType : (string -> bool)
          * systemRuntimeAssemblyVersion : System.Version
          * compilerToolsPath : string list
          * range -> Tainted<ITypeProvider> list

    /// Given an extension type resolver, supply a human-readable name suitable for error messages.
    val DisplayNameOfTypeProvider : Tainted<Microsoft.FSharp.Core.CompilerServices.ITypeProvider> * range -> string

     /// The context used to interpret information in the closure of System.Type, System.MethodInfo and other 
     /// info objects coming from the type provider.
     ///
     /// At the moment this is the "Type --> ILTypeRef" and "Type --> Tycon" remapping 
     /// context for generated types (it is empty for erased types). This is computed from
     /// while processing the [<Generate>] declaration related to the type.
     ///
     /// Immutable (after type generation for a [<Generate>] declaration populates the dictionaries).
     ///
     /// The 'obj' values are all TyconRef, but obj is used due to a forward reference being required. Not particularly
     /// pleasant, but better than intertwining the whole "ProvidedType" with the TAST structure.
    [<Sealed>]
    type ProvidedTypeContext =

        member TryGetILTypeRef : System.Type -> ILTypeRef option

        member TryGetTyconRef : System.Type -> obj option

        static member Empty : ProvidedTypeContext 

        static member Create : Dictionary<System.Type,ILTypeRef> * Dictionary<System.Type,obj (* TyconRef *) > -> ProvidedTypeContext 

        member GetDictionaries : unit -> Dictionary<System.Type,ILTypeRef> * Dictionary<System.Type,obj (* TyconRef *) > 

        /// Map the TyconRef objects, if any
        member RemapTyconRefs : (obj -> obj) -> ProvidedTypeContext 

    type [<Sealed; Class>] 
#if BUILDING_WITH_LKG || BUILD_FROM_SOURCE
        [<AllowNullLiteral>]
#endif
        ProvidedType =
        inherit ProvidedMemberInfo
        member IsSuppressRelocate : bool
        member IsErased : bool
        member IsGenericType : bool
#if BUILDING_WITH_LKG || BUILD_FROM_SOURCE
        member Namespace : string
#else
        member Namespace : string?
#endif
        member FullName : string
        member IsArray : bool
        member GetInterfaces : unit -> ProvidedType[]
        member Assembly : ProvidedAssembly
#if BUILDING_WITH_LKG || BUILD_FROM_SOURCE
        member BaseType : ProvidedType
#else
        member BaseType : ProvidedType?
#endif
        member GetNestedType : string -> ProvidedType
        member GetNestedTypes : unit -> ProvidedType[]
        member GetAllNestedTypes : unit -> ProvidedType[]
        member GetMethods : unit -> ProvidedMethodInfo[]
        member GetFields : unit -> ProvidedFieldInfo[]
        member GetField : string -> ProvidedFieldInfo
        member GetProperties : unit -> ProvidedPropertyInfo[]
        member GetProperty : string -> ProvidedPropertyInfo
        member GetEvents : unit -> ProvidedEventInfo[]
        member GetEvent : string -> ProvidedEventInfo
        member GetConstructors : unit -> ProvidedConstructorInfo[]
        member GetStaticParameters : ITypeProvider -> ProvidedParameterInfo[]
        member GetGenericTypeDefinition : unit -> ProvidedType
        member IsVoid : bool
        member IsGenericParameter : bool
        member IsValueType : bool
        member IsByRef : bool
        member IsPointer : bool
        member IsEnum : bool
        member IsInterface : bool
        member IsClass : bool
        member IsMeasure: bool
        member IsSealed : bool
        member IsAbstract : bool
        member IsPublic : bool
        member IsNestedPublic : bool
        member GenericParameterPosition : int
        member GetElementType : unit -> ProvidedType
        member GetGenericArguments : unit -> ProvidedType[]
        member GetArrayRank : unit -> int
        member RawSystemType : System.Type
        member GetEnumUnderlyingType : unit -> ProvidedType
        member MakePointerType: unit -> ProvidedType
        member MakeByRefType: unit -> ProvidedType
        member MakeArrayType: unit -> ProvidedType
        member MakeArrayType: rank: int -> ProvidedType
        member MakeGenericType: args: ProvidedType[] -> ProvidedType
        static member Void : ProvidedType
        static member CreateNoContext : Type -> ProvidedType
        member TryGetILTypeRef : unit -> ILTypeRef option
        member TryGetTyconRef : unit -> obj option
        static member ApplyContext : ProvidedType * ProvidedTypeContext -> ProvidedType
        member Context : ProvidedTypeContext 
        interface IProvidedCustomAttributeProvider
        static member TaintedEquals : Tainted<ProvidedType> * Tainted<ProvidedType> -> bool 

    and 
#if BUILDING_WITH_LKG || BUILD_FROM_SOURCE
        [<AllowNullLiteral>]
#endif
        IProvidedCustomAttributeProvider =
        abstract GetHasTypeProviderEditorHideMethodsAttribute : provider:ITypeProvider -> bool
#if BUILDING_WITH_LKG || BUILD_FROM_SOURCE
        abstract GetDefinitionLocationAttribute : provider:ITypeProvider -> (string * int * int) option 
#else
        abstract GetDefinitionLocationAttribute : provider:ITypeProvider -> (string? * int * int) option 
#endif
        abstract GetXmlDocAttributes : provider:ITypeProvider -> string[]
        abstract GetAttributeConstructorArgs: provider:ITypeProvider * attribName:string -> (obj option list * (string * obj option) list) option
        
    and [<Sealed; Class>] 
#if BUILDING_WITH_LKG || BUILD_FROM_SOURCE
        [<AllowNullLiteral>]
#endif
        ProvidedAssembly = 
        member GetName : unit -> System.Reflection.AssemblyName
        member FullName : string
        member GetManifestModuleContents : ITypeProvider -> byte[]
        member Handle : System.Reflection.Assembly

    and [<AbstractClass>] 
#if BUILDING_WITH_LKG || BUILD_FROM_SOURCE
        [<AllowNullLiteral>]
#endif
        ProvidedMemberInfo = 
        member Name :string
#if BUILDING_WITH_LKG || BUILD_FROM_SOURCE
        member DeclaringType : ProvidedType
#else
        member DeclaringType : ProvidedType?
#endif
        interface IProvidedCustomAttributeProvider 

    and [<AbstractClass>] 
#if BUILDING_WITH_LKG || BUILD_FROM_SOURCE
        [<AllowNullLiteral>]
#endif
        ProvidedMethodBase = 
        inherit ProvidedMemberInfo
        member IsGenericMethod : bool
        member IsStatic : bool
        member IsFamily : bool
        member IsFamilyAndAssembly : bool
        member IsFamilyOrAssembly : bool
        member IsVirtual : bool
        member IsFinal : bool
        member IsPublic : bool
        member IsAbstract : bool
        member IsHideBySig : bool
        member IsConstructor : bool
        member GetParameters : unit -> ProvidedParameterInfo[]
        member GetGenericArguments : unit -> ProvidedType[]
        member GetStaticParametersForMethod : ITypeProvider -> ProvidedParameterInfo[]
        static member TaintedGetHashCode : Tainted<ProvidedMethodBase> -> int
        static member TaintedEquals : Tainted<ProvidedMethodBase> * Tainted<ProvidedMethodBase> -> bool 

    and [<Sealed; Class>] 
#if BUILDING_WITH_LKG || BUILD_FROM_SOURCE
        [<AllowNullLiteral>]
#endif
        ProvidedMethodInfo = 
        inherit ProvidedMethodBase
        member ReturnType : ProvidedType
        member MetadataToken : int

    and [<Sealed; Class>] 
#if BUILDING_WITH_LKG || BUILD_FROM_SOURCE
        [<AllowNullLiteral>]
#endif
        ProvidedParameterInfo = 
        member Name : string
        member ParameterType : ProvidedType
        member IsIn : bool
        member IsOut : bool
        member IsOptional : bool
        member RawDefaultValue : obj
        member HasDefaultValue : bool
        interface IProvidedCustomAttributeProvider 

    and [<Class; Sealed>] 
#if BUILDING_WITH_LKG || BUILD_FROM_SOURCE
        [<AllowNullLiteral>]
#endif
        ProvidedFieldInfo = 
        inherit ProvidedMemberInfo
        member IsInitOnly : bool
        member IsStatic : bool
        member IsSpecialName : bool
        member IsLiteral : bool
        member GetRawConstantValue : unit -> obj
        member FieldType : ProvidedType
        member IsPublic : bool
        member IsFamily : bool
        member IsFamilyAndAssembly : bool
        member IsFamilyOrAssembly : bool
        member IsPrivate : bool
        static member TaintedEquals : Tainted<ProvidedFieldInfo> * Tainted<ProvidedFieldInfo> -> bool 

    and [<Class; Sealed>] 
#if BUILDING_WITH_LKG || BUILD_FROM_SOURCE
        [<AllowNullLiteral>]
#endif
        ProvidedPropertyInfo = 
        inherit ProvidedMemberInfo

#if BUILDING_WITH_LKG || BUILD_FROM_SOURCE
        member GetGetMethod : unit -> ProvidedMethodInfo

        member GetSetMethod : unit -> ProvidedMethodInfo
#else
        member GetGetMethod : unit -> ProvidedMethodInfo?

        member GetSetMethod : unit -> ProvidedMethodInfo?
#endif

        member GetIndexParameters : unit -> ProvidedParameterInfo[]

        member CanRead : bool

        member CanWrite : bool

        member PropertyType : ProvidedType

        static member TaintedGetHashCode : Tainted<ProvidedPropertyInfo> -> int

        static member TaintedEquals : Tainted<ProvidedPropertyInfo> * Tainted<ProvidedPropertyInfo> -> bool 

    and [<Class; Sealed>] 
#if BUILDING_WITH_LKG || BUILD_FROM_SOURCE
        [<AllowNullLiteral>]
#endif
        ProvidedEventInfo = 
        inherit ProvidedMemberInfo
        member GetAddMethod : unit -> ProvidedMethodInfo
        member GetRemoveMethod : unit -> ProvidedMethodInfo
        member EventHandlerType : ProvidedType
        static member TaintedGetHashCode : Tainted<ProvidedEventInfo> -> int
        static member TaintedEquals : Tainted<ProvidedEventInfo> * Tainted<ProvidedEventInfo> -> bool 

    and [<Class; Sealed>] 
#if BUILDING_WITH_LKG || BUILD_FROM_SOURCE
        [<AllowNullLiteral>]
#endif
        ProvidedConstructorInfo = 
        inherit ProvidedMethodBase
      
    type ProvidedExprType =
        | ProvidedNewArrayExpr of ProvidedType * ProvidedExpr[]
#if PROVIDED_ADDRESS_OF
        | ProvidedAddressOfExpr of ProvidedExpr
#endif
        | ProvidedNewObjectExpr of ProvidedConstructorInfo * ProvidedExpr[]
        | ProvidedWhileLoopExpr of ProvidedExpr * ProvidedExpr
        | ProvidedNewDelegateExpr of ProvidedType * ProvidedVar[] * ProvidedExpr
        | ProvidedForIntegerRangeLoopExpr of ProvidedVar * ProvidedExpr * ProvidedExpr * ProvidedExpr
        | ProvidedSequentialExpr of ProvidedExpr * ProvidedExpr
        | ProvidedTryWithExpr of ProvidedExpr * ProvidedVar * ProvidedExpr * ProvidedVar * ProvidedExpr
        | ProvidedTryFinallyExpr of ProvidedExpr * ProvidedExpr
        | ProvidedLambdaExpr of ProvidedVar * ProvidedExpr
        | ProvidedCallExpr of ProvidedExpr option * ProvidedMethodInfo * ProvidedExpr[]
        | ProvidedConstantExpr of obj * ProvidedType
        | ProvidedDefaultExpr of ProvidedType
        | ProvidedNewTupleExpr of ProvidedExpr[]
        | ProvidedTupleGetExpr of ProvidedExpr * int
        | ProvidedTypeAsExpr of ProvidedExpr * ProvidedType
        | ProvidedTypeTestExpr of ProvidedExpr * ProvidedType
        | ProvidedLetExpr of ProvidedVar * ProvidedExpr * ProvidedExpr
        | ProvidedVarSetExpr of ProvidedVar * ProvidedExpr
        | ProvidedIfThenElseExpr of ProvidedExpr * ProvidedExpr * ProvidedExpr
        | ProvidedVarExpr of ProvidedVar
        
<<<<<<< HEAD
    [<Class; Sealed>]
#if BUILDING_WITH_LKG || BUILD_FROM_SOURCE
    [<AllowNullLiteral>]
#endif
    type ProvidedExpr =
=======
    and [<RequireQualifiedAccess; Class; Sealed; AllowNullLiteral>]
        ProvidedExpr =
>>>>>>> b10400bd
        member Type : ProvidedType
        /// Convert the expression to a string for diagnostics
        member UnderlyingExpressionString : string
        member GetExprType : unit -> ProvidedExprType option

<<<<<<< HEAD
    [<Class; Sealed>]
#if BUILDING_WITH_LKG || BUILD_FROM_SOURCE
    [<AllowNullLiteral>]
#endif
    type ProvidedVar =
=======
    and [<RequireQualifiedAccess; Class; Sealed; AllowNullLiteral>]
        ProvidedVar =
>>>>>>> b10400bd
        member Type : ProvidedType
        member Name : string
        member IsMutable : bool
        static member Fresh : string * ProvidedType -> ProvidedVar
        override Equals : obj -> bool
        override GetHashCode : unit -> int

    /// Get the provided expression for a particular use of a method.
    val GetInvokerExpression : ITypeProvider * ProvidedMethodBase * ProvidedVar[] ->  ProvidedExpr

    /// Validate that the given provided type meets some of the rules for F# provided types
    val ValidateProvidedTypeAfterStaticInstantiation : range * Tainted<ProvidedType> * expectedPath : string[] * expectedName : string-> unit

    /// Try to apply a provided type to the given static arguments. If successful also return a function 
    /// to check the type name is as expected (this function is called by the caller of TryApplyProvidedType
    /// after other checks are made).
    val TryApplyProvidedType : typeBeforeArguments:Tainted<ProvidedType> * optGeneratedTypePath: string list option * staticArgs:obj[]  * range -> (Tainted<ProvidedType> * (unit -> unit)) option

    /// Try to apply a provided method to the given static arguments. 
    val TryApplyProvidedMethod : methBeforeArguments:Tainted<ProvidedMethodBase> * staticArgs:obj[]  * range -> Tainted<ProvidedMethodBase> option

    /// Try to resolve a type in the given extension type resolver
    val TryResolveProvidedType : Tainted<ITypeProvider> * range * string[] * typeName: string -> Tainted<ProvidedType> option

    /// Try to resolve a type in the given extension type resolver
    val TryLinkProvidedType : Tainted<ITypeProvider> * string[] * typeLogicalName: string * range: range -> Tainted<ProvidedType> option

    /// Get the parts of a .NET namespace. Special rules: null means global, empty is not allowed.
    val GetProvidedNamespaceAsPath : range * Tainted<ITypeProvider> * string -> string list

    /// Decompose the enclosing name of a type (including any class nestings) into a list of parts.
    /// e.g. System.Object -> ["System"; "Object"]
    val GetFSharpPathToProvidedType : Tainted<ProvidedType> * range:range-> string list
    
    /// Get the ILTypeRef for the provided type (including for nested types). Take into account
    /// any type relocations or static linking for generated types.
    val GetILTypeRefOfProvidedType : Tainted<ProvidedType> * range:range -> FSharp.Compiler.AbstractIL.IL.ILTypeRef

    /// Get the ILTypeRef for the provided type (including for nested types). Do not take into account
    /// any type relocations or static linking for generated types.
    val GetOriginalILTypeRefOfProvidedType : Tainted<ProvidedType> * range:range -> FSharp.Compiler.AbstractIL.IL.ILTypeRef


    /// Represents the remapping information for a generated provided type and its nested types.
    ///
    /// There is one overall tree for each root 'type X = ... type generation expr...' specification.
    type ProviderGeneratedType = ProviderGeneratedType of (*ilOrigTyRef*)ILTypeRef * (*ilRenamedTyRef*)ILTypeRef * ProviderGeneratedType list

    /// The table of information recording remappings from type names in the provided assembly to type
    /// names in the statically linked, embedded assembly, plus what types are nested in side what types.
    type ProvidedAssemblyStaticLinkingMap = 
        {  /// The table of remappings from type names in the provided assembly to type
           /// names in the statically linked, embedded assembly.
           ILTypeMap: System.Collections.Generic.Dictionary<ILTypeRef, ILTypeRef> }
        
        /// Create a new static linking map, ready to populate with data.
        static member CreateNew : unit -> ProvidedAssemblyStaticLinkingMap

    /// Check if this is a direct reference to a non-embedded generated type. This is not permitted at any name resolution.
    /// We check by seeing if the type is absent from the remapping context.
    val IsGeneratedTypeDirectReference         : Tainted<ProvidedType> * range -> bool

#endif<|MERGE_RESOLUTION|>--- conflicted
+++ resolved
@@ -331,31 +331,23 @@
         | ProvidedIfThenElseExpr of ProvidedExpr * ProvidedExpr * ProvidedExpr
         | ProvidedVarExpr of ProvidedVar
         
-<<<<<<< HEAD
-    [<Class; Sealed>]
-#if BUILDING_WITH_LKG || BUILD_FROM_SOURCE
-    [<AllowNullLiteral>]
-#endif
-    type ProvidedExpr =
-=======
+#if BUILDING_WITH_LKG || BUILD_FROM_SOURCE
     and [<RequireQualifiedAccess; Class; Sealed; AllowNullLiteral>]
+#else
+    and [<RequireQualifiedAccess; Class; Sealed>]
+#endif
         ProvidedExpr =
->>>>>>> b10400bd
         member Type : ProvidedType
         /// Convert the expression to a string for diagnostics
         member UnderlyingExpressionString : string
         member GetExprType : unit -> ProvidedExprType option
 
-<<<<<<< HEAD
-    [<Class; Sealed>]
-#if BUILDING_WITH_LKG || BUILD_FROM_SOURCE
-    [<AllowNullLiteral>]
-#endif
-    type ProvidedVar =
-=======
+#if BUILDING_WITH_LKG || BUILD_FROM_SOURCE
     and [<RequireQualifiedAccess; Class; Sealed; AllowNullLiteral>]
+#else
+    and [<RequireQualifiedAccess; Class; Sealed>]
+#endif
         ProvidedVar =
->>>>>>> b10400bd
         member Type : ProvidedType
         member Name : string
         member IsMutable : bool
