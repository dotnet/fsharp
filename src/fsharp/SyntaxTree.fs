// Copyright (c) Microsoft Corporation.  All Rights Reserved.  See License.txt in the project root for license information.

module public rec FSharp.Compiler.SyntaxTree

open System.Diagnostics

open FSharp.Compiler.AbstractIL.IL
open FSharp.Compiler.AbstractIL.Internal.Library
open FSharp.Compiler.Range
open FSharp.Compiler.XmlDoc

/// Represents an identifier in F# code
[<Struct; NoEquality; NoComparison; DebuggerDisplay("{idText}")>]
type Ident (text: string, range: range) =
     member x.idText = text
     member x.idRange = range
     override x.ToString() = text

/// Represents a long identifier e.g. 'A.B.C'
type LongIdent = Ident list

/// Represents a long identifier with possible '.' at end.
///
/// Typically dotms.Length = lid.Length-1, but they may be same if (incomplete) code ends in a dot, e.g. "Foo.Bar."
/// The dots mostly matter for parsing, and are typically ignored by the typechecker, but
/// if dotms.Length = lid.Length, then the parser must have reported an error, so the typechecker is allowed
/// more freedom about typechecking these expressions.
/// LongIdent can be empty list - it is used to denote that name of some AST element is absent (i.e. empty type name in inherit)
type LongIdentWithDots =
    | LongIdentWithDots of id: LongIdent * dotms: range list

    /// Gets the syntax range of this construct
    member this.Range =
       match this with
       | LongIdentWithDots([], _) -> failwith "rangeOfLidwd"
       | LongIdentWithDots([id], []) -> id.idRange
       | LongIdentWithDots([id], [m]) -> unionRanges id.idRange m
       | LongIdentWithDots(h :: t, []) -> unionRanges h.idRange (List.last t).idRange
       | LongIdentWithDots(h :: t, dotms) -> unionRanges h.idRange (List.last t).idRange |> unionRanges (List.last dotms)

    /// Get the long ident for this construct
    member this.Lid = match this with LongIdentWithDots(lid, _) -> lid

    /// Indicates if the construct ends in '.' due to error recovery
    member this.ThereIsAnExtraDotAtTheEnd = match this with LongIdentWithDots(lid, dots) -> lid.Length = dots.Length

    /// Gets the syntax range for part of this construct
    member this.RangeSansAnyExtraDot =
       match this with
       | LongIdentWithDots([], _) -> failwith "rangeOfLidwd"
       | LongIdentWithDots([id], _) -> id.idRange
       | LongIdentWithDots(h :: t, dotms) ->
           let nonExtraDots = if dotms.Length = t.Length then dotms else List.truncate t.Length dotms
           unionRanges h.idRange (List.last t).idRange |> unionRanges (List.last nonExtraDots)

/// Indicates if the construct arises from error recovery
[<RequireQualifiedAccess>]
type ParserDetail =
    /// The construct arises normally
    | Ok

    /// The construct arises from error recovery
    | ErrorRecovery

/// Represents whether a type parameter has a static requirement or not (^T or 'T)
type TyparStaticReq =
    /// The construct is a normal type inference variable
    | NoStaticReq

    /// The construct is a statically inferred type inference variable '^T'
    | HeadTypeStaticReq

/// Represents a syntactic type parameter
[<NoEquality; NoComparison>]
type SynTypar =
    | Typar of ident: Ident * staticReq: TyparStaticReq * isCompGen: bool

    /// Gets the syntax range of this construct
    member this.Range =
        match this with
        | Typar(id, _, _) ->
            id.idRange

/// The unchecked abstract syntax tree of constants in F# types and expressions.
[<NoEquality; NoComparison; RequireQualifiedAccess>]
type SynConst =

    /// F# syntax: ()
    | Unit

    /// F# syntax: true, false
    | Bool of bool

    /// F# syntax: 13y, 0xFFy, 0o077y, 0b0111101y
    | SByte of sbyte

    /// F# syntax: 13uy, 0x40uy, 0oFFuy, 0b0111101uy
    | Byte of byte

    /// F# syntax: 13s, 0x4000s, 0o0777s, 0b0111101s
    | Int16 of int16

    /// F# syntax: 13us, 0x4000us, 0o0777us, 0b0111101us
    | UInt16 of uint16

    /// F# syntax: 13, 0x4000, 0o0777
    | Int32 of int32

    /// F# syntax: 13u, 0x4000u, 0o0777u
    | UInt32 of uint32

    /// F# syntax: 13L
    | Int64 of int64

    /// F# syntax: 13UL
    | UInt64 of uint64

    /// F# syntax: 13n
    | IntPtr of int64

    /// F# syntax: 13un
    | UIntPtr of uint64

    /// F# syntax: 1.30f, 1.40e10f etc.
    | Single of single

    /// F# syntax: 1.30, 1.40e10 etc.
    | Double of double

    /// F# syntax: 'a'
    | Char of char

    /// F# syntax: 23.4M
    | Decimal of System.Decimal

    /// UserNum(value, suffix)
    ///
    /// F# syntax: 1Q, 1Z, 1R, 1N, 1G
    | UserNum of value: string * suffix: string

    /// F# syntax: verbatim or regular string, e.g. "abc"
    | String of text: string * range: range

    /// F# syntax: verbatim or regular byte string, e.g. "abc"B.
    ///
    /// Also used internally in the typechecker once an array of unit16 constants
    /// is detected, to allow more efficient processing of large arrays of uint16 constants.
    | Bytes of bytes: byte[] * range: range

    /// Used internally in the typechecker once an array of unit16 constants
    /// is detected, to allow more efficient processing of large arrays of uint16 constants.
    | UInt16s of uint16[]

    /// Old comment: "we never iterate, so the const here is not another SynConst.Measure"
    | Measure of constant: SynConst * SynMeasure

    /// Gets the syntax range of this construct
    member c.Range dflt =
        match c with
        | SynConst.String (_, m0) | SynConst.Bytes (_, m0) -> m0
        | _ -> dflt

/// Represents an unchecked syntax tree of F# unit of measure annotations.
[<NoEquality; NoComparison; RequireQualifiedAccess>]
type SynMeasure =

    /// A named unit of measure
    | Named of longId: LongIdent * range: range

    /// A product of two units of measure, e.g. 'kg * m'
    | Product of SynMeasure * SynMeasure * range: range

    /// A sequence of several units of measure, e.g. 'kg m m'
    | Seq of SynMeasure list * range: range

    /// A division of two units of measure, e.g. 'kg / m'
    | Divide of SynMeasure * SynMeasure * range: range

    /// A power of a unit of measure, e.g. 'kg ^ 2'
    | Power of SynMeasure * SynRationalConst * range: range

    /// The '1' unit of measure
    | One

    /// An anonymous (inferred) unit of measure
    | Anon of range: range

    /// A variable unit of measure
    | Var of SynTypar * range: range

/// Represents an unchecked syntax tree of F# unit of measure exponents.
[<NoEquality; NoComparison; RequireQualifiedAccess>]
type SynRationalConst =
   
    | Integer of int32

    | Rational of int32 * int32 * range: range

    | Negate of SynRationalConst

/// Represents an accessibility modifier in F# syntax
[<RequireQualifiedAccess>]
type SynAccess =
    /// A construct marked or assumed 'public'
    | Public

    /// A construct marked or assumed 'internal'
    | Internal

    /// A construct marked or assumed 'private'
    | Private

    override this.ToString () =
        match this with
        | Public -> "Public"
        | Internal -> "Internal"
        | Private -> "Private"

/// Represents whether a debug point should be present for the target
/// of a decision tree, that is whether the construct corresponds to a debug
/// point in the original source.
[<RequireQualifiedAccess>]
type DebugPointForTarget =
    | Yes
    | No

/// Represents whether a debug point should be present for either the
/// first or second part of a sequential execution, that is whether the
/// construct corresponds to a debug point in the original source.
[<RequireQualifiedAccess>]
type DebugPointAtSequential =
    | Both

    // This means "suppress a in 'a;b'" and "suppress b in 'a before b'"
    | StmtOnly

    // This means "suppress b in 'a;b'" and "suppress a in 'a before b'"
    | ExprOnly

/// Represents whether a debug point should be present for a 'try', that is whether
/// the construct corresponds to a debug point in the original source.
[<RequireQualifiedAccess>]
type DebugPointAtTry =
    | Yes of range: range
    // Used for "use" and "for"
    | Body
    | No

/// Represents whether a debug point should be present for the 'with' in a 'try .. with',
/// that is whether the construct corresponds to a debug point in the original source.
[<RequireQualifiedAccess>]
type DebugPointAtWith =
    | Yes of range: range
    | No

/// Represents whether a debug point should be present for the 'finally' in a 'try .. finally',
/// that is whether the construct corresponds to a debug point in the original source.
[<RequireQualifiedAccess>]
type DebugPointAtFinally =
    | Yes of range: range
    | No

/// Represents whether a debug point should be present for the 'for' in a 'for...' loop,
/// that is whether the construct corresponds to a debug point in the original source.
[<RequireQualifiedAccess>]
type DebugPointAtFor =
    | Yes of range: range
    | No

/// Represents whether a debug point should be present for the 'while' in a 'while...' loop,
/// that is whether the construct corresponds to a debug point in the original source.
[<RequireQualifiedAccess>]
type DebugPointAtWhile =
    | Yes of range: range
    | No

/// Represents whether a debug point should be present for a 'let' binding,
/// that is whether the construct corresponds to a debug point in the original source.
type DebugPointForBinding =
    | DebugPointAtBinding of range: range

    // Indicates the omission of a sequence point for a binding for a 'do expr'
    | NoDebugPointAtDoBinding

    // Indicates the omission of a sequence point for a binding for a 'let e = expr' where
    // 'expr' has immediate control flow
    | NoDebugPointAtLetBinding

    // Indicates the omission of a sequence point for a compiler generated binding
    // where we've done a local expansion of some construct into something that involves
    // a 'let'. e.g. we've inlined a function and bound its arguments using 'let'
    // The let bindings are 'sticky' in that the inversion of the inlining would involve
    // replacing the entire expression with the original and not just the let bindings alone.
    | NoDebugPointAtStickyBinding

    // Given 'let v = e1 in e2', where this is a compiler generated binding,
    // we are sometimes forced to generate a sequence point for the expression anyway based on its
    // overall range. If the let binding is given the flag below then it is asserting that
    // the binding has no interesting side effects and can be totally ignored and the range
    // of the inner expression is used instead
    | NoDebugPointAtInvisibleBinding

    // Don't drop sequence points when combining sequence points
    member x.Combine(y: DebugPointForBinding) =
        match x, y with
        | DebugPointAtBinding _ as g, _  -> g
        | _, (DebugPointAtBinding _ as g)  -> g
        | _ -> x

/// Indicates if a for loop is 'for x in e1 -> e2', only valid in sequence expressions
type SeqExprOnly =
    /// Indicates if a for loop is 'for x in e1 -> e2', only valid in sequence expressions
    | SeqExprOnly of bool

/// Represents the location of the separator block + optional position
/// of the semicolon (used for tooling support)
type BlockSeparator = range * pos option

/// Represents a record field name plus a flag indicating if given record field name is syntactically
/// correct and can be used in name resolution.
type RecordFieldName = LongIdentWithDots * bool

/// Indicates if an expression is an atomic expression.
///
/// An atomic expression has no whitespace unless enclosed in parentheses, e.g.
/// 1, "3", ident, ident.[expr] and (expr). If an atomic expression has type T,
/// then the largest expression ending at the same range as the atomic expression
/// also has type T.
type ExprAtomicFlag =
    | Atomic = 0
    | NonAtomic = 1

/// The kind associated with a binding - "let", "do" or a standalone expression
type SynBindingKind =

    /// A standalone expression in a module
    | StandaloneExpression

    /// A normal 'let' binding in a module
    | NormalBinding

    /// A 'do' binding in a module. Must have type 'unit'
    | DoBinding

/// Represents the explicit declaration of a type parameter
[<NoEquality; NoComparison>]
type SynTyparDecl =
    | TyparDecl of attributes: SynAttributes * SynTypar

/// The unchecked abstract syntax tree of F# type constraints
[<NoEquality; NoComparison>]
type SynTypeConstraint =

    /// F# syntax: is 'typar: struct
    | WhereTyparIsValueType of
        typar: SynTypar *
        range: range

    /// F# syntax: is 'typar: not struct
    | WhereTyparIsReferenceType of
        typar: SynTypar *
        range: range

    /// F# syntax is 'typar: unmanaged
    | WhereTyparIsUnmanaged of
        typar: SynTypar *
        range: range

    /// F# syntax is 'typar: null
    | WhereTyparSupportsNull of
        typar: SynTypar *
        range: range

    /// F# syntax is 'typar: comparison
    | WhereTyparIsComparable of
        typar: SynTypar *
        range: range

    /// F# syntax is 'typar: equality
    | WhereTyparIsEquatable of
        typar: SynTypar *
        range: range

    /// F# syntax is default ^T: type
    | WhereTyparDefaultsToType of
        typar: SynTypar *
        typeName: SynType *
        range: range

    /// F# syntax is 'typar :> type
    | WhereTyparSubtypeOfType of
        typar: SynTypar *
        typeName: SynType *
        range: range

    /// F# syntax is ^T: (static member MemberName: ^T * int -> ^T)
    | WhereTyparSupportsMember of
        typars: SynType list *
        memberSig: SynMemberSig *
        range: range

    /// F# syntax is 'typar: enum<'UnderlyingType>
    | WhereTyparIsEnum of
        typar: SynTypar *
        typeArgs: SynType list *
        range: range

    /// F# syntax is 'typar: delegate<'Args, unit>
    | WhereTyparIsDelegate of
       typar: SynTypar *
       typeArgs: SynType list *
       range: range

/// Represents a syntax tree for F# types
[<NoEquality; NoComparison;RequireQualifiedAccess>]
type SynType = 
    
    /// F# syntax: A.B.C
    | LongIdent of
        longDotId: LongIdentWithDots

    /// F# syntax: type<type, ..., type> or type type or (type, ..., type) type
    ///   isPostfix: indicates a postfix type application e.g. "int list" or "(int, string) dict"
    | App of
        typeName: SynType *
        lessRange: range option *
        typeArgs: SynType list *
        commaRanges: range list * // interstitial commas
        greaterRange: range option *
        isPostfix: bool *
        range: range

    /// F# syntax: type.A.B.C<type, ..., type>
    | LongIdentApp of
        typeName: SynType *
        longDotId: LongIdentWithDots *
        lessRange: range option *
        typeArgs: SynType list *
        commaRanges: range list * // interstitial commas
        greaterRange: range option *
        range: range

    /// F# syntax: type * ... * type
    /// F# syntax: struct (type * ... * type)
    // the bool is true if / rather than * follows the type
    | Tuple of
        isStruct: bool *
        elementTypes:(bool*SynType) list *
        range: range

    /// F# syntax: {| id: type; ...; id: type |}
    /// F# syntax: struct {| id: type; ...; id: type |}
    | AnonRecd of
        isStruct: bool *
        fields:(Ident * SynType) list *
        range: range

    /// F# syntax: type[]
    | Array of
        rank: int *
        elementType: SynType *
        range: range

    /// F# syntax: type -> type
    | Fun of
        argType: SynType *
        returnType: SynType *
        range: range

    /// F# syntax: 'Var
    | Var of
        typar: SynTypar *
        range: range

    /// F# syntax: _
    | Anon of range: range

    /// F# syntax: typ with constraints
    | WithGlobalConstraints of
        typeName: SynType *
        constraints: SynTypeConstraint list *
        range: range

    /// F# syntax: #type
    | HashConstraint of
        innerType: SynType *
        range: range

    /// F# syntax: for units of measure e.g. m / s
    | MeasureDivide of
        dividend: SynType *
        divisor: SynType *
        range: range

    /// F# syntax: for units of measure e.g. m^3, kg^1/2
    | MeasurePower of
        baseMeasure: SynType *
        exponent: SynRationalConst *
        range: range

    /// F# syntax: 1, "abc" etc, used in parameters to type providers
    /// For the dimensionless units i.e. 1, and static parameters to provided types
    | StaticConstant of
        constant: SynConst *
        range: range

    /// F# syntax: const expr, used in static parameters to type providers
    | StaticConstantExpr of
        expr: SynExpr *
        range: range

    /// F# syntax: ident=1 etc., used in static parameters to type providers
    | StaticConstantNamed of
       ident: SynType *
       value: SynType *
       range: range

    /// Gets the syntax range of this constuct
    member x.Range =
        match x with
        | SynType.App (range=m)
        | SynType.LongIdentApp (range=m)
        | SynType.Tuple (range=m)
        | SynType.Array (range=m)
        | SynType.AnonRecd (range=m)
        | SynType.Fun (range=m)
        | SynType.Var (range=m)
        | SynType.Anon (range=m)
        | SynType.WithGlobalConstraints (range=m)
        | SynType.StaticConstant (range=m)
        | SynType.StaticConstantExpr (range=m)
        | SynType.StaticConstantNamed (range=m)
        | SynType.HashConstraint (range=m)
        | SynType.MeasureDivide (range=m)
        | SynType.MeasurePower (range=m) -> m
        | SynType.LongIdent lidwd -> lidwd.Range

/// Represents a syntax tree for F# expressions
[<NoEquality; NoComparison;RequireQualifiedAccess>]
type SynExpr =

    /// F# syntax: (expr)
    ///
    /// Parenthesized expressions. Kept in AST to distinguish A.M((x, y))
    /// from A.M(x, y), among other things.
    | Paren of
        expr: SynExpr *
        leftParenRange: range *
        rightParenRange: range option *
        range: range

    /// F# syntax: <@ expr @>, <@@ expr @@>
    ///
    /// Quote(operator, isRaw, quotedSynExpr, isFromQueryExpression, m)
    | Quote of
        operator: SynExpr *
        isRaw: bool *
        quotedExpr: SynExpr *
        isFromQueryExpression: bool *
        range: range

    /// F# syntax: 1, 1.3, () etc.
    | Const of
        constant: SynConst *
        range: range

    /// F# syntax: expr: type
    | Typed of
        expr: SynExpr *
        targetType: SynType *
        range: range

    /// F# syntax: e1, ..., eN
    | Tuple of
        isStruct: bool *
        exprs: SynExpr list *
        commaRanges: range list * // interstitial commas
        range: range 

    /// F# syntax: {| id1=e1; ...; idN=eN |}
    /// F# syntax: struct {| id1=e1; ...; idN=eN |}
    | AnonRecd of
        isStruct: bool *
        copyInfo:(SynExpr * BlockSeparator) option *
        recordFields:(Ident * SynExpr) list *
        range: range

    /// F# syntax: [ e1; ...; en ], [| e1; ...; en |]
    | ArrayOrList of
        isList: bool *
        exprs: SynExpr list *
        range: range

    /// F# syntax: { f1=e1; ...; fn=en }
    /// inherit includes location of separator (for tooling)
    /// copyOpt contains range of the following WITH part (for tooling)
    /// every field includes range of separator after the field (for tooling)
    | Record of
        baseInfo:(SynType * SynExpr * range * BlockSeparator option * range) option *
        copyInfo:(SynExpr * BlockSeparator) option *
        recordFields:(RecordFieldName * (SynExpr option) * BlockSeparator option) list *
        range: range

    /// F# syntax: new C(...)
    /// The flag is true if known to be 'family' ('protected') scope
    | New of
        isProtected: bool *
        targetType: SynType *
        expr: SynExpr *
        range: range

    /// F# syntax: { new ... with ... }
    | ObjExpr of
        objType: SynType *
        argOptions:(SynExpr * Ident option) option *
        bindings: SynBinding list *
        extraImpls: SynInterfaceImpl list *
        newExprRange: range *
        range: range

    /// F# syntax: 'while ... do ...'
    | While of
        whileSeqPoint: DebugPointAtWhile *
        whileExpr: SynExpr *
        doExpr: SynExpr *
        range: range

    /// F# syntax: 'for i = ... to ... do ...'
    | For of
        forSeqPoint: DebugPointAtFor *
        ident: Ident *
        identBody: SynExpr *
        direction: bool *
        toBody: SynExpr *
        doBody: SynExpr *
        range: range

    /// F# syntax: 'for ... in ... do ...'
    | ForEach of
        forSeqPoint: DebugPointAtFor *
        seqExprOnly: SeqExprOnly *
        isFromSource: bool *
        pat: SynPat *
        enumExpr: SynExpr *
        bodyExpr: SynExpr *
        range: range

    /// F# syntax: [ expr ], [| expr |]
    | ArrayOrListOfSeqExpr of
        isArray: bool *
        expr: SynExpr *
        range: range

    /// F# syntax: { expr }
    | CompExpr of
        isArrayOrList: bool *
        isNotNakedRefCell: bool ref *
        expr: SynExpr *
        range: range

    /// First bool indicates if lambda originates from a method. Patterns here are always "simple"
    /// Second bool indicates if this is a "later" part of an iterated sequence of lambdas
    ///
    /// F# syntax: fun pat -> expr
    | Lambda of
        fromMethod: bool *
        inLambdaSeq: bool *
        args: SynSimplePats *
        body: SynExpr *
        range: range

    /// F# syntax: function pat1 -> expr | ... | patN -> exprN
    | MatchLambda of
        isExnMatch: bool *
        keywordRange: range *
        matchClauses: SynMatchClause list *
        matchSeqPoint: DebugPointForBinding *
        range: range

    /// F# syntax: match expr with pat1 -> expr | ... | patN -> exprN
    | Match of
        matchSeqPoint: DebugPointForBinding *
        expr: SynExpr *
        clauses: SynMatchClause list *
        range: range 

    /// F# syntax: do expr
    | Do of
        expr: SynExpr *
        range: range

    /// F# syntax: assert expr
    | Assert of
        expr: SynExpr *
        range: range

    /// F# syntax: f x
    ///
    /// flag: indicates if the application is syntactically atomic, e.g. f.[1] is atomic, but 'f x' is not
    /// isInfix is true for the first app of an infix operator, e.g. 1+2
    /// becomes App(App(+, 1), 2), where the inner node is marked isInfix
    | App of
        flag: ExprAtomicFlag *
        isInfix: bool *
        funcExpr: SynExpr *
        argExpr: SynExpr *
        range: range

    /// F# syntax: expr<type1, ..., typeN>
    | TypeApp of
        expr: SynExpr *
        lessRange: range *
        typeArgs: SynType list *
        commaRanges: range list *
        greaterRange: range option *
        typeArgsRange: range *
        range: range

    /// F# syntax: let pat = expr in expr
    /// F# syntax: let f pat1 .. patN = expr in expr
    /// F# syntax: let rec f pat1 .. patN = expr in expr
    /// F# syntax: use pat = expr in expr
    | LetOrUse of
        isRecursive: bool *
        isUse: bool *
        bindings: SynBinding list *
        body: SynExpr *
        range: range

    /// F# syntax: try expr with pat -> expr
    | TryWith of
        tryExpr: SynExpr *
        tryRange: range *
        withCases: SynMatchClause list *
        withRange: range *
        range: range *
        trySeqPoint: DebugPointAtTry *
        withSeqPoint: DebugPointAtWith

    /// F# syntax: try expr finally expr
    | TryFinally of
        tryExpr: SynExpr *
        finallyExpr: SynExpr *
        range: range *
        trySeqPoint: DebugPointAtTry *
        finallySeqPoint: DebugPointAtFinally

    /// F# syntax: lazy expr
    | Lazy of
        expr: SynExpr *
        range: range

    /// F# syntax: expr; expr
    ///
    ///  isTrueSeq: false indicates "let v = a in b; v"
    | Sequential of
        seqPoint: DebugPointAtSequential *
        isTrueSeq: bool *
        expr1: SynExpr *
        expr2: SynExpr *
        range: range

    /// F# syntax: if expr then expr
    /// F# syntax: if expr then expr else expr
    | IfThenElse of
        ifExpr: SynExpr *
        thenExpr: SynExpr *
        elseExpr: SynExpr option *
        spIfToThen: DebugPointForBinding *
        isFromErrorRecovery: bool *
        ifToThenRange: range *
        range: range

    /// F# syntax: ident
    /// Optimized representation for SynExpr.LongIdent (false, [id], id.idRange)
    | Ident of
        ident: Ident

    /// F# syntax: ident.ident...ident
    ///
    /// isOptional: true if preceded by a '?' for an optional named parameter
    /// altNameRefCell: Normally 'None' except for some compiler-generated
    /// variables in desugaring pattern matching. See SynSimplePat.Id
    | LongIdent of
        isOptional: bool *
        longDotId: LongIdentWithDots *
        altNameRefCell: SynSimplePatAlternativeIdInfo ref option *
        range: range

    /// F# syntax: ident.ident...ident <- expr
    | LongIdentSet of
        longDotId: LongIdentWithDots *
        expr: SynExpr *
        range: range

    /// F# syntax: expr.ident.ident
    | DotGet of
        expr: SynExpr *
        rangeOfDot: range *
        longDotId: LongIdentWithDots *
        range: range

    /// F# syntax: expr.ident...ident <- expr
    | DotSet of
        targetExpr: SynExpr *
        longDotId: LongIdentWithDots *
        rhsExpr: SynExpr *
        range: range

    /// F# syntax: expr <- expr
    | Set of
        targetExpr: SynExpr *
        rhsExpr: SynExpr *
        range: range

    /// F# syntax: expr.[expr, ..., expr]
    | DotIndexedGet of
        objectExpr: SynExpr *
        indexExprs: SynIndexerArg list *
        dotRange: range *
        range: range

    /// F# syntax: expr.[expr, ..., expr] <- expr
    | DotIndexedSet of
        objectExpr: SynExpr *
        indexExprs: SynIndexerArg list *
        valueExpr: SynExpr *
        leftOfSetRange: range *
        dotRange: range *
        range: range

    /// F# syntax: Type.Items(e1) <- e2, rarely used named-property-setter notation, e.g. Foo.Bar.Chars(3) <- 'a'
    | NamedIndexedPropertySet of
        longDotId: LongIdentWithDots *
        expr1: SynExpr *
        expr2: SynExpr *
        range: range

    /// F# syntax: expr.Items (e1) <- e2, rarely used named-property-setter notation, e.g. (stringExpr).Chars(3) <- 'a'
    | DotNamedIndexedPropertySet of
        targetExpr: SynExpr *
        longDotId: LongIdentWithDots *
        argExpr: SynExpr *
        rhsExpr: SynExpr *
        range: range

    /// F# syntax: expr :? type
    | TypeTest of
        expr: SynExpr *
        targetType: SynType *
        range: range

    /// F# syntax: expr :> type
    | Upcast of
        expr: SynExpr *
        targetType: SynType *
        range: range

    /// F# syntax: expr :?> type
    | Downcast of
        expr: SynExpr *
        targetType: SynType *
        range: range

    /// F# syntax: upcast expr
    | InferredUpcast of
        expr: SynExpr *
        range: range

    /// F# syntax: downcast expr
    | InferredDowncast of
        expr: SynExpr *
        range: range

    /// F# syntax: null
    | Null of
        range: range

    /// F# syntax: &expr, &&expr
    | AddressOf of
        isByref: bool *
        expr: SynExpr *
        opRange: range *
        range: range

    /// F# syntax: ((typar1 or ... or typarN): (member-dig) expr)
    | TraitCall of
        supportTys: SynTypar list *
        traitSig: SynMemberSig *
        argExpr: SynExpr *
        range: range

    /// F# syntax: ... in ...
    /// Computation expressions only, based on JOIN_IN token from lex filter
    | JoinIn of
        lhsExpr: SynExpr *
        lhsRange: range *
        rhsExpr: SynExpr *
        range: range

    /// Used in parser error recovery and internally during type checking for translating computation expressions.
    | ImplicitZero of
        range: range

    /// Used internally during type checking for translating computation expressions.
    | SequentialOrImplicitYield of
        seqPoint:DebugPointAtSequential *
        expr1:SynExpr *
        expr2:SynExpr *
        ifNotStmt:SynExpr *
        range:range

    /// F# syntax: yield expr
    /// F# syntax: return expr
    /// Computation expressions only
    | YieldOrReturn of
        flags: (bool * bool) *
        expr: SynExpr *
        range: range

    /// F# syntax: yield! expr
    /// F# syntax: return! expr
    /// Computation expressions only
    | YieldOrReturnFrom of
        flags: (bool * bool) *
        expr: SynExpr *
        range: range

    /// F# syntax: let! pat = expr in expr
    /// F# syntax: use! pat = expr in expr
    /// F# syntax: let! pat = expr and! ... and! ... and! pat = expr in expr
    /// Computation expressions only
    | LetOrUseBang of
        bindSeqPoint: DebugPointForBinding *
        isUse: bool *
        isFromSource: bool *
        pat: SynPat *
        rhs: SynExpr *
        andBangs:(DebugPointForBinding * bool * bool * SynPat * SynExpr * range) list *
        body:SynExpr *
        range: range 

    /// F# syntax: match! expr with pat1 -> expr | ... | patN -> exprN
    | MatchBang of
        matchSeqPoint: DebugPointForBinding *
        expr: SynExpr *
        clauses: SynMatchClause list *
        range: range

    /// F# syntax: do! expr
    /// Computation expressions only
    | DoBang of
        expr: SynExpr *
        range: range

    /// Only used in FSharp.Core
    | LibraryOnlyILAssembly of
        ilCode: ILInstr array *
        typeArgs: SynType list *
        args: SynExpr list *
        retTy: SynType list *
        range: range

    /// Only used in FSharp.Core
    | LibraryOnlyStaticOptimization of
        constraints: SynStaticOptimizationConstraint list *
        expr: SynExpr *
        optimizedExpr: SynExpr *
        range: range

    /// Only used in FSharp.Core
    | LibraryOnlyUnionCaseFieldGet of
        expr: SynExpr *
        longId: LongIdent *
        fieldNum: int *
        range: range

    /// Only used in FSharp.Core
    | LibraryOnlyUnionCaseFieldSet of
        expr: SynExpr *
        longId: LongIdent *
        fieldNum: int *
        rhsExpr: SynExpr *
        range: range

    /// Inserted for error recovery
    | ArbitraryAfterError of
        debugStr: string *
        range: range

    /// Inserted for error recovery
    | FromParseError of
        expr: SynExpr *
        range: range

    /// Inserted for error recovery when there is "expr." and missing tokens or error recovery after the dot
    | DiscardAfterMissingQualificationAfterDot of
        expr: SynExpr *
        range: range

    /// 'use x = fixed expr'
    | Fixed of
        expr: SynExpr *
        range: range

<<<<<<< HEAD
    /// Gets the syntax range of this construct
=======
    /// F# syntax: interpolated string, e.g. "abc{x}" or "abc{x,3}" or "abc{x:N4}"
    | InterpolatedString of
        contents: Choice<string, (SynExpr * Ident option) > list *
        range: range

    /// Gets the syntax range of this constuct
>>>>>>> 3cdec16c
    member e.Range =
        match e with
        | SynExpr.Paren (_, leftParenRange, rightParenRange, r) ->
            match rightParenRange with
            | Some rightParenRange when leftParenRange.FileIndex <> rightParenRange.FileIndex -> leftParenRange
            | _ -> r
        | SynExpr.Quote (range=m)
        | SynExpr.Const (range=m)
        | SynExpr.Typed (range=m)
        | SynExpr.Tuple (range=m)
        | SynExpr.AnonRecd (range=m)
        | SynExpr.ArrayOrList (range=m)
        | SynExpr.Record (range=m)
        | SynExpr.New (range=m)
        | SynExpr.ObjExpr (range=m)
        | SynExpr.While (range=m)
        | SynExpr.For (range=m)
        | SynExpr.ForEach (range=m)
        | SynExpr.CompExpr (range=m)
        | SynExpr.ArrayOrListOfSeqExpr (range=m)
        | SynExpr.Lambda (range=m)
        | SynExpr.Match (range=m)
        | SynExpr.MatchLambda (range=m)
        | SynExpr.Do (range=m)
        | SynExpr.Assert (range=m)
        | SynExpr.App (range=m)
        | SynExpr.TypeApp (range=m)
        | SynExpr.LetOrUse (range=m)
        | SynExpr.TryWith (range=m)
        | SynExpr.TryFinally (range=m)
        | SynExpr.Sequential (range=m)
        | SynExpr.SequentialOrImplicitYield (range=m)
        | SynExpr.ArbitraryAfterError (range=m)
        | SynExpr.FromParseError (range=m)
        | SynExpr.DiscardAfterMissingQualificationAfterDot (range=m)
        | SynExpr.IfThenElse (range=m)
        | SynExpr.LongIdent (range=m)
        | SynExpr.LongIdentSet (range=m)
        | SynExpr.NamedIndexedPropertySet (range=m)
        | SynExpr.DotIndexedGet (range=m)
        | SynExpr.DotIndexedSet (range=m)
        | SynExpr.DotGet (range=m)
        | SynExpr.DotSet (range=m)
        | SynExpr.Set (range=m)
        | SynExpr.DotNamedIndexedPropertySet (range=m)
        | SynExpr.LibraryOnlyUnionCaseFieldGet (range=m)
        | SynExpr.LibraryOnlyUnionCaseFieldSet (range=m)
        | SynExpr.LibraryOnlyILAssembly (range=m)
        | SynExpr.LibraryOnlyStaticOptimization (range=m)
        | SynExpr.TypeTest (range=m)
        | SynExpr.Upcast (range=m)
        | SynExpr.AddressOf (range=m)
        | SynExpr.Downcast (range=m)
        | SynExpr.JoinIn (range=m)
        | SynExpr.InferredUpcast (range=m)
        | SynExpr.InferredDowncast (range=m)
        | SynExpr.Null (range=m)
        | SynExpr.Lazy (range=m)
        | SynExpr.TraitCall (range=m)
        | SynExpr.ImplicitZero (range=m)
        | SynExpr.YieldOrReturn (range=m)
        | SynExpr.YieldOrReturnFrom (range=m)
        | SynExpr.LetOrUseBang (range=m)
        | SynExpr.MatchBang (range=m)
        | SynExpr.DoBang (range=m)
        | SynExpr.Fixed (range=m) 
        | SynExpr.InterpolatedString (range=m) -> m
        | SynExpr.Ident id -> id.idRange

    /// Get the Range ignoring any (parse error) extra trailing dots
    member e.RangeSansAnyExtraDot =
        match e with
        | SynExpr.DotGet (expr, _, lidwd, m) ->
            if lidwd.ThereIsAnExtraDotAtTheEnd then
                unionRanges expr.Range lidwd.RangeSansAnyExtraDot
            else
                m
        | SynExpr.LongIdent (_, lidwd, _, _) -> lidwd.RangeSansAnyExtraDot
        | SynExpr.DiscardAfterMissingQualificationAfterDot (expr, _) -> expr.Range
        | _ -> e.Range

    /// Attempt to get the range of the first token or initial portion only - this
    /// is ad-hoc, just a cheap way to improve a certain 'query custom operation' error range
    member e.RangeOfFirstPortion =
        match e with
        // these are better than just .Range, and also commonly applicable inside queries
        | SynExpr.Paren (_, m, _, _) -> m
        | SynExpr.Sequential (_, _, e1, _, _)
        | SynExpr.SequentialOrImplicitYield (_, e1, _, _, _)
        | SynExpr.App (_, _, e1, _, _) ->
            e1.RangeOfFirstPortion
        | SynExpr.ForEach (_, _, _, pat, _, _, r) ->
            let start = r.Start
            let e = (pat.Range: range).Start
            mkRange r.FileName start e
        | _ -> e.Range

    /// Indicates if this expression arises from error recovery
    member this.IsArbExprAndThusAlreadyReportedError =
        match this with
        | SynExpr.ArbitraryAfterError _ -> true
        | _ -> false

/// Represents a syntax tree for an F# indexer expression argument
[<NoEquality; NoComparison; RequireQualifiedAccess>]
type SynIndexerArg =
    /// A two-element range indexer argument
    | Two of
        expr1: SynExpr *
        fromEnd1: bool *
        expr2: SynExpr *
        fromEnd2: bool *
        range1: range *
        range2: range

    /// A one-element item indexer argument
    | One of
        expr: SynExpr *
        fromEnd: bool * range

    /// Gets the syntax range of this construct
    member x.Range = match x with Two (e1, _, e2, _, _, _) -> unionRanges e1.Range e2.Range | One (e, _, _) -> e.Range

    /// Get the one or two expressions as a list
    member x.Exprs = match x with Two (e1, _, e2, _, _, _) -> [e1;e2] | One (e, _, _) -> [e]

/// Represents a syntax tree for simple F# patterns
[<NoEquality; NoComparison; RequireQualifiedAccess>]
type SynSimplePat =

    /// Indicates a simple pattern variable.
    ///
    /// altNameRefCell:
    ///   Normally 'None' except for some compiler-generated variables in desugaring pattern matching.
    ///   Pattern processing sets this reference for hidden variable introduced
    ///   by desugaring pattern matching in arguments. The info indicates an
    ///   alternative (compiler generated) identifier to be used because the
    ///   name of the identifier is already bound.
    ///
    /// isCompilerGenerated: true if a compiler generated name
    /// isThisVar: true if 'this' variable in member
    /// isOptArg: true if a '?' is in front of the name
    | Id of
        ident: Ident *
        altNameRefCell: SynSimplePatAlternativeIdInfo ref option *
        isCompilerGenerated: bool *
        isThisVar: bool *
        isOptArg: bool *
        range: range

    /// A type annotated simple pattern
    | Typed of
        pat: SynSimplePat *
        targetType: SynType *
        range: range

    /// An attributed simple pattern
    | Attrib of
        pat: SynSimplePat *
        attributes: SynAttributes *
        range: range

/// Represents the alternative identifier for a simple pattern
type SynSimplePatAlternativeIdInfo =

    /// We have not decided to use an alternative name in the pattern and related expression
    | Undecided of Ident

    /// We have decided to use an alternative name in the pattern and related expression
    | Decided of Ident

/// Represents a syntax tree for a static optimization constraint in the F# core library
[<NoEquality; NoComparison>]
type SynStaticOptimizationConstraint =

    /// A static optimization conditional that activates for a particular type instantiation
    | WhenTyparTyconEqualsTycon of
        typar: SynTypar *
        rhsType: SynType *
        range: range

    /// A static optimization conditional that activates for a struct
    | WhenTyparIsStruct of
        typar: SynTypar *
        range: range

/// Represents a simple set of variable bindings a, (a, b) or (a: Type, b: Type) at a lambda,
/// function definition or other binding point, after the elimination of pattern matching
/// from the construct, e.g. after changing a "function pat1 -> rule1 | ..." to a
/// "fun v -> match v with ..."
[<NoEquality; NoComparison;RequireQualifiedAccess>]
type SynSimplePats =

    | SimplePats of
        pats: SynSimplePat list *
        range: range

    | Typed of
        pats: SynSimplePats *
        targetType: SynType *
        range: range

/// Represents a syntax tree for arguments patterns 
type SynArgPats =
    | Pats of
        pats: SynPat list

    | NamePatPairs of
        pats: (Ident * SynPat) list *
        range: range

/// Represents a syntax tree for an F# pattern
[<NoEquality; NoComparison;RequireQualifiedAccess>]
type SynPat =

    /// A constant in a pattern
    | Const of
        constant: SynConst *
        range: range

    /// A wildcard '_' in a pattern
    | Wild of
        range: range

    /// A named pattern 'pat as ident'
    | Named of
        pat: SynPat *
        ident: Ident *
        isSelfIdentifier: bool *
        accessibility: SynAccess option *
        range: range

    /// A typed pattern 'pat : type'
    | Typed of
        pat: SynPat *
        targetType: SynType *
        range: range

    /// An attributed pattern, used in argument or declaration position
    | Attrib of
        pat: SynPat *
        attributes: SynAttributes *
        range: range

    /// A disjunctive pattern 'pat1 | pat2'
    | Or of
        lhsPat: SynPat *
        rhsPat: SynPat *
        range: range

    /// A conjunctive pattern 'pat1 & pat2'
    | Ands of
        pats: SynPat list *
        range: range

    /// A long identifier pattern possibly with argument patterns
    | LongIdent of
        longDotId: LongIdentWithDots *
        extraId: Ident option * // holds additional ident for tooling
        typarDecls: SynValTyparDecls option * // usually None: temporary used to parse "f<'a> x = x"
        argPats: SynArgPats *
        accessibility: SynAccess option *
        range: range

    /// A tuple pattern
    | Tuple of
        isStruct: bool *
        elementPats: SynPat list *
        range: range

    /// A parenthesized pattern
    | Paren of
        pat: SynPat *
        range: range

    /// An array or a list as a pattern
    | ArrayOrList of
        isArray: bool *
        elementPats: SynPat list *
        range: range

    /// A record pattern
    | Record of
        fieldPats: ((LongIdent * Ident) * SynPat) list *
        range: range

    /// The 'null' pattern
    | Null of
        range: range

    /// '?id' -- for optional argument names
    | OptionalVal of
        ident: Ident *
        range: range

    /// A type test pattern ':? type '
    | IsInst of
        pat: SynType *
        range: range

    /// &lt;@ expr @&gt;, used for active pattern arguments
    | QuoteExpr of
        expr: SynExpr *
        range: range

    /// Deprecated character range: ranges
    | DeprecatedCharRange of
        startChar: char *
        endChar: char *
        range: range

    /// Used internally in the type checker
    | InstanceMember of
        thisId: Ident *
        memberId: Ident *
        toolingId: Ident option * // holds additional ident for tooling
        accessibility: SynAccess option *
        range: range

    /// A pattern arising from a parse error
    | FromParseError of
        pat: SynPat *
        range: range

    /// Gets the syntax range of this construct
    member p.Range =
      match p with
      | SynPat.Const (range=m)
      | SynPat.Wild (range=m)
      | SynPat.Named (range=m)
      | SynPat.Or (range=m)
      | SynPat.Ands (range=m)
      | SynPat.LongIdent (range=m)
      | SynPat.ArrayOrList (range=m)
      | SynPat.Tuple (range=m)
      | SynPat.Typed (range=m)
      | SynPat.Attrib (range=m)
      | SynPat.Record (range=m)
      | SynPat.DeprecatedCharRange (range=m)
      | SynPat.Null (range=m)
      | SynPat.IsInst (range=m)
      | SynPat.QuoteExpr (range=m)
      | SynPat.InstanceMember (range=m)
      | SynPat.OptionalVal (range=m)
      | SynPat.Paren (range=m)
      | SynPat.FromParseError (range=m) -> m

/// Represents a set of bindings that implement an interface
[<NoEquality; NoComparison>]
type SynInterfaceImpl =
    | InterfaceImpl of SynType * SynBinding list * range: range

/// Represents a clause in a 'match' expression
[<NoEquality; NoComparison>]
type SynMatchClause =
    | Clause of
        pat: SynPat *
        whenExpr: SynExpr option *
        resultExpr: SynExpr *
        range: range *
        spInfo: DebugPointForTarget

    /// Gets the syntax range of part of this construct
    member this.RangeOfGuardAndRhs =
        match this with
        | Clause(_, eo, e, _, _) ->
            match eo with
            | None -> e.Range
            | Some x -> unionRanges e.Range x.Range

    /// Gets the syntax range of this construct
    member this.Range =
        match this with
        | Clause(_, eo, e, m, _) ->
            match eo with
            | None -> unionRanges e.Range m
            | Some x -> unionRanges (unionRanges e.Range m) x.Range

/// Represents an attribute
[<NoEquality; NoComparison; RequireQualifiedAccess>]
type SynAttribute =
    { /// The name of the type for the attribute
      TypeName: LongIdentWithDots

      /// The argument of the attribute, perhaps a tuple
      ArgExpr: SynExpr

      /// Target specifier, e.g. "assembly", "module", etc.
      Target: Ident option

      /// Is this attribute being applied to a property getter or setter?
      AppliesToGetterAndSetter: bool

      /// The syntax range of the attribute
      Range: range
    }

/// List of attributes enclosed in [< ... >].
type SynAttributeList =
    { 
      /// The list of attributes
      Attributes: SynAttribute list
      
      /// The syntax range of the list of attributes
      Range: range
    }

type SynAttributes = SynAttributeList list

/// Represents extra information about the declaration of a value
[<NoEquality; NoComparison>]
type SynValData =
    | SynValData of MemberFlags option * SynValInfo * Ident option

/// Represents a binding for a 'let' or 'member' declaration
[<NoEquality; NoComparison>]
type SynBinding =
    | Binding of
        accessibility: SynAccess option *
        kind: SynBindingKind *
        mustInline: bool *
        isMutable: bool *
        attributes: SynAttributes *
        xmlDoc: PreXmlDoc *
        valData: SynValData *
        headPat: SynPat *
        returnInfo: SynBindingReturnInfo option *
        expr: SynExpr  *
        range: range *
        seqPoint: DebugPointForBinding

    // no member just named "Range", as that would be confusing:
    //  - for everything else, the 'range' member that appears last/second-to-last is the 'full range' of the whole tree construct
    //  - but for Binding, the 'range' is only the range of the left-hand-side, the right-hand-side range is in the SynExpr
    //  - so we use explicit names to avoid confusion
    member x.RangeOfBindingSansRhs = let (Binding(range=m)) = x in m

    member x.RangeOfBindingAndRhs = let (Binding(expr=e; range=m)) = x in unionRanges e.Range m

    member x.RangeOfHeadPat = let (Binding(headPat=headPat)) = x in headPat.Range

/// Represents the return information in a binding for a 'let' or 'member' declaration
[<NoEquality; NoComparison>]
type SynBindingReturnInfo =
    SynBindingReturnInfo of
        typeName: SynType *
        range: range *
        attributes: SynAttributes

/// Represents the flags for a 'member' declaration
[<NoComparison>]
type MemberFlags =
    { 
      /// The member is an instance member (non-static)
      IsInstance: bool

      /// The member is a dispatch slot
      IsDispatchSlot: bool

      /// The member is an 'override' or explicit interface implementation 
      IsOverrideOrExplicitImpl: bool

      /// The member is 'final'
      IsFinal: bool

      /// The kind of the member
      MemberKind: MemberKind
    }

/// Note the member kind is actually computed partially by a syntax tree transformation in tc.fs
[<StructuralEquality; NoComparison; RequireQualifiedAccess>]
type MemberKind =

    /// The member is a class initializer
    | ClassConstructor

    /// The member is a object model constructor
    | Constructor

    /// The member kind is not yet determined
    | Member

    /// The member kind is property getter
    | PropertyGet

    /// The member kind is property setter
    | PropertySet

    /// An artificial member kind used prior to the point where a
    /// get/set property is split into two distinct members.
    | PropertyGetSet

/// Represents the syntax tree for a member signature (used in signature files, abstract member declarations
/// and member constraints)
[<NoEquality; NoComparison; RequireQualifiedAccess>]
type SynMemberSig =

    /// A member definition in a type in a signature file
    | Member of
        memberSig: SynValSig *
        flags: MemberFlags *
        range: range

    /// An interface definition in a type in a signature file
    | Interface of
        interfaceType: SynType *
        range: range

    /// An 'inherit' definition in a type in a signature file
    | Inherit of
        inheritedType: SynType *
        range: range

    /// A 'val' definition in a type in a signature file
    | ValField of
        field: SynField *
        range: range

    /// A nested type definition in a signature file (an unimplemented feature)
    | NestedType of
        nestedType: SynTypeDefnSig *
        range: range

/// Represents the kind of a type definition whether explicit or inferred
[<NoEquality; NoComparison>]
type SynTypeDefnKind =
    | TyconUnspecified
    | TyconClass
    | TyconInterface
    | TyconStruct
    | TyconRecord
    | TyconUnion
    | TyconAbbrev
    | TyconHiddenRepr
    | TyconAugmentation
    | TyconILAssemblyCode
    | TyconDelegate of SynType * SynValInfo

/// Represents the syntax tree for the core of a simple type definition, in either signature
/// or implementation.
[<NoEquality; NoComparison; RequireQualifiedAccess>]
type SynTypeDefnSimpleRepr =

    /// A union type definition, type X = A | B
    | Union of
        accessibility: SynAccess option *
        unionCases: SynUnionCase list *
        range: range

    /// An enum type definition, type X = A = 1 | B = 2
    | Enum of
        cases: SynEnumCase list *
        range: range

    /// A record type definition, type X = { A: int; B: int }
    | Record of
        accessibility: SynAccess option *
        recordFields: SynField list *
        range: range

    /// An object oriented type definition. This is not a parse-tree form, but represents the core
    /// type representation which the type checker splits out from the "ObjectModel" cases of type definitions.
    | General of
        kind: SynTypeDefnKind *
        inherits: (SynType * range * Ident option) list *
        slotsigs: (SynValSig * MemberFlags) list *
        fields: SynField list *
        isConcrete: bool *
        isIncrClass: bool *
        implicitCtorSynPats: SynSimplePats option *
        range: range

    /// A type defined by using an IL assembly representation. Only used in FSharp.Core.
    ///
    /// F# syntax: "type X = (# "..."#)
    | LibraryOnlyILAssembly of
        ilType: ILType *
        range: range

    /// A type abbreviation, "type X = A.B.C"
    | TypeAbbrev of
        detail: ParserDetail *
        rhsType: SynType *
        range: range

    /// An abstract definition, "type X"
    | None of
        range: range

    /// An exception definition, "exception E = ..."
    | Exception of
        exnRepr: SynExceptionDefnRepr

    /// Gets the syntax range of this construct
    member this.Range =
        match this with
        | Union (range=m)
        | Enum (range=m)
        | Record (range=m)
        | General (range=m)
        | LibraryOnlyILAssembly (range=m)
        | TypeAbbrev (range=m)
        | None (range=m) -> m
        | Exception t -> t.Range

/// Represents the syntax tree for one case in an enum definition.
[<NoEquality; NoComparison>]
type SynEnumCase =

    | EnumCase of
        attributes: SynAttributes *
        ident: Ident * SynConst *
        xmldoc: PreXmlDoc *
        range: range

    /// Gets the syntax range of this construct
    member this.Range =
        match this with
        | EnumCase (range=m) -> m

/// Represents the syntax tree for one case in a union definition.
[<NoEquality; NoComparison>]
type SynUnionCase =

    | UnionCase of
        attributes: SynAttributes *
        ident: Ident *
        caseType: SynUnionCaseType *
        xmlDoc: PreXmlDoc *
        accessibility: SynAccess option *
        range: range

    /// Gets the syntax range of this construct
    member this.Range =
        match this with
        | UnionCase (range=m) -> m

/// Represents the syntax tree for the right-hand-side of union definition, excluding members,
/// in either a signature or implementation.
[<NoEquality; NoComparison>]
type SynUnionCaseType =

    /// Normal style declaration
    | UnionCaseFields of cases: SynField list

    /// Full type spec given by 'UnionCase: ty1 * tyN -> rty'. Only used in FSharp.Core, otherwise a warning.
    | UnionCaseFullType of SynType * SynValInfo

/// Represents the syntax tree for the right-hand-side of a type definition in a signature.
/// Note: in practice, using a discriminated union to make a distinction between
/// "simple" types and "object oriented" types is not particularly useful.
[<NoEquality; NoComparison; RequireQualifiedAccess>]
type SynTypeDefnSigRepr =

    /// Indicates the right right-hand-side is a class, struct, interface or other object-model type
    | ObjectModel of
        kind: SynTypeDefnKind *
        memberSigs: SynMemberSig list *
        range: range

    /// Indicates the right right-hand-side is a record, union or other simple type.
    | Simple of
       repr: SynTypeDefnSimpleRepr *
       range: range

    | Exception of SynExceptionDefnRepr

    /// Gets the syntax range of this construct
    member this.Range =
        match this with
        | ObjectModel (range=m)
        | Simple (range=m) -> m
        | Exception e -> e.Range

/// Represents the syntax tree for a type definition in a signature
[<NoEquality; NoComparison>]
type SynTypeDefnSig =

    /// The information for a type definition in a signature
    | TypeDefnSig of SynComponentInfo * SynTypeDefnSigRepr * SynMemberSig list * range: range

/// Represents the syntax tree for a field declaration in a record or class
[<NoEquality; NoComparison>]
type SynField =
    | Field of
        attributes: SynAttributes *
        isStatic: bool *
        idOpt: Ident option *
        fieldType: SynType *
        isMutable: bool *
        xmlDoc: PreXmlDoc *
        accessibility: SynAccess option *
        range: range

/// Represents the syntax tree associated with the name of a type definition or module
/// in signature or implementation.
///
/// This includes the name, attributes, type parameters, constraints, documentation and accessibility
/// for a type definition or module. For modules, entries such as the type parameters are
/// always empty.
[<NoEquality; NoComparison>]
type SynComponentInfo =
    | ComponentInfo of
        attributes: SynAttributes *
        typeParams: SynTyparDecl list *
        constraints: SynTypeConstraint list *
        longId: LongIdent *
        xmlDoc: PreXmlDoc *
        preferPostfix: bool *
        accessibility: SynAccess option *
        range: range

    /// Gets the syntax range of this construct
    member this.Range =
        match this with
        | ComponentInfo (range=m) -> m

/// Represents the syntax tree for a 'val' definition in an abstract slot or a signature file
[<NoEquality; NoComparison>]
type SynValSig =
    | ValSpfn of
        attributes: SynAttributes *
        ident: Ident *
        explicitValDecls: SynValTyparDecls *
        synType: SynType *
        arity: SynValInfo *
        isInline: bool *
        isMutable: bool *
        xmlDoc: PreXmlDoc *
        accessibility: SynAccess option *
        synExpr: SynExpr option *
        range: range

    member x.RangeOfId  = let (ValSpfn(ident=id)) = x in id.idRange

    member x.SynInfo = let (ValSpfn(arity=v)) = x in v

    member x.SynType = let (ValSpfn(synType=ty)) = x in ty

/// The argument names and other metadata for a member or function
[<NoEquality; NoComparison>]
type SynValInfo =

    /// SynValInfo(curriedArgInfos, returnInfo)
    | SynValInfo of SynArgInfo list list * SynArgInfo

    member x.ArgInfos = (let (SynValInfo(args, _)) = x in args)

/// Represents the argument names and other metadata for a parameter for a member or function
[<NoEquality; NoComparison>]
type SynArgInfo =

    | SynArgInfo of
        attributes: SynAttributes *
        optional: bool *
        ident: Ident option

/// Represents the names and other metadata for the type parameters for a member or function
[<NoEquality; NoComparison>]
type SynValTyparDecls =

    | SynValTyparDecls of
        typars: SynTyparDecl list *
        canInfer: bool *
        constraints: SynTypeConstraint list

/// Represents the syntactic elements associated with the "return" of a function or method. 
type SynReturnInfo =
    | SynReturnInfo of returnType: (SynType * SynArgInfo) * range: range

/// Represents the right hand side of an exception declaration 'exception E = ... '
[<NoEquality; NoComparison>]
type SynExceptionDefnRepr =

    | SynExceptionDefnRepr of
        attributes: SynAttributes *
        caseName: SynUnionCase *
        longId: LongIdent option *
        xmlDoc: PreXmlDoc *
        accessibility: SynAccess option *
        range: range

    /// Gets the syntax range of this construct
    member this.Range = match this with SynExceptionDefnRepr (range=m) -> m

/// Represents the right hand side of an exception declaration 'exception E = ... ' plus
/// any member definitions for the exception
[<NoEquality; NoComparison>]
type SynExceptionDefn =

    | SynExceptionDefn of
        exnRepr: SynExceptionDefnRepr *
        members: SynMemberDefns *
        range: range

    /// Gets the syntax range of this construct
    member this.Range =
        match this with
        | SynExceptionDefn (range=m) -> m

/// Represents the right hand side of a type or exception declaration 'type C = ... ' plus
/// any additional member definitions for the type
[<NoEquality; NoComparison; RequireQualifiedAccess>]
type SynTypeDefnRepr =

    /// An object model type definition (class or interface)
    | ObjectModel of
        kind: SynTypeDefnKind *
        members: SynMemberDefns *
        range: range

    /// A simple type definition (record, union, abbreviation)
    | Simple of
        simpleRepr: SynTypeDefnSimpleRepr *
        range: range

    /// An exception definition
    | Exception of
        exnRepr: SynExceptionDefnRepr

    /// Gets the syntax range of this construct
    member this.Range =
        match this with
        | ObjectModel (range=m)
        | Simple (range=m) -> m
        | Exception t -> t.Range

/// Represents a type or exception declaration 'type C = ... ' plus
/// any additional member definitions for the type
[<NoEquality; NoComparison>]
type SynTypeDefn =
    | TypeDefn of
        typeInfo: SynComponentInfo *
        typeRepr: SynTypeDefnRepr *
        members: SynMemberDefns *
        range: range

    /// Gets the syntax range of this construct
    member this.Range =
        match this with
        | TypeDefn (range=m) -> m

/// Represents a definition element within a type definition, e.g. 'member ... ' 
[<NoEquality; NoComparison; RequireQualifiedAccess>]
type SynMemberDefn =

    /// An 'open' definition within a type
    | Open of
        longId: LongIdent *
        range: range

    /// A 'member' definition within a type
    | Member of
        memberDefn: SynBinding *
        range: range

    /// An implicit constructor definition
    | ImplicitCtor of
        accessibility: SynAccess option *
        attributes: SynAttributes *
        ctorArgs: SynSimplePats *
        selfIdentifier: Ident option *
        range: range

    /// An implicit inherit definition, 'inherit <typ>(args...) as base'
    | ImplicitInherit of
        inheritType: SynType *
        inheritArgs: SynExpr *
        inheritAlias: Ident option *
        range: range

    /// A 'let' definition within a class
    | LetBindings of
        bindings: SynBinding list *
        isStatic: bool *
        isRecursive: bool *
        range: range

    /// An abstract slot definition within a class or interface
    | AbstractSlot of
        slotSig: SynValSig *
        flags: MemberFlags *
        range: range

    /// An interface implementation definition within a class
    | Interface of
        interfaceType: SynType *
        members: SynMemberDefns option *
        range: range

    /// An 'inherit' definition within a class
    | Inherit of
        baseType: SynType *
        asIdent: Ident option *
        range: range

    /// A 'val' definition within a class
    | ValField of
        fieldInfo: SynField *
        range: range

    /// A nested type definition, a feature that is not implemented
    | NestedType of
        typeDefn: SynTypeDefn *
        accessibility: SynAccess option *
        range: range

    /// An auto-property definition, F# syntax: 'member val X = expr'
    | AutoProperty of
        attributes: SynAttributes *
        isStatic: bool *
        ident: Ident *
        typeOpt: SynType option *
        propKind: MemberKind *
        memberFlags:(MemberKind -> MemberFlags) *
        xmlDoc: PreXmlDoc *
        accessibility: SynAccess option *
        synExpr: SynExpr *
        getSetRange: range option *
        range: range

    /// Gets the syntax range of this construct
    member d.Range =
        match d with
        | SynMemberDefn.Member (range=m)
        | SynMemberDefn.Interface (range=m)
        | SynMemberDefn.Open (range=m)
        | SynMemberDefn.LetBindings (range=m)
        | SynMemberDefn.ImplicitCtor (range=m)
        | SynMemberDefn.ImplicitInherit (range=m)
        | SynMemberDefn.AbstractSlot (range=m)
        | SynMemberDefn.Inherit (range=m)
        | SynMemberDefn.ValField (range=m)
        | SynMemberDefn.AutoProperty (range=m)
        | SynMemberDefn.NestedType (range=m) -> m

type SynMemberDefns = SynMemberDefn list

/// Represents a definition within a module
[<NoEquality; NoComparison;RequireQualifiedAccess>]
type SynModuleDecl =

    /// A module abbreviation definition 'module X = A.B.C'
    | ModuleAbbrev of
        ident: Ident *
        longId: LongIdent *
        range: range

    /// A nested module definition 'module X = ...'
    | NestedModule of
        moduleInfo: SynComponentInfo *
        isRecursive: bool *
        decls: SynModuleDecl list *
        isContinuing: bool *
        range: range

    /// A 'let' definition within a module
    | Let of
        isRecursive: bool *
        bindings: SynBinding list *
        range: range

    /// A 'do expr' within a module
    | DoExpr of
       spInfo: DebugPointForBinding *
       expr: SynExpr *
       range: range

    /// One or more 'type' definitions within a module
    | Types of
        typeDefns: SynTypeDefn list *
        range: range

    /// An 'exception' definition within a module
    | Exception of
        exnDefn: SynExceptionDefn *
        range: range

    /// An 'open' definition within a module
    | Open of
        longDotId: LongIdentWithDots *
        range: range

    /// An attribute definition within a module, for assembly and .NET module attributes
    | Attributes of
        attributes: SynAttributes *
        range: range

    /// A hash directive within a module
    | HashDirective of
        hashDirective: ParsedHashDirective *
        range: range

    /// A namespace fragment within a module
    | NamespaceFragment of
        fragment: SynModuleOrNamespace

    /// Gets the syntax range of this construct
    member d.Range =
        match d with
        | SynModuleDecl.ModuleAbbrev (range=m)
        | SynModuleDecl.NestedModule (range=m)
        | SynModuleDecl.Let (range=m)
        | SynModuleDecl.DoExpr (range=m)
        | SynModuleDecl.Types (range=m)
        | SynModuleDecl.Exception (range=m)
        | SynModuleDecl.Open (range=m)
        | SynModuleDecl.HashDirective (range=m)
        | SynModuleDecl.NamespaceFragment (SynModuleOrNamespace (range=m))
        | SynModuleDecl.Attributes (range=m) -> m

/// Represents the right hand side of an exception definition in a signature file
[<NoEquality; NoComparison>]
type SynExceptionSig =
    | SynExceptionSig of
        exnRepr: SynExceptionDefnRepr *
        members: SynMemberSig list *
        range: range

/// Represents a definition within a module or namespace in a signature file
[<NoEquality; NoComparison; RequireQualifiedAccess>]
type SynModuleSigDecl =

    /// A module abbreviation definition within a module or namespace in a signature file
    | ModuleAbbrev of
        ident: Ident *
        longId: LongIdent *
        range: range

    /// A nested module definition within a module or namespace in a signature file
    | NestedModule of
        moduleInfo: SynComponentInfo *
        isRecursive: bool *
        moduleDecls: SynModuleSigDecl list *
        range: range

    /// A 'val' definition within a module or namespace in a signature file, corresponding
    /// to a 'let' definition in the implementation
    | Val of
        valSig: SynValSig * range: range

    /// A set of one or more type definitions within a module or namespace in a signature file
    | Types of
        types: SynTypeDefnSig list *
        range: range

    /// An exception definition within a module or namespace in a signature file
    | Exception of
        exnSig: SynExceptionSig *
        range: range

    /// An 'open' definition within a module or namespace in a signature file
    | Open of
        longId: LongIdent *
        range: range

    /// A hash directive within a module or namespace in a signature file
    | HashDirective of
        hashDirective: ParsedHashDirective *
        range: range

    /// A namespace fragment within a namespace in a signature file
    | NamespaceFragment of
        SynModuleOrNamespaceSig

    /// Gets the syntax range of this construct
    member d.Range =
        match d with
        | SynModuleSigDecl.ModuleAbbrev (range=m)
        | SynModuleSigDecl.NestedModule (range=m)
        | SynModuleSigDecl.Val (range=m)
        | SynModuleSigDecl.Types (range=m)
        | SynModuleSigDecl.Exception (range=m)
        | SynModuleSigDecl.Open (range=m)
        | SynModuleSigDecl.NamespaceFragment (SynModuleOrNamespaceSig(range=m))
        | SynModuleSigDecl.HashDirective (range=m) -> m

/// Represents the kind of a module or namespace definition
[<Struct>]
type SynModuleOrNamespaceKind =
    /// A module is explicitly named 'module N'
    | NamedModule

    /// A module is anonymously named, e.g. a script
    | AnonModule

    /// A namespace is explicitly declared
    | DeclaredNamespace

    /// A namespace is declared 'global'
    | GlobalNamespace

    /// Indicates if this is a module definition
    member x.IsModule =
        match x with
        | NamedModule | AnonModule -> true
        | _ -> false

/// Represents the definition of a module or namespace
[<NoEquality; NoComparison>]
type SynModuleOrNamespace =
    | SynModuleOrNamespace of
        longId: LongIdent *
        isRecursive: bool *
        kind: SynModuleOrNamespaceKind *
        decls: SynModuleDecl list *
        xmlDoc: PreXmlDoc *
        attribs: SynAttributes *
        accessibility: SynAccess option *
        range: range

    /// Gets the syntax range of this construct
    member this.Range =
        match this with
        | SynModuleOrNamespace (range=m) -> m

/// Represents the definition of a module or namespace in a signature file
[<NoEquality; NoComparison>]
type SynModuleOrNamespaceSig =
    | SynModuleOrNamespaceSig of
        longId: LongIdent *
        isRecursive: bool *
        kind: SynModuleOrNamespaceKind *
        decls: SynModuleSigDecl list *
        xmlDoc: PreXmlDoc *
        attribs: SynAttributes *
        accessibility: SynAccess option *
        range: range

/// Represents a parsed hash directive
[<NoEquality; NoComparison>]
type ParsedHashDirective =
    | ParsedHashDirective of
        ident: string *
        args: string list *
        range: range

/// Represents the syntax tree for the contents of a parsed implementation file
[<NoEquality; NoComparison; RequireQualifiedAccess>]
type ParsedImplFileFragment =

    /// An implementation file which is an anonymous module definition, e.g. a script
    | AnonModule of
        decls: SynModuleDecl list *
        range: range

    /// An implementation file is a named module definition, 'module N'
    | NamedModule of
        namedModule: SynModuleOrNamespace

    /// An implementation file fragment which declares a namespace fragment
    | NamespaceFragment of
        longId: LongIdent *
        isRecursive: bool *
        kind: SynModuleOrNamespaceKind *
        decls: SynModuleDecl list *
        xmlDoc: PreXmlDoc *
        attributes: SynAttributes *
        range: range

/// Represents the syntax tree for the contents of a parsed signature file
[<NoEquality; NoComparison; RequireQualifiedAccess>]
type ParsedSigFileFragment =

    /// A signature file which is an anonymous module, e.g. the signature file for the final file in an application
    | AnonModule of
        decls: SynModuleSigDecl list *
        range: range

    /// A signature file which is a module, 'module N'
    | NamedModule of
        namedModule: SynModuleOrNamespaceSig

    /// A signature file namespace fragment
    | NamespaceFragment of
        longId: LongIdent *
        isRecursive: bool *
        kind: SynModuleOrNamespaceKind *
        decls: SynModuleSigDecl list *
        xmlDoc: PreXmlDoc *
        attributes: SynAttributes *
        range: range

/// Represents a parsed syntax tree for an F# Interactive interaction
[<NoEquality; NoComparison>]
type ParsedFsiInteraction =
    | IDefns of
        defns: SynModuleDecl list *
        range: range

    | IHash of
        hashDirective: ParsedHashDirective *
        range: range

/// Represents a parsed implementation file made up of fragments 
[<NoEquality; NoComparison>]
type ParsedImplFile =
    | ParsedImplFile of
        hashDirectives: ParsedHashDirective list *
        fragments: ParsedImplFileFragment list

/// Represents a parsed signature file made up of fragments 
[<NoEquality; NoComparison>]
type ParsedSigFile =
    | ParsedSigFile of
        hashDirectives: ParsedHashDirective list *
        fragments: ParsedSigFileFragment list

/// Represents a scoped pragma 
[<RequireQualifiedAccess>]
type ScopedPragma =
    /// A pragma to turn a warning off
    | WarningOff of range: range * warningNumber: int

/// Represents a qualifying name for anonymous module specifications and implementations,
[<NoEquality; NoComparison>]
type QualifiedNameOfFile =
    | QualifiedNameOfFile of Ident

    /// The name of the file 
    member x.Text = (let (QualifiedNameOfFile t) = x in t.idText)

    /// The identifier for the name of the file 
    member x.Id = (let (QualifiedNameOfFile t) = x in t)

    /// Gets the syntax range of this construct
    member x.Range = (let (QualifiedNameOfFile t) = x in t.idRange)

/// Represents the full syntax tree, file name and other parsing information for an implementation file
[<NoEquality; NoComparison>]
type ParsedImplFileInput =
    | ParsedImplFileInput of
        fileName: string *
        isScript: bool *
        qualifiedNameOfFile: QualifiedNameOfFile *
        scopedPragmas: ScopedPragma list *
        hashDirectives: ParsedHashDirective list *
        modules: SynModuleOrNamespace list *
        isLastCompiland: (bool * bool)

/// Represents the full syntax tree, file name and other parsing information for a signature file
[<NoEquality; NoComparison>]
type ParsedSigFileInput =
    | ParsedSigFileInput of
        fileName: string *
        qualifiedNameOfFile: QualifiedNameOfFile *
        scopedPragmas: ScopedPragma list *
        hashDirectives: ParsedHashDirective list *
        modules: SynModuleOrNamespaceSig list

/// Represents the syntax tree for a parsed implementation or signature file
[<NoEquality; NoComparison; RequireQualifiedAccess>]
type ParsedInput =
    /// A parsed implementation file
    | ImplFile of ParsedImplFileInput

    /// A parsed signature file
    | SigFile of ParsedSigFileInput

    /// Gets the syntax range of this construct
    member inp.Range =
        match inp with
        | ParsedInput.ImplFile (ParsedImplFileInput (modules=SynModuleOrNamespace(range=m) :: _))
        | ParsedInput.SigFile (ParsedSigFileInput (modules=SynModuleOrNamespaceSig(range=m) :: _)) -> m
        | ParsedInput.ImplFile (ParsedImplFileInput (fileName=filename))
        | ParsedInput.SigFile (ParsedSigFileInput (fileName=filename)) -> rangeN filename 0<|MERGE_RESOLUTION|>--- conflicted
+++ resolved
@@ -1003,16 +1003,12 @@
         expr: SynExpr *
         range: range
 
-<<<<<<< HEAD
-    /// Gets the syntax range of this construct
-=======
     /// F# syntax: interpolated string, e.g. "abc{x}" or "abc{x,3}" or "abc{x:N4}"
     | InterpolatedString of
         contents: Choice<string, (SynExpr * Ident option) > list *
         range: range
 
-    /// Gets the syntax range of this constuct
->>>>>>> 3cdec16c
+    /// Gets the syntax range of this construct
     member e.Range =
         match e with
         | SynExpr.Paren (_, leftParenRange, rightParenRange, r) ->
