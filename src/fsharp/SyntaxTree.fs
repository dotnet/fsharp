--- conflicted
+++ resolved
@@ -264,15 +264,10 @@
         typar: SynTypar *
         range: range
 
-<<<<<<< HEAD
-    /// F# syntax is 'typar : null
     | WhereTyparNotSupportsNull of
         genericName: SynTypar *
         range: range
 
-    /// F# syntax is 'typar: comparison
-=======
->>>>>>> 341121b1
     | WhereTyparIsComparable of
         typar: SynTypar *
         range: range
@@ -379,14 +374,9 @@
         constant: SynConst *
         range: range
 
-<<<<<<< HEAD
-    /// F# syntax : nul used in parameters to type providers
     | StaticConstantNull of
         range: range
 
-    /// F# syntax: const expr, used in static parameters to type providers
-=======
->>>>>>> 341121b1
     | StaticConstantExpr of
         expr: SynExpr *
         range: range
@@ -396,13 +386,11 @@
        value: SynType *
        range: range
 
-    /// F# syntax : type | null
     | WithNull of
         innerType: SynType *
         ambivalent: bool *
         range:range
 
-    /// Gets the syntax range of this constuct
     | Paren of
       innerType: SynType *
       range: range
