// Copyright (c) Microsoft Corporation. All Rights Reserved. See License.txt in the project root for license information.

/// Coordinating compiler operations - configuration, loading initial context, reporting errors etc.
module internal FSharp.Compiler.CompileOps

open System
open System.Collections.Generic
open System.Diagnostics
open System.IO
open System.Text

open Internal.Utilities
open Internal.Utilities.Collections
open Internal.Utilities.Filename
open Internal.Utilities.Text

open FSharp.Compiler.AbstractIL
open FSharp.Compiler.AbstractIL.IL
open FSharp.Compiler.AbstractIL.ILBinaryReader
open FSharp.Compiler.AbstractIL.ILPdbWriter
open FSharp.Compiler.AbstractIL.Internal
open FSharp.Compiler.AbstractIL.Internal.Library
open FSharp.Compiler.AbstractIL.Extensions.ILX
open FSharp.Compiler.AbstractIL.Diagnostics

open FSharp.Compiler
open FSharp.Compiler.Ast
open FSharp.Compiler.AttributeChecking
open FSharp.Compiler.ConstraintSolver
open FSharp.Compiler.DiagnosticMessage
open FSharp.Compiler.ErrorLogger
open FSharp.Compiler.Features
open FSharp.Compiler.Import
open FSharp.Compiler.Infos
open FSharp.Compiler.Lexhelp
open FSharp.Compiler.Lib
open FSharp.Compiler.MethodCalls
open FSharp.Compiler.MethodOverrides
open FSharp.Compiler.NameResolution
open FSharp.Compiler.PrettyNaming
open FSharp.Compiler.Range
open FSharp.Compiler.ReferenceResolver
open FSharp.Compiler.SignatureConformance
open FSharp.Compiler.TastPickle
open FSharp.Compiler.TypeChecker
open FSharp.Compiler.Tast
open FSharp.Compiler.Tastops
open FSharp.Compiler.TcGlobals
open FSharp.Compiler.Text

open FSharp.Compiler.DotNetFrameworkDependencies

#if !NO_EXTENSIONTYPING
open FSharp.Compiler.ExtensionTyping
open Microsoft.FSharp.Core.CompilerServices
#endif

#if DEBUG
[<AutoOpen>]
module internal CompilerService =
    let showAssertForUnexpectedException = ref true
#endif // DEBUG

//----------------------------------------------------------------------------
// Some Globals
//--------------------------------------------------------------------------

let FSharpSigFileSuffixes = [".mli";".fsi"]
let mlCompatSuffixes = [".mli";".ml"]
let FSharpImplFileSuffixes = [".ml";".fs";".fsscript";".fsx"]
let resSuffixes = [".resx"]
let FSharpScriptFileSuffixes = [".fsscript";".fsx"]
let doNotRequireNamespaceOrModuleSuffixes = [".mli";".ml"] @ FSharpScriptFileSuffixes
let FSharpLightSyntaxFileSuffixes: string list = [ ".fs";".fsscript";".fsx";".fsi" ]


//----------------------------------------------------------------------------
// ERROR REPORTING
//--------------------------------------------------------------------------

exception HashIncludeNotAllowedInNonScript of range
exception HashReferenceNotAllowedInNonScript of range
exception HashDirectiveNotAllowedInNonScript of range
exception FileNameNotResolved of (*filename*) string * (*description of searched locations*) string * range
exception AssemblyNotResolved of (*originalName*) string * range
exception LoadedSourceNotFoundIgnoring of (*filename*) string * range
exception MSBuildReferenceResolutionWarning of (*MSBuild warning code*)string * (*Message*)string * range
exception MSBuildReferenceResolutionError of (*MSBuild warning code*)string * (*Message*)string * range
exception DeprecatedCommandLineOptionFull of string * range
exception DeprecatedCommandLineOptionForHtmlDoc of string * range
exception DeprecatedCommandLineOptionSuggestAlternative of string * string * range
exception DeprecatedCommandLineOptionNoDescription of string * range
exception InternalCommandLineOption of string * range
exception HashLoadedSourceHasIssues of (*warnings*) exn list * (*errors*) exn list * range
exception HashLoadedScriptConsideredSource of range


let GetRangeOfDiagnostic(err: PhasedDiagnostic) = 
  let rec RangeFromException = function
      | ErrorFromAddingConstraint(_, err2, _) -> RangeFromException err2 
#if !NO_EXTENSIONTYPING
      | ExtensionTyping.ProvidedTypeResolutionNoRange e -> RangeFromException e
      | ExtensionTyping.ProvidedTypeResolution(m, _)
#endif
      | ReservedKeyword(_, m)
      | IndentationProblem(_, m)
      | ErrorFromAddingTypeEquation(_, _, _, _, _, m) 
      | ErrorFromApplyingDefault(_, _, _, _, _, m) 
      | ErrorsFromAddingSubsumptionConstraint(_, _, _, _, _, _, m)
      | FunctionExpected(_, _, m)
      | BakedInMemberConstraintName(_, m)
      | StandardOperatorRedefinitionWarning(_, m)
      | BadEventTransformation m
      | ParameterlessStructCtor m
      | FieldNotMutable (_, _, m) 
      | Recursion (_, _, _, _, m) 
      | InvalidRuntimeCoercion(_, _, _, m) 
      | IndeterminateRuntimeCoercion(_, _, _, m)
      | IndeterminateStaticCoercion (_, _, _, m)
      | StaticCoercionShouldUseBox (_, _, _, m)
      | CoercionTargetSealed(_, _, m)
      | UpcastUnnecessary m
      | QuotationTranslator.IgnoringPartOfQuotedTermWarning (_, m) 
      
      | TypeTestUnnecessary m
      | RuntimeCoercionSourceSealed(_, _, m)
      | OverrideDoesntOverride(_, _, _, _, _, m)
      | UnionPatternsBindDifferentNames m 
      | UnionCaseWrongArguments (_, _, _, m) 
      | TypeIsImplicitlyAbstract m 
      | RequiredButNotSpecified (_, _, _, _, m) 
      | FunctionValueUnexpected (_, _, m)
      | UnitTypeExpected (_, _, m)
      | UnitTypeExpectedWithEquality (_, _, m)
      | UnitTypeExpectedWithPossiblePropertySetter (_, _, _, _, m)
      | UnitTypeExpectedWithPossibleAssignment (_, _, _, _, m)
      | UseOfAddressOfOperator m 
      | DeprecatedThreadStaticBindingWarning m 
      | NonUniqueInferredAbstractSlot (_, _, _, _, _, m) 
      | DefensiveCopyWarning (_, m)
      | LetRecCheckedAtRuntime m 
      | UpperCaseIdentifierInPattern m
      | NotUpperCaseConstructor m
      | RecursiveUseCheckedAtRuntime (_, _, m) 
      | LetRecEvaluatedOutOfOrder (_, _, _, m) 
      | Error (_, m)
      | ErrorWithSuggestions (_, m, _, _)
      | NumberedError (_, m)
      | SyntaxError (_, m) 
      | InternalError (_, m)
      | FullAbstraction(_, m)
      | InterfaceNotRevealed(_, _, m) 
      | WrappedError (_, m)
      | PatternMatchCompilation.MatchIncomplete (_, _, m)
      | PatternMatchCompilation.EnumMatchIncomplete (_, _, m)
      | PatternMatchCompilation.RuleNeverMatched m 
      | ValNotMutable(_, _, m)
      | ValNotLocal(_, _, m) 
      | MissingFields(_, m) 
      | OverrideInIntrinsicAugmentation m
      | IntfImplInIntrinsicAugmentation m 
      | OverrideInExtrinsicAugmentation m
      | IntfImplInExtrinsicAugmentation m 
      | ValueRestriction(_, _, _, _, m) 
      | LetRecUnsound (_, _, m) 
      | ObsoleteError (_, m) 
      | ObsoleteWarning (_, m) 
      | Experimental (_, m) 
      | PossibleUnverifiableCode m
      | UserCompilerMessage (_, _, m) 
      | Deprecated(_, m) 
      | LibraryUseOnly m 
      | FieldsFromDifferentTypes (_, _, _, m) 
      | IndeterminateType m
      | TyconBadArgs(_, _, _, m) -> 
          Some m

      | FieldNotContained(_, arf, _, _) -> Some arf.Range
      | ValueNotContained(_, _, aval, _, _) -> Some aval.Range
      | ConstrNotContained(_, aval, _, _) -> Some aval.Id.idRange
      | ExnconstrNotContained(_, aexnc, _, _) -> Some aexnc.Range

      | VarBoundTwice id 
      | UndefinedName(_, _, id, _) -> 
          Some id.idRange 

      | Duplicate(_, _, m) 
      | NameClash(_, _, _, m, _, _, _) 
      | UnresolvedOverloading(_, _, _, m) 
      | UnresolvedConversionOperator (_, _, _, m)
      | PossibleOverload(_, _, _, m) 
      | VirtualAugmentationOnNullValuedType m
      | NonVirtualAugmentationOnNullValuedType m
      | NonRigidTypar(_, _, _, _, _, m)
      | ConstraintSolverTupleDiffLengths(_, _, _, m, _) 
      | ConstraintSolverInfiniteTypes(_, _, _, _, m, _) 
      | ConstraintSolverMissingConstraint(_, _, _, m, _) 
      | ConstraintSolverTypesNotInEqualityRelation(_, _, _, m, _, _)
      | ConstraintSolverError(_, m, _) 
      | ConstraintSolverTypesNotInSubsumptionRelation(_, _, _, m, _) 
      | ConstraintSolverRelatedInformation(_, m, _) 
      | SelfRefObjCtor(_, m) -> 
          Some m

      | NotAFunction(_, _, mfun, _) -> 
          Some mfun
          
      | NotAFunctionButIndexer(_, _, _, mfun, _) -> 
          Some mfun

      | IllegalFileNameChar(_) -> Some rangeCmdArgs

      | UnresolvedReferenceError(_, m) 
      | UnresolvedPathReference(_, _, m) 
      | DeprecatedCommandLineOptionFull(_, m) 
      | DeprecatedCommandLineOptionForHtmlDoc(_, m) 
      | DeprecatedCommandLineOptionSuggestAlternative(_, _, m) 
      | DeprecatedCommandLineOptionNoDescription(_, m) 
      | InternalCommandLineOption(_, m)
      | HashIncludeNotAllowedInNonScript m
      | HashReferenceNotAllowedInNonScript m 
      | HashDirectiveNotAllowedInNonScript m  
      | FileNameNotResolved(_, _, m) 
      | LoadedSourceNotFoundIgnoring(_, m) 
      | MSBuildReferenceResolutionWarning(_, _, m) 
      | MSBuildReferenceResolutionError(_, _, m) 
      | AssemblyNotResolved(_, m) 
      | HashLoadedSourceHasIssues(_, _, m) 
      | HashLoadedScriptConsideredSource m -> 
          Some m
      // Strip TargetInvocationException wrappers
      | :? System.Reflection.TargetInvocationException as e -> 
          RangeFromException e.InnerException
#if !NO_EXTENSIONTYPING
      | :? TypeProviderError as e -> e.Range |> Some
#endif
      
      | _ -> None
  
  RangeFromException err.Exception

let GetDiagnosticNumber(err: PhasedDiagnostic) = 
   let rec GetFromException(e: exn) = 
      match e with
      (* DO NOT CHANGE THESE NUMBERS *)
      | ErrorFromAddingTypeEquation _ -> 1
      | FunctionExpected _ -> 2
      | NotAFunctionButIndexer _ -> 3217
      | NotAFunction _ -> 3
      | FieldNotMutable _ -> 5
      | Recursion _ -> 6
      | InvalidRuntimeCoercion _ -> 7
      | IndeterminateRuntimeCoercion _ -> 8
      | PossibleUnverifiableCode _ -> 9
      | SyntaxError _ -> 10
      // 11 cannot be reused
      // 12 cannot be reused
      | IndeterminateStaticCoercion _ -> 13
      | StaticCoercionShouldUseBox _ -> 14
      // 15 cannot be reused
      | RuntimeCoercionSourceSealed _ -> 16 
      | OverrideDoesntOverride _ -> 17
      | UnionPatternsBindDifferentNames _ -> 18
      | UnionCaseWrongArguments _ -> 19
      | UnitTypeExpected _ -> 20
      | UnitTypeExpectedWithEquality _ -> 20
      | UnitTypeExpectedWithPossiblePropertySetter _ -> 20
      | UnitTypeExpectedWithPossibleAssignment _ -> 20
      | RecursiveUseCheckedAtRuntime _ -> 21
      | LetRecEvaluatedOutOfOrder _ -> 22
      | NameClash _ -> 23
      // 24 cannot be reused
      | PatternMatchCompilation.MatchIncomplete _ -> 25
      | PatternMatchCompilation.RuleNeverMatched _ -> 26
      | ValNotMutable _ -> 27
      | ValNotLocal _ -> 28
      | MissingFields _ -> 29
      | ValueRestriction _ -> 30
      | LetRecUnsound _ -> 31
      | FieldsFromDifferentTypes _ -> 32
      | TyconBadArgs _ -> 33
      | ValueNotContained _ -> 34
      | Deprecated _ -> 35
      | ConstrNotContained _ -> 36
      | Duplicate _ -> 37
      | VarBoundTwice _ -> 38
      | UndefinedName _ -> 39
      | LetRecCheckedAtRuntime _ -> 40
      | UnresolvedOverloading _ -> 41
      | LibraryUseOnly _ -> 42
      | ErrorFromAddingConstraint _ -> 43
      | ObsoleteWarning _ -> 44
      | FullAbstraction _ -> 45
      | ReservedKeyword _ -> 46
      | SelfRefObjCtor _ -> 47
      | VirtualAugmentationOnNullValuedType _ -> 48
      | UpperCaseIdentifierInPattern _ -> 49
      | InterfaceNotRevealed _ -> 50
      | UseOfAddressOfOperator _ -> 51
      | DefensiveCopyWarning _ -> 52
      | NotUpperCaseConstructor _ -> 53
      | TypeIsImplicitlyAbstract _ -> 54
      // 55 cannot be reused
      | DeprecatedThreadStaticBindingWarning _ -> 56
      | Experimental _ -> 57
      | IndentationProblem _ -> 58
      | CoercionTargetSealed _ -> 59 
      | OverrideInIntrinsicAugmentation _ -> 60
      | NonVirtualAugmentationOnNullValuedType _ -> 61
      | UserCompilerMessage (_, n, _) -> n
      | ExnconstrNotContained _ -> 63
      | NonRigidTypar _ -> 64
      // 65 cannot be reused
      | UpcastUnnecessary _ -> 66
      | TypeTestUnnecessary _ -> 67
      | QuotationTranslator.IgnoringPartOfQuotedTermWarning _ -> 68
      | IntfImplInIntrinsicAugmentation _ -> 69
      | NonUniqueInferredAbstractSlot _ -> 70
      | ErrorFromApplyingDefault _ -> 71
      | IndeterminateType _ -> 72
      | InternalError _ -> 73
      | UnresolvedReferenceNoRange _
      | UnresolvedReferenceError _ 
      | UnresolvedPathReferenceNoRange _ 
      | UnresolvedPathReference _ -> 74
      | DeprecatedCommandLineOptionFull _
      | DeprecatedCommandLineOptionForHtmlDoc _
      | DeprecatedCommandLineOptionSuggestAlternative _
      | DeprecatedCommandLineOptionNoDescription _ 
      | InternalCommandLineOption _ -> 75
      | HashIncludeNotAllowedInNonScript _ 
      | HashReferenceNotAllowedInNonScript _ 
      | HashDirectiveNotAllowedInNonScript _ -> 76
      | BakedInMemberConstraintName _ -> 77
      | FileNameNotResolved _ -> 78  
      | LoadedSourceNotFoundIgnoring _ -> 79
      // 80 cannot be reused
      | ParameterlessStructCtor _ -> 81
      | MSBuildReferenceResolutionWarning _ -> 82
      | MSBuildReferenceResolutionError _ -> 83
      | AssemblyNotResolved _ -> 84
      | HashLoadedSourceHasIssues _ -> 85
      | StandardOperatorRedefinitionWarning _ -> 86
      | InvalidInternalsVisibleToAssemblyName _ -> 87
      // 88 cannot be reused
      | OverrideInExtrinsicAugmentation _ -> 89
      | IntfImplInExtrinsicAugmentation _ -> 90
      | BadEventTransformation _ -> 91
      | HashLoadedScriptConsideredSource _ -> 92
      | UnresolvedConversionOperator _ -> 93
      // avoid 94-100 for safety
      | ObsoleteError _ -> 101
#if !NO_EXTENSIONTYPING
      | ExtensionTyping.ProvidedTypeResolutionNoRange _
      | ExtensionTyping.ProvidedTypeResolution _ -> 103
#endif
      | PatternMatchCompilation.EnumMatchIncomplete _ -> 104
       (* DO NOT CHANGE THE NUMBERS *)

      // Strip TargetInvocationException wrappers
      | :? System.Reflection.TargetInvocationException as e -> 
          GetFromException e.InnerException
      
      | WrappedError(e, _) -> GetFromException e   

      | Error ((n, _), _) -> n
      | ErrorWithSuggestions ((n, _), _, _, _) -> n
      | Failure _ -> 192
      | NumberedError((n, _), _) -> n
      | IllegalFileNameChar(fileName, invalidChar) -> fst (FSComp.SR.buildUnexpectedFileNameCharacter(fileName, string invalidChar))
#if !NO_EXTENSIONTYPING
      | :? TypeProviderError as e -> e.Number
#endif
      | ErrorsFromAddingSubsumptionConstraint (_, _, _, _, _, ContextInfo.DowncastUsedInsteadOfUpcast _, _) -> fst (FSComp.SR.considerUpcast("", ""))
      | _ -> 193
   GetFromException err.Exception
   
let GetWarningLevel err = 
  match err.Exception with 
  // Level 5 warnings
  | RecursiveUseCheckedAtRuntime _
  | LetRecEvaluatedOutOfOrder _
  | DefensiveCopyWarning _
  | FullAbstraction _ -> 5
  | NumberedError((n, _), _) 
  | ErrorWithSuggestions((n, _), _, _, _) 
  | Error((n, _), _) -> 
      // 1178, tcNoComparisonNeeded1, "The struct, record or union type '%s' is not structurally comparable because the type parameter %s does not satisfy the 'comparison' constraint..."
      // 1178, tcNoComparisonNeeded2, "The struct, record or union type '%s' is not structurally comparable because the type '%s' does not satisfy the 'comparison' constraint...."
      // 1178, tcNoEqualityNeeded1, "The struct, record or union type '%s' does not support structural equality because the type parameter %s does not satisfy the 'equality' constraint..."
      // 1178, tcNoEqualityNeeded2, "The struct, record or union type '%s' does not support structural equality because the type '%s' does not satisfy the 'equality' constraint...."
      if (n = 1178) then 5 else 2
  // Level 2 
  | _ -> 2

let warningOn err level specificWarnOn = 
    let n = GetDiagnosticNumber err
    List.contains n specificWarnOn ||
    // Some specific warnings are never on by default, i.e. unused variable warnings
    match n with 
    | 1182 -> false // chkUnusedValue - off by default
    | 3218 -> false // ArgumentsInSigAndImplMismatch - off by default
    | 3180 -> false // abImplicitHeapAllocation - off by default
    | _ -> level >= GetWarningLevel err 

let SplitRelatedDiagnostics(err: PhasedDiagnostic) = 
    let ToPhased e = {Exception=e; Phase = err.Phase}
    let rec SplitRelatedException = function
      | UnresolvedOverloading(a, overloads, b, c) -> 
           let related = overloads |> List.map ToPhased
           UnresolvedOverloading(a, [], b, c)|>ToPhased, related
      | ConstraintSolverRelatedInformation(fopt, m2, e) -> 
          let e, related = SplitRelatedException e
          ConstraintSolverRelatedInformation(fopt, m2, e.Exception)|>ToPhased, related
      | ErrorFromAddingTypeEquation(g, denv, t1, t2, e, m) ->
          let e, related = SplitRelatedException e
          ErrorFromAddingTypeEquation(g, denv, t1, t2, e.Exception, m)|>ToPhased, related
      | ErrorFromApplyingDefault(g, denv, tp, defaultType, e, m) ->  
          let e, related = SplitRelatedException e
          ErrorFromApplyingDefault(g, denv, tp, defaultType, e.Exception, m)|>ToPhased, related
      | ErrorsFromAddingSubsumptionConstraint(g, denv, t1, t2, e, contextInfo, m) ->  
          let e, related = SplitRelatedException e
          ErrorsFromAddingSubsumptionConstraint(g, denv, t1, t2, e.Exception, contextInfo, m)|>ToPhased, related
      | ErrorFromAddingConstraint(x, e, m) ->  
          let e, related = SplitRelatedException e
          ErrorFromAddingConstraint(x, e.Exception, m)|>ToPhased, related
      | WrappedError (e, m) -> 
          let e, related = SplitRelatedException e
          WrappedError(e.Exception, m)|>ToPhased, related
      // Strip TargetInvocationException wrappers
      | :? System.Reflection.TargetInvocationException as e -> 
          SplitRelatedException e.InnerException
      | e -> 
           ToPhased e, []
    SplitRelatedException err.Exception


let DeclareMesssage = FSharp.Compiler.DiagnosticMessage.DeclareResourceString

do FSComp.SR.RunStartupValidation()
let SeeAlsoE() = DeclareResourceString("SeeAlso", "%s")
let ConstraintSolverTupleDiffLengthsE() = DeclareResourceString("ConstraintSolverTupleDiffLengths", "%d%d")
let ConstraintSolverInfiniteTypesE() = DeclareResourceString("ConstraintSolverInfiniteTypes", "%s%s")
let ConstraintSolverMissingConstraintE() = DeclareResourceString("ConstraintSolverMissingConstraint", "%s")
let ConstraintSolverTypesNotInEqualityRelation1E() = DeclareResourceString("ConstraintSolverTypesNotInEqualityRelation1", "%s%s")
let ConstraintSolverTypesNotInEqualityRelation2E() = DeclareResourceString("ConstraintSolverTypesNotInEqualityRelation2", "%s%s")
let ConstraintSolverTypesNotInSubsumptionRelationE() = DeclareResourceString("ConstraintSolverTypesNotInSubsumptionRelation", "%s%s%s")
let ErrorFromAddingTypeEquation1E() = DeclareResourceString("ErrorFromAddingTypeEquation1", "%s%s%s")
let ErrorFromAddingTypeEquation2E() = DeclareResourceString("ErrorFromAddingTypeEquation2", "%s%s%s")
let ErrorFromApplyingDefault1E() = DeclareResourceString("ErrorFromApplyingDefault1", "%s")
let ErrorFromApplyingDefault2E() = DeclareResourceString("ErrorFromApplyingDefault2", "")
let ErrorsFromAddingSubsumptionConstraintE() = DeclareResourceString("ErrorsFromAddingSubsumptionConstraint", "%s%s%s")
let UpperCaseIdentifierInPatternE() = DeclareResourceString("UpperCaseIdentifierInPattern", "")
let NotUpperCaseConstructorE() = DeclareResourceString("NotUpperCaseConstructor", "")
let PossibleOverloadE() = DeclareResourceString("PossibleOverload", "%s%s")
let FunctionExpectedE() = DeclareResourceString("FunctionExpected", "")
let BakedInMemberConstraintNameE() = DeclareResourceString("BakedInMemberConstraintName", "%s")
let BadEventTransformationE() = DeclareResourceString("BadEventTransformation", "")
let ParameterlessStructCtorE() = DeclareResourceString("ParameterlessStructCtor", "")
let InterfaceNotRevealedE() = DeclareResourceString("InterfaceNotRevealed", "%s")
let TyconBadArgsE() = DeclareResourceString("TyconBadArgs", "%s%d%d")
let IndeterminateTypeE() = DeclareResourceString("IndeterminateType", "")
let NameClash1E() = DeclareResourceString("NameClash1", "%s%s")
let NameClash2E() = DeclareResourceString("NameClash2", "%s%s%s%s%s")
let Duplicate1E() = DeclareResourceString("Duplicate1", "%s")
let Duplicate2E() = DeclareResourceString("Duplicate2", "%s%s")
let UndefinedName2E() = DeclareResourceString("UndefinedName2", "")
let FieldNotMutableE() = DeclareResourceString("FieldNotMutable", "")
let FieldsFromDifferentTypesE() = DeclareResourceString("FieldsFromDifferentTypes", "%s%s")
let VarBoundTwiceE() = DeclareResourceString("VarBoundTwice", "%s")
let RecursionE() = DeclareResourceString("Recursion", "%s%s%s%s")
let InvalidRuntimeCoercionE() = DeclareResourceString("InvalidRuntimeCoercion", "%s%s%s")
let IndeterminateRuntimeCoercionE() = DeclareResourceString("IndeterminateRuntimeCoercion", "%s%s")
let IndeterminateStaticCoercionE() = DeclareResourceString("IndeterminateStaticCoercion", "%s%s")
let StaticCoercionShouldUseBoxE() = DeclareResourceString("StaticCoercionShouldUseBox", "%s%s")
let TypeIsImplicitlyAbstractE() = DeclareResourceString("TypeIsImplicitlyAbstract", "")
let NonRigidTypar1E() = DeclareResourceString("NonRigidTypar1", "%s%s")
let NonRigidTypar2E() = DeclareResourceString("NonRigidTypar2", "%s%s")
let NonRigidTypar3E() = DeclareResourceString("NonRigidTypar3", "%s%s")
let OBlockEndSentenceE() = DeclareResourceString("BlockEndSentence", "")
let UnexpectedEndOfInputE() = DeclareResourceString("UnexpectedEndOfInput", "")
let UnexpectedE() = DeclareResourceString("Unexpected", "%s")
let NONTERM_interactionE() = DeclareResourceString("NONTERM.interaction", "")
let NONTERM_hashDirectiveE() = DeclareResourceString("NONTERM.hashDirective", "")
let NONTERM_fieldDeclE() = DeclareResourceString("NONTERM.fieldDecl", "")
let NONTERM_unionCaseReprE() = DeclareResourceString("NONTERM.unionCaseRepr", "")
let NONTERM_localBindingE() = DeclareResourceString("NONTERM.localBinding", "")
let NONTERM_hardwhiteLetBindingsE() = DeclareResourceString("NONTERM.hardwhiteLetBindings", "")
let NONTERM_classDefnMemberE() = DeclareResourceString("NONTERM.classDefnMember", "")
let NONTERM_defnBindingsE() = DeclareResourceString("NONTERM.defnBindings", "")
let NONTERM_classMemberSpfnE() = DeclareResourceString("NONTERM.classMemberSpfn", "")
let NONTERM_valSpfnE() = DeclareResourceString("NONTERM.valSpfn", "")
let NONTERM_tyconSpfnE() = DeclareResourceString("NONTERM.tyconSpfn", "")
let NONTERM_anonLambdaExprE() = DeclareResourceString("NONTERM.anonLambdaExpr", "")
let NONTERM_attrUnionCaseDeclE() = DeclareResourceString("NONTERM.attrUnionCaseDecl", "")
let NONTERM_cPrototypeE() = DeclareResourceString("NONTERM.cPrototype", "")
let NONTERM_objectImplementationMembersE() = DeclareResourceString("NONTERM.objectImplementationMembers", "")
let NONTERM_ifExprCasesE() = DeclareResourceString("NONTERM.ifExprCases", "")
let NONTERM_openDeclE() = DeclareResourceString("NONTERM.openDecl", "")
let NONTERM_fileModuleSpecE() = DeclareResourceString("NONTERM.fileModuleSpec", "")
let NONTERM_patternClausesE() = DeclareResourceString("NONTERM.patternClauses", "")
let NONTERM_beginEndExprE() = DeclareResourceString("NONTERM.beginEndExpr", "")
let NONTERM_recdExprE() = DeclareResourceString("NONTERM.recdExpr", "")
let NONTERM_tyconDefnE() = DeclareResourceString("NONTERM.tyconDefn", "")
let NONTERM_exconCoreE() = DeclareResourceString("NONTERM.exconCore", "")
let NONTERM_typeNameInfoE() = DeclareResourceString("NONTERM.typeNameInfo", "")
let NONTERM_attributeListE() = DeclareResourceString("NONTERM.attributeList", "")
let NONTERM_quoteExprE() = DeclareResourceString("NONTERM.quoteExpr", "")
let NONTERM_typeConstraintE() = DeclareResourceString("NONTERM.typeConstraint", "")
let NONTERM_Category_ImplementationFileE() = DeclareResourceString("NONTERM.Category.ImplementationFile", "")
let NONTERM_Category_DefinitionE() = DeclareResourceString("NONTERM.Category.Definition", "")
let NONTERM_Category_SignatureFileE() = DeclareResourceString("NONTERM.Category.SignatureFile", "")
let NONTERM_Category_PatternE() = DeclareResourceString("NONTERM.Category.Pattern", "")
let NONTERM_Category_ExprE() = DeclareResourceString("NONTERM.Category.Expr", "")
let NONTERM_Category_TypeE() = DeclareResourceString("NONTERM.Category.Type", "")
let NONTERM_typeArgsActualE() = DeclareResourceString("NONTERM.typeArgsActual", "")
let TokenName1E() = DeclareResourceString("TokenName1", "%s")
let TokenName1TokenName2E() = DeclareResourceString("TokenName1TokenName2", "%s%s")
let TokenName1TokenName2TokenName3E() = DeclareResourceString("TokenName1TokenName2TokenName3", "%s%s%s")
let RuntimeCoercionSourceSealed1E() = DeclareResourceString("RuntimeCoercionSourceSealed1", "%s")
let RuntimeCoercionSourceSealed2E() = DeclareResourceString("RuntimeCoercionSourceSealed2", "%s")
let CoercionTargetSealedE() = DeclareResourceString("CoercionTargetSealed", "%s")
let UpcastUnnecessaryE() = DeclareResourceString("UpcastUnnecessary", "")
let TypeTestUnnecessaryE() = DeclareResourceString("TypeTestUnnecessary", "")
let OverrideDoesntOverride1E() = DeclareResourceString("OverrideDoesntOverride1", "%s")
let OverrideDoesntOverride2E() = DeclareResourceString("OverrideDoesntOverride2", "%s")
let OverrideDoesntOverride3E() = DeclareResourceString("OverrideDoesntOverride3", "%s")
let OverrideDoesntOverride4E() = DeclareResourceString("OverrideDoesntOverride4", "%s")
let UnionCaseWrongArgumentsE() = DeclareResourceString("UnionCaseWrongArguments", "%d%d")
let UnionPatternsBindDifferentNamesE() = DeclareResourceString("UnionPatternsBindDifferentNames", "")
let RequiredButNotSpecifiedE() = DeclareResourceString("RequiredButNotSpecified", "%s%s%s")
let UseOfAddressOfOperatorE() = DeclareResourceString("UseOfAddressOfOperator", "")
let DefensiveCopyWarningE() = DeclareResourceString("DefensiveCopyWarning", "%s")
let DeprecatedThreadStaticBindingWarningE() = DeclareResourceString("DeprecatedThreadStaticBindingWarning", "")
let FunctionValueUnexpectedE() = DeclareResourceString("FunctionValueUnexpected", "%s")
let UnitTypeExpectedE() = DeclareResourceString("UnitTypeExpected", "%s")
let UnitTypeExpectedWithEqualityE() = DeclareResourceString("UnitTypeExpectedWithEquality", "%s")
let UnitTypeExpectedWithPossiblePropertySetterE() = DeclareResourceString("UnitTypeExpectedWithPossiblePropertySetter", "%s%s%s")
let UnitTypeExpectedWithPossibleAssignmentE() = DeclareResourceString("UnitTypeExpectedWithPossibleAssignment", "%s%s")
let UnitTypeExpectedWithPossibleAssignmentToMutableE() = DeclareResourceString("UnitTypeExpectedWithPossibleAssignmentToMutable", "%s%s")
let RecursiveUseCheckedAtRuntimeE() = DeclareResourceString("RecursiveUseCheckedAtRuntime", "")
let LetRecUnsound1E() = DeclareResourceString("LetRecUnsound1", "%s")
let LetRecUnsound2E() = DeclareResourceString("LetRecUnsound2", "%s%s")
let LetRecUnsoundInnerE() = DeclareResourceString("LetRecUnsoundInner", "%s")
let LetRecEvaluatedOutOfOrderE() = DeclareResourceString("LetRecEvaluatedOutOfOrder", "")
let LetRecCheckedAtRuntimeE() = DeclareResourceString("LetRecCheckedAtRuntime", "")
let SelfRefObjCtor1E() = DeclareResourceString("SelfRefObjCtor1", "")
let SelfRefObjCtor2E() = DeclareResourceString("SelfRefObjCtor2", "")
let VirtualAugmentationOnNullValuedTypeE() = DeclareResourceString("VirtualAugmentationOnNullValuedType", "")
let NonVirtualAugmentationOnNullValuedTypeE() = DeclareResourceString("NonVirtualAugmentationOnNullValuedType", "")
let NonUniqueInferredAbstractSlot1E() = DeclareResourceString("NonUniqueInferredAbstractSlot1", "%s")
let NonUniqueInferredAbstractSlot2E() = DeclareResourceString("NonUniqueInferredAbstractSlot2", "")
let NonUniqueInferredAbstractSlot3E() = DeclareResourceString("NonUniqueInferredAbstractSlot3", "%s%s")
let NonUniqueInferredAbstractSlot4E() = DeclareResourceString("NonUniqueInferredAbstractSlot4", "")
let Failure3E() = DeclareResourceString("Failure3", "%s")
let Failure4E() = DeclareResourceString("Failure4", "%s")
let FullAbstractionE() = DeclareResourceString("FullAbstraction", "%s")
let MatchIncomplete1E() = DeclareResourceString("MatchIncomplete1", "")
let MatchIncomplete2E() = DeclareResourceString("MatchIncomplete2", "%s")
let MatchIncomplete3E() = DeclareResourceString("MatchIncomplete3", "%s")
let MatchIncomplete4E() = DeclareResourceString("MatchIncomplete4", "")
let RuleNeverMatchedE() = DeclareResourceString("RuleNeverMatched", "")
let EnumMatchIncomplete1E() = DeclareResourceString("EnumMatchIncomplete1", "")
let ValNotMutableE() = DeclareResourceString("ValNotMutable", "%s")
let ValNotLocalE() = DeclareResourceString("ValNotLocal", "")
let Obsolete1E() = DeclareResourceString("Obsolete1", "")
let Obsolete2E() = DeclareResourceString("Obsolete2", "%s")
let ExperimentalE() = DeclareResourceString("Experimental", "%s")
let PossibleUnverifiableCodeE() = DeclareResourceString("PossibleUnverifiableCode", "")
let DeprecatedE() = DeclareResourceString("Deprecated", "%s")
let LibraryUseOnlyE() = DeclareResourceString("LibraryUseOnly", "")
let MissingFieldsE() = DeclareResourceString("MissingFields", "%s")
let ValueRestriction1E() = DeclareResourceString("ValueRestriction1", "%s%s%s")
let ValueRestriction2E() = DeclareResourceString("ValueRestriction2", "%s%s%s")
let ValueRestriction3E() = DeclareResourceString("ValueRestriction3", "%s")
let ValueRestriction4E() = DeclareResourceString("ValueRestriction4", "%s%s%s")
let ValueRestriction5E() = DeclareResourceString("ValueRestriction5", "%s%s%s")
let RecoverableParseErrorE() = DeclareResourceString("RecoverableParseError", "")
let ReservedKeywordE() = DeclareResourceString("ReservedKeyword", "%s")
let IndentationProblemE() = DeclareResourceString("IndentationProblem", "%s")
let OverrideInIntrinsicAugmentationE() = DeclareResourceString("OverrideInIntrinsicAugmentation", "")
let OverrideInExtrinsicAugmentationE() = DeclareResourceString("OverrideInExtrinsicAugmentation", "")
let IntfImplInIntrinsicAugmentationE() = DeclareResourceString("IntfImplInIntrinsicAugmentation", "")
let IntfImplInExtrinsicAugmentationE() = DeclareResourceString("IntfImplInExtrinsicAugmentation", "")
let UnresolvedReferenceNoRangeE() = DeclareResourceString("UnresolvedReferenceNoRange", "%s")
let UnresolvedPathReferenceNoRangeE() = DeclareResourceString("UnresolvedPathReferenceNoRange", "%s%s")
let HashIncludeNotAllowedInNonScriptE() = DeclareResourceString("HashIncludeNotAllowedInNonScript", "")
let HashReferenceNotAllowedInNonScriptE() = DeclareResourceString("HashReferenceNotAllowedInNonScript", "")
let HashDirectiveNotAllowedInNonScriptE() = DeclareResourceString("HashDirectiveNotAllowedInNonScript", "")
let FileNameNotResolvedE() = DeclareResourceString("FileNameNotResolved", "%s%s")
let AssemblyNotResolvedE() = DeclareResourceString("AssemblyNotResolved", "%s")
let HashLoadedSourceHasIssues1E() = DeclareResourceString("HashLoadedSourceHasIssues1", "")
let HashLoadedSourceHasIssues2E() = DeclareResourceString("HashLoadedSourceHasIssues2", "")
let HashLoadedScriptConsideredSourceE() = DeclareResourceString("HashLoadedScriptConsideredSource", "")  
let InvalidInternalsVisibleToAssemblyName1E() = DeclareResourceString("InvalidInternalsVisibleToAssemblyName1", "%s%s")
let InvalidInternalsVisibleToAssemblyName2E() = DeclareResourceString("InvalidInternalsVisibleToAssemblyName2", "%s")
let LoadedSourceNotFoundIgnoringE() = DeclareResourceString("LoadedSourceNotFoundIgnoring", "%s")
let MSBuildReferenceResolutionErrorE() = DeclareResourceString("MSBuildReferenceResolutionError", "%s%s")
let TargetInvocationExceptionWrapperE() = DeclareResourceString("TargetInvocationExceptionWrapper", "%s")

let getErrorString key = SR.GetString key

let (|InvalidArgument|_|) (exn: exn) = match exn with :? ArgumentException as e -> Some e.Message | _ -> None

let OutputPhasedErrorR (os: StringBuilder) (err: PhasedDiagnostic) (canSuggestNames: bool) =

    let suggestNames suggestionsF idText =
        if canSuggestNames then
            let buffer = ErrorResolutionHints.SuggestionBuffer idText
            if not buffer.Disabled then
              suggestionsF buffer.Add
              if not buffer.IsEmpty then
                  os.Append " " |> ignore
                  os.Append(FSComp.SR.undefinedNameSuggestionsIntro()) |> ignore
                  for value in buffer do
                      os.AppendLine() |> ignore
                      os.Append "   " |> ignore
                      os.Append(DecompileOpName value) |> ignore

    let rec OutputExceptionR (os: StringBuilder) error = 

      match error with
      | ConstraintSolverTupleDiffLengths(_, tl1, tl2, m, m2) -> 
          os.Append(ConstraintSolverTupleDiffLengthsE().Format tl1.Length tl2.Length) |> ignore
          if m.StartLine <> m2.StartLine then 
             os.Append(SeeAlsoE().Format (stringOfRange m)) |> ignore

      | ConstraintSolverInfiniteTypes(denv, contextInfo, t1, t2, m, m2) ->
          // REVIEW: consider if we need to show _cxs (the type parameter constraints)
          let t1, t2, _cxs = NicePrint.minimalStringsOfTwoTypes denv t1 t2
          os.Append(ConstraintSolverInfiniteTypesE().Format t1 t2) |> ignore

          match contextInfo with
          | ContextInfo.ReturnInComputationExpression ->
            os.Append(" " + FSComp.SR.returnUsedInsteadOfReturnBang()) |> ignore
          | ContextInfo.YieldInComputationExpression ->
            os.Append(" " + FSComp.SR.yieldUsedInsteadOfYieldBang()) |> ignore
          | _ -> ()

          if m.StartLine <> m2.StartLine then 
             os.Append(SeeAlsoE().Format (stringOfRange m)) |> ignore

      | ConstraintSolverMissingConstraint(denv, tpr, tpc, m, m2) -> 
          os.Append(ConstraintSolverMissingConstraintE().Format (NicePrint.stringOfTyparConstraint denv (tpr, tpc))) |> ignore
          if m.StartLine <> m2.StartLine then 
             os.Append(SeeAlsoE().Format (stringOfRange m)) |> ignore

      | ConstraintSolverTypesNotInEqualityRelation(denv, (TType_measure _ as t1), (TType_measure _ as t2), m, m2, _) -> 
          // REVIEW: consider if we need to show _cxs (the type parameter constraints)
          let t1, t2, _cxs = NicePrint.minimalStringsOfTwoTypes denv t1 t2
          
          os.Append(ConstraintSolverTypesNotInEqualityRelation1E().Format t1 t2 ) |> ignore
          
          if m.StartLine <> m2.StartLine then
             os.Append(SeeAlsoE().Format (stringOfRange m)) |> ignore

      | ConstraintSolverTypesNotInEqualityRelation(denv, t1, t2, m, m2, contextInfo) -> 
          // REVIEW: consider if we need to show _cxs (the type parameter constraints)
          let t1, t2, _cxs = NicePrint.minimalStringsOfTwoTypes denv t1 t2
          
          match contextInfo with
          | ContextInfo.IfExpression range when Range.equals range m -> os.Append(FSComp.SR.ifExpression(t1, t2)) |> ignore
          | ContextInfo.CollectionElement (isArray, range) when Range.equals range m -> 
            if isArray then
                os.Append(FSComp.SR.arrayElementHasWrongType(t1, t2)) |> ignore
            else
                os.Append(FSComp.SR.listElementHasWrongType(t1, t2)) |> ignore
          | ContextInfo.OmittedElseBranch range when Range.equals range m -> os.Append(FSComp.SR.missingElseBranch(t2)) |> ignore
          | ContextInfo.ElseBranchResult range when Range.equals range m -> os.Append(FSComp.SR.elseBranchHasWrongType(t1, t2)) |> ignore
          | ContextInfo.FollowingPatternMatchClause range when Range.equals range m -> os.Append(FSComp.SR.followingPatternMatchClauseHasWrongType(t1, t2)) |> ignore
          | ContextInfo.PatternMatchGuard range when Range.equals range m -> os.Append(FSComp.SR.patternMatchGuardIsNotBool(t2)) |> ignore
          | _ -> os.Append(ConstraintSolverTypesNotInEqualityRelation2E().Format t1 t2) |> ignore
          if m.StartLine <> m2.StartLine then 
             os.Append(SeeAlsoE().Format (stringOfRange m)) |> ignore

      | ConstraintSolverTypesNotInSubsumptionRelation(denv, t1, t2, m, m2) -> 
          // REVIEW: consider if we need to show _cxs (the type parameter constraints)
          let t1, t2, cxs = NicePrint.minimalStringsOfTwoTypes denv t1 t2
          os.Append(ConstraintSolverTypesNotInSubsumptionRelationE().Format t2 t1 cxs) |> ignore
          if m.StartLine <> m2.StartLine then 
             os.Append(SeeAlsoE().Format (stringOfRange m2)) |> ignore

      | ConstraintSolverError(msg, m, m2) -> 
         os.Append msg |> ignore
         if m.StartLine <> m2.StartLine then 
            os.Append(SeeAlsoE().Format (stringOfRange m2)) |> ignore

      | ConstraintSolverRelatedInformation(fopt, _, e) -> 
          match e with 
          | ConstraintSolverError _ -> OutputExceptionR os e
          | _ -> ()
          fopt |> Option.iter (Printf.bprintf os " %s")

      | ErrorFromAddingTypeEquation(g, denv, t1, t2, ConstraintSolverTypesNotInEqualityRelation(_, t1', t2', m, _, contextInfo), _) 
         when typeEquiv g t1 t1'
              && typeEquiv g t2 t2' ->
          let t1, t2, tpcs = NicePrint.minimalStringsOfTwoTypes denv t1 t2
          match contextInfo with
          | ContextInfo.IfExpression range when Range.equals range m -> os.Append(FSComp.SR.ifExpression(t1, t2)) |> ignore
          | ContextInfo.CollectionElement (isArray, range) when Range.equals range m -> 
            if isArray then
                os.Append(FSComp.SR.arrayElementHasWrongType(t1, t2)) |> ignore
            else
                os.Append(FSComp.SR.listElementHasWrongType(t1, t2)) |> ignore
          | ContextInfo.OmittedElseBranch range when Range.equals range m -> os.Append(FSComp.SR.missingElseBranch(t2)) |> ignore
          | ContextInfo.ElseBranchResult range when Range.equals range m -> os.Append(FSComp.SR.elseBranchHasWrongType(t1, t2)) |> ignore
          | ContextInfo.FollowingPatternMatchClause range when Range.equals range m -> os.Append(FSComp.SR.followingPatternMatchClauseHasWrongType(t1, t2)) |> ignore
          | ContextInfo.PatternMatchGuard range when Range.equals range m -> os.Append(FSComp.SR.patternMatchGuardIsNotBool(t2)) |> ignore
          | ContextInfo.TupleInRecordFields ->
                os.Append(ErrorFromAddingTypeEquation1E().Format t2 t1 tpcs) |> ignore
                os.Append(System.Environment.NewLine + FSComp.SR.commaInsteadOfSemicolonInRecord()) |> ignore
          | _ when t2 = "bool" && t1.EndsWithOrdinal(" ref") ->
                os.Append(ErrorFromAddingTypeEquation1E().Format t2 t1 tpcs) |> ignore
                os.Append(System.Environment.NewLine + FSComp.SR.derefInsteadOfNot()) |> ignore
          | _ -> os.Append(ErrorFromAddingTypeEquation1E().Format t2 t1 tpcs) |> ignore

      | ErrorFromAddingTypeEquation(_, _, _, _, ((ConstraintSolverTypesNotInEqualityRelation (_, _, _, _, _, contextInfo) ) as e), _) when (match contextInfo with ContextInfo.NoContext -> false | _ -> true) ->  
          OutputExceptionR os e

      | ErrorFromAddingTypeEquation(_, _, _, _, ((ConstraintSolverTypesNotInSubsumptionRelation _ | ConstraintSolverError _ ) as e), _) ->  
          OutputExceptionR os e

      | ErrorFromAddingTypeEquation(g, denv, t1, t2, e, _) ->
          if not (typeEquiv g t1 t2) then
              let t1, t2, tpcs = NicePrint.minimalStringsOfTwoTypes denv t1 t2
              if t1<>t2 + tpcs then os.Append(ErrorFromAddingTypeEquation2E().Format t1 t2 tpcs) |> ignore

          OutputExceptionR os e

      | ErrorFromApplyingDefault(_, denv, _, defaultType, e, _) ->  
          let defaultType = NicePrint.minimalStringOfType denv defaultType
          os.Append(ErrorFromApplyingDefault1E().Format defaultType) |> ignore
          OutputExceptionR os e
          os.Append(ErrorFromApplyingDefault2E().Format) |> ignore

      | ErrorsFromAddingSubsumptionConstraint(g, denv, t1, t2, e, contextInfo, _) ->
          match contextInfo with
          | ContextInfo.DowncastUsedInsteadOfUpcast isOperator -> 
              let t1, t2, _ = NicePrint.minimalStringsOfTwoTypes denv t1 t2
              if isOperator then
                  os.Append(FSComp.SR.considerUpcastOperator(t1, t2) |> snd) |> ignore
              else
                  os.Append(FSComp.SR.considerUpcast(t1, t2) |> snd) |> ignore
          | _ ->
              if not (typeEquiv g t1 t2) then
                  let t1, t2, tpcs = NicePrint.minimalStringsOfTwoTypes denv t1 t2
                  if t1 <> (t2 + tpcs) then 
                      os.Append(ErrorsFromAddingSubsumptionConstraintE().Format t2 t1 tpcs) |> ignore
                  else
                      OutputExceptionR os e
              else
                  OutputExceptionR os e

      | UpperCaseIdentifierInPattern(_) -> 
          os.Append(UpperCaseIdentifierInPatternE().Format) |> ignore

      | NotUpperCaseConstructor(_) -> 
          os.Append(NotUpperCaseConstructorE().Format) |> ignore

      | ErrorFromAddingConstraint(_, e, _) ->  
          OutputExceptionR os e

#if !NO_EXTENSIONTYPING
      | ExtensionTyping.ProvidedTypeResolutionNoRange e

      | ExtensionTyping.ProvidedTypeResolution(_, e) -> 
          OutputExceptionR os e

      | :? TypeProviderError as e ->
          os.Append(e.ContextualErrorMessage) |> ignore
#endif

      | UnresolvedOverloading(_, _, mtext, _) -> 
          os.Append mtext |> ignore

      | UnresolvedConversionOperator(denv, fromTy, toTy, _) -> 
          let t1, t2, _tpcs = NicePrint.minimalStringsOfTwoTypes denv fromTy toTy
          os.Append(FSComp.SR.csTypeDoesNotSupportConversion(t1, t2)) |> ignore

      | PossibleOverload(_, minfo, originalError, _) -> 
          // print original error that describes reason why this overload was rejected
          let buf = new StringBuilder()
          OutputExceptionR buf originalError

          os.Append(PossibleOverloadE().Format minfo (buf.ToString())) |> ignore

      | FunctionExpected _ ->
          os.Append(FunctionExpectedE().Format) |> ignore

      | BakedInMemberConstraintName(nm, _) ->
          os.Append(BakedInMemberConstraintNameE().Format nm) |> ignore

      | StandardOperatorRedefinitionWarning(msg, _) -> 
          os.Append msg |> ignore

      | BadEventTransformation(_) ->
         os.Append(BadEventTransformationE().Format) |> ignore

      | ParameterlessStructCtor(_) ->
         os.Append(ParameterlessStructCtorE().Format) |> ignore

      | InterfaceNotRevealed(denv, ity, _) ->
          os.Append(InterfaceNotRevealedE().Format (NicePrint.minimalStringOfType denv ity)) |> ignore

      | NotAFunctionButIndexer(_, _, name, _, _) ->
          match name with
          | Some name -> os.Append(FSComp.SR.notAFunctionButMaybeIndexerWithName name) |> ignore
          | _ -> os.Append(FSComp.SR.notAFunctionButMaybeIndexer()) |> ignore

      | NotAFunction(_, _, _, marg) ->
          if marg.StartColumn = 0 then
              os.Append(FSComp.SR.notAFunctionButMaybeDeclaration()) |> ignore
          else
              os.Append(FSComp.SR.notAFunction()) |> ignore

      | TyconBadArgs(_, tcref, d, _) -> 
          let exp = tcref.TyparsNoRange.Length
          if exp = 0 then
              os.Append(FSComp.SR.buildUnexpectedTypeArgs(fullDisplayTextOfTyconRef tcref, d)) |> ignore
          else
              os.Append(TyconBadArgsE().Format (fullDisplayTextOfTyconRef tcref) exp d) |> ignore

      | IndeterminateType(_) -> 
          os.Append(IndeterminateTypeE().Format) |> ignore

      | NameClash(nm, k1, nm1, _, k2, nm2, _) -> 
          if nm = nm1 && nm1 = nm2 && k1 = k2 then 
              os.Append(NameClash1E().Format k1 nm1) |> ignore
          else
              os.Append(NameClash2E().Format k1 nm1 nm k2 nm2) |> ignore

      | Duplicate(k, s, _) -> 
          if k = "member" then 
              os.Append(Duplicate1E().Format (DecompileOpName s)) |> ignore
          else 
              os.Append(Duplicate2E().Format k (DecompileOpName s)) |> ignore

      | UndefinedName(_, k, id, suggestionsF) ->
          os.Append(k (DecompileOpName id.idText)) |> ignore
          suggestNames suggestionsF id.idText

      | InternalUndefinedItemRef(f, smr, ccuName, s) ->  
          let _, errs = f(smr, ccuName, s)
          os.Append errs |> ignore  

      | FieldNotMutable _ -> 
          os.Append(FieldNotMutableE().Format) |> ignore

      | FieldsFromDifferentTypes (_, fref1, fref2, _) -> 
          os.Append(FieldsFromDifferentTypesE().Format fref1.FieldName fref2.FieldName) |> ignore

      | VarBoundTwice id ->  
          os.Append(VarBoundTwiceE().Format (DecompileOpName id.idText)) |> ignore

      | Recursion (denv, id, ty1, ty2, _) -> 
          let t1, t2, tpcs = NicePrint.minimalStringsOfTwoTypes denv ty1 ty2
          os.Append(RecursionE().Format (DecompileOpName id.idText) t1 t2 tpcs) |> ignore

      | InvalidRuntimeCoercion(denv, ty1, ty2, _) -> 
          let t1, t2, tpcs = NicePrint.minimalStringsOfTwoTypes denv ty1 ty2
          os.Append(InvalidRuntimeCoercionE().Format t1 t2 tpcs) |> ignore

      | IndeterminateRuntimeCoercion(denv, ty1, ty2, _) -> 
          let t1, t2, _cxs = NicePrint.minimalStringsOfTwoTypes denv ty1 ty2
          os.Append(IndeterminateRuntimeCoercionE().Format t1 t2) |> ignore

      | IndeterminateStaticCoercion(denv, ty1, ty2, _) -> 
          // REVIEW: consider if we need to show _cxs (the type parameter constraints)
          let t1, t2, _cxs = NicePrint.minimalStringsOfTwoTypes denv ty1 ty2
          os.Append(IndeterminateStaticCoercionE().Format t1 t2) |> ignore

      | StaticCoercionShouldUseBox(denv, ty1, ty2, _) ->
          // REVIEW: consider if we need to show _cxs (the type parameter constraints)
          let t1, t2, _cxs = NicePrint.minimalStringsOfTwoTypes denv ty1 ty2
          os.Append(StaticCoercionShouldUseBoxE().Format t1 t2) |> ignore

      | TypeIsImplicitlyAbstract(_) -> 
          os.Append(TypeIsImplicitlyAbstractE().Format) |> ignore

      | NonRigidTypar(denv, tpnmOpt, typarRange, ty1, ty, _) -> 
          // REVIEW: consider if we need to show _cxs (the type parameter constraints)
          let (ty1, ty), _cxs = PrettyTypes.PrettifyTypePair denv.g (ty1, ty)
          match tpnmOpt with 
          | None -> 
              os.Append(NonRigidTypar1E().Format (stringOfRange typarRange) (NicePrint.stringOfTy denv ty)) |> ignore
          | Some tpnm -> 
              match ty1 with 
              | TType_measure _ -> 
                os.Append(NonRigidTypar2E().Format tpnm (NicePrint.stringOfTy denv ty)) |> ignore
              | _ -> 
                os.Append(NonRigidTypar3E().Format tpnm (NicePrint.stringOfTy denv ty)) |> ignore

      | SyntaxError (ctxt, _) -> 
          let ctxt = unbox<Parsing.ParseErrorContext<Parser.token>>(ctxt)
          
          let (|EndOfStructuredConstructToken|_|) token = 
              match token with
              | Parser.TOKEN_ODECLEND 
              | Parser.TOKEN_OBLOCKSEP 
              | Parser.TOKEN_OEND 
              | Parser.TOKEN_ORIGHT_BLOCK_END 
              | Parser.TOKEN_OBLOCKEND | Parser.TOKEN_OBLOCKEND_COMING_SOON | Parser.TOKEN_OBLOCKEND_IS_HERE -> Some()
              | _ -> None

          let tokenIdToText tid = 
              match tid with 
              | Parser.TOKEN_IDENT -> getErrorString("Parser.TOKEN.IDENT")
              | Parser.TOKEN_BIGNUM 
              | Parser.TOKEN_INT8  
              | Parser.TOKEN_UINT8 
              | Parser.TOKEN_INT16  
              | Parser.TOKEN_UINT16 
              | Parser.TOKEN_INT32 
              | Parser.TOKEN_UINT32 
              | Parser.TOKEN_INT64 
              | Parser.TOKEN_UINT64 
              | Parser.TOKEN_UNATIVEINT 
              | Parser.TOKEN_NATIVEINT -> getErrorString("Parser.TOKEN.INT")
              | Parser.TOKEN_IEEE32 
              | Parser.TOKEN_IEEE64 -> getErrorString("Parser.TOKEN.FLOAT")
              | Parser.TOKEN_DECIMAL -> getErrorString("Parser.TOKEN.DECIMAL")
              | Parser.TOKEN_CHAR -> getErrorString("Parser.TOKEN.CHAR")
                
              | Parser.TOKEN_BASE -> getErrorString("Parser.TOKEN.BASE")
              | Parser.TOKEN_LPAREN_STAR_RPAREN -> getErrorString("Parser.TOKEN.LPAREN.STAR.RPAREN")
              | Parser.TOKEN_DOLLAR -> getErrorString("Parser.TOKEN.DOLLAR")
              | Parser.TOKEN_INFIX_STAR_STAR_OP -> getErrorString("Parser.TOKEN.INFIX.STAR.STAR.OP")
              | Parser.TOKEN_INFIX_COMPARE_OP -> getErrorString("Parser.TOKEN.INFIX.COMPARE.OP")
              | Parser.TOKEN_COLON_GREATER -> getErrorString("Parser.TOKEN.COLON.GREATER")  
              | Parser.TOKEN_COLON_COLON ->getErrorString("Parser.TOKEN.COLON.COLON")
              | Parser.TOKEN_PERCENT_OP -> getErrorString("Parser.TOKEN.PERCENT.OP")
              | Parser.TOKEN_INFIX_AT_HAT_OP -> getErrorString("Parser.TOKEN.INFIX.AT.HAT.OP")
              | Parser.TOKEN_INFIX_BAR_OP -> getErrorString("Parser.TOKEN.INFIX.BAR.OP")
              | Parser.TOKEN_PLUS_MINUS_OP -> getErrorString("Parser.TOKEN.PLUS.MINUS.OP")
              | Parser.TOKEN_PREFIX_OP -> getErrorString("Parser.TOKEN.PREFIX.OP")
              | Parser.TOKEN_COLON_QMARK_GREATER -> getErrorString("Parser.TOKEN.COLON.QMARK.GREATER")
              | Parser.TOKEN_INFIX_STAR_DIV_MOD_OP -> getErrorString("Parser.TOKEN.INFIX.STAR.DIV.MOD.OP")
              | Parser.TOKEN_INFIX_AMP_OP -> getErrorString("Parser.TOKEN.INFIX.AMP.OP")
              | Parser.TOKEN_AMP -> getErrorString("Parser.TOKEN.AMP")
              | Parser.TOKEN_AMP_AMP -> getErrorString("Parser.TOKEN.AMP.AMP")
              | Parser.TOKEN_BAR_BAR -> getErrorString("Parser.TOKEN.BAR.BAR")
              | Parser.TOKEN_LESS -> getErrorString("Parser.TOKEN.LESS")
              | Parser.TOKEN_GREATER -> getErrorString("Parser.TOKEN.GREATER")
              | Parser.TOKEN_QMARK -> getErrorString("Parser.TOKEN.QMARK")
              | Parser.TOKEN_QMARK_QMARK -> getErrorString("Parser.TOKEN.QMARK.QMARK")
              | Parser.TOKEN_COLON_QMARK-> getErrorString("Parser.TOKEN.COLON.QMARK")
              | Parser.TOKEN_INT32_DOT_DOT -> getErrorString("Parser.TOKEN.INT32.DOT.DOT")
              | Parser.TOKEN_DOT_DOT -> getErrorString("Parser.TOKEN.DOT.DOT")
              | Parser.TOKEN_QUOTE -> getErrorString("Parser.TOKEN.QUOTE")
              | Parser.TOKEN_STAR -> getErrorString("Parser.TOKEN.STAR")
              | Parser.TOKEN_HIGH_PRECEDENCE_TYAPP -> getErrorString("Parser.TOKEN.HIGH.PRECEDENCE.TYAPP")
              | Parser.TOKEN_COLON -> getErrorString("Parser.TOKEN.COLON")
              | Parser.TOKEN_COLON_EQUALS -> getErrorString("Parser.TOKEN.COLON.EQUALS")
              | Parser.TOKEN_LARROW -> getErrorString("Parser.TOKEN.LARROW")
              | Parser.TOKEN_EQUALS -> getErrorString("Parser.TOKEN.EQUALS")
              | Parser.TOKEN_GREATER_BAR_RBRACK -> getErrorString("Parser.TOKEN.GREATER.BAR.RBRACK")
              | Parser.TOKEN_MINUS -> getErrorString("Parser.TOKEN.MINUS")
              | Parser.TOKEN_ADJACENT_PREFIX_OP -> getErrorString("Parser.TOKEN.ADJACENT.PREFIX.OP")
              | Parser.TOKEN_FUNKY_OPERATOR_NAME -> getErrorString("Parser.TOKEN.FUNKY.OPERATOR.NAME") 
              | Parser.TOKEN_COMMA-> getErrorString("Parser.TOKEN.COMMA")
              | Parser.TOKEN_DOT -> getErrorString("Parser.TOKEN.DOT")
              | Parser.TOKEN_BAR-> getErrorString("Parser.TOKEN.BAR")
              | Parser.TOKEN_HASH -> getErrorString("Parser.TOKEN.HASH")
              | Parser.TOKEN_UNDERSCORE -> getErrorString("Parser.TOKEN.UNDERSCORE")
              | Parser.TOKEN_SEMICOLON -> getErrorString("Parser.TOKEN.SEMICOLON")
              | Parser.TOKEN_SEMICOLON_SEMICOLON-> getErrorString("Parser.TOKEN.SEMICOLON.SEMICOLON")
              | Parser.TOKEN_LPAREN-> getErrorString("Parser.TOKEN.LPAREN")
              | Parser.TOKEN_RPAREN | Parser.TOKEN_RPAREN_COMING_SOON | Parser.TOKEN_RPAREN_IS_HERE -> getErrorString("Parser.TOKEN.RPAREN")
              | Parser.TOKEN_LQUOTE -> getErrorString("Parser.TOKEN.LQUOTE")
              | Parser.TOKEN_LBRACK -> getErrorString("Parser.TOKEN.LBRACK")
              | Parser.TOKEN_LBRACE_BAR -> getErrorString("Parser.TOKEN.LBRACE.BAR")
              | Parser.TOKEN_LBRACK_BAR -> getErrorString("Parser.TOKEN.LBRACK.BAR")
              | Parser.TOKEN_LBRACK_LESS -> getErrorString("Parser.TOKEN.LBRACK.LESS")
              | Parser.TOKEN_LBRACE -> getErrorString("Parser.TOKEN.LBRACE")
              | Parser.TOKEN_BAR_RBRACK -> getErrorString("Parser.TOKEN.BAR.RBRACK")
              | Parser.TOKEN_BAR_RBRACE -> getErrorString("Parser.TOKEN.BAR.RBRACE")
              | Parser.TOKEN_GREATER_RBRACK -> getErrorString("Parser.TOKEN.GREATER.RBRACK")
              | Parser.TOKEN_RQUOTE_DOT _ 
              | Parser.TOKEN_RQUOTE -> getErrorString("Parser.TOKEN.RQUOTE")
              | Parser.TOKEN_RBRACK -> getErrorString("Parser.TOKEN.RBRACK")
              | Parser.TOKEN_RBRACE | Parser.TOKEN_RBRACE_COMING_SOON | Parser.TOKEN_RBRACE_IS_HERE -> getErrorString("Parser.TOKEN.RBRACE")
              | Parser.TOKEN_PUBLIC -> getErrorString("Parser.TOKEN.PUBLIC")
              | Parser.TOKEN_PRIVATE -> getErrorString("Parser.TOKEN.PRIVATE")
              | Parser.TOKEN_INTERNAL -> getErrorString("Parser.TOKEN.INTERNAL")
              | Parser.TOKEN_CONSTRAINT -> getErrorString("Parser.TOKEN.CONSTRAINT")
              | Parser.TOKEN_INSTANCE -> getErrorString("Parser.TOKEN.INSTANCE")
              | Parser.TOKEN_DELEGATE -> getErrorString("Parser.TOKEN.DELEGATE")
              | Parser.TOKEN_INHERIT -> getErrorString("Parser.TOKEN.INHERIT")
              | Parser.TOKEN_CONSTRUCTOR-> getErrorString("Parser.TOKEN.CONSTRUCTOR")
              | Parser.TOKEN_DEFAULT -> getErrorString("Parser.TOKEN.DEFAULT")
              | Parser.TOKEN_OVERRIDE-> getErrorString("Parser.TOKEN.OVERRIDE")
              | Parser.TOKEN_ABSTRACT-> getErrorString("Parser.TOKEN.ABSTRACT")
              | Parser.TOKEN_CLASS-> getErrorString("Parser.TOKEN.CLASS")
              | Parser.TOKEN_MEMBER -> getErrorString("Parser.TOKEN.MEMBER")
              | Parser.TOKEN_STATIC -> getErrorString("Parser.TOKEN.STATIC")
              | Parser.TOKEN_NAMESPACE-> getErrorString("Parser.TOKEN.NAMESPACE")
              | Parser.TOKEN_OBLOCKBEGIN -> getErrorString("Parser.TOKEN.OBLOCKBEGIN") 
              | EndOfStructuredConstructToken -> getErrorString("Parser.TOKEN.OBLOCKEND") 
              | Parser.TOKEN_THEN  
              | Parser.TOKEN_OTHEN -> getErrorString("Parser.TOKEN.OTHEN")
              | Parser.TOKEN_ELSE
              | Parser.TOKEN_OELSE -> getErrorString("Parser.TOKEN.OELSE")
              | Parser.TOKEN_LET(_) 
              | Parser.TOKEN_OLET(_) -> getErrorString("Parser.TOKEN.OLET")
              | Parser.TOKEN_OBINDER 
              | Parser.TOKEN_BINDER -> getErrorString("Parser.TOKEN.BINDER")
              | Parser.TOKEN_ODO -> getErrorString("Parser.TOKEN.ODO")
              | Parser.TOKEN_OWITH -> getErrorString("Parser.TOKEN.OWITH")
              | Parser.TOKEN_OFUNCTION -> getErrorString("Parser.TOKEN.OFUNCTION")
              | Parser.TOKEN_OFUN -> getErrorString("Parser.TOKEN.OFUN")
              | Parser.TOKEN_ORESET -> getErrorString("Parser.TOKEN.ORESET")
              | Parser.TOKEN_ODUMMY -> getErrorString("Parser.TOKEN.ODUMMY")
              | Parser.TOKEN_DO_BANG 
              | Parser.TOKEN_ODO_BANG -> getErrorString("Parser.TOKEN.ODO.BANG")
              | Parser.TOKEN_YIELD -> getErrorString("Parser.TOKEN.YIELD")
              | Parser.TOKEN_YIELD_BANG -> getErrorString("Parser.TOKEN.YIELD.BANG")
              | Parser.TOKEN_OINTERFACE_MEMBER-> getErrorString("Parser.TOKEN.OINTERFACE.MEMBER")
              | Parser.TOKEN_ELIF -> getErrorString("Parser.TOKEN.ELIF")
              | Parser.TOKEN_RARROW -> getErrorString("Parser.TOKEN.RARROW")
              | Parser.TOKEN_SIG -> getErrorString("Parser.TOKEN.SIG")
              | Parser.TOKEN_STRUCT -> getErrorString("Parser.TOKEN.STRUCT")
              | Parser.TOKEN_UPCAST -> getErrorString("Parser.TOKEN.UPCAST")
              | Parser.TOKEN_DOWNCAST -> getErrorString("Parser.TOKEN.DOWNCAST")
              | Parser.TOKEN_NULL -> getErrorString("Parser.TOKEN.NULL")
              | Parser.TOKEN_RESERVED -> getErrorString("Parser.TOKEN.RESERVED")
              | Parser.TOKEN_MODULE | Parser.TOKEN_MODULE_COMING_SOON | Parser.TOKEN_MODULE_IS_HERE -> getErrorString("Parser.TOKEN.MODULE")
              | Parser.TOKEN_AND -> getErrorString("Parser.TOKEN.AND")
              | Parser.TOKEN_AS -> getErrorString("Parser.TOKEN.AS")
              | Parser.TOKEN_ASSERT -> getErrorString("Parser.TOKEN.ASSERT")
              | Parser.TOKEN_OASSERT -> getErrorString("Parser.TOKEN.ASSERT")
              | Parser.TOKEN_ASR-> getErrorString("Parser.TOKEN.ASR")
              | Parser.TOKEN_DOWNTO -> getErrorString("Parser.TOKEN.DOWNTO")
              | Parser.TOKEN_EXCEPTION -> getErrorString("Parser.TOKEN.EXCEPTION")
              | Parser.TOKEN_FALSE -> getErrorString("Parser.TOKEN.FALSE")
              | Parser.TOKEN_FOR -> getErrorString("Parser.TOKEN.FOR")
              | Parser.TOKEN_FUN -> getErrorString("Parser.TOKEN.FUN")
              | Parser.TOKEN_FUNCTION-> getErrorString("Parser.TOKEN.FUNCTION")
              | Parser.TOKEN_FINALLY -> getErrorString("Parser.TOKEN.FINALLY")
              | Parser.TOKEN_LAZY -> getErrorString("Parser.TOKEN.LAZY")
              | Parser.TOKEN_OLAZY -> getErrorString("Parser.TOKEN.LAZY")
              | Parser.TOKEN_MATCH -> getErrorString("Parser.TOKEN.MATCH")
              | Parser.TOKEN_MATCH_BANG -> getErrorString("Parser.TOKEN.MATCH.BANG")
              | Parser.TOKEN_MUTABLE -> getErrorString("Parser.TOKEN.MUTABLE")
              | Parser.TOKEN_NEW -> getErrorString("Parser.TOKEN.NEW")
              | Parser.TOKEN_OF -> getErrorString("Parser.TOKEN.OF")
              | Parser.TOKEN_OPEN -> getErrorString("Parser.TOKEN.OPEN")
              | Parser.TOKEN_OR -> getErrorString("Parser.TOKEN.OR")
              | Parser.TOKEN_VOID -> getErrorString("Parser.TOKEN.VOID")
              | Parser.TOKEN_EXTERN-> getErrorString("Parser.TOKEN.EXTERN")
              | Parser.TOKEN_INTERFACE -> getErrorString("Parser.TOKEN.INTERFACE")
              | Parser.TOKEN_REC -> getErrorString("Parser.TOKEN.REC")
              | Parser.TOKEN_TO -> getErrorString("Parser.TOKEN.TO")
              | Parser.TOKEN_TRUE -> getErrorString("Parser.TOKEN.TRUE")
              | Parser.TOKEN_TRY -> getErrorString("Parser.TOKEN.TRY")
              | Parser.TOKEN_TYPE | Parser.TOKEN_TYPE_COMING_SOON | Parser.TOKEN_TYPE_IS_HERE -> getErrorString("Parser.TOKEN.TYPE")
              | Parser.TOKEN_VAL -> getErrorString("Parser.TOKEN.VAL")
              | Parser.TOKEN_INLINE -> getErrorString("Parser.TOKEN.INLINE")
              | Parser.TOKEN_WHEN -> getErrorString("Parser.TOKEN.WHEN")
              | Parser.TOKEN_WHILE -> getErrorString("Parser.TOKEN.WHILE")
              | Parser.TOKEN_WITH-> getErrorString("Parser.TOKEN.WITH")
              | Parser.TOKEN_IF -> getErrorString("Parser.TOKEN.IF")
              | Parser.TOKEN_DO -> getErrorString("Parser.TOKEN.DO")
              | Parser.TOKEN_GLOBAL -> getErrorString("Parser.TOKEN.GLOBAL")
              | Parser.TOKEN_DONE -> getErrorString("Parser.TOKEN.DONE")
              | Parser.TOKEN_IN | Parser.TOKEN_JOIN_IN -> getErrorString("Parser.TOKEN.IN")
              | Parser.TOKEN_HIGH_PRECEDENCE_PAREN_APP-> getErrorString("Parser.TOKEN.HIGH.PRECEDENCE.PAREN.APP")
              | Parser.TOKEN_HIGH_PRECEDENCE_BRACK_APP-> getErrorString("Parser.TOKEN.HIGH.PRECEDENCE.BRACK.APP")
              | Parser.TOKEN_BEGIN -> getErrorString("Parser.TOKEN.BEGIN")
              | Parser.TOKEN_END -> getErrorString("Parser.TOKEN.END")
              | Parser.TOKEN_HASH_LIGHT
              | Parser.TOKEN_HASH_LINE 
              | Parser.TOKEN_HASH_IF 
              | Parser.TOKEN_HASH_ELSE 
              | Parser.TOKEN_HASH_ENDIF -> getErrorString("Parser.TOKEN.HASH.ENDIF")
              | Parser.TOKEN_INACTIVECODE -> getErrorString("Parser.TOKEN.INACTIVECODE")
              | Parser.TOKEN_LEX_FAILURE-> getErrorString("Parser.TOKEN.LEX.FAILURE")
              | Parser.TOKEN_WHITESPACE -> getErrorString("Parser.TOKEN.WHITESPACE")
              | Parser.TOKEN_COMMENT -> getErrorString("Parser.TOKEN.COMMENT")
              | Parser.TOKEN_LINE_COMMENT -> getErrorString("Parser.TOKEN.LINE.COMMENT")
              | Parser.TOKEN_STRING_TEXT -> getErrorString("Parser.TOKEN.STRING.TEXT")
              | Parser.TOKEN_BYTEARRAY -> getErrorString("Parser.TOKEN.BYTEARRAY")
              | Parser.TOKEN_STRING -> getErrorString("Parser.TOKEN.STRING")
              | Parser.TOKEN_KEYWORD_STRING -> getErrorString("Parser.TOKEN.KEYWORD_STRING")
              | Parser.TOKEN_EOF -> getErrorString("Parser.TOKEN.EOF")
              | Parser.TOKEN_CONST -> getErrorString("Parser.TOKEN.CONST")
              | Parser.TOKEN_FIXED -> getErrorString("Parser.TOKEN.FIXED")
              | unknown ->           
                  Debug.Assert(false, "unknown token tag")
                  let result = sprintf "%+A" unknown
                  Debug.Assert(false, result)
                  result

          match ctxt.CurrentToken with 
          | None -> os.Append(UnexpectedEndOfInputE().Format) |> ignore
          | Some token -> 
              match (token |> Parser.tagOfToken |> Parser.tokenTagToTokenId), token with 
              | EndOfStructuredConstructToken, _ -> os.Append(OBlockEndSentenceE().Format) |> ignore
              | Parser.TOKEN_LEX_FAILURE, Parser.LEX_FAILURE str -> Printf.bprintf os "%s" str (* Fix bug://2431 *)
              | token, _ -> os.Append(UnexpectedE().Format (token |> tokenIdToText)) |> ignore

              (* Search for a state producing a single recognized non-terminal in the states on the stack *)
              let foundInContext =
              
                  (* Merge a bunch of expression non terminals *)
                  let (|NONTERM_Category_Expr|_|) = function
                        | Parser.NONTERM_argExpr|Parser.NONTERM_minusExpr|Parser.NONTERM_parenExpr|Parser.NONTERM_atomicExpr
                        | Parser.NONTERM_appExpr|Parser.NONTERM_tupleExpr|Parser.NONTERM_declExpr|Parser.NONTERM_braceExpr|Parser.NONTERM_braceBarExpr
                        | Parser.NONTERM_typedSeqExprBlock
                        | Parser.NONTERM_interactiveExpr -> Some()
                        | _ -> None
                        
                  (* Merge a bunch of pattern non terminals *)
                  let (|NONTERM_Category_Pattern|_|) = function 
                        | Parser.NONTERM_constrPattern|Parser.NONTERM_parenPattern|Parser.NONTERM_atomicPattern -> Some() 
                        | _ -> None
                  
                  (* Merge a bunch of if/then/else non terminals *)
                  let (|NONTERM_Category_IfThenElse|_|) = function
                        | Parser.NONTERM_ifExprThen|Parser.NONTERM_ifExprElifs|Parser.NONTERM_ifExprCases -> Some()
                        | _ -> None
                        
                  (* Merge a bunch of non terminals *)
                  let (|NONTERM_Category_SignatureFile|_|) = function
                        | Parser.NONTERM_signatureFile|Parser.NONTERM_moduleSpfn|Parser.NONTERM_moduleSpfns -> Some()
                        | _ -> None
                  let (|NONTERM_Category_ImplementationFile|_|) = function
                        | Parser.NONTERM_implementationFile|Parser.NONTERM_fileNamespaceImpl|Parser.NONTERM_fileNamespaceImpls -> Some()
                        | _ -> None
                  let (|NONTERM_Category_Definition|_|) = function
                        | Parser.NONTERM_fileModuleImpl|Parser.NONTERM_moduleDefn|Parser.NONTERM_interactiveDefns
                        |Parser.NONTERM_moduleDefns|Parser.NONTERM_moduleDefnsOrExpr -> Some()
                        | _ -> None
                  
                  let (|NONTERM_Category_Type|_|) = function
                        | Parser.NONTERM_typ|Parser.NONTERM_tupleType -> Some()
                        | _ -> None

                  let (|NONTERM_Category_Interaction|_|) = function
                        | Parser.NONTERM_interactiveItemsTerminator|Parser.NONTERM_interaction|Parser.NONTERM__startinteraction -> Some()
                        | _ -> None
         
                  
                  // Canonicalize the categories and check for a unique category
                  ctxt.ReducibleProductions |> List.exists (fun prods -> 
                      match prods 
                            |> List.map Parser.prodIdxToNonTerminal 
                            |> List.map (function 
                                         | NONTERM_Category_Type -> Parser.NONTERM_typ
                                         | NONTERM_Category_Expr -> Parser.NONTERM_declExpr 
                                         | NONTERM_Category_Pattern -> Parser.NONTERM_atomicPattern 
                                         | NONTERM_Category_IfThenElse -> Parser.NONTERM_ifExprThen
                                         | NONTERM_Category_SignatureFile -> Parser.NONTERM_signatureFile
                                         | NONTERM_Category_ImplementationFile -> Parser.NONTERM_implementationFile
                                         | NONTERM_Category_Definition -> Parser.NONTERM_moduleDefn
                                         | NONTERM_Category_Interaction -> Parser.NONTERM_interaction
                                         | nt -> nt)
                            |> Set.ofList 
                            |> Set.toList with 
                      | [Parser.NONTERM_interaction] -> os.Append(NONTERM_interactionE().Format) |> ignore; true
                      | [Parser.NONTERM_hashDirective] -> os.Append(NONTERM_hashDirectiveE().Format) |> ignore; true
                      | [Parser.NONTERM_fieldDecl] -> os.Append(NONTERM_fieldDeclE().Format) |> ignore; true
                      | [Parser.NONTERM_unionCaseRepr] -> os.Append(NONTERM_unionCaseReprE().Format) |> ignore; true
                      | [Parser.NONTERM_localBinding] -> os.Append(NONTERM_localBindingE().Format) |> ignore; true
                      | [Parser.NONTERM_hardwhiteLetBindings] -> os.Append(NONTERM_hardwhiteLetBindingsE().Format) |> ignore; true
                      | [Parser.NONTERM_classDefnMember] -> os.Append(NONTERM_classDefnMemberE().Format) |> ignore; true
                      | [Parser.NONTERM_defnBindings] -> os.Append(NONTERM_defnBindingsE().Format) |> ignore; true
                      | [Parser.NONTERM_classMemberSpfn] -> os.Append(NONTERM_classMemberSpfnE().Format) |> ignore; true
                      | [Parser.NONTERM_valSpfn] -> os.Append(NONTERM_valSpfnE().Format) |> ignore; true
                      | [Parser.NONTERM_tyconSpfn] -> os.Append(NONTERM_tyconSpfnE().Format) |> ignore; true
                      | [Parser.NONTERM_anonLambdaExpr] -> os.Append(NONTERM_anonLambdaExprE().Format) |> ignore; true
                      | [Parser.NONTERM_attrUnionCaseDecl] -> os.Append(NONTERM_attrUnionCaseDeclE().Format) |> ignore; true
                      | [Parser.NONTERM_cPrototype] -> os.Append(NONTERM_cPrototypeE().Format) |> ignore; true
                      | [Parser.NONTERM_objExpr|Parser.NONTERM_objectImplementationMembers] -> os.Append(NONTERM_objectImplementationMembersE().Format) |> ignore; true
                      | [Parser.NONTERM_ifExprThen|Parser.NONTERM_ifExprElifs|Parser.NONTERM_ifExprCases] -> os.Append(NONTERM_ifExprCasesE().Format) |> ignore; true
                      | [Parser.NONTERM_openDecl] -> os.Append(NONTERM_openDeclE().Format) |> ignore; true
                      | [Parser.NONTERM_fileModuleSpec] -> os.Append(NONTERM_fileModuleSpecE().Format) |> ignore; true
                      | [Parser.NONTERM_patternClauses] -> os.Append(NONTERM_patternClausesE().Format) |> ignore; true
                      | [Parser.NONTERM_beginEndExpr] -> os.Append(NONTERM_beginEndExprE().Format) |> ignore; true
                      | [Parser.NONTERM_recdExpr] -> os.Append(NONTERM_recdExprE().Format) |> ignore; true
                      | [Parser.NONTERM_tyconDefn] -> os.Append(NONTERM_tyconDefnE().Format) |> ignore; true
                      | [Parser.NONTERM_exconCore] -> os.Append(NONTERM_exconCoreE().Format) |> ignore; true
                      | [Parser.NONTERM_typeNameInfo] -> os.Append(NONTERM_typeNameInfoE().Format) |> ignore; true
                      | [Parser.NONTERM_attributeList] -> os.Append(NONTERM_attributeListE().Format) |> ignore; true
                      | [Parser.NONTERM_quoteExpr] -> os.Append(NONTERM_quoteExprE().Format) |> ignore; true
                      | [Parser.NONTERM_typeConstraint] -> os.Append(NONTERM_typeConstraintE().Format) |> ignore; true
                      | [NONTERM_Category_ImplementationFile] -> os.Append(NONTERM_Category_ImplementationFileE().Format) |> ignore; true
                      | [NONTERM_Category_Definition] -> os.Append(NONTERM_Category_DefinitionE().Format) |> ignore; true
                      | [NONTERM_Category_SignatureFile] -> os.Append(NONTERM_Category_SignatureFileE().Format) |> ignore; true
                      | [NONTERM_Category_Pattern] -> os.Append(NONTERM_Category_PatternE().Format) |> ignore; true
                      | [NONTERM_Category_Expr] -> os.Append(NONTERM_Category_ExprE().Format) |> ignore; true
                      | [NONTERM_Category_Type] -> os.Append(NONTERM_Category_TypeE().Format) |> ignore; true
                      | [Parser.NONTERM_typeArgsActual] -> os.Append(NONTERM_typeArgsActualE().Format) |> ignore; true
                      | _ -> 
                          false)
                          
#if DEBUG
              if not foundInContext then
                  Printf.bprintf os ". (no 'in' context found: %+A)" (List.map (List.map Parser.prodIdxToNonTerminal) ctxt.ReducibleProductions)
#else
              foundInContext |> ignore // suppress unused variable warning in RELEASE
#endif
              let fix (s: string) = s.Replace(SR.GetString("FixKeyword"), "").Replace(SR.GetString("FixSymbol"), "").Replace(SR.GetString("FixReplace"), "")
              match (ctxt.ShiftTokens 
                           |> List.map Parser.tokenTagToTokenId 
                           |> List.filter (function Parser.TOKEN_error | Parser.TOKEN_EOF -> false | _ -> true) 
                           |> List.map tokenIdToText 
                           |> Set.ofList 
                           |> Set.toList) with 
              | [tokenName1] -> os.Append(TokenName1E().Format (fix tokenName1)) |> ignore
              | [tokenName1;tokenName2] -> os.Append(TokenName1TokenName2E().Format (fix tokenName1) (fix tokenName2)) |> ignore
              | [tokenName1;tokenName2;tokenName3] -> os.Append(TokenName1TokenName2TokenName3E().Format (fix tokenName1) (fix tokenName2) (fix tokenName3)) |> ignore
              | _ -> ()
        (*
              Printf.bprintf os ".\n\n    state = %A\n    token = %A\n    expect (shift) %A\n    expect (reduce) %A\n   prods=%A\n     non terminals: %A" 
                  ctxt.StateStack
                  ctxt.CurrentToken
                  (List.map Parser.tokenTagToTokenId ctxt.ShiftTokens)
                  (List.map Parser.tokenTagToTokenId ctxt.ReduceTokens)
                  ctxt.ReducibleProductions
                  (List.mapSquared Parser.prodIdxToNonTerminal ctxt.ReducibleProductions)
        *)

      | RuntimeCoercionSourceSealed(denv, ty, _) -> 
          // REVIEW: consider if we need to show _cxs (the type parameter constraints)
          let ty, _cxs = PrettyTypes.PrettifyType denv.g ty
          if isTyparTy denv.g ty 
          then os.Append(RuntimeCoercionSourceSealed1E().Format (NicePrint.stringOfTy denv ty)) |> ignore
          else os.Append(RuntimeCoercionSourceSealed2E().Format (NicePrint.stringOfTy denv ty)) |> ignore

      | CoercionTargetSealed(denv, ty, _) -> 
          // REVIEW: consider if we need to show _cxs (the type parameter constraints)
          let ty, _cxs= PrettyTypes.PrettifyType denv.g ty
          os.Append(CoercionTargetSealedE().Format (NicePrint.stringOfTy denv ty)) |> ignore

      | UpcastUnnecessary(_) -> 
          os.Append(UpcastUnnecessaryE().Format) |> ignore

      | TypeTestUnnecessary(_) -> 
          os.Append(TypeTestUnnecessaryE().Format) |> ignore

      | QuotationTranslator.IgnoringPartOfQuotedTermWarning (msg, _) -> 
          Printf.bprintf os "%s" msg

      | OverrideDoesntOverride(denv, impl, minfoVirtOpt, g, amap, m) ->
          let sig1 = DispatchSlotChecking.FormatOverride denv impl
          match minfoVirtOpt with 
          | None -> 
              os.Append(OverrideDoesntOverride1E().Format sig1) |> ignore
          | Some minfoVirt ->
              // https://github.com/Microsoft/visualfsharp/issues/35 
              // Improve error message when attempting to override generic return type with unit:
              // we need to check if unit was used as a type argument
              let rec hasUnitTType_app (types: TType list) =
                  match types with
                  | TType_app (maybeUnit, []) :: ts -> 
                      match maybeUnit.TypeAbbrev with
                      | Some ttype when Tastops.isUnitTy g ttype -> true
                      | _ -> hasUnitTType_app ts
                  | _ :: ts -> hasUnitTType_app ts
                  | [] -> false

              match minfoVirt.ApparentEnclosingType with
              | TType_app (t, types) when t.IsFSharpInterfaceTycon && hasUnitTType_app types ->
                  // match abstract member with 'unit' passed as generic argument
                  os.Append(OverrideDoesntOverride4E().Format sig1) |> ignore
              | _ -> 
                  os.Append(OverrideDoesntOverride2E().Format sig1) |> ignore
                  let sig2 = DispatchSlotChecking.FormatMethInfoSig g amap m denv minfoVirt
                  if sig1 <> sig2 then 
                      os.Append(OverrideDoesntOverride3E().Format sig2) |> ignore

      | UnionCaseWrongArguments (_, n1, n2, _) ->
          os.Append(UnionCaseWrongArgumentsE().Format n2 n1) |> ignore

      | UnionPatternsBindDifferentNames _ -> 
          os.Append(UnionPatternsBindDifferentNamesE().Format) |> ignore

      | ValueNotContained (denv, mref, implVal, sigVal, f) ->
          let text1, text2 = NicePrint.minimalStringsOfTwoValues denv implVal sigVal
          os.Append(f((fullDisplayTextOfModRef mref), text1, text2)) |> ignore

      | ConstrNotContained (denv, v1, v2, f) ->
          os.Append(f((NicePrint.stringOfUnionCase denv v1), (NicePrint.stringOfUnionCase denv v2))) |> ignore

      | ExnconstrNotContained (denv, v1, v2, f) ->
          os.Append(f((NicePrint.stringOfExnDef denv v1), (NicePrint.stringOfExnDef denv v2))) |> ignore

      | FieldNotContained (denv, v1, v2, f) ->
          os.Append(f((NicePrint.stringOfRecdField denv v1), (NicePrint.stringOfRecdField denv v2))) |> ignore

      | RequiredButNotSpecified (_, mref, k, name, _) ->
          let nsb = new System.Text.StringBuilder()
          name nsb;
          os.Append(RequiredButNotSpecifiedE().Format (fullDisplayTextOfModRef mref) k (nsb.ToString())) |> ignore

      | UseOfAddressOfOperator _ -> 
          os.Append(UseOfAddressOfOperatorE().Format) |> ignore

      | DefensiveCopyWarning(s, _) -> os.Append(DefensiveCopyWarningE().Format s) |> ignore

      | DeprecatedThreadStaticBindingWarning(_) -> 
          os.Append(DeprecatedThreadStaticBindingWarningE().Format) |> ignore

      | FunctionValueUnexpected (denv, ty, _) ->
          let ty, _cxs = PrettyTypes.PrettifyType denv.g ty
          let errorText = FunctionValueUnexpectedE().Format (NicePrint.stringOfTy denv ty)
          os.Append errorText |> ignore

      | UnitTypeExpected (denv, ty, _) ->
          let ty, _cxs = PrettyTypes.PrettifyType denv.g ty
          let warningText = UnitTypeExpectedE().Format (NicePrint.stringOfTy denv ty)
          os.Append warningText |> ignore

      | UnitTypeExpectedWithEquality (denv, ty, _) ->
          let ty, _cxs = PrettyTypes.PrettifyType denv.g ty
          let warningText = UnitTypeExpectedWithEqualityE().Format (NicePrint.stringOfTy denv ty)
          os.Append warningText |> ignore

      | UnitTypeExpectedWithPossiblePropertySetter (denv, ty, bindingName, propertyName, _) ->
          let ty, _cxs = PrettyTypes.PrettifyType denv.g ty
          let warningText = UnitTypeExpectedWithPossiblePropertySetterE().Format (NicePrint.stringOfTy denv ty) bindingName propertyName
          os.Append warningText |> ignore

      | UnitTypeExpectedWithPossibleAssignment (denv, ty, isAlreadyMutable, bindingName, _) ->
          let ty, _cxs = PrettyTypes.PrettifyType denv.g ty
          let warningText = 
            if isAlreadyMutable then
                UnitTypeExpectedWithPossibleAssignmentToMutableE().Format (NicePrint.stringOfTy denv ty) bindingName
            else
                UnitTypeExpectedWithPossibleAssignmentE().Format (NicePrint.stringOfTy denv ty) bindingName
          os.Append warningText |> ignore

      | RecursiveUseCheckedAtRuntime _ -> 
          os.Append(RecursiveUseCheckedAtRuntimeE().Format) |> ignore

      | LetRecUnsound (_, [v], _) ->  
          os.Append(LetRecUnsound1E().Format v.DisplayName) |> ignore

      | LetRecUnsound (_, path, _) -> 
          let bos = new System.Text.StringBuilder()
          (path.Tail @ [path.Head]) |> List.iter (fun (v: ValRef) -> bos.Append(LetRecUnsoundInnerE().Format v.DisplayName) |> ignore) 
          os.Append(LetRecUnsound2E().Format (List.head path).DisplayName (bos.ToString())) |> ignore

      | LetRecEvaluatedOutOfOrder (_, _, _, _) -> 
          os.Append(LetRecEvaluatedOutOfOrderE().Format) |> ignore

      | LetRecCheckedAtRuntime _ -> 
          os.Append(LetRecCheckedAtRuntimeE().Format) |> ignore

      | SelfRefObjCtor(false, _) -> 
          os.Append(SelfRefObjCtor1E().Format) |> ignore

      | SelfRefObjCtor(true, _) -> 
          os.Append(SelfRefObjCtor2E().Format) |> ignore

      | VirtualAugmentationOnNullValuedType(_) ->
          os.Append(VirtualAugmentationOnNullValuedTypeE().Format) |> ignore

      | NonVirtualAugmentationOnNullValuedType(_) ->
          os.Append(NonVirtualAugmentationOnNullValuedTypeE().Format) |> ignore

      | NonUniqueInferredAbstractSlot(_, denv, bindnm, bvirt1, bvirt2, _) ->
          os.Append(NonUniqueInferredAbstractSlot1E().Format bindnm) |> ignore
          let ty1 = bvirt1.ApparentEnclosingType
          let ty2 = bvirt2.ApparentEnclosingType
          // REVIEW: consider if we need to show _cxs (the type parameter constraints)
          let t1, t2, _cxs = NicePrint.minimalStringsOfTwoTypes denv ty1 ty2
          os.Append(NonUniqueInferredAbstractSlot2E().Format) |> ignore
          if t1 <> t2 then 
              os.Append(NonUniqueInferredAbstractSlot3E().Format t1 t2) |> ignore
          os.Append(NonUniqueInferredAbstractSlot4E().Format) |> ignore

      | Error ((_, s), _) -> os.Append s |> ignore

      | ErrorWithSuggestions ((_, s), _, idText, suggestionF) -> 
          os.Append(DecompileOpName s) |> ignore
          suggestNames suggestionF idText

      | NumberedError ((_, s), _) -> os.Append s |> ignore

      | InternalError (s, _) 

      | InvalidArgument s 

      | Failure s as exn ->
          ignore exn // use the argument, even in non DEBUG
          let f1 = SR.GetString("Failure1")
          let f2 = SR.GetString("Failure2") 
          match s with 
          | f when f = f1 -> os.Append(Failure3E().Format s) |> ignore
          | f when f = f2 -> os.Append(Failure3E().Format s) |> ignore
          | _ -> os.Append(Failure4E().Format s) |> ignore
#if DEBUG
          Printf.bprintf os "\nStack Trace\n%s\n" (exn.ToString())
          if !showAssertForUnexpectedException then 
              System.Diagnostics.Debug.Assert(false, sprintf "Unexpected exception seen in compiler: %s\n%s" s (exn.ToString()))
#endif

      | FullAbstraction(s, _) -> os.Append(FullAbstractionE().Format s) |> ignore

      | WrappedError (exn, _) -> OutputExceptionR os exn

      | PatternMatchCompilation.MatchIncomplete (isComp, cexOpt, _) -> 
          os.Append(MatchIncomplete1E().Format) |> ignore
          match cexOpt with 
          | None -> ()
          | Some (cex, false) -> os.Append(MatchIncomplete2E().Format cex) |> ignore
          | Some (cex, true) -> os.Append(MatchIncomplete3E().Format cex) |> ignore
          if isComp then 
              os.Append(MatchIncomplete4E().Format) |> ignore

      | PatternMatchCompilation.EnumMatchIncomplete (isComp, cexOpt, _) ->
          os.Append(EnumMatchIncomplete1E().Format) |> ignore
          match cexOpt with
          | None -> ()
          | Some (cex, false) -> os.Append(MatchIncomplete2E().Format cex) |> ignore
          | Some (cex, true) -> os.Append(MatchIncomplete3E().Format cex) |> ignore
          if isComp then
              os.Append(MatchIncomplete4E().Format) |> ignore

      | PatternMatchCompilation.RuleNeverMatched _ -> os.Append(RuleNeverMatchedE().Format) |> ignore

      | ValNotMutable(_, valRef, _) -> os.Append(ValNotMutableE().Format(valRef.DisplayName)) |> ignore

      | ValNotLocal _ -> os.Append(ValNotLocalE().Format) |> ignore

      | ObsoleteError (s, _) 

      | ObsoleteWarning (s, _) -> 
            os.Append(Obsolete1E().Format) |> ignore
            if s <> "" then os.Append(Obsolete2E().Format s) |> ignore

      | Experimental (s, _) -> os.Append(ExperimentalE().Format s) |> ignore

      | PossibleUnverifiableCode _ -> os.Append(PossibleUnverifiableCodeE().Format) |> ignore

      | UserCompilerMessage (msg, _, _) -> os.Append msg |> ignore

      | Deprecated(s, _) -> os.Append(DeprecatedE().Format s) |> ignore

      | LibraryUseOnly(_) -> os.Append(LibraryUseOnlyE().Format) |> ignore

      | MissingFields(sl, _) -> os.Append(MissingFieldsE().Format (String.concat "," sl + ".")) |> ignore

      | ValueRestriction(denv, hassig, v, _, _) -> 
          let denv = { denv with showImperativeTyparAnnotations=true }
          let tau = v.TauType
          if hassig then 
              if isFunTy denv.g tau && (arityOfVal v).HasNoArgs then 
                os.Append(ValueRestriction1E().Format
                  v.DisplayName 
                  (NicePrint.stringOfQualifiedValOrMember denv v)
                  v.DisplayName) |> ignore
              else
                os.Append(ValueRestriction2E().Format
                  v.DisplayName 
                  (NicePrint.stringOfQualifiedValOrMember denv v)
                  v.DisplayName) |> ignore
          else
              match v.MemberInfo with 
              | Some membInfo when 
                  begin match membInfo.MemberFlags.MemberKind with 
                  | MemberKind.PropertyGet 
                  | MemberKind.PropertySet 
                  | MemberKind.Constructor -> true (* can't infer extra polymorphism *)
                  | _ -> false (* can infer extra polymorphism *)
                  end -> 
                      os.Append(ValueRestriction3E().Format (NicePrint.stringOfQualifiedValOrMember denv v)) |> ignore
              | _ -> 
                if isFunTy denv.g tau && (arityOfVal v).HasNoArgs then 
                    os.Append(ValueRestriction4E().Format
                      v.DisplayName
                      (NicePrint.stringOfQualifiedValOrMember denv v)
                      v.DisplayName) |> ignore
                else
                    os.Append(ValueRestriction5E().Format
                      v.DisplayName
                      (NicePrint.stringOfQualifiedValOrMember denv v)
                      v.DisplayName) |> ignore
                

      | Parsing.RecoverableParseError -> os.Append(RecoverableParseErrorE().Format) |> ignore

      | ReservedKeyword (s, _) -> os.Append(ReservedKeywordE().Format s) |> ignore

      | IndentationProblem (s, _) -> os.Append(IndentationProblemE().Format s) |> ignore

      | OverrideInIntrinsicAugmentation(_) -> os.Append(OverrideInIntrinsicAugmentationE().Format) |> ignore

      | OverrideInExtrinsicAugmentation(_) -> os.Append(OverrideInExtrinsicAugmentationE().Format) |> ignore

      | IntfImplInIntrinsicAugmentation(_) -> os.Append(IntfImplInIntrinsicAugmentationE().Format) |> ignore

      | IntfImplInExtrinsicAugmentation(_) -> os.Append(IntfImplInExtrinsicAugmentationE().Format) |> ignore

      | UnresolvedReferenceError(assemblyname, _)

      | UnresolvedReferenceNoRange assemblyname ->
          os.Append(UnresolvedReferenceNoRangeE().Format assemblyname) |> ignore

      | UnresolvedPathReference(assemblyname, pathname, _) 

      | UnresolvedPathReferenceNoRange(assemblyname, pathname) ->
          os.Append(UnresolvedPathReferenceNoRangeE().Format pathname assemblyname) |> ignore

      | DeprecatedCommandLineOptionFull(fullText, _) ->
          os.Append fullText |> ignore

      | DeprecatedCommandLineOptionForHtmlDoc(optionName, _) ->
          os.Append(FSComp.SR.optsDCLOHtmlDoc optionName) |> ignore

      | DeprecatedCommandLineOptionSuggestAlternative(optionName, altOption, _) ->
          os.Append(FSComp.SR.optsDCLODeprecatedSuggestAlternative(optionName, altOption)) |> ignore

      | InternalCommandLineOption(optionName, _) ->
          os.Append(FSComp.SR.optsInternalNoDescription optionName) |> ignore

      | DeprecatedCommandLineOptionNoDescription(optionName, _) ->
          os.Append(FSComp.SR.optsDCLONoDescription optionName) |> ignore

      | HashIncludeNotAllowedInNonScript(_) ->
          os.Append(HashIncludeNotAllowedInNonScriptE().Format) |> ignore

      | HashReferenceNotAllowedInNonScript(_) ->
          os.Append(HashReferenceNotAllowedInNonScriptE().Format) |> ignore

      | HashDirectiveNotAllowedInNonScript(_) ->
          os.Append(HashDirectiveNotAllowedInNonScriptE().Format) |> ignore

      | FileNameNotResolved(filename, locations, _) -> 
          os.Append(FileNameNotResolvedE().Format filename locations) |> ignore

      | AssemblyNotResolved(originalName, _) ->
          os.Append(AssemblyNotResolvedE().Format originalName) |> ignore

      | IllegalFileNameChar(fileName, invalidChar) ->
          os.Append(FSComp.SR.buildUnexpectedFileNameCharacter(fileName, string invalidChar)|>snd) |> ignore

      | HashLoadedSourceHasIssues(warnings, errors, _) -> 
        let Emit(l: exn list) =
            OutputExceptionR os (List.head l)
        if errors=[] then 
            os.Append(HashLoadedSourceHasIssues1E().Format) |> ignore
            Emit warnings
        else
            os.Append(HashLoadedSourceHasIssues2E().Format) |> ignore
            Emit errors

      | HashLoadedScriptConsideredSource(_) ->
          os.Append(HashLoadedScriptConsideredSourceE().Format) |> ignore

      | InvalidInternalsVisibleToAssemblyName(badName, fileNameOption) ->      
          match fileNameOption with      
          | Some file -> os.Append(InvalidInternalsVisibleToAssemblyName1E().Format badName file) |> ignore
          | None -> os.Append(InvalidInternalsVisibleToAssemblyName2E().Format badName) |> ignore

      | LoadedSourceNotFoundIgnoring(filename, _) ->
          os.Append(LoadedSourceNotFoundIgnoringE().Format filename) |> ignore

      | MSBuildReferenceResolutionWarning(code, message, _) 

      | MSBuildReferenceResolutionError(code, message, _) -> 
          os.Append(MSBuildReferenceResolutionErrorE().Format message code) |> ignore

      // Strip TargetInvocationException wrappers
      | :? System.Reflection.TargetInvocationException as e -> 
          OutputExceptionR os e.InnerException

      | :? FileNotFoundException as e -> Printf.bprintf os "%s" e.Message

      | :? DirectoryNotFoundException as e -> Printf.bprintf os "%s" e.Message

      | :? System.ArgumentException as e -> Printf.bprintf os "%s" e.Message

      | :? System.NotSupportedException as e -> Printf.bprintf os "%s" e.Message

      | :? IOException as e -> Printf.bprintf os "%s" e.Message

      | :? System.UnauthorizedAccessException as e -> Printf.bprintf os "%s" e.Message

      | e -> 
          os.Append(TargetInvocationExceptionWrapperE().Format e.Message) |> ignore
#if DEBUG
          Printf.bprintf os "\nStack Trace\n%s\n" (e.ToString())
          if !showAssertForUnexpectedException then 
              System.Diagnostics.Debug.Assert(false, sprintf "Unknown exception seen in compiler: %s" (e.ToString()))
#endif

    OutputExceptionR os err.Exception


// remove any newlines and tabs
let OutputPhasedDiagnostic (os: System.Text.StringBuilder) (err: PhasedDiagnostic) (flattenErrors: bool) (canSuggestNames: bool) =
    let buf = new System.Text.StringBuilder()

    OutputPhasedErrorR buf err canSuggestNames
    let s = if flattenErrors then ErrorLogger.NormalizeErrorString (buf.ToString()) else buf.ToString()
    
    os.Append s |> ignore

let SanitizeFileName fileName implicitIncludeDir =
    // The assert below is almost ok, but it fires in two cases:
    //  - fsi.exe sometimes passes "stdin" as a dummy filename
    //  - if you have a #line directive, e.g. 
    //        # 1000 "Line01.fs"
    //    then it also asserts. But these are edge cases that can be fixed later, e.g. in bug 4651.
    //System.Diagnostics.Debug.Assert(FileSystem.IsPathRootedShim fileName, sprintf "filename should be absolute: '%s'" fileName)
    try
        let fullPath = FileSystem.GetFullPathShim fileName
        let currentDir = implicitIncludeDir
        
        // if the file name is not rooted in the current directory, return the full path
        if not(fullPath.StartsWithOrdinal currentDir) then
            fullPath
        // if the file name is rooted in the current directory, return the relative path
        else
            fullPath.Replace(currentDir+"\\", "")
    with _ ->
        fileName

[<RequireQualifiedAccess>]
type DiagnosticLocation =
    { Range: range
      File: string
      TextRepresentation: string
      IsEmpty: bool }

[<RequireQualifiedAccess>]
type DiagnosticCanonicalInformation = 
    { ErrorNumber: int
      Subcategory: string
      TextRepresentation: string }

[<RequireQualifiedAccess>]
type DiagnosticDetailedInfo = 
    { Location: DiagnosticLocation option
      Canonical: DiagnosticCanonicalInformation
      Message: string }

[<RequireQualifiedAccess>]
type Diagnostic = 
    | Short of bool * string
    | Long of bool * DiagnosticDetailedInfo

/// returns sequence that contains Diagnostic for the given error + Diagnostic for all related errors
let CollectDiagnostic (implicitIncludeDir, showFullPaths, flattenErrors, errorStyle, isError, err: PhasedDiagnostic, canSuggestNames: bool) =
    let outputWhere (showFullPaths, errorStyle) m: DiagnosticLocation =
        if Range.equals m rangeStartup || Range.equals m rangeCmdArgs then
            { Range = m; TextRepresentation = ""; IsEmpty = true; File = "" }
        else
            let file = m.FileName
            let file = if showFullPaths then 
                            Filename.fullpath implicitIncludeDir file
                       else 
                            SanitizeFileName file implicitIncludeDir
            let text, m, file = 
                match errorStyle with
                  | ErrorStyle.EmacsErrors -> 
                    let file = file.Replace("\\", "/")
                    (sprintf "File \"%s\", line %d, characters %d-%d: " file m.StartLine m.StartColumn m.EndColumn), m, file

                  // We're adjusting the columns here to be 1-based - both for parity with C# and for MSBuild, which assumes 1-based columns for error output
                  | ErrorStyle.DefaultErrors -> 
                    let file = file.Replace('/', System.IO.Path.DirectorySeparatorChar)
                    let m = mkRange m.FileName (mkPos m.StartLine (m.StartColumn + 1)) m.End
                    (sprintf "%s(%d,%d): " file m.StartLine m.StartColumn), m, file

                  // We may also want to change TestErrors to be 1-based
                  | ErrorStyle.TestErrors -> 
                    let file = file.Replace("/", "\\")
                    let m = mkRange m.FileName (mkPos m.StartLine (m.StartColumn + 1)) (mkPos m.EndLine (m.EndColumn + 1) )
                    sprintf "%s(%d,%d-%d,%d): " file m.StartLine m.StartColumn m.EndLine m.EndColumn, m, file

                  | ErrorStyle.GccErrors -> 
                    let file = file.Replace('/', System.IO.Path.DirectorySeparatorChar)
                    let m = mkRange m.FileName (mkPos m.StartLine (m.StartColumn + 1)) (mkPos m.EndLine (m.EndColumn + 1) )
                    sprintf "%s:%d:%d: " file m.StartLine m.StartColumn, m, file

                  // Here, we want the complete range information so Project Systems can generate proper squiggles
                  | ErrorStyle.VSErrors -> 
                        // Show prefix only for real files. Otherwise, we just want a truncated error like:
                        //      parse error FS0031: blah blah
                        if not (Range.equals m range0) && not (Range.equals m rangeStartup) && not (Range.equals m rangeCmdArgs) then
                            let file = file.Replace("/", "\\")
                            let m = mkRange m.FileName (mkPos m.StartLine (m.StartColumn + 1)) (mkPos m.EndLine (m.EndColumn + 1) )
                            sprintf "%s(%d,%d,%d,%d): " file m.StartLine m.StartColumn m.EndLine m.EndColumn, m, file
                        else
                            "", m, file
            { Range = m; TextRepresentation = text; IsEmpty = false; File = file }

    match err.Exception with 
    | ReportedError _ -> 
        assert ("" = "Unexpected ReportedError") //  this should never happen 
        Seq.empty
    | StopProcessing -> 
        assert ("" = "Unexpected StopProcessing") // this should never happen 
        Seq.empty
    | _ -> 
        let errors = ResizeArray()
        let report err =
            let OutputWhere err = 
                match GetRangeOfDiagnostic err with 
                | Some m -> Some(outputWhere (showFullPaths, errorStyle) m)
                | None -> None

            let OutputCanonicalInformation(subcategory, errorNumber) : DiagnosticCanonicalInformation = 
                let text = 
                    match errorStyle with
                    // Show the subcategory for --vserrors so that we can fish it out in Visual Studio and use it to determine error stickiness.
                    | ErrorStyle.VSErrors -> sprintf "%s %s FS%04d: " subcategory (if isError then "error" else "warning") errorNumber
                    | _ -> sprintf "%s FS%04d: " (if isError then "error" else "warning") errorNumber
                { ErrorNumber = errorNumber; Subcategory = subcategory; TextRepresentation = text}
        
            let mainError, relatedErrors = SplitRelatedDiagnostics err
            let where = OutputWhere mainError
            let canonical = OutputCanonicalInformation(err.Subcategory(), GetDiagnosticNumber mainError)
            let message = 
                let os = System.Text.StringBuilder()
                OutputPhasedDiagnostic os mainError flattenErrors canSuggestNames
                os.ToString()
            
            let entry: DiagnosticDetailedInfo = { Location = where; Canonical = canonical; Message = message }
            
            errors.Add ( Diagnostic.Long(isError, entry ) )

            let OutputRelatedError(err: PhasedDiagnostic) =
                match errorStyle with
                // Give a canonical string when --vserror.
                | ErrorStyle.VSErrors -> 
                    let relWhere = OutputWhere mainError // mainError?
                    let relCanonical = OutputCanonicalInformation(err.Subcategory(), GetDiagnosticNumber mainError) // Use main error for code
                    let relMessage = 
                        let os = System.Text.StringBuilder()
                        OutputPhasedDiagnostic os err flattenErrors canSuggestNames
                        os.ToString()

                    let entry: DiagnosticDetailedInfo = { Location = relWhere; Canonical = relCanonical; Message = relMessage}
                    errors.Add( Diagnostic.Long (isError, entry) )

                | _ -> 
                    let os = System.Text.StringBuilder()
                    OutputPhasedDiagnostic os err flattenErrors canSuggestNames
                    errors.Add( Diagnostic.Short(isError, os.ToString()) )

            relatedErrors |> List.iter OutputRelatedError

        match err with
#if !NO_EXTENSIONTYPING
        | {Exception = (:? TypeProviderError as tpe)} ->
            tpe.Iter (fun e ->
                let newErr = {err with Exception = e}
                report newErr
            )
#endif
        | x -> report x

        errors:> seq<_>

/// used by fsc.exe and fsi.exe, but not by VS
/// prints error and related errors to the specified StringBuilder
let rec OutputDiagnostic (implicitIncludeDir, showFullPaths, flattenErrors, errorStyle, isError) os (err: PhasedDiagnostic) = 
    
    // 'true' for "canSuggestNames" is passed last here because we want to report suggestions in fsc.exe and fsi.exe, just not in regular IDE usage.
    let errors = CollectDiagnostic (implicitIncludeDir, showFullPaths, flattenErrors, errorStyle, isError, err, true)
    for e in errors do
        Printf.bprintf os "\n"
        match e with
        | Diagnostic.Short(_, txt) -> 
            os.Append txt |> ignore
        | Diagnostic.Long(_, details) ->
            match details.Location with
            | Some l when not l.IsEmpty -> os.Append l.TextRepresentation |> ignore
            | _ -> ()
            os.Append( details.Canonical.TextRepresentation ) |> ignore
            os.Append( details.Message ) |> ignore
      
let OutputDiagnosticContext prefix fileLineFn os err =
    match GetRangeOfDiagnostic err with
    | None -> ()      
    | Some m -> 
        let filename = m.FileName
        let lineA = m.StartLine
        let lineB = m.EndLine
        let line = fileLineFn filename lineA
        if line<>"" then 
            let iA = m.StartColumn
            let iB = m.EndColumn
            let iLen = if lineA = lineB then max (iB - iA) 1 else 1
            Printf.bprintf os "%s%s\n" prefix line
            Printf.bprintf os "%s%s%s\n" prefix (String.make iA '-') (String.make iLen '^')

let (++) x s = x @ [s]

//--------------------------------------------------------------------------
// General file name resolver
//--------------------------------------------------------------------------

/// Will return None if the filename is not found.
let TryResolveFileUsingPaths(paths, m, name) =
    let () = 
        try FileSystem.IsPathRootedShim name |> ignore 
        with :? System.ArgumentException as e -> error(Error(FSComp.SR.buildProblemWithFilename(name, e.Message), m))
    if FileSystem.IsPathRootedShim name && FileSystem.SafeExists name 
    then Some name 
    else
        let res = paths |> List.tryPick (fun path ->  
                    let n = Path.Combine (path, name)
                    if FileSystem.SafeExists n then Some n 
                    else None)
        res

/// Will raise FileNameNotResolved if the filename was not found
let ResolveFileUsingPaths(paths, m, name) =
    match TryResolveFileUsingPaths(paths, m, name) with
    | Some res -> res
    | None ->
        let searchMessage = String.concat "\n " paths
        raise (FileNameNotResolved(name, searchMessage, m))            

let GetWarningNumber(m, s: string) =
    try
        // Okay so ...
        //      #pragma strips FS of the #pragma "FS0004" and validates the warning number
        //      therefore if we have warning id that starts with a numeric digit we convert it to Some (int32)
        //      anything else is ignored None
        if Char.IsDigit(s.[0]) then Some (int32 s)
        elif s.StartsWithOrdinal("FS") = true then raise (new ArgumentException())
        else None
    with err ->
        warning(Error(FSComp.SR.buildInvalidWarningNumber s, m))
        None

let ComputeMakePathAbsolute implicitIncludeDir (path: string) = 
    try  
        // remove any quotation marks from the path first
        let path = path.Replace("\"", "")
        if not (FileSystem.IsPathRootedShim path) 
        then Path.Combine (implicitIncludeDir, path)
        else path 
    with 
        :? System.ArgumentException -> path  

//----------------------------------------------------------------------------
// Configuration
//----------------------------------------------------------------------------

[<RequireQualifiedAccess>]
type CompilerTarget = 
    | WinExe 
    | ConsoleExe 
    | Dll 
    | Module
    member x.IsExe = (match x with ConsoleExe | WinExe -> true | _ -> false)

[<RequireQualifiedAccess>]
type ResolveAssemblyReferenceMode = Speculative | ReportErrors

[<RequireQualifiedAccess>]
type CopyFSharpCoreFlag = Yes | No

/// Represents the file or string used for the --version flag
type VersionFlag = 
    | VersionString of string
    | VersionFile of string
    | VersionNone
    member x.GetVersionInfo implicitIncludeDir =
        let vstr = x.GetVersionString implicitIncludeDir
        try 
            IL.parseILVersion vstr
        with _ -> errorR(Error(FSComp.SR.buildInvalidVersionString vstr, rangeStartup)); IL.parseILVersion "0.0.0.0"

    member x.GetVersionString implicitIncludeDir = 
         match x with 
         | VersionString s -> s
         | VersionFile s ->
             let s = if FileSystem.IsPathRootedShim s then s else Path.Combine(implicitIncludeDir, s)
             if not(FileSystem.SafeExists s) then 
                 errorR(Error(FSComp.SR.buildInvalidVersionFile s, rangeStartup)); "0.0.0.0"
             else
                 use is = System.IO.File.OpenText s
                 is.ReadLine()
         | VersionNone -> "0.0.0.0"


/// Represents a reference to an assembly. May be backed by a real assembly on disk, or a cross-project
/// reference backed by information generated by the the compiler service.
type IRawFSharpAssemblyData = 
    ///  The raw list AutoOpenAttribute attributes in the assembly
    abstract GetAutoOpenAttributes: ILGlobals -> string list
    ///  The raw list InternalsVisibleToAttribute attributes in the assembly
    abstract GetInternalsVisibleToAttributes: ILGlobals -> string list
    ///  The raw IL module definition in the assembly, if any. This is not present for cross-project references
    /// in the language service
    abstract TryGetILModuleDef: unit -> ILModuleDef option
    ///  The raw F# signature data in the assembly, if any
    abstract GetRawFSharpSignatureData: range * ilShortAssemName: string * fileName: string -> (string * (unit -> byte[])) list
    ///  The raw F# optimization data in the assembly, if any
    abstract GetRawFSharpOptimizationData: range * ilShortAssemName: string * fileName: string -> (string * (unit -> byte[])) list
    ///  The table of type forwarders in the assembly
    abstract GetRawTypeForwarders: unit -> ILExportedTypesAndForwarders
    /// The identity of the module
    abstract ILScopeRef: ILScopeRef
    abstract ILAssemblyRefs: ILAssemblyRef list
    abstract ShortAssemblyName: string
    abstract HasAnyFSharpSignatureDataAttribute: bool
    abstract HasMatchingFSharpSignatureDataAttribute: ILGlobals -> bool

/// Cache of time stamps as we traverse a project description
type TimeStampCache(defaultTimeStamp: DateTime) = 
    let files = Dictionary<string, DateTime>()
    let projects = Dictionary<IProjectReference, DateTime>(HashIdentity.Reference)
    member cache.GetFileTimeStamp fileName = 
        let ok, v = files.TryGetValue fileName
        if ok then v else
        let v = 
            try 
                FileSystem.GetLastWriteTimeShim fileName
            with 
            | :? FileNotFoundException ->
                defaultTimeStamp   
        files.[fileName] <- v
        v

    member cache.GetProjectReferenceTimeStamp (pr: IProjectReference, ctok) = 
        let ok, v = projects.TryGetValue pr
        if ok then v else 
        let v = defaultArg (pr.TryGetLogicalTimeStamp (cache, ctok)) defaultTimeStamp
        projects.[pr] <- v
        v

and IProjectReference = 
    /// The name of the assembly file generated by the project
    abstract FileName: string 

    /// Evaluate raw contents of the assembly file generated by the project
    abstract EvaluateRawContents: CompilationThreadToken -> Cancellable<IRawFSharpAssemblyData option>

    /// Get the logical timestamp that would be the timestamp of the assembly file generated by the project
    ///
    /// For project references this is maximum of the timestamps of all dependent files.
    /// The project is not actually built, nor are any assemblies read, but the timestamps for each dependent file 
    /// are read via the FileSystem. If the files don't exist, then a default timestamp is used.
    ///
    /// The operation returns None only if it is not possible to create an IncrementalBuilder for the project at all, e.g. if there
    /// are fatal errors in the options for the project.
    abstract TryGetLogicalTimeStamp: TimeStampCache * CompilationThreadToken -> System.DateTime option

type AssemblyReference = 
    | AssemblyReference of range * string * IProjectReference option

    member x.Range = (let (AssemblyReference(m, _, _)) = x in m)

    member x.Text = (let (AssemblyReference(_, text, _)) = x in text)

    member x.ProjectReference = (let (AssemblyReference(_, _, contents)) = x in contents)

    member x.SimpleAssemblyNameIs name = 
        (String.Compare(fileNameWithoutExtensionWithValidate false x.Text, name, StringComparison.OrdinalIgnoreCase) = 0) ||
        (let text = x.Text.ToLowerInvariant()
         not (text.Contains "/") && not (text.Contains "\\") && not (text.Contains ".dll") && not (text.Contains ".exe") &&
           try let aname = System.Reflection.AssemblyName x.Text in aname.Name = name 
           with _ -> false) 

    override x.ToString() = sprintf "AssemblyReference(%s)" x.Text

type UnresolvedAssemblyReference = UnresolvedAssemblyReference of string * AssemblyReference list
#if !NO_EXTENSIONTYPING
type ResolvedExtensionReference = ResolvedExtensionReference of string * AssemblyReference list * Tainted<ITypeProvider> list
#endif

/// The thread in which compilation calls will be enqueued and done work on.
/// Note: This is currently only used when disposing of type providers and will be extended to all the other type provider calls when compilations can be done in parallel.
///       Right now all calls in FCS to type providers are single-threaded through use of the reactor thread. 
type ICompilationThread =

    /// Enqueue work to be done on a compilation thread.
    abstract EnqueueWork: (CompilationThreadToken -> unit) -> unit

type ImportedBinary =
    { FileName: string
      RawMetadata: IRawFSharpAssemblyData 
#if !NO_EXTENSIONTYPING
      ProviderGeneratedAssembly: System.Reflection.Assembly option
      IsProviderGenerated: bool
      ProviderGeneratedStaticLinkMap: ProvidedAssemblyStaticLinkingMap option
#endif
      ILAssemblyRefs: ILAssemblyRef list
      ILScopeRef: ILScopeRef }

type ImportedAssembly =
    { ILScopeRef: ILScopeRef 
      FSharpViewOfMetadata: CcuThunk
      AssemblyAutoOpenAttributes: string list
      AssemblyInternalsVisibleToAttributes: string list
#if !NO_EXTENSIONTYPING
      IsProviderGenerated: bool
      mutable TypeProviders: Tainted<Microsoft.FSharp.Core.CompilerServices.ITypeProvider> list
#endif
      FSharpOptimizationData: Microsoft.FSharp.Control.Lazy<Option<Optimizer.LazyModuleInfo>> }

type AvailableImportedAssembly =
    | ResolvedImportedAssembly of ImportedAssembly
    | UnresolvedImportedAssembly of string

type CcuLoadFailureAction =
    | RaiseError
    | ReturnNone

[<NoEquality; NoComparison>]
type TcConfigBuilder =
    { mutable primaryAssembly: PrimaryAssembly
      mutable autoResolveOpenDirectivesToDlls: bool
      mutable noFeedback: bool
      mutable stackReserveSize: int32 option
      mutable implicitIncludeDir: string (* normally "." *)
      mutable openDebugInformationForLaterStaticLinking: bool (* only for --standalone *)
      defaultFSharpBinariesDir: string
      mutable compilingFslib: bool
      mutable useIncrementalBuilder: bool
      mutable includes: string list
      mutable implicitOpens: string list
      mutable useFsiAuxLib: bool
      mutable framework: bool
      mutable resolutionEnvironment: ReferenceResolver.ResolutionEnvironment
      mutable implicitlyResolveAssemblies: bool
      mutable light: bool option
      mutable conditionalCompilationDefines: string list
      mutable loadedSources: (range * string) list
      mutable referencedDLLs: AssemblyReference list
      mutable projectReferences: IProjectReference list
      mutable knownUnresolvedReferences: UnresolvedAssemblyReference list
      reduceMemoryUsage: ReduceMemoryFlag
      mutable subsystemVersion: int * int
      mutable useHighEntropyVA: bool
      mutable inputCodePage: int option
      mutable embedResources: string list
      mutable errorSeverityOptions: FSharpErrorSeverityOptions
      mutable mlCompatibility: bool
      mutable checkOverflow: bool
      mutable showReferenceResolutions: bool
      mutable outputFile: string option
      mutable platform: ILPlatform option
      mutable prefer32Bit: bool
      mutable useSimpleResolution: bool
      mutable target: CompilerTarget
      mutable debuginfo: bool
      mutable testFlagEmitFeeFeeAs100001: bool
      mutable dumpDebugInfo: bool
      mutable debugSymbolFile: string option
      (* Backend configuration *)
      mutable typeCheckOnly: bool
      mutable parseOnly: bool
      mutable importAllReferencesOnly: bool
      mutable simulateException: string option
      mutable printAst: bool
      mutable tokenizeOnly: bool
      mutable testInteractionParser: bool
      mutable reportNumDecls: bool
      mutable printSignature: bool
      mutable printSignatureFile: string
      mutable xmlDocOutputFile: string option
      mutable stats: bool
      mutable generateFilterBlocks: bool (* don't generate filter blocks due to bugs on Mono *)

      mutable signer: string option
      mutable container: string option

      mutable delaysign: bool
      mutable publicsign: bool
      mutable version: VersionFlag 
      mutable metadataVersion: string option
      mutable standalone: bool
      mutable extraStaticLinkRoots: string list 
      mutable noSignatureData: bool
      mutable onlyEssentialOptimizationData: bool
      mutable useOptimizationDataFile: bool
      mutable jitTracking: bool
      mutable portablePDB: bool
      mutable embeddedPDB: bool
      mutable embedAllSource: bool
      mutable embedSourceList: string list 
      mutable sourceLink: string

      mutable ignoreSymbolStoreSequencePoints: bool
      mutable internConstantStrings: bool
      mutable extraOptimizationIterations: int

      mutable win32res: string 
      mutable win32manifest: string
      mutable includewin32manifest: bool
      mutable linkResources: string list
      mutable legacyReferenceResolver: ReferenceResolver.Resolver 

      mutable showFullPaths: bool
      mutable errorStyle: ErrorStyle
      mutable utf8output: bool
      mutable flatErrors: bool

      mutable maxErrors: int
      mutable abortOnError: bool (* intended for fsi scripts that should exit on first error *)
      mutable baseAddress: int32 option
      mutable checksumAlgorithm: HashAlgorithm
#if DEBUG
      mutable showOptimizationData: bool
#endif
      mutable showTerms: bool (* show terms between passes? *)
      mutable writeTermsToFiles: bool (* show terms to files? *)
      mutable doDetuple: bool (* run detuple pass? *)
      mutable doTLR: bool (* run TLR pass? *)
      mutable doFinalSimplify: bool (* do final simplification pass *)
      mutable optsOn: bool (* optimizations are turned on *)
      mutable optSettings: Optimizer.OptimizationSettings 
      mutable emitTailcalls: bool
      mutable deterministic: bool
      mutable preferredUiLang: string option
      mutable lcid: int option
      mutable productNameForBannerText: string
      /// show the MS (c) notice, e.g. with help or fsi? 
      mutable showBanner: bool
        
      /// show times between passes? 
      mutable showTimes: bool
      mutable showLoadedAssemblies: bool
      mutable continueAfterParseFailure: bool
#if !NO_EXTENSIONTYPING
      /// show messages about extension type resolution?
      mutable showExtensionTypeMessages: bool
#endif
      mutable compilationThread: ICompilationThread

      /// pause between passes? 
      mutable pause: bool
      /// whenever possible, emit callvirt instead of call
      mutable alwaysCallVirt: bool

      /// if true, strip away data that would not be of use to end users, but is useful to us for debugging
      // REVIEW: "stripDebugData"?
      mutable noDebugData: bool

      /// if true, indicates all type checking and code generation is in the context of fsi.exe
      isInteractive: bool
      isInvalidationSupported: bool

      /// used to log sqm data

      /// if true - every expression in quotations will be augmented with full debug info (filename, location in file)
      mutable emitDebugInfoInQuotations: bool

      mutable exename: string option
      
      // If true - the compiler will copy FSharp.Core.dll along the produced binaries
      mutable copyFSharpCore: CopyFSharpCoreFlag

      /// When false FSI will lock referenced assemblies requiring process restart, false = disable Shadow Copy false (*default*)
      mutable shadowCopyReferences: bool
      mutable useSdkRefs: bool

     /// A function to call to try to get an object that acts as a snapshot of the metadata section of a .NET binary,
     /// and from which we can read the metadata. Only used when metadataOnly=true.
      mutable tryGetMetadataSnapshot: ILReaderTryGetMetadataSnapshot

      mutable internalTestSpanStackReferring: bool

      mutable noConditionalErasure: bool

      mutable pathMap: PathMap

      mutable langVersion: LanguageVersion
      }

    static member Initial =
        {
          primaryAssembly = PrimaryAssembly.Mscorlib // defaut value, can be overridden using the command line switch
          light = None
          noFeedback = false
          stackReserveSize = None
          conditionalCompilationDefines = []
          implicitIncludeDir = String.Empty
          autoResolveOpenDirectivesToDlls = false
          openDebugInformationForLaterStaticLinking = false
          defaultFSharpBinariesDir = String.Empty
          compilingFslib = false
          useIncrementalBuilder = false
          useFsiAuxLib = false
          implicitOpens = []
          includes = []
          resolutionEnvironment = ResolutionEnvironment.EditingOrCompilation false
          framework = true
          implicitlyResolveAssemblies = true
          referencedDLLs = []
          projectReferences = []
          knownUnresolvedReferences = []
          loadedSources = []
          errorSeverityOptions = FSharpErrorSeverityOptions.Default
          embedResources = []
          inputCodePage = None
          reduceMemoryUsage = ReduceMemoryFlag.Yes // always gets set explicitly 
          subsystemVersion = 4, 0 // per spec for 357994
          useHighEntropyVA = false
          mlCompatibility = false
          checkOverflow = false
          showReferenceResolutions = false
          outputFile = None
          platform = None
          prefer32Bit = false
          useSimpleResolution = runningOnMono
          target = CompilerTarget.ConsoleExe
          debuginfo = false
          testFlagEmitFeeFeeAs100001 = false
          dumpDebugInfo = false
          debugSymbolFile = None

          (* Backend configuration *)
          typeCheckOnly = false
          parseOnly = false
          importAllReferencesOnly = false
          simulateException = None
          printAst = false
          tokenizeOnly = false
          testInteractionParser = false
          reportNumDecls = false
          printSignature = false
          printSignatureFile = ""
          xmlDocOutputFile = None
          stats = false
          generateFilterBlocks = false (* don't generate filter blocks *)

          signer = None
          container = None
          maxErrors = 100
          abortOnError = false
          baseAddress = None
          checksumAlgorithm = HashAlgorithm.Sha256

          delaysign = false
          publicsign = false
          version = VersionNone
          metadataVersion = None
          standalone = false
          extraStaticLinkRoots = []
          noSignatureData = false
          onlyEssentialOptimizationData = false
          useOptimizationDataFile = false
          jitTracking = true
          portablePDB = true
          embeddedPDB = false
          embedAllSource = false
          embedSourceList = []
          sourceLink = ""
          ignoreSymbolStoreSequencePoints = false
          internConstantStrings = true
          extraOptimizationIterations = 0

          win32res = ""
          win32manifest = ""
          includewin32manifest = true
          linkResources = []
          legacyReferenceResolver = null
          showFullPaths = false
          errorStyle = ErrorStyle.DefaultErrors

          utf8output = false
          flatErrors = false

 #if DEBUG
          showOptimizationData = false
 #endif
          showTerms = false
          writeTermsToFiles = false

          doDetuple = false
          doTLR = false
          doFinalSimplify = false
          optsOn = false
          optSettings = Optimizer.OptimizationSettings.Defaults
          emitTailcalls = true
          deterministic = false
          preferredUiLang = None
          lcid = None
          // See bug 6071 for product banner spec
          productNameForBannerText = FSComp.SR.buildProductName(FSharpEnvironment.FSharpBannerVersion)
          showBanner = true
          showTimes = false
          showLoadedAssemblies = false
          continueAfterParseFailure = false
#if !NO_EXTENSIONTYPING
          showExtensionTypeMessages = false
#endif
          compilationThread = 
                let ctok = CompilationThreadToken ()
                { new ICompilationThread with member __.EnqueueWork work = work ctok }
          pause = false 
          alwaysCallVirt = true
          noDebugData = false
          isInteractive = false
          isInvalidationSupported = false
          emitDebugInfoInQuotations = false
          exename = None
          copyFSharpCore = CopyFSharpCoreFlag.No
          shadowCopyReferences = false
          useSdkRefs = true
          tryGetMetadataSnapshot = (fun _ -> None)
          internalTestSpanStackReferring = false
          noConditionalErasure = false
          pathMap = PathMap.empty
          langVersion = LanguageVersion("default")
        }

    static member CreateNew(legacyReferenceResolver, defaultFSharpBinariesDir, reduceMemoryUsage, implicitIncludeDir,
                            isInteractive, isInvalidationSupported, defaultCopyFSharpCore, tryGetMetadataSnapshot) =

        Debug.Assert(FileSystem.IsPathRootedShim implicitIncludeDir, sprintf "implicitIncludeDir should be absolute: '%s'" implicitIncludeDir)

        if (String.IsNullOrEmpty defaultFSharpBinariesDir) then
            failwith "Expected a valid defaultFSharpBinariesDir"

        { TcConfigBuilder.Initial with 
            implicitIncludeDir = implicitIncludeDir
            defaultFSharpBinariesDir = defaultFSharpBinariesDir
            reduceMemoryUsage = reduceMemoryUsage
            legacyReferenceResolver = legacyReferenceResolver
            isInteractive = isInteractive
            isInvalidationSupported = isInvalidationSupported
            copyFSharpCore = defaultCopyFSharpCore
            tryGetMetadataSnapshot = tryGetMetadataSnapshot
        }

    member tcConfigB.ResolveSourceFile(m, nm, pathLoadedFrom) = 
        use unwindBuildPhase = PushThreadBuildPhaseUntilUnwind BuildPhase.Parameter
        ResolveFileUsingPaths(tcConfigB.includes @ [pathLoadedFrom], m, nm)

    /// Decide names of output file, pdb and assembly
    member tcConfigB.DecideNames (sourceFiles) =
        use unwindBuildPhase = PushThreadBuildPhaseUntilUnwind BuildPhase.Parameter
        if sourceFiles = [] then errorR(Error(FSComp.SR.buildNoInputsSpecified(), rangeCmdArgs))
        let ext() = match tcConfigB.target with CompilerTarget.Dll -> ".dll" | CompilerTarget.Module -> ".netmodule" | CompilerTarget.ConsoleExe | CompilerTarget.WinExe -> ".exe"
        let implFiles = sourceFiles |> List.filter (fun lower -> List.exists (Filename.checkSuffix (String.lowercase lower)) FSharpImplFileSuffixes)
        let outfile = 
            match tcConfigB.outputFile, List.rev implFiles with 
            | None, [] -> "out" + ext()
            | None, h :: _ -> 
                let basic = fileNameOfPath h
                let modname = try Filename.chopExtension basic with _ -> basic
                modname+(ext())
            | Some f, _ -> f
        let assemblyName = 
            let baseName = fileNameOfPath outfile
            (fileNameWithoutExtension baseName)

        let pdbfile = 
            if tcConfigB.debuginfo then
              Some (match tcConfigB.debugSymbolFile with 
                    | None -> FSharp.Compiler.AbstractIL.ILPdbWriter.getDebugFileName outfile tcConfigB.portablePDB
#if ENABLE_MONO_SUPPORT
                    | Some _ when runningOnMono ->
                        // On Mono, the name of the debug file has to be "<assemblyname>.mdb" so specifying it explicitly is an error
                        warning(Error(FSComp.SR.ilwriteMDBFileNameCannotBeChangedWarning(), rangeCmdArgs))
                        FSharp.Compiler.AbstractIL.ILPdbWriter.getDebugFileName outfile tcConfigB.portablePDB
#endif
                    | Some f -> f)   
            elif (tcConfigB.debugSymbolFile <> None) && (not (tcConfigB.debuginfo)) then
                error(Error(FSComp.SR.buildPdbRequiresDebug(), rangeStartup))  
            else
                None
        tcConfigB.outputFile <- Some outfile
        outfile, pdbfile, assemblyName

    member tcConfigB.TurnWarningOff(m, s: string) =
        use unwindBuildPhase = PushThreadBuildPhaseUntilUnwind BuildPhase.Parameter
        match GetWarningNumber(m, s) with 
        | None -> ()
        | Some n -> 
            // nowarn:62 turns on mlCompatibility, e.g. shows ML compat items in intellisense menus
            if n = 62 then tcConfigB.mlCompatibility <- true
            tcConfigB.errorSeverityOptions <-
                { tcConfigB.errorSeverityOptions with WarnOff = ListSet.insert (=) n tcConfigB.errorSeverityOptions.WarnOff }

    member tcConfigB.TurnWarningOn(m, s: string) =
        use unwindBuildPhase = PushThreadBuildPhaseUntilUnwind BuildPhase.Parameter
        match GetWarningNumber(m, s) with 
        | None -> ()
        | Some n -> 
            // warnon 62 turns on mlCompatibility, e.g. shows ML compat items in intellisense menus
            if n = 62 then tcConfigB.mlCompatibility <- false
            tcConfigB.errorSeverityOptions <-
                { tcConfigB.errorSeverityOptions with WarnOn = ListSet.insert (=) n tcConfigB.errorSeverityOptions.WarnOn }

    member tcConfigB.AddIncludePath (m, path, pathIncludedFrom) = 
        let absolutePath = ComputeMakePathAbsolute pathIncludedFrom path
        let ok = 
            let existsOpt = 
                try Some(Directory.Exists absolutePath) 
                with e -> warning(Error(FSComp.SR.buildInvalidSearchDirectory path, m)); None
            match existsOpt with 
            | Some exists -> 
                if not exists then warning(Error(FSComp.SR.buildSearchDirectoryNotFound absolutePath, m))         
                exists
            | None -> false
        if ok && not (List.contains absolutePath tcConfigB.includes) then 
           tcConfigB.includes <- tcConfigB.includes ++ absolutePath

    member tcConfigB.AddLoadedSource(m, path, pathLoadedFrom) =
        if FileSystem.IsInvalidPathShim path then
            warning(Error(FSComp.SR.buildInvalidFilename path, m))    
        else 
            let path = 
                match TryResolveFileUsingPaths(tcConfigB.includes @ [pathLoadedFrom], m, path) with 
                | Some path -> path
                | None ->
                    // File doesn't exist in the paths. Assume it will be in the load-ed from directory.
                    ComputeMakePathAbsolute pathLoadedFrom path
            if not (List.contains path (List.map snd tcConfigB.loadedSources)) then 
                tcConfigB.loadedSources <- tcConfigB.loadedSources ++ (m, path)

    member tcConfigB.AddEmbeddedSourceFile (file) = 
        tcConfigB.embedSourceList <- tcConfigB.embedSourceList ++ file

    member tcConfigB.AddEmbeddedResource filename =
        tcConfigB.embedResources <- tcConfigB.embedResources ++ filename

    member tcConfigB.AddReferencedAssemblyByPath (m, path) = 
        if FileSystem.IsInvalidPathShim path then
            warning(Error(FSComp.SR.buildInvalidAssemblyName(path), m))
        elif not (tcConfigB.referencedDLLs |> List.exists (fun ar2 -> Range.equals m ar2.Range && path=ar2.Text)) then // NOTE: We keep same paths if range is different.
             let projectReference = tcConfigB.projectReferences |> List.tryPick (fun pr -> if pr.FileName = path then Some pr else None)
             tcConfigB.referencedDLLs <- tcConfigB.referencedDLLs ++ AssemblyReference(m, path, projectReference)
             
    member tcConfigB.RemoveReferencedAssemblyByPath (m, path) =
        tcConfigB.referencedDLLs <- tcConfigB.referencedDLLs |> List.filter (fun ar -> not (Range.equals ar.Range m) || ar.Text <> path)

    member tcConfigB.AddPathMapping (oldPrefix, newPrefix) =
        tcConfigB.pathMap <- tcConfigB.pathMap |> PathMap.addMapping oldPrefix newPrefix
    
    static member SplitCommandLineResourceInfo (ri: string) =
        let p = ri.IndexOf ','
        if p <> -1 then
            let file = String.sub ri 0 p 
            let rest = String.sub ri (p+1) (String.length ri - p - 1) 
            let p = rest.IndexOf ',' 
            if p <> -1 then
                let name = String.sub rest 0 p+".resources" 
                let pubpri = String.sub rest (p+1) (rest.Length - p - 1) 
                if pubpri = "public" then file, name, ILResourceAccess.Public 
                elif pubpri = "private" then file, name, ILResourceAccess.Private
                else error(Error(FSComp.SR.buildInvalidPrivacy pubpri, rangeStartup))
            else 
                file, rest, ILResourceAccess.Public
        else 
            ri, fileNameOfPath ri, ILResourceAccess.Public 


let OpenILBinary(filename, reduceMemoryUsage, ilGlobals, pdbDirPath, shadowCopyReferences, tryGetMetadataSnapshot) =
      let opts: ILReaderOptions = 
          { ilGlobals = ilGlobals
            metadataOnly = MetadataOnlyFlag.Yes
            reduceMemoryUsage = reduceMemoryUsage
            pdbDirPath = pdbDirPath
            tryGetMetadataSnapshot = tryGetMetadataSnapshot } 
                      
      let location =
#if FX_NO_APP_DOMAINS
          // In order to use memory mapped files on the shadow copied version of the Assembly, we `preload the assembly
          // We swallow all exceptions so that we do not change the exception contract of this API
          if shadowCopyReferences then 
            try
              System.Reflection.Assembly.ReflectionOnlyLoadFrom(filename).Location
            with e -> filename
          else
#else
            ignore shadowCopyReferences
#endif
            filename
      AssemblyReader.GetILModuleReader(location, opts)

#if DEBUG
[<System.Diagnostics.DebuggerDisplayAttribute("AssemblyResolution({resolvedPath})")>]
#endif
type AssemblyResolution = 
    { originalReference: AssemblyReference
      resolvedPath: string    
      prepareToolTip: unit -> string
      sysdir: bool 
      ilAssemblyRef: ILAssemblyRef option ref
    }
    override this.ToString() = sprintf "%s%s" (if this.sysdir then "[sys]" else "") this.resolvedPath

    member this.ProjectReference = this.originalReference.ProjectReference

    /// Compute the ILAssemblyRef for a resolved assembly. This is done by reading the binary if necessary. The result
    /// is cached.
    /// 
    /// For project references in the language service, this would result in a build of the project.
    /// This is because ``EvaluateRawContents ctok`` is used. However this path is only currently used
    /// in fsi.fs, which does not use project references.
    //
    member this.GetILAssemblyRef(ctok, reduceMemoryUsage, tryGetMetadataSnapshot) = 
      cancellable {
        match !this.ilAssemblyRef with 
        | Some assemblyRef -> return assemblyRef
        | None ->
            let! assemblyRefOpt = 
              cancellable {
                match this.ProjectReference with 
                | Some r ->   
                    let! contents = r.EvaluateRawContents ctok
                    match contents with 
                    | None -> return None
                    | Some contents -> 
                        match contents.ILScopeRef with 
                        | ILScopeRef.Assembly aref -> return Some aref
                        | _ -> return None
                | None -> return None
              }
            let assemblyRef = 
                match assemblyRefOpt with 
                | Some aref -> aref
                | None -> 
                    let readerSettings: ILReaderOptions = 
                        { pdbDirPath=None
                          ilGlobals = EcmaMscorlibILGlobals
                          reduceMemoryUsage = reduceMemoryUsage
                          metadataOnly = MetadataOnlyFlag.Yes
                          tryGetMetadataSnapshot = tryGetMetadataSnapshot } 
                    use reader = OpenILModuleReader this.resolvedPath readerSettings
                    mkRefToILAssembly reader.ILModuleDef.ManifestOfAssembly
            this.ilAssemblyRef := Some assemblyRef
            return assemblyRef
      }

//----------------------------------------------------------------------------
// Names to match up refs and defs for assemblies and modules
//--------------------------------------------------------------------------

let GetNameOfILModule (m: ILModuleDef) = 
    match m.Manifest with 
    | Some manifest -> manifest.Name
    | None -> m.Name


let MakeScopeRefForILModule (ilModule: ILModuleDef) = 
    match ilModule.Manifest with 
    | Some m -> ILScopeRef.Assembly (mkRefToILAssembly m)
    | None -> ILScopeRef.Module (mkRefToILModule ilModule)

let GetCustomAttributesOfILModule (ilModule: ILModuleDef) = 
    (match ilModule.Manifest with Some m -> m.CustomAttrs | None -> ilModule.CustomAttrs).AsList 

let GetAutoOpenAttributes ilg ilModule = 
    ilModule |> GetCustomAttributesOfILModule |> List.choose (TryFindAutoOpenAttr ilg)

let GetInternalsVisibleToAttributes ilg ilModule = 
    ilModule |> GetCustomAttributesOfILModule |> List.choose (TryFindInternalsVisibleToAttr ilg)
    
//----------------------------------------------------------------------------
// TcConfig 
//--------------------------------------------------------------------------

[<Sealed>]
/// This type is immutable and must be kept as such. Do not extract or mutate the underlying data except by cloning it.
type TcConfig private (data: TcConfigBuilder, validate: bool) =

    // Validate the inputs - this helps ensure errors in options are shown in visual studio rather than only when built
    // However we only validate a minimal number of options at the moment
    do if validate then try data.version.GetVersionInfo(data.implicitIncludeDir) |> ignore with e -> errorR e 

    // clone the input builder to ensure nobody messes with it.
    let data = { data with pause = data.pause }

    let computeKnownDllReference libraryName = 
        let defaultCoreLibraryReference = AssemblyReference(range0, libraryName+".dll", None)
        let nameOfDll(r: AssemblyReference) = 
            let filename = ComputeMakePathAbsolute data.implicitIncludeDir r.Text
            if FileSystem.SafeExists filename then 
                r, Some filename
            else
                // If the file doesn't exist, let reference resolution logic report the error later...
                defaultCoreLibraryReference, if Range.equals r.Range rangeStartup then Some(filename) else None
        match data.referencedDLLs |> List.filter (fun assemblyReference -> assemblyReference.SimpleAssemblyNameIs libraryName) with
        | [] -> defaultCoreLibraryReference, None
        | [r]
        | r :: _ -> nameOfDll r

    // Look for an explicit reference to mscorlib/netstandard.dll or System.Runtime.dll and use that to compute clrRoot and targetFrameworkVersion
    let primaryAssemblyReference, primaryAssemblyExplicitFilenameOpt = computeKnownDllReference(data.primaryAssembly.Name)
    let fslibReference =
        // Look for explict FSharp.Core reference otherwise use version that was referenced by compiler
        let dllReference, fileNameOpt = computeKnownDllReference getFSharpCoreLibraryName
        match fileNameOpt with
        | Some _ -> dllReference
        | None -> AssemblyReference(range0, getDefaultFSharpCoreReference, None)

    // clrRoot: the location of the primary assembly (mscorlib.dll or netstandard.dll or System.Runtime.dll)
    //
    // targetFrameworkVersionValue: Normally just HighestInstalledNetFrameworkVersion()
    //
    // Note, when mscorlib.dll has been given explicitly the actual value of
    // targetFrameworkVersion shouldn't matter since resolution has already happened.
    // In those cases where it does matter (e.g. --noframework is not being used or we are processing further
    // resolutions for a script) then it is correct to just use HighestInstalledNetFrameworkVersion().
    let clrRootValue, targetFrameworkVersionValue = 
        match primaryAssemblyExplicitFilenameOpt with
        | Some primaryAssemblyFilename ->
            let filename = ComputeMakePathAbsolute data.implicitIncludeDir primaryAssemblyFilename
            try 
                let clrRoot = Some(Path.GetDirectoryName(FileSystem.GetFullPathShim filename))
                clrRoot, data.legacyReferenceResolver.HighestInstalledNetFrameworkVersion()
            with e ->
                // We no longer expect the above to fail but leaving this just in case
                error(Error(FSComp.SR.buildErrorOpeningBinaryFile(filename, e.Message), rangeStartup))
        | None ->
#if !ENABLE_MONO_SUPPORT
            // TODO: we have to get msbuild out of this
            if data.useSimpleResolution then
                None, ""
            else
#endif
                None, data.legacyReferenceResolver.HighestInstalledNetFrameworkVersion()

    let systemAssemblies = systemAssemblies

    member x.primaryAssembly = data.primaryAssembly
    member x.autoResolveOpenDirectivesToDlls = data.autoResolveOpenDirectivesToDlls
    member x.noFeedback = data.noFeedback
    member x.stackReserveSize = data.stackReserveSize   
    member x.implicitIncludeDir = data.implicitIncludeDir
    member x.openDebugInformationForLaterStaticLinking = data.openDebugInformationForLaterStaticLinking
    member x.fsharpBinariesDir = data.defaultFSharpBinariesDir
    member x.compilingFslib = data.compilingFslib
    member x.useIncrementalBuilder = data.useIncrementalBuilder
    member x.includes = data.includes
    member x.implicitOpens = data.implicitOpens
    member x.useFsiAuxLib = data.useFsiAuxLib
    member x.framework = data.framework
    member x.implicitlyResolveAssemblies = data.implicitlyResolveAssemblies
    member x.resolutionEnvironment = data.resolutionEnvironment
    member x.light = data.light
    member x.conditionalCompilationDefines = data.conditionalCompilationDefines
    member x.loadedSources = data.loadedSources
    member x.referencedDLLs = data.referencedDLLs
    member x.knownUnresolvedReferences = data.knownUnresolvedReferences
    member x.clrRoot = clrRootValue
    member x.reduceMemoryUsage = data.reduceMemoryUsage
    member x.subsystemVersion = data.subsystemVersion
    member x.useHighEntropyVA = data.useHighEntropyVA
    member x.inputCodePage = data.inputCodePage
    member x.embedResources = data.embedResources
    member x.errorSeverityOptions = data.errorSeverityOptions
    member x.mlCompatibility = data.mlCompatibility
    member x.checkOverflow = data.checkOverflow
    member x.showReferenceResolutions = data.showReferenceResolutions
    member x.outputFile = data.outputFile
    member x.platform = data.platform
    member x.prefer32Bit = data.prefer32Bit
    member x.useSimpleResolution = data.useSimpleResolution
    member x.target = data.target
    member x.debuginfo = data.debuginfo
    member x.testFlagEmitFeeFeeAs100001 = data.testFlagEmitFeeFeeAs100001
    member x.dumpDebugInfo = data.dumpDebugInfo
    member x.debugSymbolFile = data.debugSymbolFile
    member x.typeCheckOnly = data.typeCheckOnly
    member x.parseOnly = data.parseOnly
    member x.importAllReferencesOnly = data.importAllReferencesOnly
    member x.simulateException = data.simulateException
    member x.printAst = data.printAst
    member x.targetFrameworkVersion = targetFrameworkVersionValue
    member x.tokenizeOnly = data.tokenizeOnly
    member x.testInteractionParser = data.testInteractionParser
    member x.reportNumDecls = data.reportNumDecls
    member x.printSignature = data.printSignature
    member x.printSignatureFile = data.printSignatureFile
    member x.xmlDocOutputFile = data.xmlDocOutputFile
    member x.stats = data.stats
    member x.generateFilterBlocks = data.generateFilterBlocks
    member x.signer = data.signer
    member x.container = data.container
    member x.delaysign = data.delaysign
    member x.publicsign = data.publicsign
    member x.version = data.version
    member x.metadataVersion = data.metadataVersion
    member x.standalone = data.standalone
    member x.extraStaticLinkRoots = data.extraStaticLinkRoots
    member x.noSignatureData = data.noSignatureData
    member x.onlyEssentialOptimizationData = data.onlyEssentialOptimizationData
    member x.useOptimizationDataFile = data.useOptimizationDataFile
    member x.jitTracking = data.jitTracking
    member x.portablePDB = data.portablePDB
    member x.embeddedPDB = data.embeddedPDB
    member x.embedAllSource = data.embedAllSource
    member x.embedSourceList = data.embedSourceList
    member x.sourceLink = data.sourceLink
    member x.ignoreSymbolStoreSequencePoints = data.ignoreSymbolStoreSequencePoints
    member x.internConstantStrings = data.internConstantStrings
    member x.extraOptimizationIterations = data.extraOptimizationIterations
    member x.win32res = data.win32res
    member x.win32manifest = data.win32manifest
    member x.includewin32manifest = data.includewin32manifest
    member x.linkResources = data.linkResources
    member x.showFullPaths = data.showFullPaths
    member x.errorStyle = data.errorStyle
    member x.utf8output = data.utf8output
    member x.flatErrors = data.flatErrors
    member x.maxErrors = data.maxErrors
    member x.baseAddress = data.baseAddress
    member x.checksumAlgorithm = data.checksumAlgorithm
 #if DEBUG
    member x.showOptimizationData = data.showOptimizationData
#endif
    member x.showTerms = data.showTerms
    member x.writeTermsToFiles = data.writeTermsToFiles
    member x.doDetuple = data.doDetuple
    member x.doTLR = data.doTLR
    member x.doFinalSimplify = data.doFinalSimplify
    member x.optSettings = data.optSettings
    member x.emitTailcalls = data.emitTailcalls
    member x.deterministic = data.deterministic
    member x.pathMap = data.pathMap
    member x.langVersion = data.langVersion
    member x.preferredUiLang = data.preferredUiLang
    member x.lcid = data.lcid
    member x.optsOn = data.optsOn
    member x.productNameForBannerText = data.productNameForBannerText
    member x.showBanner = data.showBanner
    member x.showTimes = data.showTimes
    member x.showLoadedAssemblies = data.showLoadedAssemblies
    member x.continueAfterParseFailure = data.continueAfterParseFailure
#if !NO_EXTENSIONTYPING
    member x.showExtensionTypeMessages = data.showExtensionTypeMessages
#endif
    member x.compilationThread = data.compilationThread
    member x.pause = data.pause
    member x.alwaysCallVirt = data.alwaysCallVirt
    member x.noDebugData = data.noDebugData
    member x.isInteractive = data.isInteractive
    member x.isInvalidationSupported = data.isInvalidationSupported
    member x.emitDebugInfoInQuotations = data.emitDebugInfoInQuotations
    member x.copyFSharpCore = data.copyFSharpCore
    member x.shadowCopyReferences = data.shadowCopyReferences
    member x.useSdkRefs = data.useSdkRefs
    member x.tryGetMetadataSnapshot = data.tryGetMetadataSnapshot
    member x.internalTestSpanStackReferring = data.internalTestSpanStackReferring
    member x.noConditionalErasure = data.noConditionalErasure

    static member Create(builder, validate) = 
        use unwindBuildPhase = PushThreadBuildPhaseUntilUnwind BuildPhase.Parameter
        TcConfig(builder, validate)

    member x.legacyReferenceResolver = data.legacyReferenceResolver
    member tcConfig.CloneOfOriginalBuilder = 
        { data with conditionalCompilationDefines=data.conditionalCompilationDefines }

    member tcConfig.ComputeCanContainEntryPoint(sourceFiles: string list) = 
        let n = sourceFiles.Length in 
        (sourceFiles |> List.mapi (fun i _ -> (i = n-1)), tcConfig.target.IsExe)
            
    // This call can fail if no CLR is found (this is the path to mscorlib)
    member tcConfig.GetTargetFrameworkDirectories() = 
        use unwindBuildPhase = PushThreadBuildPhaseUntilUnwind BuildPhase.Parameter
        try 
          [ 
            // Check if we are given an explicit framework root - if so, use that
            match tcConfig.clrRoot with 
            | Some x -> 
                yield tcConfig.MakePathAbsolute x

            | None -> 
// "there is no really good notion of runtime directory on .NETCore"
#if NETSTANDARD
                let runtimeRoot = Path.GetDirectoryName(typeof<System.Object>.Assembly.Location)
#else
                let runtimeRoot = System.Runtime.InteropServices.RuntimeEnvironment.GetRuntimeDirectory()
#endif
                let runtimeRootWithoutSlash = runtimeRoot.TrimEnd('/', '\\')
                let runtimeRootFacades = Path.Combine(runtimeRootWithoutSlash, "Facades")
                let runtimeRootWPF = Path.Combine(runtimeRootWithoutSlash, "WPF")

                match tcConfig.resolutionEnvironment with
                | ResolutionEnvironment.CompilationAndEvaluation ->
                    // Default compilation-and-execution-time references on .NET Framework and Mono, e.g. for F# Interactive
                    //
                    // In the current way of doing things, F# Interactive refers to implementation assemblies.
                    yield runtimeRoot
                    if Directory.Exists runtimeRootFacades then
                        yield runtimeRootFacades // System.Runtime.dll is in /usr/lib/mono/4.5/Facades
                    if Directory.Exists runtimeRootWPF then
                        yield runtimeRootWPF // PresentationCore.dll is in C:\Windows\Microsoft.NET\Framework\v4.0.30319\WPF

                    match getFrameworkRefsPackDirectory with
                    | Some path when Directory.Exists(path) ->
                        yield path
                    | _ -> ()

                | ResolutionEnvironment.EditingOrCompilation _ ->
#if ENABLE_MONO_SUPPORT
                    if runningOnMono then 
                        // Default compilation-time references on Mono
                        //
                        // On Mono, the default references come from the implementation assemblies.
                        // This is because we have had trouble reliably using MSBuild APIs to compute DotNetFrameworkReferenceAssembliesRootDirectory on Mono.
                        yield runtimeRoot
                        if Directory.Exists runtimeRootFacades then
                            yield runtimeRootFacades // System.Runtime.dll is in /usr/lib/mono/4.5/Facades
                        if Directory.Exists runtimeRootWPF then
                            yield runtimeRootWPF // PresentationCore.dll is in C:\Windows\Microsoft.NET\Framework\v4.0.30319\WPF
                        // On Mono we also add a default reference to the 4.5-api and 4.5-api/Facades directories.  
                        let runtimeRootApi = runtimeRootWithoutSlash + "-api"
                        let runtimeRootApiFacades = Path.Combine(runtimeRootApi, "Facades")
                        if Directory.Exists runtimeRootApi then
                            yield runtimeRootApi
                        if Directory.Exists runtimeRootApiFacades then
                             yield runtimeRootApiFacades
                    else                                
#endif
                        // Default compilation-time references on .NET Framework
                        //
                        // This is the normal case for "fsc.exe a.fs". We refer to the reference assemblies folder.
                        let frameworkRoot = tcConfig.legacyReferenceResolver.DotNetFrameworkReferenceAssembliesRootDirectory
                        let frameworkRootVersion = Path.Combine(frameworkRoot, tcConfig.targetFrameworkVersion)
                        yield frameworkRootVersion
                        let facades = Path.Combine(frameworkRootVersion, "Facades")
                        if Directory.Exists facades then
                            yield facades
                  ]                    
        with e -> 
            errorRecovery e range0; [] 

    member tcConfig.ComputeLightSyntaxInitialStatus filename = 
        use unwindBuildPhase = PushThreadBuildPhaseUntilUnwind BuildPhase.Parameter
        let lower = String.lowercase filename
        let lightOnByDefault = List.exists (Filename.checkSuffix lower) FSharpLightSyntaxFileSuffixes
        if lightOnByDefault then (tcConfig.light <> Some false) else (tcConfig.light = Some true )

    member tcConfig.GetAvailableLoadedSources() =
        use unwindBuildPhase = PushThreadBuildPhaseUntilUnwind BuildPhase.Parameter
        let resolveLoadedSource (m, path) =
            try
                if not(FileSystem.SafeExists path) then 
                    error(LoadedSourceNotFoundIgnoring(path, m))                         
                    None
                else Some(m, path)
            with e -> errorRecovery e m; None
        tcConfig.loadedSources 
        |> List.choose resolveLoadedSource 
        |> List.distinct     

    /// A closed set of assemblies where, for any subset S:
    ///    - the TcImports object built for S (and thus the F# Compiler CCUs for the assemblies in S) 
    ///       is a resource that can be shared between any two IncrementalBuild objects that reference
    ///       precisely S
    ///
    /// Determined by looking at the set of assemblies referenced by f# .
    ///
    /// Returning true may mean that the file is locked and/or placed into the
    /// 'framework' reference set that is potentially shared across multiple compilations.
    member tcConfig.IsSystemAssembly (filename: string) =
        try
            FileSystem.SafeExists filename &&
            ((tcConfig.GetTargetFrameworkDirectories() |> List.exists (fun clrRoot -> clrRoot = Path.GetDirectoryName filename)) ||
             (systemAssemblies.Contains (fileNameWithoutExtension filename)) ||
             isInReferenceAssemblyPackDirectory filename)
        with _ ->
            false

    // This is not the complete set of search paths, it is just the set 
    // that is special to F# (as compared to MSBuild resolution)
    member tcConfig.GetSearchPathsForLibraryFiles() = 
        [ yield! tcConfig.GetTargetFrameworkDirectories()
          yield! List.map (tcConfig.MakePathAbsolute) tcConfig.includes
          yield tcConfig.implicitIncludeDir 
          yield tcConfig.fsharpBinariesDir ]

    member tcConfig.MakePathAbsolute path = 
        let result = ComputeMakePathAbsolute tcConfig.implicitIncludeDir path
        result

    member tcConfig.TryResolveLibWithDirectories (r: AssemblyReference) = 
        let m, nm = r.Range, r.Text
        use unwindBuildPhase = PushThreadBuildPhaseUntilUnwind BuildPhase.Parameter
        // Only want to resolve certain extensions (otherwise, 'System.Xml' is ambiguous).
        // MSBuild resolution is limited to .exe and .dll so do the same here.
        let ext = System.IO.Path.GetExtension nm
        let isNetModule = String.Compare(ext, ".netmodule", StringComparison.OrdinalIgnoreCase)=0 
        
        // See if the language service has already produced the contents of the assembly for us, virtually
        match r.ProjectReference with 
        | Some _ -> 
            let resolved = r.Text
            let sysdir = tcConfig.IsSystemAssembly resolved
            Some
                { originalReference = r
                  resolvedPath = resolved
                  prepareToolTip = (fun () -> resolved)
                  sysdir = sysdir
                  ilAssemblyRef = ref None }
        | None -> 

        if String.Compare(ext, ".dll", StringComparison.OrdinalIgnoreCase)=0 
           || String.Compare(ext, ".exe", StringComparison.OrdinalIgnoreCase)=0 
           || isNetModule then

            let searchPaths =
                // if this is a #r reference (not from dummy range), make sure the directory of the declaring
                // file is included in the search path. This should ideally already be one of the search paths, but
                // during some global checks it won't be. We append to the end of the search list so that this is the last
                // place that is checked.
                let isPoundRReference (r: range) =
                    not (Range.equals r range0) &&
                    not (Range.equals r rangeStartup) &&
                    not (Range.equals r rangeCmdArgs) &&
                    FileSystem.IsPathRootedShim r.FileName

                if isPoundRReference m then
                    tcConfig.GetSearchPathsForLibraryFiles() @ [Path.GetDirectoryName(m.FileName)]
                else    
                    tcConfig.GetSearchPathsForLibraryFiles()

            let resolved = TryResolveFileUsingPaths(searchPaths, m, nm)
            match resolved with 
            | Some resolved -> 
                let sysdir = tcConfig.IsSystemAssembly resolved
                Some
                    { originalReference = r
                      resolvedPath = resolved
                      prepareToolTip = (fun () -> 
                            let fusionName = System.Reflection.AssemblyName.GetAssemblyName(resolved).ToString()
                            let line(append: string) = append.Trim([|' '|])+"\n"
                            line resolved + line fusionName)
                      sysdir = sysdir
                      ilAssemblyRef = ref None }
            | None -> None
        else None

    member tcConfig.ResolveLibWithDirectories (ccuLoadFaulureAction, r: AssemblyReference) =
        let m, nm = r.Range, r.Text
        use unwindBuildPhase = PushThreadBuildPhaseUntilUnwind BuildPhase.Parameter
        // test for both libraries and executables
        let ext = System.IO.Path.GetExtension nm
        let isExe = (String.Compare(ext, ".exe", StringComparison.OrdinalIgnoreCase) = 0)
        let isDLL = (String.Compare(ext, ".dll", StringComparison.OrdinalIgnoreCase) = 0)
        let isNetModule = (String.Compare(ext, ".netmodule", StringComparison.OrdinalIgnoreCase) = 0)

        let rs = 
            if isExe || isDLL || isNetModule then
                [r]
            else
                [AssemblyReference(m, nm+".dll", None);AssemblyReference(m, nm+".exe", None);AssemblyReference(m, nm+".netmodule", None)]

        match rs |> List.tryPick (fun r -> tcConfig.TryResolveLibWithDirectories r) with
        | Some res -> Some res
        | None ->
            match ccuLoadFaulureAction with
            | CcuLoadFailureAction.RaiseError ->
                let searchMessage = String.concat "\n " (tcConfig.GetSearchPathsForLibraryFiles())
                raise (FileNameNotResolved(nm, searchMessage, m))
            | CcuLoadFailureAction.ReturnNone -> None

    member tcConfig.ResolveSourceFile(m, nm, pathLoadedFrom) = 
        data.ResolveSourceFile(m, nm, pathLoadedFrom)

    // NOTE!! if mode=Speculative then this method must not report ANY warnings or errors through 'warning' or 'error'. Instead
    // it must return warnings and errors as data
    //
    // NOTE!! if mode=ReportErrors then this method must not raise exceptions. It must just report the errors and recover
    static member TryResolveLibsUsingMSBuildRules (tcConfig: TcConfig, originalReferences: AssemblyReference list, errorAndWarningRange: range, mode: ResolveAssemblyReferenceMode) : AssemblyResolution list * UnresolvedAssemblyReference list =
        use unwindBuildPhase = PushThreadBuildPhaseUntilUnwind BuildPhase.Parameter
        if tcConfig.useSimpleResolution then
            failwith "MSBuild resolution is not supported."
        if originalReferences=[] then [], []
        else            
            // Group references by name with range values in the grouped value list.
            // In the grouped reference, store the index of the last use of the reference.
            let groupedReferences = 
                originalReferences
                |> List.indexed
                |> Seq.groupBy(fun (_, reference) -> reference.Text)
                |> Seq.map(fun (assemblyName, assemblyAndIndexGroup)->
                    let assemblyAndIndexGroup = assemblyAndIndexGroup |> List.ofSeq
                    let highestPosition = assemblyAndIndexGroup |> List.maxBy fst |> fst
                    let assemblyGroup = assemblyAndIndexGroup |> List.map snd
                    assemblyName, highestPosition, assemblyGroup)
                |> Array.ofSeq

            let logMessage showMessages = 
                if showMessages && tcConfig.showReferenceResolutions then (fun (message: string)->dprintf "%s\n" message)
                else ignore

            let logDiagnostic showMessages = 
                (fun isError code message->
                    if showMessages && mode = ResolveAssemblyReferenceMode.ReportErrors then 
                      if isError then
                        errorR(MSBuildReferenceResolutionError(code, message, errorAndWarningRange))
                      else
                        match code with 
                        // These are warnings that mean 'not resolved' for some assembly.
                        // Note that we don't get to know the name of the assembly that couldn't be resolved.
                        // Ignore these and rely on the logic below to emit an error for each unresolved reference.
                        | "MSB3246" // Resolved file has a bad image, no metadata, or is otherwise inaccessible.
                        | "MSB3106"  
                            -> ()
                        | _ -> 
                            if code = "MSB3245" then 
                                errorR(MSBuildReferenceResolutionWarning(code, message, errorAndWarningRange))
                            else
                                warning(MSBuildReferenceResolutionWarning(code, message, errorAndWarningRange)))

            let targetProcessorArchitecture = 
                    match tcConfig.platform with
                    | None -> "MSIL"
                    | Some X86 -> "x86"
                    | Some AMD64 -> "amd64"
                    | Some IA64 -> "ia64"

            // First, try to resolve everything as a file using simple resolution
            let resolvedAsFile = 
                groupedReferences 
                |> Array.map(fun (_filename, maxIndexOfReference, references)->
                                let assemblyResolution = references |> List.choose (fun r -> tcConfig.TryResolveLibWithDirectories r)
                                (maxIndexOfReference, assemblyResolution))  
                |> Array.filter(fun (_, refs)->refs |> isNil |> not)
                
                                       
            // Whatever is left, pass to MSBuild.
            let Resolve(references, showMessages) =
                try 
                    tcConfig.legacyReferenceResolver.Resolve
                       (tcConfig.resolutionEnvironment, 
                        references, 
                        tcConfig.targetFrameworkVersion, 
                        tcConfig.GetTargetFrameworkDirectories(), 
                        targetProcessorArchitecture, 
                        tcConfig.fsharpBinariesDir, // FSharp binaries directory
                        tcConfig.includes, // Explicit include directories
                        tcConfig.implicitIncludeDir, // Implicit include directory (likely the project directory)
                        logMessage showMessages, logDiagnostic showMessages)
                with 
                    ReferenceResolver.ResolutionFailure -> error(Error(FSComp.SR.buildAssemblyResolutionFailed(), errorAndWarningRange))
            
            let toMsBuild = [|0..groupedReferences.Length-1|] 
                             |> Array.map(fun i->(p13 groupedReferences.[i]), (p23 groupedReferences.[i]), i) 
                             |> Array.filter (fun (_, i0, _)->resolvedAsFile|>Array.exists(fun (i1, _) -> i0=i1)|>not)
                             |> Array.map(fun (ref, _, i)->ref, string i)

            let resolutions = Resolve(toMsBuild, (*showMessages*)true)  

            // Map back to original assembly resolutions.
            let resolvedByMsbuild = 
                resolutions
                    |> Array.map(fun resolvedFile -> 
                                    let i = int resolvedFile.baggage
                                    let _, maxIndexOfReference, ms = groupedReferences.[i]
                                    let assemblyResolutions =
                                        ms|>List.map(fun originalReference ->
                                                    System.Diagnostics.Debug.Assert(FileSystem.IsPathRootedShim(resolvedFile.itemSpec), sprintf "msbuild-resolved path is not absolute: '%s'" resolvedFile.itemSpec)
                                                    let canonicalItemSpec = FileSystem.GetFullPathShim(resolvedFile.itemSpec)
                                                    { originalReference=originalReference 
                                                      resolvedPath=canonicalItemSpec 
                                                      prepareToolTip = (fun () -> resolvedFile.prepareToolTip (originalReference.Text, canonicalItemSpec))
                                                      sysdir= tcConfig.IsSystemAssembly canonicalItemSpec
                                                      ilAssemblyRef = ref None })
                                    (maxIndexOfReference, assemblyResolutions))

            // When calculating the resulting resolutions, we're going to use the index of the reference
            // in the original specification and resort it to match the ordering that we had.
            let resultingResolutions =
                    [resolvedByMsbuild;resolvedAsFile]
                    |> Array.concat                                  
                    |> Array.sortBy fst
                    |> Array.map snd
                    |> List.ofArray
                    |> List.concat                                                 
                    
            // O(N^2) here over a small set of referenced assemblies.
            let IsResolved(originalName: string) =
                if resultingResolutions |> List.exists(fun resolution -> resolution.originalReference.Text = originalName) then true
                else 
                    // MSBuild resolution may have unified the result of two duplicate references. Try to re-resolve now.
                    // If re-resolution worked then this was a removed duplicate.
                    Resolve([|originalName, ""|], (*showMessages*)false).Length<>0 
                    
            let unresolvedReferences =                     
                    groupedReferences 
                    //|> Array.filter(p13 >> IsNotFileOrIsAssembly)
                    |> Array.filter(p13 >> IsResolved >> not)   
                    |> List.ofArray                 

            // If mode=Speculative, then we haven't reported any errors.
            // We report the error condition by returning an empty list of resolutions
            if mode = ResolveAssemblyReferenceMode.Speculative && (List.length unresolvedReferences) > 0 then 
                [], (List.ofArray groupedReferences) |> List.map (fun (name, _, r) -> (name, r)) |> List.map UnresolvedAssemblyReference
            else 
                resultingResolutions, unresolvedReferences |> List.map (fun (name, _, r) -> (name, r)) |> List.map UnresolvedAssemblyReference    


    member tcConfig.PrimaryAssemblyDllReference() = primaryAssemblyReference
    member tcConfig.CoreLibraryDllReference() = fslibReference


let ReportWarning options err = 
    warningOn err (options.WarnLevel) (options.WarnOn) && not (List.contains (GetDiagnosticNumber err) (options.WarnOff))

let ReportWarningAsError options err =
    warningOn err (options.WarnLevel) (options.WarnOn) &&
    not (List.contains (GetDiagnosticNumber err) (options.WarnAsWarn)) &&
    ((options.GlobalWarnAsError && not (List.contains (GetDiagnosticNumber err) options.WarnOff)) ||
     List.contains (GetDiagnosticNumber err) (options.WarnAsError))

//----------------------------------------------------------------------------
// Scoped #nowarn pragmas


let GetScopedPragmasForHashDirective hd = 
    [ match hd with 
      | ParsedHashDirective("nowarn", numbers, m) ->
          for s in numbers do
          match GetWarningNumber(m, s) with 
            | None -> ()
            | Some n -> yield ScopedPragma.WarningOff(m, n) 
      | _ -> () ]


let GetScopedPragmasForInput input = 

    match input with 
    | ParsedInput.SigFile (ParsedSigFileInput (scopedPragmas=pragmas)) -> pragmas
    | ParsedInput.ImplFile (ParsedImplFileInput (scopedPragmas=pragmas)) -> pragmas



/// Build an ErrorLogger that delegates to another ErrorLogger but filters warnings turned off by the given pragma declarations
//
// NOTE: we allow a flag to turn of strict file checking. This is because file names sometimes don't match due to use of 
// #line directives, e.g. for pars.fs/pars.fsy. In this case we just test by line number - in most cases this is sufficient
// because we install a filtering error handler on a file-by-file basis for parsing and type-checking.
// However this is indicative of a more systematic problem where source-line 
// sensitive operations (lexfilter and warning filtering) do not always
// interact well with #line directives.
type ErrorLoggerFilteringByScopedPragmas (checkFile, scopedPragmas, errorLogger: ErrorLogger) =
    inherit ErrorLogger("ErrorLoggerFilteringByScopedPragmas")

    override x.DiagnosticSink (phasedError, isError) = 
        if isError then 
            errorLogger.DiagnosticSink (phasedError, isError)
        else 
          let report = 
            let warningNum = GetDiagnosticNumber phasedError
            match GetRangeOfDiagnostic phasedError with 
            | Some m -> 
                not (scopedPragmas |> List.exists (fun pragma ->
                    match pragma with 
                    | ScopedPragma.WarningOff(pragmaRange, warningNumFromPragma) -> 
                        warningNum = warningNumFromPragma && 
                        (not checkFile || m.FileIndex = pragmaRange.FileIndex) &&
                        Range.posGeq m.Start pragmaRange.Start))  
            | None -> true
          if report then errorLogger.DiagnosticSink(phasedError, false)

    override x.ErrorCount = errorLogger.ErrorCount

let GetErrorLoggerFilteringByScopedPragmas(checkFile, scopedPragmas, errorLogger) = 
    (ErrorLoggerFilteringByScopedPragmas(checkFile, scopedPragmas, errorLogger) :> ErrorLogger)


//----------------------------------------------------------------------------
// Parsing
//--------------------------------------------------------------------------


let CanonicalizeFilename filename = 
    let basic = fileNameOfPath filename
    String.capitalize (try Filename.chopExtension basic with _ -> basic)

let IsScript filename = 
    let lower = String.lowercase filename 
    FSharpScriptFileSuffixes |> List.exists (Filename.checkSuffix lower)
    
// Give a unique name to the different kinds of inputs. Used to correlate signature and implementation files
//   QualFileNameOfModuleName - files with a single module declaration or an anonymous module
let QualFileNameOfModuleName m filename modname = QualifiedNameOfFile(mkSynId m (textOfLid modname + (if IsScript filename then "$fsx" else "")))
let QualFileNameOfFilename m filename = QualifiedNameOfFile(mkSynId m (CanonicalizeFilename filename + (if IsScript filename then "$fsx" else "")))

// Interactive fragments
let ComputeQualifiedNameOfFileFromUniquePath (m, p: string list) = QualifiedNameOfFile(mkSynId m (String.concat "_" p))

let QualFileNameOfSpecs filename specs = 
    match specs with 
    | [SynModuleOrNamespaceSig(modname, _, kind, _, _, _, _, m)] when kind.IsModule -> QualFileNameOfModuleName m filename modname
    | [SynModuleOrNamespaceSig(_, _, kind, _, _, _, _, m)] when not kind.IsModule -> QualFileNameOfFilename m filename
    | _ -> QualFileNameOfFilename (mkRange filename pos0 pos0) filename

let QualFileNameOfImpls filename specs = 
    match specs with 
    | [SynModuleOrNamespace(modname, _, kind, _, _, _, _, m)] when kind.IsModule -> QualFileNameOfModuleName m filename modname
    | [SynModuleOrNamespace(_, _, kind, _, _, _, _, m)] when not kind.IsModule -> QualFileNameOfFilename m filename
    | _ -> QualFileNameOfFilename (mkRange filename pos0 pos0) filename

let PrepandPathToQualFileName x (QualifiedNameOfFile q) = ComputeQualifiedNameOfFileFromUniquePath (q.idRange, pathOfLid x@[q.idText])
let PrepandPathToImpl x (SynModuleOrNamespace(p, b, c, d, e, f, g, h)) = SynModuleOrNamespace(x@p, b, c, d, e, f, g, h)
let PrepandPathToSpec x (SynModuleOrNamespaceSig(p, b, c, d, e, f, g, h)) = SynModuleOrNamespaceSig(x@p, b, c, d, e, f, g, h)

let PrependPathToInput x inp = 
    match inp with 
    | ParsedInput.ImplFile (ParsedImplFileInput (b, c, q, d, hd, impls, e)) -> ParsedInput.ImplFile (ParsedImplFileInput (b, c, PrepandPathToQualFileName x q, d, hd, List.map (PrepandPathToImpl x) impls, e))
    | ParsedInput.SigFile (ParsedSigFileInput (b, q, d, hd, specs)) -> ParsedInput.SigFile (ParsedSigFileInput (b, PrepandPathToQualFileName x q, d, hd, List.map (PrepandPathToSpec x) specs))

let ComputeAnonModuleName check defaultNamespace filename (m: range) = 
    let modname = CanonicalizeFilename filename
    if check && not (modname |> String.forall (fun c -> System.Char.IsLetterOrDigit c || c = '_')) then
          if not (filename.EndsWith("fsx", StringComparison.OrdinalIgnoreCase) || filename.EndsWith("fsscript", StringComparison.OrdinalIgnoreCase)) then
              warning(Error(FSComp.SR.buildImplicitModuleIsNotLegalIdentifier(modname, (fileNameOfPath filename)), m))
    let combined = 
      match defaultNamespace with 
      | None -> modname
      | Some ns -> textOfPath [ns;modname]

    let anonymousModuleNameRange =
        let filename = m.FileName
        mkRange filename pos0 pos0
    pathToSynLid anonymousModuleNameRange (splitNamespace combined)

let PostParseModuleImpl (_i, defaultNamespace, isLastCompiland, filename, impl) = 
    match impl with 
    | ParsedImplFileFragment.NamedModule(SynModuleOrNamespace(lid, isRec, kind, decls, xmlDoc, attribs, access, m)) -> 
        let lid = 
            match lid with 
            | [id] when kind.IsModule && id.idText = MangledGlobalName ->
                error(Error(FSComp.SR.buildInvalidModuleOrNamespaceName(), id.idRange))
            | id :: rest when id.idText = MangledGlobalName -> rest
            | _ -> lid
        SynModuleOrNamespace(lid, isRec, kind, decls, xmlDoc, attribs, access, m)

    | ParsedImplFileFragment.AnonModule (defs, m)-> 
        let isLast, isExe = isLastCompiland 
        let lower = String.lowercase filename
        if not (isLast && isExe) && not (doNotRequireNamespaceOrModuleSuffixes |> List.exists (Filename.checkSuffix lower)) then
            match defs with
            | SynModuleDecl.NestedModule(_) :: _ -> errorR(Error(FSComp.SR.noEqualSignAfterModule(), trimRangeToLine m))
            | _ -> errorR(Error(FSComp.SR.buildMultiFileRequiresNamespaceOrModule(), trimRangeToLine m))

        let modname = ComputeAnonModuleName (not (isNil defs)) defaultNamespace filename (trimRangeToLine m)
        SynModuleOrNamespace(modname, false, AnonModule, defs, PreXmlDoc.Empty, [], None, m)

    | ParsedImplFileFragment.NamespaceFragment (lid, a, kind, c, d, e, m)-> 
        let lid, kind = 
            match lid with 
            | id :: rest when id.idText = MangledGlobalName ->
                rest, if List.isEmpty rest then GlobalNamespace else kind
            | _ -> lid, kind
        SynModuleOrNamespace(lid, a, kind, c, d, e, None, m)

let PostParseModuleSpec (_i, defaultNamespace, isLastCompiland, filename, intf) = 
    match intf with 
    | ParsedSigFileFragment.NamedModule(SynModuleOrNamespaceSig(lid, isRec, kind, decls, xmlDoc, attribs, access, m)) -> 
        let lid = 
            match lid with 
            | [id] when kind.IsModule && id.idText = MangledGlobalName ->
                error(Error(FSComp.SR.buildInvalidModuleOrNamespaceName(), id.idRange))
            | id :: rest when id.idText = MangledGlobalName -> rest
            | _ -> lid
        SynModuleOrNamespaceSig(lid, isRec, NamedModule, decls, xmlDoc, attribs, access, m)

    | ParsedSigFileFragment.AnonModule (defs, m) -> 
        let isLast, isExe = isLastCompiland
        let lower = String.lowercase filename
        if not (isLast && isExe) && not (doNotRequireNamespaceOrModuleSuffixes |> List.exists (Filename.checkSuffix lower)) then 
            match defs with
            | SynModuleSigDecl.NestedModule(_) :: _ -> errorR(Error(FSComp.SR.noEqualSignAfterModule(), m))
            | _ -> errorR(Error(FSComp.SR.buildMultiFileRequiresNamespaceOrModule(), m))

        let modname = ComputeAnonModuleName (not (isNil defs)) defaultNamespace filename (trimRangeToLine m)
        SynModuleOrNamespaceSig(modname, false, AnonModule, defs, PreXmlDoc.Empty, [], None, m)

    | ParsedSigFileFragment.NamespaceFragment (lid, a, kind, c, d, e, m)-> 
        let lid, kind = 
            match lid with 
            | id :: rest when id.idText = MangledGlobalName ->
                rest, if List.isEmpty rest then GlobalNamespace else kind
            | _ -> lid, kind
        SynModuleOrNamespaceSig(lid, a, kind, c, d, e, None, m)



let PostParseModuleImpls (defaultNamespace, filename, isLastCompiland, ParsedImplFile (hashDirectives, impls)) = 
    match impls |> List.rev |> List.tryPick (function ParsedImplFileFragment.NamedModule(SynModuleOrNamespace(lid, _, _, _, _, _, _, _)) -> Some lid | _ -> None) with
    | Some lid when impls.Length > 1 -> 
        errorR(Error(FSComp.SR.buildMultipleToplevelModules(), rangeOfLid lid))
    | _ -> 
        ()
    let impls = impls |> List.mapi (fun i x -> PostParseModuleImpl (i, defaultNamespace, isLastCompiland, filename, x)) 
    let qualName = QualFileNameOfImpls filename impls
    let isScript = IsScript filename

    let scopedPragmas = 
        [ for (SynModuleOrNamespace(_, _, _, decls, _, _, _, _)) in impls do 
            for d in decls do
                match d with 
                | SynModuleDecl.HashDirective (hd, _) -> yield! GetScopedPragmasForHashDirective hd
                | _ -> () 
          for hd in hashDirectives do 
              yield! GetScopedPragmasForHashDirective hd ]
    ParsedInput.ImplFile (ParsedImplFileInput (filename, isScript, qualName, scopedPragmas, hashDirectives, impls, isLastCompiland))
  
let PostParseModuleSpecs (defaultNamespace, filename, isLastCompiland, ParsedSigFile (hashDirectives, specs)) = 
    match specs |> List.rev |> List.tryPick (function ParsedSigFileFragment.NamedModule(SynModuleOrNamespaceSig(lid, _, _, _, _, _, _, _)) -> Some lid | _ -> None) with
    | Some lid when specs.Length > 1 -> 
        errorR(Error(FSComp.SR.buildMultipleToplevelModules(), rangeOfLid lid))
    | _ -> 
        ()
        
    let specs = specs |> List.mapi (fun i x -> PostParseModuleSpec(i, defaultNamespace, isLastCompiland, filename, x)) 
    let qualName = QualFileNameOfSpecs filename specs
    let scopedPragmas = 
        [ for (SynModuleOrNamespaceSig(_, _, _, decls, _, _, _, _)) in specs do 
            for d in decls do
                match d with 
                | SynModuleSigDecl.HashDirective(hd, _) -> yield! GetScopedPragmasForHashDirective hd
                | _ -> () 
          for hd in hashDirectives do 
              yield! GetScopedPragmasForHashDirective hd ]

    ParsedInput.SigFile (ParsedSigFileInput (filename, qualName, scopedPragmas, hashDirectives, specs))

type ModuleNamesDict = Map<string,Map<string,QualifiedNameOfFile>>

/// Checks if a module name is already given and deduplicates the name if needed.
let DeduplicateModuleName (moduleNamesDict: ModuleNamesDict) fileName (qualNameOfFile: QualifiedNameOfFile) =
    let path = Path.GetDirectoryName fileName
    let path = if FileSystem.IsPathRootedShim path then try FileSystem.GetFullPathShim path with _ -> path else path
    match moduleNamesDict.TryGetValue qualNameOfFile.Text with
    | true, paths ->
        if paths.ContainsKey path then 
            paths.[path], moduleNamesDict
        else
            let count = paths.Count + 1
            let id = qualNameOfFile.Id
            let qualNameOfFileT = if count = 1 then qualNameOfFile else QualifiedNameOfFile(Ident(id.idText + "___" + count.ToString(), id.idRange))
            let moduleNamesDictT = moduleNamesDict.Add(qualNameOfFile.Text, paths.Add(path, qualNameOfFileT))
            qualNameOfFileT, moduleNamesDictT
    | _ ->
        let moduleNamesDictT = moduleNamesDict.Add(qualNameOfFile.Text, Map.empty.Add(path, qualNameOfFile))
        qualNameOfFile, moduleNamesDictT

/// Checks if a ParsedInput is using a module name that was already given and deduplicates the name if needed.
let DeduplicateParsedInputModuleName (moduleNamesDict: ModuleNamesDict) input =
    match input with
    | ParsedInput.ImplFile (ParsedImplFileInput.ParsedImplFileInput (fileName, isScript, qualNameOfFile, scopedPragmas, hashDirectives, modules, (isLastCompiland, isExe))) ->
        let qualNameOfFileT, moduleNamesDictT = DeduplicateModuleName moduleNamesDict fileName qualNameOfFile
        let inputT = ParsedInput.ImplFile (ParsedImplFileInput.ParsedImplFileInput (fileName, isScript, qualNameOfFileT, scopedPragmas, hashDirectives, modules, (isLastCompiland, isExe)))
        inputT, moduleNamesDictT
    | ParsedInput.SigFile (ParsedSigFileInput.ParsedSigFileInput (fileName, qualNameOfFile, scopedPragmas, hashDirectives, modules)) ->
        let qualNameOfFileT, moduleNamesDictT = DeduplicateModuleName moduleNamesDict fileName qualNameOfFile
        let inputT = ParsedInput.SigFile (ParsedSigFileInput.ParsedSigFileInput (fileName, qualNameOfFileT, scopedPragmas, hashDirectives, modules))
        inputT, moduleNamesDictT

let ParseInput (lexer, errorLogger: ErrorLogger, lexbuf: UnicodeLexing.Lexbuf, defaultNamespace, filename, isLastCompiland) = 
    // The assert below is almost ok, but it fires in two cases:
    //  - fsi.exe sometimes passes "stdin" as a dummy filename
    //  - if you have a #line directive, e.g. 
    //        # 1000 "Line01.fs"
    //    then it also asserts. But these are edge cases that can be fixed later, e.g. in bug 4651.
    //System.Diagnostics.Debug.Assert(System.IO.Path.IsPathRooted filename, sprintf "should be absolute: '%s'" filename)
    let lower = String.lowercase filename 
    // Delay sending errors and warnings until after the file is parsed. This gives us a chance to scrape the
    // #nowarn declarations for the file
    let delayLogger = CapturingErrorLogger("Parsing")
    use unwindEL = PushErrorLoggerPhaseUntilUnwind (fun _ -> delayLogger)
    use unwindBP = PushThreadBuildPhaseUntilUnwind BuildPhase.Parse
    let mutable scopedPragmas = []
    try     
        let input = 
            if mlCompatSuffixes |> List.exists (Filename.checkSuffix lower) then  
                mlCompatWarning (FSComp.SR.buildCompilingExtensionIsForML()) rangeStartup 

            if FSharpImplFileSuffixes |> List.exists (Filename.checkSuffix lower) then  
                let impl = Parser.implementationFile lexer lexbuf 
                PostParseModuleImpls (defaultNamespace, filename, isLastCompiland, impl)
            elif FSharpSigFileSuffixes |> List.exists (Filename.checkSuffix lower) then  
                let intfs = Parser.signatureFile lexer lexbuf 
                PostParseModuleSpecs (defaultNamespace, filename, isLastCompiland, intfs)
            else 
                delayLogger.Error(Error(FSComp.SR.buildInvalidSourceFileExtension filename, Range.rangeStartup))
        scopedPragmas <- GetScopedPragmasForInput input
        input
    finally
        // OK, now commit the errors, since the ScopedPragmas will (hopefully) have been scraped
        let filteringErrorLogger = ErrorLoggerFilteringByScopedPragmas(false, scopedPragmas, errorLogger)
        delayLogger.CommitDelayedDiagnostics filteringErrorLogger

//----------------------------------------------------------------------------
// parsing - ParseOneInputFile
// Filename is (ml/mli/fs/fsi source). Parse it to AST. 
//----------------------------------------------------------------------------
let ParseOneInputLexbuf (tcConfig: TcConfig, lexResourceManager, conditionalCompilationDefines, lexbuf, filename, isLastCompiland, errorLogger) =
    use unwindbuildphase = PushThreadBuildPhaseUntilUnwind BuildPhase.Parse
    try 
        let skip = true in (* don't report whitespace from lexer *)
        let lightSyntaxStatus = LightSyntaxStatus (tcConfig.ComputeLightSyntaxInitialStatus filename, true) 
        let lexargs = mkLexargs (filename, conditionalCompilationDefines@tcConfig.conditionalCompilationDefines, lightSyntaxStatus, lexResourceManager, ref [], errorLogger, tcConfig.pathMap)
        let shortFilename = SanitizeFileName filename tcConfig.implicitIncludeDir 
        let input = 
            Lexhelp.usingLexbufForParsing (lexbuf, filename) (fun lexbuf ->
                if verbose then dprintn ("Parsing... "+shortFilename)
                let tokenizer = LexFilter.LexFilter(lightSyntaxStatus, tcConfig.compilingFslib, Lexer.token lexargs skip, lexbuf)

                if tcConfig.tokenizeOnly then 
                    while true do 
                        printf "tokenize - getting one token from %s\n" shortFilename
                        let t = tokenizer.Lexer lexbuf
                        printf "tokenize - got %s @ %a\n" (Parser.token_to_string t) outputRange lexbuf.LexemeRange
                        (match t with Parser.EOF _ -> exit 0 | _ -> ())
                        if lexbuf.IsPastEndOfStream then printf "!!! at end of stream\n"

                if tcConfig.testInteractionParser then 
                    while true do 
                        match (Parser.interaction tokenizer.Lexer lexbuf) with
                        | IDefns(l, m) -> dprintf "Parsed OK, got %d defs @ %a\n" l.Length outputRange m
                        | IHash (_, m) -> dprintf "Parsed OK, got hash @ %a\n" outputRange m
                    exit 0

                let res = ParseInput(tokenizer.Lexer, errorLogger, lexbuf, None, filename, isLastCompiland)

                if tcConfig.reportNumDecls then 
                    let rec flattenSpecs specs = 
                          specs |> List.collect (function (SynModuleSigDecl.NestedModule (_, _, subDecls, _)) -> flattenSpecs subDecls | spec -> [spec])
                    let rec flattenDefns specs = 
                          specs |> List.collect (function (SynModuleDecl.NestedModule (_, _, subDecls, _, _)) -> flattenDefns subDecls | defn -> [defn])

                    let flattenModSpec (SynModuleOrNamespaceSig(_, _, _, decls, _, _, _, _)) = flattenSpecs decls
                    let flattenModImpl (SynModuleOrNamespace(_, _, _, decls, _, _, _, _)) = flattenDefns decls
                    match res with 
                    | ParsedInput.SigFile (ParsedSigFileInput (_, _, _, _, specs)) -> 
                        dprintf "parsing yielded %d specs" (List.collect flattenModSpec specs).Length
                    | ParsedInput.ImplFile (ParsedImplFileInput (modules = impls)) -> 
                        dprintf "parsing yielded %d definitions" (List.collect flattenModImpl impls).Length
                res
            )
        if verbose then dprintn ("Parsed "+shortFilename)
        Some input 
    with e -> (* errorR(Failure("parse failed")); *) errorRecovery e rangeStartup; None 
            
            
let ParseOneInputFile (tcConfig: TcConfig, lexResourceManager, conditionalCompilationDefines, filename, isLastCompiland, errorLogger, retryLocked) =
    try 
       let lower = String.lowercase filename
       if List.exists (Filename.checkSuffix lower) (FSharpSigFileSuffixes@FSharpImplFileSuffixes) then  
            if not(FileSystem.SafeExists filename) then
                error(Error(FSComp.SR.buildCouldNotFindSourceFile filename, rangeStartup))
            let isFeatureSupported featureId = tcConfig.langVersion.SupportsFeature featureId
            let lexbuf = UnicodeLexing.UnicodeFileAsLexbuf(isFeatureSupported, filename, tcConfig.inputCodePage, retryLocked) 
            ParseOneInputLexbuf(tcConfig, lexResourceManager, conditionalCompilationDefines, lexbuf, filename, isLastCompiland, errorLogger)
       else error(Error(FSComp.SR.buildInvalidSourceFileExtension(SanitizeFileName filename tcConfig.implicitIncludeDir), rangeStartup))
    with e -> (* errorR(Failure("parse failed")); *) errorRecovery e rangeStartup; None 
     

[<Sealed>] 
type TcAssemblyResolutions(tcConfig: TcConfig, results: AssemblyResolution list, unresolved: UnresolvedAssemblyReference list) = 

    let originalReferenceToResolution = results |> List.map (fun r -> r.originalReference.Text, r) |> Map.ofList
    let resolvedPathToResolution = results |> List.map (fun r -> r.resolvedPath, r) |> Map.ofList

    /// Add some resolutions to the map of resolution results.                
    member tcResolutions.AddResolutionResults newResults = TcAssemblyResolutions(tcConfig, results @ newResults, unresolved)

    /// Add some unresolved results.
    member tcResolutions.AddUnresolvedReferences newUnresolved = TcAssemblyResolutions(tcConfig, results, unresolved @ newUnresolved)

    /// Get information about referenced DLLs
    member tcResolutions.GetAssemblyResolutions() = results
    member tcResolutions.GetUnresolvedReferences() = unresolved
    member tcResolutions.TryFindByOriginalReference(assemblyReference: AssemblyReference) = originalReferenceToResolution.TryFind assemblyReference.Text

    /// This doesn't need to be cancellable, it is only used by F# Interactive
    member tcResolution.TryFindByExactILAssemblyRef (ctok, assemblyRef) = 
        results |> List.tryFind (fun ar->
            let r = ar.GetILAssemblyRef(ctok, tcConfig.reduceMemoryUsage, tcConfig.tryGetMetadataSnapshot) |> Cancellable.runWithoutCancellation 
            r = assemblyRef)

    /// This doesn't need to be cancellable, it is only used by F# Interactive
    member tcResolution.TryFindBySimpleAssemblyName (ctok, simpleAssemName) = 
        results |> List.tryFind (fun ar->
            let r = ar.GetILAssemblyRef(ctok, tcConfig.reduceMemoryUsage, tcConfig.tryGetMetadataSnapshot) |> Cancellable.runWithoutCancellation 
            r.Name = simpleAssemName)

    member tcResolutions.TryFindByResolvedPath nm = resolvedPathToResolution.TryFind nm
    member tcResolutions.TryFindByOriginalReferenceText nm = originalReferenceToResolution.TryFind nm
        
    static member ResolveAssemblyReferences (ctok, tcConfig: TcConfig, assemblyList: AssemblyReference list, knownUnresolved: UnresolvedAssemblyReference list) : TcAssemblyResolutions =
        let resolved, unresolved = 
            if tcConfig.useSimpleResolution then 
                let resolutions = 
                    assemblyList 
                    |> List.map (fun assemblyReference -> 
                           try 
                               Choice1Of2 (tcConfig.ResolveLibWithDirectories (CcuLoadFailureAction.RaiseError, assemblyReference) |> Option.get)
                           with e -> 
                               errorRecovery e assemblyReference.Range
                               Choice2Of2 assemblyReference)
                let successes = resolutions |> List.choose (function Choice1Of2 x -> Some x | _ -> None)
                let failures = resolutions |> List.choose (function Choice2Of2 x -> Some (UnresolvedAssemblyReference(x.Text, [x])) | _ -> None)
                successes, failures
            else
                RequireCompilationThread ctok // we don't want to do assembly resolution concurrently, we assume MSBuild doesn't handle this
                TcConfig.TryResolveLibsUsingMSBuildRules (tcConfig, assemblyList, rangeStartup, ResolveAssemblyReferenceMode.ReportErrors)
        TcAssemblyResolutions(tcConfig, resolved, unresolved @ knownUnresolved)                    

    static member GetAllDllReferences (tcConfig: TcConfig) = [
            let primaryReference = tcConfig.PrimaryAssemblyDllReference()
            //yield primaryReference

            if not tcConfig.compilingFslib then 
                yield tcConfig.CoreLibraryDllReference()

            let assumeDotNetFramework = primaryReference.SimpleAssemblyNameIs("mscorlib")
            if tcConfig.framework then
                for s in defaultReferencesForScriptsAndOutOfProjectSources assumeDotNetFramework tcConfig.useSdkRefs do
                    yield AssemblyReference(rangeStartup, (if s.EndsWith(".dll", StringComparison.OrdinalIgnoreCase) then s else s+".dll"), None)

            if tcConfig.useFsiAuxLib then
                let name = Path.Combine(tcConfig.fsharpBinariesDir, getFsiLibraryName + ".dll")
                yield AssemblyReference(rangeStartup, name, None)

            yield! tcConfig.referencedDLLs
        ]

    static member SplitNonFoundationalResolutions (ctok, tcConfig: TcConfig) =
        let assemblyList = TcAssemblyResolutions.GetAllDllReferences tcConfig
        let resolutions = TcAssemblyResolutions.ResolveAssemblyReferences (ctok, tcConfig, assemblyList, tcConfig.knownUnresolvedReferences)
        let frameworkDLLs, nonFrameworkReferences = resolutions.GetAssemblyResolutions() |> List.partition (fun r -> r.sysdir) 
        let unresolved = resolutions.GetUnresolvedReferences()
#if DEBUG
        let itFailed = ref false
        let addedText = "\nIf you want to debug this right now, attach a debugger, and put a breakpoint in 'CompileOps.fs' near the text '!itFailed', and you can re-step through the assembly resolution logic."
        unresolved 
        |> List.iter (fun (UnresolvedAssemblyReference(referenceText, _ranges)) ->
            if referenceText.Contains("mscorlib") then
                System.Diagnostics.Debug.Assert(false, sprintf "whoops, did not resolve mscorlib: '%s'%s" referenceText addedText)
                itFailed := true)
        frameworkDLLs 
        |> List.iter (fun x ->
            if not(FileSystem.IsPathRootedShim(x.resolvedPath)) then
                System.Diagnostics.Debug.Assert(false, sprintf "frameworkDLL should be absolute path: '%s'%s" x.resolvedPath addedText)
                itFailed := true)
        nonFrameworkReferences 
        |> List.iter (fun x -> 
            if not(FileSystem.IsPathRootedShim(x.resolvedPath)) then
                System.Diagnostics.Debug.Assert(false, sprintf "nonFrameworkReference should be absolute path: '%s'%s" x.resolvedPath addedText) 
                itFailed := true)
        if !itFailed then
            // idea is, put a breakpoint here and then step through
            let assemblyList = TcAssemblyResolutions.GetAllDllReferences tcConfig
            let resolutions = TcAssemblyResolutions.ResolveAssemblyReferences (ctok, tcConfig, assemblyList, [])
            let _frameworkDLLs, _nonFrameworkReferences = resolutions.GetAssemblyResolutions() |> List.partition (fun r -> r.sysdir) 
            ()
#endif
        frameworkDLLs, nonFrameworkReferences, unresolved

    static member BuildFromPriorResolutions (ctok, tcConfig: TcConfig, resolutions, knownUnresolved) =
        let references = resolutions |> List.map (fun r -> r.originalReference)
        TcAssemblyResolutions.ResolveAssemblyReferences (ctok, tcConfig, references, knownUnresolved)
            

//----------------------------------------------------------------------------
// Typecheck and optimization environments on disk
//--------------------------------------------------------------------------

let IsSignatureDataResource (r: ILResource) = 
    r.Name.StartsWithOrdinal FSharpSignatureDataResourceName ||
    r.Name.StartsWithOrdinal FSharpSignatureDataResourceName2

let IsOptimizationDataResource (r: ILResource) = 
    r.Name.StartsWithOrdinal FSharpOptimizationDataResourceName|| 
    r.Name.StartsWithOrdinal FSharpOptimizationDataResourceName2

let GetSignatureDataResourceName (r: ILResource) = 
    if r.Name.StartsWithOrdinal FSharpSignatureDataResourceName then 
        String.dropPrefix r.Name FSharpSignatureDataResourceName
    elif r.Name.StartsWithOrdinal FSharpSignatureDataResourceName2 then 
        String.dropPrefix r.Name FSharpSignatureDataResourceName2
    else failwith "GetSignatureDataResourceName"

let GetOptimizationDataResourceName (r: ILResource) = 
    if r.Name.StartsWithOrdinal FSharpOptimizationDataResourceName then 
        String.dropPrefix r.Name FSharpOptimizationDataResourceName
    elif r.Name.StartsWithOrdinal FSharpOptimizationDataResourceName2 then 
        String.dropPrefix r.Name FSharpOptimizationDataResourceName2
    else failwith "GetOptimizationDataResourceName"

let IsReflectedDefinitionsResource (r: ILResource) =
    r.Name.StartsWithOrdinal(QuotationPickler.SerializedReflectedDefinitionsResourceNameBase)

let MakeILResource rname bytes = 
    { Name = rname
      Location = ILResourceLocation.LocalOut bytes
      Access = ILResourceAccess.Public
      CustomAttrsStored = storeILCustomAttrs emptyILCustomAttrs
      MetadataIndex = NoMetadataIdx }

let PickleToResource inMem file (g: TcGlobals) scope rname p x =
    let file = PathMap.apply g.pathMap file

    { Name = rname
      Location = (let bytes = pickleObjWithDanglingCcus inMem file g scope p x in ILResourceLocation.LocalOut bytes)
      Access = ILResourceAccess.Public
      CustomAttrsStored = storeILCustomAttrs emptyILCustomAttrs
      MetadataIndex = NoMetadataIdx }

let GetSignatureData (file, ilScopeRef, ilModule, byteReader) : PickledDataWithReferences<PickledCcuInfo> = 
    unpickleObjWithDanglingCcus file ilScopeRef ilModule unpickleCcuInfo (byteReader())

let WriteSignatureData (tcConfig: TcConfig, tcGlobals, exportRemapping, ccu: CcuThunk, file, inMem) : ILResource =
    let mspec = ccu.Contents
    let mspec = ApplyExportRemappingToEntity tcGlobals exportRemapping mspec
    // For historical reasons, we use a different resource name for FSharp.Core, so older F# compilers 
    // don't complain when they see the resource.
    let rname = if ccu.AssemblyName = getFSharpCoreLibraryName then FSharpSignatureDataResourceName2 else FSharpSignatureDataResourceName

    let includeDir =
        if String.IsNullOrEmpty tcConfig.implicitIncludeDir then ""
        else
            tcConfig.implicitIncludeDir
            |> System.IO.Path.GetFullPath
            |> PathMap.applyDir tcGlobals.pathMap
 
    PickleToResource inMem file tcGlobals ccu (rname+ccu.AssemblyName) pickleCcuInfo 
        { mspec=mspec 
          compileTimeWorkingDir=includeDir
          usesQuotations = ccu.UsesFSharp20PlusQuotations }

let GetOptimizationData (file, ilScopeRef, ilModule, byteReader) = 
    unpickleObjWithDanglingCcus file ilScopeRef ilModule Optimizer.u_CcuOptimizationInfo (byteReader())

let WriteOptimizationData (tcGlobals, file, inMem, ccu: CcuThunk, modulInfo) = 
    // For historical reasons, we use a different resource name for FSharp.Core, so older F# compilers 
    // don't complain when they see the resource.
    let rname = if ccu.AssemblyName = getFSharpCoreLibraryName then FSharpOptimizationDataResourceName2 else FSharpOptimizationDataResourceName 
    PickleToResource inMem file tcGlobals ccu (rname+ccu.AssemblyName) Optimizer.p_CcuOptimizationInfo modulInfo

//----------------------------------------------------------------------------
// Abstraction for project reference

type RawFSharpAssemblyDataBackedByFileOnDisk (ilModule: ILModuleDef, ilAssemblyRefs) = 
    let externalSigAndOptData = ["FSharp.Core"]
    interface IRawFSharpAssemblyData with 
         member __.GetAutoOpenAttributes ilg = GetAutoOpenAttributes ilg ilModule 
         member __.GetInternalsVisibleToAttributes ilg = GetInternalsVisibleToAttributes ilg ilModule 
         member __.TryGetILModuleDef() = Some ilModule 
         member __.GetRawFSharpSignatureData(m, ilShortAssemName, filename) = 
            let resources = ilModule.Resources.AsList
            let sigDataReaders = 
                [ for iresource in resources do
                    if IsSignatureDataResource iresource then 
                        let ccuName = GetSignatureDataResourceName iresource
                        yield (ccuName, fun () -> iresource.GetBytes()) ]
                        
            let sigDataReaders = 
                if sigDataReaders.IsEmpty && List.contains ilShortAssemName externalSigAndOptData then 
                    let sigFileName = Path.ChangeExtension(filename, "sigdata")
                    if not (FileSystem.SafeExists sigFileName) then 
                        error(Error(FSComp.SR.buildExpectedSigdataFile (FileSystem.GetFullPathShim sigFileName), m))
                    [ (ilShortAssemName, fun () -> FileSystem.ReadAllBytesShim sigFileName)]
                else
                    sigDataReaders
            sigDataReaders
         member __.GetRawFSharpOptimizationData(m, ilShortAssemName, filename) =             
            let optDataReaders = 
                ilModule.Resources.AsList
                |> List.choose (fun r -> if IsOptimizationDataResource r then Some(GetOptimizationDataResourceName r, (fun () -> r.GetBytes())) else None)

            // Look for optimization data in a file 
            let optDataReaders = 
                if optDataReaders.IsEmpty && List.contains ilShortAssemName externalSigAndOptData then 
                    let optDataFile = Path.ChangeExtension(filename, "optdata")
                    if not (FileSystem.SafeExists optDataFile) then 
                        error(Error(FSComp.SR.buildExpectedFileAlongSideFSharpCore(optDataFile, FileSystem.GetFullPathShim optDataFile), m))
                    [ (ilShortAssemName, (fun () -> FileSystem.ReadAllBytesShim optDataFile))]
                else
                    optDataReaders
            optDataReaders
         member __.GetRawTypeForwarders() =
            match ilModule.Manifest with 
            | Some manifest -> manifest.ExportedTypes
            | None -> mkILExportedTypes []
         member __.ShortAssemblyName = GetNameOfILModule ilModule 
         member __.ILScopeRef = MakeScopeRefForILModule ilModule
         member __.ILAssemblyRefs = ilAssemblyRefs
         member __.HasAnyFSharpSignatureDataAttribute = 
            let attrs = GetCustomAttributesOfILModule ilModule
            List.exists IsSignatureDataVersionAttr attrs
         member __.HasMatchingFSharpSignatureDataAttribute ilg = 
            let attrs = GetCustomAttributesOfILModule ilModule
            List.exists (IsMatchingSignatureDataVersionAttr ilg (IL.parseILVersion Internal.Utilities.FSharpEnvironment.FSharpBinaryMetadataFormatRevision)) attrs


//----------------------------------------------------------------------------
// Relink blobs of saved data by fixing up ccus.
//--------------------------------------------------------------------------

let availableToOptionalCcu = function
    | ResolvedCcu ccu -> Some ccu
    | UnresolvedCcu _ -> None


//----------------------------------------------------------------------------
// TcConfigProvider
//--------------------------------------------------------------------------

/// Represents a computation to return a TcConfig. Normally this is just a constant immutable TcConfig, 
/// but for F# Interactive it may be based on an underlying mutable TcConfigBuilder.
type TcConfigProvider = 
    | TcConfigProvider of (CompilationThreadToken -> TcConfig)
    member x.Get ctok = (let (TcConfigProvider f) = x in f ctok)

    /// Get a TcConfigProvider which will return only the exact TcConfig.
    static member Constant tcConfig = TcConfigProvider(fun _ctok -> tcConfig)

    /// Get a TcConfigProvider which will continue to respect changes in the underlying
    /// TcConfigBuilder rather than delivering snapshots.
    static member BasedOnMutableBuilder tcConfigB = TcConfigProvider(fun _ctok -> TcConfig.Create(tcConfigB, validate=false))
    
    
//----------------------------------------------------------------------------
// TcImports
//--------------------------------------------------------------------------

#if !NO_EXTENSIONTYPING
// These are hacks in order to allow TcImports to be held as a weak reference inside a type provider.
// The reason is due to older type providers compiled using an older TypeProviderSDK, that SDK used reflection on fields and properties to determine the contract.
// The reflection code has now since been removed, see here: https://github.com/fsprojects/FSharp.TypeProviders.SDK/pull/305. But we still need to work on older type providers.
// One day we can remove these hacks when we deemed most if not all type providers were re-compiled using the newer TypeProviderSDK.
// Yuck.
type TcImportsDllInfoHack =
    {
        FileName: string
    }

and TcImportsWeakHack (tcImports: WeakReference<TcImports>) =
    let mutable dllInfos: TcImportsDllInfoHack list = []

    member __.SetDllInfos (value: ImportedBinary list) =
        dllInfos <- value |> List.map (fun x -> { FileName = x.FileName })

    member __.Base: TcImportsWeakHack option =
        match tcImports.TryGetTarget() with
        | true, strong ->
            match strong.Base with
            | Some (baseTcImports: TcImports) ->
                Some baseTcImports.Weak
            | _ ->
                None
        | _ -> 
            None

    member __.SystemRuntimeContainsType typeName =
        match tcImports.TryGetTarget () with
        | true, strong -> strong.SystemRuntimeContainsType typeName
        | _ -> false
#endif          
/// Represents a table of imported assemblies with their resolutions.
/// Is a disposable object, but it is recommended not to explicitly call Dispose unless you absolutely know nothing will be using its contents after the disposal.
/// Otherwise, simply allow the GC to collect this and it will properly call Dispose from the finalizer.
and [<Sealed>] TcImports(tcConfigP: TcConfigProvider, initialResolutions: TcAssemblyResolutions, importsBase: TcImports option, ilGlobalsOpt, compilationThread: ICompilationThread) as this = 

    let mutable resolutions = initialResolutions
    let mutable importsBase: TcImports option = importsBase
    let mutable dllInfos: ImportedBinary list = []
    let mutable dllTable: NameMap<ImportedBinary> = NameMap.empty
    let mutable ccuInfos: ImportedAssembly list = []
    let mutable ccuTable: NameMap<ImportedAssembly> = NameMap.empty
    let mutable disposeActions = []
    let mutable disposed = false
    let mutable ilGlobalsOpt = ilGlobalsOpt
    let mutable tcGlobals = None
#if !NO_EXTENSIONTYPING
<<<<<<< HEAD
    let mutable ccuBeingCompiledHack : CcuThunk option = None
=======
    let mutable disposeTypeProviderActions = []
>>>>>>> 47072af3
    let mutable generatedTypeRoots = new System.Collections.Generic.Dictionary<ILTypeRef, int * ProviderGeneratedType>()
    let mutable tcImportsWeak = TcImportsWeakHack (WeakReference<_> this)
#endif
    
    let CheckDisposed() =
        if disposed then assert false

    let dispose () =
        CheckDisposed()
        // disposing deliberately only closes this tcImports, not the ones up the chain 
        disposed <- true        
        if verbose then 
            dprintf "disposing of TcImports, %d binaries\n" disposeActions.Length
#if !NO_EXTENSIONTYPING
        let actions = disposeTypeProviderActions
        disposeTypeProviderActions <- []
        if actions.Length > 0 then
            compilationThread.EnqueueWork (fun _ -> for action in actions do action())
#endif
        let actions = disposeActions
        disposeActions <- []
        for action in actions do action()

    static let ccuHasType (ccu: CcuThunk) (nsname: string list) (tname: string) =
        let matchNameSpace (entityOpt: Entity option) n =
            match entityOpt with
            | None -> None
            | Some entity ->
                entity.ModuleOrNamespaceType.AllEntitiesByCompiledAndLogicalMangledNames.TryFind n

        match (Some ccu.Contents, nsname) ||> List.fold matchNameSpace with
        | Some ns ->
                match Map.tryFind tname ns.ModuleOrNamespaceType.TypesByMangledName with
                | Some _ -> true
                | None -> false
        | None -> false

    member internal tcImports.Base = 
            CheckDisposed()
            importsBase

    member tcImports.CcuTable =
            CheckDisposed()
            ccuTable
        
    member tcImports.DllTable =
            CheckDisposed()
            dllTable
            
#if !NO_EXTENSIONTYPING
    member tcImports.Weak = 
            CheckDisposed()
            tcImportsWeak
#endif
        
    member tcImports.RegisterCcu ccuInfo =
        CheckDisposed()
        ccuInfos <- ccuInfos ++ ccuInfo
        // Assembly Ref Resolution: remove this use of ccu.AssemblyName
        ccuTable <- NameMap.add (ccuInfo.FSharpViewOfMetadata.AssemblyName) ccuInfo ccuTable
    
    member tcImports.RegisterDll dllInfo =
        CheckDisposed()
        dllInfos <- dllInfos ++ dllInfo
#if !NO_EXTENSIONTYPING
        tcImportsWeak.SetDllInfos dllInfos
#endif
        dllTable <- NameMap.add (getNameOfScopeRef dllInfo.ILScopeRef) dllInfo dllTable

    member tcImports.GetDllInfos() : ImportedBinary list = 
        CheckDisposed()
        match importsBase with 
        | Some importsBase-> importsBase.GetDllInfos() @ dllInfos
        | None -> dllInfos
        
    member tcImports.AllAssemblyResolutions() = 
        CheckDisposed()
        let ars = resolutions.GetAssemblyResolutions()
        match importsBase with 
        | Some importsBase-> importsBase.AllAssemblyResolutions() @ ars
        | None -> ars
        
    member tcImports.TryFindDllInfo (ctok: CompilationThreadToken, m, assemblyName, lookupOnly) =
        CheckDisposed()
        let rec look (t: TcImports) =       
            match NameMap.tryFind assemblyName t.DllTable with
            | Some res -> Some res
            | None -> 
                match t.Base with 
                | Some t2 -> look t2
                | None -> None
        match look tcImports with
        | Some res -> Some res
        | None ->
            tcImports.ImplicitLoadIfAllowed(ctok, m, assemblyName, lookupOnly)
            look tcImports
    

    member tcImports.FindDllInfo (ctok, m, assemblyName) =
        match tcImports.TryFindDllInfo (ctok, m, assemblyName, lookupOnly=false) with 
        | Some res -> res
        | None -> error(Error(FSComp.SR.buildCouldNotResolveAssembly assemblyName, m))

    member tcImports.GetImportedAssemblies() = 
        CheckDisposed()
        match importsBase with 
        | Some importsBase-> List.append (importsBase.GetImportedAssemblies()) ccuInfos
        | None -> ccuInfos        
        
    member tcImports.GetCcusExcludingBase() = 
        CheckDisposed()
        ccuInfos |> List.map (fun x -> x.FSharpViewOfMetadata)        

    member tcImports.GetCcusInDeclOrder() =         
        CheckDisposed()
        List.map (fun x -> x.FSharpViewOfMetadata) (tcImports.GetImportedAssemblies())  
        
    // This is the main "assembly reference --> assembly" resolution routine. 
    member tcImports.FindCcuInfo (ctok, m, assemblyName, lookupOnly) = 
        CheckDisposed()
        let rec look (t: TcImports) = 
            match NameMap.tryFind assemblyName t.CcuTable with
            | Some res -> Some res
            | None -> 
                 match t.Base with 
                 | Some t2 -> look t2 
                 | None -> None

        match look tcImports with
        | Some res -> ResolvedImportedAssembly res
        | None ->
            tcImports.ImplicitLoadIfAllowed(ctok, m, assemblyName, lookupOnly)
            match look tcImports with 
            | Some res -> ResolvedImportedAssembly res
            | None -> UnresolvedImportedAssembly assemblyName
        

    member tcImports.FindCcu (ctok, m, assemblyName, lookupOnly) = 
        CheckDisposed()
        match tcImports.FindCcuInfo(ctok, m, assemblyName, lookupOnly) with
<<<<<<< HEAD
        | ResolvedImportedAssembly(importedAssembly) -> ResolvedCcu(importedAssembly.FSharpViewOfMetadata)
        | UnresolvedImportedAssembly(assemblyName) ->
#if !NO_EXTENSIONTYPING
            match ccuBeingCompiledHack with
            | Some thisCcu when thisCcu.AssemblyName = assemblyName -> ResolvedCcu(thisCcu)
            | _ ->
#endif
                UnresolvedCcu(assemblyName)
=======
        | ResolvedImportedAssembly importedAssembly -> ResolvedCcu(importedAssembly.FSharpViewOfMetadata)
        | UnresolvedImportedAssembly assemblyName -> UnresolvedCcu assemblyName

    member tcImports.FindCcuFromAssemblyRef(ctok, m, assemblyRef: ILAssemblyRef) = 
        CheckDisposed()
        match tcImports.FindCcuInfo(ctok, m, assemblyRef.Name, lookupOnly=false) with
        | ResolvedImportedAssembly importedAssembly -> ResolvedCcu(importedAssembly.FSharpViewOfMetadata)
        | UnresolvedImportedAssembly _ -> UnresolvedCcu(assemblyRef.QualifiedName)
>>>>>>> 47072af3

    member tcImports.FindCcuFromScopeRef(ctok, m, scoref) =
        match scoref with
        | ILScopeRef.Local    ->
#if !NO_EXTENSIONTYPING
                match ccuBeingCompiledHack with
                | Some thisCcu -> ResolvedCcu(thisCcu)
                | _ ->
#endif
                    UnresolvedCcu("local")
        | ILScopeRef.Module _ -> error(InternalError("FindCcuFromScopeRef: reference found to a type in an auxiliary module",m))
        | ILScopeRef.Assembly assref ->
            CheckDisposed()
            match tcImports.FindCcuInfo(ctok, m, assref.Name, lookupOnly=false) with
            | ResolvedImportedAssembly(importedAssembly) -> ResolvedCcu(importedAssembly.FSharpViewOfMetadata)
            | UnresolvedImportedAssembly _ ->
#if !NO_EXTENSIONTYPING
                match ccuBeingCompiledHack with
                | Some thisCcu when thisCcu.AssemblyName = assref.Name -> ResolvedCcu(thisCcu)
                | _ ->
#endif
                    UnresolvedCcu(assref.QualifiedName)

#if !NO_EXTENSIONTYPING
    member tcImports.ImportQualifiedTypeNameAsTypeValue(qname:string, m) =
        // Qualified name string --> TyconRef
        assert (qname.Contains(",")) // we expected a qualified type name, even for references to the assembly being compiled

        // We expect assembly-qualified names in the following format:
        //                System.Int32, mscorlib, Version=4.0.0.0, Culture=neutral, PublicKeyToken=b77a5c561934e089
        //                |___Type___|  |_________________________________Assembly________________________________|
        // It therefore makes sense to search for the 4th last comma, as the starting point of the assembly.
        // nthLastIndexOf searches a string from end to start, terminating when it finds n of the char searched for.s
        let find3rdLastComma (s : string) =
            let commaTargetCount = 3
            let mutable countSoFar = 0
            let mutable currIndex = s.Length - 1
            while currIndex >= 0 && countSoFar < commaTargetCount do
                match s.[currIndex] with
                | ',' -> countSoFar <- countSoFar + 1
                | '[' | ']' ->
                    // We've gone too far. The assembly should never contain brackets, indicating we are in the type.
                    assert false
                | _ -> ()
                currIndex <- currIndex - 1
            if countSoFar = commaTargetCount then
                currIndex + 1
            else
                assert false; -1
        let commaPos = qname.LastIndexOf ','

        let typeNameWithArgs = qname.[0..commaPos-1]
        let isGeneric = qname.Contains("[")
        let typeName, genericTypes =
            if isGeneric then
                let splitArgs (s : string) =
                    seq {
                        let mutable startIndex = 0
                        let mutable currIndex = 0
                        let mutable bracketCount = 0
                        while currIndex < s.Length do
                            match s.[currIndex] with
                            | '[' -> bracketCount <- bracketCount + 1
                            | ']' -> bracketCount <- bracketCount - 1
                            | ',' when bracketCount = 0 ->
                                yield s.[startIndex..currIndex-1]
                                startIndex <- currIndex + 1
                            | _ -> ()
                            currIndex <- currIndex + 1
                        yield s.[startIndex..s.Length-1]
                    } |> Seq.toArray
                let startI = typeNameWithArgs.IndexOf('[')
                let endI = typeNameWithArgs.LastIndexOf(']')
                let typeName = typeNameWithArgs.[0..startI-1]
                let genericArgStrings =
                    typeNameWithArgs.[startI+1..endI-1] |> splitArgs
                        // Assembly Qualified type arguments are surrounded by [] brackets
                let processArg (arg : string) =
                    let bracketsRemoved = arg.[1..arg.Length-2]
                    let unnecessaryAssemblyInfoRemoved =
                        let commaPos = find3rdLastComma bracketsRemoved
                        bracketsRemoved.[0..commaPos-1]
                    unnecessaryAssemblyInfoRemoved
                let genericArgStrings = genericArgStrings |> Array.map processArg
                let genericArgs = genericArgStrings |> Array.map (fun s -> tcImports.ImportQualifiedTypeNameAsTypeValue(s, m))
                typeName, genericArgs
            else
                typeNameWithArgs, [||]
        let ilTypeRef =

            let assName = if commaPos+2 < qname.Length then qname.[commaPos+2..]  else ""
            let ilAssRef = ILAssemblyRef.FromAssemblyName (System.Reflection.AssemblyName assName)
            let ilScoRef = ILScopeRef.Assembly ilAssRef
            if typeName.Contains("+") then
                let pieces = typeName.Split('+')
                ILTypeRef.Create(ilScoRef, Array.toList pieces.[0..pieces.Length-2], pieces.[pieces.Length-1])
            else
                ILTypeRef.Create(ilScoRef, [], typeName)

        // See if this type is fromm the assembly being compiled. If so, look up the table
        let st =
            match ccuBeingCompiledHack with
            | Some ccu when ccu.AssemblyName = ilTypeRef.Scope.AssemblyRef.Name ->
                let asm = ccu.ReflectAssembly :?> TastReflect.ReflectAssembly
                match asm.GetType(typeName) with
                | null -> failwith (sprintf "couldn't get type '%s' from assembly '%s'" typeName ccu.AssemblyName)
                | st ->
                    st
            | _ ->
                let tcref = Import.ImportILTypeRef (tcImports.GetImportMap()) m ilTypeRef
                // TyconRef --> ReflectTypeDefinition value
                let ccu =
                    match ccuOfTyconRef tcref with
                    | Some ccu -> ccu
                    | None ->
                    match ccuBeingCompiledHack with
                    | Some ccu -> ccu
                    | None -> failwith (sprintf "TODO: didn't get back to CCU being compiled for local tcref %s" tcref.DisplayName)
                let asm = ccu.ReflectAssembly :?> TastReflect.ReflectAssembly
                asm.TxTypeDef None tcref
        let st =
            if isGeneric then
                st.MakeGenericType genericTypes
            else
                st
        printfn "resurrected type value st.AssemblyQualifiedName='%s'" st.AssemblyQualifiedName
        st

    member tcImports.GetProvidedAssemblyInfo(ctok, m, assembly: Tainted<ProvidedAssembly>) = 
        let anameOpt = assembly.PUntaint((fun assembly -> match assembly with null -> None | a -> Some (a.GetName())), m)
        match anameOpt with 
        | None -> false, None
        | Some aname -> 
        let ilShortAssemName = aname.Name
        match tcImports.FindCcu (ctok, m, ilShortAssemName, lookupOnly=true) with 
        | ResolvedCcu ccu -> 
            if ccu.IsProviderGenerated then 
                let dllinfo = tcImports.FindDllInfo(ctok, m, ilShortAssemName)
                true, dllinfo.ProviderGeneratedStaticLinkMap
            else
                false, None

        | UnresolvedCcu _ -> 
            let g = tcImports.GetTcGlobals()
            let ilScopeRef = ILScopeRef.Assembly (ILAssemblyRef.FromAssemblyName aname)
            let fileName = aname.Name + ".dll"
            let bytes = assembly.PApplyWithProvider((fun (assembly, provider) -> assembly.GetManifestModuleContents provider), m).PUntaint(id, m)
            let tcConfig = tcConfigP.Get ctok
            let ilModule, ilAssemblyRefs = 
                let opts: ILReaderOptions = 
                    { ilGlobals = g.ilg 
                      reduceMemoryUsage = tcConfig.reduceMemoryUsage
                      pdbDirPath = None 
                      metadataOnly = MetadataOnlyFlag.Yes
                      tryGetMetadataSnapshot = tcConfig.tryGetMetadataSnapshot }
                let reader = OpenILModuleReaderFromBytes fileName bytes opts
                reader.ILModuleDef, reader.ILAssemblyRefs

            let theActualAssembly = assembly.PUntaint((fun x -> x.Handle), m)
            let dllinfo = 
                { RawMetadata= RawFSharpAssemblyDataBackedByFileOnDisk (ilModule, ilAssemblyRefs) 
                  FileName=fileName
                  ProviderGeneratedAssembly=Some theActualAssembly
                  IsProviderGenerated=true
                  ProviderGeneratedStaticLinkMap= if g.isInteractive then None else Some (ProvidedAssemblyStaticLinkingMap.CreateNew())
                  ILScopeRef = ilScopeRef
                  ILAssemblyRefs = ilAssemblyRefs }
            tcImports.RegisterDll dllinfo
            let ccuData: CcuData = 
              { IsFSharp=false
                UsesFSharp20PlusQuotations=false
                InvalidateEvent=(new Event<_>()).Publish
                IsProviderGenerated = true
                QualifiedName= Some (assembly.PUntaint((fun a -> a.FullName), m))
                Contents = NewCcuContents ilScopeRef m ilShortAssemName (NewEmptyModuleOrNamespaceType Namespace) 
                ILScopeRef = ilScopeRef
                Stamp = newStamp()
                SourceCodeDirectory = ""  
                FileName = Some fileName
                MemberSignatureEquality = (fun ty1 ty2 -> Tastops.typeEquivAux EraseAll g ty1 ty2)
                ImportProvidedType = (fun ty -> Import.ImportProvidedType (tcImports.GetImportMap()) m ty)
<<<<<<< HEAD
                ImportQualifiedTypeNameAsTypeValue = (fun (m,qname) ->  tcImports.ImportQualifiedTypeNameAsTypeValue (m, qname))
                ReflectAssembly = lazy null
                GetCcuBeingCompiledHack = (fun () -> ccuBeingCompiledHack)
=======
                TryGetILModuleDef = (fun () -> Some ilModule)
>>>>>>> 47072af3
                TypeForwarders = Map.empty }
                    
            let ccu = CcuThunk.Create(ilShortAssemName, ccuData)
            ccuData.ReflectAssembly <- lazy (TastReflect.ReflectAssembly(g,ccu,fileName) :> _)
            let ccuinfo = 
                { FSharpViewOfMetadata=ccu 
                  ILScopeRef = ilScopeRef 
                  AssemblyAutoOpenAttributes = []
                  AssemblyInternalsVisibleToAttributes = []
                  IsProviderGenerated = true
                  TypeProviders=[]
                  FSharpOptimizationData = notlazy None }
            tcImports.RegisterCcu ccuinfo
            // Yes, it is generative
            true, dllinfo.ProviderGeneratedStaticLinkMap

    member tcImports.RecordGeneratedTypeRoot root = 
        // checking if given ProviderGeneratedType was already recorded before (probably for another set of static parameters) 
        let (ProviderGeneratedType(_, ilTyRef, _)) = root
        let index = 
            match generatedTypeRoots.TryGetValue ilTyRef with
            | true, (index, _) -> index
            | false, _ -> generatedTypeRoots.Count
        generatedTypeRoots.[ilTyRef] <- (index, root)

    member tcImports.SetCcuBeingCompiledHack thisCcu =
        ccuBeingCompiledHack <- Some thisCcu

    member tcImports.ProviderGeneratedTypeRoots = 
        generatedTypeRoots.Values
        |> Seq.sortBy fst
        |> Seq.map snd
        |> Seq.toList
#endif

    member private tcImports.AttachDisposeAction action =
        CheckDisposed()
        disposeActions <- action :: disposeActions

#if !NO_EXTENSIONTYPING
    member private tcImports.AttachDisposeTypeProviderAction action =
        CheckDisposed()
        disposeTypeProviderActions <- action :: disposeTypeProviderActions
#endif
  
    // Note: the returned binary reader is associated with the tcImports, i.e. when the tcImports are closed 
    // then the reader is closed. 
    member tcImports.OpenILBinaryModule(ctok, filename, m) = 
      try
        CheckDisposed()
        let tcConfig = tcConfigP.Get ctok
        let pdbDirPath =
            // We open the pdb file if one exists parallel to the binary we 
            // are reading, so that --standalone will preserve debug information. 
            if tcConfig.openDebugInformationForLaterStaticLinking then 
                let pdbDir = try Filename.directoryName filename with _ -> "."
                let pdbFile = (try Filename.chopExtension filename with _ -> filename) + ".pdb" 

                if FileSystem.SafeExists pdbFile then 
                    if verbose then dprintf "reading PDB file %s from directory %s\n" pdbFile pdbDir
                    Some pdbDir
                else
                    None
            else
                None

        let ilGlobals =
            // ILScopeRef.Local can be used only for primary assembly (mscorlib or System.Runtime) itself
            // Remaining assemblies should be opened using existing ilGlobals (so they can properly locate fundamental types)
            match ilGlobalsOpt with
            | None -> mkILGlobals ILScopeRef.Local
            | Some g -> g

        let ilILBinaryReader =
            OpenILBinary (filename, tcConfig.reduceMemoryUsage, ilGlobals, pdbDirPath, tcConfig.shadowCopyReferences, tcConfig.tryGetMetadataSnapshot)

        tcImports.AttachDisposeAction(fun _ -> (ilILBinaryReader :> IDisposable).Dispose())
        ilILBinaryReader.ILModuleDef, ilILBinaryReader.ILAssemblyRefs
      with e ->
        error(Error(FSComp.SR.buildErrorOpeningBinaryFile(filename, e.Message), m))

    (* auxModTable is used for multi-module assemblies *)
    member tcImports.MkLoaderForMultiModuleILAssemblies ctok m =
        CheckDisposed()
        let auxModTable = HashMultiMap(10, HashIdentity.Structural)
        fun viewedScopeRef ->
        
            let tcConfig = tcConfigP.Get ctok
            match viewedScopeRef with
            | ILScopeRef.Module modref -> 
                let key = modref.Name
                if not (auxModTable.ContainsKey key) then
                    let resolution = tcConfig.ResolveLibWithDirectories (CcuLoadFailureAction.RaiseError, AssemblyReference(m, key, None)) |> Option.get
                    let ilModule, _ = tcImports.OpenILBinaryModule(ctok, resolution.resolvedPath, m)
                    auxModTable.[key] <- ilModule
                auxModTable.[key] 

            | _ -> 
                error(InternalError("Unexpected ILScopeRef.Local or ILScopeRef.Assembly in exported type table", m))

    member tcImports.IsAlreadyRegistered nm =
        CheckDisposed()
        tcImports.GetDllInfos() |> List.exists (fun dll -> 
            match dll.ILScopeRef with 
            | ILScopeRef.Assembly a -> a.Name = nm 
            | _ -> false)

    member tcImports.GetImportMap() = 
        CheckDisposed()
        let loaderInterface = 
            { new Import.AssemblyLoader with 
                 member x.FindCcuFromScopeRef (ctok, m, scoref) = 
                     tcImports.FindCcuFromScopeRef (ctok, m, scoref)
#if !NO_EXTENSIONTYPING
                 member x.GetProvidedAssemblyInfo (ctok, m, assembly) = tcImports.GetProvidedAssemblyInfo (ctok, m, assembly)
                 member x.RecordGeneratedTypeRoot root = tcImports.RecordGeneratedTypeRoot root
#endif
             }
        new Import.ImportMap (tcImports.GetTcGlobals(), loaderInterface)

    // Note the tcGlobals are only available once mscorlib and fslib have been established. For TcImports, 
    // they are logically only needed when converting AbsIL data structures into F# data structures, and
    // when converting AbsIL types in particular, since these types are normalized through the tables
    // in the tcGlobals (E.g. normalizing 'System.Int32' to 'int'). On the whole ImportILAssembly doesn't
    // actually convert AbsIL types - it only converts the outer shell of type definitions - the vast majority of
    // types such as those in method signatures are currently converted on-demand. However ImportILAssembly does have to
    // convert the types that are constraints in generic parameters, which was the original motivation for making sure that
    // ImportILAssembly had a tcGlobals available when it really needs it.
    member tcImports.GetTcGlobals() : TcGlobals =
        CheckDisposed()
        match tcGlobals with 
        | Some g -> g 
        | None -> 
            match importsBase with 
            | Some b -> b.GetTcGlobals() 
            | None -> failwith "unreachable: GetGlobals - are the references to mscorlib.dll and FSharp.Core.dll valid?"

    member private tcImports.SetILGlobals ilg =
        CheckDisposed()
        ilGlobalsOpt <- Some ilg

    member private tcImports.SetTcGlobals g =
        CheckDisposed()
        tcGlobals <- Some g

#if !NO_EXTENSIONTYPING
    member private tcImports.InjectProvidedNamespaceOrTypeIntoEntity 
            (typeProviderEnvironment, 
             tcConfig: TcConfig, 
             m, entity: Entity, 
             injectedNamspace, remainingNamespace, 
             provider, 
             st: Tainted<ProvidedType> option) = 
        match remainingNamespace with
        | next :: rest ->
            // Inject the namespace entity 
            match entity.ModuleOrNamespaceType.ModulesAndNamespacesByDemangledName.TryFind next with
            | Some childEntity ->
                tcImports.InjectProvidedNamespaceOrTypeIntoEntity (typeProviderEnvironment, tcConfig, m, childEntity, next :: injectedNamspace, rest, provider, st)
            | None -> 
                // Build up the artificial namespace if there is not a real one.
                let cpath = CompPath(ILScopeRef.Local, injectedNamspace |> List.rev |> List.map (fun n -> (n, ModuleOrNamespaceKind.Namespace)) )
                let newNamespace = NewModuleOrNamespace (Some cpath) taccessPublic (ident(next, rangeStartup)) XmlDoc.Empty [] (MaybeLazy.Strict (NewEmptyModuleOrNamespaceType Namespace)) 
                entity.ModuleOrNamespaceType.AddModuleOrNamespaceByMutation newNamespace
                tcImports.InjectProvidedNamespaceOrTypeIntoEntity (typeProviderEnvironment, tcConfig, m, newNamespace, next :: injectedNamspace, rest, provider, st)
        | [] -> 
            match st with
            | Some st ->
                // Inject the wrapper type into the provider assembly.
                //
                // Generated types get properly injected into the provided (i.e. generated) assembly CCU in tc.fs

                let importProvidedType t = Import.ImportProvidedType (tcImports.GetImportMap()) m t
                let isSuppressRelocate = tcConfig.isInteractive || st.PUntaint((fun st -> st.IsSuppressRelocate), m) 
                let newEntity = Construct.NewProvidedTycon(typeProviderEnvironment, st, importProvidedType, isSuppressRelocate, m) 
                entity.ModuleOrNamespaceType.AddProvidedTypeEntity newEntity
            | None -> ()

            entity.entity_tycon_repr <-
                match entity.TypeReprInfo with 
                // This is the first extension 
                | TNoRepr -> 
                    TProvidedNamespaceExtensionPoint(typeProviderEnvironment, [provider])
                                
                // Add to the existing list of extensions
                | TProvidedNamespaceExtensionPoint(resolutionFolder, prior) as repr -> 
                    if not(prior |> List.exists(fun r->Tainted.EqTainted r provider)) then 
                        TProvidedNamespaceExtensionPoint(resolutionFolder, provider :: prior)
                    else 
                        repr

                | _ -> failwith "Unexpected representation in namespace entity referred to by a type provider"

    member tcImportsStrong.ImportTypeProviderExtensions 
               (ctok, tcConfig: TcConfig, 
                fileNameOfRuntimeAssembly, 
                ilScopeRefOfRuntimeAssembly, 
                runtimeAssemblyAttributes: ILAttribute list, 
                entityToInjectInto, invalidateCcu: Event<_>, m) = 

        let startingErrorCount = CompileThreadStatic.ErrorLogger.ErrorCount

        // Find assembly level TypeProviderAssemblyAttributes. These will point to the assemblies that 
        // have class which implement ITypeProvider and which have TypeProviderAttribute on them.
        let designTimeAssemblyNames = 
            runtimeAssemblyAttributes 
            |> List.choose (TryDecodeTypeProviderAssemblyAttr (defaultArg ilGlobalsOpt EcmaMscorlibILGlobals))
            // If no design-time assembly is specified, use the runtime assembly
            |> List.map (function null -> fileNameOfRuntimeAssembly | s -> s)
            // For each simple name of a design-time assembly, we take the first matching one in the order they are 
            // specified in the attributes
            |> List.distinctBy (fun s -> try Path.GetFileNameWithoutExtension s with _ -> s)

        if not (List.isEmpty designTimeAssemblyNames) then

            // Find the SystemRuntimeAssemblyVersion value to report in the TypeProviderConfig.
            let primaryAssemblyVersion = 
                let primaryAssemblyRef = tcConfig.PrimaryAssemblyDllReference()
                let resolution = tcConfig.ResolveLibWithDirectories (CcuLoadFailureAction.RaiseError, primaryAssemblyRef) |> Option.get
                 // MSDN: this method causes the file to be opened and closed, but the assembly is not added to this domain
                let name = System.Reflection.AssemblyName.GetAssemblyName(resolution.resolvedPath)
                name.Version

            let typeProviderEnvironment = 
                 { resolutionFolder = tcConfig.implicitIncludeDir
                   outputFile = tcConfig.outputFile
                   showResolutionMessages = tcConfig.showExtensionTypeMessages 
                   referencedAssemblies = Array.distinct [| for r in tcImportsStrong.AllAssemblyResolutions() -> r.resolvedPath |]
                   temporaryFolder = FileSystem.GetTempPathShim() }

            // The type provider should not hold strong references to disposed
            // TcImport objects. So the callbacks provided in the type provider config
            // dispatch via a thunk which gets set to a non-resource-capturing 
            // failing function when the object is disposed. 
            let systemRuntimeContainsType =  
                // NOTE: do not touch this, edit: but we did, we had no choice - TPs cannot hold a strong reference on TcImports "ever".
                let tcImports = tcImportsWeak
                let systemRuntimeContainsTypeRef = ref (fun typeName -> tcImports.SystemRuntimeContainsType typeName)
                tcImportsStrong.AttachDisposeTypeProviderAction(fun () -> systemRuntimeContainsTypeRef := (fun _ -> raise (System.ObjectDisposedException("The type provider has been disposed"))))  
                fun arg -> systemRuntimeContainsTypeRef.Value arg  

            let providers = 
                [ for designTimeAssemblyName in designTimeAssemblyNames do
                      yield! ExtensionTyping.GetTypeProvidersOfAssembly(fileNameOfRuntimeAssembly, ilScopeRefOfRuntimeAssembly, designTimeAssemblyName, typeProviderEnvironment, 
                                                                        tcConfig.isInvalidationSupported, tcConfig.isInteractive, systemRuntimeContainsType, primaryAssemblyVersion, m) ]

            // Note, type providers are disposable objects. The TcImports owns the provider objects - when/if it is disposed, the providers are disposed.
            // We ignore all exceptions from provider disposal.
            for provider in providers do 
                tcImportsStrong.AttachDisposeTypeProviderAction(fun () -> 
                    try 
                        provider.PUntaintNoFailure(fun x -> x).Dispose() 
                    with e -> 
                        ())
            
            // Add the invalidation signal handlers to each provider
            for provider in providers do 
                provider.PUntaint((fun tp -> 

                    // Register the type provider invalidation handler.
                    //
                    // We are explicit about what the handler closure captures to help reason about the
                    // lifetime of captured objects, especially in case the type provider instance gets leaked
                    // or keeps itself alive mistakenly, e.g. via some global state in the type provider instance.
                    //
                    // The closure captures 
                    //   1. an Event value, ultimately this is made available in all CCus as ccu.InvalidateEvent
                    //   2. any handlers registered to ccu.InvalidateEvent 
                    //   3. a message string
                    //
                    // Note that the invalidation handler does not explicitly capture the TcImports. 
                    // The only place where handlers are registered is to ccu.InvalidateEvent is in IncrementalBuilder.fs.

                    let capturedInvalidateCcu = invalidateCcu
                    let capturedMessage = "The provider '" + fileNameOfRuntimeAssembly + "' reported a change"
                    let handler = tp.Invalidate.Subscribe(fun _ -> capturedInvalidateCcu.Trigger (capturedMessage))  

                    // When the TcImports is disposed we detach the invalidation callback
                    tcImportsStrong.AttachDisposeTypeProviderAction(fun () -> try handler.Dispose() with _ -> ())), m)  
                
            match providers with
            | [] -> 
                warning(Error(FSComp.SR.etHostingAssemblyFoundWithoutHosts(fileNameOfRuntimeAssembly, typeof<Microsoft.FSharp.Core.CompilerServices.TypeProviderAssemblyAttribute>.FullName), m)) 
            | _ -> 

#if DEBUG
                if typeProviderEnvironment.showResolutionMessages then
                    dprintfn "Found extension type hosting hosting assembly '%s' with the following extensions:" fileNameOfRuntimeAssembly
                    providers |> List.iter(fun provider ->dprintfn " %s" (ExtensionTyping.DisplayNameOfTypeProvider(provider.TypeProvider, m)))
#endif
                    
                for provider in providers do 
                    try
                        // Inject an entity for the namespace, or if one already exists, then record this as a provider
                        // for that namespace.
                        let rec loop (providedNamespace: Tainted<IProvidedNamespace>) =
                            let path = ExtensionTyping.GetProvidedNamespaceAsPath(m, provider, providedNamespace.PUntaint((fun r -> r.NamespaceName), m))
                            tcImportsStrong.InjectProvidedNamespaceOrTypeIntoEntity (typeProviderEnvironment, tcConfig, m, entityToInjectInto, [], path, provider, None)

                            // Inject entities for the types returned by provider.GetTypes(). 
                            //
                            // NOTE: The types provided by GetTypes() are available for name resolution
                            // when the namespace is "opened". This is part of the specification of the language
                            // feature.
                            let tys = providedNamespace.PApplyArray((fun provider -> provider.GetTypes()), "GetTypes", m)
                            let ptys = [| for ty in tys -> ty.PApply((fun ty -> ty |> ProvidedType.CreateNoContext), m) |]
                            for st in ptys do 
                                tcImportsStrong.InjectProvidedNamespaceOrTypeIntoEntity (typeProviderEnvironment, tcConfig, m, entityToInjectInto, [], path, provider, Some st)

                            for providedNestedNamespace in providedNamespace.PApplyArray((fun provider -> provider.GetNestedNamespaces()), "GetNestedNamespaces", m) do 
                                loop providedNestedNamespace

                        RequireCompilationThread ctok // IProvidedType.GetNamespaces is an example of a type provider call
                        let providedNamespaces = provider.PApplyArray((fun r -> r.GetNamespaces()), "GetNamespaces", m)

                        for providedNamespace in providedNamespaces do
                            loop providedNamespace
                    with e -> 
                        errorRecovery e m

                if startingErrorCount<CompileThreadStatic.ErrorLogger.ErrorCount then
                    error(Error(FSComp.SR.etOneOrMoreErrorsSeenDuringExtensionTypeSetting(), m))  

            providers 
        else []
#endif

    /// Query information about types available in target system runtime library
    member tcImports.SystemRuntimeContainsType (typeName: string) : bool = 
        let ns, typeName = IL.splitILTypeName typeName
        let tcGlobals = tcImports.GetTcGlobals()
        tcGlobals.TryFindSysTyconRef ns typeName |> Option.isSome

    // Add a referenced assembly
    //
    // Retargetable assembly refs are required for binaries that must run 
    // against DLLs supported by multiple publishers. For example
    // Compact Framework binaries must use this. However it is not
    // clear when else it is required, e.g. for Mono.
    
    member tcImports.PrepareToImportReferencedILAssembly (ctok, m, filename, dllinfo: ImportedBinary) =
        CheckDisposed()
        let tcConfig = tcConfigP.Get ctok
        assert dllinfo.RawMetadata.TryGetILModuleDef().IsSome
        let ilModule = dllinfo.RawMetadata.TryGetILModuleDef().Value
        let ilScopeRef = dllinfo.ILScopeRef
        let aref =   
            match ilScopeRef with 
            | ILScopeRef.Assembly aref -> aref 
            | _ -> error(InternalError("PrepareToImportReferencedILAssembly: cannot reference .NET netmodules directly, reference the containing assembly instead", m))

        let nm = aref.Name
        if verbose then dprintn ("Converting IL assembly to F# data structures "+nm)
        let auxModuleLoader = tcImports.MkLoaderForMultiModuleILAssemblies ctok m
        let invalidateCcu = new Event<_>()
        let ccu = Import.ImportILAssembly(tcImports.GetImportMap, m, auxModuleLoader, ilScopeRef, tcConfig.implicitIncludeDir, Some filename, ilModule, invalidateCcu.Publish)
#if !NO_EXTENSIONTYPING
        ccu.Deref.ReflectAssembly <- lazy (TastReflect.ReflectAssembly(tcImports.GetTcGlobals(),ccu,filename) :> _)
        ccu.Deref.GetCcuBeingCompiledHack <- (fun () -> Some ccu)
#endif
        let ilg = defaultArg ilGlobalsOpt EcmaMscorlibILGlobals

        let ccuinfo = 
            { FSharpViewOfMetadata=ccu 
              ILScopeRef = ilScopeRef 
              AssemblyAutoOpenAttributes = GetAutoOpenAttributes ilg ilModule
              AssemblyInternalsVisibleToAttributes = GetInternalsVisibleToAttributes ilg ilModule
#if !NO_EXTENSIONTYPING
              IsProviderGenerated = false 
              TypeProviders = []
#endif
              FSharpOptimizationData = notlazy None }
        tcImports.RegisterCcu ccuinfo
        let phase2 () = 
#if !NO_EXTENSIONTYPING
            ccuinfo.TypeProviders <- tcImports.ImportTypeProviderExtensions (ctok, tcConfig, filename, ilScopeRef, ilModule.ManifestOfAssembly.CustomAttrs.AsList, ccu.Contents, invalidateCcu, m)
#endif
            [ResolvedImportedAssembly ccuinfo]
        phase2

    member tcImports.PrepareToImportReferencedFSharpAssembly (ctok, m, filename, dllinfo: ImportedBinary) =
        CheckDisposed()
#if !NO_EXTENSIONTYPING
        let tcConfig = tcConfigP.Get ctok
#endif
        let ilModule = dllinfo.RawMetadata 
        let ilScopeRef = dllinfo.ILScopeRef 
        let ilShortAssemName = getNameOfScopeRef ilScopeRef 
        if verbose then dprintn ("Converting F# assembly to F# data structures "+(getNameOfScopeRef ilScopeRef))
        if verbose then dprintn ("Relinking interface info from F# assembly "+ilShortAssemName)
        let optDataReaders = ilModule.GetRawFSharpOptimizationData(m, ilShortAssemName, filename)

        let ccuRawDataAndInfos = 
            ilModule.GetRawFSharpSignatureData(m, ilShortAssemName, filename)
            |> List.map (fun (ccuName, sigDataReader) -> 
                let data = GetSignatureData (filename, ilScopeRef, ilModule.TryGetILModuleDef(), sigDataReader)

                let optDatas = Map.ofList optDataReaders

                let minfo: PickledCcuInfo = data.RawData 
                let mspec = minfo.mspec 

#if !NO_EXTENSIONTYPING
                let invalidateCcu = new Event<_>()
#endif

                let codeDir = minfo.compileTimeWorkingDir
                let ccuData: CcuData = 
                    { ILScopeRef=ilScopeRef
                      Stamp = newStamp()
                      FileName = Some filename 
                      QualifiedName= Some(ilScopeRef.QualifiedName)
                      SourceCodeDirectory = codeDir (* note: in some cases we fix up this information later *)
                      IsFSharp=true
                      Contents = mspec 
#if !NO_EXTENSIONTYPING
                      InvalidateEvent=invalidateCcu.Publish
                      IsProviderGenerated = false
                      ImportProvidedType = (fun ty -> Import.ImportProvidedType (tcImports.GetImportMap()) m ty)
                      ImportQualifiedTypeNameAsTypeValue = (fun (m,qname) ->  tcImports.ImportQualifiedTypeNameAsTypeValue (m, qname))
                      GetCcuBeingCompiledHack = (fun () -> ccuBeingCompiledHack)
                      ReflectAssembly = lazy null
#endif
                      TryGetILModuleDef = ilModule.TryGetILModuleDef
                      UsesFSharp20PlusQuotations = minfo.usesQuotations
                      MemberSignatureEquality= (fun ty1 ty2 -> Tastops.typeEquivAux EraseAll (tcImports.GetTcGlobals()) ty1 ty2)
                      TypeForwarders = ImportILAssemblyTypeForwarders(tcImports.GetImportMap, m, ilModule.GetRawTypeForwarders()) }

                let ccu = CcuThunk.Create(ccuName, ccuData)
<<<<<<< HEAD
#if !NO_EXTENSIONTYPING
                ccuData.ReflectAssembly <- lazy (TastReflect.ReflectAssembly(tcImports.GetTcGlobals(),ccu,filename)  :> _)
#endif
                let optdata =
                    lazy
                        (match Map.tryFind ccuName optDatas  with
                         | None ->
                            if verbose then dprintf "*** no optimization data for CCU %s, was DLL compiled with --no-optimization-data??\n" ccuName
=======

                let optdata = 
                    lazy 
                        (match Map.tryFind ccuName optDatas with 
                         | None -> 
                            if verbose then dprintf "*** no optimization data for CCU %s, was DLL compiled with --no-optimization-data??\n" ccuName 
>>>>>>> 47072af3
                            None
                         | Some info -> 
                            let data = GetOptimizationData (filename, ilScopeRef, ilModule.TryGetILModuleDef(), info)
                            let res = data.OptionalFixup(fun nm -> availableToOptionalCcu(tcImports.FindCcu(ctok, m, nm, lookupOnly=false))) 
                            if verbose then dprintf "found optimization data for CCU %s\n" ccuName 
                            Some res)
                let ilg = defaultArg ilGlobalsOpt EcmaMscorlibILGlobals
                let ccuinfo = 
                    { FSharpViewOfMetadata=ccu 
                      AssemblyAutoOpenAttributes = ilModule.GetAutoOpenAttributes ilg
                      AssemblyInternalsVisibleToAttributes = ilModule.GetInternalsVisibleToAttributes ilg
                      FSharpOptimizationData=optdata 
#if !NO_EXTENSIONTYPING
                      IsProviderGenerated = false
                      TypeProviders = []
#endif
                      ILScopeRef = ilScopeRef }  
                let phase2() = 
#if !NO_EXTENSIONTYPING
                     match ilModule.TryGetILModuleDef() with 
                     | None -> () // no type providers can be used without a real IL Module present
                     | Some ilModule ->
                         ccuinfo.TypeProviders <- tcImports.ImportTypeProviderExtensions (ctok, tcConfig, filename, ilScopeRef, ilModule.ManifestOfAssembly.CustomAttrs.AsList, ccu.Contents, invalidateCcu, m)
#else
                     ()
#endif
                data, ccuinfo, phase2)
                     
        // Register all before relinking to cope with mutually-referential ccus 
        ccuRawDataAndInfos |> List.iter (p23 >> tcImports.RegisterCcu)
        let phase2 () = 
            (* Relink *)
            (* dprintf "Phase2: %s\n" filename; REMOVE DIAGNOSTICS *)
            ccuRawDataAndInfos |> List.iter (fun (data, _, _) -> data.OptionalFixup(fun nm -> availableToOptionalCcu(tcImports.FindCcu(ctok, m, nm, lookupOnly=false))) |> ignore)
#if !NO_EXTENSIONTYPING
            ccuRawDataAndInfos |> List.iter (fun (_, _, phase2) -> phase2())
#endif
            ccuRawDataAndInfos |> List.map p23 |> List.map ResolvedImportedAssembly  
        phase2
         

    // NOTE: When used in the Language Service this can cause the transitive checking of projects. Hence it must be cancellable.
    member tcImports.RegisterAndPrepareToImportReferencedDll (ctok, r: AssemblyResolution) : Cancellable<_ * (unit -> AvailableImportedAssembly list)> =
      cancellable {
        CheckDisposed()
        let m = r.originalReference.Range
        let filename = r.resolvedPath
        let! contentsOpt = 
          cancellable {
            match r.ProjectReference with 
            | Some ilb -> return! ilb.EvaluateRawContents ctok
            | None -> return None
          }

        let assemblyData = 
            match contentsOpt with 
            | Some ilb -> ilb
            | None -> 
                let ilModule, ilAssemblyRefs = tcImports.OpenILBinaryModule(ctok, filename, m)
                RawFSharpAssemblyDataBackedByFileOnDisk (ilModule, ilAssemblyRefs) :> IRawFSharpAssemblyData

        let ilShortAssemName = assemblyData.ShortAssemblyName 
        let ilScopeRef = assemblyData.ILScopeRef

        if tcImports.IsAlreadyRegistered ilShortAssemName then 
            let dllinfo = tcImports.FindDllInfo(ctok, m, ilShortAssemName)
            let phase2() = [tcImports.FindCcuInfo(ctok, m, ilShortAssemName, lookupOnly=true)] 
            return dllinfo, phase2
        else 
            let dllinfo = 
                { RawMetadata=assemblyData 
                  FileName=filename
#if !NO_EXTENSIONTYPING
                  ProviderGeneratedAssembly=None
                  IsProviderGenerated=false
                  ProviderGeneratedStaticLinkMap = None
#endif
                  ILScopeRef = ilScopeRef
                  ILAssemblyRefs = assemblyData.ILAssemblyRefs }
            tcImports.RegisterDll dllinfo
            let ilg = defaultArg ilGlobalsOpt EcmaMscorlibILGlobals
            let phase2 = 
                if assemblyData.HasAnyFSharpSignatureDataAttribute then 
                    if not (assemblyData.HasMatchingFSharpSignatureDataAttribute ilg) then 
                      errorR(Error(FSComp.SR.buildDifferentVersionMustRecompile filename, m))
                      tcImports.PrepareToImportReferencedILAssembly (ctok, m, filename, dllinfo)
                    else 
                      try
                        tcImports.PrepareToImportReferencedFSharpAssembly (ctok, m, filename, dllinfo)
                      with e -> error(Error(FSComp.SR.buildErrorOpeningBinaryFile(filename, e.Message), m))
                else 
                    tcImports.PrepareToImportReferencedILAssembly (ctok, m, filename, dllinfo)
            return dllinfo, phase2
         }

    // NOTE: When used in the Language Service this can cause the transitive checking of projects. Hence it must be cancellable.
    member tcImports.RegisterAndImportReferencedAssemblies (ctok, nms: AssemblyResolution list) =
      cancellable {
        CheckDisposed()

        let! results = 
           nms |> Cancellable.each (fun nm -> 
               cancellable {
                   try
                            let! res = tcImports.RegisterAndPrepareToImportReferencedDll (ctok, nm)
                            return Some res
                   with e ->
                            errorR(Error(FSComp.SR.buildProblemReadingAssembly(nm.resolvedPath, e.Message), nm.originalReference.Range))
                            return None 
               })

        let dllinfos, phase2s = results |> List.choose id |> List.unzip
        let ccuinfos = (List.collect (fun phase2 -> phase2()) phase2s) 
        return dllinfos, ccuinfos
      }
      
    /// Note that implicit loading is not used for compilations from MSBuild, which passes ``--noframework``
    /// Implicit loading is done in non-cancellation mode. Implicit loading is never used in the language service, so 
    /// no cancellation is needed.
    member tcImports.ImplicitLoadIfAllowed (ctok, m, assemblyName, lookupOnly) = 
        CheckDisposed()
        // If the user is asking for the default framework then also try to resolve other implicit assemblies as they are discovered.
        // Using this flag to mean 'allow implicit discover of assemblies'.
        let tcConfig = tcConfigP.Get ctok
        if not lookupOnly && tcConfig.implicitlyResolveAssemblies then 
            let tryFile speculativeFileName = 
                let foundFile = tcImports.TryResolveAssemblyReference (ctok, AssemblyReference (m, speculativeFileName, None), ResolveAssemblyReferenceMode.Speculative)
                match foundFile with 
                | OkResult (warns, res) ->
                    ReportWarnings warns
                    tcImports.RegisterAndImportReferencedAssemblies(ctok, res) |> Cancellable.runWithoutCancellation |> ignore
                    true
                | ErrorResult (_warns, _err) -> 
                    // Throw away warnings and errors - this is speculative loading
                    false

            if tryFile (assemblyName + ".dll") then ()
            else tryFile (assemblyName + ".exe") |> ignore

#if !NO_EXTENSIONTYPING
    member tcImports.TryFindProviderGeneratedAssemblyByName(ctok, assemblyName: string) : System.Reflection.Assembly option = 
        // The assembly may not be in the resolutions, but may be in the load set including EST injected assemblies
        match tcImports.TryFindDllInfo (ctok, range0, assemblyName, lookupOnly=true) with 
        | Some res -> 
            // Provider-generated assemblies don't necessarily have an on-disk representation we can load.
            res.ProviderGeneratedAssembly 
        | _ -> None
#endif

    /// This doesn't need to be cancellable, it is only used by F# Interactive
    member tcImports.TryFindExistingFullyQualifiedPathBySimpleAssemblyName (ctok, simpleAssemName) : string option = 
        resolutions.TryFindBySimpleAssemblyName (ctok, simpleAssemName) |> Option.map (fun r -> r.resolvedPath)

    /// This doesn't need to be cancellable, it is only used by F# Interactive
    member tcImports.TryFindExistingFullyQualifiedPathByExactAssemblyRef(ctok, assemblyRef: ILAssemblyRef) : string option = 
        resolutions.TryFindByExactILAssemblyRef (ctok, assemblyRef) |> Option.map (fun r -> r.resolvedPath)

    member tcImports.TryResolveAssemblyReference(ctok, assemblyReference: AssemblyReference, mode: ResolveAssemblyReferenceMode) : OperationResult<AssemblyResolution list> = 
        let tcConfig = tcConfigP.Get ctok
        // First try to lookup via the original reference text.
        match resolutions.TryFindByOriginalReference assemblyReference with
        | Some assemblyResolution -> 
            ResultD [assemblyResolution]
        | None ->
#if NO_MSBUILD_REFERENCE_RESOLUTION
           try 
               ResultD [tcConfig.ResolveLibWithDirectories assemblyReference]
           with e -> 
               ErrorD e
#else                      
            // Next try to lookup up by the exact full resolved path.
            match resolutions.TryFindByResolvedPath assemblyReference.Text with 
            | Some assemblyResolution -> 
                ResultD [assemblyResolution]
            | None ->      
                if tcConfigP.Get(ctok).useSimpleResolution then
                    let action = 
                        match mode with 
                        | ResolveAssemblyReferenceMode.ReportErrors -> CcuLoadFailureAction.RaiseError
                        | ResolveAssemblyReferenceMode.Speculative -> CcuLoadFailureAction.ReturnNone
                    match tcConfig.ResolveLibWithDirectories (action, assemblyReference) with 
                    | Some resolved -> 
                        resolutions <- resolutions.AddResolutionResults [resolved]
                        ResultD [resolved]
                    | None ->
                        ErrorD(AssemblyNotResolved(assemblyReference.Text, assemblyReference.Range))
                else 
                    // This is a previously unencounterd assembly. Resolve it and add it to the list.
                    // But don't cache resolution failures because the assembly may appear on the disk later.
                    let resolved, unresolved = TcConfig.TryResolveLibsUsingMSBuildRules(tcConfig, [ assemblyReference ], assemblyReference.Range, mode)
                    match resolved, unresolved with
                    | (assemblyResolution :: _, _) -> 
                        resolutions <- resolutions.AddResolutionResults resolved
                        ResultD [assemblyResolution]
                    | (_, _ :: _) -> 
                        resolutions <- resolutions.AddUnresolvedReferences unresolved
                        ErrorD(AssemblyNotResolved(assemblyReference.Text, assemblyReference.Range))
                    | [], [] -> 
                        // Note, if mode=ResolveAssemblyReferenceMode.Speculative and the resolution failed then TryResolveLibsUsingMSBuildRules returns
                        // the empty list and we convert the failure into an AssemblyNotResolved here.
                        ErrorD(AssemblyNotResolved(assemblyReference.Text, assemblyReference.Range))

#endif                        
     

    member tcImports.ResolveAssemblyReference(ctok, assemblyReference, mode) : AssemblyResolution list = 
        CommitOperationResult(tcImports.TryResolveAssemblyReference(ctok, assemblyReference, mode))

    // Note: This returns a TcImports object. However, framework TcImports are not currently disposed. The only reason
    // we dispose TcImports is because we need to dispose type providers, and type providers are never included in the framework DLL set.
    // If a framework set ever includes type providers, you will not have to worry about explicitly calling Dispose as the Finalizer will handle it.
    static member BuildFrameworkTcImports (ctok, tcConfigP: TcConfigProvider, frameworkDLLs, nonFrameworkDLLs) =
      cancellable {

        let tcConfig = tcConfigP.Get ctok
        let tcResolutions = TcAssemblyResolutions.BuildFromPriorResolutions(ctok, tcConfig, frameworkDLLs, [])
        let tcAltResolutions = TcAssemblyResolutions.BuildFromPriorResolutions(ctok, tcConfig, nonFrameworkDLLs, [])

        let frameworkTcImports = new TcImports(tcConfigP, tcResolutions, None, None, tcConfig.compilationThread) 

        // Fetch the primaryAssembly from the referenced assemblies otherwise 
        let primaryAssemblyReference =
            let path = frameworkDLLs |> List.tryFind(fun dll -> String.Compare(Path.GetFileNameWithoutExtension(dll.resolvedPath), tcConfig.primaryAssembly.Name, StringComparison.OrdinalIgnoreCase) = 0)
            match path with
            | Some p -> AssemblyReference(range0, p.resolvedPath, None)
            | None -> tcConfig.PrimaryAssemblyDllReference()

        let primaryAssemblyResolution = frameworkTcImports.ResolveAssemblyReference(ctok, primaryAssemblyReference, ResolveAssemblyReferenceMode.ReportErrors)
        let! primaryAssem = frameworkTcImports.RegisterAndImportReferencedAssemblies(ctok, primaryAssemblyResolution)
        let primaryScopeRef = 
            match primaryAssem with
              | (_, [ResolvedImportedAssembly ccu]) -> ccu.FSharpViewOfMetadata.ILScopeRef
              | _ -> failwith "unexpected"

        let ilGlobals = mkILGlobals primaryScopeRef
        frameworkTcImports.SetILGlobals ilGlobals

        // Load the rest of the framework DLLs all at once (they may be mutually recursive)
        let! _assemblies = frameworkTcImports.RegisterAndImportReferencedAssemblies (ctok, tcResolutions.GetAssemblyResolutions())

        // These are the DLLs we can search for well-known types
        let sysCcus =
             [| for ccu in frameworkTcImports.GetCcusInDeclOrder() do
                   //printfn "found sys ccu %s" ccu.AssemblyName
                   yield ccu |]

        //for ccu in nonFrameworkDLLs do
        //    printfn "found non-sys ccu %s" ccu.resolvedPath

        let tryFindSysTypeCcu path typeName =
            sysCcus |> Array.tryFind (fun ccu -> ccuHasType ccu path typeName) 

        let fslibCcu = 
            if tcConfig.compilingFslib then 
                // When compiling FSharp.Core.dll, the fslibCcu reference to FSharp.Core.dll is a delayed ccu thunk fixed up during type checking
                CcuThunk.CreateDelayed getFSharpCoreLibraryName
            else
                let fslibCcuInfo =
                    let coreLibraryReference = tcConfig.CoreLibraryDllReference()
                    
                    let resolvedAssemblyRef = 
                        match tcResolutions.TryFindByOriginalReference coreLibraryReference with
                        | Some resolution -> Some resolution
                        | _ -> 
                            // Are we using a "non-canonical" FSharp.Core?
                            match tcAltResolutions.TryFindByOriginalReference coreLibraryReference with
                            | Some resolution -> Some resolution
                            | _ -> tcResolutions.TryFindByOriginalReferenceText (getFSharpCoreLibraryName)  // was the ".dll" elided?
                    
                    match resolvedAssemblyRef with 
                    | Some coreLibraryResolution -> 
                        match frameworkTcImports.RegisterAndImportReferencedAssemblies(ctok, [coreLibraryResolution]) |> Cancellable.runWithoutCancellation with
                        | (_, [ResolvedImportedAssembly fslibCcuInfo ]) -> fslibCcuInfo
                        | _ -> 
                            error(InternalError("BuildFrameworkTcImports: no successful import of "+coreLibraryResolution.resolvedPath, coreLibraryResolution.originalReference.Range))
                    | None -> 
                        error(InternalError(sprintf "BuildFrameworkTcImports: no resolution of '%s'" coreLibraryReference.Text, rangeStartup))
                IlxSettings.ilxFsharpCoreLibAssemRef := 
                    (let scoref = fslibCcuInfo.ILScopeRef
                     match scoref with
                     | ILScopeRef.Assembly aref -> Some aref
                     | ILScopeRef.Local | ILScopeRef.Module _ -> error(InternalError("not ILScopeRef.Assembly", rangeStartup)))
                fslibCcuInfo.FSharpViewOfMetadata

        // OK, now we have both mscorlib.dll and FSharp.Core.dll we can create TcGlobals
        let tcGlobals = TcGlobals(tcConfig.compilingFslib, ilGlobals, fslibCcu,
                                  tcConfig.implicitIncludeDir, tcConfig.mlCompatibility,
                                  tcConfig.isInteractive, tryFindSysTypeCcu, tcConfig.emitDebugInfoInQuotations,
                                  tcConfig.noDebugData, tcConfig.pathMap, tcConfig.langVersion)

#if DEBUG
        // the global_g reference cell is used only for debug printing
        global_g := Some tcGlobals
#endif
        // do this prior to parsing, since parsing IL assembly code may refer to mscorlib
#if !NO_INLINE_IL_PARSER
        FSharp.Compiler.AbstractIL.Internal.AsciiConstants.parseILGlobals := tcGlobals.ilg 
#endif
        frameworkTcImports.SetTcGlobals tcGlobals
        return tcGlobals, frameworkTcImports
      }

    member tcImports.ReportUnresolvedAssemblyReferences knownUnresolved =
        // Report that an assembly was not resolved.
        let reportAssemblyNotResolved(file, originalReferences: AssemblyReference list) = 
            originalReferences |> List.iter(fun originalReference -> errorR(AssemblyNotResolved(file, originalReference.Range)))
        knownUnresolved
        |> List.map (function UnresolvedAssemblyReference(file, originalReferences) -> file, originalReferences)
        |> List.iter reportAssemblyNotResolved

    override tcImports.Finalize () =
        dispose ()
        
    static member BuildNonFrameworkTcImports (ctok, tcConfigP: TcConfigProvider, tcGlobals: TcGlobals, baseTcImports, nonFrameworkReferences, knownUnresolved) = 
      cancellable {
        let tcConfig = tcConfigP.Get ctok
        let tcResolutions = TcAssemblyResolutions.BuildFromPriorResolutions(ctok, tcConfig, nonFrameworkReferences, knownUnresolved)
        let references = tcResolutions.GetAssemblyResolutions()
        let tcImports = new TcImports(tcConfigP, tcResolutions, Some baseTcImports, Some tcGlobals.ilg, tcConfig.compilationThread)
        let! _assemblies = tcImports.RegisterAndImportReferencedAssemblies(ctok, references)
        tcImports.ReportUnresolvedAssemblyReferences knownUnresolved
        return tcImports
      }
      
    static member BuildTcImports(ctok, tcConfigP: TcConfigProvider) = 
      cancellable {
        let tcConfig = tcConfigP.Get ctok
        //let foundationalTcImports, tcGlobals = TcImports.BuildFoundationalTcImports tcConfigP
        let frameworkDLLs, nonFrameworkReferences, knownUnresolved = TcAssemblyResolutions.SplitNonFoundationalResolutions(ctok, tcConfig)
        let! tcGlobals, frameworkTcImports = TcImports.BuildFrameworkTcImports (ctok, tcConfigP, frameworkDLLs, nonFrameworkReferences)
        let! tcImports = TcImports.BuildNonFrameworkTcImports(ctok, tcConfigP, tcGlobals, frameworkTcImports, nonFrameworkReferences, knownUnresolved)
        return tcGlobals, tcImports
      }
        
    interface System.IDisposable with 
        member tcImports.Dispose() = 
            dispose ()
            GC.SuppressFinalize tcImports

    override tcImports.ToString() = "TcImports(...)"
        
/// Process #r in F# Interactive.
/// Adds the reference to the tcImports and add the ccu to the type checking environment.
let RequireDLL (ctok, tcImports: TcImports, tcEnv, thisAssemblyName, m, file, assemblyReferenceAdded: string -> unit) =
    let resolutions = CommitOperationResult(tcImports.TryResolveAssemblyReference(ctok, AssemblyReference(m, file, None), ResolveAssemblyReferenceMode.ReportErrors))
    let dllinfos, ccuinfos = tcImports.RegisterAndImportReferencedAssemblies(ctok, resolutions) |> Cancellable.runWithoutCancellation
   
    let asms = 
        ccuinfos |> List.map (function
            | ResolvedImportedAssembly asm -> asm
            | UnresolvedImportedAssembly assemblyName -> error(Error(FSComp.SR.buildCouldNotResolveAssemblyRequiredByFile(assemblyName, file), m)))

    let g = tcImports.GetTcGlobals()
    let amap = tcImports.GetImportMap()
    let buildTcEnv tcEnv asm =
        let tcEnv = AddCcuToTcEnv(g, amap, m, tcEnv, thisAssemblyName, asm.FSharpViewOfMetadata, asm.AssemblyAutoOpenAttributes, asm.AssemblyInternalsVisibleToAttributes)
        match asm.FSharpViewOfMetadata.FileName with
        | Some asmPath -> assemblyReferenceAdded asmPath
        | None -> ()
        tcEnv
    let tcEnv = (tcEnv, asms) ||> List.fold buildTcEnv
    tcEnv, (dllinfos, asms)

       
       
let ProcessMetaCommandsFromInput 
     (nowarnF: 'state -> range * string -> 'state, 
      dllRequireF: 'state -> range * string -> 'state, 
      loadSourceF: 'state -> range * string -> unit) 
     (tcConfig: TcConfigBuilder, inp, pathOfMetaCommandSource, state0) =
     
    use unwindBuildPhase = PushThreadBuildPhaseUntilUnwind BuildPhase.Parse

    let canHaveScriptMetaCommands = 
        match inp with 
        | ParsedInput.SigFile (_) -> false
        | ParsedInput.ImplFile (ParsedImplFileInput (isScript = isScript)) -> isScript

    let ProcessMetaCommand state hash =
        let mutable matchedm = range0
        try 
            match hash with 
            | ParsedHashDirective("I", args, m) ->
               if not canHaveScriptMetaCommands then 
                   errorR(HashIncludeNotAllowedInNonScript m)
               match args with 
               | [path] -> 
                   matchedm<-m
                   tcConfig.AddIncludePath(m, path, pathOfMetaCommandSource)
                   state
               | _ -> 
                   errorR(Error(FSComp.SR.buildInvalidHashIDirective(), m))
                   state
            | ParsedHashDirective("nowarn", numbers, m) ->
               List.fold (fun state d -> nowarnF state (m, d)) state numbers
            | ParsedHashDirective(("reference" | "r"), args, m) -> 
               if not canHaveScriptMetaCommands then 
                   errorR(HashReferenceNotAllowedInNonScript m)
               match args with 
               | [path] -> 
                   matchedm<-m
                   dllRequireF state (m, path)
               | _ -> 
                   errorR(Error(FSComp.SR.buildInvalidHashrDirective(), m))
                   state
            | ParsedHashDirective("load", args, m) -> 
               if not canHaveScriptMetaCommands then 
                   errorR(HashDirectiveNotAllowedInNonScript m)
               match args with 
               | _ :: _ -> 
                  matchedm<-m
                  args |> List.iter (fun path -> loadSourceF state (m, path))
               | _ -> 
                  errorR(Error(FSComp.SR.buildInvalidHashloadDirective(), m))
               state
            | ParsedHashDirective("time", args, m) -> 
               if not canHaveScriptMetaCommands then 
                   errorR(HashDirectiveNotAllowedInNonScript m)
               match args with 
               | [] -> 
                   ()
               | ["on" | "off"] -> 
                   ()
               | _ -> 
                   errorR(Error(FSComp.SR.buildInvalidHashtimeDirective(), m))
               state
               
            | _ -> 
               
            (* warning(Error("This meta-command has been ignored", m)) *) 
               state
        with e -> errorRecovery e matchedm; state

    let rec WarnOnIgnoredSpecDecls decls = 
        decls |> List.iter (fun d -> 
            match d with 
            | SynModuleSigDecl.HashDirective (_, m) -> warning(Error(FSComp.SR.buildDirectivesInModulesAreIgnored(), m)) 
            | SynModuleSigDecl.NestedModule (_, _, subDecls, _) -> WarnOnIgnoredSpecDecls subDecls
            | _ -> ())

    let rec WarnOnIgnoredImplDecls decls = 
        decls |> List.iter (fun d -> 
            match d with 
            | SynModuleDecl.HashDirective (_, m) -> warning(Error(FSComp.SR.buildDirectivesInModulesAreIgnored(), m)) 
            | SynModuleDecl.NestedModule (_, _, subDecls, _, _) -> WarnOnIgnoredImplDecls subDecls
            | _ -> ())

    let ProcessMetaCommandsFromModuleSpec state (SynModuleOrNamespaceSig(_, _, _, decls, _, _, _, _)) =
        List.fold (fun s d -> 
            match d with 
            | SynModuleSigDecl.HashDirective (h, _) -> ProcessMetaCommand s h
            | SynModuleSigDecl.NestedModule (_, _, subDecls, _) -> WarnOnIgnoredSpecDecls subDecls; s
            | _ -> s)
         state
         decls 

    let ProcessMetaCommandsFromModuleImpl state (SynModuleOrNamespace(_, _, _, decls, _, _, _, _)) =
        List.fold (fun s d -> 
            match d with 
            | SynModuleDecl.HashDirective (h, _) -> ProcessMetaCommand s h
            | SynModuleDecl.NestedModule (_, _, subDecls, _, _) -> WarnOnIgnoredImplDecls subDecls; s
            | _ -> s)
         state
         decls

    match inp with 
    | ParsedInput.SigFile (ParsedSigFileInput (_, _, _, hashDirectives, specs)) -> 
        let state = List.fold ProcessMetaCommand state0 hashDirectives
        let state = List.fold ProcessMetaCommandsFromModuleSpec state specs
        state
    | ParsedInput.ImplFile (ParsedImplFileInput (_, _, _, _, hashDirectives, impls, _)) -> 
        let state = List.fold ProcessMetaCommand state0 hashDirectives
        let state = List.fold ProcessMetaCommandsFromModuleImpl state impls
        state

let ApplyNoWarnsToTcConfig (tcConfig: TcConfig, inp: ParsedInput, pathOfMetaCommandSource) = 
    // Clone
    let tcConfigB = tcConfig.CloneOfOriginalBuilder 
    let addNoWarn = fun () (m, s) -> tcConfigB.TurnWarningOff(m, s)
    let addReferencedAssemblyByPath = fun () (_m, _s) -> ()
    let addLoadedSource = fun () (_m, _s) -> ()
    ProcessMetaCommandsFromInput (addNoWarn, addReferencedAssemblyByPath, addLoadedSource) (tcConfigB, inp, pathOfMetaCommandSource, ())
    TcConfig.Create(tcConfigB, validate=false)

let ApplyMetaCommandsFromInputToTcConfig (tcConfig: TcConfig, inp: ParsedInput, pathOfMetaCommandSource) = 
    // Clone
    let tcConfigB = tcConfig.CloneOfOriginalBuilder 
    let getWarningNumber = fun () _ -> () 
    let addReferencedAssemblyByPath = fun () (m, s) -> tcConfigB.AddReferencedAssemblyByPath(m, s)
    let addLoadedSource = fun () (m, s) -> tcConfigB.AddLoadedSource(m, s, pathOfMetaCommandSource)
    ProcessMetaCommandsFromInput (getWarningNumber, addReferencedAssemblyByPath, addLoadedSource) (tcConfigB, inp, pathOfMetaCommandSource, ())
    TcConfig.Create(tcConfigB, validate=false)

//----------------------------------------------------------------------------
// Compute the load closure of a set of script files
//--------------------------------------------------------------------------

let GetAssemblyResolutionInformation(ctok, tcConfig: TcConfig) =
    use unwindBuildPhase = PushThreadBuildPhaseUntilUnwind BuildPhase.Parameter
    let assemblyList = TcAssemblyResolutions.GetAllDllReferences tcConfig
    let resolutions = TcAssemblyResolutions.ResolveAssemblyReferences (ctok, tcConfig, assemblyList, [])
    resolutions.GetAssemblyResolutions(), resolutions.GetUnresolvedReferences()
    

[<RequireQualifiedAccess>]
type LoadClosureInput = 
    { FileName: string
      SyntaxTree: ParsedInput option
      ParseDiagnostics: (PhasedDiagnostic * bool) list 
      MetaCommandDiagnostics: (PhasedDiagnostic * bool) list }

[<RequireQualifiedAccess>]
type LoadClosure = 
    { /// The source files along with the ranges of the #load positions in each file.
      SourceFiles: (string * range list) list
      /// The resolved references along with the ranges of the #r positions in each file.
      References: (string * AssemblyResolution list) list
      /// The list of references that were not resolved during load closure. These may still be extension references.
      UnresolvedReferences: UnresolvedAssemblyReference list
      /// The list of all sources in the closure with inputs when available
      Inputs: LoadClosureInput list
      /// The #load, including those that didn't resolve
      OriginalLoadReferences: (range * string) list
      /// The #nowarns
      NoWarns: (string * range list) list
      /// Diagnostics seen while processing resolutions
      ResolutionDiagnostics: (PhasedDiagnostic * bool) list
      /// Diagnostics seen while parsing root of closure
      AllRootFileDiagnostics: (PhasedDiagnostic * bool) list
      /// Diagnostics seen while processing the compiler options implied root of closure
      LoadClosureRootFileDiagnostics: (PhasedDiagnostic * bool) list }   


[<RequireQualifiedAccess>]
type CodeContext =
    | CompilationAndEvaluation // in fsi.exe
    | Compilation  // in fsc.exe
    | Editing // in VS
    

module private ScriptPreprocessClosure = 
    open Internal.Utilities.Text.Lexing
    
    /// Represents an input to the closure finding process
    type ClosureSource = ClosureSource of filename: string * referenceRange: range * sourceText: ISourceText * parseRequired: bool 
        
    /// Represents an output of the closure finding process
    type ClosureFile = ClosureFile of string * range * ParsedInput option * (PhasedDiagnostic * bool) list * (PhasedDiagnostic * bool) list * (string * range) list // filename, range, errors, warnings, nowarns

    type Observed() =
        let seen = System.Collections.Generic.Dictionary<_, bool>()
        member ob.SetSeen check = 
            if not(seen.ContainsKey check) then 
                seen.Add(check, true)
        
        member ob.HaveSeen check =
            seen.ContainsKey check
    
    /// Parse a script from source.
    let ParseScriptText
           (filename: string, sourceText: ISourceText, tcConfig: TcConfig, codeContext,
            lexResourceManager: Lexhelp.LexResourceManager, errorLogger: ErrorLogger) =

        // fsc.exe -- COMPILED\!INTERACTIVE
        // fsi.exe -- !COMPILED\INTERACTIVE
        // Language service
        //     .fs -- EDITING + COMPILED\!INTERACTIVE
        //     .fsx -- EDITING + !COMPILED\INTERACTIVE    
        let defines =
            match codeContext with 
            | CodeContext.CompilationAndEvaluation -> ["INTERACTIVE"]
            | CodeContext.Compilation -> ["COMPILED"]
            | CodeContext.Editing -> "EDITING" :: (if IsScript filename then ["INTERACTIVE"] else ["COMPILED"])

        let isFeatureSupported featureId = tcConfig.langVersion.SupportsFeature featureId
        let lexbuf = UnicodeLexing.SourceTextAsLexbuf(isFeatureSupported, sourceText) 

        let isLastCompiland = (IsScript filename), tcConfig.target.IsExe        // The root compiland is last in the list of compilands.
        ParseOneInputLexbuf (tcConfig, lexResourceManager, defines, lexbuf, filename, isLastCompiland, errorLogger) 

    /// Create a TcConfig for load closure starting from a single .fsx file
    let CreateScriptTextTcConfig 
           (legacyReferenceResolver, defaultFSharpBinariesDir, 
            filename: string, codeContext, 
            useSimpleResolution, useFsiAuxLib, 
            basicReferences, applyCommandLineArgs, 
            assumeDotNetFramework, useSdkRefs,
            tryGetMetadataSnapshot, reduceMemoryUsage) =  

        let projectDir = Path.GetDirectoryName filename
        let isInteractive = (codeContext = CodeContext.CompilationAndEvaluation)
        let isInvalidationSupported = (codeContext = CodeContext.Editing)

        let tcConfigB = 
            TcConfigBuilder.CreateNew
                (legacyReferenceResolver, defaultFSharpBinariesDir, reduceMemoryUsage, projectDir, 
                 isInteractive, isInvalidationSupported, defaultCopyFSharpCore=CopyFSharpCoreFlag.No, 
                 tryGetMetadataSnapshot=tryGetMetadataSnapshot) 

        applyCommandLineArgs tcConfigB

        match basicReferences with 
        | None -> (basicReferencesForScriptLoadClosure useFsiAuxLib useSdkRefs assumeDotNetFramework) |> List.iter(fun f->tcConfigB.AddReferencedAssemblyByPath(range0, f)) // Add script references
        | Some rs -> for m, r in rs do tcConfigB.AddReferencedAssemblyByPath(m, r)

        tcConfigB.resolutionEnvironment <-
            match codeContext with 
            | CodeContext.Editing -> ResolutionEnvironment.EditingOrCompilation true
            | CodeContext.Compilation -> ResolutionEnvironment.EditingOrCompilation false
            | CodeContext.CompilationAndEvaluation -> ResolutionEnvironment.CompilationAndEvaluation
        tcConfigB.framework <- false 
        tcConfigB.useSimpleResolution <- useSimpleResolution
        // Indicates that there are some references not in basicReferencesForScriptLoadClosure which should
        // be added conditionally once the relevant version of mscorlib.dll has been detected.
        tcConfigB.implicitlyResolveAssemblies <- false
        tcConfigB.useSdkRefs <- useSdkRefs

        TcConfig.Create(tcConfigB, validate=true)

    let ClosureSourceOfFilename(filename, m, inputCodePage, parseRequired) = 
        try
            let filename = FileSystem.GetFullPathShim filename
            use stream = FileSystem.FileStreamReadShim filename
            use reader = 
                match inputCodePage with 
                | None -> new StreamReader(stream, true)
                | Some (n: int) -> new StreamReader(stream, Encoding.GetEncoding n) 
            let source = reader.ReadToEnd()
            [ClosureSource(filename, m, SourceText.ofString source, parseRequired)]
        with e -> 
            errorRecovery e m 
            []
            
    let ApplyMetaCommandsFromInputToTcConfigAndGatherNoWarn
           (tcConfig: TcConfig, inp: ParsedInput, pathOfMetaCommandSource) = 

        let tcConfigB = tcConfig.CloneOfOriginalBuilder 
        let nowarns = ref [] 
        let getWarningNumber = fun () (m, s) -> nowarns := (s, m) :: !nowarns
        let addReferencedAssemblyByPath = fun () (m, s) -> tcConfigB.AddReferencedAssemblyByPath(m, s)
        let addLoadedSource = fun () (m, s) -> tcConfigB.AddLoadedSource(m, s, pathOfMetaCommandSource)
        try 
            ProcessMetaCommandsFromInput (getWarningNumber, addReferencedAssemblyByPath, addLoadedSource) (tcConfigB, inp, pathOfMetaCommandSource, ())
        with ReportedError _ ->
            // Recover by using whatever did end up in the tcConfig
            ()
            
        try
            TcConfig.Create(tcConfigB, validate=false), nowarns
        with ReportedError _ ->
            // Recover by using a default TcConfig.
            let tcConfigB = tcConfig.CloneOfOriginalBuilder 
            TcConfig.Create(tcConfigB, validate=false), nowarns
    
    let FindClosureFiles
           (closureSources, tcConfig: TcConfig, codeContext, 
            lexResourceManager: Lexhelp.LexResourceManager) =

        let tcConfig = ref tcConfig
        
        let observedSources = Observed()
        let rec loop (ClosureSource(filename, m, sourceText, parseRequired)) = 
          [     if not (observedSources.HaveSeen(filename)) then
                    observedSources.SetSeen(filename)
                    //printfn "visiting %s" filename
                    if IsScript filename || parseRequired then 
                        let parseResult, parseDiagnostics =
                            let errorLogger = CapturingErrorLogger("FindClosureParse")                    
                            use _unwindEL = PushErrorLoggerPhaseUntilUnwind (fun _ -> errorLogger)
                            let result = ParseScriptText (filename, sourceText, !tcConfig, codeContext, lexResourceManager, errorLogger) 
                            result, errorLogger.Diagnostics

                        match parseResult with 
                        | Some parsedScriptAst ->                    
                            let errorLogger = CapturingErrorLogger("FindClosureMetaCommands")                    
                            use _unwindEL = PushErrorLoggerPhaseUntilUnwind (fun _ -> errorLogger)
                            let pathOfMetaCommandSource = Path.GetDirectoryName filename
                            let preSources = (!tcConfig).GetAvailableLoadedSources()

                            let tcConfigResult, noWarns = ApplyMetaCommandsFromInputToTcConfigAndGatherNoWarn (!tcConfig, parsedScriptAst, pathOfMetaCommandSource)
                            tcConfig := tcConfigResult // We accumulate the tcConfig in order to collect assembly references
                        
                            let postSources = (!tcConfig).GetAvailableLoadedSources()
                            let sources = if preSources.Length < postSources.Length then postSources.[preSources.Length..] else []

                            //for (_, subFile) in sources do
                            //   printfn "visiting %s - has subsource of %s " filename subFile

                            for (m, subFile) in sources do
                                if IsScript subFile then 
                                    for subSource in ClosureSourceOfFilename(subFile, m, tcConfigResult.inputCodePage, false) do
                                        yield! loop subSource
                                else
                                    yield ClosureFile(subFile, m, None, [], [], []) 

                            //printfn "yielding source %s" filename
                            yield ClosureFile(filename, m, Some parsedScriptAst, parseDiagnostics, errorLogger.Diagnostics, !noWarns)

                        | None -> 
                            //printfn "yielding source %s (failed parse)" filename
                            yield ClosureFile(filename, m, None, parseDiagnostics, [], [])
                    else 
                        // Don't traverse into .fs leafs.
                        //printfn "yielding non-script source %s" filename
                        yield ClosureFile(filename, m, None, [], [], []) ]

        closureSources |> List.collect loop, !tcConfig
        
    /// Reduce the full directive closure into LoadClosure
    let GetLoadClosure(ctok, rootFilename, closureFiles, tcConfig: TcConfig, codeContext) = 
    
        // Mark the last file as isLastCompiland. 
        let closureFiles =
            if isNil closureFiles then  
                closureFiles 
            else 
                match List.frontAndBack closureFiles with
                | rest, ClosureFile
                           (filename, m, 
                            Some(ParsedInput.ImplFile (ParsedImplFileInput (name, isScript, qualNameOfFile, scopedPragmas, hashDirectives, implFileFlags, _))), 
                            parseDiagnostics, metaDiagnostics, nowarns) -> 

                    let isLastCompiland = (true, tcConfig.target.IsExe)
                    rest @ [ClosureFile
                                (filename, m, 
                                 Some(ParsedInput.ImplFile (ParsedImplFileInput (name, isScript, qualNameOfFile, scopedPragmas, hashDirectives, implFileFlags, isLastCompiland))), 
                                 parseDiagnostics, metaDiagnostics, nowarns)]

                | _ -> closureFiles

        // Get all source files.
        let sourceFiles = [ for (ClosureFile(filename, m, _, _, _, _)) in closureFiles -> (filename, m) ]

        let sourceInputs = 
            [  for (ClosureFile(filename, _, input, parseDiagnostics, metaDiagnostics, _nowarns)) in closureFiles ->
                   ({ FileName=filename
                      SyntaxTree=input
                      ParseDiagnostics=parseDiagnostics
                      MetaCommandDiagnostics=metaDiagnostics } : LoadClosureInput) ]

        let globalNoWarns = closureFiles |> List.collect (fun (ClosureFile(_, _, _, _, _, noWarns)) -> noWarns)

        // Resolve all references.
        let references, unresolvedReferences, resolutionDiagnostics = 
            let errorLogger = CapturingErrorLogger("GetLoadClosure") 
        
            use unwindEL = PushErrorLoggerPhaseUntilUnwind (fun _ -> errorLogger)
            let references, unresolvedReferences = GetAssemblyResolutionInformation(ctok, tcConfig)
            let references = references |> List.map (fun ar -> ar.resolvedPath, ar)
            references, unresolvedReferences, errorLogger.Diagnostics

        // Root errors and warnings - look at the last item in the closureFiles list
        let loadClosureRootDiagnostics, allRootDiagnostics = 
            match List.rev closureFiles with
            | ClosureFile(_, _, _, parseDiagnostics, metaDiagnostics, _) :: _ -> 
                (metaDiagnostics @ resolutionDiagnostics), 
                (parseDiagnostics @ metaDiagnostics @ resolutionDiagnostics)
            | _ -> [], [] // When no file existed.
        
        let isRootRange exn =
            match GetRangeOfDiagnostic exn with
            | Some m -> 
                // Return true if the error was *not* from a #load-ed file.
                let isArgParameterWhileNotEditing = (codeContext <> CodeContext.Editing) && (Range.equals m range0 || Range.equals m rangeStartup || Range.equals m rangeCmdArgs)
                let isThisFileName = (0 = String.Compare(rootFilename, m.FileName, StringComparison.OrdinalIgnoreCase))
                isArgParameterWhileNotEditing || isThisFileName
            | None -> true
        
        // Filter out non-root errors and warnings
        let allRootDiagnostics = allRootDiagnostics |> List.filter (fst >> isRootRange)
        
        let result: LoadClosure = 
            { SourceFiles = List.groupBy fst sourceFiles |> List.map (map2Of2 (List.map snd))
              References = List.groupBy fst references |> List.map (map2Of2 (List.map snd))
              UnresolvedReferences = unresolvedReferences
              Inputs = sourceInputs
              NoWarns = List.groupBy fst globalNoWarns |> List.map (map2Of2 (List.map snd))
              OriginalLoadReferences = tcConfig.loadedSources
              ResolutionDiagnostics = resolutionDiagnostics
              AllRootFileDiagnostics = allRootDiagnostics
              LoadClosureRootFileDiagnostics = loadClosureRootDiagnostics }       

        result

    /// Given source text, find the full load closure. Used from service.fs, when editing a script file
    let GetFullClosureOfScriptText
           (ctok, legacyReferenceResolver, defaultFSharpBinariesDir, 
            filename, sourceText, codeContext, 
            useSimpleResolution, useFsiAuxLib, useSdkRefs,
            lexResourceManager: Lexhelp.LexResourceManager, 
            applyCommmandLineArgs, assumeDotNetFramework,
            tryGetMetadataSnapshot, reduceMemoryUsage) =

        // Resolve the basic references such as FSharp.Core.dll first, before processing any #I directives in the script
        //
        // This is tries to mimic the action of running the script in F# Interactive - the initial context for scripting is created
        // first, then #I and other directives are processed.
        let references0 = 
            let tcConfig = 
                CreateScriptTextTcConfig(legacyReferenceResolver, defaultFSharpBinariesDir, 
                    filename, codeContext, useSimpleResolution, 
                    useFsiAuxLib, None, applyCommmandLineArgs, assumeDotNetFramework, 
                    useSdkRefs, tryGetMetadataSnapshot, reduceMemoryUsage)

            let resolutions0, _unresolvedReferences = GetAssemblyResolutionInformation(ctok, tcConfig)
            let references0 = resolutions0 |> List.map (fun r->r.originalReference.Range, r.resolvedPath) |> Seq.distinct |> List.ofSeq
            references0

        let tcConfig = 
            CreateScriptTextTcConfig(legacyReferenceResolver, defaultFSharpBinariesDir, filename, 
                 codeContext, useSimpleResolution, useFsiAuxLib, Some references0, 
                 applyCommmandLineArgs, assumeDotNetFramework, useSdkRefs,
                 tryGetMetadataSnapshot, reduceMemoryUsage)

        let closureSources = [ClosureSource(filename, range0, sourceText, true)]
        let closureFiles, tcConfig = FindClosureFiles(closureSources, tcConfig, codeContext, lexResourceManager)
        GetLoadClosure(ctok, filename, closureFiles, tcConfig, codeContext)
        
    /// Given source filename, find the full load closure
    /// Used from fsi.fs and fsc.fs, for #load and command line
    let GetFullClosureOfScriptFiles
           (ctok, tcConfig: TcConfig, 
            files:(string*range) list, 
            codeContext, 
            lexResourceManager: Lexhelp.LexResourceManager) = 

        let mainFile = fst (List.last files)
        let closureSources = files |> List.collect (fun (filename, m) -> ClosureSourceOfFilename(filename, m, tcConfig.inputCodePage, true))
        let closureFiles, tcConfig = FindClosureFiles(closureSources, tcConfig, codeContext, lexResourceManager)
        GetLoadClosure(ctok, mainFile, closureFiles, tcConfig, codeContext)        

type LoadClosure with
    /// Analyze a script text and find the closure of its references. 
    /// Used from FCS, when editing a script file.  
    //
    /// A temporary TcConfig is created along the way, is why this routine takes so many arguments. We want to be sure to use exactly the
    /// same arguments as the rest of the application.
    static member ComputeClosureOfScriptText
                     (ctok, legacyReferenceResolver, defaultFSharpBinariesDir, 
                      filename: string, sourceText: ISourceText, codeContext, useSimpleResolution: bool, 
                      useFsiAuxLib, useSdkRefs, lexResourceManager: Lexhelp.LexResourceManager, 
                      applyCommmandLineArgs, assumeDotNetFramework, tryGetMetadataSnapshot, reduceMemoryUsage) = 

        use unwindBuildPhase = PushThreadBuildPhaseUntilUnwind BuildPhase.Parse
        ScriptPreprocessClosure.GetFullClosureOfScriptText
            (ctok, legacyReferenceResolver, defaultFSharpBinariesDir, filename, sourceText, 
             codeContext, useSimpleResolution, useFsiAuxLib, useSdkRefs, lexResourceManager, 
             applyCommmandLineArgs, assumeDotNetFramework, tryGetMetadataSnapshot, reduceMemoryUsage)

    /// Analyze a set of script files and find the closure of their references.
    static member ComputeClosureOfScriptFiles
                     (ctok, tcConfig: TcConfig, files:(string*range) list, codeContext,
                      lexResourceManager: Lexhelp.LexResourceManager) =
        use unwindBuildPhase = PushThreadBuildPhaseUntilUnwind BuildPhase.Parse
        ScriptPreprocessClosure.GetFullClosureOfScriptFiles (ctok, tcConfig, files, codeContext, lexResourceManager)
        
              

//----------------------------------------------------------------------------
// Initial type checking environment
//--------------------------------------------------------------------------

/// Build the initial type checking environment
let GetInitialTcEnv (thisAssemblyName: string, initm: range, tcConfig: TcConfig, tcImports: TcImports, tcGlobals) =    
    let initm = initm.StartRange

    let ccus = 
        tcImports.GetImportedAssemblies() 
        |> List.map (fun asm -> asm.FSharpViewOfMetadata, asm.AssemblyAutoOpenAttributes, asm.AssemblyInternalsVisibleToAttributes)    

    let amap = tcImports.GetImportMap()

    let tcEnv = CreateInitialTcEnv(tcGlobals, amap, initm, thisAssemblyName, ccus)

    if tcConfig.checkOverflow then
        try TcOpenDecl TcResultsSink.NoSink tcGlobals amap initm initm tcEnv (pathToSynLid initm (splitNamespace FSharpLib.CoreOperatorsCheckedName))
        with e -> errorRecovery e initm; tcEnv
    else
        tcEnv

//----------------------------------------------------------------------------
// Fault injection

/// Inject faults into checking
let CheckSimulateException(tcConfig: TcConfig) = 
    match tcConfig.simulateException with
    | Some("tc-oom") -> raise(System.OutOfMemoryException())
    | Some("tc-an") -> raise(System.ArgumentNullException("simulated"))
    | Some("tc-invop") -> raise(System.InvalidOperationException())
    | Some("tc-av") -> raise(System.AccessViolationException())
    | Some("tc-nfn") -> raise(System.NotFiniteNumberException())
    | Some("tc-aor") -> raise(System.ArgumentOutOfRangeException())
    | Some("tc-dv0") -> raise(System.DivideByZeroException())
    | Some("tc-oe") -> raise(System.OverflowException())
    | Some("tc-atmm") -> raise(System.ArrayTypeMismatchException())
    | Some("tc-bif") -> raise(System.BadImageFormatException())
    | Some("tc-knf") -> raise(System.Collections.Generic.KeyNotFoundException())
    | Some("tc-ior") -> raise(System.IndexOutOfRangeException())
    | Some("tc-ic") -> raise(System.InvalidCastException())
    | Some("tc-ip") -> raise(System.InvalidProgramException())
    | Some("tc-ma") -> raise(System.MemberAccessException())
    | Some("tc-ni") -> raise(System.NotImplementedException())
    | Some("tc-nr") -> raise(System.NullReferenceException())
    | Some("tc-oc") -> raise(System.OperationCanceledException())
    | Some("tc-fail") -> failwith "simulated"
    | _ -> ()

//----------------------------------------------------------------------------
// Type-check sets of files
//--------------------------------------------------------------------------

type RootSigs = Zmap<QualifiedNameOfFile, ModuleOrNamespaceType>
type RootImpls = Zset<QualifiedNameOfFile >

let qnameOrder = Order.orderBy (fun (q: QualifiedNameOfFile) -> q.Text)

type TcState = 
    { tcsCcu: CcuThunk
      tcsCcuType: ModuleOrNamespace
      tcsNiceNameGen: NiceNameGenerator
      tcsTcSigEnv: TcEnv
      tcsTcImplEnv: TcEnv
      tcsCreatesGeneratedProvidedTypes: bool
      tcsRootSigs: RootSigs 
      tcsRootImpls: RootImpls 
      tcsCcuSig: ModuleOrNamespaceType }

    member x.NiceNameGenerator = x.tcsNiceNameGen

    member x.TcEnvFromSignatures = x.tcsTcSigEnv

    member x.TcEnvFromImpls = x.tcsTcImplEnv

    member x.Ccu = x.tcsCcu

    member x.CreatesGeneratedProvidedTypes = x.tcsCreatesGeneratedProvidedTypes

    // Assem(a.fsi + b.fsi + c.fsi) (after checking implementation file )
    member x.CcuType = x.tcsCcuType
 
    // a.fsi + b.fsi + c.fsi (after checking implementation file for c.fs)
    member x.CcuSig = x.tcsCcuSig
 
    member x.NextStateAfterIncrementalFragment tcEnvAtEndOfLastInput = 
        { x with tcsTcSigEnv = tcEnvAtEndOfLastInput
                 tcsTcImplEnv = tcEnvAtEndOfLastInput } 

 
/// Create the initial type checking state for compiling an assembly
<<<<<<< HEAD
let GetInitialTcState(m, ccuName : string, tcConfig:TcConfig, tcGlobals, tcImports:TcImports, niceNameGen, tcEnv0) =
=======
let GetInitialTcState(m, ccuName, tcConfig: TcConfig, tcGlobals, tcImports: TcImports, niceNameGen, tcEnv0) =
>>>>>>> 47072af3
    ignore tcImports

    // Create a ccu to hold all the results of compilation
    let ccuType = NewCcuContents ILScopeRef.Local m ccuName (NewEmptyModuleOrNamespaceType ModuleOrNamespaceKind.Namespace)

    let ccuData: CcuData = 
        { IsFSharp=true
          UsesFSharp20PlusQuotations=false
#if !NO_EXTENSIONTYPING
          InvalidateEvent=(new Event<_>()).Publish
          IsProviderGenerated = false
          ImportProvidedType = (fun ty -> Import.ImportProvidedType (tcImports.GetImportMap()) m ty)
          ImportQualifiedTypeNameAsTypeValue = (fun (m,qname) ->  tcImports.ImportQualifiedTypeNameAsTypeValue (m, qname))
          GetCcuBeingCompiledHack = (fun () -> None)
          ReflectAssembly = lazy null
#endif
          TryGetILModuleDef = (fun () -> None)
          FileName=None 
          Stamp = newStamp()
          QualifiedName = None
          SourceCodeDirectory = tcConfig.implicitIncludeDir
          ILScopeRef=ILScopeRef.Local
          Contents=ccuType
          MemberSignatureEquality= (Tastops.typeEquivAux EraseAll tcGlobals)
          TypeForwarders=Map.empty }

    let ccu = CcuThunk.Create(ccuName, ccuData)

<<<<<<< HEAD
#if !NO_EXTENSIONTYPING
    ccuData.ReflectAssembly <- lazy (TastReflect.ReflectAssembly(tcGlobals,ccu,ccuName + ".dll")  :> _)
    ccuData.GetCcuBeingCompiledHack <- (fun () -> Some ccu)

    tcImports.SetCcuBeingCompiledHack ccu
#endif
    // OK, is this is the FSharp.Core CCU then fix it up.
    if tcConfig.compilingFslib then
        tcGlobals.fslibCcu.Fixup(ccu)
=======
    // OK, is this is the FSharp.Core CCU then fix it up. 
    if tcConfig.compilingFslib then 
        tcGlobals.fslibCcu.Fixup ccu
>>>>>>> 47072af3

    { tcsCcu= ccu
      tcsCcuType=ccuType
      tcsNiceNameGen=niceNameGen
      tcsTcSigEnv=tcEnv0
      tcsTcImplEnv=tcEnv0
      tcsCreatesGeneratedProvidedTypes=false
      tcsRootSigs = Zmap.empty qnameOrder
      tcsRootImpls = Zset.empty qnameOrder
      tcsCcuSig = NewEmptyModuleOrNamespaceType Namespace }



/// Typecheck a single file (or interactive entry into F# Interactive)
<<<<<<< HEAD
let TypeCheckOneInputEventually
      (checkForErrors, tcConfig:TcConfig, tcImports:TcImports, 
       tcGlobals, prefixPathOpt, tcSink, tcState: TcState, inp: ParsedInput) =
  eventually {
   try 
      let! ctok = Eventually.token
      RequireCompilationThread ctok // Everything here requires the compilation thread since it works on the TAST

      CheckSimulateException(tcConfig)
#if !NO_EXTENSIONTYPING
      tcImports.SetCcuBeingCompiledHack tcState.Ccu
#endif
      let (RootSigsAndImpls(rootSigs, rootImpls, allSigModulTyp, allImplementedSigModulTyp)) = tcState.tcsRootSigsAndImpls
      let m = inp.Range
      let amap = tcImports.GetImportMap()
      let! (topAttrs, implFiles, tcEnvAtEnd, tcSigEnv, tcImplEnv, topSigsAndImpls, ccuType, createsGeneratedProvidedTypes) = 
        eventually {
            match inp with 
            | ParsedInput.SigFile (ParsedSigFileInput(_, qualNameOfFile, _, _, _) as file) ->
                
                // Check if we've seen this top module signature before. 
                if Zmap.mem qualNameOfFile rootSigs then 
                    errorR(Error(FSComp.SR.buildSignatureAlreadySpecified(qualNameOfFile.Text), m.StartRange))
=======
let TypeCheckOneInputEventually (checkForErrors, tcConfig: TcConfig, tcImports: TcImports, tcGlobals, prefixPathOpt, tcSink, tcState: TcState, inp: ParsedInput) =
>>>>>>> 47072af3

    eventually {
        try 
          let! ctok = Eventually.token
          RequireCompilationThread ctok // Everything here requires the compilation thread since it works on the TAST

          CheckSimulateException tcConfig

          let m = inp.Range
          let amap = tcImports.GetImportMap()
          match inp with 
          | ParsedInput.SigFile (ParsedSigFileInput (_, qualNameOfFile, _, _, _) as file) ->
                
              // Check if we've seen this top module signature before. 
              if Zmap.mem qualNameOfFile tcState.tcsRootSigs then 
                  errorR(Error(FSComp.SR.buildSignatureAlreadySpecified(qualNameOfFile.Text), m.StartRange))

              // Check if the implementation came first in compilation order 
              if Zset.contains qualNameOfFile tcState.tcsRootImpls then 
                  errorR(Error(FSComp.SR.buildImplementationAlreadyGivenDetail(qualNameOfFile.Text), m))

              let conditionalDefines =
                  if tcConfig.noConditionalErasure then None else Some (tcConfig.conditionalCompilationDefines)

              // Typecheck the signature file 
              let! (tcEnv, sigFileType, createsGeneratedProvidedTypes) = 
                  TypeCheckOneSigFile (tcGlobals, tcState.tcsNiceNameGen, amap, tcState.tcsCcu, checkForErrors, conditionalDefines, tcSink, tcConfig.internalTestSpanStackReferring) tcState.tcsTcSigEnv file

              let rootSigs = Zmap.add qualNameOfFile sigFileType tcState.tcsRootSigs

              // Add the signature to the signature env (unless it had an explicit signature)
              let ccuSigForFile = CombineCcuContentFragments m [sigFileType; tcState.tcsCcuSig]
                
              // Open the prefixPath for fsi.exe 
              let tcEnv = 
                  match prefixPathOpt with 
                  | None -> tcEnv 
                  | Some prefixPath -> 
                      let m = qualNameOfFile.Range
                      TcOpenDecl tcSink tcGlobals amap m m tcEnv prefixPath

              let tcState = 
                   { tcState with 
                        tcsTcSigEnv=tcEnv
                        tcsTcImplEnv=tcState.tcsTcImplEnv
                        tcsRootSigs=rootSigs
                        tcsCreatesGeneratedProvidedTypes=tcState.tcsCreatesGeneratedProvidedTypes || createsGeneratedProvidedTypes}

              return (tcEnv, EmptyTopAttrs, None, ccuSigForFile), tcState

          | ParsedInput.ImplFile (ParsedImplFileInput (_, _, qualNameOfFile, _, _, _, _) as file) ->
            
              // Check if we've got an interface for this fragment 
              let rootSigOpt = tcState.tcsRootSigs.TryFind qualNameOfFile

              // Check if we've already seen an implementation for this fragment 
              if Zset.contains qualNameOfFile tcState.tcsRootImpls then 
                  errorR(Error(FSComp.SR.buildImplementationAlreadyGiven(qualNameOfFile.Text), m))

              let tcImplEnv = tcState.tcsTcImplEnv

              let conditionalDefines =
                  if tcConfig.noConditionalErasure then None else Some (tcConfig.conditionalCompilationDefines)

              // Typecheck the implementation file 
              let! topAttrs, implFile, _implFileHiddenType, tcEnvAtEnd, createsGeneratedProvidedTypes = 
                  TypeCheckOneImplFile (tcGlobals, tcState.tcsNiceNameGen, amap, tcState.tcsCcu, checkForErrors, conditionalDefines, tcSink, tcConfig.internalTestSpanStackReferring) tcImplEnv rootSigOpt file

              let hadSig = rootSigOpt.IsSome
              let implFileSigType = SigTypeOfImplFile implFile

              let rootImpls = Zset.add qualNameOfFile tcState.tcsRootImpls
        
              // Only add it to the environment if it didn't have a signature 
              let m = qualNameOfFile.Range

              // Add the implementation as to the implementation env
              let tcImplEnv = AddLocalRootModuleOrNamespace TcResultsSink.NoSink tcGlobals amap m tcImplEnv implFileSigType

              // Add the implementation as to the signature env (unless it had an explicit signature)
              let tcSigEnv = 
                  if hadSig then tcState.tcsTcSigEnv 
                  else AddLocalRootModuleOrNamespace TcResultsSink.NoSink tcGlobals amap m tcState.tcsTcSigEnv implFileSigType
                
              // Open the prefixPath for fsi.exe (tcImplEnv)
              let tcImplEnv = 
                  match prefixPathOpt with 
                  | Some prefixPath -> TcOpenDecl tcSink tcGlobals amap m m tcImplEnv prefixPath
                  | _ -> tcImplEnv 

              // Open the prefixPath for fsi.exe (tcSigEnv)
              let tcSigEnv = 
                  match prefixPathOpt with 
                  | Some prefixPath when not hadSig -> TcOpenDecl tcSink tcGlobals amap m m tcSigEnv prefixPath
                  | _ -> tcSigEnv 

              let ccuSig = CombineCcuContentFragments m [implFileSigType; tcState.tcsCcuSig ]

              let ccuSigForFile = CombineCcuContentFragments m [implFileSigType; tcState.tcsCcuSig]

              let tcState = 
                   { tcState with 
                        tcsTcSigEnv=tcSigEnv
                        tcsTcImplEnv=tcImplEnv
                        tcsRootImpls=rootImpls
                        tcsCcuSig=ccuSig
                        tcsCreatesGeneratedProvidedTypes=tcState.tcsCreatesGeneratedProvidedTypes || createsGeneratedProvidedTypes }
              return (tcEnvAtEnd, topAttrs, Some implFile, ccuSigForFile), tcState
     
        with e -> 
            errorRecovery e range0 
            return (tcState.TcEnvFromSignatures, EmptyTopAttrs, None, tcState.tcsCcuSig), tcState
    }

/// Typecheck a single file (or interactive entry into F# Interactive)
let TypeCheckOneInput (ctok, checkForErrors, tcConfig, tcImports, tcGlobals, prefixPathOpt) tcState inp =
    // 'use' ensures that the warning handler is restored at the end
    use unwindEL = PushErrorLoggerPhaseUntilUnwind(fun oldLogger -> GetErrorLoggerFilteringByScopedPragmas(false, GetScopedPragmasForInput inp, oldLogger) )
    use unwindBP = PushThreadBuildPhaseUntilUnwind BuildPhase.TypeCheck
    TypeCheckOneInputEventually (checkForErrors, tcConfig, tcImports, tcGlobals, prefixPathOpt, TcResultsSink.NoSink, tcState, inp) 
        |> Eventually.force ctok

/// Finish checking multiple files (or one interactive entry into F# Interactive)
let TypeCheckMultipleInputsFinish(results, tcState: TcState) =
    let tcEnvsAtEndFile, topAttrs, implFiles, ccuSigsForFiles = List.unzip4 results
    let topAttrs = List.foldBack CombineTopAttrs topAttrs EmptyTopAttrs
    let implFiles = List.choose id implFiles
    // This is the environment required by fsi.exe when incrementally adding definitions 
    let tcEnvAtEndOfLastFile = (match tcEnvsAtEndFile with h :: _ -> h | _ -> tcState.TcEnvFromSignatures)
    (tcEnvAtEndOfLastFile, topAttrs, implFiles, ccuSigsForFiles), tcState

let TypeCheckOneInputAndFinishEventually(checkForErrors, tcConfig: TcConfig, tcImports, tcGlobals, prefixPathOpt, tcSink, tcState, input) =
    eventually {
        Logger.LogBlockStart LogCompilerFunctionId.CompileOps_TypeCheckOneInputAndFinishEventually
        let! results, tcState = TypeCheckOneInputEventually(checkForErrors, tcConfig, tcImports, tcGlobals, prefixPathOpt, tcSink, tcState, input)
        let result = TypeCheckMultipleInputsFinish([results], tcState)
        Logger.LogBlockStop LogCompilerFunctionId.CompileOps_TypeCheckOneInputAndFinishEventually
        return result
    }

let TypeCheckClosedInputSetFinish (declaredImpls: TypedImplFile list, tcState) =
    // Publish the latest contents to the CCU 
    tcState.tcsCcu.Deref.Contents <- NewCcuContents ILScopeRef.Local range0 tcState.tcsCcu.AssemblyName tcState.tcsCcuSig

    // Check all interfaces have implementations 
    tcState.tcsRootSigs |> Zmap.iter (fun qualNameOfFile _ ->  
      if not (Zset.contains qualNameOfFile tcState.tcsRootImpls) then 
        errorR(Error(FSComp.SR.buildSignatureWithoutImplementation(qualNameOfFile.Text), qualNameOfFile.Range)))

    tcState, declaredImpls
    
let TypeCheckClosedInputSet (ctok, checkForErrors, tcConfig, tcImports, tcGlobals, prefixPathOpt, tcState, inputs) =
    // tcEnvAtEndOfLastFile is the environment required by fsi.exe when incrementally adding definitions 
    let results, tcState = (tcState, inputs) ||> List.mapFold (TypeCheckOneInput (ctok, checkForErrors, tcConfig, tcImports, tcGlobals, prefixPathOpt)) 
    let (tcEnvAtEndOfLastFile, topAttrs, implFiles, _), tcState = TypeCheckMultipleInputsFinish(results, tcState)
    let tcState, declaredImpls = TypeCheckClosedInputSetFinish (implFiles, tcState)
    tcState, topAttrs, declaredImpls, tcEnvAtEndOfLastFile

// Existing public APIs delegate to newer implementations
let GetFSharpCoreLibraryName () = getFSharpCoreLibraryName
let DefaultReferencesForScriptsAndOutOfProjectSources assumeDotNetFramework = defaultReferencesForScriptsAndOutOfProjectSources assumeDotNetFramework false<|MERGE_RESOLUTION|>--- conflicted
+++ resolved
@@ -3769,11 +3769,8 @@
     let mutable ilGlobalsOpt = ilGlobalsOpt
     let mutable tcGlobals = None
 #if !NO_EXTENSIONTYPING
-<<<<<<< HEAD
     let mutable ccuBeingCompiledHack : CcuThunk option = None
-=======
     let mutable disposeTypeProviderActions = []
->>>>>>> 47072af3
     let mutable generatedTypeRoots = new System.Collections.Generic.Dictionary<ILTypeRef, int * ProviderGeneratedType>()
     let mutable tcImportsWeak = TcImportsWeakHack (WeakReference<_> this)
 #endif
@@ -3914,7 +3911,6 @@
     member tcImports.FindCcu (ctok, m, assemblyName, lookupOnly) = 
         CheckDisposed()
         match tcImports.FindCcuInfo(ctok, m, assemblyName, lookupOnly) with
-<<<<<<< HEAD
         | ResolvedImportedAssembly(importedAssembly) -> ResolvedCcu(importedAssembly.FSharpViewOfMetadata)
         | UnresolvedImportedAssembly(assemblyName) ->
 #if !NO_EXTENSIONTYPING
@@ -3923,16 +3919,12 @@
             | _ ->
 #endif
                 UnresolvedCcu(assemblyName)
-=======
-        | ResolvedImportedAssembly importedAssembly -> ResolvedCcu(importedAssembly.FSharpViewOfMetadata)
-        | UnresolvedImportedAssembly assemblyName -> UnresolvedCcu assemblyName
 
     member tcImports.FindCcuFromAssemblyRef(ctok, m, assemblyRef: ILAssemblyRef) = 
         CheckDisposed()
         match tcImports.FindCcuInfo(ctok, m, assemblyRef.Name, lookupOnly=false) with
         | ResolvedImportedAssembly importedAssembly -> ResolvedCcu(importedAssembly.FSharpViewOfMetadata)
         | UnresolvedImportedAssembly _ -> UnresolvedCcu(assemblyRef.QualifiedName)
->>>>>>> 47072af3
 
     member tcImports.FindCcuFromScopeRef(ctok, m, scoref) =
         match scoref with
@@ -4114,13 +4106,10 @@
                 FileName = Some fileName
                 MemberSignatureEquality = (fun ty1 ty2 -> Tastops.typeEquivAux EraseAll g ty1 ty2)
                 ImportProvidedType = (fun ty -> Import.ImportProvidedType (tcImports.GetImportMap()) m ty)
-<<<<<<< HEAD
                 ImportQualifiedTypeNameAsTypeValue = (fun (m,qname) ->  tcImports.ImportQualifiedTypeNameAsTypeValue (m, qname))
                 ReflectAssembly = lazy null
                 GetCcuBeingCompiledHack = (fun () -> ccuBeingCompiledHack)
-=======
                 TryGetILModuleDef = (fun () -> Some ilModule)
->>>>>>> 47072af3
                 TypeForwarders = Map.empty }
                     
             let ccu = CcuThunk.Create(ilShortAssemName, ccuData)
@@ -4550,7 +4539,6 @@
                       TypeForwarders = ImportILAssemblyTypeForwarders(tcImports.GetImportMap, m, ilModule.GetRawTypeForwarders()) }
 
                 let ccu = CcuThunk.Create(ccuName, ccuData)
-<<<<<<< HEAD
 #if !NO_EXTENSIONTYPING
                 ccuData.ReflectAssembly <- lazy (TastReflect.ReflectAssembly(tcImports.GetTcGlobals(),ccu,filename)  :> _)
 #endif
@@ -4559,14 +4547,6 @@
                         (match Map.tryFind ccuName optDatas  with
                          | None ->
                             if verbose then dprintf "*** no optimization data for CCU %s, was DLL compiled with --no-optimization-data??\n" ccuName
-=======
-
-                let optdata = 
-                    lazy 
-                        (match Map.tryFind ccuName optDatas with 
-                         | None -> 
-                            if verbose then dprintf "*** no optimization data for CCU %s, was DLL compiled with --no-optimization-data??\n" ccuName 
->>>>>>> 47072af3
                             None
                          | Some info -> 
                             let data = GetOptimizationData (filename, ilScopeRef, ilModule.TryGetILModuleDef(), info)
@@ -5516,11 +5496,7 @@
 
  
 /// Create the initial type checking state for compiling an assembly
-<<<<<<< HEAD
 let GetInitialTcState(m, ccuName : string, tcConfig:TcConfig, tcGlobals, tcImports:TcImports, niceNameGen, tcEnv0) =
-=======
-let GetInitialTcState(m, ccuName, tcConfig: TcConfig, tcGlobals, tcImports: TcImports, niceNameGen, tcEnv0) =
->>>>>>> 47072af3
     ignore tcImports
 
     // Create a ccu to hold all the results of compilation
@@ -5549,7 +5525,6 @@
 
     let ccu = CcuThunk.Create(ccuName, ccuData)
 
-<<<<<<< HEAD
 #if !NO_EXTENSIONTYPING
     ccuData.ReflectAssembly <- lazy (TastReflect.ReflectAssembly(tcGlobals,ccu,ccuName + ".dll")  :> _)
     ccuData.GetCcuBeingCompiledHack <- (fun () -> Some ccu)
@@ -5559,11 +5534,6 @@
     // OK, is this is the FSharp.Core CCU then fix it up.
     if tcConfig.compilingFslib then
         tcGlobals.fslibCcu.Fixup(ccu)
-=======
-    // OK, is this is the FSharp.Core CCU then fix it up. 
-    if tcConfig.compilingFslib then 
-        tcGlobals.fslibCcu.Fixup ccu
->>>>>>> 47072af3
 
     { tcsCcu= ccu
       tcsCcuType=ccuType
@@ -5578,33 +5548,7 @@
 
 
 /// Typecheck a single file (or interactive entry into F# Interactive)
-<<<<<<< HEAD
-let TypeCheckOneInputEventually
-      (checkForErrors, tcConfig:TcConfig, tcImports:TcImports, 
-       tcGlobals, prefixPathOpt, tcSink, tcState: TcState, inp: ParsedInput) =
-  eventually {
-   try 
-      let! ctok = Eventually.token
-      RequireCompilationThread ctok // Everything here requires the compilation thread since it works on the TAST
-
-      CheckSimulateException(tcConfig)
-#if !NO_EXTENSIONTYPING
-      tcImports.SetCcuBeingCompiledHack tcState.Ccu
-#endif
-      let (RootSigsAndImpls(rootSigs, rootImpls, allSigModulTyp, allImplementedSigModulTyp)) = tcState.tcsRootSigsAndImpls
-      let m = inp.Range
-      let amap = tcImports.GetImportMap()
-      let! (topAttrs, implFiles, tcEnvAtEnd, tcSigEnv, tcImplEnv, topSigsAndImpls, ccuType, createsGeneratedProvidedTypes) = 
-        eventually {
-            match inp with 
-            | ParsedInput.SigFile (ParsedSigFileInput(_, qualNameOfFile, _, _, _) as file) ->
-                
-                // Check if we've seen this top module signature before. 
-                if Zmap.mem qualNameOfFile rootSigs then 
-                    errorR(Error(FSComp.SR.buildSignatureAlreadySpecified(qualNameOfFile.Text), m.StartRange))
-=======
 let TypeCheckOneInputEventually (checkForErrors, tcConfig: TcConfig, tcImports: TcImports, tcGlobals, prefixPathOpt, tcSink, tcState: TcState, inp: ParsedInput) =
->>>>>>> 47072af3
 
     eventually {
         try 
@@ -5612,6 +5556,9 @@
           RequireCompilationThread ctok // Everything here requires the compilation thread since it works on the TAST
 
           CheckSimulateException tcConfig
+#if !NO_EXTENSIONTYPING
+      tcImports.SetCcuBeingCompiledHack tcState.Ccu
+#endif
 
           let m = inp.Range
           let amap = tcImports.GetImportMap()
