--- conflicted
+++ resolved
@@ -1537,11 +1537,7 @@
                 | Some m -> Some(outputWhere (showFullPaths,errorStyle) m)
                 | None -> None
 
-<<<<<<< HEAD
-            let OutputDiagnosticCanonicalInformation(err:PhasedError,subcategory, errorNumber) : DiagnosticCanonicalInformation = 
-=======
-            let OutputCanonicalInformation(subcategory, errorNumber) : CanonicalInformation = 
->>>>>>> 3041cd86
+            let OutputCanonicalInformation(subcategory, errorNumber) : DiagnosticCanonicalInformation = 
                 let text = 
                     match errorStyle with
                     // Show the subcategory for --vserrors so that we can fish it out in Visual Studio and use it to determine error stickiness.
@@ -1551,11 +1547,7 @@
         
             let mainError,relatedErrors = SplitRelatedErrors err
             let where = OutputWhere(mainError)
-<<<<<<< HEAD
-            let canonical = OutputDiagnosticCanonicalInformation(mainError,err.Subcategory(),GetErrorNumber mainError)
-=======
-            let canonical = OutputCanonicalInformation(err.Subcategory(),GetErrorNumber mainError)
->>>>>>> 3041cd86
+            let canonical = OutputDiagnosticCanonicalInformation(err.Subcategory(),GetErrorNumber mainError)
             let message = 
                 let os = System.Text.StringBuilder()
                 OutputPhasedError errorStyle os mainError flattenErrors
@@ -1570,11 +1562,7 @@
                 // Give a canonical string when --vserror.
                 | ErrorStyle.VSErrors -> 
                     let relWhere = OutputWhere(mainError) // mainError?
-<<<<<<< HEAD
-                    let relCanonical = OutputDiagnosticCanonicalInformation(err, err.Subcategory(),GetErrorNumber mainError) // Use main error for code
-=======
-                    let relCanonical = OutputCanonicalInformation(err.Subcategory(),GetErrorNumber mainError) // Use main error for code
->>>>>>> 3041cd86
+                    let relCanonical = OutputDiagnosticCanonicalInformation(err.Subcategory(),GetErrorNumber mainError) // Use main error for code
                     let relMessage = 
                         let os = System.Text.StringBuilder()
                         OutputPhasedError errorStyle os err flattenErrors
@@ -1585,13 +1573,8 @@
 
                 | _ -> 
                     let os = System.Text.StringBuilder()
-<<<<<<< HEAD
-                    OutputPhasedError os err flattenErrors
+                    OutputPhasedError errorStyle os err flattenErrors
                     errors.Add( Diagnostic.Short((not warn), os.ToString()) )
-=======
-                    OutputPhasedError errorStyle os err flattenErrors
-                    errors.Add( ErrorOrWarning.Short((not warn), os.ToString()) )
->>>>>>> 3041cd86
         
             relatedErrors |> List.iter OutputRelatedError
 
