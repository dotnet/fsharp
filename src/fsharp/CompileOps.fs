// Copyright (c) Microsoft Corporation.  All Rights Reserved.  See License.txt in the project root for license information.

/// Coordinating compiler operations - configuration, loading initial context, reporting errors etc.
module internal FSharp.Compiler.CompileOps

open System
open System.Collections.Generic
open System.Diagnostics
open System.IO
open System.Text

open Internal.Utilities
open Internal.Utilities.Collections
open Internal.Utilities.Filename
open Internal.Utilities.Text

open FSharp.Compiler.AbstractIL 
open FSharp.Compiler.AbstractIL.IL 
open FSharp.Compiler.AbstractIL.ILBinaryReader
open FSharp.Compiler.AbstractIL.Internal 
open FSharp.Compiler.AbstractIL.Internal.Library 
open FSharp.Compiler.AbstractIL.Extensions.ILX
open FSharp.Compiler.AbstractIL.Diagnostics 

open FSharp.Compiler 
open FSharp.Compiler.Ast
open FSharp.Compiler.AttributeChecking
open FSharp.Compiler.ConstraintSolver
open FSharp.Compiler.DiagnosticMessage
open FSharp.Compiler.ErrorLogger
open FSharp.Compiler.Import
open FSharp.Compiler.Infos
open FSharp.Compiler.Lexhelp
open FSharp.Compiler.Lib
open FSharp.Compiler.MethodCalls
open FSharp.Compiler.MethodOverrides
open FSharp.Compiler.NameResolution
open FSharp.Compiler.PrettyNaming
open FSharp.Compiler.Range
open FSharp.Compiler.ReferenceResolver
open FSharp.Compiler.SignatureConformance
open FSharp.Compiler.TastPickle
open FSharp.Compiler.TypeChecker
open FSharp.Compiler.Tast
open FSharp.Compiler.Tastops
open FSharp.Compiler.TcGlobals

open Microsoft.FSharp.Compiler.Text

#if !NO_EXTENSIONTYPING
open FSharp.Compiler.ExtensionTyping
open Microsoft.FSharp.Core.CompilerServices
#endif

#if DEBUG
[<AutoOpen>]
module internal CompilerService =
    let showAssertForUnexpectedException = ref true
#endif // DEBUG

//----------------------------------------------------------------------------
// Some Globals
//--------------------------------------------------------------------------

let FSharpSigFileSuffixes = [".mli";".fsi"]
let mlCompatSuffixes = [".mli";".ml"]
let FSharpImplFileSuffixes = [".ml";".fs";".fsscript";".fsx"]
let resSuffixes = [".resx"]
let FSharpScriptFileSuffixes = [".fsscript";".fsx"]
let doNotRequireNamespaceOrModuleSuffixes = [".mli";".ml"] @ FSharpScriptFileSuffixes
let FSharpLightSyntaxFileSuffixes: string list = [ ".fs";".fsscript";".fsx";".fsi" ]


//----------------------------------------------------------------------------
// ERROR REPORTING
//--------------------------------------------------------------------------

exception HashIncludeNotAllowedInNonScript of range
exception HashReferenceNotAllowedInNonScript of range
exception HashDirectiveNotAllowedInNonScript of range
exception FileNameNotResolved of (*filename*) string * (*description of searched locations*) string * range
exception AssemblyNotResolved of (*originalName*) string * range
exception LoadedSourceNotFoundIgnoring of (*filename*) string * range
exception MSBuildReferenceResolutionWarning of (*MSBuild warning code*)string * (*Message*)string * range
exception MSBuildReferenceResolutionError of (*MSBuild warning code*)string * (*Message*)string * range
exception DeprecatedCommandLineOptionFull of string * range
exception DeprecatedCommandLineOptionForHtmlDoc of string * range
exception DeprecatedCommandLineOptionSuggestAlternative of string * string * range
exception DeprecatedCommandLineOptionNoDescription of string * range
exception InternalCommandLineOption of string * range
exception HashLoadedSourceHasIssues of (*warnings*) exn list * (*errors*) exn list * range
exception HashLoadedScriptConsideredSource of range


let GetRangeOfDiagnostic(err: PhasedDiagnostic) = 
  let rec RangeFromException = function
      | ErrorFromAddingConstraint(_, err2, _) -> RangeFromException err2 
#if !NO_EXTENSIONTYPING
      | ExtensionTyping.ProvidedTypeResolutionNoRange(e) -> RangeFromException e
      | ExtensionTyping.ProvidedTypeResolution(m, _)
#endif
      | ReservedKeyword(_, m)
      | IndentationProblem(_, m)
      | ErrorFromAddingTypeEquation(_, _, _, _, _, m) 
      | ErrorFromApplyingDefault(_, _, _, _, _, m) 
      | ErrorsFromAddingSubsumptionConstraint(_, _, _, _, _, _, m)
      | FunctionExpected(_, _, m)
      | BakedInMemberConstraintName(_, m)
      | StandardOperatorRedefinitionWarning(_, m)
      | BadEventTransformation(m)
      | ParameterlessStructCtor(m)
      | FieldNotMutable (_, _, m) 
      | Recursion (_, _, _, _, m) 
      | InvalidRuntimeCoercion(_, _, _, m) 
      | IndeterminateRuntimeCoercion(_, _, _, m)
      | IndeterminateStaticCoercion (_, _, _, m)
      | StaticCoercionShouldUseBox (_, _, _, m)
      | CoercionTargetSealed(_, _, m)
      | UpcastUnnecessary(m)
      | QuotationTranslator.IgnoringPartOfQuotedTermWarning (_, m) 
      
      | TypeTestUnnecessary(m)
      | RuntimeCoercionSourceSealed(_, _, m)
      | OverrideDoesntOverride(_, _, _, _, _, m)
      | UnionPatternsBindDifferentNames m 
      | UnionCaseWrongArguments (_, _, _, m) 
      | TypeIsImplicitlyAbstract m 
      | RequiredButNotSpecified (_, _, _, _, m) 
      | FunctionValueUnexpected (_, _, m)
      | UnitTypeExpected (_, _, m)
      | UnitTypeExpectedWithEquality (_, _, m)
      | UnitTypeExpectedWithPossiblePropertySetter (_, _, _, _, m)
      | UnitTypeExpectedWithPossibleAssignment (_, _, _, _, m)
      | UseOfAddressOfOperator m 
      | DeprecatedThreadStaticBindingWarning(m) 
      | NonUniqueInferredAbstractSlot (_, _, _, _, _, m) 
      | DefensiveCopyWarning (_, m)
      | LetRecCheckedAtRuntime m 
      | UpperCaseIdentifierInPattern m
      | NotUpperCaseConstructor m
      | RecursiveUseCheckedAtRuntime (_, _, m) 
      | LetRecEvaluatedOutOfOrder (_, _, _, m) 
      | Error (_, m)
      | ErrorWithSuggestions (_, m, _, _)
      | NumberedError (_, m)
      | SyntaxError (_, m) 
      | InternalError (_, m)
      | FullAbstraction(_, m)
      | InterfaceNotRevealed(_, _, m) 
      | WrappedError (_, m)
      | PatternMatchCompilation.MatchIncomplete (_, _, m)
      | PatternMatchCompilation.EnumMatchIncomplete (_, _, m)
      | PatternMatchCompilation.RuleNeverMatched m 
      | ValNotMutable(_, _, m)
      | ValNotLocal(_, _, m) 
      | MissingFields(_, m) 
      | OverrideInIntrinsicAugmentation(m)
      | IntfImplInIntrinsicAugmentation(m) 
      | OverrideInExtrinsicAugmentation(m)
      | IntfImplInExtrinsicAugmentation(m) 
      | ValueRestriction(_, _, _, _, m) 
      | LetRecUnsound (_, _, m) 
      | ObsoleteError (_, m) 
      | ObsoleteWarning (_, m) 
      | Experimental (_, m) 
      | PossibleUnverifiableCode m
      | UserCompilerMessage (_, _, m) 
      | Deprecated(_, m) 
      | LibraryUseOnly(m) 
      | FieldsFromDifferentTypes (_, _, _, m) 
      | IndeterminateType(m)
      | TyconBadArgs(_, _, _, m) -> 
          Some m

      | FieldNotContained(_, arf, _, _) -> Some arf.Range
      | ValueNotContained(_, _, aval, _, _) -> Some aval.Range
      | ConstrNotContained(_, aval, _, _) -> Some aval.Id.idRange
      | ExnconstrNotContained(_, aexnc, _, _) -> Some aexnc.Range

      | VarBoundTwice(id) 
      | UndefinedName(_, _, id, _) -> 
          Some id.idRange 

      | Duplicate(_, _, m) 
      | NameClash(_, _, _, m, _, _, _) 
      | UnresolvedOverloading(_, _, _, m) 
      | UnresolvedConversionOperator (_, _, _, m)
      | PossibleOverload(_, _, _, m) 
      | VirtualAugmentationOnNullValuedType(m)
      | NonVirtualAugmentationOnNullValuedType(m)
      | NonRigidTypar(_, _, _, _, _, m)
      | ConstraintSolverTupleDiffLengths(_, _, _, m, _) 
      | ConstraintSolverInfiniteTypes(_, _, _, _, m, _) 
      | ConstraintSolverMissingConstraint(_, _, _, m, _) 
      | ConstraintSolverTypesNotInEqualityRelation(_, _, _, m, _, _)
      | ConstraintSolverError(_, m, _) 
      | ConstraintSolverTypesNotInSubsumptionRelation(_, _, _, m, _) 
      | ConstraintSolverRelatedInformation(_, m, _) 
      | SelfRefObjCtor(_, m) -> 
          Some m

      | NotAFunction(_, _, mfun, _) -> 
          Some mfun
          
      | NotAFunctionButIndexer(_, _, _, mfun, _) -> 
          Some mfun

      | IllegalFileNameChar(_) -> Some rangeCmdArgs

      | UnresolvedReferenceError(_, m) 
      | UnresolvedPathReference(_, _, m) 
      | DeprecatedCommandLineOptionFull(_, m) 
      | DeprecatedCommandLineOptionForHtmlDoc(_, m) 
      | DeprecatedCommandLineOptionSuggestAlternative(_, _, m) 
      | DeprecatedCommandLineOptionNoDescription(_, m) 
      | InternalCommandLineOption(_, m)
      | HashIncludeNotAllowedInNonScript(m)
      | HashReferenceNotAllowedInNonScript(m) 
      | HashDirectiveNotAllowedInNonScript(m)  
      | FileNameNotResolved(_, _, m) 
      | LoadedSourceNotFoundIgnoring(_, m) 
      | MSBuildReferenceResolutionWarning(_, _, m) 
      | MSBuildReferenceResolutionError(_, _, m) 
      | AssemblyNotResolved(_, m) 
      | HashLoadedSourceHasIssues(_, _, m) 
      | HashLoadedScriptConsideredSource(m) -> 
          Some m
      // Strip TargetInvocationException wrappers
      | :? System.Reflection.TargetInvocationException as e -> 
          RangeFromException e.InnerException
#if !NO_EXTENSIONTYPING
      | :? TypeProviderError as e -> e.Range |> Some
#endif
      
      | _ -> None
  
  RangeFromException err.Exception

let GetDiagnosticNumber(err: PhasedDiagnostic) = 
   let rec GetFromException(e: exn) = 
      match e with
      (* DO NOT CHANGE THESE NUMBERS *)
      | ErrorFromAddingTypeEquation _ -> 1
      | FunctionExpected _ -> 2
      | NotAFunctionButIndexer _ -> 3217
      | NotAFunction _  -> 3
      | FieldNotMutable  _ -> 5
      | Recursion _ -> 6
      | InvalidRuntimeCoercion _ -> 7
      | IndeterminateRuntimeCoercion _ -> 8
      | PossibleUnverifiableCode _ -> 9
      | SyntaxError _ -> 10
      // 11 cannot be reused
      // 12 cannot be reused
      | IndeterminateStaticCoercion  _ -> 13
      | StaticCoercionShouldUseBox  _ -> 14
      // 15 cannot be reused
      | RuntimeCoercionSourceSealed _ -> 16 
      | OverrideDoesntOverride _ -> 17
      | UnionPatternsBindDifferentNames _  -> 18
      | UnionCaseWrongArguments  _ -> 19
      | UnitTypeExpected _  -> 20
      | UnitTypeExpectedWithEquality _  -> 20
      | UnitTypeExpectedWithPossiblePropertySetter _  -> 20
      | UnitTypeExpectedWithPossibleAssignment _  -> 20
      | RecursiveUseCheckedAtRuntime  _ -> 21
      | LetRecEvaluatedOutOfOrder  _ -> 22
      | NameClash _ -> 23
      // 24 cannot be reused
      | PatternMatchCompilation.MatchIncomplete _ -> 25
      | PatternMatchCompilation.RuleNeverMatched _ -> 26
      | ValNotMutable _ -> 27
      | ValNotLocal _ -> 28
      | MissingFields _ -> 29
      | ValueRestriction _ -> 30
      | LetRecUnsound  _ -> 31
      | FieldsFromDifferentTypes  _ -> 32
      | TyconBadArgs _ -> 33
      | ValueNotContained _ -> 34
      | Deprecated  _ -> 35
      | ConstrNotContained _ -> 36
      | Duplicate _ -> 37
      | VarBoundTwice _  -> 38
      | UndefinedName _ -> 39
      | LetRecCheckedAtRuntime _ -> 40
      | UnresolvedOverloading _ -> 41
      | LibraryUseOnly _ -> 42
      | ErrorFromAddingConstraint _ -> 43
      | ObsoleteWarning _ -> 44
      | FullAbstraction _ -> 45
      | ReservedKeyword _ -> 46
      | SelfRefObjCtor _ -> 47
      | VirtualAugmentationOnNullValuedType _ -> 48
      | UpperCaseIdentifierInPattern _ -> 49
      | InterfaceNotRevealed _ -> 50
      | UseOfAddressOfOperator _ -> 51
      | DefensiveCopyWarning _ -> 52
      | NotUpperCaseConstructor _ -> 53
      | TypeIsImplicitlyAbstract _ -> 54
      // 55 cannot be reused
      | DeprecatedThreadStaticBindingWarning _ -> 56
      | Experimental _ -> 57
      | IndentationProblem _ -> 58
      | CoercionTargetSealed _ -> 59 
      | OverrideInIntrinsicAugmentation _ -> 60
      | NonVirtualAugmentationOnNullValuedType _ -> 61
      | UserCompilerMessage (_, n, _) -> n
      | ExnconstrNotContained _ -> 63
      | NonRigidTypar _ -> 64
      // 65 cannot be reused
      | UpcastUnnecessary _ -> 66
      | TypeTestUnnecessary _ -> 67
      | QuotationTranslator.IgnoringPartOfQuotedTermWarning _ -> 68
      | IntfImplInIntrinsicAugmentation _ -> 69
      | NonUniqueInferredAbstractSlot _ -> 70
      | ErrorFromApplyingDefault _ -> 71
      | IndeterminateType _ -> 72
      | InternalError _ -> 73
      | UnresolvedReferenceNoRange _
      | UnresolvedReferenceError _ 
      | UnresolvedPathReferenceNoRange _ 
      | UnresolvedPathReference _ -> 74
      | DeprecatedCommandLineOptionFull _
      | DeprecatedCommandLineOptionForHtmlDoc _
      | DeprecatedCommandLineOptionSuggestAlternative _
      | DeprecatedCommandLineOptionNoDescription _ 
      | InternalCommandLineOption _ -> 75
      | HashIncludeNotAllowedInNonScript _ 
      | HashReferenceNotAllowedInNonScript _ 
      | HashDirectiveNotAllowedInNonScript _ -> 76
      | BakedInMemberConstraintName _ -> 77
      | FileNameNotResolved _ -> 78  
      | LoadedSourceNotFoundIgnoring _ -> 79
      // 80 cannot be reused
      | ParameterlessStructCtor _ -> 81
      | MSBuildReferenceResolutionWarning _ -> 82
      | MSBuildReferenceResolutionError _ -> 83
      | AssemblyNotResolved _ -> 84
      | HashLoadedSourceHasIssues _ -> 85
      | StandardOperatorRedefinitionWarning _ -> 86
      | InvalidInternalsVisibleToAssemblyName _ -> 87
      // 88 cannot be reused
      | OverrideInExtrinsicAugmentation _ -> 89
      | IntfImplInExtrinsicAugmentation _ -> 90
      | BadEventTransformation _ -> 91
      | HashLoadedScriptConsideredSource _ -> 92
      | UnresolvedConversionOperator _ -> 93
      // avoid 94-100 for safety
      | ObsoleteError _ -> 101
#if !NO_EXTENSIONTYPING
      | ExtensionTyping.ProvidedTypeResolutionNoRange _
      | ExtensionTyping.ProvidedTypeResolution _ -> 103
#endif
      | PatternMatchCompilation.EnumMatchIncomplete _ -> 104
       (* DO NOT CHANGE THE NUMBERS *)

      // Strip TargetInvocationException wrappers
      | :? System.Reflection.TargetInvocationException as e -> 
          GetFromException e.InnerException
      
      | WrappedError(e, _) -> GetFromException e   

      | Error ((n, _), _) -> n
      | ErrorWithSuggestions ((n, _), _, _, _) -> n
      | Failure _ -> 192
      | NumberedError((n, _), _) -> n
      | IllegalFileNameChar(fileName, invalidChar) -> fst (FSComp.SR.buildUnexpectedFileNameCharacter(fileName, string invalidChar))
#if !NO_EXTENSIONTYPING
      | :? TypeProviderError as e -> e.Number
#endif
      | ErrorsFromAddingSubsumptionConstraint (_, _, _, _, _, ContextInfo.DowncastUsedInsteadOfUpcast _, _) -> fst (FSComp.SR.considerUpcast("", ""))
      | _ -> 193
   GetFromException err.Exception
   
let GetWarningLevel err = 
  match err.Exception with 
  // Level 5 warnings
  | RecursiveUseCheckedAtRuntime _
  | LetRecEvaluatedOutOfOrder  _
  | DefensiveCopyWarning _
  | FullAbstraction _ ->  5
  | NumberedError((n, _), _) 
  | ErrorWithSuggestions((n, _), _, _, _) 
  | Error((n, _), _) -> 
      // 1178, tcNoComparisonNeeded1, "The struct, record or union type '%s' is not structurally comparable because the type parameter %s does not satisfy the 'comparison' constraint..."
      // 1178, tcNoComparisonNeeded2, "The struct, record or union type '%s' is not structurally comparable because the type '%s' does not satisfy the 'comparison' constraint...."
      // 1178, tcNoEqualityNeeded1, "The struct, record or union type '%s' does not support structural equality because the type parameter %s does not satisfy the 'equality' constraint..."
      // 1178, tcNoEqualityNeeded2, "The struct, record or union type '%s' does not support structural equality because the type '%s' does not satisfy the 'equality' constraint...."
      if (n = 1178) then 5 else 2
  // Level 2 
  | _ ->  2

let warningOn err level specificWarnOn = 
    let n = GetDiagnosticNumber err
    List.contains n specificWarnOn ||
    // Some specific warnings are never on by default, i.e. unused variable warnings
    match n with 
    | 1182 -> false // chkUnusedValue - off by default
    | 3218 -> false // ArgumentsInSigAndImplMismatch - off by default
    | 3180 -> false // abImplicitHeapAllocation - off by default
    | _ -> level >= GetWarningLevel err 

let SplitRelatedDiagnostics(err: PhasedDiagnostic) = 
    let ToPhased(e) = {Exception=e; Phase = err.Phase}
    let rec SplitRelatedException = function
      | UnresolvedOverloading(a, overloads, b, c) -> 
           let related = overloads |> List.map ToPhased
           UnresolvedOverloading(a, [], b, c)|>ToPhased, related
      | ConstraintSolverRelatedInformation(fopt, m2, e) -> 
          let e, related = SplitRelatedException e
          ConstraintSolverRelatedInformation(fopt, m2, e.Exception)|>ToPhased, related
      | ErrorFromAddingTypeEquation(g, denv, t1, t2, e, m) ->
          let e, related = SplitRelatedException e
          ErrorFromAddingTypeEquation(g, denv, t1, t2, e.Exception, m)|>ToPhased, related
      | ErrorFromApplyingDefault(g, denv, tp, defaultType, e, m) ->  
          let e, related = SplitRelatedException e
          ErrorFromApplyingDefault(g, denv, tp, defaultType, e.Exception, m)|>ToPhased, related
      | ErrorsFromAddingSubsumptionConstraint(g, denv, t1, t2, e, contextInfo, m) ->  
          let e, related = SplitRelatedException e
          ErrorsFromAddingSubsumptionConstraint(g, denv, t1, t2, e.Exception, contextInfo, m)|>ToPhased, related
      | ErrorFromAddingConstraint(x, e, m) ->  
          let e, related = SplitRelatedException e
          ErrorFromAddingConstraint(x, e.Exception, m)|>ToPhased, related
      | WrappedError (e, m) -> 
          let e, related = SplitRelatedException e
          WrappedError(e.Exception, m)|>ToPhased, related
      // Strip TargetInvocationException wrappers
      | :? System.Reflection.TargetInvocationException as e -> 
          SplitRelatedException e.InnerException
      | e -> 
           ToPhased(e), []
    SplitRelatedException(err.Exception)


let DeclareMesssage = FSharp.Compiler.DiagnosticMessage.DeclareResourceString

do FSComp.SR.RunStartupValidation()
let SeeAlsoE() = DeclareResourceString("SeeAlso", "%s")
let ConstraintSolverTupleDiffLengthsE() = DeclareResourceString("ConstraintSolverTupleDiffLengths", "%d%d")
let ConstraintSolverInfiniteTypesE() = DeclareResourceString("ConstraintSolverInfiniteTypes", "%s%s")
let ConstraintSolverMissingConstraintE() = DeclareResourceString("ConstraintSolverMissingConstraint", "%s")
let ConstraintSolverTypesNotInEqualityRelation1E() = DeclareResourceString("ConstraintSolverTypesNotInEqualityRelation1", "%s%s")
let ConstraintSolverTypesNotInEqualityRelation2E() = DeclareResourceString("ConstraintSolverTypesNotInEqualityRelation2", "%s%s")
let ConstraintSolverTypesNotInSubsumptionRelationE() = DeclareResourceString("ConstraintSolverTypesNotInSubsumptionRelation", "%s%s%s")
let ErrorFromAddingTypeEquation1E() = DeclareResourceString("ErrorFromAddingTypeEquation1", "%s%s%s")
let ErrorFromAddingTypeEquation2E() = DeclareResourceString("ErrorFromAddingTypeEquation2", "%s%s%s")
let ErrorFromApplyingDefault1E() = DeclareResourceString("ErrorFromApplyingDefault1", "%s")
let ErrorFromApplyingDefault2E() = DeclareResourceString("ErrorFromApplyingDefault2", "")
let ErrorsFromAddingSubsumptionConstraintE() = DeclareResourceString("ErrorsFromAddingSubsumptionConstraint", "%s%s%s")
let UpperCaseIdentifierInPatternE() = DeclareResourceString("UpperCaseIdentifierInPattern", "")
let NotUpperCaseConstructorE() = DeclareResourceString("NotUpperCaseConstructor", "")
let PossibleOverloadE() = DeclareResourceString("PossibleOverload", "%s%s")
let FunctionExpectedE() = DeclareResourceString("FunctionExpected", "")
let BakedInMemberConstraintNameE() = DeclareResourceString("BakedInMemberConstraintName", "%s")
let BadEventTransformationE() = DeclareResourceString("BadEventTransformation", "")
let ParameterlessStructCtorE() = DeclareResourceString("ParameterlessStructCtor", "")
let InterfaceNotRevealedE() = DeclareResourceString("InterfaceNotRevealed", "%s")
let TyconBadArgsE() = DeclareResourceString("TyconBadArgs", "%s%d%d")
let IndeterminateTypeE() = DeclareResourceString("IndeterminateType", "")
let NameClash1E() = DeclareResourceString("NameClash1", "%s%s")
let NameClash2E() = DeclareResourceString("NameClash2", "%s%s%s%s%s")
let Duplicate1E() = DeclareResourceString("Duplicate1", "%s")
let Duplicate2E() = DeclareResourceString("Duplicate2", "%s%s")
let UndefinedName2E() = DeclareResourceString("UndefinedName2", "")
let FieldNotMutableE() = DeclareResourceString("FieldNotMutable", "")
let FieldsFromDifferentTypesE() = DeclareResourceString("FieldsFromDifferentTypes", "%s%s")
let VarBoundTwiceE() = DeclareResourceString("VarBoundTwice", "%s")
let RecursionE() = DeclareResourceString("Recursion", "%s%s%s%s")
let InvalidRuntimeCoercionE() = DeclareResourceString("InvalidRuntimeCoercion", "%s%s%s")
let IndeterminateRuntimeCoercionE() = DeclareResourceString("IndeterminateRuntimeCoercion", "%s%s")
let IndeterminateStaticCoercionE() = DeclareResourceString("IndeterminateStaticCoercion", "%s%s")
let StaticCoercionShouldUseBoxE() = DeclareResourceString("StaticCoercionShouldUseBox", "%s%s")
let TypeIsImplicitlyAbstractE() = DeclareResourceString("TypeIsImplicitlyAbstract", "")
let NonRigidTypar1E() = DeclareResourceString("NonRigidTypar1", "%s%s")
let NonRigidTypar2E() = DeclareResourceString("NonRigidTypar2", "%s%s")
let NonRigidTypar3E() = DeclareResourceString("NonRigidTypar3", "%s%s")
let OBlockEndSentenceE() = DeclareResourceString("BlockEndSentence", "")
let UnexpectedEndOfInputE() = DeclareResourceString("UnexpectedEndOfInput", "")
let UnexpectedE() = DeclareResourceString("Unexpected", "%s")
let NONTERM_interactionE() = DeclareResourceString("NONTERM.interaction", "")
let NONTERM_hashDirectiveE() = DeclareResourceString("NONTERM.hashDirective", "")
let NONTERM_fieldDeclE() = DeclareResourceString("NONTERM.fieldDecl", "")
let NONTERM_unionCaseReprE() = DeclareResourceString("NONTERM.unionCaseRepr", "")
let NONTERM_localBindingE() = DeclareResourceString("NONTERM.localBinding", "")
let NONTERM_hardwhiteLetBindingsE() = DeclareResourceString("NONTERM.hardwhiteLetBindings", "")
let NONTERM_classDefnMemberE() = DeclareResourceString("NONTERM.classDefnMember", "")
let NONTERM_defnBindingsE() = DeclareResourceString("NONTERM.defnBindings", "")
let NONTERM_classMemberSpfnE() = DeclareResourceString("NONTERM.classMemberSpfn", "")
let NONTERM_valSpfnE() = DeclareResourceString("NONTERM.valSpfn", "")
let NONTERM_tyconSpfnE() = DeclareResourceString("NONTERM.tyconSpfn", "")
let NONTERM_anonLambdaExprE() = DeclareResourceString("NONTERM.anonLambdaExpr", "")
let NONTERM_attrUnionCaseDeclE() = DeclareResourceString("NONTERM.attrUnionCaseDecl", "")
let NONTERM_cPrototypeE() = DeclareResourceString("NONTERM.cPrototype", "")
let NONTERM_objectImplementationMembersE() = DeclareResourceString("NONTERM.objectImplementationMembers", "")
let NONTERM_ifExprCasesE() = DeclareResourceString("NONTERM.ifExprCases", "")
let NONTERM_openDeclE() = DeclareResourceString("NONTERM.openDecl", "")
let NONTERM_fileModuleSpecE() = DeclareResourceString("NONTERM.fileModuleSpec", "")
let NONTERM_patternClausesE() = DeclareResourceString("NONTERM.patternClauses", "")
let NONTERM_beginEndExprE() = DeclareResourceString("NONTERM.beginEndExpr", "")
let NONTERM_recdExprE() = DeclareResourceString("NONTERM.recdExpr", "")
let NONTERM_tyconDefnE() = DeclareResourceString("NONTERM.tyconDefn", "")
let NONTERM_exconCoreE() = DeclareResourceString("NONTERM.exconCore", "")
let NONTERM_typeNameInfoE() = DeclareResourceString("NONTERM.typeNameInfo", "")
let NONTERM_attributeListE() = DeclareResourceString("NONTERM.attributeList", "")
let NONTERM_quoteExprE() = DeclareResourceString("NONTERM.quoteExpr", "")
let NONTERM_typeConstraintE() = DeclareResourceString("NONTERM.typeConstraint", "")
let NONTERM_Category_ImplementationFileE() = DeclareResourceString("NONTERM.Category.ImplementationFile", "")
let NONTERM_Category_DefinitionE() = DeclareResourceString("NONTERM.Category.Definition", "")
let NONTERM_Category_SignatureFileE() = DeclareResourceString("NONTERM.Category.SignatureFile", "")
let NONTERM_Category_PatternE() = DeclareResourceString("NONTERM.Category.Pattern", "")
let NONTERM_Category_ExprE() = DeclareResourceString("NONTERM.Category.Expr", "")
let NONTERM_Category_TypeE() = DeclareResourceString("NONTERM.Category.Type", "")
let NONTERM_typeArgsActualE() = DeclareResourceString("NONTERM.typeArgsActual", "")
let TokenName1E() = DeclareResourceString("TokenName1", "%s")
let TokenName1TokenName2E() = DeclareResourceString("TokenName1TokenName2", "%s%s")
let TokenName1TokenName2TokenName3E() = DeclareResourceString("TokenName1TokenName2TokenName3", "%s%s%s")
let RuntimeCoercionSourceSealed1E() = DeclareResourceString("RuntimeCoercionSourceSealed1", "%s")
let RuntimeCoercionSourceSealed2E() = DeclareResourceString("RuntimeCoercionSourceSealed2", "%s")
let CoercionTargetSealedE() = DeclareResourceString("CoercionTargetSealed", "%s")
let UpcastUnnecessaryE() = DeclareResourceString("UpcastUnnecessary", "")
let TypeTestUnnecessaryE() = DeclareResourceString("TypeTestUnnecessary", "")
let OverrideDoesntOverride1E() = DeclareResourceString("OverrideDoesntOverride1", "%s")
let OverrideDoesntOverride2E() = DeclareResourceString("OverrideDoesntOverride2", "%s")
let OverrideDoesntOverride3E() = DeclareResourceString("OverrideDoesntOverride3", "%s")
let OverrideDoesntOverride4E() = DeclareResourceString("OverrideDoesntOverride4", "%s")
let UnionCaseWrongArgumentsE() = DeclareResourceString("UnionCaseWrongArguments", "%d%d")
let UnionPatternsBindDifferentNamesE() = DeclareResourceString("UnionPatternsBindDifferentNames", "")
let RequiredButNotSpecifiedE() = DeclareResourceString("RequiredButNotSpecified", "%s%s%s")
let UseOfAddressOfOperatorE() = DeclareResourceString("UseOfAddressOfOperator", "")
let DefensiveCopyWarningE() = DeclareResourceString("DefensiveCopyWarning", "%s")
let DeprecatedThreadStaticBindingWarningE() = DeclareResourceString("DeprecatedThreadStaticBindingWarning", "")
let FunctionValueUnexpectedE() = DeclareResourceString("FunctionValueUnexpected", "%s")
let UnitTypeExpectedE() = DeclareResourceString("UnitTypeExpected", "%s")
let UnitTypeExpectedWithEqualityE() = DeclareResourceString("UnitTypeExpectedWithEquality", "%s")
let UnitTypeExpectedWithPossiblePropertySetterE() = DeclareResourceString("UnitTypeExpectedWithPossiblePropertySetter", "%s%s%s")
let UnitTypeExpectedWithPossibleAssignmentE() = DeclareResourceString("UnitTypeExpectedWithPossibleAssignment", "%s%s")
let UnitTypeExpectedWithPossibleAssignmentToMutableE() = DeclareResourceString("UnitTypeExpectedWithPossibleAssignmentToMutable", "%s%s")
let RecursiveUseCheckedAtRuntimeE() = DeclareResourceString("RecursiveUseCheckedAtRuntime", "")
let LetRecUnsound1E() = DeclareResourceString("LetRecUnsound1", "%s")
let LetRecUnsound2E() = DeclareResourceString("LetRecUnsound2", "%s%s")
let LetRecUnsoundInnerE() = DeclareResourceString("LetRecUnsoundInner", "%s")
let LetRecEvaluatedOutOfOrderE() = DeclareResourceString("LetRecEvaluatedOutOfOrder", "")
let LetRecCheckedAtRuntimeE() = DeclareResourceString("LetRecCheckedAtRuntime", "")
let SelfRefObjCtor1E() = DeclareResourceString("SelfRefObjCtor1", "")
let SelfRefObjCtor2E() = DeclareResourceString("SelfRefObjCtor2", "")
let VirtualAugmentationOnNullValuedTypeE() = DeclareResourceString("VirtualAugmentationOnNullValuedType", "")
let NonVirtualAugmentationOnNullValuedTypeE() = DeclareResourceString("NonVirtualAugmentationOnNullValuedType", "")
let NonUniqueInferredAbstractSlot1E() = DeclareResourceString("NonUniqueInferredAbstractSlot1", "%s")
let NonUniqueInferredAbstractSlot2E() = DeclareResourceString("NonUniqueInferredAbstractSlot2", "")
let NonUniqueInferredAbstractSlot3E() = DeclareResourceString("NonUniqueInferredAbstractSlot3", "%s%s")
let NonUniqueInferredAbstractSlot4E() = DeclareResourceString("NonUniqueInferredAbstractSlot4", "")
let Failure3E() = DeclareResourceString("Failure3", "%s")
let Failure4E() = DeclareResourceString("Failure4", "%s")
let FullAbstractionE() = DeclareResourceString("FullAbstraction", "%s")
let MatchIncomplete1E() = DeclareResourceString("MatchIncomplete1", "")
let MatchIncomplete2E() = DeclareResourceString("MatchIncomplete2", "%s")
let MatchIncomplete3E() = DeclareResourceString("MatchIncomplete3", "%s")
let MatchIncomplete4E() = DeclareResourceString("MatchIncomplete4", "")
let RuleNeverMatchedE() = DeclareResourceString("RuleNeverMatched", "")
let EnumMatchIncomplete1E() = DeclareResourceString("EnumMatchIncomplete1", "")
let ValNotMutableE() = DeclareResourceString("ValNotMutable", "%s")
let ValNotLocalE() = DeclareResourceString("ValNotLocal", "")
let Obsolete1E() = DeclareResourceString("Obsolete1", "")
let Obsolete2E() = DeclareResourceString("Obsolete2", "%s")
let ExperimentalE() = DeclareResourceString("Experimental", "%s")
let PossibleUnverifiableCodeE() = DeclareResourceString("PossibleUnverifiableCode", "")
let DeprecatedE() = DeclareResourceString("Deprecated", "%s")
let LibraryUseOnlyE() = DeclareResourceString("LibraryUseOnly", "")
let MissingFieldsE() = DeclareResourceString("MissingFields", "%s")
let ValueRestriction1E() = DeclareResourceString("ValueRestriction1", "%s%s%s")
let ValueRestriction2E() = DeclareResourceString("ValueRestriction2", "%s%s%s")
let ValueRestriction3E() = DeclareResourceString("ValueRestriction3", "%s")
let ValueRestriction4E() = DeclareResourceString("ValueRestriction4", "%s%s%s")
let ValueRestriction5E() = DeclareResourceString("ValueRestriction5", "%s%s%s")
let RecoverableParseErrorE() = DeclareResourceString("RecoverableParseError", "")
let ReservedKeywordE() = DeclareResourceString("ReservedKeyword", "%s")
let IndentationProblemE() = DeclareResourceString("IndentationProblem", "%s")
let OverrideInIntrinsicAugmentationE() = DeclareResourceString("OverrideInIntrinsicAugmentation", "")
let OverrideInExtrinsicAugmentationE() = DeclareResourceString("OverrideInExtrinsicAugmentation", "")
let IntfImplInIntrinsicAugmentationE() = DeclareResourceString("IntfImplInIntrinsicAugmentation", "")
let IntfImplInExtrinsicAugmentationE() = DeclareResourceString("IntfImplInExtrinsicAugmentation", "")
let UnresolvedReferenceNoRangeE() = DeclareResourceString("UnresolvedReferenceNoRange", "%s")
let UnresolvedPathReferenceNoRangeE() = DeclareResourceString("UnresolvedPathReferenceNoRange", "%s%s")
let HashIncludeNotAllowedInNonScriptE() = DeclareResourceString("HashIncludeNotAllowedInNonScript", "")
let HashReferenceNotAllowedInNonScriptE() = DeclareResourceString("HashReferenceNotAllowedInNonScript", "")
let HashDirectiveNotAllowedInNonScriptE() = DeclareResourceString("HashDirectiveNotAllowedInNonScript", "")
let FileNameNotResolvedE() = DeclareResourceString("FileNameNotResolved", "%s%s")
let AssemblyNotResolvedE() = DeclareResourceString("AssemblyNotResolved", "%s")
let HashLoadedSourceHasIssues1E() = DeclareResourceString("HashLoadedSourceHasIssues1", "")
let HashLoadedSourceHasIssues2E() = DeclareResourceString("HashLoadedSourceHasIssues2", "")
let HashLoadedScriptConsideredSourceE() = DeclareResourceString("HashLoadedScriptConsideredSource", "")  
let InvalidInternalsVisibleToAssemblyName1E() = DeclareResourceString("InvalidInternalsVisibleToAssemblyName1", "%s%s")
let InvalidInternalsVisibleToAssemblyName2E() = DeclareResourceString("InvalidInternalsVisibleToAssemblyName2", "%s")
let LoadedSourceNotFoundIgnoringE() = DeclareResourceString("LoadedSourceNotFoundIgnoring", "%s")
let MSBuildReferenceResolutionErrorE() = DeclareResourceString("MSBuildReferenceResolutionError", "%s%s")
let TargetInvocationExceptionWrapperE() = DeclareResourceString("TargetInvocationExceptionWrapper", "%s")

let getErrorString key = SR.GetString key

let (|InvalidArgument|_|) (exn: exn) = match exn with :? ArgumentException as e -> Some e.Message | _ -> None

<<<<<<< HEAD
let OutputPhasedErrorR (os:StringBuilder) (err:PhasedDiagnostic) (suggestNames: bool) =
=======
let OutputPhasedErrorR (os: StringBuilder) (err: PhasedDiagnostic) =
>>>>>>> 4363f4cf

    let rec OutputExceptionR (os: StringBuilder) error = 

      match error with
      | ConstraintSolverTupleDiffLengths(_, tl1, tl2, m, m2) -> 
          os.Append(ConstraintSolverTupleDiffLengthsE().Format tl1.Length tl2.Length) |> ignore
          if m.StartLine <> m2.StartLine then 
             os.Append(SeeAlsoE().Format (stringOfRange m)) |> ignore

      | ConstraintSolverInfiniteTypes(contextInfo, denv, t1, t2, m, m2) ->
          // REVIEW: consider if we need to show _cxs (the type parameter constraints)
          let t1, t2, _cxs = NicePrint.minimalStringsOfTwoTypes denv t1 t2
          os.Append(ConstraintSolverInfiniteTypesE().Format t1 t2)  |> ignore

          match contextInfo with
          | ContextInfo.ReturnInComputationExpression ->
            os.Append(" " + FSComp.SR.returnUsedInsteadOfReturnBang()) |> ignore
          | ContextInfo.YieldInComputationExpression ->
            os.Append(" " + FSComp.SR.yieldUsedInsteadOfYieldBang()) |> ignore
          | _ -> ()

          if m.StartLine <> m2.StartLine then 
             os.Append(SeeAlsoE().Format (stringOfRange m)) |> ignore

      | ConstraintSolverMissingConstraint(denv, tpr, tpc, m, m2) -> 
          os.Append(ConstraintSolverMissingConstraintE().Format (NicePrint.stringOfTyparConstraint denv (tpr, tpc))) |> ignore
          if m.StartLine <> m2.StartLine then 
             os.Append(SeeAlsoE().Format (stringOfRange m)) |> ignore

      | ConstraintSolverTypesNotInEqualityRelation(denv, (TType_measure _ as t1), (TType_measure _ as t2), m, m2, _) -> 
          // REVIEW: consider if we need to show _cxs (the type parameter constraints)
          let t1, t2, _cxs = NicePrint.minimalStringsOfTwoTypes denv t1 t2
          
          os.Append(ConstraintSolverTypesNotInEqualityRelation1E().Format t1 t2 )  |> ignore
          
          if m.StartLine <> m2.StartLine then
             os.Append(SeeAlsoE().Format (stringOfRange m)) |> ignore

      | ConstraintSolverTypesNotInEqualityRelation(denv, t1, t2, m, m2, contextInfo) -> 
          // REVIEW: consider if we need to show _cxs (the type parameter constraints)
          let t1, t2, _cxs = NicePrint.minimalStringsOfTwoTypes denv t1 t2
          
          match contextInfo with
          | ContextInfo.IfExpression range when Range.equals range m -> os.Append(FSComp.SR.ifExpression(t1, t2)) |> ignore
          | ContextInfo.CollectionElement (isArray, range) when Range.equals range m -> 
            if isArray then
                os.Append(FSComp.SR.arrayElementHasWrongType(t1, t2)) |> ignore
            else
                os.Append(FSComp.SR.listElementHasWrongType(t1, t2)) |> ignore
          | ContextInfo.OmittedElseBranch range when Range.equals range m -> os.Append(FSComp.SR.missingElseBranch(t2)) |> ignore
          | ContextInfo.ElseBranchResult range when Range.equals range m -> os.Append(FSComp.SR.elseBranchHasWrongType(t1, t2)) |> ignore
          | ContextInfo.FollowingPatternMatchClause range when Range.equals range m -> os.Append(FSComp.SR.followingPatternMatchClauseHasWrongType(t1, t2)) |> ignore
          | ContextInfo.PatternMatchGuard range when Range.equals range m -> os.Append(FSComp.SR.patternMatchGuardIsNotBool(t2)) |> ignore
          | _ -> os.Append(ConstraintSolverTypesNotInEqualityRelation2E().Format t1 t2) |> ignore
          if m.StartLine <> m2.StartLine then 
             os.Append(SeeAlsoE().Format (stringOfRange m)) |> ignore

      | ConstraintSolverTypesNotInSubsumptionRelation(denv, t1, t2, m, m2) -> 
          // REVIEW: consider if we need to show _cxs (the type parameter constraints)
          let t1, t2, cxs = NicePrint.minimalStringsOfTwoTypes denv t1 t2
          os.Append(ConstraintSolverTypesNotInSubsumptionRelationE().Format t2 t1 cxs) |> ignore
          if m.StartLine <> m2.StartLine then 
             os.Append(SeeAlsoE().Format (stringOfRange m2)) |> ignore

      | ConstraintSolverError(msg, m, m2) -> 
         os.Append msg |> ignore
         if m.StartLine <> m2.StartLine then 
            os.Append(SeeAlsoE().Format (stringOfRange m2)) |> ignore

      | ConstraintSolverRelatedInformation(fopt, _, e) -> 
          match e with 
          | ConstraintSolverError _ -> OutputExceptionR os e
          | _ -> ()
          fopt |> Option.iter (Printf.bprintf os " %s")

      | ErrorFromAddingTypeEquation(g, denv, t1, t2, ConstraintSolverTypesNotInEqualityRelation(_, t1', t2', m , _ , contextInfo), _) 
         when typeEquiv g t1 t1'
         &&   typeEquiv g t2 t2' ->
          let t1, t2, tpcs = NicePrint.minimalStringsOfTwoTypes denv t1 t2
          match contextInfo with
          | ContextInfo.IfExpression range when Range.equals range m -> os.Append(FSComp.SR.ifExpression(t1, t2)) |> ignore
          | ContextInfo.CollectionElement (isArray, range) when Range.equals range m -> 
            if isArray then
                os.Append(FSComp.SR.arrayElementHasWrongType(t1, t2)) |> ignore
            else
                os.Append(FSComp.SR.listElementHasWrongType(t1, t2)) |> ignore
          | ContextInfo.OmittedElseBranch range when Range.equals range m -> os.Append(FSComp.SR.missingElseBranch(t2)) |> ignore
          | ContextInfo.ElseBranchResult range when Range.equals range m -> os.Append(FSComp.SR.elseBranchHasWrongType(t1, t2)) |> ignore
          | ContextInfo.FollowingPatternMatchClause range when Range.equals range m -> os.Append(FSComp.SR.followingPatternMatchClauseHasWrongType(t1, t2)) |> ignore
          | ContextInfo.PatternMatchGuard range when Range.equals range m -> os.Append(FSComp.SR.patternMatchGuardIsNotBool(t2)) |> ignore
          | ContextInfo.TupleInRecordFields ->
                os.Append(ErrorFromAddingTypeEquation1E().Format t2 t1 tpcs) |> ignore
                os.Append(System.Environment.NewLine + FSComp.SR.commaInsteadOfSemicolonInRecord()) |> ignore
          | _ when t2 = "bool" && t1.EndsWithOrdinal(" ref") ->
                os.Append(ErrorFromAddingTypeEquation1E().Format t2 t1 tpcs) |> ignore
                os.Append(System.Environment.NewLine + FSComp.SR.derefInsteadOfNot()) |> ignore
          | _ -> os.Append(ErrorFromAddingTypeEquation1E().Format t2 t1 tpcs) |> ignore

      | ErrorFromAddingTypeEquation(_, _, _, _, ((ConstraintSolverTypesNotInEqualityRelation (_, _, _, _, _, contextInfo) ) as e), _) when (match contextInfo with ContextInfo.NoContext -> false | _ -> true) ->  
          OutputExceptionR os e

      | ErrorFromAddingTypeEquation(_, _, _, _, ((ConstraintSolverTypesNotInSubsumptionRelation _ | ConstraintSolverError _ ) as e), _) ->  
          OutputExceptionR os e

      | ErrorFromAddingTypeEquation(g, denv, t1, t2, e, _) ->
          if not (typeEquiv g t1 t2) then
              let t1, t2, tpcs = NicePrint.minimalStringsOfTwoTypes denv t1 t2
              if t1<>t2 + tpcs then os.Append(ErrorFromAddingTypeEquation2E().Format t1 t2 tpcs) |> ignore

          OutputExceptionR os e

      | ErrorFromApplyingDefault(_, denv, _, defaultType, e, _) ->  
          let defaultType = NicePrint.minimalStringOfType denv defaultType
          os.Append(ErrorFromApplyingDefault1E().Format defaultType) |> ignore
          OutputExceptionR os e
          os.Append(ErrorFromApplyingDefault2E().Format) |> ignore

      | ErrorsFromAddingSubsumptionConstraint(g, denv, t1, t2, e, contextInfo, _) ->
          match contextInfo with
          | ContextInfo.DowncastUsedInsteadOfUpcast isOperator -> 
              let t1, t2, _ = NicePrint.minimalStringsOfTwoTypes denv t1 t2
              if isOperator then
                  os.Append(FSComp.SR.considerUpcastOperator(t1, t2) |> snd) |> ignore
              else
                  os.Append(FSComp.SR.considerUpcast(t1, t2) |> snd) |> ignore
          | _ ->
              if not (typeEquiv g t1 t2) then
                  let t1, t2, tpcs = NicePrint.minimalStringsOfTwoTypes denv t1 t2
                  if t1 <> (t2 + tpcs) then 
                      os.Append(ErrorsFromAddingSubsumptionConstraintE().Format t2 t1 tpcs) |> ignore
                  else
                      OutputExceptionR os e
              else
                  OutputExceptionR os e

      | UpperCaseIdentifierInPattern(_) -> 
          os.Append(UpperCaseIdentifierInPatternE().Format) |> ignore

      | NotUpperCaseConstructor(_) -> 
          os.Append(NotUpperCaseConstructorE().Format) |> ignore

      | ErrorFromAddingConstraint(_, e, _) ->  
          OutputExceptionR os e

#if !NO_EXTENSIONTYPING
      | ExtensionTyping.ProvidedTypeResolutionNoRange(e)

      | ExtensionTyping.ProvidedTypeResolution(_, e) -> 
          OutputExceptionR os e

      | :? TypeProviderError as e ->
          os.Append(e.ContextualErrorMessage) |> ignore
#endif

      | UnresolvedOverloading(_, _, mtext, _) -> 
          os.Append(mtext) |> ignore

      | UnresolvedConversionOperator(denv, fromTy, toTy, _) -> 
          let t1, t2, _tpcs = NicePrint.minimalStringsOfTwoTypes denv fromTy toTy
          os.Append(FSComp.SR.csTypeDoesNotSupportConversion(t1, t2)) |> ignore

      | PossibleOverload(_, minfo, originalError, _) -> 
          // print original error that describes reason why this overload was rejected
          let buf = new StringBuilder()
          OutputExceptionR buf originalError

          os.Append(PossibleOverloadE().Format minfo (buf.ToString())) |> ignore

      //| PossibleBestOverload(_, minfo, m) -> 
      //    Printf.bprintf os "\n\nPossible best overload: '%s'." minfo

      | FunctionExpected _ ->
          os.Append(FunctionExpectedE().Format) |> ignore

      | BakedInMemberConstraintName(nm, _) ->
          os.Append(BakedInMemberConstraintNameE().Format nm) |> ignore

      | StandardOperatorRedefinitionWarning(msg, _) -> 
          os.Append(msg) |> ignore

      | BadEventTransformation(_) ->
         os.Append(BadEventTransformationE().Format) |> ignore

      | ParameterlessStructCtor(_) ->
         os.Append(ParameterlessStructCtorE().Format) |> ignore

      | InterfaceNotRevealed(denv, ity, _) ->
          os.Append(InterfaceNotRevealedE().Format (NicePrint.minimalStringOfType denv ity)) |> ignore

      | NotAFunctionButIndexer(_, _, name, _, _) ->
          match name with
          | Some name -> os.Append(FSComp.SR.notAFunctionButMaybeIndexerWithName name) |> ignore
          | _ -> os.Append(FSComp.SR.notAFunctionButMaybeIndexer()) |> ignore

      | NotAFunction(_, _, _, marg) ->
          if marg.StartColumn = 0 then
              os.Append(FSComp.SR.notAFunctionButMaybeDeclaration()) |> ignore
          else
              os.Append(FSComp.SR.notAFunction()) |> ignore

      | TyconBadArgs(_, tcref, d, _) -> 
          let exp = tcref.TyparsNoRange.Length
          if exp = 0 then
              os.Append(FSComp.SR.buildUnexpectedTypeArgs(fullDisplayTextOfTyconRef tcref, d)) |> ignore
          else
              os.Append(TyconBadArgsE().Format (fullDisplayTextOfTyconRef tcref) exp d) |> ignore

      | IndeterminateType(_) -> 
          os.Append(IndeterminateTypeE().Format) |> ignore

      | NameClash(nm, k1, nm1, _, k2, nm2, _) -> 
          if nm = nm1 && nm1 = nm2 && k1 = k2 then 
              os.Append(NameClash1E().Format k1 nm1) |> ignore
          else
              os.Append(NameClash2E().Format k1 nm1 nm k2 nm2) |> ignore

      | Duplicate(k, s, _)  -> 
          if k = "member" then 
              os.Append(Duplicate1E().Format (DecompileOpName s)) |> ignore
          else 
              os.Append(Duplicate2E().Format k (DecompileOpName s)) |> ignore

      | UndefinedName(_, k, id, suggestionsF) ->
          os.Append(k (DecompileOpName id.idText)) |> ignore
          if suggestNames then
              let filtered = ErrorResolutionHints.FilterPredictions suggestionsF id.idText 
              if List.isEmpty filtered |> not then
                  os.Append(ErrorResolutionHints.FormatPredictions DecompileOpName filtered) |> ignore
          

      | InternalUndefinedItemRef(f, smr, ccuName, s) ->  
          let _, errs = f(smr, ccuName, s)  
          os.Append(errs) |> ignore  

      | FieldNotMutable  _ -> 
          os.Append(FieldNotMutableE().Format) |> ignore

      | FieldsFromDifferentTypes (_, fref1, fref2, _) -> 
          os.Append(FieldsFromDifferentTypesE().Format fref1.FieldName fref2.FieldName) |> ignore

      | VarBoundTwice(id) ->  
          os.Append(VarBoundTwiceE().Format (DecompileOpName id.idText)) |> ignore

      | Recursion (denv, id, ty1, ty2, _) -> 
          let t1, t2, tpcs = NicePrint.minimalStringsOfTwoTypes denv ty1 ty2
          os.Append(RecursionE().Format (DecompileOpName id.idText) t1 t2 tpcs) |> ignore

      | InvalidRuntimeCoercion(denv, ty1, ty2, _) -> 
          let t1, t2, tpcs = NicePrint.minimalStringsOfTwoTypes denv ty1 ty2
          os.Append(InvalidRuntimeCoercionE().Format t1 t2 tpcs) |> ignore

      | IndeterminateRuntimeCoercion(denv, ty1, ty2, _) -> 
          let t1, t2, _cxs = NicePrint.minimalStringsOfTwoTypes denv ty1 ty2
          os.Append(IndeterminateRuntimeCoercionE().Format t1 t2) |> ignore

      | IndeterminateStaticCoercion(denv, ty1, ty2, _) -> 
          // REVIEW: consider if we need to show _cxs (the type parameter constraints)
          let t1, t2, _cxs = NicePrint.minimalStringsOfTwoTypes denv ty1 ty2
          os.Append(IndeterminateStaticCoercionE().Format t1 t2) |> ignore

      | StaticCoercionShouldUseBox(denv, ty1, ty2, _) ->
          // REVIEW: consider if we need to show _cxs (the type parameter constraints)
          let t1, t2, _cxs = NicePrint.minimalStringsOfTwoTypes denv ty1 ty2
          os.Append(StaticCoercionShouldUseBoxE().Format t1 t2) |> ignore

      | TypeIsImplicitlyAbstract(_) -> 
          os.Append(TypeIsImplicitlyAbstractE().Format) |> ignore

      | NonRigidTypar(denv, tpnmOpt, typarRange, ty1, ty, _) -> 
          // REVIEW: consider if we need to show _cxs (the type parameter constraints)
          let (ty1, ty), _cxs = PrettyTypes.PrettifyTypePair denv.g (ty1, ty)
          match tpnmOpt with 
          | None -> 
              os.Append(NonRigidTypar1E().Format (stringOfRange typarRange) (NicePrint.stringOfTy denv ty)) |> ignore
          | Some tpnm -> 
              match ty1 with 
              | TType_measure _ -> 
                os.Append(NonRigidTypar2E().Format tpnm  (NicePrint.stringOfTy denv ty)) |> ignore
              | _ -> 
                os.Append(NonRigidTypar3E().Format tpnm  (NicePrint.stringOfTy denv ty)) |> ignore

      | SyntaxError (ctxt, _) -> 
          let ctxt = unbox<Parsing.ParseErrorContext<Parser.token>>(ctxt)
          
          let (|EndOfStructuredConstructToken|_|) token = 
              match token with
              | Parser.TOKEN_ODECLEND 
              | Parser.TOKEN_OBLOCKSEP 
              | Parser.TOKEN_OEND 
              | Parser.TOKEN_ORIGHT_BLOCK_END 
              | Parser.TOKEN_OBLOCKEND | Parser.TOKEN_OBLOCKEND_COMING_SOON | Parser.TOKEN_OBLOCKEND_IS_HERE -> Some()
              | _ -> None

          let tokenIdToText tid = 
              match tid with 
              | Parser.TOKEN_IDENT -> getErrorString("Parser.TOKEN.IDENT")
              | Parser.TOKEN_BIGNUM 
              | Parser.TOKEN_INT8  
              | Parser.TOKEN_UINT8 
              | Parser.TOKEN_INT16  
              | Parser.TOKEN_UINT16 
              | Parser.TOKEN_INT32 
              | Parser.TOKEN_UINT32 
              | Parser.TOKEN_INT64 
              | Parser.TOKEN_UINT64 
              | Parser.TOKEN_UNATIVEINT 
              | Parser.TOKEN_NATIVEINT -> getErrorString("Parser.TOKEN.INT")
              | Parser.TOKEN_IEEE32 
              | Parser.TOKEN_IEEE64 -> getErrorString("Parser.TOKEN.FLOAT")
              | Parser.TOKEN_DECIMAL -> getErrorString("Parser.TOKEN.DECIMAL")
              | Parser.TOKEN_CHAR -> getErrorString("Parser.TOKEN.CHAR")
                
              | Parser.TOKEN_BASE -> getErrorString("Parser.TOKEN.BASE")
              | Parser.TOKEN_LPAREN_STAR_RPAREN -> getErrorString("Parser.TOKEN.LPAREN.STAR.RPAREN")
              | Parser.TOKEN_DOLLAR -> getErrorString("Parser.TOKEN.DOLLAR")
              | Parser.TOKEN_INFIX_STAR_STAR_OP -> getErrorString("Parser.TOKEN.INFIX.STAR.STAR.OP")
              | Parser.TOKEN_INFIX_COMPARE_OP -> getErrorString("Parser.TOKEN.INFIX.COMPARE.OP")
              | Parser.TOKEN_COLON_GREATER -> getErrorString("Parser.TOKEN.COLON.GREATER")  
              | Parser.TOKEN_COLON_COLON  ->getErrorString("Parser.TOKEN.COLON.COLON")
              | Parser.TOKEN_PERCENT_OP -> getErrorString("Parser.TOKEN.PERCENT.OP")
              | Parser.TOKEN_INFIX_AT_HAT_OP -> getErrorString("Parser.TOKEN.INFIX.AT.HAT.OP")
              | Parser.TOKEN_INFIX_BAR_OP -> getErrorString("Parser.TOKEN.INFIX.BAR.OP")
              | Parser.TOKEN_PLUS_MINUS_OP -> getErrorString("Parser.TOKEN.PLUS.MINUS.OP")
              | Parser.TOKEN_PREFIX_OP -> getErrorString("Parser.TOKEN.PREFIX.OP")
              | Parser.TOKEN_COLON_QMARK_GREATER   -> getErrorString("Parser.TOKEN.COLON.QMARK.GREATER")
              | Parser.TOKEN_INFIX_STAR_DIV_MOD_OP -> getErrorString("Parser.TOKEN.INFIX.STAR.DIV.MOD.OP")
              | Parser.TOKEN_INFIX_AMP_OP -> getErrorString("Parser.TOKEN.INFIX.AMP.OP")
              | Parser.TOKEN_AMP   -> getErrorString("Parser.TOKEN.AMP")
              | Parser.TOKEN_AMP_AMP  -> getErrorString("Parser.TOKEN.AMP.AMP")
              | Parser.TOKEN_BAR_BAR  -> getErrorString("Parser.TOKEN.BAR.BAR")
              | Parser.TOKEN_LESS   -> getErrorString("Parser.TOKEN.LESS")
              | Parser.TOKEN_GREATER  -> getErrorString("Parser.TOKEN.GREATER")
              | Parser.TOKEN_QMARK   -> getErrorString("Parser.TOKEN.QMARK")
              | Parser.TOKEN_QMARK_QMARK -> getErrorString("Parser.TOKEN.QMARK.QMARK")
              | Parser.TOKEN_COLON_QMARK-> getErrorString("Parser.TOKEN.COLON.QMARK")
              | Parser.TOKEN_INT32_DOT_DOT -> getErrorString("Parser.TOKEN.INT32.DOT.DOT")
              | Parser.TOKEN_DOT_DOT       -> getErrorString("Parser.TOKEN.DOT.DOT")
              | Parser.TOKEN_QUOTE   -> getErrorString("Parser.TOKEN.QUOTE")
              | Parser.TOKEN_STAR  -> getErrorString("Parser.TOKEN.STAR")
              | Parser.TOKEN_HIGH_PRECEDENCE_TYAPP  -> getErrorString("Parser.TOKEN.HIGH.PRECEDENCE.TYAPP")
              | Parser.TOKEN_COLON    -> getErrorString("Parser.TOKEN.COLON")
              | Parser.TOKEN_COLON_EQUALS   -> getErrorString("Parser.TOKEN.COLON.EQUALS")
              | Parser.TOKEN_LARROW   -> getErrorString("Parser.TOKEN.LARROW")
              | Parser.TOKEN_EQUALS -> getErrorString("Parser.TOKEN.EQUALS")
              | Parser.TOKEN_GREATER_BAR_RBRACK -> getErrorString("Parser.TOKEN.GREATER.BAR.RBRACK")
              | Parser.TOKEN_MINUS -> getErrorString("Parser.TOKEN.MINUS")
              | Parser.TOKEN_ADJACENT_PREFIX_OP    -> getErrorString("Parser.TOKEN.ADJACENT.PREFIX.OP")
              | Parser.TOKEN_FUNKY_OPERATOR_NAME -> getErrorString("Parser.TOKEN.FUNKY.OPERATOR.NAME") 
              | Parser.TOKEN_COMMA-> getErrorString("Parser.TOKEN.COMMA")
              | Parser.TOKEN_DOT -> getErrorString("Parser.TOKEN.DOT")
              | Parser.TOKEN_BAR-> getErrorString("Parser.TOKEN.BAR")
              | Parser.TOKEN_HASH -> getErrorString("Parser.TOKEN.HASH")
              | Parser.TOKEN_UNDERSCORE   -> getErrorString("Parser.TOKEN.UNDERSCORE")
              | Parser.TOKEN_SEMICOLON   -> getErrorString("Parser.TOKEN.SEMICOLON")
              | Parser.TOKEN_SEMICOLON_SEMICOLON-> getErrorString("Parser.TOKEN.SEMICOLON.SEMICOLON")
              | Parser.TOKEN_LPAREN-> getErrorString("Parser.TOKEN.LPAREN")
              | Parser.TOKEN_RPAREN | Parser.TOKEN_RPAREN_COMING_SOON | Parser.TOKEN_RPAREN_IS_HERE -> getErrorString("Parser.TOKEN.RPAREN")
              | Parser.TOKEN_LQUOTE  -> getErrorString("Parser.TOKEN.LQUOTE")
              | Parser.TOKEN_LBRACK  -> getErrorString("Parser.TOKEN.LBRACK")
              | Parser.TOKEN_LBRACE_BAR   -> getErrorString("Parser.TOKEN.LBRACE.BAR")
              | Parser.TOKEN_LBRACK_BAR  -> getErrorString("Parser.TOKEN.LBRACK.BAR")
              | Parser.TOKEN_LBRACK_LESS  -> getErrorString("Parser.TOKEN.LBRACK.LESS")
              | Parser.TOKEN_LBRACE   -> getErrorString("Parser.TOKEN.LBRACE")
              | Parser.TOKEN_BAR_RBRACK   -> getErrorString("Parser.TOKEN.BAR.RBRACK")
              | Parser.TOKEN_BAR_RBRACE   -> getErrorString("Parser.TOKEN.BAR.RBRACE")
              | Parser.TOKEN_GREATER_RBRACK  -> getErrorString("Parser.TOKEN.GREATER.RBRACK")
              | Parser.TOKEN_RQUOTE_DOT _ 
              | Parser.TOKEN_RQUOTE  -> getErrorString("Parser.TOKEN.RQUOTE")
              | Parser.TOKEN_RBRACK  -> getErrorString("Parser.TOKEN.RBRACK")
              | Parser.TOKEN_RBRACE | Parser.TOKEN_RBRACE_COMING_SOON | Parser.TOKEN_RBRACE_IS_HERE -> getErrorString("Parser.TOKEN.RBRACE")
              | Parser.TOKEN_PUBLIC -> getErrorString("Parser.TOKEN.PUBLIC")
              | Parser.TOKEN_PRIVATE -> getErrorString("Parser.TOKEN.PRIVATE")
              | Parser.TOKEN_INTERNAL -> getErrorString("Parser.TOKEN.INTERNAL")
              | Parser.TOKEN_CONSTRAINT -> getErrorString("Parser.TOKEN.CONSTRAINT")
              | Parser.TOKEN_INSTANCE -> getErrorString("Parser.TOKEN.INSTANCE")
              | Parser.TOKEN_DELEGATE -> getErrorString("Parser.TOKEN.DELEGATE")
              | Parser.TOKEN_INHERIT -> getErrorString("Parser.TOKEN.INHERIT")
              | Parser.TOKEN_CONSTRUCTOR-> getErrorString("Parser.TOKEN.CONSTRUCTOR")
              | Parser.TOKEN_DEFAULT -> getErrorString("Parser.TOKEN.DEFAULT")
              | Parser.TOKEN_OVERRIDE-> getErrorString("Parser.TOKEN.OVERRIDE")
              | Parser.TOKEN_ABSTRACT-> getErrorString("Parser.TOKEN.ABSTRACT")
              | Parser.TOKEN_CLASS-> getErrorString("Parser.TOKEN.CLASS")
              | Parser.TOKEN_MEMBER -> getErrorString("Parser.TOKEN.MEMBER")
              | Parser.TOKEN_STATIC -> getErrorString("Parser.TOKEN.STATIC")
              | Parser.TOKEN_NAMESPACE-> getErrorString("Parser.TOKEN.NAMESPACE")
              | Parser.TOKEN_OBLOCKBEGIN  -> getErrorString("Parser.TOKEN.OBLOCKBEGIN") 
              | EndOfStructuredConstructToken -> getErrorString("Parser.TOKEN.OBLOCKEND") 
              | Parser.TOKEN_THEN  
              | Parser.TOKEN_OTHEN -> getErrorString("Parser.TOKEN.OTHEN")
              | Parser.TOKEN_ELSE
              | Parser.TOKEN_OELSE -> getErrorString("Parser.TOKEN.OELSE")
              | Parser.TOKEN_LET(_) 
              | Parser.TOKEN_OLET(_)  -> getErrorString("Parser.TOKEN.OLET")
              | Parser.TOKEN_OBINDER 
              | Parser.TOKEN_BINDER -> getErrorString("Parser.TOKEN.BINDER")
              | Parser.TOKEN_ODO -> getErrorString("Parser.TOKEN.ODO")
              | Parser.TOKEN_OWITH -> getErrorString("Parser.TOKEN.OWITH")
              | Parser.TOKEN_OFUNCTION -> getErrorString("Parser.TOKEN.OFUNCTION")
              | Parser.TOKEN_OFUN -> getErrorString("Parser.TOKEN.OFUN")
              | Parser.TOKEN_ORESET -> getErrorString("Parser.TOKEN.ORESET")
              | Parser.TOKEN_ODUMMY -> getErrorString("Parser.TOKEN.ODUMMY")
              | Parser.TOKEN_DO_BANG 
              | Parser.TOKEN_ODO_BANG -> getErrorString("Parser.TOKEN.ODO.BANG")
              | Parser.TOKEN_YIELD -> getErrorString("Parser.TOKEN.YIELD")
              | Parser.TOKEN_YIELD_BANG  -> getErrorString("Parser.TOKEN.YIELD.BANG")
              | Parser.TOKEN_OINTERFACE_MEMBER-> getErrorString("Parser.TOKEN.OINTERFACE.MEMBER")
              | Parser.TOKEN_ELIF -> getErrorString("Parser.TOKEN.ELIF")
              | Parser.TOKEN_RARROW -> getErrorString("Parser.TOKEN.RARROW")
              | Parser.TOKEN_SIG -> getErrorString("Parser.TOKEN.SIG")
              | Parser.TOKEN_STRUCT  -> getErrorString("Parser.TOKEN.STRUCT")
              | Parser.TOKEN_UPCAST   -> getErrorString("Parser.TOKEN.UPCAST")
              | Parser.TOKEN_DOWNCAST   -> getErrorString("Parser.TOKEN.DOWNCAST")
              | Parser.TOKEN_NULL   -> getErrorString("Parser.TOKEN.NULL")
              | Parser.TOKEN_RESERVED    -> getErrorString("Parser.TOKEN.RESERVED")
              | Parser.TOKEN_MODULE | Parser.TOKEN_MODULE_COMING_SOON | Parser.TOKEN_MODULE_IS_HERE   -> getErrorString("Parser.TOKEN.MODULE")
              | Parser.TOKEN_AND    -> getErrorString("Parser.TOKEN.AND")
              | Parser.TOKEN_AS   -> getErrorString("Parser.TOKEN.AS")
              | Parser.TOKEN_ASSERT   -> getErrorString("Parser.TOKEN.ASSERT")
              | Parser.TOKEN_OASSERT   -> getErrorString("Parser.TOKEN.ASSERT")
              | Parser.TOKEN_ASR-> getErrorString("Parser.TOKEN.ASR")
              | Parser.TOKEN_DOWNTO   -> getErrorString("Parser.TOKEN.DOWNTO")
              | Parser.TOKEN_EXCEPTION   -> getErrorString("Parser.TOKEN.EXCEPTION")
              | Parser.TOKEN_FALSE   -> getErrorString("Parser.TOKEN.FALSE")
              | Parser.TOKEN_FOR   -> getErrorString("Parser.TOKEN.FOR")
              | Parser.TOKEN_FUN   -> getErrorString("Parser.TOKEN.FUN")
              | Parser.TOKEN_FUNCTION-> getErrorString("Parser.TOKEN.FUNCTION")
              | Parser.TOKEN_FINALLY   -> getErrorString("Parser.TOKEN.FINALLY")
              | Parser.TOKEN_LAZY   -> getErrorString("Parser.TOKEN.LAZY")
              | Parser.TOKEN_OLAZY   -> getErrorString("Parser.TOKEN.LAZY")
              | Parser.TOKEN_MATCH   -> getErrorString("Parser.TOKEN.MATCH")
              | Parser.TOKEN_MATCH_BANG -> getErrorString("Parser.TOKEN.MATCH.BANG")
              | Parser.TOKEN_MUTABLE   -> getErrorString("Parser.TOKEN.MUTABLE")
              | Parser.TOKEN_NEW   -> getErrorString("Parser.TOKEN.NEW")
              | Parser.TOKEN_OF    -> getErrorString("Parser.TOKEN.OF")
              | Parser.TOKEN_OPEN   -> getErrorString("Parser.TOKEN.OPEN")
              | Parser.TOKEN_OR -> getErrorString("Parser.TOKEN.OR")
              | Parser.TOKEN_VOID -> getErrorString("Parser.TOKEN.VOID")
              | Parser.TOKEN_EXTERN-> getErrorString("Parser.TOKEN.EXTERN")
              | Parser.TOKEN_INTERFACE -> getErrorString("Parser.TOKEN.INTERFACE")
              | Parser.TOKEN_REC   -> getErrorString("Parser.TOKEN.REC")
              | Parser.TOKEN_TO   -> getErrorString("Parser.TOKEN.TO")
              | Parser.TOKEN_TRUE   -> getErrorString("Parser.TOKEN.TRUE")
              | Parser.TOKEN_TRY   -> getErrorString("Parser.TOKEN.TRY")
              | Parser.TOKEN_TYPE | Parser.TOKEN_TYPE_COMING_SOON | Parser.TOKEN_TYPE_IS_HERE   -> getErrorString("Parser.TOKEN.TYPE")
              | Parser.TOKEN_VAL   -> getErrorString("Parser.TOKEN.VAL")
              | Parser.TOKEN_INLINE   -> getErrorString("Parser.TOKEN.INLINE")
              | Parser.TOKEN_WHEN  -> getErrorString("Parser.TOKEN.WHEN")
              | Parser.TOKEN_WHILE   -> getErrorString("Parser.TOKEN.WHILE")
              | Parser.TOKEN_WITH-> getErrorString("Parser.TOKEN.WITH")
              | Parser.TOKEN_IF -> getErrorString("Parser.TOKEN.IF")
              | Parser.TOKEN_DO -> getErrorString("Parser.TOKEN.DO")
              | Parser.TOKEN_GLOBAL -> getErrorString("Parser.TOKEN.GLOBAL")
              | Parser.TOKEN_DONE -> getErrorString("Parser.TOKEN.DONE")
              | Parser.TOKEN_IN | Parser.TOKEN_JOIN_IN -> getErrorString("Parser.TOKEN.IN")
              | Parser.TOKEN_HIGH_PRECEDENCE_PAREN_APP-> getErrorString("Parser.TOKEN.HIGH.PRECEDENCE.PAREN.APP")
              | Parser.TOKEN_HIGH_PRECEDENCE_BRACK_APP-> getErrorString("Parser.TOKEN.HIGH.PRECEDENCE.BRACK.APP")
              | Parser.TOKEN_BEGIN  -> getErrorString("Parser.TOKEN.BEGIN")
              | Parser.TOKEN_END -> getErrorString("Parser.TOKEN.END")
              | Parser.TOKEN_HASH_LIGHT
              | Parser.TOKEN_HASH_LINE 
              | Parser.TOKEN_HASH_IF 
              | Parser.TOKEN_HASH_ELSE 
              | Parser.TOKEN_HASH_ENDIF  -> getErrorString("Parser.TOKEN.HASH.ENDIF")
              | Parser.TOKEN_INACTIVECODE -> getErrorString("Parser.TOKEN.INACTIVECODE")
              | Parser.TOKEN_LEX_FAILURE-> getErrorString("Parser.TOKEN.LEX.FAILURE")
              | Parser.TOKEN_WHITESPACE -> getErrorString("Parser.TOKEN.WHITESPACE")
              | Parser.TOKEN_COMMENT -> getErrorString("Parser.TOKEN.COMMENT")
              | Parser.TOKEN_LINE_COMMENT -> getErrorString("Parser.TOKEN.LINE.COMMENT")
              | Parser.TOKEN_STRING_TEXT -> getErrorString("Parser.TOKEN.STRING.TEXT")
              | Parser.TOKEN_BYTEARRAY -> getErrorString("Parser.TOKEN.BYTEARRAY")
              | Parser.TOKEN_STRING -> getErrorString("Parser.TOKEN.STRING")
              | Parser.TOKEN_KEYWORD_STRING -> getErrorString("Parser.TOKEN.KEYWORD_STRING")
              | Parser.TOKEN_EOF -> getErrorString("Parser.TOKEN.EOF")
              | Parser.TOKEN_CONST -> getErrorString("Parser.TOKEN.CONST")
              | Parser.TOKEN_FIXED -> getErrorString("Parser.TOKEN.FIXED")
              | unknown ->           
                  Debug.Assert(false, "unknown token tag")
                  let result = sprintf "%+A" unknown
                  Debug.Assert(false, result)
                  result

          match ctxt.CurrentToken with 
          | None -> os.Append(UnexpectedEndOfInputE().Format) |> ignore
          | Some token -> 
              match (token |> Parser.tagOfToken |> Parser.tokenTagToTokenId), token with 
              | EndOfStructuredConstructToken, _ -> os.Append(OBlockEndSentenceE().Format) |> ignore
              | Parser.TOKEN_LEX_FAILURE, Parser.LEX_FAILURE str -> Printf.bprintf os "%s" str (* Fix bug://2431 *)
              | token, _ -> os.Append(UnexpectedE().Format (token |> tokenIdToText)) |> ignore

              (* Search for a state producing a single recognized non-terminal in the states on the stack *)
              let foundInContext =
              
                  (* Merge a bunch of expression non terminals *)
                  let (|NONTERM_Category_Expr|_|) = function
                        | Parser.NONTERM_argExpr|Parser.NONTERM_minusExpr|Parser.NONTERM_parenExpr|Parser.NONTERM_atomicExpr
                        | Parser.NONTERM_appExpr|Parser.NONTERM_tupleExpr|Parser.NONTERM_declExpr|Parser.NONTERM_braceExpr|Parser.NONTERM_braceBarExpr
                        | Parser.NONTERM_typedSeqExprBlock
                        | Parser.NONTERM_interactiveExpr -> Some()
                        | _ -> None
                        
                  (* Merge a bunch of pattern non terminals *)
                  let (|NONTERM_Category_Pattern|_|) = function 
                        | Parser.NONTERM_constrPattern|Parser.NONTERM_parenPattern|Parser.NONTERM_atomicPattern -> Some() 
                        | _ -> None
                  
                  (* Merge a bunch of if/then/else non terminals *)
                  let (|NONTERM_Category_IfThenElse|_|) = function
                        | Parser.NONTERM_ifExprThen|Parser.NONTERM_ifExprElifs|Parser.NONTERM_ifExprCases -> Some()
                        | _ -> None
                        
                  (* Merge a bunch of non terminals *)
                  let (|NONTERM_Category_SignatureFile|_|) = function
                        | Parser.NONTERM_signatureFile|Parser.NONTERM_moduleSpfn|Parser.NONTERM_moduleSpfns -> Some()
                        | _ -> None
                  let (|NONTERM_Category_ImplementationFile|_|) = function
                        | Parser.NONTERM_implementationFile|Parser.NONTERM_fileNamespaceImpl|Parser.NONTERM_fileNamespaceImpls -> Some()
                        | _ -> None
                  let (|NONTERM_Category_Definition|_|) = function
                        | Parser.NONTERM_fileModuleImpl|Parser.NONTERM_moduleDefn|Parser.NONTERM_interactiveDefns
                        |Parser.NONTERM_moduleDefns|Parser.NONTERM_moduleDefnsOrExpr -> Some()
                        | _ -> None
                  
                  let (|NONTERM_Category_Type|_|) = function
                        | Parser.NONTERM_typ|Parser.NONTERM_tupleType -> Some()
                        | _ -> None

                  let (|NONTERM_Category_Interaction|_|) = function
                        | Parser.NONTERM_interactiveItemsTerminator|Parser.NONTERM_interaction|Parser.NONTERM__startinteraction -> Some()
                        | _ -> None
         
                  
                  // Canonicalize the categories and check for a unique category
                  ctxt.ReducibleProductions |> List.exists (fun prods -> 
                      match prods 
                            |> List.map Parser.prodIdxToNonTerminal 
                            |> List.map (function 
                                         | NONTERM_Category_Type -> Parser.NONTERM_typ
                                         | NONTERM_Category_Expr -> Parser.NONTERM_declExpr 
                                         | NONTERM_Category_Pattern -> Parser.NONTERM_atomicPattern 
                                         | NONTERM_Category_IfThenElse -> Parser.NONTERM_ifExprThen
                                         | NONTERM_Category_SignatureFile -> Parser.NONTERM_signatureFile
                                         | NONTERM_Category_ImplementationFile -> Parser.NONTERM_implementationFile
                                         | NONTERM_Category_Definition -> Parser.NONTERM_moduleDefn
                                         | NONTERM_Category_Interaction -> Parser.NONTERM_interaction
                                         | nt -> nt)
                            |> Set.ofList 
                            |> Set.toList with 
                      | [Parser.NONTERM_interaction] -> os.Append(NONTERM_interactionE().Format) |> ignore; true
                      | [Parser.NONTERM_hashDirective] -> os.Append(NONTERM_hashDirectiveE().Format) |> ignore; true
                      | [Parser.NONTERM_fieldDecl] -> os.Append(NONTERM_fieldDeclE().Format) |> ignore; true
                      | [Parser.NONTERM_unionCaseRepr] -> os.Append(NONTERM_unionCaseReprE().Format) |> ignore; true
                      | [Parser.NONTERM_localBinding] -> os.Append(NONTERM_localBindingE().Format) |> ignore; true
                      | [Parser.NONTERM_hardwhiteLetBindings] -> os.Append(NONTERM_hardwhiteLetBindingsE().Format) |> ignore; true
                      | [Parser.NONTERM_classDefnMember] -> os.Append(NONTERM_classDefnMemberE().Format) |> ignore; true
                      | [Parser.NONTERM_defnBindings] -> os.Append(NONTERM_defnBindingsE().Format) |> ignore; true
                      | [Parser.NONTERM_classMemberSpfn] -> os.Append(NONTERM_classMemberSpfnE().Format) |> ignore; true
                      | [Parser.NONTERM_valSpfn] -> os.Append(NONTERM_valSpfnE().Format) |> ignore; true
                      | [Parser.NONTERM_tyconSpfn] -> os.Append(NONTERM_tyconSpfnE().Format) |> ignore; true
                      | [Parser.NONTERM_anonLambdaExpr] -> os.Append(NONTERM_anonLambdaExprE().Format) |> ignore; true
                      | [Parser.NONTERM_attrUnionCaseDecl] -> os.Append(NONTERM_attrUnionCaseDeclE().Format) |> ignore; true
                      | [Parser.NONTERM_cPrototype] -> os.Append(NONTERM_cPrototypeE().Format) |> ignore; true
                      | [Parser.NONTERM_objExpr|Parser.NONTERM_objectImplementationMembers] -> os.Append(NONTERM_objectImplementationMembersE().Format) |> ignore; true
                      | [Parser.NONTERM_ifExprThen|Parser.NONTERM_ifExprElifs|Parser.NONTERM_ifExprCases] -> os.Append(NONTERM_ifExprCasesE().Format) |> ignore; true
                      | [Parser.NONTERM_openDecl] -> os.Append(NONTERM_openDeclE().Format) |> ignore; true
                      | [Parser.NONTERM_fileModuleSpec] -> os.Append(NONTERM_fileModuleSpecE().Format) |> ignore; true
                      | [Parser.NONTERM_patternClauses] -> os.Append(NONTERM_patternClausesE().Format) |> ignore; true
                      | [Parser.NONTERM_beginEndExpr] -> os.Append(NONTERM_beginEndExprE().Format) |> ignore; true
                      | [Parser.NONTERM_recdExpr] -> os.Append(NONTERM_recdExprE().Format) |> ignore; true
                      | [Parser.NONTERM_tyconDefn] -> os.Append(NONTERM_tyconDefnE().Format) |> ignore; true
                      | [Parser.NONTERM_exconCore] -> os.Append(NONTERM_exconCoreE().Format) |> ignore; true
                      | [Parser.NONTERM_typeNameInfo] -> os.Append(NONTERM_typeNameInfoE().Format) |> ignore; true
                      | [Parser.NONTERM_attributeList] -> os.Append(NONTERM_attributeListE().Format) |> ignore; true
                      | [Parser.NONTERM_quoteExpr] -> os.Append(NONTERM_quoteExprE().Format) |> ignore; true
                      | [Parser.NONTERM_typeConstraint] -> os.Append(NONTERM_typeConstraintE().Format) |> ignore; true
                      | [NONTERM_Category_ImplementationFile] -> os.Append(NONTERM_Category_ImplementationFileE().Format) |> ignore; true
                      | [NONTERM_Category_Definition] -> os.Append(NONTERM_Category_DefinitionE().Format) |> ignore; true
                      | [NONTERM_Category_SignatureFile] -> os.Append(NONTERM_Category_SignatureFileE().Format) |> ignore; true
                      | [NONTERM_Category_Pattern] -> os.Append(NONTERM_Category_PatternE().Format) |> ignore; true
                      | [NONTERM_Category_Expr] ->  os.Append(NONTERM_Category_ExprE().Format) |> ignore; true
                      | [NONTERM_Category_Type] ->  os.Append(NONTERM_Category_TypeE().Format) |> ignore; true
                      | [Parser.NONTERM_typeArgsActual] -> os.Append(NONTERM_typeArgsActualE().Format) |> ignore; true
                      | _ -> 
                          false)
                          
#if DEBUG
              if not foundInContext then
                  Printf.bprintf os ". (no 'in' context found: %+A)" (List.map (List.map Parser.prodIdxToNonTerminal) ctxt.ReducibleProductions)
#else
              foundInContext |> ignore // suppress unused variable warning in RELEASE
#endif
              let fix (s: string) = s.Replace(SR.GetString("FixKeyword"), "").Replace(SR.GetString("FixSymbol"), "").Replace(SR.GetString("FixReplace"), "")
              match (ctxt.ShiftTokens 
                           |> List.map Parser.tokenTagToTokenId 
                           |> List.filter (function Parser.TOKEN_error | Parser.TOKEN_EOF -> false | _ -> true) 
                           |> List.map tokenIdToText 
                           |> Set.ofList 
                           |> Set.toList) with 
              | [tokenName1]            -> os.Append(TokenName1E().Format (fix tokenName1)) |> ignore
              | [tokenName1;tokenName2] -> os.Append(TokenName1TokenName2E().Format (fix tokenName1) (fix tokenName2)) |> ignore
              | [tokenName1;tokenName2;tokenName3] -> os.Append(TokenName1TokenName2TokenName3E().Format (fix tokenName1) (fix tokenName2) (fix tokenName3)) |> ignore
              | _ -> ()
        (*
              Printf.bprintf os ".\n\n    state = %A\n    token = %A\n    expect (shift) %A\n    expect (reduce) %A\n   prods=%A\n     non terminals: %A" 
                  ctxt.StateStack
                  ctxt.CurrentToken
                  (List.map Parser.tokenTagToTokenId ctxt.ShiftTokens)
                  (List.map Parser.tokenTagToTokenId ctxt.ReduceTokens)
                  ctxt.ReducibleProductions
                  (List.mapSquared Parser.prodIdxToNonTerminal ctxt.ReducibleProductions)
        *)

      | RuntimeCoercionSourceSealed(denv, ty, _) -> 
          // REVIEW: consider if we need to show _cxs (the type parameter constraints)
          let ty, _cxs = PrettyTypes.PrettifyType denv.g ty
          if isTyparTy denv.g ty 
          then os.Append(RuntimeCoercionSourceSealed1E().Format (NicePrint.stringOfTy denv ty)) |> ignore
          else os.Append(RuntimeCoercionSourceSealed2E().Format (NicePrint.stringOfTy denv ty)) |> ignore

      | CoercionTargetSealed(denv, ty, _) -> 
          // REVIEW: consider if we need to show _cxs (the type parameter constraints)
          let ty, _cxs= PrettyTypes.PrettifyType denv.g ty
          os.Append(CoercionTargetSealedE().Format (NicePrint.stringOfTy denv ty)) |> ignore

      | UpcastUnnecessary(_) -> 
          os.Append(UpcastUnnecessaryE().Format) |> ignore

      | TypeTestUnnecessary(_) -> 
          os.Append(TypeTestUnnecessaryE().Format) |> ignore

      | QuotationTranslator.IgnoringPartOfQuotedTermWarning (msg, _) -> 
          Printf.bprintf os "%s" msg

      | OverrideDoesntOverride(denv, impl, minfoVirtOpt, g, amap, m) ->
          let sig1 = DispatchSlotChecking.FormatOverride denv impl
          match minfoVirtOpt with 
          | None -> 
              os.Append(OverrideDoesntOverride1E().Format sig1) |> ignore
          | Some minfoVirt ->
              // https://github.com/Microsoft/visualfsharp/issues/35 
              // Improve error message when attempting to override generic return type with unit:
              // we need to check if unit was used as a type argument
              let rec hasUnitTType_app (types: TType list) =
                  match types with
                  | TType_app (maybeUnit, []) :: ts -> 
                      match maybeUnit.TypeAbbrev with
                      | Some ttype when Tastops.isUnitTy g ttype -> true
                      | _ -> hasUnitTType_app ts
                  | _ :: ts -> hasUnitTType_app ts
                  | [] -> false

              match minfoVirt.ApparentEnclosingType with
              | TType_app (t, types) when t.IsFSharpInterfaceTycon && hasUnitTType_app types ->
                  // match abstract member with 'unit' passed as generic argument
                  os.Append(OverrideDoesntOverride4E().Format sig1) |> ignore
              | _ -> 
                  os.Append(OverrideDoesntOverride2E().Format sig1) |> ignore
                  let sig2 = DispatchSlotChecking.FormatMethInfoSig g amap m denv minfoVirt
                  if sig1 <> sig2 then 
                      os.Append(OverrideDoesntOverride3E().Format  sig2) |> ignore

      | UnionCaseWrongArguments (_, n1, n2, _) ->
          os.Append(UnionCaseWrongArgumentsE().Format n2 n1) |> ignore

      | UnionPatternsBindDifferentNames _ -> 
          os.Append(UnionPatternsBindDifferentNamesE().Format) |> ignore

      | ValueNotContained (denv, mref, implVal, sigVal, f) ->
          let text1, text2 = NicePrint.minimalStringsOfTwoValues denv implVal sigVal
          os.Append(f((fullDisplayTextOfModRef mref), text1, text2)) |> ignore

      | ConstrNotContained (denv, v1, v2, f) ->
          os.Append(f((NicePrint.stringOfUnionCase denv v1), (NicePrint.stringOfUnionCase denv v2))) |> ignore

      | ExnconstrNotContained (denv, v1, v2, f) ->
          os.Append(f((NicePrint.stringOfExnDef denv v1), (NicePrint.stringOfExnDef denv v2))) |> ignore

      | FieldNotContained (denv, v1, v2, f) ->
          os.Append(f((NicePrint.stringOfRecdField denv v1), (NicePrint.stringOfRecdField denv v2))) |> ignore

      | RequiredButNotSpecified (_, mref, k, name, _) ->
          let nsb = new System.Text.StringBuilder()
          name nsb;
          os.Append(RequiredButNotSpecifiedE().Format (fullDisplayTextOfModRef mref) k (nsb.ToString())) |> ignore

      | UseOfAddressOfOperator _ -> 
          os.Append(UseOfAddressOfOperatorE().Format) |> ignore

      | DefensiveCopyWarning(s, _) -> os.Append(DefensiveCopyWarningE().Format s) |> ignore

      | DeprecatedThreadStaticBindingWarning(_) -> 
          os.Append(DeprecatedThreadStaticBindingWarningE().Format) |> ignore

      | FunctionValueUnexpected (denv, ty, _) ->
          let ty, _cxs = PrettyTypes.PrettifyType denv.g ty
          let errorText = FunctionValueUnexpectedE().Format (NicePrint.stringOfTy denv ty)
          os.Append errorText |> ignore

      | UnitTypeExpected (denv, ty, _) ->
          let ty, _cxs = PrettyTypes.PrettifyType denv.g ty
          let warningText = UnitTypeExpectedE().Format (NicePrint.stringOfTy denv ty)
          os.Append warningText |> ignore

      | UnitTypeExpectedWithEquality (denv, ty, _) ->
          let ty, _cxs = PrettyTypes.PrettifyType denv.g ty
          let warningText = UnitTypeExpectedWithEqualityE().Format (NicePrint.stringOfTy denv ty)
          os.Append warningText |> ignore

      | UnitTypeExpectedWithPossiblePropertySetter (denv, ty, bindingName, propertyName, _) ->
          let ty, _cxs = PrettyTypes.PrettifyType denv.g ty
          let warningText = UnitTypeExpectedWithPossiblePropertySetterE().Format (NicePrint.stringOfTy denv ty) bindingName propertyName
          os.Append warningText |> ignore

      | UnitTypeExpectedWithPossibleAssignment (denv, ty, isAlreadyMutable, bindingName, _) ->
          let ty, _cxs = PrettyTypes.PrettifyType denv.g ty
          let warningText = 
            if isAlreadyMutable then
                UnitTypeExpectedWithPossibleAssignmentToMutableE().Format (NicePrint.stringOfTy denv ty) bindingName
            else
                UnitTypeExpectedWithPossibleAssignmentE().Format (NicePrint.stringOfTy denv ty)  bindingName
          os.Append warningText |> ignore

      | RecursiveUseCheckedAtRuntime  _ -> 
          os.Append(RecursiveUseCheckedAtRuntimeE().Format) |> ignore

      | LetRecUnsound (_, [v], _) ->  
          os.Append(LetRecUnsound1E().Format v.DisplayName) |> ignore

      | LetRecUnsound (_, path, _) -> 
          let bos = new System.Text.StringBuilder()
          (path.Tail @ [path.Head]) |> List.iter (fun (v: ValRef) -> bos.Append(LetRecUnsoundInnerE().Format v.DisplayName) |> ignore) 
          os.Append(LetRecUnsound2E().Format (List.head path).DisplayName (bos.ToString())) |> ignore

      | LetRecEvaluatedOutOfOrder (_, _, _, _) -> 
          os.Append(LetRecEvaluatedOutOfOrderE().Format) |> ignore

      | LetRecCheckedAtRuntime _ -> 
          os.Append(LetRecCheckedAtRuntimeE().Format) |> ignore

      | SelfRefObjCtor(false, _) -> 
          os.Append(SelfRefObjCtor1E().Format) |> ignore

      | SelfRefObjCtor(true, _) -> 
          os.Append(SelfRefObjCtor2E().Format) |> ignore

      | VirtualAugmentationOnNullValuedType(_) ->
          os.Append(VirtualAugmentationOnNullValuedTypeE().Format) |> ignore

      | NonVirtualAugmentationOnNullValuedType(_) ->
          os.Append(NonVirtualAugmentationOnNullValuedTypeE().Format) |> ignore

      | NonUniqueInferredAbstractSlot(_, denv, bindnm, bvirt1, bvirt2, _) ->
          os.Append(NonUniqueInferredAbstractSlot1E().Format bindnm) |> ignore
          let ty1 = bvirt1.ApparentEnclosingType
          let ty2 = bvirt2.ApparentEnclosingType
          // REVIEW: consider if we need to show _cxs (the type parameter constraints)
          let t1, t2, _cxs = NicePrint.minimalStringsOfTwoTypes denv ty1 ty2
          os.Append(NonUniqueInferredAbstractSlot2E().Format) |> ignore
          if t1 <> t2 then 
              os.Append(NonUniqueInferredAbstractSlot3E().Format t1 t2) |> ignore
          os.Append(NonUniqueInferredAbstractSlot4E().Format) |> ignore

      | Error ((_, s), _) -> os.Append(s) |> ignore

      | ErrorWithSuggestions ((_, s), _, idText, suggestionF) -> 
          os.Append(DecompileOpName s) |> ignore
          if suggestNames then
              let filtered = ErrorResolutionHints.FilterPredictions suggestionF idText
              if List.isEmpty filtered |> not then
                  os.Append(ErrorResolutionHints.FormatPredictions DecompileOpName filtered) |> ignore

      | NumberedError ((_, s), _) -> os.Append(s) |> ignore

      | InternalError (s, _) 

      | InvalidArgument s 

      | Failure s  as exn ->
          ignore exn // use the argument, even in non DEBUG
          let f1 = SR.GetString("Failure1")
          let f2 = SR.GetString("Failure2") 
          match s with 
          | f when f = f1 -> os.Append(Failure3E().Format s) |> ignore
          | f when f = f2 -> os.Append(Failure3E().Format s) |> ignore
          | _ -> os.Append(Failure4E().Format s) |> ignore
#if DEBUG
          Printf.bprintf os "\nStack Trace\n%s\n" (exn.ToString())
          if !showAssertForUnexpectedException then 
              System.Diagnostics.Debug.Assert(false, sprintf "Unexpected exception seen in compiler: %s\n%s" s (exn.ToString()))
#endif

      | FullAbstraction(s, _) -> os.Append(FullAbstractionE().Format s) |> ignore

      | WrappedError (exn, _) -> OutputExceptionR os exn

      | PatternMatchCompilation.MatchIncomplete (isComp, cexOpt, _) -> 
          os.Append(MatchIncomplete1E().Format) |> ignore
          match cexOpt with 
          | None -> ()
          | Some (cex, false) ->  os.Append(MatchIncomplete2E().Format cex) |> ignore
          | Some (cex, true) ->  os.Append(MatchIncomplete3E().Format cex) |> ignore
          if isComp then 
              os.Append(MatchIncomplete4E().Format) |> ignore

      | PatternMatchCompilation.EnumMatchIncomplete (isComp, cexOpt, _) ->
          os.Append(EnumMatchIncomplete1E().Format) |> ignore
          match cexOpt with
          | None -> ()
          | Some (cex, false) ->  os.Append(MatchIncomplete2E().Format cex) |> ignore
          | Some (cex, true) ->  os.Append(MatchIncomplete3E().Format cex) |> ignore
          if isComp then
              os.Append(MatchIncomplete4E().Format) |> ignore

      | PatternMatchCompilation.RuleNeverMatched _ -> os.Append(RuleNeverMatchedE().Format) |> ignore

      | ValNotMutable(_, valRef, _) -> os.Append(ValNotMutableE().Format(valRef.DisplayName)) |> ignore

      | ValNotLocal _ -> os.Append(ValNotLocalE().Format) |> ignore

      | ObsoleteError (s, _) 

      | ObsoleteWarning (s, _) -> 
            os.Append(Obsolete1E().Format) |> ignore
            if s <> "" then os.Append(Obsolete2E().Format s) |> ignore

      | Experimental (s, _) -> os.Append(ExperimentalE().Format s) |> ignore

      | PossibleUnverifiableCode _ -> os.Append(PossibleUnverifiableCodeE().Format) |> ignore

      | UserCompilerMessage (msg, _, _) -> os.Append(msg) |> ignore

      | Deprecated(s, _) -> os.Append(DeprecatedE().Format s) |> ignore

      | LibraryUseOnly(_) -> os.Append(LibraryUseOnlyE().Format) |> ignore

      | MissingFields(sl, _) -> os.Append(MissingFieldsE().Format (String.concat "," sl + ".")) |> ignore

      | ValueRestriction(denv, hassig, v, _, _) -> 
          let denv = { denv with showImperativeTyparAnnotations=true }
          let tau = v.TauType
          if hassig then 
              if isFunTy denv.g tau && (arityOfVal v).HasNoArgs then 
                os.Append(ValueRestriction1E().Format
                  v.DisplayName 
                  (NicePrint.stringOfQualifiedValOrMember denv v)
                  v.DisplayName) |> ignore
              else
                os.Append(ValueRestriction2E().Format
                  v.DisplayName 
                  (NicePrint.stringOfQualifiedValOrMember denv v)
                  v.DisplayName) |> ignore
          else
              match v.MemberInfo with 
              | Some(membInfo) when 
                  begin match membInfo.MemberFlags.MemberKind with 
                  | MemberKind.PropertyGet 
                  | MemberKind.PropertySet 
                  | MemberKind.Constructor -> true (* can't infer extra polymorphism *)
                  | _ -> false                     (* can infer extra polymorphism *)
                  end -> 
                      os.Append(ValueRestriction3E().Format (NicePrint.stringOfQualifiedValOrMember denv v)) |> ignore
              | _ -> 
                if isFunTy denv.g tau && (arityOfVal v).HasNoArgs then 
                    os.Append(ValueRestriction4E().Format
                      v.DisplayName
                      (NicePrint.stringOfQualifiedValOrMember denv v)
                      v.DisplayName) |> ignore
                else
                    os.Append(ValueRestriction5E().Format
                      v.DisplayName
                      (NicePrint.stringOfQualifiedValOrMember denv v)
                      v.DisplayName) |> ignore
                

      | Parsing.RecoverableParseError -> os.Append(RecoverableParseErrorE().Format) |> ignore

      | ReservedKeyword (s, _) -> os.Append(ReservedKeywordE().Format s) |> ignore

      | IndentationProblem (s, _) -> os.Append(IndentationProblemE().Format s) |> ignore

      | OverrideInIntrinsicAugmentation(_) -> os.Append(OverrideInIntrinsicAugmentationE().Format) |> ignore

      | OverrideInExtrinsicAugmentation(_) -> os.Append(OverrideInExtrinsicAugmentationE().Format) |> ignore

      | IntfImplInIntrinsicAugmentation(_) -> os.Append(IntfImplInIntrinsicAugmentationE().Format) |> ignore

      | IntfImplInExtrinsicAugmentation(_) -> os.Append(IntfImplInExtrinsicAugmentationE().Format) |> ignore

      | UnresolvedReferenceError(assemblyname, _)

      | UnresolvedReferenceNoRange(assemblyname) ->
          os.Append(UnresolvedReferenceNoRangeE().Format assemblyname) |> ignore

      | UnresolvedPathReference(assemblyname, pathname, _) 

      | UnresolvedPathReferenceNoRange(assemblyname, pathname) ->
          os.Append(UnresolvedPathReferenceNoRangeE().Format pathname assemblyname) |> ignore

      | DeprecatedCommandLineOptionFull(fullText, _) ->
          os.Append(fullText) |> ignore

      | DeprecatedCommandLineOptionForHtmlDoc(optionName, _) ->
          os.Append(FSComp.SR.optsDCLOHtmlDoc(optionName)) |> ignore

      | DeprecatedCommandLineOptionSuggestAlternative(optionName, altOption, _) ->
          os.Append(FSComp.SR.optsDCLODeprecatedSuggestAlternative(optionName, altOption)) |> ignore

      | InternalCommandLineOption(optionName, _) ->
          os.Append(FSComp.SR.optsInternalNoDescription(optionName)) |> ignore

      | DeprecatedCommandLineOptionNoDescription(optionName, _) ->
          os.Append(FSComp.SR.optsDCLONoDescription(optionName)) |> ignore

      | HashIncludeNotAllowedInNonScript(_) ->
          os.Append(HashIncludeNotAllowedInNonScriptE().Format) |> ignore

      | HashReferenceNotAllowedInNonScript(_) ->
          os.Append(HashReferenceNotAllowedInNonScriptE().Format) |> ignore

      | HashDirectiveNotAllowedInNonScript(_) ->
          os.Append(HashDirectiveNotAllowedInNonScriptE().Format) |> ignore

      | FileNameNotResolved(filename, locations, _) -> 
          os.Append(FileNameNotResolvedE().Format filename locations) |> ignore

      | AssemblyNotResolved(originalName, _) ->
          os.Append(AssemblyNotResolvedE().Format originalName) |> ignore

      | IllegalFileNameChar(fileName, invalidChar) ->
          os.Append(FSComp.SR.buildUnexpectedFileNameCharacter(fileName, string invalidChar)|>snd) |> ignore

      | HashLoadedSourceHasIssues(warnings, errors, _) -> 
        let Emit(l: exn list) =
            OutputExceptionR os (List.head l)
        if errors=[] then 
            os.Append(HashLoadedSourceHasIssues1E().Format) |> ignore
            Emit(warnings)
        else
            os.Append(HashLoadedSourceHasIssues2E().Format) |> ignore
            Emit(errors)

      | HashLoadedScriptConsideredSource(_) ->
          os.Append(HashLoadedScriptConsideredSourceE().Format) |> ignore

      | InvalidInternalsVisibleToAssemblyName(badName, fileNameOption) ->      
          match fileNameOption with      
          | Some file -> os.Append(InvalidInternalsVisibleToAssemblyName1E().Format badName file) |> ignore
          | None      -> os.Append(InvalidInternalsVisibleToAssemblyName2E().Format badName) |> ignore

      | LoadedSourceNotFoundIgnoring(filename, _) ->
          os.Append(LoadedSourceNotFoundIgnoringE().Format filename) |> ignore

      | MSBuildReferenceResolutionWarning(code, message, _) 

      | MSBuildReferenceResolutionError(code, message, _) -> 
          os.Append(MSBuildReferenceResolutionErrorE().Format message code) |> ignore

      // Strip TargetInvocationException wrappers
      | :? System.Reflection.TargetInvocationException as e -> 
          OutputExceptionR os e.InnerException

      | :? FileNotFoundException as e -> Printf.bprintf os "%s" e.Message

      | :? DirectoryNotFoundException as e -> Printf.bprintf os "%s" e.Message

      | :? System.ArgumentException as e -> Printf.bprintf os "%s" e.Message

      | :? System.NotSupportedException as e -> Printf.bprintf os "%s" e.Message

      | :? IOException as e -> Printf.bprintf os "%s" e.Message

      | :? System.UnauthorizedAccessException as e -> Printf.bprintf os "%s" e.Message

      | e -> 
          os.Append(TargetInvocationExceptionWrapperE().Format e.Message) |> ignore
#if DEBUG
          Printf.bprintf os "\nStack Trace\n%s\n" (e.ToString())
          if !showAssertForUnexpectedException then 
              System.Diagnostics.Debug.Assert(false, sprintf "Unknown exception seen in compiler: %s" (e.ToString()))
#endif

    OutputExceptionR os (err.Exception)


// remove any newlines and tabs 
<<<<<<< HEAD
let OutputPhasedDiagnostic (os:System.Text.StringBuilder) (err:PhasedDiagnostic) (flattenErrors:bool) (suggestNames: bool) = 
=======
let OutputPhasedDiagnostic (os: System.Text.StringBuilder) (err: PhasedDiagnostic) (flattenErrors: bool) = 
>>>>>>> 4363f4cf
    let buf = new System.Text.StringBuilder()

    OutputPhasedErrorR buf err suggestNames
    let s = if flattenErrors then ErrorLogger.NormalizeErrorString (buf.ToString()) else buf.ToString()
    
    os.Append(s) |> ignore

let SanitizeFileName fileName implicitIncludeDir =
    // The assert below is almost ok, but it fires in two cases:
    //  - fsi.exe sometimes passes "stdin" as a dummy filename
    //  - if you have a #line directive, e.g. 
    //        # 1000 "Line01.fs"
    //    then it also asserts.  But these are edge cases that can be fixed later, e.g. in bug 4651.
    //System.Diagnostics.Debug.Assert(FileSystem.IsPathRootedShim(fileName), sprintf "filename should be absolute: '%s'" fileName)
    try
        let fullPath = FileSystem.GetFullPathShim(fileName)
        let currentDir = implicitIncludeDir
        
        // if the file name is not rooted in the current directory, return the full path
        if not(fullPath.StartsWithOrdinal(currentDir)) then
            fullPath
        // if the file name is rooted in the current directory, return the relative path
        else
            fullPath.Replace(currentDir+"\\", "")
    with _ ->
        fileName

[<RequireQualifiedAccess>]
type DiagnosticLocation =
    { Range: range
      File: string
      TextRepresentation: string
      IsEmpty: bool }

[<RequireQualifiedAccess>]
type DiagnosticCanonicalInformation = 
    { ErrorNumber: int
      Subcategory: string
      TextRepresentation: string }

[<RequireQualifiedAccess>]
type DiagnosticDetailedInfo = 
    { Location: DiagnosticLocation option
      Canonical: DiagnosticCanonicalInformation
      Message: string }

[<RequireQualifiedAccess>]
type Diagnostic = 
    | Short of bool * string
    | Long of bool * DiagnosticDetailedInfo

/// returns sequence that contains Diagnostic for the given error + Diagnostic for all related errors
<<<<<<< HEAD
let CollectDiagnostic (implicitIncludeDir, showFullPaths, flattenErrors, errorStyle, isError, err:PhasedDiagnostic, suggestNames: bool) = 
    let outputWhere (showFullPaths, errorStyle) m : DiagnosticLocation = 
        if Range.equals m rangeStartup || Range.equals m rangeCmdArgs then 
=======
let CollectDiagnostic (implicitIncludeDir, showFullPaths, flattenErrors, errorStyle, isError, err: PhasedDiagnostic) = 
    let outputWhere (showFullPaths, errorStyle) m: DiagnosticLocation = 
        if m = rangeStartup || m = rangeCmdArgs then 
>>>>>>> 4363f4cf
            { Range = m; TextRepresentation = ""; IsEmpty = true; File = "" }
        else
            let file = m.FileName
            let file = if showFullPaths then 
                            Filename.fullpath implicitIncludeDir file
                       else 
                            SanitizeFileName file implicitIncludeDir
            let text, m, file = 
                match errorStyle with
                  | ErrorStyle.EmacsErrors   -> 
                    let file = file.Replace("\\", "/")
                    (sprintf "File \"%s\", line %d, characters %d-%d: " file m.StartLine m.StartColumn m.EndColumn), m, file

                  // We're adjusting the columns here to be 1-based - both for parity with C# and for MSBuild, which assumes 1-based columns for error output
                  | ErrorStyle.DefaultErrors -> 
                    let file = file.Replace('/', System.IO.Path.DirectorySeparatorChar)
                    let m = mkRange m.FileName (mkPos m.StartLine (m.StartColumn + 1)) m.End
                    (sprintf "%s(%d,%d): " file m.StartLine m.StartColumn), m, file

                  // We may also want to change TestErrors to be 1-based
                  | ErrorStyle.TestErrors    -> 
                    let file = file.Replace("/", "\\")
                    let m = mkRange m.FileName (mkPos m.StartLine (m.StartColumn + 1)) (mkPos m.EndLine (m.EndColumn + 1) )
                    sprintf "%s(%d,%d-%d,%d): " file m.StartLine m.StartColumn m.EndLine m.EndColumn, m, file

                  | ErrorStyle.GccErrors     -> 
                    let file = file.Replace('/', System.IO.Path.DirectorySeparatorChar)
                    let m = mkRange m.FileName (mkPos m.StartLine (m.StartColumn + 1)) (mkPos m.EndLine (m.EndColumn + 1) )
                    sprintf "%s:%d:%d: " file m.StartLine m.StartColumn, m, file

                  // Here, we want the complete range information so Project Systems can generate proper squiggles
                  | ErrorStyle.VSErrors      -> 
                        // Show prefix only for real files. Otherwise, we just want a truncated error like:
<<<<<<< HEAD
                        //      parse error FS0031 : blah blah
                        if not (Range.equals m range0) && not (Range.equals m rangeStartup) && not (Range.equals m rangeCmdArgs) then 
=======
                        //      parse error FS0031: blah blah
                        if m<>range0 && m<>rangeStartup && m<>rangeCmdArgs then 
>>>>>>> 4363f4cf
                            let file = file.Replace("/", "\\")
                            let m = mkRange m.FileName (mkPos m.StartLine (m.StartColumn + 1)) (mkPos m.EndLine (m.EndColumn + 1) )
                            sprintf "%s(%d,%d,%d,%d): " file m.StartLine m.StartColumn m.EndLine m.EndColumn, m, file
                        else
                            "", m, file
            { Range = m; TextRepresentation = text; IsEmpty = false; File = file }

    match err.Exception with 
    | ReportedError _ -> 
        assert ("" = "Unexpected ReportedError") //  this should never happen 
        Seq.empty
    | StopProcessing -> 
        assert ("" = "Unexpected StopProcessing") // this should never happen 
        Seq.empty
    | _ -> 
        let errors = ResizeArray()
        let report err =
            let OutputWhere(err) = 
                match GetRangeOfDiagnostic err with 
                | Some m -> Some(outputWhere (showFullPaths, errorStyle) m)
                | None -> None

            let OutputCanonicalInformation(subcategory, errorNumber) : DiagnosticCanonicalInformation = 
                let text = 
                    match errorStyle with
                    // Show the subcategory for --vserrors so that we can fish it out in Visual Studio and use it to determine error stickiness.
                    | ErrorStyle.VSErrors -> sprintf "%s %s FS%04d: " subcategory (if isError then "error" else "warning") errorNumber
                    | _ -> sprintf "%s FS%04d: " (if isError then "error" else "warning") errorNumber
                {  ErrorNumber = errorNumber; Subcategory = subcategory; TextRepresentation = text}
        
            let mainError, relatedErrors = SplitRelatedDiagnostics err
            let where = OutputWhere(mainError)
            let canonical = OutputCanonicalInformation(err.Subcategory(), GetDiagnosticNumber mainError)
            let message = 
                let os = System.Text.StringBuilder()
                OutputPhasedDiagnostic os mainError flattenErrors suggestNames
                os.ToString()
            
            let entry: DiagnosticDetailedInfo = { Location = where; Canonical = canonical; Message = message }
            
            errors.Add ( Diagnostic.Long(isError, entry ) )

            let OutputRelatedError(err: PhasedDiagnostic) =
                match errorStyle with
                // Give a canonical string when --vserror.
                | ErrorStyle.VSErrors -> 
                    let relWhere = OutputWhere(mainError) // mainError?
                    let relCanonical = OutputCanonicalInformation(err.Subcategory(), GetDiagnosticNumber mainError) // Use main error for code
                    let relMessage = 
                        let os = System.Text.StringBuilder()
                        OutputPhasedDiagnostic os err flattenErrors suggestNames
                        os.ToString()

                    let entry: DiagnosticDetailedInfo = { Location = relWhere; Canonical = relCanonical; Message = relMessage}
                    errors.Add( Diagnostic.Long (isError, entry) )

                | _ -> 
                    let os = System.Text.StringBuilder()
                    OutputPhasedDiagnostic os err flattenErrors suggestNames
                    errors.Add( Diagnostic.Short(isError, os.ToString()) )
        
            relatedErrors |> List.iter OutputRelatedError

        match err with
#if !NO_EXTENSIONTYPING
        | {Exception = (:? TypeProviderError as tpe)} ->
            tpe.Iter (fun e ->
                let newErr = {err with Exception = e}
                report newErr
            )
#endif
        | x -> report x

        errors:> seq<_>

/// used by fsc.exe and fsi.exe, but not by VS
/// prints error and related errors to the specified StringBuilder
let rec OutputDiagnostic (implicitIncludeDir, showFullPaths, flattenErrors, errorStyle, isError) os (err: PhasedDiagnostic) = 
    
    // 'true' for "suggestNames" is passed last here because we want to report suggestions in fsc.exe and fsi.exe, just not in regular IDE usage.
    let errors = CollectDiagnostic (implicitIncludeDir, showFullPaths, flattenErrors, errorStyle, isError, err, true)
    for e in errors do
        Printf.bprintf os "\n"
        match e with
        | Diagnostic.Short(_, txt) -> 
            os.Append txt |> ignore
        | Diagnostic.Long(_, details) ->
            match details.Location with
            | Some l when not l.IsEmpty -> os.Append(l.TextRepresentation) |> ignore
            | _ -> ()
            os.Append( details.Canonical.TextRepresentation ) |> ignore
            os.Append( details.Message ) |> ignore
      
let OutputDiagnosticContext prefix fileLineFn os err =
    match GetRangeOfDiagnostic err with
    | None   -> ()      
    | Some m -> 
        let filename = m.FileName
        let lineA = m.StartLine
        let lineB = m.EndLine
        let line  = fileLineFn filename lineA
        if line<>"" then 
            let iA    = m.StartColumn
            let iB    = m.EndColumn
            let iLen  = if lineA = lineB then max (iB - iA) 1  else 1
            Printf.bprintf os "%s%s\n"   prefix line
            Printf.bprintf os "%s%s%s\n" prefix (String.make iA '-') (String.make iLen '^')

//----------------------------------------------------------------------------

let GetFSharpCoreLibraryName () = "FSharp.Core"

// If necessary assume a reference to the latest .NET Framework FSharp.Core with which those tools are built.
let GetDefaultFSharpCoreReference () = typeof<list<int>>.Assembly.Location

type private TypeInThisAssembly = class end

// Use the ValueTuple that is executing with the compiler.  This can come either from [mscorlib] or [System.ValueTuple.dll] alongside the compiler
let GetDefaultSystemValueTupleReference () =
    try
        let asm = typeof<System.ValueTuple<int, int>>.Assembly 
        if asm.FullName.StartsWithOrdinal("System.ValueTuple") then
            Some asm.Location
        else
            let location = Path.GetDirectoryName(typeof<TypeInThisAssembly>.Assembly.Location)
            let valueTuplePath = Path.Combine(location, "System.ValueTuple.dll")
            if File.Exists(valueTuplePath) then
                Some valueTuplePath
            else
                None
    with _ -> None

let GetFsiLibraryName () = "FSharp.Compiler.Interactive.Settings"  

// This list is the default set of references for "non-project" files. 
//
// These DLLs are
//    (a) included in the environment used for all .fsx files (see service.fs)
//    (b) included in environment for files 'orphaned' from a project context
//            -- for orphaned files (files in VS without a project context)
//            -- for files given on a command line without --noframework set
let DefaultReferencesForScriptsAndOutOfProjectSources(assumeDotNetFramework) = 
    [ if assumeDotNetFramework then 
          yield "System"
          yield "System.Xml" 
          yield "System.Runtime.Remoting"
          yield "System.Runtime.Serialization.Formatters.Soap"
          yield "System.Data"
          yield "System.Drawing"
          yield "System.Core"

          // These are the Portable-profile and .NET Standard 1.6 dependencies of FSharp.Core.dll.  These are needed
          // when an F# sript references an F# profile 7, 78, 259 or .NET Standard 1.6 component which in turn refers 
          // to FSharp.Core for profile 7, 78, 259 or .NET Standard.
          yield "System.Runtime" // lots of types
          yield "System.Linq" // System.Linq.Expressions.Expression<T> 
          yield "System.Reflection" // System.Reflection.ParameterInfo
          yield "System.Linq.Expressions" // System.Linq.IQueryable<T>
          yield "System.Threading.Tasks" // valuetype [System.Threading.Tasks]System.Threading.CancellationToken
          yield "System.IO"  //  System.IO.TextWriter
          //yield "System.Console"  //  System.Console.Out etc.
          yield "System.Net.Requests"  //  System.Net.WebResponse etc.
          yield "System.Collections" // System.Collections.Generic.List<T>
          yield "System.Runtime.Numerics" // BigInteger
          yield "System.Threading"  // OperationCanceledException

          // always include a default reference to System.ValueTuple.dll in scripts and out-of-project sources 
          match GetDefaultSystemValueTupleReference() with  
          | None -> () 
          | Some v -> yield v 

          yield "System.Web"
          yield "System.Web.Services"
          yield "System.Windows.Forms"
          yield "System.Numerics" 
     else
          yield Path.Combine(Path.GetDirectoryName(typeof<System.Object>.Assembly.Location), "mscorlib.dll")    // mscorlib
          yield typeof<System.Console>.Assembly.Location                                                        // System.Console
          yield typeof<System.Collections.BitArray>.Assembly.Location                                           // System.Collections
          yield typeof<System.ComponentModel.PropertyChangedEventArgs>.Assembly.Location                        // System.ObjectModel
          yield typeof<System.IO.File>.Assembly.Location                                                        // System.IO.FileSystem
          yield typeof<System.IO.TextWriter>.Assembly.Location                                                  // System.IO
          yield typeof<System.Linq.Enumerable>.Assembly.Location                                                // System.Linq
          yield typeof<System.Xml.XmlNodeType>.Assembly.Location                                                // System.Xml
          yield typeof<System.Xml.Linq.XDocument>.Assembly.Location                                             // System.Xml.Linq
          yield typeof<System.Net.WebRequest>.Assembly.Location                                                 // System.Net.Requests
          yield typeof<System.Numerics.BigInteger>.Assembly.Location                                            // System.Runtime.Numerics
          yield typeof<System.Net.Security.AuthenticatedStream>.Assembly.Location                               // System.Net.Security
          yield typeof<System.Security.Principal.GenericIdentity>.Assembly.Location                             // System.Security.Claims
          yield typeof<System.Text.RegularExpressions.Regex>.Assembly.Location                                  // System.Text.RegularExpressions.Regex
          yield typeof<System.Threading.Tasks.TaskExtensions>.Assembly.Location                                 // System.Threading.Tasks
          yield typeof<System.Threading.Thread>.Assembly.Location                                               // System.Threading
          yield typeof<Microsoft.FSharp.Core.MeasureAttribute>.Assembly.Location                                // FSharp.Core
    ]


// A set of assemblies to always consider to be system assemblies.  A common set of these can be used a shared 
// resources between projects in the compiler services.  Also all assembles where well-known system types exist
// referenced from TcGlobals must be listed here.
let SystemAssemblies () = 
   HashSet
    [ yield "mscorlib"
      yield "netstandard"
      yield "System.Runtime"
      yield GetFSharpCoreLibraryName() 
      yield "System"
      yield "System.Xml" 
      yield "System.Runtime.Remoting"
      yield "System.Runtime.Serialization.Formatters.Soap"
      yield "System.Data"
      yield "System.Deployment"
      yield "System.Design"
      yield "System.Messaging"
      yield "System.Drawing"
      yield "System.Net"
      yield "System.Web"
      yield "System.Web.Services"
      yield "System.Windows.Forms"
      yield "System.Core"
      yield "System.Runtime"
      yield "System.Observable"
      yield "System.Numerics"
      yield "System.ValueTuple"

      // Additions for coreclr and portable profiles
      yield "System.Collections"
      yield "System.Collections.Concurrent"
      yield "System.Console"
      yield "System.Diagnostics.Debug"
      yield "System.Diagnostics.Tools"
      yield "System.Globalization"
      yield "System.IO"
      yield "System.Linq"
      yield "System.Linq.Expressions"
      yield "System.Linq.Queryable"
      yield "System.Net.Requests"
      yield "System.Reflection"
      yield "System.Reflection.Emit"
      yield "System.Reflection.Emit.ILGeneration"
      yield "System.Reflection.Extensions"
      yield "System.Resources.ResourceManager"
      yield "System.Runtime.Extensions"
      yield "System.Runtime.InteropServices"
      yield "System.Runtime.InteropServices.PInvoke"
      yield "System.Runtime.Numerics"
      yield "System.Text.Encoding"
      yield "System.Text.Encoding.Extensions"
      yield "System.Text.RegularExpressions"
      yield "System.Threading"
      yield "System.Threading.Tasks"
      yield "System.Threading.Tasks.Parallel"
      yield "System.Threading.Thread"
      yield "System.Threading.ThreadPool"
      yield "System.Threading.Timer"

      yield "FSharp.Compiler.Interactive.Settings"
      yield "Microsoft.Win32.Registry"
      yield "System.Diagnostics.Tracing"
      yield "System.Globalization.Calendars"
      yield "System.Reflection.Primitives"
      yield "System.Runtime.Handles"
      yield "Microsoft.Win32.Primitives"
      yield "System.IO.FileSystem"
      yield "System.Net.Primitives"
      yield "System.Net.Sockets"
      yield "System.Private.Uri"
      yield "System.AppContext"
      yield "System.Buffers"
      yield "System.Collections.Immutable"
      yield "System.Diagnostics.DiagnosticSource"
      yield "System.Diagnostics.Process"
      yield "System.Diagnostics.TraceSource"
      yield "System.Globalization.Extensions"
      yield "System.IO.Compression"
      yield "System.IO.Compression.ZipFile"
      yield "System.IO.FileSystem.Primitives"
      yield "System.Net.Http"
      yield "System.Net.NameResolution"
      yield "System.Net.WebHeaderCollection"
      yield "System.ObjectModel"
      yield "System.Reflection.Emit.Lightweight"
      yield "System.Reflection.Metadata"
      yield "System.Reflection.TypeExtensions"
      yield "System.Runtime.InteropServices.RuntimeInformation"
      yield "System.Runtime.Loader"
      yield "System.Security.Claims"
      yield "System.Security.Cryptography.Algorithms"
      yield "System.Security.Cryptography.Cng"
      yield "System.Security.Cryptography.Csp"
      yield "System.Security.Cryptography.Encoding"
      yield "System.Security.Cryptography.OpenSsl"
      yield "System.Security.Cryptography.Primitives"
      yield "System.Security.Cryptography.X509Certificates"
      yield "System.Security.Principal"
      yield "System.Security.Principal.Windows"
      yield "System.Threading.Overlapped"
      yield "System.Threading.Tasks.Extensions"
      yield "System.Xml.ReaderWriter"
      yield "System.Xml.XDocument"

      ] 

// The set of references entered into the TcConfigBuilder for scripts prior to computing
// the load closure. 
//
// REVIEW: it isn't clear if there is any negative effect
// of leaving an assembly off this list.
let BasicReferencesForScriptLoadClosure(useFsiAuxLib, assumeDotNetFramework) = 
    [
     if assumeDotNetFramework then 
         
#if COMPILER_SERVICE_ASSUMES_DOTNETCORE_COMPILATION
         yield Path.Combine(Path.GetDirectoryName(typeof<System.Object>.Assembly.Location), "mscorlib.dll"); // mscorlib
#else
         yield "mscorlib"
#endif
         yield GetDefaultFSharpCoreReference() ] @ // Need to resolve these explicitly so they will be found in the reference assemblies directory which is where the .xml files are.
    DefaultReferencesForScriptsAndOutOfProjectSources(assumeDotNetFramework) @ 
    [ if useFsiAuxLib then yield GetFsiLibraryName () ]

let (++) x s = x @ [s]



//----------------------------------------------------------------------------
// General file name resolver
//--------------------------------------------------------------------------

/// Will return None if the filename is not found.
let TryResolveFileUsingPaths(paths, m, name) =
    let () = 
        try FileSystem.IsPathRootedShim(name)  |> ignore 
        with :? System.ArgumentException as e -> error(Error(FSComp.SR.buildProblemWithFilename(name, e.Message), m))
    if FileSystem.IsPathRootedShim(name) && FileSystem.SafeExists name 
    then Some name 
    else
        let res = paths |> List.tryPick (fun path ->  
                    let n = Path.Combine (path, name)
                    if FileSystem.SafeExists n then  Some n 
                    else None)
        res

/// Will raise FileNameNotResolved if the filename was not found
let ResolveFileUsingPaths(paths, m, name) =
    match TryResolveFileUsingPaths(paths, m, name) with
    | Some(res) -> res
    | None ->
        let searchMessage = String.concat "\n " paths
        raise (FileNameNotResolved(name, searchMessage, m))            

let GetWarningNumber(m, s: string) =
    try
        // Okay so ...
        //      #pragma strips FS of the #pragma "FS0004" and validates the warning number
        //      therefore if we have warning id that starts with a numeric digit we convert it to Some (int32)
        //      anything else is ignored None
        if Char.IsDigit(s.[0]) then Some (int32 s)
        elif s.StartsWithOrdinal("FS") = true then raise (new ArgumentException())
        else None
    with err ->
        warning(Error(FSComp.SR.buildInvalidWarningNumber(s), m))
        None

let ComputeMakePathAbsolute implicitIncludeDir (path: string) = 
    try  
        // remove any quotation marks from the path first
        let path = path.Replace("\"", "")
        if not (FileSystem.IsPathRootedShim(path)) 
        then Path.Combine (implicitIncludeDir, path)
        else path 
    with 
        :? System.ArgumentException -> path  

//----------------------------------------------------------------------------
// Configuration
//----------------------------------------------------------------------------

[<RequireQualifiedAccess>]
type CompilerTarget = 
    | WinExe 
    | ConsoleExe 
    | Dll 
    | Module
    member x.IsExe = (match x with ConsoleExe | WinExe -> true | _ -> false)

[<RequireQualifiedAccess>]
type ResolveAssemblyReferenceMode = Speculative | ReportErrors

[<RequireQualifiedAccess>]
type CopyFSharpCoreFlag = Yes | No

/// Represents the file or string used for the --version flag
type VersionFlag = 
    | VersionString of string
    | VersionFile of string
    | VersionNone
    member x.GetVersionInfo(implicitIncludeDir) =
        let vstr = x.GetVersionString(implicitIncludeDir)
        try 
            IL.parseILVersion vstr
        with _ -> errorR(Error(FSComp.SR.buildInvalidVersionString(vstr), rangeStartup)); IL.parseILVersion "0.0.0.0"

    member x.GetVersionString(implicitIncludeDir) = 
         match x with 
         | VersionString s -> s
         | VersionFile s ->
             let s = if FileSystem.IsPathRootedShim(s) then s else Path.Combine(implicitIncludeDir, s)
             if not(FileSystem.SafeExists(s)) then 
                 errorR(Error(FSComp.SR.buildInvalidVersionFile(s), rangeStartup)); "0.0.0.0"
             else
                 use is = System.IO.File.OpenText s
                 is.ReadLine()
         | VersionNone -> "0.0.0.0"


/// Represents a reference to an assembly. May be backed by a real assembly on disk, or a cross-project
/// reference backed by information generated by the the compiler service.
type IRawFSharpAssemblyData = 
    ///  The raw list AutoOpenAttribute attributes in the assembly
    abstract GetAutoOpenAttributes: ILGlobals -> string list
    ///  The raw list InternalsVisibleToAttribute attributes in the assembly
    abstract GetInternalsVisibleToAttributes: ILGlobals  -> string list
    ///  The raw IL module definition in the assembly, if any. This is not present for cross-project references
    /// in the language service
    abstract TryGetILModuleDef: unit -> ILModuleDef option
    ///  The raw F# signature data in the assembly, if any
    abstract GetRawFSharpSignatureData: range * ilShortAssemName: string * fileName: string -> (string * (unit -> byte[])) list
    ///  The raw F# optimization data in the assembly, if any
    abstract GetRawFSharpOptimizationData: range * ilShortAssemName: string * fileName: string -> (string * (unit -> byte[])) list
    ///  The table of type forwarders in the assembly
    abstract GetRawTypeForwarders: unit -> ILExportedTypesAndForwarders
    /// The identity of the module
    abstract ILScopeRef: ILScopeRef
    abstract ILAssemblyRefs: ILAssemblyRef list
    abstract ShortAssemblyName: string
    abstract HasAnyFSharpSignatureDataAttribute: bool
    abstract HasMatchingFSharpSignatureDataAttribute: ILGlobals -> bool

/// Cache of time stamps as we traverse a project description
type TimeStampCache(defaultTimeStamp: DateTime) = 
    let files = Dictionary<string, DateTime>()
    let projects = Dictionary<IProjectReference, DateTime>(HashIdentity.Reference)
    member cache.GetFileTimeStamp fileName = 
        let ok, v = files.TryGetValue(fileName)
        if ok then v else
        let v = 
            try 
                FileSystem.GetLastWriteTimeShim(fileName)
            with 
            | :? FileNotFoundException ->
                defaultTimeStamp   
        files.[fileName] <- v
        v

    member cache.GetProjectReferenceTimeStamp (pr: IProjectReference, ctok) = 
        let ok, v = projects.TryGetValue(pr)
        if ok then v else 
        let v = defaultArg (pr.TryGetLogicalTimeStamp (cache, ctok)) defaultTimeStamp
        projects.[pr] <- v
        v

and IProjectReference = 
    /// The name of the assembly file generated by the project
    abstract FileName: string 

    /// Evaluate raw contents of the assembly file generated by the project
    abstract EvaluateRawContents: CompilationThreadToken -> Cancellable<IRawFSharpAssemblyData option>

    /// Get the logical timestamp that would be the timestamp of the assembly file generated by the project
    ///
    /// For project references this is maximum of the timestamps of all dependent files.
    /// The project is not actually built, nor are any assemblies read, but the timestamps for each dependent file 
    /// are read via the FileSystem.  If the files don't exist, then a default timestamp is used.
    ///
    /// The operation returns None only if it is not possible to create an IncrementalBuilder for the project at all, e.g. if there
    /// are fatal errors in the options for the project.
    abstract TryGetLogicalTimeStamp: TimeStampCache * CompilationThreadToken -> System.DateTime option

type AssemblyReference = 
    | AssemblyReference of range * string * IProjectReference option
    member x.Range = (let (AssemblyReference(m, _, _)) = x in m)
    member x.Text = (let (AssemblyReference(_, text, _)) = x in text)
    member x.ProjectReference = (let (AssemblyReference(_, _, contents)) = x in contents)
    member x.SimpleAssemblyNameIs(name) = 
        (String.Compare(fileNameWithoutExtensionWithValidate false x.Text, name, StringComparison.OrdinalIgnoreCase) = 0) ||
        (let text = x.Text.ToLowerInvariant()
         not (text.Contains "/") && not (text.Contains "\\") && not (text.Contains ".dll") && not (text.Contains ".exe") &&
           try let aname = System.Reflection.AssemblyName(x.Text) in aname.Name = name 
           with _ -> false) 
    override x.ToString() = sprintf "AssemblyReference(%s)" x.Text

type UnresolvedAssemblyReference = UnresolvedAssemblyReference of string * AssemblyReference list
#if !NO_EXTENSIONTYPING
type ResolvedExtensionReference = ResolvedExtensionReference of string * AssemblyReference list * Tainted<ITypeProvider> list
#endif

type ImportedBinary = 
    { FileName: string
      RawMetadata: IRawFSharpAssemblyData 
#if !NO_EXTENSIONTYPING
      ProviderGeneratedAssembly: System.Reflection.Assembly option
      IsProviderGenerated: bool
      ProviderGeneratedStaticLinkMap: ProvidedAssemblyStaticLinkingMap option
#endif
      ILAssemblyRefs: ILAssemblyRef list
      ILScopeRef: ILScopeRef }

type ImportedAssembly = 
    { ILScopeRef: ILScopeRef 
      FSharpViewOfMetadata: CcuThunk
      AssemblyAutoOpenAttributes: string list
      AssemblyInternalsVisibleToAttributes: string list
#if !NO_EXTENSIONTYPING
      IsProviderGenerated: bool
      mutable TypeProviders: Tainted<Microsoft.FSharp.Core.CompilerServices.ITypeProvider> list
#endif
      FSharpOptimizationData: Microsoft.FSharp.Control.Lazy<Option<Optimizer.LazyModuleInfo>> }

type AvailableImportedAssembly =
    | ResolvedImportedAssembly of ImportedAssembly
    | UnresolvedImportedAssembly of string

type CcuLoadFailureAction = 
    | RaiseError
    | ReturnNone

[<NoEquality; NoComparison>]
type TcConfigBuilder =
    { mutable primaryAssembly: PrimaryAssembly
      mutable autoResolveOpenDirectivesToDlls: bool
      mutable noFeedback: bool
      mutable stackReserveSize: int32 option
      mutable implicitIncludeDir: string (* normally "." *)
      mutable openDebugInformationForLaterStaticLinking: bool (* only for --standalone *)
      defaultFSharpBinariesDir: string
      mutable compilingFslib: bool
      mutable compilingFslib20: string option
      mutable compilingFslib40: bool
      mutable compilingFslibNoBigInt: bool
      mutable useIncrementalBuilder: bool
      mutable includes: string list
      mutable implicitOpens: string list
      mutable useFsiAuxLib: bool
      mutable framework: bool
      mutable resolutionEnvironment: ReferenceResolver.ResolutionEnvironment
      mutable implicitlyResolveAssemblies: bool
      mutable light: bool option
      mutable conditionalCompilationDefines: string list
      mutable loadedSources: (range * string) list
      mutable referencedDLLs: AssemblyReference list
      mutable projectReferences: IProjectReference list
      mutable knownUnresolvedReferences: UnresolvedAssemblyReference list
      reduceMemoryUsage: ReduceMemoryFlag
      mutable subsystemVersion: int * int
      mutable useHighEntropyVA: bool
      mutable inputCodePage: int option
      mutable embedResources: string list
      mutable errorSeverityOptions: FSharpErrorSeverityOptions
      mutable mlCompatibility: bool
      mutable checkOverflow: bool
      mutable showReferenceResolutions: bool
      mutable outputFile: string option
      mutable platform: ILPlatform option
      mutable prefer32Bit: bool
      mutable useSimpleResolution: bool
      mutable target: CompilerTarget
      mutable debuginfo: bool
      mutable testFlagEmitFeeFeeAs100001: bool
      mutable dumpDebugInfo: bool
      mutable debugSymbolFile: string option
      (* Backend configuration *)
      mutable typeCheckOnly: bool
      mutable parseOnly: bool
      mutable importAllReferencesOnly: bool
      mutable simulateException: string option
      mutable printAst: bool
      mutable tokenizeOnly: bool
      mutable testInteractionParser: bool
      mutable reportNumDecls: bool
      mutable printSignature: bool
      mutable printSignatureFile: string
      mutable xmlDocOutputFile: string option
      mutable stats: bool
      mutable generateFilterBlocks: bool (* don't generate filter blocks due to bugs on Mono *)

      mutable signer: string option
      mutable container: string option

      mutable delaysign: bool
      mutable publicsign: bool
      mutable version: VersionFlag 
      mutable metadataVersion: string option
      mutable standalone: bool
      mutable extraStaticLinkRoots: string list 
      mutable noSignatureData: bool
      mutable onlyEssentialOptimizationData: bool
      mutable useOptimizationDataFile: bool
      mutable jitTracking: bool
      mutable portablePDB: bool
      mutable embeddedPDB: bool
      mutable embedAllSource: bool
      mutable embedSourceList: string list 
      mutable sourceLink: string

      mutable ignoreSymbolStoreSequencePoints: bool
      mutable internConstantStrings: bool
      mutable extraOptimizationIterations: int

      mutable win32res: string 
      mutable win32manifest: string
      mutable includewin32manifest: bool
      mutable linkResources: string list
      mutable legacyReferenceResolver: ReferenceResolver.Resolver 

      mutable showFullPaths: bool
      mutable errorStyle: ErrorStyle
      mutable utf8output: bool
      mutable flatErrors: bool

      mutable maxErrors: int
      mutable abortOnError: bool (* intended for fsi scripts that should exit on first error *)
      mutable baseAddress: int32 option
#if DEBUG
      mutable showOptimizationData: bool
#endif
      mutable showTerms: bool (* show terms between passes? *)
      mutable writeTermsToFiles: bool (* show terms to files? *)
      mutable doDetuple: bool (* run detuple pass? *)
      mutable doTLR: bool (* run TLR     pass? *)
      mutable doFinalSimplify: bool (* do final simplification pass *)
      mutable optsOn: bool (* optimizations are turned on *)
      mutable optSettings: Optimizer.OptimizationSettings 
      mutable emitTailcalls: bool
      mutable deterministic: bool
      mutable preferredUiLang: string option
      mutable lcid: int option
      mutable productNameForBannerText: string
      /// show the MS (c) notice, e.g. with help or fsi? 
      mutable showBanner: bool
        
      /// show times between passes? 
      mutable showTimes: bool
      mutable showLoadedAssemblies: bool
      mutable continueAfterParseFailure: bool
#if !NO_EXTENSIONTYPING
      /// show messages about extension type resolution?
      mutable showExtensionTypeMessages: bool
#endif

      /// pause between passes? 
      mutable pause: bool
      /// whenever possible, emit callvirt instead of call
      mutable alwaysCallVirt: bool

      /// if true, strip away data that would not be of use to end users, but is useful to us for debugging
      // REVIEW: "stripDebugData"?
      mutable noDebugData: bool

      /// if true, indicates all type checking and code generation is in the context of fsi.exe
      isInteractive: bool
      isInvalidationSupported: bool

      /// used to log sqm data

      /// if true - every expression in quotations will be augmented with full debug info (filename, location in file)
      mutable emitDebugInfoInQuotations: bool

      mutable exename: string option
      
      // If true - the compiler will copy FSharp.Core.dll along the produced binaries
      mutable copyFSharpCore: CopyFSharpCoreFlag

      /// When false FSI will lock referenced assemblies requiring process restart, false = disable Shadow Copy false (*default*)
      mutable shadowCopyReferences: bool

     /// A function to call to try to get an object that acts as a snapshot of the metadata section of a .NET binary,
     /// and from which we can read the metadata. Only used when metadataOnly=true.
      mutable tryGetMetadataSnapshot: ILReaderTryGetMetadataSnapshot

      mutable internalTestSpanStackReferring: bool

      mutable noConditionalErasure: bool
      }

    static member Initial =
        {
#if COMPILER_SERVICE_ASSUMES_DOTNETCORE_COMPILATION
          primaryAssembly = PrimaryAssembly.System_Runtime // defaut value, can be overridden using the command line switch
#else
          primaryAssembly = PrimaryAssembly.Mscorlib // defaut value, can be overridden using the command line switch
#endif          
          light = None
          noFeedback = false
          stackReserveSize = None
          conditionalCompilationDefines = []
          implicitIncludeDir = String.Empty
          autoResolveOpenDirectivesToDlls = false
          openDebugInformationForLaterStaticLinking = false
          defaultFSharpBinariesDir = String.Empty
          compilingFslib = false
          compilingFslib20 = None
          compilingFslib40 = false
          compilingFslibNoBigInt = false
          useIncrementalBuilder = false
          useFsiAuxLib = false
          implicitOpens = []
          includes = []
          resolutionEnvironment = ResolutionEnvironment.EditingOrCompilation false
          framework = true
          implicitlyResolveAssemblies = true
          referencedDLLs = []
          projectReferences = []
          knownUnresolvedReferences = []
          loadedSources = []
          errorSeverityOptions = FSharpErrorSeverityOptions.Default
          embedResources = []
          inputCodePage = None
          reduceMemoryUsage = ReduceMemoryFlag.Yes // always gets set explicitly 
          subsystemVersion = 4, 0 // per spec for 357994
          useHighEntropyVA = false
          mlCompatibility = false
          checkOverflow = false
          showReferenceResolutions = false
          outputFile = None
          platform = None
          prefer32Bit = false
          useSimpleResolution = runningOnMono
          target = CompilerTarget.ConsoleExe
          debuginfo = false
          testFlagEmitFeeFeeAs100001 = false
          dumpDebugInfo = false
          debugSymbolFile = None          

          (* Backend configuration *)
          typeCheckOnly = false
          parseOnly = false
          importAllReferencesOnly = false
          simulateException = None
          printAst = false
          tokenizeOnly = false
          testInteractionParser = false
          reportNumDecls = false
          printSignature = false
          printSignatureFile = ""
          xmlDocOutputFile = None
          stats = false
          generateFilterBlocks = false (* don't generate filter blocks *)

          signer = None
          container = None
          maxErrors = 100
          abortOnError = false
          baseAddress = None

          delaysign = false
          publicsign = false
          version = VersionNone
          metadataVersion = None
          standalone = false
          extraStaticLinkRoots = []
          noSignatureData = false
          onlyEssentialOptimizationData = false
          useOptimizationDataFile = false
          jitTracking = true
          portablePDB = true
          embeddedPDB = false
          embedAllSource = false
          embedSourceList = []
          sourceLink = ""
          ignoreSymbolStoreSequencePoints = false
          internConstantStrings = true
          extraOptimizationIterations = 0

          win32res = ""
          win32manifest = ""
          includewin32manifest = true
          linkResources = []
          legacyReferenceResolver = null
          showFullPaths = false
          errorStyle = ErrorStyle.DefaultErrors

          utf8output = false
          flatErrors = false

 #if DEBUG
          showOptimizationData = false
 #endif
          showTerms = false
          writeTermsToFiles = false

          doDetuple = false
          doTLR = false
          doFinalSimplify = false
          optsOn = false
          optSettings = Optimizer.OptimizationSettings.Defaults
          emitTailcalls = true
          deterministic = false
          preferredUiLang = None
          lcid = None
          // See bug 6071 for product banner spec
          productNameForBannerText = FSComp.SR.buildProductName(FSharpEnvironment.FSharpBannerVersion)
          showBanner = true
          showTimes = false
          showLoadedAssemblies = false
          continueAfterParseFailure = false
#if !NO_EXTENSIONTYPING
          showExtensionTypeMessages = false
#endif
          pause = false 
          alwaysCallVirt = true
          noDebugData = false
          isInteractive = false
          isInvalidationSupported = false
          emitDebugInfoInQuotations = false
          exename = None
          copyFSharpCore = CopyFSharpCoreFlag.No
          shadowCopyReferences = false
          tryGetMetadataSnapshot = (fun _ -> None)
          internalTestSpanStackReferring = false
          noConditionalErasure = false
        }

    static member CreateNew(legacyReferenceResolver, defaultFSharpBinariesDir, reduceMemoryUsage, implicitIncludeDir,
                            isInteractive, isInvalidationSupported, defaultCopyFSharpCore, tryGetMetadataSnapshot) =

        Debug.Assert(FileSystem.IsPathRootedShim(implicitIncludeDir), sprintf "implicitIncludeDir should be absolute: '%s'" implicitIncludeDir)

        if (String.IsNullOrEmpty(defaultFSharpBinariesDir)) then
            failwith "Expected a valid defaultFSharpBinariesDir"

        { TcConfigBuilder.Initial with 
            implicitIncludeDir = implicitIncludeDir
            defaultFSharpBinariesDir = defaultFSharpBinariesDir
            reduceMemoryUsage = reduceMemoryUsage
            legacyReferenceResolver = legacyReferenceResolver
            isInteractive = isInteractive
            isInvalidationSupported = isInvalidationSupported
            copyFSharpCore = defaultCopyFSharpCore
            tryGetMetadataSnapshot = tryGetMetadataSnapshot
        }

    member tcConfigB.ResolveSourceFile(m, nm, pathLoadedFrom) = 
        use unwindBuildPhase = PushThreadBuildPhaseUntilUnwind BuildPhase.Parameter
        ResolveFileUsingPaths(tcConfigB.includes @ [pathLoadedFrom], m, nm)

    /// Decide names of output file, pdb and assembly
    member tcConfigB.DecideNames (sourceFiles) =
        use unwindBuildPhase = PushThreadBuildPhaseUntilUnwind BuildPhase.Parameter
        if sourceFiles = [] then errorR(Error(FSComp.SR.buildNoInputsSpecified(), rangeCmdArgs))
        let ext() = match tcConfigB.target with CompilerTarget.Dll -> ".dll" | CompilerTarget.Module -> ".netmodule" | CompilerTarget.ConsoleExe | CompilerTarget.WinExe -> ".exe"
        let implFiles = sourceFiles |> List.filter (fun lower -> List.exists (Filename.checkSuffix (String.lowercase lower)) FSharpImplFileSuffixes)
        let outfile = 
            match tcConfigB.outputFile, List.rev implFiles with 
            | None, [] -> "out" + ext()
            | None, h :: _  -> 
                let basic = fileNameOfPath h
                let modname = try Filename.chopExtension basic with _ -> basic
                modname+(ext())
            | Some f, _ -> f
        let assemblyName = 
            let baseName = fileNameOfPath outfile
            (fileNameWithoutExtension baseName)

        let pdbfile = 
            if tcConfigB.debuginfo then
              Some (match tcConfigB.debugSymbolFile with 
                    | None -> FSharp.Compiler.AbstractIL.ILPdbWriter.getDebugFileName outfile tcConfigB.portablePDB
#if ENABLE_MONO_SUPPORT
                    | Some _ when runningOnMono ->
                        // On Mono, the name of the debug file has to be "<assemblyname>.mdb" so specifying it explicitly is an error
                        warning(Error(FSComp.SR.ilwriteMDBFileNameCannotBeChangedWarning(), rangeCmdArgs))
                        FSharp.Compiler.AbstractIL.ILPdbWriter.getDebugFileName outfile tcConfigB.portablePDB
#endif
                    | Some f -> f)   
            elif (tcConfigB.debugSymbolFile <> None) && (not (tcConfigB.debuginfo)) then
                error(Error(FSComp.SR.buildPdbRequiresDebug(), rangeStartup))  
            else
                None
        tcConfigB.outputFile <- Some(outfile)
        outfile, pdbfile, assemblyName

    member tcConfigB.TurnWarningOff(m, s: string) =
        use unwindBuildPhase = PushThreadBuildPhaseUntilUnwind BuildPhase.Parameter
        match GetWarningNumber(m, s) with 
        | None -> ()
        | Some n -> 
            // nowarn:62 turns on mlCompatibility, e.g. shows ML compat items in intellisense menus
            if n = 62 then tcConfigB.mlCompatibility <- true
            tcConfigB.errorSeverityOptions <-
                { tcConfigB.errorSeverityOptions with WarnOff = ListSet.insert (=) n tcConfigB.errorSeverityOptions.WarnOff }

    member tcConfigB.TurnWarningOn(m, s: string) =
        use unwindBuildPhase = PushThreadBuildPhaseUntilUnwind BuildPhase.Parameter
        match GetWarningNumber(m, s) with 
        | None -> ()
        | Some n -> 
            // warnon 62 turns on mlCompatibility, e.g. shows ML compat items in intellisense menus
            if n = 62 then tcConfigB.mlCompatibility <- false
            tcConfigB.errorSeverityOptions <-
                { tcConfigB.errorSeverityOptions with WarnOn = ListSet.insert (=) n tcConfigB.errorSeverityOptions.WarnOn }

    member tcConfigB.AddIncludePath (m, path, pathIncludedFrom) = 
        let absolutePath = ComputeMakePathAbsolute pathIncludedFrom path
        let ok = 
            let existsOpt = 
                try Some(Directory.Exists(absolutePath)) 
                with e -> warning(Error(FSComp.SR.buildInvalidSearchDirectory(path), m)); None
            match existsOpt with 
            | Some(exists) -> 
                if not exists then warning(Error(FSComp.SR.buildSearchDirectoryNotFound(absolutePath), m))         
                exists
            | None -> false
        if ok && not (List.contains absolutePath tcConfigB.includes) then 
           tcConfigB.includes <- tcConfigB.includes ++ absolutePath

    member tcConfigB.AddLoadedSource(m, path, pathLoadedFrom) =
        if FileSystem.IsInvalidPathShim(path) then
            warning(Error(FSComp.SR.buildInvalidFilename(path), m))    
        else 
            let path = 
                match TryResolveFileUsingPaths(tcConfigB.includes @ [pathLoadedFrom], m, path) with 
                | Some(path) -> path
                | None ->
                    // File doesn't exist in the paths. Assume it will be in the load-ed from directory.
                    ComputeMakePathAbsolute pathLoadedFrom path
            if not (List.contains path (List.map snd tcConfigB.loadedSources)) then 
                tcConfigB.loadedSources <- tcConfigB.loadedSources ++ (m, path)

    member tcConfigB.AddEmbeddedSourceFile (file) = 
        tcConfigB.embedSourceList <- tcConfigB.embedSourceList ++ file

    member tcConfigB.AddEmbeddedResource filename =
        tcConfigB.embedResources <- tcConfigB.embedResources ++ filename

    member tcConfigB.AddReferencedAssemblyByPath (m, path) = 
        if FileSystem.IsInvalidPathShim(path) then
            warning(Error(FSComp.SR.buildInvalidAssemblyName(path), m))
        elif not (tcConfigB.referencedDLLs  |> List.exists (fun ar2 -> Range.equals m ar2.Range && path=ar2.Text)) then // NOTE: We keep same paths if range is different.
             let projectReference = tcConfigB.projectReferences |> List.tryPick (fun pr -> if pr.FileName = path then Some pr else None)
             tcConfigB.referencedDLLs <- tcConfigB.referencedDLLs ++ AssemblyReference(m, path, projectReference)
             
    member tcConfigB.RemoveReferencedAssemblyByPath (m, path) =
        tcConfigB.referencedDLLs <- tcConfigB.referencedDLLs |> List.filter (fun ar -> not (Range.equals ar.Range m) || ar.Text <> path)
    
    static member SplitCommandLineResourceInfo (ri: string) =
        let p = ri.IndexOf ','
        if p <> -1 then
            let file = String.sub ri 0 p 
            let rest = String.sub ri (p+1) (String.length ri - p - 1) 
            let p = rest.IndexOf ',' 
            if p <> -1 then
                let name = String.sub rest 0 p+".resources" 
                let pubpri = String.sub rest (p+1) (rest.Length - p - 1) 
                if pubpri = "public" then file, name, ILResourceAccess.Public 
                elif pubpri = "private" then file, name, ILResourceAccess.Private
                else error(Error(FSComp.SR.buildInvalidPrivacy(pubpri), rangeStartup))
            else 
                file, rest, ILResourceAccess.Public
        else 
            ri, fileNameOfPath ri, ILResourceAccess.Public 


let OpenILBinary(filename, reduceMemoryUsage, ilGlobals, pdbDirPath, shadowCopyReferences, tryGetMetadataSnapshot) =
      let opts: ILReaderOptions = 
          { ilGlobals = ilGlobals
            metadataOnly = MetadataOnlyFlag.Yes
            reduceMemoryUsage = reduceMemoryUsage
            pdbDirPath = pdbDirPath
            tryGetMetadataSnapshot = tryGetMetadataSnapshot } 
                      
      let location =
#if FX_NO_APP_DOMAINS
          // In order to use memory mapped files on the shadow copied version of the Assembly, we `preload the assembly
          // We swallow all exceptions so that we do not change the exception contract of this API
          if shadowCopyReferences then 
            try
              System.Reflection.Assembly.ReflectionOnlyLoadFrom(filename).Location
            with e -> filename
          else
#else
            ignore shadowCopyReferences
#endif
            filename
      AssemblyReader.GetILModuleReader(location, opts)

#if DEBUG
[<System.Diagnostics.DebuggerDisplayAttribute("AssemblyResolution({resolvedPath})")>]
#endif
type AssemblyResolution = 
    { originalReference: AssemblyReference
      resolvedPath: string    
      prepareToolTip: unit -> string
      sysdir: bool 
      ilAssemblyRef: ILAssemblyRef option ref
    }
    override this.ToString() = sprintf "%s%s" (if this.sysdir then "[sys]" else "") this.resolvedPath

    member this.ProjectReference = this.originalReference.ProjectReference

    /// Compute the ILAssemblyRef for a resolved assembly.  This is done by reading the binary if necessary. The result
    /// is cached.
    /// 
    /// For project references in the language service, this would result in a build of the project.
    /// This is because ``EvaluateRawContents(ctok)`` is used.  However this path is only currently used
    /// in fsi.fs, which does not use project references.
    //
    member this.GetILAssemblyRef(ctok, reduceMemoryUsage, tryGetMetadataSnapshot) = 
      cancellable {
        match !this.ilAssemblyRef with 
        | Some(assemblyRef) -> return assemblyRef
        | None ->
            let! assemblyRefOpt = 
              cancellable {
                match this.ProjectReference with 
                | Some r ->   
                    let! contents = r.EvaluateRawContents(ctok)
                    match contents with 
                    | None -> return None
                    | Some contents -> 
                        match contents.ILScopeRef with 
                        | ILScopeRef.Assembly aref -> return Some aref
                        |  _ -> return None
                | None -> return None
              }
            let assemblyRef = 
                match assemblyRefOpt with 
                | Some aref -> aref
                | None -> 
                    let readerSettings: ILReaderOptions = 
                        { pdbDirPath=None
                          ilGlobals = EcmaMscorlibILGlobals
                          reduceMemoryUsage = reduceMemoryUsage
                          metadataOnly = MetadataOnlyFlag.Yes
                          tryGetMetadataSnapshot = tryGetMetadataSnapshot } 
                    use reader = OpenILModuleReader this.resolvedPath readerSettings
                    mkRefToILAssembly reader.ILModuleDef.ManifestOfAssembly
            this.ilAssemblyRef := Some(assemblyRef)
            return assemblyRef
      }

//----------------------------------------------------------------------------
// Names to match up refs and defs for assemblies and modules
//--------------------------------------------------------------------------

let GetNameOfILModule (m: ILModuleDef) = 
    match m.Manifest with 
    | Some manifest -> manifest.Name
    | None -> m.Name


let MakeScopeRefForILModule (ilModule: ILModuleDef) = 
    match ilModule.Manifest with 
    | Some m -> ILScopeRef.Assembly (mkRefToILAssembly m)
    | None -> ILScopeRef.Module (mkRefToILModule ilModule)

let GetCustomAttributesOfILModule (ilModule: ILModuleDef) = 
    (match ilModule.Manifest with Some m -> m.CustomAttrs | None -> ilModule.CustomAttrs).AsList 

let GetAutoOpenAttributes ilg ilModule = 
    ilModule |> GetCustomAttributesOfILModule |> List.choose (TryFindAutoOpenAttr ilg)

let GetInternalsVisibleToAttributes ilg ilModule = 
    ilModule |> GetCustomAttributesOfILModule |> List.choose (TryFindInternalsVisibleToAttr ilg)
    
//----------------------------------------------------------------------------
// TcConfig 
//--------------------------------------------------------------------------

[<Sealed>]
/// This type is immutable and must be kept as such. Do not extract or mutate the underlying data except by cloning it.
type TcConfig private (data: TcConfigBuilder, validate: bool) =

    // Validate the inputs - this helps ensure errors in options are shown in visual studio rather than only when built
    // However we only validate a minimal number of options at the moment
    do if validate then try data.version.GetVersionInfo(data.implicitIncludeDir) |> ignore with e -> errorR(e) 

    // clone the input builder to ensure nobody messes with it.
    let data = { data with pause = data.pause }

    let computeKnownDllReference(libraryName) = 
        let defaultCoreLibraryReference = AssemblyReference(range0, libraryName+".dll", None)
        let nameOfDll(r: AssemblyReference) = 
            let filename = ComputeMakePathAbsolute data.implicitIncludeDir r.Text
            if FileSystem.SafeExists(filename) then 
                r, Some(filename)
            else   
                // If the file doesn't exist, let reference resolution logic report the error later...
                defaultCoreLibraryReference, if Range.equals r.Range rangeStartup then Some(filename) else None
        match data.referencedDLLs |> List.filter (fun assemblyReference -> assemblyReference.SimpleAssemblyNameIs libraryName) with
        | [r] -> nameOfDll r
        | [] -> 
            defaultCoreLibraryReference, None
        | r:: _ -> 
            // Recover by picking the first one.
            errorR(Error(FSComp.SR.buildMultipleReferencesNotAllowed(libraryName), rangeCmdArgs)) 
            nameOfDll(r)

    // Look for an explicit reference to mscorlib and use that to compute clrRoot and targetFrameworkVersion
    let primaryAssemblyReference, primaryAssemblyExplicitFilenameOpt = computeKnownDllReference(data.primaryAssembly.Name)
    let fslibReference, fslibExplicitFilenameOpt = 
        let (_, fileNameOpt) as res = computeKnownDllReference(GetFSharpCoreLibraryName())
        match fileNameOpt with
        | None -> 
            // if FSharp.Core was not provided explicitly - use version that was referenced by compiler
            AssemblyReference(range0, GetDefaultFSharpCoreReference(), None), None
        | _ -> res

    // If either mscorlib.dll/System.Runtime.dll/netstandard.dll or FSharp.Core.dll are explicitly specified then we require the --noframework flag.
    // The reason is that some non-default frameworks may not have the default dlls. For example, Client profile does
    // not have System.Web.dll.
    do if ((primaryAssemblyExplicitFilenameOpt.IsSome || fslibExplicitFilenameOpt.IsSome) && data.framework) then
            error(Error(FSComp.SR.buildExplicitCoreLibRequiresNoFramework("--noframework"), rangeStartup))

    let ilGlobals = mkILGlobals ILScopeRef.Local

    // clrRoot: the location of the primary assembly (mscorlib.dll or netstandard.dll or System.Runtime.dll)
    //
    // targetFrameworkVersionValue: Normally just HighestInstalledNetFrameworkVersion()
    //
    // Note, when mscorlib.dll has been given explicitly the actual value of
    // targetFrameworkVersion shouldn't matter since resolution has already happened.
    // In those cases where it does matter (e.g. --noframework is not being used or we are processing further
    // resolutions for a script) then it is correct to just use HighestInstalledNetFrameworkVersion().
    let clrRootValue, targetFrameworkVersionValue  = 
        match primaryAssemblyExplicitFilenameOpt with
        | Some primaryAssemblyFilename ->
            let filename = ComputeMakePathAbsolute data.implicitIncludeDir primaryAssemblyFilename
            try 
                let clrRoot = Some(Path.GetDirectoryName(FileSystem.GetFullPathShim(filename)))
                clrRoot, data.legacyReferenceResolver.HighestInstalledNetFrameworkVersion()
            with e ->
                // We no longer expect the above to fail but leaving this just in case
                error(Error(FSComp.SR.buildErrorOpeningBinaryFile(filename, e.Message), rangeStartup))
        | None ->
#if !ENABLE_MONO_SUPPORT
            // TODO:  we have to get msbuild out of this
            if data.useSimpleResolution then
                None, ""
            else
#endif
                None, data.legacyReferenceResolver.HighestInstalledNetFrameworkVersion()

    let systemAssemblies = SystemAssemblies ()

    // Look for an explicit reference to FSharp.Core and use that to compute fsharpBinariesDir
    // FUTURE: remove this, we only read the binary for the exception it raises
    let fsharpBinariesDirValue = 
// NOTE: It's not clear why this behaviour has been changed for the NETSTANDARD compilations of the F# compiler
#if NETSTANDARD
        ignore ilGlobals
        data.defaultFSharpBinariesDir
#else
        match fslibExplicitFilenameOpt with
        | Some fslibFilename ->
            let filename = ComputeMakePathAbsolute data.implicitIncludeDir fslibFilename
            if fslibReference.ProjectReference.IsNone then 
                try 
                    use ilReader = OpenILBinary(filename, data.reduceMemoryUsage, ilGlobals, None, data.shadowCopyReferences, data.tryGetMetadataSnapshot)
                    ()
                with e -> 
                    error(Error(FSComp.SR.buildErrorOpeningBinaryFile(filename, e.Message), rangeStartup))
                
            let fslibRoot = Path.GetDirectoryName(FileSystem.GetFullPathShim(filename))
            fslibRoot
        | _ ->
            data.defaultFSharpBinariesDir
#endif

    member x.primaryAssembly = data.primaryAssembly
    member x.autoResolveOpenDirectivesToDlls = data.autoResolveOpenDirectivesToDlls
    member x.noFeedback = data.noFeedback
    member x.stackReserveSize = data.stackReserveSize   
    member x.implicitIncludeDir = data.implicitIncludeDir
    member x.openDebugInformationForLaterStaticLinking = data.openDebugInformationForLaterStaticLinking
    member x.fsharpBinariesDir = fsharpBinariesDirValue
    member x.compilingFslib = data.compilingFslib
    member x.compilingFslib20 = data.compilingFslib20
    member x.compilingFslib40 = data.compilingFslib40
    member x.compilingFslibNoBigInt = data.compilingFslibNoBigInt
    member x.useIncrementalBuilder = data.useIncrementalBuilder
    member x.includes = data.includes
    member x.implicitOpens = data.implicitOpens
    member x.useFsiAuxLib = data.useFsiAuxLib
    member x.framework = data.framework
    member x.implicitlyResolveAssemblies = data.implicitlyResolveAssemblies
    member x.resolutionEnvironment = data.resolutionEnvironment
    member x.light = data.light
    member x.conditionalCompilationDefines = data.conditionalCompilationDefines
    member x.loadedSources = data.loadedSources
    member x.referencedDLLs = data.referencedDLLs
    member x.knownUnresolvedReferences = data.knownUnresolvedReferences
    member x.clrRoot = clrRootValue
    member x.reduceMemoryUsage = data.reduceMemoryUsage
    member x.subsystemVersion = data.subsystemVersion
    member x.useHighEntropyVA = data.useHighEntropyVA
    member x.inputCodePage = data.inputCodePage
    member x.embedResources  = data.embedResources
    member x.errorSeverityOptions = data.errorSeverityOptions
    member x.mlCompatibility = data.mlCompatibility
    member x.checkOverflow = data.checkOverflow
    member x.showReferenceResolutions = data.showReferenceResolutions
    member x.outputFile  = data.outputFile
    member x.platform  = data.platform
    member x.prefer32Bit = data.prefer32Bit
    member x.useSimpleResolution  = data.useSimpleResolution
    member x.target  = data.target
    member x.debuginfo  = data.debuginfo
    member x.testFlagEmitFeeFeeAs100001 = data.testFlagEmitFeeFeeAs100001
    member x.dumpDebugInfo = data.dumpDebugInfo
    member x.debugSymbolFile  = data.debugSymbolFile
    member x.typeCheckOnly  = data.typeCheckOnly
    member x.parseOnly  = data.parseOnly
    member x.importAllReferencesOnly = data.importAllReferencesOnly
    member x.simulateException = data.simulateException
    member x.printAst  = data.printAst
    member x.targetFrameworkVersion = targetFrameworkVersionValue
    member x.tokenizeOnly  = data.tokenizeOnly
    member x.testInteractionParser  = data.testInteractionParser
    member x.reportNumDecls  = data.reportNumDecls
    member x.printSignature  = data.printSignature
    member x.printSignatureFile  = data.printSignatureFile
    member x.xmlDocOutputFile  = data.xmlDocOutputFile
    member x.stats  = data.stats
    member x.generateFilterBlocks  = data.generateFilterBlocks
    member x.signer  = data.signer
    member x.container = data.container
    member x.delaysign  = data.delaysign
    member x.publicsign  = data.publicsign
    member x.version  = data.version
    member x.metadataVersion = data.metadataVersion
    member x.standalone  = data.standalone
    member x.extraStaticLinkRoots  = data.extraStaticLinkRoots
    member x.noSignatureData  = data.noSignatureData
    member x.onlyEssentialOptimizationData  = data.onlyEssentialOptimizationData
    member x.useOptimizationDataFile  = data.useOptimizationDataFile
    member x.jitTracking  = data.jitTracking
    member x.portablePDB  = data.portablePDB
    member x.embeddedPDB  = data.embeddedPDB
    member x.embedAllSource  = data.embedAllSource
    member x.embedSourceList  = data.embedSourceList
    member x.sourceLink  = data.sourceLink
    member x.ignoreSymbolStoreSequencePoints  = data.ignoreSymbolStoreSequencePoints
    member x.internConstantStrings  = data.internConstantStrings
    member x.extraOptimizationIterations  = data.extraOptimizationIterations
    member x.win32res  = data.win32res
    member x.win32manifest = data.win32manifest
    member x.includewin32manifest = data.includewin32manifest
    member x.linkResources  = data.linkResources
    member x.showFullPaths  = data.showFullPaths
    member x.errorStyle  = data.errorStyle
    member x.utf8output  = data.utf8output
    member x.flatErrors = data.flatErrors
    member x.maxErrors  = data.maxErrors
    member x.baseAddress  = data.baseAddress
 #if DEBUG
    member x.showOptimizationData  = data.showOptimizationData
#endif
    member x.showTerms          = data.showTerms
    member x.writeTermsToFiles  = data.writeTermsToFiles
    member x.doDetuple          = data.doDetuple
    member x.doTLR              = data.doTLR
    member x.doFinalSimplify    = data.doFinalSimplify
    member x.optSettings        = data.optSettings
    member x.emitTailcalls      = data.emitTailcalls
    member x.deterministic      = data.deterministic
    member x.preferredUiLang    = data.preferredUiLang
    member x.lcid               = data.lcid
    member x.optsOn             = data.optsOn
    member x.productNameForBannerText  = data.productNameForBannerText
    member x.showBanner   = data.showBanner
    member x.showTimes  = data.showTimes
    member x.showLoadedAssemblies = data.showLoadedAssemblies
    member x.continueAfterParseFailure = data.continueAfterParseFailure
#if !NO_EXTENSIONTYPING
    member x.showExtensionTypeMessages  = data.showExtensionTypeMessages    
#endif
    member x.pause  = data.pause
    member x.alwaysCallVirt = data.alwaysCallVirt
    member x.noDebugData = data.noDebugData
    member x.isInteractive = data.isInteractive
    member x.isInvalidationSupported = data.isInvalidationSupported
    member x.emitDebugInfoInQuotations = data.emitDebugInfoInQuotations
    member x.copyFSharpCore = data.copyFSharpCore
    member x.shadowCopyReferences = data.shadowCopyReferences
    member x.tryGetMetadataSnapshot = data.tryGetMetadataSnapshot
    member x.internalTestSpanStackReferring = data.internalTestSpanStackReferring
    member x.noConditionalErasure = data.noConditionalErasure

    static member Create(builder, validate) = 
        use unwindBuildPhase = PushThreadBuildPhaseUntilUnwind BuildPhase.Parameter
        TcConfig(builder, validate)

    member x.legacyReferenceResolver = data.legacyReferenceResolver
    member tcConfig.CloneOfOriginalBuilder = 
        { data with conditionalCompilationDefines=data.conditionalCompilationDefines }

    member tcConfig.ComputeCanContainEntryPoint(sourceFiles: string list) = 
        let n = sourceFiles.Length in 
        (sourceFiles |> List.mapi (fun i _ -> (i = n-1)), tcConfig.target.IsExe)
            
    // This call can fail if no CLR is found (this is the path to mscorlib)
    member tcConfig.GetTargetFrameworkDirectories() = 
        use unwindBuildPhase = PushThreadBuildPhaseUntilUnwind BuildPhase.Parameter
        try 
          [ 
            // Check if we are given an explicit framework root - if so, use that
            match tcConfig.clrRoot with 
            | Some x -> 
                yield tcConfig.MakePathAbsolute x

            | None -> 
// "there is no really good notion of runtime directory on .NETCore"
#if NETSTANDARD
                let runtimeRoot = Path.GetDirectoryName(typeof<System.Object>.Assembly.Location)
#else
                let runtimeRoot = System.Runtime.InteropServices.RuntimeEnvironment.GetRuntimeDirectory()
#endif
                let runtimeRootWithoutSlash = runtimeRoot.TrimEnd('/', '\\')
                let runtimeRootFacades = Path.Combine(runtimeRootWithoutSlash, "Facades")
                let runtimeRootWPF = Path.Combine(runtimeRootWithoutSlash, "WPF")

                match tcConfig.resolutionEnvironment with
                | ResolutionEnvironment.CompilationAndEvaluation ->
                    // Default compilation-and-execution-time references on .NET Framework and Mono, e.g. for F# Interactive
                    //
                    // In the current way of doing things, F# Interactive refers to implementation assemblies.
                    yield runtimeRoot
                    if Directory.Exists(runtimeRootFacades) then
                        yield runtimeRootFacades // System.Runtime.dll is in /usr/lib/mono/4.5/Facades
                    if Directory.Exists(runtimeRootWPF) then
                        yield runtimeRootWPF // PresentationCore.dll is in C:\Windows\Microsoft.NET\Framework\v4.0.30319\WPF

                | ResolutionEnvironment.EditingOrCompilation _ ->
#if ENABLE_MONO_SUPPORT
                    if runningOnMono then 
                        // Default compilation-time references on Mono
                        //
                        // On Mono, the default references come from the implementation assemblies.
                        // This is because we have had trouble reliably using MSBuild APIs to compute DotNetFrameworkReferenceAssembliesRootDirectory on Mono.
                        yield runtimeRoot
                        if Directory.Exists(runtimeRootFacades) then
                            yield runtimeRootFacades // System.Runtime.dll is in /usr/lib/mono/4.5/Facades
                        if Directory.Exists(runtimeRootWPF) then
                            yield runtimeRootWPF // PresentationCore.dll is in C:\Windows\Microsoft.NET\Framework\v4.0.30319\WPF
                        // On Mono we also add a default reference to the 4.5-api and 4.5-api/Facades directories.  
                        let runtimeRootApi = runtimeRootWithoutSlash + "-api"
                        let runtimeRootApiFacades = Path.Combine(runtimeRootApi, "Facades")
                        if Directory.Exists(runtimeRootApi) then
                            yield runtimeRootApi
                        if Directory.Exists(runtimeRootApiFacades) then
                             yield runtimeRootApiFacades
                    else                                
#endif
                        // Default compilation-time references on .NET Framework
                        //
                        // This is the normal case for "fsc.exe a.fs". We refer to the reference assemblies folder.
                        let frameworkRoot = tcConfig.legacyReferenceResolver.DotNetFrameworkReferenceAssembliesRootDirectory
                        let frameworkRootVersion = Path.Combine(frameworkRoot, tcConfig.targetFrameworkVersion)
                        yield frameworkRootVersion
                        let facades = Path.Combine(frameworkRootVersion, "Facades")
                        if Directory.Exists(facades) then
                            yield facades
                  ]                    
        with e -> 
            errorRecovery e range0; [] 

    member tcConfig.ComputeLightSyntaxInitialStatus(filename) = 
        use unwindBuildPhase = PushThreadBuildPhaseUntilUnwind BuildPhase.Parameter
        let lower = String.lowercase filename
        let lightOnByDefault = List.exists (Filename.checkSuffix lower) FSharpLightSyntaxFileSuffixes
        if lightOnByDefault then (tcConfig.light <> Some(false)) else (tcConfig.light = Some(true) )

    member tcConfig.GetAvailableLoadedSources() =
        use unwindBuildPhase = PushThreadBuildPhaseUntilUnwind BuildPhase.Parameter
        let resolveLoadedSource (m, path) =
            try
                if not(FileSystem.SafeExists(path)) then 
                    error(LoadedSourceNotFoundIgnoring(path, m))                         
                    None
                else Some(m, path)
            with e -> errorRecovery e m; None
        tcConfig.loadedSources 
        |> List.choose resolveLoadedSource 
        |> List.distinct     

    /// A closed set of assemblies where, for any subset S:
    ///    -  the TcImports object built for S (and thus the F# Compiler CCUs for the assemblies in S) 
    ///       is a resource that can be shared between any two IncrementalBuild objects that reference
    ///       precisely S
    ///
    /// Determined by looking at the set of assemblies referenced by f# .
    ///
    /// Returning true may mean that the file is locked and/or placed into the
    /// 'framework' reference set that is potentially shared across multiple compilations.
    member tcConfig.IsSystemAssembly (filename: string) =  
        try 
            FileSystem.SafeExists filename && 
            ((tcConfig.GetTargetFrameworkDirectories() |> List.exists (fun clrRoot -> clrRoot = Path.GetDirectoryName filename)) ||
             (systemAssemblies.Contains(fileNameWithoutExtension filename)))
        with _ ->
            false    

    // This is not the complete set of search paths, it is just the set 
    // that is special to F# (as compared to MSBuild resolution)
    member tcConfig.GetSearchPathsForLibraryFiles() = 
        [ yield! tcConfig.GetTargetFrameworkDirectories()
          yield! List.map (tcConfig.MakePathAbsolute) tcConfig.includes
          yield tcConfig.implicitIncludeDir 
          yield tcConfig.fsharpBinariesDir ]

    member tcConfig.MakePathAbsolute path = 
        let result = ComputeMakePathAbsolute tcConfig.implicitIncludeDir path
        result

    member tcConfig.TryResolveLibWithDirectories (r: AssemblyReference) = 
        let m, nm = r.Range, r.Text
        use unwindBuildPhase = PushThreadBuildPhaseUntilUnwind BuildPhase.Parameter
        // Only want to resolve certain extensions (otherwise, 'System.Xml' is ambiguous).
        // MSBuild resolution is limited to .exe and .dll so do the same here.
        let ext = System.IO.Path.GetExtension(nm)
        let isNetModule = String.Compare(ext, ".netmodule", StringComparison.OrdinalIgnoreCase)=0 
        
        // See if the language service has already produced the contents of the assembly for us, virtually
        match r.ProjectReference with 
        | Some _ -> 
            let resolved = r.Text
            let sysdir = tcConfig.IsSystemAssembly resolved
            Some
                { originalReference = r
                  resolvedPath = resolved
                  prepareToolTip = (fun () -> resolved)
                  sysdir = sysdir
                  ilAssemblyRef = ref None }
        | None -> 

        if String.Compare(ext, ".dll", StringComparison.OrdinalIgnoreCase)=0 
           || String.Compare(ext, ".exe", StringComparison.OrdinalIgnoreCase)=0 
           || isNetModule then

            let searchPaths =
                // if this is a #r reference (not from dummy range), make sure the directory of the declaring
                // file is included in the search path. This should ideally already be one of the search paths, but
                // during some global checks it won't be.  We append to the end of the search list so that this is the last
                // place that is checked.
                let isPoundRReference (r: range) =
                    not (Range.equals r range0) &&
                    not (Range.equals r rangeStartup) &&
                    not (Range.equals r rangeCmdArgs) &&
                    FileSystem.IsPathRootedShim r.FileName

                if isPoundRReference m then
                    tcConfig.GetSearchPathsForLibraryFiles() @ [Path.GetDirectoryName(m.FileName)]
                else    
                    tcConfig.GetSearchPathsForLibraryFiles()

            let resolved = TryResolveFileUsingPaths(searchPaths, m, nm)
            match resolved with 
            | Some(resolved) -> 
                let sysdir = tcConfig.IsSystemAssembly resolved
                Some
                    { originalReference = r
                      resolvedPath = resolved
                      prepareToolTip = (fun () -> 
                            let fusionName = System.Reflection.AssemblyName.GetAssemblyName(resolved).ToString()
                            let line(append: string) = append.Trim([|' '|])+"\n"
                            line(resolved) + line(fusionName))
                      sysdir = sysdir
                      ilAssemblyRef = ref None }
            | None -> None
        else None

    member tcConfig.ResolveLibWithDirectories (ccuLoadFaulureAction, r: AssemblyReference) =
        let m, nm = r.Range, r.Text
        use unwindBuildPhase = PushThreadBuildPhaseUntilUnwind BuildPhase.Parameter
        // test for both libraries and executables
        let ext = System.IO.Path.GetExtension(nm)
        let isExe = (String.Compare(ext, ".exe", StringComparison.OrdinalIgnoreCase) = 0)
        let isDLL = (String.Compare(ext, ".dll", StringComparison.OrdinalIgnoreCase) = 0)
        let isNetModule = (String.Compare(ext, ".netmodule", StringComparison.OrdinalIgnoreCase) = 0)

        let rs = 
            if isExe || isDLL || isNetModule then
                [r]
            else
                [AssemblyReference(m, nm+".dll", None);AssemblyReference(m, nm+".exe", None);AssemblyReference(m, nm+".netmodule", None)]

        match rs |> List.tryPick (fun r -> tcConfig.TryResolveLibWithDirectories r) with
        | Some(res) -> Some res
        | None ->
            match ccuLoadFaulureAction with
            | CcuLoadFailureAction.RaiseError ->
                let searchMessage = String.concat "\n " (tcConfig.GetSearchPathsForLibraryFiles())
                raise (FileNameNotResolved(nm, searchMessage, m))
            | CcuLoadFailureAction.ReturnNone -> None

    member tcConfig.ResolveSourceFile(m, nm, pathLoadedFrom) = 
        data.ResolveSourceFile(m, nm, pathLoadedFrom)

    // NOTE!! if mode=Speculative then this method must not report ANY warnings or errors through 'warning' or 'error'. Instead
    // it must return warnings and errors as data
    //
    // NOTE!! if mode=ReportErrors then this method must not raise exceptions. It must just report the errors and recover
    static member TryResolveLibsUsingMSBuildRules (tcConfig: TcConfig, originalReferences: AssemblyReference list, errorAndWarningRange: range, mode: ResolveAssemblyReferenceMode) : AssemblyResolution list * UnresolvedAssemblyReference list =
        use unwindBuildPhase = PushThreadBuildPhaseUntilUnwind BuildPhase.Parameter
        if tcConfig.useSimpleResolution then
            failwith "MSBuild resolution is not supported."
        if originalReferences=[] then [], []
        else            
            // Group references by name with range values in the grouped value list.
            // In the grouped reference, store the index of the last use of the reference.
            let groupedReferences = 
                originalReferences
                |> List.indexed
                |> Seq.groupBy(fun (_, reference) -> reference.Text)
                |> Seq.map(fun (assemblyName, assemblyAndIndexGroup)->
                    let assemblyAndIndexGroup = assemblyAndIndexGroup |> List.ofSeq
                    let highestPosition = assemblyAndIndexGroup |> List.maxBy fst |> fst
                    let assemblyGroup = assemblyAndIndexGroup |> List.map snd
                    assemblyName, highestPosition, assemblyGroup)
                |> Array.ofSeq

            let logMessage showMessages  = 
                if showMessages && tcConfig.showReferenceResolutions then (fun (message: string)->dprintf "%s\n" message)
                else ignore

            let logDiagnostic showMessages = 
                (fun isError code message->
                    if showMessages && mode = ResolveAssemblyReferenceMode.ReportErrors then 
                      if isError then
                        errorR(MSBuildReferenceResolutionError(code, message, errorAndWarningRange))
                      else
                        match code with 
                        // These are warnings that mean 'not resolved' for some assembly.
                        // Note that we don't get to know the name of the assembly that couldn't be resolved.
                        // Ignore these and rely on the logic below to emit an error for each unresolved reference.
                        | "MSB3246" // Resolved file has a bad image, no metadata, or is otherwise inaccessible.
                        | "MSB3106"  
                            -> ()
                        | _ -> 
                            if code = "MSB3245" then 
                                errorR(MSBuildReferenceResolutionWarning(code, message, errorAndWarningRange))
                            else
                                warning(MSBuildReferenceResolutionWarning(code, message, errorAndWarningRange)))

            let targetProcessorArchitecture = 
                    match tcConfig.platform with
                    | None -> "MSIL"
                    | Some(X86) -> "x86"
                    | Some(AMD64) -> "amd64"
                    | Some(IA64) -> "ia64"

            // First, try to resolve everything as a file using simple resolution
            let resolvedAsFile = 
                groupedReferences 
                |> Array.map(fun (_filename, maxIndexOfReference, references)->
                                let assemblyResolution = references |> List.choose (fun r -> tcConfig.TryResolveLibWithDirectories r)
                                (maxIndexOfReference, assemblyResolution))  
                |> Array.filter(fun (_, refs)->refs |> isNil |> not)
                
                                       
            // Whatever is left, pass to MSBuild.
            let Resolve(references, showMessages) =
                try 
                    tcConfig.legacyReferenceResolver.Resolve
                       (tcConfig.resolutionEnvironment, 
                        references, 
                        tcConfig.targetFrameworkVersion, 
                        tcConfig.GetTargetFrameworkDirectories(), 
                        targetProcessorArchitecture, 
                        tcConfig.fsharpBinariesDir, // FSharp binaries directory
                        tcConfig.includes, // Explicit include directories
                        tcConfig.implicitIncludeDir, // Implicit include directory (likely the project directory)
                        logMessage showMessages, logDiagnostic showMessages)
                with 
                    ReferenceResolver.ResolutionFailure -> error(Error(FSComp.SR.buildAssemblyResolutionFailed(), errorAndWarningRange))
            
            let toMsBuild = [|0..groupedReferences.Length-1|] 
                             |> Array.map(fun i->(p13 groupedReferences.[i]), (p23 groupedReferences.[i]), i) 
                             |> Array.filter (fun (_, i0, _)->resolvedAsFile|>Array.exists(fun (i1, _) -> i0=i1)|>not)
                             |> Array.map(fun (ref, _, i)->ref, string i)

            let resolutions = Resolve(toMsBuild, (*showMessages*)true)  

            // Map back to original assembly resolutions.
            let resolvedByMsbuild = 
                resolutions
                    |> Array.map(fun resolvedFile -> 
                                    let i = int resolvedFile.baggage
                                    let _, maxIndexOfReference, ms = groupedReferences.[i]
                                    let assemblyResolutions =
                                        ms|>List.map(fun originalReference ->
                                                    System.Diagnostics.Debug.Assert(FileSystem.IsPathRootedShim(resolvedFile.itemSpec), sprintf "msbuild-resolved path is not absolute: '%s'" resolvedFile.itemSpec)
                                                    let canonicalItemSpec = FileSystem.GetFullPathShim(resolvedFile.itemSpec)
                                                    { originalReference=originalReference 
                                                      resolvedPath=canonicalItemSpec 
                                                      prepareToolTip = (fun () -> resolvedFile.prepareToolTip (originalReference.Text, canonicalItemSpec))
                                                      sysdir= tcConfig.IsSystemAssembly canonicalItemSpec
                                                      ilAssemblyRef = ref None })
                                    (maxIndexOfReference, assemblyResolutions))

            // When calculating the resulting resolutions, we're going to use the index of the reference
            // in the original specification and resort it to match the ordering that we had.
            let resultingResolutions =
                    [resolvedByMsbuild;resolvedAsFile]
                    |> Array.concat                                  
                    |> Array.sortBy fst
                    |> Array.map snd
                    |> List.ofArray
                    |> List.concat                                                 
                    
            // O(N^2) here over a small set of referenced assemblies.
            let IsResolved(originalName: string) =
                if resultingResolutions |> List.exists(fun resolution -> resolution.originalReference.Text = originalName) then true
                else 
                    // MSBuild resolution may have unified the result of two duplicate references. Try to re-resolve now.
                    // If re-resolution worked then this was a removed duplicate.
                    Resolve([|originalName, ""|], (*showMessages*)false).Length<>0 
                    
            let unresolvedReferences =                     
                    groupedReferences 
                    //|> Array.filter(p13 >> IsNotFileOrIsAssembly)
                    |> Array.filter(p13 >> IsResolved >> not)   
                    |> List.ofArray                 

            // If mode=Speculative, then we haven't reported any errors.
            // We report the error condition by returning an empty list of resolutions
            if mode = ResolveAssemblyReferenceMode.Speculative && (List.length unresolvedReferences) > 0 then 
                [], (List.ofArray groupedReferences) |> List.map (fun (name, _, r) -> (name, r)) |> List.map UnresolvedAssemblyReference
            else 
                resultingResolutions, unresolvedReferences |> List.map (fun (name, _, r) -> (name, r)) |> List.map UnresolvedAssemblyReference    


    member tcConfig.PrimaryAssemblyDllReference() = primaryAssemblyReference
    member tcConfig.CoreLibraryDllReference() = fslibReference
               

let ReportWarning options err = 
    warningOn err (options.WarnLevel) (options.WarnOn) && not (List.contains (GetDiagnosticNumber err) (options.WarnOff))

let ReportWarningAsError options err =
    warningOn err (options.WarnLevel) (options.WarnOn) &&
    not (List.contains (GetDiagnosticNumber err) (options.WarnAsWarn)) &&
    ((options.GlobalWarnAsError && not (List.contains (GetDiagnosticNumber err) options.WarnOff)) ||
     List.contains (GetDiagnosticNumber err) (options.WarnAsError))

//----------------------------------------------------------------------------
// Scoped #nowarn pragmas


let GetScopedPragmasForHashDirective hd = 
    [ match hd with 
      | ParsedHashDirective("nowarn", numbers, m) ->
          for s in numbers do
          match GetWarningNumber(m, s) with 
            | None -> ()
            | Some n -> yield ScopedPragma.WarningOff(m, n) 
      | _ -> () ]


let GetScopedPragmasForInput input = 

    match input with 
    | ParsedInput.SigFile (ParsedSigFileInput(scopedPragmas=pragmas)) -> pragmas
    | ParsedInput.ImplFile (ParsedImplFileInput(scopedPragmas=pragmas)) -> pragmas



/// Build an ErrorLogger that delegates to another ErrorLogger but filters warnings turned off by the given pragma declarations
//
// NOTE: we allow a flag to turn of strict file checking. This is because file names sometimes don't match due to use of 
// #line directives, e.g. for pars.fs/pars.fsy. In this case we just test by line number - in most cases this is sufficient
// because we install a filtering error handler on a file-by-file basis for parsing and type-checking.
// However this is indicative of a more systematic problem where source-line 
// sensitive operations (lexfilter and warning filtering) do not always
// interact well with #line directives.
type ErrorLoggerFilteringByScopedPragmas (checkFile, scopedPragmas, errorLogger: ErrorLogger) =
    inherit ErrorLogger("ErrorLoggerFilteringByScopedPragmas")

    override x.DiagnosticSink (phasedError, isError) = 
        if isError then 
            errorLogger.DiagnosticSink (phasedError, isError)
        else 
          let report = 
            let warningNum = GetDiagnosticNumber phasedError
            match GetRangeOfDiagnostic phasedError with 
            | Some m -> 
                not (scopedPragmas |> List.exists (fun pragma ->
                    match pragma with 
                    | ScopedPragma.WarningOff(pragmaRange, warningNumFromPragma) -> 
                        warningNum = warningNumFromPragma && 
                        (not checkFile || m.FileIndex = pragmaRange.FileIndex) &&
                        Range.posGeq m.Start pragmaRange.Start))  
            | None -> true
          if report then errorLogger.DiagnosticSink(phasedError, false)

    override x.ErrorCount = errorLogger.ErrorCount

let GetErrorLoggerFilteringByScopedPragmas(checkFile, scopedPragmas, errorLogger) = 
    (ErrorLoggerFilteringByScopedPragmas(checkFile, scopedPragmas, errorLogger) :> ErrorLogger)


//----------------------------------------------------------------------------
// Parsing
//--------------------------------------------------------------------------


let CanonicalizeFilename filename = 
    let basic = fileNameOfPath filename
    String.capitalize (try Filename.chopExtension basic with _ -> basic)

let IsScript filename = 
    let lower = String.lowercase filename 
    FSharpScriptFileSuffixes |> List.exists (Filename.checkSuffix lower)
    
// Give a unique name to the different kinds of inputs. Used to correlate signature and implementation files
//   QualFileNameOfModuleName - files with a single module declaration or an anonymous module
let QualFileNameOfModuleName m filename modname = QualifiedNameOfFile(mkSynId m (textOfLid modname + (if IsScript filename then "$fsx" else "")))
let QualFileNameOfFilename m filename = QualifiedNameOfFile(mkSynId m (CanonicalizeFilename filename + (if IsScript filename then "$fsx" else "")))

// Interactive fragments
let ComputeQualifiedNameOfFileFromUniquePath (m, p: string list) = QualifiedNameOfFile(mkSynId m (String.concat "_" p))

let QualFileNameOfSpecs filename specs = 
    match specs with 
    | [SynModuleOrNamespaceSig(modname, _, kind, _, _, _, _, m)] when kind.IsModule -> QualFileNameOfModuleName m filename modname
    | [SynModuleOrNamespaceSig(_, _, kind, _, _, _, _, m)] when not kind.IsModule -> QualFileNameOfFilename m filename
    | _ -> QualFileNameOfFilename (mkRange filename pos0 pos0) filename

let QualFileNameOfImpls filename specs = 
    match specs with 
    | [SynModuleOrNamespace(modname, _, kind, _, _, _, _, m)] when kind.IsModule -> QualFileNameOfModuleName m filename modname
    | [SynModuleOrNamespace(_, _, kind, _, _, _, _, m)]  when not kind.IsModule -> QualFileNameOfFilename m filename
    | _ -> QualFileNameOfFilename (mkRange filename pos0 pos0) filename

let PrepandPathToQualFileName x (QualifiedNameOfFile(q)) = ComputeQualifiedNameOfFileFromUniquePath (q.idRange, pathOfLid x@[q.idText])
let PrepandPathToImpl x (SynModuleOrNamespace(p, b, c, d, e, f, g, h)) = SynModuleOrNamespace(x@p, b, c, d, e, f, g, h)
let PrepandPathToSpec x (SynModuleOrNamespaceSig(p, b, c, d, e, f, g, h)) = SynModuleOrNamespaceSig(x@p, b, c, d, e, f, g, h)

let PrependPathToInput x inp = 
    match inp with 
    | ParsedInput.ImplFile (ParsedImplFileInput(b, c, q, d, hd, impls, e)) -> ParsedInput.ImplFile (ParsedImplFileInput(b, c, PrepandPathToQualFileName x q, d, hd, List.map (PrepandPathToImpl x) impls, e))
    | ParsedInput.SigFile (ParsedSigFileInput(b, q, d, hd, specs)) -> ParsedInput.SigFile(ParsedSigFileInput(b, PrepandPathToQualFileName x q, d, hd, List.map (PrepandPathToSpec x) specs))

let ComputeAnonModuleName check defaultNamespace filename (m: range) = 
    let modname = CanonicalizeFilename filename
    if check && not (modname |> String.forall (fun c -> System.Char.IsLetterOrDigit(c) || c = '_')) then
          if not (filename.EndsWith("fsx", StringComparison.OrdinalIgnoreCase) || filename.EndsWith("fsscript", StringComparison.OrdinalIgnoreCase)) then
              warning(Error(FSComp.SR.buildImplicitModuleIsNotLegalIdentifier(modname, (fileNameOfPath filename)), m))
    let combined = 
      match defaultNamespace with 
      | None -> modname
      | Some ns -> textOfPath [ns;modname]

    let anonymousModuleNameRange  =
        let filename = m.FileName
        mkRange filename pos0 pos0
    pathToSynLid anonymousModuleNameRange (splitNamespace combined)

let PostParseModuleImpl (_i, defaultNamespace, isLastCompiland, filename, impl) = 
    match impl with 
    | ParsedImplFileFragment.NamedModule(SynModuleOrNamespace(lid, isRec, kind, decls, xmlDoc, attribs, access, m)) -> 
        let lid = 
            match lid with 
            | [id] when kind.IsModule && id.idText = MangledGlobalName ->
                error(Error(FSComp.SR.buildInvalidModuleOrNamespaceName(), id.idRange))
            | id :: rest when id.idText = MangledGlobalName -> rest
            | _ -> lid
        SynModuleOrNamespace(lid, isRec, kind, decls, xmlDoc, attribs, access, m)

    | ParsedImplFileFragment.AnonModule (defs, m)-> 
        let isLast, isExe = isLastCompiland 
        let lower = String.lowercase filename
        if not (isLast && isExe) && not (doNotRequireNamespaceOrModuleSuffixes |> List.exists (Filename.checkSuffix lower)) then
            match defs with
            | SynModuleDecl.NestedModule(_) :: _ -> errorR(Error(FSComp.SR.noEqualSignAfterModule(), trimRangeToLine m))
            | _ -> errorR(Error(FSComp.SR.buildMultiFileRequiresNamespaceOrModule(), trimRangeToLine m))

        let modname = ComputeAnonModuleName (not (isNil defs)) defaultNamespace filename (trimRangeToLine m)
        SynModuleOrNamespace(modname, false, AnonModule, defs, PreXmlDoc.Empty, [], None, m)

    | ParsedImplFileFragment.NamespaceFragment (lid, a, kind, c, d, e, m)-> 
        let lid, kind = 
            match lid with 
            | id :: rest when id.idText = MangledGlobalName ->
                rest, if List.isEmpty rest then GlobalNamespace else kind
            | _ -> lid, kind
        SynModuleOrNamespace(lid, a, kind, c, d, e, None, m)

let PostParseModuleSpec (_i, defaultNamespace, isLastCompiland, filename, intf) = 
    match intf with 
    | ParsedSigFileFragment.NamedModule(SynModuleOrNamespaceSig(lid, isRec, kind, decls, xmlDoc, attribs, access, m)) -> 
        let lid = 
            match lid with 
            | [id] when kind.IsModule && id.idText = MangledGlobalName ->
                error(Error(FSComp.SR.buildInvalidModuleOrNamespaceName(), id.idRange))
            | id :: rest when id.idText = MangledGlobalName -> rest
            | _ -> lid
        SynModuleOrNamespaceSig(lid, isRec, NamedModule, decls, xmlDoc, attribs, access, m)

    | ParsedSigFileFragment.AnonModule (defs, m) -> 
        let isLast, isExe = isLastCompiland
        let lower = String.lowercase filename
        if not (isLast && isExe) && not (doNotRequireNamespaceOrModuleSuffixes |> List.exists (Filename.checkSuffix lower)) then 
            match defs with
            | SynModuleSigDecl.NestedModule(_) :: _ -> errorR(Error(FSComp.SR.noEqualSignAfterModule(), m))
            | _ -> errorR(Error(FSComp.SR.buildMultiFileRequiresNamespaceOrModule(), m))

        let modname = ComputeAnonModuleName (not (isNil defs)) defaultNamespace filename (trimRangeToLine m)
        SynModuleOrNamespaceSig(modname, false, AnonModule, defs, PreXmlDoc.Empty, [], None, m)

    | ParsedSigFileFragment.NamespaceFragment (lid, a, kind, c, d, e, m)-> 
        let lid, kind = 
            match lid with 
            | id :: rest when id.idText = MangledGlobalName ->
                rest, if List.isEmpty rest then GlobalNamespace else kind
            | _ -> lid, kind
        SynModuleOrNamespaceSig(lid, a, kind, c, d, e, None, m)



let PostParseModuleImpls (defaultNamespace, filename, isLastCompiland, ParsedImplFile(hashDirectives, impls)) = 
    match impls |> List.rev |> List.tryPick (function ParsedImplFileFragment.NamedModule(SynModuleOrNamespace(lid, _, _, _, _, _, _, _)) -> Some(lid) | _ -> None) with
    | Some lid when impls.Length > 1 -> 
        errorR(Error(FSComp.SR.buildMultipleToplevelModules(), rangeOfLid lid))
    | _ -> 
        ()
    let impls = impls |> List.mapi (fun i x -> PostParseModuleImpl (i, defaultNamespace, isLastCompiland, filename, x)) 
    let qualName = QualFileNameOfImpls filename impls
    let isScript = IsScript filename

    let scopedPragmas = 
        [ for (SynModuleOrNamespace(_, _, _, decls, _, _, _, _)) in impls do 
            for d in decls do
                match d with 
                | SynModuleDecl.HashDirective (hd, _) -> yield! GetScopedPragmasForHashDirective hd
                | _ -> () 
          for hd in hashDirectives do 
              yield! GetScopedPragmasForHashDirective hd ]
    ParsedInput.ImplFile(ParsedImplFileInput(filename, isScript, qualName, scopedPragmas, hashDirectives, impls, isLastCompiland))
  
let PostParseModuleSpecs (defaultNamespace, filename, isLastCompiland, ParsedSigFile(hashDirectives, specs)) = 
    match specs |> List.rev |> List.tryPick (function ParsedSigFileFragment.NamedModule(SynModuleOrNamespaceSig(lid, _, _, _, _, _, _, _)) -> Some(lid) | _ -> None) with
    | Some  lid when specs.Length > 1 -> 
        errorR(Error(FSComp.SR.buildMultipleToplevelModules(), rangeOfLid lid))
    | _ -> 
        ()
        
    let specs = specs |> List.mapi (fun i x -> PostParseModuleSpec(i, defaultNamespace, isLastCompiland, filename, x)) 
    let qualName = QualFileNameOfSpecs filename specs
    let scopedPragmas = 
        [ for (SynModuleOrNamespaceSig(_, _, _, decls, _, _, _, _)) in specs do 
            for d in decls do
                match d with 
                | SynModuleSigDecl.HashDirective(hd, _) -> yield! GetScopedPragmasForHashDirective hd
                | _ -> () 
          for hd in hashDirectives do 
              yield! GetScopedPragmasForHashDirective hd ]

    ParsedInput.SigFile(ParsedSigFileInput(filename, qualName, scopedPragmas, hashDirectives, specs))

type ModuleNamesDict = Map<string,Map<string,QualifiedNameOfFile>>

/// Checks if a module name is already given and deduplicates the name if needed.
let DeduplicateModuleName (moduleNamesDict: ModuleNamesDict) fileName (qualNameOfFile: QualifiedNameOfFile) =
    let path = Path.GetDirectoryName fileName
    let path = if FileSystem.IsPathRootedShim path then try FileSystem.GetFullPathShim path with _ -> path else path
    match moduleNamesDict.TryGetValue qualNameOfFile.Text with
    | true, paths ->
        if paths.ContainsKey path then 
            paths.[path], moduleNamesDict
        else
            let count = paths.Count + 1
            let id = qualNameOfFile.Id
            let qualNameOfFileT = if count = 1 then qualNameOfFile else QualifiedNameOfFile(Ident(id.idText + "___" + count.ToString(), id.idRange))
            let moduleNamesDictT = moduleNamesDict.Add(qualNameOfFile.Text, paths.Add(path, qualNameOfFileT))
            qualNameOfFileT, moduleNamesDictT
    | _ ->
        let moduleNamesDictT = moduleNamesDict.Add(qualNameOfFile.Text, Map.empty.Add(path, qualNameOfFile))
        qualNameOfFile, moduleNamesDictT

/// Checks if a ParsedInput is using a module name that was already given and deduplicates the name if needed.
let DeduplicateParsedInputModuleName (moduleNamesDict: ModuleNamesDict) input =
    match input with
    | ParsedInput.ImplFile (ParsedImplFileInput.ParsedImplFileInput(fileName, isScript, qualNameOfFile, scopedPragmas, hashDirectives, modules, (isLastCompiland, isExe))) ->
        let qualNameOfFileT, moduleNamesDictT = DeduplicateModuleName moduleNamesDict fileName qualNameOfFile
        let inputT = ParsedInput.ImplFile(ParsedImplFileInput.ParsedImplFileInput(fileName, isScript, qualNameOfFileT, scopedPragmas, hashDirectives, modules, (isLastCompiland, isExe)))
        inputT, moduleNamesDictT
    | ParsedInput.SigFile (ParsedSigFileInput.ParsedSigFileInput(fileName, qualNameOfFile, scopedPragmas, hashDirectives, modules)) ->
        let qualNameOfFileT, moduleNamesDictT = DeduplicateModuleName moduleNamesDict fileName qualNameOfFile
        let inputT = ParsedInput.SigFile (ParsedSigFileInput.ParsedSigFileInput(fileName, qualNameOfFileT, scopedPragmas, hashDirectives, modules))
        inputT, moduleNamesDictT

let ParseInput (lexer, errorLogger: ErrorLogger, lexbuf: UnicodeLexing.Lexbuf, defaultNamespace, filename, isLastCompiland) = 
    // The assert below is almost ok, but it fires in two cases:
    //  - fsi.exe sometimes passes "stdin" as a dummy filename
    //  - if you have a #line directive, e.g. 
    //        # 1000 "Line01.fs"
    //    then it also asserts.  But these are edge cases that can be fixed later, e.g. in bug 4651.
    //System.Diagnostics.Debug.Assert(System.IO.Path.IsPathRooted(filename), sprintf "should be absolute: '%s'" filename)
    let lower = String.lowercase filename 
    // Delay sending errors and warnings until after the file is parsed. This gives us a chance to scrape the
    // #nowarn declarations for the file
    let delayLogger = CapturingErrorLogger("Parsing")
    use unwindEL = PushErrorLoggerPhaseUntilUnwind (fun _ -> delayLogger)
    use unwindBP = PushThreadBuildPhaseUntilUnwind BuildPhase.Parse
    let mutable scopedPragmas  = []
    try     
        let input = 
            if mlCompatSuffixes |> List.exists (Filename.checkSuffix lower)   then  
                mlCompatWarning (FSComp.SR.buildCompilingExtensionIsForML()) rangeStartup 

            if FSharpImplFileSuffixes |> List.exists (Filename.checkSuffix lower)   then  
                let impl = Parser.implementationFile lexer lexbuf 
                PostParseModuleImpls (defaultNamespace, filename, isLastCompiland, impl)
            elif FSharpSigFileSuffixes |> List.exists (Filename.checkSuffix lower)  then  
                let intfs = Parser.signatureFile lexer lexbuf 
                PostParseModuleSpecs (defaultNamespace, filename, isLastCompiland, intfs)
            else 
                delayLogger.Error(Error(FSComp.SR.buildInvalidSourceFileExtension(filename), Range.rangeStartup))
        scopedPragmas <- GetScopedPragmasForInput input
        input
    finally
        // OK, now commit the errors, since the ScopedPragmas will (hopefully) have been scraped
        let filteringErrorLogger = ErrorLoggerFilteringByScopedPragmas(false, scopedPragmas, errorLogger)
        delayLogger.CommitDelayedDiagnostics(filteringErrorLogger)

//----------------------------------------------------------------------------
// parsing - ParseOneInputFile
// Filename is (ml/mli/fs/fsi source). Parse it to AST. 
//----------------------------------------------------------------------------
let ParseOneInputLexbuf (tcConfig: TcConfig, lexResourceManager, conditionalCompilationDefines, lexbuf, filename, isLastCompiland, errorLogger) =
    use unwindbuildphase = PushThreadBuildPhaseUntilUnwind BuildPhase.Parse
    try 
        let skip = true in (* don't report whitespace from lexer *)
        let lightSyntaxStatus = LightSyntaxStatus (tcConfig.ComputeLightSyntaxInitialStatus(filename), true) 
        let lexargs = mkLexargs (filename, conditionalCompilationDefines@tcConfig.conditionalCompilationDefines, lightSyntaxStatus, lexResourceManager, ref [], errorLogger)
        let shortFilename = SanitizeFileName filename tcConfig.implicitIncludeDir 
        let input = 
            Lexhelp.usingLexbufForParsing (lexbuf, filename) (fun lexbuf ->
                if verbose then dprintn ("Parsing... "+shortFilename)
                let tokenizer = LexFilter.LexFilter(lightSyntaxStatus, tcConfig.compilingFslib, Lexer.token lexargs skip, lexbuf)

                if tcConfig.tokenizeOnly then 
                    while true do 
                        printf "tokenize - getting one token from %s\n" shortFilename
                        let t = tokenizer.Lexer lexbuf
                        printf "tokenize - got %s @ %a\n" (Parser.token_to_string t) outputRange lexbuf.LexemeRange
                        (match t with Parser.EOF _ -> exit 0 | _ -> ())
                        if lexbuf.IsPastEndOfStream then  printf "!!! at end of stream\n"

                if tcConfig.testInteractionParser then 
                    while true do 
                        match (Parser.interaction tokenizer.Lexer lexbuf) with
                        | IDefns(l, m) -> dprintf "Parsed OK, got %d defs @ %a\n" l.Length outputRange m
                        | IHash (_, m) -> dprintf "Parsed OK, got hash @ %a\n" outputRange m
                    exit 0

                let res = ParseInput(tokenizer.Lexer, errorLogger, lexbuf, None, filename, isLastCompiland)

                if tcConfig.reportNumDecls then 
                    let rec flattenSpecs specs = 
                          specs |> List.collect (function (SynModuleSigDecl.NestedModule (_, _, subDecls, _)) -> flattenSpecs subDecls | spec -> [spec])
                    let rec flattenDefns specs = 
                          specs |> List.collect (function (SynModuleDecl.NestedModule (_, _, subDecls, _, _)) -> flattenDefns subDecls | defn -> [defn])

                    let flattenModSpec (SynModuleOrNamespaceSig(_, _, _, decls, _, _, _, _)) = flattenSpecs decls
                    let flattenModImpl (SynModuleOrNamespace(_, _, _, decls, _, _, _, _)) = flattenDefns decls
                    match res with 
                    | ParsedInput.SigFile(ParsedSigFileInput(_, _, _, _, specs)) -> 
                        dprintf "parsing yielded %d specs" (List.collect flattenModSpec specs).Length
                    | ParsedInput.ImplFile(ParsedImplFileInput(modules = impls)) -> 
                        dprintf "parsing yielded %d definitions" (List.collect flattenModImpl impls).Length
                res
            )
        if verbose then dprintn ("Parsed "+shortFilename)
        Some input 
    with e -> (* errorR(Failure("parse failed")); *) errorRecovery e rangeStartup; None 
            
            
let ParseOneInputFile (tcConfig: TcConfig, lexResourceManager, conditionalCompilationDefines, filename, isLastCompiland, errorLogger, retryLocked) =
    try 
       let lower = String.lowercase filename
       if List.exists (Filename.checkSuffix lower) (FSharpSigFileSuffixes@FSharpImplFileSuffixes)  then  
            if not(FileSystem.SafeExists(filename)) then
                error(Error(FSComp.SR.buildCouldNotFindSourceFile(filename), rangeStartup))
            // bug 3155: if the file name is indirect, use a full path
            let lexbuf = UnicodeLexing.UnicodeFileAsLexbuf(filename, tcConfig.inputCodePage, retryLocked) 
            ParseOneInputLexbuf(tcConfig, lexResourceManager, conditionalCompilationDefines, lexbuf, filename, isLastCompiland, errorLogger)
       else error(Error(FSComp.SR.buildInvalidSourceFileExtension(SanitizeFileName filename tcConfig.implicitIncludeDir), rangeStartup))
    with e -> (* errorR(Failure("parse failed")); *) errorRecovery e rangeStartup; None 
     

[<Sealed>] 
type TcAssemblyResolutions(tcConfig: TcConfig, results: AssemblyResolution list, unresolved: UnresolvedAssemblyReference list) = 

    let originalReferenceToResolution = results |> List.map (fun r -> r.originalReference.Text, r) |> Map.ofList
    let resolvedPathToResolution      = results |> List.map (fun r -> r.resolvedPath, r) |> Map.ofList

    /// Add some resolutions to the map of resolution results.                
    member tcResolutions.AddResolutionResults(newResults) = TcAssemblyResolutions(tcConfig, results @ newResults, unresolved)

    /// Add some unresolved results.
    member tcResolutions.AddUnresolvedReferences(newUnresolved) = TcAssemblyResolutions(tcConfig, results, unresolved @ newUnresolved)

    /// Get information about referenced DLLs
    member tcResolutions.GetAssemblyResolutions() = results
    member tcResolutions.GetUnresolvedReferences() = unresolved
    member tcResolutions.TryFindByOriginalReference(assemblyReference: AssemblyReference) = originalReferenceToResolution.TryFind assemblyReference.Text

    /// This doesn't need to be cancellable, it is only used by F# Interactive
    member tcResolution.TryFindByExactILAssemblyRef (ctok, assemblyRef) = 
        results |> List.tryFind (fun ar->
            let r = ar.GetILAssemblyRef(ctok, tcConfig.reduceMemoryUsage, tcConfig.tryGetMetadataSnapshot) |> Cancellable.runWithoutCancellation 
            r = assemblyRef)

    /// This doesn't need to be cancellable, it is only used by F# Interactive
    member tcResolution.TryFindBySimpleAssemblyName (ctok, simpleAssemName) = 
        results |> List.tryFind (fun ar->
            let r = ar.GetILAssemblyRef(ctok, tcConfig.reduceMemoryUsage, tcConfig.tryGetMetadataSnapshot) |> Cancellable.runWithoutCancellation 
            r.Name = simpleAssemName)

    member tcResolutions.TryFindByResolvedPath nm = resolvedPathToResolution.TryFind nm
    member tcResolutions.TryFindByOriginalReferenceText nm = originalReferenceToResolution.TryFind nm
        
    static member ResolveAssemblyReferences (ctok, tcConfig: TcConfig, assemblyList: AssemblyReference list, knownUnresolved: UnresolvedAssemblyReference list) : TcAssemblyResolutions =
        let resolved, unresolved = 
            if tcConfig.useSimpleResolution then 
                let resolutions = 
                    assemblyList 
                    |> List.map (fun assemblyReference -> 
                           try 
                               Choice1Of2 (tcConfig.ResolveLibWithDirectories (CcuLoadFailureAction.RaiseError, assemblyReference) |> Option.get)
                           with e -> 
                               errorRecovery e assemblyReference.Range
                               Choice2Of2 assemblyReference)
                let successes = resolutions |> List.choose (function Choice1Of2 x -> Some x | _ -> None)
                let failures = resolutions |> List.choose (function Choice2Of2 x -> Some (UnresolvedAssemblyReference(x.Text, [x])) | _ -> None)
                successes, failures
            else
                RequireCompilationThread ctok // we don't want to do assembly resolution concurrently, we assume MSBuild doesn't handle this
                TcConfig.TryResolveLibsUsingMSBuildRules (tcConfig, assemblyList, rangeStartup, ResolveAssemblyReferenceMode.ReportErrors)
        TcAssemblyResolutions(tcConfig, resolved, unresolved @ knownUnresolved)                    


    static member GetAllDllReferences (tcConfig: TcConfig) =
        [
            let primaryReference = tcConfig.PrimaryAssemblyDllReference()
            yield primaryReference

            if not tcConfig.compilingFslib then 
                yield tcConfig.CoreLibraryDllReference()

            let assumeDotNetFramework = primaryReference.SimpleAssemblyNameIs("mscorlib")
            if tcConfig.framework then 
                for s in DefaultReferencesForScriptsAndOutOfProjectSources(assumeDotNetFramework) do 
                    yield AssemblyReference(rangeStartup, (if s.EndsWith(".dll", StringComparison.OrdinalIgnoreCase) then s else s+".dll"), None)

            if tcConfig.useFsiAuxLib then
                let name = Path.Combine(tcConfig.fsharpBinariesDir, GetFsiLibraryName() + ".dll")
                yield AssemblyReference(rangeStartup, name, None)

            yield! tcConfig.referencedDLLs
        ]

    static member SplitNonFoundationalResolutions (ctok, tcConfig: TcConfig) =
        let assemblyList = TcAssemblyResolutions.GetAllDllReferences tcConfig
        let resolutions = TcAssemblyResolutions.ResolveAssemblyReferences (ctok, tcConfig, assemblyList, tcConfig.knownUnresolvedReferences)
        let frameworkDLLs, nonFrameworkReferences = resolutions.GetAssemblyResolutions() |> List.partition (fun r -> r.sysdir) 
        let unresolved = resolutions.GetUnresolvedReferences()
#if DEBUG
        let itFailed = ref false
        let addedText = "\nIf you want to debug this right now, attach a debugger, and put a breakpoint in 'CompileOps.fs' near the text '!itFailed', and you can re-step through the assembly resolution logic."
        unresolved 
        |> List.iter (fun (UnresolvedAssemblyReference(referenceText, _ranges)) ->
            if referenceText.Contains("mscorlib") then
                System.Diagnostics.Debug.Assert(false, sprintf "whoops, did not resolve mscorlib: '%s'%s" referenceText addedText)
                itFailed := true)
        frameworkDLLs 
        |> List.iter (fun x ->
            if not(FileSystem.IsPathRootedShim(x.resolvedPath)) then
                System.Diagnostics.Debug.Assert(false, sprintf "frameworkDLL should be absolute path: '%s'%s" x.resolvedPath addedText)
                itFailed := true)
        nonFrameworkReferences 
        |> List.iter (fun x -> 
            if not(FileSystem.IsPathRootedShim(x.resolvedPath)) then
                System.Diagnostics.Debug.Assert(false, sprintf "nonFrameworkReference should be absolute path: '%s'%s" x.resolvedPath addedText) 
                itFailed := true)
        if !itFailed then
            // idea is, put a breakpoint here and then step through
            let assemblyList = TcAssemblyResolutions.GetAllDllReferences tcConfig
            let resolutions = TcAssemblyResolutions.ResolveAssemblyReferences (ctok, tcConfig, assemblyList, [])
            let _frameworkDLLs, _nonFrameworkReferences = resolutions.GetAssemblyResolutions() |> List.partition (fun r -> r.sysdir) 
            ()
#endif
        frameworkDLLs, nonFrameworkReferences, unresolved

    static member BuildFromPriorResolutions (ctok, tcConfig: TcConfig, resolutions, knownUnresolved) =
        let references = resolutions |> List.map (fun r -> r.originalReference)
        TcAssemblyResolutions.ResolveAssemblyReferences (ctok, tcConfig, references, knownUnresolved)
            

//----------------------------------------------------------------------------
// Typecheck and optimization environments on disk
//--------------------------------------------------------------------------

let IsSignatureDataResource         (r: ILResource) = 
    r.Name.StartsWithOrdinal(FSharpSignatureDataResourceName) ||
    r.Name.StartsWithOrdinal(FSharpSignatureDataResourceName2)

let IsOptimizationDataResource      (r: ILResource) = 
    r.Name.StartsWithOrdinal(FSharpOptimizationDataResourceName)|| 
    r.Name.StartsWithOrdinal(FSharpOptimizationDataResourceName2)

let GetSignatureDataResourceName    (r: ILResource) = 
    if r.Name.StartsWithOrdinal(FSharpSignatureDataResourceName) then 
        String.dropPrefix r.Name FSharpSignatureDataResourceName
    elif r.Name.StartsWithOrdinal(FSharpSignatureDataResourceName2) then 
        String.dropPrefix r.Name FSharpSignatureDataResourceName2
    else failwith "GetSignatureDataResourceName"

let GetOptimizationDataResourceName (r: ILResource) = 
    if r.Name.StartsWithOrdinal(FSharpOptimizationDataResourceName) then 
        String.dropPrefix r.Name FSharpOptimizationDataResourceName
    elif r.Name.StartsWithOrdinal(FSharpOptimizationDataResourceName2) then 
        String.dropPrefix r.Name FSharpOptimizationDataResourceName2
    else failwith "GetOptimizationDataResourceName"

let IsReflectedDefinitionsResource (r: ILResource) =
    r.Name.StartsWithOrdinal(QuotationPickler.SerializedReflectedDefinitionsResourceNameBase)

let MakeILResource rname bytes = 
    { Name = rname
      Location = ILResourceLocation.LocalOut bytes
      Access = ILResourceAccess.Public
      CustomAttrsStored = storeILCustomAttrs emptyILCustomAttrs
      MetadataIndex = NoMetadataIdx }

let PickleToResource inMem file g scope rname p x = 
    { Name = rname
      Location = (let bytes = pickleObjWithDanglingCcus inMem file g scope p x in ILResourceLocation.LocalOut bytes)
      Access = ILResourceAccess.Public
      CustomAttrsStored = storeILCustomAttrs emptyILCustomAttrs
      MetadataIndex = NoMetadataIdx }

let GetSignatureData (file, ilScopeRef, ilModule, byteReader) : PickledDataWithReferences<PickledCcuInfo> = 
    unpickleObjWithDanglingCcus file ilScopeRef ilModule unpickleCcuInfo (byteReader())

let WriteSignatureData (tcConfig: TcConfig, tcGlobals, exportRemapping, ccu: CcuThunk, file, inMem) : ILResource = 
    let mspec = ccu.Contents
    let mspec = ApplyExportRemappingToEntity tcGlobals exportRemapping mspec
    // For historical reasons, we use a different resource name for FSharp.Core, so older F# compilers 
    // don't complain when they see the resource.
    let rname = if ccu.AssemblyName = GetFSharpCoreLibraryName() then FSharpSignatureDataResourceName2 else FSharpSignatureDataResourceName 
    PickleToResource inMem file tcGlobals ccu (rname+ccu.AssemblyName) pickleCcuInfo 
        { mspec=mspec 
          compileTimeWorkingDir=tcConfig.implicitIncludeDir
          usesQuotations = ccu.UsesFSharp20PlusQuotations }

let GetOptimizationData (file, ilScopeRef, ilModule, byteReader) = 
    unpickleObjWithDanglingCcus file ilScopeRef ilModule Optimizer.u_CcuOptimizationInfo (byteReader())

let WriteOptimizationData (tcGlobals, file, inMem, ccu: CcuThunk, modulInfo) = 
    // For historical reasons, we use a different resource name for FSharp.Core, so older F# compilers 
    // don't complain when they see the resource.
    let rname = if ccu.AssemblyName = GetFSharpCoreLibraryName() then FSharpOptimizationDataResourceName2 else FSharpOptimizationDataResourceName 
    PickleToResource inMem file tcGlobals ccu (rname+ccu.AssemblyName) Optimizer.p_CcuOptimizationInfo modulInfo

//----------------------------------------------------------------------------
// Abstraction for project reference

type RawFSharpAssemblyDataBackedByFileOnDisk (ilModule: ILModuleDef, ilAssemblyRefs) = 
    let externalSigAndOptData = ["FSharp.Core"]
    interface IRawFSharpAssemblyData with 
         member __.GetAutoOpenAttributes(ilg) = GetAutoOpenAttributes ilg ilModule 
         member __.GetInternalsVisibleToAttributes(ilg) = GetInternalsVisibleToAttributes ilg ilModule 
         member __.TryGetILModuleDef() = Some ilModule 
         member __.GetRawFSharpSignatureData(m, ilShortAssemName, filename) = 
            let resources = ilModule.Resources.AsList
            let sigDataReaders = 
                [ for iresource in resources do
                    if IsSignatureDataResource iresource then 
                        let ccuName = GetSignatureDataResourceName iresource
                        yield (ccuName, fun () -> iresource.GetBytes()) ]
                        
            let sigDataReaders = 
                if sigDataReaders.IsEmpty && List.contains ilShortAssemName externalSigAndOptData then 
                    let sigFileName = Path.ChangeExtension(filename, "sigdata")
                    if not (FileSystem.SafeExists sigFileName) then 
                        error(Error(FSComp.SR.buildExpectedSigdataFile (FileSystem.GetFullPathShim sigFileName), m))
                    [ (ilShortAssemName, fun () -> FileSystem.ReadAllBytesShim sigFileName)]
                else
                    sigDataReaders
            sigDataReaders
         member __.GetRawFSharpOptimizationData(m, ilShortAssemName, filename) =             
            let optDataReaders = 
                ilModule.Resources.AsList
                |> List.choose (fun r -> if IsOptimizationDataResource r then Some(GetOptimizationDataResourceName r, (fun () -> r.GetBytes())) else None)

            // Look for optimization data in a file 
            let optDataReaders = 
                if optDataReaders.IsEmpty && List.contains ilShortAssemName externalSigAndOptData then 
                    let optDataFile = Path.ChangeExtension(filename, "optdata")
                    if not (FileSystem.SafeExists optDataFile)  then 
                        error(Error(FSComp.SR.buildExpectedFileAlongSideFSharpCore(optDataFile, FileSystem.GetFullPathShim optDataFile), m))
                    [ (ilShortAssemName, (fun () -> FileSystem.ReadAllBytesShim optDataFile))]
                else
                    optDataReaders
            optDataReaders
         member __.GetRawTypeForwarders() =
            match ilModule.Manifest with 
            | Some manifest -> manifest.ExportedTypes
            | None -> mkILExportedTypes []
         member __.ShortAssemblyName = GetNameOfILModule ilModule 
         member __.ILScopeRef = MakeScopeRefForILModule ilModule
         member __.ILAssemblyRefs = ilAssemblyRefs
         member __.HasAnyFSharpSignatureDataAttribute = 
            let attrs = GetCustomAttributesOfILModule ilModule
            List.exists IsSignatureDataVersionAttr attrs
         member __.HasMatchingFSharpSignatureDataAttribute(ilg) = 
            let attrs = GetCustomAttributesOfILModule ilModule
            List.exists (IsMatchingSignatureDataVersionAttr ilg (IL.parseILVersion Internal.Utilities.FSharpEnvironment.FSharpBinaryMetadataFormatRevision)) attrs


//----------------------------------------------------------------------------
// Relink blobs of saved data by fixing up ccus.
//--------------------------------------------------------------------------

let availableToOptionalCcu = function
    | ResolvedCcu(ccu) -> Some(ccu)
    | UnresolvedCcu _ -> None


//----------------------------------------------------------------------------
// TcConfigProvider
//--------------------------------------------------------------------------

/// Represents a computation to return a TcConfig. Normally this is just a constant immutable TcConfig, 
/// but for F# Interactive it may be based on an underlying mutable TcConfigBuilder.
type TcConfigProvider = 
    | TcConfigProvider of (CompilationThreadToken -> TcConfig)
    member x.Get(ctok) = (let (TcConfigProvider(f)) = x in f ctok)

    /// Get a TcConfigProvider which will return only the exact TcConfig.
    static member Constant(tcConfig) = TcConfigProvider(fun _ctok -> tcConfig)

    /// Get a TcConfigProvider which will continue to respect changes in the underlying
    /// TcConfigBuilder rather than delivering snapshots.
    static member BasedOnMutableBuilder(tcConfigB) = TcConfigProvider(fun _ctok -> TcConfig.Create(tcConfigB, validate=false))
    
    
//----------------------------------------------------------------------------
// TcImports
//--------------------------------------------------------------------------

          
/// Represents a table of imported assemblies with their resolutions.
[<Sealed>] 
type TcImports(tcConfigP: TcConfigProvider, initialResolutions: TcAssemblyResolutions, importsBase: TcImports option, ilGlobalsOpt) = 

    let mutable resolutions = initialResolutions
    let mutable importsBase: TcImports option = importsBase
    let mutable dllInfos: ImportedBinary list = []
    let mutable dllTable: NameMap<ImportedBinary> = NameMap.empty
    let mutable ccuInfos: ImportedAssembly list = []
    let mutable ccuTable: NameMap<ImportedAssembly> = NameMap.empty
    let mutable disposeActions = []
    let mutable disposed = false
    let mutable ilGlobalsOpt = ilGlobalsOpt
    let mutable tcGlobals = None
#if !NO_EXTENSIONTYPING
    let mutable generatedTypeRoots = new System.Collections.Generic.Dictionary<ILTypeRef, int * ProviderGeneratedType>()
#endif
    
    let CheckDisposed() =
        if disposed then assert false

    static let ccuHasType (ccu: CcuThunk) (nsname: string list) (tname: string) =
        match (Some ccu.Contents, nsname) ||> List.fold (fun entityOpt n -> match entityOpt with None -> None | Some entity -> entity.ModuleOrNamespaceType.AllEntitiesByCompiledAndLogicalMangledNames.TryFind n) with
        | Some ns ->
                match Map.tryFind tname ns.ModuleOrNamespaceType.TypesByMangledName with
                | Some _ -> true
                | None -> false
        | None -> false
  
    member private tcImports.Base  = 
            CheckDisposed()
            importsBase

    member tcImports.CcuTable =
            CheckDisposed()
            ccuTable
        
    member tcImports.DllTable =
            CheckDisposed()
            dllTable        
        
    member tcImports.RegisterCcu(ccuInfo) =
        CheckDisposed()
        ccuInfos <- ccuInfos ++ ccuInfo
        // Assembly Ref Resolution: remove this use of ccu.AssemblyName
        ccuTable <- NameMap.add (ccuInfo.FSharpViewOfMetadata.AssemblyName) ccuInfo ccuTable
    
    member tcImports.RegisterDll(dllInfo) =
        CheckDisposed()
        dllInfos <- dllInfos ++ dllInfo
        dllTable <- NameMap.add (getNameOfScopeRef dllInfo.ILScopeRef) dllInfo dllTable

    member tcImports.GetDllInfos() = 
        CheckDisposed()
        match importsBase with 
        | Some(importsBase)-> importsBase.GetDllInfos() @ dllInfos
        | None -> dllInfos
        
    member tcImports.AllAssemblyResolutions() = 
        CheckDisposed()
        let ars = resolutions.GetAssemblyResolutions()
        match importsBase with 
        | Some(importsBase)-> importsBase.AllAssemblyResolutions() @ ars
        | None -> ars
        
    member tcImports.TryFindDllInfo (ctok: CompilationThreadToken, m, assemblyName, lookupOnly) =
        CheckDisposed()
        let rec look (t: TcImports) =       
            match NameMap.tryFind assemblyName t.DllTable with
            | Some res -> Some(res)
            | None -> 
                match t.Base with 
                | Some t2 -> look(t2)
                | None -> None
        match look tcImports with
        | Some res -> Some res
        | None ->
            tcImports.ImplicitLoadIfAllowed(ctok, m, assemblyName, lookupOnly)
            look tcImports
    

    member tcImports.FindDllInfo (ctok, m, assemblyName) =
        match tcImports.TryFindDllInfo (ctok, m, assemblyName, lookupOnly=false) with 
        | Some res -> res
        | None -> error(Error(FSComp.SR.buildCouldNotResolveAssembly(assemblyName), m))

    member tcImports.GetImportedAssemblies() = 
        CheckDisposed()
        match importsBase with 
        | Some(importsBase)-> List.append (importsBase.GetImportedAssemblies())  ccuInfos
        | None -> ccuInfos        
        
    member tcImports.GetCcusExcludingBase() = 
        CheckDisposed()
        ccuInfos |> List.map (fun x -> x.FSharpViewOfMetadata)        

    member tcImports.GetCcusInDeclOrder() =         
        CheckDisposed()
        List.map (fun x -> x.FSharpViewOfMetadata) (tcImports.GetImportedAssemblies())  
        
    // This is the main "assembly reference --> assembly" resolution routine. 
    member tcImports.FindCcuInfo (ctok, m, assemblyName, lookupOnly) = 
        CheckDisposed()
        let rec look (t: TcImports) = 
            match NameMap.tryFind assemblyName t.CcuTable with
            | Some res -> Some(res)
            | None -> 
                 match t.Base with 
                 | Some t2 -> look t2 
                 | None -> None

        match look tcImports with
        | Some res -> ResolvedImportedAssembly(res)
        | None ->
            tcImports.ImplicitLoadIfAllowed(ctok, m, assemblyName, lookupOnly)
            match look tcImports with 
            | Some res -> ResolvedImportedAssembly(res)
            | None -> UnresolvedImportedAssembly(assemblyName)
        

    member tcImports.FindCcu (ctok, m, assemblyName, lookupOnly) = 
        CheckDisposed()
        match tcImports.FindCcuInfo(ctok, m, assemblyName, lookupOnly) with
        | ResolvedImportedAssembly(importedAssembly) -> ResolvedCcu(importedAssembly.FSharpViewOfMetadata)
        | UnresolvedImportedAssembly(assemblyName) -> UnresolvedCcu(assemblyName)

    member tcImports.FindCcuFromAssemblyRef(ctok, m, assemblyRef: ILAssemblyRef) = 
        CheckDisposed()
        match tcImports.FindCcuInfo(ctok, m, assemblyRef.Name, lookupOnly=false) with
        | ResolvedImportedAssembly(importedAssembly) -> ResolvedCcu(importedAssembly.FSharpViewOfMetadata)
        | UnresolvedImportedAssembly _ -> UnresolvedCcu(assemblyRef.QualifiedName)


#if !NO_EXTENSIONTYPING
    member tcImports.GetProvidedAssemblyInfo(ctok, m, assembly: Tainted<ProvidedAssembly>) = 
        let anameOpt = assembly.PUntaint((fun assembly -> match assembly with null -> None | a -> Some (a.GetName())), m)
        match anameOpt with 
        | None -> false, None
        | Some aname -> 
        let ilShortAssemName = aname.Name
        match tcImports.FindCcu (ctok, m, ilShortAssemName, lookupOnly=true) with 
        | ResolvedCcu ccu -> 
            if ccu.IsProviderGenerated then 
                let dllinfo = tcImports.FindDllInfo(ctok, m, ilShortAssemName)
                true, dllinfo.ProviderGeneratedStaticLinkMap
            else
                false, None

        | UnresolvedCcu _ -> 
            let g = tcImports.GetTcGlobals()
            let ilScopeRef = ILScopeRef.Assembly (ILAssemblyRef.FromAssemblyName aname)
            let fileName = aname.Name + ".dll"
            let bytes = assembly.PApplyWithProvider((fun (assembly, provider) -> assembly.GetManifestModuleContents(provider)), m).PUntaint(id, m)
            let tcConfig = tcConfigP.Get(ctok)
            let ilModule, ilAssemblyRefs = 
                let opts: ILReaderOptions = 
                    { ilGlobals = g.ilg 
                      reduceMemoryUsage = tcConfig.reduceMemoryUsage
                      pdbDirPath = None 
                      metadataOnly = MetadataOnlyFlag.Yes
                      tryGetMetadataSnapshot = tcConfig.tryGetMetadataSnapshot }
                let reader = OpenILModuleReaderFromBytes fileName bytes opts
                reader.ILModuleDef, reader.ILAssemblyRefs

            let theActualAssembly = assembly.PUntaint((fun x -> x.Handle), m)
            let dllinfo = 
                { RawMetadata= RawFSharpAssemblyDataBackedByFileOnDisk (ilModule, ilAssemblyRefs) 
                  FileName=fileName
                  ProviderGeneratedAssembly=Some theActualAssembly
                  IsProviderGenerated=true
                  ProviderGeneratedStaticLinkMap= if g.isInteractive then None else Some (ProvidedAssemblyStaticLinkingMap.CreateNew())
                  ILScopeRef = ilScopeRef
                  ILAssemblyRefs = ilAssemblyRefs }
            tcImports.RegisterDll(dllinfo)
            let ccuData: CcuData = 
              { IsFSharp=false
                UsesFSharp20PlusQuotations=false
                InvalidateEvent=(new Event<_>()).Publish
                IsProviderGenerated = true
                QualifiedName= Some (assembly.PUntaint((fun a -> a.FullName), m))
                Contents = NewCcuContents ilScopeRef m ilShortAssemName (NewEmptyModuleOrNamespaceType Namespace) 
                ILScopeRef = ilScopeRef
                Stamp = newStamp()
                SourceCodeDirectory = ""  
                FileName = Some fileName
                MemberSignatureEquality = (fun ty1 ty2 -> Tastops.typeEquivAux EraseAll g ty1 ty2)
                ImportProvidedType = (fun ty -> Import.ImportProvidedType (tcImports.GetImportMap()) m ty)
                TryGetILModuleDef = (fun () -> Some ilModule)
                TypeForwarders = Map.empty }
                    
            let ccu = CcuThunk.Create(ilShortAssemName, ccuData)
            let ccuinfo = 
                { FSharpViewOfMetadata=ccu 
                  ILScopeRef = ilScopeRef 
                  AssemblyAutoOpenAttributes = []
                  AssemblyInternalsVisibleToAttributes = []
                  IsProviderGenerated = true
                  TypeProviders=[]
                  FSharpOptimizationData = notlazy None }
            tcImports.RegisterCcu(ccuinfo)
            // Yes, it is generative
            true, dllinfo.ProviderGeneratedStaticLinkMap

    member tcImports.RecordGeneratedTypeRoot root = 
        // checking if given ProviderGeneratedType was already recorded before (probably for another set of static parameters) 
        let (ProviderGeneratedType(_, ilTyRef, _)) = root
        let index = 
            match generatedTypeRoots.TryGetValue ilTyRef with
            | true, (index, _) -> index
            | false, _ -> generatedTypeRoots.Count
        generatedTypeRoots.[ilTyRef] <- (index, root)

    member tcImports.ProviderGeneratedTypeRoots = 
        generatedTypeRoots.Values
        |> Seq.sortBy fst
        |> Seq.map snd
        |> Seq.toList
#endif

    member tcImports.AttachDisposeAction(action) =
        CheckDisposed()
        disposeActions <- action :: disposeActions
  
    // Note: the returned binary reader is associated with the tcImports, i.e. when the tcImports are closed 
    // then the reader is closed. 
    member tcImports.OpenILBinaryModule(ctok, filename, m) = 
      try
        CheckDisposed()
        let tcConfig = tcConfigP.Get(ctok)
        let pdbDirPath =
            // We open the pdb file if one exists parallel to the binary we 
            // are reading, so that --standalone will preserve debug information. 
            if tcConfig.openDebugInformationForLaterStaticLinking then 
                let pdbDir = try Filename.directoryName filename with _ -> "."
                let pdbFile = (try Filename.chopExtension filename with _ -> filename) + ".pdb" 

                if FileSystem.SafeExists(pdbFile) then 
                    if verbose then dprintf "reading PDB file %s from directory %s\n" pdbFile pdbDir
                    Some pdbDir
                else
                    None
            else
                None

        let ilGlobals =
            // ILScopeRef.Local can be used only for primary assembly (mscorlib or System.Runtime) itself
            // Remaining assemblies should be opened using existing ilGlobals (so they can properly locate fundamental types)
            match ilGlobalsOpt with
            | None -> mkILGlobals ILScopeRef.Local
            | Some g -> g

        let ilILBinaryReader =
            OpenILBinary (filename, tcConfig.reduceMemoryUsage, ilGlobals, pdbDirPath, tcConfig.shadowCopyReferences, tcConfig.tryGetMetadataSnapshot)

        tcImports.AttachDisposeAction(fun _ -> (ilILBinaryReader :> IDisposable).Dispose())
        ilILBinaryReader.ILModuleDef, ilILBinaryReader.ILAssemblyRefs
      with e ->
        error(Error(FSComp.SR.buildErrorOpeningBinaryFile(filename, e.Message), m))

    (* auxModTable is used for multi-module assemblies *)
    member tcImports.MkLoaderForMultiModuleILAssemblies ctok m =
        CheckDisposed()
        let auxModTable = HashMultiMap(10, HashIdentity.Structural)
        fun viewedScopeRef ->
        
            let tcConfig = tcConfigP.Get(ctok)
            match viewedScopeRef with
            | ILScopeRef.Module modref -> 
                let key = modref.Name
                if not (auxModTable.ContainsKey(key)) then
                    let resolution = tcConfig.ResolveLibWithDirectories (CcuLoadFailureAction.RaiseError, AssemblyReference(m, key, None)) |> Option.get
                    let ilModule, _ = tcImports.OpenILBinaryModule(ctok, resolution.resolvedPath, m)
                    auxModTable.[key] <- ilModule
                auxModTable.[key] 

            | _ -> 
                error(InternalError("Unexpected ILScopeRef.Local or ILScopeRef.Assembly in exported type table", m))

    member tcImports.IsAlreadyRegistered nm =
        CheckDisposed()
        tcImports.GetDllInfos() |> List.exists (fun dll -> 
            match dll.ILScopeRef with 
            | ILScopeRef.Assembly a -> a.Name =  nm 
            | _ -> false)

    member tcImports.GetImportMap() = 
        CheckDisposed()
        let loaderInterface = 
            { new Import.AssemblyLoader with 
                 member x.FindCcuFromAssemblyRef (ctok, m, ilAssemblyRef) = 
                     tcImports.FindCcuFromAssemblyRef (ctok, m, ilAssemblyRef)
#if !NO_EXTENSIONTYPING
                 member x.GetProvidedAssemblyInfo (ctok, m, assembly) = tcImports.GetProvidedAssemblyInfo (ctok, m, assembly)
                 member x.RecordGeneratedTypeRoot root = tcImports.RecordGeneratedTypeRoot root
#endif
             }
        new Import.ImportMap (tcImports.GetTcGlobals(), loaderInterface)

    // Note the tcGlobals are only available once mscorlib and fslib have been established. For TcImports, 
    // they are logically only needed when converting AbsIL data structures into F# data structures, and
    // when converting AbsIL types in particular, since these types are normalized through the tables
    // in the tcGlobals (E.g. normalizing 'System.Int32' to 'int'). On the whole ImportILAssembly doesn't
    // actually convert AbsIL types - it only converts the outer shell of type definitions - the vast majority of
    // types such as those in method signatures are currently converted on-demand. However ImportILAssembly does have to
    // convert the types that are constraints in generic parameters, which was the original motivation for making sure that
    // ImportILAssembly had a tcGlobals available when it really needs it.
    member tcImports.GetTcGlobals() : TcGlobals =
        CheckDisposed()
        match tcGlobals with 
        | Some g -> g 
        | None -> 
            match importsBase with 
            | Some b -> b.GetTcGlobals() 
            | None -> failwith "unreachable: GetGlobals - are the references to mscorlib.dll and FSharp.Core.dll valid?"

    member private tcImports.SetILGlobals ilg =
        CheckDisposed()
        ilGlobalsOpt <- Some ilg

    member private tcImports.SetTcGlobals g =
        CheckDisposed()
        tcGlobals <- Some g

#if !NO_EXTENSIONTYPING
    member private tcImports.InjectProvidedNamespaceOrTypeIntoEntity 
            (typeProviderEnvironment, 
             tcConfig: TcConfig, 
             m, entity: Entity, 
             injectedNamspace, remainingNamespace, 
             provider, 
             st: Tainted<ProvidedType> option) = 
        match remainingNamespace with
        | next::rest ->
            // Inject the namespace entity 
            match entity.ModuleOrNamespaceType.ModulesAndNamespacesByDemangledName.TryFind(next) with
            | Some childEntity ->
                tcImports.InjectProvidedNamespaceOrTypeIntoEntity (typeProviderEnvironment, tcConfig, m, childEntity, next::injectedNamspace, rest, provider, st)
            | None -> 
                // Build up the artificial namespace if there is not a real one.
                let cpath = CompPath(ILScopeRef.Local, injectedNamspace |> List.rev |> List.map (fun n -> (n, ModuleOrNamespaceKind.Namespace)) )
                let newNamespace = NewModuleOrNamespace (Some cpath) taccessPublic (ident(next, rangeStartup)) XmlDoc.Empty [] (MaybeLazy.Strict (NewEmptyModuleOrNamespaceType Namespace)) 
                entity.ModuleOrNamespaceType.AddModuleOrNamespaceByMutation(newNamespace)
                tcImports.InjectProvidedNamespaceOrTypeIntoEntity (typeProviderEnvironment, tcConfig, m, newNamespace, next::injectedNamspace, rest, provider, st)
        | [] -> 
            match st with
            | Some st ->
                // Inject the wrapper type into the provider assembly.
                //
                // Generated types get properly injected into the provided (i.e. generated) assembly CCU in tc.fs

                let importProvidedType t = Import.ImportProvidedType (tcImports.GetImportMap()) m t
                let isSuppressRelocate = tcConfig.isInteractive || st.PUntaint((fun st -> st.IsSuppressRelocate), m) 
                let newEntity = Construct.NewProvidedTycon(typeProviderEnvironment, st, importProvidedType, isSuppressRelocate, m) 
                entity.ModuleOrNamespaceType.AddProvidedTypeEntity(newEntity)
            | None -> ()

            entity.entity_tycon_repr <-
                match entity.TypeReprInfo with 
                // This is the first extension 
                | TNoRepr -> 
                    TProvidedNamespaceExtensionPoint(typeProviderEnvironment, [provider])
                                
                // Add to the existing list of extensions
                | TProvidedNamespaceExtensionPoint(resolutionFolder, prior) as repr -> 
                    if not(prior |> List.exists(fun r->Tainted.EqTainted r provider)) then 
                        TProvidedNamespaceExtensionPoint(resolutionFolder, provider::prior)
                    else 
                        repr

                | _ -> failwith "Unexpected representation in namespace entity referred to by a type provider"

    member tcImports.ImportTypeProviderExtensions 
               (ctok, tcConfig: TcConfig, 
                fileNameOfRuntimeAssembly, 
                ilScopeRefOfRuntimeAssembly, 
                runtimeAssemblyAttributes: ILAttribute list, 
                entityToInjectInto, invalidateCcu: Event<_>, m) = 

        let startingErrorCount = CompileThreadStatic.ErrorLogger.ErrorCount

        // Find assembly level TypeProviderAssemblyAttributes. These will point to the assemblies that 
        // have class which implement ITypeProvider and which have TypeProviderAttribute on them.
        let designTimeAssemblyNames = 
            runtimeAssemblyAttributes 
            |> List.choose (TryDecodeTypeProviderAssemblyAttr (defaultArg ilGlobalsOpt EcmaMscorlibILGlobals))
            // If no design-time assembly is specified, use the runtime assembly
            |> List.map (function null -> fileNameOfRuntimeAssembly | s -> s)
            // For each simple name of a design-time assembly, we take the first matching one in the order they are 
            // specified in the attributes
            |> List.distinctBy (fun s -> try Path.GetFileNameWithoutExtension(s) with _ -> s)

        if not (List.isEmpty designTimeAssemblyNames) then

            // Find the SystemRuntimeAssemblyVersion value to report in the TypeProviderConfig.
            let primaryAssemblyVersion = 
                let primaryAssemblyRef = tcConfig.PrimaryAssemblyDllReference()
                let resolution = tcConfig.ResolveLibWithDirectories (CcuLoadFailureAction.RaiseError, primaryAssemblyRef) |> Option.get
                 // MSDN: this method causes the file to be opened and closed, but the assembly is not added to this domain
                let name = System.Reflection.AssemblyName.GetAssemblyName(resolution.resolvedPath)
                name.Version

            let typeProviderEnvironment = 
                 { resolutionFolder       = tcConfig.implicitIncludeDir
                   outputFile             = tcConfig.outputFile
                   showResolutionMessages = tcConfig.showExtensionTypeMessages 
                   referencedAssemblies   = Array.distinct [| for r in tcImports.AllAssemblyResolutions() -> r.resolvedPath |]
                   temporaryFolder        = FileSystem.GetTempPathShim() }

            // The type provider should not hold strong references to disposed
            // TcImport objects.  So the callbacks provided in the type provider config
            // dispatch via a thunk which gets set to a non-resource-capturing 
            // failing function when the object is disposed. 
            let systemRuntimeContainsType =  
                // NOTE: do not touch this
                let systemRuntimeContainsTypeRef = ref (fun typeName -> tcImports.SystemRuntimeContainsType(typeName))
                tcImports.AttachDisposeAction(fun () -> systemRuntimeContainsTypeRef := (fun _ -> raise (System.ObjectDisposedException("The type provider has been disposed"))))  
                fun arg -> systemRuntimeContainsTypeRef.Value arg  

            let providers = 
                [ for designTimeAssemblyName in designTimeAssemblyNames do
                      yield! ExtensionTyping.GetTypeProvidersOfAssembly(fileNameOfRuntimeAssembly, ilScopeRefOfRuntimeAssembly, designTimeAssemblyName, typeProviderEnvironment, 
                                                                        tcConfig.isInvalidationSupported, tcConfig.isInteractive, systemRuntimeContainsType, primaryAssemblyVersion, m) ]

            // Note, type providers are disposable objects. The TcImports owns the provider objects - when/if it is disposed, the providers are disposed.
            // We ignore all exceptions from provider disposal.
            for provider in providers do 
                tcImports.AttachDisposeAction(fun () -> 
                    try 
                        provider.PUntaintNoFailure(fun x -> x).Dispose() 
                    with e -> 
                        ())
            
            // Add the invalidation signal handlers to each provider
            for provider in providers do 
                provider.PUntaint((fun tp -> 
                    let handler = tp.Invalidate.Subscribe(fun _ -> invalidateCcu.Trigger ("The provider '" + fileNameOfRuntimeAssembly + "' reported a change"))  
                    tcImports.AttachDisposeAction(fun () -> try handler.Dispose() with _ -> ())), m)  
                
            match providers with
            | [] -> 
                warning(Error(FSComp.SR.etHostingAssemblyFoundWithoutHosts(fileNameOfRuntimeAssembly, typeof<Microsoft.FSharp.Core.CompilerServices.TypeProviderAssemblyAttribute>.FullName), m)) 
            | _ -> 

#if DEBUG
                if typeProviderEnvironment.showResolutionMessages then
                    dprintfn "Found extension type hosting hosting assembly '%s' with the following extensions:" fileNameOfRuntimeAssembly
                    providers |> List.iter(fun provider ->dprintfn " %s" (ExtensionTyping.DisplayNameOfTypeProvider(provider.TypeProvider, m)))
#endif
                    
                for provider in providers do 
                    try
                        // Inject an entity for the namespace, or if one already exists, then record this as a provider
                        // for that namespace.
                        let rec loop (providedNamespace: Tainted<IProvidedNamespace>) =
                            let path = ExtensionTyping.GetProvidedNamespaceAsPath(m, provider, providedNamespace.PUntaint((fun r -> r.NamespaceName), m))
                            tcImports.InjectProvidedNamespaceOrTypeIntoEntity (typeProviderEnvironment, tcConfig, m, entityToInjectInto, [], path, provider, None)

                            // Inject entities for the types returned by provider.GetTypes(). 
                            //
                            // NOTE: The types provided by GetTypes() are available for name resolution
                            // when the namespace is "opened". This is part of the specification of the language
                            // feature.
                            let tys = providedNamespace.PApplyArray((fun provider -> provider.GetTypes()), "GetTypes", m)
                            let ptys = [| for ty in tys -> ty.PApply((fun ty -> ty |> ProvidedType.CreateNoContext), m) |]
                            for st in ptys do 
                                tcImports.InjectProvidedNamespaceOrTypeIntoEntity (typeProviderEnvironment, tcConfig, m, entityToInjectInto, [], path, provider, Some st)

                            for providedNestedNamespace in providedNamespace.PApplyArray((fun provider -> provider.GetNestedNamespaces()), "GetNestedNamespaces", m) do 
                                loop providedNestedNamespace

                        RequireCompilationThread ctok // IProvidedType.GetNamespaces is an example of a type provider call
                        let providedNamespaces = provider.PApplyArray((fun r -> r.GetNamespaces()), "GetNamespaces", m)

                        for providedNamespace in providedNamespaces do
                            loop providedNamespace
                    with e -> 
                        errorRecovery e m

                if startingErrorCount<CompileThreadStatic.ErrorLogger.ErrorCount then
                    error(Error(FSComp.SR.etOneOrMoreErrorsSeenDuringExtensionTypeSetting(), m))  

            providers 
        else []
#endif

    /// Query information about types available in target system runtime library
    member tcImports.SystemRuntimeContainsType (typeName: string) : bool = 
        let ns, typeName = IL.splitILTypeName typeName
        let tcGlobals = tcImports.GetTcGlobals()
        tcGlobals.TryFindSysTyconRef ns typeName |> Option.isSome

    // Add a referenced assembly
    //
    // Retargetable assembly refs are required for binaries that must run 
    // against DLLs supported by multiple publishers. For example
    // Compact Framework binaries must use this. However it is not
    // clear when else it is required, e.g. for Mono.
    
    member tcImports.PrepareToImportReferencedILAssembly (ctok, m, filename, dllinfo: ImportedBinary) =
        CheckDisposed()
        let tcConfig = tcConfigP.Get(ctok)
        assert dllinfo.RawMetadata.TryGetILModuleDef().IsSome
        let ilModule = dllinfo.RawMetadata.TryGetILModuleDef().Value
        let ilScopeRef = dllinfo.ILScopeRef
        let aref =   
            match ilScopeRef with 
            | ILScopeRef.Assembly aref -> aref 
            | _ -> error(InternalError("PrepareToImportReferencedILAssembly: cannot reference .NET netmodules directly, reference the containing assembly instead", m))

        let nm = aref.Name
        if verbose then dprintn ("Converting IL assembly to F# data structures "+nm)
        let auxModuleLoader = tcImports.MkLoaderForMultiModuleILAssemblies ctok m
        let invalidateCcu = new Event<_>()
        let ccu = Import.ImportILAssembly(tcImports.GetImportMap, m, auxModuleLoader, ilScopeRef, tcConfig.implicitIncludeDir, Some filename, ilModule, invalidateCcu.Publish)
        
        let ilg = defaultArg ilGlobalsOpt EcmaMscorlibILGlobals

        let ccuinfo = 
            { FSharpViewOfMetadata=ccu 
              ILScopeRef = ilScopeRef 
              AssemblyAutoOpenAttributes = GetAutoOpenAttributes ilg ilModule
              AssemblyInternalsVisibleToAttributes = GetInternalsVisibleToAttributes ilg ilModule
#if !NO_EXTENSIONTYPING
              IsProviderGenerated = false 
              TypeProviders = []
#endif
              FSharpOptimizationData = notlazy None }
        tcImports.RegisterCcu(ccuinfo)
        let phase2 () = 
#if !NO_EXTENSIONTYPING
            ccuinfo.TypeProviders <- tcImports.ImportTypeProviderExtensions (ctok, tcConfig, filename, ilScopeRef, ilModule.ManifestOfAssembly.CustomAttrs.AsList, ccu.Contents, invalidateCcu, m)
#endif
            [ResolvedImportedAssembly(ccuinfo)]
        phase2

    member tcImports.PrepareToImportReferencedFSharpAssembly (ctok, m, filename, dllinfo: ImportedBinary) =
        CheckDisposed()
#if !NO_EXTENSIONTYPING
        let tcConfig = tcConfigP.Get(ctok)
#endif
        let ilModule = dllinfo.RawMetadata 
        let ilScopeRef = dllinfo.ILScopeRef 
        let ilShortAssemName = getNameOfScopeRef ilScopeRef 
        if verbose then dprintn ("Converting F# assembly to F# data structures "+(getNameOfScopeRef ilScopeRef))
        if verbose then dprintn ("Relinking interface info from F# assembly "+ilShortAssemName)
        let optDataReaders = ilModule.GetRawFSharpOptimizationData(m, ilShortAssemName, filename)

        let ccuRawDataAndInfos = 
            ilModule.GetRawFSharpSignatureData(m, ilShortAssemName, filename)
            |> List.map (fun (ccuName, sigDataReader) -> 
                let data = GetSignatureData (filename, ilScopeRef, ilModule.TryGetILModuleDef(), sigDataReader)

                let optDatas = Map.ofList optDataReaders

                let minfo: PickledCcuInfo = data.RawData 
                let mspec = minfo.mspec 

#if !NO_EXTENSIONTYPING
                let invalidateCcu = new Event<_>()
#endif

                let codeDir = minfo.compileTimeWorkingDir
                let ccuData: CcuData = 
                    { ILScopeRef=ilScopeRef
                      Stamp = newStamp()
                      FileName = Some filename 
                      QualifiedName= Some(ilScopeRef.QualifiedName)
                      SourceCodeDirectory = codeDir  (* note: in some cases we fix up this information later *)
                      IsFSharp=true
                      Contents = mspec 
#if !NO_EXTENSIONTYPING
                      InvalidateEvent=invalidateCcu.Publish
                      IsProviderGenerated = false
                      ImportProvidedType = (fun ty -> Import.ImportProvidedType (tcImports.GetImportMap()) m ty)
#endif
                      TryGetILModuleDef = ilModule.TryGetILModuleDef
                      UsesFSharp20PlusQuotations = minfo.usesQuotations
                      MemberSignatureEquality= (fun ty1 ty2 -> Tastops.typeEquivAux EraseAll (tcImports.GetTcGlobals()) ty1 ty2)
                      TypeForwarders = ImportILAssemblyTypeForwarders(tcImports.GetImportMap, m, ilModule.GetRawTypeForwarders()) }

                let ccu = CcuThunk.Create(ccuName, ccuData)

                let optdata = 
                    lazy 
                        (match Map.tryFind ccuName optDatas  with 
                         | None -> 
                            if verbose then dprintf "*** no optimization data for CCU %s, was DLL compiled with --no-optimization-data??\n" ccuName 
                            None
                         | Some info -> 
                            let data = GetOptimizationData (filename, ilScopeRef, ilModule.TryGetILModuleDef(), info)
                            let res = data.OptionalFixup(fun nm -> availableToOptionalCcu(tcImports.FindCcu(ctok, m, nm, lookupOnly=false))) 
                            if verbose then dprintf "found optimization data for CCU %s\n" ccuName 
                            Some res)
                let ilg = defaultArg ilGlobalsOpt EcmaMscorlibILGlobals
                let ccuinfo = 
                    { FSharpViewOfMetadata=ccu 
                      AssemblyAutoOpenAttributes = ilModule.GetAutoOpenAttributes(ilg)
                      AssemblyInternalsVisibleToAttributes = ilModule.GetInternalsVisibleToAttributes(ilg)
                      FSharpOptimizationData=optdata 
#if !NO_EXTENSIONTYPING
                      IsProviderGenerated = false
                      TypeProviders = []
#endif
                      ILScopeRef = ilScopeRef }  
                let phase2() = 
#if !NO_EXTENSIONTYPING
                     match ilModule.TryGetILModuleDef() with 
                     | None -> () // no type providers can be used without a real IL Module present
                     | Some ilModule ->
                         ccuinfo.TypeProviders <- tcImports.ImportTypeProviderExtensions (ctok, tcConfig, filename, ilScopeRef, ilModule.ManifestOfAssembly.CustomAttrs.AsList, ccu.Contents, invalidateCcu, m)
#else
                     ()
#endif
                data, ccuinfo, phase2)
                     
        // Register all before relinking to cope with mutually-referential ccus 
        ccuRawDataAndInfos |> List.iter (p23 >> tcImports.RegisterCcu)
        let phase2 () = 
            (* Relink *)
            (* dprintf "Phase2: %s\n" filename; REMOVE DIAGNOSTICS *)
            ccuRawDataAndInfos |> List.iter (fun (data, _, _) -> data.OptionalFixup(fun nm -> availableToOptionalCcu(tcImports.FindCcu(ctok, m, nm, lookupOnly=false))) |> ignore)
#if !NO_EXTENSIONTYPING
            ccuRawDataAndInfos |> List.iter (fun (_, _, phase2) -> phase2())
#endif
            ccuRawDataAndInfos |> List.map p23 |> List.map ResolvedImportedAssembly  
        phase2
         

    // NOTE: When used in the Language Service this can cause the transitive checking of projects.  Hence it must be cancellable.
    member tcImports.RegisterAndPrepareToImportReferencedDll (ctok, r: AssemblyResolution) : Cancellable<_ * (unit -> AvailableImportedAssembly list)> =
      cancellable {
        CheckDisposed()
        let m = r.originalReference.Range
        let filename = r.resolvedPath
        let! contentsOpt = 
          cancellable {
            match r.ProjectReference with 
            | Some ilb -> return! ilb.EvaluateRawContents(ctok)
            | None -> return None
          }

        let assemblyData = 
            match contentsOpt with 
            | Some ilb -> ilb
            | None -> 
                let ilModule, ilAssemblyRefs = tcImports.OpenILBinaryModule(ctok, filename, m)
                RawFSharpAssemblyDataBackedByFileOnDisk (ilModule, ilAssemblyRefs) :> IRawFSharpAssemblyData

        let ilShortAssemName = assemblyData.ShortAssemblyName 
        let ilScopeRef = assemblyData.ILScopeRef

        if tcImports.IsAlreadyRegistered ilShortAssemName then 
            let dllinfo = tcImports.FindDllInfo(ctok, m, ilShortAssemName)
            let phase2() = [tcImports.FindCcuInfo(ctok, m, ilShortAssemName, lookupOnly=true)] 
            return dllinfo, phase2
        else 
            let dllinfo = 
                { RawMetadata=assemblyData 
                  FileName=filename
#if !NO_EXTENSIONTYPING
                  ProviderGeneratedAssembly=None
                  IsProviderGenerated=false
                  ProviderGeneratedStaticLinkMap = None
#endif
                  ILScopeRef = ilScopeRef
                  ILAssemblyRefs = assemblyData.ILAssemblyRefs }
            tcImports.RegisterDll(dllinfo)
            let ilg = defaultArg ilGlobalsOpt EcmaMscorlibILGlobals
            let phase2 = 
                if assemblyData.HasAnyFSharpSignatureDataAttribute  then 
                    if not (assemblyData.HasMatchingFSharpSignatureDataAttribute(ilg)) then 
                      errorR(Error(FSComp.SR.buildDifferentVersionMustRecompile(filename), m))
                      tcImports.PrepareToImportReferencedILAssembly (ctok, m, filename, dllinfo)
                    else 
                      try
                        tcImports.PrepareToImportReferencedFSharpAssembly (ctok, m, filename, dllinfo)
                      with e -> error(Error(FSComp.SR.buildErrorOpeningBinaryFile(filename, e.Message), m))
                else 
                    tcImports.PrepareToImportReferencedILAssembly (ctok, m, filename, dllinfo)
            return dllinfo, phase2
         }

    // NOTE: When used in the Language Service this can cause the transitive checking of projects.  Hence it must be cancellable.
    member tcImports.RegisterAndImportReferencedAssemblies (ctok, nms: AssemblyResolution list) =
      cancellable {
        CheckDisposed()

        let! results = 
           nms |> Cancellable.each (fun nm -> 
               cancellable {
                   try
                            let! res = tcImports.RegisterAndPrepareToImportReferencedDll (ctok, nm)
                            return Some res
                   with e ->
                            errorR(Error(FSComp.SR.buildProblemReadingAssembly(nm.resolvedPath, e.Message), nm.originalReference.Range))
                            return None 
               })

        let dllinfos, phase2s = results |> List.choose id |> List.unzip
        let ccuinfos = (List.collect (fun phase2 -> phase2()) phase2s) 
        return dllinfos, ccuinfos
      }
      
    /// Note that implicit loading is not used for compilations from MSBuild, which passes ``--noframework``
    /// Implicit loading is done in non-cancellation mode.  Implicit loading is never used in the language service, so 
    /// no cancellation is needed.
    member tcImports.ImplicitLoadIfAllowed (ctok, m, assemblyName, lookupOnly) = 
        CheckDisposed()
        // If the user is asking for the default framework then also try to resolve other implicit assemblies as they are discovered.
        // Using this flag to mean 'allow implicit discover of assemblies'.
        let tcConfig = tcConfigP.Get(ctok)
        if not lookupOnly && tcConfig.implicitlyResolveAssemblies then 
            let tryFile speculativeFileName = 
                let foundFile = tcImports.TryResolveAssemblyReference (ctok, AssemblyReference (m, speculativeFileName, None), ResolveAssemblyReferenceMode.Speculative)
                match foundFile with 
                | OkResult (warns, res) ->
                    ReportWarnings warns
                    tcImports.RegisterAndImportReferencedAssemblies(ctok, res) |> Cancellable.runWithoutCancellation |> ignore
                    true
                | ErrorResult (_warns, _err) -> 
                    // Throw away warnings and errors - this is speculative loading
                    false

            if tryFile (assemblyName + ".dll") then ()
            else tryFile (assemblyName + ".exe")  |> ignore

#if !NO_EXTENSIONTYPING
    member tcImports.TryFindProviderGeneratedAssemblyByName(ctok, assemblyName: string) :  System.Reflection.Assembly option = 
        // The assembly may not be in the resolutions, but may be in the load set including EST injected assemblies
        match tcImports.TryFindDllInfo (ctok, range0, assemblyName, lookupOnly=true) with 
        | Some res -> 
            // Provider-generated assemblies don't necessarily have an on-disk representation we can load.
            res.ProviderGeneratedAssembly 
        | _ -> None
#endif

    /// This doesn't need to be cancellable, it is only used by F# Interactive
    member tcImports.TryFindExistingFullyQualifiedPathBySimpleAssemblyName (ctok, simpleAssemName) :  string option = 
        resolutions.TryFindBySimpleAssemblyName (ctok, simpleAssemName) |> Option.map (fun r -> r.resolvedPath)

    /// This doesn't need to be cancellable, it is only used by F# Interactive
    member tcImports.TryFindExistingFullyQualifiedPathByExactAssemblyRef(ctok, assemblyRef: ILAssemblyRef) :  string option = 
        resolutions.TryFindByExactILAssemblyRef (ctok, assemblyRef)  |> Option.map (fun r -> r.resolvedPath)

    member tcImports.TryResolveAssemblyReference(ctok, assemblyReference: AssemblyReference, mode: ResolveAssemblyReferenceMode) : OperationResult<AssemblyResolution list> = 
        let tcConfig = tcConfigP.Get(ctok)
        // First try to lookup via the original reference text.
        match resolutions.TryFindByOriginalReference assemblyReference with
        | Some assemblyResolution -> 
            ResultD [assemblyResolution]
        | None ->
#if NO_MSBUILD_REFERENCE_RESOLUTION
           try 
               ResultD [tcConfig.ResolveLibWithDirectories assemblyReference]
           with e -> 
               ErrorD(e)
#else                      
            // Next try to lookup up by the exact full resolved path.
            match resolutions.TryFindByResolvedPath assemblyReference.Text with 
            | Some assemblyResolution -> 
                ResultD [assemblyResolution]
            | None ->      
                if tcConfigP.Get(ctok).useSimpleResolution then
                    let action = 
                        match mode with 
                        | ResolveAssemblyReferenceMode.ReportErrors -> CcuLoadFailureAction.RaiseError
                        | ResolveAssemblyReferenceMode.Speculative -> CcuLoadFailureAction.ReturnNone
                    match tcConfig.ResolveLibWithDirectories (action, assemblyReference) with 
                    | Some resolved -> 
                        resolutions <- resolutions.AddResolutionResults [resolved]
                        ResultD [resolved]
                    | None ->
                        ErrorD(AssemblyNotResolved(assemblyReference.Text, assemblyReference.Range))
                else 
                    // This is a previously unencounterd assembly. Resolve it and add it to the list.
                    // But don't cache resolution failures because the assembly may appear on the disk later.
                    let resolved, unresolved = TcConfig.TryResolveLibsUsingMSBuildRules(tcConfig, [ assemblyReference ], assemblyReference.Range, mode)
                    match resolved, unresolved with
                    | (assemblyResolution::_, _)  -> 
                        resolutions <- resolutions.AddResolutionResults resolved
                        ResultD [assemblyResolution]
                    | (_, _::_)  -> 
                        resolutions <- resolutions.AddUnresolvedReferences unresolved
                        ErrorD(AssemblyNotResolved(assemblyReference.Text, assemblyReference.Range))
                    | [], [] -> 
                        // Note, if mode=ResolveAssemblyReferenceMode.Speculative and the resolution failed then TryResolveLibsUsingMSBuildRules returns
                        // the empty list and we convert the failure into an AssemblyNotResolved here.
                        ErrorD(AssemblyNotResolved(assemblyReference.Text, assemblyReference.Range))

#endif                        
     

    member tcImports.ResolveAssemblyReference(ctok, assemblyReference, mode) : AssemblyResolution list = 
        CommitOperationResult(tcImports.TryResolveAssemblyReference(ctok, assemblyReference, mode))

    // Note: This returns a TcImports object. However, framework TcImports are not currently disposed. The only reason
    // we dispose TcImports is because we need to dispose type providers, and type providers are never included in the framework DLL set.
    //
    // If this ever changes then callers may need to begin disposing the TcImports (though remember, not before all derived 
    // non-framework TcImports built related to this framework TcImports are disposed).
    static member BuildFrameworkTcImports (ctok, tcConfigP: TcConfigProvider, frameworkDLLs, nonFrameworkDLLs) =
      cancellable {

        let tcConfig = tcConfigP.Get(ctok)
        let tcResolutions = TcAssemblyResolutions.BuildFromPriorResolutions(ctok, tcConfig, frameworkDLLs, [])
        let tcAltResolutions = TcAssemblyResolutions.BuildFromPriorResolutions(ctok, tcConfig, nonFrameworkDLLs, [])

        // Note: TcImports are disposable - the caller owns this object and must dispose
        let frameworkTcImports = new TcImports(tcConfigP, tcResolutions, None, None) 
        
        let primaryAssemblyReference = tcConfig.PrimaryAssemblyDllReference()
        let primaryAssemblyResolution = frameworkTcImports.ResolveAssemblyReference(ctok, primaryAssemblyReference, ResolveAssemblyReferenceMode.ReportErrors)
        let! primaryAssem = frameworkTcImports.RegisterAndImportReferencedAssemblies(ctok, primaryAssemblyResolution)
        let primaryScopeRef = 
            match primaryAssem with
              | (_, [ResolvedImportedAssembly(ccu)]) -> ccu.FSharpViewOfMetadata.ILScopeRef
              | _        -> failwith "unexpected"

        let ilGlobals = mkILGlobals primaryScopeRef
        frameworkTcImports.SetILGlobals ilGlobals

        // Load the rest of the framework DLLs all at once (they may be mutually recursive)
        let! _assemblies = frameworkTcImports.RegisterAndImportReferencedAssemblies (ctok, tcResolutions.GetAssemblyResolutions())

        // These are the DLLs we can search for well-known types
        let sysCcus =  
             [| for ccu in frameworkTcImports.GetCcusInDeclOrder() do
                   //printfn "found sys ccu %s" ccu.AssemblyName
                   yield ccu |]

        //for ccu in nonFrameworkDLLs do
        //    printfn "found non-sys ccu %s" ccu.resolvedPath

        let tryFindSysTypeCcu path typeName =
            sysCcus |> Array.tryFind (fun ccu -> ccuHasType ccu path typeName) 

        let fslibCcu = 
            if tcConfig.compilingFslib then 
                // When compiling FSharp.Core.dll, the fslibCcu reference to FSharp.Core.dll is a delayed ccu thunk fixed up during type checking
                CcuThunk.CreateDelayed(GetFSharpCoreLibraryName())
            else
                let fslibCcuInfo =
                    let coreLibraryReference = tcConfig.CoreLibraryDllReference()
                    
                    let resolvedAssemblyRef = 
                        match tcResolutions.TryFindByOriginalReference coreLibraryReference with
                        | Some resolution -> Some resolution
                        | _ -> 
                            // Are we using a "non-canonical" FSharp.Core?
                            match tcAltResolutions.TryFindByOriginalReference coreLibraryReference with
                            | Some resolution -> Some resolution
                            | _ -> tcResolutions.TryFindByOriginalReferenceText (GetFSharpCoreLibraryName())  // was the ".dll" elided?
                    
                    match resolvedAssemblyRef with 
                    | Some coreLibraryResolution -> 
                        match frameworkTcImports.RegisterAndImportReferencedAssemblies(ctok, [coreLibraryResolution]) |> Cancellable.runWithoutCancellation with
                        | (_, [ResolvedImportedAssembly(fslibCcuInfo) ]) -> fslibCcuInfo
                        | _ -> 
                            error(InternalError("BuildFrameworkTcImports: no successful import of "+coreLibraryResolution.resolvedPath, coreLibraryResolution.originalReference.Range))
                    | None -> 
                        error(InternalError(sprintf "BuildFrameworkTcImports: no resolution of '%s'" coreLibraryReference.Text, rangeStartup))
                IlxSettings.ilxFsharpCoreLibAssemRef := 
                    (let scoref = fslibCcuInfo.ILScopeRef
                     match scoref with
                     | ILScopeRef.Assembly aref             -> Some aref
                     | ILScopeRef.Local | ILScopeRef.Module _ -> error(InternalError("not ILScopeRef.Assembly", rangeStartup)))
                fslibCcuInfo.FSharpViewOfMetadata            
                  
        // OK, now we have both mscorlib.dll and FSharp.Core.dll we can create TcGlobals
        let tcGlobals = TcGlobals(tcConfig.compilingFslib, ilGlobals, fslibCcu, 
                                    tcConfig.implicitIncludeDir, tcConfig.mlCompatibility, 
                                    tcConfig.isInteractive, tryFindSysTypeCcu, tcConfig.emitDebugInfoInQuotations, tcConfig.noDebugData )

#if DEBUG
        // the global_g reference cell is used only for debug printing
        global_g := Some tcGlobals
#endif
        // do this prior to parsing, since parsing IL assembly code may refer to mscorlib
#if !NO_INLINE_IL_PARSER
        FSharp.Compiler.AbstractIL.Internal.AsciiConstants.parseILGlobals := tcGlobals.ilg 
#endif
        frameworkTcImports.SetTcGlobals(tcGlobals)
        return tcGlobals, frameworkTcImports
      }

    member tcImports.ReportUnresolvedAssemblyReferences(knownUnresolved) =
        // Report that an assembly was not resolved.
        let reportAssemblyNotResolved(file, originalReferences: AssemblyReference list) = 
            originalReferences |> List.iter(fun originalReference -> errorR(AssemblyNotResolved(file, originalReference.Range)))
        knownUnresolved
        |> List.map (function UnresolvedAssemblyReference(file, originalReferences) -> file, originalReferences)
        |> List.iter reportAssemblyNotResolved
        
    // Note: This returns a TcImports object. TcImports are disposable - the caller owns the returned TcImports object 
    // and when hosted in Visual Studio or another long-running process must dispose this object. 
    static member BuildNonFrameworkTcImports (ctok, tcConfigP: TcConfigProvider, tcGlobals: TcGlobals, baseTcImports, nonFrameworkReferences, knownUnresolved) = 
      cancellable {
        let tcConfig = tcConfigP.Get(ctok)
        let tcResolutions = TcAssemblyResolutions.BuildFromPriorResolutions(ctok, tcConfig, nonFrameworkReferences, knownUnresolved)
        let references = tcResolutions.GetAssemblyResolutions()
        let tcImports = new TcImports(tcConfigP, tcResolutions, Some baseTcImports, Some tcGlobals.ilg)
        let! _assemblies = tcImports.RegisterAndImportReferencedAssemblies(ctok, references)
        tcImports.ReportUnresolvedAssemblyReferences(knownUnresolved)
        return tcImports
      }
      
    // Note: This returns a TcImports object. TcImports are disposable - the caller owns the returned TcImports object 
    // and if hosted in Visual Studio or another long-running process must dispose this object. However this
    // function is currently only used from fsi.exe. If we move to a long-running hosted evaluation service API then
    // we should start disposing these objects.
    static member BuildTcImports(ctok, tcConfigP: TcConfigProvider) = 
      cancellable {
        let tcConfig = tcConfigP.Get(ctok)
        //let foundationalTcImports, tcGlobals = TcImports.BuildFoundationalTcImports(tcConfigP)
        let frameworkDLLs, nonFrameworkReferences, knownUnresolved = TcAssemblyResolutions.SplitNonFoundationalResolutions(ctok, tcConfig)
        let! tcGlobals, frameworkTcImports = TcImports.BuildFrameworkTcImports (ctok, tcConfigP, frameworkDLLs, nonFrameworkReferences)
        let! tcImports = TcImports.BuildNonFrameworkTcImports(ctok, tcConfigP, tcGlobals, frameworkTcImports, nonFrameworkReferences, knownUnresolved)
        return tcGlobals, tcImports
      }
        
    interface System.IDisposable with 
        member tcImports.Dispose() = 
            CheckDisposed()
            // disposing deliberately only closes this tcImports, not the ones up the chain 
            disposed <- true        
            if verbose then 
                dprintf "disposing of TcImports, %d binaries\n" disposeActions.Length
            let actions = disposeActions
            disposeActions <- []
            for action in actions do action()

    override tcImports.ToString() = "TcImports(...)"
        
/// Process #r in F# Interactive.
/// Adds the reference to the tcImports and add the ccu to the type checking environment.
let RequireDLL (ctok, tcImports: TcImports, tcEnv, thisAssemblyName, m, file) = 
    let resolutions = CommitOperationResult(tcImports.TryResolveAssemblyReference(ctok, AssemblyReference(m, file, None), ResolveAssemblyReferenceMode.ReportErrors))
    let dllinfos, ccuinfos = tcImports.RegisterAndImportReferencedAssemblies(ctok, resolutions) |> Cancellable.runWithoutCancellation
   
    let asms = 
        ccuinfos |> List.map  (function
            | ResolvedImportedAssembly(asm) -> asm
            | UnresolvedImportedAssembly(assemblyName) -> error(Error(FSComp.SR.buildCouldNotResolveAssemblyRequiredByFile(assemblyName, file), m)))

    let g = tcImports.GetTcGlobals()
    let amap = tcImports.GetImportMap()
    let tcEnv = (tcEnv, asms) ||> List.fold (fun tcEnv asm -> AddCcuToTcEnv(g, amap, m, tcEnv, thisAssemblyName, asm.FSharpViewOfMetadata, asm.AssemblyAutoOpenAttributes, asm.AssemblyInternalsVisibleToAttributes)) 
    tcEnv, (dllinfos, asms)

       
       
let ProcessMetaCommandsFromInput 
     (nowarnF: 'state -> range * string -> 'state, 
      dllRequireF: 'state -> range * string -> 'state, 
      loadSourceF: 'state -> range * string -> unit) 
     (tcConfig: TcConfigBuilder, inp, pathOfMetaCommandSource, state0) =
     
    use unwindBuildPhase = PushThreadBuildPhaseUntilUnwind BuildPhase.Parse

    let canHaveScriptMetaCommands = 
        match inp with 
        | ParsedInput.SigFile(_) ->  false
        | ParsedInput.ImplFile(ParsedImplFileInput(isScript = isScript)) -> isScript

    let ProcessMetaCommand state hash  =
        let mutable matchedm = range0
        try 
            match hash with 
            | ParsedHashDirective("I", args, m) ->
               if not canHaveScriptMetaCommands then 
                   errorR(HashIncludeNotAllowedInNonScript(m))
               match args with 
               | [path] -> 
                   matchedm<-m
                   tcConfig.AddIncludePath(m, path, pathOfMetaCommandSource)
                   state
               | _ -> 
                   errorR(Error(FSComp.SR.buildInvalidHashIDirective(), m))
                   state
            | ParsedHashDirective("nowarn", numbers, m) ->
               List.fold (fun state d -> nowarnF state (m, d)) state numbers
            | ParsedHashDirective(("reference" | "r"), args, m) -> 
               if not canHaveScriptMetaCommands then 
                   errorR(HashReferenceNotAllowedInNonScript(m))
               match args with 
               | [path] -> 
                   matchedm<-m
                   dllRequireF state (m, path)
               | _ -> 
                   errorR(Error(FSComp.SR.buildInvalidHashrDirective(), m))
                   state
            | ParsedHashDirective("load", args, m) -> 
               if not canHaveScriptMetaCommands then 
                   errorR(HashDirectiveNotAllowedInNonScript(m))
               match args with 
               | _ :: _ -> 
                  matchedm<-m
                  args |> List.iter (fun path -> loadSourceF state (m, path))
               | _ -> 
                  errorR(Error(FSComp.SR.buildInvalidHashloadDirective(), m))
               state
            | ParsedHashDirective("time", args, m) -> 
               if not canHaveScriptMetaCommands then 
                   errorR(HashDirectiveNotAllowedInNonScript(m))
               match args with 
               | [] -> 
                   ()
               | ["on" | "off"] -> 
                   ()
               | _ -> 
                   errorR(Error(FSComp.SR.buildInvalidHashtimeDirective(), m))
               state
               
            | _ -> 
               
            (* warning(Error("This meta-command has been ignored", m)) *) 
               state
        with e -> errorRecovery e matchedm; state

    let rec WarnOnIgnoredSpecDecls decls = 
        decls |> List.iter (fun d -> 
            match d with 
            | SynModuleSigDecl.HashDirective (_, m) -> warning(Error(FSComp.SR.buildDirectivesInModulesAreIgnored(), m)) 
            | SynModuleSigDecl.NestedModule (_, _, subDecls, _) -> WarnOnIgnoredSpecDecls subDecls
            | _ -> ())

    let rec WarnOnIgnoredImplDecls decls = 
        decls |> List.iter (fun d -> 
            match d with 
            | SynModuleDecl.HashDirective (_, m) -> warning(Error(FSComp.SR.buildDirectivesInModulesAreIgnored(), m)) 
            | SynModuleDecl.NestedModule (_, _, subDecls, _, _) -> WarnOnIgnoredImplDecls subDecls
            | _ -> ())

    let ProcessMetaCommandsFromModuleSpec state (SynModuleOrNamespaceSig(_, _, _, decls, _, _, _, _)) =
        List.fold (fun s d -> 
            match d with 
            | SynModuleSigDecl.HashDirective (h, _) -> ProcessMetaCommand s h
            | SynModuleSigDecl.NestedModule (_, _, subDecls, _) -> WarnOnIgnoredSpecDecls subDecls; s
            | _ -> s)
         state
         decls 

    let ProcessMetaCommandsFromModuleImpl state (SynModuleOrNamespace(_, _, _, decls, _, _, _, _)) =
        List.fold (fun s d -> 
            match d with 
            | SynModuleDecl.HashDirective (h, _) -> ProcessMetaCommand s h
            | SynModuleDecl.NestedModule (_, _, subDecls, _, _) -> WarnOnIgnoredImplDecls subDecls; s
            | _ -> s)
         state
         decls

    match inp with 
    | ParsedInput.SigFile(ParsedSigFileInput(_, _, _, hashDirectives, specs)) -> 
        let state = List.fold ProcessMetaCommand state0 hashDirectives
        let state = List.fold ProcessMetaCommandsFromModuleSpec state specs
        state
    | ParsedInput.ImplFile(ParsedImplFileInput(_, _, _, _, hashDirectives, impls, _)) -> 
        let state = List.fold ProcessMetaCommand state0 hashDirectives
        let state = List.fold ProcessMetaCommandsFromModuleImpl state impls
        state

let ApplyNoWarnsToTcConfig (tcConfig: TcConfig, inp: ParsedInput, pathOfMetaCommandSource) = 
    // Clone
    let tcConfigB = tcConfig.CloneOfOriginalBuilder 
    let addNoWarn = fun () (m, s) -> tcConfigB.TurnWarningOff(m, s)
    let addReferencedAssemblyByPath = fun () (_m, _s) -> ()
    let addLoadedSource = fun () (_m, _s) -> ()
    ProcessMetaCommandsFromInput (addNoWarn, addReferencedAssemblyByPath, addLoadedSource) (tcConfigB, inp, pathOfMetaCommandSource, ())
    TcConfig.Create(tcConfigB, validate=false)

let ApplyMetaCommandsFromInputToTcConfig (tcConfig: TcConfig, inp: ParsedInput, pathOfMetaCommandSource) = 
    // Clone
    let tcConfigB = tcConfig.CloneOfOriginalBuilder 
    let getWarningNumber = fun () _ -> () 
    let addReferencedAssemblyByPath = fun () (m, s) -> tcConfigB.AddReferencedAssemblyByPath(m, s)
    let addLoadedSource = fun () (m, s) -> tcConfigB.AddLoadedSource(m, s, pathOfMetaCommandSource)
    ProcessMetaCommandsFromInput (getWarningNumber, addReferencedAssemblyByPath, addLoadedSource) (tcConfigB, inp, pathOfMetaCommandSource, ())
    TcConfig.Create(tcConfigB, validate=false)

//----------------------------------------------------------------------------
// Compute the load closure of a set of script files
//--------------------------------------------------------------------------

let GetAssemblyResolutionInformation(ctok, tcConfig: TcConfig) =
    use unwindBuildPhase = PushThreadBuildPhaseUntilUnwind BuildPhase.Parameter
    let assemblyList = TcAssemblyResolutions.GetAllDllReferences(tcConfig)
    let resolutions = TcAssemblyResolutions.ResolveAssemblyReferences (ctok, tcConfig, assemblyList, [])
    resolutions.GetAssemblyResolutions(), resolutions.GetUnresolvedReferences()
    

[<RequireQualifiedAccess>]
type LoadClosureInput = 
    { FileName: string
      SyntaxTree: ParsedInput option
      ParseDiagnostics: (PhasedDiagnostic * bool) list 
      MetaCommandDiagnostics: (PhasedDiagnostic * bool) list  }

[<RequireQualifiedAccess>]
type LoadClosure = 
    { /// The source files along with the ranges of the #load positions in each file.
      SourceFiles: (string * range list) list
      /// The resolved references along with the ranges of the #r positions in each file.
      References: (string * AssemblyResolution list) list
      /// The list of references that were not resolved during load closure. These may still be extension references.
      UnresolvedReferences: UnresolvedAssemblyReference list
      /// The list of all sources in the closure with inputs when available
      Inputs: LoadClosureInput list
      /// The #load, including those that didn't resolve
      OriginalLoadReferences: (range * string) list
      /// The #nowarns
      NoWarns: (string * range list) list
      /// Diagnostics seen while processing resolutions
      ResolutionDiagnostics: (PhasedDiagnostic * bool)  list
      /// Diagnostics seen while parsing root of closure
      AllRootFileDiagnostics: (PhasedDiagnostic * bool) list
      /// Diagnostics seen while processing the compiler options implied root of closure
      LoadClosureRootFileDiagnostics: (PhasedDiagnostic * bool) list }   


[<RequireQualifiedAccess>]
type CodeContext =
    | CompilationAndEvaluation // in fsi.exe
    | Compilation  // in fsc.exe
    | Editing // in VS
    

module private ScriptPreprocessClosure = 
    open Internal.Utilities.Text.Lexing
    
    /// Represents an input to the closure finding process
    type ClosureSource = ClosureSource of filename: string * referenceRange: range * sourceText: ISourceText * parseRequired: bool 
        
    /// Represents an output of the closure finding process
    type ClosureFile = ClosureFile  of string * range * ParsedInput option * (PhasedDiagnostic * bool) list * (PhasedDiagnostic * bool) list * (string * range) list // filename, range, errors, warnings, nowarns

    type Observed() =
        let seen = System.Collections.Generic.Dictionary<_, bool>()
        member ob.SetSeen(check) = 
            if not(seen.ContainsKey(check)) then 
                seen.Add(check, true)
        
        member ob.HaveSeen(check) =
            seen.ContainsKey(check)
    
    /// Parse a script from source.
    let ParseScriptText
<<<<<<< HEAD
           (filename:string, sourceText:ISourceText, tcConfig:TcConfig, codeContext,
            lexResourceManager:Lexhelp.LexResourceManager, errorLogger:ErrorLogger) =
=======
           (filename: string, source: string, tcConfig: TcConfig, codeContext, 
            lexResourceManager: Lexhelp.LexResourceManager, errorLogger: ErrorLogger) =    
>>>>>>> 4363f4cf

        // fsc.exe -- COMPILED\!INTERACTIVE
        // fsi.exe -- !COMPILED\INTERACTIVE
        // Language service
        //     .fs -- EDITING + COMPILED\!INTERACTIVE
        //     .fsx -- EDITING + !COMPILED\INTERACTIVE    
        let defines =
            match codeContext with 
            | CodeContext.CompilationAndEvaluation -> ["INTERACTIVE"]
            | CodeContext.Compilation -> ["COMPILED"]
            | CodeContext.Editing -> "EDITING" :: (if IsScript filename then ["INTERACTIVE"] else ["COMPILED"])
        let lexbuf = UnicodeLexing.SourceTextAsLexbuf(sourceText) 
        
        let isLastCompiland = (IsScript filename), tcConfig.target.IsExe        // The root compiland is last in the list of compilands.
        ParseOneInputLexbuf (tcConfig, lexResourceManager, defines, lexbuf, filename, isLastCompiland, errorLogger) 
          
    /// Create a TcConfig for load closure starting from a single .fsx file
    let CreateScriptTextTcConfig 
           (legacyReferenceResolver, defaultFSharpBinariesDir, 
            filename: string, codeContext, 
            useSimpleResolution, useFsiAuxLib, 
            basicReferences, applyCommandLineArgs, 
            assumeDotNetFramework, tryGetMetadataSnapshot, 
            reduceMemoryUsage) =  

        let projectDir = Path.GetDirectoryName(filename)
        let isInteractive = (codeContext = CodeContext.CompilationAndEvaluation)
        let isInvalidationSupported = (codeContext = CodeContext.Editing)

        let tcConfigB = 
            TcConfigBuilder.CreateNew
                (legacyReferenceResolver, defaultFSharpBinariesDir, reduceMemoryUsage, projectDir, 
                 isInteractive, isInvalidationSupported, defaultCopyFSharpCore=CopyFSharpCoreFlag.No, 
                 tryGetMetadataSnapshot=tryGetMetadataSnapshot) 

        applyCommandLineArgs tcConfigB

        match basicReferences with 
        | None -> BasicReferencesForScriptLoadClosure(useFsiAuxLib, assumeDotNetFramework) |> List.iter(fun f->tcConfigB.AddReferencedAssemblyByPath(range0, f)) // Add script references
        | Some rs -> for m, r in rs do tcConfigB.AddReferencedAssemblyByPath(m, r)

        tcConfigB.resolutionEnvironment <-
            match codeContext with 
            | CodeContext.Editing -> ResolutionEnvironment.EditingOrCompilation true
            | CodeContext.Compilation -> ResolutionEnvironment.EditingOrCompilation false
            | CodeContext.CompilationAndEvaluation -> ResolutionEnvironment.CompilationAndEvaluation
        tcConfigB.framework <- false 
        tcConfigB.useSimpleResolution <- useSimpleResolution
        // Indicates that there are some references not in BasicReferencesForScriptLoadClosure which should
        // be added conditionally once the relevant version of mscorlib.dll has been detected.
        tcConfigB.implicitlyResolveAssemblies <- false
        TcConfig.Create(tcConfigB, validate=true)
        
    let ClosureSourceOfFilename(filename, m, inputCodePage, parseRequired) = 
        try
            let filename = FileSystem.GetFullPathShim(filename)
            use stream = FileSystem.FileStreamReadShim filename
            use reader = 
                match inputCodePage with 
                | None -> new  StreamReader(stream, true)
                | Some (n: int) -> new  StreamReader(stream, Encoding.GetEncoding(n)) 
            let source = reader.ReadToEnd()
            [ClosureSource(filename, m, SourceText.ofString source, parseRequired)]
        with e -> 
            errorRecovery e m 
            []
            
    let ApplyMetaCommandsFromInputToTcConfigAndGatherNoWarn
           (tcConfig: TcConfig, inp: ParsedInput, pathOfMetaCommandSource) = 

        let tcConfigB = tcConfig.CloneOfOriginalBuilder 
        let nowarns = ref [] 
        let getWarningNumber = fun () (m, s) -> nowarns := (s, m) :: !nowarns
        let addReferencedAssemblyByPath = fun () (m, s) -> tcConfigB.AddReferencedAssemblyByPath(m, s)
        let addLoadedSource = fun () (m, s) -> tcConfigB.AddLoadedSource(m, s, pathOfMetaCommandSource)
        try 
            ProcessMetaCommandsFromInput (getWarningNumber, addReferencedAssemblyByPath, addLoadedSource) (tcConfigB, inp, pathOfMetaCommandSource, ())
        with ReportedError _ ->
            // Recover by using whatever did end up in the tcConfig
            ()
            
        try
            TcConfig.Create(tcConfigB, validate=false), nowarns
        with ReportedError _ ->
            // Recover by  using a default TcConfig.
            let tcConfigB = tcConfig.CloneOfOriginalBuilder 
            TcConfig.Create(tcConfigB, validate=false), nowarns
    
    let FindClosureFiles
           (closureSources, tcConfig: TcConfig, codeContext, 
            lexResourceManager: Lexhelp.LexResourceManager) =

        let tcConfig = ref tcConfig
        
        let observedSources = Observed()
        let rec loop (ClosureSource(filename, m, sourceText, parseRequired)) = 
          [     if not (observedSources.HaveSeen(filename)) then
                    observedSources.SetSeen(filename)
                    //printfn "visiting %s" filename
                    if IsScript(filename) || parseRequired then 
                        let parseResult, parseDiagnostics =
                            let errorLogger = CapturingErrorLogger("FindClosureParse")                    
                            use _unwindEL = PushErrorLoggerPhaseUntilUnwind (fun _ -> errorLogger)
                            let result = ParseScriptText (filename, sourceText, !tcConfig, codeContext, lexResourceManager, errorLogger) 
                            result, errorLogger.Diagnostics

                        match parseResult with 
                        | Some parsedScriptAst ->                    
                            let errorLogger = CapturingErrorLogger("FindClosureMetaCommands")                    
                            use _unwindEL = PushErrorLoggerPhaseUntilUnwind (fun _ -> errorLogger)
                            let pathOfMetaCommandSource = Path.GetDirectoryName(filename)
                            let preSources = (!tcConfig).GetAvailableLoadedSources()

                            let tcConfigResult, noWarns = ApplyMetaCommandsFromInputToTcConfigAndGatherNoWarn (!tcConfig, parsedScriptAst, pathOfMetaCommandSource)
                            tcConfig := tcConfigResult // We accumulate the tcConfig in order to collect assembly references
                        
                            let postSources = (!tcConfig).GetAvailableLoadedSources()
                            let sources = if preSources.Length < postSources.Length then postSources.[preSources.Length..] else []

                            //for (_, subFile) in sources do
                            //   printfn "visiting %s - has subsource of %s " filename subFile

                            for (m, subFile) in sources do
                                if IsScript(subFile) then 
                                    for subSource in ClosureSourceOfFilename(subFile, m, tcConfigResult.inputCodePage, false) do
                                        yield! loop subSource
                                else
                                    yield ClosureFile(subFile, m, None, [], [], []) 

                            //printfn "yielding source %s" filename
                            yield ClosureFile(filename, m, Some parsedScriptAst, parseDiagnostics, errorLogger.Diagnostics, !noWarns)

                        | None -> 
                            //printfn "yielding source %s (failed parse)" filename
                            yield ClosureFile(filename, m, None, parseDiagnostics, [], [])
                    else 
                        // Don't traverse into .fs leafs.
                        //printfn "yielding non-script source %s" filename
                        yield ClosureFile(filename, m, None, [], [], []) ]

        closureSources |> List.collect loop, !tcConfig
        
    /// Reduce the full directive closure into LoadClosure
    let GetLoadClosure(ctok, rootFilename, closureFiles, tcConfig: TcConfig, codeContext) = 
    
        // Mark the last file as isLastCompiland. 
        let closureFiles =
            if isNil closureFiles then  
                closureFiles 
            else 
                match List.frontAndBack closureFiles with
                | rest, ClosureFile
                           (filename, m, 
                            Some(ParsedInput.ImplFile(ParsedImplFileInput(name, isScript, qualNameOfFile, scopedPragmas, hashDirectives, implFileFlags, _))), 
                            parseDiagnostics, metaDiagnostics, nowarns) -> 

                    let isLastCompiland = (true, tcConfig.target.IsExe)
                    rest @ [ClosureFile
                                (filename, m, 
                                 Some(ParsedInput.ImplFile(ParsedImplFileInput(name, isScript, qualNameOfFile, scopedPragmas, hashDirectives, implFileFlags, isLastCompiland))), 
                                 parseDiagnostics, metaDiagnostics, nowarns)]

                | _ -> closureFiles

        // Get all source files.
        let sourceFiles = [  for (ClosureFile(filename, m, _, _, _, _)) in closureFiles -> (filename, m) ]

        let sourceInputs = 
            [  for (ClosureFile(filename, _, input, parseDiagnostics, metaDiagnostics, _nowarns)) in closureFiles ->
                   ({ FileName=filename
                      SyntaxTree=input
                      ParseDiagnostics=parseDiagnostics
                      MetaCommandDiagnostics=metaDiagnostics } : LoadClosureInput) ]

        let globalNoWarns = closureFiles |> List.collect (fun (ClosureFile(_, _, _, _, _, noWarns)) -> noWarns)

        // Resolve all references.
        let references, unresolvedReferences, resolutionDiagnostics = 
            let errorLogger = CapturingErrorLogger("GetLoadClosure") 
        
            use unwindEL = PushErrorLoggerPhaseUntilUnwind (fun _ -> errorLogger)
            let references, unresolvedReferences = GetAssemblyResolutionInformation(ctok, tcConfig)
            let references =  references |> List.map (fun ar -> ar.resolvedPath, ar)
            references, unresolvedReferences, errorLogger.Diagnostics

        // Root errors and warnings - look at the last item in the closureFiles list
        let loadClosureRootDiagnostics, allRootDiagnostics = 
            match List.rev closureFiles with
            | ClosureFile(_, _, _, parseDiagnostics, metaDiagnostics, _) :: _ -> 
                (metaDiagnostics @ resolutionDiagnostics), 
                (parseDiagnostics @ metaDiagnostics @ resolutionDiagnostics)
            | _ -> [], [] // When no file existed.
        
        let isRootRange exn =
            match GetRangeOfDiagnostic exn with
            | Some m -> 
                // Return true if the error was *not* from a #load-ed file.
                let isArgParameterWhileNotEditing = (codeContext <> CodeContext.Editing) && (Range.equals m range0 || Range.equals m rangeStartup || Range.equals m rangeCmdArgs)
                let isThisFileName = (0 = String.Compare(rootFilename, m.FileName, StringComparison.OrdinalIgnoreCase))
                isArgParameterWhileNotEditing || isThisFileName
            | None -> true
        
        // Filter out non-root errors and warnings
        let allRootDiagnostics = allRootDiagnostics |> List.filter (fst >> isRootRange)
        
        let result: LoadClosure = 
            { SourceFiles = List.groupBy fst sourceFiles |> List.map (map2Of2 (List.map snd))
              References = List.groupBy fst references  |> List.map (map2Of2 (List.map snd))
              UnresolvedReferences = unresolvedReferences
              Inputs = sourceInputs
              NoWarns = List.groupBy fst globalNoWarns  |> List.map (map2Of2 (List.map snd))
              OriginalLoadReferences = tcConfig.loadedSources
              ResolutionDiagnostics = resolutionDiagnostics
              AllRootFileDiagnostics = allRootDiagnostics
              LoadClosureRootFileDiagnostics = loadClosureRootDiagnostics }       

        result

    /// Given source text, find the full load closure. Used from service.fs, when editing a script file
    let GetFullClosureOfScriptText
<<<<<<< HEAD
           (ctok, legacyReferenceResolver, defaultFSharpBinariesDir,
            filename, sourceText,
            codeContext, useSimpleResolution, useFsiAuxLib,
            lexResourceManager:Lexhelp.LexResourceManager,
            applyCommmandLineArgs, assumeDotNetFramework,
            tryGetMetadataSnapshot, reduceMemoryUsage) =
=======
           (ctok, legacyReferenceResolver, defaultFSharpBinariesDir, 
            filename, source, 
            codeContext, useSimpleResolution, useFsiAuxLib, 
            lexResourceManager: Lexhelp.LexResourceManager, 
            applyCommmandLineArgs, assumeDotNetFramework, 
            tryGetMetadataSnapshot, reduceMemoryUsage) = 
>>>>>>> 4363f4cf

        // Resolve the basic references such as FSharp.Core.dll first, before processing any #I directives in the script
        //
        // This is tries to mimic the action of running the script in F# Interactive - the initial context for scripting is created
        // first, then #I and other directives are processed.
        let references0 = 
            let tcConfig = 
                CreateScriptTextTcConfig(legacyReferenceResolver, defaultFSharpBinariesDir, 
                    filename, codeContext, useSimpleResolution, 
                    useFsiAuxLib, None, applyCommmandLineArgs, assumeDotNetFramework, 
                    tryGetMetadataSnapshot, reduceMemoryUsage)

            let resolutions0, _unresolvedReferences = GetAssemblyResolutionInformation(ctok, tcConfig)
            let references0 =  resolutions0 |> List.map (fun r->r.originalReference.Range, r.resolvedPath) |> Seq.distinct |> List.ofSeq
            references0

        let tcConfig = 
            CreateScriptTextTcConfig(legacyReferenceResolver, defaultFSharpBinariesDir, filename, 
                 codeContext, useSimpleResolution, useFsiAuxLib, Some references0, 
                 applyCommmandLineArgs, assumeDotNetFramework, tryGetMetadataSnapshot, reduceMemoryUsage)

        let closureSources = [ClosureSource(filename, range0, sourceText, true)]
        let closureFiles, tcConfig = FindClosureFiles(closureSources, tcConfig, codeContext, lexResourceManager)
        GetLoadClosure(ctok, filename, closureFiles, tcConfig, codeContext)
        
    /// Given source filename, find the full load closure
    /// Used from fsi.fs and fsc.fs, for #load and command line
    let GetFullClosureOfScriptFiles
           (ctok, tcConfig: TcConfig, 
            files:(string*range) list, 
            codeContext, 
            lexResourceManager: Lexhelp.LexResourceManager) = 

        let mainFile = fst (List.last files)
        let closureSources = files |> List.collect (fun (filename, m) -> ClosureSourceOfFilename(filename, m, tcConfig.inputCodePage, true))
        let closureFiles, tcConfig = FindClosureFiles(closureSources, tcConfig, codeContext, lexResourceManager)
        GetLoadClosure(ctok, mainFile, closureFiles, tcConfig, codeContext)        

type LoadClosure with
    /// Analyze a script text and find the closure of its references. 
    static member ComputeClosureOfScriptText
                     (ctok, legacyReferenceResolver, defaultFSharpBinariesDir, 
<<<<<<< HEAD
                      filename:string, sourceText:ISourceText, codeContext, useSimpleResolution:bool, 
                      useFsiAuxLib, lexResourceManager:Lexhelp.LexResourceManager, 
=======
                      filename: string, source: string, codeContext, useSimpleResolution: bool, 
                      useFsiAuxLib, lexResourceManager: Lexhelp.LexResourceManager, 
>>>>>>> 4363f4cf
                      applyCommmandLineArgs, assumeDotNetFramework, tryGetMetadataSnapshot, reduceMemoryUsage) = 

        use unwindBuildPhase = PushThreadBuildPhaseUntilUnwind BuildPhase.Parse
        ScriptPreprocessClosure.GetFullClosureOfScriptText
            (ctok, legacyReferenceResolver, defaultFSharpBinariesDir, filename, sourceText,
             codeContext, useSimpleResolution, useFsiAuxLib, lexResourceManager,
             applyCommmandLineArgs, assumeDotNetFramework, tryGetMetadataSnapshot, reduceMemoryUsage)

    /// Analyze a set of script files and find the closure of their references.
    static member ComputeClosureOfScriptFiles 
                     (ctok, tcConfig: TcConfig, files:(string*range) list, codeContext, 
                      lexResourceManager: Lexhelp.LexResourceManager) = 

        use unwindBuildPhase = PushThreadBuildPhaseUntilUnwind BuildPhase.Parse
        ScriptPreprocessClosure.GetFullClosureOfScriptFiles (ctok, tcConfig, files, codeContext, lexResourceManager)
        
              

//----------------------------------------------------------------------------
// Initial type checking environment
//--------------------------------------------------------------------------

/// Build the initial type checking environment
let GetInitialTcEnv (thisAssemblyName: string, initm: range, tcConfig: TcConfig, tcImports: TcImports, tcGlobals)  =    
    let initm = initm.StartRange

    let ccus = 
        tcImports.GetImportedAssemblies() 
        |> List.map (fun asm -> asm.FSharpViewOfMetadata, asm.AssemblyAutoOpenAttributes, asm.AssemblyInternalsVisibleToAttributes)    

    let amap = tcImports.GetImportMap()

    let tcEnv = CreateInitialTcEnv(tcGlobals, amap, initm, thisAssemblyName, ccus)

    if tcConfig.checkOverflow then
        try TcOpenDecl TcResultsSink.NoSink tcGlobals amap initm initm tcEnv (pathToSynLid initm (splitNamespace FSharpLib.CoreOperatorsCheckedName))
        with e -> errorRecovery e initm; tcEnv
    else
        tcEnv

//----------------------------------------------------------------------------
// Fault injection

/// Inject faults into checking
let CheckSimulateException(tcConfig: TcConfig) = 
    match tcConfig.simulateException with
    | Some("tc-oom") -> raise(System.OutOfMemoryException())
    | Some("tc-an") -> raise(System.ArgumentNullException("simulated"))
    | Some("tc-invop") -> raise(System.InvalidOperationException())
#if FX_REDUCED_EXCEPTIONS
#else
    | Some("tc-av") -> raise(System.AccessViolationException())
    | Some("tc-nfn") -> raise(System.NotFiniteNumberException())
#endif
    | Some("tc-aor") -> raise(System.ArgumentOutOfRangeException())
    | Some("tc-dv0") -> raise(System.DivideByZeroException())
    | Some("tc-oe") -> raise(System.OverflowException())
    | Some("tc-atmm") -> raise(System.ArrayTypeMismatchException())
    | Some("tc-bif") -> raise(System.BadImageFormatException())
    | Some("tc-knf") -> raise(System.Collections.Generic.KeyNotFoundException())
    | Some("tc-ior") -> raise(System.IndexOutOfRangeException())
    | Some("tc-ic") -> raise(System.InvalidCastException())
    | Some("tc-ip") -> raise(System.InvalidProgramException())
    | Some("tc-ma") -> raise(System.MemberAccessException())
    | Some("tc-ni") -> raise(System.NotImplementedException())
    | Some("tc-nr") -> raise(System.NullReferenceException())
    | Some("tc-oc") -> raise(System.OperationCanceledException())
    | Some("tc-fail") -> failwith "simulated"
    | _ -> ()

//----------------------------------------------------------------------------
// Type-check sets of files
//--------------------------------------------------------------------------

type RootSigs =  Zmap<QualifiedNameOfFile, ModuleOrNamespaceType>
type RootImpls = Zset<QualifiedNameOfFile >

let qnameOrder = Order.orderBy (fun (q: QualifiedNameOfFile) -> q.Text)

type TcState = 
    { tcsCcu: CcuThunk
      tcsCcuType: ModuleOrNamespace
      tcsNiceNameGen: NiceNameGenerator
      tcsTcSigEnv: TcEnv
      tcsTcImplEnv: TcEnv
      tcsCreatesGeneratedProvidedTypes: bool
      tcsRootSigs: RootSigs 
      tcsRootImpls: RootImpls 
      tcsCcuSig: ModuleOrNamespaceType  }

    member x.NiceNameGenerator = x.tcsNiceNameGen

    member x.TcEnvFromSignatures = x.tcsTcSigEnv

    member x.TcEnvFromImpls = x.tcsTcImplEnv

    member x.Ccu = x.tcsCcu

    member x.CreatesGeneratedProvidedTypes = x.tcsCreatesGeneratedProvidedTypes

    // Assem(a.fsi + b.fsi + c.fsi) (after checking implementation file )
    member x.CcuType = x.tcsCcuType
 
    // a.fsi + b.fsi + c.fsi (after checking implementation file for c.fs)
    member x.CcuSig = x.tcsCcuSig
 
    member x.NextStateAfterIncrementalFragment(tcEnvAtEndOfLastInput) = 
        { x with tcsTcSigEnv = tcEnvAtEndOfLastInput
                 tcsTcImplEnv = tcEnvAtEndOfLastInput } 

 
/// Create the initial type checking state for compiling an assembly
let GetInitialTcState(m, ccuName, tcConfig: TcConfig, tcGlobals, tcImports: TcImports, niceNameGen, tcEnv0) =
    ignore tcImports

    // Create a ccu to hold all the results of compilation 
    let ccuType = NewCcuContents ILScopeRef.Local m ccuName (NewEmptyModuleOrNamespaceType Namespace)

    let ccuData: CcuData = 
        { IsFSharp=true
          UsesFSharp20PlusQuotations=false
#if !NO_EXTENSIONTYPING
          InvalidateEvent=(new Event<_>()).Publish
          IsProviderGenerated = false
          ImportProvidedType = (fun ty -> Import.ImportProvidedType (tcImports.GetImportMap()) m ty)
#endif
          TryGetILModuleDef = (fun () -> None)
          FileName=None 
          Stamp = newStamp()
          QualifiedName= None
          SourceCodeDirectory = tcConfig.implicitIncludeDir 
          ILScopeRef=ILScopeRef.Local
          Contents=ccuType
          MemberSignatureEquality= (Tastops.typeEquivAux EraseAll tcGlobals)
          TypeForwarders=Map.empty }

    let ccu = CcuThunk.Create(ccuName, ccuData)

    // OK, is this is the FSharp.Core CCU then fix it up. 
    if tcConfig.compilingFslib then 
        tcGlobals.fslibCcu.Fixup(ccu)

    { tcsCcu= ccu
      tcsCcuType=ccuType
      tcsNiceNameGen=niceNameGen
      tcsTcSigEnv=tcEnv0
      tcsTcImplEnv=tcEnv0
      tcsCreatesGeneratedProvidedTypes=false
      tcsRootSigs = Zmap.empty qnameOrder
      tcsRootImpls = Zset.empty qnameOrder
      tcsCcuSig = NewEmptyModuleOrNamespaceType Namespace }



/// Typecheck a single file (or interactive entry into F# Interactive)
let TypeCheckOneInputEventually (checkForErrors, tcConfig: TcConfig, tcImports: TcImports, tcGlobals, prefixPathOpt, tcSink, tcState: TcState, inp: ParsedInput) =

    eventually {
        try 
          let! ctok = Eventually.token
          RequireCompilationThread ctok // Everything here requires the compilation thread since it works on the TAST

          CheckSimulateException(tcConfig)

          let m = inp.Range
          let amap = tcImports.GetImportMap()
          match inp with 
          | ParsedInput.SigFile (ParsedSigFileInput(_, qualNameOfFile, _, _, _) as file) ->
                
              // Check if we've seen this top module signature before. 
              if Zmap.mem qualNameOfFile tcState.tcsRootSigs then 
                  errorR(Error(FSComp.SR.buildSignatureAlreadySpecified(qualNameOfFile.Text), m.StartRange))

              // Check if the implementation came first in compilation order 
              if Zset.contains qualNameOfFile tcState.tcsRootImpls then 
                  errorR(Error(FSComp.SR.buildImplementationAlreadyGivenDetail(qualNameOfFile.Text), m))

              let conditionalDefines =
                  if tcConfig.noConditionalErasure then None else Some (tcConfig.conditionalCompilationDefines)

              // Typecheck the signature file 
              let! (tcEnv, sigFileType, createsGeneratedProvidedTypes) = 
                  TypeCheckOneSigFile (tcGlobals, tcState.tcsNiceNameGen, amap, tcState.tcsCcu, checkForErrors, conditionalDefines, tcSink, tcConfig.internalTestSpanStackReferring) tcState.tcsTcSigEnv file

              let rootSigs = Zmap.add qualNameOfFile  sigFileType tcState.tcsRootSigs

              // Add the  signature to the signature env (unless it had an explicit signature)
              let ccuSigForFile = CombineCcuContentFragments m [sigFileType; tcState.tcsCcuSig]
                
              // Open the prefixPath for fsi.exe 
              let tcEnv = 
                  match prefixPathOpt with 
                  | None -> tcEnv 
                  | Some prefixPath -> 
                      let m = qualNameOfFile.Range
                      TcOpenDecl tcSink tcGlobals amap m m tcEnv prefixPath

              let tcState = 
                   { tcState with 
                        tcsTcSigEnv=tcEnv
                        tcsTcImplEnv=tcState.tcsTcImplEnv
                        tcsRootSigs=rootSigs
                        tcsCreatesGeneratedProvidedTypes=tcState.tcsCreatesGeneratedProvidedTypes || createsGeneratedProvidedTypes}

              return (tcEnv, EmptyTopAttrs, None, ccuSigForFile), tcState

          | ParsedInput.ImplFile (ParsedImplFileInput(_, _, qualNameOfFile, _, _, _, _) as file) ->
            
              // Check if we've got an interface for this fragment 
              let rootSigOpt = tcState.tcsRootSigs.TryFind(qualNameOfFile)

              // Check if we've already seen an implementation for this fragment 
              if Zset.contains qualNameOfFile tcState.tcsRootImpls then 
                  errorR(Error(FSComp.SR.buildImplementationAlreadyGiven(qualNameOfFile.Text), m))

              let tcImplEnv = tcState.tcsTcImplEnv

              let conditionalDefines =
                  if tcConfig.noConditionalErasure then None else Some (tcConfig.conditionalCompilationDefines)

              // Typecheck the implementation file 
              let! topAttrs, implFile, _implFileHiddenType, tcEnvAtEnd, createsGeneratedProvidedTypes = 
                  TypeCheckOneImplFile  (tcGlobals, tcState.tcsNiceNameGen, amap, tcState.tcsCcu, checkForErrors, conditionalDefines, tcSink, tcConfig.internalTestSpanStackReferring) tcImplEnv rootSigOpt file

              let hadSig = rootSigOpt.IsSome
              let implFileSigType = SigTypeOfImplFile implFile

              let rootImpls = Zset.add qualNameOfFile tcState.tcsRootImpls
        
              // Only add it to the environment if it didn't have a signature 
              let m = qualNameOfFile.Range

              // Add the implementation as to the implementation env
              let tcImplEnv = AddLocalRootModuleOrNamespace TcResultsSink.NoSink tcGlobals amap m tcImplEnv implFileSigType

              // Add the implementation as to the signature env (unless it had an explicit signature)
              let tcSigEnv = 
                  if hadSig then tcState.tcsTcSigEnv 
                  else AddLocalRootModuleOrNamespace TcResultsSink.NoSink tcGlobals amap m tcState.tcsTcSigEnv implFileSigType
                
              // Open the prefixPath for fsi.exe (tcImplEnv)
              let tcImplEnv = 
                  match prefixPathOpt with 
                  | Some prefixPath -> TcOpenDecl tcSink tcGlobals amap m m tcImplEnv prefixPath
                  | _ -> tcImplEnv 

              // Open the prefixPath for fsi.exe (tcSigEnv)
              let tcSigEnv = 
                  match prefixPathOpt with 
                  | Some prefixPath when not hadSig -> TcOpenDecl tcSink tcGlobals amap m m tcSigEnv prefixPath
                  | _ -> tcSigEnv 

              let ccuSig = CombineCcuContentFragments m [implFileSigType; tcState.tcsCcuSig ]

              let ccuSigForFile = CombineCcuContentFragments m [implFileSigType; tcState.tcsCcuSig]

              let tcState = 
                   { tcState with 
                        tcsTcSigEnv=tcSigEnv
                        tcsTcImplEnv=tcImplEnv
                        tcsRootImpls=rootImpls
                        tcsCcuSig=ccuSig
                        tcsCreatesGeneratedProvidedTypes=tcState.tcsCreatesGeneratedProvidedTypes || createsGeneratedProvidedTypes }
              return (tcEnvAtEnd, topAttrs, Some implFile, ccuSigForFile), tcState
     
        with e -> 
            errorRecovery e range0 
            return (tcState.TcEnvFromSignatures, EmptyTopAttrs, None, tcState.tcsCcuSig), tcState
    }

/// Typecheck a single file (or interactive entry into F# Interactive)
let TypeCheckOneInput (ctok, checkForErrors, tcConfig, tcImports, tcGlobals, prefixPathOpt) tcState  inp =
    // 'use' ensures that the warning handler is restored at the end
    use unwindEL = PushErrorLoggerPhaseUntilUnwind(fun oldLogger -> GetErrorLoggerFilteringByScopedPragmas(false, GetScopedPragmasForInput(inp), oldLogger) )
    use unwindBP = PushThreadBuildPhaseUntilUnwind BuildPhase.TypeCheck
    TypeCheckOneInputEventually (checkForErrors, tcConfig, tcImports, tcGlobals, prefixPathOpt, TcResultsSink.NoSink, tcState, inp) 
        |> Eventually.force ctok

/// Finish checking multiple files (or one interactive entry into F# Interactive)
let TypeCheckMultipleInputsFinish(results, tcState: TcState) =
    let tcEnvsAtEndFile, topAttrs, implFiles, ccuSigsForFiles = List.unzip4 results
    let topAttrs = List.foldBack CombineTopAttrs topAttrs EmptyTopAttrs
    let implFiles = List.choose id implFiles
    // This is the environment required by fsi.exe when incrementally adding definitions 
    let tcEnvAtEndOfLastFile = (match tcEnvsAtEndFile with h :: _ -> h | _ -> tcState.TcEnvFromSignatures)
    (tcEnvAtEndOfLastFile, topAttrs, implFiles, ccuSigsForFiles), tcState

let TypeCheckOneInputAndFinishEventually(checkForErrors, tcConfig: TcConfig, tcImports, tcGlobals, prefixPathOpt, tcSink, tcState, input) =
    eventually {
        Logger.LogBlockStart LogCompilerFunctionId.CompileOps_TypeCheckOneInputAndFinishEventually
        let! results, tcState =  TypeCheckOneInputEventually(checkForErrors, tcConfig, tcImports, tcGlobals, prefixPathOpt, tcSink, tcState, input)
        let result = TypeCheckMultipleInputsFinish([results], tcState)
        Logger.LogBlockStop LogCompilerFunctionId.CompileOps_TypeCheckOneInputAndFinishEventually
        return result
    }

let TypeCheckClosedInputSetFinish (declaredImpls: TypedImplFile list, tcState) =
    // Publish the latest contents to the CCU 
    tcState.tcsCcu.Deref.Contents <- NewCcuContents ILScopeRef.Local range0 tcState.tcsCcu.AssemblyName tcState.tcsCcuSig

    // Check all interfaces have implementations 
    tcState.tcsRootSigs |> Zmap.iter (fun qualNameOfFile _ ->  
      if not (Zset.contains qualNameOfFile tcState.tcsRootImpls) then 
        errorR(Error(FSComp.SR.buildSignatureWithoutImplementation(qualNameOfFile.Text), qualNameOfFile.Range)))

    tcState, declaredImpls
    
let TypeCheckClosedInputSet (ctok, checkForErrors, tcConfig, tcImports, tcGlobals, prefixPathOpt, tcState, inputs) =
    // tcEnvAtEndOfLastFile is the environment required by fsi.exe when incrementally adding definitions 
    let results, tcState =  (tcState, inputs) ||> List.mapFold (TypeCheckOneInput (ctok, checkForErrors, tcConfig, tcImports, tcGlobals, prefixPathOpt)) 
    let (tcEnvAtEndOfLastFile, topAttrs, implFiles, _), tcState = TypeCheckMultipleInputsFinish(results, tcState)
    let tcState, declaredImpls = TypeCheckClosedInputSetFinish (implFiles, tcState)
    tcState, topAttrs, declaredImpls, tcEnvAtEndOfLastFile<|MERGE_RESOLUTION|>--- conflicted
+++ resolved
@@ -599,11 +599,7 @@
 
 let (|InvalidArgument|_|) (exn: exn) = match exn with :? ArgumentException as e -> Some e.Message | _ -> None
 
-<<<<<<< HEAD
-let OutputPhasedErrorR (os:StringBuilder) (err:PhasedDiagnostic) (suggestNames: bool) =
-=======
-let OutputPhasedErrorR (os: StringBuilder) (err: PhasedDiagnostic) =
->>>>>>> 4363f4cf
+let OutputPhasedErrorR (os: StringBuilder) (err: PhasedDiagnostic) (suggestNames: bool) =
 
     let rec OutputExceptionR (os: StringBuilder) error = 
 
@@ -1588,11 +1584,7 @@
 
 
 // remove any newlines and tabs 
-<<<<<<< HEAD
-let OutputPhasedDiagnostic (os:System.Text.StringBuilder) (err:PhasedDiagnostic) (flattenErrors:bool) (suggestNames: bool) = 
-=======
-let OutputPhasedDiagnostic (os: System.Text.StringBuilder) (err: PhasedDiagnostic) (flattenErrors: bool) = 
->>>>>>> 4363f4cf
+let OutputPhasedDiagnostic (os: System.Text.StringBuilder) (err: PhasedDiagnostic) (flattenErrors: bool) (suggestNames: bool) =
     let buf = new System.Text.StringBuilder()
 
     OutputPhasedErrorR buf err suggestNames
@@ -1645,15 +1637,9 @@
     | Long of bool * DiagnosticDetailedInfo
 
 /// returns sequence that contains Diagnostic for the given error + Diagnostic for all related errors
-<<<<<<< HEAD
-let CollectDiagnostic (implicitIncludeDir, showFullPaths, flattenErrors, errorStyle, isError, err:PhasedDiagnostic, suggestNames: bool) = 
-    let outputWhere (showFullPaths, errorStyle) m : DiagnosticLocation = 
-        if Range.equals m rangeStartup || Range.equals m rangeCmdArgs then 
-=======
-let CollectDiagnostic (implicitIncludeDir, showFullPaths, flattenErrors, errorStyle, isError, err: PhasedDiagnostic) = 
-    let outputWhere (showFullPaths, errorStyle) m: DiagnosticLocation = 
-        if m = rangeStartup || m = rangeCmdArgs then 
->>>>>>> 4363f4cf
+let CollectDiagnostic (implicitIncludeDir, showFullPaths, flattenErrors, errorStyle, isError, err: PhasedDiagnostic, suggestNames: bool) =
+    let outputWhere (showFullPaths, errorStyle) m: DiagnosticLocation =
+        if Range.equals m rangeStartup || Range.equals m rangeCmdArgs then
             { Range = m; TextRepresentation = ""; IsEmpty = true; File = "" }
         else
             let file = m.FileName
@@ -1687,13 +1673,8 @@
                   // Here, we want the complete range information so Project Systems can generate proper squiggles
                   | ErrorStyle.VSErrors      -> 
                         // Show prefix only for real files. Otherwise, we just want a truncated error like:
-<<<<<<< HEAD
-                        //      parse error FS0031 : blah blah
-                        if not (Range.equals m range0) && not (Range.equals m rangeStartup) && not (Range.equals m rangeCmdArgs) then 
-=======
                         //      parse error FS0031: blah blah
-                        if m<>range0 && m<>rangeStartup && m<>rangeCmdArgs then 
->>>>>>> 4363f4cf
+                        if not (Range.equals m range0) && not (Range.equals m rangeStartup) && not (Range.equals m rangeCmdArgs) then
                             let file = file.Replace("/", "\\")
                             let m = mkRange m.FileName (mkPos m.StartLine (m.StartColumn + 1)) (mkPos m.EndLine (m.EndColumn + 1) )
                             sprintf "%s(%d,%d,%d,%d): " file m.StartLine m.StartColumn m.EndLine m.EndColumn, m, file
@@ -5095,13 +5076,8 @@
     
     /// Parse a script from source.
     let ParseScriptText
-<<<<<<< HEAD
-           (filename:string, sourceText:ISourceText, tcConfig:TcConfig, codeContext,
-            lexResourceManager:Lexhelp.LexResourceManager, errorLogger:ErrorLogger) =
-=======
-           (filename: string, source: string, tcConfig: TcConfig, codeContext, 
-            lexResourceManager: Lexhelp.LexResourceManager, errorLogger: ErrorLogger) =    
->>>>>>> 4363f4cf
+           (filename: string, sourceText: ISourceText, tcConfig: TcConfig, codeContext,
+            lexResourceManager: Lexhelp.LexResourceManager, errorLogger: ErrorLogger) =
 
         // fsc.exe -- COMPILED\!INTERACTIVE
         // fsi.exe -- !COMPILED\INTERACTIVE
@@ -5322,21 +5298,12 @@
 
     /// Given source text, find the full load closure. Used from service.fs, when editing a script file
     let GetFullClosureOfScriptText
-<<<<<<< HEAD
            (ctok, legacyReferenceResolver, defaultFSharpBinariesDir,
             filename, sourceText,
             codeContext, useSimpleResolution, useFsiAuxLib,
-            lexResourceManager:Lexhelp.LexResourceManager,
+            lexResourceManager: Lexhelp.LexResourceManager,
             applyCommmandLineArgs, assumeDotNetFramework,
             tryGetMetadataSnapshot, reduceMemoryUsage) =
-=======
-           (ctok, legacyReferenceResolver, defaultFSharpBinariesDir, 
-            filename, source, 
-            codeContext, useSimpleResolution, useFsiAuxLib, 
-            lexResourceManager: Lexhelp.LexResourceManager, 
-            applyCommmandLineArgs, assumeDotNetFramework, 
-            tryGetMetadataSnapshot, reduceMemoryUsage) = 
->>>>>>> 4363f4cf
 
         // Resolve the basic references such as FSharp.Core.dll first, before processing any #I directives in the script
         //
@@ -5379,13 +5346,8 @@
     /// Analyze a script text and find the closure of its references. 
     static member ComputeClosureOfScriptText
                      (ctok, legacyReferenceResolver, defaultFSharpBinariesDir, 
-<<<<<<< HEAD
-                      filename:string, sourceText:ISourceText, codeContext, useSimpleResolution:bool, 
-                      useFsiAuxLib, lexResourceManager:Lexhelp.LexResourceManager, 
-=======
-                      filename: string, source: string, codeContext, useSimpleResolution: bool, 
-                      useFsiAuxLib, lexResourceManager: Lexhelp.LexResourceManager, 
->>>>>>> 4363f4cf
+                      filename: string, sourceText: ISourceText, codeContext, useSimpleResolution: bool,
+                      useFsiAuxLib, lexResourceManager: Lexhelp.LexResourceManager,
                       applyCommmandLineArgs, assumeDotNetFramework, tryGetMetadataSnapshot, reduceMemoryUsage) = 
 
         use unwindBuildPhase = PushThreadBuildPhaseUntilUnwind BuildPhase.Parse
