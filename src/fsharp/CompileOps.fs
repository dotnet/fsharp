--- conflicted
+++ resolved
@@ -4809,14 +4809,8 @@
         // OK, now we have both mscorlib.dll and FSharp.Core.dll we can create TcGlobals
         let tcGlobals = TcGlobals(tcConfig.compilingFslib, ilGlobals, fslibCcu,
                                   tcConfig.implicitIncludeDir, tcConfig.mlCompatibility,
-<<<<<<< HEAD
-                                  tcConfig.isInteractive, tcConfig.assumeNullOnImport, tcConfig.checkNullness, tcConfig.langVersion,
-                                  tryFindSysTypeCcu, tcConfig.emitDebugInfoInQuotations,
-                                  tcConfig.noDebugData, tcConfig.pathMap)
-=======
-                                  tcConfig.isInteractive, tryFindSysTypeCcu, tcConfig.emitDebugInfoInQuotations,
+                                  tcConfig.isInteractive, tcConfig.assumeNullOnImport, tcConfig.checkNullness, tryFindSysTypeCcu, tcConfig.emitDebugInfoInQuotations,
                                   tcConfig.noDebugData, tcConfig.pathMap, tcConfig.langVersion)
->>>>>>> 0dc21fae
 
 #if DEBUG
         // the global_g reference cell is used only for debug printing
