--- conflicted
+++ resolved
@@ -2728,13 +2728,8 @@
 
     member tcConfig.ComputeCanContainEntryPoint(sourceFiles:string list) = 
         let n = sourceFiles.Length in 
-<<<<<<< HEAD
         (sourceFiles |> List.mapi (fun i _ -> (i = n-1)),  tcConfig.target.IsExe)
-            
-=======
-        sourceFiles |> List.mapi (fun i _ -> (i = n-1) )
-
->>>>>>> 5f72b862
+
     // This call can fail if no CLR is found (this is the path to mscorlib)
     member tcConfig.ClrRoot = 
         use unwindBuildPhase = PushThreadBuildPhaseUntilUnwind (BuildPhase.Parameter)
