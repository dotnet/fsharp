// Copyright (c) Microsoft Corporation.  All Rights Reserved.  Licensed under the Apache License, Version 2.0.  See License.txt in the project root for license information.

/// Coordinating compiler operations - configuration, loading initial context, reporting errors etc.
module internal Microsoft.FSharp.Compiler.CompileOps

open System
open System.Text
open System.IO
open System.Collections.Generic
open System.Runtime.CompilerServices

open Internal.Utilities
open Internal.Utilities.Text
open Internal.Utilities.Collections
open Internal.Utilities.Filename

open Microsoft.FSharp.Compiler.AbstractIL 
open Microsoft.FSharp.Compiler.AbstractIL.IL 
open Microsoft.FSharp.Compiler.AbstractIL.Internal 
open Microsoft.FSharp.Compiler.AbstractIL.Internal.Library 
open Microsoft.FSharp.Compiler.AbstractIL.Extensions.ILX
open Microsoft.FSharp.Compiler.AbstractIL.Diagnostics 

open Microsoft.FSharp.Compiler 
open Microsoft.FSharp.Compiler.TastPickle
open Microsoft.FSharp.Compiler.Range
open Microsoft.FSharp.Compiler.TypeChecker
open Microsoft.FSharp.Compiler.SR
open Microsoft.FSharp.Compiler.DiagnosticMessage
open Microsoft.FSharp.Compiler.Range
open Microsoft.FSharp.Compiler.Ast
open Microsoft.FSharp.Compiler.AttributeChecking
open Microsoft.FSharp.Compiler.ErrorLogger
open Microsoft.FSharp.Compiler.Tast
open Microsoft.FSharp.Compiler.Tastops
open Microsoft.FSharp.Compiler.Tastops.DebugPrint
open Microsoft.FSharp.Compiler.TcGlobals
open Microsoft.FSharp.Compiler.Lexhelp
open Microsoft.FSharp.Compiler.Lib
open Microsoft.FSharp.Compiler.Infos
open Microsoft.FSharp.Compiler.ConstraintSolver
open Microsoft.FSharp.Compiler.ReferenceResolver
open Microsoft.FSharp.Compiler.TypeRelations
open Microsoft.FSharp.Compiler.SignatureConformance
open Microsoft.FSharp.Compiler.MethodOverrides
open Microsoft.FSharp.Compiler.NameResolution
open Microsoft.FSharp.Compiler.PrettyNaming
open Microsoft.FSharp.Compiler.Import


#if EXTENSIONTYPING
open Microsoft.FSharp.Compiler.ExtensionTyping
open Microsoft.FSharp.Core.CompilerServices
#endif

#if FX_RESHAPED_REFLECTION
open Microsoft.FSharp.Core.ReflectionAdapters
#endif

#if DEBUG

#if COMPILED_AS_LANGUAGE_SERVICE_DLL
module internal CompilerService =
#else
module internal FullCompiler =
#endif
    let showAssertForUnexpectedException = ref true
#if COMPILED_AS_LANGUAGE_SERVICE_DLL
open CompilerService
#else
open FullCompiler
#endif

#endif

//----------------------------------------------------------------------------
// Some Globals
//--------------------------------------------------------------------------

let FSharpSigFileSuffixes = [".mli";".fsi"]
let mlCompatSuffixes = [".mli";".ml"]
let FSharpImplFileSuffixes = [".ml";".fs";".fsscript";".fsx"]
let resSuffixes = [".resx"]
let FSharpScriptFileSuffixes = [".fsscript";".fsx"]
let doNotRequireNamespaceOrModuleSuffixes = [".mli";".ml"] @ FSharpScriptFileSuffixes
let FSharpLightSyntaxFileSuffixes : string list = [ ".fs";".fsscript";".fsx";".fsi" ]


//----------------------------------------------------------------------------
// ERROR REPORTING
//--------------------------------------------------------------------------

exception HashIncludeNotAllowedInNonScript of range
exception HashReferenceNotAllowedInNonScript of range
exception HashDirectiveNotAllowedInNonScript of range
exception FileNameNotResolved of (*filename*) string * (*description of searched locations*) string * range
exception AssemblyNotResolved of (*originalName*) string * range
exception LoadedSourceNotFoundIgnoring of (*filename*) string * range
exception MSBuildReferenceResolutionWarning of (*MSBuild warning code*)string * (*Message*)string * range
exception MSBuildReferenceResolutionError of (*MSBuild warning code*)string * (*Message*)string * range
exception DeprecatedCommandLineOptionFull of string * range
exception DeprecatedCommandLineOptionForHtmlDoc of string * range
exception DeprecatedCommandLineOptionSuggestAlternative of string * string * range
exception DeprecatedCommandLineOptionNoDescription of string * range
exception InternalCommandLineOption of string * range
exception HashLoadedSourceHasIssues of (*warnings*) exn list * (*errors*) exn list * range
exception HashLoadedScriptConsideredSource of range


let GetRangeOfDiagnostic(err:PhasedDiagnostic) = 
  let rec RangeFromException = function
      | ErrorFromAddingConstraint(_,err2,_) -> RangeFromException err2 
#if EXTENSIONTYPING
      | ExtensionTyping.ProvidedTypeResolutionNoRange(e) -> RangeFromException e
      | ExtensionTyping.ProvidedTypeResolution(m,_)
#endif
      | ReservedKeyword(_,m)
      | IndentationProblem(_,m)
      | ErrorFromAddingTypeEquation(_,_,_,_,_,m) 
      | ErrorFromApplyingDefault(_,_,_,_,_,m) 
      | ErrorsFromAddingSubsumptionConstraint(_,_,_,_,_,_,m)
      | FunctionExpected(_,_,m)
      | BakedInMemberConstraintName(_,m)
      | StandardOperatorRedefinitionWarning(_,m)
      | BadEventTransformation(m)
      | ParameterlessStructCtor(m)
      | FieldNotMutable (_,_,m) 
      | Recursion (_,_,_,_,m) 
      | InvalidRuntimeCoercion(_,_,_,m) 
      | IndeterminateRuntimeCoercion(_,_,_,m)
      | IndeterminateStaticCoercion (_,_,_,m)
      | StaticCoercionShouldUseBox (_,_,_,m)
      | CoercionTargetSealed(_,_,m)
      | UpcastUnnecessary(m)
      | QuotationTranslator.IgnoringPartOfQuotedTermWarning (_,m) 
      
      | TypeTestUnnecessary(m)
      | RuntimeCoercionSourceSealed(_,_,m)
      | OverrideDoesntOverride(_,_,_,_,_,m)
      | UnionPatternsBindDifferentNames m 
      | UnionCaseWrongArguments (_,_,_,m) 
      | TypeIsImplicitlyAbstract m 
      | RequiredButNotSpecified (_,_,_,_,m) 
      | FunctionValueUnexpected (_,_,m)
      | UnitTypeExpected (_,_,m)
      | UnitTypeExpectedWithEquality (_,_,m)
      | UnitTypeExpectedWithPossiblePropertySetter (_,_,_,_,m)
      | UnitTypeExpectedWithPossibleAssignment (_,_,_,_,m)
      | UseOfAddressOfOperator m 
      | DeprecatedThreadStaticBindingWarning(m) 
      | NonUniqueInferredAbstractSlot (_,_,_,_,_,m) 
      | DefensiveCopyWarning (_,m)
      | LetRecCheckedAtRuntime m 
      | UpperCaseIdentifierInPattern m
      | NotUpperCaseConstructor m
      | RecursiveUseCheckedAtRuntime (_,_,m) 
      | LetRecEvaluatedOutOfOrder (_,_,_,m) 
      | Error (_,m)
      | ErrorWithSuggestions (_,m,_,_)
      | NumberedError (_,m)
      | SyntaxError (_,m) 
      | InternalError (_,m)
      | FullAbstraction(_,m)
      | InterfaceNotRevealed(_,_,m) 
      | WrappedError (_,m)
      | PatternMatchCompilation.MatchIncomplete (_,_,m)
      | PatternMatchCompilation.RuleNeverMatched m 
      | ValNotMutable(_,_,m)
      | ValNotLocal(_,_,m) 
      | MissingFields(_,m) 
      | OverrideInIntrinsicAugmentation(m)
      | IntfImplInIntrinsicAugmentation(m) 
      | OverrideInExtrinsicAugmentation(m)
      | IntfImplInExtrinsicAugmentation(m) 
      | ValueRestriction(_,_,_,_,m) 
      | LetRecUnsound (_,_,m) 
      | ObsoleteError (_,m) 
      | ObsoleteWarning (_,m) 
      | Experimental (_,m) 
      | PossibleUnverifiableCode m
      | UserCompilerMessage (_,_,m) 
      | Deprecated(_,m) 
      | LibraryUseOnly(m) 
      | FieldsFromDifferentTypes (_,_,_,m) 
      | IndeterminateType(m)
      | TyconBadArgs(_,_,_,m) -> 
          Some m

      | FieldNotContained(_,arf,_,_) -> Some arf.Range
      | ValueNotContained(_,_,aval,_,_) -> Some aval.Range
      | ConstrNotContained(_,aval,_,_) -> Some aval.Id.idRange
      | ExnconstrNotContained(_,aexnc,_,_) -> Some aexnc.Range

      | VarBoundTwice(id) 
      | UndefinedName(_,_,id,_) -> 
          Some id.idRange 

      | Duplicate(_,_,m) 
      | NameClash(_,_,_,m,_,_,_) 
      | UnresolvedOverloading(_,_,_,m) 
      | UnresolvedConversionOperator (_,_,_,m)
      | PossibleOverload(_,_,_, m) 
      | VirtualAugmentationOnNullValuedType(m)
      | NonVirtualAugmentationOnNullValuedType(m)
      | NonRigidTypar(_,_,_,_,_,m)
      | ConstraintSolverTupleDiffLengths(_,_,_,m,_) 
      | ConstraintSolverInfiniteTypes(_,_,_,_,m,_) 
      | ConstraintSolverMissingConstraint(_,_,_,m,_) 
      | ConstraintSolverTypesNotInEqualityRelation(_,_,_,m,_,_)
      | ConstraintSolverError(_,m,_) 
      | ConstraintSolverTypesNotInSubsumptionRelation(_,_,_,m,_) 
      | ConstraintSolverRelatedInformation(_,m,_) 
      | SelfRefObjCtor(_,m) -> 
          Some m

      | NotAFunction(_,_,mfun,_) -> 
          Some mfun

      | IllegalFileNameChar(_) -> Some rangeCmdArgs

      | UnresolvedReferenceError(_,m) 
      | UnresolvedPathReference(_,_,m) 
      | DeprecatedCommandLineOptionFull(_,m) 
      | DeprecatedCommandLineOptionForHtmlDoc(_,m) 
      | DeprecatedCommandLineOptionSuggestAlternative(_,_,m) 
      | DeprecatedCommandLineOptionNoDescription(_,m) 
      | InternalCommandLineOption(_,m)
      | HashIncludeNotAllowedInNonScript(m)
      | HashReferenceNotAllowedInNonScript(m) 
      | HashDirectiveNotAllowedInNonScript(m)  
      | FileNameNotResolved(_,_,m) 
      | LoadedSourceNotFoundIgnoring(_,m) 
      | MSBuildReferenceResolutionWarning(_,_,m) 
      | MSBuildReferenceResolutionError(_,_,m) 
      | AssemblyNotResolved(_,m) 
      | HashLoadedSourceHasIssues(_,_,m) 
      | HashLoadedScriptConsideredSource(m) -> 
          Some m
      // Strip TargetInvocationException wrappers
      | :? System.Reflection.TargetInvocationException as e -> 
          RangeFromException e.InnerException
#if EXTENSIONTYPING
      | :? TypeProviderError as e -> e.Range |> Some
#endif
      
      | _ -> None
  
  RangeFromException err.Exception

let GetDiagnosticNumber(err:PhasedDiagnostic) = 
   let rec GetFromException(e:exn) = 
      match e with
      (* DO NOT CHANGE THESE NUMBERS *)
      | ErrorFromAddingTypeEquation _ -> 1
      | FunctionExpected _ -> 2
      | NotAFunction _  -> 3
      | FieldNotMutable  _ -> 5
      | Recursion _ -> 6
      | InvalidRuntimeCoercion _ -> 7
      | IndeterminateRuntimeCoercion _ -> 8
      | PossibleUnverifiableCode _ -> 9
      | SyntaxError _ -> 10
      // 11 cannot be reused
      // 12 cannot be reused
      | IndeterminateStaticCoercion  _ -> 13
      | StaticCoercionShouldUseBox  _ -> 14
      // 15 cannot be reused
      | RuntimeCoercionSourceSealed _ -> 16 
      | OverrideDoesntOverride _ -> 17
      | UnionPatternsBindDifferentNames _  -> 18
      | UnionCaseWrongArguments  _ -> 19
      | UnitTypeExpected _  -> 20
      | UnitTypeExpectedWithEquality _  -> 20
      | UnitTypeExpectedWithPossiblePropertySetter _  -> 20
      | UnitTypeExpectedWithPossibleAssignment _  -> 20
      | RecursiveUseCheckedAtRuntime  _ -> 21
      | LetRecEvaluatedOutOfOrder  _ -> 22
      | NameClash _ -> 23
      // 24 cannot be reused
      | PatternMatchCompilation.MatchIncomplete _ -> 25
      | PatternMatchCompilation.RuleNeverMatched _ -> 26
      | ValNotMutable _ -> 27
      | ValNotLocal _ -> 28
      | MissingFields _ -> 29
      | ValueRestriction _ -> 30
      | LetRecUnsound  _ -> 31
      | FieldsFromDifferentTypes  _ -> 32
      | TyconBadArgs _ -> 33
      | ValueNotContained _ -> 34
      | Deprecated  _ -> 35
      | ConstrNotContained _ -> 36
      | Duplicate _ -> 37
      | VarBoundTwice _  -> 38
      | UndefinedName _ -> 39
      | LetRecCheckedAtRuntime _ -> 40
      | UnresolvedOverloading _ -> 41
      | LibraryUseOnly _ -> 42
      | ErrorFromAddingConstraint _ -> 43
      | ObsoleteWarning _ -> 44
      | FullAbstraction _ -> 45
      | ReservedKeyword _ -> 46
      | SelfRefObjCtor _ -> 47
      | VirtualAugmentationOnNullValuedType _ -> 48
      | UpperCaseIdentifierInPattern _ -> 49
      | InterfaceNotRevealed _ -> 50
      | UseOfAddressOfOperator _ -> 51
      | DefensiveCopyWarning _ -> 52
      | NotUpperCaseConstructor _ -> 53
      | TypeIsImplicitlyAbstract _ -> 54
      // 55 cannot be reused
      | DeprecatedThreadStaticBindingWarning _ -> 56
      | Experimental _ -> 57
      | IndentationProblem _ -> 58
      | CoercionTargetSealed _ -> 59 
      | OverrideInIntrinsicAugmentation _ -> 60
      | NonVirtualAugmentationOnNullValuedType _ -> 61
      | UserCompilerMessage (_,n,_) -> n
      | ExnconstrNotContained _ -> 63
      | NonRigidTypar _ -> 64
      // 65 cannot be reused
      | UpcastUnnecessary _ -> 66
      | TypeTestUnnecessary _ -> 67
      | QuotationTranslator.IgnoringPartOfQuotedTermWarning _ -> 68
      | IntfImplInIntrinsicAugmentation _ -> 69
      | NonUniqueInferredAbstractSlot _ -> 70
      | ErrorFromApplyingDefault _ -> 71
      | IndeterminateType _ -> 72
      | InternalError _ -> 73
      | UnresolvedReferenceNoRange _
      | UnresolvedReferenceError _ 
      | UnresolvedPathReferenceNoRange _ 
      | UnresolvedPathReference _ -> 74
      | DeprecatedCommandLineOptionFull _
      | DeprecatedCommandLineOptionForHtmlDoc _
      | DeprecatedCommandLineOptionSuggestAlternative _
      | DeprecatedCommandLineOptionNoDescription _ 
      | InternalCommandLineOption _ -> 75
      | HashIncludeNotAllowedInNonScript _ 
      | HashReferenceNotAllowedInNonScript _ 
      | HashDirectiveNotAllowedInNonScript _ -> 76
      | BakedInMemberConstraintName _ -> 77
      | FileNameNotResolved _ -> 78  
      | LoadedSourceNotFoundIgnoring _ -> 79
      // 80 cannot be reused
      | ParameterlessStructCtor _ -> 81
      | MSBuildReferenceResolutionWarning _ -> 82
      | MSBuildReferenceResolutionError _ -> 83
      | AssemblyNotResolved _ -> 84
      | HashLoadedSourceHasIssues _ -> 85
      | StandardOperatorRedefinitionWarning _ -> 86
      | InvalidInternalsVisibleToAssemblyName _ -> 87
      // 88 cannot be reused
      | OverrideInExtrinsicAugmentation _ -> 89
      | IntfImplInExtrinsicAugmentation _ -> 90
      | BadEventTransformation _ -> 91
      | HashLoadedScriptConsideredSource _ -> 92
      | UnresolvedConversionOperator _ -> 93
      // avoid 94-100 for safety
      | ObsoleteError _ -> 101
#if EXTENSIONTYPING
      | ExtensionTyping.ProvidedTypeResolutionNoRange _
      | ExtensionTyping.ProvidedTypeResolution _ -> 103
#endif
       (* DO NOT CHANGE THE NUMBERS *)

      // Strip TargetInvocationException wrappers
      | :? System.Reflection.TargetInvocationException as e -> 
          GetFromException e.InnerException
      
      | WrappedError(e,_) -> GetFromException e   

      | Error ((n,_),_) -> n
      | ErrorWithSuggestions ((n,_),_,_,_) -> n
      | Failure _ -> 192
      | NumberedError((n,_),_) -> n
      | IllegalFileNameChar(fileName,invalidChar) -> fst (FSComp.SR.buildUnexpectedFileNameCharacter(fileName,string invalidChar))
#if EXTENSIONTYPING
      | :? TypeProviderError as e -> e.Number
#endif
      | ErrorsFromAddingSubsumptionConstraint (_,_,_,_,_,ContextInfo.DowncastUsedInsteadOfUpcast _,_) -> fst (FSComp.SR.considerUpcast("",""))
      | _ -> 193
   GetFromException err.Exception
   
let GetWarningLevel err = 
  match err.Exception with 
  // Level 5 warnings
  | RecursiveUseCheckedAtRuntime _
  | LetRecEvaluatedOutOfOrder  _
  | DefensiveCopyWarning _
  | FullAbstraction _ ->  5
  | NumberedError((n,_),_) 
  | ErrorWithSuggestions((n,_),_,_,_) 
  | Error((n,_),_) -> 
      // 1178,tcNoComparisonNeeded1,"The struct, record or union type '%s' is not structurally comparable because the type parameter %s does not satisfy the 'comparison' constraint. Consider adding the 'NoComparison' attribute to this type to clarify that the type is not comparable"
      // 1178,tcNoComparisonNeeded2,"The struct, record or union type '%s' is not structurally comparable because the type '%s' does not satisfy the 'comparison' constraint. Consider adding the 'NoComparison' attribute to this type to clarify that the type is not comparable" 
      // 1178,tcNoEqualityNeeded1,"The struct, record or union type '%s' does not support structural equality because the type parameter %s does not satisfy the 'equality' constraint. Consider adding the 'NoEquality' attribute to this type to clarify that the type does not support structural equality"
      // 1178,tcNoEqualityNeeded2,"The struct, record or union type '%s' does not support structural equality because the type '%s' does not satisfy the 'equality' constraint. Consider adding the 'NoEquality' attribute to this type to clarify that the type does not support structural equality"
      if (n = 1178) then 5 else 2
  // Level 2 
  | _ ->  2

let warningOn err level specificWarnOn = 
    let n = GetDiagnosticNumber err
    List.contains n specificWarnOn ||
    // Some specific warnings are never on by default, i.e. unused variable warnings
    match n with 
    | 1182 -> false // chkUnusedValue - off by default
    | 3180 -> false // abImplicitHeapAllocation - off by default
    | _ -> level >= GetWarningLevel err 

let SplitRelatedDiagnostics(err:PhasedDiagnostic) = 
    let ToPhased(e) = {Exception=e; Phase = err.Phase}
    let rec SplitRelatedException = function
      | UnresolvedOverloading(a,overloads,b,c) -> 
           let related = overloads |> List.map ToPhased
           UnresolvedOverloading(a,[],b,c)|>ToPhased, related
      | ConstraintSolverRelatedInformation(fopt,m2,e) -> 
          let e,related = SplitRelatedException e
          ConstraintSolverRelatedInformation(fopt,m2,e.Exception)|>ToPhased, related
      | ErrorFromAddingTypeEquation(g,denv,t1,t2,e,m) ->
          let e,related = SplitRelatedException e
          ErrorFromAddingTypeEquation(g,denv,t1,t2,e.Exception,m)|>ToPhased, related
      | ErrorFromApplyingDefault(g,denv,tp,defaultType,e,m) ->  
          let e,related = SplitRelatedException e
          ErrorFromApplyingDefault(g,denv,tp,defaultType,e.Exception,m)|>ToPhased, related
      | ErrorsFromAddingSubsumptionConstraint(g,denv,t1,t2,e,contextInfo,m) ->  
          let e,related = SplitRelatedException e
          ErrorsFromAddingSubsumptionConstraint(g,denv,t1,t2,e.Exception,contextInfo,m)|>ToPhased, related
      | ErrorFromAddingConstraint(x,e,m) ->  
          let e,related = SplitRelatedException e
          ErrorFromAddingConstraint(x,e.Exception,m)|>ToPhased, related
      | WrappedError (e,m) -> 
          let e,related = SplitRelatedException e
          WrappedError(e.Exception,m)|>ToPhased, related
      // Strip TargetInvocationException wrappers
      | :? System.Reflection.TargetInvocationException as e -> 
          SplitRelatedException e.InnerException
      | e -> 
           ToPhased(e), []
    SplitRelatedException(err.Exception)


let DeclareMesssage = Microsoft.FSharp.Compiler.DiagnosticMessage.DeclareResourceString

do FSComp.SR.RunStartupValidation()
let SeeAlsoE() = DeclareResourceString("SeeAlso","%s")
let ConstraintSolverTupleDiffLengthsE() = DeclareResourceString("ConstraintSolverTupleDiffLengths","%d%d")
let ConstraintSolverInfiniteTypesE() = DeclareResourceString("ConstraintSolverInfiniteTypes", "%s%s")
let ConstraintSolverMissingConstraintE() = DeclareResourceString("ConstraintSolverMissingConstraint","%s")
let ConstraintSolverTypesNotInEqualityRelation1E() = DeclareResourceString("ConstraintSolverTypesNotInEqualityRelation1","%s%s")
let ConstraintSolverTypesNotInEqualityRelation2E() = DeclareResourceString("ConstraintSolverTypesNotInEqualityRelation2", "%s%s")
let ConstraintSolverTypesNotInSubsumptionRelationE() = DeclareResourceString("ConstraintSolverTypesNotInSubsumptionRelation","%s%s%s")
let ConstraintSolverErrorE() = DeclareResourceString("ConstraintSolverError","%s")
let ErrorFromAddingTypeEquation1E() = DeclareResourceString("ErrorFromAddingTypeEquation1","%s%s%s")
let ErrorFromAddingTypeEquation2E() = DeclareResourceString("ErrorFromAddingTypeEquation2","%s%s%s")
let ErrorFromApplyingDefault1E() = DeclareResourceString("ErrorFromApplyingDefault1","%s")
let ErrorFromApplyingDefault2E() = DeclareResourceString("ErrorFromApplyingDefault2","")
let ErrorsFromAddingSubsumptionConstraintE() = DeclareResourceString("ErrorsFromAddingSubsumptionConstraint","%s%s%s")
let UpperCaseIdentifierInPatternE() = DeclareResourceString("UpperCaseIdentifierInPattern","")
let NotUpperCaseConstructorE() = DeclareResourceString("NotUpperCaseConstructor","")
let PossibleOverloadE() = DeclareResourceString("PossibleOverload","%s%s")
let FunctionExpectedE() = DeclareResourceString("FunctionExpected","")
let BakedInMemberConstraintNameE() = DeclareResourceString("BakedInMemberConstraintName","%s")
let BadEventTransformationE() = DeclareResourceString("BadEventTransformation","")
let ParameterlessStructCtorE() = DeclareResourceString("ParameterlessStructCtor","")
let InterfaceNotRevealedE() = DeclareResourceString("InterfaceNotRevealed","%s")
let NotAFunction1E() = DeclareResourceString("NotAFunction1","")
let NotAFunction2E() = DeclareResourceString("NotAFunction2","")
let TyconBadArgsE() = DeclareResourceString("TyconBadArgs","%s%d%d")
let IndeterminateTypeE() = DeclareResourceString("IndeterminateType","")
let NameClash1E() = DeclareResourceString("NameClash1","%s%s")
let NameClash2E() = DeclareResourceString("NameClash2","%s%s%s%s%s")
let Duplicate1E() = DeclareResourceString("Duplicate1","%s")
let Duplicate2E() = DeclareResourceString("Duplicate2","%s%s")
let UndefinedName2E() = DeclareResourceString("UndefinedName2","")
let FieldNotMutableE() = DeclareResourceString("FieldNotMutable","")
let FieldsFromDifferentTypesE() = DeclareResourceString("FieldsFromDifferentTypes","%s%s")
let VarBoundTwiceE() = DeclareResourceString("VarBoundTwice","%s")
let RecursionE() = DeclareResourceString("Recursion","%s%s%s%s")
let InvalidRuntimeCoercionE() = DeclareResourceString("InvalidRuntimeCoercion","%s%s%s")
let IndeterminateRuntimeCoercionE() = DeclareResourceString("IndeterminateRuntimeCoercion","%s%s")
let IndeterminateStaticCoercionE() = DeclareResourceString("IndeterminateStaticCoercion","%s%s")
let StaticCoercionShouldUseBoxE() = DeclareResourceString("StaticCoercionShouldUseBox","%s%s")
let TypeIsImplicitlyAbstractE() = DeclareResourceString("TypeIsImplicitlyAbstract","")
let NonRigidTypar1E() = DeclareResourceString("NonRigidTypar1","%s%s")
let NonRigidTypar2E() = DeclareResourceString("NonRigidTypar2","%s%s")
let NonRigidTypar3E() = DeclareResourceString("NonRigidTypar3","%s%s")
let OBlockEndSentenceE() = DeclareResourceString("BlockEndSentence","")
let UnexpectedEndOfInputE() = DeclareResourceString("UnexpectedEndOfInput","")
let UnexpectedE() = DeclareResourceString("Unexpected","%s")
let NONTERM_interactionE() = DeclareResourceString("NONTERM.interaction","")
let NONTERM_hashDirectiveE() = DeclareResourceString("NONTERM.hashDirective","")
let NONTERM_fieldDeclE() = DeclareResourceString("NONTERM.fieldDecl","")
let NONTERM_unionCaseReprE() = DeclareResourceString("NONTERM.unionCaseRepr","")
let NONTERM_localBindingE() = DeclareResourceString("NONTERM.localBinding","")
let NONTERM_hardwhiteLetBindingsE() = DeclareResourceString("NONTERM.hardwhiteLetBindings","")
let NONTERM_classDefnMemberE() = DeclareResourceString("NONTERM.classDefnMember","")
let NONTERM_defnBindingsE() = DeclareResourceString("NONTERM.defnBindings","")
let NONTERM_classMemberSpfnE() = DeclareResourceString("NONTERM.classMemberSpfn","")
let NONTERM_valSpfnE() = DeclareResourceString("NONTERM.valSpfn","")
let NONTERM_tyconSpfnE() = DeclareResourceString("NONTERM.tyconSpfn","")
let NONTERM_anonLambdaExprE() = DeclareResourceString("NONTERM.anonLambdaExpr","")
let NONTERM_attrUnionCaseDeclE() = DeclareResourceString("NONTERM.attrUnionCaseDecl","")
let NONTERM_cPrototypeE() = DeclareResourceString("NONTERM.cPrototype","")
let NONTERM_objectImplementationMembersE() = DeclareResourceString("NONTERM.objectImplementationMembers","")
let NONTERM_ifExprCasesE() = DeclareResourceString("NONTERM.ifExprCases","")
let NONTERM_openDeclE() = DeclareResourceString("NONTERM.openDecl","")
let NONTERM_fileModuleSpecE() = DeclareResourceString("NONTERM.fileModuleSpec","")
let NONTERM_patternClausesE() = DeclareResourceString("NONTERM.patternClauses","")
let NONTERM_beginEndExprE() = DeclareResourceString("NONTERM.beginEndExpr","")
let NONTERM_recdExprE() = DeclareResourceString("NONTERM.recdExpr","")
let NONTERM_tyconDefnE() = DeclareResourceString("NONTERM.tyconDefn","")
let NONTERM_exconCoreE() = DeclareResourceString("NONTERM.exconCore","")
let NONTERM_typeNameInfoE() = DeclareResourceString("NONTERM.typeNameInfo","")
let NONTERM_attributeListE() = DeclareResourceString("NONTERM.attributeList","")
let NONTERM_quoteExprE() = DeclareResourceString("NONTERM.quoteExpr","")
let NONTERM_typeConstraintE() = DeclareResourceString("NONTERM.typeConstraint","")
let NONTERM_Category_ImplementationFileE() = DeclareResourceString("NONTERM.Category.ImplementationFile","")
let NONTERM_Category_DefinitionE() = DeclareResourceString("NONTERM.Category.Definition","")
let NONTERM_Category_SignatureFileE() = DeclareResourceString("NONTERM.Category.SignatureFile","")
let NONTERM_Category_PatternE() = DeclareResourceString("NONTERM.Category.Pattern","")
let NONTERM_Category_ExprE() = DeclareResourceString("NONTERM.Category.Expr","")
let NONTERM_Category_TypeE() = DeclareResourceString("NONTERM.Category.Type","")
let NONTERM_typeArgsActualE() = DeclareResourceString("NONTERM.typeArgsActual","")
let TokenName1E() = DeclareResourceString("TokenName1","%s")
let TokenName1TokenName2E() = DeclareResourceString("TokenName1TokenName2","%s%s")
let TokenName1TokenName2TokenName3E() = DeclareResourceString("TokenName1TokenName2TokenName3","%s%s%s")
let RuntimeCoercionSourceSealed1E() = DeclareResourceString("RuntimeCoercionSourceSealed1","%s")
let RuntimeCoercionSourceSealed2E() = DeclareResourceString("RuntimeCoercionSourceSealed2","%s")
let CoercionTargetSealedE() = DeclareResourceString("CoercionTargetSealed","%s")
let UpcastUnnecessaryE() = DeclareResourceString("UpcastUnnecessary","")
let TypeTestUnnecessaryE() = DeclareResourceString("TypeTestUnnecessary","")
let OverrideDoesntOverride1E() = DeclareResourceString("OverrideDoesntOverride1","%s")
let OverrideDoesntOverride2E() = DeclareResourceString("OverrideDoesntOverride2","%s")
let OverrideDoesntOverride3E() = DeclareResourceString("OverrideDoesntOverride3","%s")
let OverrideDoesntOverride4E() = DeclareResourceString("OverrideDoesntOverride4","%s")
let UnionCaseWrongArgumentsE() = DeclareResourceString("UnionCaseWrongArguments","%d%d")
let UnionPatternsBindDifferentNamesE() = DeclareResourceString("UnionPatternsBindDifferentNames","")
let RequiredButNotSpecifiedE() = DeclareResourceString("RequiredButNotSpecified","%s%s%s")
let UseOfAddressOfOperatorE() = DeclareResourceString("UseOfAddressOfOperator","")
let DefensiveCopyWarningE() = DeclareResourceString("DefensiveCopyWarning","%s")
let DeprecatedThreadStaticBindingWarningE() = DeclareResourceString("DeprecatedThreadStaticBindingWarning","")
let FunctionValueUnexpectedE() = DeclareResourceString("FunctionValueUnexpected","%s")
let UnitTypeExpectedE() = DeclareResourceString("UnitTypeExpected","")
let UnitTypeExpectedWithEqualityE() = DeclareResourceString("UnitTypeExpectedWithEquality","")
let UnitTypeExpectedWithPossiblePropertySetterE() = DeclareResourceString("UnitTypeExpectedWithPossiblePropertySetter","%s%s")
let UnitTypeExpectedWithPossibleAssignmentE() = DeclareResourceString("UnitTypeExpectedWithPossibleAssignment","%s")
let UnitTypeExpectedWithPossibleAssignmentToMutableE() = DeclareResourceString("UnitTypeExpectedWithPossibleAssignmentToMutable","%s")
let RecursiveUseCheckedAtRuntimeE() = DeclareResourceString("RecursiveUseCheckedAtRuntime","")
let LetRecUnsound1E() = DeclareResourceString("LetRecUnsound1","%s")
let LetRecUnsound2E() = DeclareResourceString("LetRecUnsound2","%s%s")
let LetRecUnsoundInnerE() = DeclareResourceString("LetRecUnsoundInner","%s")
let LetRecEvaluatedOutOfOrderE() = DeclareResourceString("LetRecEvaluatedOutOfOrder","")
let LetRecCheckedAtRuntimeE() = DeclareResourceString("LetRecCheckedAtRuntime","")
let SelfRefObjCtor1E() = DeclareResourceString("SelfRefObjCtor1","")
let SelfRefObjCtor2E() = DeclareResourceString("SelfRefObjCtor2","")
let VirtualAugmentationOnNullValuedTypeE() = DeclareResourceString("VirtualAugmentationOnNullValuedType","")
let NonVirtualAugmentationOnNullValuedTypeE() = DeclareResourceString("NonVirtualAugmentationOnNullValuedType","")
let NonUniqueInferredAbstractSlot1E() = DeclareResourceString("NonUniqueInferredAbstractSlot1","%s")
let NonUniqueInferredAbstractSlot2E() = DeclareResourceString("NonUniqueInferredAbstractSlot2","")
let NonUniqueInferredAbstractSlot3E() = DeclareResourceString("NonUniqueInferredAbstractSlot3","%s%s")
let NonUniqueInferredAbstractSlot4E() = DeclareResourceString("NonUniqueInferredAbstractSlot4","")
let Failure3E() = DeclareResourceString("Failure3","%s")
let Failure4E() = DeclareResourceString("Failure4","%s")
let FullAbstractionE() = DeclareResourceString("FullAbstraction","%s")
let MatchIncomplete1E() = DeclareResourceString("MatchIncomplete1","")
let MatchIncomplete2E() = DeclareResourceString("MatchIncomplete2","%s")
let MatchIncomplete3E() = DeclareResourceString("MatchIncomplete3","%s")
let MatchIncomplete4E() = DeclareResourceString("MatchIncomplete4","")
let RuleNeverMatchedE() = DeclareResourceString("RuleNeverMatched","")
let ValNotMutableE() = DeclareResourceString("ValNotMutable","%s")
let ValNotLocalE() = DeclareResourceString("ValNotLocal","")
let Obsolete1E() = DeclareResourceString("Obsolete1","")
let Obsolete2E() = DeclareResourceString("Obsolete2","%s")
let ExperimentalE() = DeclareResourceString("Experimental","%s")
let PossibleUnverifiableCodeE() = DeclareResourceString("PossibleUnverifiableCode","")
let DeprecatedE() = DeclareResourceString("Deprecated","%s")
let LibraryUseOnlyE() = DeclareResourceString("LibraryUseOnly","")
let MissingFieldsE() = DeclareResourceString("MissingFields","%s")
let ValueRestriction1E() = DeclareResourceString("ValueRestriction1","%s%s%s")
let ValueRestriction2E() = DeclareResourceString("ValueRestriction2","%s%s%s")
let ValueRestriction3E() = DeclareResourceString("ValueRestriction3","%s")
let ValueRestriction4E() = DeclareResourceString("ValueRestriction4","%s%s%s")
let ValueRestriction5E() = DeclareResourceString("ValueRestriction5","%s%s%s")
let RecoverableParseErrorE() = DeclareResourceString("RecoverableParseError","")
let ReservedKeywordE() = DeclareResourceString("ReservedKeyword","%s")
let IndentationProblemE() = DeclareResourceString("IndentationProblem","%s")
let OverrideInIntrinsicAugmentationE() = DeclareResourceString("OverrideInIntrinsicAugmentation","")
let OverrideInExtrinsicAugmentationE() = DeclareResourceString("OverrideInExtrinsicAugmentation","")
let IntfImplInIntrinsicAugmentationE() = DeclareResourceString("IntfImplInIntrinsicAugmentation","")
let IntfImplInExtrinsicAugmentationE() = DeclareResourceString("IntfImplInExtrinsicAugmentation","")
let UnresolvedReferenceNoRangeE() = DeclareResourceString("UnresolvedReferenceNoRange","%s")
let UnresolvedPathReferenceNoRangeE() = DeclareResourceString("UnresolvedPathReferenceNoRange","%s%s")
let HashIncludeNotAllowedInNonScriptE() = DeclareResourceString("HashIncludeNotAllowedInNonScript","")
let HashReferenceNotAllowedInNonScriptE() = DeclareResourceString("HashReferenceNotAllowedInNonScript","")
let HashDirectiveNotAllowedInNonScriptE() = DeclareResourceString("HashDirectiveNotAllowedInNonScript","")
let FileNameNotResolvedE() = DeclareResourceString("FileNameNotResolved","%s%s")
let AssemblyNotResolvedE() = DeclareResourceString("AssemblyNotResolved","%s")
let HashLoadedSourceHasIssues1E() = DeclareResourceString("HashLoadedSourceHasIssues1","")
let HashLoadedSourceHasIssues2E() = DeclareResourceString("HashLoadedSourceHasIssues2","")
let HashLoadedScriptConsideredSourceE() = DeclareResourceString("HashLoadedScriptConsideredSource","")  
let InvalidInternalsVisibleToAssemblyName1E() = DeclareResourceString("InvalidInternalsVisibleToAssemblyName1","%s%s")
let InvalidInternalsVisibleToAssemblyName2E() = DeclareResourceString("InvalidInternalsVisibleToAssemblyName2","%s")
let LoadedSourceNotFoundIgnoringE() = DeclareResourceString("LoadedSourceNotFoundIgnoring","%s")
let MSBuildReferenceResolutionErrorE() = DeclareResourceString("MSBuildReferenceResolutionError","%s%s")
let TargetInvocationExceptionWrapperE() = DeclareResourceString("TargetInvocationExceptionWrapper","%s")

let getErrorString key = SR.GetString key

let (|InvalidArgument|_|) (exn:exn) = match exn with :? ArgumentException as e -> Some e.Message | _ -> None

let OutputPhasedErrorR errorStyle (os:StringBuilder) (err:PhasedDiagnostic) =
    let rec OutputExceptionR (os:StringBuilder) error = 
      match error with
      | ConstraintSolverTupleDiffLengths(_,tl1,tl2,m,m2) -> 
          os.Append(ConstraintSolverTupleDiffLengthsE().Format tl1.Length tl2.Length) |> ignore
          if m.StartLine <> m2.StartLine then 
             os.Append(SeeAlsoE().Format (stringOfRange m)) |> ignore
      | ConstraintSolverInfiniteTypes(contextInfo,denv,t1,t2,m,m2) ->
          // REVIEW: consider if we need to show _cxs (the type parameter constraints)
          let t1, t2, _cxs = NicePrint.minimalStringsOfTwoTypes denv t1 t2
          os.Append(ConstraintSolverInfiniteTypesE().Format t1 t2)  |> ignore

          match contextInfo with
          | ContextInfo.ReturnInComputationExpression ->
            os.Append(" " + FSComp.SR.returnUsedInsteadOfReturnBang()) |> ignore
          | ContextInfo.YieldInComputationExpression ->
            os.Append(" " + FSComp.SR.yieldUsedInsteadOfYieldBang()) |> ignore
          | _ -> ()

          if m.StartLine <> m2.StartLine then 
             os.Append(SeeAlsoE().Format (stringOfRange m)) |> ignore
      | ConstraintSolverMissingConstraint(denv,tpr,tpc,m,m2) -> 
          os.Append(ConstraintSolverMissingConstraintE().Format (NicePrint.stringOfTyparConstraint denv (tpr,tpc))) |> ignore
          if m.StartLine <> m2.StartLine then 
             os.Append(SeeAlsoE().Format (stringOfRange m)) |> ignore
      | ConstraintSolverTypesNotInEqualityRelation(denv,(TType_measure _ as t1),(TType_measure _ as t2),m,m2,contextInfo) -> 
          // REVIEW: consider if we need to show _cxs (the type parameter constraints)
          let t1, t2, _cxs = NicePrint.minimalStringsOfTwoTypes denv t1 t2
          
          match contextInfo with
          | ContextInfo.OmittedElseBranch range when range = m -> os.Append(FSComp.SR.missingElseBranch(t2)) |> ignore
          | ContextInfo.ElseBranchResult range when range = m -> os.Append(FSComp.SR.elseBranchHasWrongType(t1,t2)) |> ignore
          | _ -> os.Append(ConstraintSolverTypesNotInEqualityRelation1E().Format t1 t2 )  |> ignore
          
          if m.StartLine <> m2.StartLine then
             os.Append(SeeAlsoE().Format (stringOfRange m)) |> ignore
      | ConstraintSolverTypesNotInEqualityRelation(denv,t1,t2,m,m2,contextInfo) -> 
          // REVIEW: consider if we need to show _cxs (the type parameter constraints)
          let t1, t2, _cxs = NicePrint.minimalStringsOfTwoTypes denv t1 t2
          
          match contextInfo with
          | ContextInfo.OmittedElseBranch range when range = m -> os.Append(FSComp.SR.missingElseBranch(t2)) |> ignore
          | ContextInfo.ElseBranchResult range when range = m -> os.Append(FSComp.SR.elseBranchHasWrongType(t1,t2)) |> ignore
          | _ -> os.Append(ConstraintSolverTypesNotInEqualityRelation2E().Format t1 t2) |> ignore
          if m.StartLine <> m2.StartLine then 
             os.Append(SeeAlsoE().Format (stringOfRange m)) |> ignore
      | ConstraintSolverTypesNotInSubsumptionRelation(denv,t1,t2,m,m2) -> 
          // REVIEW: consider if we need to show _cxs (the type parameter constraints)
          let t1, t2, cxs = NicePrint.minimalStringsOfTwoTypes denv t1 t2
          os.Append(ConstraintSolverTypesNotInSubsumptionRelationE().Format t2 t1 cxs) |> ignore
          if m.StartLine <> m2.StartLine then 
             os.Append(SeeAlsoE().Format (stringOfRange m2)) |> ignore
      | ConstraintSolverError(msg,m,m2) -> 
         os.Append(ConstraintSolverErrorE().Format msg) |> ignore
         if m.StartLine <> m2.StartLine then 
            os.Append(SeeAlsoE().Format (stringOfRange m2)) |> ignore
      | ConstraintSolverRelatedInformation(fopt,_,e) -> 
          match e with 
          | ConstraintSolverError _ -> OutputExceptionR os e
          | _ -> ()
          fopt |> Option.iter (Printf.bprintf os " %s")
      | ErrorFromAddingTypeEquation(g,denv,t1,t2,ConstraintSolverTypesNotInEqualityRelation(_, t1', t2',m ,_ , contextInfo),_) 
         when typeEquiv g t1 t1'
         &&   typeEquiv g t2 t2' ->
          let t1,t2,tpcs = NicePrint.minimalStringsOfTwoTypes denv t1 t2
          match contextInfo with
          | ContextInfo.OmittedElseBranch range when range = m -> os.Append(FSComp.SR.missingElseBranch(t2)) |> ignore
          | ContextInfo.ElseBranchResult range when range = m -> os.Append(FSComp.SR.elseBranchHasWrongType(t1,t2)) |> ignore
          | ContextInfo.TupleInRecordFields ->
                os.Append(ErrorFromAddingTypeEquation1E().Format t2 t1 tpcs) |> ignore
                os.Append(System.Environment.NewLine + FSComp.SR.commaInsteadOfSemicolonInRecord()) |> ignore
          | _ when t2 = "bool" && t1.EndsWith " ref" ->
                os.Append(ErrorFromAddingTypeEquation1E().Format t2 t1 tpcs) |> ignore
                os.Append(System.Environment.NewLine + FSComp.SR.derefInsteadOfNot()) |> ignore
          | _ -> os.Append(ErrorFromAddingTypeEquation1E().Format t2 t1 tpcs) |> ignore
      | ErrorFromAddingTypeEquation(_,_,_,_,((ConstraintSolverTypesNotInEqualityRelation (_,_,_,_,_,contextInfo) ) as e), _) when contextInfo <> ContextInfo.NoContext ->  
          OutputExceptionR os e
      | ErrorFromAddingTypeEquation(_,_,_,_,((ConstraintSolverTypesNotInSubsumptionRelation _ | ConstraintSolverError _ ) as e), _) ->  
          OutputExceptionR os e
      | ErrorFromAddingTypeEquation(g,denv,t1,t2,e,_) ->
          if not (typeEquiv g t1 t2) then
              let t1,t2,tpcs = NicePrint.minimalStringsOfTwoTypes denv t1 t2
              if t1<>t2 + tpcs then os.Append(ErrorFromAddingTypeEquation2E().Format t1 t2 tpcs) |> ignore

          OutputExceptionR os e
      | ErrorFromApplyingDefault(_,denv,_,defaultType,e,_) ->  
          let defaultType = NicePrint.minimalStringOfType denv defaultType
          os.Append(ErrorFromApplyingDefault1E().Format defaultType) |> ignore
          OutputExceptionR os e
          os.Append(ErrorFromApplyingDefault2E().Format) |> ignore
      | ErrorsFromAddingSubsumptionConstraint(g,denv,t1,t2,e,contextInfo,_) ->
          match contextInfo with
          | ContextInfo.DowncastUsedInsteadOfUpcast isOperator -> 
              let t1,t2,_ = NicePrint.minimalStringsOfTwoTypes denv t1 t2
              if isOperator then
                  os.Append(FSComp.SR.considerUpcastOperator(t1,t2) |> snd) |> ignore
              else
                  os.Append(FSComp.SR.considerUpcast(t1,t2) |> snd) |> ignore
          | _ ->
              if not (typeEquiv g t1 t2) then
                  let t1,t2,tpcs = NicePrint.minimalStringsOfTwoTypes denv t1 t2
                  if t1 <> (t2 + tpcs) then 
                      os.Append(ErrorsFromAddingSubsumptionConstraintE().Format t2 t1 tpcs) |> ignore
                  else
                      OutputExceptionR os e
              else
                  OutputExceptionR os e
      | UpperCaseIdentifierInPattern(_) -> 
          os.Append(UpperCaseIdentifierInPatternE().Format) |> ignore
      | NotUpperCaseConstructor(_) -> 
          os.Append(NotUpperCaseConstructorE().Format) |> ignore
      | ErrorFromAddingConstraint(_,e,_) ->  
          OutputExceptionR os e
#if EXTENSIONTYPING
      | ExtensionTyping.ProvidedTypeResolutionNoRange(e)
      | ExtensionTyping.ProvidedTypeResolution(_,e) -> 
          OutputExceptionR os e
      | :? TypeProviderError as e ->
          os.Append(e.ContextualErrorMessage) |> ignore
#endif
      | UnresolvedOverloading(_,_,mtext,_) -> 
          os.Append(mtext) |> ignore
      | UnresolvedConversionOperator(denv,fromTy,toTy,_) -> 
          let t1,t2,_tpcs = NicePrint.minimalStringsOfTwoTypes denv fromTy toTy
          os.Append(FSComp.SR.csTypeDoesNotSupportConversion(t1,t2)) |> ignore
      | PossibleOverload(_,minfo, originalError, _) -> 
          // print original error that describes reason why this overload was rejected
          let buf = new StringBuilder()
          OutputExceptionR buf originalError

          os.Append(PossibleOverloadE().Format minfo (buf.ToString())) |> ignore
      //| PossibleBestOverload(_,minfo,m) -> 
      //    Printf.bprintf os "\n\nPossible best overload: '%s'." minfo
      | FunctionExpected _ ->
          os.Append(FunctionExpectedE().Format) |> ignore
      | BakedInMemberConstraintName(nm,_) ->
          os.Append(BakedInMemberConstraintNameE().Format nm) |> ignore
      | StandardOperatorRedefinitionWarning(msg,_) -> 
          os.Append(msg) |> ignore
      | BadEventTransformation(_) ->
         os.Append(BadEventTransformationE().Format) |> ignore
      | ParameterlessStructCtor(_) ->
         os.Append(ParameterlessStructCtorE().Format) |> ignore
      | InterfaceNotRevealed(denv,ity,_) ->
          os.Append(InterfaceNotRevealedE().Format (NicePrint.minimalStringOfType denv ity)) |> ignore
      | NotAFunction(_,_,_,marg) ->
          if marg.StartColumn = 0 then 
            os.Append(NotAFunction1E().Format) |> ignore
          else
            os.Append(NotAFunction2E().Format) |> ignore
          
      | TyconBadArgs(_,tcref,d,_) -> 
          let exp = tcref.TyparsNoRange.Length
          if exp = 0 then
              os.Append(FSComp.SR.buildUnexpectedTypeArgs(fullDisplayTextOfTyconRef tcref, d)) |> ignore
          else
              os.Append(TyconBadArgsE().Format (fullDisplayTextOfTyconRef tcref) exp d) |> ignore
      | IndeterminateType(_) -> 
          os.Append(IndeterminateTypeE().Format) |> ignore
      | NameClash(nm,k1,nm1,_,k2,nm2,_) -> 
          if nm = nm1 && nm1 = nm2 && k1 = k2 then 
              os.Append(NameClash1E().Format k1 nm1) |> ignore
          else
              os.Append(NameClash2E().Format k1 nm1 nm k2 nm2) |> ignore
      | Duplicate(k,s,_)  -> 
          if k = "member" then 
              os.Append(Duplicate1E().Format (DecompileOpName s)) |> ignore
          else 
              os.Append(Duplicate2E().Format k (DecompileOpName s)) |> ignore
      | UndefinedName(_,k,id,suggestionsF) ->
          os.Append(k (DecompileOpName id.idText)) |> ignore
          let filtered = ErrorResolutionHints.FilterPredictions id.idText suggestionsF
          if List.isEmpty filtered |> not then
              os.Append(ErrorResolutionHints.FormatPredictions errorStyle DecompileOpName filtered) |> ignore
          
      | InternalUndefinedItemRef(f,smr,ccuName,s) ->  
          let _, errs = f(smr, ccuName, s)  
          os.Append(errs) |> ignore  
      | FieldNotMutable  _ -> 
          os.Append(FieldNotMutableE().Format) |> ignore
      | FieldsFromDifferentTypes (_,fref1,fref2,_) -> 
          os.Append(FieldsFromDifferentTypesE().Format fref1.FieldName fref2.FieldName) |> ignore
      | VarBoundTwice(id) ->  
          os.Append(VarBoundTwiceE().Format (DecompileOpName id.idText)) |> ignore
      | Recursion (denv,id,ty1,ty2,_) -> 
          let t1,t2,tpcs = NicePrint.minimalStringsOfTwoTypes denv ty1 ty2
          os.Append(RecursionE().Format (DecompileOpName id.idText) t1 t2 tpcs) |> ignore
      | InvalidRuntimeCoercion(denv,ty1,ty2,_) -> 
          let t1,t2,tpcs = NicePrint.minimalStringsOfTwoTypes denv ty1 ty2
          os.Append(InvalidRuntimeCoercionE().Format t1 t2 tpcs) |> ignore
      | IndeterminateRuntimeCoercion(denv,ty1,ty2,_) -> 
          let t1, t2, _cxs = NicePrint.minimalStringsOfTwoTypes denv ty1 ty2
          os.Append(IndeterminateRuntimeCoercionE().Format t1 t2) |> ignore
      | IndeterminateStaticCoercion(denv,ty1,ty2,_) -> 
          // REVIEW: consider if we need to show _cxs (the type parameter constrants)
          let t1, t2, _cxs = NicePrint.minimalStringsOfTwoTypes denv ty1 ty2
          os.Append(IndeterminateStaticCoercionE().Format t1 t2) |> ignore
      | StaticCoercionShouldUseBox(denv,ty1,ty2,_) ->
          // REVIEW: consider if we need to show _cxs (the type parameter constrants)
          let t1, t2, _cxs = NicePrint.minimalStringsOfTwoTypes denv ty1 ty2
          os.Append(StaticCoercionShouldUseBoxE().Format t1 t2) |> ignore
      | TypeIsImplicitlyAbstract(_) -> 
          os.Append(TypeIsImplicitlyAbstractE().Format) |> ignore
      | NonRigidTypar(denv,tpnmOpt,typarRange,ty1,ty,_) -> 
          // REVIEW: consider if we need to show _cxs (the type parameter constrants)
          let _, (ty1,ty), _cxs = PrettyTypes.PrettifyTypes2 denv.g (ty1,ty)
          match tpnmOpt with 
          | None -> 
              os.Append(NonRigidTypar1E().Format (stringOfRange typarRange) (NicePrint.stringOfTy denv ty)) |> ignore
          | Some tpnm -> 
              match ty1 with 
              | TType_measure _ -> 
                os.Append(NonRigidTypar2E().Format tpnm  (NicePrint.stringOfTy denv ty)) |> ignore
              | _ -> 
                os.Append(NonRigidTypar3E().Format tpnm  (NicePrint.stringOfTy denv ty)) |> ignore
      | SyntaxError (ctxt,_) -> 
          let ctxt = unbox<Parsing.ParseErrorContext<Parser.token>>(ctxt)
          
          let (|EndOfStructuredConstructToken|_|) token = 
              match token with
              | Parser.TOKEN_ODECLEND 
              | Parser.TOKEN_OBLOCKSEP 
              | Parser.TOKEN_OEND 
              | Parser.TOKEN_ORIGHT_BLOCK_END 
              | Parser.TOKEN_OBLOCKEND | Parser.TOKEN_OBLOCKEND_COMING_SOON | Parser.TOKEN_OBLOCKEND_IS_HERE -> Some()
              | _ -> None

          let tokenIdToText tid = 
              match tid with 
              | Parser.TOKEN_IDENT -> getErrorString("Parser.TOKEN.IDENT")
              | Parser.TOKEN_BIGNUM 
              | Parser.TOKEN_INT8  
              | Parser.TOKEN_UINT8 
              | Parser.TOKEN_INT16  
              | Parser.TOKEN_UINT16 
              | Parser.TOKEN_INT32 
              | Parser.TOKEN_UINT32 
              | Parser.TOKEN_INT64 
              | Parser.TOKEN_UINT64 
              | Parser.TOKEN_UNATIVEINT 
              | Parser.TOKEN_NATIVEINT -> getErrorString("Parser.TOKEN.INT")
              | Parser.TOKEN_IEEE32 
              | Parser.TOKEN_IEEE64 -> getErrorString("Parser.TOKEN.FLOAT")
              | Parser.TOKEN_DECIMAL -> getErrorString("Parser.TOKEN.DECIMAL")
              | Parser.TOKEN_CHAR -> getErrorString("Parser.TOKEN.CHAR")
                
              | Parser.TOKEN_BASE -> getErrorString("Parser.TOKEN.BASE")
              | Parser.TOKEN_LPAREN_STAR_RPAREN -> getErrorString("Parser.TOKEN.LPAREN.STAR.RPAREN")
              | Parser.TOKEN_DOLLAR -> getErrorString("Parser.TOKEN.DOLLAR")
              | Parser.TOKEN_INFIX_STAR_STAR_OP -> getErrorString("Parser.TOKEN.INFIX.STAR.STAR.OP")
              | Parser.TOKEN_INFIX_COMPARE_OP -> getErrorString("Parser.TOKEN.INFIX.COMPARE.OP")
              | Parser.TOKEN_COLON_GREATER -> getErrorString("Parser.TOKEN.COLON.GREATER")  
              | Parser.TOKEN_COLON_COLON  ->getErrorString("Parser.TOKEN.COLON.COLON")
              | Parser.TOKEN_PERCENT_OP -> getErrorString("Parser.TOKEN.PERCENT.OP")
              | Parser.TOKEN_INFIX_AT_HAT_OP -> getErrorString("Parser.TOKEN.INFIX.AT.HAT.OP")
              | Parser.TOKEN_INFIX_BAR_OP -> getErrorString("Parser.TOKEN.INFIX.BAR.OP")
              | Parser.TOKEN_PLUS_MINUS_OP -> getErrorString("Parser.TOKEN.PLUS.MINUS.OP")
              | Parser.TOKEN_PREFIX_OP -> getErrorString("Parser.TOKEN.PREFIX.OP")
              | Parser.TOKEN_COLON_QMARK_GREATER   -> getErrorString("Parser.TOKEN.COLON.QMARK.GREATER")
              | Parser.TOKEN_INFIX_STAR_DIV_MOD_OP -> getErrorString("Parser.TOKEN.INFIX.STAR.DIV.MOD.OP")
              | Parser.TOKEN_INFIX_AMP_OP -> getErrorString("Parser.TOKEN.INFIX.AMP.OP")
              | Parser.TOKEN_AMP   -> getErrorString("Parser.TOKEN.AMP")
              | Parser.TOKEN_AMP_AMP  -> getErrorString("Parser.TOKEN.AMP.AMP")
              | Parser.TOKEN_BAR_BAR  -> getErrorString("Parser.TOKEN.BAR.BAR")
              | Parser.TOKEN_LESS   -> getErrorString("Parser.TOKEN.LESS")
              | Parser.TOKEN_GREATER  -> getErrorString("Parser.TOKEN.GREATER")
              | Parser.TOKEN_QMARK   -> getErrorString("Parser.TOKEN.QMARK")
              | Parser.TOKEN_QMARK_QMARK -> getErrorString("Parser.TOKEN.QMARK.QMARK")
              | Parser.TOKEN_COLON_QMARK-> getErrorString("Parser.TOKEN.COLON.QMARK")
              | Parser.TOKEN_INT32_DOT_DOT -> getErrorString("Parser.TOKEN.INT32.DOT.DOT")
              | Parser.TOKEN_DOT_DOT       -> getErrorString("Parser.TOKEN.DOT.DOT")
              | Parser.TOKEN_QUOTE   -> getErrorString("Parser.TOKEN.QUOTE")
              | Parser.TOKEN_STAR  -> getErrorString("Parser.TOKEN.STAR")
              | Parser.TOKEN_HIGH_PRECEDENCE_TYAPP  -> getErrorString("Parser.TOKEN.HIGH.PRECEDENCE.TYAPP")
              | Parser.TOKEN_COLON    -> getErrorString("Parser.TOKEN.COLON")
              | Parser.TOKEN_COLON_EQUALS   -> getErrorString("Parser.TOKEN.COLON.EQUALS")
              | Parser.TOKEN_LARROW   -> getErrorString("Parser.TOKEN.LARROW")
              | Parser.TOKEN_EQUALS -> getErrorString("Parser.TOKEN.EQUALS")
              | Parser.TOKEN_GREATER_BAR_RBRACK -> getErrorString("Parser.TOKEN.GREATER.BAR.RBRACK")
              | Parser.TOKEN_MINUS -> getErrorString("Parser.TOKEN.MINUS")
              | Parser.TOKEN_ADJACENT_PREFIX_OP    -> getErrorString("Parser.TOKEN.ADJACENT.PREFIX.OP")
              | Parser.TOKEN_FUNKY_OPERATOR_NAME -> getErrorString("Parser.TOKEN.FUNKY.OPERATOR.NAME") 
              | Parser.TOKEN_COMMA-> getErrorString("Parser.TOKEN.COMMA")
              | Parser.TOKEN_DOT -> getErrorString("Parser.TOKEN.DOT")
              | Parser.TOKEN_BAR-> getErrorString("Parser.TOKEN.BAR")
              | Parser.TOKEN_HASH -> getErrorString("Parser.TOKEN.HASH")
              | Parser.TOKEN_UNDERSCORE   -> getErrorString("Parser.TOKEN.UNDERSCORE")
              | Parser.TOKEN_SEMICOLON   -> getErrorString("Parser.TOKEN.SEMICOLON")
              | Parser.TOKEN_SEMICOLON_SEMICOLON-> getErrorString("Parser.TOKEN.SEMICOLON.SEMICOLON")
              | Parser.TOKEN_LPAREN-> getErrorString("Parser.TOKEN.LPAREN")
              | Parser.TOKEN_RPAREN | Parser.TOKEN_RPAREN_COMING_SOON | Parser.TOKEN_RPAREN_IS_HERE -> getErrorString("Parser.TOKEN.RPAREN")
              | Parser.TOKEN_LQUOTE  -> getErrorString("Parser.TOKEN.LQUOTE")
              | Parser.TOKEN_LBRACK  -> getErrorString("Parser.TOKEN.LBRACK")
              | Parser.TOKEN_LBRACK_BAR  -> getErrorString("Parser.TOKEN.LBRACK.BAR")
              | Parser.TOKEN_LBRACK_LESS  -> getErrorString("Parser.TOKEN.LBRACK.LESS")
              | Parser.TOKEN_LBRACE   -> getErrorString("Parser.TOKEN.LBRACE")
              | Parser.TOKEN_LBRACE_LESS-> getErrorString("Parser.TOKEN.LBRACE.LESS")
              | Parser.TOKEN_BAR_RBRACK   -> getErrorString("Parser.TOKEN.BAR.RBRACK")
              | Parser.TOKEN_GREATER_RBRACE   -> getErrorString("Parser.TOKEN.GREATER.RBRACE")
              | Parser.TOKEN_GREATER_RBRACK  -> getErrorString("Parser.TOKEN.GREATER.RBRACK")
              | Parser.TOKEN_RQUOTE_DOT _ 
              | Parser.TOKEN_RQUOTE  -> getErrorString("Parser.TOKEN.RQUOTE")
              | Parser.TOKEN_RBRACK  -> getErrorString("Parser.TOKEN.RBRACK")
              | Parser.TOKEN_RBRACE | Parser.TOKEN_RBRACE_COMING_SOON | Parser.TOKEN_RBRACE_IS_HERE -> getErrorString("Parser.TOKEN.RBRACE")
              | Parser.TOKEN_PUBLIC -> getErrorString("Parser.TOKEN.PUBLIC")
              | Parser.TOKEN_PRIVATE -> getErrorString("Parser.TOKEN.PRIVATE")
              | Parser.TOKEN_INTERNAL -> getErrorString("Parser.TOKEN.INTERNAL")
              | Parser.TOKEN_CONSTRAINT -> getErrorString("Parser.TOKEN.CONSTRAINT")
              | Parser.TOKEN_INSTANCE -> getErrorString("Parser.TOKEN.INSTANCE")
              | Parser.TOKEN_DELEGATE -> getErrorString("Parser.TOKEN.DELEGATE")
              | Parser.TOKEN_INHERIT -> getErrorString("Parser.TOKEN.INHERIT")
              | Parser.TOKEN_CONSTRUCTOR-> getErrorString("Parser.TOKEN.CONSTRUCTOR")
              | Parser.TOKEN_DEFAULT -> getErrorString("Parser.TOKEN.DEFAULT")
              | Parser.TOKEN_OVERRIDE-> getErrorString("Parser.TOKEN.OVERRIDE")
              | Parser.TOKEN_ABSTRACT-> getErrorString("Parser.TOKEN.ABSTRACT")
              | Parser.TOKEN_CLASS-> getErrorString("Parser.TOKEN.CLASS")
              | Parser.TOKEN_MEMBER -> getErrorString("Parser.TOKEN.MEMBER")
              | Parser.TOKEN_STATIC -> getErrorString("Parser.TOKEN.STATIC")
              | Parser.TOKEN_NAMESPACE-> getErrorString("Parser.TOKEN.NAMESPACE")
              | Parser.TOKEN_OBLOCKBEGIN  -> getErrorString("Parser.TOKEN.OBLOCKBEGIN") 
              | EndOfStructuredConstructToken -> getErrorString("Parser.TOKEN.OBLOCKEND") 
              | Parser.TOKEN_THEN  
              | Parser.TOKEN_OTHEN -> getErrorString("Parser.TOKEN.OTHEN")
              | Parser.TOKEN_ELSE
              | Parser.TOKEN_OELSE -> getErrorString("Parser.TOKEN.OELSE")
              | Parser.TOKEN_LET(_) 
              | Parser.TOKEN_OLET(_)  -> getErrorString("Parser.TOKEN.OLET")
              | Parser.TOKEN_OBINDER 
              | Parser.TOKEN_BINDER -> getErrorString("Parser.TOKEN.BINDER")
              | Parser.TOKEN_ODO -> getErrorString("Parser.TOKEN.ODO")
              | Parser.TOKEN_OWITH -> getErrorString("Parser.TOKEN.OWITH")
              | Parser.TOKEN_OFUNCTION -> getErrorString("Parser.TOKEN.OFUNCTION")
              | Parser.TOKEN_OFUN -> getErrorString("Parser.TOKEN.OFUN")
              | Parser.TOKEN_ORESET -> getErrorString("Parser.TOKEN.ORESET")
              | Parser.TOKEN_ODUMMY -> getErrorString("Parser.TOKEN.ODUMMY")
              | Parser.TOKEN_DO_BANG 
              | Parser.TOKEN_ODO_BANG -> getErrorString("Parser.TOKEN.ODO.BANG")
              | Parser.TOKEN_YIELD -> getErrorString("Parser.TOKEN.YIELD")
              | Parser.TOKEN_YIELD_BANG  -> getErrorString("Parser.TOKEN.YIELD.BANG")
              | Parser.TOKEN_OINTERFACE_MEMBER-> getErrorString("Parser.TOKEN.OINTERFACE.MEMBER")
              | Parser.TOKEN_ELIF -> getErrorString("Parser.TOKEN.ELIF")
              | Parser.TOKEN_RARROW -> getErrorString("Parser.TOKEN.RARROW")
              | Parser.TOKEN_SIG -> getErrorString("Parser.TOKEN.SIG")
              | Parser.TOKEN_STRUCT  -> getErrorString("Parser.TOKEN.STRUCT")
              | Parser.TOKEN_UPCAST   -> getErrorString("Parser.TOKEN.UPCAST")
              | Parser.TOKEN_DOWNCAST   -> getErrorString("Parser.TOKEN.DOWNCAST")
              | Parser.TOKEN_NULL   -> getErrorString("Parser.TOKEN.NULL")
              | Parser.TOKEN_RESERVED    -> getErrorString("Parser.TOKEN.RESERVED")
              | Parser.TOKEN_MODULE | Parser.TOKEN_MODULE_COMING_SOON | Parser.TOKEN_MODULE_IS_HERE   -> getErrorString("Parser.TOKEN.MODULE")
              | Parser.TOKEN_AND    -> getErrorString("Parser.TOKEN.AND")
              | Parser.TOKEN_AS   -> getErrorString("Parser.TOKEN.AS")
              | Parser.TOKEN_ASSERT   -> getErrorString("Parser.TOKEN.ASSERT")
              | Parser.TOKEN_OASSERT   -> getErrorString("Parser.TOKEN.ASSERT")
              | Parser.TOKEN_ASR-> getErrorString("Parser.TOKEN.ASR")
              | Parser.TOKEN_DOWNTO   -> getErrorString("Parser.TOKEN.DOWNTO")
              | Parser.TOKEN_EXCEPTION   -> getErrorString("Parser.TOKEN.EXCEPTION")
              | Parser.TOKEN_FALSE   -> getErrorString("Parser.TOKEN.FALSE")
              | Parser.TOKEN_FOR   -> getErrorString("Parser.TOKEN.FOR")
              | Parser.TOKEN_FUN   -> getErrorString("Parser.TOKEN.FUN")
              | Parser.TOKEN_FUNCTION-> getErrorString("Parser.TOKEN.FUNCTION")
              | Parser.TOKEN_FINALLY   -> getErrorString("Parser.TOKEN.FINALLY")
              | Parser.TOKEN_LAZY   -> getErrorString("Parser.TOKEN.LAZY")
              | Parser.TOKEN_OLAZY   -> getErrorString("Parser.TOKEN.LAZY")
              | Parser.TOKEN_MATCH   -> getErrorString("Parser.TOKEN.MATCH")
              | Parser.TOKEN_MUTABLE   -> getErrorString("Parser.TOKEN.MUTABLE")
              | Parser.TOKEN_NEW   -> getErrorString("Parser.TOKEN.NEW")
              | Parser.TOKEN_OF    -> getErrorString("Parser.TOKEN.OF")
              | Parser.TOKEN_OPEN   -> getErrorString("Parser.TOKEN.OPEN")
              | Parser.TOKEN_OR -> getErrorString("Parser.TOKEN.OR")
              | Parser.TOKEN_VOID -> getErrorString("Parser.TOKEN.VOID")
              | Parser.TOKEN_EXTERN-> getErrorString("Parser.TOKEN.EXTERN")
              | Parser.TOKEN_INTERFACE -> getErrorString("Parser.TOKEN.INTERFACE")
              | Parser.TOKEN_REC   -> getErrorString("Parser.TOKEN.REC")
              | Parser.TOKEN_TO   -> getErrorString("Parser.TOKEN.TO")
              | Parser.TOKEN_TRUE   -> getErrorString("Parser.TOKEN.TRUE")
              | Parser.TOKEN_TRY   -> getErrorString("Parser.TOKEN.TRY")
              | Parser.TOKEN_TYPE | Parser.TOKEN_TYPE_COMING_SOON | Parser.TOKEN_TYPE_IS_HERE   -> getErrorString("Parser.TOKEN.TYPE")
              | Parser.TOKEN_VAL   -> getErrorString("Parser.TOKEN.VAL")
              | Parser.TOKEN_INLINE   -> getErrorString("Parser.TOKEN.INLINE")
              | Parser.TOKEN_WHEN  -> getErrorString("Parser.TOKEN.WHEN")
              | Parser.TOKEN_WHILE   -> getErrorString("Parser.TOKEN.WHILE")
              | Parser.TOKEN_WITH-> getErrorString("Parser.TOKEN.WITH")
              | Parser.TOKEN_IF -> getErrorString("Parser.TOKEN.IF")
              | Parser.TOKEN_DO -> getErrorString("Parser.TOKEN.DO")
              | Parser.TOKEN_GLOBAL -> getErrorString("Parser.TOKEN.GLOBAL")
              | Parser.TOKEN_DONE -> getErrorString("Parser.TOKEN.DONE")
              | Parser.TOKEN_IN | Parser.TOKEN_JOIN_IN -> getErrorString("Parser.TOKEN.IN")
              | Parser.TOKEN_HIGH_PRECEDENCE_PAREN_APP-> getErrorString("Parser.TOKEN.HIGH.PRECEDENCE.PAREN.APP")
              | Parser.TOKEN_HIGH_PRECEDENCE_BRACK_APP-> getErrorString("Parser.TOKEN.HIGH.PRECEDENCE.BRACK.APP")
              | Parser.TOKEN_BEGIN  -> getErrorString("Parser.TOKEN.BEGIN")
              | Parser.TOKEN_END -> getErrorString("Parser.TOKEN.END")
              | Parser.TOKEN_HASH_LIGHT
              | Parser.TOKEN_HASH_LINE 
              | Parser.TOKEN_HASH_IF 
              | Parser.TOKEN_HASH_ELSE 
              | Parser.TOKEN_HASH_ENDIF  -> getErrorString("Parser.TOKEN.HASH.ENDIF")
              | Parser.TOKEN_INACTIVECODE -> getErrorString("Parser.TOKEN.INACTIVECODE")
              | Parser.TOKEN_LEX_FAILURE-> getErrorString("Parser.TOKEN.LEX.FAILURE")
              | Parser.TOKEN_WHITESPACE -> getErrorString("Parser.TOKEN.WHITESPACE")
              | Parser.TOKEN_COMMENT -> getErrorString("Parser.TOKEN.COMMENT")
              | Parser.TOKEN_LINE_COMMENT -> getErrorString("Parser.TOKEN.LINE.COMMENT")
              | Parser.TOKEN_STRING_TEXT -> getErrorString("Parser.TOKEN.STRING.TEXT")
              | Parser.TOKEN_BYTEARRAY -> getErrorString("Parser.TOKEN.BYTEARRAY")
              | Parser.TOKEN_STRING -> getErrorString("Parser.TOKEN.STRING")
              | Parser.TOKEN_KEYWORD_STRING -> getErrorString("Parser.TOKEN.KEYWORD_STRING")
              | Parser.TOKEN_EOF -> getErrorString("Parser.TOKEN.EOF")
              | Parser.TOKEN_CONST -> getErrorString("Parser.TOKEN.CONST")
              | Parser.TOKEN_FIXED -> getErrorString("Parser.TOKEN.FIXED")
              | unknown ->           
                  System.Diagnostics.Debug.Assert(false,"unknown token tag")
                  let result = sprintf "%+A" unknown
                  System.Diagnostics.Debug.Assert(false, result)
                  result

          match ctxt.CurrentToken with 
          | None -> os.Append(UnexpectedEndOfInputE().Format) |> ignore
          | Some token -> 
              match (token |> Parser.tagOfToken |> Parser.tokenTagToTokenId), token with 
              | EndOfStructuredConstructToken,_ -> os.Append(OBlockEndSentenceE().Format) |> ignore
              | Parser.TOKEN_LEX_FAILURE, Parser.LEX_FAILURE str -> Printf.bprintf os "%s" str (* Fix bug://2431 *)
              | token,_ -> os.Append(UnexpectedE().Format (token |> tokenIdToText)) |> ignore

              (* Search for a state producing a single recognized non-terminal in the states on the stack *)
              let foundInContext =
              
                  (* Merge a bunch of expression non terminals *)
                  let (|NONTERM_Category_Expr|_|) = function
                        | Parser.NONTERM_argExpr|Parser.NONTERM_minusExpr|Parser.NONTERM_parenExpr|Parser.NONTERM_atomicExpr
                        | Parser.NONTERM_appExpr|Parser.NONTERM_tupleExpr|Parser.NONTERM_declExpr|Parser.NONTERM_braceExpr
                        | Parser.NONTERM_typedSeqExprBlock
                        | Parser.NONTERM_interactiveExpr -> Some()
                        | _ -> None
                        
                  (* Merge a bunch of pattern non terminals *)
                  let (|NONTERM_Category_Pattern|_|) = function 
                        | Parser.NONTERM_constrPattern|Parser.NONTERM_parenPattern|Parser.NONTERM_atomicPattern -> Some() 
                        | _ -> None
                  
                  (* Merge a bunch of if/then/else non terminals *)
                  let (|NONTERM_Category_IfThenElse|_|) = function
                        | Parser.NONTERM_ifExprThen|Parser.NONTERM_ifExprElifs|Parser.NONTERM_ifExprCases -> Some()
                        | _ -> None
                        
                  (* Merge a bunch of non terminals *)
                  let (|NONTERM_Category_SignatureFile|_|) = function
                        | Parser.NONTERM_signatureFile|Parser.NONTERM_moduleSpfn|Parser.NONTERM_moduleSpfns -> Some()
                        | _ -> None
                  let (|NONTERM_Category_ImplementationFile|_|) = function
                        | Parser.NONTERM_implementationFile|Parser.NONTERM_fileNamespaceImpl|Parser.NONTERM_fileNamespaceImpls -> Some()
                        | _ -> None
                  let (|NONTERM_Category_Definition|_|) = function
                        | Parser.NONTERM_fileModuleImpl|Parser.NONTERM_moduleDefn|Parser.NONTERM_interactiveDefns
                        |Parser.NONTERM_moduleDefns|Parser.NONTERM_moduleDefnsOrExpr -> Some()
                        | _ -> None
                  
                  let (|NONTERM_Category_Type|_|) = function
                        | Parser.NONTERM_typ|Parser.NONTERM_tupleType -> Some()
                        | _ -> None

                  let (|NONTERM_Category_Interaction|_|) = function
                        | Parser.NONTERM_interactiveItemsTerminator|Parser.NONTERM_interaction|Parser.NONTERM__startinteraction -> Some()
                        | _ -> None
         
                  
                  // Canonicalize the categories and check for a unique category
                  ctxt.ReducibleProductions |> List.exists (fun prods -> 
                      match prods 
                            |> List.map Parser.prodIdxToNonTerminal 
                            |> List.map (function 
                                         | NONTERM_Category_Type -> Parser.NONTERM_typ
                                         | NONTERM_Category_Expr -> Parser.NONTERM_declExpr 
                                         | NONTERM_Category_Pattern -> Parser.NONTERM_atomicPattern 
                                         | NONTERM_Category_IfThenElse -> Parser.NONTERM_ifExprThen
                                         | NONTERM_Category_SignatureFile -> Parser.NONTERM_signatureFile
                                         | NONTERM_Category_ImplementationFile -> Parser.NONTERM_implementationFile
                                         | NONTERM_Category_Definition -> Parser.NONTERM_moduleDefn
                                         | NONTERM_Category_Interaction -> Parser.NONTERM_interaction
                                         | nt -> nt)
                            |> Set.ofList 
                            |> Set.toList with 
                      | [Parser.NONTERM_interaction] -> os.Append(NONTERM_interactionE().Format) |> ignore; true
                      | [Parser.NONTERM_hashDirective] -> os.Append(NONTERM_hashDirectiveE().Format) |> ignore; true
                      | [Parser.NONTERM_fieldDecl] -> os.Append(NONTERM_fieldDeclE().Format) |> ignore; true
                      | [Parser.NONTERM_unionCaseRepr] -> os.Append(NONTERM_unionCaseReprE().Format) |> ignore; true
                      | [Parser.NONTERM_localBinding] -> os.Append(NONTERM_localBindingE().Format) |> ignore; true
                      | [Parser.NONTERM_hardwhiteLetBindings] -> os.Append(NONTERM_hardwhiteLetBindingsE().Format) |> ignore; true
                      | [Parser.NONTERM_classDefnMember] -> os.Append(NONTERM_classDefnMemberE().Format) |> ignore; true
                      | [Parser.NONTERM_defnBindings] -> os.Append(NONTERM_defnBindingsE().Format) |> ignore; true
                      | [Parser.NONTERM_classMemberSpfn] -> os.Append(NONTERM_classMemberSpfnE().Format) |> ignore; true
                      | [Parser.NONTERM_valSpfn] -> os.Append(NONTERM_valSpfnE().Format) |> ignore; true
                      | [Parser.NONTERM_tyconSpfn] -> os.Append(NONTERM_tyconSpfnE().Format) |> ignore; true
                      | [Parser.NONTERM_anonLambdaExpr] -> os.Append(NONTERM_anonLambdaExprE().Format) |> ignore; true
                      | [Parser.NONTERM_attrUnionCaseDecl] -> os.Append(NONTERM_attrUnionCaseDeclE().Format) |> ignore; true
                      | [Parser.NONTERM_cPrototype] -> os.Append(NONTERM_cPrototypeE().Format) |> ignore; true
                      | [Parser.NONTERM_objExpr|Parser.NONTERM_objectImplementationMembers] -> os.Append(NONTERM_objectImplementationMembersE().Format) |> ignore; true
                      | [Parser.NONTERM_ifExprThen|Parser.NONTERM_ifExprElifs|Parser.NONTERM_ifExprCases] -> os.Append(NONTERM_ifExprCasesE().Format) |> ignore; true
                      | [Parser.NONTERM_openDecl] -> os.Append(NONTERM_openDeclE().Format) |> ignore; true
                      | [Parser.NONTERM_fileModuleSpec] -> os.Append(NONTERM_fileModuleSpecE().Format) |> ignore; true
                      | [Parser.NONTERM_patternClauses] -> os.Append(NONTERM_patternClausesE().Format) |> ignore; true
                      | [Parser.NONTERM_beginEndExpr] -> os.Append(NONTERM_beginEndExprE().Format) |> ignore; true
                      | [Parser.NONTERM_recdExpr] -> os.Append(NONTERM_recdExprE().Format) |> ignore; true
                      | [Parser.NONTERM_tyconDefn] -> os.Append(NONTERM_tyconDefnE().Format) |> ignore; true
                      | [Parser.NONTERM_exconCore] -> os.Append(NONTERM_exconCoreE().Format) |> ignore; true
                      | [Parser.NONTERM_typeNameInfo] -> os.Append(NONTERM_typeNameInfoE().Format) |> ignore; true
                      | [Parser.NONTERM_attributeList] -> os.Append(NONTERM_attributeListE().Format) |> ignore; true
                      | [Parser.NONTERM_quoteExpr] -> os.Append(NONTERM_quoteExprE().Format) |> ignore; true
                      | [Parser.NONTERM_typeConstraint] -> os.Append(NONTERM_typeConstraintE().Format) |> ignore; true
                      | [NONTERM_Category_ImplementationFile] -> os.Append(NONTERM_Category_ImplementationFileE().Format) |> ignore; true
                      | [NONTERM_Category_Definition] -> os.Append(NONTERM_Category_DefinitionE().Format) |> ignore; true
                      | [NONTERM_Category_SignatureFile] -> os.Append(NONTERM_Category_SignatureFileE().Format) |> ignore; true
                      | [NONTERM_Category_Pattern] -> os.Append(NONTERM_Category_PatternE().Format) |> ignore; true
                      | [NONTERM_Category_Expr] ->  os.Append(NONTERM_Category_ExprE().Format) |> ignore; true
                      | [NONTERM_Category_Type] ->  os.Append(NONTERM_Category_TypeE().Format) |> ignore; true
                      | [Parser.NONTERM_typeArgsActual] -> os.Append(NONTERM_typeArgsActualE().Format) |> ignore; true
                      | _ -> 
                          false)
                          
#if DEBUG
              if not foundInContext then
                  Printf.bprintf os ". (no 'in' context found: %+A)" (List.map (List.map Parser.prodIdxToNonTerminal) ctxt.ReducibleProductions)
#else
              foundInContext |> ignore // suppress unused variable warning in RELEASE
#endif
              let fix (s:string) = s.Replace(SR.GetString("FixKeyword"),"").Replace(SR.GetString("FixSymbol"),"").Replace(SR.GetString("FixReplace"),"")
              match (ctxt.ShiftTokens 
                           |> List.map Parser.tokenTagToTokenId 
                           |> List.filter (function Parser.TOKEN_error | Parser.TOKEN_EOF -> false | _ -> true) 
                           |> List.map tokenIdToText 
                           |> Set.ofList 
                           |> Set.toList) with 
              | [tokenName1]            -> os.Append(TokenName1E().Format (fix tokenName1)) |> ignore
              | [tokenName1;tokenName2] -> os.Append(TokenName1TokenName2E().Format (fix tokenName1) (fix tokenName2)) |> ignore
              | [tokenName1;tokenName2;tokenName3] -> os.Append(TokenName1TokenName2TokenName3E().Format (fix tokenName1) (fix tokenName2) (fix tokenName3)) |> ignore
              | _ -> ()
        (*
              Printf.bprintf os ".\n\n    state = %A\n    token = %A\n    expect (shift) %A\n    expect (reduce) %A\n   prods=%A\n     non terminals: %A" 
                  ctxt.StateStack
                  ctxt.CurrentToken
                  (List.map Parser.tokenTagToTokenId ctxt.ShiftTokens)
                  (List.map Parser.tokenTagToTokenId ctxt.ReduceTokens)
                  ctxt.ReducibleProductions
                  (List.mapSquared Parser.prodIdxToNonTerminal ctxt.ReducibleProductions)
        *)
      | RuntimeCoercionSourceSealed(denv,ty,_) -> 
          // REVIEW: consider if we need to show _cxs (the type parameter constrants)
          let _, ty, _cxs = PrettyTypes.PrettifyTypes1 denv.g ty
          if isTyparTy denv.g ty 
          then os.Append(RuntimeCoercionSourceSealed1E().Format (NicePrint.stringOfTy denv ty)) |> ignore
          else os.Append(RuntimeCoercionSourceSealed2E().Format (NicePrint.stringOfTy denv ty)) |> ignore
      | CoercionTargetSealed(denv,ty,_) -> 
          // REVIEW: consider if we need to show _cxs (the type parameter constrants)
          let _, ty, _cxs= PrettyTypes.PrettifyTypes1 denv.g ty
          os.Append(CoercionTargetSealedE().Format (NicePrint.stringOfTy denv ty)) |> ignore
      | UpcastUnnecessary(_) -> 
          os.Append(UpcastUnnecessaryE().Format) |> ignore
      | TypeTestUnnecessary(_) -> 
          os.Append(TypeTestUnnecessaryE().Format) |> ignore
      | QuotationTranslator.IgnoringPartOfQuotedTermWarning (msg,_) -> 
          Printf.bprintf os "%s" msg
      | OverrideDoesntOverride(denv,impl,minfoVirtOpt,g,amap,m) ->
          let sig1 = DispatchSlotChecking.FormatOverride denv impl
          match minfoVirtOpt with 
          | None -> 
              os.Append(OverrideDoesntOverride1E().Format sig1) |> ignore
          | Some minfoVirt ->
              // https://github.com/Microsoft/visualfsharp/issues/35 
              // Improve error message when attempting to override generic return type with unit:
              // we need to check if unit was used as a type argument
              let rec hasUnitTType_app (types: TType list) =
                  match types with
                  | TType_app (maybeUnit, []) :: ts -> 
                      match maybeUnit.TypeAbbrev with
                      | Some ttype when Tastops.isUnitTy g ttype -> true
                      | _ -> hasUnitTType_app ts
                  | _ :: ts -> hasUnitTType_app ts
                  | [] -> false

              match minfoVirt.EnclosingType with
              | TType_app (t, types) when t.IsFSharpInterfaceTycon && hasUnitTType_app types ->
                  // match abstract member with 'unit' passed as generic argument
                  os.Append(OverrideDoesntOverride4E().Format sig1) |> ignore
              | _ -> 
                  os.Append(OverrideDoesntOverride2E().Format sig1) |> ignore
                  let sig2 = DispatchSlotChecking.FormatMethInfoSig g amap m denv minfoVirt
                  if sig1 <> sig2 then 
                      os.Append(OverrideDoesntOverride3E().Format  sig2) |> ignore

      | UnionCaseWrongArguments (_,n1,n2,_) ->
          os.Append(UnionCaseWrongArgumentsE().Format n2 n1) |> ignore
      | UnionPatternsBindDifferentNames _ -> 
          os.Append(UnionPatternsBindDifferentNamesE().Format) |> ignore
      | ValueNotContained (denv,mref,implVal,sigVal,f) ->
          let text1,text2 = NicePrint.minimalStringsOfTwoValues denv implVal sigVal
          os.Append(f((fullDisplayTextOfModRef mref), text1, text2)) |> ignore
      | ConstrNotContained (denv,v1,v2,f) ->
          os.Append(f((NicePrint.stringOfUnionCase denv v1), (NicePrint.stringOfUnionCase denv v2))) |> ignore
      | ExnconstrNotContained (denv,v1,v2,f) ->
          os.Append(f((NicePrint.stringOfExnDef denv v1), (NicePrint.stringOfExnDef denv v2))) |> ignore
      | FieldNotContained (denv,v1,v2,f) ->
          os.Append(f((NicePrint.stringOfRecdField denv v1), (NicePrint.stringOfRecdField denv v2))) |> ignore
      | RequiredButNotSpecified (_,mref,k,name,_) ->
          let nsb = new System.Text.StringBuilder()
          name nsb;
          os.Append(RequiredButNotSpecifiedE().Format (fullDisplayTextOfModRef mref) k (nsb.ToString())) |> ignore
      | UseOfAddressOfOperator _ -> 
          os.Append(UseOfAddressOfOperatorE().Format) |> ignore
      | DefensiveCopyWarning(s,_) -> os.Append(DefensiveCopyWarningE().Format s) |> ignore
      | DeprecatedThreadStaticBindingWarning(_) -> 
          os.Append(DeprecatedThreadStaticBindingWarningE().Format) |> ignore
      | FunctionValueUnexpected (denv,ty,_) ->
          // REVIEW: consider if we need to show _cxs (the type parameter constraints)
          let _, ty, _cxs = PrettyTypes.PrettifyTypes1 denv.g ty
          os.Append(FunctionValueUnexpectedE().Format (NicePrint.stringOfTy denv ty)) |> ignore
      | UnitTypeExpected (_,_,_) ->
          let warningText = UnitTypeExpectedE().Format
          os.Append warningText |> ignore
      | UnitTypeExpectedWithEquality (_) ->
          let warningText = UnitTypeExpectedWithEqualityE().Format
          os.Append warningText |> ignore
      | UnitTypeExpectedWithPossiblePropertySetter (_,_,bindingName,propertyName,_) ->
          let warningText = UnitTypeExpectedWithPossiblePropertySetterE().Format bindingName propertyName
          os.Append warningText |> ignore
      | UnitTypeExpectedWithPossibleAssignment (_,_,isAlreadyMutable,bindingName,_) ->
          let warningText = 
            if isAlreadyMutable then
                UnitTypeExpectedWithPossibleAssignmentToMutableE().Format bindingName
            else
                UnitTypeExpectedWithPossibleAssignmentE().Format bindingName
          os.Append warningText |> ignore
      | RecursiveUseCheckedAtRuntime  _ -> 
          os.Append(RecursiveUseCheckedAtRuntimeE().Format) |> ignore
      | LetRecUnsound (_,[v],_) ->  
          os.Append(LetRecUnsound1E().Format v.DisplayName) |> ignore
      | LetRecUnsound (_,path,_) -> 
          let bos = new System.Text.StringBuilder()
          (path.Tail @ [path.Head]) |> List.iter (fun (v:ValRef) -> bos.Append(LetRecUnsoundInnerE().Format v.DisplayName) |> ignore) 
          os.Append(LetRecUnsound2E().Format (List.head path).DisplayName (bos.ToString())) |> ignore
      | LetRecEvaluatedOutOfOrder (_,_,_,_) -> 
          os.Append(LetRecEvaluatedOutOfOrderE().Format) |> ignore
      | LetRecCheckedAtRuntime _ -> 
          os.Append(LetRecCheckedAtRuntimeE().Format) |> ignore
      | SelfRefObjCtor(false,_) -> 
          os.Append(SelfRefObjCtor1E().Format) |> ignore
      | SelfRefObjCtor(true,_) -> 
          os.Append(SelfRefObjCtor2E().Format) |> ignore
      | VirtualAugmentationOnNullValuedType(_) ->
          os.Append(VirtualAugmentationOnNullValuedTypeE().Format) |> ignore
      | NonVirtualAugmentationOnNullValuedType(_) ->
          os.Append(NonVirtualAugmentationOnNullValuedTypeE().Format) |> ignore
      | NonUniqueInferredAbstractSlot(_,denv,bindnm,bvirt1,bvirt2,_) ->
          os.Append(NonUniqueInferredAbstractSlot1E().Format bindnm) |> ignore
          let ty1 = bvirt1.EnclosingType
          let ty2 = bvirt2.EnclosingType
          // REVIEW: consider if we need to show _cxs (the type parameter constraints)
          let t1, t2, _cxs = NicePrint.minimalStringsOfTwoTypes denv ty1 ty2
          os.Append(NonUniqueInferredAbstractSlot2E().Format) |> ignore
          if t1 <> t2 then 
              os.Append(NonUniqueInferredAbstractSlot3E().Format t1 t2) |> ignore
          os.Append(NonUniqueInferredAbstractSlot4E().Format) |> ignore
      | Error ((_,s),_) -> os.Append(s) |> ignore
      | ErrorWithSuggestions ((_,s),_,idText,suggestionF) -> 
          os.Append(DecompileOpName s) |> ignore
          let filtered = ErrorResolutionHints.FilterPredictions idText suggestionF
          if List.isEmpty filtered |> not then
              os.Append(ErrorResolutionHints.FormatPredictions errorStyle DecompileOpName filtered) |> ignore
      | NumberedError ((_,s),_) -> os.Append(s) |> ignore
      | InternalError (s,_) 
      | InvalidArgument s 
      | Failure s  as exn ->
          ignore exn // use the argument, even in non DEBUG
          let f1 = SR.GetString("Failure1")
          let f2 = SR.GetString("Failure2") 
          match s with 
          | f when f = f1 -> os.Append(Failure3E().Format s) |> ignore
          | f when f = f2 -> os.Append(Failure3E().Format s) |> ignore
          | _ -> os.Append(Failure4E().Format s) |> ignore
#if DEBUG
          Printf.bprintf os "\nStack Trace\n%s\n" (exn.ToString())
          if !showAssertForUnexpectedException then 
              System.Diagnostics.Debug.Assert(false,sprintf "Bug seen in compiler: %s" (exn.ToString()))
#endif
      | FullAbstraction(s,_) -> os.Append(FullAbstractionE().Format s) |> ignore
      | WrappedError (exn,_) -> OutputExceptionR os exn
      | PatternMatchCompilation.MatchIncomplete (isComp,cexOpt,_) -> 
          os.Append(MatchIncomplete1E().Format) |> ignore
          match cexOpt with 
          | None -> ()
          | Some (cex,false) ->  os.Append(MatchIncomplete2E().Format cex) |> ignore
          | Some (cex,true) ->  os.Append(MatchIncomplete3E().Format cex) |> ignore
          if isComp then 
              os.Append(MatchIncomplete4E().Format) |> ignore
      | PatternMatchCompilation.RuleNeverMatched _ -> os.Append(RuleNeverMatchedE().Format) |> ignore
      | ValNotMutable(_,valRef,_) -> os.Append(ValNotMutableE().Format(valRef.DisplayName)) |> ignore
      | ValNotLocal _ -> os.Append(ValNotLocalE().Format) |> ignore
      | ObsoleteError (s, _) 
      | ObsoleteWarning (s, _) -> 
            os.Append(Obsolete1E().Format) |> ignore
            if s <> "" then os.Append(Obsolete2E().Format s) |> ignore
      | Experimental (s, _) -> os.Append(ExperimentalE().Format s) |> ignore
      | PossibleUnverifiableCode _ -> os.Append(PossibleUnverifiableCodeE().Format) |> ignore
      | UserCompilerMessage (msg, _, _) -> os.Append(msg) |> ignore
      | Deprecated(s, _) -> os.Append(DeprecatedE().Format s) |> ignore
      | LibraryUseOnly(_) -> os.Append(LibraryUseOnlyE().Format) |> ignore
      | MissingFields(sl,_) -> os.Append(MissingFieldsE().Format (String.concat "," sl + ".")) |> ignore
      | ValueRestriction(denv,hassig,v,_,_) -> 
          let denv = { denv with showImperativeTyparAnnotations=true }
          let tau = v.TauType
          if hassig then 
              if isFunTy denv.g tau && (arityOfVal v).HasNoArgs then 
                os.Append(ValueRestriction1E().Format
                  v.DisplayName 
                  (NicePrint.stringOfQualifiedValOrMember denv v)
                  v.DisplayName) |> ignore
              else
                os.Append(ValueRestriction2E().Format
                  v.DisplayName 
                  (NicePrint.stringOfQualifiedValOrMember denv v)
                  v.DisplayName) |> ignore
          else
              match v.MemberInfo with 
              | Some(membInfo) when 
                  begin match membInfo.MemberFlags.MemberKind with 
                  | MemberKind.PropertyGet 
                  | MemberKind.PropertySet 
                  | MemberKind.Constructor -> true (* can't infer extra polymorphism *)
                  | _ -> false                     (* can infer extra polymorphism *)
                  end -> 
                      os.Append(ValueRestriction3E().Format (NicePrint.stringOfQualifiedValOrMember denv v)) |> ignore
              | _ -> 
                if isFunTy denv.g tau && (arityOfVal v).HasNoArgs then 
                    os.Append(ValueRestriction4E().Format
                      v.DisplayName
                      (NicePrint.stringOfQualifiedValOrMember denv v)
                      v.DisplayName) |> ignore
                else
                    os.Append(ValueRestriction5E().Format
                      v.DisplayName
                      (NicePrint.stringOfQualifiedValOrMember denv v)
                      v.DisplayName) |> ignore
                
      | Parsing.RecoverableParseError -> os.Append(RecoverableParseErrorE().Format) |> ignore
      | ReservedKeyword (s,_) -> os.Append(ReservedKeywordE().Format s) |> ignore
      | IndentationProblem (s,_) -> os.Append(IndentationProblemE().Format s) |> ignore
      | OverrideInIntrinsicAugmentation(_) -> os.Append(OverrideInIntrinsicAugmentationE().Format) |> ignore
      | OverrideInExtrinsicAugmentation(_) -> os.Append(OverrideInExtrinsicAugmentationE().Format) |> ignore
      | IntfImplInIntrinsicAugmentation(_) -> os.Append(IntfImplInIntrinsicAugmentationE().Format) |> ignore
      | IntfImplInExtrinsicAugmentation(_) -> os.Append(IntfImplInExtrinsicAugmentationE().Format) |> ignore
      | UnresolvedReferenceError(assemblyname,_)
      | UnresolvedReferenceNoRange(assemblyname) ->
          os.Append(UnresolvedReferenceNoRangeE().Format assemblyname) |> ignore
      | UnresolvedPathReference(assemblyname,pathname,_) 
      | UnresolvedPathReferenceNoRange(assemblyname,pathname) ->
          os.Append(UnresolvedPathReferenceNoRangeE().Format pathname assemblyname) |> ignore
      | DeprecatedCommandLineOptionFull(fullText,_) ->
          os.Append(fullText) |> ignore
      | DeprecatedCommandLineOptionForHtmlDoc(optionName,_) ->
          os.Append(FSComp.SR.optsDCLOHtmlDoc(optionName)) |> ignore
      | DeprecatedCommandLineOptionSuggestAlternative(optionName,altOption,_) ->
          os.Append(FSComp.SR.optsDCLODeprecatedSuggestAlternative(optionName, altOption)) |> ignore
      | InternalCommandLineOption(optionName,_) ->
          os.Append(FSComp.SR.optsInternalNoDescription(optionName)) |> ignore
      | DeprecatedCommandLineOptionNoDescription(optionName,_) ->
          os.Append(FSComp.SR.optsDCLONoDescription(optionName)) |> ignore
      | HashIncludeNotAllowedInNonScript(_) ->
          os.Append(HashIncludeNotAllowedInNonScriptE().Format) |> ignore
      | HashReferenceNotAllowedInNonScript(_) ->
          os.Append(HashReferenceNotAllowedInNonScriptE().Format) |> ignore
      | HashDirectiveNotAllowedInNonScript(_) ->
          os.Append(HashDirectiveNotAllowedInNonScriptE().Format) |> ignore
      | FileNameNotResolved(filename,locations,_) -> 
          os.Append(FileNameNotResolvedE().Format filename locations) |> ignore
      | AssemblyNotResolved(originalName,_) ->
          os.Append(AssemblyNotResolvedE().Format originalName) |> ignore
      | IllegalFileNameChar(fileName,invalidChar) ->
          os.Append(FSComp.SR.buildUnexpectedFileNameCharacter(fileName,string invalidChar)|>snd) |> ignore
      | HashLoadedSourceHasIssues(warnings,errors,_) -> 
        let Emit(l:exn list) =
            OutputExceptionR os (List.head l)
        if errors=[] then 
            os.Append(HashLoadedSourceHasIssues1E().Format) |> ignore
            Emit(warnings)
        else
            os.Append(HashLoadedSourceHasIssues2E().Format) |> ignore
            Emit(errors)
      | HashLoadedScriptConsideredSource(_) ->
          os.Append(HashLoadedScriptConsideredSourceE().Format) |> ignore
      | InvalidInternalsVisibleToAssemblyName(badName,fileNameOption) ->      
          match fileNameOption with      
          | Some file -> os.Append(InvalidInternalsVisibleToAssemblyName1E().Format badName file) |> ignore
          | None      -> os.Append(InvalidInternalsVisibleToAssemblyName2E().Format badName) |> ignore
      | LoadedSourceNotFoundIgnoring(filename,_) ->
          os.Append(LoadedSourceNotFoundIgnoringE().Format filename) |> ignore
      | MSBuildReferenceResolutionWarning(code,message,_) 
      | MSBuildReferenceResolutionError(code,message,_) -> 
          os.Append(MSBuildReferenceResolutionErrorE().Format message code) |> ignore
      // Strip TargetInvocationException wrappers
      | :? System.Reflection.TargetInvocationException as e -> 
          OutputExceptionR os e.InnerException
      | :? FileNotFoundException as e -> Printf.bprintf os "%s" e.Message
      | :? DirectoryNotFoundException as e -> Printf.bprintf os "%s" e.Message
      | :? System.ArgumentException as e -> Printf.bprintf os "%s" e.Message
      | :? System.NotSupportedException as e -> Printf.bprintf os "%s" e.Message
      | :? IOException as e -> Printf.bprintf os "%s" e.Message
      | :? System.UnauthorizedAccessException as e -> Printf.bprintf os "%s" e.Message

      | e -> 
          os.Append(TargetInvocationExceptionWrapperE().Format e.Message) |> ignore
#if DEBUG
          Printf.bprintf os "\nStack Trace\n%s\n" (e.ToString())
          if !showAssertForUnexpectedException then 
              System.Diagnostics.Debug.Assert(false,sprintf "Bug seen in compiler: %s" (e.ToString()))
#endif
    OutputExceptionR os (err.Exception)


// remove any newlines and tabs 
let OutputPhasedDiagnostic errorStyle (os:System.Text.StringBuilder) (err:PhasedDiagnostic) (flattenErrors:bool) = 
    let buf = new System.Text.StringBuilder()

    OutputPhasedErrorR errorStyle buf err
    let s = if flattenErrors then ErrorLogger.NormalizeErrorString (buf.ToString()) else buf.ToString()
    
    os.Append(s) |> ignore

let SanitizeFileName fileName implicitIncludeDir =
    // The assert below is almost ok, but it fires in two cases:
    //  - fsi.exe sometimes passes "stdin" as a dummy filename
    //  - if you have a #line directive, e.g. 
    //        # 1000 "Line01.fs"
    //    then it also asserts.  But these are edge cases that can be fixed later, e.g. in bug 4651.
    //System.Diagnostics.Debug.Assert(FileSystem.IsPathRootedShim(fileName), sprintf "filename should be absolute: '%s'" fileName)
    try
        let fullPath = FileSystem.GetFullPathShim(fileName)
        let currentDir = implicitIncludeDir
        
        // if the file name is not rooted in the current directory, return the full path
        if not(fullPath.StartsWith(currentDir)) then
            fullPath
        // if the file name is rooted in the current directory, return the relative path
        else
            fullPath.Replace(currentDir+"\\","")
    with _ ->
        fileName

[<RequireQualifiedAccess>]
type DiagnosticLocation =
    { Range : range
      File : string
      TextRepresentation : string
      IsEmpty : bool }

[<RequireQualifiedAccess>]
type DiagnosticCanonicalInformation = 
    { ErrorNumber : int
      Subcategory : string
      TextRepresentation : string }

[<RequireQualifiedAccess>]
type DiagnosticDetailedInfo = 
    { Location : DiagnosticLocation option
      Canonical : DiagnosticCanonicalInformation
      Message : string }

[<RequireQualifiedAccess>]
type Diagnostic = 
    | Short of bool * string
    | Long of bool * DiagnosticDetailedInfo

/// returns sequence that contains Diagnostic for the given error + Diagnostic for all related errors
let CollectDiagnostic (implicitIncludeDir,showFullPaths,flattenErrors,errorStyle,isError, err:PhasedDiagnostic) = 
    let outputWhere (showFullPaths,errorStyle) m : DiagnosticLocation = 
        if m = rangeStartup || m = rangeCmdArgs then 
            { Range = m; TextRepresentation = ""; IsEmpty = true; File = "" }
        else
            let file = m.FileName
            let file = if showFullPaths then 
                            Filename.fullpath implicitIncludeDir file
                       else 
                            SanitizeFileName file implicitIncludeDir
            let text, m, file = 
                match errorStyle with
                  | ErrorStyle.EmacsErrors   -> 
                    let file = file.Replace("\\","/")
                    (sprintf "File \"%s\", line %d, characters %d-%d: " file m.StartLine m.StartColumn m.EndColumn), m, file

                  // We're adjusting the columns here to be 1-based - both for parity with C# and for MSBuild, which assumes 1-based columns for error output
                  | ErrorStyle.DefaultErrors -> 
                    let file = file.Replace('/',System.IO.Path.DirectorySeparatorChar)
                    let m = mkRange m.FileName (mkPos m.StartLine (m.StartColumn + 1)) m.End
                    (sprintf "%s(%d,%d): " file m.StartLine m.StartColumn), m, file

                  // We may also want to change TestErrors to be 1-based
                  | ErrorStyle.TestErrors    -> 
                    let file = file.Replace("/","\\")
                    let m = mkRange m.FileName (mkPos m.StartLine (m.StartColumn + 1)) (mkPos m.EndLine (m.EndColumn + 1) )
                    sprintf "%s(%d,%d-%d,%d): " file m.StartLine m.StartColumn m.EndLine m.EndColumn, m, file

                  | ErrorStyle.GccErrors     -> 
                    let file = file.Replace('/',System.IO.Path.DirectorySeparatorChar)
                    let m = mkRange m.FileName (mkPos m.StartLine (m.StartColumn + 1)) (mkPos m.EndLine (m.EndColumn + 1) )
                    sprintf "%s:%d:%d: " file m.StartLine m.StartColumn, m, file

                  // Here, we want the complete range information so Project Systems can generate proper squiggles
                  | ErrorStyle.VSErrors      -> 
                        // Show prefix only for real files. Otherise, we just want a truncated error like:
                        //      parse error FS0031 : blah blah
                        if m<>range0 && m<>rangeStartup && m<>rangeCmdArgs then 
                            let file = file.Replace("/","\\")
                            let m = mkRange m.FileName (mkPos m.StartLine (m.StartColumn + 1)) (mkPos m.EndLine (m.EndColumn + 1) )
                            sprintf "%s(%d,%d,%d,%d): " file m.StartLine m.StartColumn m.EndLine m.EndColumn, m, file
                        else
                            "", m, file
            { Range = m; TextRepresentation = text; IsEmpty = false; File = file }

    match err.Exception with 
    | ReportedError _ -> 
        assert ("" = "Unexpected ReportedError") //  this should never happen 
        Seq.empty
    | StopProcessing -> 
        assert ("" = "Unexpected StopProcessing") // this should never happen 
        Seq.empty
    | _ -> 
        let errors = ResizeArray()
        let report err =
            let OutputWhere(err) = 
                match GetRangeOfDiagnostic err with 
                | Some m -> Some(outputWhere (showFullPaths,errorStyle) m)
                | None -> None

            let OutputCanonicalInformation(subcategory, errorNumber) : DiagnosticCanonicalInformation = 
                let text = 
                    match errorStyle with
                    // Show the subcategory for --vserrors so that we can fish it out in Visual Studio and use it to determine error stickiness.
                    | ErrorStyle.VSErrors -> sprintf "%s %s FS%04d: " subcategory (if isError then "error" else "warning") errorNumber
                    | _ -> sprintf "%s FS%04d: " (if isError then "error" else "warning") errorNumber
                {  ErrorNumber = errorNumber; Subcategory = subcategory; TextRepresentation = text}
        
            let mainError,relatedErrors = SplitRelatedDiagnostics err
            let where = OutputWhere(mainError)
            let canonical = OutputCanonicalInformation(err.Subcategory(),GetDiagnosticNumber mainError)
            let message = 
                let os = System.Text.StringBuilder()
                OutputPhasedDiagnostic errorStyle os mainError flattenErrors
                os.ToString()
            
            let entry : DiagnosticDetailedInfo = { Location = where; Canonical = canonical; Message = message }
            
            errors.Add ( Diagnostic.Long(isError, entry ) )

            let OutputRelatedError(err:PhasedDiagnostic) =
                match errorStyle with
                // Give a canonical string when --vserror.
                | ErrorStyle.VSErrors -> 
                    let relWhere = OutputWhere(mainError) // mainError?
                    let relCanonical = OutputCanonicalInformation(err.Subcategory(),GetDiagnosticNumber mainError) // Use main error for code
                    let relMessage = 
                        let os = System.Text.StringBuilder()
                        OutputPhasedDiagnostic errorStyle os err flattenErrors
                        os.ToString()

                    let entry : DiagnosticDetailedInfo = { Location = relWhere; Canonical = relCanonical; Message = relMessage}
                    errors.Add( Diagnostic.Long (isError, entry) )

                | _ -> 
                    let os = System.Text.StringBuilder()
                    OutputPhasedDiagnostic errorStyle os err flattenErrors
                    errors.Add( Diagnostic.Short(isError, os.ToString()) )
        
            relatedErrors |> List.iter OutputRelatedError

        match err with
#if EXTENSIONTYPING
        | {Exception = (:? TypeProviderError as tpe)} ->
            tpe.Iter (fun e ->
                let newErr = {err with Exception = e}
                report newErr
            )
#endif
        | x -> report x

        errors :> seq<_>

/// used by fsc.exe and fsi.exe, but not by VS
/// prints error and related errors to the specified StringBuilder
let rec OutputDiagnostic (implicitIncludeDir,showFullPaths,flattenErrors,errorStyle,isError) os (err:PhasedDiagnostic) = 
    
    let errors = CollectDiagnostic (implicitIncludeDir,showFullPaths,flattenErrors,errorStyle,isError, err)
    for e in errors do
        Printf.bprintf os "\n"
        match e with
        | Diagnostic.Short(_, txt) -> 
            os.Append txt |> ignore
        | Diagnostic.Long(_, details) ->
            match details.Location with
            | Some l when not l.IsEmpty -> os.Append(l.TextRepresentation) |> ignore
            | _ -> ()
            os.Append( details.Canonical.TextRepresentation ) |> ignore
            os.Append( details.Message ) |> ignore
      
let OutputDiagnosticContext prefix fileLineFn os err =
    match GetRangeOfDiagnostic err with
    | None   -> ()      
    | Some m -> 
        let filename = m.FileName
        let lineA = m.StartLine
        let lineB = m.EndLine
        let line  = fileLineFn filename lineA
        if line<>"" then 
            let iA    = m.StartColumn
            let iB    = m.EndColumn
            let iLen  = if lineA = lineB then max (iB - iA) 1  else 1
            Printf.bprintf os "%s%s\n"   prefix line
            Printf.bprintf os "%s%s%s\n" prefix (String.make iA '-') (String.make iLen '^')

//----------------------------------------------------------------------------

let GetFSharpCoreLibraryName () = "FSharp.Core"

type internal TypeInThisAssembly = class end
let GetFSharpCoreReferenceUsedByCompiler(useSimpleResolution) = 
  // On Mono, there is no good reference resolution
  if useSimpleResolution then 
    GetFSharpCoreLibraryName()+".dll"
  else
    let fsCoreName = GetFSharpCoreLibraryName()
#if FX_RESHAPED_REFLECTION
    // RESHAPED_REFLECTION does not have Assembly.GetReferencedAssemblies()
    // So use the FSharp.Core.dll from alongside the fsc compiler.
    // This can also be used for the out of gac work on DEV15
    let fscCoreLocation = 
        let fscLocation = typeof<TypeInThisAssembly>.Assembly.Location
        Path.Combine(Path.GetDirectoryName(fscLocation), fsCoreName + ".dll")
    if File.Exists(fscCoreLocation) then fscCoreLocation
    else failwithf "Internal error: Could not find %s" fsCoreName
#else
    // TODO:  Remove this when we do out of GAC for DEV 15 because above code will work everywhere.
    typeof<TypeInThisAssembly>.Assembly.GetReferencedAssemblies()
    |> Array.pick (fun name ->
        if name.Name = fsCoreName then Some(name.ToString())
        else None
    )
#endif
let GetFsiLibraryName () = "FSharp.Compiler.Interactive.Settings"  

// This list is the default set of references for "non-project" files. 
//
// These DLLs are
//    (a) included in the environment used for all .fsx files (see service.fs)
//    (b) included in environment for files 'orphaned' from a project context
//            -- for orphaned files (files in VS without a project context)
//            -- for files given on a command line without --noframework set
let DefaultReferencesForScriptsAndOutOfProjectSources(assumeDotNetFramework) = 
    [ if assumeDotNetFramework then 
          yield "System"
          yield "System.Xml" 
          yield "System.Runtime.Remoting"
          yield "System.Runtime.Serialization.Formatters.Soap"
          yield "System.Data"
          yield "System.Drawing"
          yield "System.Core"
          // These are the Portable-profile and .NET Standard 1.6 dependencies of FSharp.Core.dll.  These are needed
          // when an F# sript references an F# profile 7, 78, 259 or .NET Standard 1.6 component which in turn refers 
          // to FSharp.Core for profile 7, 78, 259 or .NET Standard.
          yield "System.Runtime" // lots of types
          yield "System.Linq" // System.Linq.Expressions.Expression<T> 
          yield "System.Reflection" // System.Reflection.ParameterInfo
          yield "System.Linq.Expressions" // System.Linq.IQueryable<T>
          yield "System.Threading.Tasks" // valuetype [System.Threading.Tasks]System.Threading.CancellationToken
          yield "System.IO"  //  System.IO.TextWriter
          //yield "System.Console"  //  System.Console.Out etc.
          yield "System.Net.Requests"  //  System.Net.WebResponse etc.
          yield "System.Collections" // System.Collections.Generic.List<T>
          yield "System.Runtime.Numerics" // BigInteger
          yield "System.Threading"  // OperationCanceledException
          yield "System.ValueTuple"

          yield "System.Web"
          yield "System.Web.Services"
          yield "System.Windows.Forms"
          yield "System.Numerics" 
     ]

// A set of assemblies to always consider to be system assemblies.  A common set of these can be used a shared 
// resources between projects in the compiler services.  Also all assembles where well-known system types exist
// referenced from TcGlobals must be listed here.
let SystemAssemblies () = 
   HashSet
    [ yield "mscorlib"
      yield "System.Runtime"
      yield "FSharp.Core"
      yield "System"
      yield "System.Xml" 
      yield "System.Runtime.Remoting"
      yield "System.Runtime.Serialization.Formatters.Soap"
      yield "System.Data"
      yield "System.Deployment"
      yield "System.Design"
      yield "System.Messaging"
      yield "System.Drawing"
      yield "System.Net"
      yield "System.Web"
      yield "System.Web.Services"
      yield "System.Windows.Forms"
      yield "System.Core"
      yield "System.Runtime"
      yield "System.Observable"
      yield "System.Numerics"
      yield "System.ValueTuple"

      // Additions for coreclr and portable profiles
      yield "System.Collections"
      yield "System.Collections.Concurrent"
      yield "System.Console"
      yield "System.Diagnostics.Debug"
      yield "System.Diagnostics.Tools"
      yield "System.Globalization"
      yield "System.IO"
      yield "System.Linq"
      yield "System.Linq.Expressions"
      yield "System.Linq.Queryable"
      yield "System.Net.Requests"
      yield "System.Reflection"
      yield "System.Reflection.Emit"
      yield "System.Reflection.Emit.ILGeneration"
      yield "System.Reflection.Extensions"
      yield "System.Resources.ResourceManager"
      yield "System.Runtime.Extensions"
      yield "System.Runtime.InteropServices"
      yield "System.Runtime.InteropServices.PInvoke"
      yield "System.Runtime.Numerics"
      yield "System.Text.Encoding"
      yield "System.Text.Encoding.Extensions"
      yield "System.Text.RegularExpressions"
      yield "System.Threading"
      yield "System.Threading.Tasks"
      yield "System.Threading.Tasks.Parallel"
      yield "System.Threading.Thread"
      yield "System.Threading.ThreadPool"
      yield "System.Threading.Timer"

      yield "FSharp.Compiler.Interactive.Settings"
      yield "Microsoft.DiaSymReader"
      yield "Microsoft.DiaSymReader.PortablePdb"
      yield "Microsoft.Win32.Registry"
      yield "System.Diagnostics.Tracing"
      yield "System.Globalization.Calendars"
      yield "System.Reflection.Primitives"
      yield "System.Runtime.Handles"
      yield "Microsoft.Win32.Primitives"
      yield "System.IO.FileSystem"
      yield "System.Net.Primitives"
      yield "System.Net.Sockets"
      yield "System.Private.Uri"
      yield "System.AppContext"
      yield "System.Buffers"
      yield "System.Collections.Immutable"
      yield "System.Diagnostics.DiagnosticSource"
      yield "System.Diagnostics.Process"
      yield "System.Diagnostics.TraceSource"
      yield "System.Globalization.Extensions"
      yield "System.IO.Compression"
      yield "System.IO.Compression.ZipFile"
      yield "System.IO.FileSystem.Primitives"
      yield "System.Net.Http"
      yield "System.Net.NameResolution"
      yield "System.Net.WebHeaderCollection"
      yield "System.ObjectModel"
      yield "System.Reflection.Emit.Lightweight"
      yield "System.Reflection.Metadata"
      yield "System.Reflection.TypeExtensions"
      yield "System.Runtime.InteropServices.RuntimeInformation"
      yield "System.Runtime.Loader"
      yield "System.Security.Claims"
      yield "System.Security.Cryptography.Algorithms"
      yield "System.Security.Cryptography.Cng"
      yield "System.Security.Cryptography.Csp"
      yield "System.Security.Cryptography.Encoding"
      yield "System.Security.Cryptography.OpenSsl"
      yield "System.Security.Cryptography.Primitives"
      yield "System.Security.Cryptography.X509Certificates"
      yield "System.Security.Principal"
      yield "System.Security.Principal.Windows"
      yield "System.Threading.Overlapped"
      yield "System.Threading.Tasks.Extensions"
      yield "System.Xml.ReaderWriter"
      yield "System.Xml.XDocument"

      ] 

// The set of references entered into the TcConfigBuilder for scripts prior to computing
// the load closure. 
//
// REVIEW: it isn't clear if there is any negative effect
// of leaving an assembly off this list.
let BasicReferencesForScriptLoadClosure(useSimpleResolution, useFsiAuxLib, assumeDotNetFramework) = 
    [ if assumeDotNetFramework then 
         yield "mscorlib"
         yield GetFSharpCoreReferenceUsedByCompiler(useSimpleResolution) ] @ // Need to resolve these explicitly so they will be found in the reference assemblies directory which is where the .xml files are.
    DefaultReferencesForScriptsAndOutOfProjectSources(assumeDotNetFramework) @ 
    [ if useFsiAuxLib then yield GetFsiLibraryName () ]

let (++) x s = x @ [s]



//----------------------------------------------------------------------------
// General file name resolver
//--------------------------------------------------------------------------

/// Will return None if the filename is not found.
let TryResolveFileUsingPaths(paths,m,name) =
    let () = 
        try FileSystem.IsPathRootedShim(name)  |> ignore 
        with :? System.ArgumentException as e -> error(Error(FSComp.SR.buildProblemWithFilename(name,e.Message),m))
    if FileSystem.IsPathRootedShim(name) && FileSystem.SafeExists name 
    then Some name 
    else
        let res = paths |> List.tryPick (fun path ->  
                    let n = Path.Combine (path, name)
                    if FileSystem.SafeExists n then  Some n 
                    else None)
        res

/// Will raise FileNameNotResolved if the filename was not found
let ResolveFileUsingPaths(paths,m,name) =
    match TryResolveFileUsingPaths(paths,m,name) with
    | Some(res) -> res
    | None ->
        let searchMessage = String.concat "\n " paths
        raise (FileNameNotResolved(name,searchMessage,m))            

let GetWarningNumber(m,s:string) =
    try 
        Some (int32 s)
    with err -> 
        warning(Error(FSComp.SR.buildInvalidWarningNumber(s),m))
        None

let ComputeMakePathAbsolute implicitIncludeDir (path : string) = 
    try  
        // remove any quotation marks from the path first
        let path = path.Replace("\"","")
        if not (FileSystem.IsPathRootedShim(path)) 
        then Path.Combine (implicitIncludeDir, path)
        else path 
    with 
        :? System.ArgumentException -> path  

//----------------------------------------------------------------------------
// Configuration
//----------------------------------------------------------------------------

type CompilerTarget = 
    | WinExe 
    | ConsoleExe 
    | Dll 
    | Module
    member x.IsExe = (match x with ConsoleExe | WinExe -> true | _ -> false)

type ResolveAssemblyReferenceMode = Speculative | ReportErrors

/// Represents the file or string used for the --version flag
type VersionFlag = 
    | VersionString of string
    | VersionFile of string
    | VersionNone
    member x.GetVersionInfo(implicitIncludeDir) =
        let vstr = x.GetVersionString(implicitIncludeDir)
        try 
            IL.parseILVersion vstr
        with _ -> errorR(Error(FSComp.SR.buildInvalidVersionString(vstr),rangeStartup)); IL.parseILVersion "0.0.0.0"

    member x.GetVersionString(implicitIncludeDir) = 
         match x with 
         | VersionString s -> s
         | VersionFile s ->
             let s = if FileSystem.IsPathRootedShim(s) then s else Path.Combine(implicitIncludeDir,s)
             if not(FileSystem.SafeExists(s)) then 
                 errorR(Error(FSComp.SR.buildInvalidVersionFile(s),rangeStartup)); "0.0.0.0"
             else
                 use is = System.IO.File.OpenText s
                 is.ReadLine()
         | VersionNone -> "0.0.0.0"


/// Represents a reference to an assembly. May be backed by a real assembly on disk, or a cross-project
/// reference backed by information generated by the the compiler service.
type IRawFSharpAssemblyData = 
    ///  The raw list AutoOpenAttribute attributes in the assembly
    abstract GetAutoOpenAttributes : ILGlobals -> string list
    ///  The raw list InternalsVisibleToAttribute attributes in the assembly
    abstract GetInternalsVisibleToAttributes : ILGlobals  -> string list
    ///  The raw IL module definition in the assembly, if any. This is not present for cross-project references
    /// in the language service
    abstract TryGetRawILModule : unit -> ILModuleDef option
    ///  The raw F# signature data in the assembly, if any
    abstract GetRawFSharpSignatureData : range * ilShortAssemName: string * fileName: string -> (string * byte[]) list
    ///  The raw F# optimization data in the assembly, if any
    abstract GetRawFSharpOptimizationData : range * ilShortAssemName: string * fileName: string -> (string * (unit -> byte[])) list
    ///  The table of type forwarders in the assembly
    abstract GetRawTypeForwarders : unit -> ILExportedTypesAndForwarders
    /// The identity of the module
    abstract ILScopeRef : ILScopeRef
    abstract ILAssemblyRefs : ILAssemblyRef list
    abstract ShortAssemblyName : string
    abstract HasAnyFSharpSignatureDataAttribute : bool
    abstract HasMatchingFSharpSignatureDataAttribute : ILGlobals -> bool

/// Cache of time stamps as we traverse a project description
type TimeStampCache(defaultTimeStamp: DateTime) = 
    let files = Dictionary<string,DateTime>()
    let projects = Dictionary<IProjectReference,DateTime>(HashIdentity.Reference)
    member cache.GetFileTimeStamp fileName = 
        let ok, v = files.TryGetValue(fileName)
        if ok then v else 
        let v = 
            if FileSystem.SafeExists(fileName) then
                FileSystem.GetLastWriteTimeShim(fileName)
            else
                defaultTimeStamp            
        files.[fileName] <- v
        v

    member cache.GetProjectReferenceTimeStamp (pr: IProjectReference, ctok) = 
        let ok, v = projects.TryGetValue(pr)
        if ok then v else 
        let v = defaultArg (pr.TryGetLogicalTimeStamp (cache, ctok)) defaultTimeStamp
        projects.[pr] <- v
        v

and IProjectReference = 
    /// The name of the assembly file generated by the project
    abstract FileName : string 

    /// Evaluate raw contents of the assembly file generated by the project
    abstract EvaluateRawContents : CompilationThreadToken -> Cancellable<IRawFSharpAssemblyData option>

    /// Get the logical timestamp that would be the timestamp of the assembly file generated by the project
    ///
    /// For project references this is maximum of the timestamps of all dependent files.
    /// The project is not actually built, nor are any assemblies read, but the timestamps for each dependent file 
    /// are read via the FileSystem.  If the files don't exist, then a default timestamp is used.
    ///
    /// The operation returns None only if it is not possible to create an IncrementalBuilder for the project at all, e.g. if there
    /// are fatal errors in the options for the project.
    abstract TryGetLogicalTimeStamp : TimeStampCache * CompilationThreadToken -> System.DateTime option

type AssemblyReference = 
    | AssemblyReference of range * string * IProjectReference option
    member x.Range = (let (AssemblyReference(m,_,_)) = x in m)
    member x.Text = (let (AssemblyReference(_,text,_)) = x in text)
    member x.ProjectReference = (let (AssemblyReference(_,_,contents)) = x in contents)
    member x.SimpleAssemblyNameIs(name) = 
        (String.Compare(fileNameWithoutExtensionWithValidate false x.Text, name, StringComparison.OrdinalIgnoreCase) = 0) ||
        (let text = x.Text.ToLowerInvariant()
         not (text.Contains "/") && not (text.Contains "\\") && not (text.Contains ".dll") && not (text.Contains ".exe") &&
           try let aname = System.Reflection.AssemblyName(x.Text) in aname.Name = name 
           with _ -> false) 
    override x.ToString() = sprintf "AssemblyReference(%s)" x.Text

type UnresolvedAssemblyReference = UnresolvedAssemblyReference of string * AssemblyReference list
#if EXTENSIONTYPING
type ResolvedExtensionReference = ResolvedExtensionReference of string * AssemblyReference list * Tainted<ITypeProvider> list
#endif

type ImportedBinary = 
    { FileName: string
      RawMetadata: IRawFSharpAssemblyData 
#if EXTENSIONTYPING
      ProviderGeneratedAssembly: System.Reflection.Assembly option
      IsProviderGenerated: bool
      ProviderGeneratedStaticLinkMap : ProvidedAssemblyStaticLinkingMap option
#endif
      ILAssemblyRefs : ILAssemblyRef list
      ILScopeRef: ILScopeRef }

type ImportedAssembly = 
    { ILScopeRef: ILScopeRef 
      FSharpViewOfMetadata: CcuThunk
      AssemblyAutoOpenAttributes: string list
      AssemblyInternalsVisibleToAttributes: string list
#if EXTENSIONTYPING
      IsProviderGenerated: bool
      mutable TypeProviders: Tainted<Microsoft.FSharp.Core.CompilerServices.ITypeProvider> list
#endif
      FSharpOptimizationData : Microsoft.FSharp.Control.Lazy<Option<Optimizer.LazyModuleInfo>> }

type AvailableImportedAssembly =
    | ResolvedImportedAssembly of ImportedAssembly
    | UnresolvedImportedAssembly of string

type CcuLoadFailureAction = 
    | RaiseError
    | ReturnNone

type TcConfigBuilder =
    { mutable primaryAssembly : PrimaryAssembly
      mutable autoResolveOpenDirectivesToDlls: bool
      mutable noFeedback: bool
      mutable stackReserveSize: int32 option
      mutable implicitIncludeDir: string (* normally "." *)
      mutable openBinariesInMemory: bool (* false for command line, true for VS *)
      mutable openDebugInformationForLaterStaticLinking: bool (* only for --standalone *)
      defaultFSharpBinariesDir: string
      mutable compilingFslib: bool
      mutable compilingFslib20: string option
      mutable compilingFslib40: bool
      mutable compilingFslibNoBigInt: bool
      mutable useIncrementalBuilder: bool
      mutable includes: string list
      mutable implicitOpens: string list
      mutable useFsiAuxLib: bool
      mutable framework: bool
      mutable resolutionEnvironment : ReferenceResolver.ResolutionEnvironment
      mutable implicitlyResolveAssemblies: bool
      mutable light: bool option
      mutable conditionalCompilationDefines: string list
      mutable loadedSources: (range * string) list
      mutable referencedDLLs : AssemblyReference list
      mutable packageManagerTextLines : string list
      mutable projectReferences : IProjectReference list
      mutable knownUnresolvedReferences : UnresolvedAssemblyReference list
      optimizeForMemory: bool
      mutable subsystemVersion : int * int
      mutable useHighEntropyVA : bool
      mutable inputCodePage: int option
      mutable embedResources : string list
      mutable globalWarnAsError: bool
      mutable globalWarnLevel: int
      mutable specificWarnOff: int list 
      mutable specificWarnOn: int list 
      mutable specificWarnAsError: int list 
      mutable specificWarnAsWarn : int list
      mutable mlCompatibility: bool
      mutable checkOverflow: bool
      mutable showReferenceResolutions:bool
      mutable outputFile : string option
      mutable platform : ILPlatform option
      mutable prefer32Bit : bool
      mutable useSimpleResolution : bool
      mutable target : CompilerTarget
      mutable debuginfo : bool
      mutable testFlagEmitFeeFeeAs100001 : bool
      mutable dumpDebugInfo : bool
      mutable debugSymbolFile : string option
      (* Backend configuration *)
      mutable typeCheckOnly : bool
      mutable parseOnly : bool
      mutable importAllReferencesOnly : bool
      mutable simulateException : string option
      mutable printAst : bool
      mutable tokenizeOnly : bool
      mutable testInteractionParser : bool
      mutable reportNumDecls : bool
      mutable printSignature : bool
      mutable printSignatureFile : string
      mutable xmlDocOutputFile : string option
      mutable stats : bool
      mutable generateFilterBlocks : bool (* don't generate filter blocks due to bugs on Mono *)

      mutable signer : string option
      mutable container : string option

      mutable delaysign : bool
      mutable publicsign : bool
      mutable version : VersionFlag 
      mutable metadataVersion : string option
      mutable standalone : bool
      mutable extraStaticLinkRoots : string list 
      mutable noSignatureData : bool
      mutable onlyEssentialOptimizationData : bool
      mutable useOptimizationDataFile : bool
      mutable jitTracking : bool
      mutable portablePDB : bool
      mutable embeddedPDB : bool
      mutable embedAllSource : bool
      mutable embedSourceList : string list 
      mutable sourceLink : string

      mutable ignoreSymbolStoreSequencePoints : bool
      mutable internConstantStrings : bool
      mutable extraOptimizationIterations : int

      mutable win32res : string 
      mutable win32manifest : string
      mutable includewin32manifest : bool
      mutable linkResources : string list
      mutable referenceResolver: ReferenceResolver.Resolver 

      mutable showFullPaths : bool
      mutable errorStyle : ErrorStyle
      mutable utf8output : bool
      mutable flatErrors: bool

      mutable maxErrors : int
      mutable abortOnError : bool (* intended for fsi scripts that should exit on first error *)
      mutable baseAddress : int32 option
#if DEBUG
      mutable showOptimizationData : bool
#endif
      mutable showTerms     : bool (* show terms between passes? *)
      mutable writeTermsToFiles : bool (* show terms to files? *)
      mutable doDetuple     : bool (* run detuple pass? *)
      mutable doTLR         : bool (* run TLR     pass? *)
      mutable doFinalSimplify : bool (* do final simplification pass *)
      mutable optsOn        : bool (* optimizations are turned on *)
      mutable optSettings   : Optimizer.OptimizationSettings 
      mutable emitTailcalls : bool
#if PREFERRED_UI_LANG
      mutable preferredUiLang: string option
#endif
      mutable lcid          : int option
      mutable productNameForBannerText : string
      /// show the MS (c) notice, e.g. with help or fsi? 
      mutable showBanner  : bool
        
      /// show times between passes? 
      mutable showTimes : bool
      mutable showLoadedAssemblies : bool
      mutable continueAfterParseFailure : bool
#if EXTENSIONTYPING
      /// show messages about extension type resolution?
      mutable showExtensionTypeMessages : bool
#endif

      /// pause between passes? 
      mutable pause : bool
      
      /// whenever possible, emit callvirt instead of call
      mutable alwaysCallVirt : bool

      /// if true, strip away data that would not be of use to end users, but is useful to us for debugging
      // REVIEW: "stripDebugData"?
      mutable noDebugData : bool

      /// if true, indicates all type checking and code generation is in the context of fsi.exe
      isInteractive : bool
      isInvalidationSupported : bool

      /// used to log sqm data
      mutable sqmSessionGuid : System.Guid option
      mutable sqmNumOfSourceFiles : int
      sqmSessionStartedTime : int64

      /// if true - every expression in quotations will be augmented with full debug info (filename, location in file)
      mutable emitDebugInfoInQuotations : bool

      mutable exename : string option
      
      // If true - the compiler will copy FSharp.Core.dll along the produced binaries
      mutable copyFSharpCore : bool

      /// When false FSI will lock referenced assemblies requiring process restart, false = disable Shadow Copy false (*default*)
      mutable shadowCopyReferences : bool
      }

    static member CreateNew (referenceResolver,defaultFSharpBinariesDir,optimizeForMemory,implicitIncludeDir,isInteractive,isInvalidationSupported) =
        System.Diagnostics.Debug.Assert(FileSystem.IsPathRootedShim(implicitIncludeDir), sprintf "implicitIncludeDir should be absolute: '%s'" implicitIncludeDir)
        if (String.IsNullOrEmpty(defaultFSharpBinariesDir)) then 
            failwith "Expected a valid defaultFSharpBinariesDir"
        { primaryAssembly = PrimaryAssembly.Mscorlib // defaut value, can be overridden using the command line switch
          light = None
          noFeedback=false
          stackReserveSize=None
          conditionalCompilationDefines=[]
          implicitIncludeDir = implicitIncludeDir
          autoResolveOpenDirectivesToDlls = false
          openBinariesInMemory = false
          openDebugInformationForLaterStaticLinking=false
          defaultFSharpBinariesDir=defaultFSharpBinariesDir
          compilingFslib=false
          compilingFslib20=None
          compilingFslib40=false
          compilingFslibNoBigInt=false
          useIncrementalBuilder=false
          useFsiAuxLib=false
          implicitOpens=[]
          includes=[]
          resolutionEnvironment=ReferenceResolver.CompileTimeLike
          framework=true
          implicitlyResolveAssemblies=true
          referencedDLLs = []
          packageManagerTextLines = []
          projectReferences = []
          knownUnresolvedReferences = []
          loadedSources = []
          globalWarnAsError=false
          globalWarnLevel=3
          specificWarnOff=[] 
          specificWarnOn=[] 
          specificWarnAsError=[] 
          specificWarnAsWarn=[]
          embedResources = []
          inputCodePage=None
          optimizeForMemory=optimizeForMemory
          subsystemVersion = 4,0 // per spec for 357994
          useHighEntropyVA = false
          mlCompatibility=false
          checkOverflow=false
          showReferenceResolutions=false
          outputFile=None
          platform = None
          prefer32Bit = false
          useSimpleResolution = runningOnMono
          target = ConsoleExe
          debuginfo = false
          testFlagEmitFeeFeeAs100001 = false
          dumpDebugInfo = false
          debugSymbolFile = None          

          (* Backend configuration *)
          typeCheckOnly = false
          parseOnly = false
          importAllReferencesOnly = false
          simulateException = None
          printAst = false
          tokenizeOnly = false
          testInteractionParser = false
          reportNumDecls = false
          printSignature = false
          printSignatureFile = ""
          xmlDocOutputFile = None
          stats = false
          generateFilterBlocks = false (* don't generate filter blocks *)

          signer = None
          container = None
          maxErrors = 100
          abortOnError = false
          baseAddress = None

          delaysign = false
          publicsign = false
          version = VersionNone
          metadataVersion = None
          standalone = false
          extraStaticLinkRoots = []
          noSignatureData = false
          onlyEssentialOptimizationData = false
          useOptimizationDataFile = false
          jitTracking = true
          portablePDB = true
          embeddedPDB = false
          embedAllSource = false
          embedSourceList = []
          sourceLink = ""
          ignoreSymbolStoreSequencePoints = false
          internConstantStrings = true
          extraOptimizationIterations = 0

          win32res = ""
          win32manifest = ""
          includewin32manifest = true
          linkResources = []
          referenceResolver = referenceResolver
          showFullPaths =false
          errorStyle = ErrorStyle.DefaultErrors

          utf8output = false
          flatErrors = false

 #if DEBUG
          showOptimizationData = false
 #endif
          showTerms     = false 
          writeTermsToFiles = false 

          doDetuple     = false 
          doTLR         = false 
          doFinalSimplify = false
          optsOn        = false 
          optSettings   = Optimizer.OptimizationSettings.Defaults
          emitTailcalls = true
#if PREFERRED_UI_LANG
          preferredUiLang = None
#endif
          lcid = None
          // See bug 6071 for product banner spec
          productNameForBannerText = (FSComp.SR.buildProductName(FSharpEnvironment.FSharpBannerVersion))
          showBanner  = true 
          showTimes = false 
          showLoadedAssemblies = false
          continueAfterParseFailure = false
#if EXTENSIONTYPING
          showExtensionTypeMessages = false
#endif
          pause = false 
          alwaysCallVirt = true
          noDebugData = false
          isInteractive = isInteractive
          isInvalidationSupported = isInvalidationSupported
          sqmSessionGuid = None
          sqmNumOfSourceFiles = 0
          sqmSessionStartedTime = System.DateTime.Now.Ticks
          emitDebugInfoInQuotations = false
          exename = None
          copyFSharpCore = true
          shadowCopyReferences = false
        }

    member tcConfigB.ResolveSourceFile(m, nm, pathLoadedFrom) = 
        use unwindBuildPhase = PushThreadBuildPhaseUntilUnwind BuildPhase.Parameter
        ResolveFileUsingPaths(tcConfigB.includes @ [pathLoadedFrom],m,nm)

    /// Decide names of output file, pdb and assembly
    member tcConfigB.DecideNames (sourceFiles) =
        use unwindBuildPhase = PushThreadBuildPhaseUntilUnwind BuildPhase.Parameter
        if sourceFiles = [] then errorR(Error(FSComp.SR.buildNoInputsSpecified(),rangeCmdArgs))
        let ext() = match tcConfigB.target with Dll -> ".dll" | Module -> ".netmodule" | ConsoleExe | WinExe -> ".exe"
        let implFiles = sourceFiles |> List.filter (fun lower -> List.exists (Filename.checkSuffix (String.lowercase lower)) FSharpImplFileSuffixes)
        let outfile = 
            match tcConfigB.outputFile, List.rev implFiles with 
            | None,[] -> "out" + ext()
            | None, h :: _  -> 
                let basic = fileNameOfPath h
                let modname = try Filename.chopExtension basic with _ -> basic
                modname+(ext())
            | Some f,_ -> f
        let assemblyName = 
            let baseName = fileNameOfPath outfile
            (fileNameWithoutExtension baseName)

        let pdbfile = 
            if tcConfigB.debuginfo then
              Some (match tcConfigB.debugSymbolFile with 
                    | None -> Microsoft.FSharp.Compiler.AbstractIL.ILPdbWriter.getDebugFileName outfile
#if ENABLE_MONO_SUPPORT
                    | Some _ when runningOnMono ->
                        // On Mono, the name of the debug file has to be "<assemblyname>.mdb" so specifying it explicitly is an error
                        warning(Error(FSComp.SR.ilwriteMDBFileNameCannotBeChangedWarning(),rangeCmdArgs))
                        Microsoft.FSharp.Compiler.AbstractIL.ILPdbWriter.getDebugFileName outfile
#endif
                    | Some f -> f)   
            elif (tcConfigB.debugSymbolFile <> None) && (not (tcConfigB.debuginfo)) then
                error(Error(FSComp.SR.buildPdbRequiresDebug(),rangeStartup))  
            else
                None
        tcConfigB.outputFile <- Some(outfile)
        outfile, pdbfile, assemblyName

    member tcConfigB.TurnWarningOff(m,s:string) =
        use unwindBuildPhase = PushThreadBuildPhaseUntilUnwind BuildPhase.Parameter
        match GetWarningNumber(m,s) with 
        | None -> ()
        | Some n -> 
            // nowarn:62 turns on mlCompatibility, e.g. shows ML compat items in intellisense menus
            if n = 62 then tcConfigB.mlCompatibility <- true
            tcConfigB.specificWarnOff <- ListSet.insert (=) n tcConfigB.specificWarnOff

    member tcConfigB.TurnWarningOn(m, s:string) =
        use unwindBuildPhase = PushThreadBuildPhaseUntilUnwind BuildPhase.Parameter
        match GetWarningNumber(m,s) with 
        | None -> ()
        | Some n -> 
            // warnon 62 turns on mlCompatibility, e.g. shows ML compat items in intellisense menus
            if n = 62 then tcConfigB.mlCompatibility <- false
            tcConfigB.specificWarnOn <- ListSet.insert (=) n tcConfigB.specificWarnOn

    member tcConfigB.AddIncludePath (m,path,pathIncludedFrom) = 
        let absolutePath = ComputeMakePathAbsolute pathIncludedFrom path
        let ok = 
            let existsOpt = 
                try Some(Directory.Exists(absolutePath)) 
                with e -> warning(Error(FSComp.SR.buildInvalidSearchDirectory(path),m)); None
            match existsOpt with 
            | Some(exists) -> 
                if not exists then warning(Error(FSComp.SR.buildSearchDirectoryNotFound(absolutePath),m))         
                exists
            | None -> false
        if ok && not (List.contains absolutePath tcConfigB.includes) then 
           tcConfigB.includes <- tcConfigB.includes ++ absolutePath

    member tcConfigB.AddLoadedSource(m,path,pathLoadedFrom) =
        if FileSystem.IsInvalidPathShim(path) then
            warning(Error(FSComp.SR.buildInvalidFilename(path),m))    
        else 
            let path = 
                match TryResolveFileUsingPaths(tcConfigB.includes @ [pathLoadedFrom],m,path) with 
                | Some(path) -> path
                | None ->
                    // File doesn't exist in the paths. Assume it will be in the load-ed from directory.
                    ComputeMakePathAbsolute pathLoadedFrom path
            if not (List.contains path (List.map snd tcConfigB.loadedSources)) then 
                tcConfigB.loadedSources <- tcConfigB.loadedSources ++ (m,path)

    member tcConfigB.AddEmbeddedSourceFile (file) = 
        tcConfigB.embedSourceList <- tcConfigB.embedSourceList ++ file

    member tcConfigB.AddEmbeddedResource filename =
        tcConfigB.embedResources <- tcConfigB.embedResources ++ filename

    member tcConfigB.AddReferencedAssemblyByPath (m,path) = 
        if FileSystem.IsInvalidPathShim(path) then
            warning(Error(FSComp.SR.buildInvalidAssemblyName(path),m))
        elif not (tcConfigB.referencedDLLs  |> List.exists (fun ar2 -> m=ar2.Range && path=ar2.Text)) then // NOTE: We keep same paths if range is different.
             let projectReference = tcConfigB.projectReferences |> List.tryPick (fun pr -> if pr.FileName = path then Some pr else None)
             tcConfigB.referencedDLLs <- tcConfigB.referencedDLLs ++ AssemblyReference(m,path,projectReference)
             
    member tcConfigB.AddPackageManagerText (text) = 
        tcConfigB.packageManagerTextLines <- tcConfigB.packageManagerTextLines ++ text
             
    member tcConfigB.RemoveReferencedAssemblyByPath (m,path) =
        tcConfigB.referencedDLLs <- tcConfigB.referencedDLLs |> List.filter (fun ar-> ar.Range <> m || ar.Text <> path)
    
    static member SplitCommandLineResourceInfo ri = 
        if String.contains ri ',' then 
            let p = String.index ri ',' 
            let file = String.sub ri 0 p 
            let rest = String.sub ri (p+1) (String.length ri - p - 1) 
            if String.contains rest ',' then 
                let p = String.index rest ',' 
                let name = String.sub rest 0 p+".resources" 
                let pubpri = String.sub rest (p+1) (rest.Length - p - 1) 
                if pubpri = "public" then file,name,ILResourceAccess.Public 
                elif pubpri = "private" then file,name,ILResourceAccess.Private
                else error(Error(FSComp.SR.buildInvalidPrivacy(pubpri),rangeStartup))
            else 
                file,rest,ILResourceAccess.Public
        else 
            ri,fileNameOfPath ri,ILResourceAccess.Public 


let OpenILBinary(filename,optimizeForMemory,openBinariesInMemory,ilGlobalsOpt, pdbPathOption, shadowCopyReferences) = 
      let ilGlobals   = 
          // ILScopeRef.Local can be used only for primary assembly (mscorlib or System.Runtime) itself
          // Remaining assemblies should be opened using existing ilGlobals (so they can properly locate fundamental types)
          match ilGlobalsOpt with 
          | None -> mkILGlobals ILScopeRef.Local
          | Some g -> g

      let opts = { ILBinaryReader.mkDefault ilGlobals with                       
                      // fsc.exe does not uses optimizeForMemory (hence keeps MORE caches in AbstractIL)
                      // fsi.exe does use optimizeForMemory (hence keeps FEWER caches in AbstractIL), because its long running
                      // Visual Studio does use optimizeForMemory (hence keeps FEWER caches in AbstractIL), because its long running
                      ILBinaryReader.optimizeForMemory=optimizeForMemory
                      ILBinaryReader.pdbPath = pdbPathOption } 
                      
      // Visual Studio uses OpenILModuleReaderAfterReadingAllBytes for all DLLs to avoid having to dispose of any readers explicitly
      if openBinariesInMemory then // && not syslib 
          ILBinaryReader.OpenILModuleReaderAfterReadingAllBytes filename opts
      else
        let location =
#if FSI_SHADOW_COPY_REFERENCES
          // In order to use memory mapped files on the shadow copied version of the Assembly, we `preload the assembly
          // We swallow all exceptions so that we do not change the exception contract of this API
          if shadowCopyReferences then 
            try
              System.Reflection.Assembly.ReflectionOnlyLoadFrom(filename).Location
            with e -> filename
          else
#else
            ignore shadowCopyReferences 
#endif
            filename
        ILBinaryReader.OpenILModuleReader location opts

#if DEBUG
[<System.Diagnostics.DebuggerDisplayAttribute("AssemblyResolution({resolvedPath})")>]
#endif
type AssemblyResolution = 
    { originalReference : AssemblyReference
      resolvedPath : string    
      prepareToolTip : unit -> string
      sysdir : bool 
      ilAssemblyRef : ILAssemblyRef option ref
    }
    override this.ToString() = sprintf "%s%s" (if this.sysdir then "[sys]" else "") this.resolvedPath

    member this.ProjectReference = this.originalReference.ProjectReference

    /// Compute the ILAssemblyRef for a resolved assembly.  This is done by reading the binary if necessary. The result
    /// is cached.
    /// 
    /// For project references in the language service, this would result in a build of the project.
    /// This is because ``EvaluateRawContents(ctok)`` is used.  However this path is only currently used
    /// in fsi.fs, which does not use project references.
    //
    member this.GetILAssemblyRef(ctok) = 
      cancellable {
        match !this.ilAssemblyRef with 
        | Some(assref) -> return assref
        | None ->
            let! assRefOpt = 
              cancellable {
                match this.ProjectReference with 
                | Some r ->   
                    let! contents = r.EvaluateRawContents(ctok)
                    match contents with 
                    | None -> return None
                    | Some contents -> 
                        match contents.ILScopeRef with 
                        | ILScopeRef.Assembly aref -> return Some aref
                        |  _ -> return None
                | None -> return None
              }
            let assRef = 
                match assRefOpt with 
                | Some aref -> aref
                | None -> 
                    let readerSettings : ILBinaryReader.ILReaderOptions = {pdbPath=None;ilGlobals = EcmaMscorlibILGlobals;optimizeForMemory=false} 
                    use reader = ILBinaryReader.OpenILModuleReaderAfterReadingAllBytes this.resolvedPath readerSettings
                    mkRefToILAssembly reader.ILModuleDef.ManifestOfAssembly
            this.ilAssemblyRef := Some(assRef)
            return assRef
      }


//----------------------------------------------------------------------------
// Names to match up refs and defs for assemblies and modules
//--------------------------------------------------------------------------

let GetNameOfILModule (m: ILModuleDef) = 
    match m.Manifest with 
    | Some manifest -> manifest.Name
    | None -> m.Name


let MakeScopeRefForILModule (ilModule: ILModuleDef) = 
    match ilModule.Manifest with 
    | Some m -> ILScopeRef.Assembly (mkRefToILAssembly m)
    | None -> ILScopeRef.Module (mkRefToILModule ilModule)

let GetCustomAttributesOfILModule (ilModule:ILModuleDef) = 
    (match ilModule.Manifest with Some m -> m.CustomAttrs | None -> ilModule.CustomAttrs).AsList 

let GetAutoOpenAttributes ilg ilModule = 
    ilModule |> GetCustomAttributesOfILModule |> List.choose (TryFindAutoOpenAttr ilg)

let GetInternalsVisibleToAttributes ilg ilModule = 
    ilModule |> GetCustomAttributesOfILModule |> List.choose (TryFindInternalsVisibleToAttr ilg)
    
//----------------------------------------------------------------------------
// TcConfig 
//--------------------------------------------------------------------------

[<Sealed>]
/// This type is immutable and must be kept as such. Do not extract or mutate the underlying data except by cloning it.
type TcConfig private (data : TcConfigBuilder,validate:bool) =

    // Validate the inputs - this helps ensure errors in options are shown in visual studio rather than only when built
    // However we only validate a minimal number of options at the moment
    do if validate then try data.version.GetVersionInfo(data.implicitIncludeDir) |> ignore with e -> errorR(e) 

    // clone the input builder to ensure nobody messes with it.
    let data = { data with pause = data.pause }

    let computeKnownDllReference(libraryName) = 
        let defaultCoreLibraryReference = AssemblyReference(range0,libraryName+".dll",None)
        let nameOfDll(r:AssemblyReference) = 
            let filename = ComputeMakePathAbsolute data.implicitIncludeDir r.Text
            if FileSystem.SafeExists(filename) then 
                r,Some(filename)
            else   
                // If the file doesn't exist, let reference resolution logic report the error later...
                defaultCoreLibraryReference, if r.Range =rangeStartup then Some(filename) else None
        match data.referencedDLLs |> List.filter (fun assemblyReference -> assemblyReference.SimpleAssemblyNameIs libraryName) with
        | [r] -> nameOfDll r
        | [] -> 
            defaultCoreLibraryReference, None
        | r:: _ -> 
            // Recover by picking the first one.
            errorR(Error(FSComp.SR.buildMultipleReferencesNotAllowed(libraryName),rangeCmdArgs)) 
            nameOfDll(r)

    // Look for an explicit reference to mscorlib and use that to compute clrRoot and targetFrameworkVersion
    let primaryAssemblyReference, primaryAssemblyExplicitFilenameOpt = computeKnownDllReference(data.primaryAssembly.Name)
    let fslibReference,fslibExplicitFilenameOpt = 
        let (_, fileNameOpt) as res = computeKnownDllReference(GetFSharpCoreLibraryName())
        match fileNameOpt with
        | None -> 
            // if FSharp.Core was not provided explicitly - use version that was referenced by compiler
            AssemblyReference(range0, GetFSharpCoreReferenceUsedByCompiler(data.useSimpleResolution), None), None
        | _ -> res

    // If either mscorlib.dll/System.Runtime.dll or FSharp.Core.dll are explicitly specified then we require the --noframework flag.
    // The reason is that some non-default frameworks may not have the default dlls. For example, Client profile does
    // not have System.Web.dll.
    do if ((primaryAssemblyExplicitFilenameOpt.IsSome || fslibExplicitFilenameOpt.IsSome) && data.framework) then
            error(Error(FSComp.SR.buildExplicitCoreLibRequiresNoFramework("--noframework"),rangeStartup))

    let clrRootValue, (mscorlibMajorVersion,targetFrameworkVersionValue), primaryAssemblyIsSilverlight = 
        match primaryAssemblyExplicitFilenameOpt with
        | Some(primaryAssemblyFilename) ->
            let filename = ComputeMakePathAbsolute data.implicitIncludeDir primaryAssemblyFilename
            try 
                use ilReader = OpenILBinary(filename,data.optimizeForMemory,data.openBinariesInMemory,None,None, data.shadowCopyReferences)
                let ilModule = ilReader.ILModuleDef
                match ilModule.ManifestOfAssembly.Version with 
                | Some(v1,v2,v3,_) -> 
                    if v1 = 1us then 
                        warning(Error(FSComp.SR.buildRequiresCLI2(filename),rangeStartup))
                    let clrRoot = Some(Path.GetDirectoryName(FileSystem.GetFullPathShim(filename)))

                    clrRoot, (int v1, sprintf "v%d.%d" v1 v2), (v1=5us && v2=0us && v3=5us) // SL5 mscorlib is 5.0.5.0
                | _ -> 
                    failwith (FSComp.SR.buildCouldNotReadVersionInfoFromMscorlib())
            with e ->
                error(Error(FSComp.SR.buildErrorOpeningBinaryFile(filename, e.Message), rangeStartup))
        | _ ->
#if !ENABLE_MONO_SUPPORT
            // TODO:  we have to get msbuild out of this
            if data.useSimpleResolution then
                None, (0, ""), false
            else
#endif
                None, (4, data.referenceResolver.HighestInstalledNetFrameworkVersion()), false

    // Note: anycpu32bitpreferred can only be used with .Net version 4.5 and above
    // but now there is no way to discriminate between 4.0 and 4.5,
    // so here we minimally validate if .Net version >= 4 or not.
    do if data.prefer32Bit && mscorlibMajorVersion < 4 then 
        error(Error(FSComp.SR.invalidPlatformTargetForOldFramework(),rangeCmdArgs))        
    
    let systemAssemblies = SystemAssemblies ()

    // Check that the referenced version of FSharp.Core.dll matches the referenced version of mscorlib.dll 
    let checkFSharpBinaryCompatWithMscorlib filename (ilAssemblyRefs: ILAssemblyRef list) explicitFscoreVersionToCheckOpt m = 
        let isfslib = fileNameOfPath filename = GetFSharpCoreLibraryName() + ".dll"
        match ilAssemblyRefs |> List.tryFind (fun aref -> aref.Name = data.primaryAssembly.Name) with 
        | Some aref ->
            match aref.Version with
            | Some(v1,_,_,_) ->
                if isfslib && ((v1 < 4us) <> (mscorlibMajorVersion < 4)) then
                    // the versions mismatch, however they are allowed to mismatch in one case:
                    if primaryAssemblyIsSilverlight  && mscorlibMajorVersion=5   // SL5
                        && (match explicitFscoreVersionToCheckOpt with 
                            | Some(2us,3us,5us,_) // silverlight is supported for FSharp.Core 2.3.5.x and 3.47.x.y 
                            | Some(3us,47us,_,_) 
                            | None -> true        // the 'None' code path happens after explicit FSCore was already checked, from now on SL5 path is always excepted
                            | _ -> false) 
                    then
                        ()
                    else
                        error(Error(FSComp.SR.buildMscorLibAndFSharpCoreMismatch(filename),m))
                // If you're building an assembly that references another assembly built for a more recent
                // framework version, we want to raise a warning
                elif not(isfslib) && ((v1 = 4us) && (mscorlibMajorVersion < 4)) then
                    warning(Error(FSComp.SR.buildMscorlibAndReferencedAssemblyMismatch(filename),m))
                else
                    ()
            | _ -> ()
        | _ -> ()

    // Look for an explicit reference to FSharp.Core and use that to compute fsharpBinariesDir
    let fsharpBinariesDirValue = 
#if FX_NO_SIMPLIFIED_LOADER
        data.defaultFSharpBinariesDir
#else
        match fslibExplicitFilenameOpt with
        | Some(fslibFilename) ->
            let filename = ComputeMakePathAbsolute data.implicitIncludeDir fslibFilename
            try 
                use ilReader = OpenILBinary(filename,data.optimizeForMemory,data.openBinariesInMemory,None,None, data.shadowCopyReferences)
                checkFSharpBinaryCompatWithMscorlib filename ilReader.ILAssemblyRefs ilReader.ILModuleDef.ManifestOfAssembly.Version rangeStartup;
                let fslibRoot = Path.GetDirectoryName(FileSystem.GetFullPathShim(filename))
                fslibRoot (* , sprintf "v%d.%d" v1 v2 *)
            with e -> 
                error(Error(FSComp.SR.buildErrorOpeningBinaryFile(filename, e.Message), rangeStartup))
        | _ ->
            data.defaultFSharpBinariesDir
#endif

    member x.MscorlibMajorVersion = mscorlibMajorVersion
    member x.primaryAssembly = data.primaryAssembly
    member x.autoResolveOpenDirectivesToDlls = data.autoResolveOpenDirectivesToDlls
    member x.noFeedback = data.noFeedback
    member x.stackReserveSize = data.stackReserveSize   
    member x.implicitIncludeDir = data.implicitIncludeDir
    member x.openBinariesInMemory = data.openBinariesInMemory
    member x.openDebugInformationForLaterStaticLinking = data.openDebugInformationForLaterStaticLinking
    member x.fsharpBinariesDir = fsharpBinariesDirValue
    member x.compilingFslib = data.compilingFslib
    member x.compilingFslib20 = data.compilingFslib20
    member x.compilingFslib40 = data.compilingFslib40
    member x.compilingFslibNoBigInt = data.compilingFslibNoBigInt
    member x.useIncrementalBuilder = data.useIncrementalBuilder
    member x.includes = data.includes
    member x.implicitOpens = data.implicitOpens
    member x.useFsiAuxLib = data.useFsiAuxLib
    member x.framework = data.framework
    member x.implicitlyResolveAssemblies = data.implicitlyResolveAssemblies
    member x.resolutionEnvironment = data.resolutionEnvironment
    member x.light = data.light
    member x.conditionalCompilationDefines = data.conditionalCompilationDefines
    member x.loadedSources = data.loadedSources
    member x.referencedDLLs = data.referencedDLLs
    member x.knownUnresolvedReferences = data.knownUnresolvedReferences
    member x.clrRoot = clrRootValue
    member x.optimizeForMemory = data.optimizeForMemory
    member x.subsystemVersion = data.subsystemVersion
    member x.useHighEntropyVA = data.useHighEntropyVA
    member x.inputCodePage = data.inputCodePage
    member x.embedResources  = data.embedResources
    member x.globalWarnAsError = data.globalWarnAsError
    member x.globalWarnLevel = data.globalWarnLevel
    member x.specificWarnOff = data. specificWarnOff
    member x.specificWarnOn = data. specificWarnOn
    member x.specificWarnAsError = data.specificWarnAsError
    member x.specificWarnAsWarn = data.specificWarnAsWarn
    member x.mlCompatibility = data.mlCompatibility
    member x.checkOverflow = data.checkOverflow
    member x.showReferenceResolutions = data.showReferenceResolutions
    member x.outputFile  = data.outputFile
    member x.platform  = data.platform
    member x.prefer32Bit = data.prefer32Bit
    member x.useSimpleResolution  = data.useSimpleResolution
    member x.target  = data.target
    member x.debuginfo  = data.debuginfo
    member x.testFlagEmitFeeFeeAs100001 = data.testFlagEmitFeeFeeAs100001
    member x.dumpDebugInfo = data.dumpDebugInfo
    member x.debugSymbolFile  = data.debugSymbolFile
    member x.typeCheckOnly  = data.typeCheckOnly
    member x.parseOnly  = data.parseOnly
    member x.importAllReferencesOnly = data.importAllReferencesOnly
    member x.simulateException = data.simulateException
    member x.printAst  = data.printAst
    member x.targetFrameworkVersion = targetFrameworkVersionValue
    member x.tokenizeOnly  = data.tokenizeOnly
    member x.testInteractionParser  = data.testInteractionParser
    member x.reportNumDecls  = data.reportNumDecls
    member x.printSignature  = data.printSignature
    member x.printSignatureFile  = data.printSignatureFile
    member x.xmlDocOutputFile  = data.xmlDocOutputFile
    member x.stats  = data.stats
    member x.generateFilterBlocks  = data.generateFilterBlocks
    member x.signer  = data.signer
    member x.container = data.container
    member x.delaysign  = data.delaysign
    member x.publicsign  = data.publicsign
    member x.version  = data.version
    member x.metadataVersion = data.metadataVersion
    member x.standalone  = data.standalone
    member x.extraStaticLinkRoots  = data.extraStaticLinkRoots
    member x.noSignatureData  = data.noSignatureData
    member x.onlyEssentialOptimizationData  = data.onlyEssentialOptimizationData
    member x.useOptimizationDataFile  = data.useOptimizationDataFile
    member x.jitTracking  = data.jitTracking
    member x.portablePDB  = data.portablePDB
    member x.embeddedPDB  = data.embeddedPDB
    member x.embedAllSource  = data.embedAllSource
    member x.embedSourceList  = data.embedSourceList
    member x.sourceLink  = data.sourceLink
    member x.packageManagerTextLines  = data.packageManagerTextLines
    member x.ignoreSymbolStoreSequencePoints  = data.ignoreSymbolStoreSequencePoints
    member x.internConstantStrings  = data.internConstantStrings
    member x.extraOptimizationIterations  = data.extraOptimizationIterations
    member x.win32res  = data.win32res
    member x.win32manifest = data.win32manifest
    member x.includewin32manifest = data.includewin32manifest
    member x.linkResources  = data.linkResources
    member x.showFullPaths  = data.showFullPaths
    member x.errorStyle  = data.errorStyle
    member x.utf8output  = data.utf8output
    member x.flatErrors = data.flatErrors
    member x.maxErrors  = data.maxErrors
    member x.baseAddress  = data.baseAddress
 #if DEBUG
    member x.showOptimizationData  = data.showOptimizationData
#endif
    member x.showTerms          = data.showTerms
    member x.writeTermsToFiles  = data.writeTermsToFiles
    member x.doDetuple          = data.doDetuple
    member x.doTLR              = data.doTLR
    member x.doFinalSimplify    = data.doFinalSimplify
    member x.optSettings        = data.optSettings
    member x.emitTailcalls      = data.emitTailcalls
#if PREFERRED_UI_LANG
    member x.preferredUiLang    = data.preferredUiLang
#endif
    member x.lcid               = data.lcid
    member x.optsOn             = data.optsOn
    member x.productNameForBannerText  = data.productNameForBannerText
    member x.showBanner   = data.showBanner
    member x.showTimes  = data.showTimes
    member x.showLoadedAssemblies = data.showLoadedAssemblies
    member x.continueAfterParseFailure = data.continueAfterParseFailure
#if EXTENSIONTYPING
    member x.showExtensionTypeMessages  = data.showExtensionTypeMessages    
#endif
    member x.pause  = data.pause
    member x.alwaysCallVirt = data.alwaysCallVirt
    member x.noDebugData = data.noDebugData
    member x.isInteractive = data.isInteractive
    member x.isInvalidationSupported = data.isInvalidationSupported
    member x.emitDebugInfoInQuotations = data.emitDebugInfoInQuotations
    member x.sqmSessionGuid = data.sqmSessionGuid
    member x.sqmNumOfSourceFiles = data.sqmNumOfSourceFiles
    member x.sqmSessionStartedTime = data.sqmSessionStartedTime
    member x.copyFSharpCore = data.copyFSharpCore
    member x.shadowCopyReferences = data.shadowCopyReferences
    static member Create(builder,validate) = 
        use unwindBuildPhase = PushThreadBuildPhaseUntilUnwind BuildPhase.Parameter
        TcConfig(builder,validate)

    member x.referenceResolver = data.referenceResolver
    member tcConfig.CloneOfOriginalBuilder = 
        { data with conditionalCompilationDefines=data.conditionalCompilationDefines }

    member tcConfig.ComputeCanContainEntryPoint(sourceFiles:string list) = 
        let n = sourceFiles.Length in 
        (sourceFiles |> List.mapi (fun i _ -> (i = n-1)),  tcConfig.target.IsExe)
            
    // This call can fail if no CLR is found (this is the path to mscorlib)
    member tcConfig.GetTargetFrameworkDirectories() = 
        use unwindBuildPhase = PushThreadBuildPhaseUntilUnwind BuildPhase.Parameter
        match tcConfig.clrRoot with 
        | Some x -> 
            [tcConfig.MakePathAbsolute x]
        | None -> 
#if ENABLE_MONO_SUPPORT
            if runningOnMono then 
                [ let runtimeRoot = System.Runtime.InteropServices.RuntimeEnvironment.GetRuntimeDirectory()
                  let runtimeRootWithoutSlash = runtimeRoot.TrimEnd('/', '\\')
                  let api = runtimeRootWithoutSlash + "-api"
                  yield runtimeRoot // The defaut FSharp.Core is found in lib/mono/4.5
                  if Directory.Exists(api) then
                     yield api
                     let facades = Path.Combine(api, "Facades")
                     if Directory.Exists(facades) then
                        yield facades
                  let facades = Path.Combine(runtimeRoot, "Facades")
                  if Directory.Exists(facades) then
                     yield facades
                ]
            else                                
#endif
                try 
                  [ 
                    match tcConfig.resolutionEnvironment with
#if !FSI_TODO_NETCORE
                    | ReferenceResolver.RuntimeLike ->
                        yield System.Runtime.InteropServices.RuntimeEnvironment.GetRuntimeDirectory() 
#endif
                    | _ -> 
                        let frameworkRoot = tcConfig.referenceResolver.DotNetFrameworkReferenceAssembliesRootDirectory
                        let frameworkRootVersion = Path.Combine(frameworkRoot,tcConfig.targetFrameworkVersion)
                        yield frameworkRootVersion
                        let facades = Path.Combine(frameworkRootVersion, "Facades")
                        if Directory.Exists(facades) then
                            yield facades
                  ]                    
                with e -> 
                    errorRecovery e range0; [] 

    member tcConfig.ComputeLightSyntaxInitialStatus(filename) = 
        use unwindBuildPhase = PushThreadBuildPhaseUntilUnwind BuildPhase.Parameter
        let lower = String.lowercase filename
        let lightOnByDefault = List.exists (Filename.checkSuffix lower) FSharpLightSyntaxFileSuffixes
        if lightOnByDefault then (tcConfig.light <> Some(false)) else (tcConfig.light = Some(true) )

    member tcConfig.GetAvailableLoadedSources() =
        use unwindBuildPhase = PushThreadBuildPhaseUntilUnwind BuildPhase.Parameter
        let resolveLoadedSource (m,path) =
            try
                if not(FileSystem.SafeExists(path)) then 
                    error(LoadedSourceNotFoundIgnoring(path,m))                         
                    None
                else Some(m,path)
            with e -> errorRecovery e m; None
        tcConfig.loadedSources 
        |> List.choose resolveLoadedSource 
        |> List.distinct     

    /// A closed set of assemblies where, for any subset S:
    ///    -  the TcImports object built for S (and thus the F# Compiler CCUs for the assemblies in S) 
    ///       is a resource that can be shared between any two IncrementalBuild objects that reference
    ///       precisely S
    ///
    /// Determined by looking at the set of assemblies referenced by f# .
    ///
    /// Returning true may mean that the file is locked and/or placed into the
    /// 'framework' reference set that is potentially shared across multiple compilations.
    member tcConfig.IsSystemAssembly (filename:string) =  
        try 
            FileSystem.SafeExists filename && 
            ((tcConfig.GetTargetFrameworkDirectories() |> List.exists (fun clrRoot -> clrRoot = Path.GetDirectoryName filename)) ||
             (systemAssemblies.Contains(fileNameWithoutExtension filename)))
        with _ ->
            false    

    // This is not the complete set of search paths, it is just the set 
    // that is special to F# (as compared to MSBuild resolution)
    member tcConfig.GetSearchPathsForLibraryFiles() = 
        [ yield! tcConfig.GetTargetFrameworkDirectories()
          yield! List.map (tcConfig.MakePathAbsolute) tcConfig.includes
          yield tcConfig.implicitIncludeDir 
          yield tcConfig.fsharpBinariesDir ]

    member tcConfig.MakePathAbsolute path = 
        let result = ComputeMakePathAbsolute tcConfig.implicitIncludeDir path
        result

    member tcConfig.TryResolveLibWithDirectories (r:AssemblyReference) = 
        let m,nm = r.Range, r.Text
        use unwindBuildPhase = PushThreadBuildPhaseUntilUnwind BuildPhase.Parameter
        // Only want to resolve certain extensions (otherwise, 'System.Xml' is ambiguous).
        // MSBuild resolution is limitted to .exe and .dll so do the same here.
        let ext = System.IO.Path.GetExtension(nm)
        let isNetModule = String.Compare(ext,".netmodule",StringComparison.OrdinalIgnoreCase)=0 
        
        let unknownToolTip (resolvedPath,resolved) = 
            let line(append:string) = append.Trim([|' '|])+"\n"
            line(resolvedPath) + line(resolved)

        // See if the language service has already produced the contents of the assembly for us, virtually
        match r.ProjectReference with 
        | Some _ -> 
            let resolved = r.Text
            let sysdir = tcConfig.IsSystemAssembly resolved
            Some
                { originalReference = r
                  resolvedPath = resolved
                  prepareToolTip = (fun () -> resolved)
                  sysdir = sysdir
                  ilAssemblyRef = ref None }
        | None -> 

        if String.Compare(ext,".dll",StringComparison.OrdinalIgnoreCase)=0 
           || String.Compare(ext,".exe",StringComparison.OrdinalIgnoreCase)=0 
           || isNetModule then

            let searchPaths =
                // if this is a #r reference (not from dummy range), make sure the directory of the declaring
                // file is included in the search path. This should ideally already be one of the search paths, but
                // during some global checks it won't be.  We append to the end of the search list so that this is the last
                // place that is checked.
                if m <> range0 && m <> rangeStartup && m <> rangeCmdArgs && FileSystem.IsPathRootedShim m.FileName then
                    tcConfig.GetSearchPathsForLibraryFiles() @ [Path.GetDirectoryName(m.FileName)]
                else    
                    tcConfig.GetSearchPathsForLibraryFiles()

            let resolved = TryResolveFileUsingPaths(searchPaths,m,nm)
            match resolved with 
            | Some(resolved) -> 
                let sysdir = tcConfig.IsSystemAssembly resolved
                let fusionName = 
                    if isNetModule then ""
                    else 
                        try
                            let readerSettings : ILBinaryReader.ILReaderOptions = {pdbPath=None;ilGlobals = EcmaMscorlibILGlobals;optimizeForMemory=false}
                            use reader = ILBinaryReader.OpenILModuleReaderAfterReadingAllBytes resolved readerSettings
                            let assRef = mkRefToILAssembly reader.ILModuleDef.ManifestOfAssembly
                            assRef.QualifiedName
                        with e ->
                            ""
                Some
                    { originalReference = r
                      resolvedPath = resolved
                      prepareToolTip = (fun () -> unknownToolTip (resolved,fusionName))
                      sysdir = sysdir
                      ilAssemblyRef = ref None }
            | None -> None
        else None

    member tcConfig.ResolveLibWithDirectories (ccuLoadFaulureAction, r:AssemblyReference) =
        let m,nm = r.Range, r.Text
        use unwindBuildPhase = PushThreadBuildPhaseUntilUnwind BuildPhase.Parameter
        // test for both libraries and executables
        let ext = System.IO.Path.GetExtension(nm)
        let isExe = (String.Compare(ext,".exe",StringComparison.OrdinalIgnoreCase) = 0)
        let isDLL = (String.Compare(ext,".dll",StringComparison.OrdinalIgnoreCase) = 0)
        let isNetModule = (String.Compare(ext,".netmodule",StringComparison.OrdinalIgnoreCase) = 0)

        let rs = 
            if isExe || isDLL || isNetModule then
                [r]
            else
                [AssemblyReference(m,nm+".dll",None);AssemblyReference(m,nm+".exe",None);AssemblyReference(m,nm+".netmodule",None)]

        match rs |> List.tryPick (fun r -> tcConfig.TryResolveLibWithDirectories r) with
        | Some(res) -> Some res
        | None ->
            match ccuLoadFaulureAction with
            | CcuLoadFailureAction.RaiseError ->
                let searchMessage = String.concat "\n " (tcConfig.GetSearchPathsForLibraryFiles())
                raise (FileNameNotResolved(nm,searchMessage,m))
            | CcuLoadFailureAction.ReturnNone -> None

    member tcConfig.ResolveSourceFile(m, nm, pathLoadedFrom) = 
        data.ResolveSourceFile(m, nm, pathLoadedFrom)

    member tcConfig.CheckFSharpBinary (filename, ilAssemblyRefs, m) = 
        use unwindBuildPhase = PushThreadBuildPhaseUntilUnwind BuildPhase.Parameter
        checkFSharpBinaryCompatWithMscorlib filename ilAssemblyRefs None m

    // NOTE!! if mode=Speculative then this method must not report ANY warnings or errors through 'warning' or 'error'. Instead
    // it must return warnings and errors as data
    //
    // NOTE!! if mode=ReportErrors then this method must not raise exceptions. It must just report the errors and recover
    static member TryResolveLibsUsingMSBuildRules (tcConfig:TcConfig,originalReferences:AssemblyReference list, errorAndWarningRange:range, mode:ResolveAssemblyReferenceMode) : AssemblyResolution list * UnresolvedAssemblyReference list =
        use unwindBuildPhase = PushThreadBuildPhaseUntilUnwind BuildPhase.Parameter
        if tcConfig.useSimpleResolution then
            failwith "MSBuild resolution is not supported."
        if originalReferences=[] then [],[]
        else            
            // Group references by name with range values in the grouped value list.
            // In the grouped reference, store the index of the last use of the reference.
            let groupedReferences = 
                originalReferences
                |> List.indexed
                |> Seq.groupBy(fun (_, reference) -> reference.Text)
                |> Seq.map(fun (assemblyName,assemblyAndIndexGroup)->
                    let assemblyAndIndexGroup = assemblyAndIndexGroup |> List.ofSeq
                    let highestPosition = assemblyAndIndexGroup |> List.maxBy fst |> fst
                    let assemblyGroup = assemblyAndIndexGroup |> List.map snd
                    assemblyName, highestPosition, assemblyGroup)
                |> Array.ofSeq

            let logMessage showMessages  = 
                if showMessages && tcConfig.showReferenceResolutions then (fun (message:string)->dprintf "%s\n" message)
                else ignore

            let logDiagnostic showMessages = 
                (fun isError code message->
                    if showMessages && mode = ReportErrors then 
                      if isError then
                        errorR(MSBuildReferenceResolutionError(code,message,errorAndWarningRange))
                      else
                        match code with 
                        // These are warnings that mean 'not resolved' for some assembly.
                        // Note that we don't get to know the name of the assembly that couldn't be resolved.
                        // Ignore these and rely on the logic below to emit an error for each unresolved reference.
                        | "MSB3246" // Resolved file has a bad image, no metadata, or is otherwise inaccessible.
                        | "MSB3106"  
                            -> ()
                        | _ -> 
                            if code = "MSB3245" then 
                                errorR(MSBuildReferenceResolutionWarning(code,message,errorAndWarningRange))
                            else
                                warning(MSBuildReferenceResolutionWarning(code,message,errorAndWarningRange)))

            let targetProcessorArchitecture = 
                    match tcConfig.platform with
                    | None -> "MSIL"
                    | Some(X86) -> "x86"
                    | Some(AMD64) -> "amd64"
                    | Some(IA64) -> "ia64"

            // First, try to resolve everything as a file using simple resolution
            let resolvedAsFile = 
                groupedReferences 
                |> Array.map(fun (_filename,maxIndexOfReference,references)->
                                let assemblyResolution = references |> List.choose (fun r -> tcConfig.TryResolveLibWithDirectories r)
                                (maxIndexOfReference, assemblyResolution))  
                |> Array.filter(fun (_,refs)->refs |> isNil |> not)
                
                                       
            // Whatever is left, pass to MSBuild.
            let Resolve(references,showMessages) =
                try 
                    tcConfig.referenceResolver.Resolve
                       (tcConfig.resolutionEnvironment,
                        references,
                        tcConfig.targetFrameworkVersion,
                        tcConfig.GetTargetFrameworkDirectories(), 
                        targetProcessorArchitecture, 
                        tcConfig.fsharpBinariesDir, // FSharp binaries directory
                        tcConfig.includes, // Explicit include directories
                        tcConfig.implicitIncludeDir, // Implicit include directory (likely the project directory)
                        logMessage showMessages, logDiagnostic showMessages)
                with 
                    ReferenceResolver.ResolutionFailure -> error(Error(FSComp.SR.buildAssemblyResolutionFailed(),errorAndWarningRange))
            
            let toMsBuild = [|0..groupedReferences.Length-1|] 
                             |> Array.map(fun i->(p13 groupedReferences.[i]),(p23 groupedReferences.[i]),i) 
                             |> Array.filter (fun (_,i0,_)->resolvedAsFile|>Array.exists(fun (i1,_) -> i0=i1)|>not)
                             |> Array.map(fun (ref,_,i)->ref,string i)

            let resolutions = Resolve(toMsBuild,(*showMessages*)true)  

            // Map back to original assembly resolutions.
            let resolvedByMsbuild = 
                resolutions
                    |> Array.map(fun resolvedFile -> 
                                    let i = int resolvedFile.baggage
                                    let _,maxIndexOfReference,ms = groupedReferences.[i]
                                    let assemblyResolutions =
                                        ms|>List.map(fun originalReference ->
                                                    System.Diagnostics.Debug.Assert(FileSystem.IsPathRootedShim(resolvedFile.itemSpec), sprintf "msbuild-resolved path is not absolute: '%s'" resolvedFile.itemSpec)
                                                    let canonicalItemSpec = FileSystem.GetFullPathShim(resolvedFile.itemSpec)
                                                    {originalReference=originalReference 
                                                     resolvedPath=canonicalItemSpec 
                                                     prepareToolTip = (fun () -> resolvedFile.prepareToolTip (originalReference.Text, canonicalItemSpec))
                                                     sysdir= tcConfig.IsSystemAssembly canonicalItemSpec
                                                     ilAssemblyRef = ref None})
                                    (maxIndexOfReference, assemblyResolutions))

            // When calculating the resulting resolutions, we're going to use the index of the reference
            // in the original specification and resort it to match the ordering that we had.
            let resultingResolutions =
                    [resolvedByMsbuild;resolvedAsFile]
                    |> Array.concat                                  
                    |> Array.sortBy fst
                    |> Array.map snd
                    |> List.ofArray
                    |> List.concat                                                 
                    
            // O(N^2) here over a small set of referenced assemblies.
            let IsResolved(originalName:string) =
                if resultingResolutions |> List.exists(fun resolution -> resolution.originalReference.Text = originalName) then true
                else 
                    // MSBuild resolution may have unified the result of two duplicate references. Try to re-resolve now.
                    // If re-resolution worked then this was a removed duplicate.
                    Resolve([|originalName,""|],(*showMessages*)false).Length<>0 
                    
            let unresolvedReferences =                     
                    groupedReferences 
                    //|> Array.filter(p13 >> IsNotFileOrIsAssembly)
                    |> Array.filter(p13 >> IsResolved >> not)   
                    |> List.ofArray                 

            // If mode=Speculative, then we haven't reported any errors.
            // We report the error condition by returning an empty list of resolutions
            if mode = Speculative && (List.length unresolvedReferences) > 0 then 
                [],(List.ofArray groupedReferences) |> List.map (fun (name, _, r) -> (name, r)) |> List.map UnresolvedAssemblyReference
            else 
                resultingResolutions,unresolvedReferences |> List.map (fun (name, _, r) -> (name, r)) |> List.map UnresolvedAssemblyReference    


    member tcConfig.PrimaryAssemblyDllReference() = primaryAssemblyReference
    member tcConfig.CoreLibraryDllReference() = fslibReference
               

let ReportWarning (globalWarnLevel : int, specificWarnOff : int list, specificWarnOn : int list) err = 
    let n = GetDiagnosticNumber err
    warningOn err globalWarnLevel specificWarnOn && not (List.contains n specificWarnOff)

let ReportWarningAsError (globalWarnLevel : int, specificWarnOff : int list, specificWarnOn : int list, specificWarnAsError : int list, specificWarnAsWarn : int list, globalWarnAsError : bool) err =
    warningOn err globalWarnLevel specificWarnOn &&
    not (List.contains (GetDiagnosticNumber err) specificWarnAsWarn) &&
    ((globalWarnAsError && not (List.contains (GetDiagnosticNumber err) specificWarnOff)) ||
     List.contains (GetDiagnosticNumber err) specificWarnAsError)

//----------------------------------------------------------------------------
// Scoped #nowarn pragmas


let GetScopedPragmasForHashDirective hd = 
    [ match hd with 
      | ParsedHashDirective("nowarn",numbers,m) ->
          for s in numbers do
          match GetWarningNumber(m,s) with 
            | None -> ()
            | Some n -> yield ScopedPragma.WarningOff(m,n) 
      | _ -> () ]


let GetScopedPragmasForInput input = 

    match input with 
    | ParsedInput.SigFile (ParsedSigFileInput(_,_,pragmas,_,_)) -> pragmas
    | ParsedInput.ImplFile (ParsedImplFileInput(_,_,_,pragmas,_,_,_)) ->pragmas



/// Build an ErrorLogger that delegates to another ErrorLogger but filters warnings turned off by the given pragma declarations
//
// NOTE: we allow a flag to turn of strict file checking. This is because file names sometimes don't match due to use of 
// #line directives, e.g. for pars.fs/pars.fsy. In this case we just test by line number - in most cases this is sufficent
// because we install a filtering error handler on a file-by-file basis for parsing and type-checking.
// However this is indicative of a more systematic problem where source-line 
// sensitive operations (lexfilter and warning filtering) do not always
// interact well with #line directives.
type ErrorLoggerFilteringByScopedPragmas (checkFile, scopedPragmas, errorLogger:ErrorLogger) =
    inherit ErrorLogger("ErrorLoggerFilteringByScopedPragmas")

    override x.DiagnosticSink (phasedError,isError) = 
        if isError then 
            errorLogger.DiagnosticSink (phasedError,isError)
        else 
          let report = 
            let warningNum = GetDiagnosticNumber phasedError
            match GetRangeOfDiagnostic phasedError with 
            | Some m -> 
                not (scopedPragmas |> List.exists (fun pragma ->
                    match pragma with 
                    | ScopedPragma.WarningOff(pragmaRange,warningNumFromPragma) -> 
                        warningNum = warningNumFromPragma && 
                        (not checkFile || m.FileIndex = pragmaRange.FileIndex) &&
                        Range.posGeq m.Start pragmaRange.Start))  
            | None -> true
          if report then errorLogger.DiagnosticSink(phasedError,false)

    override x.ErrorCount = errorLogger.ErrorCount

let GetErrorLoggerFilteringByScopedPragmas(checkFile,scopedPragmas,errorLogger) = 
    (ErrorLoggerFilteringByScopedPragmas(checkFile,scopedPragmas,errorLogger) :> ErrorLogger)


//----------------------------------------------------------------------------
// Parsing
//--------------------------------------------------------------------------


let CanonicalizeFilename filename = 
    let basic = fileNameOfPath filename
    String.capitalize (try Filename.chopExtension basic with _ -> basic)

let IsScript filename = 
    let lower = String.lowercase filename 
    FSharpScriptFileSuffixes |> List.exists (Filename.checkSuffix lower)
    
// Give a unique name to the different kinds of inputs. Used to correlate signature and implementation files
//   QualFileNameOfModuleName - files with a single module declaration or an anonymous module
let QualFileNameOfModuleName m filename modname = QualifiedNameOfFile(mkSynId m (textOfLid modname + (if IsScript filename then "$fsx" else "")))
let QualFileNameOfFilename m filename = QualifiedNameOfFile(mkSynId m (CanonicalizeFilename filename + (if IsScript filename then "$fsx" else "")))

// Interactive fragments
let ComputeQualifiedNameOfFileFromUniquePath (m, p: string list) = QualifiedNameOfFile(mkSynId m (String.concat "_" p))

let QualFileNameOfSpecs filename specs = 
    match specs with 
    | [SynModuleOrNamespaceSig(modname,_,true,_,_,_,_,m)] -> QualFileNameOfModuleName m filename modname
    | [SynModuleOrNamespaceSig(_,_,false,_,_,_,_,m)] -> QualFileNameOfFilename m filename
    | _ -> QualFileNameOfFilename (mkRange filename pos0 pos0) filename

let QualFileNameOfImpls filename specs = 
    match specs with 
    | [SynModuleOrNamespace(modname,_,true,_,_,_,_,m)] -> QualFileNameOfModuleName m filename modname
    | [SynModuleOrNamespace(_,_,false,_,_,_,_,m)] -> QualFileNameOfFilename m filename
    | _ -> QualFileNameOfFilename (mkRange filename pos0 pos0) filename

let PrepandPathToQualFileName x (QualifiedNameOfFile(q)) = ComputeQualifiedNameOfFileFromUniquePath (q.idRange,pathOfLid x@[q.idText])
let PrepandPathToImpl x (SynModuleOrNamespace(p,b,c,d,e,f,g,h)) = SynModuleOrNamespace(x@p,b,c,d,e,f,g,h)
let PrepandPathToSpec x (SynModuleOrNamespaceSig(p,b,c,d,e,f,g,h)) = SynModuleOrNamespaceSig(x@p,b,c,d,e,f,g,h)

let PrependPathToInput x inp = 
    match inp with 
    | ParsedInput.ImplFile (ParsedImplFileInput(b,c,q,d,hd,impls,e)) -> ParsedInput.ImplFile (ParsedImplFileInput(b,c,PrepandPathToQualFileName x q,d,hd,List.map (PrepandPathToImpl x) impls,e))
    | ParsedInput.SigFile (ParsedSigFileInput(b,q,d,hd,specs)) -> ParsedInput.SigFile(ParsedSigFileInput(b,PrepandPathToQualFileName x q,d,hd,List.map (PrepandPathToSpec x) specs))

let ComputeAnonModuleName check defaultNamespace filename (m: range) = 
    let modname = CanonicalizeFilename filename
    if check && not (modname |> String.forall (fun c -> System.Char.IsLetterOrDigit(c) || c = '_')) then
          if not (filename.EndsWith("fsx",StringComparison.OrdinalIgnoreCase) || filename.EndsWith("fsscript",StringComparison.OrdinalIgnoreCase)) then
              warning(Error(FSComp.SR.buildImplicitModuleIsNotLegalIdentifier(modname,(fileNameOfPath filename)),m))
    let combined = 
      match defaultNamespace with 
      | None -> modname
      | Some ns -> textOfPath [ns;modname]

    let anonymousModuleNameRange  =
        let filename = m.FileName
        mkRange filename pos0 pos0
    pathToSynLid anonymousModuleNameRange (splitNamespace combined)

let PostParseModuleImpl (_i,defaultNamespace,isLastCompiland,filename,impl) = 
    match impl with 
    | ParsedImplFileFragment.NamedModule(SynModuleOrNamespace(lid,isRec,isModule,decls,xmlDoc,attribs,access,m)) -> 
        let lid = 
            match lid with 
            | [id] when isModule && id.idText = MangledGlobalName -> error(Error(FSComp.SR.buildInvalidModuleOrNamespaceName(),id.idRange))
            | id :: rest when id.idText = MangledGlobalName -> rest
            | _ -> lid
        SynModuleOrNamespace(lid,isRec,isModule,decls,xmlDoc,attribs,access,m)

    | ParsedImplFileFragment.AnonModule (defs,m)-> 
        let isLast, isExe = isLastCompiland 
        let lower = String.lowercase filename
        if not (isLast && isExe) && not (doNotRequireNamespaceOrModuleSuffixes |> List.exists (Filename.checkSuffix lower)) then
            match defs with
            | SynModuleDecl.NestedModule(_) :: _ -> errorR(Error(FSComp.SR.noEqualSignAfterModule(),trimRangeToLine m))
            | _ -> errorR(Error(FSComp.SR.buildMultiFileRequiresNamespaceOrModule(),trimRangeToLine m))

        let modname = ComputeAnonModuleName (not (isNil defs)) defaultNamespace filename (trimRangeToLine m)
        SynModuleOrNamespace(modname,false,true,defs,PreXmlDoc.Empty,[],None,m)

    | ParsedImplFileFragment.NamespaceFragment (lid,a,b,c,d,e,m)-> 
        let lid = 
            match lid with 
            | id :: rest when id.idText = MangledGlobalName -> rest
            | _ -> lid
        SynModuleOrNamespace(lid,a,b,c,d,e,None,m)

let PostParseModuleSpec (_i,defaultNamespace,isLastCompiland,filename,intf) = 
    match intf with 
    | ParsedSigFileFragment.NamedModule(SynModuleOrNamespaceSig(lid,isRec,isModule,decls,xmlDoc,attribs,access,m)) -> 
        let lid = 
            match lid with 
            | [id] when isModule && id.idText = MangledGlobalName -> error(Error(FSComp.SR.buildInvalidModuleOrNamespaceName(),id.idRange))
            | id :: rest when id.idText = MangledGlobalName -> rest
            | _ -> lid
        SynModuleOrNamespaceSig(lid,isRec,isModule,decls,xmlDoc,attribs,access,m)

    | ParsedSigFileFragment.AnonModule (defs,m) -> 
        let isLast, isExe = isLastCompiland
        let lower = String.lowercase filename
        if not (isLast && isExe) && not (doNotRequireNamespaceOrModuleSuffixes |> List.exists (Filename.checkSuffix lower)) then 
            match defs with
            | SynModuleSigDecl.NestedModule(_) :: _ -> errorR(Error(FSComp.SR.noEqualSignAfterModule(),m))
            | _ -> errorR(Error(FSComp.SR.buildMultiFileRequiresNamespaceOrModule(),m))

        let modname = ComputeAnonModuleName (not (isNil defs)) defaultNamespace filename (trimRangeToLine m)
        SynModuleOrNamespaceSig(modname,false,true,defs,PreXmlDoc.Empty,[],None,m)

    | ParsedSigFileFragment.NamespaceFragment (lid,a,b,c,d,e,m)-> 
        let lid = 
            match lid with 
            | id :: rest when id.idText = MangledGlobalName -> rest
            | _ -> lid
        SynModuleOrNamespaceSig(lid,a,b,c,d,e,None,m)



let PostParseModuleImpls (defaultNamespace,filename,isLastCompiland,ParsedImplFile(hashDirectives,impls)) = 
    match impls |> List.rev |> List.tryPick (function ParsedImplFileFragment.NamedModule(SynModuleOrNamespace(lid,_,_,_,_,_,_,_)) -> Some(lid) | _ -> None) with
    | Some lid when impls.Length > 1 -> 
        errorR(Error(FSComp.SR.buildMultipleToplevelModules(),rangeOfLid lid))
    | _ -> 
        ()
    let impls = impls |> List.mapi (fun i x -> PostParseModuleImpl (i, defaultNamespace, isLastCompiland, filename, x)) 
    let qualName = QualFileNameOfImpls filename impls
    let isScript = IsScript filename

    let scopedPragmas = 
        [ for (SynModuleOrNamespace(_,_,_,decls,_,_,_,_)) in impls do 
            for d in decls do
                match d with 
                | SynModuleDecl.HashDirective (hd,_) -> yield! GetScopedPragmasForHashDirective hd
                | _ -> () 
          for hd in hashDirectives do 
              yield! GetScopedPragmasForHashDirective hd ]
    ParsedInput.ImplFile(ParsedImplFileInput(filename,isScript,qualName,scopedPragmas,hashDirectives,impls,isLastCompiland))
  
let PostParseModuleSpecs (defaultNamespace,filename,isLastCompiland,ParsedSigFile(hashDirectives,specs)) = 
    match specs |> List.rev |> List.tryPick (function ParsedSigFileFragment.NamedModule(SynModuleOrNamespaceSig(lid,_,_,_,_,_,_,_)) -> Some(lid) | _ -> None) with
    | Some  lid when specs.Length > 1 -> 
        errorR(Error(FSComp.SR.buildMultipleToplevelModules(),rangeOfLid lid))
    | _ -> 
        ()
        
    let specs = specs |> List.mapi (fun i x -> PostParseModuleSpec(i,defaultNamespace,isLastCompiland,filename,x)) 
    let qualName = QualFileNameOfSpecs filename specs
    let scopedPragmas = 
        [ for (SynModuleOrNamespaceSig(_,_,_,decls,_,_,_,_)) in specs do 
            for d in decls do
                match d with 
                | SynModuleSigDecl.HashDirective(hd,_) -> yield! GetScopedPragmasForHashDirective hd
                | _ -> () 
          for hd in hashDirectives do 
              yield! GetScopedPragmasForHashDirective hd ]

    ParsedInput.SigFile(ParsedSigFileInput(filename,qualName,scopedPragmas,hashDirectives,specs))

let ParseInput (lexer,errorLogger:ErrorLogger,lexbuf:UnicodeLexing.Lexbuf,defaultNamespace,filename,isLastCompiland) = 
    // The assert below is almost ok, but it fires in two cases:
    //  - fsi.exe sometimes passes "stdin" as a dummy filename
    //  - if you have a #line directive, e.g. 
    //        # 1000 "Line01.fs"
    //    then it also asserts.  But these are edge cases that can be fixed later, e.g. in bug 4651.
    //System.Diagnostics.Debug.Assert(System.IO.Path.IsPathRooted(filename), sprintf "should be absolute: '%s'" filename)
    let lower = String.lowercase filename 
    // Delay sending errors and warnings until after the file is parsed. This gives us a chance to scrape the
    // #nowarn declarations for the file
    let delayLogger = CapturingErrorLogger("Parsing")
    use unwindEL = PushErrorLoggerPhaseUntilUnwind (fun _ -> delayLogger)
    use unwindBP = PushThreadBuildPhaseUntilUnwind BuildPhase.Parse
    let mutable scopedPragmas  = []
    try     
        let input = 
            if mlCompatSuffixes |> List.exists (Filename.checkSuffix lower)   then  
                mlCompatWarning (FSComp.SR.buildCompilingExtensionIsForML()) rangeStartup 

            if FSharpImplFileSuffixes |> List.exists (Filename.checkSuffix lower)   then  
                let impl = Parser.implementationFile lexer lexbuf 
                PostParseModuleImpls (defaultNamespace,filename,isLastCompiland,impl)
            elif FSharpSigFileSuffixes |> List.exists (Filename.checkSuffix lower)  then  
                let intfs = Parser.signatureFile lexer lexbuf 
                PostParseModuleSpecs (defaultNamespace,filename,isLastCompiland,intfs)
            else 
                delayLogger.Error(Error(FSComp.SR.buildInvalidSourceFileExtension(filename),Range.rangeStartup))
        scopedPragmas <- GetScopedPragmasForInput input
        input
    finally
        // OK, now commit the errors, since the ScopedPragmas will (hopefully) have been scraped
        let filteringErrorLogger = ErrorLoggerFilteringByScopedPragmas(false,scopedPragmas,errorLogger)
        delayLogger.CommitDelayedDiagnostics(filteringErrorLogger)

//----------------------------------------------------------------------------
// parsing - ParseOneInputFile
// Filename is (ml/mli/fs/fsi source). Parse it to AST. 
//----------------------------------------------------------------------------
let ParseOneInputLexbuf (tcConfig:TcConfig,lexResourceManager,conditionalCompilationDefines,lexbuf,filename,isLastCompiland,errorLogger) =
    use unwindbuildphase = PushThreadBuildPhaseUntilUnwind BuildPhase.Parse
    try 
        let skip = true in (* don't report whitespace from lexer *)
        let lightSyntaxStatus = LightSyntaxStatus (tcConfig.ComputeLightSyntaxInitialStatus(filename),true) 
        let lexargs = mkLexargs (filename,conditionalCompilationDefines@tcConfig.conditionalCompilationDefines,lightSyntaxStatus,lexResourceManager, ref [],errorLogger)
        let shortFilename = SanitizeFileName filename tcConfig.implicitIncludeDir 
        let input = 
            Lexhelp.usingLexbufForParsing (lexbuf,filename) (fun lexbuf ->
                if verbose then dprintn ("Parsing... "+shortFilename)
                let tokenizer = LexFilter.LexFilter(lightSyntaxStatus, tcConfig.compilingFslib, Lexer.token lexargs skip, lexbuf)

                if tcConfig.tokenizeOnly then 
                    while true do 
                        printf "tokenize - getting one token from %s\n" shortFilename
                        let t = tokenizer.Lexer lexbuf
                        printf "tokenize - got %s @ %a\n" (Parser.token_to_string t) outputRange lexbuf.LexemeRange
                        (match t with Parser.EOF _ -> exit 0 | _ -> ())
                        if lexbuf.IsPastEndOfStream then  printf "!!! at end of stream\n"

                if tcConfig.testInteractionParser then 
                    while true do 
                        match (Parser.interaction tokenizer.Lexer lexbuf) with
                        | IDefns(l,m) -> dprintf "Parsed OK, got %d defs @ %a\n" l.Length outputRange m
                        | IHash (_,m) -> dprintf "Parsed OK, got hash @ %a\n" outputRange m
                    exit 0

                let res = ParseInput(tokenizer.Lexer,errorLogger,lexbuf,None,filename,isLastCompiland)

                if tcConfig.reportNumDecls then 
                    let rec flattenSpecs specs = 
                          specs |> List.collect (function (SynModuleSigDecl.NestedModule (_,_,subDecls,_)) -> flattenSpecs subDecls | spec -> [spec])
                    let rec flattenDefns specs = 
                          specs |> List.collect (function (SynModuleDecl.NestedModule (_,_,subDecls,_,_)) -> flattenDefns subDecls | defn -> [defn])

                    let flattenModSpec (SynModuleOrNamespaceSig(_,_,_,decls,_,_,_,_)) = flattenSpecs decls
                    let flattenModImpl (SynModuleOrNamespace(_,_,_,decls,_,_,_,_)) = flattenDefns decls
                    match res with 
                    | ParsedInput.SigFile(ParsedSigFileInput(_,_,_,_,specs)) -> 
                        dprintf "parsing yielded %d specs" (List.collect flattenModSpec specs).Length
                    | ParsedInput.ImplFile(ParsedImplFileInput(_,_,_,_,_,impls,_)) -> 
                        dprintf "parsing yielded %d definitions" (List.collect flattenModImpl impls).Length
                res
            )
        if verbose then dprintn ("Parsed "+shortFilename)
        Some input 
    with e -> (* errorR(Failure("parse failed")); *) errorRecovery e rangeStartup; None 
            
            
let ParseOneInputFile (tcConfig:TcConfig,lexResourceManager,conditionalCompilationDefines,filename,isLastCompiland,errorLogger,retryLocked) =
    try 
       let lower = String.lowercase filename
       if List.exists (Filename.checkSuffix lower) (FSharpSigFileSuffixes@FSharpImplFileSuffixes)  then  
            if not(FileSystem.SafeExists(filename)) then
                error(Error(FSComp.SR.buildCouldNotFindSourceFile(filename),rangeStartup))
            // bug 3155: if the file name is indirect, use a full path
            let lexbuf = UnicodeLexing.UnicodeFileAsLexbuf(filename,tcConfig.inputCodePage,retryLocked) 
            ParseOneInputLexbuf(tcConfig,lexResourceManager,conditionalCompilationDefines,lexbuf,filename,isLastCompiland,errorLogger)
       else error(Error(FSComp.SR.buildInvalidSourceFileExtension(SanitizeFileName filename tcConfig.implicitIncludeDir),rangeStartup))
    with e -> (* errorR(Failure("parse failed")); *) errorRecovery e rangeStartup; None 
     

[<Sealed>] 
type TcAssemblyResolutions(results : AssemblyResolution list, unresolved : UnresolvedAssemblyReference list) = 

    let originalReferenceToResolution = results |> List.map (fun r -> r.originalReference.Text,r) |> Map.ofList
    let resolvedPathToResolution      = results |> List.map (fun r -> r.resolvedPath,r) |> Map.ofList

    /// Add some resolutions to the map of resolution results.                
    member tcResolutions.AddResolutionResults(newResults) = TcAssemblyResolutions(newResults @ results, unresolved)
    /// Add some unresolved results.
    member tcResolutions.AddUnresolvedReferences(newUnresolved) = TcAssemblyResolutions(results, newUnresolved @ unresolved)

    /// Get information about referenced DLLs
    member tcResolutions.GetAssemblyResolutions() = results
    member tcResolutions.GetUnresolvedReferences() = unresolved
    member tcResolutions.TryFindByOriginalReference(assemblyReference:AssemblyReference) = originalReferenceToResolution.TryFind assemblyReference.Text

    /// This doesn't need to be cancellable, it is only used by F# Interactive
    member tcResolution.TryFindByExactILAssemblyRef (ctok, assref) = 
        results |> List.tryFind (fun ar->
            let r = ar.GetILAssemblyRef(ctok) |> Cancellable.runWithoutCancellation 
            r = assref)

    member tcResolutions.TryFindByResolvedPath nm = resolvedPathToResolution.TryFind nm
    member tcResolutions.TryFindByOriginalReferenceText nm = originalReferenceToResolution.TryFind nm
        
    static member ResolveAssemblyReferences (ctok, tcConfig:TcConfig,assemblyList:AssemblyReference list, knownUnresolved:UnresolvedAssemblyReference list) : TcAssemblyResolutions =
        let resolved,unresolved = 
            if tcConfig.useSimpleResolution then 
                let resolutions = 
                    assemblyList 
                    |> List.map (fun assemblyReference -> 
                           try 
                               Choice1Of2 (tcConfig.ResolveLibWithDirectories (CcuLoadFailureAction.RaiseError, assemblyReference) |> Option.get)
                           with e -> 
                               errorRecovery e assemblyReference.Range
                               Choice2Of2 assemblyReference)
                let successes = resolutions |> List.choose (function Choice1Of2 x -> Some x | _ -> None)
                let failures = resolutions |> List.choose (function Choice2Of2 x -> Some (UnresolvedAssemblyReference(x.Text,[x])) | _ -> None)
                successes, failures
            else
                RequireCompilationThread ctok // we don't want to do assemby resolution concurrently, we assume MSBuild doesn't handle this
                TcConfig.TryResolveLibsUsingMSBuildRules (tcConfig, assemblyList, rangeStartup, ReportErrors)
        TcAssemblyResolutions(resolved,unresolved @ knownUnresolved)                    


    static member GetAllDllReferences (tcConfig:TcConfig) =
        [
            let primaryReference = tcConfig.PrimaryAssemblyDllReference()
            yield primaryReference

            if not tcConfig.compilingFslib then 
                yield tcConfig.CoreLibraryDllReference()

            let assumeDotNetFramework = primaryReference.SimpleAssemblyNameIs("mscorlib")
            if tcConfig.framework then 
                for s in DefaultReferencesForScriptsAndOutOfProjectSources(assumeDotNetFramework) do 
                    yield AssemblyReference(rangeStartup,s+".dll",None)

            if tcConfig.useFsiAuxLib then
                let name = Path.Combine(tcConfig.fsharpBinariesDir, GetFsiLibraryName() + ".dll")
                yield AssemblyReference(rangeStartup,name,None)

            yield! tcConfig.referencedDLLs
        ]

    static member SplitNonFoundationalResolutions (ctok,tcConfig:TcConfig) =
        let assemblyList = TcAssemblyResolutions.GetAllDllReferences tcConfig
        let resolutions = TcAssemblyResolutions.ResolveAssemblyReferences (ctok,tcConfig,assemblyList,tcConfig.knownUnresolvedReferences)
        let frameworkDLLs,nonFrameworkReferences = resolutions.GetAssemblyResolutions() |> List.partition (fun r -> r.sysdir) 
        let unresolved = resolutions.GetUnresolvedReferences()
#if DEBUG
        let itFailed = ref false
        let addedText = "\nIf you want to debug this right now, attach a debugger, and put a breakpoint in 'CompileOps.fs' near the text '!itFailed', and you can re-step through the assembly resolution logic."
        unresolved 
        |> List.iter (fun (UnresolvedAssemblyReference(referenceText,_ranges)) ->
            if referenceText.Contains("mscorlib") then
                System.Diagnostics.Debug.Assert(false, sprintf "whoops, did not resolve mscorlib: '%s'%s" referenceText addedText)
                itFailed := true)
        frameworkDLLs 
        |> List.iter (fun x ->
            if not(FileSystem.IsPathRootedShim(x.resolvedPath)) then
                System.Diagnostics.Debug.Assert(false, sprintf "frameworkDLL should be absolute path: '%s'%s" x.resolvedPath addedText)
                itFailed := true)
        nonFrameworkReferences 
        |> List.iter (fun x -> 
            if not(FileSystem.IsPathRootedShim(x.resolvedPath)) then
                System.Diagnostics.Debug.Assert(false, sprintf "nonFrameworkReference should be absolute path: '%s'%s" x.resolvedPath addedText) 
                itFailed := true)
        if !itFailed then
            // idea is, put a breakpoint here and then step through
            let assemblyList = TcAssemblyResolutions.GetAllDllReferences tcConfig
            let resolutions = TcAssemblyResolutions.ResolveAssemblyReferences (ctok, tcConfig,assemblyList,[])
            let _frameworkDLLs,_nonFrameworkReferences = resolutions.GetAssemblyResolutions() |> List.partition (fun r -> r.sysdir) 
            ()
#endif
        frameworkDLLs,nonFrameworkReferences,unresolved

    static member BuildFromPriorResolutions (ctok,tcConfig:TcConfig,resolutions,knownUnresolved) =
        let references = resolutions |> List.map (fun r -> r.originalReference)
        TcAssemblyResolutions.ResolveAssemblyReferences (ctok,tcConfig,references,knownUnresolved)
            

//----------------------------------------------------------------------------
// Typecheck and optimization environments on disk
//--------------------------------------------------------------------------

let IsSignatureDataResource         (r: ILResource) = String.hasPrefix r.Name FSharpSignatureDataResourceName
let IsOptimizationDataResource      (r: ILResource) = String.hasPrefix r.Name FSharpOptimizationDataResourceName
let GetSignatureDataResourceName    (r: ILResource) = String.dropPrefix (String.dropPrefix r.Name FSharpSignatureDataResourceName) "."
let GetOptimizationDataResourceName (r: ILResource) = String.dropPrefix (String.dropPrefix r.Name FSharpOptimizationDataResourceName) "."
let IsReflectedDefinitionsResource  (r: ILResource) = String.hasPrefix r.Name QuotationPickler.SerializedReflectedDefinitionsResourceNameBase

type ILResource with 
    /// Get a function to read the bytes from a resource local to an assembly
    member r.GetByteReader(m) = 
        match r.Location with 
        | ILResourceLocation.Local b -> b
        | _-> error(InternalError("UnpickleFromResource",m))

let MakeILResource rname bytes = 
    { Name = rname
      Location = ILResourceLocation.Local (fun () -> bytes)
      Access = ILResourceAccess.Public
      CustomAttrs = emptyILCustomAttrs }

let PickleToResource file g scope rname p x = 
    { Name = rname
      Location = (let bytes = pickleObjWithDanglingCcus file g scope p x in ILResourceLocation.Local (fun () -> bytes))
      Access = ILResourceAccess.Public
      CustomAttrs = emptyILCustomAttrs }

let GetSignatureData (file, ilScopeRef, ilModule, byteReader) : PickledDataWithReferences<PickledCcuInfo> = 
    unpickleObjWithDanglingCcus file ilScopeRef ilModule unpickleCcuInfo byteReader

let WriteSignatureData (tcConfig:TcConfig,tcGlobals,exportRemapping,ccu:CcuThunk,file) : ILResource = 
    let mspec = ccu.Contents
    let mspec = ApplyExportRemappingToEntity tcGlobals exportRemapping mspec
    PickleToResource file tcGlobals ccu (FSharpSignatureDataResourceName+"."+ccu.AssemblyName) pickleCcuInfo 
        { mspec=mspec 
          compileTimeWorkingDir=tcConfig.implicitIncludeDir
          usesQuotations = ccu.UsesFSharp20PlusQuotations }

let GetOptimizationData (file, ilScopeRef, ilModule, byteReader) = 
    unpickleObjWithDanglingCcus file ilScopeRef ilModule Optimizer.u_CcuOptimizationInfo (byteReader())

let WriteOptimizationData (tcGlobals, file, ccu,modulInfo) = 
    PickleToResource file tcGlobals ccu (FSharpOptimizationDataResourceName+"."+ccu.AssemblyName) Optimizer.p_CcuOptimizationInfo modulInfo

//----------------------------------------------------------------------------
// Abstraction for project reference

type RawFSharpAssemblyDataBackedByFileOnDisk (ilModule: ILModuleDef, ilAssemblyRefs) = 
    let externalSigAndOptData = ["FSharp.Core"]
    interface IRawFSharpAssemblyData with 
         member __.GetAutoOpenAttributes(ilg) = GetAutoOpenAttributes ilg ilModule 
         member __.GetInternalsVisibleToAttributes(ilg) = GetInternalsVisibleToAttributes ilg ilModule 
         member __.TryGetRawILModule() = Some ilModule 
         member __.GetRawFSharpSignatureData(m,ilShortAssemName,filename) = 
            let resources = ilModule.Resources.AsList
            let sigDataReaders = 
                [ for iresource in resources do
                    if IsSignatureDataResource iresource then 
                        let ccuName = GetSignatureDataResourceName iresource 
                        let byteReader = iresource.GetByteReader(m)
                        yield (ccuName, byteReader()) ]
                        
            let sigDataReaders = 
                if List.contains ilShortAssemName externalSigAndOptData then 
                    let sigFileName = Path.ChangeExtension(filename, "sigdata")
                    if not sigDataReaders.IsEmpty then 
                        error(Error(FSComp.SR.buildDidNotExpectSigdataResource(FileSystem.GetFullPathShim filename),m))
                    if not (FileSystem.SafeExists sigFileName) then 
                        error(Error(FSComp.SR.buildExpectedSigdataFile (FileSystem.GetFullPathShim sigFileName), m))
                    [ (ilShortAssemName, FileSystem.ReadAllBytesShim sigFileName)]
                else
                    sigDataReaders
            sigDataReaders
         member __.GetRawFSharpOptimizationData(m,ilShortAssemName,filename) =             
            let optDataReaders = 
                ilModule.Resources.AsList
                |> List.choose (fun r -> if IsOptimizationDataResource r then Some(GetOptimizationDataResourceName r,r.GetByteReader(m)) else None)

            // Look for optimization data in a file 
            let optDataReaders = 
                if List.contains ilShortAssemName externalSigAndOptData then 
                    let optDataFile = Path.ChangeExtension(filename, "optdata")
                    if not optDataReaders.IsEmpty then 
                        error(Error(FSComp.SR.buildDidNotExpectOptDataResource(FileSystem.GetFullPathShim filename),m))
                    if not (FileSystem.SafeExists optDataFile)  then 
                        error(Error(FSComp.SR.buildExpectedFileAlongSideFSharpCore(optDataFile,FileSystem.GetFullPathShim optDataFile),m))
                    [ (ilShortAssemName, (fun () -> FileSystem.ReadAllBytesShim optDataFile))]
                else
                    optDataReaders
            optDataReaders
         member __.GetRawTypeForwarders() =
            match ilModule.Manifest with 
            | Some manifest -> manifest.ExportedTypes
            | None -> mkILExportedTypes []
         member __.ShortAssemblyName = GetNameOfILModule ilModule 
         member __.ILScopeRef = MakeScopeRefForILModule ilModule
         member __.ILAssemblyRefs = ilAssemblyRefs
         member __.HasAnyFSharpSignatureDataAttribute = 
            let attrs = GetCustomAttributesOfILModule ilModule
            List.exists IsSignatureDataVersionAttr attrs
         member __.HasMatchingFSharpSignatureDataAttribute(ilg) = 
            let attrs = GetCustomAttributesOfILModule ilModule
            List.exists (IsMatchingSignatureDataVersionAttr ilg (IL.parseILVersion Internal.Utilities.FSharpEnvironment.FSharpBinaryMetadataFormatRevision)) attrs


//----------------------------------------------------------------------------
// Relink blobs of saved data by fixing up ccus.
//--------------------------------------------------------------------------

let availableToOptionalCcu = function
    | ResolvedCcu(ccu) -> Some(ccu)
    | UnresolvedCcu _ -> None


//----------------------------------------------------------------------------
// TcConfigProvider
//--------------------------------------------------------------------------

/// Represents a computation to return a TcConfig. Normally this is just a constant immutable TcConfig,
/// but for F# Interactive it may be based on an underlying mutable TcConfigBuilder.
type TcConfigProvider = 
    | TcConfigProvider of (CompilationThreadToken -> TcConfig)
    member x.Get(ctok) = (let (TcConfigProvider(f)) = x in f ctok)

    /// Get a TcConfigProvider which will return only the exact TcConfig.
    static member Constant(tcConfig) = TcConfigProvider(fun _ctok -> tcConfig)

    /// Get a TcConfigProvider which will continue to respect changes in the underlying
    /// TcConfigBuilder rather than delivering snapshots.
    static member BasedOnMutableBuilder(tcConfigB) = TcConfigProvider(fun _ctok -> TcConfig.Create(tcConfigB,validate=false))
    
    
//----------------------------------------------------------------------------
// TcImports
//--------------------------------------------------------------------------

          
/// Repreesnts a table of imported assemblies with their resolutions.
[<Sealed>] 
type TcImports(tcConfigP:TcConfigProvider, initialResolutions:TcAssemblyResolutions, importsBase:TcImports option, ilGlobalsOpt) = 

    let mutable resolutions = initialResolutions
    let mutable importsBase : TcImports option = importsBase
    let mutable dllInfos: ImportedBinary list = []
    let mutable dllTable: NameMap<ImportedBinary> = NameMap.empty
    let mutable ccuInfos: ImportedAssembly list = []
    let mutable ccuTable: NameMap<ImportedAssembly> = NameMap.empty
    let mutable disposeActions = []
    let mutable disposed = false
    let mutable ilGlobalsOpt = ilGlobalsOpt
    let mutable tcGlobals = None
#if EXTENSIONTYPING
    let mutable generatedTypeRoots = new System.Collections.Generic.Dictionary<ILTypeRef, int * ProviderGeneratedType>()
#endif
    
    let CheckDisposed() =
        if disposed then assert false

    static let ccuHasType (ccu : CcuThunk) (nsname : string list) (tname : string) =
        match (Some ccu.Contents, nsname) ||> List.fold (fun entityOpt n -> match entityOpt with None -> None | Some entity -> entity.ModuleOrNamespaceType.AllEntitiesByCompiledAndLogicalMangledNames.TryFind n) with
        | Some ns ->
                match Map.tryFind tname ns.ModuleOrNamespaceType.TypesByMangledName with
                | Some _ -> true
                | None -> false
        | None -> false
  
    member private tcImports.Base  = 
            CheckDisposed()
            importsBase

    member tcImports.CcuTable =
            CheckDisposed()
            ccuTable
        
    member tcImports.DllTable =
            CheckDisposed()
            dllTable        
        
    member tcImports.RegisterCcu(ccuInfo) =
        CheckDisposed()
        ccuInfos <- ccuInfos ++ ccuInfo
        // Assembly Ref Resolution: remove this use of ccu.AssemblyName
        ccuTable <- NameMap.add (ccuInfo.FSharpViewOfMetadata.AssemblyName) ccuInfo ccuTable
    
    member tcImports.RegisterDll(dllInfo) =
        CheckDisposed()
        dllInfos <- dllInfos ++ dllInfo
        dllTable <- NameMap.add (getNameOfScopeRef dllInfo.ILScopeRef) dllInfo dllTable

    member tcImports.GetDllInfos() = 
        CheckDisposed()
        match importsBase with 
        | Some(importsBase)-> importsBase.GetDllInfos() @ dllInfos
        | None -> dllInfos
        
    member tcImports.AllAssemblyResolutions() = 
        CheckDisposed()
        let ars = resolutions.GetAssemblyResolutions()
        match importsBase with 
        | Some(importsBase)-> importsBase.AllAssemblyResolutions() @ ars
        | None -> ars
        
    member tcImports.TryFindDllInfo (ctok: CompilationThreadToken, m, assemblyName, lookupOnly) =
        CheckDisposed()
        let rec look (t:TcImports) =       
            match NameMap.tryFind assemblyName t.DllTable with
            | Some res -> Some(res)
            | None -> 
                match t.Base with 
                | Some t2 -> look(t2)
                | None -> None
        match look tcImports with
        | Some res -> Some res
        | None ->
            tcImports.ImplicitLoadIfAllowed(ctok, m, assemblyName, lookupOnly)
            look tcImports
    

    member tcImports.FindDllInfo (ctok, m, assemblyName) =
        match tcImports.TryFindDllInfo (ctok, m, assemblyName, lookupOnly=false) with 
        | Some res -> res
        | None -> error(Error(FSComp.SR.buildCouldNotResolveAssembly(assemblyName),m))

    member tcImports.GetImportedAssemblies() = 
        CheckDisposed()
        match importsBase with 
        | Some(importsBase)-> List.append (importsBase.GetImportedAssemblies())  ccuInfos
        | None -> ccuInfos        
        
    member tcImports.GetCcusExcludingBase() = 
        CheckDisposed()
        ccuInfos |> List.map (fun x -> x.FSharpViewOfMetadata)        

    member tcImports.GetCcusInDeclOrder() =         
        CheckDisposed()
        List.map (fun x -> x.FSharpViewOfMetadata) (tcImports.GetImportedAssemblies())  
        
    // This is the main "assembly reference --> assembly" resolution routine. 
    member tcImports.FindCcuInfo (ctok, m, assemblyName, lookupOnly) = 
        CheckDisposed()
        let rec look (t:TcImports) = 
            match NameMap.tryFind assemblyName t.CcuTable with
            | Some res -> Some(res)
            | None -> 
                 match t.Base with 
                 | Some t2 -> look t2 
                 | None -> None

        match look tcImports with
        | Some res -> ResolvedImportedAssembly(res)
        | None ->
            tcImports.ImplicitLoadIfAllowed(ctok, m, assemblyName, lookupOnly)
            match look tcImports with 
            | Some res -> ResolvedImportedAssembly(res)
            | None -> UnresolvedImportedAssembly(assemblyName)
        

    member tcImports.FindCcu (ctok, m, assemblyName,lookupOnly) = 
        CheckDisposed()
        match tcImports.FindCcuInfo(ctok, m, assemblyName, lookupOnly) with
        | ResolvedImportedAssembly(importedAssembly) -> ResolvedCcu(importedAssembly.FSharpViewOfMetadata)
        | UnresolvedImportedAssembly(assemblyName) -> UnresolvedCcu(assemblyName)

    member tcImports.FindCcuFromAssemblyRef(ctok, m, assref:ILAssemblyRef) = 
        CheckDisposed()
        match tcImports.FindCcuInfo(ctok, m, assref.Name, lookupOnly=false) with
        | ResolvedImportedAssembly(importedAssembly) -> ResolvedCcu(importedAssembly.FSharpViewOfMetadata)
        | UnresolvedImportedAssembly _ -> UnresolvedCcu(assref.QualifiedName)


#if EXTENSIONTYPING
    member tcImports.GetProvidedAssemblyInfo(ctok, m, assembly: Tainted<ProvidedAssembly>) = 
        let anameOpt = assembly.PUntaint((fun assembly -> match assembly with null -> None | a -> Some (a.GetName())), m)
        match anameOpt with 
        | None -> false, None
        | Some aname -> 
        let ilShortAssemName = aname.Name
        match tcImports.FindCcu (ctok, m, ilShortAssemName, lookupOnly=true) with 
        | ResolvedCcu ccu -> 
            if ccu.IsProviderGenerated then 
                let dllinfo = tcImports.FindDllInfo(ctok,m,ilShortAssemName)
                true, dllinfo.ProviderGeneratedStaticLinkMap
            else
                false, None

        | UnresolvedCcu _ -> 
            let g = tcImports.GetTcGlobals()
            let ilScopeRef = ILScopeRef.Assembly (ILAssemblyRef.FromAssemblyName aname)
            let fileName = aname.Name + ".dll"
            let bytes = assembly.PApplyWithProvider((fun (assembly,provider) -> assembly.GetManifestModuleContents(provider)), m).PUntaint(id,m)
            let ilModule,ilAssemblyRefs = 
                let opts = { ILBinaryReader.mkDefault g.ilg with 
                                ILBinaryReader.optimizeForMemory=true
                                ILBinaryReader.pdbPath = None }                       
                let reader = ILBinaryReader.OpenILModuleReaderFromBytes fileName bytes opts
                reader.ILModuleDef, reader.ILAssemblyRefs

            let theActualAssembly = assembly.PUntaint((fun x -> x.Handle),m)
            let dllinfo = 
                { RawMetadata= RawFSharpAssemblyDataBackedByFileOnDisk (ilModule, ilAssemblyRefs) 
                  FileName=fileName
                  ProviderGeneratedAssembly=Some theActualAssembly
                  IsProviderGenerated=true
                  ProviderGeneratedStaticLinkMap= if g.isInteractive then None else Some (ProvidedAssemblyStaticLinkingMap.CreateNew())
                  ILScopeRef = ilScopeRef
                  ILAssemblyRefs = ilAssemblyRefs }
            tcImports.RegisterDll(dllinfo)
            let ccuData : CcuData = 
              { IsFSharp=false
                UsesFSharp20PlusQuotations=false
                InvalidateEvent=(new Event<_>()).Publish
                IsProviderGenerated = true
                QualifiedName= Some (assembly.PUntaint((fun a -> a.FullName), m))
                Contents = NewCcuContents ilScopeRef m ilShortAssemName (NewEmptyModuleOrNamespaceType Namespace) 
                ILScopeRef = ilScopeRef
                Stamp = newStamp()
                SourceCodeDirectory = ""  
                FileName = Some fileName
                MemberSignatureEquality = (fun ty1 ty2 -> Tastops.typeEquivAux EraseAll g ty1 ty2)
                ImportProvidedType = (fun ty -> Import.ImportProvidedType (tcImports.GetImportMap()) m ty)
                TypeForwarders = Map.empty }
                    
            let ccu = CcuThunk.Create(ilShortAssemName,ccuData)
            let ccuinfo = 
                { FSharpViewOfMetadata=ccu 
                  ILScopeRef = ilScopeRef 
                  AssemblyAutoOpenAttributes = []
                  AssemblyInternalsVisibleToAttributes = []
                  IsProviderGenerated = true
                  TypeProviders=[]
                  FSharpOptimizationData = notlazy None }
            tcImports.RegisterCcu(ccuinfo)
            // Yes, it is generative
            true, dllinfo.ProviderGeneratedStaticLinkMap

    member tcImports.RecordGeneratedTypeRoot root = 
        // checking if given ProviderGeneratedType was already recorded before (probably for another set of static parameters) 
        let (ProviderGeneratedType(_, ilTyRef, _)) = root
        let index = 
            match generatedTypeRoots.TryGetValue ilTyRef with
            | true,(index, _) -> index
            | false, _ -> generatedTypeRoots.Count
        generatedTypeRoots.[ilTyRef] <- (index, root)

    member tcImports.ProviderGeneratedTypeRoots = 
        generatedTypeRoots.Values
        |> Seq.sortBy fst
        |> Seq.map snd
        |> Seq.toList
#endif

    member tcImports.AttachDisposeAction(action) =
        CheckDisposed()
        disposeActions <- action :: disposeActions
  
    override obj.ToString() = 
        sprintf "tcImports = \n    dllInfos=%A\n    dllTable=%A\n    ccuInfos=%A\n    ccuTable=%A\n    Base=%s\n"
            dllInfos
            dllTable
            ccuInfos
            ccuTable
            (match importsBase with None-> "None" | Some(importsBase) -> importsBase.ToString())
    
      
    // Note: the returned binary reader is associated with the tcImports, i.e. when the tcImports are closed 
    // then the reader is closed. 
    member tcImports.OpenILBinaryModule(ctok,filename,m) = 
      try
        CheckDisposed()
        let tcConfig = tcConfigP.Get(ctok)
        let pdbPathOption = 
            // We open the pdb file if one exists parallel to the binary we 
            // are reading, so that --standalone will preserve debug information. 
            if tcConfig.openDebugInformationForLaterStaticLinking then 
                let pdbDir = (try Filename.directoryName filename with _ -> ".") 
                let pdbFile = (try Filename.chopExtension filename with _ -> filename)+".pdb" 
                if FileSystem.SafeExists pdbFile then 
                    if verbose then dprintf "reading PDB file %s from directory %s\n" pdbFile pdbDir
                    Some pdbDir
                else 
                    None 
            else   
                None
        let ilILBinaryReader = OpenILBinary(filename,tcConfig.optimizeForMemory,tcConfig.openBinariesInMemory,ilGlobalsOpt,pdbPathOption, tcConfig.shadowCopyReferences)
        tcImports.AttachDisposeAction(fun _ -> (ilILBinaryReader :> IDisposable).Dispose())
        ilILBinaryReader.ILModuleDef, ilILBinaryReader.ILAssemblyRefs
      with e ->
        error(Error(FSComp.SR.buildErrorOpeningBinaryFile(filename, e.Message),m))

    (* auxModTable is used for multi-module assemblies *)
    member tcImports.MkLoaderForMultiModuleILAssemblies ctok m =
        CheckDisposed()
        let auxModTable = HashMultiMap(10, HashIdentity.Structural)
        fun viewedScopeRef ->
        
            let tcConfig = tcConfigP.Get(ctok)
            match viewedScopeRef with
            | ILScopeRef.Module modref -> 
                let key = modref.Name
                if not (auxModTable.ContainsKey(key)) then
                    let resolution = tcConfig.ResolveLibWithDirectories (CcuLoadFailureAction.RaiseError, AssemblyReference(m,key,None)) |> Option.get
                    let ilModule,_ = tcImports.OpenILBinaryModule(ctok,resolution.resolvedPath,m)
                    auxModTable.[key] <- ilModule
                auxModTable.[key] 

            | _ -> 
                error(InternalError("Unexpected ILScopeRef.Local or ILScopeRef.Assembly in exported type table",m))

    member tcImports.IsAlreadyRegistered nm =
        CheckDisposed()
        tcImports.GetDllInfos() |> List.exists (fun dll -> 
            match dll.ILScopeRef with 
            | ILScopeRef.Assembly a -> a.Name =  nm 
            | _ -> false)

    member tcImports.GetImportMap() = 
        CheckDisposed()
        let loaderInterface = 
            { new Import.AssemblyLoader with 
                 member x.FindCcuFromAssemblyRef (ctok, m, ilAssemblyRef) = 
                     tcImports.FindCcuFromAssemblyRef (ctok, m,ilAssemblyRef)
#if EXTENSIONTYPING
                 member x.GetProvidedAssemblyInfo (ctok, m, assembly) = tcImports.GetProvidedAssemblyInfo (ctok, m, assembly)
                 member x.RecordGeneratedTypeRoot root = tcImports.RecordGeneratedTypeRoot root
#endif
             }
        new Import.ImportMap (tcImports.GetTcGlobals(), loaderInterface)

    // Note the tcGlobals are only available once mscorlib and fslib have been established. For TcImports, 
    // they are logically only needed when converting AbsIL data structures into F# data structures, and
    // when converting AbsIL types in particular, since these types are normalized through the tables
    // in the tcGlobals (E.g. normalizing 'System.Int32' to 'int'). On the whole ImportILAssembly doesn't
    // actually convert AbsIL types - it only converts the outer shell of type definitions - the vast majority of
    // types such as those in method signatures are currently converted on-demand. However ImportILAssembly does have to
    // convert the types that are constraints in generic parameters, which was the original motivation for making sure that
    // ImportILAssembly had a tcGlobals available when it really needs it.
    member tcImports.GetTcGlobals() : TcGlobals =
        CheckDisposed()
        match tcGlobals with 
        | Some g -> g 
        | None -> 
            match importsBase with 
            | Some b -> b.GetTcGlobals() 
            | None -> failwith "unreachable: GetGlobals - are the references to mscorlib.dll and FSharp.Core.dll valid?"

    member private tcImports.SetILGlobals ilg =
        CheckDisposed()
        ilGlobalsOpt <- Some ilg

    member private tcImports.SetTcGlobals g =
        CheckDisposed()
        tcGlobals <- Some g

#if EXTENSIONTYPING
    member private tcImports.InjectProvidedNamespaceOrTypeIntoEntity 
            (typeProviderEnvironment, 
             tcConfig:TcConfig,
             m,entity:Entity,
             injectedNamspace,remainingNamespace,
             provider, 
             st:Tainted<ProvidedType> option) = 
        match remainingNamespace with
        | next::rest ->
            // Inject the namespace entity 
            match entity.ModuleOrNamespaceType.ModulesAndNamespacesByDemangledName.TryFind(next) with
            | Some childEntity ->
                tcImports.InjectProvidedNamespaceOrTypeIntoEntity (typeProviderEnvironment, tcConfig, m, childEntity, next::injectedNamspace, rest, provider, st)
            | None -> 
                // Build up the artificial namespace if there is not a real one.
                let cpath = CompPath(ILScopeRef.Local, injectedNamspace |> List.rev |> List.map (fun n -> (n,ModuleOrNamespaceKind.Namespace)) )
                let newNamespace = NewModuleOrNamespace (Some cpath) taccessPublic (ident(next,rangeStartup)) XmlDoc.Empty [] (MaybeLazy.Strict (NewEmptyModuleOrNamespaceType Namespace)) 
                entity.ModuleOrNamespaceType.AddModuleOrNamespaceByMutation(newNamespace)
                tcImports.InjectProvidedNamespaceOrTypeIntoEntity (typeProviderEnvironment, tcConfig, m, newNamespace, next::injectedNamspace, rest, provider, st)
        | [] -> 
            match st with
            | Some st ->
                // Inject the wrapper type into the provider assembly.
                //
                // Generated types get properly injected into the provided (i.e. generated) assembly CCU in tc.fs

                let importProvidedType t = Import.ImportProvidedType (tcImports.GetImportMap()) m t
                let isSuppressRelocate = tcConfig.isInteractive || st.PUntaint((fun st -> st.IsSuppressRelocate),m) 
                let newEntity = Construct.NewProvidedTycon(typeProviderEnvironment, st, importProvidedType, isSuppressRelocate, m) 
                entity.ModuleOrNamespaceType.AddProvidedTypeEntity(newEntity)
            | None -> ()

            entity.entity_tycon_repr <-
                match entity.TypeReprInfo with 
                // This is the first extension 
                | TNoRepr -> 
                    TProvidedNamespaceExtensionPoint(typeProviderEnvironment, [provider])
                                
                // Add to the existing list of extensions
                | TProvidedNamespaceExtensionPoint(resolutionFolder, prior) as repr -> 
                    if not(prior |> List.exists(fun r->Tainted.EqTainted r provider)) then 
                        TProvidedNamespaceExtensionPoint(resolutionFolder, provider::prior)
                    else 
                        repr

                | _ -> failwith "Unexpected representation in namespace entity referred to by a type provider"

    member tcImports.ImportTypeProviderExtensions 
               (ctok, tcConfig:TcConfig, 
                fileNameOfRuntimeAssembly, 
                ilScopeRefOfRuntimeAssembly,
                runtimeAssemblyAttributes:ILAttribute list, 
                entityToInjectInto, invalidateCcu:Event<_>, m) = 

        let startingErrorCount = CompileThreadStatic.ErrorLogger.ErrorCount

        // Find assembly level TypeProviderAssemblyAttributes. These will point to the assemblies that 
        // have class which implement ITypeProvider and which have TypeProviderAttribute on them.
        let providerAssemblies = 
            runtimeAssemblyAttributes 
            |> List.choose (TryDecodeTypeProviderAssemblyAttr (defaultArg ilGlobalsOpt EcmaMscorlibILGlobals))
            // If no design-time assembly is specified, use the runtime assembly
            |> List.map (function null -> Path.GetFileNameWithoutExtension fileNameOfRuntimeAssembly | s -> s)
            |> Set.ofList

        if providerAssemblies.Count > 0 then

            // Find the SystemRuntimeAssemblyVersion value to report in the TypeProviderConfig.
            let systemRuntimeAssemblyVersion = 
                let primaryAssemblyRef = tcConfig.PrimaryAssemblyDllReference()
                let resolution = tcConfig.ResolveLibWithDirectories (CcuLoadFailureAction.RaiseError, primaryAssemblyRef) |> Option.get
                 // MSDN: this method causes the file to be opened and closed, but the assembly is not added to this domain
                let name = System.Reflection.AssemblyName.GetAssemblyName(resolution.resolvedPath)
                name.Version

            let typeProviderEnvironment = 
                 { resolutionFolder       = tcConfig.implicitIncludeDir
                   outputFile             = tcConfig.outputFile
                   showResolutionMessages = tcConfig.showExtensionTypeMessages 
                   referencedAssemblies   = Array.distinct [| for r in tcImports.AllAssemblyResolutions() -> r.resolvedPath |]
                   temporaryFolder        = FileSystem.GetTempPathShim() }

            // The type provider should not hold strong references to disposed
            // TcImport objects.  So the callbacks provided in the type provider config
            // dispatch via a thunk which gets set to a non-resource-capturing 
            // failing function when the object is disposed. 
            let systemRuntimeContainsType =  
                // NOTE: do not touch this
                let systemRuntimeContainsTypeRef = ref (fun typeName -> tcImports.SystemRuntimeContainsType(typeName))
                tcImports.AttachDisposeAction(fun () -> systemRuntimeContainsTypeRef := (fun _ -> raise (System.ObjectDisposedException("The type provider has been disposed"))))  
                fun arg -> systemRuntimeContainsTypeRef.Value arg  

            let providers = 
                [ for assemblyName in providerAssemblies do
                      yield ExtensionTyping.GetTypeProvidersOfAssembly(fileNameOfRuntimeAssembly, ilScopeRefOfRuntimeAssembly, assemblyName, typeProviderEnvironment, 
                                                                       tcConfig.isInvalidationSupported, tcConfig.isInteractive, systemRuntimeContainsType, systemRuntimeAssemblyVersion, m) ]
            let providers = providers |> List.concat

            // Note, type providers are disposable objects. The TcImports owns the provider objects - when/if it is disposed, the providers are disposed.
            // We ignore all exceptions from provider disposal.
            for provider in providers do 
                tcImports.AttachDisposeAction(fun () -> 
                    try 
                        provider.PUntaintNoFailure(fun x -> x).Dispose() 
                    with e -> 
                        ())
            
            // Add the invalidation signal handlers to each provider
            for provider in providers do 
                provider.PUntaint((fun tp -> 
                    let handler = tp.Invalidate.Subscribe(fun _ -> invalidateCcu.Trigger ("The provider '" + fileNameOfRuntimeAssembly + "' reported a change"))  
                    tcImports.AttachDisposeAction(fun () -> try handler.Dispose() with _ -> ())), m)  
                
            match providers with
            | [] -> 
                warning(Error(FSComp.SR.etHostingAssemblyFoundWithoutHosts(fileNameOfRuntimeAssembly,typeof<Microsoft.FSharp.Core.CompilerServices.TypeProviderAssemblyAttribute>.FullName),m)) 
            | _ -> 

#if DEBUG
                if typeProviderEnvironment.showResolutionMessages then
                    dprintfn "Found extension type hosting hosting assembly '%s' with the following extensions:" fileNameOfRuntimeAssembly
                    providers |> List.iter(fun provider ->dprintfn " %s" (ExtensionTyping.DisplayNameOfTypeProvider(provider.TypeProvider, m)))
#endif
                    
                for provider in providers do 
                    try
                        // Inject an entity for the namespace, or if one already exists, then record this as a provider
                        // for that namespace.
                        let rec loop (providedNamespace: Tainted<IProvidedNamespace>) =
                            let path = ExtensionTyping.GetProvidedNamespaceAsPath(m,provider,providedNamespace.PUntaint((fun r -> r.NamespaceName), m))
                            tcImports.InjectProvidedNamespaceOrTypeIntoEntity (typeProviderEnvironment, tcConfig, m, entityToInjectInto, [],path, provider, None)

                            // Inject entities for the types returned by provider.GetTypes(). 
                            //
                            // NOTE: The types provided by GetTypes() are available for name resolution
                            // when the namespace is "opened". This is part of the specification of the language
                            // feature.
                            let tys = providedNamespace.PApplyArray((fun provider -> provider.GetTypes()), "GetTypes", m)
                            let ptys = [| for ty in tys -> ty.PApply((fun ty -> ty |> ProvidedType.CreateNoContext), m) |]
                            for st in ptys do 
                                tcImports.InjectProvidedNamespaceOrTypeIntoEntity (typeProviderEnvironment, tcConfig, m, entityToInjectInto, [], path, provider, Some st)

                            for providedNestedNamespace in providedNamespace.PApplyArray((fun provider -> provider.GetNestedNamespaces()), "GetNestedNamespaces", m) do 
                                loop providedNestedNamespace

                        RequireCompilationThread ctok // IProvidedType.GetNamespaces is an example of a type provider call
                        let providedNamespaces = provider.PApplyArray((fun r -> r.GetNamespaces()), "GetNamespaces", m)

                        for providedNamespace in providedNamespaces do
                            loop providedNamespace
                    with e -> 
                        errorRecovery e m

                if startingErrorCount<CompileThreadStatic.ErrorLogger.ErrorCount then
                    error(Error(FSComp.SR.etOneOrMoreErrorsSeenDuringExtensionTypeSetting(),m))  

            providers 
        else []
#endif

    /// Query information about types available in target system runtime library
    member tcImports.SystemRuntimeContainsType (typeName : string) : bool = 
        let ns, typeName = IL.splitILTypeName typeName
        let tcGlobals = tcImports.GetTcGlobals()
        tcGlobals.TryFindSysTyconRef ns typeName |> Option.isSome

    // Add a referenced assembly
    //
    // Retargetable assembly refs are required for binaries that must run 
    // against DLLs supported by multiple publishers. For example
    // Compact Framework binaries must use this. However it is not
    // clear when else it is required, e.g. for Mono.
    
    member tcImports.PrepareToImportReferencedILAssembly (ctok, m, filename, dllinfo:ImportedBinary) =
        CheckDisposed()
        let tcConfig = tcConfigP.Get(ctok)
        tcConfig.CheckFSharpBinary (filename,dllinfo.ILAssemblyRefs,m)
        assert dllinfo.RawMetadata.TryGetRawILModule().IsSome
        let ilModule = dllinfo.RawMetadata.TryGetRawILModule().Value
        let ilScopeRef = dllinfo.ILScopeRef
        let aref =   
            match ilScopeRef with 
            | ILScopeRef.Assembly aref -> aref 
            | _ -> error(InternalError("PrepareToImportReferencedILAssembly: cannot reference .NET netmodules directly, reference the containing assembly instead",m))

        let nm = aref.Name
        if verbose then dprintn ("Converting IL assembly to F# data structures "+nm)
        let auxModuleLoader = tcImports.MkLoaderForMultiModuleILAssemblies ctok m
        let invalidateCcu = new Event<_>()
        let ccu = Import.ImportILAssembly(tcImports.GetImportMap,m,auxModuleLoader,ilScopeRef,tcConfig.implicitIncludeDir, Some filename,ilModule,invalidateCcu.Publish)
        
        let ilg = defaultArg ilGlobalsOpt EcmaMscorlibILGlobals

        let ccuinfo = 
            { FSharpViewOfMetadata=ccu 
              ILScopeRef = ilScopeRef 
              AssemblyAutoOpenAttributes = GetAutoOpenAttributes ilg ilModule
              AssemblyInternalsVisibleToAttributes = GetInternalsVisibleToAttributes ilg ilModule
#if EXTENSIONTYPING
              IsProviderGenerated = false 
              TypeProviders = []
#endif
              FSharpOptimizationData = notlazy None }
        tcImports.RegisterCcu(ccuinfo)
        let phase2 () = 
#if EXTENSIONTYPING
            ccuinfo.TypeProviders <- tcImports.ImportTypeProviderExtensions (ctok, tcConfig, filename, ilScopeRef, ilModule.ManifestOfAssembly.CustomAttrs.AsList, ccu.Contents, invalidateCcu, m)
#endif
            [ResolvedImportedAssembly(ccuinfo)]
        phase2

    member tcImports.PrepareToImportReferencedFSharpAssembly (ctok, m, filename, dllinfo:ImportedBinary) =
        CheckDisposed()
        let tcConfig = tcConfigP.Get(ctok)
        tcConfig.CheckFSharpBinary (filename, dllinfo.ILAssemblyRefs, m)

        let ilModule = dllinfo.RawMetadata 
        let ilScopeRef = dllinfo.ILScopeRef 
        let ilShortAssemName = getNameOfScopeRef ilScopeRef 
        if verbose then dprintn ("Converting F# assembly to F# data structures "+(getNameOfScopeRef ilScopeRef))
        if verbose then dprintn ("Relinking interface info from F# assembly "+ilShortAssemName)
        let optDataReaders = ilModule.GetRawFSharpOptimizationData(m, ilShortAssemName, filename)

        let ccuRawDataAndInfos = 
            ilModule.GetRawFSharpSignatureData(m, ilShortAssemName, filename)
            |> List.map (fun (ccuName, sigDataReader) -> 
                let data = GetSignatureData (filename, ilScopeRef, ilModule.TryGetRawILModule(), sigDataReader)

                let optDatas = Map.ofList optDataReaders

                let minfo : PickledCcuInfo = data.RawData 
                let mspec = minfo.mspec 

#if EXTENSIONTYPING
                let invalidateCcu = new Event<_>()
#endif

                let codeDir = minfo.compileTimeWorkingDir
                let ccuData : CcuData = 
                    { ILScopeRef=ilScopeRef
                      Stamp = newStamp()
                      FileName = Some filename 
                      QualifiedName= Some(ilScopeRef.QualifiedName)
                      SourceCodeDirectory = codeDir  (* note: in some cases we fix up this information later *)
                      IsFSharp=true
                      Contents = mspec 
#if EXTENSIONTYPING
                      InvalidateEvent=invalidateCcu.Publish
                      IsProviderGenerated = false
                      ImportProvidedType = (fun ty -> Import.ImportProvidedType (tcImports.GetImportMap()) m ty)
#endif
                      UsesFSharp20PlusQuotations = minfo.usesQuotations
                      MemberSignatureEquality= (fun ty1 ty2 -> Tastops.typeEquivAux EraseAll (tcImports.GetTcGlobals()) ty1 ty2)
                      TypeForwarders = ImportILAssemblyTypeForwarders(tcImports.GetImportMap, m, ilModule.GetRawTypeForwarders()) }

                let ccu = CcuThunk.Create(ccuName, ccuData)

                let optdata = 
                    lazy 
                        (match Map.tryFind ccuName optDatas  with 
                         | None -> 
                            if verbose then dprintf "*** no optimization data for CCU %s, was DLL compiled with --no-optimization-data??\n" ccuName 
                            None
                         | Some info -> 
                            let data = GetOptimizationData (filename, ilScopeRef, ilModule.TryGetRawILModule(), info)
                            let res = data.OptionalFixup(fun nm -> availableToOptionalCcu(tcImports.FindCcu(ctok,m,nm,lookupOnly=false))) 
                            if verbose then dprintf "found optimization data for CCU %s\n" ccuName 
                            Some res)
                let ilg = defaultArg ilGlobalsOpt EcmaMscorlibILGlobals
                let ccuinfo = 
                    { FSharpViewOfMetadata=ccu 
                      AssemblyAutoOpenAttributes = ilModule.GetAutoOpenAttributes(ilg)
                      AssemblyInternalsVisibleToAttributes = ilModule.GetInternalsVisibleToAttributes(ilg)
                      FSharpOptimizationData=optdata 
#if EXTENSIONTYPING
                      IsProviderGenerated = false
                      TypeProviders = []
#endif
                      ILScopeRef = ilScopeRef }  
                let phase2() = 
#if EXTENSIONTYPING
                     match ilModule.TryGetRawILModule() with 
                     | None -> () // no type providers can be used without a real IL Module present
                     | Some ilModule ->
                         ccuinfo.TypeProviders <- tcImports.ImportTypeProviderExtensions (ctok, tcConfig, filename, ilScopeRef, ilModule.ManifestOfAssembly.CustomAttrs.AsList, ccu.Contents, invalidateCcu, m)
#else
                     ()
#endif
                data,ccuinfo,phase2)
                     
        // Register all before relinking to cope with mutually-referential ccus 
        ccuRawDataAndInfos |> List.iter (p23 >> tcImports.RegisterCcu)
        let phase2 () = 
            (* Relink *)
            (* dprintf "Phase2: %s\n" filename; REMOVE DIAGNOSTICS *)
            ccuRawDataAndInfos |> List.iter (fun (data,_,_) -> data.OptionalFixup(fun nm -> availableToOptionalCcu(tcImports.FindCcu(ctok,m,nm,lookupOnly=false))) |> ignore)
#if EXTENSIONTYPING
            ccuRawDataAndInfos |> List.iter (fun (_,_,phase2) -> phase2())
#endif
            ccuRawDataAndInfos |> List.map p23 |> List.map ResolvedImportedAssembly  
        phase2
         

    // NOTE: When used in the Language Service this can cause the transitive checking of projects.  Hence it must be cancellable.
    member tcImports.RegisterAndPrepareToImportReferencedDll (ctok, r:AssemblyResolution) : Cancellable<_ * (unit -> AvailableImportedAssembly list)> =
      cancellable {
        CheckDisposed()
        let m = r.originalReference.Range
        let filename = r.resolvedPath
        let! contentsOpt = 
          cancellable {
            match r.ProjectReference with 
            | Some ilb -> return! ilb.EvaluateRawContents(ctok)
            | None -> return None
          }

        let assemblyData = 
            match contentsOpt with 
            | Some ilb -> ilb
            | None -> 
                let ilModule,ilAssemblyRefs = tcImports.OpenILBinaryModule(ctok, filename, m)
                RawFSharpAssemblyDataBackedByFileOnDisk (ilModule, ilAssemblyRefs) :> IRawFSharpAssemblyData

        let ilShortAssemName = assemblyData.ShortAssemblyName 
        let ilScopeRef = assemblyData.ILScopeRef

        if tcImports.IsAlreadyRegistered ilShortAssemName then 
            let dllinfo = tcImports.FindDllInfo(ctok,m,ilShortAssemName)
            let phase2() = [tcImports.FindCcuInfo(ctok,m,ilShortAssemName,lookupOnly=true)] 
            return dllinfo,phase2
        else 
            let dllinfo = 
                { RawMetadata=assemblyData 
                  FileName=filename
#if EXTENSIONTYPING
                  ProviderGeneratedAssembly=None
                  IsProviderGenerated=false
                  ProviderGeneratedStaticLinkMap = None
#endif
                  ILScopeRef = ilScopeRef
                  ILAssemblyRefs = assemblyData.ILAssemblyRefs }
            tcImports.RegisterDll(dllinfo)
            let ilg = defaultArg ilGlobalsOpt EcmaMscorlibILGlobals
            let phase2 = 
                if assemblyData.HasAnyFSharpSignatureDataAttribute  then 
                    if not (assemblyData.HasMatchingFSharpSignatureDataAttribute(ilg)) then 
                      errorR(Error(FSComp.SR.buildDifferentVersionMustRecompile(filename),m))
                      tcImports.PrepareToImportReferencedILAssembly (ctok, m, filename, dllinfo)
                    else 
                      try
                        tcImports.PrepareToImportReferencedFSharpAssembly (ctok, m, filename, dllinfo)
                      with e -> error(Error(FSComp.SR.buildErrorOpeningBinaryFile(filename, e.Message),m))
                else 
                    tcImports.PrepareToImportReferencedILAssembly (ctok, m, filename, dllinfo)
            return dllinfo,phase2
         }

    // NOTE: When used in the Language Service this can cause the transitive checking of projects.  Hence it must be cancellable.
    member tcImports.RegisterAndImportReferencedAssemblies (ctok, nms:AssemblyResolution list) =
      cancellable {
        CheckDisposed()

        let! results = 
           nms |> Cancellable.each (fun nm -> 
               cancellable {
                   try
                            let! res = tcImports.RegisterAndPrepareToImportReferencedDll (ctok, nm)
                            return Some res
                   with e ->
                            errorR(Error(FSComp.SR.buildProblemReadingAssembly(nm.resolvedPath, e.Message),nm.originalReference.Range))
                            return None 
               })

        let dllinfos,phase2s = results |> List.choose id |> List.unzip
        let ccuinfos = (List.collect (fun phase2 -> phase2()) phase2s) 
        return dllinfos,ccuinfos
      }
      
    /// Note that implicit loading is not used for compilations from MSBuild, which passes ``--noframework``
    /// Implicit loading is done in non-cancellation mode.  Implicit loading is never used in the langauge service, so 
    /// no cancellation is needed.
    member tcImports.ImplicitLoadIfAllowed (ctok, m, assemblyName, lookupOnly) = 
        CheckDisposed()
        // If the user is asking for the default framework then also try to resolve other implicit assemblies as they are discovered.
        // Using this flag to mean 'allow implicit discover of assemblies'.
        let tcConfig = tcConfigP.Get(ctok)
        if not lookupOnly && tcConfig.implicitlyResolveAssemblies then 
            let tryFile speculativeFileName = 
                let foundFile = tcImports.TryResolveAssemblyReference (ctok, AssemblyReference (m, speculativeFileName, None), ResolveAssemblyReferenceMode.Speculative)
                match foundFile with 
                | OkResult (warns, res) ->
                    ReportWarnings warns
                    tcImports.RegisterAndImportReferencedAssemblies(ctok,res) |> Cancellable.runWithoutCancellation |> ignore
                    true
                | ErrorResult (_warns, _err) -> 
                    // Throw away warnings and errors - this is speculative loading
                    false

            if tryFile (assemblyName + ".dll") then ()
            else tryFile (assemblyName + ".exe")  |> ignore

#if EXTENSIONTYPING
    member tcImports.TryFindProviderGeneratedAssemblyByName(ctok, assemblyName:string) :  System.Reflection.Assembly option = 
        // The assembly may not be in the resolutions, but may be in the load set including EST injected assemblies
        match tcImports.TryFindDllInfo (ctok, range0, assemblyName, lookupOnly=true) with 
        | Some res -> 
            // Provider-generated assemblies don't necessarily have an on-disk representation we can load.
            res.ProviderGeneratedAssembly 
        | _ -> None
#endif

    /// This doesn't need to be cancellable, it is only used by F# Interactive
    member tcImports.TryFindExistingFullyQualifiedPathFromAssemblyRef(ctok, assref:ILAssemblyRef) :  string option = 
        match resolutions.TryFindByExactILAssemblyRef (ctok, assref) with 
        | Some r -> Some r.resolvedPath
        | None -> None

    member tcImports.TryResolveAssemblyReference(ctok, assemblyReference:AssemblyReference, mode:ResolveAssemblyReferenceMode) : OperationResult<AssemblyResolution list> = 
        let tcConfig = tcConfigP.Get(ctok)
        // First try to lookup via the original reference text.
        match resolutions.TryFindByOriginalReference assemblyReference with
        | Some assemblyResolution -> 
            ResultD [assemblyResolution]
        | None ->
            // Next try to lookup up by the exact full resolved path.
            match resolutions.TryFindByResolvedPath assemblyReference.Text with 
            | Some assemblyResolution -> 
                ResultD [assemblyResolution]
            | None ->      
                if tcConfigP.Get(ctok).useSimpleResolution then
                    let action = 
                        match mode with 
                        | ResolveAssemblyReferenceMode.ReportErrors -> CcuLoadFailureAction.RaiseError
                        | ResolveAssemblyReferenceMode.Speculative -> CcuLoadFailureAction.ReturnNone
                    match tcConfig.ResolveLibWithDirectories (action, assemblyReference) with 
                    | Some resolved -> 
                        resolutions <- resolutions.AddResolutionResults [resolved]
                        ResultD [resolved]
                    | None ->
                        ErrorD(AssemblyNotResolved(assemblyReference.Text,assemblyReference.Range))
                else 
                    // This is a previously unencounterd assembly. Resolve it and add it to the list.
                    // But don't cache resolution failures because the assembly may appear on the disk later.
                    let resolved,unresolved = TcConfig.TryResolveLibsUsingMSBuildRules(tcConfig, [ assemblyReference ], assemblyReference.Range, mode)
                    match resolved,unresolved with
                    | (assemblyResolution::_,_)  -> 
                        resolutions <- resolutions.AddResolutionResults resolved
                        ResultD [assemblyResolution]
                    | (_,_::_)  -> 
                        resolutions <- resolutions.AddUnresolvedReferences unresolved
                        ErrorD(AssemblyNotResolved(assemblyReference.Text,assemblyReference.Range))
                    | [],[] -> 
                        // Note, if mode=ResolveAssemblyReferenceMode.Speculative and the resolution failed then TryResolveLibsUsingMSBuildRules returns
                        // the empty list and we convert the failure into an AssemblyNotResolved here.
                        ErrorD(AssemblyNotResolved(assemblyReference.Text,assemblyReference.Range))
                        
     

    member tcImports.ResolveAssemblyReference(ctok, assemblyReference, mode) : AssemblyResolution list = 
        CommitOperationResult(tcImports.TryResolveAssemblyReference(ctok, assemblyReference,mode))

    // Note: This returns a TcImports object. However, framework TcImports are not currently disposed. The only reason
    // we dispose TcImports is because we need to dispose type providers, and type providers are never included in the framework DLL set.
    //
    // If this ever changes then callers may need to begin disposing the TcImports (though remember, not before all derived 
    // non-frameworkk TcImports built related to this framework TcImports are disposed).
    static member BuildFrameworkTcImports (ctok, tcConfigP:TcConfigProvider, frameworkDLLs, nonFrameworkDLLs) =
      cancellable {

        let tcConfig = tcConfigP.Get(ctok)
        let tcResolutions = TcAssemblyResolutions.BuildFromPriorResolutions(ctok, tcConfig, frameworkDLLs, [])
        let tcAltResolutions = TcAssemblyResolutions.BuildFromPriorResolutions(ctok, tcConfig, nonFrameworkDLLs, [])

        // Note: TcImports are disposable - the caller owns this object and must dispose
        let frameworkTcImports = new TcImports(tcConfigP,tcResolutions,None,None) 
        
        let primaryAssemblyReference = tcConfig.PrimaryAssemblyDllReference()
        let primaryAssemblyResolution = frameworkTcImports.ResolveAssemblyReference(ctok, primaryAssemblyReference, ResolveAssemblyReferenceMode.ReportErrors)
        let! primaryAssem = frameworkTcImports.RegisterAndImportReferencedAssemblies(ctok, primaryAssemblyResolution)
        let primaryScopeRef = 
            match primaryAssem with
              | (_, [ResolvedImportedAssembly(ccu)]) -> ccu.FSharpViewOfMetadata.ILScopeRef
              | _        -> failwith "unexpected"

        let ilGlobals = mkILGlobals primaryScopeRef
        frameworkTcImports.SetILGlobals ilGlobals

        // Load the rest of the framework DLLs all at once (they may be mutually recursive)
        let! _assemblies = frameworkTcImports.RegisterAndImportReferencedAssemblies (ctok, tcResolutions.GetAssemblyResolutions())

        // These are the DLLs we can search for well-known types
        let sysCcus =  
             [| for ccu in frameworkTcImports.GetCcusInDeclOrder() do
                   //printfn "found sys ccu %s" ccu.AssemblyName
                   yield ccu |]

        //for ccu in nonFrameworkDLLs do
        //    printfn "found non-sys ccu %s" ccu.resolvedPath

        let tryFindSysTypeCcu path typeName =
            sysCcus |> Array.tryFind (fun ccu -> ccuHasType ccu path typeName) 

        let fslibCcu = 
            if tcConfig.compilingFslib then 
                // When compiling FSharp.Core.dll, the fslibCcu reference to FSharp.Core.dll is a delayed ccu thunk fixed up during type checking
                CcuThunk.CreateDelayed(GetFSharpCoreLibraryName())
            else
                let fslibCcuInfo =
                    let coreLibraryReference = tcConfig.CoreLibraryDllReference()
                    
                    let resolvedAssemblyRef = 
                        match tcResolutions.TryFindByOriginalReference coreLibraryReference with
                        | Some resolution -> Some resolution
                        | _ -> 
                            // Are we using a "non-cannonical" FSharp.Core?
                            match tcAltResolutions.TryFindByOriginalReference coreLibraryReference with
                            | Some resolution -> Some resolution
                            | _ -> tcResolutions.TryFindByOriginalReferenceText (GetFSharpCoreLibraryName())  // was the ".dll" elided?
                    
                    match resolvedAssemblyRef with 
                    | Some coreLibraryResolution -> 
                        match frameworkTcImports.RegisterAndImportReferencedAssemblies(ctok, [coreLibraryResolution]) |> Cancellable.runWithoutCancellation with
                        | (_, [ResolvedImportedAssembly(fslibCcuInfo) ]) -> fslibCcuInfo
                        | _ -> 
                            error(InternalError("BuildFrameworkTcImports: no successful import of "+coreLibraryResolution.resolvedPath,coreLibraryResolution.originalReference.Range))
                    | None -> 
                        error(InternalError(sprintf "BuildFrameworkTcImports: no resolution of '%s'" coreLibraryReference.Text,rangeStartup))
                IlxSettings.ilxFsharpCoreLibAssemRef := 
                    (let scoref = fslibCcuInfo.ILScopeRef
                     match scoref with
                     | ILScopeRef.Assembly aref             -> Some aref
                     | ILScopeRef.Local | ILScopeRef.Module _ -> error(InternalError("not ILScopeRef.Assembly",rangeStartup)))
                fslibCcuInfo.FSharpViewOfMetadata            
                  
        // OK, now we have both mscorlib.dll and FSharp.Core.dll we can create TcGlobals
        let tcGlobals = TcGlobals(tcConfig.compilingFslib,ilGlobals,fslibCcu,
                                    tcConfig.implicitIncludeDir,tcConfig.mlCompatibility,
                                    tcConfig.isInteractive,tryFindSysTypeCcu, tcConfig.emitDebugInfoInQuotations, (tcConfig.primaryAssembly.Name = "mscorlib"), tcConfig.noDebugData )

#if DEBUG
        // the global_g reference cell is used only for debug printing
        global_g := Some tcGlobals
#endif
        // do this prior to parsing, since parsing IL assembly code may refer to mscorlib
#if !NO_INLINE_IL_PARSER
        Microsoft.FSharp.Compiler.AbstractIL.Internal.AsciiConstants.parseILGlobals := tcGlobals.ilg 
#endif
        frameworkTcImports.SetTcGlobals(tcGlobals)
        return tcGlobals,frameworkTcImports
      }

    member tcImports.ReportUnresolvedAssemblyReferences(knownUnresolved) =
        // Report that an assembly was not resolved.
        let reportAssemblyNotResolved(file,originalReferences:AssemblyReference list) = 
            originalReferences |> List.iter(fun originalReference -> errorR(AssemblyNotResolved(file,originalReference.Range)))
        knownUnresolved
        |> List.map (function UnresolvedAssemblyReference(file,originalReferences) -> file,originalReferences)
        |> List.iter reportAssemblyNotResolved
        
    // Note: This returns a TcImports object. TcImports are disposable - the caller owns the returned TcImports object 
    // and when hosted in Visual Studio or another long-running process must dispose this object. 
    static member BuildNonFrameworkTcImports (ctok, tcConfigP:TcConfigProvider, tcGlobals:TcGlobals, baseTcImports, nonFrameworkReferences, knownUnresolved) = 
      cancellable {
        let tcConfig = tcConfigP.Get(ctok)
        let tcResolutions = TcAssemblyResolutions.BuildFromPriorResolutions(ctok, tcConfig, nonFrameworkReferences, knownUnresolved)
        let references = tcResolutions.GetAssemblyResolutions()
        let tcImports = new TcImports(tcConfigP,tcResolutions,Some baseTcImports, Some tcGlobals.ilg)
        let! _assemblies = tcImports.RegisterAndImportReferencedAssemblies(ctok, references)
        tcImports.ReportUnresolvedAssemblyReferences(knownUnresolved)
        return tcImports
      }
      
    // Note: This returns a TcImports object. TcImports are disposable - the caller owns the returned TcImports object 
    // and if hosted in Visual Studio or another long-running process must dispose this object. However this
    // function is currently only used from fsi.exe. If we move to a long-running hosted evaluation service API then
    // we should start disposing these objects.
    static member BuildTcImports(ctok,tcConfigP:TcConfigProvider) = 
      cancellable {
        let tcConfig = tcConfigP.Get(ctok)
        //let foundationalTcImports,tcGlobals = TcImports.BuildFoundationalTcImports(tcConfigP)
        let frameworkDLLs,nonFrameworkReferences,knownUnresolved = TcAssemblyResolutions.SplitNonFoundationalResolutions(ctok,tcConfig)
        let! tcGlobals,frameworkTcImports = TcImports.BuildFrameworkTcImports (ctok, tcConfigP, frameworkDLLs, nonFrameworkReferences)
        let! tcImports = TcImports.BuildNonFrameworkTcImports(ctok, tcConfigP, tcGlobals, frameworkTcImports, nonFrameworkReferences, knownUnresolved)
        return tcGlobals,tcImports
      }
        
    interface System.IDisposable with 
        member tcImports.Dispose() = 
            CheckDisposed()
            // disposing deliberately only closes this tcImports, not the ones up the chain 
            disposed <- true        
            if verbose then 
                dprintf "disposing of TcImports, %d binaries\n" disposeActions.Length
            let actions = disposeActions
            disposeActions <- []
            for action in actions do action()

/// Process #r in F# Interactive.
/// Adds the reference to the tcImports and add the ccu to the type checking environment.
let RequireDLL (ctok, tcImports:TcImports, tcEnv, thisAssemblyName, m, file) = 
    let resolutions = CommitOperationResult(tcImports.TryResolveAssemblyReference(ctok, AssemblyReference(m,file,None),ResolveAssemblyReferenceMode.ReportErrors))
    let dllinfos,ccuinfos = tcImports.RegisterAndImportReferencedAssemblies(ctok, resolutions) |> Cancellable.runWithoutCancellation
   
    let asms = 
        ccuinfos |> List.map  (function
            | ResolvedImportedAssembly(asm) -> asm
            | UnresolvedImportedAssembly(assemblyName) -> error(Error(FSComp.SR.buildCouldNotResolveAssemblyRequiredByFile(assemblyName,file),m)))

    let g = tcImports.GetTcGlobals()
    let amap = tcImports.GetImportMap()
    let tcEnv = (tcEnv, asms) ||> List.fold (fun tcEnv asm -> AddCcuToTcEnv(g,amap,m,tcEnv,thisAssemblyName,asm.FSharpViewOfMetadata,asm.AssemblyAutoOpenAttributes,asm.AssemblyInternalsVisibleToAttributes)) 
    tcEnv,(dllinfos,asms)

let paketPrefix = "paket"

let ProcessMetaCommandsFromInput 
     (nowarnF: 'state -> range * string -> 'state,
      dllRequireF: 'state -> range * string -> 'state,
      packageRequireF: 'state -> range * string -> 'state,
      loadSourceF: 'state -> range * string -> unit) 
     (tcConfig:TcConfigBuilder, inp, pathOfMetaCommandSource, state0) =
     
    use unwindBuildPhase = PushThreadBuildPhaseUntilUnwind BuildPhase.Parse

    let canHaveScriptMetaCommands = 
        match inp with 
        | ParsedInput.SigFile(_) ->  false
        | ParsedInput.ImplFile(ParsedImplFileInput(_,isScript,_,_,_,_,_)) -> isScript

    let ProcessMetaCommand state hash  =
        let mutable matchedm = range0
        try 
            match hash with 
            | ParsedHashDirective("I",args,m) ->
               if not canHaveScriptMetaCommands then 
                   errorR(HashIncludeNotAllowedInNonScript(m))
               match args with 
               | [path] -> 
                   matchedm<-m
                   tcConfig.AddIncludePath(m,path,pathOfMetaCommandSource)
                   state
               | _ -> 
                   errorR(Error(FSComp.SR.buildInvalidHashIDirective(),m))
                   state
            | ParsedHashDirective("nowarn",numbers,m) ->
               List.fold (fun state d -> nowarnF state (m,d)) state numbers

            | ParsedHashDirective(("reference" | "r"),args,m) -> 
               if not canHaveScriptMetaCommands then 
                   errorR(HashReferenceNotAllowedInNonScript(m))
               match args with 
               | [path] -> 
                   matchedm<-m
                   if path.StartsWith paketPrefix then
                       packageRequireF state (m,path)
                   else
                       dllRequireF state (m,path)
               | _ -> 
                   errorR(Error(FSComp.SR.buildInvalidHashrDirective(),m))
                   state
            | ParsedHashDirective("load",args,m) -> 
               if not canHaveScriptMetaCommands then 
                   errorR(HashDirectiveNotAllowedInNonScript(m))
               match args with 
               | _ :: _ -> 
                  matchedm<-m
                  args |> List.iter (fun path -> loadSourceF state (m,path))
               | _ -> 
                  errorR(Error(FSComp.SR.buildInvalidHashloadDirective(),m))
               state
            | ParsedHashDirective("time",args,m) -> 
               if not canHaveScriptMetaCommands then 
                   errorR(HashDirectiveNotAllowedInNonScript(m))
               match args with 
               | [] -> 
                   ()
               | ["on" | "off"] -> 
                   ()
               | _ -> 
                   errorR(Error(FSComp.SR.buildInvalidHashtimeDirective(),m))
               state
               
            | _ -> 
               
            (* warning(Error("This meta-command has been ignored",m)) *) 
               state
        with e -> errorRecovery e matchedm; state

    let rec WarnOnIgnoredSpecDecls decls = 
        decls |> List.iter (fun d -> 
            match d with 
            | SynModuleSigDecl.HashDirective (_,m) -> warning(Error(FSComp.SR.buildDirectivesInModulesAreIgnored(),m)) 
            | SynModuleSigDecl.NestedModule (_,_,subDecls,_) -> WarnOnIgnoredSpecDecls subDecls
            | _ -> ())

    let rec WarnOnIgnoredImplDecls decls = 
        decls |> List.iter (fun d -> 
            match d with 
            | SynModuleDecl.HashDirective (_,m) -> warning(Error(FSComp.SR.buildDirectivesInModulesAreIgnored(),m)) 
            | SynModuleDecl.NestedModule (_,_,subDecls,_,_) -> WarnOnIgnoredImplDecls subDecls
            | _ -> ())

    let ProcessMetaCommandsFromModuleSpec state (SynModuleOrNamespaceSig(_,_,_,decls,_,_,_,_)) =
        List.fold (fun s d -> 
            match d with 
            | SynModuleSigDecl.HashDirective (h,_) -> ProcessMetaCommand s h
            | SynModuleSigDecl.NestedModule (_,_,subDecls,_) -> WarnOnIgnoredSpecDecls subDecls; s
            | _ -> s)
         state
         decls 

    let ProcessMetaCommandsFromModuleImpl state (SynModuleOrNamespace(_,_,_,decls,_,_,_,_)) =
        List.fold (fun s d -> 
            match d with 
            | SynModuleDecl.HashDirective (h,_) -> ProcessMetaCommand s h
            | SynModuleDecl.NestedModule (_,_,subDecls,_,_) -> WarnOnIgnoredImplDecls subDecls; s
            | _ -> s)
         state
         decls

    match inp with 
    | ParsedInput.SigFile(ParsedSigFileInput(_,_,_,hashDirectives,specs)) -> 
        let state = List.fold ProcessMetaCommand state0 hashDirectives
        let state = List.fold ProcessMetaCommandsFromModuleSpec state specs
        state
    | ParsedInput.ImplFile(ParsedImplFileInput(_,_,_,_,hashDirectives,impls,_)) -> 
        let state = List.fold ProcessMetaCommand state0 hashDirectives
        let state = List.fold ProcessMetaCommandsFromModuleImpl state impls
        state

let ApplyNoWarnsToTcConfig (tcConfig:TcConfig, inp:ParsedInput, pathOfMetaCommandSource) = 
    // Clone
    let tcConfigB = tcConfig.CloneOfOriginalBuilder 
    let addNoWarn = fun () (m,s) -> tcConfigB.TurnWarningOff(m, s)
    let addReferencedAssemblyByPath = fun () (_m,_s) -> ()
    let addPackageManagerText = fun () (_m,_s) -> ()
    let addLoadedSource = fun () (_m,_s) -> ()
    ProcessMetaCommandsFromInput (addNoWarn, addReferencedAssemblyByPath, addPackageManagerText, addLoadedSource) (tcConfigB, inp, pathOfMetaCommandSource, ())
    TcConfig.Create(tcConfigB, validate=false)

let ApplyMetaCommandsFromInputToTcConfig (tcConfig:TcConfig, inp:ParsedInput, pathOfMetaCommandSource) = 
    // Clone
    let tcConfigB = tcConfig.CloneOfOriginalBuilder 
    let getWarningNumber = fun () _ -> () 
    let addReferencedAssemblyByPath = fun () (m,s) -> tcConfigB.AddReferencedAssemblyByPath(m,s)
    let addPackageManagerText = fun () (_m,s) -> tcConfigB.AddPackageManagerText(s)
    let addLoadedSource = fun () (m,s) -> tcConfigB.AddLoadedSource(m,s,pathOfMetaCommandSource)
    ProcessMetaCommandsFromInput (getWarningNumber, addReferencedAssemblyByPath, addPackageManagerText, addLoadedSource) (tcConfigB, inp, pathOfMetaCommandSource, ())
    TcConfig.Create(tcConfigB, validate=false)

//----------------------------------------------------------------------------
// Compute the load closure of a set of script files
//--------------------------------------------------------------------------

let GetAssemblyResolutionInformation(ctok, tcConfig : TcConfig) =
    use unwindBuildPhase = PushThreadBuildPhaseUntilUnwind BuildPhase.Parameter
    let assemblyList = TcAssemblyResolutions.GetAllDllReferences(tcConfig)
    let resolutions = TcAssemblyResolutions.ResolveAssemblyReferences (ctok, tcConfig, assemblyList, [])
    resolutions.GetAssemblyResolutions(),resolutions.GetUnresolvedReferences()
    

[<RequireQualifiedAccess>]
type LoadClosureInput = 
    { FileName: string
      SyntaxTree: ParsedInput option
      ParseDiagnostics: (PhasedDiagnostic * bool) list 
      MetaCommandDiagnostics: (PhasedDiagnostic * bool) list  }

[<RequireQualifiedAccess>]
type LoadClosure = 
    { /// The source files along with the ranges of the #load positions in each file.
      SourceFiles: (string * range list) list
      /// The resolved references along with the ranges of the #r positions in each file.
      References: (string * AssemblyResolution list) list
      /// The list of references that were not resolved during load closure. These may still be extension references.
      UnresolvedReferences : UnresolvedAssemblyReference list
      /// The list of all sources in the closure with inputs when available
      Inputs: LoadClosureInput list
      /// The #load, including those that didn't resolve
      OriginalLoadReferences: (range * string) list
      /// The #nowarns
      NoWarns: (string * range list) list
      /// Diagnostics seen while processing resolutions
      ResolutionDiagnostics : (PhasedDiagnostic * bool)  list
      /// Diagnostics seen while parsing root of closure
      AllRootFileDiagnostics : (PhasedDiagnostic * bool) list
      /// Diagnostics seen while processing the compiler options implied root of closure
      LoadClosureRootFileDiagnostics : (PhasedDiagnostic * bool) list }   


[<RequireQualifiedAccess>]
type CodeContext =
    | Evaluation // in fsi.exe
    | Compilation  // in fsc.exe
    | Editing // in VS
    

module ScriptPreprocessClosure = 
    open Internal.Utilities.Text.Lexing
    
    /// Represents an input to the closure finding process
    type ClosureSource = ClosureSource of filename: string * referenceRange: range * sourceText: string * parseRequired: bool 
        
    /// Represents an output of the closure finding process
    type ClosureFile = ClosureFile  of string * range * ParsedInput option * (PhasedDiagnostic * bool) list * (PhasedDiagnostic * bool) list * (string * range) list // filename, range, errors, warnings, nowarns

    type Observed() =
        let seen = System.Collections.Generic.Dictionary<_,bool>()
        member ob.SetSeen(check) = 
            if not(seen.ContainsKey(check)) then 
                seen.Add(check,true)
        
        member ob.HaveSeen(check) =
            seen.ContainsKey(check)
    
    /// Parse a script from source.
    let ParseScriptText(filename:string, source:string, tcConfig:TcConfig, codeContext, lexResourceManager:Lexhelp.LexResourceManager, errorLogger:ErrorLogger) =    

        // fsc.exe -- COMPILED\!INTERACTIVE
        // fsi.exe -- !COMPILED\INTERACTIVE
        // Language service
        //     .fs -- EDITING + COMPILED\!INTERACTIVE
        //     .fsx -- EDITING + !COMPILED\INTERACTIVE    
        let defines =
            match codeContext with 
            | CodeContext.Evaluation -> ["INTERACTIVE"]
            | CodeContext.Compilation -> ["COMPILED"]
            | CodeContext.Editing -> "EDITING" :: (if IsScript filename then ["INTERACTIVE"] else ["COMPILED"])
        let lexbuf = UnicodeLexing.StringAsLexbuf source 
        
        let isLastCompiland = (IsScript filename), tcConfig.target.IsExe        // The root compiland is last in the list of compilands.
        ParseOneInputLexbuf (tcConfig,lexResourceManager,defines,lexbuf,filename,isLastCompiland,errorLogger) 
          
    /// Create a TcConfig for load closure starting from a single .fsx file
    let CreateScriptSourceTcConfig (referenceResolver, filename:string, codeContext, useSimpleResolution, useFsiAuxLib, basicReferences, applyCommandLineArgs, assumeDotNetFramework) =  
        let projectDir = Path.GetDirectoryName(filename)
        let isInteractive = (codeContext = CodeContext.Evaluation)
        let isInvalidationSupported = (codeContext = CodeContext.Editing)
        // always use primary assembly = mscorlib for scripts
        let tcConfigB = TcConfigBuilder.CreateNew(referenceResolver, Internal.Utilities.FSharpEnvironment.BinFolderOfDefaultFSharpCompiler(None).Value, true (* optimize for memory *), projectDir, isInteractive, isInvalidationSupported) 
        applyCommandLineArgs tcConfigB
        match basicReferences with 
        | None -> BasicReferencesForScriptLoadClosure(useSimpleResolution, useFsiAuxLib, assumeDotNetFramework) |> List.iter(fun f->tcConfigB.AddReferencedAssemblyByPath(range0,f)) // Add script references
        | Some rs -> for m,r in rs do tcConfigB.AddReferencedAssemblyByPath(m,r)

        tcConfigB.resolutionEnvironment <-
            match codeContext with 
            | CodeContext.Editing -> ReferenceResolver.DesignTimeLike
#if FSI_TODO_NETCORE
            // "RuntimeLike" assembly resolution for F# Interactive is not yet properly figured out on .NET Core
            | CodeContext.Compilation | CodeContext.Evaluation -> ReferenceResolver.CompileTimeLike
#else
            | CodeContext.Compilation | CodeContext.Evaluation -> ReferenceResolver.RuntimeLike
#endif
        tcConfigB.framework <- false 
        tcConfigB.implicitlyResolveAssemblies <- false
        TcConfig.Create(tcConfigB,validate=true)
        
    let ClosureSourceOfFilename(filename,m,inputCodePage,parseRequired) = 
        try
            let filename = FileSystem.GetFullPathShim(filename)
            use stream = FileSystem.FileStreamReadShim filename
            use reader = 
                match inputCodePage with 
                | None -> new  StreamReader(stream,true)
                | Some n -> new  StreamReader(stream,Encoding.GetEncodingShim(n)) 
            let source = reader.ReadToEnd()
            [ClosureSource(filename,m,source,parseRequired)]
        with e -> 
            errorRecovery e m 
            []
            
    let ApplyMetaCommandsFromInputToTcConfigAndGatherNoWarn (tcConfig:TcConfig, inp:ParsedInput, pathOfMetaCommandSource) = 
        let tcConfigB = tcConfig.CloneOfOriginalBuilder 
        let nowarns = ref [] 
        let getWarningNumber = fun () (m,s) -> nowarns := (s,m) :: !nowarns
        let addReferencedAssemblyByPath = fun () (m,s) -> tcConfigB.AddReferencedAssemblyByPath(m,s)
        let addPackageManagerText = fun () (_m,s) -> tcConfigB.AddPackageManagerText(s)
        let addLoadedSource = fun () (m,s) -> tcConfigB.AddLoadedSource(m,s,pathOfMetaCommandSource)
        try 
            ProcessMetaCommandsFromInput (getWarningNumber, addReferencedAssemblyByPath, addPackageManagerText, addLoadedSource) (tcConfigB, inp, pathOfMetaCommandSource, ())
        with ReportedError _ ->
            // Recover by using whatever did end up in the tcConfig
            ()
            
        try
            TcConfig.Create(tcConfigB, validate=false),nowarns
        with ReportedError _ ->
            // Recover by  using a default TcConfig.
            let tcConfigB = tcConfig.CloneOfOriginalBuilder 
            TcConfig.Create(tcConfigB, validate=false),nowarns
    
<<<<<<< HEAD
    let ResolvePackages (implicitIncludeDIr: string, scriptName: string, packageManagerTextLines: string list, m) =
        let tempDir = Path.Combine(Path.Combine(Path.GetTempPath(),"fsharp"),"packages"+string(hash scriptName))
=======
    let packageManagerExecTable = System.Collections.Concurrent.ConcurrentDictionary<_,_>(HashIdentity.Structural)

    let PaketToolName = "paket.exe"
    let ResolvePackages (implicitIncludeDir: string, scriptName: string, packageManagerTextLines: string list, m) =
>>>>>>> 7427624c
        let appData = Environment.GetFolderPath(Environment.SpecialFolder.ApplicationData)
        let paketDepsFile,packageManagerTextLines =
            let rec findDepsFile dir =
                let fi = FileInfo(Path.Combine(dir,"paket.dependencies"))
                if fi.Exists then
                    fi,[ yield! Array.toList (File.ReadAllLines fi.FullName); yield! packageManagerTextLines]
                elif fi.Directory.Parent <> null then
                    findDepsFile fi.Directory.Parent.FullName
                else
                    let tempDir = Path.Combine(Path.Combine(Path.GetTempPath(),"fsharp"),"packages"+string(hash scriptName))
                    if not (Directory.Exists tempDir) then
                        Directory.CreateDirectory tempDir |> ignore
                    let fi = FileInfo(Path.Combine(tempDir,"paket.dependencies"))
                    File.WriteAllText(fi.FullName,"source https://nuget.org/api/v2" + Environment.NewLine)
                    fi,[ yield "framework: net461"; yield "source https://nuget.org/api/v2"; yield! packageManagerTextLines]
           
            findDepsFile implicitIncludeDir

        let workingDir = paketDepsFile.Directory.FullName

        let paketExePathOpt = 
            let rec loop dir = 
                if (Directory.Exists dir) then 
                    let paketDir = Path.Combine (dir, ".paket")
                    if Directory.Exists paketDir then 
                        let paketPath = Path.Combine (paketDir, PaketToolName)
                        if File.Exists paketPath then Some paketPath else
                        let paketPath = Path.Combine (dir, PaketToolName)
                        if File.Exists paketPath then Some paketPath else
                        None
                    else
                        None
                else
                    None

            match loop implicitIncludeDir with 
            | Some r -> Some r
            | None -> 
                match loop workingDir with 
                | Some r -> Some r
                | None -> 
                     let paketPath = Path.Combine (appData, ".paket", PaketToolName)
                     if File.Exists paketPath then Some paketPath else None
        
        match paketExePathOpt with 
        | None -> 
            errorR(Error(FSComp.SR.packageManagerNotFound(implicitIncludeDir, appData),m))
            None

        | Some paketExePath ->

<<<<<<< HEAD
            let lines = [ yield "framework: net461"; yield "source https://www.nuget.org/api/v2"; yield! packageManagerTextLines ]
            let paketDepsFile = Path.Combine(tempDir, "paket.dependencies")
            let paketLockFile = Path.Combine(tempDir, "paket.lock")
            let loadScript = Path.Combine(tempDir,".paket","load","main.group.fsx")
            if File.Exists paketDepsFile && 
               (File.ReadAllLines(paketDepsFile)  |> Array.toList) = lines && 
               File.Exists paketLockFile && 
               File.Exists loadScript  then 
                printfn "skipping running package resolution... already done that, both %s, %s exist" paketLockFile loadScript
                Some loadScript
            else
                try File.Delete(paketLockFile) with _ -> ()
                try File.Delete(loadScript) with _ -> ()
                File.WriteAllLines(paketDepsFile, lines)
                printfn "running package resolution in '%s'..." tempDir
                let startInfo = System.Diagnostics.ProcessStartInfo(FileName=paketExePath, WorkingDirectory=tempDir, Arguments="install --generate-load-scripts", UseShellExecute=false)
=======
            match packageManagerExecTable.TryGetValue((paketDepsFile.FullName, paketExePath)) with 
            | (true, (t, loadScript)) when File.Exists paketDepsFile.FullName && File.Exists loadScript && (t = packageManagerTextLines) -> 
                printfn "skipping running package resolution... already done that"
                Some loadScript

            | _ ->
                File.WriteAllLines(paketDepsFile.FullName, packageManagerTextLines)
                printfn "running package resolution in '%s'..." workingDir
                let startInfo = System.Diagnostics.ProcessStartInfo(FileName=paketExePath, WorkingDirectory=workingDir, Arguments="install --generate-load-scripts", UseShellExecute=false)
>>>>>>> 7427624c
                let p = System.Diagnostics.Process.Start(startInfo)
                p.WaitForExit()
                printfn "done running package resolution..."
                if p.ExitCode <> 0 then
                    errorR(Error(FSComp.SR.packageResolutionFailed(paketExePath, workingDir),m))
                    None
                else
<<<<<<< HEAD
                    printfn "package resolution completed at %A" System.DateTimeOffset.UtcNow
=======
                    let loadScript = Path.Combine(workingDir,".paket","load","main.group.fsx")
                    packageManagerExecTable.[(paketDepsFile.FullName, paketExePath)] <- (packageManagerTextLines, loadScript)
>>>>>>> 7427624c
                    Some loadScript


    let FindClosureFiles(mainFile, m, closureSources, tcConfig:TcConfig, codeContext, lexResourceManager:Lexhelp.LexResourceManager) =
        let tcConfig = ref tcConfig
        
        let observedSources = Observed()
        let rec loop (ClosureSource(filename,m,source,parseRequired)) = 
          [     if not (observedSources.HaveSeen(filename)) then
                    observedSources.SetSeen(filename)
                    //printfn "visiting %s" filename
                    if IsScript(filename) || parseRequired then 
                        let parseResult, parseDiagnostics =
                            let errorLogger = CapturingErrorLogger("FindClosureParse")                    
                            use _unwindEL = PushErrorLoggerPhaseUntilUnwind (fun _ -> errorLogger)
                            let result = ParseScriptText (filename, source, !tcConfig, codeContext, lexResourceManager, errorLogger) 
                            result, errorLogger.Diagnostics

                        match parseResult with 
                        | Some parsedScriptAst ->                    
                            let errorLogger = CapturingErrorLogger("FindClosureMetaCommands")                    
                            use _unwindEL = PushErrorLoggerPhaseUntilUnwind (fun _ -> errorLogger)
                            let pathOfMetaCommandSource = Path.GetDirectoryName(filename)
                            let preSources = (!tcConfig).GetAvailableLoadedSources()

                            let tcConfigResult, noWarns = ApplyMetaCommandsFromInputToTcConfigAndGatherNoWarn (!tcConfig, parsedScriptAst, pathOfMetaCommandSource)
                            tcConfig := tcConfigResult // We accumulate the tcConfig in order to collect assembly references
                        
                            let postSources = (!tcConfig).GetAvailableLoadedSources()
                            let sources = if preSources.Length < postSources.Length then postSources.[preSources.Length..] else []

                            //for (_,subFile) in sources do
                            //   printfn "visiting %s - has subsource of %s " filename subFile

                            for (m,subFile) in sources do
                                if IsScript(subFile) then 
                                    for subSource in ClosureSourceOfFilename(subFile,m,tcConfigResult.inputCodePage,false) do
                                        yield! loop subSource
                                else
                                    yield ClosureFile(subFile, m, None, [], [], []) 

                            //printfn "yielding source %s" filename
                            yield ClosureFile(filename, m, Some parsedScriptAst, parseDiagnostics, errorLogger.Diagnostics, !noWarns)

                        | None -> 
                            //printfn "yielding source %s (failed parse)" filename
                            yield ClosureFile(filename, m, None, parseDiagnostics, [],  [])
                    else 
                        // Don't traverse into .fs leafs.
                        //printfn "yielding non-script source %s" filename
                        yield ClosureFile(filename, m, None, [], [], []) ]

        let sources = closureSources |> List.collect loop

        // Resolve the packages
        let extraSources = 
            match tcConfig.Value.packageManagerTextLines with 
            | [] -> []
            | packageManagerTextLines ->  
                match ResolvePackages (tcConfig.Value.implicitIncludeDir, mainFile, packageManagerTextLines, m) with 
                | None -> []
                | Some loadScript -> 
                     // This may incrementally update tcConfig too with new #r references
                     // New package text is ignored on this second phase
                     loop (ClosureSource(loadScript,m,File.ReadAllText(loadScript),true)) 

        sources @ extraSources, !tcConfig


        
    /// Reduce the full directive closure into LoadClosure
    let GetLoadClosure(ctok, rootFilename, closureFiles, tcConfig:TcConfig, codeContext) = 
    
        // Mark the last file as isLastCompiland. 
        let closureFiles =
            if isNil closureFiles then  
                closureFiles 
            else 
                match List.frontAndBack closureFiles with
                | rest, ClosureFile(filename,m,Some(ParsedInput.ImplFile(ParsedImplFileInput(name,isScript,qualNameOfFile,scopedPragmas,hashDirectives,implFileFlags,_))), parseDiagnostics, metaDiagnostics, nowarns) -> 
                    rest @ [ClosureFile(filename,m,Some(ParsedInput.ImplFile(ParsedImplFileInput(name,isScript,qualNameOfFile,scopedPragmas,hashDirectives,implFileFlags,(true, tcConfig.target.IsExe)))),parseDiagnostics, metaDiagnostics, nowarns)]
                | _ -> closureFiles

        // Get all source files.
        let sourceFiles = [  for (ClosureFile(filename,m,_,_,_,_)) in closureFiles -> (filename,m) ]
        let sourceInputs = [  for (ClosureFile(filename,_,input,parseDiagnostics,metaDiagnostics,_nowarns)) in closureFiles -> ({ FileName=filename; SyntaxTree=input; ParseDiagnostics=parseDiagnostics; MetaCommandDiagnostics=metaDiagnostics }: LoadClosureInput)  ]
        let globalNoWarns = closureFiles |> List.collect (fun (ClosureFile(_,_,_,_,_,noWarns)) -> noWarns)

        // Resolve all references.
        let references, unresolvedReferences, resolutionDiagnostics = 
            let errorLogger = CapturingErrorLogger("GetLoadClosure") 
        
            use unwindEL = PushErrorLoggerPhaseUntilUnwind (fun _ -> errorLogger)
            let references,unresolvedReferences = GetAssemblyResolutionInformation(ctok, tcConfig)
            let references =  references |> List.map (fun ar -> ar.resolvedPath,ar)
            references, unresolvedReferences, errorLogger.Diagnostics

        // Root errors and warnings - look at the last item in the closureFiles list
        let loadClosureRootDiagnostics, allRootDiagnostics = 
            match List.rev closureFiles with
            | ClosureFile(_,_,_,parseDiagnostics,metaDiagnostics,_) :: _ -> 
                (metaDiagnostics @ resolutionDiagnostics),
                (parseDiagnostics @ metaDiagnostics @ resolutionDiagnostics)
            | _ -> [], [] // When no file existed.
        
        let isRootRange exn =
            match GetRangeOfDiagnostic exn with
            | Some m -> 
                // Return true if the error was *not* from a #load-ed file.
                let isArgParameterWhileNotEditing = (codeContext <> CodeContext.Editing) && (m = range0 || m = rangeStartup || m = rangeCmdArgs)
                let isThisFileName = (0 = String.Compare(rootFilename, m.FileName, StringComparison.OrdinalIgnoreCase))
                isArgParameterWhileNotEditing || isThisFileName
            | None -> true
        
        // Filter out non-root errors and warnings
        let allRootDiagnostics = allRootDiagnostics |> List.filter (fst >> isRootRange)
        
        let result : LoadClosure = 
            { SourceFiles = List.groupByFirst sourceFiles
              References = List.groupByFirst references
              UnresolvedReferences = unresolvedReferences
              Inputs = sourceInputs
              NoWarns = List.groupByFirst globalNoWarns
              OriginalLoadReferences = tcConfig.loadedSources
              ResolutionDiagnostics = resolutionDiagnostics
              AllRootFileDiagnostics = allRootDiagnostics
              LoadClosureRootFileDiagnostics = loadClosureRootDiagnostics }       

        result

    /// Given source text, find the full load closure. Used from service.fs, when editing a script file
    let GetFullClosureOfScriptSource(ctok, referenceResolver, filename, source, codeContext, useSimpleResolution,useFsiAuxLib, lexResourceManager:Lexhelp.LexResourceManager, applyCommmandLineArgs, assumeDotNetFramework) = 
        // Resolve the basic references such as FSharp.Core.dll first, before processing any #I directives in the script
        //
        // This is tries to mimic the action of running the script in F# Interactive - the initial context for scripting is created
        // first, then #I and other directives are processed.
        let references0 = 
            let tcConfig = CreateScriptSourceTcConfig(referenceResolver, filename, codeContext, useSimpleResolution, useFsiAuxLib, None, applyCommmandLineArgs, assumeDotNetFramework)
            let resolutions0,_unresolvedReferences = GetAssemblyResolutionInformation(ctok, tcConfig)
            let references0 =  resolutions0 |> List.map (fun r->r.originalReference.Range,r.resolvedPath) |> Seq.distinct |> List.ofSeq
            references0

        let tcConfig = CreateScriptSourceTcConfig(referenceResolver, filename, codeContext, useSimpleResolution, useFsiAuxLib, Some references0, applyCommmandLineArgs, assumeDotNetFramework)

        let closureSources = [ClosureSource(filename,range0,source,true)]
        let closureFiles,tcConfig = FindClosureFiles(filename, range0, closureSources, tcConfig, codeContext, lexResourceManager)
        GetLoadClosure(ctok, filename, closureFiles, tcConfig, codeContext)
        
    /// Given source filename, find the full load closure
    /// Used from fsi.fs and fsc.fs, for #load and command line
    let GetFullClosureOfScriptFiles(ctok, tcConfig:TcConfig,files:(string*range) list,codeContext,lexResourceManager:Lexhelp.LexResourceManager) = 
        let mainFile, mainFileRange = List.last files
        let closureSources = files |> List.collect (fun (filename,m) -> ClosureSourceOfFilename(filename,m,tcConfig.inputCodePage,true))
        let closureFiles,tcConfig = FindClosureFiles(mainFile, mainFileRange, closureSources, tcConfig, codeContext, lexResourceManager)
        GetLoadClosure(ctok, mainFile, closureFiles, tcConfig, codeContext)        

type LoadClosure with
    // Used from service.fs, when editing a script file
    static member ComputeClosureOfSourceText(ctok, referenceResolver, filename:string, source:string, codeContext, useSimpleResolution:bool, useFsiAuxLib, lexResourceManager:Lexhelp.LexResourceManager, applyCommmandLineArgs, assumeDotNetFramework) : LoadClosure = 
        use unwindBuildPhase = PushThreadBuildPhaseUntilUnwind BuildPhase.Parse
        ScriptPreprocessClosure.GetFullClosureOfScriptSource(ctok, referenceResolver, filename, source, codeContext, useSimpleResolution, useFsiAuxLib, lexResourceManager, applyCommmandLineArgs,assumeDotNetFramework)

    /// Used from fsi.fs and fsc.fs, for #load and command line.
    /// The resulting references are then added to a TcConfig.
    static member ComputeClosureOfSourceFiles (ctok, tcConfig:TcConfig, files:(string*range) list, codeContext, lexResourceManager:Lexhelp.LexResourceManager) = 
        use unwindBuildPhase = PushThreadBuildPhaseUntilUnwind BuildPhase.Parse
        ScriptPreprocessClosure.GetFullClosureOfScriptFiles (ctok, tcConfig, files, codeContext, lexResourceManager)
        
              

//----------------------------------------------------------------------------
// Initial type checking environment
//--------------------------------------------------------------------------

/// Build the initial type checking environment
let GetInitialTcEnv (thisAssemblyName:string, initm:range, tcConfig:TcConfig, tcImports:TcImports, tcGlobals)  =    
    let initm = initm.StartRange

    let ccus = 
        tcImports.GetImportedAssemblies() 
        |> List.map (fun asm -> asm.FSharpViewOfMetadata, asm.AssemblyAutoOpenAttributes, asm.AssemblyInternalsVisibleToAttributes)    

    let amap = tcImports.GetImportMap()

    let tcEnv = CreateInitialTcEnv(tcGlobals, amap, initm, thisAssemblyName, ccus)

    if tcConfig.checkOverflow then
        try TcOpenDecl TcResultsSink.NoSink tcGlobals amap initm initm tcEnv (pathToSynLid initm (splitNamespace FSharpLib.CoreOperatorsCheckedName))
        with e -> errorRecovery e initm; tcEnv
    else
        tcEnv

//----------------------------------------------------------------------------
// Fault injection

/// Inject faults into checking
let CheckSimulateException(tcConfig:TcConfig) = 
    match tcConfig.simulateException with
    | Some("tc-oom") -> raise(System.OutOfMemoryException())
    | Some("tc-an") -> raise(System.ArgumentNullException("simulated"))
    | Some("tc-invop") -> raise(System.InvalidOperationException())
#if FX_REDUCED_EXCEPTIONS
#else
    | Some("tc-av") -> raise(System.AccessViolationException())
    | Some("tc-nfn") -> raise(System.NotFiniteNumberException())
#endif
    | Some("tc-aor") -> raise(System.ArgumentOutOfRangeException())
    | Some("tc-dv0") -> raise(System.DivideByZeroException())
    | Some("tc-oe") -> raise(System.OverflowException())
    | Some("tc-atmm") -> raise(System.ArrayTypeMismatchException())
    | Some("tc-bif") -> raise(System.BadImageFormatException())
    | Some("tc-knf") -> raise(System.Collections.Generic.KeyNotFoundException())
    | Some("tc-ior") -> raise(System.IndexOutOfRangeException())
    | Some("tc-ic") -> raise(System.InvalidCastException())
    | Some("tc-ip") -> raise(System.InvalidProgramException())
    | Some("tc-ma") -> raise(System.MemberAccessException())
    | Some("tc-ni") -> raise(System.NotImplementedException())
    | Some("tc-nr") -> raise(System.NullReferenceException())
    | Some("tc-oc") -> raise(System.OperationCanceledException())
    | Some("tc-fail") -> failwith "simulated"
    | _ -> ()

//----------------------------------------------------------------------------
// Type-check sets of files
//--------------------------------------------------------------------------

type RootSigs =  Zmap<QualifiedNameOfFile, ModuleOrNamespaceType>
type RootImpls = Zset<QualifiedNameOfFile >
type TypecheckerSigsAndImpls = RootSigsAndImpls of RootSigs * RootImpls * ModuleOrNamespaceType * ModuleOrNamespaceType

let qnameOrder = Order.orderBy (fun (q:QualifiedNameOfFile) -> q.Text)

type TcState = 
    { tcsCcu: CcuThunk
      tcsCcuType: ModuleOrNamespace
      tcsNiceNameGen: NiceNameGenerator
      tcsTcSigEnv: TcEnv
      tcsTcImplEnv: TcEnv
      /// The accumulated results of type checking for this assembly 
      tcsRootSigsAndImpls : TypecheckerSigsAndImpls }
    member x.NiceNameGenerator = x.tcsNiceNameGen
    member x.TcEnvFromSignatures = x.tcsTcSigEnv
    member x.TcEnvFromImpls = x.tcsTcImplEnv
    member x.Ccu = x.tcsCcu
    member x.PartialAssemblySignature = 
      let (RootSigsAndImpls(_rootSigs,_rootImpls,_allSigModulTyp,allImplementedSigModulTyp)) = x.tcsRootSigsAndImpls
      allImplementedSigModulTyp
 
    member x.NextStateAfterIncrementalFragment(tcEnvAtEndOfLastInput) = 
        { x with tcsTcSigEnv = tcEnvAtEndOfLastInput
                 tcsTcImplEnv = tcEnvAtEndOfLastInput } 

 
/// Create the initial type checking state for compiling an assembly
let GetInitialTcState(m,ccuName,tcConfig:TcConfig,tcGlobals,tcImports:TcImports,niceNameGen,tcEnv0) =
    ignore tcImports

    // Create a ccu to hold all the results of compilation 
    let ccuType = NewCcuContents ILScopeRef.Local m ccuName (NewEmptyModuleOrNamespaceType Namespace)

    let ccuData : CcuData = 
        { IsFSharp=true
          UsesFSharp20PlusQuotations=false
#if EXTENSIONTYPING
          InvalidateEvent=(new Event<_>()).Publish
          IsProviderGenerated = false
          ImportProvidedType = (fun ty -> Import.ImportProvidedType (tcImports.GetImportMap()) m ty)
#endif
          FileName=None 
          Stamp = newStamp()
          QualifiedName= None
          SourceCodeDirectory = tcConfig.implicitIncludeDir 
          ILScopeRef=ILScopeRef.Local
          Contents=ccuType
          MemberSignatureEquality= (Tastops.typeEquivAux EraseAll tcGlobals)
          TypeForwarders=Map.empty }

    let ccu = CcuThunk.Create(ccuName,ccuData)

    // OK, is this is the FSharp.Core CCU then fix it up. 
    if tcConfig.compilingFslib then 
        tcGlobals.fslibCcu.Fixup(ccu)

    let rootSigs = Zmap.empty qnameOrder
    let rootImpls = Zset.empty qnameOrder
    let allSigModulTyp = NewEmptyModuleOrNamespaceType Namespace
    let allImplementedSigModulTyp = NewEmptyModuleOrNamespaceType Namespace
    { tcsCcu= ccu
      tcsCcuType=ccuType
      tcsNiceNameGen=niceNameGen
      tcsTcSigEnv=tcEnv0
      tcsTcImplEnv=tcEnv0
      tcsRootSigsAndImpls = RootSigsAndImpls (rootSigs, rootImpls, allSigModulTyp, allImplementedSigModulTyp) }


/// Typecheck a single file (or interactive entry into F# Interactive)
let TypeCheckOneInputEventually
      (checkForErrors, tcConfig:TcConfig, tcImports:TcImports,  
       tcGlobals, prefixPathOpt, tcSink, tcState: TcState, inp: ParsedInput) =
  eventually {
   try 
      let! ctok = Eventually.token
      RequireCompilationThread ctok // Everything here requires the compilation thread since it works on the TAST

      CheckSimulateException(tcConfig)
      let (RootSigsAndImpls(rootSigs,rootImpls,allSigModulTyp,allImplementedSigModulTyp)) = tcState.tcsRootSigsAndImpls
      let m = inp.Range
      let amap = tcImports.GetImportMap()
      let! (topAttrs, mimpls,tcEnvAtEnd,tcSigEnv,tcImplEnv,topSigsAndImpls,ccuType) = 
        eventually {
            match inp with 
            | ParsedInput.SigFile (ParsedSigFileInput(_, qualNameOfFile, _, _, _) as file) ->
                
                // Check if we've seen this top module signature before. 
                if Zmap.mem qualNameOfFile rootSigs then 
                    errorR(Error(FSComp.SR.buildSignatureAlreadySpecified(qualNameOfFile.Text),m.StartRange))

                // Check if the implementation came first in compilation order 
                if Zset.contains qualNameOfFile rootImpls then 
                    errorR(Error(FSComp.SR.buildImplementationAlreadyGivenDetail(qualNameOfFile.Text),m))

                // Typecheck the signature file 
                let! (tcEnvAtEnd,tcEnv,smodulTypeRoot) = 
                    TypeCheckOneSigFile (tcGlobals,tcState.tcsNiceNameGen,amap,tcState.tcsCcu,checkForErrors,tcConfig.conditionalCompilationDefines,tcSink) tcState.tcsTcSigEnv file

                let rootSigs = Zmap.add qualNameOfFile  smodulTypeRoot rootSigs

                // Open the prefixPath for fsi.exe 
                let tcEnv = 
                    match prefixPathOpt with 
                    | None -> tcEnv 
                    | Some prefixPath -> 
                        let m = qualNameOfFile.Range
                        TcOpenDecl tcSink tcGlobals amap m m tcEnv prefixPath

                let res = (EmptyTopAttrs, [], tcEnvAtEnd, tcEnv, tcState.tcsTcImplEnv, RootSigsAndImpls(rootSigs, rootImpls, allSigModulTyp, allImplementedSigModulTyp), tcState.tcsCcuType)
                return res

            | ParsedInput.ImplFile (ParsedImplFileInput(filename,_,qualNameOfFile,_,_,_,_) as file) ->
            
                // Check if we've got an interface for this fragment 
                let rootSigOpt = rootSigs.TryFind(qualNameOfFile)

                if verbose then dprintf "ParsedInput.ImplFile, nm = %s, qualNameOfFile = %s, ?rootSigOpt = %b\n" filename qualNameOfFile.Text (Option.isSome rootSigOpt)

                // Check if we've already seen an implementation for this fragment 
                if Zset.contains qualNameOfFile rootImpls then 
                  errorR(Error(FSComp.SR.buildImplementationAlreadyGiven(qualNameOfFile.Text),m))

                let tcImplEnv = tcState.tcsTcImplEnv

                // Typecheck the implementation file 
                let! topAttrs,implFile,tcEnvAtEnd = 
                    TypeCheckOneImplFile  (tcGlobals,tcState.tcsNiceNameGen,amap,tcState.tcsCcu,checkForErrors,tcConfig.conditionalCompilationDefines,tcSink) tcImplEnv rootSigOpt file

                let hadSig = Option.isSome rootSigOpt
                let implFileSigType = SigTypeOfImplFile implFile

                if verbose then  dprintf "done TypeCheckOneImplFile...\n"
                let rootImpls = Zset.add qualNameOfFile rootImpls
        
                // Only add it to the environment if it didn't have a signature 
                let m = qualNameOfFile.Range

                // Add the implementation as to the implementation env
                let tcImplEnv = AddLocalRootModuleOrNamespace TcResultsSink.NoSink tcGlobals amap m tcImplEnv implFileSigType

                // Add the implementation as to the signature env (unless it had an explicit signature)
                let tcSigEnv = 
                    if hadSig then tcState.tcsTcSigEnv 
                    else AddLocalRootModuleOrNamespace TcResultsSink.NoSink tcGlobals amap m tcState.tcsTcSigEnv implFileSigType
                
                // Open the prefixPath for fsi.exe (tcImplEnv)
                let tcImplEnv = 
                    match prefixPathOpt with 
                    | Some prefixPath -> TcOpenDecl tcSink tcGlobals amap m m tcImplEnv prefixPath
                    | _ -> tcImplEnv 

                // Open the prefixPath for fsi.exe (tcSigEnv)
                let tcSigEnv = 
                    match prefixPathOpt with 
                    | Some prefixPath when not hadSig -> TcOpenDecl tcSink tcGlobals amap m m tcSigEnv prefixPath
                    | _ -> tcSigEnv 

                let allImplementedSigModulTyp = CombineCcuContentFragments m [implFileSigType; allImplementedSigModulTyp]

                // Add it to the CCU 
                let ccuType = 
                    // The signature must be reestablished. 
                    //   [CHECK: Why? This seriously degraded performance] 
                    NewCcuContents ILScopeRef.Local m tcState.tcsCcu.AssemblyName allImplementedSigModulTyp

                if verbose then  dprintf "done TypeCheckOneInputEventually...\n"

                let topSigsAndImpls = RootSigsAndImpls(rootSigs,rootImpls,allSigModulTyp,allImplementedSigModulTyp)
                let res = (topAttrs,[implFile], tcEnvAtEnd, tcSigEnv, tcImplEnv, topSigsAndImpls, ccuType)
                return res }
     
      return (tcEnvAtEnd,topAttrs,mimpls),
             { tcState with 
                  tcsCcuType=ccuType
                  tcsTcSigEnv=tcSigEnv
                  tcsTcImplEnv=tcImplEnv
                  tcsRootSigsAndImpls = topSigsAndImpls }
   with e -> 
      errorRecovery e range0 
      return (tcState.TcEnvFromSignatures,EmptyTopAttrs,[]),tcState
 }

/// Typecheck a single file (or interactive entry into F# Interactive)
let TypeCheckOneInput (ctok, checkForErrors, tcConfig, tcImports, tcGlobals, prefixPathOpt) tcState  inp =
    // 'use' ensures that the warning handler is restored at the end
    use unwindEL = PushErrorLoggerPhaseUntilUnwind(fun oldLogger -> GetErrorLoggerFilteringByScopedPragmas(false,GetScopedPragmasForInput(inp),oldLogger) )
    use unwindBP = PushThreadBuildPhaseUntilUnwind BuildPhase.TypeCheck
    TypeCheckOneInputEventually (checkForErrors, tcConfig, tcImports, tcGlobals, prefixPathOpt, TcResultsSink.NoSink, tcState, inp) 
        |> Eventually.force ctok

/// Finish checking multiple files (or one interactive entry into F# Interactive)
let TypeCheckMultipleInputsFinish(results,tcState: TcState) =
    let tcEnvsAtEndFile,topAttrs,mimpls = List.unzip3 results
    
    let topAttrs = List.foldBack CombineTopAttrs topAttrs EmptyTopAttrs
    let mimpls = List.concat mimpls
    // This is the environment required by fsi.exe when incrementally adding definitions 
    let tcEnvAtEndOfLastFile = (match tcEnvsAtEndFile with h :: _ -> h | _ -> tcState.TcEnvFromSignatures)
    
    (tcEnvAtEndOfLastFile,topAttrs,mimpls),tcState

/// Check multiple files (or one interactive entry into F# Interactive)
let TypeCheckMultipleInputs (ctok, checkForErrors, tcConfig: TcConfig, tcImports, tcGlobals, prefixPathOpt, tcState, inputs) =
    let results,tcState =  (tcState, inputs) ||> List.mapFold (TypeCheckOneInput (ctok, checkForErrors, tcConfig, tcImports, tcGlobals, prefixPathOpt)) 
    TypeCheckMultipleInputsFinish(results,tcState)

let TypeCheckOneInputAndFinishEventually(checkForErrors, tcConfig: TcConfig, tcImports, tcGlobals, prefixPathOpt, tcSink, tcState, input) =
    eventually {
        let! results,tcState =  TypeCheckOneInputEventually(checkForErrors, tcConfig, tcImports, tcGlobals, prefixPathOpt, tcSink, tcState, input)
        return TypeCheckMultipleInputsFinish([results],tcState)
    }

let TypeCheckClosedInputSetFinish (declaredImpls: TypedImplFile list, tcState) =
    // Publish the latest contents to the CCU 
    tcState.tcsCcu.Deref.Contents <- tcState.tcsCcuType

    // Check all interfaces have implementations 
    let (RootSigsAndImpls(rootSigs,rootImpls,_,_)) = tcState.tcsRootSigsAndImpls
    rootSigs |> Zmap.iter (fun qualNameOfFile _ ->  
      if not (Zset.contains qualNameOfFile rootImpls) then 
        errorR(Error(FSComp.SR.buildSignatureWithoutImplementation(qualNameOfFile.Text), qualNameOfFile.Range)))

    tcState, declaredImpls
    
let TypeCheckClosedInputSet (ctok, checkForErrors, tcConfig, tcImports, tcGlobals, prefixPathOpt, tcState, inputs) =
    // tcEnvAtEndOfLastFile is the environment required by fsi.exe when incrementally adding definitions 
    let (tcEnvAtEndOfLastFile, topAttrs, mimpls),tcState = TypeCheckMultipleInputs (ctok, checkForErrors, tcConfig, tcImports, tcGlobals, prefixPathOpt, tcState, inputs)
    let tcState, declaredImpls = TypeCheckClosedInputSetFinish (mimpls, tcState)
    tcState, topAttrs, declaredImpls, tcEnvAtEndOfLastFile
<|MERGE_RESOLUTION|>--- conflicted
+++ resolved
@@ -4903,15 +4903,8 @@
             let tcConfigB = tcConfig.CloneOfOriginalBuilder 
             TcConfig.Create(tcConfigB, validate=false),nowarns
     
-<<<<<<< HEAD
     let ResolvePackages (implicitIncludeDIr: string, scriptName: string, packageManagerTextLines: string list, m) =
         let tempDir = Path.Combine(Path.Combine(Path.GetTempPath(),"fsharp"),"packages"+string(hash scriptName))
-=======
-    let packageManagerExecTable = System.Collections.Concurrent.ConcurrentDictionary<_,_>(HashIdentity.Structural)
-
-    let PaketToolName = "paket.exe"
-    let ResolvePackages (implicitIncludeDir: string, scriptName: string, packageManagerTextLines: string list, m) =
->>>>>>> 7427624c
         let appData = Environment.GetFolderPath(Environment.SpecialFolder.ApplicationData)
         let paketDepsFile,packageManagerTextLines =
             let rec findDepsFile dir =
@@ -4963,7 +4956,6 @@
 
         | Some paketExePath ->
 
-<<<<<<< HEAD
             let lines = [ yield "framework: net461"; yield "source https://www.nuget.org/api/v2"; yield! packageManagerTextLines ]
             let paketDepsFile = Path.Combine(tempDir, "paket.dependencies")
             let paketLockFile = Path.Combine(tempDir, "paket.lock")
@@ -4980,17 +4972,6 @@
                 File.WriteAllLines(paketDepsFile, lines)
                 printfn "running package resolution in '%s'..." tempDir
                 let startInfo = System.Diagnostics.ProcessStartInfo(FileName=paketExePath, WorkingDirectory=tempDir, Arguments="install --generate-load-scripts", UseShellExecute=false)
-=======
-            match packageManagerExecTable.TryGetValue((paketDepsFile.FullName, paketExePath)) with 
-            | (true, (t, loadScript)) when File.Exists paketDepsFile.FullName && File.Exists loadScript && (t = packageManagerTextLines) -> 
-                printfn "skipping running package resolution... already done that"
-                Some loadScript
-
-            | _ ->
-                File.WriteAllLines(paketDepsFile.FullName, packageManagerTextLines)
-                printfn "running package resolution in '%s'..." workingDir
-                let startInfo = System.Diagnostics.ProcessStartInfo(FileName=paketExePath, WorkingDirectory=workingDir, Arguments="install --generate-load-scripts", UseShellExecute=false)
->>>>>>> 7427624c
                 let p = System.Diagnostics.Process.Start(startInfo)
                 p.WaitForExit()
                 printfn "done running package resolution..."
@@ -4998,12 +4979,7 @@
                     errorR(Error(FSComp.SR.packageResolutionFailed(paketExePath, workingDir),m))
                     None
                 else
-<<<<<<< HEAD
                     printfn "package resolution completed at %A" System.DateTimeOffset.UtcNow
-=======
-                    let loadScript = Path.Combine(workingDir,".paket","load","main.group.fsx")
-                    packageManagerExecTable.[(paketDepsFile.FullName, paketExePath)] <- (packageManagerTextLines, loadScript)
->>>>>>> 7427624c
                     Some loadScript
 
 
