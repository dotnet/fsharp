// Copyright (c) Microsoft Corporation. All Rights Reserved. See License.txt in the project root for license information.

/// Coordinating compiler operations - configuration, loading initial context, reporting errors etc.
module internal FSharp.Compiler.CompileOps

open System
open System.Collections.Generic
open System.Diagnostics
open System.IO
open System.Text

open Internal.Utilities
open Internal.Utilities.Collections
open Internal.Utilities.Filename
open Internal.Utilities.Text

open FSharp.Compiler.AbstractIL
open FSharp.Compiler.AbstractIL.IL
open FSharp.Compiler.AbstractIL.ILBinaryReader
open FSharp.Compiler.AbstractIL.ILPdbWriter
open FSharp.Compiler.AbstractIL.Internal
open FSharp.Compiler.AbstractIL.Internal.Library
open FSharp.Compiler.AbstractIL.Extensions.ILX
open FSharp.Compiler.AbstractIL.Diagnostics

open FSharp.Compiler
open FSharp.Compiler.Ast
open FSharp.Compiler.AttributeChecking
open FSharp.Compiler.ConstraintSolver
open FSharp.Compiler.DiagnosticMessage
open FSharp.Compiler.ErrorLogger
open FSharp.Compiler.Features
open FSharp.Compiler.Import
open FSharp.Compiler.Infos
open FSharp.Compiler.Lexhelp
open FSharp.Compiler.Lib
open FSharp.Compiler.MethodCalls
open FSharp.Compiler.MethodOverrides
open FSharp.Compiler.NameResolution
open FSharp.Compiler.PrettyNaming
open FSharp.Compiler.Range
open FSharp.Compiler.ReferenceResolver
open FSharp.Compiler.SignatureConformance
open FSharp.Compiler.TastPickle
open FSharp.Compiler.TypeChecker
open FSharp.Compiler.Tast
open FSharp.Compiler.Tastops
open FSharp.Compiler.TcGlobals
open FSharp.Compiler.Text

open FSharp.Compiler.DotNetFrameworkDependencies

#if !NO_EXTENSIONTYPING
open FSharp.Compiler.ExtensionTyping
open Microsoft.FSharp.Core.CompilerServices
#endif

#if DEBUG
[<AutoOpen>]
module internal CompilerService =
    let showAssertForUnexpectedException = ref true
#endif // DEBUG

//----------------------------------------------------------------------------
// Some Globals
//--------------------------------------------------------------------------

let FSharpSigFileSuffixes = [".mli";".fsi"]
let mlCompatSuffixes = [".mli";".ml"]
let FSharpImplFileSuffixes = [".ml";".fs";".fsscript";".fsx"]
let resSuffixes = [".resx"]
let FSharpScriptFileSuffixes = [".fsscript";".fsx"]
let doNotRequireNamespaceOrModuleSuffixes = [".mli";".ml"] @ FSharpScriptFileSuffixes
let FSharpLightSyntaxFileSuffixes: string list = [ ".fs";".fsscript";".fsx";".fsi" ]

//----------------------------------------------------------------------------
// ERROR REPORTING
//--------------------------------------------------------------------------

exception HashIncludeNotAllowedInNonScript of range
exception HashReferenceNotAllowedInNonScript of range
exception HashDirectiveNotAllowedInNonScript of range
exception FileNameNotResolved of (*filename*) string * (*description of searched locations*) string * range
exception AssemblyNotResolved of (*originalName*) string * range
exception LoadedSourceNotFoundIgnoring of (*filename*) string * range
exception MSBuildReferenceResolutionWarning of (*MSBuild warning code*)string * (*Message*)string * range
exception MSBuildReferenceResolutionError of (*MSBuild warning code*)string * (*Message*)string * range
exception DeprecatedCommandLineOptionFull of string * range
exception DeprecatedCommandLineOptionForHtmlDoc of string * range
exception DeprecatedCommandLineOptionSuggestAlternative of string * string * range
exception DeprecatedCommandLineOptionNoDescription of string * range
exception InternalCommandLineOption of string * range
exception HashLoadedSourceHasIssues of (*warnings*) exn list * (*errors*) exn list * range
exception HashLoadedScriptConsideredSource of range


let GetRangeOfDiagnostic(err: PhasedDiagnostic) = 
  let rec RangeFromException = function
      | ErrorFromAddingConstraint(_, err2, _) -> RangeFromException err2 
#if !NO_EXTENSIONTYPING
      | ExtensionTyping.ProvidedTypeResolutionNoRange e -> RangeFromException e
      | ExtensionTyping.ProvidedTypeResolution(m, _)
#endif
      | ReservedKeyword(_, m)
      | IndentationProblem(_, m)
      | ErrorFromAddingTypeEquation(_, _, _, _, _, m) 
      | ErrorFromApplyingDefault(_, _, _, _, _, m) 
      | ErrorsFromAddingSubsumptionConstraint(_, _, _, _, _, _, m)
      | FunctionExpected(_, _, m)
      | BakedInMemberConstraintName(_, m)
      | StandardOperatorRedefinitionWarning(_, m)
      | BadEventTransformation m
      | ParameterlessStructCtor m
      | FieldNotMutable (_, _, m) 
      | Recursion (_, _, _, _, m) 
      | InvalidRuntimeCoercion(_, _, _, m) 
      | IndeterminateRuntimeCoercion(_, _, _, m)
      | IndeterminateStaticCoercion (_, _, _, m)
      | StaticCoercionShouldUseBox (_, _, _, m)
      | CoercionTargetSealed(_, _, m)
      | UpcastUnnecessary m
      | QuotationTranslator.IgnoringPartOfQuotedTermWarning (_, m) 
      
      | TypeTestUnnecessary m
      | RuntimeCoercionSourceSealed(_, _, m)
      | OverrideDoesntOverride(_, _, _, _, _, m)
      | UnionPatternsBindDifferentNames m 
      | UnionCaseWrongArguments (_, _, _, m) 
      | TypeIsImplicitlyAbstract m 
      | RequiredButNotSpecified (_, _, _, _, m) 
      | FunctionValueUnexpected (_, _, m)
      | UnitTypeExpected (_, _, m)
      | UnitTypeExpectedWithEquality (_, _, m)
      | UnitTypeExpectedWithPossiblePropertySetter (_, _, _, _, m)
      | UnitTypeExpectedWithPossibleAssignment (_, _, _, _, m)
      | UseOfAddressOfOperator m 
      | DeprecatedThreadStaticBindingWarning m 
      | NonUniqueInferredAbstractSlot (_, _, _, _, _, m) 
      | DefensiveCopyWarning (_, m)
      | LetRecCheckedAtRuntime m 
      | UpperCaseIdentifierInPattern m
      | NotUpperCaseConstructor m
      | RecursiveUseCheckedAtRuntime (_, _, m) 
      | LetRecEvaluatedOutOfOrder (_, _, _, m) 
      | Error (_, m)
      | ErrorWithSuggestions (_, m, _, _)
      | NumberedError (_, m)
      | SyntaxError (_, m) 
      | InternalError (_, m)
      | FullAbstraction(_, m)
      | InterfaceNotRevealed(_, _, m) 
      | WrappedError (_, m)
      | PatternMatchCompilation.MatchIncomplete (_, _, m)
      | PatternMatchCompilation.EnumMatchIncomplete (_, _, m)
      | PatternMatchCompilation.RuleNeverMatched m 
      | ValNotMutable(_, _, m)
      | ValNotLocal(_, _, m) 
      | MissingFields(_, m) 
      | OverrideInIntrinsicAugmentation m
      | IntfImplInIntrinsicAugmentation m 
      | OverrideInExtrinsicAugmentation m
      | IntfImplInExtrinsicAugmentation m 
      | ValueRestriction(_, _, _, _, m) 
      | LetRecUnsound (_, _, m) 
      | ObsoleteError (_, m) 
      | ObsoleteWarning (_, m) 
      | Experimental (_, m) 
      | PossibleUnverifiableCode m
      | UserCompilerMessage (_, _, m) 
      | Deprecated(_, m) 
      | LibraryUseOnly m 
      | FieldsFromDifferentTypes (_, _, _, m) 
      | IndeterminateType m
      | TyconBadArgs(_, _, _, m) -> 
          Some m

      | FieldNotContained(_, arf, _, _) -> Some arf.Range
      | ValueNotContained(_, _, aval, _, _) -> Some aval.Range
      | ConstrNotContained(_, aval, _, _) -> Some aval.Id.idRange
      | ExnconstrNotContained(_, aexnc, _, _) -> Some aexnc.Range

      | VarBoundTwice id 
      | UndefinedName(_, _, id, _) -> 
          Some id.idRange 

      | Duplicate(_, _, m) 
      | NameClash(_, _, _, m, _, _, _) 
      | UnresolvedOverloading(_, _, _, m) 
      | UnresolvedConversionOperator (_, _, _, m)
      | PossibleOverload(_, _, _, m) 
      | VirtualAugmentationOnNullValuedType m
      | NonVirtualAugmentationOnNullValuedType m
      | NonRigidTypar(_, _, _, _, _, m)
      | ConstraintSolverTupleDiffLengths(_, _, _, m, _) 
      | ConstraintSolverInfiniteTypes(_, _, _, _, m, _) 
      | ConstraintSolverMissingConstraint(_, _, _, m, _)
      | ConstraintSolverNullnessWarningEquivWithTypes(_, _, _, _, _, m, _)
      | ConstraintSolverNullnessWarningWithTypes(_, _, _, _, _, m, _)
      | ConstraintSolverNullnessWarningWithType(_, _, _, m, _)
      | ConstraintSolverNonNullnessWarningWithType(_, _, _, m, _)
      | ConstraintSolverTypesNotInEqualityRelation(_, _, _, m, _, _)
      | ConstraintSolverError(_, m, _) 
      | ConstraintSolverTypesNotInSubsumptionRelation(_, _, _, m, _) 
      | ConstraintSolverRelatedInformation(_, m, _) 
      | SelfRefObjCtor(_, m) -> 
          Some m

      | NotAFunction(_, _, mfun, _) -> 
          Some mfun
          
      | NotAFunctionButIndexer(_, _, _, mfun, _) -> 
          Some mfun

      | IllegalFileNameChar(_) -> Some rangeCmdArgs

      | UnresolvedReferenceError(_, m) 
      | UnresolvedPathReference(_, _, m) 
      | DeprecatedCommandLineOptionFull(_, m) 
      | DeprecatedCommandLineOptionForHtmlDoc(_, m) 
      | DeprecatedCommandLineOptionSuggestAlternative(_, _, m) 
      | DeprecatedCommandLineOptionNoDescription(_, m) 
      | InternalCommandLineOption(_, m)
      | HashIncludeNotAllowedInNonScript m
      | HashReferenceNotAllowedInNonScript m 
      | HashDirectiveNotAllowedInNonScript m  
      | FileNameNotResolved(_, _, m) 
      | LoadedSourceNotFoundIgnoring(_, m) 
      | MSBuildReferenceResolutionWarning(_, _, m) 
      | MSBuildReferenceResolutionError(_, _, m) 
      | AssemblyNotResolved(_, m) 
      | HashLoadedSourceHasIssues(_, _, m) 
      | HashLoadedScriptConsideredSource m -> 
          Some m
      // Strip TargetInvocationException wrappers
      | :? System.Reflection.TargetInvocationException as e -> 
          RangeFromException e.InnerException
#if !NO_EXTENSIONTYPING
      | :? TypeProviderError as e -> e.Range |> Some
#endif
      
      | _ -> None
  
  RangeFromException err.Exception

let GetDiagnosticNumber(err: PhasedDiagnostic) = 
   let rec GetFromException(e: exn) = 
      match e with
      (* DO NOT CHANGE THESE NUMBERS *)
      | ErrorFromAddingTypeEquation _ -> 1
      | FunctionExpected _ -> 2
      | NotAFunctionButIndexer _ -> 3217
      | NotAFunction _ -> 3
      | FieldNotMutable _ -> 5
      | Recursion _ -> 6
      | InvalidRuntimeCoercion _ -> 7
      | IndeterminateRuntimeCoercion _ -> 8
      | PossibleUnverifiableCode _ -> 9
      | SyntaxError _ -> 10
      // 11 cannot be reused
      // 12 cannot be reused
      | IndeterminateStaticCoercion _ -> 13
      | StaticCoercionShouldUseBox _ -> 14
      // 15 cannot be reused
      | RuntimeCoercionSourceSealed _ -> 16 
      | OverrideDoesntOverride _ -> 17
      | UnionPatternsBindDifferentNames _ -> 18
      | UnionCaseWrongArguments _ -> 19
      | UnitTypeExpected _ -> 20
      | UnitTypeExpectedWithEquality _ -> 20
      | UnitTypeExpectedWithPossiblePropertySetter _ -> 20
      | UnitTypeExpectedWithPossibleAssignment _ -> 20
      | RecursiveUseCheckedAtRuntime _ -> 21
      | LetRecEvaluatedOutOfOrder _ -> 22
      | NameClash _ -> 23
      // 24 cannot be reused
      | PatternMatchCompilation.MatchIncomplete _ -> 25
      | PatternMatchCompilation.RuleNeverMatched _ -> 26
      | ValNotMutable _ -> 27
      | ValNotLocal _ -> 28
      | MissingFields _ -> 29
      | ValueRestriction _ -> 30
      | LetRecUnsound _ -> 31
      | FieldsFromDifferentTypes _ -> 32
      | TyconBadArgs _ -> 33
      | ValueNotContained _ -> 34
      | Deprecated _ -> 35
      | ConstrNotContained _ -> 36
      | Duplicate _ -> 37
      | VarBoundTwice _ -> 38
      | UndefinedName _ -> 39
      | LetRecCheckedAtRuntime _ -> 40
      | UnresolvedOverloading _ -> 41
      | LibraryUseOnly _ -> 42
      | ErrorFromAddingConstraint _ -> 43
      | ObsoleteWarning _ -> 44
      | FullAbstraction _ -> 45
      | ReservedKeyword _ -> 46
      | SelfRefObjCtor _ -> 47
      | VirtualAugmentationOnNullValuedType _ -> 48
      | UpperCaseIdentifierInPattern _ -> 49
      | InterfaceNotRevealed _ -> 50
      | UseOfAddressOfOperator _ -> 51
      | DefensiveCopyWarning _ -> 52
      | NotUpperCaseConstructor _ -> 53
      | TypeIsImplicitlyAbstract _ -> 54
      // 55 cannot be reused
      | DeprecatedThreadStaticBindingWarning _ -> 56
      | Experimental _ -> 57
      | IndentationProblem _ -> 58
      | CoercionTargetSealed _ -> 59 
      | OverrideInIntrinsicAugmentation _ -> 60
      | NonVirtualAugmentationOnNullValuedType _ -> 61
      | UserCompilerMessage (_, n, _) -> n
      | ExnconstrNotContained _ -> 63
      | NonRigidTypar _ -> 64
      // 65 cannot be reused
      | UpcastUnnecessary _ -> 66
      | TypeTestUnnecessary _ -> 67
      | QuotationTranslator.IgnoringPartOfQuotedTermWarning _ -> 68
      | IntfImplInIntrinsicAugmentation _ -> 69
      | NonUniqueInferredAbstractSlot _ -> 70
      | ErrorFromApplyingDefault _ -> 71
      | IndeterminateType _ -> 72
      | InternalError _ -> 73
      | UnresolvedReferenceNoRange _
      | UnresolvedReferenceError _ 
      | UnresolvedPathReferenceNoRange _ 
      | UnresolvedPathReference _ -> 74
      | DeprecatedCommandLineOptionFull _
      | DeprecatedCommandLineOptionForHtmlDoc _
      | DeprecatedCommandLineOptionSuggestAlternative _
      | DeprecatedCommandLineOptionNoDescription _ 
      | InternalCommandLineOption _ -> 75
      | HashIncludeNotAllowedInNonScript _ 
      | HashReferenceNotAllowedInNonScript _ 
      | HashDirectiveNotAllowedInNonScript _ -> 76
      | BakedInMemberConstraintName _ -> 77
      | FileNameNotResolved _ -> 78  
      | LoadedSourceNotFoundIgnoring _ -> 79
      // 80 cannot be reused
      | ParameterlessStructCtor _ -> 81
      | MSBuildReferenceResolutionWarning _ -> 82
      | MSBuildReferenceResolutionError _ -> 83
      | AssemblyNotResolved _ -> 84
      | HashLoadedSourceHasIssues _ -> 85
      | StandardOperatorRedefinitionWarning _ -> 86
      | InvalidInternalsVisibleToAssemblyName _ -> 87
      // 88 cannot be reused
      | OverrideInExtrinsicAugmentation _ -> 89
      | IntfImplInExtrinsicAugmentation _ -> 90
      | BadEventTransformation _ -> 91
      | HashLoadedScriptConsideredSource _ -> 92
      | UnresolvedConversionOperator _ -> 93
      // avoid 94-100 for safety
      | ObsoleteError _ -> 101
#if !NO_EXTENSIONTYPING
      | ExtensionTyping.ProvidedTypeResolutionNoRange _
      | ExtensionTyping.ProvidedTypeResolution _ -> 103
#endif
      | PatternMatchCompilation.EnumMatchIncomplete _ -> 104
       (* DO NOT CHANGE THE NUMBERS *)

      // Strip TargetInvocationException wrappers
      | :? System.Reflection.TargetInvocationException as e -> 
          GetFromException e.InnerException
      
      | WrappedError(e, _) -> GetFromException e   

      | Error ((n, _), _) -> n
      | ErrorWithSuggestions ((n, _), _, _, _) -> n
      | Failure _ -> 192
      | NumberedError((n, _), _) -> n
      | IllegalFileNameChar(fileName, invalidChar) -> fst (FSComp.SR.buildUnexpectedFileNameCharacter(fileName, string invalidChar))
#if !NO_EXTENSIONTYPING
      | :? TypeProviderError as e -> e.Number
#endif
      | ErrorsFromAddingSubsumptionConstraint (_, _, _, _, _, ContextInfo.DowncastUsedInsteadOfUpcast _, _) -> fst (FSComp.SR.considerUpcast("", ""))
      | ConstraintSolverNullnessWarningEquivWithTypes _ -> 3261
      | ConstraintSolverNullnessWarningWithTypes _ -> 3262
      | ConstraintSolverNullnessWarningWithType _ -> 3263
      | ConstraintSolverNonNullnessWarningWithType _ -> 3264
      | _ -> 193
   GetFromException err.Exception
   
let GetWarningLevel err = 
  match err.Exception with 
  // Level 5 warnings
  | RecursiveUseCheckedAtRuntime _
  | LetRecEvaluatedOutOfOrder _
  | DefensiveCopyWarning _
  | FullAbstraction _ -> 5
  | NumberedError((n, _), _) 
  | ErrorWithSuggestions((n, _), _, _, _) 
  | Error((n, _), _) -> 
      // 1178, tcNoComparisonNeeded1, "The struct, record or union type '%s' is not structurally comparable because the type parameter %s does not satisfy the 'comparison' constraint..."
      // 1178, tcNoComparisonNeeded2, "The struct, record or union type '%s' is not structurally comparable because the type '%s' does not satisfy the 'comparison' constraint...."
      // 1178, tcNoEqualityNeeded1, "The struct, record or union type '%s' does not support structural equality because the type parameter %s does not satisfy the 'equality' constraint..."
      // 1178, tcNoEqualityNeeded2, "The struct, record or union type '%s' does not support structural equality because the type '%s' does not satisfy the 'equality' constraint...."
      if (n = 1178) then 5 else 2
  // Level 2 
  | _ -> 2

let warningOn err level specificWarnOn = 
    let n = GetDiagnosticNumber err
    List.contains n specificWarnOn ||
    // Some specific warnings are never on by default, i.e. unused variable warnings
    match n with 
    | 1182 -> false // chkUnusedValue - off by default
    | 3218 -> false // ArgumentsInSigAndImplMismatch - off by default
    | 3180 -> false // abImplicitHeapAllocation - off by default
    | _ -> level >= GetWarningLevel err 

let SplitRelatedDiagnostics(err: PhasedDiagnostic) = 
    let ToPhased e = {Exception=e; Phase = err.Phase}
    let rec SplitRelatedException = function
      | UnresolvedOverloading(a, overloads, b, c) -> 
           let related = overloads |> List.map ToPhased
           UnresolvedOverloading(a, [], b, c)|>ToPhased, related
      | ConstraintSolverRelatedInformation(fopt, m2, e) -> 
          let e, related = SplitRelatedException e
          ConstraintSolverRelatedInformation(fopt, m2, e.Exception)|>ToPhased, related
      | ErrorFromAddingTypeEquation(g, denv, t1, t2, e, m) ->
          let e, related = SplitRelatedException e
          ErrorFromAddingTypeEquation(g, denv, t1, t2, e.Exception, m)|>ToPhased, related
      | ErrorFromApplyingDefault(g, denv, tp, defaultType, e, m) ->  
          let e, related = SplitRelatedException e
          ErrorFromApplyingDefault(g, denv, tp, defaultType, e.Exception, m)|>ToPhased, related
      | ErrorsFromAddingSubsumptionConstraint(g, denv, t1, t2, e, contextInfo, m) ->  
          let e, related = SplitRelatedException e
          ErrorsFromAddingSubsumptionConstraint(g, denv, t1, t2, e.Exception, contextInfo, m)|>ToPhased, related
      | ErrorFromAddingConstraint(x, e, m) ->  
          let e, related = SplitRelatedException e
          ErrorFromAddingConstraint(x, e.Exception, m)|>ToPhased, related
      | WrappedError (e, m) -> 
          let e, related = SplitRelatedException e
          WrappedError(e.Exception, m)|>ToPhased, related
      // Strip TargetInvocationException wrappers
      | :? System.Reflection.TargetInvocationException as e -> 
          SplitRelatedException e.InnerException
      | e -> 
           ToPhased e, []
    SplitRelatedException err.Exception


let DeclareMessage = FSharp.Compiler.DiagnosticMessage.DeclareResourceString

do FSComp.SR.RunStartupValidation()
let SeeAlsoE() = DeclareResourceString("SeeAlso", "%s")
let ConstraintSolverTupleDiffLengthsE() = DeclareResourceString("ConstraintSolverTupleDiffLengths", "%d%d")
let ConstraintSolverInfiniteTypesE() = DeclareResourceString("ConstraintSolverInfiniteTypes", "%s%s")
let ConstraintSolverMissingConstraintE() = DeclareResourceString("ConstraintSolverMissingConstraint", "%s")
let ConstraintSolverTypesNotInEqualityRelation1E() = DeclareResourceString("ConstraintSolverTypesNotInEqualityRelation1", "%s%s")
let ConstraintSolverNullnessWarningEquivWithTypesE() = DeclareResourceString("ConstraintSolverNullnessWarningEquivWithTypes", "%s%s%s%s")
let ConstraintSolverNullnessWarningWithTypesE() = DeclareResourceString("ConstraintSolverNullnessWarningWithTypes", "%s%s%s%s")
let ConstraintSolverNullnessWarningWithTypeE() = DeclareResourceString("ConstraintSolverNullnessWarningWithType", "%s")
let ConstraintSolverNonNullnessWarningWithTypeE() = DeclareResourceString("ConstraintSolverNonNullnessWarningWithType", "%s")
let ConstraintSolverTypesNotInEqualityRelation2E() = DeclareResourceString("ConstraintSolverTypesNotInEqualityRelation2", "%s%s")
let ConstraintSolverTypesNotInSubsumptionRelationE() = DeclareResourceString("ConstraintSolverTypesNotInSubsumptionRelation", "%s%s%s")
let ErrorFromAddingTypeEquation1E() = DeclareResourceString("ErrorFromAddingTypeEquation1", "%s%s%s")
let ErrorFromAddingTypeEquation2E() = DeclareResourceString("ErrorFromAddingTypeEquation2", "%s%s%s")
let ErrorFromApplyingDefault1E() = DeclareResourceString("ErrorFromApplyingDefault1", "%s")
let ErrorFromApplyingDefault2E() = DeclareResourceString("ErrorFromApplyingDefault2", "")
let ErrorsFromAddingSubsumptionConstraintE() = DeclareResourceString("ErrorsFromAddingSubsumptionConstraint", "%s%s%s")
let UpperCaseIdentifierInPatternE() = DeclareResourceString("UpperCaseIdentifierInPattern", "")
let NotUpperCaseConstructorE() = DeclareResourceString("NotUpperCaseConstructor", "")
let PossibleOverloadE() = DeclareResourceString("PossibleOverload", "%s%s")
let FunctionExpectedE() = DeclareResourceString("FunctionExpected", "")
let BakedInMemberConstraintNameE() = DeclareResourceString("BakedInMemberConstraintName", "%s")
let BadEventTransformationE() = DeclareResourceString("BadEventTransformation", "")
let ParameterlessStructCtorE() = DeclareResourceString("ParameterlessStructCtor", "")
let InterfaceNotRevealedE() = DeclareResourceString("InterfaceNotRevealed", "%s")
let TyconBadArgsE() = DeclareResourceString("TyconBadArgs", "%s%d%d")
let IndeterminateTypeE() = DeclareResourceString("IndeterminateType", "")
let NameClash1E() = DeclareResourceString("NameClash1", "%s%s")
let NameClash2E() = DeclareResourceString("NameClash2", "%s%s%s%s%s")
let Duplicate1E() = DeclareResourceString("Duplicate1", "%s")
let Duplicate2E() = DeclareResourceString("Duplicate2", "%s%s")
let UndefinedName2E() = DeclareResourceString("UndefinedName2", "")
let FieldNotMutableE() = DeclareResourceString("FieldNotMutable", "")
let FieldsFromDifferentTypesE() = DeclareResourceString("FieldsFromDifferentTypes", "%s%s")
let VarBoundTwiceE() = DeclareResourceString("VarBoundTwice", "%s")
let RecursionE() = DeclareResourceString("Recursion", "%s%s%s%s")
let InvalidRuntimeCoercionE() = DeclareResourceString("InvalidRuntimeCoercion", "%s%s%s")
let IndeterminateRuntimeCoercionE() = DeclareResourceString("IndeterminateRuntimeCoercion", "%s%s")
let IndeterminateStaticCoercionE() = DeclareResourceString("IndeterminateStaticCoercion", "%s%s")
let StaticCoercionShouldUseBoxE() = DeclareResourceString("StaticCoercionShouldUseBox", "%s%s")
let TypeIsImplicitlyAbstractE() = DeclareResourceString("TypeIsImplicitlyAbstract", "")
let NonRigidTypar1E() = DeclareResourceString("NonRigidTypar1", "%s%s")
let NonRigidTypar2E() = DeclareResourceString("NonRigidTypar2", "%s%s")
let NonRigidTypar3E() = DeclareResourceString("NonRigidTypar3", "%s%s")
let OBlockEndSentenceE() = DeclareResourceString("BlockEndSentence", "")
let UnexpectedEndOfInputE() = DeclareResourceString("UnexpectedEndOfInput", "")
let UnexpectedE() = DeclareResourceString("Unexpected", "%s")
let NONTERM_interactionE() = DeclareResourceString("NONTERM.interaction", "")
let NONTERM_hashDirectiveE() = DeclareResourceString("NONTERM.hashDirective", "")
let NONTERM_fieldDeclE() = DeclareResourceString("NONTERM.fieldDecl", "")
let NONTERM_unionCaseReprE() = DeclareResourceString("NONTERM.unionCaseRepr", "")
let NONTERM_localBindingE() = DeclareResourceString("NONTERM.localBinding", "")
let NONTERM_hardwhiteLetBindingsE() = DeclareResourceString("NONTERM.hardwhiteLetBindings", "")
let NONTERM_classDefnMemberE() = DeclareResourceString("NONTERM.classDefnMember", "")
let NONTERM_defnBindingsE() = DeclareResourceString("NONTERM.defnBindings", "")
let NONTERM_classMemberSpfnE() = DeclareResourceString("NONTERM.classMemberSpfn", "")
let NONTERM_valSpfnE() = DeclareResourceString("NONTERM.valSpfn", "")
let NONTERM_tyconSpfnE() = DeclareResourceString("NONTERM.tyconSpfn", "")
let NONTERM_anonLambdaExprE() = DeclareResourceString("NONTERM.anonLambdaExpr", "")
let NONTERM_attrUnionCaseDeclE() = DeclareResourceString("NONTERM.attrUnionCaseDecl", "")
let NONTERM_cPrototypeE() = DeclareResourceString("NONTERM.cPrototype", "")
let NONTERM_objectImplementationMembersE() = DeclareResourceString("NONTERM.objectImplementationMembers", "")
let NONTERM_ifExprCasesE() = DeclareResourceString("NONTERM.ifExprCases", "")
let NONTERM_openDeclE() = DeclareResourceString("NONTERM.openDecl", "")
let NONTERM_fileModuleSpecE() = DeclareResourceString("NONTERM.fileModuleSpec", "")
let NONTERM_patternClausesE() = DeclareResourceString("NONTERM.patternClauses", "")
let NONTERM_beginEndExprE() = DeclareResourceString("NONTERM.beginEndExpr", "")
let NONTERM_recdExprE() = DeclareResourceString("NONTERM.recdExpr", "")
let NONTERM_tyconDefnE() = DeclareResourceString("NONTERM.tyconDefn", "")
let NONTERM_exconCoreE() = DeclareResourceString("NONTERM.exconCore", "")
let NONTERM_typeNameInfoE() = DeclareResourceString("NONTERM.typeNameInfo", "")
let NONTERM_attributeListE() = DeclareResourceString("NONTERM.attributeList", "")
let NONTERM_quoteExprE() = DeclareResourceString("NONTERM.quoteExpr", "")
let NONTERM_typeConstraintE() = DeclareResourceString("NONTERM.typeConstraint", "")
let NONTERM_Category_ImplementationFileE() = DeclareResourceString("NONTERM.Category.ImplementationFile", "")
let NONTERM_Category_DefinitionE() = DeclareResourceString("NONTERM.Category.Definition", "")
let NONTERM_Category_SignatureFileE() = DeclareResourceString("NONTERM.Category.SignatureFile", "")
let NONTERM_Category_PatternE() = DeclareResourceString("NONTERM.Category.Pattern", "")
let NONTERM_Category_ExprE() = DeclareResourceString("NONTERM.Category.Expr", "")
let NONTERM_Category_TypeE() = DeclareResourceString("NONTERM.Category.Type", "")
let NONTERM_typeArgsActualE() = DeclareResourceString("NONTERM.typeArgsActual", "")
let TokenName1E() = DeclareResourceString("TokenName1", "%s")
let TokenName1TokenName2E() = DeclareResourceString("TokenName1TokenName2", "%s%s")
let TokenName1TokenName2TokenName3E() = DeclareResourceString("TokenName1TokenName2TokenName3", "%s%s%s")
let RuntimeCoercionSourceSealed1E() = DeclareResourceString("RuntimeCoercionSourceSealed1", "%s")
let RuntimeCoercionSourceSealed2E() = DeclareResourceString("RuntimeCoercionSourceSealed2", "%s")
let CoercionTargetSealedE() = DeclareResourceString("CoercionTargetSealed", "%s")
let UpcastUnnecessaryE() = DeclareResourceString("UpcastUnnecessary", "")
let TypeTestUnnecessaryE() = DeclareResourceString("TypeTestUnnecessary", "")
let OverrideDoesntOverride1E() = DeclareResourceString("OverrideDoesntOverride1", "%s")
let OverrideDoesntOverride2E() = DeclareResourceString("OverrideDoesntOverride2", "%s")
let OverrideDoesntOverride3E() = DeclareResourceString("OverrideDoesntOverride3", "%s")
let OverrideDoesntOverride4E() = DeclareResourceString("OverrideDoesntOverride4", "%s")
let UnionCaseWrongArgumentsE() = DeclareResourceString("UnionCaseWrongArguments", "%d%d")
let UnionPatternsBindDifferentNamesE() = DeclareResourceString("UnionPatternsBindDifferentNames", "")
let RequiredButNotSpecifiedE() = DeclareResourceString("RequiredButNotSpecified", "%s%s%s")
let UseOfAddressOfOperatorE() = DeclareResourceString("UseOfAddressOfOperator", "")
let DefensiveCopyWarningE() = DeclareResourceString("DefensiveCopyWarning", "%s")
let DeprecatedThreadStaticBindingWarningE() = DeclareResourceString("DeprecatedThreadStaticBindingWarning", "")
let FunctionValueUnexpectedE() = DeclareResourceString("FunctionValueUnexpected", "%s")
let UnitTypeExpectedE() = DeclareResourceString("UnitTypeExpected", "%s")
let UnitTypeExpectedWithEqualityE() = DeclareResourceString("UnitTypeExpectedWithEquality", "%s")
let UnitTypeExpectedWithPossiblePropertySetterE() = DeclareResourceString("UnitTypeExpectedWithPossiblePropertySetter", "%s%s%s")
let UnitTypeExpectedWithPossibleAssignmentE() = DeclareResourceString("UnitTypeExpectedWithPossibleAssignment", "%s%s")
let UnitTypeExpectedWithPossibleAssignmentToMutableE() = DeclareResourceString("UnitTypeExpectedWithPossibleAssignmentToMutable", "%s%s")
let RecursiveUseCheckedAtRuntimeE() = DeclareResourceString("RecursiveUseCheckedAtRuntime", "")
let LetRecUnsound1E() = DeclareResourceString("LetRecUnsound1", "%s")
let LetRecUnsound2E() = DeclareResourceString("LetRecUnsound2", "%s%s")
let LetRecUnsoundInnerE() = DeclareResourceString("LetRecUnsoundInner", "%s")
let LetRecEvaluatedOutOfOrderE() = DeclareResourceString("LetRecEvaluatedOutOfOrder", "")
let LetRecCheckedAtRuntimeE() = DeclareResourceString("LetRecCheckedAtRuntime", "")
let SelfRefObjCtor1E() = DeclareResourceString("SelfRefObjCtor1", "")
let SelfRefObjCtor2E() = DeclareResourceString("SelfRefObjCtor2", "")
let VirtualAugmentationOnNullValuedTypeE() = DeclareResourceString("VirtualAugmentationOnNullValuedType", "")
let NonVirtualAugmentationOnNullValuedTypeE() = DeclareResourceString("NonVirtualAugmentationOnNullValuedType", "")
let NonUniqueInferredAbstractSlot1E() = DeclareResourceString("NonUniqueInferredAbstractSlot1", "%s")
let NonUniqueInferredAbstractSlot2E() = DeclareResourceString("NonUniqueInferredAbstractSlot2", "")
let NonUniqueInferredAbstractSlot3E() = DeclareResourceString("NonUniqueInferredAbstractSlot3", "%s%s")
let NonUniqueInferredAbstractSlot4E() = DeclareResourceString("NonUniqueInferredAbstractSlot4", "")
let Failure3E() = DeclareResourceString("Failure3", "%s")
let Failure4E() = DeclareResourceString("Failure4", "%s")
let FullAbstractionE() = DeclareResourceString("FullAbstraction", "%s")
let MatchIncomplete1E() = DeclareResourceString("MatchIncomplete1", "")
let MatchIncomplete2E() = DeclareResourceString("MatchIncomplete2", "%s")
let MatchIncomplete3E() = DeclareResourceString("MatchIncomplete3", "%s")
let MatchIncomplete4E() = DeclareResourceString("MatchIncomplete4", "")
let RuleNeverMatchedE() = DeclareResourceString("RuleNeverMatched", "")
let EnumMatchIncomplete1E() = DeclareResourceString("EnumMatchIncomplete1", "")
let ValNotMutableE() = DeclareResourceString("ValNotMutable", "%s")
let ValNotLocalE() = DeclareResourceString("ValNotLocal", "")
let Obsolete1E() = DeclareResourceString("Obsolete1", "")
let Obsolete2E() = DeclareResourceString("Obsolete2", "%s")
let ExperimentalE() = DeclareResourceString("Experimental", "%s")
let PossibleUnverifiableCodeE() = DeclareResourceString("PossibleUnverifiableCode", "")
let DeprecatedE() = DeclareResourceString("Deprecated", "%s")
let LibraryUseOnlyE() = DeclareResourceString("LibraryUseOnly", "")
let MissingFieldsE() = DeclareResourceString("MissingFields", "%s")
let ValueRestriction1E() = DeclareResourceString("ValueRestriction1", "%s%s%s")
let ValueRestriction2E() = DeclareResourceString("ValueRestriction2", "%s%s%s")
let ValueRestriction3E() = DeclareResourceString("ValueRestriction3", "%s")
let ValueRestriction4E() = DeclareResourceString("ValueRestriction4", "%s%s%s")
let ValueRestriction5E() = DeclareResourceString("ValueRestriction5", "%s%s%s")
let RecoverableParseErrorE() = DeclareResourceString("RecoverableParseError", "")
let ReservedKeywordE() = DeclareResourceString("ReservedKeyword", "%s")
let IndentationProblemE() = DeclareResourceString("IndentationProblem", "%s")
let OverrideInIntrinsicAugmentationE() = DeclareResourceString("OverrideInIntrinsicAugmentation", "")
let OverrideInExtrinsicAugmentationE() = DeclareResourceString("OverrideInExtrinsicAugmentation", "")
let IntfImplInIntrinsicAugmentationE() = DeclareResourceString("IntfImplInIntrinsicAugmentation", "")
let IntfImplInExtrinsicAugmentationE() = DeclareResourceString("IntfImplInExtrinsicAugmentation", "")
let UnresolvedReferenceNoRangeE() = DeclareResourceString("UnresolvedReferenceNoRange", "%s")
let UnresolvedPathReferenceNoRangeE() = DeclareResourceString("UnresolvedPathReferenceNoRange", "%s%s")
let HashIncludeNotAllowedInNonScriptE() = DeclareResourceString("HashIncludeNotAllowedInNonScript", "")
let HashReferenceNotAllowedInNonScriptE() = DeclareResourceString("HashReferenceNotAllowedInNonScript", "")
let HashDirectiveNotAllowedInNonScriptE() = DeclareResourceString("HashDirectiveNotAllowedInNonScript", "")
let FileNameNotResolvedE() = DeclareResourceString("FileNameNotResolved", "%s%s")
let AssemblyNotResolvedE() = DeclareResourceString("AssemblyNotResolved", "%s")
let HashLoadedSourceHasIssues1E() = DeclareResourceString("HashLoadedSourceHasIssues1", "")
let HashLoadedSourceHasIssues2E() = DeclareResourceString("HashLoadedSourceHasIssues2", "")
let HashLoadedScriptConsideredSourceE() = DeclareResourceString("HashLoadedScriptConsideredSource", "")  
let InvalidInternalsVisibleToAssemblyName1E() = DeclareResourceString("InvalidInternalsVisibleToAssemblyName1", "%s%s")
let InvalidInternalsVisibleToAssemblyName2E() = DeclareResourceString("InvalidInternalsVisibleToAssemblyName2", "%s")
let LoadedSourceNotFoundIgnoringE() = DeclareResourceString("LoadedSourceNotFoundIgnoring", "%s")
let MSBuildReferenceResolutionErrorE() = DeclareResourceString("MSBuildReferenceResolutionError", "%s%s")
let TargetInvocationExceptionWrapperE() = DeclareResourceString("TargetInvocationExceptionWrapper", "%s")

let getErrorString key = SR.GetString key

let (|InvalidArgument|_|) (exn: exn) = match exn with :? ArgumentException as e -> Some e.Message | _ -> None

let OutputPhasedErrorR (os: StringBuilder) (err: PhasedDiagnostic) (canSuggestNames: bool) =

    let suggestNames suggestionsF idText =
        if canSuggestNames then
            let buffer = ErrorResolutionHints.SuggestionBuffer idText
            if not buffer.Disabled then
              suggestionsF buffer.Add
              if not buffer.IsEmpty then
                  os.Append " " |> ignore
                  os.Append(FSComp.SR.undefinedNameSuggestionsIntro()) |> ignore
                  for value in buffer do
                      os.AppendLine() |> ignore
                      os.Append "   " |> ignore
                      os.Append(DecompileOpName value) |> ignore

    let rec OutputExceptionR (os: StringBuilder) error = 

      match error with
      | ConstraintSolverTupleDiffLengths(_, tl1, tl2, m, m2) -> 
          os.Append(ConstraintSolverTupleDiffLengthsE().Format tl1.Length tl2.Length) |> ignore
          if m.StartLine <> m2.StartLine then 
             os.Append(SeeAlsoE().Format (stringOfRange m)) |> ignore

      | ConstraintSolverInfiniteTypes(denv, contextInfo, t1, t2, m, m2) ->
          // REVIEW: consider if we need to show _cxs (the type parameter constraints)
          let t1, t2, _cxs = NicePrint.minimalStringsOfTwoTypes denv t1 t2
          os.Append(ConstraintSolverInfiniteTypesE().Format t1 t2) |> ignore

          match contextInfo with
          | ContextInfo.ReturnInComputationExpression ->
            os.Append(" " + FSComp.SR.returnUsedInsteadOfReturnBang()) |> ignore
          | ContextInfo.YieldInComputationExpression ->
            os.Append(" " + FSComp.SR.yieldUsedInsteadOfYieldBang()) |> ignore
          | _ -> ()

          if m.StartLine <> m2.StartLine then 
             os.Append(SeeAlsoE().Format (stringOfRange m)) |> ignore

      | ConstraintSolverMissingConstraint(denv, tpr, tpc, m, m2) -> 
          os.Append(ConstraintSolverMissingConstraintE().Format (NicePrint.stringOfTyparConstraint denv (tpr, tpc))) |> ignore
          if m.StartLine <> m2.StartLine then 
             os.Append(SeeAlsoE().Format (stringOfRange m)) |> ignore

      | ConstraintSolverNullnessWarningEquivWithTypes(denv, ty1, ty2, nullness1, nullness2, m, m2) ->
          
          let t1, t2, _cxs = NicePrint.minimalStringsOfTwoTypes denv ty1 ty2

          os.Append(ConstraintSolverNullnessWarningEquivWithTypesE().Format t1 t2 (nullness1.ToString()) (nullness2.ToString())) |> ignore

          if m.StartLine <> m2.StartLine then
             os.Append(SeeAlsoE().Format (stringOfRange m)) |> ignore

      | ConstraintSolverNullnessWarningWithTypes(denv, ty1, ty2, nullness1, nullness2, m, m2) ->
          
          let t1, t2, _cxs = NicePrint.minimalStringsOfTwoTypes denv ty1 ty2

          os.Append(ConstraintSolverNullnessWarningWithTypesE().Format t1 t2 (nullness1.ToString()) (nullness2.ToString())) |> ignore

          if m.StartLine <> m2.StartLine then
             os.Append(SeeAlsoE().Format (stringOfRange m)) |> ignore

      | ConstraintSolverNullnessWarningWithType(denv, ty, _nullness, m, m2) ->
          
          let t = NicePrint.minimalStringOfType denv ty
          os.Append(ConstraintSolverNullnessWarningWithTypeE().Format (t)) |> ignore

          if m.StartLine <> m2.StartLine then
             os.Append(SeeAlsoE().Format (stringOfRange m)) |> ignore

      | ConstraintSolverNonNullnessWarningWithType(denv, ty, _nullness, m, m2) ->
          
          let t = NicePrint.minimalStringOfType denv ty
          os.Append(ConstraintSolverNonNullnessWarningWithTypeE().Format (t)) |> ignore

          if m.StartLine <> m2.StartLine then
             os.Append(SeeAlsoE().Format (stringOfRange m)) |> ignore

      | ConstraintSolverTypesNotInEqualityRelation(denv, (TType_measure _ as t1), (TType_measure _ as t2), m, m2, _) -> 
          // REVIEW: consider if we need to show _cxs (the type parameter constraints)
          let t1, t2, _cxs = NicePrint.minimalStringsOfTwoTypes denv t1 t2
          
          os.Append(ConstraintSolverTypesNotInEqualityRelation1E().Format t1 t2)  |> ignore
          
          if m.StartLine <> m2.StartLine then
             os.Append(SeeAlsoE().Format (stringOfRange m)) |> ignore

      | ConstraintSolverTypesNotInEqualityRelation(denv, t1, t2, m, m2, contextInfo) -> 
          // REVIEW: consider if we need to show _cxs (the type parameter constraints)
          let t1, t2, _cxs = NicePrint.minimalStringsOfTwoTypes denv t1 t2
          
          match contextInfo with
          | ContextInfo.IfExpression range when Range.equals range m -> os.Append(FSComp.SR.ifExpression(t1, t2)) |> ignore
          | ContextInfo.CollectionElement (isArray, range) when Range.equals range m -> 
            if isArray then
                os.Append(FSComp.SR.arrayElementHasWrongType(t1, t2)) |> ignore
            else
                os.Append(FSComp.SR.listElementHasWrongType(t1, t2)) |> ignore
          | ContextInfo.OmittedElseBranch range when Range.equals range m -> os.Append(FSComp.SR.missingElseBranch(t2)) |> ignore
          | ContextInfo.ElseBranchResult range when Range.equals range m -> os.Append(FSComp.SR.elseBranchHasWrongType(t1, t2)) |> ignore
          | ContextInfo.FollowingPatternMatchClause range when Range.equals range m -> os.Append(FSComp.SR.followingPatternMatchClauseHasWrongType(t1, t2)) |> ignore
          | ContextInfo.PatternMatchGuard range when Range.equals range m -> os.Append(FSComp.SR.patternMatchGuardIsNotBool(t2)) |> ignore
          | _ -> os.Append(ConstraintSolverTypesNotInEqualityRelation2E().Format t1 t2) |> ignore
          if m.StartLine <> m2.StartLine then 
             os.Append(SeeAlsoE().Format (stringOfRange m)) |> ignore

      | ConstraintSolverTypesNotInSubsumptionRelation(denv, t1, t2, m, m2) -> 
          // REVIEW: consider if we need to show _cxs (the type parameter constraints)
          let t1, t2, cxs = NicePrint.minimalStringsOfTwoTypes denv t1 t2
          os.Append(ConstraintSolverTypesNotInSubsumptionRelationE().Format t2 t1 cxs) |> ignore
          if m.StartLine <> m2.StartLine then 
             os.Append(SeeAlsoE().Format (stringOfRange m2)) |> ignore

      | ConstraintSolverError(msg, m, m2) -> 
         os.Append msg |> ignore
         if m.StartLine <> m2.StartLine then 
            os.Append(SeeAlsoE().Format (stringOfRange m2)) |> ignore

      | ConstraintSolverRelatedInformation(fopt, _, e) -> 
          match e with 
          | ConstraintSolverError _ -> OutputExceptionR os e
          | _ -> ()
          fopt |> Option.iter (Printf.bprintf os " %s")

      | ErrorFromAddingTypeEquation(g, denv, t1, t2, ConstraintSolverTypesNotInEqualityRelation(_, t1', t2', m, _, contextInfo), _) 
         when typeEquiv g t1 t1'
              && typeEquiv g t2 t2' ->
          let t1, t2, tpcs = NicePrint.minimalStringsOfTwoTypes denv t1 t2
          match contextInfo with
          | ContextInfo.IfExpression range when Range.equals range m -> os.Append(FSComp.SR.ifExpression(t1, t2)) |> ignore
          | ContextInfo.CollectionElement (isArray, range) when Range.equals range m -> 
            if isArray then
                os.Append(FSComp.SR.arrayElementHasWrongType(t1, t2)) |> ignore
            else
                os.Append(FSComp.SR.listElementHasWrongType(t1, t2)) |> ignore
          | ContextInfo.OmittedElseBranch range when Range.equals range m -> os.Append(FSComp.SR.missingElseBranch(t2)) |> ignore
          | ContextInfo.ElseBranchResult range when Range.equals range m -> os.Append(FSComp.SR.elseBranchHasWrongType(t1, t2)) |> ignore
          | ContextInfo.FollowingPatternMatchClause range when Range.equals range m -> os.Append(FSComp.SR.followingPatternMatchClauseHasWrongType(t1, t2)) |> ignore
          | ContextInfo.PatternMatchGuard range when Range.equals range m -> os.Append(FSComp.SR.patternMatchGuardIsNotBool(t2)) |> ignore
          | ContextInfo.TupleInRecordFields ->
                os.Append(ErrorFromAddingTypeEquation1E().Format t2 t1 tpcs) |> ignore
                os.Append(System.Environment.NewLine + FSComp.SR.commaInsteadOfSemicolonInRecord()) |> ignore
          | _ when t2 = "bool" && t1.EndsWithOrdinal(" ref") ->
                os.Append(ErrorFromAddingTypeEquation1E().Format t2 t1 tpcs) |> ignore
                os.Append(System.Environment.NewLine + FSComp.SR.derefInsteadOfNot()) |> ignore
          | _ -> os.Append(ErrorFromAddingTypeEquation1E().Format t2 t1 tpcs) |> ignore

      | ErrorFromAddingTypeEquation(_, _, _, _, ((ConstraintSolverTypesNotInEqualityRelation (_, _, _, _, _, contextInfo) ) as e), _) when (match contextInfo with ContextInfo.NoContext -> false | _ -> true) ->  
          OutputExceptionR os e

      | ErrorFromAddingTypeEquation(_, _, _, _, ((ConstraintSolverTypesNotInSubsumptionRelation _ | ConstraintSolverError _ ) as e), _) ->  
          OutputExceptionR os e

      | ErrorFromAddingTypeEquation(g, denv, t1, t2, e, _) ->
          if not (typeEquiv g t1 t2) then
              let t1, t2, tpcs = NicePrint.minimalStringsOfTwoTypes denv t1 t2
              if t1<>t2 + tpcs then os.Append(ErrorFromAddingTypeEquation2E().Format t1 t2 tpcs) |> ignore

          OutputExceptionR os e

      | ErrorFromApplyingDefault(_, denv, _, defaultType, e, _) ->  
          let defaultType = NicePrint.minimalStringOfType denv defaultType
          os.Append(ErrorFromApplyingDefault1E().Format defaultType) |> ignore
          OutputExceptionR os e
          os.Append(ErrorFromApplyingDefault2E().Format) |> ignore

      | ErrorsFromAddingSubsumptionConstraint(g, denv, t1, t2, e, contextInfo, _) ->
          match contextInfo with
          | ContextInfo.DowncastUsedInsteadOfUpcast isOperator -> 
              let t1, t2, _ = NicePrint.minimalStringsOfTwoTypes denv t1 t2
              if isOperator then
                  os.Append(FSComp.SR.considerUpcastOperator(t1, t2) |> snd) |> ignore
              else
                  os.Append(FSComp.SR.considerUpcast(t1, t2) |> snd) |> ignore
          | _ ->
              if not (typeEquiv g t1 t2) then
                  let t1, t2, tpcs = NicePrint.minimalStringsOfTwoTypes denv t1 t2
                  if t1 <> (t2 + tpcs) then 
                      os.Append(ErrorsFromAddingSubsumptionConstraintE().Format t2 t1 tpcs) |> ignore
                  else
                      OutputExceptionR os e
              else
                  OutputExceptionR os e

      | UpperCaseIdentifierInPattern(_) -> 
          os.Append(UpperCaseIdentifierInPatternE().Format) |> ignore

      | NotUpperCaseConstructor(_) -> 
          os.Append(NotUpperCaseConstructorE().Format) |> ignore

      | ErrorFromAddingConstraint(_, e, _) ->  
          OutputExceptionR os e

#if !NO_EXTENSIONTYPING
      | ExtensionTyping.ProvidedTypeResolutionNoRange e

      | ExtensionTyping.ProvidedTypeResolution(_, e) -> 
          OutputExceptionR os e

      | :? TypeProviderError as e ->
          os.Append(e.ContextualErrorMessage) |> ignore
#endif

      | UnresolvedOverloading(_, _, mtext, _) -> 
          os.Append mtext |> ignore

      | UnresolvedConversionOperator(denv, fromTy, toTy, _) -> 
          let t1, t2, _tpcs = NicePrint.minimalStringsOfTwoTypes denv fromTy toTy
          os.Append(FSComp.SR.csTypeDoesNotSupportConversion(t1, t2)) |> ignore

      | PossibleOverload(_, minfo, originalError, _) -> 
          // print original error that describes reason why this overload was rejected
          let buf = new StringBuilder()
          OutputExceptionR buf originalError

          os.Append(PossibleOverloadE().Format minfo (buf.ToString())) |> ignore

      | FunctionExpected _ ->
          os.Append(FunctionExpectedE().Format) |> ignore

      | BakedInMemberConstraintName(nm, _) ->
          os.Append(BakedInMemberConstraintNameE().Format nm) |> ignore

      | StandardOperatorRedefinitionWarning(msg, _) -> 
          os.Append msg |> ignore

      | BadEventTransformation(_) ->
         os.Append(BadEventTransformationE().Format) |> ignore

      | ParameterlessStructCtor(_) ->
         os.Append(ParameterlessStructCtorE().Format) |> ignore

      | InterfaceNotRevealed(denv, ity, _) ->
          os.Append(InterfaceNotRevealedE().Format (NicePrint.minimalStringOfType denv ity)) |> ignore

      | NotAFunctionButIndexer(_, _, name, _, _) ->
          match name with
          | Some name -> os.Append(FSComp.SR.notAFunctionButMaybeIndexerWithName name) |> ignore
          | _ -> os.Append(FSComp.SR.notAFunctionButMaybeIndexer()) |> ignore

      | NotAFunction(_, _, _, marg) ->
          if marg.StartColumn = 0 then
              os.Append(FSComp.SR.notAFunctionButMaybeDeclaration()) |> ignore
          else
              os.Append(FSComp.SR.notAFunction()) |> ignore

      | TyconBadArgs(_, tcref, d, _) -> 
          let exp = tcref.TyparsNoRange.Length
          if exp = 0 then
              os.Append(FSComp.SR.buildUnexpectedTypeArgs(fullDisplayTextOfTyconRef tcref, d)) |> ignore
          else
              os.Append(TyconBadArgsE().Format (fullDisplayTextOfTyconRef tcref) exp d) |> ignore

      | IndeterminateType(_) -> 
          os.Append(IndeterminateTypeE().Format) |> ignore

      | NameClash(nm, k1, nm1, _, k2, nm2, _) -> 
          if nm = nm1 && nm1 = nm2 && k1 = k2 then 
              os.Append(NameClash1E().Format k1 nm1) |> ignore
          else
              os.Append(NameClash2E().Format k1 nm1 nm k2 nm2) |> ignore

      | Duplicate(k, s, _) -> 
          if k = "member" then 
              os.Append(Duplicate1E().Format (DecompileOpName s)) |> ignore
          else 
              os.Append(Duplicate2E().Format k (DecompileOpName s)) |> ignore

      | UndefinedName(_, k, id, suggestionsF) ->
          os.Append(k (DecompileOpName id.idText)) |> ignore
          suggestNames suggestionsF id.idText

      | InternalUndefinedItemRef(f, smr, ccuName, s) ->  
          let _, errs = f(smr, ccuName, s)
          os.Append errs |> ignore  

      | FieldNotMutable _ -> 
          os.Append(FieldNotMutableE().Format) |> ignore

      | FieldsFromDifferentTypes (_, fref1, fref2, _) -> 
          os.Append(FieldsFromDifferentTypesE().Format fref1.FieldName fref2.FieldName) |> ignore

      | VarBoundTwice id ->  
          os.Append(VarBoundTwiceE().Format (DecompileOpName id.idText)) |> ignore

      | Recursion (denv, id, ty1, ty2, _) -> 
          let t1, t2, tpcs = NicePrint.minimalStringsOfTwoTypes denv ty1 ty2
          os.Append(RecursionE().Format (DecompileOpName id.idText) t1 t2 tpcs) |> ignore

      | InvalidRuntimeCoercion(denv, ty1, ty2, _) -> 
          let t1, t2, tpcs = NicePrint.minimalStringsOfTwoTypes denv ty1 ty2
          os.Append(InvalidRuntimeCoercionE().Format t1 t2 tpcs) |> ignore

      | IndeterminateRuntimeCoercion(denv, ty1, ty2, _) -> 
          let t1, t2, _cxs = NicePrint.minimalStringsOfTwoTypes denv ty1 ty2
          os.Append(IndeterminateRuntimeCoercionE().Format t1 t2) |> ignore

      | IndeterminateStaticCoercion(denv, ty1, ty2, _) -> 
          // REVIEW: consider if we need to show _cxs (the type parameter constraints)
          let t1, t2, _cxs = NicePrint.minimalStringsOfTwoTypes denv ty1 ty2
          os.Append(IndeterminateStaticCoercionE().Format t1 t2) |> ignore

      | StaticCoercionShouldUseBox(denv, ty1, ty2, _) ->
          // REVIEW: consider if we need to show _cxs (the type parameter constraints)
          let t1, t2, _cxs = NicePrint.minimalStringsOfTwoTypes denv ty1 ty2
          os.Append(StaticCoercionShouldUseBoxE().Format t1 t2) |> ignore

      | TypeIsImplicitlyAbstract(_) -> 
          os.Append(TypeIsImplicitlyAbstractE().Format) |> ignore

      | NonRigidTypar(denv, tpnmOpt, typarRange, ty1, ty, _) -> 
          // REVIEW: consider if we need to show _cxs (the type parameter constraints)
          let (ty1, ty), _cxs = PrettyTypes.PrettifyTypePair denv.g (ty1, ty)
          match tpnmOpt with 
          | None -> 
              os.Append(NonRigidTypar1E().Format (stringOfRange typarRange) (NicePrint.stringOfTy denv ty)) |> ignore
          | Some tpnm -> 
              match ty1 with 
              | TType_measure _ -> 
                os.Append(NonRigidTypar2E().Format tpnm (NicePrint.stringOfTy denv ty)) |> ignore
              | _ -> 
                os.Append(NonRigidTypar3E().Format tpnm (NicePrint.stringOfTy denv ty)) |> ignore

      | SyntaxError (ctxt, _) -> 
          let ctxt = unbox<Parsing.ParseErrorContext<Parser.token>>(ctxt)
          
          let (|EndOfStructuredConstructToken|_|) token = 
              match token with
              | Parser.TOKEN_ODECLEND 
              | Parser.TOKEN_OBLOCKSEP 
              | Parser.TOKEN_OEND 
              | Parser.TOKEN_ORIGHT_BLOCK_END 
              | Parser.TOKEN_OBLOCKEND | Parser.TOKEN_OBLOCKEND_COMING_SOON | Parser.TOKEN_OBLOCKEND_IS_HERE -> Some()
              | _ -> None

          let tokenIdToText tid = 
              match tid with 
              | Parser.TOKEN_IDENT -> getErrorString("Parser.TOKEN.IDENT")
              | Parser.TOKEN_BIGNUM 
              | Parser.TOKEN_INT8  
              | Parser.TOKEN_UINT8 
              | Parser.TOKEN_INT16  
              | Parser.TOKEN_UINT16 
              | Parser.TOKEN_INT32 
              | Parser.TOKEN_UINT32 
              | Parser.TOKEN_INT64 
              | Parser.TOKEN_UINT64 
              | Parser.TOKEN_UNATIVEINT 
              | Parser.TOKEN_NATIVEINT -> getErrorString("Parser.TOKEN.INT")
              | Parser.TOKEN_IEEE32 
              | Parser.TOKEN_IEEE64 -> getErrorString("Parser.TOKEN.FLOAT")
              | Parser.TOKEN_DECIMAL -> getErrorString("Parser.TOKEN.DECIMAL")
              | Parser.TOKEN_CHAR -> getErrorString("Parser.TOKEN.CHAR")
                
              | Parser.TOKEN_BASE -> getErrorString("Parser.TOKEN.BASE")
              | Parser.TOKEN_LPAREN_STAR_RPAREN -> getErrorString("Parser.TOKEN.LPAREN.STAR.RPAREN")
              | Parser.TOKEN_DOLLAR -> getErrorString("Parser.TOKEN.DOLLAR")
              | Parser.TOKEN_INFIX_STAR_STAR_OP -> getErrorString("Parser.TOKEN.INFIX.STAR.STAR.OP")
              | Parser.TOKEN_INFIX_COMPARE_OP -> getErrorString("Parser.TOKEN.INFIX.COMPARE.OP")
              | Parser.TOKEN_COLON_GREATER -> getErrorString("Parser.TOKEN.COLON.GREATER")  
              | Parser.TOKEN_COLON_COLON ->getErrorString("Parser.TOKEN.COLON.COLON")
              | Parser.TOKEN_PERCENT_OP -> getErrorString("Parser.TOKEN.PERCENT.OP")
              | Parser.TOKEN_INFIX_AT_HAT_OP -> getErrorString("Parser.TOKEN.INFIX.AT.HAT.OP")
              | Parser.TOKEN_INFIX_BAR_OP -> getErrorString("Parser.TOKEN.INFIX.BAR.OP")
              | Parser.TOKEN_PLUS_MINUS_OP -> getErrorString("Parser.TOKEN.PLUS.MINUS.OP")
              | Parser.TOKEN_PREFIX_OP -> getErrorString("Parser.TOKEN.PREFIX.OP")
              | Parser.TOKEN_COLON_QMARK_GREATER -> getErrorString("Parser.TOKEN.COLON.QMARK.GREATER")
              | Parser.TOKEN_INFIX_STAR_DIV_MOD_OP -> getErrorString("Parser.TOKEN.INFIX.STAR.DIV.MOD.OP")
              | Parser.TOKEN_INFIX_AMP_OP -> getErrorString("Parser.TOKEN.INFIX.AMP.OP")
              | Parser.TOKEN_AMP -> getErrorString("Parser.TOKEN.AMP")
              | Parser.TOKEN_AMP_AMP -> getErrorString("Parser.TOKEN.AMP.AMP")
              | Parser.TOKEN_BAR_BAR -> getErrorString("Parser.TOKEN.BAR.BAR")
              | Parser.TOKEN_LESS -> getErrorString("Parser.TOKEN.LESS")
              | Parser.TOKEN_GREATER -> getErrorString("Parser.TOKEN.GREATER")
              | Parser.TOKEN_QMARK -> getErrorString("Parser.TOKEN.QMARK")
              | Parser.TOKEN_QMARK_QMARK -> getErrorString("Parser.TOKEN.QMARK.QMARK")
              | Parser.TOKEN_COLON_QMARK-> getErrorString("Parser.TOKEN.COLON.QMARK")
              | Parser.TOKEN_INT32_DOT_DOT -> getErrorString("Parser.TOKEN.INT32.DOT.DOT")
              | Parser.TOKEN_DOT_DOT -> getErrorString("Parser.TOKEN.DOT.DOT")
              | Parser.TOKEN_DOT_DOT_HAT -> getErrorString("Parser.TOKEN.DOT.DOT")
              | Parser.TOKEN_QUOTE -> getErrorString("Parser.TOKEN.QUOTE")
              | Parser.TOKEN_STAR -> getErrorString("Parser.TOKEN.STAR")
              | Parser.TOKEN_HIGH_PRECEDENCE_TYAPP -> getErrorString("Parser.TOKEN.HIGH.PRECEDENCE.TYAPP")
              | Parser.TOKEN_COLON -> getErrorString("Parser.TOKEN.COLON")
              | Parser.TOKEN_COLON_EQUALS -> getErrorString("Parser.TOKEN.COLON.EQUALS")
              | Parser.TOKEN_LARROW -> getErrorString("Parser.TOKEN.LARROW")
              | Parser.TOKEN_EQUALS -> getErrorString("Parser.TOKEN.EQUALS")
              | Parser.TOKEN_GREATER_BAR_RBRACK -> getErrorString("Parser.TOKEN.GREATER.BAR.RBRACK")
              | Parser.TOKEN_MINUS -> getErrorString("Parser.TOKEN.MINUS")
              | Parser.TOKEN_ADJACENT_PREFIX_OP -> getErrorString("Parser.TOKEN.ADJACENT.PREFIX.OP")
              | Parser.TOKEN_FUNKY_OPERATOR_NAME -> getErrorString("Parser.TOKEN.FUNKY.OPERATOR.NAME") 
              | Parser.TOKEN_COMMA-> getErrorString("Parser.TOKEN.COMMA")
              | Parser.TOKEN_DOT -> getErrorString("Parser.TOKEN.DOT")
              | Parser.TOKEN_BAR-> getErrorString("Parser.TOKEN.BAR")
              | Parser.TOKEN_HASH -> getErrorString("Parser.TOKEN.HASH")
              | Parser.TOKEN_UNDERSCORE -> getErrorString("Parser.TOKEN.UNDERSCORE")
              | Parser.TOKEN_SEMICOLON -> getErrorString("Parser.TOKEN.SEMICOLON")
              | Parser.TOKEN_SEMICOLON_SEMICOLON-> getErrorString("Parser.TOKEN.SEMICOLON.SEMICOLON")
              | Parser.TOKEN_LPAREN-> getErrorString("Parser.TOKEN.LPAREN")
              | Parser.TOKEN_RPAREN | Parser.TOKEN_RPAREN_COMING_SOON | Parser.TOKEN_RPAREN_IS_HERE -> getErrorString("Parser.TOKEN.RPAREN")
              | Parser.TOKEN_LQUOTE -> getErrorString("Parser.TOKEN.LQUOTE")
              | Parser.TOKEN_LBRACK -> getErrorString("Parser.TOKEN.LBRACK")
              | Parser.TOKEN_LBRACE_BAR -> getErrorString("Parser.TOKEN.LBRACE.BAR")
              | Parser.TOKEN_LBRACK_BAR -> getErrorString("Parser.TOKEN.LBRACK.BAR")
              | Parser.TOKEN_LBRACK_LESS -> getErrorString("Parser.TOKEN.LBRACK.LESS")
              | Parser.TOKEN_LBRACE -> getErrorString("Parser.TOKEN.LBRACE")
              | Parser.TOKEN_BAR_RBRACK -> getErrorString("Parser.TOKEN.BAR.RBRACK")
              | Parser.TOKEN_BAR_RBRACE -> getErrorString("Parser.TOKEN.BAR.RBRACE")
              | Parser.TOKEN_GREATER_RBRACK -> getErrorString("Parser.TOKEN.GREATER.RBRACK")
              | Parser.TOKEN_RQUOTE_DOT _ 
              | Parser.TOKEN_RQUOTE -> getErrorString("Parser.TOKEN.RQUOTE")
              | Parser.TOKEN_RBRACK -> getErrorString("Parser.TOKEN.RBRACK")
              | Parser.TOKEN_RBRACE | Parser.TOKEN_RBRACE_COMING_SOON | Parser.TOKEN_RBRACE_IS_HERE -> getErrorString("Parser.TOKEN.RBRACE")
              | Parser.TOKEN_PUBLIC -> getErrorString("Parser.TOKEN.PUBLIC")
              | Parser.TOKEN_PRIVATE -> getErrorString("Parser.TOKEN.PRIVATE")
              | Parser.TOKEN_INTERNAL -> getErrorString("Parser.TOKEN.INTERNAL")
              | Parser.TOKEN_CONSTRAINT -> getErrorString("Parser.TOKEN.CONSTRAINT")
              | Parser.TOKEN_INSTANCE -> getErrorString("Parser.TOKEN.INSTANCE")
              | Parser.TOKEN_DELEGATE -> getErrorString("Parser.TOKEN.DELEGATE")
              | Parser.TOKEN_INHERIT -> getErrorString("Parser.TOKEN.INHERIT")
              | Parser.TOKEN_CONSTRUCTOR-> getErrorString("Parser.TOKEN.CONSTRUCTOR")
              | Parser.TOKEN_DEFAULT -> getErrorString("Parser.TOKEN.DEFAULT")
              | Parser.TOKEN_OVERRIDE-> getErrorString("Parser.TOKEN.OVERRIDE")
              | Parser.TOKEN_ABSTRACT-> getErrorString("Parser.TOKEN.ABSTRACT")
              | Parser.TOKEN_CLASS-> getErrorString("Parser.TOKEN.CLASS")
              | Parser.TOKEN_MEMBER -> getErrorString("Parser.TOKEN.MEMBER")
              | Parser.TOKEN_STATIC -> getErrorString("Parser.TOKEN.STATIC")
              | Parser.TOKEN_NAMESPACE-> getErrorString("Parser.TOKEN.NAMESPACE")
              | Parser.TOKEN_OBLOCKBEGIN -> getErrorString("Parser.TOKEN.OBLOCKBEGIN") 
              | EndOfStructuredConstructToken -> getErrorString("Parser.TOKEN.OBLOCKEND") 
              | Parser.TOKEN_THEN  
              | Parser.TOKEN_OTHEN -> getErrorString("Parser.TOKEN.OTHEN")
              | Parser.TOKEN_ELSE
              | Parser.TOKEN_OELSE -> getErrorString("Parser.TOKEN.OELSE")
              | Parser.TOKEN_LET(_) 
              | Parser.TOKEN_OLET(_) -> getErrorString("Parser.TOKEN.OLET")
              | Parser.TOKEN_OBINDER 
              | Parser.TOKEN_BINDER -> getErrorString("Parser.TOKEN.BINDER")
              | Parser.TOKEN_ODO -> getErrorString("Parser.TOKEN.ODO")
              | Parser.TOKEN_OWITH -> getErrorString("Parser.TOKEN.OWITH")
              | Parser.TOKEN_OFUNCTION -> getErrorString("Parser.TOKEN.OFUNCTION")
              | Parser.TOKEN_OFUN -> getErrorString("Parser.TOKEN.OFUN")
              | Parser.TOKEN_ORESET -> getErrorString("Parser.TOKEN.ORESET")
              | Parser.TOKEN_ODUMMY -> getErrorString("Parser.TOKEN.ODUMMY")
              | Parser.TOKEN_DO_BANG 
              | Parser.TOKEN_ODO_BANG -> getErrorString("Parser.TOKEN.ODO.BANG")
              | Parser.TOKEN_YIELD -> getErrorString("Parser.TOKEN.YIELD")
              | Parser.TOKEN_YIELD_BANG -> getErrorString("Parser.TOKEN.YIELD.BANG")
              | Parser.TOKEN_OINTERFACE_MEMBER-> getErrorString("Parser.TOKEN.OINTERFACE.MEMBER")
              | Parser.TOKEN_ELIF -> getErrorString("Parser.TOKEN.ELIF")
              | Parser.TOKEN_RARROW -> getErrorString("Parser.TOKEN.RARROW")
              | Parser.TOKEN_SIG -> getErrorString("Parser.TOKEN.SIG")
              | Parser.TOKEN_STRUCT -> getErrorString("Parser.TOKEN.STRUCT")
              | Parser.TOKEN_UPCAST -> getErrorString("Parser.TOKEN.UPCAST")
              | Parser.TOKEN_DOWNCAST -> getErrorString("Parser.TOKEN.DOWNCAST")
              | Parser.TOKEN_NULL -> getErrorString("Parser.TOKEN.NULL")
              | Parser.TOKEN_RESERVED -> getErrorString("Parser.TOKEN.RESERVED")
              | Parser.TOKEN_MODULE | Parser.TOKEN_MODULE_COMING_SOON | Parser.TOKEN_MODULE_IS_HERE -> getErrorString("Parser.TOKEN.MODULE")
              | Parser.TOKEN_AND -> getErrorString("Parser.TOKEN.AND")
              | Parser.TOKEN_AS -> getErrorString("Parser.TOKEN.AS")
              | Parser.TOKEN_ASSERT -> getErrorString("Parser.TOKEN.ASSERT")
              | Parser.TOKEN_OASSERT -> getErrorString("Parser.TOKEN.ASSERT")
              | Parser.TOKEN_ASR-> getErrorString("Parser.TOKEN.ASR")
              | Parser.TOKEN_DOWNTO -> getErrorString("Parser.TOKEN.DOWNTO")
              | Parser.TOKEN_EXCEPTION -> getErrorString("Parser.TOKEN.EXCEPTION")
              | Parser.TOKEN_FALSE -> getErrorString("Parser.TOKEN.FALSE")
              | Parser.TOKEN_FOR -> getErrorString("Parser.TOKEN.FOR")
              | Parser.TOKEN_FUN -> getErrorString("Parser.TOKEN.FUN")
              | Parser.TOKEN_FUNCTION-> getErrorString("Parser.TOKEN.FUNCTION")
              | Parser.TOKEN_FINALLY -> getErrorString("Parser.TOKEN.FINALLY")
              | Parser.TOKEN_LAZY -> getErrorString("Parser.TOKEN.LAZY")
              | Parser.TOKEN_OLAZY -> getErrorString("Parser.TOKEN.LAZY")
              | Parser.TOKEN_MATCH -> getErrorString("Parser.TOKEN.MATCH")
              | Parser.TOKEN_MATCH_BANG -> getErrorString("Parser.TOKEN.MATCH.BANG")
              | Parser.TOKEN_MUTABLE -> getErrorString("Parser.TOKEN.MUTABLE")
              | Parser.TOKEN_NEW -> getErrorString("Parser.TOKEN.NEW")
              | Parser.TOKEN_OF -> getErrorString("Parser.TOKEN.OF")
              | Parser.TOKEN_OPEN -> getErrorString("Parser.TOKEN.OPEN")
              | Parser.TOKEN_OR -> getErrorString("Parser.TOKEN.OR")
              | Parser.TOKEN_VOID -> getErrorString("Parser.TOKEN.VOID")
              | Parser.TOKEN_EXTERN-> getErrorString("Parser.TOKEN.EXTERN")
              | Parser.TOKEN_INTERFACE -> getErrorString("Parser.TOKEN.INTERFACE")
              | Parser.TOKEN_REC -> getErrorString("Parser.TOKEN.REC")
              | Parser.TOKEN_TO -> getErrorString("Parser.TOKEN.TO")
              | Parser.TOKEN_TRUE -> getErrorString("Parser.TOKEN.TRUE")
              | Parser.TOKEN_TRY -> getErrorString("Parser.TOKEN.TRY")
              | Parser.TOKEN_TYPE | Parser.TOKEN_TYPE_COMING_SOON | Parser.TOKEN_TYPE_IS_HERE -> getErrorString("Parser.TOKEN.TYPE")
              | Parser.TOKEN_VAL -> getErrorString("Parser.TOKEN.VAL")
              | Parser.TOKEN_INLINE -> getErrorString("Parser.TOKEN.INLINE")
              | Parser.TOKEN_WHEN -> getErrorString("Parser.TOKEN.WHEN")
              | Parser.TOKEN_WHILE -> getErrorString("Parser.TOKEN.WHILE")
              | Parser.TOKEN_WITH-> getErrorString("Parser.TOKEN.WITH")
              | Parser.TOKEN_IF -> getErrorString("Parser.TOKEN.IF")
              | Parser.TOKEN_DO -> getErrorString("Parser.TOKEN.DO")
              | Parser.TOKEN_GLOBAL -> getErrorString("Parser.TOKEN.GLOBAL")
              | Parser.TOKEN_DONE -> getErrorString("Parser.TOKEN.DONE")
              | Parser.TOKEN_IN | Parser.TOKEN_JOIN_IN -> getErrorString("Parser.TOKEN.IN")
              | Parser.TOKEN_HIGH_PRECEDENCE_PAREN_APP-> getErrorString("Parser.TOKEN.HIGH.PRECEDENCE.PAREN.APP")
              | Parser.TOKEN_HIGH_PRECEDENCE_BRACK_APP-> getErrorString("Parser.TOKEN.HIGH.PRECEDENCE.BRACK.APP")
              | Parser.TOKEN_BEGIN -> getErrorString("Parser.TOKEN.BEGIN")
              | Parser.TOKEN_END -> getErrorString("Parser.TOKEN.END")
              | Parser.TOKEN_HASH_LIGHT
              | Parser.TOKEN_HASH_LINE 
              | Parser.TOKEN_HASH_IF 
              | Parser.TOKEN_HASH_ELSE 
              | Parser.TOKEN_HASH_ENDIF -> getErrorString("Parser.TOKEN.HASH.ENDIF")
              | Parser.TOKEN_INACTIVECODE -> getErrorString("Parser.TOKEN.INACTIVECODE")
              | Parser.TOKEN_LEX_FAILURE-> getErrorString("Parser.TOKEN.LEX.FAILURE")
              | Parser.TOKEN_WHITESPACE -> getErrorString("Parser.TOKEN.WHITESPACE")
              | Parser.TOKEN_COMMENT -> getErrorString("Parser.TOKEN.COMMENT")
              | Parser.TOKEN_LINE_COMMENT -> getErrorString("Parser.TOKEN.LINE.COMMENT")
              | Parser.TOKEN_STRING_TEXT -> getErrorString("Parser.TOKEN.STRING.TEXT")
              | Parser.TOKEN_BYTEARRAY -> getErrorString("Parser.TOKEN.BYTEARRAY")
              | Parser.TOKEN_STRING -> getErrorString("Parser.TOKEN.STRING")
              | Parser.TOKEN_KEYWORD_STRING -> getErrorString("Parser.TOKEN.KEYWORD_STRING")
              | Parser.TOKEN_EOF -> getErrorString("Parser.TOKEN.EOF")
              | Parser.TOKEN_CONST -> getErrorString("Parser.TOKEN.CONST")
              | Parser.TOKEN_FIXED -> getErrorString("Parser.TOKEN.FIXED")
              | unknown ->           
                  Debug.Assert(false, "unknown token tag")
                  let result = sprintf "%+A" unknown
                  Debug.Assert(false, result)
                  result

          match ctxt.CurrentToken with 
          | None -> os.Append(UnexpectedEndOfInputE().Format) |> ignore
          | Some token -> 
              match (token |> Parser.tagOfToken |> Parser.tokenTagToTokenId), token with 
              | EndOfStructuredConstructToken, _ -> os.Append(OBlockEndSentenceE().Format) |> ignore
              | Parser.TOKEN_LEX_FAILURE, Parser.LEX_FAILURE str -> Printf.bprintf os "%s" str (* Fix bug://2431 *)
              | token, _ -> os.Append(UnexpectedE().Format (token |> tokenIdToText)) |> ignore

              (* Search for a state producing a single recognized non-terminal in the states on the stack *)
              let foundInContext =
              
                  (* Merge a bunch of expression non terminals *)
                  let (|NONTERM_Category_Expr|_|) = function
                        | Parser.NONTERM_argExpr|Parser.NONTERM_minusExpr|Parser.NONTERM_parenExpr|Parser.NONTERM_atomicExpr
                        | Parser.NONTERM_appExpr|Parser.NONTERM_tupleExpr|Parser.NONTERM_declExpr|Parser.NONTERM_braceExpr|Parser.NONTERM_braceBarExpr
                        | Parser.NONTERM_typedSeqExprBlock
                        | Parser.NONTERM_interactiveExpr -> Some()
                        | _ -> None
                        
                  (* Merge a bunch of pattern non terminals *)
                  let (|NONTERM_Category_Pattern|_|) = function 
                        | Parser.NONTERM_constrPattern|Parser.NONTERM_parenPattern|Parser.NONTERM_atomicPattern -> Some() 
                        | _ -> None
                  
                  (* Merge a bunch of if/then/else non terminals *)
                  let (|NONTERM_Category_IfThenElse|_|) = function
                        | Parser.NONTERM_ifExprThen|Parser.NONTERM_ifExprElifs|Parser.NONTERM_ifExprCases -> Some()
                        | _ -> None
                        
                  (* Merge a bunch of non terminals *)
                  let (|NONTERM_Category_SignatureFile|_|) = function
                        | Parser.NONTERM_signatureFile|Parser.NONTERM_moduleSpfn|Parser.NONTERM_moduleSpfns -> Some()
                        | _ -> None
                  let (|NONTERM_Category_ImplementationFile|_|) = function
                        | Parser.NONTERM_implementationFile|Parser.NONTERM_fileNamespaceImpl|Parser.NONTERM_fileNamespaceImpls -> Some()
                        | _ -> None
                  let (|NONTERM_Category_Definition|_|) = function
                        | Parser.NONTERM_fileModuleImpl|Parser.NONTERM_moduleDefn|Parser.NONTERM_interactiveDefns
                        |Parser.NONTERM_moduleDefns|Parser.NONTERM_moduleDefnsOrExpr -> Some()
                        | _ -> None
                  
                  let (|NONTERM_Category_Type|_|) = function
                        | Parser.NONTERM_typ|Parser.NONTERM_tupleType -> Some()
                        | _ -> None

                  let (|NONTERM_Category_Interaction|_|) = function
                        | Parser.NONTERM_interactiveItemsTerminator|Parser.NONTERM_interaction|Parser.NONTERM__startinteraction -> Some()
                        | _ -> None
         
                  
                  // Canonicalize the categories and check for a unique category
                  ctxt.ReducibleProductions |> List.exists (fun prods -> 
                      match prods 
                            |> List.map Parser.prodIdxToNonTerminal 
                            |> List.map (function 
                                         | NONTERM_Category_Type -> Parser.NONTERM_typ
                                         | NONTERM_Category_Expr -> Parser.NONTERM_declExpr 
                                         | NONTERM_Category_Pattern -> Parser.NONTERM_atomicPattern 
                                         | NONTERM_Category_IfThenElse -> Parser.NONTERM_ifExprThen
                                         | NONTERM_Category_SignatureFile -> Parser.NONTERM_signatureFile
                                         | NONTERM_Category_ImplementationFile -> Parser.NONTERM_implementationFile
                                         | NONTERM_Category_Definition -> Parser.NONTERM_moduleDefn
                                         | NONTERM_Category_Interaction -> Parser.NONTERM_interaction
                                         | nt -> nt)
                            |> Set.ofList 
                            |> Set.toList with 
                      | [Parser.NONTERM_interaction] -> os.Append(NONTERM_interactionE().Format) |> ignore; true
                      | [Parser.NONTERM_hashDirective] -> os.Append(NONTERM_hashDirectiveE().Format) |> ignore; true
                      | [Parser.NONTERM_fieldDecl] -> os.Append(NONTERM_fieldDeclE().Format) |> ignore; true
                      | [Parser.NONTERM_unionCaseRepr] -> os.Append(NONTERM_unionCaseReprE().Format) |> ignore; true
                      | [Parser.NONTERM_localBinding] -> os.Append(NONTERM_localBindingE().Format) |> ignore; true
                      | [Parser.NONTERM_hardwhiteLetBindings] -> os.Append(NONTERM_hardwhiteLetBindingsE().Format) |> ignore; true
                      | [Parser.NONTERM_classDefnMember] -> os.Append(NONTERM_classDefnMemberE().Format) |> ignore; true
                      | [Parser.NONTERM_defnBindings] -> os.Append(NONTERM_defnBindingsE().Format) |> ignore; true
                      | [Parser.NONTERM_classMemberSpfn] -> os.Append(NONTERM_classMemberSpfnE().Format) |> ignore; true
                      | [Parser.NONTERM_valSpfn] -> os.Append(NONTERM_valSpfnE().Format) |> ignore; true
                      | [Parser.NONTERM_tyconSpfn] -> os.Append(NONTERM_tyconSpfnE().Format) |> ignore; true
                      | [Parser.NONTERM_anonLambdaExpr] -> os.Append(NONTERM_anonLambdaExprE().Format) |> ignore; true
                      | [Parser.NONTERM_attrUnionCaseDecl] -> os.Append(NONTERM_attrUnionCaseDeclE().Format) |> ignore; true
                      | [Parser.NONTERM_cPrototype] -> os.Append(NONTERM_cPrototypeE().Format) |> ignore; true
                      | [Parser.NONTERM_objExpr|Parser.NONTERM_objectImplementationMembers] -> os.Append(NONTERM_objectImplementationMembersE().Format) |> ignore; true
                      | [Parser.NONTERM_ifExprThen|Parser.NONTERM_ifExprElifs|Parser.NONTERM_ifExprCases] -> os.Append(NONTERM_ifExprCasesE().Format) |> ignore; true
                      | [Parser.NONTERM_openDecl] -> os.Append(NONTERM_openDeclE().Format) |> ignore; true
                      | [Parser.NONTERM_fileModuleSpec] -> os.Append(NONTERM_fileModuleSpecE().Format) |> ignore; true
                      | [Parser.NONTERM_patternClauses] -> os.Append(NONTERM_patternClausesE().Format) |> ignore; true
                      | [Parser.NONTERM_beginEndExpr] -> os.Append(NONTERM_beginEndExprE().Format) |> ignore; true
                      | [Parser.NONTERM_recdExpr] -> os.Append(NONTERM_recdExprE().Format) |> ignore; true
                      | [Parser.NONTERM_tyconDefn] -> os.Append(NONTERM_tyconDefnE().Format) |> ignore; true
                      | [Parser.NONTERM_exconCore] -> os.Append(NONTERM_exconCoreE().Format) |> ignore; true
                      | [Parser.NONTERM_typeNameInfo] -> os.Append(NONTERM_typeNameInfoE().Format) |> ignore; true
                      | [Parser.NONTERM_attributeList] -> os.Append(NONTERM_attributeListE().Format) |> ignore; true
                      | [Parser.NONTERM_quoteExpr] -> os.Append(NONTERM_quoteExprE().Format) |> ignore; true
                      | [Parser.NONTERM_typeConstraint] -> os.Append(NONTERM_typeConstraintE().Format) |> ignore; true
                      | [NONTERM_Category_ImplementationFile] -> os.Append(NONTERM_Category_ImplementationFileE().Format) |> ignore; true
                      | [NONTERM_Category_Definition] -> os.Append(NONTERM_Category_DefinitionE().Format) |> ignore; true
                      | [NONTERM_Category_SignatureFile] -> os.Append(NONTERM_Category_SignatureFileE().Format) |> ignore; true
                      | [NONTERM_Category_Pattern] -> os.Append(NONTERM_Category_PatternE().Format) |> ignore; true
                      | [NONTERM_Category_Expr] -> os.Append(NONTERM_Category_ExprE().Format) |> ignore; true
                      | [NONTERM_Category_Type] -> os.Append(NONTERM_Category_TypeE().Format) |> ignore; true
                      | [Parser.NONTERM_typeArgsActual] -> os.Append(NONTERM_typeArgsActualE().Format) |> ignore; true
                      | _ -> 
                          false)
                          
#if DEBUG
              if not foundInContext then
                  Printf.bprintf os ". (no 'in' context found: %+A)" (List.map (List.map Parser.prodIdxToNonTerminal) ctxt.ReducibleProductions)
#else
              foundInContext |> ignore // suppress unused variable warning in RELEASE
#endif
              let fix (s: string) = s.Replace(SR.GetString("FixKeyword"), "").Replace(SR.GetString("FixSymbol"), "").Replace(SR.GetString("FixReplace"), "")
              match (ctxt.ShiftTokens 
                           |> List.map Parser.tokenTagToTokenId 
                           |> List.filter (function Parser.TOKEN_error | Parser.TOKEN_EOF -> false | _ -> true) 
                           |> List.map tokenIdToText 
                           |> Set.ofList 
                           |> Set.toList) with 
              | [tokenName1] -> os.Append(TokenName1E().Format (fix tokenName1)) |> ignore
              | [tokenName1;tokenName2] -> os.Append(TokenName1TokenName2E().Format (fix tokenName1) (fix tokenName2)) |> ignore
              | [tokenName1;tokenName2;tokenName3] -> os.Append(TokenName1TokenName2TokenName3E().Format (fix tokenName1) (fix tokenName2) (fix tokenName3)) |> ignore
              | _ -> ()
        (*
              Printf.bprintf os ".\n\n    state = %A\n    token = %A\n    expect (shift) %A\n    expect (reduce) %A\n   prods=%A\n     non terminals: %A" 
                  ctxt.StateStack
                  ctxt.CurrentToken
                  (List.map Parser.tokenTagToTokenId ctxt.ShiftTokens)
                  (List.map Parser.tokenTagToTokenId ctxt.ReduceTokens)
                  ctxt.ReducibleProductions
                  (List.mapSquared Parser.prodIdxToNonTerminal ctxt.ReducibleProductions)
        *)

      | RuntimeCoercionSourceSealed(denv, ty, _) -> 
          // REVIEW: consider if we need to show _cxs (the type parameter constraints)
          let ty, _cxs = PrettyTypes.PrettifyType denv.g ty
          if isTyparTy denv.g ty 
          then os.Append(RuntimeCoercionSourceSealed1E().Format (NicePrint.stringOfTy denv ty)) |> ignore
          else os.Append(RuntimeCoercionSourceSealed2E().Format (NicePrint.stringOfTy denv ty)) |> ignore

      | CoercionTargetSealed(denv, ty, _) -> 
          // REVIEW: consider if we need to show _cxs (the type parameter constraints)
          let ty, _cxs= PrettyTypes.PrettifyType denv.g ty
          os.Append(CoercionTargetSealedE().Format (NicePrint.stringOfTy denv ty)) |> ignore

      | UpcastUnnecessary(_) -> 
          os.Append(UpcastUnnecessaryE().Format) |> ignore

      | TypeTestUnnecessary(_) -> 
          os.Append(TypeTestUnnecessaryE().Format) |> ignore

      | QuotationTranslator.IgnoringPartOfQuotedTermWarning (msg, _) -> 
          Printf.bprintf os "%s" msg

      | OverrideDoesntOverride(denv, impl, minfoVirtOpt, g, amap, m) ->
          let sig1 = DispatchSlotChecking.FormatOverride denv impl
          match minfoVirtOpt with 
          | None -> 
              os.Append(OverrideDoesntOverride1E().Format sig1) |> ignore
          | Some minfoVirt ->
              // https://github.com/Microsoft/visualfsharp/issues/35 
              // Improve error message when attempting to override generic return type with unit:
              // we need to check if unit was used as a type argument
              let rec hasUnitTType_app (types: TType list) =
                  match types with
                  | TType_app (maybeUnit, [], _) :: ts -> 
                      match maybeUnit.TypeAbbrev with
                      | Some ttype when Tastops.isUnitTy g ttype -> true
                      | _ -> hasUnitTType_app ts
                  | _ :: ts -> hasUnitTType_app ts
                  | [] -> false

              match minfoVirt.ApparentEnclosingType with
              | TType_app (t, types, _) when t.IsFSharpInterfaceTycon && hasUnitTType_app types ->
                  // match abstract member with 'unit' passed as generic argument
                  os.Append(OverrideDoesntOverride4E().Format sig1) |> ignore
              | _ -> 
                  os.Append(OverrideDoesntOverride2E().Format sig1) |> ignore
                  let sig2 = DispatchSlotChecking.FormatMethInfoSig g amap m denv minfoVirt
                  if sig1 <> sig2 then 
                      os.Append(OverrideDoesntOverride3E().Format sig2) |> ignore

      | UnionCaseWrongArguments (_, n1, n2, _) ->
          os.Append(UnionCaseWrongArgumentsE().Format n2 n1) |> ignore

      | UnionPatternsBindDifferentNames _ -> 
          os.Append(UnionPatternsBindDifferentNamesE().Format) |> ignore

      | ValueNotContained (denv, mref, implVal, sigVal, f) ->
          let text1, text2 = NicePrint.minimalStringsOfTwoValues denv implVal sigVal
          os.Append(f((fullDisplayTextOfModRef mref), text1, text2)) |> ignore

      | ConstrNotContained (denv, v1, v2, f) ->
          os.Append(f((NicePrint.stringOfUnionCase denv v1), (NicePrint.stringOfUnionCase denv v2))) |> ignore

      | ExnconstrNotContained (denv, v1, v2, f) ->
          os.Append(f((NicePrint.stringOfExnDef denv v1), (NicePrint.stringOfExnDef denv v2))) |> ignore

      | FieldNotContained (denv, v1, v2, f) ->
          os.Append(f((NicePrint.stringOfRecdField denv v1), (NicePrint.stringOfRecdField denv v2))) |> ignore

      | RequiredButNotSpecified (_, mref, k, name, _) ->
          let nsb = new System.Text.StringBuilder()
          name nsb;
          os.Append(RequiredButNotSpecifiedE().Format (fullDisplayTextOfModRef mref) k (nsb.ToString())) |> ignore

      | UseOfAddressOfOperator _ -> 
          os.Append(UseOfAddressOfOperatorE().Format) |> ignore

      | DefensiveCopyWarning(s, _) -> os.Append(DefensiveCopyWarningE().Format s) |> ignore

      | DeprecatedThreadStaticBindingWarning(_) -> 
          os.Append(DeprecatedThreadStaticBindingWarningE().Format) |> ignore

      | FunctionValueUnexpected (denv, ty, _) ->
          let ty, _cxs = PrettyTypes.PrettifyType denv.g ty
          let errorText = FunctionValueUnexpectedE().Format (NicePrint.stringOfTy denv ty)
          os.Append errorText |> ignore

      | UnitTypeExpected (denv, ty, _) ->
          let ty, _cxs = PrettyTypes.PrettifyType denv.g ty
          let warningText = UnitTypeExpectedE().Format (NicePrint.stringOfTy denv ty)
          os.Append warningText |> ignore

      | UnitTypeExpectedWithEquality (denv, ty, _) ->
          let ty, _cxs = PrettyTypes.PrettifyType denv.g ty
          let warningText = UnitTypeExpectedWithEqualityE().Format (NicePrint.stringOfTy denv ty)
          os.Append warningText |> ignore

      | UnitTypeExpectedWithPossiblePropertySetter (denv, ty, bindingName, propertyName, _) ->
          let ty, _cxs = PrettyTypes.PrettifyType denv.g ty
          let warningText = UnitTypeExpectedWithPossiblePropertySetterE().Format (NicePrint.stringOfTy denv ty) bindingName propertyName
          os.Append warningText |> ignore

      | UnitTypeExpectedWithPossibleAssignment (denv, ty, isAlreadyMutable, bindingName, _) ->
          let ty, _cxs = PrettyTypes.PrettifyType denv.g ty
          let warningText = 
            if isAlreadyMutable then
                UnitTypeExpectedWithPossibleAssignmentToMutableE().Format (NicePrint.stringOfTy denv ty) bindingName
            else
                UnitTypeExpectedWithPossibleAssignmentE().Format (NicePrint.stringOfTy denv ty) bindingName
          os.Append warningText |> ignore

      | RecursiveUseCheckedAtRuntime _ -> 
          os.Append(RecursiveUseCheckedAtRuntimeE().Format) |> ignore

      | LetRecUnsound (_, [v], _) ->  
          os.Append(LetRecUnsound1E().Format v.DisplayName) |> ignore

      | LetRecUnsound (_, path, _) -> 
          let bos = new System.Text.StringBuilder()
          (path.Tail @ [path.Head]) |> List.iter (fun (v: ValRef) -> bos.Append(LetRecUnsoundInnerE().Format v.DisplayName) |> ignore) 
          os.Append(LetRecUnsound2E().Format (List.head path).DisplayName (bos.ToString())) |> ignore

      | LetRecEvaluatedOutOfOrder (_, _, _, _) -> 
          os.Append(LetRecEvaluatedOutOfOrderE().Format) |> ignore

      | LetRecCheckedAtRuntime _ -> 
          os.Append(LetRecCheckedAtRuntimeE().Format) |> ignore

      | SelfRefObjCtor(false, _) -> 
          os.Append(SelfRefObjCtor1E().Format) |> ignore

      | SelfRefObjCtor(true, _) -> 
          os.Append(SelfRefObjCtor2E().Format) |> ignore

      | VirtualAugmentationOnNullValuedType(_) ->
          os.Append(VirtualAugmentationOnNullValuedTypeE().Format) |> ignore

      | NonVirtualAugmentationOnNullValuedType(_) ->
          os.Append(NonVirtualAugmentationOnNullValuedTypeE().Format) |> ignore

      | NonUniqueInferredAbstractSlot(_, denv, bindnm, bvirt1, bvirt2, _) ->
          os.Append(NonUniqueInferredAbstractSlot1E().Format bindnm) |> ignore
          let ty1 = bvirt1.ApparentEnclosingType
          let ty2 = bvirt2.ApparentEnclosingType
          // REVIEW: consider if we need to show _cxs (the type parameter constraints)
          let t1, t2, _cxs = NicePrint.minimalStringsOfTwoTypes denv ty1 ty2
          os.Append(NonUniqueInferredAbstractSlot2E().Format) |> ignore
          if t1 <> t2 then 
              os.Append(NonUniqueInferredAbstractSlot3E().Format t1 t2) |> ignore
          os.Append(NonUniqueInferredAbstractSlot4E().Format) |> ignore

      | Error ((_, s), _) -> os.Append s |> ignore

      | ErrorWithSuggestions ((_, s), _, idText, suggestionF) -> 
          os.Append(DecompileOpName s) |> ignore
          suggestNames suggestionF idText

      | NumberedError ((_, s), _) -> os.Append s |> ignore

      | InternalError (s, _) 

      | InvalidArgument s 

      | Failure s as exn ->
          ignore exn // use the argument, even in non DEBUG
          let f1 = SR.GetString("Failure1")
          let f2 = SR.GetString("Failure2") 
          match s with 
          | f when f = f1 -> os.Append(Failure3E().Format s) |> ignore
          | f when f = f2 -> os.Append(Failure3E().Format s) |> ignore
          | _ -> os.Append(Failure4E().Format s) |> ignore
#if DEBUG
          Printf.bprintf os "\nStack Trace\n%s\n" (exn.ToString())
          if !showAssertForUnexpectedException then 
              System.Diagnostics.Debug.Assert(false, sprintf "Unexpected exception seen in compiler: %s\n%s" s (exn.ToString()))
#endif

      | FullAbstraction(s, _) -> os.Append(FullAbstractionE().Format s) |> ignore

      | WrappedError (exn, _) -> OutputExceptionR os exn

      | PatternMatchCompilation.MatchIncomplete (isComp, cexOpt, _) -> 
          os.Append(MatchIncomplete1E().Format) |> ignore
          match cexOpt with 
          | None -> ()
          | Some (cex, false) -> os.Append(MatchIncomplete2E().Format cex) |> ignore
          | Some (cex, true) -> os.Append(MatchIncomplete3E().Format cex) |> ignore
          if isComp then 
              os.Append(MatchIncomplete4E().Format) |> ignore

      | PatternMatchCompilation.EnumMatchIncomplete (isComp, cexOpt, _) ->
          os.Append(EnumMatchIncomplete1E().Format) |> ignore
          match cexOpt with
          | None -> ()
          | Some (cex, false) -> os.Append(MatchIncomplete2E().Format cex) |> ignore
          | Some (cex, true) -> os.Append(MatchIncomplete3E().Format cex) |> ignore
          if isComp then
              os.Append(MatchIncomplete4E().Format) |> ignore

      | PatternMatchCompilation.RuleNeverMatched _ -> os.Append(RuleNeverMatchedE().Format) |> ignore

      | ValNotMutable(_, valRef, _) -> os.Append(ValNotMutableE().Format(valRef.DisplayName)) |> ignore

      | ValNotLocal _ -> os.Append(ValNotLocalE().Format) |> ignore

      | ObsoleteError (s, _) 

      | ObsoleteWarning (s, _) -> 
            os.Append(Obsolete1E().Format) |> ignore
            if s <> "" then os.Append(Obsolete2E().Format s) |> ignore

      | Experimental (s, _) -> os.Append(ExperimentalE().Format s) |> ignore

      | PossibleUnverifiableCode _ -> os.Append(PossibleUnverifiableCodeE().Format) |> ignore

      | UserCompilerMessage (msg, _, _) -> os.Append msg |> ignore

      | Deprecated(s, _) -> os.Append(DeprecatedE().Format s) |> ignore

      | LibraryUseOnly(_) -> os.Append(LibraryUseOnlyE().Format) |> ignore

      | MissingFields(sl, _) -> os.Append(MissingFieldsE().Format (String.concat "," sl + ".")) |> ignore

      | ValueRestriction(denv, hassig, v, _, _) -> 
          let denv = { denv with showImperativeTyparAnnotations=true }
          let tau = v.TauType
          if hassig then 
              if isFunTy denv.g tau && (arityOfVal v).HasNoArgs then 
                os.Append(ValueRestriction1E().Format
                  v.DisplayName 
                  (NicePrint.stringOfQualifiedValOrMember denv v)
                  v.DisplayName) |> ignore
              else
                os.Append(ValueRestriction2E().Format
                  v.DisplayName 
                  (NicePrint.stringOfQualifiedValOrMember denv v)
                  v.DisplayName) |> ignore
          else
              match v.MemberInfo with 
              | Some membInfo when 
                  begin match membInfo.MemberFlags.MemberKind with 
                  | MemberKind.PropertyGet 
                  | MemberKind.PropertySet 
                  | MemberKind.Constructor -> true (* can't infer extra polymorphism *)
                  | _ -> false (* can infer extra polymorphism *)
                  end -> 
                      os.Append(ValueRestriction3E().Format (NicePrint.stringOfQualifiedValOrMember denv v)) |> ignore
              | _ -> 
                if isFunTy denv.g tau && (arityOfVal v).HasNoArgs then 
                    os.Append(ValueRestriction4E().Format
                      v.DisplayName
                      (NicePrint.stringOfQualifiedValOrMember denv v)
                      v.DisplayName) |> ignore
                else
                    os.Append(ValueRestriction5E().Format
                      v.DisplayName
                      (NicePrint.stringOfQualifiedValOrMember denv v)
                      v.DisplayName) |> ignore
                

      | Parsing.RecoverableParseError -> os.Append(RecoverableParseErrorE().Format) |> ignore

      | ReservedKeyword (s, _) -> os.Append(ReservedKeywordE().Format s) |> ignore

      | IndentationProblem (s, _) -> os.Append(IndentationProblemE().Format s) |> ignore

      | OverrideInIntrinsicAugmentation(_) -> os.Append(OverrideInIntrinsicAugmentationE().Format) |> ignore

      | OverrideInExtrinsicAugmentation(_) -> os.Append(OverrideInExtrinsicAugmentationE().Format) |> ignore

      | IntfImplInIntrinsicAugmentation(_) -> os.Append(IntfImplInIntrinsicAugmentationE().Format) |> ignore

      | IntfImplInExtrinsicAugmentation(_) -> os.Append(IntfImplInExtrinsicAugmentationE().Format) |> ignore

      | UnresolvedReferenceError(assemblyName, _)

      | UnresolvedReferenceNoRange assemblyName ->
          os.Append(UnresolvedReferenceNoRangeE().Format assemblyName) |> ignore

      | UnresolvedPathReference(assemblyName, pathname, _) 

      | UnresolvedPathReferenceNoRange(assemblyName, pathname) ->
          os.Append(UnresolvedPathReferenceNoRangeE().Format pathname assemblyName) |> ignore

      | DeprecatedCommandLineOptionFull(fullText, _) ->
          os.Append fullText |> ignore

      | DeprecatedCommandLineOptionForHtmlDoc(optionName, _) ->
          os.Append(FSComp.SR.optsDCLOHtmlDoc optionName) |> ignore

      | DeprecatedCommandLineOptionSuggestAlternative(optionName, altOption, _) ->
          os.Append(FSComp.SR.optsDCLODeprecatedSuggestAlternative(optionName, altOption)) |> ignore

      | InternalCommandLineOption(optionName, _) ->
          os.Append(FSComp.SR.optsInternalNoDescription optionName) |> ignore

      | DeprecatedCommandLineOptionNoDescription(optionName, _) ->
          os.Append(FSComp.SR.optsDCLONoDescription optionName) |> ignore

      | HashIncludeNotAllowedInNonScript(_) ->
          os.Append(HashIncludeNotAllowedInNonScriptE().Format) |> ignore

      | HashReferenceNotAllowedInNonScript(_) ->
          os.Append(HashReferenceNotAllowedInNonScriptE().Format) |> ignore

      | HashDirectiveNotAllowedInNonScript(_) ->
          os.Append(HashDirectiveNotAllowedInNonScriptE().Format) |> ignore

      | FileNameNotResolved(filename, locations, _) -> 
          os.Append(FileNameNotResolvedE().Format filename locations) |> ignore

      | AssemblyNotResolved(originalName, _) ->
          os.Append(AssemblyNotResolvedE().Format originalName) |> ignore

      | IllegalFileNameChar(fileName, invalidChar) ->
          os.Append(FSComp.SR.buildUnexpectedFileNameCharacter(fileName, string invalidChar)|>snd) |> ignore

      | HashLoadedSourceHasIssues(warnings, errors, _) -> 
        let Emit(l: exn list) =
            OutputExceptionR os (List.head l)
        if errors=[] then 
            os.Append(HashLoadedSourceHasIssues1E().Format) |> ignore
            Emit warnings
        else
            os.Append(HashLoadedSourceHasIssues2E().Format) |> ignore
            Emit errors

      | HashLoadedScriptConsideredSource(_) ->
          os.Append(HashLoadedScriptConsideredSourceE().Format) |> ignore

      | InvalidInternalsVisibleToAssemblyName(badName, fileNameOption) ->      
          match fileNameOption with      
          | Some file -> os.Append(InvalidInternalsVisibleToAssemblyName1E().Format badName file) |> ignore
          | None -> os.Append(InvalidInternalsVisibleToAssemblyName2E().Format badName) |> ignore

      | LoadedSourceNotFoundIgnoring(filename, _) ->
          os.Append(LoadedSourceNotFoundIgnoringE().Format filename) |> ignore

      | MSBuildReferenceResolutionWarning(code, message, _) 

      | MSBuildReferenceResolutionError(code, message, _) -> 
          os.Append(MSBuildReferenceResolutionErrorE().Format message code) |> ignore

      // Strip TargetInvocationException wrappers
      | :? System.Reflection.TargetInvocationException as e -> 
          OutputExceptionR os e.InnerException

      | :? FileNotFoundException as e -> Printf.bprintf os "%s" e.Message

      | :? DirectoryNotFoundException as e -> Printf.bprintf os "%s" e.Message

      | :? System.ArgumentException as e -> Printf.bprintf os "%s" e.Message

      | :? System.NotSupportedException as e -> Printf.bprintf os "%s" e.Message

      | :? IOException as e -> Printf.bprintf os "%s" e.Message

      | :? System.UnauthorizedAccessException as e -> Printf.bprintf os "%s" e.Message

      | e -> 
          os.Append(TargetInvocationExceptionWrapperE().Format e.Message) |> ignore
#if DEBUG
          Printf.bprintf os "\nStack Trace\n%s\n" (e.ToString())
          if !showAssertForUnexpectedException then 
              System.Diagnostics.Debug.Assert(false, sprintf "Unknown exception seen in compiler: %s" (e.ToString()))
#endif

    OutputExceptionR os err.Exception


// remove any newlines and tabs
let OutputPhasedDiagnostic (os: System.Text.StringBuilder) (err: PhasedDiagnostic) (flattenErrors: bool) (canSuggestNames: bool) =
    let buf = new System.Text.StringBuilder()

    OutputPhasedErrorR buf err canSuggestNames
    let s = if flattenErrors then ErrorLogger.NormalizeErrorString (buf.ToString()) else buf.ToString()
    
    os.Append s |> ignore

let SanitizeFileName fileName implicitIncludeDir =
    // The assert below is almost ok, but it fires in two cases:
    //  - fsi.exe sometimes passes "stdin" as a dummy filename
    //  - if you have a #line directive, e.g. 
    //        # 1000 "Line01.fs"
    //    then it also asserts. But these are edge cases that can be fixed later, e.g. in bug 4651.
    //System.Diagnostics.Debug.Assert(FileSystem.IsPathRootedShim fileName, sprintf "filename should be absolute: '%s'" fileName)
    try
        let fullPath = FileSystem.GetFullPathShim fileName
        let currentDir = implicitIncludeDir
        
        // if the file name is not rooted in the current directory, return the full path
        if not(fullPath.StartsWithOrdinal currentDir) then
            fullPath
        // if the file name is rooted in the current directory, return the relative path
        else
            fullPath.Replace(currentDir+"\\", "")
    with _ ->
        fileName

[<RequireQualifiedAccess>]
type DiagnosticLocation =
    { Range: range
      File: string
      TextRepresentation: string
      IsEmpty: bool }

[<RequireQualifiedAccess>]
type DiagnosticCanonicalInformation = 
    { ErrorNumber: int
      Subcategory: string
      TextRepresentation: string }

[<RequireQualifiedAccess>]
type DiagnosticDetailedInfo = 
    { Location: DiagnosticLocation option
      Canonical: DiagnosticCanonicalInformation
      Message: string }

[<RequireQualifiedAccess>]
type Diagnostic = 
    | Short of bool * string
    | Long of bool * DiagnosticDetailedInfo

/// returns sequence that contains Diagnostic for the given error + Diagnostic for all related errors
let CollectDiagnostic (implicitIncludeDir, showFullPaths, flattenErrors, errorStyle, isError, err: PhasedDiagnostic, canSuggestNames: bool) =
    let outputWhere (showFullPaths, errorStyle) m: DiagnosticLocation =
        if Range.equals m rangeStartup || Range.equals m rangeCmdArgs then
            { Range = m; TextRepresentation = ""; IsEmpty = true; File = "" }
        else
            let file = m.FileName
            let file = if showFullPaths then 
                            Filename.fullpath implicitIncludeDir file
                       else 
                            SanitizeFileName file implicitIncludeDir
            let text, m, file = 
                match errorStyle with
                  | ErrorStyle.EmacsErrors -> 
                    let file = file.Replace("\\", "/")
                    (sprintf "File \"%s\", line %d, characters %d-%d: " file m.StartLine m.StartColumn m.EndColumn), m, file

                  // We're adjusting the columns here to be 1-based - both for parity with C# and for MSBuild, which assumes 1-based columns for error output
                  | ErrorStyle.DefaultErrors -> 
                    let file = file.Replace('/', System.IO.Path.DirectorySeparatorChar)
                    let m = mkRange m.FileName (mkPos m.StartLine (m.StartColumn + 1)) m.End
                    (sprintf "%s(%d,%d): " file m.StartLine m.StartColumn), m, file

                  // We may also want to change TestErrors to be 1-based
                  | ErrorStyle.TestErrors -> 
                    let file = file.Replace("/", "\\")
                    let m = mkRange m.FileName (mkPos m.StartLine (m.StartColumn + 1)) (mkPos m.EndLine (m.EndColumn + 1) )
                    sprintf "%s(%d,%d-%d,%d): " file m.StartLine m.StartColumn m.EndLine m.EndColumn, m, file

                  | ErrorStyle.GccErrors -> 
                    let file = file.Replace('/', System.IO.Path.DirectorySeparatorChar)
                    let m = mkRange m.FileName (mkPos m.StartLine (m.StartColumn + 1)) (mkPos m.EndLine (m.EndColumn + 1) )
                    sprintf "%s:%d:%d: " file m.StartLine m.StartColumn, m, file

                  // Here, we want the complete range information so Project Systems can generate proper squiggles
                  | ErrorStyle.VSErrors -> 
                        // Show prefix only for real files. Otherwise, we just want a truncated error like:
                        //      parse error FS0031: blah blah
                        if not (Range.equals m range0) && not (Range.equals m rangeStartup) && not (Range.equals m rangeCmdArgs) then
                            let file = file.Replace("/", "\\")
                            let m = mkRange m.FileName (mkPos m.StartLine (m.StartColumn + 1)) (mkPos m.EndLine (m.EndColumn + 1) )
                            sprintf "%s(%d,%d,%d,%d): " file m.StartLine m.StartColumn m.EndLine m.EndColumn, m, file
                        else
                            "", m, file
            { Range = m; TextRepresentation = text; IsEmpty = false; File = file }

    match err.Exception with 
    | ReportedError _ -> 
        assert ("" = "Unexpected ReportedError") //  this should never happen 
        Seq.empty
    | StopProcessing -> 
        assert ("" = "Unexpected StopProcessing") // this should never happen 
        Seq.empty
    | _ -> 
        let errors = ResizeArray()
        let report err =
            let OutputWhere err = 
                match GetRangeOfDiagnostic err with 
                | Some m -> Some(outputWhere (showFullPaths, errorStyle) m)
                | None -> None

            let OutputCanonicalInformation(subcategory, errorNumber) : DiagnosticCanonicalInformation = 
                let text = 
                    match errorStyle with
                    // Show the subcategory for --vserrors so that we can fish it out in Visual Studio and use it to determine error stickiness.
                    | ErrorStyle.VSErrors -> sprintf "%s %s FS%04d: " subcategory (if isError then "error" else "warning") errorNumber
                    | _ -> sprintf "%s FS%04d: " (if isError then "error" else "warning") errorNumber
                { ErrorNumber = errorNumber; Subcategory = subcategory; TextRepresentation = text}
        
            let mainError, relatedErrors = SplitRelatedDiagnostics err
            let where = OutputWhere mainError
            let canonical = OutputCanonicalInformation(err.Subcategory(), GetDiagnosticNumber mainError)
            let message = 
                let os = System.Text.StringBuilder()
                OutputPhasedDiagnostic os mainError flattenErrors canSuggestNames
                os.ToString()
            
            let entry: DiagnosticDetailedInfo = { Location = where; Canonical = canonical; Message = message }
            
            errors.Add ( Diagnostic.Long(isError, entry ) )

            let OutputRelatedError(err: PhasedDiagnostic) =
                match errorStyle with
                // Give a canonical string when --vserror.
                | ErrorStyle.VSErrors -> 
                    let relWhere = OutputWhere mainError // mainError?
                    let relCanonical = OutputCanonicalInformation(err.Subcategory(), GetDiagnosticNumber mainError) // Use main error for code
                    let relMessage = 
                        let os = System.Text.StringBuilder()
                        OutputPhasedDiagnostic os err flattenErrors canSuggestNames
                        os.ToString()

                    let entry: DiagnosticDetailedInfo = { Location = relWhere; Canonical = relCanonical; Message = relMessage}
                    errors.Add( Diagnostic.Long (isError, entry) )

                | _ -> 
                    let os = System.Text.StringBuilder()
                    OutputPhasedDiagnostic os err flattenErrors canSuggestNames
                    errors.Add( Diagnostic.Short(isError, os.ToString()) )

            relatedErrors |> List.iter OutputRelatedError

        match err with
#if !NO_EXTENSIONTYPING
        | {Exception = (:? TypeProviderError as tpe)} ->
            tpe.Iter (fun e ->
                let newErr = {err with Exception = e}
                report newErr
            )
#endif
        | x -> report x

        errors:> seq<_>

/// used by fsc.exe and fsi.exe, but not by VS
/// prints error and related errors to the specified StringBuilder
let rec OutputDiagnostic (implicitIncludeDir, showFullPaths, flattenErrors, errorStyle, isError) os (err: PhasedDiagnostic) = 
    
    // 'true' for "canSuggestNames" is passed last here because we want to report suggestions in fsc.exe and fsi.exe, just not in regular IDE usage.
    let errors = CollectDiagnostic (implicitIncludeDir, showFullPaths, flattenErrors, errorStyle, isError, err, true)
    for e in errors do
        Printf.bprintf os "\n"
        match e with
        | Diagnostic.Short(_, txt) -> 
            os.Append txt |> ignore
        | Diagnostic.Long(_, details) ->
            match details.Location with
            | Some l when not l.IsEmpty -> os.Append l.TextRepresentation |> ignore
            | _ -> ()
            os.Append( details.Canonical.TextRepresentation ) |> ignore
            os.Append( details.Message ) |> ignore
      
let OutputDiagnosticContext prefix fileLineFn os err =
    match GetRangeOfDiagnostic err with
    | None -> ()      
    | Some m -> 
        let filename = m.FileName
        let lineA = m.StartLine
        let lineB = m.EndLine
        let line = fileLineFn filename lineA
        if line<>"" then 
            let iA = m.StartColumn
            let iB = m.EndColumn
            let iLen = if lineA = lineB then max (iB - iA) 1 else 1
            Printf.bprintf os "%s%s\n" prefix line
            Printf.bprintf os "%s%s%s\n" prefix (String.make iA '-') (String.make iLen '^')

let (++) x s = x @ [s]

//--------------------------------------------------------------------------
// General file name resolver
//--------------------------------------------------------------------------

/// Will return None if the filename is not found.
let TryResolveFileUsingPaths(paths, m, name) =
    let () = 
        try FileSystem.IsPathRootedShim name |> ignore 
        with :? System.ArgumentException as e -> error(Error(FSComp.SR.buildProblemWithFilename(name, e.Message), m))
    if FileSystem.IsPathRootedShim name && FileSystem.SafeExists name 
    then Some name 
    else
        let res = paths |> List.tryPick (fun path ->  
                    let n = Path.Combine (path, name)
                    if FileSystem.SafeExists n then Some n 
                    else None)
        res

/// Will raise FileNameNotResolved if the filename was not found
let ResolveFileUsingPaths(paths, m, name) =
    match TryResolveFileUsingPaths(paths, m, name) with
    | Some res -> res
    | None ->
        let searchMessage = String.concat "\n " paths
        raise (FileNameNotResolved(name, searchMessage, m))            

let GetWarningNumber(m, s: string) =
    try
        // Okay so ...
        //      #pragma strips FS of the #pragma "FS0004" and validates the warning number
        //      therefore if we have warning id that starts with a numeric digit we convert it to Some (int32)
        //      anything else is ignored None
        if Char.IsDigit(s.[0]) then Some (int32 s)
        elif s.StartsWithOrdinal("FS") = true then raise (new ArgumentException())
        else None
    with err ->
        warning(Error(FSComp.SR.buildInvalidWarningNumber s, m))
        None

let ComputeMakePathAbsolute implicitIncludeDir (path: string) = 
    try  
        // remove any quotation marks from the path first
        let path = path.Replace("\"", "")
        if not (FileSystem.IsPathRootedShim path) 
        then Path.Combine (implicitIncludeDir, path)
        else path 
    with 
        :? System.ArgumentException -> path  

//----------------------------------------------------------------------------
// Configuration
//----------------------------------------------------------------------------

[<RequireQualifiedAccess>]
type CompilerTarget = 
    | WinExe 
    | ConsoleExe 
    | Dll 
    | Module
    member x.IsExe = (match x with ConsoleExe | WinExe -> true | _ -> false)

[<RequireQualifiedAccess>]
type ResolveAssemblyReferenceMode = Speculative | ReportErrors

[<RequireQualifiedAccess>]
type CopyFSharpCoreFlag = Yes | No

/// Represents the file or string used for the --version flag
type VersionFlag = 
    | VersionString of string
    | VersionFile of string
    | VersionNone
    member x.GetVersionInfo implicitIncludeDir =
        let vstr = x.GetVersionString implicitIncludeDir
        try 
            IL.parseILVersion vstr
        with _ -> errorR(Error(FSComp.SR.buildInvalidVersionString vstr, rangeStartup)); IL.parseILVersion "0.0.0.0"

    member x.GetVersionString implicitIncludeDir = 
         match x with 
         | VersionString s -> s
         | VersionFile s ->
             let s = if FileSystem.IsPathRootedShim s then s else Path.Combine(implicitIncludeDir, s)
             if not(FileSystem.SafeExists s) then 
                 errorR(Error(FSComp.SR.buildInvalidVersionFile s, rangeStartup)); "0.0.0.0"
             else
                 use is = System.IO.File.OpenText s
                 is.ReadLine()
         | VersionNone -> "0.0.0.0"


/// Represents a reference to an assembly. May be backed by a real assembly on disk, or a cross-project
/// reference backed by information generated by the the compiler service.
type IRawFSharpAssemblyData = 

    ///  The raw list AutoOpenAttribute attributes in the assembly
    abstract GetAutoOpenAttributes: ILGlobals -> string list

    ///  The raw list InternalsVisibleToAttribute attributes in the assembly
    abstract GetInternalsVisibleToAttributes: ILGlobals -> string list

    ///  The raw IL module definition in the assembly, if any. This is not present for cross-project references
    /// in the language service
    abstract TryGetILModuleDef: unit -> ILModuleDef option

    ///  The raw F# signature data in the assembly, if any
    abstract GetRawFSharpSignatureData: range * ilShortAssemName: string * fileName: string -> (string * ((unit -> ReadOnlyByteMemory) * (unit -> ReadOnlyByteMemory) option)) list

    ///  The raw F# optimization data in the assembly, if any
    abstract GetRawFSharpOptimizationData: range * ilShortAssemName: string * fileName: string -> (string * ((unit -> ReadOnlyByteMemory) * (unit -> ReadOnlyByteMemory) option)) list

    ///  The table of type forwarders in the assembly
    abstract GetRawTypeForwarders: unit -> ILExportedTypesAndForwarders

    /// The identity of the module
    abstract ILScopeRef: ILScopeRef

    abstract ILAssemblyRefs: ILAssemblyRef list

    abstract ShortAssemblyName: string

    abstract HasAnyFSharpSignatureDataAttribute: bool

    abstract HasMatchingFSharpSignatureDataAttribute: ILGlobals -> bool

/// Cache of time stamps as we traverse a project description
type TimeStampCache(defaultTimeStamp: DateTime) = 
    let files = Dictionary<string, DateTime>()
    let projects = Dictionary<IProjectReference, DateTime>(HashIdentity.Reference)
    member cache.GetFileTimeStamp fileName = 
        let ok, v = files.TryGetValue fileName
        if ok then v else
        let v = 
            try 
                FileSystem.GetLastWriteTimeShim fileName
            with 
            | :? FileNotFoundException ->
                defaultTimeStamp   
        files.[fileName] <- v
        v

    member cache.GetProjectReferenceTimeStamp (pr: IProjectReference, ctok) = 
        let ok, v = projects.TryGetValue pr
        if ok then v else 
        let v = defaultArg (pr.TryGetLogicalTimeStamp (cache, ctok)) defaultTimeStamp
        projects.[pr] <- v
        v

and IProjectReference = 
    /// The name of the assembly file generated by the project
    abstract FileName: string 

    /// Evaluate raw contents of the assembly file generated by the project
    abstract EvaluateRawContents: CompilationThreadToken -> Cancellable<IRawFSharpAssemblyData option>

    /// Get the logical timestamp that would be the timestamp of the assembly file generated by the project
    ///
    /// For project references this is maximum of the timestamps of all dependent files.
    /// The project is not actually built, nor are any assemblies read, but the timestamps for each dependent file 
    /// are read via the FileSystem. If the files don't exist, then a default timestamp is used.
    ///
    /// The operation returns None only if it is not possible to create an IncrementalBuilder for the project at all, e.g. if there
    /// are fatal errors in the options for the project.
    abstract TryGetLogicalTimeStamp: TimeStampCache * CompilationThreadToken -> System.DateTime option

type AssemblyReference = 
    | AssemblyReference of range * string * IProjectReference option

    member x.Range = (let (AssemblyReference(m, _, _)) = x in m)

    member x.Text = (let (AssemblyReference(_, text, _)) = x in text)

    member x.ProjectReference = (let (AssemblyReference(_, _, contents)) = x in contents)

    member x.SimpleAssemblyNameIs name = 
        (String.Compare(fileNameWithoutExtensionWithValidate false x.Text, name, StringComparison.OrdinalIgnoreCase) = 0) ||
        (let text = x.Text.ToLowerInvariant()
         not (text.Contains "/") && not (text.Contains "\\") && not (text.Contains ".dll") && not (text.Contains ".exe") &&
           try let aname = System.Reflection.AssemblyName x.Text in aname.Name = name 
           with _ -> false) 

    override x.ToString() = sprintf "AssemblyReference(%s)" x.Text

type UnresolvedAssemblyReference = UnresolvedAssemblyReference of string * AssemblyReference list
#if !NO_EXTENSIONTYPING
type ResolvedExtensionReference = ResolvedExtensionReference of string * AssemblyReference list * Tainted<ITypeProvider> list
#endif

/// The thread in which compilation calls will be enqueued and done work on.
/// Note: This is currently only used when disposing of type providers and will be extended to all the other type provider calls when compilations can be done in parallel.
///       Right now all calls in FCS to type providers are single-threaded through use of the reactor thread. 
type ICompilationThread =

    /// Enqueue work to be done on a compilation thread.
    abstract EnqueueWork: (CompilationThreadToken -> unit) -> unit

type ImportedBinary =
    { FileName: string
      RawMetadata: IRawFSharpAssemblyData 
#if !NO_EXTENSIONTYPING
      ProviderGeneratedAssembly: System.Reflection.Assembly option
      IsProviderGenerated: bool
      ProviderGeneratedStaticLinkMap: ProvidedAssemblyStaticLinkingMap option
#endif
      ILAssemblyRefs: ILAssemblyRef list
      ILScopeRef: ILScopeRef }

type ImportedAssembly =
    { ILScopeRef: ILScopeRef 
      FSharpViewOfMetadata: CcuThunk
      AssemblyAutoOpenAttributes: string list
      AssemblyInternalsVisibleToAttributes: string list
#if !NO_EXTENSIONTYPING
      IsProviderGenerated: bool
      mutable TypeProviders: Tainted<Microsoft.FSharp.Core.CompilerServices.ITypeProvider> list
#endif
      FSharpOptimizationData: Microsoft.FSharp.Control.Lazy<Option<Optimizer.LazyModuleInfo>> }

type AvailableImportedAssembly =
    | ResolvedImportedAssembly of ImportedAssembly
    | UnresolvedImportedAssembly of string

type CcuLoadFailureAction =
    | RaiseError
    | ReturnNone

[<NoEquality; NoComparison>]
type TcConfigBuilder =
    { mutable primaryAssembly: PrimaryAssembly
      mutable noFeedback: bool
      mutable stackReserveSize: int32 option
      mutable implicitIncludeDir: string (* normally "." *)
      mutable openDebugInformationForLaterStaticLinking: bool (* only for --standalone *)
      defaultFSharpBinariesDir: string
      mutable compilingFslib: bool
      mutable useIncrementalBuilder: bool
      mutable includes: string list
      mutable implicitOpens: string list
      mutable useFsiAuxLib: bool
      mutable framework: bool
      mutable resolutionEnvironment: ReferenceResolver.ResolutionEnvironment
      mutable implicitlyResolveAssemblies: bool
      mutable light: bool option
      mutable conditionalCompilationDefines: string list
      mutable loadedSources: (range * string * string) list
      mutable compilerToolPaths: string list
      mutable referencedDLLs: AssemblyReference list
      mutable packageManagerLines: Map<string, (bool * string * range) list>
      mutable projectReferences: IProjectReference list
      mutable knownUnresolvedReferences: UnresolvedAssemblyReference list
      reduceMemoryUsage: ReduceMemoryFlag
      mutable subsystemVersion: int * int
      mutable useHighEntropyVA: bool
      mutable inputCodePage: int option
      mutable embedResources: string list
      mutable errorSeverityOptions: FSharpErrorSeverityOptions
      mutable mlCompatibility: bool
      mutable assumeNullOnImport: bool
      mutable checkNullness: bool
      mutable checkOverflow: bool
      mutable showReferenceResolutions: bool
      mutable outputDir : string option
      mutable outputFile: string option
      mutable platform: ILPlatform option
      mutable prefer32Bit: bool
      mutable useSimpleResolution: bool
      mutable target: CompilerTarget
      mutable debuginfo: bool
      mutable testFlagEmitFeeFeeAs100001: bool
      mutable dumpDebugInfo: bool
      mutable debugSymbolFile: string option
      (* Backend configuration *)
      mutable typeCheckOnly: bool
      mutable parseOnly: bool
      mutable importAllReferencesOnly: bool
      mutable simulateException: string option
      mutable printAst: bool
      mutable tokenizeOnly: bool
      mutable testInteractionParser: bool
      mutable reportNumDecls: bool
      mutable printSignature: bool
      mutable printSignatureFile: string
      mutable xmlDocOutputFile: string option
      mutable stats: bool
      mutable generateFilterBlocks: bool (* don't generate filter blocks due to bugs on Mono *)

      mutable signer: string option
      mutable container: string option

      mutable delaysign: bool
      mutable publicsign: bool
      mutable version: VersionFlag 
      mutable metadataVersion: string option
      mutable standalone: bool
      mutable extraStaticLinkRoots: string list 
      mutable noSignatureData: bool
      mutable onlyEssentialOptimizationData: bool
      mutable useOptimizationDataFile: bool
      mutable jitTracking: bool
      mutable portablePDB: bool
      mutable embeddedPDB: bool
      mutable embedAllSource: bool
      mutable embedSourceList: string list 
      mutable sourceLink: string

      mutable ignoreSymbolStoreSequencePoints: bool
      mutable internConstantStrings: bool
      mutable extraOptimizationIterations: int

      mutable win32res: string 
      mutable win32manifest: string
      mutable includewin32manifest: bool
      mutable linkResources: string list
      mutable legacyReferenceResolver: ReferenceResolver.Resolver

      mutable showFullPaths: bool
      mutable errorStyle: ErrorStyle
      mutable utf8output: bool
      mutable flatErrors: bool

      mutable maxErrors: int
      mutable abortOnError: bool (* intended for fsi scripts that should exit on first error *)
      mutable baseAddress: int32 option
      mutable checksumAlgorithm: HashAlgorithm
#if DEBUG
      mutable showOptimizationData: bool
#endif
      mutable showTerms: bool (* show terms between passes? *)
      mutable writeTermsToFiles: bool (* show terms to files? *)
      mutable doDetuple: bool (* run detuple pass? *)
      mutable doTLR: bool (* run TLR pass? *)
      mutable doFinalSimplify: bool (* do final simplification pass *)
      mutable optsOn: bool (* optimizations are turned on *)
      mutable optSettings: Optimizer.OptimizationSettings 
      mutable emitTailcalls: bool
      mutable deterministic: bool
      mutable preferredUiLang: string option
      mutable lcid: int option
      mutable productNameForBannerText: string
      /// show the MS (c) notice, e.g. with help or fsi? 
      mutable showBanner: bool
        
      /// show times between passes? 
      mutable showTimes: bool
      mutable showLoadedAssemblies: bool
      mutable continueAfterParseFailure: bool
#if !NO_EXTENSIONTYPING
      /// show messages about extension type resolution?
      mutable showExtensionTypeMessages: bool
#endif
      mutable compilationThread: ICompilationThread

      /// pause between passes? 
      mutable pause: bool
      /// whenever possible, emit callvirt instead of call
      mutable alwaysCallVirt: bool

      /// if true, strip away data that would not be of use to end users, but is useful to us for debugging
      // REVIEW: "stripDebugData"?
      mutable noDebugData: bool

      /// if true, indicates all type checking and code generation is in the context of fsi.exe
      isInteractive: bool
      isInvalidationSupported: bool

      /// used to log sqm data

      /// if true - every expression in quotations will be augmented with full debug info (filename, location in file)
      mutable emitDebugInfoInQuotations: bool

      mutable exename: string option
      
      // If true - the compiler will copy FSharp.Core.dll along the produced binaries
      mutable copyFSharpCore: CopyFSharpCoreFlag

      /// When false FSI will lock referenced assemblies requiring process restart, false = disable Shadow Copy false (*default*)
      mutable shadowCopyReferences: bool
      mutable useSdkRefs: bool

     /// A function to call to try to get an object that acts as a snapshot of the metadata section of a .NET binary,
     /// and from which we can read the metadata. Only used when metadataOnly=true.
      mutable tryGetMetadataSnapshot: ILReaderTryGetMetadataSnapshot

      mutable internalTestSpanStackReferring: bool

      mutable noConditionalErasure: bool

      mutable pathMap: PathMap

      mutable langVersion: LanguageVersion

      mutable includePathAdded: string -> unit
      }

    static member Initial(legacyReferenceResolver) =
        {
          primaryAssembly = PrimaryAssembly.Mscorlib // default value, can be overridden using the command line switch
          light = None
          noFeedback = false
          stackReserveSize = None
          conditionalCompilationDefines = []
          implicitIncludeDir = String.Empty
          openDebugInformationForLaterStaticLinking = false
          defaultFSharpBinariesDir = String.Empty
          compilingFslib = false
          useIncrementalBuilder = false
          useFsiAuxLib = false
          implicitOpens = []
          includes = []
          resolutionEnvironment = ResolutionEnvironment.EditingOrCompilation false
          framework = true
          implicitlyResolveAssemblies = true
          compilerToolPaths = []
          referencedDLLs = []
          packageManagerLines = Map.empty
          projectReferences = []
          knownUnresolvedReferences = []
          loadedSources = []
          errorSeverityOptions = FSharpErrorSeverityOptions.Default
          embedResources = []
          inputCodePage = None
          reduceMemoryUsage = ReduceMemoryFlag.Yes // always gets set explicitly 
          subsystemVersion = 4, 0 // per spec for 357994
          useHighEntropyVA = false
          mlCompatibility = false
          assumeNullOnImport = false
          checkNullness = false
          checkOverflow = false
          showReferenceResolutions = false
          outputDir = None
          outputFile = None
          platform = None
          prefer32Bit = false
          useSimpleResolution = runningOnMono
          target = CompilerTarget.ConsoleExe
          debuginfo = false
          testFlagEmitFeeFeeAs100001 = false
          dumpDebugInfo = false
          debugSymbolFile = None

          (* Backend configuration *)
          typeCheckOnly = false
          parseOnly = false
          importAllReferencesOnly = false
          simulateException = None
          printAst = false
          tokenizeOnly = false
          testInteractionParser = false
          reportNumDecls = false
          printSignature = false
          printSignatureFile = ""
          xmlDocOutputFile = None
          stats = false
          generateFilterBlocks = false (* don't generate filter blocks *)

          signer = None
          container = None
          maxErrors = 100
          abortOnError = false
          baseAddress = None
          checksumAlgorithm = HashAlgorithm.Sha256

          delaysign = false
          publicsign = false
          version = VersionNone
          metadataVersion = None
          standalone = false
          extraStaticLinkRoots = []
          noSignatureData = false
          onlyEssentialOptimizationData = false
          useOptimizationDataFile = false
          jitTracking = true
          portablePDB = true
          embeddedPDB = false
          embedAllSource = false
          embedSourceList = []
          sourceLink = ""
          ignoreSymbolStoreSequencePoints = false
          internConstantStrings = true
          extraOptimizationIterations = 0

          win32res = ""
          win32manifest = ""
          includewin32manifest = true
          linkResources = []
          legacyReferenceResolver = legacyReferenceResolver
          showFullPaths = false
          errorStyle = ErrorStyle.DefaultErrors

          utf8output = false
          flatErrors = false

 #if DEBUG
          showOptimizationData = false
 #endif
          showTerms = false
          writeTermsToFiles = false

          doDetuple = false
          doTLR = false
          doFinalSimplify = false
          optsOn = false
          optSettings = Optimizer.OptimizationSettings.Defaults
          emitTailcalls = true
          deterministic = false
          preferredUiLang = None
          lcid = None
          // See bug 6071 for product banner spec
          productNameForBannerText = FSComp.SR.buildProductName(FSharpEnvironment.FSharpBannerVersion)
          showBanner = true
          showTimes = false
          showLoadedAssemblies = false
          continueAfterParseFailure = false
#if !NO_EXTENSIONTYPING
          showExtensionTypeMessages = false
#endif
          compilationThread = 
                let ctok = CompilationThreadToken ()
                { new ICompilationThread with member __.EnqueueWork work = work ctok }
          pause = false 
          alwaysCallVirt = true
          noDebugData = false
          isInteractive = false
          isInvalidationSupported = false
          emitDebugInfoInQuotations = false
          exename = None
          copyFSharpCore = CopyFSharpCoreFlag.No
          shadowCopyReferences = false
          useSdkRefs = true
          tryGetMetadataSnapshot = (fun _ -> None)
          internalTestSpanStackReferring = false
          noConditionalErasure = false
          pathMap = PathMap.empty
          langVersion = LanguageVersion("default")
          includePathAdded = ignore
        }

    static member CreateNew(legacyReferenceResolver, defaultFSharpBinariesDir, reduceMemoryUsage, implicitIncludeDir,
                            isInteractive, isInvalidationSupported, defaultCopyFSharpCore, tryGetMetadataSnapshot, ?includePathAdded: string -> unit) =

        Debug.Assert(FileSystem.IsPathRootedShim implicitIncludeDir, sprintf "implicitIncludeDir should be absolute: '%s'" implicitIncludeDir)

        if (String.IsNullOrEmpty defaultFSharpBinariesDir) then
            failwith "Expected a valid defaultFSharpBinariesDir"

<<<<<<< HEAD
        { TcConfigBuilder.Initial(legacyReferenceResolver) with 
=======
        let includePathAdded = defaultArg includePathAdded ignore
        { TcConfigBuilder.Initial with 
>>>>>>> f7ef22af
            implicitIncludeDir = implicitIncludeDir
            defaultFSharpBinariesDir = defaultFSharpBinariesDir
            reduceMemoryUsage = reduceMemoryUsage
            legacyReferenceResolver = legacyReferenceResolver
            isInteractive = isInteractive
            isInvalidationSupported = isInvalidationSupported
            copyFSharpCore = defaultCopyFSharpCore
            tryGetMetadataSnapshot = tryGetMetadataSnapshot
            useFsiAuxLib = isInteractive
            includePathAdded = includePathAdded
        }

    member tcConfigB.ResolveSourceFile(m, nm, pathLoadedFrom) = 
        use unwindBuildPhase = PushThreadBuildPhaseUntilUnwind BuildPhase.Parameter
        ResolveFileUsingPaths(tcConfigB.includes @ [pathLoadedFrom], m, nm)

    /// Decide names of output file, pdb and assembly
    member tcConfigB.DecideNames (sourceFiles) =
        use unwindBuildPhase = PushThreadBuildPhaseUntilUnwind BuildPhase.Parameter
        if sourceFiles = [] then errorR(Error(FSComp.SR.buildNoInputsSpecified(), rangeCmdArgs))
        let ext() = match tcConfigB.target with CompilerTarget.Dll -> ".dll" | CompilerTarget.Module -> ".netmodule" | CompilerTarget.ConsoleExe | CompilerTarget.WinExe -> ".exe"
        let implFiles = sourceFiles |> List.filter (fun lower -> List.exists (Filename.checkSuffix (String.lowercase lower)) FSharpImplFileSuffixes)
        let outfile = 
            match tcConfigB.outputFile, List.rev implFiles with 
            | None, [] -> "out" + ext()
            | None, h :: _ -> 
                let basic = fileNameOfPath h
                let modname = try Filename.chopExtension basic with _ -> basic
                modname+(ext())
            | Some f, _ -> f
        let assemblyName = 
            let baseName = fileNameOfPath outfile
            (fileNameWithoutExtension baseName)

        let pdbfile = 
            if tcConfigB.debuginfo then
              Some (match tcConfigB.debugSymbolFile with 
                    | None -> FSharp.Compiler.AbstractIL.ILPdbWriter.getDebugFileName outfile tcConfigB.portablePDB
#if ENABLE_MONO_SUPPORT
                    | Some _ when runningOnMono ->
                        // On Mono, the name of the debug file has to be "<assemblyname>.mdb" so specifying it explicitly is an error
                        warning(Error(FSComp.SR.ilwriteMDBFileNameCannotBeChangedWarning(), rangeCmdArgs))
                        FSharp.Compiler.AbstractIL.ILPdbWriter.getDebugFileName outfile tcConfigB.portablePDB
#endif
                    | Some f -> f)   
            elif (tcConfigB.debugSymbolFile <> None) && (not (tcConfigB.debuginfo)) then
                error(Error(FSComp.SR.buildPdbRequiresDebug(), rangeStartup))  
            else
                None
        tcConfigB.outputFile <- Some outfile
        outfile, pdbfile, assemblyName

    member tcConfigB.TurnWarningOff(m, s: string) =
        use unwindBuildPhase = PushThreadBuildPhaseUntilUnwind BuildPhase.Parameter
        match GetWarningNumber(m, s) with 
        | None -> ()
        | Some n -> 
            // nowarn:62 turns on mlCompatibility, e.g. shows ML compat items in intellisense menus
            if n = 62 then tcConfigB.mlCompatibility <- true
            tcConfigB.errorSeverityOptions <-
                { tcConfigB.errorSeverityOptions with WarnOff = ListSet.insert (=) n tcConfigB.errorSeverityOptions.WarnOff }

    member tcConfigB.TurnWarningOn(m, s: string) =
        use unwindBuildPhase = PushThreadBuildPhaseUntilUnwind BuildPhase.Parameter
        match GetWarningNumber(m, s) with 
        | None -> ()
        | Some n -> 
            // warnon 62 turns on mlCompatibility, e.g. shows ML compat items in intellisense menus
            if n = 62 then tcConfigB.mlCompatibility <- false
            tcConfigB.errorSeverityOptions <-
                { tcConfigB.errorSeverityOptions with WarnOn = ListSet.insert (=) n tcConfigB.errorSeverityOptions.WarnOn }

    member tcConfigB.AddIncludePath (m, path, pathIncludedFrom) = 
        let absolutePath = ComputeMakePathAbsolute pathIncludedFrom path
        let ok = 
            let existsOpt = 
                try Some(Directory.Exists absolutePath) 
                with e -> warning(Error(FSComp.SR.buildInvalidSearchDirectory path, m)); None
            match existsOpt with 
            | Some exists -> 
                if not exists then warning(Error(FSComp.SR.buildSearchDirectoryNotFound absolutePath, m))         
                exists
            | None -> false
        if ok && not (List.contains absolutePath tcConfigB.includes) then 
           tcConfigB.includes <- tcConfigB.includes ++ absolutePath
           tcConfigB.includePathAdded absolutePath

    member tcConfigB.AddLoadedSource(m, originalPath, pathLoadedFrom) =
        if FileSystem.IsInvalidPathShim originalPath then
            warning(Error(FSComp.SR.buildInvalidFilename originalPath, m))
        else 
            let path = 
                match TryResolveFileUsingPaths(tcConfigB.includes @ [pathLoadedFrom], m, originalPath) with
                | Some path -> path
                | None ->
                        // File doesn't exist in the paths. Assume it will be in the load-ed from directory.
                        ComputeMakePathAbsolute pathLoadedFrom originalPath
            if not (List.contains path (List.map (fun (_, _, path) -> path) tcConfigB.loadedSources)) then
                tcConfigB.loadedSources <- tcConfigB.loadedSources ++ (m, originalPath, path)


    member tcConfigB.AddEmbeddedSourceFile (file) = 
        tcConfigB.embedSourceList <- tcConfigB.embedSourceList ++ file

    member tcConfigB.AddEmbeddedResource filename =
        tcConfigB.embedResources <- tcConfigB.embedResources ++ filename

    member tcConfigB.AddCompilerToolsByPath (path) = 
        if not (tcConfigB.compilerToolPaths  |> List.exists (fun text -> path = text)) then // NOTE: We keep same paths if range is different.
            let compilerToolPath = tcConfigB.compilerToolPaths |> List.tryPick (fun text -> if text = path then Some text else None)
            if compilerToolPath.IsNone then
                tcConfigB.compilerToolPaths <- tcConfigB.compilerToolPaths ++ path

    member tcConfigB.AddReferencedAssemblyByPath (m, path) = 
        if FileSystem.IsInvalidPathShim path then
            warning(Error(FSComp.SR.buildInvalidAssemblyName(path), m))
        elif not (tcConfigB.referencedDLLs |> List.exists (fun ar2 -> Range.equals m ar2.Range && path=ar2.Text)) then // NOTE: We keep same paths if range is different.
             let projectReference = tcConfigB.projectReferences |> List.tryPick (fun pr -> if pr.FileName = path then Some pr else None)
             tcConfigB.referencedDLLs <- tcConfigB.referencedDLLs ++ AssemblyReference(m, path, projectReference)
             
    member tcConfigB.AddDependencyManagerText (packageManager:DependencyManagerIntegration.IDependencyManagerProvider, m, path:string) = 
        let path = DependencyManagerIntegration.removeDependencyManagerKey packageManager.Key path

        match tcConfigB.packageManagerLines |> Map.tryFind packageManager.Key with
        | Some lines -> tcConfigB.packageManagerLines <- Map.add packageManager.Key (lines ++ (false, path, m)) tcConfigB.packageManagerLines
        | _ -> tcConfigB.packageManagerLines <- Map.add packageManager.Key [false, path, m] tcConfigB.packageManagerLines

    member tcConfigB.RemoveReferencedAssemblyByPath (m, path) =
        tcConfigB.referencedDLLs <- tcConfigB.referencedDLLs |> List.filter (fun ar -> not (Range.equals ar.Range m) || ar.Text <> path)

    member tcConfigB.AddPathMapping (oldPrefix, newPrefix) =
        tcConfigB.pathMap <- tcConfigB.pathMap |> PathMap.addMapping oldPrefix newPrefix
    
    static member SplitCommandLineResourceInfo (ri: string) =
        let p = ri.IndexOf ','
        if p <> -1 then
            let file = String.sub ri 0 p 
            let rest = String.sub ri (p+1) (String.length ri - p - 1) 
            let p = rest.IndexOf ',' 
            if p <> -1 then
                let name = String.sub rest 0 p+".resources" 
                let pubpri = String.sub rest (p+1) (rest.Length - p - 1) 
                if pubpri = "public" then file, name, ILResourceAccess.Public 
                elif pubpri = "private" then file, name, ILResourceAccess.Private
                else error(Error(FSComp.SR.buildInvalidPrivacy pubpri, rangeStartup))
            else 
                file, rest, ILResourceAccess.Public
        else 
            ri, fileNameOfPath ri, ILResourceAccess.Public 


let OpenILBinary(filename, reduceMemoryUsage, ilGlobals, pdbDirPath, shadowCopyReferences, tryGetMetadataSnapshot) =
      let opts: ILReaderOptions = 
          { ilGlobals = ilGlobals
            metadataOnly = MetadataOnlyFlag.Yes
            reduceMemoryUsage = reduceMemoryUsage
            pdbDirPath = pdbDirPath
            tryGetMetadataSnapshot = tryGetMetadataSnapshot } 
                      
      let location =
#if FX_NO_APP_DOMAINS
          // In order to use memory mapped files on the shadow copied version of the Assembly, we `preload the assembly
          // We swallow all exceptions so that we do not change the exception contract of this API
          if shadowCopyReferences then 
            try
              System.Reflection.Assembly.ReflectionOnlyLoadFrom(filename).Location
            with e -> filename
          else
#else
            ignore shadowCopyReferences
#endif
            filename
      AssemblyReader.GetILModuleReader(location, opts)

#if DEBUG
[<System.Diagnostics.DebuggerDisplayAttribute("AssemblyResolution({resolvedPath})")>]
#endif
type AssemblyResolution = 
    { originalReference: AssemblyReference
      resolvedPath: string    
      prepareToolTip: unit -> string
      sysdir: bool 
      mutable ilAssemblyRef: ILAssemblyRef option
    }
    override this.ToString() = sprintf "%s%s" (if this.sysdir then "[sys]" else "") this.resolvedPath

    member this.ProjectReference = this.originalReference.ProjectReference

    /// Compute the ILAssemblyRef for a resolved assembly. This is done by reading the binary if necessary. The result
    /// is cached.
    /// 
    /// For project references in the language service, this would result in a build of the project.
    /// This is because ``EvaluateRawContents ctok`` is used. However this path is only currently used
    /// in fsi.fs, which does not use project references.
    //
    member this.GetILAssemblyRef(ctok, reduceMemoryUsage, tryGetMetadataSnapshot) = 
      cancellable {
        match this.ilAssemblyRef with 
        | Some assemblyRef -> return assemblyRef
        | None ->
            let! assemblyRefOpt = 
              cancellable {
                match this.ProjectReference with 
                | Some r ->   
                    let! contents = r.EvaluateRawContents ctok
                    match contents with 
                    | None -> return None
                    | Some contents -> 
                        match contents.ILScopeRef with 
                        | ILScopeRef.Assembly aref -> return Some aref
                        | _ -> return None
                | None -> return None
              }
            let assemblyRef = 
                match assemblyRefOpt with 
                | Some aref -> aref
                | None -> 
                    let readerSettings: ILReaderOptions = 
                        { pdbDirPath=None
                          ilGlobals = EcmaMscorlibILGlobals
                          reduceMemoryUsage = reduceMemoryUsage
                          metadataOnly = MetadataOnlyFlag.Yes
                          tryGetMetadataSnapshot = tryGetMetadataSnapshot } 
                    use reader = OpenILModuleReader this.resolvedPath readerSettings
                    mkRefToILAssembly reader.ILModuleDef.ManifestOfAssembly
            this.ilAssemblyRef <- Some assemblyRef
            return assemblyRef
      }

//----------------------------------------------------------------------------
// Names to match up refs and defs for assemblies and modules
//--------------------------------------------------------------------------

let GetNameOfILModule (m: ILModuleDef) = 
    match m.Manifest with 
    | Some manifest -> manifest.Name
    | None -> m.Name


let MakeScopeRefForILModule (ilModule: ILModuleDef) = 
    match ilModule.Manifest with 
    | Some m -> ILScopeRef.Assembly (mkRefToILAssembly m)
    | None -> ILScopeRef.Module (mkRefToILModule ilModule)

let GetCustomAttributesOfILModule (ilModule: ILModuleDef) = 
    (match ilModule.Manifest with Some m -> m.CustomAttrs | None -> ilModule.CustomAttrs).AsList 

let GetAutoOpenAttributes ilg ilModule = 
    ilModule |> GetCustomAttributesOfILModule |> List.choose (TryFindAutoOpenAttr ilg)

let GetInternalsVisibleToAttributes ilg ilModule = 
    ilModule |> GetCustomAttributesOfILModule |> List.choose (TryFindInternalsVisibleToAttr ilg)
    
//----------------------------------------------------------------------------
// TcConfig 
//--------------------------------------------------------------------------

[<Sealed>]
/// This type is immutable and must be kept as such. Do not extract or mutate the underlying data except by cloning it.
type TcConfig private (data: TcConfigBuilder, validate: bool) =

    // Validate the inputs - this helps ensure errors in options are shown in visual studio rather than only when built
    // However we only validate a minimal number of options at the moment
    do if validate then try data.version.GetVersionInfo(data.implicitIncludeDir) |> ignore with e -> errorR e 

    // clone the input builder to ensure nobody messes with it.
    let data = { data with pause = data.pause }

    let computeKnownDllReference libraryName = 
        let defaultCoreLibraryReference = AssemblyReference(range0, libraryName+".dll", None)
        let nameOfDll(r: AssemblyReference) = 
            let filename = ComputeMakePathAbsolute data.implicitIncludeDir r.Text
            if FileSystem.SafeExists filename then 
                r, Some filename
            else
                // If the file doesn't exist, let reference resolution logic report the error later...
                defaultCoreLibraryReference, if Range.equals r.Range rangeStartup then Some(filename) else None
        match data.referencedDLLs |> List.filter (fun assemblyReference -> assemblyReference.SimpleAssemblyNameIs libraryName) with
        | [] -> defaultCoreLibraryReference, None
        | [r]
        | r :: _ -> nameOfDll r

    // Look for an explicit reference to mscorlib/netstandard.dll or System.Runtime.dll and use that to compute clrRoot and targetFrameworkVersion
    let primaryAssemblyReference, primaryAssemblyExplicitFilenameOpt = computeKnownDllReference(data.primaryAssembly.Name)
    let fslibReference =
        // Look for explicit FSharp.Core reference otherwise use version that was referenced by compiler
        let dllReference, fileNameOpt = computeKnownDllReference getFSharpCoreLibraryName
        match fileNameOpt with
        | Some _ -> dllReference
        | None -> AssemblyReference(range0, getDefaultFSharpCoreLocation, None)

    // clrRoot: the location of the primary assembly (mscorlib.dll or netstandard.dll or System.Runtime.dll)
    //
    // targetFrameworkVersionValue: Normally just HighestInstalledNetFrameworkVersion()
    //
    // Note, when mscorlib.dll has been given explicitly the actual value of
    // targetFrameworkVersion shouldn't matter since resolution has already happened.
    // In those cases where it does matter (e.g. --noframework is not being used or we are processing further
    // resolutions for a script) then it is correct to just use HighestInstalledNetFrameworkVersion().
    let clrRootValue, targetFrameworkVersionValue = 
        match primaryAssemblyExplicitFilenameOpt with
        | Some primaryAssemblyFilename ->
            let filename = ComputeMakePathAbsolute data.implicitIncludeDir primaryAssemblyFilename
            try 
                let clrRoot = Some(Path.GetDirectoryName(FileSystem.GetFullPathShim filename))
                clrRoot, data.legacyReferenceResolver.HighestInstalledNetFrameworkVersion()
            with e ->
                // We no longer expect the above to fail but leaving this just in case
                error(Error(FSComp.SR.buildErrorOpeningBinaryFile(filename, e.Message), rangeStartup))
        | None ->
#if !ENABLE_MONO_SUPPORT
            // TODO: we have to get msbuild out of this
            if data.useSimpleResolution then
                None, ""
            else
#endif
                None, data.legacyReferenceResolver.HighestInstalledNetFrameworkVersion()

    let systemAssemblies = systemAssemblies

    member x.primaryAssembly = data.primaryAssembly
    member x.noFeedback = data.noFeedback
    member x.stackReserveSize = data.stackReserveSize   
    member x.implicitIncludeDir = data.implicitIncludeDir
    member x.openDebugInformationForLaterStaticLinking = data.openDebugInformationForLaterStaticLinking
    member x.fsharpBinariesDir = data.defaultFSharpBinariesDir
    member x.compilingFslib = data.compilingFslib
    member x.useIncrementalBuilder = data.useIncrementalBuilder
    member x.includes = data.includes
    member x.implicitOpens = data.implicitOpens
    member x.useFsiAuxLib = data.useFsiAuxLib
    member x.framework = data.framework
    member x.implicitlyResolveAssemblies = data.implicitlyResolveAssemblies
    member x.resolutionEnvironment = data.resolutionEnvironment
    member x.light = data.light
    member x.conditionalCompilationDefines = data.conditionalCompilationDefines
    member x.loadedSources = data.loadedSources
    member x.compilerToolPaths = data.compilerToolPaths
    member x.referencedDLLs = data.referencedDLLs
    member x.knownUnresolvedReferences = data.knownUnresolvedReferences
    member x.clrRoot = clrRootValue
    member x.reduceMemoryUsage = data.reduceMemoryUsage
    member x.subsystemVersion = data.subsystemVersion
    member x.useHighEntropyVA = data.useHighEntropyVA
    member x.inputCodePage = data.inputCodePage
    member x.embedResources = data.embedResources
    member x.errorSeverityOptions = data.errorSeverityOptions
    member x.mlCompatibility = data.mlCompatibility
    member x.assumeNullOnImport = data.assumeNullOnImport
    member x.checkNullness = data.checkNullness
    member x.checkOverflow = data.checkOverflow
    member x.showReferenceResolutions = data.showReferenceResolutions
    member x.outputDir = data.outputDir
    member x.outputFile = data.outputFile
    member x.platform = data.platform
    member x.prefer32Bit = data.prefer32Bit
    member x.useSimpleResolution = data.useSimpleResolution
    member x.target = data.target
    member x.debuginfo = data.debuginfo
    member x.testFlagEmitFeeFeeAs100001 = data.testFlagEmitFeeFeeAs100001
    member x.dumpDebugInfo = data.dumpDebugInfo
    member x.debugSymbolFile = data.debugSymbolFile
    member x.typeCheckOnly = data.typeCheckOnly
    member x.parseOnly = data.parseOnly
    member x.importAllReferencesOnly = data.importAllReferencesOnly
    member x.simulateException = data.simulateException
    member x.printAst = data.printAst
    member x.targetFrameworkVersion = targetFrameworkVersionValue
    member x.tokenizeOnly = data.tokenizeOnly
    member x.testInteractionParser = data.testInteractionParser
    member x.reportNumDecls = data.reportNumDecls
    member x.printSignature = data.printSignature
    member x.printSignatureFile = data.printSignatureFile
    member x.xmlDocOutputFile = data.xmlDocOutputFile
    member x.stats = data.stats
    member x.generateFilterBlocks = data.generateFilterBlocks
    member x.signer = data.signer
    member x.container = data.container
    member x.delaysign = data.delaysign
    member x.publicsign = data.publicsign
    member x.version = data.version
    member x.metadataVersion = data.metadataVersion
    member x.standalone = data.standalone
    member x.extraStaticLinkRoots = data.extraStaticLinkRoots
    member x.noSignatureData = data.noSignatureData
    member x.onlyEssentialOptimizationData = data.onlyEssentialOptimizationData
    member x.useOptimizationDataFile = data.useOptimizationDataFile
    member x.jitTracking = data.jitTracking
    member x.portablePDB = data.portablePDB
    member x.embeddedPDB = data.embeddedPDB
    member x.embedAllSource = data.embedAllSource
    member x.embedSourceList = data.embedSourceList
    member x.sourceLink = data.sourceLink
    member x.packageManagerLines  = data.packageManagerLines
    member x.ignoreSymbolStoreSequencePoints = data.ignoreSymbolStoreSequencePoints
    member x.internConstantStrings = data.internConstantStrings
    member x.extraOptimizationIterations = data.extraOptimizationIterations
    member x.win32res = data.win32res
    member x.win32manifest = data.win32manifest
    member x.includewin32manifest = data.includewin32manifest
    member x.linkResources = data.linkResources
    member x.showFullPaths = data.showFullPaths
    member x.errorStyle = data.errorStyle
    member x.utf8output = data.utf8output
    member x.flatErrors = data.flatErrors
    member x.maxErrors = data.maxErrors
    member x.baseAddress = data.baseAddress
    member x.checksumAlgorithm = data.checksumAlgorithm
 #if DEBUG
    member x.showOptimizationData = data.showOptimizationData
#endif
    member x.showTerms = data.showTerms
    member x.writeTermsToFiles = data.writeTermsToFiles
    member x.doDetuple = data.doDetuple
    member x.doTLR = data.doTLR
    member x.doFinalSimplify = data.doFinalSimplify
    member x.optSettings = data.optSettings
    member x.emitTailcalls = data.emitTailcalls
    member x.deterministic = data.deterministic
    member x.pathMap = data.pathMap
    member x.langVersion = data.langVersion
    member x.preferredUiLang = data.preferredUiLang
    member x.lcid = data.lcid
    member x.optsOn = data.optsOn
    member x.productNameForBannerText = data.productNameForBannerText
    member x.showBanner = data.showBanner
    member x.showTimes = data.showTimes
    member x.showLoadedAssemblies = data.showLoadedAssemblies
    member x.continueAfterParseFailure = data.continueAfterParseFailure
#if !NO_EXTENSIONTYPING
    member x.showExtensionTypeMessages = data.showExtensionTypeMessages
#endif
    member x.compilationThread = data.compilationThread
    member x.pause = data.pause
    member x.alwaysCallVirt = data.alwaysCallVirt
    member x.noDebugData = data.noDebugData
    member x.isInteractive = data.isInteractive
    member x.isInvalidationSupported = data.isInvalidationSupported
    member x.emitDebugInfoInQuotations = data.emitDebugInfoInQuotations
    member x.copyFSharpCore = data.copyFSharpCore
    member x.shadowCopyReferences = data.shadowCopyReferences
    member x.useSdkRefs = data.useSdkRefs
    member x.tryGetMetadataSnapshot = data.tryGetMetadataSnapshot
    member x.internalTestSpanStackReferring = data.internalTestSpanStackReferring
    member x.noConditionalErasure = data.noConditionalErasure

    static member Create(builder, validate) = 
        use unwindBuildPhase = PushThreadBuildPhaseUntilUnwind BuildPhase.Parameter
        TcConfig(builder, validate)

    member x.legacyReferenceResolver = data.legacyReferenceResolver
    member tcConfig.CloneOfOriginalBuilder = 
        { data with conditionalCompilationDefines=data.conditionalCompilationDefines }

    member tcConfig.ComputeCanContainEntryPoint(sourceFiles: string list) = 
        let n = sourceFiles.Length in 
        (sourceFiles |> List.mapi (fun i _ -> (i = n-1)), tcConfig.target.IsExe)
            
    // This call can fail if no CLR is found (this is the path to mscorlib)
    member tcConfig.GetTargetFrameworkDirectories() = 
        use unwindBuildPhase = PushThreadBuildPhaseUntilUnwind BuildPhase.Parameter
        try 
          [ 
            // Check if we are given an explicit framework root - if so, use that
            match tcConfig.clrRoot with 
            | Some x -> 
                yield tcConfig.MakePathAbsolute x

            | None -> 
// "there is no really good notion of runtime directory on .NETCore"
#if NETSTANDARD
                let runtimeRoot = Path.GetDirectoryName(typeof<System.Object>.Assembly.Location)
#else
                let runtimeRoot = System.Runtime.InteropServices.RuntimeEnvironment.GetRuntimeDirectory()
#endif
                let runtimeRootWithoutSlash = runtimeRoot.TrimEnd('/', '\\')
                let runtimeRootFacades = Path.Combine(runtimeRootWithoutSlash, "Facades")
                let runtimeRootWPF = Path.Combine(runtimeRootWithoutSlash, "WPF")

                match tcConfig.resolutionEnvironment with
                | ResolutionEnvironment.CompilationAndEvaluation ->
                    // Default compilation-and-execution-time references on .NET Framework and Mono, e.g. for F# Interactive
                    //
                    // In the current way of doing things, F# Interactive refers to implementation assemblies.
                    yield runtimeRoot
                    if Directory.Exists runtimeRootFacades then
                        yield runtimeRootFacades // System.Runtime.dll is in /usr/lib/mono/4.5/Facades
                    if Directory.Exists runtimeRootWPF then
                        yield runtimeRootWPF // PresentationCore.dll is in C:\Windows\Microsoft.NET\Framework\v4.0.30319\WPF

                    match frameworkRefsPackDirectory with
                    | Some path when Directory.Exists(path) ->
                        yield path
                    | _ -> ()

                | ResolutionEnvironment.EditingOrCompilation _ ->
#if ENABLE_MONO_SUPPORT
                    if runningOnMono then 
                        // Default compilation-time references on Mono
                        //
                        // On Mono, the default references come from the implementation assemblies.
                        // This is because we have had trouble reliably using MSBuild APIs to compute DotNetFrameworkReferenceAssembliesRootDirectory on Mono.
                        yield runtimeRoot
                        if Directory.Exists runtimeRootFacades then
                            yield runtimeRootFacades // System.Runtime.dll is in /usr/lib/mono/4.5/Facades
                        if Directory.Exists runtimeRootWPF then
                            yield runtimeRootWPF // PresentationCore.dll is in C:\Windows\Microsoft.NET\Framework\v4.0.30319\WPF
                        // On Mono we also add a default reference to the 4.5-api and 4.5-api/Facades directories.  
                        let runtimeRootApi = runtimeRootWithoutSlash + "-api"
                        let runtimeRootApiFacades = Path.Combine(runtimeRootApi, "Facades")
                        if Directory.Exists runtimeRootApi then
                            yield runtimeRootApi
                        if Directory.Exists runtimeRootApiFacades then
                             yield runtimeRootApiFacades
                    else                                
#endif
                        // Default compilation-time references on .NET Framework
                        //
                        // This is the normal case for "fsc.exe a.fs". We refer to the reference assemblies folder.
                        let frameworkRoot = tcConfig.legacyReferenceResolver.DotNetFrameworkReferenceAssembliesRootDirectory
                        let frameworkRootVersion = Path.Combine(frameworkRoot, tcConfig.targetFrameworkVersion)
                        yield frameworkRootVersion
                        let facades = Path.Combine(frameworkRootVersion, "Facades")
                        if Directory.Exists facades then
                            yield facades
                        match frameworkRefsPackDirectory with
                        | Some path when Directory.Exists(path) ->
                            yield path
                        | _ -> ()
                  ]
        with e -> 
            errorRecovery e range0; [] 

    member tcConfig.ComputeLightSyntaxInitialStatus filename = 
        use unwindBuildPhase = PushThreadBuildPhaseUntilUnwind BuildPhase.Parameter
        let lower = String.lowercase filename
        let lightOnByDefault = List.exists (Filename.checkSuffix lower) FSharpLightSyntaxFileSuffixes
        if lightOnByDefault then (tcConfig.light <> Some false) else (tcConfig.light = Some true )

    member tcConfig.GetAvailableLoadedSources() =
        use unwindBuildPhase = PushThreadBuildPhaseUntilUnwind BuildPhase.Parameter
        let resolveLoadedSource (m, originalPath, path) =
            try
                if not(FileSystem.SafeExists(path)) then 
                    let secondTrial = 
                        tcConfig.includes
                        |> List.tryPick (fun root ->
                            let path = ComputeMakePathAbsolute root originalPath
                            if FileSystem.SafeExists(path) then Some path else None)

                    match secondTrial with
                    | Some path -> Some(m,path)
                    | None ->
                        error(LoadedSourceNotFoundIgnoring(path,m))
                        None
                else Some(m,path)
            with e -> errorRecovery e m; None

        tcConfig.loadedSources 
        |> List.choose resolveLoadedSource 
        |> List.distinct     

    /// A closed set of assemblies where, for any subset S:
    ///    - the TcImports object built for S (and thus the F# Compiler CCUs for the assemblies in S) 
    ///       is a resource that can be shared between any two IncrementalBuild objects that reference
    ///       precisely S
    ///
    /// Determined by looking at the set of assemblies referenced by f# .
    ///
    /// Returning true may mean that the file is locked and/or placed into the
    /// 'framework' reference set that is potentially shared across multiple compilations.
    member tcConfig.IsSystemAssembly (filename: string) =
        try
            FileSystem.SafeExists filename &&
            ((tcConfig.GetTargetFrameworkDirectories() |> List.exists (fun clrRoot -> clrRoot = Path.GetDirectoryName filename)) ||
             (systemAssemblies.Contains (fileNameWithoutExtension filename)) ||
             isInReferenceAssemblyPackDirectory filename)
        with _ ->
            false

    // This is not the complete set of search paths, it is just the set 
    // that is special to F# (as compared to MSBuild resolution)
    member tcConfig.GetSearchPathsForLibraryFiles() = 
        [ yield! tcConfig.GetTargetFrameworkDirectories()
          yield! List.map (tcConfig.MakePathAbsolute) tcConfig.includes
          yield tcConfig.implicitIncludeDir 
          yield tcConfig.fsharpBinariesDir ]

    member tcConfig.MakePathAbsolute path = 
        let result = ComputeMakePathAbsolute tcConfig.implicitIncludeDir path
        result

    member tcConfig.TryResolveLibWithDirectories (r: AssemblyReference) = 
        let m, nm = r.Range, r.Text
        use unwindBuildPhase = PushThreadBuildPhaseUntilUnwind BuildPhase.Parameter
        // Only want to resolve certain extensions (otherwise, 'System.Xml' is ambiguous).
        // MSBuild resolution is limited to .exe and .dll so do the same here.
        let ext = System.IO.Path.GetExtension nm
        let isNetModule = String.Compare(ext, ".netmodule", StringComparison.OrdinalIgnoreCase)=0 
        
        // See if the language service has already produced the contents of the assembly for us, virtually
        match r.ProjectReference with 
        | Some _ -> 
            let resolved = r.Text
            let sysdir = tcConfig.IsSystemAssembly resolved
            Some
                { originalReference = r
                  resolvedPath = resolved
                  prepareToolTip = (fun () -> resolved)
                  sysdir = sysdir
                  ilAssemblyRef = None }
        | None -> 

        if String.Compare(ext, ".dll", StringComparison.OrdinalIgnoreCase)=0 
           || String.Compare(ext, ".exe", StringComparison.OrdinalIgnoreCase)=0 
           || isNetModule then

            let searchPaths =
                // if this is a #r reference (not from dummy range), make sure the directory of the declaring
                // file is included in the search path. This should ideally already be one of the search paths, but
                // during some global checks it won't be. We append to the end of the search list so that this is the last
                // place that is checked.
                let isPoundRReference (r: range) =
                    not (Range.equals r range0) &&
                    not (Range.equals r rangeStartup) &&
                    not (Range.equals r rangeCmdArgs) &&
                    FileSystem.IsPathRootedShim r.FileName

                if isPoundRReference m then
                    tcConfig.GetSearchPathsForLibraryFiles() @ [Path.GetDirectoryName(m.FileName)]
                else    
                    tcConfig.GetSearchPathsForLibraryFiles()

            let resolved = TryResolveFileUsingPaths(searchPaths, m, nm)
            match resolved with 
            | Some resolved -> 
                let sysdir = tcConfig.IsSystemAssembly resolved
                Some
                    { originalReference = r
                      resolvedPath = resolved
                      prepareToolTip = (fun () -> 
                            let fusionName = System.Reflection.AssemblyName.GetAssemblyName(resolved).ToString()
                            let line(append: string) = append.Trim([|' '|])+"\n"
                            line resolved + line fusionName)
                      sysdir = sysdir
                      ilAssemblyRef = None }
            | None -> None
        else None

    member tcConfig.ResolveLibWithDirectories (ccuLoadFailureAction, r: AssemblyReference) =
        let m, nm = r.Range, r.Text
        use unwindBuildPhase = PushThreadBuildPhaseUntilUnwind BuildPhase.Parameter
        // test for both libraries and executables
        let ext = System.IO.Path.GetExtension nm
        let isExe = (String.Compare(ext, ".exe", StringComparison.OrdinalIgnoreCase) = 0)
        let isDLL = (String.Compare(ext, ".dll", StringComparison.OrdinalIgnoreCase) = 0)
        let isNetModule = (String.Compare(ext, ".netmodule", StringComparison.OrdinalIgnoreCase) = 0)

        let rs = 
            if isExe || isDLL || isNetModule then
                [r]
            else
                [AssemblyReference(m, nm+".dll", None);AssemblyReference(m, nm+".exe", None);AssemblyReference(m, nm+".netmodule", None)]

        match rs |> List.tryPick (fun r -> tcConfig.TryResolveLibWithDirectories r) with
        | Some res -> Some res
        | None ->
            match ccuLoadFailureAction with
            | CcuLoadFailureAction.RaiseError ->
                let searchMessage = String.concat "\n " (tcConfig.GetSearchPathsForLibraryFiles())
                raise (FileNameNotResolved(nm, searchMessage, m))
            | CcuLoadFailureAction.ReturnNone -> None

    member tcConfig.ResolveSourceFile(m, nm, pathLoadedFrom) = 
        data.ResolveSourceFile(m, nm, pathLoadedFrom)

    // NOTE!! if mode=Speculative then this method must not report ANY warnings or errors through 'warning' or 'error'. Instead
    // it must return warnings and errors as data
    //
    // NOTE!! if mode=ReportErrors then this method must not raise exceptions. It must just report the errors and recover
    static member TryResolveLibsUsingMSBuildRules (tcConfig: TcConfig, originalReferences: AssemblyReference list, errorAndWarningRange: range, mode: ResolveAssemblyReferenceMode) : AssemblyResolution list * UnresolvedAssemblyReference list =
        use unwindBuildPhase = PushThreadBuildPhaseUntilUnwind BuildPhase.Parameter
        if tcConfig.useSimpleResolution then
            failwith "MSBuild resolution is not supported."
        if originalReferences=[] then [], []
        else            
            // Group references by name with range values in the grouped value list.
            // In the grouped reference, store the index of the last use of the reference.
            let groupedReferences = 
                originalReferences
                |> List.indexed
                |> Seq.groupBy(fun (_, reference) -> reference.Text)
                |> Seq.map(fun (assemblyName, assemblyAndIndexGroup)->
                    let assemblyAndIndexGroup = assemblyAndIndexGroup |> List.ofSeq
                    let highestPosition = assemblyAndIndexGroup |> List.maxBy fst |> fst
                    let assemblyGroup = assemblyAndIndexGroup |> List.map snd
                    assemblyName, highestPosition, assemblyGroup)
                |> Array.ofSeq

            let logMessage showMessages = 
                if showMessages && tcConfig.showReferenceResolutions then (fun (message: string)->dprintf "%s\n" message)
                else ignore

            let logDiagnostic showMessages = 
                (fun isError code message->
                    if showMessages && mode = ResolveAssemblyReferenceMode.ReportErrors then 
                      if isError then
                        errorR(MSBuildReferenceResolutionError(code, message, errorAndWarningRange))
                      else
                        match code with 
                        // These are warnings that mean 'not resolved' for some assembly.
                        // Note that we don't get to know the name of the assembly that couldn't be resolved.
                        // Ignore these and rely on the logic below to emit an error for each unresolved reference.
                        | "MSB3246" // Resolved file has a bad image, no metadata, or is otherwise inaccessible.
                        | "MSB3106"  
                            -> ()
                        | _ -> 
                            if code = "MSB3245" then 
                                errorR(MSBuildReferenceResolutionWarning(code, message, errorAndWarningRange))
                            else
                                warning(MSBuildReferenceResolutionWarning(code, message, errorAndWarningRange)))

            let targetProcessorArchitecture = 
                    match tcConfig.platform with
                    | None -> "MSIL"
                    | Some X86 -> "x86"
                    | Some AMD64 -> "amd64"
                    | Some IA64 -> "ia64"

            // First, try to resolve everything as a file using simple resolution
            let resolvedAsFile = 
                groupedReferences 
                |> Array.map(fun (_filename, maxIndexOfReference, references)->
                                let assemblyResolution = references |> List.choose (fun r -> tcConfig.TryResolveLibWithDirectories r)
                                (maxIndexOfReference, assemblyResolution))  
                |> Array.filter(fun (_, refs)->refs |> isNil |> not)
                
                                       
            // Whatever is left, pass to MSBuild.
            let Resolve(references, showMessages) =
                try 
                    tcConfig.legacyReferenceResolver.Resolve
                       (tcConfig.resolutionEnvironment, 
                        references, 
                        tcConfig.targetFrameworkVersion, 
                        tcConfig.GetTargetFrameworkDirectories(), 
                        targetProcessorArchitecture, 
                        tcConfig.fsharpBinariesDir, // FSharp binaries directory
                        tcConfig.includes, // Explicit include directories
                        tcConfig.implicitIncludeDir, // Implicit include directory (likely the project directory)
                        logMessage showMessages, logDiagnostic showMessages)
                with 
                    ReferenceResolver.ResolutionFailure -> error(Error(FSComp.SR.buildAssemblyResolutionFailed(), errorAndWarningRange))
            
            let toMsBuild = [|0..groupedReferences.Length-1|] 
                             |> Array.map(fun i->(p13 groupedReferences.[i]), (p23 groupedReferences.[i]), i) 
                             |> Array.filter (fun (_, i0, _)->resolvedAsFile|>Array.exists(fun (i1, _) -> i0=i1)|>not)
                             |> Array.map(fun (ref, _, i)->ref, string i)

            let resolutions = Resolve(toMsBuild, (*showMessages*)true)  

            // Map back to original assembly resolutions.
            let resolvedByMsbuild = 
                resolutions
                    |> Array.map(fun resolvedFile -> 
                                    let i = int resolvedFile.baggage
                                    let _, maxIndexOfReference, ms = groupedReferences.[i]
                                    let assemblyResolutions =
                                        ms|>List.map(fun originalReference ->
                                                    System.Diagnostics.Debug.Assert(FileSystem.IsPathRootedShim(resolvedFile.itemSpec), sprintf "msbuild-resolved path is not absolute: '%s'" resolvedFile.itemSpec)
                                                    let canonicalItemSpec = FileSystem.GetFullPathShim(resolvedFile.itemSpec)
                                                    { originalReference=originalReference 
                                                      resolvedPath=canonicalItemSpec 
                                                      prepareToolTip = (fun () -> resolvedFile.prepareToolTip (originalReference.Text, canonicalItemSpec))
                                                      sysdir= tcConfig.IsSystemAssembly canonicalItemSpec
                                                      ilAssemblyRef = None })
                                    (maxIndexOfReference, assemblyResolutions))

            // When calculating the resulting resolutions, we're going to use the index of the reference
            // in the original specification and resort it to match the ordering that we had.
            let resultingResolutions =
                    [resolvedByMsbuild;resolvedAsFile]
                    |> Array.concat                                  
                    |> Array.sortBy fst
                    |> Array.map snd
                    |> List.ofArray
                    |> List.concat                                                 
                    
            // O(N^2) here over a small set of referenced assemblies.
            let IsResolved(originalName: string) =
                if resultingResolutions |> List.exists(fun resolution -> resolution.originalReference.Text = originalName) then true
                else 
                    // MSBuild resolution may have unified the result of two duplicate references. Try to re-resolve now.
                    // If re-resolution worked then this was a removed duplicate.
                    Resolve([|originalName, ""|], (*showMessages*)false).Length<>0 
                    
            let unresolvedReferences =                     
                    groupedReferences 
                    //|> Array.filter(p13 >> IsNotFileOrIsAssembly)
                    |> Array.filter(p13 >> IsResolved >> not)   
                    |> List.ofArray                 

            // If mode=Speculative, then we haven't reported any errors.
            // We report the error condition by returning an empty list of resolutions
            if mode = ResolveAssemblyReferenceMode.Speculative && (List.length unresolvedReferences) > 0 then 
                [], (List.ofArray groupedReferences) |> List.map (fun (name, _, r) -> (name, r)) |> List.map UnresolvedAssemblyReference
            else 
                resultingResolutions, unresolvedReferences |> List.map (fun (name, _, r) -> (name, r)) |> List.map UnresolvedAssemblyReference    

    member tcConfig.PrimaryAssemblyDllReference() = primaryAssemblyReference

    member tcConfig.CoreLibraryDllReference() = fslibReference


let ReportWarning options err = 
    warningOn err (options.WarnLevel) (options.WarnOn) && not (List.contains (GetDiagnosticNumber err) (options.WarnOff))

let ReportWarningAsError options err =
    warningOn err (options.WarnLevel) (options.WarnOn) &&
    not (List.contains (GetDiagnosticNumber err) (options.WarnAsWarn)) &&
    ((options.GlobalWarnAsError && not (List.contains (GetDiagnosticNumber err) options.WarnOff)) ||
     List.contains (GetDiagnosticNumber err) (options.WarnAsError))

//----------------------------------------------------------------------------
// Scoped #nowarn pragmas


let GetScopedPragmasForHashDirective hd = 
    [ match hd with 
      | ParsedHashDirective("nowarn", numbers, m) ->
          for s in numbers do
          match GetWarningNumber(m, s) with 
            | None -> ()
            | Some n -> yield ScopedPragma.WarningOff(m, n) 
      | _ -> () ]


let GetScopedPragmasForInput input = 

    match input with 
    | ParsedInput.SigFile (ParsedSigFileInput (scopedPragmas=pragmas)) -> pragmas
    | ParsedInput.ImplFile (ParsedImplFileInput (scopedPragmas=pragmas)) -> pragmas



/// Build an ErrorLogger that delegates to another ErrorLogger but filters warnings turned off by the given pragma declarations
//
// NOTE: we allow a flag to turn of strict file checking. This is because file names sometimes don't match due to use of 
// #line directives, e.g. for pars.fs/pars.fsy. In this case we just test by line number - in most cases this is sufficient
// because we install a filtering error handler on a file-by-file basis for parsing and type-checking.
// However this is indicative of a more systematic problem where source-line 
// sensitive operations (lexfilter and warning filtering) do not always
// interact well with #line directives.
type ErrorLoggerFilteringByScopedPragmas (checkFile, scopedPragmas, errorLogger: ErrorLogger) =
    inherit ErrorLogger("ErrorLoggerFilteringByScopedPragmas")

    override x.DiagnosticSink (phasedError, isError) = 
        if isError then 
            errorLogger.DiagnosticSink (phasedError, isError)
        else 
          let report = 
            let warningNum = GetDiagnosticNumber phasedError
            match GetRangeOfDiagnostic phasedError with 
            | Some m -> 
                not (scopedPragmas |> List.exists (fun pragma ->
                    match pragma with 
                    | ScopedPragma.WarningOff(pragmaRange, warningNumFromPragma) -> 
                        warningNum = warningNumFromPragma && 
                        (not checkFile || m.FileIndex = pragmaRange.FileIndex) &&
                        Range.posGeq m.Start pragmaRange.Start))  
            | None -> true
          if report then errorLogger.DiagnosticSink(phasedError, false)

    override x.ErrorCount = errorLogger.ErrorCount

let GetErrorLoggerFilteringByScopedPragmas(checkFile, scopedPragmas, errorLogger) = 
    (ErrorLoggerFilteringByScopedPragmas(checkFile, scopedPragmas, errorLogger) :> ErrorLogger)


//----------------------------------------------------------------------------
// Parsing
//--------------------------------------------------------------------------


let CanonicalizeFilename filename = 
    let basic = fileNameOfPath filename
    String.capitalize (try Filename.chopExtension basic with _ -> basic)

let IsScript filename = 
    let lower = String.lowercase filename 
    FSharpScriptFileSuffixes |> List.exists (Filename.checkSuffix lower)
    
// Give a unique name to the different kinds of inputs. Used to correlate signature and implementation files
//   QualFileNameOfModuleName - files with a single module declaration or an anonymous module
let QualFileNameOfModuleName m filename modname = QualifiedNameOfFile(mkSynId m (textOfLid modname + (if IsScript filename then "$fsx" else "")))
let QualFileNameOfFilename m filename = QualifiedNameOfFile(mkSynId m (CanonicalizeFilename filename + (if IsScript filename then "$fsx" else "")))

// Interactive fragments
let ComputeQualifiedNameOfFileFromUniquePath (m, p: string list) = QualifiedNameOfFile(mkSynId m (String.concat "_" p))

let QualFileNameOfSpecs filename specs = 
    match specs with 
    | [SynModuleOrNamespaceSig(modname, _, kind, _, _, _, _, m)] when kind.IsModule -> QualFileNameOfModuleName m filename modname
    | [SynModuleOrNamespaceSig(_, _, kind, _, _, _, _, m)] when not kind.IsModule -> QualFileNameOfFilename m filename
    | _ -> QualFileNameOfFilename (mkRange filename pos0 pos0) filename

let QualFileNameOfImpls filename specs = 
    match specs with 
    | [SynModuleOrNamespace(modname, _, kind, _, _, _, _, m)] when kind.IsModule -> QualFileNameOfModuleName m filename modname
    | [SynModuleOrNamespace(_, _, kind, _, _, _, _, m)] when not kind.IsModule -> QualFileNameOfFilename m filename
    | _ -> QualFileNameOfFilename (mkRange filename pos0 pos0) filename

let PrependPathToQualFileName x (QualifiedNameOfFile q) = ComputeQualifiedNameOfFileFromUniquePath (q.idRange, pathOfLid x@[q.idText])
let PrependPathToImpl x (SynModuleOrNamespace(p, b, c, d, e, f, g, h)) = SynModuleOrNamespace(x@p, b, c, d, e, f, g, h)
let PrependPathToSpec x (SynModuleOrNamespaceSig(p, b, c, d, e, f, g, h)) = SynModuleOrNamespaceSig(x@p, b, c, d, e, f, g, h)

let PrependPathToInput x inp = 
    match inp with 
    | ParsedInput.ImplFile (ParsedImplFileInput (b, c, q, d, hd, impls, e)) -> ParsedInput.ImplFile (ParsedImplFileInput (b, c, PrependPathToQualFileName x q, d, hd, List.map (PrependPathToImpl x) impls, e))
    | ParsedInput.SigFile (ParsedSigFileInput (b, q, d, hd, specs)) -> ParsedInput.SigFile (ParsedSigFileInput (b, PrependPathToQualFileName x q, d, hd, List.map (PrependPathToSpec x) specs))

let ComputeAnonModuleName check defaultNamespace filename (m: range) = 
    let modname = CanonicalizeFilename filename
    if check && not (modname |> String.forall (fun c -> System.Char.IsLetterOrDigit c || c = '_')) then
          if not (filename.EndsWith("fsx", StringComparison.OrdinalIgnoreCase) || filename.EndsWith("fsscript", StringComparison.OrdinalIgnoreCase)) then
              warning(Error(FSComp.SR.buildImplicitModuleIsNotLegalIdentifier(modname, (fileNameOfPath filename)), m))
    let combined = 
      match defaultNamespace with 
      | None -> modname
      | Some ns -> textOfPath [ns;modname]

    let anonymousModuleNameRange =
        let filename = m.FileName
        mkRange filename pos0 pos0
    pathToSynLid anonymousModuleNameRange (splitNamespace combined)

let PostParseModuleImpl (_i, defaultNamespace, isLastCompiland, filename, impl) = 
    match impl with 
    | ParsedImplFileFragment.NamedModule(SynModuleOrNamespace(lid, isRec, kind, decls, xmlDoc, attribs, access, m)) -> 
        let lid = 
            match lid with 
            | [id] when kind.IsModule && id.idText = MangledGlobalName ->
                error(Error(FSComp.SR.buildInvalidModuleOrNamespaceName(), id.idRange))
            | id :: rest when id.idText = MangledGlobalName -> rest
            | _ -> lid
        SynModuleOrNamespace(lid, isRec, kind, decls, xmlDoc, attribs, access, m)

    | ParsedImplFileFragment.AnonModule (defs, m)-> 
        let isLast, isExe = isLastCompiland 
        let lower = String.lowercase filename
        if not (isLast && isExe) && not (doNotRequireNamespaceOrModuleSuffixes |> List.exists (Filename.checkSuffix lower)) then
            match defs with
            | SynModuleDecl.NestedModule(_) :: _ -> errorR(Error(FSComp.SR.noEqualSignAfterModule(), trimRangeToLine m))
            | _ -> errorR(Error(FSComp.SR.buildMultiFileRequiresNamespaceOrModule(), trimRangeToLine m))

        let modname = ComputeAnonModuleName (not (isNil defs)) defaultNamespace filename (trimRangeToLine m)
        SynModuleOrNamespace(modname, false, AnonModule, defs, PreXmlDoc.Empty, [], None, m)

    | ParsedImplFileFragment.NamespaceFragment (lid, a, kind, c, d, e, m)-> 
        let lid, kind = 
            match lid with 
            | id :: rest when id.idText = MangledGlobalName ->
                rest, if List.isEmpty rest then GlobalNamespace else kind
            | _ -> lid, kind
        SynModuleOrNamespace(lid, a, kind, c, d, e, None, m)

let PostParseModuleSpec (_i, defaultNamespace, isLastCompiland, filename, intf) = 
    match intf with 
    | ParsedSigFileFragment.NamedModule(SynModuleOrNamespaceSig(lid, isRec, kind, decls, xmlDoc, attribs, access, m)) -> 
        let lid = 
            match lid with 
            | [id] when kind.IsModule && id.idText = MangledGlobalName ->
                error(Error(FSComp.SR.buildInvalidModuleOrNamespaceName(), id.idRange))
            | id :: rest when id.idText = MangledGlobalName -> rest
            | _ -> lid
        SynModuleOrNamespaceSig(lid, isRec, NamedModule, decls, xmlDoc, attribs, access, m)

    | ParsedSigFileFragment.AnonModule (defs, m) -> 
        let isLast, isExe = isLastCompiland
        let lower = String.lowercase filename
        if not (isLast && isExe) && not (doNotRequireNamespaceOrModuleSuffixes |> List.exists (Filename.checkSuffix lower)) then 
            match defs with
            | SynModuleSigDecl.NestedModule(_) :: _ -> errorR(Error(FSComp.SR.noEqualSignAfterModule(), m))
            | _ -> errorR(Error(FSComp.SR.buildMultiFileRequiresNamespaceOrModule(), m))

        let modname = ComputeAnonModuleName (not (isNil defs)) defaultNamespace filename (trimRangeToLine m)
        SynModuleOrNamespaceSig(modname, false, AnonModule, defs, PreXmlDoc.Empty, [], None, m)

    | ParsedSigFileFragment.NamespaceFragment (lid, a, kind, c, d, e, m)-> 
        let lid, kind = 
            match lid with 
            | id :: rest when id.idText = MangledGlobalName ->
                rest, if List.isEmpty rest then GlobalNamespace else kind
            | _ -> lid, kind
        SynModuleOrNamespaceSig(lid, a, kind, c, d, e, None, m)



let PostParseModuleImpls (defaultNamespace, filename, isLastCompiland, ParsedImplFile (hashDirectives, impls)) = 
    match impls |> List.rev |> List.tryPick (function ParsedImplFileFragment.NamedModule(SynModuleOrNamespace(lid, _, _, _, _, _, _, _)) -> Some lid | _ -> None) with
    | Some lid when impls.Length > 1 -> 
        errorR(Error(FSComp.SR.buildMultipleToplevelModules(), rangeOfLid lid))
    | _ -> 
        ()
    let impls = impls |> List.mapi (fun i x -> PostParseModuleImpl (i, defaultNamespace, isLastCompiland, filename, x)) 
    let qualName = QualFileNameOfImpls filename impls
    let isScript = IsScript filename

    let scopedPragmas = 
        [ for (SynModuleOrNamespace(_, _, _, decls, _, _, _, _)) in impls do 
            for d in decls do
                match d with 
                | SynModuleDecl.HashDirective (hd, _) -> yield! GetScopedPragmasForHashDirective hd
                | _ -> () 
          for hd in hashDirectives do 
              yield! GetScopedPragmasForHashDirective hd ]
    ParsedInput.ImplFile (ParsedImplFileInput (filename, isScript, qualName, scopedPragmas, hashDirectives, impls, isLastCompiland))
  
let PostParseModuleSpecs (defaultNamespace, filename, isLastCompiland, ParsedSigFile (hashDirectives, specs)) = 
    match specs |> List.rev |> List.tryPick (function ParsedSigFileFragment.NamedModule(SynModuleOrNamespaceSig(lid, _, _, _, _, _, _, _)) -> Some lid | _ -> None) with
    | Some lid when specs.Length > 1 -> 
        errorR(Error(FSComp.SR.buildMultipleToplevelModules(), rangeOfLid lid))
    | _ -> 
        ()
        
    let specs = specs |> List.mapi (fun i x -> PostParseModuleSpec(i, defaultNamespace, isLastCompiland, filename, x)) 
    let qualName = QualFileNameOfSpecs filename specs
    let scopedPragmas = 
        [ for (SynModuleOrNamespaceSig(_, _, _, decls, _, _, _, _)) in specs do 
            for d in decls do
                match d with 
                | SynModuleSigDecl.HashDirective(hd, _) -> yield! GetScopedPragmasForHashDirective hd
                | _ -> () 
          for hd in hashDirectives do 
              yield! GetScopedPragmasForHashDirective hd ]

    ParsedInput.SigFile (ParsedSigFileInput (filename, qualName, scopedPragmas, hashDirectives, specs))

type ModuleNamesDict = Map<string,Map<string,QualifiedNameOfFile>>

/// Checks if a module name is already given and deduplicates the name if needed.
let DeduplicateModuleName (moduleNamesDict: ModuleNamesDict) fileName (qualNameOfFile: QualifiedNameOfFile) =
    let path = Path.GetDirectoryName fileName
    let path = if FileSystem.IsPathRootedShim path then try FileSystem.GetFullPathShim path with _ -> path else path
    match moduleNamesDict.TryGetValue qualNameOfFile.Text with
    | true, paths ->
        if paths.ContainsKey path then 
            paths.[path], moduleNamesDict
        else
            let count = paths.Count + 1
            let id = qualNameOfFile.Id
            let qualNameOfFileT = if count = 1 then qualNameOfFile else QualifiedNameOfFile(Ident(id.idText + "___" + count.ToString(), id.idRange))
            let moduleNamesDictT = moduleNamesDict.Add(qualNameOfFile.Text, paths.Add(path, qualNameOfFileT))
            qualNameOfFileT, moduleNamesDictT
    | _ ->
        let moduleNamesDictT = moduleNamesDict.Add(qualNameOfFile.Text, Map.empty.Add(path, qualNameOfFile))
        qualNameOfFile, moduleNamesDictT

/// Checks if a ParsedInput is using a module name that was already given and deduplicates the name if needed.
let DeduplicateParsedInputModuleName (moduleNamesDict: ModuleNamesDict) input =
    match input with
    | ParsedInput.ImplFile (ParsedImplFileInput.ParsedImplFileInput (fileName, isScript, qualNameOfFile, scopedPragmas, hashDirectives, modules, (isLastCompiland, isExe))) ->
        let qualNameOfFileT, moduleNamesDictT = DeduplicateModuleName moduleNamesDict fileName qualNameOfFile
        let inputT = ParsedInput.ImplFile (ParsedImplFileInput.ParsedImplFileInput (fileName, isScript, qualNameOfFileT, scopedPragmas, hashDirectives, modules, (isLastCompiland, isExe)))
        inputT, moduleNamesDictT
    | ParsedInput.SigFile (ParsedSigFileInput.ParsedSigFileInput (fileName, qualNameOfFile, scopedPragmas, hashDirectives, modules)) ->
        let qualNameOfFileT, moduleNamesDictT = DeduplicateModuleName moduleNamesDict fileName qualNameOfFile
        let inputT = ParsedInput.SigFile (ParsedSigFileInput.ParsedSigFileInput (fileName, qualNameOfFileT, scopedPragmas, hashDirectives, modules))
        inputT, moduleNamesDictT

let ParseInput (lexer, errorLogger: ErrorLogger, lexbuf: UnicodeLexing.Lexbuf, defaultNamespace, filename, isLastCompiland) = 
    // The assert below is almost ok, but it fires in two cases:
    //  - fsi.exe sometimes passes "stdin" as a dummy filename
    //  - if you have a #line directive, e.g. 
    //        # 1000 "Line01.fs"
    //    then it also asserts. But these are edge cases that can be fixed later, e.g. in bug 4651.
    //System.Diagnostics.Debug.Assert(System.IO.Path.IsPathRooted filename, sprintf "should be absolute: '%s'" filename)
    let lower = String.lowercase filename 
    // Delay sending errors and warnings until after the file is parsed. This gives us a chance to scrape the
    // #nowarn declarations for the file
    let delayLogger = CapturingErrorLogger("Parsing")
    use unwindEL = PushErrorLoggerPhaseUntilUnwind (fun _ -> delayLogger)
    use unwindBP = PushThreadBuildPhaseUntilUnwind BuildPhase.Parse
    let mutable scopedPragmas = []
    try     
        let input = 
            if mlCompatSuffixes |> List.exists (Filename.checkSuffix lower) then  
                mlCompatWarning (FSComp.SR.buildCompilingExtensionIsForML()) rangeStartup 

            if FSharpImplFileSuffixes |> List.exists (Filename.checkSuffix lower) then  
                let impl = Parser.implementationFile lexer lexbuf 
                PostParseModuleImpls (defaultNamespace, filename, isLastCompiland, impl)
            elif FSharpSigFileSuffixes |> List.exists (Filename.checkSuffix lower) then  
                let intfs = Parser.signatureFile lexer lexbuf 
                PostParseModuleSpecs (defaultNamespace, filename, isLastCompiland, intfs)
            else 
                delayLogger.Error(Error(FSComp.SR.buildInvalidSourceFileExtension filename, Range.rangeStartup))
        scopedPragmas <- GetScopedPragmasForInput input
        input
    finally
        // OK, now commit the errors, since the ScopedPragmas will (hopefully) have been scraped
        let filteringErrorLogger = ErrorLoggerFilteringByScopedPragmas(false, scopedPragmas, errorLogger)
        delayLogger.CommitDelayedDiagnostics filteringErrorLogger

//----------------------------------------------------------------------------
// parsing - ParseOneInputFile
// Filename is (ml/mli/fs/fsi source). Parse it to AST. 
//----------------------------------------------------------------------------
let ParseOneInputLexbuf (tcConfig: TcConfig, lexResourceManager, conditionalCompilationDefines, lexbuf, filename, isLastCompiland, errorLogger) =
    use unwindbuildphase = PushThreadBuildPhaseUntilUnwind BuildPhase.Parse
    try 
        let skip = true in (* don't report whitespace from lexer *)
        let lightSyntaxStatus = LightSyntaxStatus (tcConfig.ComputeLightSyntaxInitialStatus filename, true) 
        let lexargs = mkLexargs (filename, conditionalCompilationDefines@tcConfig.conditionalCompilationDefines, lightSyntaxStatus, lexResourceManager, [], errorLogger, tcConfig.pathMap)
        let shortFilename = SanitizeFileName filename tcConfig.implicitIncludeDir 
        let input = 
            Lexhelp.usingLexbufForParsing (lexbuf, filename) (fun lexbuf ->
                if verbose then dprintn ("Parsing... "+shortFilename)
                let tokenizer = LexFilter.LexFilter(lightSyntaxStatus, tcConfig.compilingFslib, Lexer.token lexargs skip, lexbuf)

                if tcConfig.tokenizeOnly then 
                    while true do 
                        printf "tokenize - getting one token from %s\n" shortFilename
                        let t = tokenizer.Lexer lexbuf
                        printf "tokenize - got %s @ %a\n" (Parser.token_to_string t) outputRange lexbuf.LexemeRange
                        (match t with Parser.EOF _ -> exit 0 | _ -> ())
                        if lexbuf.IsPastEndOfStream then printf "!!! at end of stream\n"

                if tcConfig.testInteractionParser then 
                    while true do 
                        match (Parser.interaction tokenizer.Lexer lexbuf) with
                        | IDefns(l, m) -> dprintf "Parsed OK, got %d defs @ %a\n" l.Length outputRange m
                        | IHash (_, m) -> dprintf "Parsed OK, got hash @ %a\n" outputRange m
                    exit 0

                let res = ParseInput(tokenizer.Lexer, errorLogger, lexbuf, None, filename, isLastCompiland)

                if tcConfig.reportNumDecls then 
                    let rec flattenSpecs specs = 
                          specs |> List.collect (function (SynModuleSigDecl.NestedModule (_, _, subDecls, _)) -> flattenSpecs subDecls | spec -> [spec])
                    let rec flattenDefns specs = 
                          specs |> List.collect (function (SynModuleDecl.NestedModule (_, _, subDecls, _, _)) -> flattenDefns subDecls | defn -> [defn])

                    let flattenModSpec (SynModuleOrNamespaceSig(_, _, _, decls, _, _, _, _)) = flattenSpecs decls
                    let flattenModImpl (SynModuleOrNamespace(_, _, _, decls, _, _, _, _)) = flattenDefns decls
                    match res with 
                    | ParsedInput.SigFile (ParsedSigFileInput (_, _, _, _, specs)) -> 
                        dprintf "parsing yielded %d specs" (List.collect flattenModSpec specs).Length
                    | ParsedInput.ImplFile (ParsedImplFileInput (modules = impls)) -> 
                        dprintf "parsing yielded %d definitions" (List.collect flattenModImpl impls).Length
                res
            )
        if verbose then dprintn ("Parsed "+shortFilename)
        Some input 
    with e -> (* errorR(Failure("parse failed")); *) errorRecovery e rangeStartup; None 

            
let ParseOneInputFile (tcConfig: TcConfig, lexResourceManager, conditionalCompilationDefines, filename, isLastCompiland, errorLogger, retryLocked) =
    try 
       let lower = String.lowercase filename
       if List.exists (Filename.checkSuffix lower) (FSharpSigFileSuffixes@FSharpImplFileSuffixes) then  
            if not(FileSystem.SafeExists filename) then
                error(Error(FSComp.SR.buildCouldNotFindSourceFile filename, rangeStartup))
            let isFeatureSupported featureId = tcConfig.langVersion.SupportsFeature featureId
            use reader = File.OpenReaderAndRetry (filename, tcConfig.inputCodePage, retryLocked)
            let lexbuf = UnicodeLexing.StreamReaderAsLexbuf(isFeatureSupported, reader)
            ParseOneInputLexbuf(tcConfig, lexResourceManager, conditionalCompilationDefines, lexbuf, filename, isLastCompiland, errorLogger)
       else error(Error(FSComp.SR.buildInvalidSourceFileExtension(SanitizeFileName filename tcConfig.implicitIncludeDir), rangeStartup))
    with e -> (* errorR(Failure("parse failed")); *) errorRecovery e rangeStartup; None 
     

[<Sealed>] 
type TcAssemblyResolutions(tcConfig: TcConfig, results: AssemblyResolution list, unresolved: UnresolvedAssemblyReference list) = 

    let originalReferenceToResolution = results |> List.map (fun r -> r.originalReference.Text, r) |> Map.ofList
    let resolvedPathToResolution = results |> List.map (fun r -> r.resolvedPath, r) |> Map.ofList

    /// Add some resolutions to the map of resolution results.                
    member tcResolutions.AddResolutionResults newResults = TcAssemblyResolutions(tcConfig, results @ newResults, unresolved)

    /// Add some unresolved results.
    member tcResolutions.AddUnresolvedReferences newUnresolved = TcAssemblyResolutions(tcConfig, results, unresolved @ newUnresolved)

    /// Get information about referenced DLLs
    member tcResolutions.GetAssemblyResolutions() = results
    member tcResolutions.GetUnresolvedReferences() = unresolved
    member tcResolutions.TryFindByOriginalReference(assemblyReference: AssemblyReference) = originalReferenceToResolution.TryFind assemblyReference.Text

    /// This doesn't need to be cancellable, it is only used by F# Interactive
    member tcResolution.TryFindByExactILAssemblyRef (ctok, assemblyRef) = 
        results |> List.tryFind (fun ar->
            let r = ar.GetILAssemblyRef(ctok, tcConfig.reduceMemoryUsage, tcConfig.tryGetMetadataSnapshot) |> Cancellable.runWithoutCancellation 
            r = assemblyRef)

    /// This doesn't need to be cancellable, it is only used by F# Interactive
    member tcResolution.TryFindBySimpleAssemblyName (ctok, simpleAssemName) = 
        results |> List.tryFind (fun ar->
            let r = ar.GetILAssemblyRef(ctok, tcConfig.reduceMemoryUsage, tcConfig.tryGetMetadataSnapshot) |> Cancellable.runWithoutCancellation 
            r.Name = simpleAssemName)

    member tcResolutions.TryFindByResolvedPath nm = resolvedPathToResolution.TryFind nm
    member tcResolutions.TryFindByOriginalReferenceText nm = originalReferenceToResolution.TryFind nm
        
    static member ResolveAssemblyReferences (ctok, tcConfig: TcConfig, assemblyList: AssemblyReference list, knownUnresolved: UnresolvedAssemblyReference list) : TcAssemblyResolutions =
        let resolved, unresolved = 
            if tcConfig.useSimpleResolution then 
                let resolutions = 
                    assemblyList 
                    |> List.map (fun assemblyReference -> 
                           try 
                               Choice1Of2 (tcConfig.ResolveLibWithDirectories (CcuLoadFailureAction.RaiseError, assemblyReference) |> Option.get)
                           with e -> 
                               errorRecovery e assemblyReference.Range
                               Choice2Of2 assemblyReference)
                let successes = resolutions |> List.choose (function Choice1Of2 x -> Some x | _ -> None)
                let failures = resolutions |> List.choose (function Choice2Of2 x -> Some (UnresolvedAssemblyReference(x.Text, [x])) | _ -> None)
                successes, failures
            else
                RequireCompilationThread ctok // we don't want to do assembly resolution concurrently, we assume MSBuild doesn't handle this
                TcConfig.TryResolveLibsUsingMSBuildRules (tcConfig, assemblyList, rangeStartup, ResolveAssemblyReferenceMode.ReportErrors)
        TcAssemblyResolutions(tcConfig, resolved, unresolved @ knownUnresolved)                    

    static member GetAllDllReferences (tcConfig: TcConfig) = [
            let primaryReference = tcConfig.PrimaryAssemblyDllReference()
            //yield primaryReference

            if not tcConfig.compilingFslib then 
                yield tcConfig.CoreLibraryDllReference()

            let assumeDotNetFramework = primaryReference.SimpleAssemblyNameIs("mscorlib")
            if tcConfig.framework then
                for s in defaultReferencesForScriptsAndOutOfProjectSources tcConfig.useFsiAuxLib assumeDotNetFramework tcConfig.useSdkRefs do
                    yield AssemblyReference(rangeStartup, (if s.EndsWith(".dll", StringComparison.OrdinalIgnoreCase) then s else s+".dll"), None)

            yield! tcConfig.referencedDLLs
        ]

    static member SplitNonFoundationalResolutions (ctok, tcConfig: TcConfig) =
        let assemblyList = TcAssemblyResolutions.GetAllDllReferences tcConfig
        let resolutions = TcAssemblyResolutions.ResolveAssemblyReferences (ctok, tcConfig, assemblyList, tcConfig.knownUnresolvedReferences)
        let frameworkDLLs, nonFrameworkReferences = resolutions.GetAssemblyResolutions() |> List.partition (fun r -> r.sysdir) 
        let unresolved = resolutions.GetUnresolvedReferences()
#if DEBUG
        let mutable itFailed = false
        let addedText = "\nIf you want to debug this right now, attach a debugger, and put a breakpoint in 'CompileOps.fs' near the text '!itFailed', and you can re-step through the assembly resolution logic."
        unresolved 
        |> List.iter (fun (UnresolvedAssemblyReference(referenceText, _ranges)) ->
            if referenceText.Contains("mscorlib") then
                System.Diagnostics.Debug.Assert(false, sprintf "whoops, did not resolve mscorlib: '%s'%s" referenceText addedText)
                itFailed <- true)
        frameworkDLLs 
        |> List.iter (fun x ->
            if not(FileSystem.IsPathRootedShim(x.resolvedPath)) then
                System.Diagnostics.Debug.Assert(false, sprintf "frameworkDLL should be absolute path: '%s'%s" x.resolvedPath addedText)
                itFailed <- true)
        nonFrameworkReferences 
        |> List.iter (fun x -> 
            if not(FileSystem.IsPathRootedShim(x.resolvedPath)) then
                System.Diagnostics.Debug.Assert(false, sprintf "nonFrameworkReference should be absolute path: '%s'%s" x.resolvedPath addedText) 
                itFailed <- true)
        if itFailed then
            // idea is, put a breakpoint here and then step through
            let assemblyList = TcAssemblyResolutions.GetAllDllReferences tcConfig
            let resolutions = TcAssemblyResolutions.ResolveAssemblyReferences (ctok, tcConfig, assemblyList, [])
            let _frameworkDLLs, _nonFrameworkReferences = resolutions.GetAssemblyResolutions() |> List.partition (fun r -> r.sysdir) 
            ()
#endif
        frameworkDLLs, nonFrameworkReferences, unresolved

    static member BuildFromPriorResolutions (ctok, tcConfig: TcConfig, resolutions, knownUnresolved) =
        let references = resolutions |> List.map (fun r -> r.originalReference)
        TcAssemblyResolutions.ResolveAssemblyReferences (ctok, tcConfig, references, knownUnresolved)
            

//----------------------------------------------------------------------------
// Typecheck and optimization environments on disk
//--------------------------------------------------------------------------

let IsSignatureDataResource (r: ILResource) = 
    r.Name.StartsWithOrdinal FSharpSignatureDataResourceName ||
    r.Name.StartsWithOrdinal FSharpSignatureDataResourceName2

let IsSignatureDataResourceB (r: ILResource) = 
    r.Name.StartsWithOrdinal FSharpSignatureDataResourceNameB

let IsOptimizationDataResource (r: ILResource) = 
    r.Name.StartsWithOrdinal FSharpOptimizationDataResourceName || 
    r.Name.StartsWithOrdinal FSharpOptimizationDataResourceName2

let IsOptimizationDataResourceB (r: ILResource) = 
    r.Name.StartsWithOrdinal FSharpOptimizationDataResourceNameB

let GetSignatureDataResourceName (r: ILResource) = 
    if r.Name.StartsWithOrdinal FSharpSignatureDataResourceName then 
        String.dropPrefix r.Name FSharpSignatureDataResourceName
    elif r.Name.StartsWithOrdinal FSharpSignatureDataResourceNameB then 
        String.dropPrefix r.Name FSharpSignatureDataResourceNameB
    elif r.Name.StartsWithOrdinal FSharpSignatureDataResourceName2 then 
        String.dropPrefix r.Name FSharpSignatureDataResourceName2
    else failwith "GetSignatureDataResourceName"

let GetOptimizationDataResourceName (r: ILResource) = 
    if r.Name.StartsWithOrdinal FSharpOptimizationDataResourceName then 
        String.dropPrefix r.Name FSharpOptimizationDataResourceName
    elif r.Name.StartsWithOrdinal FSharpOptimizationDataResourceNameB then 
        String.dropPrefix r.Name FSharpOptimizationDataResourceNameB
    elif r.Name.StartsWithOrdinal FSharpOptimizationDataResourceName2 then 
        String.dropPrefix r.Name FSharpOptimizationDataResourceName2
    else failwith "GetOptimizationDataResourceName"

let IsReflectedDefinitionsResource (r: ILResource) =
    r.Name.StartsWithOrdinal QuotationPickler.SerializedReflectedDefinitionsResourceNameBase

let MakeILResource rName bytes = 
    { Name = rName
      Location = ILResourceLocation.Local(ByteMemory.FromArray(bytes).AsReadOnly())
      Access = ILResourceAccess.Public
      CustomAttrsStored = storeILCustomAttrs emptyILCustomAttrs
      MetadataIndex = NoMetadataIdx }

let PickleToResource inMem file (g: TcGlobals) scope rName rNameB p x = 
    let file = PathMap.apply g.pathMap file
    let bytes, bytesB = pickleObjWithDanglingCcus inMem file g scope p x 
    { Name = rName
      Location = ILResourceLocation.Local(ByteMemory.FromArray(bytes).AsReadOnly())
      Access = ILResourceAccess.Public
      CustomAttrsStored = storeILCustomAttrs emptyILCustomAttrs
      MetadataIndex = NoMetadataIdx },
    if bytesB.Length > 0 then 
        Some 
          { Name = rNameB
            Location = ILResourceLocation.Local(ByteMemory.FromArray(bytesB).AsReadOnly())
            Access = ILResourceAccess.Public
            CustomAttrsStored = storeILCustomAttrs emptyILCustomAttrs
            MetadataIndex = NoMetadataIdx 
          }
    else
        None

let GetSignatureData (file, ilScopeRef, ilModule, byteReaderA, byteReaderB) : PickledDataWithReferences<PickledCcuInfo> = 
    let memA = byteReaderA()
    let memB = (match byteReaderB with None -> ByteMemory.Empty.AsReadOnly() | Some br -> br())
    unpickleObjWithDanglingCcus file ilScopeRef ilModule unpickleCcuInfo memA memB

let WriteSignatureData (tcConfig: TcConfig, tcGlobals, exportRemapping, ccu: CcuThunk, file, inMem) = 
    let mspec = ccu.Contents
    let mspec = ApplyExportRemappingToEntity tcGlobals exportRemapping mspec
    // For historical reasons, we use a different resource name for FSharp.Core, so older F# compilers 
    // don't complain when they see the resource.
    let rName = if ccu.AssemblyName = getFSharpCoreLibraryName then FSharpSignatureDataResourceName2 else FSharpSignatureDataResourceName 
    let rNameB = FSharpSignatureDataResourceNameB

    let includeDir =
        if String.IsNullOrEmpty tcConfig.implicitIncludeDir then ""
        else
            tcConfig.implicitIncludeDir
            |> System.IO.Path.GetFullPath
            |> PathMap.applyDir tcGlobals.pathMap
 
    PickleToResource inMem file tcGlobals ccu (rName+ccu.AssemblyName)  (rNameB+ccu.AssemblyName) pickleCcuInfo 
        { mspec=mspec 
          compileTimeWorkingDir=includeDir
          usesQuotations = ccu.UsesFSharp20PlusQuotations }

let GetOptimizationData (file, ilScopeRef, ilModule, byteReaderA, byteReaderB) = 
    let memA = byteReaderA()
    let memB = (match byteReaderB with None -> ByteMemory.Empty.AsReadOnly() | Some br -> br())
    unpickleObjWithDanglingCcus file ilScopeRef ilModule Optimizer.u_CcuOptimizationInfo memA memB

let WriteOptimizationData (tcGlobals, file, inMem, ccu: CcuThunk, modulInfo) = 
    // For historical reasons, we use a different resource name for FSharp.Core, so older F# compilers 
    // don't complain when they see the resource.
    let rName = if ccu.AssemblyName = getFSharpCoreLibraryName then FSharpOptimizationDataResourceName2 else FSharpOptimizationDataResourceName 
    let rNameB = FSharpOptimizationDataResourceNameB 
    PickleToResource inMem file tcGlobals ccu (rName+ccu.AssemblyName) (rNameB+ccu.AssemblyName) Optimizer.p_CcuOptimizationInfo modulInfo

//----------------------------------------------------------------------------
// Abstraction for project reference

type RawFSharpAssemblyDataBackedByFileOnDisk (ilModule: ILModuleDef, ilAssemblyRefs) = 
    let externalSigAndOptData = ["FSharp.Core"]
    interface IRawFSharpAssemblyData with 

         member __.GetAutoOpenAttributes ilg = GetAutoOpenAttributes ilg ilModule 

         member __.GetInternalsVisibleToAttributes ilg = GetInternalsVisibleToAttributes ilg ilModule 

         member __.TryGetILModuleDef() = Some ilModule 

         member __.GetRawFSharpSignatureData(m, ilShortAssemName, filename) = 
            let resources = ilModule.Resources.AsList

            let sigDataReaders = 
                [ for iresource in resources do
                    if IsSignatureDataResource iresource then 
                        let ccuName = GetSignatureDataResourceName iresource
                        let readerA = fun () -> iresource.GetBytes()
                        let readerB = 
                            resources |> List.tryPick (fun iresourceB -> 
                                if IsSignatureDataResourceB iresourceB then 
                                    let ccuNameB = GetSignatureDataResourceName iresourceB
                                    if ccuName = ccuNameB then
                                        Some (fun () -> iresourceB.GetBytes() )
                                    else None
                                else None)
                        yield (ccuName, (readerA, readerB)) ]

            let sigDataReaders = 
                if sigDataReaders.IsEmpty && List.contains ilShortAssemName externalSigAndOptData then 
                    let sigFileName = Path.ChangeExtension(filename, "sigdata")
                    if not (FileSystem.SafeExists sigFileName) then 
                        error(Error(FSComp.SR.buildExpectedSigdataFile (FileSystem.GetFullPathShim sigFileName), m))
                    let readerA () = ByteMemory.FromFile(sigFileName, FileAccess.Read, canShadowCopy=true).AsReadOnly()
                    [ (ilShortAssemName, (readerA, None)) ]
                else
                    sigDataReaders
            sigDataReaders

         member __.GetRawFSharpOptimizationData(m, ilShortAssemName, filename) =             
            let resources = ilModule.Resources.AsList
            let optDataReaders = 
                resources
                |> List.choose (fun r -> 
                    if IsOptimizationDataResource r then 
                        let ccuName = GetOptimizationDataResourceName r
                        let readerA = (fun () -> r.GetBytes())
                        let readerB = 
                            resources |> List.tryPick (fun iresourceB -> 
                                if IsOptimizationDataResourceB iresourceB then 
                                    let ccuNameB = GetOptimizationDataResourceName iresourceB
                                    if ccuName = ccuNameB then
                                        Some (fun () -> iresourceB.GetBytes() )
                                    else None
                                else None)
                        Some(ccuName, (readerA, readerB)) 
                    else 
                        None)

            // Look for optimization data in a file 
            let optDataReaders = 
                if optDataReaders.IsEmpty && List.contains ilShortAssemName externalSigAndOptData then 
                    let optDataFile = Path.ChangeExtension(filename, "optdata")
                    if not (FileSystem.SafeExists optDataFile) then 
                        error(Error(FSComp.SR.buildExpectedFileAlongSideFSharpCore(optDataFile, FileSystem.GetFullPathShim optDataFile), m))
                    let readerA () = ByteMemory.FromFile(optDataFile, FileAccess.Read, canShadowCopy=true).AsReadOnly()
                    [ (ilShortAssemName, (readerA, None))]
                else
                    optDataReaders
            optDataReaders

         member __.GetRawTypeForwarders() =
            match ilModule.Manifest with 
            | Some manifest -> manifest.ExportedTypes
            | None -> mkILExportedTypes []

         member __.ShortAssemblyName = GetNameOfILModule ilModule 
         member __.ILScopeRef = MakeScopeRefForILModule ilModule
         member __.ILAssemblyRefs = ilAssemblyRefs
         member __.HasAnyFSharpSignatureDataAttribute = 
            let attrs = GetCustomAttributesOfILModule ilModule
            List.exists IsSignatureDataVersionAttr attrs
         member __.HasMatchingFSharpSignatureDataAttribute ilg = 
            let attrs = GetCustomAttributesOfILModule ilModule
            List.exists (IsMatchingSignatureDataVersionAttr ilg (IL.parseILVersion Internal.Utilities.FSharpEnvironment.FSharpBinaryMetadataFormatRevision)) attrs


//----------------------------------------------------------------------------
// Relink blobs of saved data by fixing up ccus.
//--------------------------------------------------------------------------

let availableToOptionalCcu = function
    | ResolvedCcu ccu -> Some ccu
    | UnresolvedCcu _ -> None


//----------------------------------------------------------------------------
// TcConfigProvider
//--------------------------------------------------------------------------

/// Represents a computation to return a TcConfig. Normally this is just a constant immutable TcConfig, 
/// but for F# Interactive it may be based on an underlying mutable TcConfigBuilder.
type TcConfigProvider = 
    | TcConfigProvider of (CompilationThreadToken -> TcConfig)
    member x.Get ctok = (let (TcConfigProvider f) = x in f ctok)

    /// Get a TcConfigProvider which will return only the exact TcConfig.
    static member Constant tcConfig = TcConfigProvider(fun _ctok -> tcConfig)

    /// Get a TcConfigProvider which will continue to respect changes in the underlying
    /// TcConfigBuilder rather than delivering snapshots.
    static member BasedOnMutableBuilder tcConfigB = TcConfigProvider(fun _ctok -> TcConfig.Create(tcConfigB, validate=false))
    
    
//----------------------------------------------------------------------------
// TcImports
//--------------------------------------------------------------------------

#if !NO_EXTENSIONTYPING
// These are hacks in order to allow TcImports to be held as a weak reference inside a type provider.
// The reason is due to older type providers compiled using an older TypeProviderSDK, that SDK used reflection on fields and properties to determine the contract.
// The reflection code has now since been removed, see here: https://github.com/fsprojects/FSharp.TypeProviders.SDK/pull/305. But we still need to work on older type providers.
// One day we can remove these hacks when we deemed most if not all type providers were re-compiled using the newer TypeProviderSDK.
// Yuck.
type TcImportsDllInfoHack =
    {
        FileName: string
    }

and TcImportsWeakHack (tcImports: WeakReference<TcImports>) =
    let mutable dllInfos: TcImportsDllInfoHack list = []

    member __.SetDllInfos (value: ImportedBinary list) =
        dllInfos <- value |> List.map (fun x -> { FileName = x.FileName })

    member __.Base: TcImportsWeakHack option =
        match tcImports.TryGetTarget() with
        | true, strong ->
            match strong.Base with
            | Some (baseTcImports: TcImports) ->
                Some baseTcImports.Weak
            | _ ->
                None
        | _ -> 
            None

    member __.SystemRuntimeContainsType typeName =
        match tcImports.TryGetTarget () with
        | true, strong -> strong.SystemRuntimeContainsType typeName
        | _ -> false
#endif          
/// Represents a table of imported assemblies with their resolutions.
/// Is a disposable object, but it is recommended not to explicitly call Dispose unless you absolutely know nothing will be using its contents after the disposal.
/// Otherwise, simply allow the GC to collect this and it will properly call Dispose from the finalizer.
and [<Sealed>] TcImports(tcConfigP: TcConfigProvider, initialResolutions: TcAssemblyResolutions, importsBase: TcImports option, ilGlobalsOpt, compilationThread: ICompilationThread) as this = 

    let mutable resolutions = initialResolutions
    let mutable importsBase: TcImports option = importsBase
    let mutable dllInfos: ImportedBinary list = []
    let mutable dllTable: NameMap<ImportedBinary> = NameMap.empty
    let mutable ccuInfos: ImportedAssembly list = []
    let mutable ccuTable: NameMap<ImportedAssembly> = NameMap.empty
    let mutable disposeActions = []
    let mutable disposed = false
    let mutable ilGlobalsOpt = ilGlobalsOpt
    let mutable tcGlobals = None
#if !NO_EXTENSIONTYPING
    let mutable disposeTypeProviderActions = []
    let mutable generatedTypeRoots = new System.Collections.Generic.Dictionary<ILTypeRef, int * ProviderGeneratedType>()
    let mutable tcImportsWeak = TcImportsWeakHack (WeakReference<_> this)
#endif
    
    let CheckDisposed() =
        if disposed then assert false

    let dispose () =
        CheckDisposed()
        // disposing deliberately only closes this tcImports, not the ones up the chain 
        disposed <- true        
        if verbose then 
            dprintf "disposing of TcImports, %d binaries\n" disposeActions.Length
#if !NO_EXTENSIONTYPING
        let actions = disposeTypeProviderActions
        disposeTypeProviderActions <- []
        if actions.Length > 0 then
            compilationThread.EnqueueWork (fun _ -> for action in actions do action())
#endif
        let actions = disposeActions
        disposeActions <- []
        for action in actions do action()

    static let ccuHasType (ccu: CcuThunk) (nsname: string list) (tname: string) =
        let matchNameSpace (entityOpt: Entity option) n =
            match entityOpt with
            | None -> None
            | Some entity ->
                entity.ModuleOrNamespaceType.AllEntitiesByCompiledAndLogicalMangledNames.TryFind n

        match (Some ccu.Contents, nsname) ||> List.fold matchNameSpace with
        | Some ns ->
                match Map.tryFind tname ns.ModuleOrNamespaceType.TypesByMangledName with
                | Some _ -> true
                | None -> false
        | None -> false

    member internal tcImports.Base = 
            CheckDisposed()
            importsBase

    member tcImports.CcuTable =
            CheckDisposed()
            ccuTable
        
    member tcImports.DllTable =
            CheckDisposed()
            dllTable
            
#if !NO_EXTENSIONTYPING
    member tcImports.Weak = 
            CheckDisposed()
            tcImportsWeak
#endif
        
    member tcImports.RegisterCcu ccuInfo =
        CheckDisposed()
        ccuInfos <- ccuInfos ++ ccuInfo
        // Assembly Ref Resolution: remove this use of ccu.AssemblyName
        ccuTable <- NameMap.add (ccuInfo.FSharpViewOfMetadata.AssemblyName) ccuInfo ccuTable
    
    member tcImports.RegisterDll dllInfo =
        CheckDisposed()
        dllInfos <- dllInfos ++ dllInfo
#if !NO_EXTENSIONTYPING
        tcImportsWeak.SetDllInfos dllInfos
#endif
        dllTable <- NameMap.add (getNameOfScopeRef dllInfo.ILScopeRef) dllInfo dllTable

    member tcImports.GetDllInfos() : ImportedBinary list = 
        CheckDisposed()
        match importsBase with 
        | Some importsBase-> importsBase.GetDllInfos() @ dllInfos
        | None -> dllInfos
        
    member tcImports.AllAssemblyResolutions() = 
        CheckDisposed()
        let ars = resolutions.GetAssemblyResolutions()
        match importsBase with 
        | Some importsBase-> importsBase.AllAssemblyResolutions() @ ars
        | None -> ars
        
    member tcImports.TryFindDllInfo (ctok: CompilationThreadToken, m, assemblyName, lookupOnly) =
        CheckDisposed()
        let rec look (t: TcImports) =       
            match NameMap.tryFind assemblyName t.DllTable with
            | Some res -> Some res
            | None -> 
                match t.Base with 
                | Some t2 -> look t2
                | None -> None
        match look tcImports with
        | Some res -> Some res
        | None ->
            tcImports.ImplicitLoadIfAllowed(ctok, m, assemblyName, lookupOnly)
            look tcImports
    

    member tcImports.FindDllInfo (ctok, m, assemblyName) =
        match tcImports.TryFindDllInfo (ctok, m, assemblyName, lookupOnly=false) with 
        | Some res -> res
        | None -> error(Error(FSComp.SR.buildCouldNotResolveAssembly assemblyName, m))

    member tcImports.GetImportedAssemblies() = 
        CheckDisposed()
        match importsBase with 
        | Some importsBase-> List.append (importsBase.GetImportedAssemblies()) ccuInfos
        | None -> ccuInfos        
        
    member tcImports.GetCcusExcludingBase() = 
        CheckDisposed()
        ccuInfos |> List.map (fun x -> x.FSharpViewOfMetadata)        

    member tcImports.GetCcusInDeclOrder() =         
        CheckDisposed()
        List.map (fun x -> x.FSharpViewOfMetadata) (tcImports.GetImportedAssemblies())  
        
    // This is the main "assembly reference --> assembly" resolution routine. 
    member tcImports.FindCcuInfo (ctok, m, assemblyName, lookupOnly) = 
        CheckDisposed()
        let rec look (t: TcImports) = 
            match NameMap.tryFind assemblyName t.CcuTable with
            | Some res -> Some res
            | None -> 
                 match t.Base with 
                 | Some t2 -> look t2 
                 | None -> None

        match look tcImports with
        | Some res -> ResolvedImportedAssembly res
        | None ->
            tcImports.ImplicitLoadIfAllowed(ctok, m, assemblyName, lookupOnly)
            match look tcImports with 
            | Some res -> ResolvedImportedAssembly res
            | None -> UnresolvedImportedAssembly assemblyName
        

    member tcImports.FindCcu (ctok, m, assemblyName, lookupOnly) = 
        CheckDisposed()
        match tcImports.FindCcuInfo(ctok, m, assemblyName, lookupOnly) with
        | ResolvedImportedAssembly importedAssembly -> ResolvedCcu(importedAssembly.FSharpViewOfMetadata)
        | UnresolvedImportedAssembly assemblyName -> UnresolvedCcu assemblyName

    member tcImports.FindCcuFromAssemblyRef(ctok, m, assemblyRef: ILAssemblyRef) = 
        CheckDisposed()
        match tcImports.FindCcuInfo(ctok, m, assemblyRef.Name, lookupOnly=false) with
        | ResolvedImportedAssembly importedAssembly -> ResolvedCcu(importedAssembly.FSharpViewOfMetadata)
        | UnresolvedImportedAssembly _ -> UnresolvedCcu(assemblyRef.QualifiedName)


#if !NO_EXTENSIONTYPING
#if BUILDING_WITH_LKG || BUILD_FROM_SOURCE
    member tcImports.GetProvidedAssemblyInfo(ctok, m, assembly: Tainted<ProvidedAssembly>) = 
#else
    member tcImports.GetProvidedAssemblyInfo(ctok, m, assembly: Tainted<ProvidedAssembly?>) = 
#endif
        match assembly with 
        | Tainted.Null -> false,None
#if BUILDING_WITH_LKG || BUILD_FROM_SOURCE
        | assembly -> 
#else
        | Tainted.NonNull assembly -> 
#endif
        let aname = assembly.PUntaint((fun a -> a.GetName()), m)
        let ilShortAssemName = aname.Name
        match tcImports.FindCcu (ctok, m, ilShortAssemName, lookupOnly=true) with 
        | ResolvedCcu ccu -> 
            if ccu.IsProviderGenerated then 
                let dllinfo = tcImports.FindDllInfo(ctok, m, ilShortAssemName)
                true, dllinfo.ProviderGeneratedStaticLinkMap
            else
                false, None

        | UnresolvedCcu _ -> 
            let g = tcImports.GetTcGlobals()
            let ilScopeRef = ILScopeRef.Assembly (ILAssemblyRef.FromAssemblyName aname)
            let fileName = aname.Name + ".dll"
            let bytes = assembly.PApplyWithProvider((fun (assembly, provider) -> assembly.GetManifestModuleContents provider), m).PUntaint(id, m)
            let tcConfig = tcConfigP.Get ctok
            let ilModule, ilAssemblyRefs = 
                let opts: ILReaderOptions = 
                    { ilGlobals = g.ilg 
                      reduceMemoryUsage = tcConfig.reduceMemoryUsage
                      pdbDirPath = None 
                      metadataOnly = MetadataOnlyFlag.Yes
                      tryGetMetadataSnapshot = tcConfig.tryGetMetadataSnapshot }
                let reader = OpenILModuleReaderFromBytes fileName bytes opts
                reader.ILModuleDef, reader.ILAssemblyRefs

            let theActualAssembly = assembly.PUntaint((fun x -> x.Handle), m)
            let dllinfo = 
                { RawMetadata= RawFSharpAssemblyDataBackedByFileOnDisk (ilModule, ilAssemblyRefs) 
                  FileName=fileName
                  ProviderGeneratedAssembly=Some theActualAssembly
                  IsProviderGenerated=true
                  ProviderGeneratedStaticLinkMap= if g.isInteractive then None else Some (ProvidedAssemblyStaticLinkingMap.CreateNew())
                  ILScopeRef = ilScopeRef
                  ILAssemblyRefs = ilAssemblyRefs }
            tcImports.RegisterDll dllinfo
            let ccuData: CcuData = 
              { IsFSharp=false
                UsesFSharp20PlusQuotations=false
                InvalidateEvent=(new Event<_>()).Publish
                IsProviderGenerated = true
                QualifiedName= Some (assembly.PUntaint((fun a -> a.FullName), m))
                Contents = NewCcuContents ilScopeRef m ilShortAssemName (NewEmptyModuleOrNamespaceType Namespace) 
                ILScopeRef = ilScopeRef
                Stamp = newStamp()
                SourceCodeDirectory = ""  
                FileName = Some fileName
                MemberSignatureEquality = (fun ty1 ty2 -> Tastops.typeEquivAux EraseAll g ty1 ty2)
                ImportProvidedType = (fun ty -> Import.ImportProvidedType (tcImports.GetImportMap()) m ty)
                TryGetILModuleDef = (fun () -> Some ilModule)
                TypeForwarders = Map.empty }
                    
            let ccu = CcuThunk.Create(ilShortAssemName, ccuData)
            let ccuinfo = 
                { FSharpViewOfMetadata=ccu 
                  ILScopeRef = ilScopeRef 
                  AssemblyAutoOpenAttributes = []
                  AssemblyInternalsVisibleToAttributes = []
                  IsProviderGenerated = true
                  TypeProviders=[]
                  FSharpOptimizationData = notlazy None }
            tcImports.RegisterCcu ccuinfo
            // Yes, it is generative
            true, dllinfo.ProviderGeneratedStaticLinkMap

    member tcImports.RecordGeneratedTypeRoot root = 
        // checking if given ProviderGeneratedType was already recorded before (probably for another set of static parameters) 
        let (ProviderGeneratedType(_, ilTyRef, _)) = root
        let index = 
            match generatedTypeRoots.TryGetValue ilTyRef with
            | true, (index, _) -> index
            | false, _ -> generatedTypeRoots.Count
        generatedTypeRoots.[ilTyRef] <- (index, root)

    member tcImports.ProviderGeneratedTypeRoots = 
        generatedTypeRoots.Values
        |> Seq.sortBy fst
        |> Seq.map snd
        |> Seq.toList
#endif

    member private tcImports.AttachDisposeAction action =
        CheckDisposed()
        disposeActions <- action :: disposeActions

#if !NO_EXTENSIONTYPING
    member private tcImports.AttachDisposeTypeProviderAction action =
        CheckDisposed()
        disposeTypeProviderActions <- action :: disposeTypeProviderActions
#endif
  
    // Note: the returned binary reader is associated with the tcImports, i.e. when the tcImports are closed 
    // then the reader is closed. 
    member tcImports.OpenILBinaryModule(ctok, filename, m) = 
      try
        CheckDisposed()
        let tcConfig = tcConfigP.Get ctok
        let pdbDirPath =
            // We open the pdb file if one exists parallel to the binary we 
            // are reading, so that --standalone will preserve debug information. 
            if tcConfig.openDebugInformationForLaterStaticLinking then 
                let pdbDir = try Filename.directoryName filename with _ -> "."
                let pdbFile = (try Filename.chopExtension filename with _ -> filename) + ".pdb" 

                if FileSystem.SafeExists pdbFile then 
                    if verbose then dprintf "reading PDB file %s from directory %s\n" pdbFile pdbDir
                    Some pdbDir
                else
                    None
            else
                None

        let ilGlobals =
            // ILScopeRef.Local can be used only for primary assembly (mscorlib or System.Runtime) itself
            // Remaining assemblies should be opened using existing ilGlobals (so they can properly locate fundamental types)
            match ilGlobalsOpt with
            | None -> mkILGlobals ILScopeRef.Local
            | Some g -> g

        let ilILBinaryReader =
            OpenILBinary (filename, tcConfig.reduceMemoryUsage, ilGlobals, pdbDirPath, tcConfig.shadowCopyReferences, tcConfig.tryGetMetadataSnapshot)

        tcImports.AttachDisposeAction(fun _ -> (ilILBinaryReader :> IDisposable).Dispose())
        ilILBinaryReader.ILModuleDef, ilILBinaryReader.ILAssemblyRefs
      with e ->
        error(Error(FSComp.SR.buildErrorOpeningBinaryFile(filename, e.Message), m))

    (* auxModTable is used for multi-module assemblies *)
    member tcImports.MkLoaderForMultiModuleILAssemblies ctok m =
        CheckDisposed()
        let auxModTable = HashMultiMap(10, HashIdentity.Structural)
        fun viewedScopeRef ->
        
            let tcConfig = tcConfigP.Get ctok
            match viewedScopeRef with
            | ILScopeRef.Module modref -> 
                let key = modref.Name
                if not (auxModTable.ContainsKey key) then
                    let resolution = tcConfig.ResolveLibWithDirectories (CcuLoadFailureAction.RaiseError, AssemblyReference(m, key, None)) |> Option.get
                    let ilModule, _ = tcImports.OpenILBinaryModule(ctok, resolution.resolvedPath, m)
                    auxModTable.[key] <- ilModule
                auxModTable.[key] 

            | _ -> 
                error(InternalError("Unexpected ILScopeRef.Local or ILScopeRef.Assembly in exported type table", m))

    member tcImports.IsAlreadyRegistered nm =
        CheckDisposed()
        tcImports.GetDllInfos() |> List.exists (fun dll -> 
            match dll.ILScopeRef with 
            | ILScopeRef.Assembly a -> a.Name = nm 
            | _ -> false)

    member tcImports.GetImportMap() = 
        CheckDisposed()
        let loaderInterface = 
            { new Import.AssemblyLoader with 
                 member x.FindCcuFromAssemblyRef (ctok, m, ilAssemblyRef) = 
                     tcImports.FindCcuFromAssemblyRef (ctok, m, ilAssemblyRef)
#if !NO_EXTENSIONTYPING
                 member x.GetProvidedAssemblyInfo (ctok, m, assembly) = tcImports.GetProvidedAssemblyInfo (ctok, m, assembly)
                 member x.RecordGeneratedTypeRoot root = tcImports.RecordGeneratedTypeRoot root
#endif
             }
        new Import.ImportMap (tcImports.GetTcGlobals(), loaderInterface)

    // Note the tcGlobals are only available once mscorlib and fslib have been established. For TcImports, 
    // they are logically only needed when converting AbsIL data structures into F# data structures, and
    // when converting AbsIL types in particular, since these types are normalized through the tables
    // in the tcGlobals (E.g. normalizing 'System.Int32' to 'int'). On the whole ImportILAssembly doesn't
    // actually convert AbsIL types - it only converts the outer shell of type definitions - the vast majority of
    // types such as those in method signatures are currently converted on-demand. However ImportILAssembly does have to
    // convert the types that are constraints in generic parameters, which was the original motivation for making sure that
    // ImportILAssembly had a tcGlobals available when it really needs it.
    member tcImports.GetTcGlobals() : TcGlobals =
        CheckDisposed()
        match tcGlobals with 
        | Some g -> g 
        | None -> 
            match importsBase with 
            | Some b -> b.GetTcGlobals() 
            | None -> failwith "unreachable: GetGlobals - are the references to mscorlib.dll and FSharp.Core.dll valid?"

    member private tcImports.SetILGlobals ilg =
        CheckDisposed()
        ilGlobalsOpt <- Some ilg

    member private tcImports.SetTcGlobals g =
        CheckDisposed()
        tcGlobals <- Some g

#if !NO_EXTENSIONTYPING
    member private tcImports.InjectProvidedNamespaceOrTypeIntoEntity 
            (typeProviderEnvironment, 
             tcConfig: TcConfig, 
             m, entity: Entity, 
             injectedNamespace, remainingNamespace, 
             provider, 
             st: Tainted<ProvidedType> option) = 
        match remainingNamespace with
        | next :: rest ->
            // Inject the namespace entity 
            match entity.ModuleOrNamespaceType.ModulesAndNamespacesByDemangledName.TryFind next with
            | Some childEntity ->
                tcImports.InjectProvidedNamespaceOrTypeIntoEntity (typeProviderEnvironment, tcConfig, m, childEntity, next :: injectedNamespace, rest, provider, st)
            | None -> 
                // Build up the artificial namespace if there is not a real one.
                let cpath = CompPath(ILScopeRef.Local, injectedNamespace |> List.rev |> List.map (fun n -> (n, ModuleOrNamespaceKind.Namespace)) )
                let newNamespace = NewModuleOrNamespace (Some cpath) taccessPublic (ident(next, rangeStartup)) XmlDoc.Empty [] (MaybeLazy.Strict (NewEmptyModuleOrNamespaceType Namespace)) 
                entity.ModuleOrNamespaceType.AddModuleOrNamespaceByMutation newNamespace
                tcImports.InjectProvidedNamespaceOrTypeIntoEntity (typeProviderEnvironment, tcConfig, m, newNamespace, next :: injectedNamespace, rest, provider, st)
        | [] -> 
            match st with
            | Some st ->
                // Inject the wrapper type into the provider assembly.
                //
                // Generated types get properly injected into the provided (i.e. generated) assembly CCU in tc.fs

                let importProvidedType t = Import.ImportProvidedType (tcImports.GetImportMap()) m t
                let isSuppressRelocate = tcConfig.isInteractive || st.PUntaint((fun st -> st.IsSuppressRelocate), m) 
                let newEntity = Construct.NewProvidedTycon(typeProviderEnvironment, st, importProvidedType, isSuppressRelocate, m) 
                entity.ModuleOrNamespaceType.AddProvidedTypeEntity newEntity
            | None -> ()

            entity.entity_tycon_repr <-
                match entity.TypeReprInfo with 
                // This is the first extension 
                | TNoRepr -> 
                    TProvidedNamespaceExtensionPoint(typeProviderEnvironment, [provider])
                                
                // Add to the existing list of extensions
                | TProvidedNamespaceExtensionPoint(resolutionFolder, prior) as repr -> 
                    if not(prior |> List.exists(fun r->Tainted.EqTainted r provider)) then 
                        TProvidedNamespaceExtensionPoint(resolutionFolder, provider :: prior)
                    else 
                        repr

                | _ -> failwith "Unexpected representation in namespace entity referred to by a type provider"

    member tcImportsStrong.ImportTypeProviderExtensions 
               (ctok, tcConfig: TcConfig, 
                fileNameOfRuntimeAssembly: string, 
                ilScopeRefOfRuntimeAssembly, 
                runtimeAssemblyAttributes: ILAttribute list, 
                entityToInjectInto, invalidateCcu: Event<_>, m) = 

        let startingErrorCount = CompileThreadStatic.ErrorLogger.ErrorCount

        // Find assembly level TypeProviderAssemblyAttributes. These will point to the assemblies that 
        // have class which implement ITypeProvider and which have TypeProviderAttribute on them.
        let designTimeAssemblyNames = 
            runtimeAssemblyAttributes 
            |> List.choose (TryDecodeTypeProviderAssemblyAttr (defaultArg ilGlobalsOpt EcmaMscorlibILGlobals))
            // If no design-time assembly is specified, use the runtime assembly
            |> List.map (function null -> fileNameOfRuntimeAssembly | NonNull s -> s)
            // For each simple name of a design-time assembly, we take the first matching one in the order they are 
            // specified in the attributes
            |> List.distinctBy (fun s -> try Path.GetFileNameWithoutExtension s with _ -> s)

        if not (List.isEmpty designTimeAssemblyNames) then

            // Find the SystemRuntimeAssemblyVersion value to report in the TypeProviderConfig.
            let primaryAssemblyVersion = 
                let primaryAssemblyRef = tcConfig.PrimaryAssemblyDllReference()
                let resolution = tcConfig.ResolveLibWithDirectories (CcuLoadFailureAction.RaiseError, primaryAssemblyRef) |> Option.get
                 // MSDN: this method causes the file to be opened and closed, but the assembly is not added to this domain
                let name = System.Reflection.AssemblyName.GetAssemblyName(resolution.resolvedPath)
                name.Version

            let typeProviderEnvironment = 
                 { resolutionFolder = tcConfig.implicitIncludeDir
                   outputFile = tcConfig.outputFile
                   showResolutionMessages = tcConfig.showExtensionTypeMessages 
                   referencedAssemblies = Array.distinct [| for r in tcImportsStrong.AllAssemblyResolutions() -> r.resolvedPath |]
                   temporaryFolder = FileSystem.GetTempPathShim() }

            // The type provider should not hold strong references to disposed
            // TcImport objects. So the callbacks provided in the type provider config
            // dispatch via a thunk which gets set to a non-resource-capturing 
            // failing function when the object is disposed. 
            let systemRuntimeContainsType =  
                // NOTE: do not touch this, edit: but we did, we had no choice - TPs cannot hold a strong reference on TcImports "ever".
                let tcImports = tcImportsWeak
                let mutable systemRuntimeContainsTypeRef = fun typeName -> tcImports.SystemRuntimeContainsType typeName
                tcImportsStrong.AttachDisposeTypeProviderAction(fun () -> systemRuntimeContainsTypeRef <- fun _ -> raise (System.ObjectDisposedException("The type provider has been disposed")))
                fun arg -> systemRuntimeContainsTypeRef arg  

            let providers = [
                for designTimeAssemblyName in designTimeAssemblyNames do
                    yield! ExtensionTyping.GetTypeProvidersOfAssembly(fileNameOfRuntimeAssembly,
                                                                      ilScopeRefOfRuntimeAssembly,
                                                                      designTimeAssemblyName,
                                                                      typeProviderEnvironment,
                                                                      tcConfig.isInvalidationSupported,
                                                                      tcConfig.isInteractive,
                                                                      systemRuntimeContainsType,
                                                                      primaryAssemblyVersion,
                                                                      tcConfig.compilerToolPaths,
                                                                      m) ]
            // Note, type providers are disposable objects. The TcImports owns the provider objects - when/if it is disposed, the providers are disposed.
            // We ignore all exceptions from provider disposal.
            for provider in providers do 
                tcImportsStrong.AttachDisposeTypeProviderAction(fun () -> 
                    try 
                        provider.PUntaintNoFailure(fun x -> x).Dispose() 
                    with e -> 
                        ())
            
            // Add the invalidation signal handlers to each provider
            for provider in providers do 
                provider.PUntaint((fun tp -> 

                    // Register the type provider invalidation handler.
                    //
                    // We are explicit about what the handler closure captures to help reason about the
                    // lifetime of captured objects, especially in case the type provider instance gets leaked
                    // or keeps itself alive mistakenly, e.g. via some global state in the type provider instance.
                    //
                    // The closure captures 
                    //   1. an Event value, ultimately this is made available in all CCus as ccu.InvalidateEvent
                    //   2. any handlers registered to ccu.InvalidateEvent 
                    //   3. a message string
                    //
                    // Note that the invalidation handler does not explicitly capture the TcImports. 
                    // The only place where handlers are registered is to ccu.InvalidateEvent is in IncrementalBuilder.fs.

                    let capturedInvalidateCcu = invalidateCcu
                    let capturedMessage = "The provider '" + fileNameOfRuntimeAssembly + "' reported a change"
                    let handler = tp.Invalidate.Subscribe(fun _ -> capturedInvalidateCcu.Trigger (capturedMessage))  

                    // When the TcImports is disposed we detach the invalidation callback
                    tcImportsStrong.AttachDisposeTypeProviderAction(fun () -> try handler.Dispose() with _ -> ())), m)  
                
            match providers with
            | [] -> 
                warning(Error(FSComp.SR.etHostingAssemblyFoundWithoutHosts(fileNameOfRuntimeAssembly, typeof<Microsoft.FSharp.Core.CompilerServices.TypeProviderAssemblyAttribute>.FullName), m)) 
            | _ -> 

#if DEBUG
                if typeProviderEnvironment.showResolutionMessages then
                    dprintfn "Found extension type hosting hosting assembly '%s' with the following extensions:" fileNameOfRuntimeAssembly
                    providers |> List.iter(fun provider ->dprintfn " %s" (ExtensionTyping.DisplayNameOfTypeProvider(provider.TypeProvider, m)))
#endif
                    
                for provider in providers do 
                    try
                        // Inject an entity for the namespace, or if one already exists, then record this as a provider
                        // for that namespace.
                        let rec loop (providedNamespace: Tainted<IProvidedNamespace>) =
                            let path = ExtensionTyping.GetProvidedNamespaceAsPath(m, provider, providedNamespace.PUntaint((fun r -> r.NamespaceName), m))
                            tcImportsStrong.InjectProvidedNamespaceOrTypeIntoEntity (typeProviderEnvironment, tcConfig, m, entityToInjectInto, [], path, provider, None)

                            // Inject entities for the types returned by provider.GetTypes(). 
                            //
                            // NOTE: The types provided by GetTypes() are available for name resolution
                            // when the namespace is "opened". This is part of the specification of the language
                            // feature.
                            let tys = providedNamespace.PApplyArray((fun provider -> provider.GetTypes()), "GetTypes", m)
                            let ptys = [| for ty in tys -> ty.PApply((fun ty -> ty |> ProvidedType.CreateNoContext), m) |]
                            for st in ptys do 
                                tcImportsStrong.InjectProvidedNamespaceOrTypeIntoEntity (typeProviderEnvironment, tcConfig, m, entityToInjectInto, [], path, provider, Some st)

                            for providedNestedNamespace in providedNamespace.PApplyArray((fun provider -> provider.GetNestedNamespaces()), "GetNestedNamespaces", m) do 
                                loop providedNestedNamespace

                        RequireCompilationThread ctok // IProvidedType.GetNamespaces is an example of a type provider call
                        let providedNamespaces = provider.PApplyArray((fun r -> r.GetNamespaces()), "GetNamespaces", m)

                        for providedNamespace in providedNamespaces do
                            loop providedNamespace
                    with e -> 
                        errorRecovery e m

                if startingErrorCount<CompileThreadStatic.ErrorLogger.ErrorCount then
                    error(Error(FSComp.SR.etOneOrMoreErrorsSeenDuringExtensionTypeSetting(), m))  

            providers 
        else []
#endif

    /// Query information about types available in target system runtime library
    member tcImports.SystemRuntimeContainsType (typeName: string) : bool = 
        let ns, typeName = IL.splitILTypeName typeName
        let tcGlobals = tcImports.GetTcGlobals()
        tcGlobals.TryFindSysTyconRef ns typeName |> Option.isSome

    // Add a referenced assembly
    //
    // Retargetable assembly refs are required for binaries that must run 
    // against DLLs supported by multiple publishers. For example
    // Compact Framework binaries must use this. However it is not
    // clear when else it is required, e.g. for Mono.
    
    member tcImports.PrepareToImportReferencedILAssembly (ctok, m, filename, dllinfo: ImportedBinary) =
        CheckDisposed()
        let tcConfig = tcConfigP.Get ctok
        assert dllinfo.RawMetadata.TryGetILModuleDef().IsSome
        let ilModule = dllinfo.RawMetadata.TryGetILModuleDef().Value
        let ilScopeRef = dllinfo.ILScopeRef
        let aref =   
            match ilScopeRef with 
            | ILScopeRef.Assembly aref -> aref 
            | _ -> error(InternalError("PrepareToImportReferencedILAssembly: cannot reference .NET netmodules directly, reference the containing assembly instead", m))

        let nm = aref.Name
        if verbose then dprintn ("Converting IL assembly to F# data structures "+nm)
        let auxModuleLoader = tcImports.MkLoaderForMultiModuleILAssemblies ctok m
        let invalidateCcu = new Event<_>()
        let ccu = Import.ImportILAssembly(tcImports.GetImportMap, m, auxModuleLoader, ilScopeRef, tcConfig.implicitIncludeDir, Some filename, ilModule, invalidateCcu.Publish)
        
        let ilg = defaultArg ilGlobalsOpt EcmaMscorlibILGlobals

        let ccuinfo = 
            { FSharpViewOfMetadata=ccu 
              ILScopeRef = ilScopeRef 
              AssemblyAutoOpenAttributes = GetAutoOpenAttributes ilg ilModule
              AssemblyInternalsVisibleToAttributes = GetInternalsVisibleToAttributes ilg ilModule
#if !NO_EXTENSIONTYPING
              IsProviderGenerated = false 
              TypeProviders = []
#endif
              FSharpOptimizationData = notlazy None }
        tcImports.RegisterCcu ccuinfo
        let phase2 () = 
#if !NO_EXTENSIONTYPING
            ccuinfo.TypeProviders <- tcImports.ImportTypeProviderExtensions (ctok, tcConfig, filename, ilScopeRef, ilModule.ManifestOfAssembly.CustomAttrs.AsList, ccu.Contents, invalidateCcu, m)
#endif
            [ResolvedImportedAssembly ccuinfo]
        phase2

    member tcImports.PrepareToImportReferencedFSharpAssembly (ctok, m, filename, dllinfo: ImportedBinary) =
        CheckDisposed()
#if !NO_EXTENSIONTYPING
        let tcConfig = tcConfigP.Get ctok
#endif
        let ilModule = dllinfo.RawMetadata 
        let ilScopeRef = dllinfo.ILScopeRef 
        let ilShortAssemName = getNameOfScopeRef ilScopeRef 
        if verbose then dprintn ("Converting F# assembly to F# data structures "+(getNameOfScopeRef ilScopeRef))
        if verbose then dprintn ("Relinking interface info from F# assembly "+ilShortAssemName)
        let optDataReaders = ilModule.GetRawFSharpOptimizationData(m, ilShortAssemName, filename)

        let ccuRawDataAndInfos = 
            ilModule.GetRawFSharpSignatureData(m, ilShortAssemName, filename)
            |> List.map (fun (ccuName, (sigDataReader, sigDataReaderB)) -> 
                let data = GetSignatureData (filename, ilScopeRef, ilModule.TryGetILModuleDef(), sigDataReader, sigDataReaderB)

                let optDatas = Map.ofList optDataReaders

                let minfo: PickledCcuInfo = data.RawData 
                let mspec = minfo.mspec 

#if !NO_EXTENSIONTYPING
                let invalidateCcu = new Event<_>()
#endif

                let codeDir = minfo.compileTimeWorkingDir
                let ccuData: CcuData = 
                    { ILScopeRef=ilScopeRef
                      Stamp = newStamp()
                      FileName = Some filename 
                      QualifiedName= Some(ilScopeRef.QualifiedName)
                      SourceCodeDirectory = codeDir (* note: in some cases we fix up this information later *)
                      IsFSharp=true
                      Contents = mspec 
#if !NO_EXTENSIONTYPING
                      InvalidateEvent=invalidateCcu.Publish
                      IsProviderGenerated = false
                      ImportProvidedType = (fun ty -> Import.ImportProvidedType (tcImports.GetImportMap()) m ty)
#endif
                      TryGetILModuleDef = ilModule.TryGetILModuleDef
                      UsesFSharp20PlusQuotations = minfo.usesQuotations
                      MemberSignatureEquality= (fun ty1 ty2 -> Tastops.typeEquivAux EraseAll (tcImports.GetTcGlobals()) ty1 ty2)
                      TypeForwarders = ImportILAssemblyTypeForwarders(tcImports.GetImportMap, m, ilModule.GetRawTypeForwarders()) }

                let ccu = CcuThunk.Create(ccuName, ccuData)

                let optdata = 
                    lazy 
                        (match Map.tryFind ccuName optDatas with 
                         | None -> 
                            if verbose then dprintf "*** no optimization data for CCU %s, was DLL compiled with --no-optimization-data??\n" ccuName 
                            None
                         | Some (readerA, readerB) -> 
                            let data = GetOptimizationData (filename, ilScopeRef, ilModule.TryGetILModuleDef(), readerA, readerB)
                            let res = data.OptionalFixup(fun nm -> availableToOptionalCcu(tcImports.FindCcu(ctok, m, nm, lookupOnly=false))) 
                            if verbose then dprintf "found optimization data for CCU %s\n" ccuName 
                            Some res)
                let ilg = defaultArg ilGlobalsOpt EcmaMscorlibILGlobals
                let ccuinfo = 
                    { FSharpViewOfMetadata=ccu 
                      AssemblyAutoOpenAttributes = ilModule.GetAutoOpenAttributes ilg
                      AssemblyInternalsVisibleToAttributes = ilModule.GetInternalsVisibleToAttributes ilg
                      FSharpOptimizationData=optdata 
#if !NO_EXTENSIONTYPING
                      IsProviderGenerated = false
                      TypeProviders = []
#endif
                      ILScopeRef = ilScopeRef }  
                let phase2() = 
#if !NO_EXTENSIONTYPING
                     match ilModule.TryGetILModuleDef() with 
                     | None -> () // no type providers can be used without a real IL Module present
                     | Some ilModule ->
                         ccuinfo.TypeProviders <- tcImports.ImportTypeProviderExtensions (ctok, tcConfig, filename, ilScopeRef, ilModule.ManifestOfAssembly.CustomAttrs.AsList, ccu.Contents, invalidateCcu, m)
#else
                     ()
#endif
                data, ccuinfo, phase2)
                     
        // Register all before relinking to cope with mutually-referential ccus 
        ccuRawDataAndInfos |> List.iter (p23 >> tcImports.RegisterCcu)
        let phase2 () = 
            (* Relink *)
            (* dprintf "Phase2: %s\n" filename; REMOVE DIAGNOSTICS *)
            ccuRawDataAndInfos |> List.iter (fun (data, _, _) -> data.OptionalFixup(fun nm -> availableToOptionalCcu(tcImports.FindCcu(ctok, m, nm, lookupOnly=false))) |> ignore)
#if !NO_EXTENSIONTYPING
            ccuRawDataAndInfos |> List.iter (fun (_, _, phase2) -> phase2())
#endif
            ccuRawDataAndInfos |> List.map p23 |> List.map ResolvedImportedAssembly  
        phase2
         

    // NOTE: When used in the Language Service this can cause the transitive checking of projects. Hence it must be cancellable.
    member tcImports.RegisterAndPrepareToImportReferencedDll (ctok, r: AssemblyResolution) : Cancellable<_ * (unit -> AvailableImportedAssembly list)> =
      cancellable {
        CheckDisposed()
        let m = r.originalReference.Range
        let filename = r.resolvedPath
        let! contentsOpt = 
          cancellable {
            match r.ProjectReference with 
            | Some ilb -> return! ilb.EvaluateRawContents ctok
            | None -> return None
          }

        let assemblyData = 
            match contentsOpt with 
            | Some ilb -> ilb
            | None -> 
                let ilModule, ilAssemblyRefs = tcImports.OpenILBinaryModule(ctok, filename, m)
                RawFSharpAssemblyDataBackedByFileOnDisk (ilModule, ilAssemblyRefs) :> IRawFSharpAssemblyData

        let ilShortAssemName = assemblyData.ShortAssemblyName 
        let ilScopeRef = assemblyData.ILScopeRef

        if tcImports.IsAlreadyRegistered ilShortAssemName then 
            let dllinfo = tcImports.FindDllInfo(ctok, m, ilShortAssemName)
            let phase2() = [tcImports.FindCcuInfo(ctok, m, ilShortAssemName, lookupOnly=true)] 
            return dllinfo, phase2
        else 
            let dllinfo = 
                { RawMetadata=assemblyData 
                  FileName=filename
#if !NO_EXTENSIONTYPING
                  ProviderGeneratedAssembly=None
                  IsProviderGenerated=false
                  ProviderGeneratedStaticLinkMap = None
#endif
                  ILScopeRef = ilScopeRef
                  ILAssemblyRefs = assemblyData.ILAssemblyRefs }
            tcImports.RegisterDll dllinfo
            let ilg = defaultArg ilGlobalsOpt EcmaMscorlibILGlobals
            let phase2 = 
                if assemblyData.HasAnyFSharpSignatureDataAttribute then 
                    if not (assemblyData.HasMatchingFSharpSignatureDataAttribute ilg) then 
                      errorR(Error(FSComp.SR.buildDifferentVersionMustRecompile filename, m))
                      tcImports.PrepareToImportReferencedILAssembly (ctok, m, filename, dllinfo)
                    else 
                      try
                        tcImports.PrepareToImportReferencedFSharpAssembly (ctok, m, filename, dllinfo)
                      with e -> error(Error(FSComp.SR.buildErrorOpeningBinaryFile(filename, e.Message), m))
                else 
                    tcImports.PrepareToImportReferencedILAssembly (ctok, m, filename, dllinfo)
            return dllinfo, phase2
         }

    // NOTE: When used in the Language Service this can cause the transitive checking of projects. Hence it must be cancellable.
    member tcImports.RegisterAndImportReferencedAssemblies (ctok, nms: AssemblyResolution list) =
      cancellable {
        CheckDisposed()
        let! results = 
           nms |> Cancellable.each (fun nm -> 
               cancellable {
                   try
                            let! res = tcImports.RegisterAndPrepareToImportReferencedDll (ctok, nm)
                            return Some res
                   with e ->
                            errorR(Error(FSComp.SR.buildProblemReadingAssembly(nm.resolvedPath, e.Message), nm.originalReference.Range))
                            return None 
               })

        let dllinfos, phase2s = results |> List.choose id |> List.unzip
        let ccuinfos = (List.collect (fun phase2 -> phase2()) phase2s) 
        return dllinfos, ccuinfos
      }
      
    /// Note that implicit loading is not used for compilations from MSBuild, which passes ``--noframework``
    /// Implicit loading is done in non-cancellation mode. Implicit loading is never used in the language service, so 
    /// no cancellation is needed.
    member tcImports.ImplicitLoadIfAllowed (ctok, m, assemblyName, lookupOnly) = 
        CheckDisposed()
        // If the user is asking for the default framework then also try to resolve other implicit assemblies as they are discovered.
        // Using this flag to mean 'allow implicit discover of assemblies'.
        let tcConfig = tcConfigP.Get ctok
        if not lookupOnly && tcConfig.implicitlyResolveAssemblies then 
            let tryFile speculativeFileName = 
                let foundFile = tcImports.TryResolveAssemblyReference (ctok, AssemblyReference (m, speculativeFileName, None), ResolveAssemblyReferenceMode.Speculative)
                match foundFile with 
                | OkResult (warns, res) ->
                    ReportWarnings warns
                    tcImports.RegisterAndImportReferencedAssemblies(ctok, res) |> Cancellable.runWithoutCancellation |> ignore
                    true
                | ErrorResult (_warns, _err) -> 
                    // Throw away warnings and errors - this is speculative loading
                    false

            if tryFile (assemblyName + ".dll") then ()
            else tryFile (assemblyName + ".exe") |> ignore

#if !NO_EXTENSIONTYPING
    member tcImports.TryFindProviderGeneratedAssemblyByName(ctok, assemblyName: string) : System.Reflection.Assembly option = 
        // The assembly may not be in the resolutions, but may be in the load set including EST injected assemblies
        match tcImports.TryFindDllInfo (ctok, range0, assemblyName, lookupOnly=true) with 
        | Some res -> 
            // Provider-generated assemblies don't necessarily have an on-disk representation we can load.
            res.ProviderGeneratedAssembly 
        | _ -> None
#endif

    /// This doesn't need to be cancellable, it is only used by F# Interactive
    member tcImports.TryFindExistingFullyQualifiedPathBySimpleAssemblyName (ctok, simpleAssemName) : string option = 
        resolutions.TryFindBySimpleAssemblyName (ctok, simpleAssemName) |> Option.map (fun r -> r.resolvedPath)

    /// This doesn't need to be cancellable, it is only used by F# Interactive
    member tcImports.TryFindExistingFullyQualifiedPathByExactAssemblyRef(ctok, assemblyRef: ILAssemblyRef) : string option = 
        resolutions.TryFindByExactILAssemblyRef (ctok, assemblyRef) |> Option.map (fun r -> r.resolvedPath)

    member tcImports.TryResolveAssemblyReference(ctok, assemblyReference: AssemblyReference, mode: ResolveAssemblyReferenceMode) : OperationResult<AssemblyResolution list> = 
        let tcConfig = tcConfigP.Get ctok
        // First try to lookup via the original reference text.
        match resolutions.TryFindByOriginalReference assemblyReference with
        | Some assemblyResolution -> 
            ResultD [assemblyResolution]
        | None ->
#if NO_MSBUILD_REFERENCE_RESOLUTION
           try 
               ResultD [tcConfig.ResolveLibWithDirectories assemblyReference]
           with e -> 
               ErrorD e
#else                      
            // Next try to lookup up by the exact full resolved path.
            match resolutions.TryFindByResolvedPath assemblyReference.Text with 
            | Some assemblyResolution -> 
                ResultD [assemblyResolution]
            | None ->      
                if tcConfigP.Get(ctok).useSimpleResolution then
                    let action = 
                        match mode with 
                        | ResolveAssemblyReferenceMode.ReportErrors -> CcuLoadFailureAction.RaiseError
                        | ResolveAssemblyReferenceMode.Speculative -> CcuLoadFailureAction.ReturnNone
                    match tcConfig.ResolveLibWithDirectories (action, assemblyReference) with 
                    | Some resolved -> 
                        resolutions <- resolutions.AddResolutionResults [resolved]
                        ResultD [resolved]
                    | None ->
                        ErrorD(AssemblyNotResolved(assemblyReference.Text, assemblyReference.Range))
                else 
                    // This is a previously unencountered assembly. Resolve it and add it to the list.
                    // But don't cache resolution failures because the assembly may appear on the disk later.
                    let resolved, unresolved = TcConfig.TryResolveLibsUsingMSBuildRules(tcConfig, [ assemblyReference ], assemblyReference.Range, mode)
                    match resolved, unresolved with
                    | (assemblyResolution :: _, _) -> 
                        resolutions <- resolutions.AddResolutionResults resolved
                        ResultD [assemblyResolution]
                    | (_, _ :: _) -> 
                        resolutions <- resolutions.AddUnresolvedReferences unresolved
                        ErrorD(AssemblyNotResolved(assemblyReference.Text, assemblyReference.Range))
                    | [], [] -> 
                        // Note, if mode=ResolveAssemblyReferenceMode.Speculative and the resolution failed then TryResolveLibsUsingMSBuildRules returns
                        // the empty list and we convert the failure into an AssemblyNotResolved here.
                        ErrorD(AssemblyNotResolved(assemblyReference.Text, assemblyReference.Range))

#endif                        
     

    member tcImports.ResolveAssemblyReference(ctok, assemblyReference, mode) : AssemblyResolution list = 
        CommitOperationResult(tcImports.TryResolveAssemblyReference(ctok, assemblyReference, mode))

    // Note: This returns a TcImports object. However, framework TcImports are not currently disposed. The only reason
    // we dispose TcImports is because we need to dispose type providers, and type providers are never included in the framework DLL set.
    // If a framework set ever includes type providers, you will not have to worry about explicitly calling Dispose as the Finalizer will handle it.
    static member BuildFrameworkTcImports (ctok, tcConfigP: TcConfigProvider, frameworkDLLs, nonFrameworkDLLs) =
      cancellable {

        let tcConfig = tcConfigP.Get ctok
        let tcResolutions = TcAssemblyResolutions.BuildFromPriorResolutions(ctok, tcConfig, frameworkDLLs, [])
        let tcAltResolutions = TcAssemblyResolutions.BuildFromPriorResolutions(ctok, tcConfig, nonFrameworkDLLs, [])

        let frameworkTcImports = new TcImports(tcConfigP, tcResolutions, None, None, tcConfig.compilationThread) 

        // Fetch the primaryAssembly from the referenced assemblies otherwise 
        let primaryAssemblyReference =
            let path = frameworkDLLs |> List.tryFind(fun dll -> String.Compare(Path.GetFileNameWithoutExtension(dll.resolvedPath), tcConfig.primaryAssembly.Name, StringComparison.OrdinalIgnoreCase) = 0)
            match path with
            | Some p -> AssemblyReference(range0, p.resolvedPath, None)
            | None -> tcConfig.PrimaryAssemblyDllReference()

        let primaryAssemblyResolution = frameworkTcImports.ResolveAssemblyReference(ctok, primaryAssemblyReference, ResolveAssemblyReferenceMode.ReportErrors)
        let! primaryAssem = frameworkTcImports.RegisterAndImportReferencedAssemblies(ctok, primaryAssemblyResolution)
        let primaryScopeRef = 
            match primaryAssem with
              | (_, [ResolvedImportedAssembly ccu]) -> ccu.FSharpViewOfMetadata.ILScopeRef
              | _ -> failwith "unexpected"

        let ilGlobals = mkILGlobals primaryScopeRef
        frameworkTcImports.SetILGlobals ilGlobals

        // Load the rest of the framework DLLs all at once (they may be mutually recursive)
        let! _assemblies = frameworkTcImports.RegisterAndImportReferencedAssemblies (ctok, tcResolutions.GetAssemblyResolutions())

        // These are the DLLs we can search for well-known types
        let sysCcus =
             [| for ccu in frameworkTcImports.GetCcusInDeclOrder() do
                   //printfn "found sys ccu %s" ccu.AssemblyName
                   yield ccu |]

        //for ccu in nonFrameworkDLLs do
        //    printfn "found non-sys ccu %s" ccu.resolvedPath

        let tryFindSysTypeCcu path typeName =
            sysCcus |> Array.tryFind (fun ccu -> ccuHasType ccu path typeName) 

        let fslibCcu = 
            if tcConfig.compilingFslib then 
                // When compiling FSharp.Core.dll, the fslibCcu reference to FSharp.Core.dll is a delayed ccu thunk fixed up during type checking
                CcuThunk.CreateDelayed getFSharpCoreLibraryName
            else
                let fslibCcuInfo =
                    let coreLibraryReference = tcConfig.CoreLibraryDllReference()
                    
                    let resolvedAssemblyRef = 
                        match tcResolutions.TryFindByOriginalReference coreLibraryReference with
                        | Some resolution -> Some resolution
                        | _ -> 
                            // Are we using a "non-canonical" FSharp.Core?
                            match tcAltResolutions.TryFindByOriginalReference coreLibraryReference with
                            | Some resolution -> Some resolution
                            | _ -> tcResolutions.TryFindByOriginalReferenceText (getFSharpCoreLibraryName)  // was the ".dll" elided?
                    
                    match resolvedAssemblyRef with 
                    | Some coreLibraryResolution -> 
                        match frameworkTcImports.RegisterAndImportReferencedAssemblies(ctok, [coreLibraryResolution]) |> Cancellable.runWithoutCancellation with
                        | (_, [ResolvedImportedAssembly fslibCcuInfo ]) -> fslibCcuInfo
                        | _ -> 
                            error(InternalError("BuildFrameworkTcImports: no successful import of "+coreLibraryResolution.resolvedPath, coreLibraryResolution.originalReference.Range))
                    | None -> 
                        error(InternalError(sprintf "BuildFrameworkTcImports: no resolution of '%s'" coreLibraryReference.Text, rangeStartup))
                IlxSettings.ilxFsharpCoreLibAssemRef <- 
                    (let scoref = fslibCcuInfo.ILScopeRef
                     match scoref with
                     | ILScopeRef.Assembly aref -> Some aref
                     | ILScopeRef.Local | ILScopeRef.Module _ -> error(InternalError("not ILScopeRef.Assembly", rangeStartup)))
                fslibCcuInfo.FSharpViewOfMetadata

        // OK, now we have both mscorlib.dll and FSharp.Core.dll we can create TcGlobals
        let tcGlobals = TcGlobals(tcConfig.compilingFslib, ilGlobals, fslibCcu,
                                  tcConfig.implicitIncludeDir, tcConfig.mlCompatibility,
                                  tcConfig.isInteractive, tcConfig.assumeNullOnImport, tcConfig.checkNullness, tryFindSysTypeCcu, tcConfig.emitDebugInfoInQuotations,
                                  tcConfig.noDebugData, tcConfig.pathMap, tcConfig.langVersion)

#if DEBUG
        // the global_g reference cell is used only for debug printing
        global_g <- Some tcGlobals
#endif
        // do this prior to parsing, since parsing IL assembly code may refer to mscorlib
#if !NO_INLINE_IL_PARSER
        FSharp.Compiler.AbstractIL.Internal.AsciiConstants.parseILGlobals <- tcGlobals.ilg 
#endif
        frameworkTcImports.SetTcGlobals tcGlobals
        return tcGlobals, frameworkTcImports
      }

    member tcImports.ReportUnresolvedAssemblyReferences knownUnresolved =
        // Report that an assembly was not resolved.
        let reportAssemblyNotResolved(file, originalReferences: AssemblyReference list) = 
            originalReferences |> List.iter(fun originalReference -> errorR(AssemblyNotResolved(file, originalReference.Range)))
        knownUnresolved
        |> List.map (function UnresolvedAssemblyReference(file, originalReferences) -> file, originalReferences)
        |> List.iter reportAssemblyNotResolved

    override tcImports.Finalize () =
        dispose ()
        
    static member BuildNonFrameworkTcImports (ctok, tcConfigP: TcConfigProvider, tcGlobals: TcGlobals, baseTcImports, nonFrameworkReferences, knownUnresolved) = 
      cancellable {
        let tcConfig = tcConfigP.Get ctok
        let tcResolutions = TcAssemblyResolutions.BuildFromPriorResolutions(ctok, tcConfig, nonFrameworkReferences, knownUnresolved)
        let references = tcResolutions.GetAssemblyResolutions()
        let tcImports = new TcImports(tcConfigP, tcResolutions, Some baseTcImports, Some tcGlobals.ilg, tcConfig.compilationThread)
        let! _assemblies = tcImports.RegisterAndImportReferencedAssemblies(ctok, references)
        tcImports.ReportUnresolvedAssemblyReferences knownUnresolved
        return tcImports
      }
      
    static member BuildTcImports(ctok, tcConfigP: TcConfigProvider) = 
      cancellable {
        let tcConfig = tcConfigP.Get ctok
        //let foundationalTcImports, tcGlobals = TcImports.BuildFoundationalTcImports tcConfigP
        let frameworkDLLs, nonFrameworkReferences, knownUnresolved = TcAssemblyResolutions.SplitNonFoundationalResolutions(ctok, tcConfig)
        let! tcGlobals, frameworkTcImports = TcImports.BuildFrameworkTcImports (ctok, tcConfigP, frameworkDLLs, nonFrameworkReferences)
        let! tcImports = TcImports.BuildNonFrameworkTcImports(ctok, tcConfigP, tcGlobals, frameworkTcImports, nonFrameworkReferences, knownUnresolved)
        return tcGlobals, tcImports
      }
        
    interface System.IDisposable with 
        member tcImports.Dispose() = 
            dispose ()
            GC.SuppressFinalize tcImports

    override tcImports.ToString() = "TcImports(...)"
        
/// Process #r in F# Interactive.
/// Adds the reference to the tcImports and add the ccu to the type checking environment.
let RequireDLL (ctok, tcImports: TcImports, tcEnv, thisAssemblyName, m, file, assemblyReferenceAdded: string -> unit) =
    let resolutions = CommitOperationResult(tcImports.TryResolveAssemblyReference(ctok, AssemblyReference(m, file, None), ResolveAssemblyReferenceMode.ReportErrors))
    let dllinfos, ccuinfos = tcImports.RegisterAndImportReferencedAssemblies(ctok, resolutions) |> Cancellable.runWithoutCancellation
   
    let asms = 
        ccuinfos |> List.map (function
            | ResolvedImportedAssembly asm -> asm
            | UnresolvedImportedAssembly assemblyName -> error(Error(FSComp.SR.buildCouldNotResolveAssemblyRequiredByFile(assemblyName, file), m)))

    let g = tcImports.GetTcGlobals()
    let amap = tcImports.GetImportMap()
    let buildTcEnv tcEnv asm =
        let tcEnv = AddCcuToTcEnv(g, amap, m, tcEnv, thisAssemblyName, asm.FSharpViewOfMetadata, asm.AssemblyAutoOpenAttributes, asm.AssemblyInternalsVisibleToAttributes)
        match asm.FSharpViewOfMetadata.FileName with
        | Some asmPath -> assemblyReferenceAdded asmPath
        | None -> ()
        tcEnv
    let tcEnv = (tcEnv, asms) ||> List.fold buildTcEnv
    tcEnv, (dllinfos, asms)

let ProcessMetaCommandsFromInput
     (nowarnF: 'state -> range * string -> 'state,
      dllRequireF: 'state -> range * string -> 'state,
      packageRequireF: 'state -> DependencyManagerIntegration.IDependencyManagerProvider * range * string -> 'state,
      loadSourceF: 'state -> range * string -> unit)
     (tcConfig:TcConfigBuilder, inp, pathOfMetaCommandSource, state0) =

    use unwindBuildPhase = PushThreadBuildPhaseUntilUnwind BuildPhase.Parse

    let canHaveScriptMetaCommands = 
        match inp with 
        | ParsedInput.SigFile (_) -> false
        | ParsedInput.ImplFile (ParsedImplFileInput (isScript = isScript)) -> isScript

    let ProcessMetaCommand state hash =
        let mutable matchedm = range0
        try 
            match hash with 
            | ParsedHashDirective("I", args, m) ->
               if not canHaveScriptMetaCommands then 
                   errorR(HashIncludeNotAllowedInNonScript m)
               match args with 
               | [path] -> 
                   matchedm<-m
                   tcConfig.AddIncludePath(m, path, pathOfMetaCommandSource)
                   state
               | _ -> 
                   errorR(Error(FSComp.SR.buildInvalidHashIDirective(), m))
                   state
            | ParsedHashDirective("nowarn",numbers,m) ->
               List.fold (fun state d -> nowarnF state (m,d)) state numbers

            | ParsedHashDirective(("reference" | "r"),args,m) -> 
               if not canHaveScriptMetaCommands then
                   errorR(HashReferenceNotAllowedInNonScript m)

               match args with
               | [path] ->
                   matchedm <- m
                   match DependencyManagerIntegration.tryFindDependencyManagerInPath tcConfig.compilerToolPaths tcConfig.outputDir m (path:string) with
                   | DependencyManagerIntegration.ReferenceType.RegisteredDependencyManager packageManager ->
                       if tcConfig.langVersion.SupportsFeature(LanguageFeature.PackageManagement) then
                           packageRequireF state (packageManager,m,path)
                       else
                           errorR(Error(FSComp.SR.packageManagementRequiresVFive(), m))
                           state

                   // #r "Assembly"
                   | DependencyManagerIntegration.ReferenceType.Library path ->
                       dllRequireF state (m,path)

                   | DependencyManagerIntegration.ReferenceType.UnknownType ->
                       state // error already reported
               | _ ->
                   errorR(Error(FSComp.SR.buildInvalidHashrDirective(), m))
                   state

            | ParsedHashDirective("load", args, m) -> 
               if not canHaveScriptMetaCommands then 
                   errorR(HashDirectiveNotAllowedInNonScript m)
               match args with 
               | _ :: _ -> 
                  matchedm<-m
                  args |> List.iter (fun path -> loadSourceF state (m, path))
               | _ -> 
                  errorR(Error(FSComp.SR.buildInvalidHashloadDirective(), m))
               state
            | ParsedHashDirective("time", args, m) -> 
               if not canHaveScriptMetaCommands then 
                   errorR(HashDirectiveNotAllowedInNonScript m)
               match args with 
               | [] -> 
                   ()
               | ["on" | "off"] -> 
                   ()
               | _ -> 
                   errorR(Error(FSComp.SR.buildInvalidHashtimeDirective(), m))
               state
               
            | _ -> 
               
            (* warning(Error("This meta-command has been ignored", m)) *) 
               state
        with e -> errorRecovery e matchedm; state

    let rec WarnOnIgnoredSpecDecls decls = 
        decls |> List.iter (fun d -> 
            match d with 
            | SynModuleSigDecl.HashDirective (_, m) -> warning(Error(FSComp.SR.buildDirectivesInModulesAreIgnored(), m)) 
            | SynModuleSigDecl.NestedModule (_, _, subDecls, _) -> WarnOnIgnoredSpecDecls subDecls
            | _ -> ())

    let rec WarnOnIgnoredImplDecls decls = 
        decls |> List.iter (fun d -> 
            match d with 
            | SynModuleDecl.HashDirective (_, m) -> warning(Error(FSComp.SR.buildDirectivesInModulesAreIgnored(), m)) 
            | SynModuleDecl.NestedModule (_, _, subDecls, _, _) -> WarnOnIgnoredImplDecls subDecls
            | _ -> ())

    let ProcessMetaCommandsFromModuleSpec state (SynModuleOrNamespaceSig(_, _, _, decls, _, _, _, _)) =
        List.fold (fun s d -> 
            match d with 
            | SynModuleSigDecl.HashDirective (h, _) -> ProcessMetaCommand s h
            | SynModuleSigDecl.NestedModule (_, _, subDecls, _) -> WarnOnIgnoredSpecDecls subDecls; s
            | _ -> s)
         state
         decls 

    let ProcessMetaCommandsFromModuleImpl state (SynModuleOrNamespace(_, _, _, decls, _, _, _, _)) =
        List.fold (fun s d -> 
            match d with 
            | SynModuleDecl.HashDirective (h, _) -> ProcessMetaCommand s h
            | SynModuleDecl.NestedModule (_, _, subDecls, _, _) -> WarnOnIgnoredImplDecls subDecls; s
            | _ -> s)
         state
         decls

    match inp with 
    | ParsedInput.SigFile (ParsedSigFileInput (_, _, _, hashDirectives, specs)) -> 
        let state = List.fold ProcessMetaCommand state0 hashDirectives
        let state = List.fold ProcessMetaCommandsFromModuleSpec state specs
        state
    | ParsedInput.ImplFile (ParsedImplFileInput (_, _, _, _, hashDirectives, impls, _)) -> 
        let state = List.fold ProcessMetaCommand state0 hashDirectives
        let state = List.fold ProcessMetaCommandsFromModuleImpl state impls
        state

let ApplyNoWarnsToTcConfig (tcConfig: TcConfig, inp: ParsedInput, pathOfMetaCommandSource) = 
    // Clone
    let tcConfigB = tcConfig.CloneOfOriginalBuilder 
    let addNoWarn = fun () (m,s) -> tcConfigB.TurnWarningOff(m, s)
    let addReferencedAssemblyByPath = fun () (_m,_s) -> ()
    let addDependencyManagerText = fun () (_prefix,_m,_s) -> ()
    let addLoadedSource = fun () (_m,_s) -> ()
    ProcessMetaCommandsFromInput (addNoWarn, addReferencedAssemblyByPath, addDependencyManagerText, addLoadedSource) (tcConfigB, inp, pathOfMetaCommandSource, ())
    TcConfig.Create(tcConfigB, validate=false)

let ApplyMetaCommandsFromInputToTcConfig (tcConfig: TcConfig, inp: ParsedInput, pathOfMetaCommandSource) = 
    // Clone
    let tcConfigB = tcConfig.CloneOfOriginalBuilder 
    let getWarningNumber = fun () _ -> () 
    let addReferencedAssemblyByPath = fun () (m,s) -> tcConfigB.AddReferencedAssemblyByPath(m,s)
    let addDependencyManagerText = fun () (packageManager, m,s) -> tcConfigB.AddDependencyManagerText(packageManager,m,s)
    let addLoadedSource = fun () (m,s) -> tcConfigB.AddLoadedSource(m,s,pathOfMetaCommandSource)
    ProcessMetaCommandsFromInput (getWarningNumber, addReferencedAssemblyByPath, addDependencyManagerText, addLoadedSource) (tcConfigB, inp, pathOfMetaCommandSource, ())
    TcConfig.Create(tcConfigB, validate=false)

//----------------------------------------------------------------------------
// Compute the load closure of a set of script files
//--------------------------------------------------------------------------

let GetAssemblyResolutionInformation(ctok, tcConfig: TcConfig) =
    use unwindBuildPhase = PushThreadBuildPhaseUntilUnwind BuildPhase.Parameter
    let assemblyList = TcAssemblyResolutions.GetAllDllReferences tcConfig
    let resolutions = TcAssemblyResolutions.ResolveAssemblyReferences (ctok, tcConfig, assemblyList, [])
    resolutions.GetAssemblyResolutions(), resolutions.GetUnresolvedReferences()

[<RequireQualifiedAccess>]
type LoadClosureInput = 
    { FileName: string
      SyntaxTree: ParsedInput option
      ParseDiagnostics: (PhasedDiagnostic * bool) list 
      MetaCommandDiagnostics: (PhasedDiagnostic * bool) list }

[<RequireQualifiedAccess>]
type LoadClosure = 
    { /// The source files along with the ranges of the #load positions in each file.
      SourceFiles: (string * range list) list
      /// The resolved references along with the ranges of the #r positions in each file.
      References: (string * AssemblyResolution list) list
      /// The list of references that were not resolved during load closure. These may still be extension references.
      UnresolvedReferences: UnresolvedAssemblyReference list
      /// The list of all sources in the closure with inputs when available
      Inputs: LoadClosureInput list
      /// The #load, including those that didn't resolve
      OriginalLoadReferences: (range * string * string) list
      /// The #nowarns
      NoWarns: (string * range list) list
      /// Diagnostics seen while processing resolutions
      ResolutionDiagnostics: (PhasedDiagnostic * bool) list
      /// Diagnostics seen while parsing root of closure
      AllRootFileDiagnostics: (PhasedDiagnostic * bool) list
      /// Diagnostics seen while processing the compiler options implied root of closure
      LoadClosureRootFileDiagnostics: (PhasedDiagnostic * bool) list }   


[<RequireQualifiedAccess>]
type CodeContext =
    | CompilationAndEvaluation // in fsi.exe
    | Compilation  // in fsc.exe
    | Editing // in VS

module ScriptPreprocessClosure = 
    open Internal.Utilities.Text.Lexing
    
    /// Represents an input to the closure finding process
    type ClosureSource = ClosureSource of filename: string * referenceRange: range * sourceText: ISourceText * parseRequired: bool 
        
    /// Represents an output of the closure finding process
    type ClosureFile = ClosureFile of string * range * ParsedInput option * (PhasedDiagnostic * bool) list * (PhasedDiagnostic * bool) list * (string * range) list // filename, range, errors, warnings, nowarns

    type Observed() =
        let seen = System.Collections.Generic.Dictionary<_, bool>()
        member ob.SetSeen check = 
            if not(seen.ContainsKey check) then 
                seen.Add(check, true)
        
        member ob.HaveSeen check =
            seen.ContainsKey check
    
    /// Parse a script from source.
    let ParseScriptText
           (filename: string, sourceText: ISourceText, tcConfig: TcConfig, codeContext,
            lexResourceManager: Lexhelp.LexResourceManager, errorLogger: ErrorLogger) =

        // fsc.exe -- COMPILED\!INTERACTIVE
        // fsi.exe -- !COMPILED\INTERACTIVE
        // Language service
        //     .fs -- EDITING + COMPILED\!INTERACTIVE
        //     .fsx -- EDITING + !COMPILED\INTERACTIVE    
        let defines =
            match codeContext with 
            | CodeContext.CompilationAndEvaluation -> ["INTERACTIVE"]
            | CodeContext.Compilation -> ["COMPILED"]
            | CodeContext.Editing -> "EDITING" :: (if IsScript filename then ["INTERACTIVE"] else ["COMPILED"])

        let isFeatureSupported featureId = tcConfig.langVersion.SupportsFeature featureId
        let lexbuf = UnicodeLexing.SourceTextAsLexbuf(isFeatureSupported, sourceText) 

        let isLastCompiland = (IsScript filename), tcConfig.target.IsExe        // The root compiland is last in the list of compilands.
        ParseOneInputLexbuf (tcConfig, lexResourceManager, defines, lexbuf, filename, isLastCompiland, errorLogger) 

    /// Create a TcConfig for load closure starting from a single .fsx file
    let CreateScriptTextTcConfig 
           (legacyReferenceResolver, defaultFSharpBinariesDir, 
            filename: string, codeContext, 
            useSimpleResolution, useFsiAuxLib, 
            basicReferences, applyCommandLineArgs, 
            assumeDotNetFramework, useSdkRefs,
            tryGetMetadataSnapshot, reduceMemoryUsage) =  

        let projectDir = Path.GetDirectoryName filename
        let isInteractive = (codeContext = CodeContext.CompilationAndEvaluation)
        let isInvalidationSupported = (codeContext = CodeContext.Editing)

        let tcConfigB = 
            TcConfigBuilder.CreateNew
                (legacyReferenceResolver, defaultFSharpBinariesDir, reduceMemoryUsage, projectDir, 
                 isInteractive, isInvalidationSupported, defaultCopyFSharpCore=CopyFSharpCoreFlag.No, 
                 tryGetMetadataSnapshot=tryGetMetadataSnapshot) 

        applyCommandLineArgs tcConfigB

        match basicReferences with 
        | None -> (basicReferencesForScriptLoadClosure useFsiAuxLib useSdkRefs assumeDotNetFramework) |> List.iter(fun f->tcConfigB.AddReferencedAssemblyByPath(range0, f)) // Add script references
        | Some rs -> for m, r in rs do tcConfigB.AddReferencedAssemblyByPath(m, r)

        tcConfigB.resolutionEnvironment <-
            match codeContext with 
            | CodeContext.Editing -> ResolutionEnvironment.EditingOrCompilation true
            | CodeContext.Compilation -> ResolutionEnvironment.EditingOrCompilation false
            | CodeContext.CompilationAndEvaluation -> ResolutionEnvironment.CompilationAndEvaluation
        tcConfigB.framework <- false 
        tcConfigB.useSimpleResolution <- useSimpleResolution
        // Indicates that there are some references not in basicReferencesForScriptLoadClosure which should
        // be added conditionally once the relevant version of mscorlib.dll has been detected.
        tcConfigB.implicitlyResolveAssemblies <- false
        tcConfigB.useSdkRefs <- useSdkRefs

        TcConfig.Create(tcConfigB, validate=true)

    let ClosureSourceOfFilename(filename, m, inputCodePage, parseRequired) = 
        try
            let filename = FileSystem.GetFullPathShim filename
            use stream = FileSystem.FileStreamReadShim filename
            use reader = 
                match inputCodePage with 
                | None -> new StreamReader(stream, true)
                | Some (n: int) -> new StreamReader(stream, Encoding.GetEncoding n) 
            let source = reader.ReadToEnd()
            [ClosureSource(filename, m, SourceText.ofString source, parseRequired)]
        with e -> 
            errorRecovery e m 
            []
            
    let ApplyMetaCommandsFromInputToTcConfigAndGatherNoWarn
           (tcConfig: TcConfig, inp: ParsedInput, pathOfMetaCommandSource) = 

        let tcConfigB = tcConfig.CloneOfOriginalBuilder 
        let mutable nowarns = [] 
        let getWarningNumber = fun () (m, s) -> nowarns <- (s, m) :: nowarns
        let addReferencedAssemblyByPath = fun () (m, s) -> tcConfigB.AddReferencedAssemblyByPath(m, s)
        let addDependencyManagerText = fun () (packageManagerPrefix,m,s) -> tcConfigB.AddDependencyManagerText(packageManagerPrefix,m,s)
        let addLoadedSource = fun () (m, s) -> tcConfigB.AddLoadedSource(m, s, pathOfMetaCommandSource)
        try 
            ProcessMetaCommandsFromInput (getWarningNumber, addReferencedAssemblyByPath, addDependencyManagerText, addLoadedSource) (tcConfigB, inp, pathOfMetaCommandSource, ())
        with ReportedError _ ->
            // Recover by using whatever did end up in the tcConfig
            ()
            
        try
            TcConfig.Create(tcConfigB, validate=false), nowarns
        with ReportedError _ ->
            // Recover by using a default TcConfig.
            let tcConfigB = tcConfig.CloneOfOriginalBuilder 
            TcConfig.Create(tcConfigB, validate=false), nowarns
    
    let FindClosureFiles(mainFile, _m, closureSources, origTcConfig:TcConfig, codeContext, lexResourceManager: Lexhelp.LexResourceManager) =
        let mutable tcConfig = origTcConfig
        
        let observedSources = Observed()
        let loadScripts = HashSet<_>()

        // Resolve the packages
        let rec resolveDependencyManagerSources scriptName =
            if not (loadScripts.Contains scriptName) then
                [ for kv in tcConfig.packageManagerLines do
                    let packageManagerKey, packageManagerLines = kv.Key, kv.Value
                    match packageManagerLines with
                    | [] -> ()
                    | (_, _, m)::_ ->
                        match origTcConfig.packageManagerLines |> Map.tryFind packageManagerKey with
                        | Some oldDependencyManagerLines when oldDependencyManagerLines = packageManagerLines -> ()
                        | _ ->
                            match DependencyManagerIntegration.tryFindDependencyManagerByKey tcConfig.compilerToolPaths tcConfig.outputDir m packageManagerKey with
                            | None ->
                                errorR(DependencyManagerIntegration.createPackageManagerUnknownError tcConfig.compilerToolPaths tcConfig.outputDir packageManagerKey m)
                            | Some packageManager ->
                                let inline snd3 (_, b, _) = b
                                let packageManagerTextLines = packageManagerLines |> List.map snd3

                                match DependencyManagerIntegration.resolve packageManager tcConfig.implicitIncludeDir mainFile scriptName m packageManagerTextLines with
                                | None -> () // error already reported
                                | Some (succeeded, generatedScripts, additionalIncludeFolders) ->  //@@@@@@@@@@@@@@@@@@@@@@@@@@@@@@@@
                                    // This may incrementally update tcConfig too with new #r references
                                    // New package text is ignored on this second phase
                                    match succeeded with
                                    | true ->
                                        // Resolution produced no errors
                                        if not (isNil additionalIncludeFolders) then
                                            let tcConfigB = tcConfig.CloneOfOriginalBuilder
                                            for folder in additionalIncludeFolders do 
                                                tcConfigB.AddIncludePath(m, folder, "")
                                            tcConfigB.packageManagerLines <- tcConfigB.packageManagerLines |> Map.map(fun _ l -> l |> List.map(fun (_, p, m) -> true, p, m))
                                            tcConfig <- TcConfig.Create(tcConfigB, validate=false)
                                        for script in generatedScripts do
                                            let scriptText = File.ReadAllText script
                                            loadScripts.Add script |> ignore
                                            let iSourceText = SourceText.ofString scriptText
                                            yield! loop (ClosureSource(script, m, iSourceText, true))
                                    | false ->
                                        // Resolution produced errors update packagerManagerLines entries to note these failure
                                        // failed resolutions will no longer be considered
                                        let tcConfigB = tcConfig.CloneOfOriginalBuilder
                                        tcConfigB.packageManagerLines <- tcConfigB.packageManagerLines |> Map.map(fun _ l -> l |> List.filter(fun (tried, _, _) -> tried))
                                        tcConfig <- TcConfig.Create(tcConfigB, validate=false)]
            else []

        and loop (ClosureSource(filename, m, sourceText, parseRequired)) = 
            [   if not (observedSources.HaveSeen(filename)) then
                    observedSources.SetSeen(filename)
                    //printfn "visiting %s" filename
                    if IsScript filename || parseRequired then 
                        let parseResult, parseDiagnostics =
                            let errorLogger = CapturingErrorLogger("FindClosureParse")
                            use _unwindEL = PushErrorLoggerPhaseUntilUnwind (fun _ -> errorLogger)
                            let result = ParseScriptText (filename, sourceText, tcConfig, codeContext, lexResourceManager, errorLogger) 
                            result, errorLogger.Diagnostics

                        match parseResult with 
                        | Some parsedScriptAst ->
                            let errorLogger = CapturingErrorLogger("FindClosureMetaCommands")
                            use _unwindEL = PushErrorLoggerPhaseUntilUnwind (fun _ -> errorLogger)
                            let pathOfMetaCommandSource = Path.GetDirectoryName filename
                            let preSources = tcConfig.GetAvailableLoadedSources()

                            let tcConfigResult, noWarns = ApplyMetaCommandsFromInputToTcConfigAndGatherNoWarn (tcConfig, parsedScriptAst, pathOfMetaCommandSource)
                            tcConfig <- tcConfigResult // We accumulate the tcConfig in order to collect assembly references

                            yield! resolveDependencyManagerSources filename

                            let postSources = tcConfig.GetAvailableLoadedSources()
                            let sources = if preSources.Length < postSources.Length then postSources.[preSources.Length..] else []

                            yield! resolveDependencyManagerSources filename
#if DEBUG
                            for (_,subFile) in sources do
                               printfn "visiting %s - has subsource of %s " filename subFile
#endif
                            for (m, subFile) in sources do
                                if IsScript subFile then 
                                    for subSource in ClosureSourceOfFilename(subFile, m, tcConfigResult.inputCodePage, false) do
                                        yield! loop subSource
                                else
                                    yield ClosureFile(subFile, m, None, [], [], []) 

#if DEBUG
                            printfn "yielding source %s" filename
#endif
                            yield ClosureFile(filename, m, Some parsedScriptAst, parseDiagnostics, errorLogger.Diagnostics, noWarns)

                        | None -> 
                            printfn "yielding source %s (failed parse)" filename
                            yield ClosureFile(filename, m, None, parseDiagnostics, [], [])
                    else 
                        // Don't traverse into .fs leafs.
                        printfn "yielding non-script source %s" filename
                        yield ClosureFile(filename, m, None, [], [], []) ]

        closureSources |> List.collect loop, tcConfig
        
    /// Reduce the full directive closure into LoadClosure
    let GetLoadClosure(ctok, rootFilename, closureFiles, tcConfig: TcConfig, codeContext) = 
    
        // Mark the last file as isLastCompiland. 
        let closureFiles =
            if isNil closureFiles then  
                closureFiles 
            else 
                match List.frontAndBack closureFiles with
                | rest, ClosureFile
                           (filename, m, 
                            Some(ParsedInput.ImplFile (ParsedImplFileInput (name, isScript, qualNameOfFile, scopedPragmas, hashDirectives, implFileFlags, _))), 
                            parseDiagnostics, metaDiagnostics, nowarns) -> 

                    let isLastCompiland = (true, tcConfig.target.IsExe)
                    rest @ [ClosureFile
                                (filename, m, 
                                 Some(ParsedInput.ImplFile (ParsedImplFileInput (name, isScript, qualNameOfFile, scopedPragmas, hashDirectives, implFileFlags, isLastCompiland))), 
                                 parseDiagnostics, metaDiagnostics, nowarns)]

                | _ -> closureFiles

        // Get all source files.
        let sourceFiles = [ for (ClosureFile(filename, m, _, _, _, _)) in closureFiles -> (filename, m) ]

        let sourceInputs = 
            [  for (ClosureFile(filename, _, input, parseDiagnostics, metaDiagnostics, _nowarns)) in closureFiles ->
                   ({ FileName=filename
                      SyntaxTree=input
                      ParseDiagnostics=parseDiagnostics
                      MetaCommandDiagnostics=metaDiagnostics } : LoadClosureInput) ]

        let globalNoWarns = closureFiles |> List.collect (fun (ClosureFile(_, _, _, _, _, noWarns)) -> noWarns)

        // Resolve all references.
        let references, unresolvedReferences, resolutionDiagnostics = 
            let errorLogger = CapturingErrorLogger("GetLoadClosure") 
        
            use unwindEL = PushErrorLoggerPhaseUntilUnwind (fun _ -> errorLogger)
            let references, unresolvedReferences = GetAssemblyResolutionInformation(ctok, tcConfig)
            let references = references |> List.map (fun ar -> ar.resolvedPath, ar)
            references, unresolvedReferences, errorLogger.Diagnostics

        // Root errors and warnings - look at the last item in the closureFiles list
        let loadClosureRootDiagnostics, allRootDiagnostics = 
            match List.rev closureFiles with
            | ClosureFile(_, _, _, parseDiagnostics, metaDiagnostics, _) :: _ -> 
                (metaDiagnostics @ resolutionDiagnostics), 
                (parseDiagnostics @ metaDiagnostics @ resolutionDiagnostics)
            | _ -> [], [] // When no file existed.
        
        let isRootRange exn =
            match GetRangeOfDiagnostic exn with
            | Some m -> 
                // Return true if the error was *not* from a #load-ed file.
                let isArgParameterWhileNotEditing = (codeContext <> CodeContext.Editing) && (Range.equals m range0 || Range.equals m rangeStartup || Range.equals m rangeCmdArgs)
                let isThisFileName = (0 = String.Compare(rootFilename, m.FileName, StringComparison.OrdinalIgnoreCase))
                isArgParameterWhileNotEditing || isThisFileName
            | None -> true

        // Filter out non-root errors and warnings
        let allRootDiagnostics = allRootDiagnostics |> List.filter (fst >> isRootRange)
        
        let result: LoadClosure =
            { SourceFiles = List.groupBy fst sourceFiles |> List.map (map2Of2 (List.map snd))
              References = List.groupBy fst references |> List.map (map2Of2 (List.map snd))
              UnresolvedReferences = unresolvedReferences
              Inputs = sourceInputs
              NoWarns = List.groupBy fst globalNoWarns |> List.map (map2Of2 (List.map snd))
              OriginalLoadReferences = tcConfig.loadedSources
              ResolutionDiagnostics = resolutionDiagnostics
              AllRootFileDiagnostics = allRootDiagnostics
              LoadClosureRootFileDiagnostics = loadClosureRootDiagnostics }

        result

    /// Given source text, find the full load closure. Used from service.fs, when editing a script file
    let GetFullClosureOfScriptText
           (ctok, legacyReferenceResolver, defaultFSharpBinariesDir, 
            filename, sourceText, codeContext, 
            useSimpleResolution, useFsiAuxLib, useSdkRefs,
            lexResourceManager: Lexhelp.LexResourceManager, 
            applyCommandLineArgs, assumeDotNetFramework,
            tryGetMetadataSnapshot, reduceMemoryUsage) =

        // Resolve the basic references such as FSharp.Core.dll first, before processing any #I directives in the script
        //
        // This is tries to mimic the action of running the script in F# Interactive - the initial context for scripting is created
        // first, then #I and other directives are processed.
        let references0 = 
            let tcConfig = 
                CreateScriptTextTcConfig(legacyReferenceResolver, defaultFSharpBinariesDir, 
                    filename, codeContext, useSimpleResolution, 
                    useFsiAuxLib, None, applyCommandLineArgs, assumeDotNetFramework, 
                    useSdkRefs, tryGetMetadataSnapshot, reduceMemoryUsage)

            let resolutions0, _unresolvedReferences = GetAssemblyResolutionInformation(ctok, tcConfig)
            let references0 = resolutions0 |> List.map (fun r->r.originalReference.Range, r.resolvedPath) |> Seq.distinct |> List.ofSeq
            references0

        let tcConfig = 
            CreateScriptTextTcConfig(legacyReferenceResolver, defaultFSharpBinariesDir, filename, 
                 codeContext, useSimpleResolution, useFsiAuxLib, Some references0, 
                 applyCommandLineArgs, assumeDotNetFramework, useSdkRefs,
                 tryGetMetadataSnapshot, reduceMemoryUsage)

        let closureSources = [ClosureSource(filename, range0, sourceText, true)]
        let closureFiles, tcConfig = FindClosureFiles(filename, range0, closureSources, tcConfig, codeContext, lexResourceManager)
        GetLoadClosure(ctok, filename, closureFiles, tcConfig, codeContext)

    /// Given source filename, find the full load closure
    /// Used from fsi.fs and fsc.fs, for #load and command line
    let GetFullClosureOfScriptFiles(ctok, tcConfig:TcConfig, files:(string*range) list,codeContext,lexResourceManager: Lexhelp.LexResourceManager) = 
        let mainFile, mainFileRange = List.last files
        let closureSources = files |> List.collect (fun (filename, m) -> ClosureSourceOfFilename(filename, m,tcConfig.inputCodePage,true))
        let closureFiles,tcConfig = FindClosureFiles(mainFile, mainFileRange, closureSources, tcConfig, codeContext, lexResourceManager)
        GetLoadClosure(ctok, mainFile, closureFiles, tcConfig, codeContext)        

type LoadClosure with
    /// Analyze a script text and find the closure of its references. 
    /// Used from FCS, when editing a script file.  
    //
    /// A temporary TcConfig is created along the way, is why this routine takes so many arguments. We want to be sure to use exactly the
    /// same arguments as the rest of the application.
    static member ComputeClosureOfScriptText
                     (ctok, legacyReferenceResolver, defaultFSharpBinariesDir, 
                      filename: string, sourceText: ISourceText, codeContext, useSimpleResolution: bool, 
                      useFsiAuxLib, useSdkRefs, lexResourceManager: Lexhelp.LexResourceManager, 
                      applyCommandLineArgs, assumeDotNetFramework, tryGetMetadataSnapshot, reduceMemoryUsage) = 

        use unwindBuildPhase = PushThreadBuildPhaseUntilUnwind BuildPhase.Parse
        ScriptPreprocessClosure.GetFullClosureOfScriptText
            (ctok, legacyReferenceResolver, defaultFSharpBinariesDir, filename, sourceText, 
             codeContext, useSimpleResolution, useFsiAuxLib, useSdkRefs, lexResourceManager, 
             applyCommandLineArgs, assumeDotNetFramework, tryGetMetadataSnapshot, reduceMemoryUsage)

    /// Analyze a set of script files and find the closure of their references.
    static member ComputeClosureOfScriptFiles
                     (ctok, tcConfig: TcConfig, files:(string*range) list, codeContext,
                      lexResourceManager: Lexhelp.LexResourceManager) =
        use unwindBuildPhase = PushThreadBuildPhaseUntilUnwind BuildPhase.Parse
        ScriptPreprocessClosure.GetFullClosureOfScriptFiles (ctok, tcConfig, files, codeContext, lexResourceManager)

//----------------------------------------------------------------------------
// Initial type checking environment
//--------------------------------------------------------------------------

/// Build the initial type checking environment
let GetInitialTcEnv (thisAssemblyName: string, initm: range, tcConfig: TcConfig, tcImports: TcImports, tcGlobals) =    
    let initm = initm.StartRange

    let ccus = 
        tcImports.GetImportedAssemblies() 
        |> List.map (fun asm -> asm.FSharpViewOfMetadata, asm.AssemblyAutoOpenAttributes, asm.AssemblyInternalsVisibleToAttributes)    

    let amap = tcImports.GetImportMap()

    let tcEnv = CreateInitialTcEnv(tcGlobals, amap, initm, thisAssemblyName, ccus)

    if tcConfig.checkOverflow then
        try TcOpenDecl TcResultsSink.NoSink tcGlobals amap initm initm tcEnv (pathToSynLid initm (splitNamespace FSharpLib.CoreOperatorsCheckedName))
        with e -> errorRecovery e initm; tcEnv
    else
        tcEnv

//----------------------------------------------------------------------------
// Fault injection

/// Inject faults into checking
let CheckSimulateException(tcConfig: TcConfig) = 
    match tcConfig.simulateException with
    | Some("tc-oom") -> raise(System.OutOfMemoryException())
    | Some("tc-an") -> raise(System.ArgumentNullException("simulated"))
    | Some("tc-invop") -> raise(System.InvalidOperationException())
    | Some("tc-av") -> raise(System.AccessViolationException())
    | Some("tc-nfn") -> raise(System.NotFiniteNumberException())
    | Some("tc-aor") -> raise(System.ArgumentOutOfRangeException())
    | Some("tc-dv0") -> raise(System.DivideByZeroException())
    | Some("tc-oe") -> raise(System.OverflowException())
    | Some("tc-atmm") -> raise(System.ArrayTypeMismatchException())
    | Some("tc-bif") -> raise(System.BadImageFormatException())
    | Some("tc-knf") -> raise(System.Collections.Generic.KeyNotFoundException())
    | Some("tc-ior") -> raise(System.IndexOutOfRangeException())
    | Some("tc-ic") -> raise(System.InvalidCastException())
    | Some("tc-ip") -> raise(System.InvalidProgramException())
    | Some("tc-ma") -> raise(System.MemberAccessException())
    | Some("tc-ni") -> raise(System.NotImplementedException())
    | Some("tc-nr") -> raise(System.NullReferenceException())
    | Some("tc-oc") -> raise(System.OperationCanceledException())
    | Some("tc-fail") -> failwith "simulated"
    | _ -> ()

//----------------------------------------------------------------------------
// Type-check sets of files
//--------------------------------------------------------------------------

type RootSigs = Zmap<QualifiedNameOfFile, ModuleOrNamespaceType>
type RootImpls = Zset<QualifiedNameOfFile >

let qnameOrder = Order.orderBy (fun (q: QualifiedNameOfFile) -> q.Text)

type TcState = 
    { tcsCcu: CcuThunk
      tcsCcuType: ModuleOrNamespace
      tcsNiceNameGen: NiceNameGenerator
      tcsTcSigEnv: TcEnv
      tcsTcImplEnv: TcEnv
      tcsCreatesGeneratedProvidedTypes: bool
      tcsRootSigs: RootSigs 
      tcsRootImpls: RootImpls 
      tcsCcuSig: ModuleOrNamespaceType }

    member x.NiceNameGenerator = x.tcsNiceNameGen

    member x.TcEnvFromSignatures = x.tcsTcSigEnv

    member x.TcEnvFromImpls = x.tcsTcImplEnv

    member x.Ccu = x.tcsCcu

    member x.CreatesGeneratedProvidedTypes = x.tcsCreatesGeneratedProvidedTypes

    // Assem(a.fsi + b.fsi + c.fsi) (after checking implementation file )
    member x.CcuType = x.tcsCcuType
 
    // a.fsi + b.fsi + c.fsi (after checking implementation file for c.fs)
    member x.CcuSig = x.tcsCcuSig
 
    member x.NextStateAfterIncrementalFragment tcEnvAtEndOfLastInput = 
        { x with tcsTcSigEnv = tcEnvAtEndOfLastInput
                 tcsTcImplEnv = tcEnvAtEndOfLastInput } 

 
/// Create the initial type checking state for compiling an assembly
let GetInitialTcState(m, ccuName, tcConfig: TcConfig, tcGlobals, tcImports: TcImports, niceNameGen, tcEnv0) =
    ignore tcImports

    // Create a ccu to hold all the results of compilation 
    let ccuType = NewCcuContents ILScopeRef.Local m ccuName (NewEmptyModuleOrNamespaceType Namespace)

    let ccuData: CcuData = 
        { IsFSharp=true
          UsesFSharp20PlusQuotations=false
#if !NO_EXTENSIONTYPING
          InvalidateEvent=(new Event<_>()).Publish
          IsProviderGenerated = false
          ImportProvidedType = (fun ty -> Import.ImportProvidedType (tcImports.GetImportMap()) m ty)
#endif
          TryGetILModuleDef = (fun () -> None)
          FileName=None 
          Stamp = newStamp()
          QualifiedName= None
          SourceCodeDirectory = tcConfig.implicitIncludeDir 
          ILScopeRef=ILScopeRef.Local
          Contents=ccuType
          MemberSignatureEquality= (Tastops.typeEquivAux EraseAll tcGlobals)
          TypeForwarders=Map.empty }

    let ccu = CcuThunk.Create(ccuName, ccuData)

    // OK, is this is the FSharp.Core CCU then fix it up. 
    if tcConfig.compilingFslib then 
        tcGlobals.fslibCcu.Fixup ccu

    { tcsCcu= ccu
      tcsCcuType=ccuType
      tcsNiceNameGen=niceNameGen
      tcsTcSigEnv=tcEnv0
      tcsTcImplEnv=tcEnv0
      tcsCreatesGeneratedProvidedTypes=false
      tcsRootSigs = Zmap.empty qnameOrder
      tcsRootImpls = Zset.empty qnameOrder
      tcsCcuSig = NewEmptyModuleOrNamespaceType Namespace }



/// Typecheck a single file (or interactive entry into F# Interactive)
let TypeCheckOneInputEventually (checkForErrors, tcConfig: TcConfig, tcImports: TcImports, tcGlobals, prefixPathOpt, tcSink, tcState: TcState, inp: ParsedInput) =

    eventually {
        try 
          let! ctok = Eventually.token
          RequireCompilationThread ctok // Everything here requires the compilation thread since it works on the TAST

          CheckSimulateException tcConfig

          let m = inp.Range
          let amap = tcImports.GetImportMap()
          match inp with 
          | ParsedInput.SigFile (ParsedSigFileInput (_, qualNameOfFile, _, _, _) as file) ->
                
              // Check if we've seen this top module signature before. 
              if Zmap.mem qualNameOfFile tcState.tcsRootSigs then 
                  errorR(Error(FSComp.SR.buildSignatureAlreadySpecified(qualNameOfFile.Text), m.StartRange))

              // Check if the implementation came first in compilation order 
              if Zset.contains qualNameOfFile tcState.tcsRootImpls then 
                  errorR(Error(FSComp.SR.buildImplementationAlreadyGivenDetail(qualNameOfFile.Text), m))

              let conditionalDefines =
                  if tcConfig.noConditionalErasure then None else Some (tcConfig.conditionalCompilationDefines)

              // Typecheck the signature file 
              let! (tcEnv, sigFileType, createsGeneratedProvidedTypes) = 
                  TypeCheckOneSigFile (tcGlobals, tcState.tcsNiceNameGen, amap, tcState.tcsCcu, checkForErrors, conditionalDefines, tcSink, tcConfig.internalTestSpanStackReferring) tcState.tcsTcSigEnv file

              let rootSigs = Zmap.add qualNameOfFile sigFileType tcState.tcsRootSigs

              // Add the signature to the signature env (unless it had an explicit signature)
              let ccuSigForFile = CombineCcuContentFragments m [sigFileType; tcState.tcsCcuSig]
                
              // Open the prefixPath for fsi.exe 
              let tcEnv = 
                  match prefixPathOpt with 
                  | None -> tcEnv 
                  | Some prefixPath -> 
                      let m = qualNameOfFile.Range
                      TcOpenDecl tcSink tcGlobals amap m m tcEnv prefixPath

              let tcState = 
                   { tcState with 
                        tcsTcSigEnv=tcEnv
                        tcsTcImplEnv=tcState.tcsTcImplEnv
                        tcsRootSigs=rootSigs
                        tcsCreatesGeneratedProvidedTypes=tcState.tcsCreatesGeneratedProvidedTypes || createsGeneratedProvidedTypes}

              return (tcEnv, EmptyTopAttrs, None, ccuSigForFile), tcState

          | ParsedInput.ImplFile (ParsedImplFileInput (_, _, qualNameOfFile, _, _, _, _) as file) ->
            
              // Check if we've got an interface for this fragment 
              let rootSigOpt = tcState.tcsRootSigs.TryFind qualNameOfFile

              // Check if we've already seen an implementation for this fragment 
              if Zset.contains qualNameOfFile tcState.tcsRootImpls then 
                  errorR(Error(FSComp.SR.buildImplementationAlreadyGiven(qualNameOfFile.Text), m))

              let tcImplEnv = tcState.tcsTcImplEnv

              let conditionalDefines =
                  if tcConfig.noConditionalErasure then None else Some (tcConfig.conditionalCompilationDefines)

              // Typecheck the implementation file 
              let! topAttrs, implFile, _implFileHiddenType, tcEnvAtEnd, createsGeneratedProvidedTypes = 
                  TypeCheckOneImplFile (tcGlobals, tcState.tcsNiceNameGen, amap, tcState.tcsCcu, checkForErrors, conditionalDefines, tcSink, tcConfig.internalTestSpanStackReferring) tcImplEnv rootSigOpt file

              let hadSig = rootSigOpt.IsSome
              let implFileSigType = SigTypeOfImplFile implFile

              let rootImpls = Zset.add qualNameOfFile tcState.tcsRootImpls
        
              // Only add it to the environment if it didn't have a signature 
              let m = qualNameOfFile.Range

              // Add the implementation as to the implementation env
              let tcImplEnv = AddLocalRootModuleOrNamespace TcResultsSink.NoSink tcGlobals amap m tcImplEnv implFileSigType

              // Add the implementation as to the signature env (unless it had an explicit signature)
              let tcSigEnv = 
                  if hadSig then tcState.tcsTcSigEnv 
                  else AddLocalRootModuleOrNamespace TcResultsSink.NoSink tcGlobals amap m tcState.tcsTcSigEnv implFileSigType
                
              // Open the prefixPath for fsi.exe (tcImplEnv)
              let tcImplEnv = 
                  match prefixPathOpt with 
                  | Some prefixPath -> TcOpenDecl tcSink tcGlobals amap m m tcImplEnv prefixPath
                  | _ -> tcImplEnv 

              // Open the prefixPath for fsi.exe (tcSigEnv)
              let tcSigEnv = 
                  match prefixPathOpt with 
                  | Some prefixPath when not hadSig -> TcOpenDecl tcSink tcGlobals amap m m tcSigEnv prefixPath
                  | _ -> tcSigEnv 

              let ccuSig = CombineCcuContentFragments m [implFileSigType; tcState.tcsCcuSig ]

              let ccuSigForFile = CombineCcuContentFragments m [implFileSigType; tcState.tcsCcuSig]

              let tcState = 
                   { tcState with 
                        tcsTcSigEnv=tcSigEnv
                        tcsTcImplEnv=tcImplEnv
                        tcsRootImpls=rootImpls
                        tcsCcuSig=ccuSig
                        tcsCreatesGeneratedProvidedTypes=tcState.tcsCreatesGeneratedProvidedTypes || createsGeneratedProvidedTypes }
              return (tcEnvAtEnd, topAttrs, Some implFile, ccuSigForFile), tcState
     
        with e -> 
            errorRecovery e range0 
            return (tcState.TcEnvFromSignatures, EmptyTopAttrs, None, tcState.tcsCcuSig), tcState
    }

/// Typecheck a single file (or interactive entry into F# Interactive)
let TypeCheckOneInput (ctok, checkForErrors, tcConfig, tcImports, tcGlobals, prefixPathOpt) tcState inp =
    // 'use' ensures that the warning handler is restored at the end
    use unwindEL = PushErrorLoggerPhaseUntilUnwind(fun oldLogger -> GetErrorLoggerFilteringByScopedPragmas(false, GetScopedPragmasForInput inp, oldLogger) )
    use unwindBP = PushThreadBuildPhaseUntilUnwind BuildPhase.TypeCheck
    TypeCheckOneInputEventually (checkForErrors, tcConfig, tcImports, tcGlobals, prefixPathOpt, TcResultsSink.NoSink, tcState, inp) 
        |> Eventually.force ctok

/// Finish checking multiple files (or one interactive entry into F# Interactive)
let TypeCheckMultipleInputsFinish(results, tcState: TcState) =
    let tcEnvsAtEndFile, topAttrs, implFiles, ccuSigsForFiles = List.unzip4 results
    let topAttrs = List.foldBack CombineTopAttrs topAttrs EmptyTopAttrs
    let implFiles = List.choose id implFiles
    // This is the environment required by fsi.exe when incrementally adding definitions 
    let tcEnvAtEndOfLastFile = (match tcEnvsAtEndFile with h :: _ -> h | _ -> tcState.TcEnvFromSignatures)
    (tcEnvAtEndOfLastFile, topAttrs, implFiles, ccuSigsForFiles), tcState

let TypeCheckOneInputAndFinishEventually(checkForErrors, tcConfig: TcConfig, tcImports, tcGlobals, prefixPathOpt, tcSink, tcState, input) =
    eventually {
        Logger.LogBlockStart LogCompilerFunctionId.CompileOps_TypeCheckOneInputAndFinishEventually
        let! results, tcState = TypeCheckOneInputEventually(checkForErrors, tcConfig, tcImports, tcGlobals, prefixPathOpt, tcSink, tcState, input)
        let result = TypeCheckMultipleInputsFinish([results], tcState)
        Logger.LogBlockStop LogCompilerFunctionId.CompileOps_TypeCheckOneInputAndFinishEventually
        return result
    }

let TypeCheckClosedInputSetFinish (declaredImpls: TypedImplFile list, tcState) =
    // Publish the latest contents to the CCU 
    tcState.tcsCcu.Deref.Contents <- NewCcuContents ILScopeRef.Local range0 tcState.tcsCcu.AssemblyName tcState.tcsCcuSig

    // Check all interfaces have implementations 
    tcState.tcsRootSigs |> Zmap.iter (fun qualNameOfFile _ ->  
      if not (Zset.contains qualNameOfFile tcState.tcsRootImpls) then 
        errorR(Error(FSComp.SR.buildSignatureWithoutImplementation(qualNameOfFile.Text), qualNameOfFile.Range)))

    tcState, declaredImpls
    
let TypeCheckClosedInputSet (ctok, checkForErrors, tcConfig, tcImports, tcGlobals, prefixPathOpt, tcState, inputs) =
    // tcEnvAtEndOfLastFile is the environment required by fsi.exe when incrementally adding definitions 
    let results, tcState = (tcState, inputs) ||> List.mapFold (TypeCheckOneInput (ctok, checkForErrors, tcConfig, tcImports, tcGlobals, prefixPathOpt)) 
    let (tcEnvAtEndOfLastFile, topAttrs, implFiles, _), tcState = TypeCheckMultipleInputsFinish(results, tcState)
    let tcState, declaredImpls = TypeCheckClosedInputSetFinish (implFiles, tcState)
    tcState, topAttrs, declaredImpls, tcEnvAtEndOfLastFile

// Existing public APIs delegate to newer implementations
let GetFSharpCoreLibraryName () = getFSharpCoreLibraryName
let DefaultReferencesForScriptsAndOutOfProjectSources assumeDotNetFramework = defaultReferencesForScriptsAndOutOfProjectSources (*useFsiAuxLib*)false assumeDotNetFramework (*useSdkRefs*)false<|MERGE_RESOLUTION|>--- conflicted
+++ resolved
@@ -2382,12 +2382,8 @@
         if (String.IsNullOrEmpty defaultFSharpBinariesDir) then
             failwith "Expected a valid defaultFSharpBinariesDir"
 
-<<<<<<< HEAD
+        let includePathAdded = defaultArg includePathAdded ignore
         { TcConfigBuilder.Initial(legacyReferenceResolver) with 
-=======
-        let includePathAdded = defaultArg includePathAdded ignore
-        { TcConfigBuilder.Initial with 
->>>>>>> f7ef22af
             implicitIncludeDir = implicitIncludeDir
             defaultFSharpBinariesDir = defaultFSharpBinariesDir
             reduceMemoryUsage = reduceMemoryUsage
