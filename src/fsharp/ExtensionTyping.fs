// Copyright (c) Microsoft Corporation.  All Rights Reserved.  See License.txt in the project root for license information.

// Type providers, validation of provided types, etc.

namespace FSharp.Compiler

#if !NO_EXTENSIONTYPING

module internal ExtensionTyping =
    open System
    open System.IO
    open System.Collections.Generic
    open System.Reflection
    open Microsoft.FSharp.Core.CompilerServices
<<<<<<< HEAD
    open Microsoft.FSharp.Compiler.ErrorLogger
    open Microsoft.FSharp.Compiler.Range
    open Microsoft.FSharp.Compiler.AbstractIL.IL
    open Microsoft.FSharp.Compiler.AbstractIL.Diagnostics // dprintfn
    open Microsoft.FSharp.Compiler.AbstractIL.Internal.Library // frontAndBack
    open Microsoft.FSharp.Compiler.PrettyNaming

#if FX_RESHAPED_REFLECTION
    open Microsoft.FSharp.Core.ReflectionAdapters
#endif
=======
    open FSharp.Compiler.ErrorLogger
    open FSharp.Compiler.Range
    open FSharp.Compiler.AbstractIL.IL
    open FSharp.Compiler.AbstractIL.Diagnostics // dprintfn
    open FSharp.Compiler.AbstractIL.Internal.Library // frontAndBack
>>>>>>> 47072af3

    type TypeProviderDesignation = TypeProviderDesignation of string

    type StaticArg = StaticArg of obj

    exception ProvidedTypeResolution of range * System.Exception 
    exception ProvidedTypeResolutionNoRange of System.Exception 

    /// Represents some of the configuration parameters passed to type provider components 
    type ResolutionEnvironment =
        { resolutionFolder          : string
          outputFile                : string option
          showResolutionMessages    : bool
          referencedAssemblies      : string[]
          temporaryFolder           : string } 


    // Specify the tooling-compatible fragments of a path such as:
    //     typeproviders/fsharp41/net461/MyProvider.DesignTime.dll
    //     tools/fsharp41/net461/MyProvider.DesignTime.dll
    // See https://github.com/Microsoft/visualfsharp/issues/3736

    // Represents the FF#-compiler <-> type provider protocol.
    // When the API or protocol updates, add a new version moniker to the front of the list here.
    let toolingCompatibleTypeProviderProtocolMonikers() = 
        [ "fsharp41" ] 

    // Detect the host tooling context
    let toolingCompatibleVersions() = 
        if typeof<obj>.Assembly.GetName().Name = "mscorlib" then 
            [ "net461"; "net452"; "net451"; "net45"; "netstandard2.0"]
        elif typeof<obj>.Assembly.GetName().Name = "System.Private.CoreLib" then 
            [ "netcoreapp2.0"; "netstandard2.0"]
        else
            System.Diagnostics.Debug.Assert(false, "Couldn't determine runtime tooling context, assuming it supports at least .NET Standard 2.0")
            [  "netstandard2.0"]


    let toolingCompatiblePaths() = 
        [ for protocol in toolingCompatibleTypeProviderProtocolMonikers() do
            for netRuntime in toolingCompatibleVersions() do 
                yield Path.Combine("typeproviders", protocol, netRuntime)
                yield Path.Combine("tools", protocol, netRuntime)
        ]

    let mangleStaticStringArg (nm:string,v:string) = 
        nm + "=" + "\"" + v.Replace("\\", "\\\\").Replace("\"", "\\\"") + "\""

    let tryDemangleStaticStringArg (mangledText:string) =
        match splitAroundQuotationWithCount mangledText '=' 2 with
        | [| nm; v |] ->
            if v.Length >= 2 then
                Some(nm,v.[1..v.Length-2].Replace("\\\\","\\").Replace("\\\"","\""))
            else
                Some(nm,v)
        | _ -> None

    exception InvalidMangledStaticArg of string

    /// Demangle the static parameters
    let demangleProvidedTypeName (typeLogicalName:string) = 
        if typeLogicalName.Contains "," then 
            let pieces = splitAroundQuotation typeLogicalName ','
            match pieces with
            | [| x; "" |] -> x, [| |]
            | _ ->
                let argNamesAndValues = pieces.[1..] |> Array.choose tryDemangleStaticStringArg
                if argNamesAndValues.Length = (pieces.Length - 1) then
                    pieces.[0], argNamesAndValues
                else
                    typeLogicalName, [| |]
        else 
            typeLogicalName, [| |]

    /// Mangle the static parameters for a provided type or method
    let mangleProvidedTypeName (typeLogicalName, nonDefaultArgs) = 
        let nonDefaultArgsText = 
            nonDefaultArgs
            |> Array.map mangleStaticStringArg
            |> String.concat ","

        if nonDefaultArgsText = "" then
            typeLogicalName
        else
            typeLogicalName + "," + nonDefaultArgsText

    /// Compute the mangled value stored for a System.Type argument. Only the simple name of the assembly is stored.
    let computeStringOfStaticTypeArg (st: System.Type) =
        st.FullName + ", " + st.Assembly.GetName().Name

    /// Compute the mangled value stored for a System.Type argument. Only the simple name of the assembly is stored.
    let computeStringOfStaticArg (StaticArg staticArg) =
        match staticArg with 
        | :? System.Type as st -> 
            let qname = computeStringOfStaticTypeArg st
            printfn "name used in argument = '%s'" qname
            qname
        | _ -> 
            //  Convert all other argument types to basic strings
            string staticArg 
        

    let computeMangledNameWithoutDefaultArgValues(nm,staticArgs:StaticArg[],defaultArgValues) =
        let nonDefaultArgs = 
            (staticArgs,defaultArgValues) 
            ||> Array.zip 
            |> Array.choose (fun (staticArg, (defaultArgName, defaultArgValue)) -> 
                let actualArgValue = computeStringOfStaticArg staticArg
                match defaultArgValue with 
                | Some v when v = actualArgValue -> None
                | _ -> Some (defaultArgName, actualArgValue))
        mangleProvidedTypeName (nm, nonDefaultArgs)

    /// Load a the design-time part of a type-provider into the host process, and look for types
    /// marked with the TypeProviderAttribute attribute.
    let GetTypeProviderImplementationTypes (runTimeAssemblyFileName, designTimeAssemblyNameString, m: range) =

        // Report an error, blaming the particular type provider component
        let raiseError (e: exn) =
            raise (TypeProviderError(FSComp.SR.etProviderHasWrongDesignerAssembly(typeof<TypeProviderAssemblyAttribute>.Name, designTimeAssemblyNameString, e.Message), runTimeAssemblyFileName, m))

        // Find and load the designer assembly for the type provider component.
        //
        // We look in the directories stepping up from the location of the runtime assembly.

        let loadFromLocation designTimeAssemblyPath =
            try
                Some (FileSystem.AssemblyLoadFrom designTimeAssemblyPath)
            with e ->
                raiseError e

        let rec searchParentDirChain dir designTimeAssemblyName = 
            seq { 
                for subdir in toolingCompatiblePaths() do
                    let designTimeAssemblyPath  = Path.Combine (dir, subdir, designTimeAssemblyName)
                    if FileSystem.SafeExists designTimeAssemblyPath then 
                        yield loadFromLocation designTimeAssemblyPath
                match Path.GetDirectoryName dir with
                | s when s = "" || s = null || Path.GetFileName dir = "packages" || s = dir -> ()
                | parentDir -> yield! searchParentDirChain parentDir designTimeAssemblyName 
            } 

        let loadFromParentDirRelativeToRuntimeAssemblyLocation designTimeAssemblyName = 
            let runTimeAssemblyPath = Path.GetDirectoryName runTimeAssemblyFileName
            searchParentDirChain runTimeAssemblyPath  designTimeAssemblyName
            |> Seq.tryHead
            |> function 
               | Some res -> res 
               | None -> 
                // The search failed, just load from the first location and report an error
                let runTimeAssemblyPath = Path.GetDirectoryName runTimeAssemblyFileName
                loadFromLocation (Path.Combine (runTimeAssemblyPath, designTimeAssemblyName))

        let designTimeAssemblyOpt = 

            if designTimeAssemblyNameString.EndsWith(".dll", StringComparison.OrdinalIgnoreCase) then
                loadFromParentDirRelativeToRuntimeAssemblyLocation designTimeAssemblyNameString
            else
                // Cover the case where the ".dll" extension has been left off and no version etc. has been used in the assembly
                // string specification.  The Name=FullName comparison is particularly strange, and was there to support
                // design-time DLLs specified using "x.DesignTIme, Version= ..." long assembly names and GAC loads.
                // These kind of design-time assembly specifications are no longer used to our knowledge so that comparison is basically legacy
                // and will always succeed.  
                let name = System.Reflection.AssemblyName (Path.GetFileNameWithoutExtension designTimeAssemblyNameString)
                if name.Name.Equals(name.FullName, StringComparison.OrdinalIgnoreCase) then
                    let designTimeAssemblyName = designTimeAssemblyNameString+".dll"
                    loadFromParentDirRelativeToRuntimeAssemblyLocation designTimeAssemblyName
                else
                    // Load from the GAC using Assembly.Load.  This is legacy since type provider design-time components are
                    // never in the GAC these days and  "x.DesignTIme, Version= ..." specifications are never used.
                    try
                        let asmName = System.Reflection.AssemblyName designTimeAssemblyNameString
                        Some (FileSystem.AssemblyLoad asmName)
                    with e ->
                        raiseError e

        // If we've find a design-time assembly, look for the public types with TypeProviderAttribute
        match designTimeAssemblyOpt with
        | Some loadedDesignTimeAssembly ->
            try
                let exportedTypes = loadedDesignTimeAssembly.GetExportedTypes() 
                let filtered = 
                    [ for t in exportedTypes do 
                          let ca = t.GetCustomAttributes(typeof<TypeProviderAttribute>, true)
                          if ca <> null && ca.Length > 0 then 
                              yield t ]
                filtered
            with e ->
                raiseError e
        | None -> []

    let StripException (e: exn) =
        match e with
        |   :? System.Reflection.TargetInvocationException as e -> e.InnerException
        |   :? TypeInitializationException as e -> e.InnerException
        |   _ -> e

    /// Create an instance of a type provider from the implementation type for the type provider in the
    /// design-time assembly by using reflection-invoke on a constructor for the type provider.
    let CreateTypeProvider (typeProviderImplementationType: System.Type, 
                            runtimeAssemblyPath, 
                            resolutionEnvironment: ResolutionEnvironment, 
                            isInvalidationSupported: bool, 
                            isInteractive: bool, 
                            systemRuntimeContainsType, 
                            systemRuntimeAssemblyVersion, 
                            m) =

        // Protect a .NET reflection call as we load the type provider component into the host process, 
        // reporting errors.
        let protect f =
            try 
                f ()
            with err ->
                let e = StripException (StripException err)
                raise (TypeProviderError(FSComp.SR.etTypeProviderConstructorException(e.Message), typeProviderImplementationType.FullName, m))

        if typeProviderImplementationType.GetConstructor([| typeof<TypeProviderConfig> |]) <> null then

            // Create the TypeProviderConfig to pass to the type provider constructor
            let e = TypeProviderConfig(systemRuntimeContainsType, 
                                       ResolutionFolder=resolutionEnvironment.resolutionFolder, 
                                       RuntimeAssembly=runtimeAssemblyPath, 
                                       ReferencedAssemblies=Array.copy resolutionEnvironment.referencedAssemblies, 
                                       TemporaryFolder=resolutionEnvironment.temporaryFolder, 
                                       IsInvalidationSupported=isInvalidationSupported, 
                                       IsHostedExecution= isInteractive, 
                                       SystemRuntimeAssemblyVersion = systemRuntimeAssemblyVersion)

            protect (fun () -> Activator.CreateInstance(typeProviderImplementationType, [| box e|]) :?> ITypeProvider )

        elif typeProviderImplementationType.GetConstructor [| |] <> null then 
            protect (fun () -> Activator.CreateInstance typeProviderImplementationType :?> ITypeProvider )

        else
            // No appropriate constructor found
            raise (TypeProviderError(FSComp.SR.etProviderDoesNotHaveValidConstructor(), typeProviderImplementationType.FullName, m))

    let GetTypeProvidersOfAssembly
            (runTimeAssemblyFileName: string, 
             ilScopeRefOfRuntimeAssembly: ILScopeRef, 
             designTimeAssemblyNameString: string, 
             resolutionEnvironment: ResolutionEnvironment, 
             isInvalidationSupported: bool, 
             isInteractive: bool, 
             systemRuntimeContainsType : string -> bool, 
             systemRuntimeAssemblyVersion : System.Version, 
             m: range) =         

        let providerSpecs = 
                try
                    let designTimeAssemblyName = 
                        try
                            if designTimeAssemblyNameString.EndsWith(".dll", StringComparison.OrdinalIgnoreCase) then
                                Some (System.Reflection.AssemblyName (Path.GetFileNameWithoutExtension designTimeAssemblyNameString))
                            else
                                Some (System.Reflection.AssemblyName designTimeAssemblyNameString)
                        with :? ArgumentException ->
                            errorR(Error(FSComp.SR.etInvalidTypeProviderAssemblyName(runTimeAssemblyFileName, designTimeAssemblyNameString), m))
                            None

                    [ match designTimeAssemblyName, resolutionEnvironment.outputFile with
                      // Check if the attribute is pointing to the file being compiled, in which case ignore it
                      // This checks seems like legacy but is included for compat.
                      | Some designTimeAssemblyName, Some path when String.Compare(designTimeAssemblyName.Name, Path.GetFileNameWithoutExtension path, StringComparison.OrdinalIgnoreCase) = 0 ->
                          ()
                      | Some _, _ ->
                          for t in GetTypeProviderImplementationTypes (runTimeAssemblyFileName, designTimeAssemblyNameString, m) do
                            let resolver = CreateTypeProvider (t, runTimeAssemblyFileName, resolutionEnvironment, isInvalidationSupported, isInteractive, systemRuntimeContainsType, systemRuntimeAssemblyVersion, m)
                            match box resolver with 
                            | null -> ()
                            | _ -> yield (resolver, ilScopeRefOfRuntimeAssembly)
                      |   None, _ -> 
                          () ]

                with :? TypeProviderError as tpe ->
                    tpe.Iter(fun e -> errorR(NumberedError((e.Number, e.ContextualErrorMessage), m)) )                        
                    []

        let providers = Tainted<_>.CreateAll providerSpecs

        providers

    let unmarshal (t: Tainted<_>) = t.PUntaintNoFailure id

    /// Try to access a member on a provided type, catching and reporting errors
    let TryTypeMember(st: Tainted<_>, fullName, memberName, m, recover, f) =
        try
            st.PApply (f, m)
        with :? TypeProviderError as tpe -> 
            tpe.Iter (fun e -> errorR(Error(FSComp.SR.etUnexpectedExceptionFromProvidedTypeMember(fullName, memberName, e.ContextualErrorMessage), m)))
            st.PApplyNoFailure(fun _ -> recover)

    /// Try to access a member on a provided type, where the result is an array of values, catching and reporting errors
    let TryTypeMemberArray (st: Tainted<_>, fullName, memberName, m, f) =
        let result =
            try
                st.PApplyArray(f, memberName, m)
            with :? TypeProviderError as tpe ->
                tpe.Iter (fun e -> error(Error(FSComp.SR.etUnexpectedExceptionFromProvidedTypeMember(fullName, memberName, e.ContextualErrorMessage), m)))
                [||]

        match result with 
        | null -> error(Error(FSComp.SR.etUnexpectedNullFromProvidedTypeMember(fullName, memberName), m)); [||]
        | r -> r

    /// Try to access a member on a provided type, catching and reporting errors and checking the result is non-null, 
    let TryTypeMemberNonNull (st: Tainted<_>, fullName, memberName, m, recover, f) =
        match TryTypeMember(st, fullName, memberName, m, recover, f) with 
        | Tainted.Null -> 
            errorR(Error(FSComp.SR.etUnexpectedNullFromProvidedTypeMember(fullName, memberName), m)); 
            st.PApplyNoFailure(fun _ -> recover)
        | r -> r

    /// Try to access a property or method on a provided member, catching and reporting errors
    let TryMemberMember (mi: Tainted<_>, typeName, memberName, memberMemberName, m, recover, f) = 
        try
            mi.PApply (f, m)
        with :? TypeProviderError as tpe ->
            tpe.Iter (fun e -> errorR(Error(FSComp.SR.etUnexpectedExceptionFromProvidedMemberMember(memberMemberName, typeName, memberName, e.ContextualErrorMessage), m)))
            mi.PApplyNoFailure(fun _ -> recover)

    /// Get the string to show for the name of a type provider
    let DisplayNameOfTypeProvider(resolver: Tainted<ITypeProvider>, m: range) =
        resolver.PUntaint((fun tp -> tp.GetType().Name), m)

    /// Validate a provided namespace name
    let ValidateNamespaceName(name, typeProvider: Tainted<ITypeProvider>, m, nsp: string) =
        if nsp<>null then // Null namespace designates the global namespace.
            if String.IsNullOrWhiteSpace nsp then
                // Empty namespace is not allowed
                errorR(Error(FSComp.SR.etEmptyNamespaceOfTypeNotAllowed(name, typeProvider.PUntaint((fun tp -> tp.GetType().Name), m)), m))
            else
                for s in nsp.Split('.') do
                    match s.IndexOfAny(PrettyNaming.IllegalCharactersInTypeAndNamespaceNames) with
                    | -1 -> ()
                    | n -> errorR(Error(FSComp.SR.etIllegalCharactersInNamespaceName(string s.[n], s), m))  

    let bindingFlags =
        BindingFlags.DeclaredOnly |||
        BindingFlags.Static |||
        BindingFlags.Instance |||
        BindingFlags.Public

    // NOTE: for the purposes of remapping the closure of generated types, the FullName is sufficient.
    // We do _not_ rely on object identity or any other notion of equivalence provided by System.Type
    // itself. The mscorlib implementations of System.Type equality relations are not suitable: for
    // example RuntimeType overrides the equality relation to be reference equality for the Equals(object)
    // override, but the other subtypes of System.Type do not, making the relation non-reflective.
    //
    // Further, avoiding reliance on canonicalization (UnderlyingSystemType) or System.Type object identity means that 
    // providers can implement wrap-and-filter "views" over existing System.Type clusters without needing
    // to preserve object identity when presenting the types to the F# compiler.

    let providedSystemTypeComparer = 
        let key (ty: System.Type) = (ty.Assembly.FullName, ty.FullName)
        { new IEqualityComparer<Type> with 
            member __.GetHashCode(ty: Type) = hash (key ty)
            member __.Equals(ty1: Type, ty2: Type) = (key ty1 = key ty2) }

    /// The context used to interpret information in the closure of System.Type, System.MethodInfo and other 
    /// info objects coming from the type provider.
    ///
    /// This is the "Type --> Tycon" remapping context of the type. This is only present for generated provided types, and contains
    /// all the entries in the remappings for the generative declaration.
    ///
    /// Laziness is used "to prevent needless computation for every type during remapping". However it
    /// appears that the laziness likely serves no purpose and could be safely removed.
    type ProvidedTypeContext = 
        | NoEntries
        | Entries of Dictionary<System.Type, ILTypeRef> * Lazy<Dictionary<System.Type, obj>>

        static member Empty = NoEntries

        static member Create(d1, d2) = Entries(d1, notlazy d2)

        member ctxt.GetDictionaries()  = 
            match ctxt with
            | NoEntries -> 
                Dictionary<System.Type, ILTypeRef>(providedSystemTypeComparer), Dictionary<System.Type, obj>(providedSystemTypeComparer)
            | Entries (lookupILTR, lookupILTCR) ->
                lookupILTR, lookupILTCR.Force()

        member ctxt.TryGetILTypeRef st = 
            match ctxt with 
            | NoEntries -> None 
            | Entries(d, _) -> 
                match d.TryGetValue st with
                | true, res -> Some res
                | _ -> None

        member ctxt.TryGetTyconRef st = 
            match ctxt with 
            | NoEntries -> None 
            | Entries(_, d) -> 
                let d = d.Force()
                match d.TryGetValue st with
                | true, res -> Some res
                | _ -> None

        member ctxt.RemapTyconRefs (f: obj->obj) = 
            match ctxt with 
            | NoEntries -> NoEntries
            | Entries(d1, d2) ->
                Entries(d1, lazy (let dict = new Dictionary<System.Type, obj>(providedSystemTypeComparer)
                                  for KeyValue (st, tcref) in d2.Force() do dict.Add(st, f tcref)
                                  dict))

    type CustomAttributeData = System.Reflection.CustomAttributeData
    type CustomAttributeNamedArgument = System.Reflection.CustomAttributeNamedArgument
    type CustomAttributeTypedArgument = System.Reflection.CustomAttributeTypedArgument
<<<<<<< HEAD
#endif
    
    and 
        [<AllowNullLiteral; Sealed>]
        ProvidedType (x:System.Type, ctxt: ProvidedTypeContext) =
#if FX_RESHAPED_REFLECTION
        inherit ProvidedMemberInfo(x.GetTypeInfo(), ctxt)
#if FX_NO_CUSTOMATTRIBUTEDATA
        let provide () = ProvidedCustomAttributeProvider.Create (fun provider -> provider.GetMemberCustomAttributesData(x.GetTypeInfo()) :> _)
#else
        let provide () = ProvidedCustomAttributeProvider.Create (fun _provider -> x.GetTypeInfo().CustomAttributes)
#endif
#else
=======

    [<AllowNullLiteral; Sealed>]
    type ProvidedType (x: System.Type, ctxt: ProvidedTypeContext) =
>>>>>>> 47072af3
        inherit ProvidedMemberInfo(x, ctxt)
        let provide () = ProvidedCustomAttributeProvider.Create (fun _provider -> x.CustomAttributes)
        interface IProvidedCustomAttributeProvider with 
<<<<<<< HEAD
            member __.GetHasTypeProviderEditorHideMethodsAttribute(provider) = provide().GetHasTypeProviderEditorHideMethodsAttribute(provider)
            member __.GetDefinitionLocationAttribute(provider) = provide().GetDefinitionLocationAttribute(provider)
            member __.GetXmlDocAttributes(provider) = provide().GetXmlDocAttributes(provider)

        static member Create ctxt x = match x with null -> null | t -> ProvidedType(t, ctxt)
        static member CreateWithNullCheck ctxt name x = match x with null -> nullArg name | t -> ProvidedType(t, ctxt)
        static member CreateArray ctxt xs = match xs with null -> null | _ -> xs |> Array.map (ProvidedType.Create ctxt)
        static member CreateNoContext (x:Type) = ProvidedType.Create ProvidedTypeContext.Empty x
        static member Void = ProvidedType.CreateNoContext typeof<System.Void>
        static member ApplyContext (pt:ProvidedType, ctxt) =
            match pt with
            | null -> null
            | _  -> ProvidedType(pt.Handle, ctxt)
        static member TaintedEquals (pt1:Tainted<ProvidedType>, pt2:Tainted<ProvidedType>) =
           Tainted.EqTainted (pt1.PApplyNoFailure(fun st -> st.Handle)) (pt2.PApplyNoFailure(fun st -> st.Handle))

=======
            member __.GetHasTypeProviderEditorHideMethodsAttribute provider = provide().GetHasTypeProviderEditorHideMethodsAttribute provider
            member __.GetDefinitionLocationAttribute provider = provide().GetDefinitionLocationAttribute provider
            member __.GetXmlDocAttributes provider = provide().GetXmlDocAttributes provider
>>>>>>> 47072af3
        
        // The type provider spec distinguishes between 
        //   - calls that can be made on provided types (i.e. types given by ReturnType, ParameterType, and generic argument types)
        //   - calls that can be made on provided type definitions (types returned by ResolveTypeName, GetTypes etc.)
        // Ideally we would enforce this decision structurally by having both ProvidedType and ProvidedTypeDefinition.
        // Alternatively we could use assertions to enforce this.

        // Suppress relocation of generated types
        member __.IsSuppressRelocate = (x.Attributes &&& enum (int32 TypeProviderTypeAttributes.SuppressRelocate)) <> enum 0  
        member __.IsErased = (x.Attributes &&& enum (int32 TypeProviderTypeAttributes.IsErased)) <> enum 0  
        member __.IsGenericType = x.IsGenericType
        member __.Namespace = x.Namespace
        member __.FullName = x.FullName
        member __.Name = x.Name
        member __.DeclaringType = x.DeclaringType |> ProvidedType.Create ctxt
        member __.IsArray = x.IsArray
        member __.Assembly = x.Assembly |> ProvidedAssembly.Create ctxt
        member __.GetInterfaces() = x.GetInterfaces() |> ProvidedType.CreateArray ctxt
        member __.GetMethods() = x.GetMethods bindingFlags |> ProvidedMethodInfo.CreateArray ctxt
        member __.GetEvents() = x.GetEvents bindingFlags |> ProvidedEventInfo.CreateArray ctxt
        member __.GetEvent nm = x.GetEvent(nm, bindingFlags) |> ProvidedEventInfo.Create ctxt
        member __.GetProperties() = x.GetProperties bindingFlags |> ProvidedPropertyInfo.CreateArray ctxt
        member __.GetProperty nm = x.GetProperty(nm, bindingFlags) |> ProvidedPropertyInfo.Create ctxt
        member __.GetConstructors() = x.GetConstructors bindingFlags |> ProvidedConstructorInfo.CreateArray ctxt
        member __.GetFields() = x.GetFields bindingFlags |> ProvidedFieldInfo.CreateArray ctxt
        member __.GetField nm = x.GetField(nm, bindingFlags) |> ProvidedFieldInfo.Create ctxt
        member __.GetAllNestedTypes() = x.GetNestedTypes(bindingFlags ||| BindingFlags.NonPublic) |> ProvidedType.CreateArray ctxt
        member __.GetNestedTypes() = x.GetNestedTypes bindingFlags |> ProvidedType.CreateArray ctxt
        /// Type.GetNestedType(string) can return null if there is no nested type with given name
        member __.GetNestedType nm = x.GetNestedType (nm, bindingFlags) |> ProvidedType.Create ctxt
        /// Type.GetGenericTypeDefinition() either returns type or throws exception, null is not permitted
        member __.GetGenericTypeDefinition() = x.GetGenericTypeDefinition() |> ProvidedType.CreateWithNullCheck ctxt "GenericTypeDefinition"
        /// Type.BaseType can be null when Type is interface or object
        member __.BaseType = x.BaseType |> ProvidedType.Create ctxt
        member __.GetStaticParameters(provider: ITypeProvider) = provider.GetStaticParameters x |> ProvidedParameterInfo.CreateArray ctxt
        /// Type.GetElementType can be null if i.e. Type is not array\pointer\byref type
        member __.GetElementType() = x.GetElementType() |> ProvidedType.Create ctxt
        member __.GetGenericArguments() = x.GetGenericArguments() |> ProvidedType.CreateArray ctxt
        member __.ApplyStaticArguments(provider: ITypeProvider, fullTypePathAfterArguments, staticArgs: obj[]) = 
            provider.ApplyStaticArguments(x, fullTypePathAfterArguments,  staticArgs) |> ProvidedType.Create ctxt
        member __.IsVoid = (typeof<System.Void>.Equals x || (x.Namespace = "System" && x.Name = "Void"))
        member __.IsGenericParameter = x.IsGenericParameter
        member __.IsValueType = x.IsValueType
        member __.IsByRef = x.IsByRef
        member __.IsPointer = x.IsPointer
        member __.IsPublic = x.IsPublic
        member __.IsNestedPublic = x.IsNestedPublic
        member __.IsEnum = x.IsEnum
        member __.IsClass = x.IsClass
        member __.IsSealed = x.IsSealed
        member __.IsAbstract = x.IsAbstract
        member __.IsInterface = x.IsInterface
        member __.GetArrayRank() = x.GetArrayRank()
        member __.GenericParameterPosition = x.GenericParameterPosition
        member __.RawSystemType = x
        /// Type.GetEnumUnderlyingType either returns type or raises exception, null is not permitted
        member __.GetEnumUnderlyingType() = 
            x.GetEnumUnderlyingType() 
            |> ProvidedType.CreateWithNullCheck ctxt "EnumUnderlyingType"
<<<<<<< HEAD
=======
        static member Create ctxt x = match x with null -> null | t -> ProvidedType (t, ctxt)
        static member CreateWithNullCheck ctxt name x = match x with null -> nullArg name | t -> ProvidedType (t, ctxt)
        static member CreateArray ctxt xs = match xs with null -> null | _ -> xs |> Array.map (ProvidedType.Create ctxt)
        static member CreateNoContext (x: Type) = ProvidedType.Create ProvidedTypeContext.Empty x
        static member Void = ProvidedType.CreateNoContext typeof<System.Void>
>>>>>>> 47072af3
        member __.Handle = x
        override __.Equals y = assert false; match y with :? ProvidedType as y -> x.Equals y.Handle | _ -> false
        override __.GetHashCode() = assert false; x.GetHashCode()
        member __.TryGetILTypeRef() = ctxt.TryGetILTypeRef x
        member __.TryGetTyconRef() = ctxt.TryGetTyconRef x
        member __.Context = ctxt
<<<<<<< HEAD
=======
        static member ApplyContext (pt: ProvidedType, ctxt) = ProvidedType(pt.Handle, ctxt)
        static member TaintedEquals (pt1: Tainted<ProvidedType>, pt2: Tainted<ProvidedType>) = 
           Tainted.EqTainted (pt1.PApplyNoFailure(fun st -> st.Handle)) (pt2.PApplyNoFailure(fun st -> st.Handle))
>>>>>>> 47072af3

    and [<AllowNullLiteral>] 
        IProvidedCustomAttributeProvider =
        abstract GetDefinitionLocationAttribute : provider: ITypeProvider -> (string * int * int) option 
        abstract GetXmlDocAttributes : provider: ITypeProvider -> string[]
        abstract GetHasTypeProviderEditorHideMethodsAttribute : provider: ITypeProvider -> bool
        abstract GetAttributeConstructorArgs: provider: ITypeProvider * attribName: string -> (obj option list * (string * obj option) list) option

    and ProvidedCustomAttributeProvider =
        static member Create (attributes :(ITypeProvider -> seq<CustomAttributeData>)) : IProvidedCustomAttributeProvider = 
            let (|Member|_|) (s: string) (x: CustomAttributeNamedArgument) = if x.MemberName = s then Some x.TypedValue else None
            let (|Arg|_|) (x: CustomAttributeTypedArgument) = match x.Value with null -> None | v -> Some v
            let findAttribByName tyFullName (a: CustomAttributeData) = (a.Constructor.DeclaringType.FullName = tyFullName)  
            let findAttrib (ty: System.Type) a = findAttribByName ty.FullName a
            { new IProvidedCustomAttributeProvider with 
                  member __.GetAttributeConstructorArgs (provider, attribName) = 
                      attributes provider 
                        |> Seq.tryFind (findAttribByName  attribName)  
                        |> Option.map (fun a -> 
                            let ctorArgs = 
                                a.ConstructorArguments 
                                |> Seq.toList 
                                |> List.map (function Arg null -> None | Arg obj -> Some obj | _ -> None)
                            let namedArgs = 
                                a.NamedArguments 
                                |> Seq.toList 
                                |> List.map (fun arg -> arg.MemberName, match arg.TypedValue with Arg null -> None | Arg obj -> Some obj | _ -> None)
                            ctorArgs, namedArgs)

                  member __.GetHasTypeProviderEditorHideMethodsAttribute provider = 
                      attributes provider 
                        |> Seq.exists (findAttrib typeof<Microsoft.FSharp.Core.CompilerServices.TypeProviderEditorHideMethodsAttribute>) 

                  member __.GetDefinitionLocationAttribute provider = 
                      attributes provider 
                        |> Seq.tryFind (findAttrib  typeof<Microsoft.FSharp.Core.CompilerServices.TypeProviderDefinitionLocationAttribute>)  
                        |> Option.map (fun a -> 
                               (defaultArg (a.NamedArguments |> Seq.tryPick (function Member "FilePath" (Arg (:? string as v)) -> Some v | _ -> None)) null, 
                                defaultArg (a.NamedArguments |> Seq.tryPick (function Member "Line" (Arg (:? int as v)) -> Some v | _ -> None)) 0, 
                                defaultArg (a.NamedArguments |> Seq.tryPick (function Member "Column" (Arg (:? int as v)) -> Some v | _ -> None)) 0))

                  member __.GetXmlDocAttributes provider = 
                      attributes provider 
                        |> Seq.choose (fun a -> 
                             if findAttrib  typeof<Microsoft.FSharp.Core.CompilerServices.TypeProviderXmlDocAttribute> a then 
                                match a.ConstructorArguments |> Seq.toList with 
                                | [ Arg(:? string as s) ] -> Some s
                                | _ -> None
                             else 
                                None) 
                        |> Seq.toArray  }

    and [<AllowNullLiteral; AbstractClass>] 
        ProvidedMemberInfo (x: System.Reflection.MemberInfo, ctxt) = 
        let provide () = ProvidedCustomAttributeProvider.Create (fun _provider -> x.CustomAttributes)
        member __.Name = x.Name
        /// DeclaringType can be null if MemberInfo belongs to Module, not to Type
        member __.DeclaringType = ProvidedType.Create ctxt x.DeclaringType
        interface IProvidedCustomAttributeProvider with 
            member __.GetHasTypeProviderEditorHideMethodsAttribute provider = provide().GetHasTypeProviderEditorHideMethodsAttribute provider
            member __.GetDefinitionLocationAttribute provider = provide().GetDefinitionLocationAttribute provider
            member __.GetXmlDocAttributes provider = provide().GetXmlDocAttributes provider
            member __.GetAttributeConstructorArgs (provider, attribName) = provide().GetAttributeConstructorArgs (provider, attribName)

    and [<AllowNullLiteral; Sealed>] 
        ProvidedParameterInfo (x: System.Reflection.ParameterInfo, ctxt) = 
        let provide () = ProvidedCustomAttributeProvider.Create (fun _provider -> x.CustomAttributes)
        member __.Name = x.Name
        member __.IsOut = x.IsOut
        member __.IsIn = x.IsIn
        member __.IsOptional = x.IsOptional
        member __.RawDefaultValue = x.RawDefaultValue
        member __.HasDefaultValue = x.Attributes.HasFlag(System.Reflection.ParameterAttributes.HasDefault)
        /// ParameterInfo.ParameterType cannot be null
        member __.ParameterType = ProvidedType.CreateWithNullCheck ctxt "ParameterType" x.ParameterType 
        static member Create ctxt x = match x with null -> null | t -> ProvidedParameterInfo (t, ctxt)
        static member CreateArray ctxt xs = match xs with null -> null | _ -> xs |> Array.map (ProvidedParameterInfo.Create ctxt)  // TODO null wrong?
        interface IProvidedCustomAttributeProvider with 
            member __.GetHasTypeProviderEditorHideMethodsAttribute provider = provide().GetHasTypeProviderEditorHideMethodsAttribute provider
            member __.GetDefinitionLocationAttribute provider = provide().GetDefinitionLocationAttribute provider
            member __.GetXmlDocAttributes provider = provide().GetXmlDocAttributes provider
            member __.GetAttributeConstructorArgs (provider, attribName) = provide().GetAttributeConstructorArgs (provider, attribName)
        member __.Handle = x
        override __.Equals y = assert false; match y with :? ProvidedParameterInfo as y -> x.Equals y.Handle | _ -> false
        override __.GetHashCode() = assert false; x.GetHashCode()

    and [<AllowNullLiteral; Sealed>] 
        ProvidedAssembly (x: System.Reflection.Assembly, _ctxt) = 
        member __.GetName() = x.GetName()
        member __.FullName = x.FullName
        member __.GetManifestModuleContents(provider: ITypeProvider) = provider.GetGeneratedAssemblyContents x
        static member Create ctxt x = match x with null -> null | t -> ProvidedAssembly (t, ctxt)
        member __.Handle = x
        override __.Equals y = assert false; match y with :? ProvidedAssembly as y -> x.Equals y.Handle | _ -> false
        override __.GetHashCode() = assert false; x.GetHashCode()

    and [<AllowNullLiteral; AbstractClass>] 
        ProvidedMethodBase (x: System.Reflection.MethodBase, ctxt) = 
        inherit ProvidedMemberInfo(x, ctxt)
        member __.Context = ctxt
        member __.IsGenericMethod = x.IsGenericMethod
        member __.IsStatic  = x.IsStatic
        member __.IsFamily  = x.IsFamily
        member __.IsFamilyOrAssembly = x.IsFamilyOrAssembly
        member __.IsFamilyAndAssembly = x.IsFamilyAndAssembly
        member __.IsVirtual  = x.IsVirtual
        member __.IsFinal = x.IsFinal
        member __.IsPublic = x.IsPublic
        member __.IsAbstract  = x.IsAbstract
        member __.IsHideBySig = x.IsHideBySig
        member __.IsConstructor  = x.IsConstructor
        member __.GetParameters() = x.GetParameters() |> ProvidedParameterInfo.CreateArray ctxt 
        member __.GetGenericArguments() = x.GetGenericArguments() |> ProvidedType.CreateArray ctxt
        member __.Handle = x
        static member TaintedGetHashCode (x: Tainted<ProvidedMethodBase>) =            
           Tainted.GetHashCodeTainted (x.PApplyNoFailure(fun st -> (st.Name, st.DeclaringType.Assembly.FullName, st.DeclaringType.FullName))) 
        static member TaintedEquals (pt1: Tainted<ProvidedMethodBase>, pt2: Tainted<ProvidedMethodBase>) = 
           Tainted.EqTainted (pt1.PApplyNoFailure(fun st -> st.Handle)) (pt2.PApplyNoFailure(fun st -> st.Handle))

        member __.GetStaticParametersForMethod(provider: ITypeProvider) = 
            let bindingFlags = BindingFlags.Instance ||| BindingFlags.NonPublic ||| BindingFlags.Public 

            let staticParams = 
                match provider with 
                | :? ITypeProvider2 as itp2 -> 
                    itp2.GetStaticParametersForMethod x  
                | _ -> 
                    // To allow a type provider to depend only on FSharp.Core 4.3.0.0, it can alternatively implement an appropriate method called GetStaticParametersForMethod
                    let meth = provider.GetType().GetMethod( "GetStaticParametersForMethod", bindingFlags, null, [| typeof<System.Reflection.MethodBase> |], null)  
                    if isNull meth then [| |] else
                    let paramsAsObj = 
                        try meth.Invoke(provider, bindingFlags ||| BindingFlags.InvokeMethod, null, [| box x |], null) 
                        with err -> raise (StripException (StripException err))
                    paramsAsObj :?> System.Reflection.ParameterInfo[] 

            staticParams |> ProvidedParameterInfo.CreateArray ctxt

        member __.ApplyStaticArgumentsForMethod(provider: ITypeProvider, fullNameAfterArguments: string, staticArgs: obj[]) = 
            let bindingFlags = BindingFlags.Instance ||| BindingFlags.Public ||| BindingFlags.InvokeMethod

            let mb = 
                match provider with 
                | :? ITypeProvider2 as itp2 -> 
                    itp2.ApplyStaticArgumentsForMethod(x, fullNameAfterArguments, staticArgs)  
                | _ -> 
                    // To allow a type provider to depend only on FSharp.Core 4.3.0.0, it can alternatively implement a method called GetStaticParametersForMethod
                    let meth = provider.GetType().GetMethod( "ApplyStaticArgumentsForMethod", bindingFlags, null, [| typeof<System.Reflection.MethodBase>; typeof<string>; typeof<obj[]> |], null)  
                    match meth with 
                    | null -> failwith (FSComp.SR.estApplyStaticArgumentsForMethodNotImplemented())
                    | _ -> 
                    let mbAsObj = 
                       try meth.Invoke(provider, bindingFlags ||| BindingFlags.InvokeMethod, null, [| box x; box fullNameAfterArguments; box staticArgs  |], null) 
                       with err -> raise (StripException (StripException err))

                    match mbAsObj with 
                    | :? System.Reflection.MethodBase as mb -> mb
                    | _ -> failwith (FSComp.SR.estApplyStaticArgumentsForMethodNotImplemented())
            match mb with 
            | :? System.Reflection.MethodInfo as mi -> (mi |> ProvidedMethodInfo.Create ctxt : ProvidedMethodInfo) :> ProvidedMethodBase
            | :? System.Reflection.ConstructorInfo as ci -> (ci |> ProvidedConstructorInfo.Create ctxt : ProvidedConstructorInfo) :> ProvidedMethodBase
            | _ -> failwith (FSComp.SR.estApplyStaticArgumentsForMethodNotImplemented())


    and [<AllowNullLiteral; Sealed>] 
        ProvidedFieldInfo (x: System.Reflection.FieldInfo, ctxt) = 
        inherit ProvidedMemberInfo(x, ctxt)
        static member Create ctxt x = match x with null -> null | t -> ProvidedFieldInfo (t, ctxt)
        static member CreateArray ctxt xs = match xs with null -> null | _ -> xs |> Array.map (ProvidedFieldInfo.Create ctxt)
        member __.IsInitOnly = x.IsInitOnly
        member __.IsStatic = x.IsStatic
        member __.IsSpecialName = x.IsSpecialName
        member __.IsLiteral = x.IsLiteral
        member __.GetRawConstantValue() = x.GetRawConstantValue()
        /// FieldInfo.FieldType cannot be null
        member __.FieldType = x.FieldType |> ProvidedType.CreateWithNullCheck ctxt "FieldType" 
        member __.Handle = x
        member __.IsPublic = x.IsPublic
        member __.IsFamily = x.IsFamily
        member __.IsPrivate = x.IsPrivate
        member __.IsFamilyOrAssembly = x.IsFamilyOrAssembly
        member __.IsFamilyAndAssembly = x.IsFamilyAndAssembly
        override __.Equals y = assert false; match y with :? ProvidedFieldInfo as y -> x.Equals y.Handle | _ -> false
        override __.GetHashCode() = assert false; x.GetHashCode()
        static member TaintedEquals (pt1: Tainted<ProvidedFieldInfo>, pt2: Tainted<ProvidedFieldInfo>) = 
           Tainted.EqTainted (pt1.PApplyNoFailure(fun st -> st.Handle)) (pt2.PApplyNoFailure(fun st -> st.Handle))



    and [<AllowNullLiteral; Sealed>] 
        ProvidedMethodInfo (x: System.Reflection.MethodInfo, ctxt) = 
        inherit ProvidedMethodBase(x, ctxt)

        member __.ReturnType = x.ReturnType |> ProvidedType.CreateWithNullCheck ctxt "ReturnType"

        static member Create ctxt x = match x with null -> null | t -> ProvidedMethodInfo (t, ctxt)

        static member CreateArray ctxt xs = match xs with null -> null | _ -> xs |> Array.map (ProvidedMethodInfo.Create ctxt)
        member __.Handle = x
        member __.MetadataToken = x.MetadataToken
        override __.Equals y = assert false; match y with :? ProvidedMethodInfo as y -> x.Equals y.Handle | _ -> false
        override __.GetHashCode() = assert false; x.GetHashCode()

    and [<AllowNullLiteral; Sealed>] 
        ProvidedPropertyInfo (x: System.Reflection.PropertyInfo, ctxt) = 
        inherit ProvidedMemberInfo(x, ctxt)
        member __.GetGetMethod() = x.GetGetMethod() |> ProvidedMethodInfo.Create ctxt
        member __.GetSetMethod() = x.GetSetMethod() |> ProvidedMethodInfo.Create ctxt
        member __.CanRead = x.CanRead
        member __.CanWrite = x.CanWrite
        member __.GetIndexParameters() = x.GetIndexParameters() |> ProvidedParameterInfo.CreateArray ctxt
        /// PropertyInfo.PropertyType cannot be null
        member __.PropertyType = x.PropertyType |> ProvidedType.CreateWithNullCheck ctxt "PropertyType"
        static member Create ctxt x = match x with null -> null | t -> ProvidedPropertyInfo (t, ctxt)
        static member CreateArray ctxt xs = match xs with null -> null | _ -> xs |> Array.map (ProvidedPropertyInfo.Create ctxt)
        member __.Handle = x
        override __.Equals y = assert false; match y with :? ProvidedPropertyInfo as y -> x.Equals y.Handle | _ -> false
        override __.GetHashCode() = assert false; x.GetHashCode()
        static member TaintedGetHashCode (x: Tainted<ProvidedPropertyInfo>) = 
           Tainted.GetHashCodeTainted (x.PApplyNoFailure(fun st -> (st.Name, st.DeclaringType.Assembly.FullName, st.DeclaringType.FullName))) 
        static member TaintedEquals (pt1: Tainted<ProvidedPropertyInfo>, pt2: Tainted<ProvidedPropertyInfo>) = 
           Tainted.EqTainted (pt1.PApplyNoFailure(fun st -> st.Handle)) (pt2.PApplyNoFailure(fun st -> st.Handle))

    and [<AllowNullLiteral; Sealed>] 
        ProvidedEventInfo (x: System.Reflection.EventInfo, ctxt) = 
        inherit ProvidedMemberInfo(x, ctxt)
        member __.GetAddMethod() = x.GetAddMethod() |> ProvidedMethodInfo.Create  ctxt
        member __.GetRemoveMethod() = x.GetRemoveMethod() |> ProvidedMethodInfo.Create ctxt
        /// EventInfo.EventHandlerType cannot be null
        member __.EventHandlerType = x.EventHandlerType |> ProvidedType.CreateWithNullCheck ctxt "EventHandlerType"
        static member Create ctxt x = match x with null -> null | t -> ProvidedEventInfo (t, ctxt)
        static member CreateArray ctxt xs = match xs with null -> null | _ -> xs |> Array.map (ProvidedEventInfo.Create ctxt)
        member __.Handle = x
        override __.Equals y = assert false; match y with :? ProvidedEventInfo as y -> x.Equals y.Handle | _ -> false
        override __.GetHashCode() = assert false; x.GetHashCode()
        static member TaintedGetHashCode (x: Tainted<ProvidedEventInfo>) = 
           Tainted.GetHashCodeTainted (x.PApplyNoFailure(fun st -> (st.Name, st.DeclaringType.Assembly.FullName, st.DeclaringType.FullName))) 
        static member TaintedEquals (pt1: Tainted<ProvidedEventInfo>, pt2: Tainted<ProvidedEventInfo>) = 
           Tainted.EqTainted (pt1.PApplyNoFailure(fun st -> st.Handle)) (pt2.PApplyNoFailure(fun st -> st.Handle))

    and [<AllowNullLiteral; Sealed>] 
        ProvidedConstructorInfo (x: System.Reflection.ConstructorInfo, ctxt) = 
        inherit ProvidedMethodBase(x, ctxt)
        static member Create ctxt x = match x with null -> null | t -> ProvidedConstructorInfo (t, ctxt)
        static member CreateArray ctxt xs = match xs with null -> null | _ -> xs |> Array.map (ProvidedConstructorInfo.Create ctxt)
        member __.Handle = x
        override __.Equals y = assert false; match y with :? ProvidedConstructorInfo as y -> x.Equals y.Handle | _ -> false
        override __.GetHashCode() = assert false; x.GetHashCode()

    [<RequireQualifiedAccess; Class; AllowNullLiteral; Sealed>]
    type ProvidedExpr (x: Quotations.Expr, ctxt) =
        member __.Type = x.Type |> ProvidedType.Create ctxt
        member __.Handle = x
        member __.Context = ctxt
        member __.UnderlyingExpressionString = x.ToString()
        static member Create ctxt t = match box t with null -> null | _ -> ProvidedExpr (t, ctxt)
        static member CreateArray ctxt xs = match xs with null -> null | _ -> xs |> Array.map (ProvidedExpr.Create ctxt)
        override __.Equals y = match y with :? ProvidedExpr as y -> x.Equals y.Handle | _ -> false
        override __.GetHashCode() = x.GetHashCode()

    [<RequireQualifiedAccess; Class; AllowNullLiteral; Sealed>]
    type ProvidedVar (x: Quotations.Var, ctxt) =
        member __.Type = x.Type |> ProvidedType.Create ctxt
        member __.Name = x.Name
        member __.IsMutable = x.IsMutable
        member __.Handle = x
        member __.Context = ctxt
        static member Create ctxt t = match box t with null -> null | _ -> ProvidedVar (t, ctxt)
        static member Fresh (nm, ty: ProvidedType) = ProvidedVar.Create ty.Context (new Quotations.Var(nm, ty.Handle))
        static member CreateArray ctxt xs = match xs with null -> null | _ -> xs |> Array.map (ProvidedVar.Create ctxt)
        override __.Equals y = match y with :? ProvidedVar as y -> x.Equals y.Handle | _ -> false
        override __.GetHashCode() = x.GetHashCode()


    /// Detect a provided new-object expression 
    let (|ProvidedNewObjectExpr|_|) (x: ProvidedExpr) = 
        match x.Handle with 
        |  Quotations.Patterns.NewObject(ctor, args)  -> 
            Some (ProvidedConstructorInfo.Create x.Context ctor, [| for a in args -> ProvidedExpr.Create x.Context a |])
        | _ -> None

    /// Detect a provided while-loop expression 
    let (|ProvidedWhileLoopExpr|_|) (x: ProvidedExpr) = 
        match x.Handle with 
        |  Quotations.Patterns.WhileLoop(guardExpr, bodyExpr)  -> 
            Some (ProvidedExpr.Create x.Context guardExpr, ProvidedExpr.Create x.Context bodyExpr)
        | _ -> None

    /// Detect a provided new-delegate expression 
    let (|ProvidedNewDelegateExpr|_|) (x: ProvidedExpr) = 
        match x.Handle with 
        |  Quotations.Patterns.NewDelegate(ty, vs, expr)  -> 
            Some (ProvidedType.Create x.Context ty, ProvidedVar.CreateArray x.Context (List.toArray vs), ProvidedExpr.Create x.Context expr)
        | _ -> None

    /// Detect a provided call expression 
    let (|ProvidedCallExpr|_|) (x: ProvidedExpr) = 
        match x.Handle with 
        |  Quotations.Patterns.Call(objOpt, meth, args) -> 
            Some ((match objOpt with None -> None | Some obj -> Some (ProvidedExpr.Create  x.Context obj)), 
                  ProvidedMethodInfo.Create x.Context meth, 
                  [| for a in args -> ProvidedExpr.Create  x.Context a |])
        | _ -> None

    let (|ProvidedFieldGetExpr|_|) (x:ProvidedExpr) = 
        match x.Handle with 
        | Quotations.Patterns.FieldGet(objOpt, fieldInfo) ->
            Some ((match objOpt with None -> None | Some obj -> Some (ProvidedExpr.Create x.Context obj)), ProvidedFieldInfo.Create x.Context fieldInfo)
        | _ -> None

    let (|ProvidedPropertyGetExpr|_|) (x:ProvidedExpr) = 
        match x.Handle with 
        | Quotations.Patterns.PropertyGet(objOpt, propInfo, args) ->
            let args = args |> List.map (ProvidedExpr.Create x.Context)
            match objOpt with
            | None -> Some (None, ProvidedPropertyInfo.Create x.Context propInfo, args)
            | Some obj ->
                Some (Some (ProvidedExpr.Create x.Context obj), ProvidedPropertyInfo.Create x.Context propInfo, args)
        | _ -> None

    /// Detect a provided default-value expression 
    let (|ProvidedDefaultExpr|_|) (x: ProvidedExpr) = 
        match x.Handle with 
        |  Quotations.Patterns.DefaultValue ty   -> Some (ProvidedType.Create x.Context ty)
        | _ -> None

    /// Detect a provided constant expression 
    let (|ProvidedConstantExpr|_|) (x: ProvidedExpr) = 
        match x.Handle with 
        |  Quotations.Patterns.Value(obj, ty) -> Some (obj, ProvidedType.Create x.Context ty)
        | _ -> None

    /// Detect a provided type-as expression 
    let (|ProvidedTypeAsExpr|_|) (x: ProvidedExpr) = 
        match x.Handle with 
        |  Quotations.Patterns.Coerce(arg, ty) -> Some (ProvidedExpr.Create x.Context arg, ProvidedType.Create  x.Context ty)
        | _ -> None

    /// Detect a provided new-tuple expression 
    let (|ProvidedNewTupleExpr|_|) (x: ProvidedExpr) = 
        match x.Handle with 
        |  Quotations.Patterns.NewTuple args -> Some (ProvidedExpr.CreateArray x.Context (Array.ofList args))
        | _ -> None

    /// Detect a provided tuple-get expression 
    let (|ProvidedTupleGetExpr|_|) (x: ProvidedExpr) = 
        match x.Handle with 
        |  Quotations.Patterns.TupleGet(arg, n) -> Some (ProvidedExpr.Create x.Context arg, n)
        | _ -> None

    /// Detect a provided new-array expression 
    let (|ProvidedNewArrayExpr|_|) (x: ProvidedExpr) = 
        match x.Handle with 
        |  Quotations.Patterns.NewArray(ty, args) -> Some (ProvidedType.Create  x.Context ty, ProvidedExpr.CreateArray x.Context (Array.ofList args))
        | _ -> None

    /// Detect a provided new-record expression 
    let (|ProvidedNewRecordExpr|_|) (x:ProvidedExpr) = 
        match x.Handle with 
        |  Quotations.Patterns.NewRecord(ty, args) -> Some (ProvidedType.Create  x.Context ty, ProvidedExpr.CreateArray x.Context (Array.ofList args))
        | _ -> None

    /// Detect a provided sequential expression 
    let (|ProvidedSequentialExpr|_|) (x: ProvidedExpr) = 
        match x.Handle with 
        |  Quotations.Patterns.Sequential(e1, e2) -> Some (ProvidedExpr.Create x.Context e1, ProvidedExpr.Create x.Context e2)
        | _ -> None

    /// Detect a provided lambda expression 
    let (|ProvidedLambdaExpr|_|) (x: ProvidedExpr) = 
        match x.Handle with 
        |  Quotations.Patterns.Lambda(v, body) -> Some (ProvidedVar.Create x.Context v,  ProvidedExpr.Create x.Context body)
        | _ -> None

    /// Detect a provided try/finally expression 
    let (|ProvidedTryFinallyExpr|_|) (x: ProvidedExpr) = 
        match x.Handle with 
        |  Quotations.Patterns.TryFinally(b1, b2) -> Some (ProvidedExpr.Create x.Context b1, ProvidedExpr.Create x.Context b2)
        | _ -> None

    /// Detect a provided try/with expression 
    let (|ProvidedTryWithExpr|_|) (x: ProvidedExpr) = 
        match x.Handle with 
        |  Quotations.Patterns.TryWith(b, v1, e1, v2, e2) -> Some (ProvidedExpr.Create x.Context b, ProvidedVar.Create x.Context v1, ProvidedExpr.Create x.Context e1, ProvidedVar.Create x.Context v2, ProvidedExpr.Create x.Context e2)
        | _ -> None

#if PROVIDED_ADDRESS_OF
    let (|ProvidedAddressOfExpr|_|) (x: ProvidedExpr) = 
        match x.Handle with 
        |  Quotations.Patterns.AddressOf e -> Some (ProvidedExpr.Create x.Context e)
        | _ -> None
#endif

    /// Detect a provided type-test expression 
    let (|ProvidedTypeTestExpr|_|) (x: ProvidedExpr) = 
        match x.Handle with 
        |  Quotations.Patterns.TypeTest(e, ty) -> Some (ProvidedExpr.Create x.Context e, ProvidedType.Create x.Context ty)
        | _ -> None

    /// Detect a provided 'let' expression 
    let (|ProvidedLetExpr|_|) (x: ProvidedExpr) = 
        match x.Handle with 
        |  Quotations.Patterns.Let(v, e, b) -> Some (ProvidedVar.Create x.Context v, ProvidedExpr.Create x.Context e, ProvidedExpr.Create x.Context b)
        | _ -> None


    /// Detect a provided expression which is a for-loop over integers
    let (|ProvidedForIntegerRangeLoopExpr|_|) (x: ProvidedExpr) = 
        match x.Handle with 
        |  Quotations.Patterns.ForIntegerRangeLoop (v, e1, e2, e3) -> 
            Some (ProvidedVar.Create x.Context v, 
                  ProvidedExpr.Create x.Context e1, 
                  ProvidedExpr.Create x.Context e2, 
                  ProvidedExpr.Create x.Context e3)
        | _ -> None

    /// Detect a provided 'set variable' expression 
    let (|ProvidedVarSetExpr|_|) (x: ProvidedExpr) = 
        match x.Handle with 
        |  Quotations.Patterns.VarSet(v, e) -> Some (ProvidedVar.Create x.Context v, ProvidedExpr.Create x.Context e)
        | _ -> None

    /// Detect a provided 'IfThenElse' expression 
    let (|ProvidedIfThenElseExpr|_|) (x: ProvidedExpr) = 
        match x.Handle with 
        |  Quotations.Patterns.IfThenElse(g, t, e) ->  Some (ProvidedExpr.Create x.Context g, ProvidedExpr.Create x.Context t, ProvidedExpr.Create x.Context e)
        | _ -> None

    /// Detect a provided 'Var' expression 
    let (|ProvidedVarExpr|_|) (x: ProvidedExpr) = 
        match x.Handle with 
        |  Quotations.Patterns.Var v  -> Some (ProvidedVar.Create x.Context v)
        | _ -> None

    /// Get the provided invoker expression for a particular use of a method.
    let GetInvokerExpression (provider: ITypeProvider, methodBase: ProvidedMethodBase, paramExprs: ProvidedVar[]) = 
        provider.GetInvokerExpression(methodBase.Handle, [| for p in paramExprs -> Quotations.Expr.Var (p.Handle) |]) |> ProvidedExpr.Create methodBase.Context

    /// Compute the Name or FullName property of a provided type, reporting appropriate errors
    let CheckAndComputeProvidedNameProperty(m, st: Tainted<ProvidedType>, proj, propertyString) =
        let name = 
            try st.PUntaint(proj, m) 
            with :? TypeProviderError as tpe -> 
                let newError = tpe.MapText((fun msg -> FSComp.SR.etProvidedTypeWithNameException(propertyString, msg)), st.TypeProviderDesignation, m)
                raise newError
        if String.IsNullOrEmpty name then
            raise (TypeProviderError(FSComp.SR.etProvidedTypeWithNullOrEmptyName propertyString, st.TypeProviderDesignation, m))
        name

    /// Verify that this type provider has supported attributes
    let ValidateAttributesOfProvidedType (m, st: Tainted<ProvidedType>) =         
        let fullName = CheckAndComputeProvidedNameProperty(m, st, (fun st -> st.FullName), "FullName")
        if TryTypeMember(st, fullName, "IsGenericType", m, false, fun st->st.IsGenericType) |> unmarshal then  
            errorR(Error(FSComp.SR.etMustNotBeGeneric fullName, m))  
        if TryTypeMember(st, fullName, "IsArray", m, false, fun st->st.IsArray) |> unmarshal then 
            errorR(Error(FSComp.SR.etMustNotBeAnArray fullName, m))  
        TryTypeMemberNonNull(st, fullName, "GetInterfaces", m, [||], fun st -> st.GetInterfaces()) |> ignore


    /// Verify that a provided type has the expected name
    let ValidateExpectedName m expectedPath expectedName (st : Tainted<ProvidedType>) =
        let name = CheckAndComputeProvidedNameProperty(m, st, (fun st -> st.Name), "Name")
        if name <> expectedName then
            raise (TypeProviderError(FSComp.SR.etProvidedTypeHasUnexpectedName(expectedName, name), st.TypeProviderDesignation, m))

        let namespaceName = TryTypeMember(st, name, "Namespace", m, "", fun st -> st.Namespace) |> unmarshal
        let rec declaringTypes (st: Tainted<ProvidedType>) accu =
            match TryTypeMember(st, name, "DeclaringType", m, null, fun st -> st.DeclaringType) with
            |   Tainted.Null -> accu
            |   dt -> declaringTypes dt (CheckAndComputeProvidedNameProperty(m, dt, (fun dt -> dt.Name), "Name") :: accu)
        let path = 
            [|  match namespaceName with 
                | null -> ()
                | _ -> yield! namespaceName.Split([|'.'|])
                yield! declaringTypes st [] |]
        
        if path <> expectedPath then
            let expectedPath = String.Join(".", expectedPath)
            let path = String.Join(".", path)
            errorR(Error(FSComp.SR.etProvidedTypeHasUnexpectedPath(expectedPath, path), m))

    /// Eagerly validate a range of conditions on a provided type, after static instantiation (if any) has occurred
    let ValidateProvidedTypeAfterStaticInstantiation(m, st: Tainted<ProvidedType>, expectedPath : string[], expectedName : string) = 
        // Do all the calling into st up front with recovery
        let fullName, namespaceName, usedMembers =
            let name = CheckAndComputeProvidedNameProperty(m, st, (fun st -> st.Name), "Name")
            let namespaceName = TryTypeMember(st, name, "Namespace", m, FSComp.SR.invalidNamespaceForProvidedType(), fun st -> st.Namespace) |> unmarshal
            let fullName = TryTypeMemberNonNull(st, name, "FullName", m, FSComp.SR.invalidFullNameForProvidedType(), fun st -> st.FullName) |> unmarshal
            ValidateExpectedName m expectedPath expectedName st
            // Must be able to call (GetMethods|GetEvents|GetPropeties|GetNestedTypes|GetConstructors)(bindingFlags).
            let usedMembers : Tainted<ProvidedMemberInfo>[] = 
                // These are the members the compiler will actually use
                [| for x in TryTypeMemberArray(st, fullName, "GetMethods", m, fun st -> st.GetMethods()) -> x.Coerce m
                   for x in TryTypeMemberArray(st, fullName, "GetEvents", m, fun st -> st.GetEvents()) -> x.Coerce m
                   for x in TryTypeMemberArray(st, fullName, "GetFields", m, fun st -> st.GetFields()) -> x.Coerce m
                   for x in TryTypeMemberArray(st, fullName, "GetProperties", m, fun st -> st.GetProperties()) -> x.Coerce m
                   // These will be validated on-demand
                   //for x in TryTypeMemberArray(st, fullName, "GetNestedTypes", m, fun st -> st.GetNestedTypes bindingFlags) -> x.Coerce()
                   for x in TryTypeMemberArray(st, fullName, "GetConstructors", m, fun st -> st.GetConstructors()) -> x.Coerce m |]
            fullName, namespaceName, usedMembers       

        // We scrutinize namespaces for invalid characters on open, but this provides better diagnostics
        ValidateNamespaceName(fullName, st.TypeProvider, m, namespaceName)

        ValidateAttributesOfProvidedType(m, st)

        // Those members must have this type.
        // This needs to be a *shallow* exploration. Otherwise, as in Freebase sample the entire database could be explored.
        for mi in usedMembers do
            match mi with 
            | Tainted.Null -> errorR(Error(FSComp.SR.etNullMember fullName, m))  
            | _ -> 
                let memberName = TryMemberMember(mi, fullName, "Name", "Name", m, "invalid provided type member name", fun mi -> mi.Name) |> unmarshal
                if String.IsNullOrEmpty memberName then 
                    errorR(Error(FSComp.SR.etNullOrEmptyMemberName fullName, m))  
                else 
                    let miDeclaringType = TryMemberMember(mi, fullName, memberName, "DeclaringType", m, ProvidedType.CreateNoContext(typeof<obj>), fun mi -> mi.DeclaringType)
                    match miDeclaringType with 
                        // Generated nested types may have null DeclaringType
                    | Tainted.Null when (mi.OfType<ProvidedType>().IsSome) -> ()
                    | Tainted.Null -> 
                        errorR(Error(FSComp.SR.etNullMemberDeclaringType(fullName, memberName), m))   
                    | _ ->     
                        let miDeclaringTypeFullName = 
                            TryMemberMember(miDeclaringType, fullName, memberName, "FullName", m, "invalid declaring type full name", fun miDeclaringType -> miDeclaringType.FullName)
                            |> unmarshal
                        if not (ProvidedType.TaintedEquals (st, miDeclaringType)) then 
                            errorR(Error(FSComp.SR.etNullMemberDeclaringTypeDifferentFromProvidedType(fullName, memberName, miDeclaringTypeFullName), m))   

                    match mi.OfType<ProvidedMethodInfo>() with
                    | Some mi ->
                        let isPublic = TryMemberMember(mi, fullName, memberName, "IsPublic", m, true, fun mi->mi.IsPublic) |> unmarshal
                        let isGenericMethod = TryMemberMember(mi, fullName, memberName, "IsGenericMethod", m, true, fun mi->mi.IsGenericMethod) |> unmarshal
                        if not isPublic || isGenericMethod then
                            errorR(Error(FSComp.SR.etMethodHasRequirements(fullName, memberName), m))   
                    |   None ->
                    match mi.OfType<ProvidedType>() with
                    |   Some subType -> ValidateAttributesOfProvidedType(m, subType)
                    |   None ->
                    match mi.OfType<ProvidedPropertyInfo>() with
                    | Some pi ->
                        // Property must have a getter or setter
                        // TODO: Property must be public etc.
                        let expectRead =
                             match TryMemberMember(pi, fullName, memberName, "GetGetMethod", m, null, fun pi -> pi.GetGetMethod()) with 
                             |  Tainted.Null -> false 
                             | _ -> true
                        let expectWrite = 
                            match TryMemberMember(pi, fullName, memberName, "GetSetMethod", m, null, fun pi-> pi.GetSetMethod()) with 
                            |   Tainted.Null -> false 
                            |   _ -> true
                        let canRead = TryMemberMember(pi, fullName, memberName, "CanRead", m, expectRead, fun pi-> pi.CanRead) |> unmarshal
                        let canWrite = TryMemberMember(pi, fullName, memberName, "CanWrite", m, expectWrite, fun pi-> pi.CanWrite) |> unmarshal
                        match expectRead, canRead with
                        | false, false | true, true-> ()
                        | false, true -> errorR(Error(FSComp.SR.etPropertyCanReadButHasNoGetter(memberName, fullName), m))   
                        | true, false -> errorR(Error(FSComp.SR.etPropertyHasGetterButNoCanRead(memberName, fullName), m))   
                        match expectWrite, canWrite with
                        | false, false | true, true-> ()
                        | false, true -> errorR(Error(FSComp.SR.etPropertyCanWriteButHasNoSetter(memberName, fullName), m))   
                        | true, false -> errorR(Error(FSComp.SR.etPropertyHasSetterButNoCanWrite(memberName, fullName), m))   
                        if not canRead && not canWrite then 
                            errorR(Error(FSComp.SR.etPropertyNeedsCanWriteOrCanRead(memberName, fullName), m))   

                    | None ->
                    match mi.OfType<ProvidedEventInfo>() with 
                    | Some ei ->
                        // Event must have adder and remover
                        // TODO: Event must be public etc.
                        let adder = TryMemberMember(ei, fullName, memberName, "GetAddMethod", m, null, fun ei-> ei.GetAddMethod())
                        let remover = TryMemberMember(ei, fullName, memberName, "GetRemoveMethod", m, null, fun ei-> ei.GetRemoveMethod())
                        match adder, remover with
                        | Tainted.Null, _ -> errorR(Error(FSComp.SR.etEventNoAdd(memberName, fullName), m))   
                        | _, Tainted.Null -> errorR(Error(FSComp.SR.etEventNoRemove(memberName, fullName), m))   
                        | _, _ -> ()
                    | None ->
                    match mi.OfType<ProvidedConstructorInfo>() with
                    | Some _  -> () // TODO: Constructors must be public etc.
                    | None ->
                    match mi.OfType<ProvidedFieldInfo>() with
                    | Some _ -> () // TODO: Fields must be public, literals must have a value etc.
                    | None ->
                        errorR(Error(FSComp.SR.etUnsupportedMemberKind(memberName, fullName), m))   

    let ValidateProvidedTypeDefinition(m, st: Tainted<ProvidedType>, expectedPath : string[], expectedName : string) = 

        // Validate the Name, Namespace and FullName properties
        let name = CheckAndComputeProvidedNameProperty(m, st, (fun st -> st.Name), "Name")
        let _namespaceName = TryTypeMember(st, name, "Namespace", m, FSComp.SR.invalidNamespaceForProvidedType(), fun st -> st.Namespace) |> unmarshal
        let _fullname = TryTypeMemberNonNull(st, name, "FullName", m, FSComp.SR.invalidFullNameForProvidedType(), fun st -> st.FullName)  |> unmarshal
        ValidateExpectedName m expectedPath expectedName st

        ValidateAttributesOfProvidedType(m, st)

        // This excludes, for example, types with '.' in them which would not be resolvable during name resolution.
        match expectedName.IndexOfAny(PrettyNaming.IllegalCharactersInTypeAndNamespaceNames) with
        | -1 -> ()
        | n -> errorR(Error(FSComp.SR.etIllegalCharactersInTypeName(string expectedName.[n], expectedName), m))  

        let staticParameters = st.PApplyWithProvider((fun (st, provider) -> st.GetStaticParameters provider), range=m) 
        if staticParameters.PUntaint((fun a -> a.Length), m)  = 0 then 
            ValidateProvidedTypeAfterStaticInstantiation(m, st, expectedPath, expectedName)


    /// Resolve a (non-nested) provided type given a full namespace name and a type name. 
    /// May throw an exception which will be turned into an error message by one of the 'Try' function below.
    /// If resolution is successful the type is then validated.
    let ResolveProvidedType (resolver: Tainted<ITypeProvider>, m, moduleOrNamespace: string[], typeName) =
        let displayName = String.Join(".", moduleOrNamespace)

        // Try to find the type in the given provided namespace
        let rec tryNamespace (providedNamespace: Tainted<IProvidedNamespace>) = 

            // Get the provided namespace name
            let providedNamespaceName = providedNamespace.PUntaint((fun providedNamespace -> providedNamespace.NamespaceName), range=m)

            // Check if the provided namespace name is an exact match of the required namespace name
            if displayName = providedNamespaceName then
                let resolvedType = providedNamespace.PApply((fun providedNamespace -> ProvidedType.CreateNoContext(providedNamespace.ResolveTypeName typeName)), range=m) 
                match resolvedType with
                |   Tainted.Null -> None
                |   result -> 
                    ValidateProvidedTypeDefinition(m, result, moduleOrNamespace, typeName)
                    Some result
            else
                // Note: This eagerly explores all provided namespaces even if there is no match of even a prefix in the
                // namespace names. 
                let providedNamespaces = providedNamespace.PApplyArray((fun providedNamespace -> providedNamespace.GetNestedNamespaces()), "GetNestedNamespaces", range=m)
                tryNamespaces providedNamespaces

        and tryNamespaces (providedNamespaces: Tainted<IProvidedNamespace>[]) = 
            providedNamespaces |> Array.tryPick tryNamespace

        let providedNamespaces = resolver.PApplyArray((fun resolver -> resolver.GetNamespaces()), "GetNamespaces", range=m)
        match tryNamespaces providedNamespaces with 
        | None -> resolver.PApply((fun _ -> null), m)
        | Some res -> res
                    
    /// Try to resolve a type against the given host with the given resolution environment.
    let TryResolveProvidedType(resolver: Tainted<ITypeProvider>, m, moduleOrNamespace, typeName) =
        try 
            match ResolveProvidedType(resolver, m, moduleOrNamespace, typeName) with
            | Tainted.Null -> None
            | ty -> Some ty
        with e -> 
            errorRecovery e m
            None

    let ILPathToProvidedType  (st: Tainted<ProvidedType>, m) = 
        let nameContrib (st: Tainted<ProvidedType>) = 
            let typeName = st.PUntaint((fun st -> st.Name), m)
            match st.PApply((fun st -> st.DeclaringType), m) with 
            | Tainted.Null -> 
               //TODO: FIX me.. see serailiser TP example..
               match (try st.PUntaint((fun st -> st.Namespace), m) with _ -> null) with 
               | null -> typeName
               | ns -> ns + "." + typeName
            | _ -> typeName

        let rec encContrib (st: Tainted<ProvidedType>) = 
            match st.PApply((fun st ->st.DeclaringType), m) with 
            | Tainted.Null -> []
            | enc -> encContrib enc @ [ nameContrib enc ]

        encContrib st, nameContrib st

    let ComputeMangledNameForApplyStaticParameters(nm, staticArgs: StaticArg[], staticParams: Tainted<ProvidedParameterInfo[]>, m) =
        let defaultArgValues = 
            staticParams.PApply((fun ps ->  ps |> Array.map (fun sp -> sp.Name, (if sp.IsOptional then Some (string sp.RawDefaultValue) else None ))), range=m)

        let defaultArgValues = defaultArgValues.PUntaint(id, m)
        computeMangledNameWithoutDefaultArgValues(nm, staticArgs, defaultArgValues)

    /// Apply the given provided method to the given static arguments (the arguments are assumed to have been sorted into application order)
<<<<<<< HEAD
    let TryApplyProvidedMethod(methBeforeArgs:Tainted<ProvidedMethodBase>, staticArgs:StaticArg[], m:range) =
=======
    let TryApplyProvidedMethod(methBeforeArgs: Tainted<ProvidedMethodBase>, staticArgs: obj[], m: range) =
>>>>>>> 47072af3
        if staticArgs.Length = 0 then 
            Some methBeforeArgs
        else
            let mangledName = 
                let nm = methBeforeArgs.PUntaint((fun x -> x.Name), m)
                let staticParams = methBeforeArgs.PApplyWithProvider((fun (mb, resolver) -> mb.GetStaticParametersForMethod resolver), range=m) 
                let mangledName = ComputeMangledNameForApplyStaticParameters(nm, staticArgs, staticParams, m)
                mangledName
 
            let staticArgObjArray = [| for (StaticArg obj) in staticArgs -> obj |]
            match methBeforeArgs.PApplyWithProvider((fun (mb, provider) -> mb.ApplyStaticArgumentsForMethod(provider, mangledName, staticArgObjArray)), range=m) with 
            | Tainted.Null -> None
            | methWithArguments -> 
                let actualName = methWithArguments.PUntaint((fun x -> x.Name), m)
                if actualName <> mangledName then 
                    error(Error(FSComp.SR.etProvidedAppliedMethodHadWrongName(methWithArguments.TypeProviderDesignation, mangledName, actualName), m))
                Some methWithArguments

    let computeFullTypePathAfterArguments (typeBeforeArguments:Tainted<ProvidedType>) staticArgs m =
        let nm = typeBeforeArguments.PUntaint((fun x -> x.Name), m)
        let enc, _ = ILPathToProvidedType (typeBeforeArguments, m)
        let staticParams = typeBeforeArguments.PApplyWithProvider((fun (mb, resolver) -> mb.GetStaticParameters(resolver)), range=m) 
        let mangledName = ComputeMangledNameForApplyStaticParameters(nm, staticArgs, staticParams, m)
        enc @ [ mangledName ]

    /// Apply the given provided type to the given static arguments (the arguments are assumed to have been sorted into application order
<<<<<<< HEAD
    let TryApplyProvidedType(typeBeforeArguments:Tainted<ProvidedType>, optGeneratedTypePath: string list option, staticArgs:StaticArg[], m:range) =
=======
    let TryApplyProvidedType(typeBeforeArguments: Tainted<ProvidedType>, optGeneratedTypePath: string list option, staticArgs: obj[], m: range) =
>>>>>>> 47072af3
        if staticArgs.Length = 0 then 
            Some (typeBeforeArguments, (fun () -> ()))
        else 
            
            let fullTypePathAfterArguments = 
                // If there is a generated type name, then use that
                match optGeneratedTypePath with 
                | Some path -> path
                | None -> 
                    // Otherwise, use the full path of the erased type, including mangled arguments
<<<<<<< HEAD
                    computeFullTypePathAfterArguments typeBeforeArguments staticArgs m
=======
                    let nm = typeBeforeArguments.PUntaint((fun x -> x.Name), m)
                    let enc, _ = ILPathToProvidedType (typeBeforeArguments, m)
                    let staticParams = typeBeforeArguments.PApplyWithProvider((fun (mb, resolver) -> mb.GetStaticParameters resolver), range=m) 
                    let mangledName = ComputeMangledNameForApplyStaticParameters(nm, staticArgs, staticParams, m)
                    enc @ [ mangledName ]
>>>>>>> 47072af3
 
            let staticArgObjArray = [| for (StaticArg obj) in staticArgs -> obj |]
            match typeBeforeArguments.PApplyWithProvider((fun (typeBeforeArguments, provider) -> typeBeforeArguments.ApplyStaticArguments(provider, Array.ofList fullTypePathAfterArguments, staticArgObjArray)), range=m) with 
            | Tainted.Null -> None
            | typeWithArguments -> 
                let actualName = typeWithArguments.PUntaint((fun x -> x.Name), m)
                let checkTypeName() = 
                    let expectedTypeNameAfterArguments = fullTypePathAfterArguments.[fullTypePathAfterArguments.Length-1]
                    if actualName <> expectedTypeNameAfterArguments then 
                        error(Error(FSComp.SR.etProvidedAppliedTypeHadWrongName(typeWithArguments.TypeProviderDesignation, expectedTypeNameAfterArguments, actualName), m))
                Some (typeWithArguments, checkTypeName)

    /// Given a mangled name reference to a non-nested provided type, resolve it.
    /// If necessary, demangle its static arguments before applying them.
<<<<<<< HEAD
    let TryLinkProvidedType(resolver:Tainted<ITypeProvider>, importQualifiedTypeNameAsTypeValue: string -> Type, moduleOrNamespace:string[], typeLogicalName:string, m:range) =
=======
    let TryLinkProvidedType(resolver: Tainted<ITypeProvider>, moduleOrNamespace: string[], typeLogicalName: string, m: range) =
>>>>>>> 47072af3
        
        // Demangle the static parameters
        let typeName, argNamesAndValues = 
            try 
<<<<<<< HEAD
                demangleProvidedTypeName typeLogicalName 
            with InvalidMangledStaticArg piece -> 
                error(Error(FSComp.SR.etProvidedTypeReferenceInvalidText(piece), range0)) 
=======
                PrettyNaming.demangleProvidedTypeName typeLogicalName 
            with PrettyNaming.InvalidMangledStaticArg piece -> 
                error(Error(FSComp.SR.etProvidedTypeReferenceInvalidText piece, range0)) 
>>>>>>> 47072af3

        let argSpecsTable = dict argNamesAndValues
        let typeBeforeArguments = ResolveProvidedType(resolver, range0, moduleOrNamespace, typeName) 

        match typeBeforeArguments with 
        | Tainted.Null -> None
        | _ -> 
            // Take the static arguments (as strings, taken from the text in the reference we're relinking), 
            // and convert them to objects of the appropriate type, based on the expected kind.
            let staticParameters = typeBeforeArguments.PApplyWithProvider((fun (typeBeforeArguments, resolver) -> typeBeforeArguments.GetStaticParameters resolver), range=range0)

            let staticParameters = staticParameters.PApplyArray(id, "", m)
            
            let staticArgs = 
                staticParameters 
                |> Array.map (fun sp -> 
                      let typeBeforeArgumentsName = typeBeforeArguments.PUntaint ((fun st -> st.Name), m)
                      let spName = sp.PUntaint ((fun sp -> sp.Name), m)
                      match argSpecsTable.TryGetValue spName with
                      | true, arg ->
                          /// Find the name of the representation type for the static parameter
                          let spReprTypeName = 
                              sp.PUntaint((fun sp -> 
                                  let pt = sp.ParameterType 
                                  let ut = pt.RawSystemType
                                  let uet = if pt.IsEnum then ut.GetEnumUnderlyingType() else ut
                                  uet.FullName), m)

                          match spReprTypeName with 
                          | "System.SByte" -> box (sbyte arg)
                          | "System.Int16" -> box (int16 arg)
                          | "System.Int32" -> box (int32 arg)
                          | "System.Int64" -> box (int64 arg)
                          | "System.Byte" -> box (byte arg)
                          | "System.UInt16" -> box (uint16 arg)
                          | "System.UInt32" -> box (uint32 arg)
                          | "System.UInt64" -> box (uint64 arg)
                          | "System.Decimal" -> box (decimal arg)
                          | "System.Single" -> box (single arg)
                          | "System.Double" -> box (double arg)
                          | "System.Char" -> box (char arg)
                          | "System.Boolean" -> box (arg = "True")
                          | "System.String" -> box (string arg)
<<<<<<< HEAD
                          | "System.Type" -> 
                            // importQualifiedTypeNameAsTypeValue converts a string into a TastReflect.ReflectTypeDefinition which is handed to the
                            // type provider as a 
                            let (ty : System.Type) = importQualifiedTypeNameAsTypeValue arg
                            // The AssemblyQualifiedName on the System.Type instance should be precisely the same as the text of the mangled argument
                            printfn "TryLinkProvidedType: qname = '%s'" (computeStringOfStaticTypeArg ty) 
                            printfn "TryLinkProvidedType: arg   = '%s'" arg
                            let computedName = computeStringOfStaticTypeArg ty
                            assert (computedName = arg)
                            box ty
                          | s -> error(Error(FSComp.SR.etUnknownStaticArgumentKind(s, typeLogicalName), range0)))
                |> Array.map StaticArg
=======
                          | s -> error(Error(FSComp.SR.etUnknownStaticArgumentKind(s, typeLogicalName), range0))

                      | _ ->
                          if sp.PUntaint ((fun sp -> sp.IsOptional), m) then 
                              match sp.PUntaint((fun sp -> sp.RawDefaultValue), m) with
                              | null -> error (Error(FSComp.SR.etStaticParameterRequiresAValue (spName, typeBeforeArgumentsName, typeBeforeArgumentsName, spName), range0))
                              | v -> v
                          else
                              error(Error(FSComp.SR.etProvidedTypeReferenceMissingArgument spName, range0)))
                    
>>>>>>> 47072af3

            match TryApplyProvidedType(typeBeforeArguments, None, staticArgs, range0) with 
            | Some (typeWithArguments, checkTypeName) -> 
                checkTypeName() 
                Some typeWithArguments
            | None -> None

    /// Get the parts of a .NET namespace. Special rules: null means global, empty is not allowed.
    let GetPartsOfNamespaceRecover(namespaceName: string) = 
        if namespaceName=null then []
        elif  namespaceName.Length = 0 then ["<NonExistentNamespace>"]
        else splitNamespace namespaceName

    /// Get the parts of a .NET namespace. Special rules: null means global, empty is not allowed.
    let GetProvidedNamespaceAsPath (m, resolver: Tainted<ITypeProvider>, namespaceName: string) = 
        if namespaceName<>null && namespaceName.Length = 0 then
            errorR(Error(FSComp.SR.etEmptyNamespaceNotAllowed(DisplayNameOfTypeProvider(resolver.TypeProvider, m)), m))  

        GetPartsOfNamespaceRecover namespaceName

    /// Get the parts of the name that encloses the .NET type including nested types. 
    let GetFSharpPathToProvidedType (st: Tainted<ProvidedType>, m) = 
        // Can't use st.Fullname because it may be like IEnumerable<Something>
        // We want [System;Collections;Generic]
        let namespaceParts = GetPartsOfNamespaceRecover(st.PUntaint((fun st -> st.Namespace), m))
        let rec walkUpNestedClasses(st: Tainted<ProvidedType>, soFar) =
            match st with
            | Tainted.Null -> soFar
            | st -> walkUpNestedClasses(st.PApply((fun st ->st.DeclaringType), m), soFar) @ [st.PUntaint((fun st -> st.Name), m)]

        walkUpNestedClasses(st.PApply((fun st ->st.DeclaringType), m), namespaceParts)


    /// Get the ILAssemblyRef for a provided assembly. Do not take into account
    /// any type relocations or static linking for generated types.
    let GetOriginalILAssemblyRefOfProvidedAssembly (assembly: Tainted<ProvidedAssembly>, m) =
        let aname = assembly.PUntaint((fun assembly -> assembly.GetName()), m)
        ILAssemblyRef.FromAssemblyName aname

    /// Get the ILTypeRef for the provided type (including for nested types). Do not take into account
    /// any type relocations or static linking for generated types.
    let GetOriginalILTypeRefOfProvidedType (st: Tainted<ProvidedType>, m) = 
        
        let aref = GetOriginalILAssemblyRefOfProvidedAssembly (st.PApply((fun st -> st.Assembly), m), m)
        let scoperef = ILScopeRef.Assembly aref
        let enc, nm = ILPathToProvidedType (st, m)
        let tref = ILTypeRef.Create(scoperef, enc, nm)
        tref

    /// Get the ILTypeRef for the provided type (including for nested types). Take into account
    /// any type relocations or static linking for generated types.
    let GetILTypeRefOfProvidedType (st: Tainted<ProvidedType>, m) = 
        match st.PUntaint((fun st -> st.TryGetILTypeRef()), m) with 
        | Some ilTypeRef -> ilTypeRef
        | None -> GetOriginalILTypeRefOfProvidedType (st, m)

    type ProviderGeneratedType = ProviderGeneratedType of (*ilOrigTyRef*)ILTypeRef * (*ilRenamedTyRef*)ILTypeRef * ProviderGeneratedType list

    /// The table of information recording remappings from type names in the provided assembly to type
    /// names in the statically linked, embedded assembly, plus what types are nested in side what types.
    type ProvidedAssemblyStaticLinkingMap = 
        { ILTypeMap: System.Collections.Generic.Dictionary<ILTypeRef, ILTypeRef> }
        static member CreateNew() = 
            { ILTypeMap = System.Collections.Generic.Dictionary() }

    /// Check if this is a direct reference to a non-embedded generated type. This is not permitted at any name resolution.
    /// We check by seeing if the type is absent from the remapping context.
    let IsGeneratedTypeDirectReference (st: Tainted<ProvidedType>, m) =
        st.PUntaint((fun st -> st.TryGetTyconRef() |> Option.isNone), m)

#endif<|MERGE_RESOLUTION|>--- conflicted
+++ resolved
@@ -12,24 +12,16 @@
     open System.Collections.Generic
     open System.Reflection
     open Microsoft.FSharp.Core.CompilerServices
-<<<<<<< HEAD
-    open Microsoft.FSharp.Compiler.ErrorLogger
-    open Microsoft.FSharp.Compiler.Range
-    open Microsoft.FSharp.Compiler.AbstractIL.IL
-    open Microsoft.FSharp.Compiler.AbstractIL.Diagnostics // dprintfn
-    open Microsoft.FSharp.Compiler.AbstractIL.Internal.Library // frontAndBack
-    open Microsoft.FSharp.Compiler.PrettyNaming
-
-#if FX_RESHAPED_REFLECTION
-    open Microsoft.FSharp.Core.ReflectionAdapters
-#endif
-=======
     open FSharp.Compiler.ErrorLogger
     open FSharp.Compiler.Range
     open FSharp.Compiler.AbstractIL.IL
     open FSharp.Compiler.AbstractIL.Diagnostics // dprintfn
     open FSharp.Compiler.AbstractIL.Internal.Library // frontAndBack
->>>>>>> 47072af3
+    open FSharp.Compiler.PrettyNaming
+
+#if FX_RESHAPED_REFLECTION
+    open Microsoft.FSharp.Core.ReflectionAdapters
+#endif
 
     type TypeProviderDesignation = TypeProviderDesignation of string
 
@@ -441,7 +433,6 @@
     type CustomAttributeData = System.Reflection.CustomAttributeData
     type CustomAttributeNamedArgument = System.Reflection.CustomAttributeNamedArgument
     type CustomAttributeTypedArgument = System.Reflection.CustomAttributeTypedArgument
-<<<<<<< HEAD
 #endif
     
     and 
@@ -455,18 +446,12 @@
         let provide () = ProvidedCustomAttributeProvider.Create (fun _provider -> x.GetTypeInfo().CustomAttributes)
 #endif
 #else
-=======
-
-    [<AllowNullLiteral; Sealed>]
-    type ProvidedType (x: System.Type, ctxt: ProvidedTypeContext) =
->>>>>>> 47072af3
         inherit ProvidedMemberInfo(x, ctxt)
         let provide () = ProvidedCustomAttributeProvider.Create (fun _provider -> x.CustomAttributes)
         interface IProvidedCustomAttributeProvider with 
-<<<<<<< HEAD
-            member __.GetHasTypeProviderEditorHideMethodsAttribute(provider) = provide().GetHasTypeProviderEditorHideMethodsAttribute(provider)
-            member __.GetDefinitionLocationAttribute(provider) = provide().GetDefinitionLocationAttribute(provider)
-            member __.GetXmlDocAttributes(provider) = provide().GetXmlDocAttributes(provider)
+            member __.GetHasTypeProviderEditorHideMethodsAttribute provider = provide().GetHasTypeProviderEditorHideMethodsAttribute provider
+            member __.GetDefinitionLocationAttribute provider = provide().GetDefinitionLocationAttribute provider
+            member __.GetXmlDocAttributes provider = provide().GetXmlDocAttributes provider
 
         static member Create ctxt x = match x with null -> null | t -> ProvidedType(t, ctxt)
         static member CreateWithNullCheck ctxt name x = match x with null -> nullArg name | t -> ProvidedType(t, ctxt)
@@ -480,11 +465,6 @@
         static member TaintedEquals (pt1:Tainted<ProvidedType>, pt2:Tainted<ProvidedType>) =
            Tainted.EqTainted (pt1.PApplyNoFailure(fun st -> st.Handle)) (pt2.PApplyNoFailure(fun st -> st.Handle))
 
-=======
-            member __.GetHasTypeProviderEditorHideMethodsAttribute provider = provide().GetHasTypeProviderEditorHideMethodsAttribute provider
-            member __.GetDefinitionLocationAttribute provider = provide().GetDefinitionLocationAttribute provider
-            member __.GetXmlDocAttributes provider = provide().GetXmlDocAttributes provider
->>>>>>> 47072af3
         
         // The type provider spec distinguishes between 
         //   - calls that can be made on provided types (i.e. types given by ReturnType, ParameterType, and generic argument types)
@@ -544,26 +524,20 @@
         member __.GetEnumUnderlyingType() = 
             x.GetEnumUnderlyingType() 
             |> ProvidedType.CreateWithNullCheck ctxt "EnumUnderlyingType"
-<<<<<<< HEAD
-=======
         static member Create ctxt x = match x with null -> null | t -> ProvidedType (t, ctxt)
         static member CreateWithNullCheck ctxt name x = match x with null -> nullArg name | t -> ProvidedType (t, ctxt)
         static member CreateArray ctxt xs = match xs with null -> null | _ -> xs |> Array.map (ProvidedType.Create ctxt)
         static member CreateNoContext (x: Type) = ProvidedType.Create ProvidedTypeContext.Empty x
         static member Void = ProvidedType.CreateNoContext typeof<System.Void>
->>>>>>> 47072af3
         member __.Handle = x
         override __.Equals y = assert false; match y with :? ProvidedType as y -> x.Equals y.Handle | _ -> false
         override __.GetHashCode() = assert false; x.GetHashCode()
         member __.TryGetILTypeRef() = ctxt.TryGetILTypeRef x
         member __.TryGetTyconRef() = ctxt.TryGetTyconRef x
         member __.Context = ctxt
-<<<<<<< HEAD
-=======
         static member ApplyContext (pt: ProvidedType, ctxt) = ProvidedType(pt.Handle, ctxt)
         static member TaintedEquals (pt1: Tainted<ProvidedType>, pt2: Tainted<ProvidedType>) = 
            Tainted.EqTainted (pt1.PApplyNoFailure(fun st -> st.Handle)) (pt2.PApplyNoFailure(fun st -> st.Handle))
->>>>>>> 47072af3
 
     and [<AllowNullLiteral>] 
         IProvidedCustomAttributeProvider =
@@ -1237,11 +1211,7 @@
         computeMangledNameWithoutDefaultArgValues(nm, staticArgs, defaultArgValues)
 
     /// Apply the given provided method to the given static arguments (the arguments are assumed to have been sorted into application order)
-<<<<<<< HEAD
-    let TryApplyProvidedMethod(methBeforeArgs:Tainted<ProvidedMethodBase>, staticArgs:StaticArg[], m:range) =
-=======
-    let TryApplyProvidedMethod(methBeforeArgs: Tainted<ProvidedMethodBase>, staticArgs: obj[], m: range) =
->>>>>>> 47072af3
+    let TryApplyProvidedMethod(methBeforeArgs: Tainted<ProvidedMethodBase>, staticArgs: StaticArg[], m:range) =
         if staticArgs.Length = 0 then 
             Some methBeforeArgs
         else
@@ -1268,11 +1238,7 @@
         enc @ [ mangledName ]
 
     /// Apply the given provided type to the given static arguments (the arguments are assumed to have been sorted into application order
-<<<<<<< HEAD
-    let TryApplyProvidedType(typeBeforeArguments:Tainted<ProvidedType>, optGeneratedTypePath: string list option, staticArgs:StaticArg[], m:range) =
-=======
-    let TryApplyProvidedType(typeBeforeArguments: Tainted<ProvidedType>, optGeneratedTypePath: string list option, staticArgs: obj[], m: range) =
->>>>>>> 47072af3
+    let TryApplyProvidedType(typeBeforeArguments: Tainted<ProvidedType>, optGeneratedTypePath: string list option, staticArgs: StaticArg[], m:range) =
         if staticArgs.Length = 0 then 
             Some (typeBeforeArguments, (fun () -> ()))
         else 
@@ -1283,15 +1249,7 @@
                 | Some path -> path
                 | None -> 
                     // Otherwise, use the full path of the erased type, including mangled arguments
-<<<<<<< HEAD
                     computeFullTypePathAfterArguments typeBeforeArguments staticArgs m
-=======
-                    let nm = typeBeforeArguments.PUntaint((fun x -> x.Name), m)
-                    let enc, _ = ILPathToProvidedType (typeBeforeArguments, m)
-                    let staticParams = typeBeforeArguments.PApplyWithProvider((fun (mb, resolver) -> mb.GetStaticParameters resolver), range=m) 
-                    let mangledName = ComputeMangledNameForApplyStaticParameters(nm, staticArgs, staticParams, m)
-                    enc @ [ mangledName ]
->>>>>>> 47072af3
  
             let staticArgObjArray = [| for (StaticArg obj) in staticArgs -> obj |]
             match typeBeforeArguments.PApplyWithProvider((fun (typeBeforeArguments, provider) -> typeBeforeArguments.ApplyStaticArguments(provider, Array.ofList fullTypePathAfterArguments, staticArgObjArray)), range=m) with 
@@ -1306,24 +1264,14 @@
 
     /// Given a mangled name reference to a non-nested provided type, resolve it.
     /// If necessary, demangle its static arguments before applying them.
-<<<<<<< HEAD
-    let TryLinkProvidedType(resolver:Tainted<ITypeProvider>, importQualifiedTypeNameAsTypeValue: string -> Type, moduleOrNamespace:string[], typeLogicalName:string, m:range) =
-=======
-    let TryLinkProvidedType(resolver: Tainted<ITypeProvider>, moduleOrNamespace: string[], typeLogicalName: string, m: range) =
->>>>>>> 47072af3
+    let TryLinkProvidedType(resolver: Tainted<ITypeProvider>, importQualifiedTypeNameAsTypeValue: string -> Type, moduleOrNamespace:string[], typeLogicalName:string, m:range) =
         
         // Demangle the static parameters
         let typeName, argNamesAndValues = 
             try 
-<<<<<<< HEAD
                 demangleProvidedTypeName typeLogicalName 
             with InvalidMangledStaticArg piece -> 
                 error(Error(FSComp.SR.etProvidedTypeReferenceInvalidText(piece), range0)) 
-=======
-                PrettyNaming.demangleProvidedTypeName typeLogicalName 
-            with PrettyNaming.InvalidMangledStaticArg piece -> 
-                error(Error(FSComp.SR.etProvidedTypeReferenceInvalidText piece, range0)) 
->>>>>>> 47072af3
 
         let argSpecsTable = dict argNamesAndValues
         let typeBeforeArguments = ResolveProvidedType(resolver, range0, moduleOrNamespace, typeName) 
@@ -1367,7 +1315,6 @@
                           | "System.Char" -> box (char arg)
                           | "System.Boolean" -> box (arg = "True")
                           | "System.String" -> box (string arg)
-<<<<<<< HEAD
                           | "System.Type" -> 
                             // importQualifiedTypeNameAsTypeValue converts a string into a TastReflect.ReflectTypeDefinition which is handed to the
                             // type provider as a 
@@ -1378,11 +1325,7 @@
                             let computedName = computeStringOfStaticTypeArg ty
                             assert (computedName = arg)
                             box ty
-                          | s -> error(Error(FSComp.SR.etUnknownStaticArgumentKind(s, typeLogicalName), range0)))
-                |> Array.map StaticArg
-=======
                           | s -> error(Error(FSComp.SR.etUnknownStaticArgumentKind(s, typeLogicalName), range0))
-
                       | _ ->
                           if sp.PUntaint ((fun sp -> sp.IsOptional), m) then 
                               match sp.PUntaint((fun sp -> sp.RawDefaultValue), m) with
@@ -1390,8 +1333,7 @@
                               | v -> v
                           else
                               error(Error(FSComp.SR.etProvidedTypeReferenceMissingArgument spName, range0)))
-                    
->>>>>>> 47072af3
+                |> Array.map StaticArg
 
             match TryApplyProvidedType(typeBeforeArguments, None, staticArgs, range0) with 
             | Some (typeWithArguments, checkTypeName) -> 
