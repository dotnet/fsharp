// Copyright (c) Microsoft Corporation.  All Rights Reserved.  See License.txt in the project root for license information.

// Type providers, validation of provided types, etc.

namespace FSharp.Compiler

#if !NO_EXTENSIONTYPING

module internal ExtensionTyping =
    open System
    open System.IO
    open System.Collections.Generic
    open System.Reflection
    open Microsoft.FSharp.Core.CompilerServices
    open FSharp.Compiler.ErrorLogger
    open FSharp.Compiler.Range
    open FSharp.Compiler.AbstractIL.IL
    open FSharp.Compiler.AbstractIL.Diagnostics // dprintfn
    open FSharp.Compiler.AbstractIL.Internal.Library // frontAndBack

    type TypeProviderDesignation = TypeProviderDesignation of string

    exception ProvidedTypeResolution of range * System.Exception 
    exception ProvidedTypeResolutionNoRange of System.Exception 

    /// Represents some of the configuration parameters passed to type provider components 
    type ResolutionEnvironment =
        { resolutionFolder          : string
          outputFile                : string option
          showResolutionMessages    : bool
          referencedAssemblies      : string[]
          temporaryFolder           : string } 


    // Specify the tooling-compatible fragments of a path such as:
    //     typeproviders/fsharp41/net461/MyProvider.DesignTime.dll
    //     tools/fsharp41/net461/MyProvider.DesignTime.dll
    // See https://github.com/Microsoft/visualfsharp/issues/3736

    // Represents the FF#-compiler <-> type provider protocol.
    // When the API or protocol updates, add a new version moniker to the front of the list here.
    let toolingCompatibleTypeProviderProtocolMonikers() = 
        [ "fsharp41" ] 

    // Detect the host tooling context
    let toolingCompatibleVersions() = 
        if typeof<obj>.Assembly.GetName().Name = "mscorlib" then 
            [ "net461"; "net452"; "net451"; "net45"; "netstandard2.0"]
        elif typeof<obj>.Assembly.GetName().Name = "System.Private.CoreLib" then 
            [ "netcoreapp2.0"; "netstandard2.0"]
        else
            System.Diagnostics.Debug.Assert(false, "Couldn't determine runtime tooling context, assuming it supports at least .NET Standard 2.0")
            [  "netstandard2.0"]


    let toolingCompatiblePaths() = 
        [ for protocol in toolingCompatibleTypeProviderProtocolMonikers() do
            for netRuntime in toolingCompatibleVersions() do 
                yield Path.Combine("typeproviders", protocol, netRuntime)
                yield Path.Combine("tools", protocol, netRuntime)
        ]

    /// Load a the design-time part of a type-provider into the host process, and look for types
    /// marked with the TypeProviderAttribute attribute.
    let GetTypeProviderImplementationTypes (runTimeAssemblyFileName, designTimeAssemblyNameString, m: range) =

        // Report an error, blaming the particular type provider component
        let raiseError (e: exn) =
            raise (TypeProviderError(FSComp.SR.etProviderHasWrongDesignerAssembly(typeof<TypeProviderAssemblyAttribute>.Name, designTimeAssemblyNameString, e.Message), runTimeAssemblyFileName, m))

        // Find and load the designer assembly for the type provider component.
        //
        // We look in the directories stepping up from the location of the runtime assembly.

        let loadFromLocation designTimeAssemblyPath =
            try
                Some (FileSystem.AssemblyLoadFrom designTimeAssemblyPath)
            with e ->
                raiseError e

        let rec searchParentDirChain dir designTimeAssemblyName = 
            seq { 
                for subdir in toolingCompatiblePaths() do
                    let designTimeAssemblyPath  = Path.Combine (dir, subdir, designTimeAssemblyName)
                    if FileSystem.SafeExists designTimeAssemblyPath then 
                        yield loadFromLocation designTimeAssemblyPath
                match Path.GetDirectoryName(dir) with
                | s when s = "" || s = null || Path.GetFileName(dir) = "packages" || s = dir -> ()
                | parentDir -> yield! searchParentDirChain parentDir designTimeAssemblyName 
            } 

        let loadFromParentDirRelativeToRuntimeAssemblyLocation designTimeAssemblyName = 
            let runTimeAssemblyPath = Path.GetDirectoryName runTimeAssemblyFileName
            searchParentDirChain runTimeAssemblyPath  designTimeAssemblyName
            |> Seq.tryHead
            |> function 
               | Some res -> res 
               | None -> 
                // The search failed, just load from the first location and report an error
                let runTimeAssemblyPath = Path.GetDirectoryName runTimeAssemblyFileName
                loadFromLocation (Path.Combine (runTimeAssemblyPath, designTimeAssemblyName))

        let designTimeAssemblyOpt = 

            if designTimeAssemblyNameString.EndsWith(".dll", StringComparison.OrdinalIgnoreCase) then
                loadFromParentDirRelativeToRuntimeAssemblyLocation designTimeAssemblyNameString
            else
                // Cover the case where the ".dll" extension has been left off and no version etc. has been used in the assembly
                // string specification.  The Name=FullName comparison is particularly strange, and was there to support
                // design-time DLLs specified using "x.DesignTIme, Version= ..." long assembly names and GAC loads.
                // These kind of design-time assembly specifications are no longer used to our knowledge so that comparison is basically legacy
                // and will always succeed.  
                let name = System.Reflection.AssemblyName (Path.GetFileNameWithoutExtension designTimeAssemblyNameString)
                if name.Name.Equals(name.FullName, StringComparison.OrdinalIgnoreCase) then
                    let designTimeAssemblyName = designTimeAssemblyNameString+".dll"
                    loadFromParentDirRelativeToRuntimeAssemblyLocation designTimeAssemblyName
                else
                    // Load from the GAC using Assembly.Load.  This is legacy since type provider design-time components are
                    // never in the GAC these days and  "x.DesignTIme, Version= ..." specifications are never used.
                    try
                        let asmName = System.Reflection.AssemblyName designTimeAssemblyNameString
                        Some (FileSystem.AssemblyLoad (asmName))
                    with e ->
                        raiseError e

        // If we've find a design-time assembly, look for the public types with TypeProviderAttribute
        match designTimeAssemblyOpt with
        | Some loadedDesignTimeAssembly ->
            try
                let exportedTypes = loadedDesignTimeAssembly.GetExportedTypes() 
                let filtered = 
                    [ for t in exportedTypes do 
                          let ca = t.GetCustomAttributes(typeof<TypeProviderAttribute>, true)
                          if ca <> null && ca.Length > 0 then 
                              yield t ]
                filtered
            with e ->
                raiseError e
        | None -> []

    let StripException (e: exn) =
        match e with
#if !FX_REDUCED_EXCEPTIONS
        |   :? System.Reflection.TargetInvocationException as e -> e.InnerException
#endif
        |   :? TypeInitializationException as e -> e.InnerException
        |   _ -> e

    /// Create an instance of a type provider from the implementation type for the type provider in the
    /// design-time assembly by using reflection-invoke on a constructor for the type provider.
    let CreateTypeProvider (typeProviderImplementationType: System.Type, 
                            runtimeAssemblyPath, 
                            resolutionEnvironment: ResolutionEnvironment, 
                            isInvalidationSupported: bool, 
                            isInteractive: bool, 
                            systemRuntimeContainsType, 
                            systemRuntimeAssemblyVersion, 
                            m) =

        // Protect a .NET reflection call as we load the type provider component into the host process, 
        // reporting errors.
        let protect f =
            try 
                f ()
            with err ->
                let e = StripException (StripException err)
                raise (TypeProviderError(FSComp.SR.etTypeProviderConstructorException(e.Message), typeProviderImplementationType.FullName, m))

        if typeProviderImplementationType.GetConstructor([| typeof<TypeProviderConfig> |]) <> null then

            // Create the TypeProviderConfig to pass to the type provider constructor
            let e = TypeProviderConfig(systemRuntimeContainsType, 
                                       ResolutionFolder=resolutionEnvironment.resolutionFolder, 
                                       RuntimeAssembly=runtimeAssemblyPath, 
                                       ReferencedAssemblies=Array.copy resolutionEnvironment.referencedAssemblies, 
                                       TemporaryFolder=resolutionEnvironment.temporaryFolder, 
                                       IsInvalidationSupported=isInvalidationSupported, 
                                       IsHostedExecution= isInteractive, 
                                       SystemRuntimeAssemblyVersion = systemRuntimeAssemblyVersion)

            protect (fun () -> Activator.CreateInstance(typeProviderImplementationType, [| box e|]) :?> ITypeProvider )

        elif typeProviderImplementationType.GetConstructor [| |] <> null then 
            protect (fun () -> Activator.CreateInstance(typeProviderImplementationType) :?> ITypeProvider )

        else
            // No appropriate constructor found
            raise (TypeProviderError(FSComp.SR.etProviderDoesNotHaveValidConstructor(), typeProviderImplementationType.FullName, m))

    let GetTypeProvidersOfAssembly
            (runTimeAssemblyFileName: string, 
             ilScopeRefOfRuntimeAssembly: ILScopeRef, 
             designTimeAssemblyNameString: string, 
             resolutionEnvironment: ResolutionEnvironment, 
             isInvalidationSupported: bool, 
             isInteractive: bool, 
             systemRuntimeContainsType : string -> bool, 
             systemRuntimeAssemblyVersion : System.Version, 
             m: range) =         

        let providerSpecs = 
                try
                    let designTimeAssemblyName = 
                        try
                            if designTimeAssemblyNameString.EndsWith(".dll", StringComparison.OrdinalIgnoreCase) then
                                Some (System.Reflection.AssemblyName (Path.GetFileNameWithoutExtension designTimeAssemblyNameString))
                            else
                                Some (System.Reflection.AssemblyName designTimeAssemblyNameString)
                        with :? ArgumentException ->
                            errorR(Error(FSComp.SR.etInvalidTypeProviderAssemblyName(runTimeAssemblyFileName, designTimeAssemblyNameString), m))
                            None

                    [ match designTimeAssemblyName, resolutionEnvironment.outputFile with
                      // Check if the attribute is pointing to the file being compiled, in which case ignore it
                      // This checks seems like legacy but is included for compat.
                      | Some designTimeAssemblyName, Some path when String.Compare(designTimeAssemblyName.Name, Path.GetFileNameWithoutExtension path, StringComparison.OrdinalIgnoreCase) = 0 ->
                          ()
                      | Some _, _ ->
                          for t in GetTypeProviderImplementationTypes (runTimeAssemblyFileName, designTimeAssemblyNameString, m) do
                            let resolver = CreateTypeProvider (t, runTimeAssemblyFileName, resolutionEnvironment, isInvalidationSupported, isInteractive, systemRuntimeContainsType, systemRuntimeAssemblyVersion, m)
                            match box resolver with 
                            | null -> ()
                            | _ -> yield (resolver, ilScopeRefOfRuntimeAssembly)
                      |   None, _ -> 
                          () ]

                with :? TypeProviderError as tpe ->
                    tpe.Iter(fun e -> errorR(NumberedError((e.Number, e.ContextualErrorMessage), m)) )                        
                    []

        let providers = Tainted<_>.CreateAll(providerSpecs)

        providers

    let unmarshal (t: Tainted<_>) = t.PUntaintNoFailure id

    /// Try to access a member on a provided type, catching and reporting errors
    let TryTypeMember(st: Tainted<_>, fullName, memberName, m, recover, f) =
        try
            st.PApply (f, m)
        with :? TypeProviderError as tpe -> 
            tpe.Iter (fun e -> errorR(Error(FSComp.SR.etUnexpectedExceptionFromProvidedTypeMember(fullName, memberName, e.ContextualErrorMessage), m)))
            st.PApplyNoFailure(fun _ -> recover)

    /// Try to access a member on a provided type, where the result is an array of values, catching and reporting errors
    let TryTypeMemberArray (st: Tainted<_>, fullName, memberName, m, f) =
        let result =
            try
                st.PApplyArray(f, memberName, m)
            with :? TypeProviderError as tpe ->
                tpe.Iter (fun e -> error(Error(FSComp.SR.etUnexpectedExceptionFromProvidedTypeMember(fullName, memberName, e.ContextualErrorMessage), m)))
                [||]

        match result with 
        | null -> error(Error(FSComp.SR.etUnexpectedNullFromProvidedTypeMember(fullName, memberName), m)); [||]
        | r -> r

    /// Try to access a member on a provided type, catching and reporting errors and checking the result is non-null, 
    let TryTypeMemberNonNull (st: Tainted<_>, fullName, memberName, m, recover, f) =
        match TryTypeMember(st, fullName, memberName, m, recover, f) with 
        | Tainted.Null -> 
            errorR(Error(FSComp.SR.etUnexpectedNullFromProvidedTypeMember(fullName, memberName), m)); 
            st.PApplyNoFailure(fun _ -> recover)
        | r -> r

    /// Try to access a property or method on a provided member, catching and reporting errors
    let TryMemberMember (mi: Tainted<_>, typeName, memberName, memberMemberName, m, recover, f) = 
        try
            mi.PApply (f, m)
        with :? TypeProviderError as tpe ->
            tpe.Iter (fun e -> errorR(Error(FSComp.SR.etUnexpectedExceptionFromProvidedMemberMember(memberMemberName, typeName, memberName, e.ContextualErrorMessage), m)))
            mi.PApplyNoFailure(fun _ -> recover)

    /// Get the string to show for the name of a type provider
    let DisplayNameOfTypeProvider(resolver: Tainted<ITypeProvider>, m: range) =
        resolver.PUntaint((fun tp -> tp.GetType().Name), m)

    /// Validate a provided namespace name
    let ValidateNamespaceName(name, typeProvider: Tainted<ITypeProvider>, m, nsp: string) =
        if nsp<>null then // Null namespace designates the global namespace.
            if String.IsNullOrWhiteSpace nsp then
                // Empty namespace is not allowed
                errorR(Error(FSComp.SR.etEmptyNamespaceOfTypeNotAllowed(name, typeProvider.PUntaint((fun tp -> tp.GetType().Name), m)), m))
            else
                for s in nsp.Split('.') do
                    match s.IndexOfAny(PrettyNaming.IllegalCharactersInTypeAndNamespaceNames) with
                    | -1 -> ()
                    | n -> errorR(Error(FSComp.SR.etIllegalCharactersInNamespaceName(string s.[n], s), m))  

    let bindingFlags =
        BindingFlags.DeclaredOnly |||
        BindingFlags.Static |||
        BindingFlags.Instance |||
        BindingFlags.Public

    // NOTE: for the purposes of remapping the closure of generated types, the FullName is sufficient.
    // We do _not_ rely on object identity or any other notion of equivalence provided by System.Type
    // itself. The mscorlib implementations of System.Type equality relations are not suitable: for
    // example RuntimeType overrides the equality relation to be reference equality for the Equals(object)
    // override, but the other subtypes of System.Type do not, making the relation non-reflective.
    //
    // Further, avoiding reliance on canonicalization (UnderlyingSystemType) or System.Type object identity means that 
    // providers can implement wrap-and-filter "views" over existing System.Type clusters without needing
    // to preserve object identity when presenting the types to the F# compiler.

    let providedSystemTypeComparer = 
        let key (ty: System.Type) = (ty.Assembly.FullName, ty.FullName)
        { new IEqualityComparer<Type> with 
            member __.GetHashCode(ty: Type) = hash (key ty)
            member __.Equals(ty1: Type, ty2: Type) = (key ty1 = key ty2) }

    /// The context used to interpret information in the closure of System.Type, System.MethodInfo and other 
    /// info objects coming from the type provider.
    ///
    /// This is the "Type --> Tycon" remapping context of the type. This is only present for generated provided types, and contains
    /// all the entries in the remappings for the generative declaration.
    ///
    /// Laziness is used "to prevent needless computation for every type during remapping". However it
    /// appears that the laziness likely serves no purpose and could be safely removed.
    type ProvidedTypeContext = 
        | NoEntries
        | Entries of Dictionary<System.Type, ILTypeRef> * Lazy<Dictionary<System.Type, obj>>

        static member Empty = NoEntries

        static member Create(d1, d2) = Entries(d1, notlazy d2)

        member ctxt.GetDictionaries()  = 
            match ctxt with
            | NoEntries -> 
                Dictionary<System.Type, ILTypeRef>(providedSystemTypeComparer), Dictionary<System.Type, obj>(providedSystemTypeComparer)
            | Entries (lookupILTR, lookupILTCR) ->
                lookupILTR, lookupILTCR.Force()

        member ctxt.TryGetILTypeRef st = 
            match ctxt with 
            | NoEntries -> None 
            | Entries(d, _) -> 
                let mutable res = Unchecked.defaultof<_>
                if d.TryGetValue(st, &res) then Some res else None

        member ctxt.TryGetTyconRef(st) = 
            match ctxt with 
            | NoEntries -> None 
            | Entries(_, d) -> 
                let d = d.Force()
                let mutable res = Unchecked.defaultof<_>
                if d.TryGetValue(st, &res) then Some res else None

        member ctxt.RemapTyconRefs (f: obj->obj) = 
            match ctxt with 
            | NoEntries -> NoEntries
            | Entries(d1, d2) ->
                Entries(d1, lazy (let dict = new Dictionary<System.Type, obj>(providedSystemTypeComparer)
                                  for KeyValue (st, tcref) in d2.Force() do dict.Add(st, f tcref)
                                  dict))

    type CustomAttributeData = System.Reflection.CustomAttributeData
    type CustomAttributeNamedArgument = System.Reflection.CustomAttributeNamedArgument
    type CustomAttributeTypedArgument = System.Reflection.CustomAttributeTypedArgument

    [<AllowNullLiteral; Sealed>]
<<<<<<< HEAD
    type ProvidedType (x:System.Type, ctxt: ProvidedTypeContext) =
=======
    type ProvidedType (x: System.Type, ctxt: ProvidedTypeContext) =
>>>>>>> 88d18d99
        inherit ProvidedMemberInfo(x, ctxt)
        let provide () = ProvidedCustomAttributeProvider.Create (fun _provider -> x.CustomAttributes)
        interface IProvidedCustomAttributeProvider with 
            member __.GetHasTypeProviderEditorHideMethodsAttribute(provider) = provide().GetHasTypeProviderEditorHideMethodsAttribute(provider)
            member __.GetDefinitionLocationAttribute(provider) = provide().GetDefinitionLocationAttribute(provider)
            member __.GetXmlDocAttributes(provider) = provide().GetXmlDocAttributes(provider)
        
        // The type provider spec distinguishes between 
        //   - calls that can be made on provided types (i.e. types given by ReturnType, ParameterType, and generic argument types)
        //   - calls that can be made on provided type definitions (types returned by ResolveTypeName, GetTypes etc.)
        // Ideally we would enforce this decision structurally by having both ProvidedType and ProvidedTypeDefinition.
        // Alternatively we could use assertions to enforce this.

        // Suppress relocation of generated types
        member __.IsSuppressRelocate = (x.Attributes &&& enum (int32 TypeProviderTypeAttributes.SuppressRelocate)) <> enum 0  
        member __.IsErased = (x.Attributes &&& enum (int32 TypeProviderTypeAttributes.IsErased)) <> enum 0  
        member __.IsGenericType = x.IsGenericType
        member __.Namespace = x.Namespace
        member __.FullName = x.FullName
        member __.IsArray = x.IsArray
        member __.Assembly = x.Assembly |> ProvidedAssembly.Create ctxt
        member __.GetInterfaces() = x.GetInterfaces() |> ProvidedType.CreateArray ctxt
        member __.GetMethods() = x.GetMethods(bindingFlags) |> ProvidedMethodInfo.CreateArray ctxt
        member __.GetEvents() = x.GetEvents(bindingFlags) |> ProvidedEventInfo.CreateArray ctxt
        member __.GetEvent nm = x.GetEvent(nm, bindingFlags) |> ProvidedEventInfo.Create ctxt
        member __.GetProperties() = x.GetProperties(bindingFlags) |> ProvidedPropertyInfo.CreateArray ctxt
        member __.GetProperty nm = x.GetProperty(nm, bindingFlags) |> ProvidedPropertyInfo.Create ctxt
        member __.GetConstructors() = x.GetConstructors(bindingFlags) |> ProvidedConstructorInfo.CreateArray ctxt
        member __.GetFields() = x.GetFields(bindingFlags) |> ProvidedFieldInfo.CreateArray ctxt
        member __.GetField nm = x.GetField(nm, bindingFlags) |> ProvidedFieldInfo.Create ctxt
        member __.GetAllNestedTypes() = x.GetNestedTypes(bindingFlags ||| BindingFlags.NonPublic) |> ProvidedType.CreateArray ctxt
        member __.GetNestedTypes() = x.GetNestedTypes(bindingFlags) |> ProvidedType.CreateArray ctxt
        /// Type.GetNestedType(string) can return null if there is no nested type with given name
        member __.GetNestedType nm = x.GetNestedType (nm, bindingFlags) |> ProvidedType.Create ctxt
        /// Type.GetGenericTypeDefinition() either returns type or throws exception, null is not permitted
        member __.GetGenericTypeDefinition() = x.GetGenericTypeDefinition() |> ProvidedType.CreateWithNullCheck ctxt "GenericTypeDefinition"
        /// Type.BaseType can be null when Type is interface or object
        member __.BaseType = x.BaseType |> ProvidedType.Create ctxt
        member __.GetStaticParameters(provider: ITypeProvider) = provider.GetStaticParameters(x) |> ProvidedParameterInfo.CreateArray ctxt
        /// Type.GetElementType can be null if i.e. Type is not array\pointer\byref type
        member __.GetElementType() = x.GetElementType() |> ProvidedType.Create ctxt
        member __.GetGenericArguments() = x.GetGenericArguments() |> ProvidedType.CreateArray ctxt
        member __.ApplyStaticArguments(provider: ITypeProvider, fullTypePathAfterArguments, staticArgs: obj[]) = 
            provider.ApplyStaticArguments(x, fullTypePathAfterArguments,  staticArgs) |> ProvidedType.Create ctxt
        member __.IsVoid = (typeof<System.Void>.Equals(x) || (x.Namespace = "System" && x.Name = "Void"))
        member __.IsGenericParameter = x.IsGenericParameter
        member __.IsValueType = x.IsValueType
        member __.IsByRef = x.IsByRef
        member __.IsPointer = x.IsPointer
        member __.IsPublic = x.IsPublic
        member __.IsNestedPublic = x.IsNestedPublic
        member __.IsEnum = x.IsEnum
        member __.IsClass = x.IsClass
        member __.IsSealed = x.IsSealed
        member __.IsInterface = x.IsInterface
        member __.GetArrayRank() = x.GetArrayRank()
        member __.GenericParameterPosition = x.GenericParameterPosition
        member __.RawSystemType = x
        /// Type.GetEnumUnderlyingType either returns type or raises exception, null is not permitted
        member __.GetEnumUnderlyingType() = 
            x.GetEnumUnderlyingType() 
            |> ProvidedType.CreateWithNullCheck ctxt "EnumUnderlyingType"
        static member Create ctxt x = match x with null -> null | t -> ProvidedType (t, ctxt)
        static member CreateWithNullCheck ctxt name x = match x with null -> nullArg name | t -> ProvidedType (t, ctxt)
        static member CreateArray ctxt xs = match xs with null -> null | _ -> xs |> Array.map (ProvidedType.Create ctxt)
        static member CreateNoContext (x: Type) = ProvidedType.Create ProvidedTypeContext.Empty x
        static member Void = ProvidedType.CreateNoContext typeof<System.Void>
        member __.Handle = x
        override __.Equals y = assert false; match y with :? ProvidedType as y -> x.Equals y.Handle | _ -> false
        override __.GetHashCode() = assert false; x.GetHashCode()
        member __.TryGetILTypeRef() = ctxt.TryGetILTypeRef x
        member __.TryGetTyconRef() = ctxt.TryGetTyconRef x
        member __.Context = ctxt
        static member ApplyContext (pt: ProvidedType, ctxt) = ProvidedType(pt.Handle, ctxt)
        static member TaintedEquals (pt1: Tainted<ProvidedType>, pt2: Tainted<ProvidedType>) = 
           Tainted.EqTainted (pt1.PApplyNoFailure(fun st -> st.Handle)) (pt2.PApplyNoFailure(fun st -> st.Handle))

    and [<AllowNullLiteral>] 
        IProvidedCustomAttributeProvider =
        abstract GetDefinitionLocationAttribute : provider: ITypeProvider -> (string * int * int) option 
        abstract GetXmlDocAttributes : provider: ITypeProvider -> string[]
        abstract GetHasTypeProviderEditorHideMethodsAttribute : provider: ITypeProvider -> bool
        abstract GetAttributeConstructorArgs: provider: ITypeProvider * attribName: string -> (obj option list * (string * obj option) list) option

    and ProvidedCustomAttributeProvider =
        static member Create (attributes :(ITypeProvider -> seq<CustomAttributeData>)) : IProvidedCustomAttributeProvider = 
            let (|Member|_|) (s: string) (x: CustomAttributeNamedArgument) = if x.MemberName = s then Some x.TypedValue else None
            let (|Arg|_|) (x: CustomAttributeTypedArgument) = match x.Value with null -> None | v -> Some v
            let findAttribByName tyFullName (a: CustomAttributeData) = (a.Constructor.DeclaringType.FullName = tyFullName)  
            let findAttrib (ty: System.Type) a = findAttribByName ty.FullName a
            { new IProvidedCustomAttributeProvider with 
                  member __.GetAttributeConstructorArgs (provider, attribName) = 
                      attributes(provider) 
                        |> Seq.tryFind (findAttribByName  attribName)  
                        |> Option.map (fun a -> 
                            let ctorArgs = 
                                a.ConstructorArguments 
                                |> Seq.toList 
                                |> List.map (function Arg null -> None | Arg obj -> Some obj | _ -> None)
                            let namedArgs = 
                                a.NamedArguments 
                                |> Seq.toList 
                                |> List.map (fun arg -> arg.MemberName, match arg.TypedValue with Arg null -> None | Arg obj -> Some obj | _ -> None)
                            ctorArgs, namedArgs)

                  member __.GetHasTypeProviderEditorHideMethodsAttribute provider = 
                      attributes(provider) 
                        |> Seq.exists (findAttrib typeof<Microsoft.FSharp.Core.CompilerServices.TypeProviderEditorHideMethodsAttribute>) 

                  member __.GetDefinitionLocationAttribute(provider) = 
                      attributes(provider) 
                        |> Seq.tryFind (findAttrib  typeof<Microsoft.FSharp.Core.CompilerServices.TypeProviderDefinitionLocationAttribute>)  
                        |> Option.map (fun a -> 
                               (defaultArg (a.NamedArguments |> Seq.tryPick (function Member "FilePath" (Arg (:? string as v)) -> Some v | _ -> None)) null, 
                                defaultArg (a.NamedArguments |> Seq.tryPick (function Member "Line" (Arg (:? int as v)) -> Some v | _ -> None)) 0, 
                                defaultArg (a.NamedArguments |> Seq.tryPick (function Member "Column" (Arg (:? int as v)) -> Some v | _ -> None)) 0))

                  member __.GetXmlDocAttributes(provider) = 
                      attributes(provider) 
                        |> Seq.choose (fun a -> 
                             if findAttrib  typeof<Microsoft.FSharp.Core.CompilerServices.TypeProviderXmlDocAttribute> a then 
                                match a.ConstructorArguments |> Seq.toList with 
                                | [ Arg(:? string as s) ] -> Some s
                                | _ -> None
                             else 
                                None) 
                        |> Seq.toArray  }

    and [<AllowNullLiteral; AbstractClass>] 
        ProvidedMemberInfo (x: System.Reflection.MemberInfo, ctxt) = 
        let provide () = ProvidedCustomAttributeProvider.Create (fun _provider -> x.CustomAttributes)
        member __.Name = x.Name
        /// DeclaringType can be null if MemberInfo belongs to Module, not to Type
        member __.DeclaringType = ProvidedType.Create ctxt x.DeclaringType
        interface IProvidedCustomAttributeProvider with 
            member __.GetHasTypeProviderEditorHideMethodsAttribute(provider) = provide().GetHasTypeProviderEditorHideMethodsAttribute(provider)
            member __.GetDefinitionLocationAttribute(provider) = provide().GetDefinitionLocationAttribute(provider)
            member __.GetXmlDocAttributes(provider) = provide().GetXmlDocAttributes(provider)
            member __.GetAttributeConstructorArgs (provider, attribName) = provide().GetAttributeConstructorArgs (provider, attribName)

    and [<AllowNullLiteral; Sealed>] 
        ProvidedParameterInfo (x: System.Reflection.ParameterInfo, ctxt) = 
        let provide () = ProvidedCustomAttributeProvider.Create (fun _provider -> x.CustomAttributes)
        member __.Name = x.Name
        member __.IsOut = x.IsOut
        member __.IsIn = x.IsIn
        member __.IsOptional = x.IsOptional
        member __.RawDefaultValue = x.RawDefaultValue
        member __.HasDefaultValue = x.Attributes.HasFlag(System.Reflection.ParameterAttributes.HasDefault)
        /// ParameterInfo.ParameterType cannot be null
        member __.ParameterType = ProvidedType.CreateWithNullCheck ctxt "ParameterType" x.ParameterType 
        static member Create ctxt x = match x with null -> null | t -> ProvidedParameterInfo (t, ctxt)
        static member CreateArray ctxt xs = match xs with null -> null | _ -> xs |> Array.map (ProvidedParameterInfo.Create ctxt)  // TODO null wrong?
        interface IProvidedCustomAttributeProvider with 
            member __.GetHasTypeProviderEditorHideMethodsAttribute(provider) = provide().GetHasTypeProviderEditorHideMethodsAttribute(provider)
            member __.GetDefinitionLocationAttribute(provider) = provide().GetDefinitionLocationAttribute(provider)
            member __.GetXmlDocAttributes(provider) = provide().GetXmlDocAttributes(provider)
            member __.GetAttributeConstructorArgs (provider, attribName) = provide().GetAttributeConstructorArgs (provider, attribName)
        member __.Handle = x
        override __.Equals y = assert false; match y with :? ProvidedParameterInfo as y -> x.Equals y.Handle | _ -> false
        override __.GetHashCode() = assert false; x.GetHashCode()

    and [<AllowNullLiteral; Sealed>] 
        ProvidedAssembly (x: System.Reflection.Assembly, _ctxt) = 
        member __.GetName() = x.GetName()
        member __.FullName = x.FullName
        member __.GetManifestModuleContents(provider: ITypeProvider) = provider.GetGeneratedAssemblyContents(x)
        static member Create ctxt x = match x with null -> null | t -> ProvidedAssembly (t, ctxt)
        member __.Handle = x
        override __.Equals y = assert false; match y with :? ProvidedAssembly as y -> x.Equals y.Handle | _ -> false
        override __.GetHashCode() = assert false; x.GetHashCode()

    and [<AllowNullLiteral; AbstractClass>] 
        ProvidedMethodBase (x: System.Reflection.MethodBase, ctxt) = 
        inherit ProvidedMemberInfo(x, ctxt)
        member __.Context = ctxt
        member __.IsGenericMethod = x.IsGenericMethod
        member __.IsStatic  = x.IsStatic
        member __.IsFamily  = x.IsFamily
        member __.IsFamilyOrAssembly = x.IsFamilyOrAssembly
        member __.IsFamilyAndAssembly = x.IsFamilyAndAssembly
        member __.IsVirtual  = x.IsVirtual
        member __.IsFinal = x.IsFinal
        member __.IsPublic = x.IsPublic
        member __.IsAbstract  = x.IsAbstract
        member __.IsHideBySig = x.IsHideBySig
        member __.IsConstructor  = x.IsConstructor
        member __.GetParameters() = x.GetParameters() |> ProvidedParameterInfo.CreateArray ctxt 
        member __.GetGenericArguments() = x.GetGenericArguments() |> ProvidedType.CreateArray ctxt
        member __.Handle = x
        static member TaintedGetHashCode (x: Tainted<ProvidedMethodBase>) =            
           Tainted.GetHashCodeTainted (x.PApplyNoFailure(fun st -> (st.Name, st.DeclaringType.Assembly.FullName, st.DeclaringType.FullName))) 
        static member TaintedEquals (pt1: Tainted<ProvidedMethodBase>, pt2: Tainted<ProvidedMethodBase>) = 
           Tainted.EqTainted (pt1.PApplyNoFailure(fun st -> st.Handle)) (pt2.PApplyNoFailure(fun st -> st.Handle))

        member __.GetStaticParametersForMethod(provider: ITypeProvider) = 
            let bindingFlags = BindingFlags.Instance ||| BindingFlags.NonPublic ||| BindingFlags.Public 

            let staticParams = 
                match provider with 
                | :? ITypeProvider2 as itp2 -> 
                    itp2.GetStaticParametersForMethod(x)  
                | _ -> 
                    // To allow a type provider to depend only on FSharp.Core 4.3.0.0, it can alternatively implement an appropriate method called GetStaticParametersForMethod
                    let meth = provider.GetType().GetMethod( "GetStaticParametersForMethod", bindingFlags, null, [| typeof<System.Reflection.MethodBase> |], null)  
                    if isNull meth then [| |] else
                    let paramsAsObj = 
                        try meth.Invoke(provider, bindingFlags ||| BindingFlags.InvokeMethod, null, [| box x |], null) 
                        with err -> raise (StripException (StripException err))
                    paramsAsObj :?> System.Reflection.ParameterInfo[] 

            staticParams |> ProvidedParameterInfo.CreateArray ctxt

        member __.ApplyStaticArgumentsForMethod(provider: ITypeProvider, fullNameAfterArguments: string, staticArgs: obj[]) = 
            let bindingFlags = BindingFlags.Instance ||| BindingFlags.Public ||| BindingFlags.InvokeMethod

            let mb = 
                match provider with 
                | :? ITypeProvider2 as itp2 -> 
                    itp2.ApplyStaticArgumentsForMethod(x, fullNameAfterArguments, staticArgs)  
                | _ -> 
                    // To allow a type provider to depend only on FSharp.Core 4.3.0.0, it can alternatively implement a method called GetStaticParametersForMethod
                    let meth = provider.GetType().GetMethod( "ApplyStaticArgumentsForMethod", bindingFlags, null, [| typeof<System.Reflection.MethodBase>; typeof<string>; typeof<obj[]> |], null)  
                    match meth with 
                    | null -> failwith (FSComp.SR.estApplyStaticArgumentsForMethodNotImplemented())
                    | _ -> 
                    let mbAsObj = 
                       try meth.Invoke(provider, bindingFlags ||| BindingFlags.InvokeMethod, null, [| box x; box fullNameAfterArguments; box staticArgs  |], null) 
                       with err -> raise (StripException (StripException err))

                    match mbAsObj with 
                    | :? System.Reflection.MethodBase as mb -> mb
                    | _ -> failwith (FSComp.SR.estApplyStaticArgumentsForMethodNotImplemented())
            match mb with 
            | :? System.Reflection.MethodInfo as mi -> (mi |> ProvidedMethodInfo.Create ctxt : ProvidedMethodInfo) :> ProvidedMethodBase
            | :? System.Reflection.ConstructorInfo as ci -> (ci |> ProvidedConstructorInfo.Create ctxt : ProvidedConstructorInfo) :> ProvidedMethodBase
            | _ -> failwith (FSComp.SR.estApplyStaticArgumentsForMethodNotImplemented())


    and [<AllowNullLiteral; Sealed>] 
        ProvidedFieldInfo (x: System.Reflection.FieldInfo, ctxt) = 
        inherit ProvidedMemberInfo(x, ctxt)
        static member Create ctxt x = match x with null -> null | t -> ProvidedFieldInfo (t, ctxt)
        static member CreateArray ctxt xs = match xs with null -> null | _ -> xs |> Array.map (ProvidedFieldInfo.Create ctxt)
        member __.IsInitOnly = x.IsInitOnly
        member __.IsStatic = x.IsStatic
        member __.IsSpecialName = x.IsSpecialName
        member __.IsLiteral = x.IsLiteral
        member __.GetRawConstantValue() = x.GetRawConstantValue()
        /// FieldInfo.FieldType cannot be null
        member __.FieldType = x.FieldType |> ProvidedType.CreateWithNullCheck ctxt "FieldType" 
        member __.Handle = x
        member __.IsPublic = x.IsPublic
        member __.IsFamily = x.IsFamily
        member __.IsPrivate = x.IsPrivate
        member __.IsFamilyOrAssembly = x.IsFamilyOrAssembly
        member __.IsFamilyAndAssembly = x.IsFamilyAndAssembly
        override __.Equals y = assert false; match y with :? ProvidedFieldInfo as y -> x.Equals y.Handle | _ -> false
        override __.GetHashCode() = assert false; x.GetHashCode()
        static member TaintedEquals (pt1: Tainted<ProvidedFieldInfo>, pt2: Tainted<ProvidedFieldInfo>) = 
           Tainted.EqTainted (pt1.PApplyNoFailure(fun st -> st.Handle)) (pt2.PApplyNoFailure(fun st -> st.Handle))



    and [<AllowNullLiteral; Sealed>] 
        ProvidedMethodInfo (x: System.Reflection.MethodInfo, ctxt) = 
        inherit ProvidedMethodBase(x, ctxt)

        member __.ReturnType = x.ReturnType |> ProvidedType.CreateWithNullCheck ctxt "ReturnType"

        static member Create ctxt x = match x with null -> null | t -> ProvidedMethodInfo (t, ctxt)

        static member CreateArray ctxt xs = match xs with null -> null | _ -> xs |> Array.map (ProvidedMethodInfo.Create ctxt)
        member __.Handle = x
#if !FX_NO_REFLECTION_METADATA_TOKENS
        member __.MetadataToken = x.MetadataToken
#endif
        override __.Equals y = assert false; match y with :? ProvidedMethodInfo as y -> x.Equals y.Handle | _ -> false
        override __.GetHashCode() = assert false; x.GetHashCode()

    and [<AllowNullLiteral; Sealed>] 
        ProvidedPropertyInfo (x: System.Reflection.PropertyInfo, ctxt) = 
        inherit ProvidedMemberInfo(x, ctxt)
        member __.GetGetMethod() = x.GetGetMethod() |> ProvidedMethodInfo.Create ctxt
        member __.GetSetMethod() = x.GetSetMethod() |> ProvidedMethodInfo.Create ctxt
        member __.CanRead = x.CanRead
        member __.CanWrite = x.CanWrite
        member __.GetIndexParameters() = x.GetIndexParameters() |> ProvidedParameterInfo.CreateArray ctxt
        /// PropertyInfo.PropertyType cannot be null
        member __.PropertyType = x.PropertyType |> ProvidedType.CreateWithNullCheck ctxt "PropertyType"
        static member Create ctxt x = match x with null -> null | t -> ProvidedPropertyInfo (t, ctxt)
        static member CreateArray ctxt xs = match xs with null -> null | _ -> xs |> Array.map (ProvidedPropertyInfo.Create ctxt)
        member __.Handle = x
        override __.Equals y = assert false; match y with :? ProvidedPropertyInfo as y -> x.Equals y.Handle | _ -> false
        override __.GetHashCode() = assert false; x.GetHashCode()
        static member TaintedGetHashCode (x: Tainted<ProvidedPropertyInfo>) = 
           Tainted.GetHashCodeTainted (x.PApplyNoFailure(fun st -> (st.Name, st.DeclaringType.Assembly.FullName, st.DeclaringType.FullName))) 
        static member TaintedEquals (pt1: Tainted<ProvidedPropertyInfo>, pt2: Tainted<ProvidedPropertyInfo>) = 
           Tainted.EqTainted (pt1.PApplyNoFailure(fun st -> st.Handle)) (pt2.PApplyNoFailure(fun st -> st.Handle))

    and [<AllowNullLiteral; Sealed>] 
        ProvidedEventInfo (x: System.Reflection.EventInfo, ctxt) = 
        inherit ProvidedMemberInfo(x, ctxt)
        member __.GetAddMethod() = x.GetAddMethod() |> ProvidedMethodInfo.Create  ctxt
        member __.GetRemoveMethod() = x.GetRemoveMethod() |> ProvidedMethodInfo.Create ctxt
        /// EventInfo.EventHandlerType cannot be null
        member __.EventHandlerType = x.EventHandlerType |> ProvidedType.CreateWithNullCheck ctxt "EventHandlerType"
        static member Create ctxt x = match x with null -> null | t -> ProvidedEventInfo (t, ctxt)
        static member CreateArray ctxt xs = match xs with null -> null | _ -> xs |> Array.map (ProvidedEventInfo.Create ctxt)
        member __.Handle = x
        override __.Equals y = assert false; match y with :? ProvidedEventInfo as y -> x.Equals y.Handle | _ -> false
        override __.GetHashCode() = assert false; x.GetHashCode()
        static member TaintedGetHashCode (x: Tainted<ProvidedEventInfo>) = 
           Tainted.GetHashCodeTainted (x.PApplyNoFailure(fun st -> (st.Name, st.DeclaringType.Assembly.FullName, st.DeclaringType.FullName))) 
        static member TaintedEquals (pt1: Tainted<ProvidedEventInfo>, pt2: Tainted<ProvidedEventInfo>) = 
           Tainted.EqTainted (pt1.PApplyNoFailure(fun st -> st.Handle)) (pt2.PApplyNoFailure(fun st -> st.Handle))

    and [<AllowNullLiteral; Sealed>] 
        ProvidedConstructorInfo (x: System.Reflection.ConstructorInfo, ctxt) = 
        inherit ProvidedMethodBase(x, ctxt)
        static member Create ctxt x = match x with null -> null | t -> ProvidedConstructorInfo (t, ctxt)
        static member CreateArray ctxt xs = match xs with null -> null | _ -> xs |> Array.map (ProvidedConstructorInfo.Create ctxt)
        member __.Handle = x
        override __.Equals y = assert false; match y with :? ProvidedConstructorInfo as y -> x.Equals y.Handle | _ -> false
        override __.GetHashCode() = assert false; x.GetHashCode()

    [<RequireQualifiedAccess; Class; AllowNullLiteral; Sealed>]
    type ProvidedExpr (x: Quotations.Expr, ctxt) =
        member __.Type = x.Type |> ProvidedType.Create ctxt
        member __.Handle = x
        member __.Context = ctxt
        member __.UnderlyingExpressionString = x.ToString()
        static member Create ctxt t = match box t with null -> null | _ -> ProvidedExpr (t, ctxt)
        static member CreateArray ctxt xs = match xs with null -> null | _ -> xs |> Array.map (ProvidedExpr.Create ctxt)
        override __.Equals y = match y with :? ProvidedExpr as y -> x.Equals y.Handle | _ -> false
        override __.GetHashCode() = x.GetHashCode()

    [<RequireQualifiedAccess; Class; AllowNullLiteral; Sealed>]
    type ProvidedVar (x: Quotations.Var, ctxt) =
        member __.Type = x.Type |> ProvidedType.Create ctxt
        member __.Name = x.Name
        member __.IsMutable = x.IsMutable
        member __.Handle = x
        member __.Context = ctxt
        static member Create ctxt t = match box t with null -> null | _ -> ProvidedVar (t, ctxt)
        static member Fresh (nm, ty: ProvidedType) = ProvidedVar.Create ty.Context (new Quotations.Var(nm, ty.Handle))
        static member CreateArray ctxt xs = match xs with null -> null | _ -> xs |> Array.map (ProvidedVar.Create ctxt)
        override __.Equals y = match y with :? ProvidedVar as y -> x.Equals y.Handle | _ -> false
        override __.GetHashCode() = x.GetHashCode()


    /// Detect a provided new-object expression 
    let (|ProvidedNewObjectExpr|_|) (x: ProvidedExpr) = 
        match x.Handle with 
        |  Quotations.Patterns.NewObject(ctor, args)  -> 
            Some (ProvidedConstructorInfo.Create x.Context ctor, [| for a in args -> ProvidedExpr.Create x.Context a |])
        | _ -> None

    /// Detect a provided while-loop expression 
    let (|ProvidedWhileLoopExpr|_|) (x: ProvidedExpr) = 
        match x.Handle with 
        |  Quotations.Patterns.WhileLoop(guardExpr, bodyExpr)  -> 
            Some (ProvidedExpr.Create x.Context guardExpr, ProvidedExpr.Create x.Context bodyExpr)
        | _ -> None

    /// Detect a provided new-delegate expression 
    let (|ProvidedNewDelegateExpr|_|) (x: ProvidedExpr) = 
        match x.Handle with 
        |  Quotations.Patterns.NewDelegate(ty, vs, expr)  -> 
            Some (ProvidedType.Create x.Context ty, ProvidedVar.CreateArray x.Context (List.toArray vs), ProvidedExpr.Create x.Context expr)
        | _ -> None

    /// Detect a provided call expression 
    let (|ProvidedCallExpr|_|) (x: ProvidedExpr) = 
        match x.Handle with 
        |  Quotations.Patterns.Call(objOpt, meth, args) -> 
            Some ((match objOpt with None -> None | Some obj -> Some (ProvidedExpr.Create  x.Context obj)), 
                  ProvidedMethodInfo.Create x.Context meth, 
                  [| for a in args -> ProvidedExpr.Create  x.Context a |])
        | _ -> None

    /// Detect a provided default-value expression 
    let (|ProvidedDefaultExpr|_|) (x: ProvidedExpr) = 
        match x.Handle with 
        |  Quotations.Patterns.DefaultValue ty   -> Some (ProvidedType.Create x.Context ty)
        | _ -> None

    /// Detect a provided constant expression 
    let (|ProvidedConstantExpr|_|) (x: ProvidedExpr) = 
        match x.Handle with 
        |  Quotations.Patterns.Value(obj, ty)   -> Some (obj, ProvidedType.Create x.Context ty)
        | _ -> None

    /// Detect a provided type-as expression 
    let (|ProvidedTypeAsExpr|_|) (x: ProvidedExpr) = 
        match x.Handle with 
        |  Quotations.Patterns.Coerce(arg, ty) -> Some (ProvidedExpr.Create x.Context arg, ProvidedType.Create  x.Context ty)
        | _ -> None

    /// Detect a provided new-tuple expression 
    let (|ProvidedNewTupleExpr|_|) (x: ProvidedExpr) = 
        match x.Handle with 
        |  Quotations.Patterns.NewTuple(args) -> Some (ProvidedExpr.CreateArray x.Context (Array.ofList args))
        | _ -> None

    /// Detect a provided tuple-get expression 
    let (|ProvidedTupleGetExpr|_|) (x: ProvidedExpr) = 
        match x.Handle with 
        |  Quotations.Patterns.TupleGet(arg, n) -> Some (ProvidedExpr.Create x.Context arg, n)
        | _ -> None

    /// Detect a provided new-array expression 
    let (|ProvidedNewArrayExpr|_|) (x: ProvidedExpr) = 
        match x.Handle with 
        |  Quotations.Patterns.NewArray(ty, args) -> Some (ProvidedType.Create  x.Context ty, ProvidedExpr.CreateArray x.Context (Array.ofList args))
        | _ -> None

    /// Detect a provided sequential expression 
    let (|ProvidedSequentialExpr|_|) (x: ProvidedExpr) = 
        match x.Handle with 
        |  Quotations.Patterns.Sequential(e1, e2) -> Some (ProvidedExpr.Create x.Context e1, ProvidedExpr.Create x.Context e2)
        | _ -> None

    /// Detect a provided lambda expression 
    let (|ProvidedLambdaExpr|_|) (x: ProvidedExpr) = 
        match x.Handle with 
        |  Quotations.Patterns.Lambda(v, body) -> Some (ProvidedVar.Create x.Context v,  ProvidedExpr.Create x.Context body)
        | _ -> None

    /// Detect a provided try/finally expression 
    let (|ProvidedTryFinallyExpr|_|) (x: ProvidedExpr) = 
        match x.Handle with 
        |  Quotations.Patterns.TryFinally(b1, b2) -> Some (ProvidedExpr.Create x.Context b1, ProvidedExpr.Create x.Context b2)
        | _ -> None

    /// Detect a provided try/with expression 
    let (|ProvidedTryWithExpr|_|) (x: ProvidedExpr) = 
        match x.Handle with 
        |  Quotations.Patterns.TryWith(b, v1, e1, v2, e2) -> Some (ProvidedExpr.Create x.Context b, ProvidedVar.Create x.Context v1, ProvidedExpr.Create x.Context e1, ProvidedVar.Create x.Context v2, ProvidedExpr.Create x.Context e2)
        | _ -> None

#if PROVIDED_ADDRESS_OF
    let (|ProvidedAddressOfExpr|_|) (x: ProvidedExpr) = 
        match x.Handle with 
        |  Quotations.Patterns.AddressOf(e) -> Some (ProvidedExpr.Create x.Context e)
        | _ -> None
#endif

    /// Detect a provided type-test expression 
    let (|ProvidedTypeTestExpr|_|) (x: ProvidedExpr) = 
        match x.Handle with 
        |  Quotations.Patterns.TypeTest(e, ty) -> Some (ProvidedExpr.Create x.Context e, ProvidedType.Create x.Context ty)
        | _ -> None

    /// Detect a provided 'let' expression 
    let (|ProvidedLetExpr|_|) (x: ProvidedExpr) = 
        match x.Handle with 
        |  Quotations.Patterns.Let(v, e, b) -> Some (ProvidedVar.Create x.Context v, ProvidedExpr.Create x.Context e, ProvidedExpr.Create x.Context b)
        | _ -> None


    /// Detect a provided expression which is a for-loop over integers
    let (|ProvidedForIntegerRangeLoopExpr|_|) (x: ProvidedExpr) = 
        match x.Handle with 
        |  Quotations.Patterns.ForIntegerRangeLoop (v, e1, e2, e3) -> 
            Some (ProvidedVar.Create x.Context v, 
                  ProvidedExpr.Create x.Context e1, 
                  ProvidedExpr.Create x.Context e2, 
                  ProvidedExpr.Create x.Context e3)
        | _ -> None

    /// Detect a provided 'set variable' expression 
    let (|ProvidedVarSetExpr|_|) (x: ProvidedExpr) = 
        match x.Handle with 
        |  Quotations.Patterns.VarSet(v, e) -> Some (ProvidedVar.Create x.Context v, ProvidedExpr.Create x.Context e)
        | _ -> None

    /// Detect a provided 'IfThenElse' expression 
    let (|ProvidedIfThenElseExpr|_|) (x: ProvidedExpr) = 
        match x.Handle with 
        |  Quotations.Patterns.IfThenElse(g, t, e) ->  Some (ProvidedExpr.Create x.Context g, ProvidedExpr.Create x.Context t, ProvidedExpr.Create x.Context e)
        | _ -> None

    /// Detect a provided 'Var' expression 
    let (|ProvidedVarExpr|_|) (x: ProvidedExpr) = 
        match x.Handle with 
        |  Quotations.Patterns.Var v  -> Some (ProvidedVar.Create x.Context v)
        | _ -> None

    /// Get the provided invoker expression for a particular use of a method.
    let GetInvokerExpression (provider: ITypeProvider, methodBase: ProvidedMethodBase, paramExprs: ProvidedVar[]) = 
        provider.GetInvokerExpression(methodBase.Handle, [| for p in paramExprs -> Quotations.Expr.Var(p.Handle) |]) |> ProvidedExpr.Create methodBase.Context

    /// Compute the Name or FullName property of a provided type, reporting appropriate errors
    let CheckAndComputeProvidedNameProperty(m, st: Tainted<ProvidedType>, proj, propertyString) =
        let name = 
            try st.PUntaint(proj, m) 
            with :? TypeProviderError as tpe -> 
                let newError = tpe.MapText((fun msg -> FSComp.SR.etProvidedTypeWithNameException(propertyString, msg)), st.TypeProviderDesignation, m)
                raise newError
        if String.IsNullOrEmpty name then
            raise (TypeProviderError(FSComp.SR.etProvidedTypeWithNullOrEmptyName(propertyString), st.TypeProviderDesignation, m))
        name

    /// Verify that this type provider has supported attributes
    let ValidateAttributesOfProvidedType (m, st: Tainted<ProvidedType>) =         
        let fullName = CheckAndComputeProvidedNameProperty(m, st, (fun st -> st.FullName), "FullName")
        if TryTypeMember(st, fullName, "IsGenericType", m, false, fun st->st.IsGenericType) |> unmarshal then  
            errorR(Error(FSComp.SR.etMustNotBeGeneric(fullName), m))  
        if TryTypeMember(st, fullName, "IsArray", m, false, fun st->st.IsArray) |> unmarshal then 
            errorR(Error(FSComp.SR.etMustNotBeAnArray(fullName), m))  
        TryTypeMemberNonNull(st, fullName, "GetInterfaces", m, [||], fun st -> st.GetInterfaces()) |> ignore


    /// Verify that a provided type has the expected name
    let ValidateExpectedName m expectedPath expectedName (st : Tainted<ProvidedType>) =
        let name = CheckAndComputeProvidedNameProperty(m, st, (fun st -> st.Name), "Name")
        if name <> expectedName then
            raise (TypeProviderError(FSComp.SR.etProvidedTypeHasUnexpectedName(expectedName, name), st.TypeProviderDesignation, m))

        let namespaceName = TryTypeMember(st, name, "Namespace", m, "", fun st -> st.Namespace) |> unmarshal
        let rec declaringTypes (st: Tainted<ProvidedType>) accu =
            match TryTypeMember(st, name, "DeclaringType", m, null, fun st -> st.DeclaringType) with
            |   Tainted.Null -> accu
            |   dt -> declaringTypes dt (CheckAndComputeProvidedNameProperty(m, dt, (fun dt -> dt.Name), "Name")::accu)
        let path = 
            [|  match namespaceName with 
                | null -> ()
                | _ -> yield! namespaceName.Split([|'.'|])
                yield! declaringTypes st [] |]
        
        if path <> expectedPath then
            let expectedPath = String.Join(".", expectedPath)
            let path = String.Join(".", path)
            errorR(Error(FSComp.SR.etProvidedTypeHasUnexpectedPath(expectedPath, path), m))

    /// Eagerly validate a range of conditions on a provided type, after static instantiation (if any) has occurred
    let ValidateProvidedTypeAfterStaticInstantiation(m, st: Tainted<ProvidedType>, expectedPath : string[], expectedName : string) = 
        // Do all the calling into st up front with recovery
        let fullName, namespaceName, usedMembers =
            let name = CheckAndComputeProvidedNameProperty(m, st, (fun st -> st.Name), "Name")
            let namespaceName = TryTypeMember(st, name, "Namespace", m, FSComp.SR.invalidNamespaceForProvidedType(), fun st -> st.Namespace) |> unmarshal
            let fullName = TryTypeMemberNonNull(st, name, "FullName", m, FSComp.SR.invalidFullNameForProvidedType(), fun st -> st.FullName) |> unmarshal
            ValidateExpectedName m expectedPath expectedName st
            // Must be able to call (GetMethods|GetEvents|GetPropeties|GetNestedTypes|GetConstructors)(bindingFlags).
            let usedMembers : Tainted<ProvidedMemberInfo>[] = 
                // These are the members the compiler will actually use
                [| for x in TryTypeMemberArray(st, fullName, "GetMethods", m, fun st -> st.GetMethods()) -> x.Coerce(m)
                   for x in TryTypeMemberArray(st, fullName, "GetEvents", m, fun st -> st.GetEvents()) -> x.Coerce(m)
                   for x in TryTypeMemberArray(st, fullName, "GetFields", m, fun st -> st.GetFields()) -> x.Coerce(m)
                   for x in TryTypeMemberArray(st, fullName, "GetProperties", m, fun st -> st.GetProperties()) -> x.Coerce(m)
                   // These will be validated on-demand
                   //for x in TryTypeMemberArray(st, fullName, "GetNestedTypes", m, fun st -> st.GetNestedTypes(bindingFlags)) -> x.Coerce()
                   for x in TryTypeMemberArray(st, fullName, "GetConstructors", m, fun st -> st.GetConstructors()) -> x.Coerce(m) |]
            fullName, namespaceName, usedMembers       

        // We scrutinize namespaces for invalid characters on open, but this provides better diagnostics
        ValidateNamespaceName(fullName, st.TypeProvider, m, namespaceName)

        ValidateAttributesOfProvidedType(m, st)

        // Those members must have this type.
        // This needs to be a *shallow* exploration. Otherwise, as in Freebase sample the entire database could be explored.
        for mi in usedMembers do
            match mi with 
            | Tainted.Null -> errorR(Error(FSComp.SR.etNullMember(fullName), m))  
            | _ -> 
                let memberName = TryMemberMember(mi, fullName, "Name", "Name", m, "invalid provided type member name", fun mi -> mi.Name) |> unmarshal
                if String.IsNullOrEmpty(memberName) then 
                    errorR(Error(FSComp.SR.etNullOrEmptyMemberName(fullName), m))  
                else 
                    let miDeclaringType = TryMemberMember(mi, fullName, memberName, "DeclaringType", m, ProvidedType.CreateNoContext(typeof<obj>), fun mi -> mi.DeclaringType)
                    match miDeclaringType with 
                        // Generated nested types may have null DeclaringType
                    | Tainted.Null when (mi.OfType<ProvidedType>().IsSome) -> ()
                    | Tainted.Null -> 
                        errorR(Error(FSComp.SR.etNullMemberDeclaringType(fullName, memberName), m))   
                    | _ ->     
                        let miDeclaringTypeFullName = 
                            TryMemberMember(miDeclaringType, fullName, memberName, "FullName", m, "invalid declaring type full name", fun miDeclaringType -> miDeclaringType.FullName)
                            |> unmarshal
                        if not (ProvidedType.TaintedEquals (st, miDeclaringType)) then 
                            errorR(Error(FSComp.SR.etNullMemberDeclaringTypeDifferentFromProvidedType(fullName, memberName, miDeclaringTypeFullName), m))   

                    match mi.OfType<ProvidedMethodInfo>() with
                    | Some mi ->
                        let isPublic = TryMemberMember(mi, fullName, memberName, "IsPublic", m, true, fun mi->mi.IsPublic) |> unmarshal
                        let isGenericMethod = TryMemberMember(mi, fullName, memberName, "IsGenericMethod", m, true, fun mi->mi.IsGenericMethod) |> unmarshal
                        if not isPublic || isGenericMethod then
                            errorR(Error(FSComp.SR.etMethodHasRequirements(fullName, memberName), m))   
                    |   None ->
                    match mi.OfType<ProvidedType>() with
                    |   Some subType -> ValidateAttributesOfProvidedType(m, subType)
                    |   None ->
                    match mi.OfType<ProvidedPropertyInfo>() with
                    | Some pi ->
                        // Property must have a getter or setter
                        // TODO: Property must be public etc.
                        let expectRead =
                             match TryMemberMember(pi, fullName, memberName, "GetGetMethod", m, null, fun pi -> pi.GetGetMethod()) with 
                             |  Tainted.Null -> false 
                             | _ -> true
                        let expectWrite = 
                            match TryMemberMember(pi, fullName, memberName, "GetSetMethod", m, null, fun pi-> pi.GetSetMethod()) with 
                            |   Tainted.Null -> false 
                            |   _ -> true
                        let canRead = TryMemberMember(pi, fullName, memberName, "CanRead", m, expectRead, fun pi-> pi.CanRead) |> unmarshal
                        let canWrite = TryMemberMember(pi, fullName, memberName, "CanWrite", m, expectWrite, fun pi-> pi.CanWrite) |> unmarshal
                        match expectRead, canRead with
                        | false, false | true, true-> ()
                        | false, true -> errorR(Error(FSComp.SR.etPropertyCanReadButHasNoGetter(memberName, fullName), m))   
                        | true, false -> errorR(Error(FSComp.SR.etPropertyHasGetterButNoCanRead(memberName, fullName), m))   
                        match expectWrite, canWrite with
                        | false, false | true, true-> ()
                        | false, true -> errorR(Error(FSComp.SR.etPropertyCanWriteButHasNoSetter(memberName, fullName), m))   
                        | true, false -> errorR(Error(FSComp.SR.etPropertyHasSetterButNoCanWrite(memberName, fullName), m))   
                        if not canRead && not canWrite then 
                            errorR(Error(FSComp.SR.etPropertyNeedsCanWriteOrCanRead(memberName, fullName), m))   

                    | None ->
                    match mi.OfType<ProvidedEventInfo>() with 
                    | Some ei ->
                        // Event must have adder and remover
                        // TODO: Event must be public etc.
                        let adder = TryMemberMember(ei, fullName, memberName, "GetAddMethod", m, null, fun ei-> ei.GetAddMethod())
                        let remover = TryMemberMember(ei, fullName, memberName, "GetRemoveMethod", m, null, fun ei-> ei.GetRemoveMethod())
                        match adder, remover with
                        | Tainted.Null, _ -> errorR(Error(FSComp.SR.etEventNoAdd(memberName, fullName), m))   
                        | _, Tainted.Null -> errorR(Error(FSComp.SR.etEventNoRemove(memberName, fullName), m))   
                        | _, _ -> ()
                    | None ->
                    match mi.OfType<ProvidedConstructorInfo>() with
                    | Some _  -> () // TODO: Constructors must be public etc.
                    | None ->
                    match mi.OfType<ProvidedFieldInfo>() with
                    | Some _ -> () // TODO: Fields must be public, literals must have a value etc.
                    | None ->
                        errorR(Error(FSComp.SR.etUnsupportedMemberKind(memberName, fullName), m))   

    let ValidateProvidedTypeDefinition(m, st: Tainted<ProvidedType>, expectedPath : string[], expectedName : string) = 

        // Validate the Name, Namespace and FullName properties
        let name = CheckAndComputeProvidedNameProperty(m, st, (fun st -> st.Name), "Name")
        let _namespaceName = TryTypeMember(st, name, "Namespace", m, FSComp.SR.invalidNamespaceForProvidedType(), fun st -> st.Namespace) |> unmarshal
        let _fullname = TryTypeMemberNonNull(st, name, "FullName", m, FSComp.SR.invalidFullNameForProvidedType(), fun st -> st.FullName)  |> unmarshal
        ValidateExpectedName m expectedPath expectedName st

        ValidateAttributesOfProvidedType(m, st)

        // This excludes, for example, types with '.' in them which would not be resolvable during name resolution.
        match expectedName.IndexOfAny(PrettyNaming.IllegalCharactersInTypeAndNamespaceNames) with
        | -1 -> ()
        | n -> errorR(Error(FSComp.SR.etIllegalCharactersInTypeName(string expectedName.[n], expectedName), m))  

        let staticParameters = st.PApplyWithProvider((fun (st, provider) -> st.GetStaticParameters(provider)), range=m) 
        if staticParameters.PUntaint((fun a -> a.Length), m)  = 0 then 
            ValidateProvidedTypeAfterStaticInstantiation(m, st, expectedPath, expectedName)


    /// Resolve a (non-nested) provided type given a full namespace name and a type name. 
    /// May throw an exception which will be turned into an error message by one of the 'Try' function below.
    /// If resolution is successful the type is then validated.
    let ResolveProvidedType (resolver: Tainted<ITypeProvider>, m, moduleOrNamespace: string[], typeName) =
        let displayName = String.Join(".", moduleOrNamespace)

        // Try to find the type in the given provided namespace
        let rec tryNamespace (providedNamespace: Tainted<IProvidedNamespace>) = 

            // Get the provided namespace name
            let providedNamespaceName = providedNamespace.PUntaint((fun providedNamespace -> providedNamespace.NamespaceName), range=m)

            // Check if the provided namespace name is an exact match of the required namespace name
            if displayName = providedNamespaceName then
                let resolvedType = providedNamespace.PApply((fun providedNamespace -> ProvidedType.CreateNoContext(providedNamespace.ResolveTypeName typeName)), range=m) 
                match resolvedType with
                |   Tainted.Null -> None
                |   result -> 
                    ValidateProvidedTypeDefinition(m, result, moduleOrNamespace, typeName)
                    Some result
            else
                // Note: This eagerly explores all provided namespaces even if there is no match of even a prefix in the
                // namespace names. 
                let providedNamespaces = providedNamespace.PApplyArray((fun providedNamespace -> providedNamespace.GetNestedNamespaces()), "GetNestedNamespaces", range=m)
                tryNamespaces providedNamespaces

        and tryNamespaces (providedNamespaces: Tainted<IProvidedNamespace>[]) = 
            providedNamespaces |> Array.tryPick tryNamespace

        let providedNamespaces = resolver.PApplyArray((fun resolver -> resolver.GetNamespaces()), "GetNamespaces", range=m)
        match tryNamespaces providedNamespaces with 
        | None -> resolver.PApply((fun _ -> null), m)
        | Some res -> res
                    
    /// Try to resolve a type against the given host with the given resolution environment.
    let TryResolveProvidedType(resolver: Tainted<ITypeProvider>, m, moduleOrNamespace, typeName) =
        try 
            match ResolveProvidedType(resolver, m, moduleOrNamespace, typeName) with
            | Tainted.Null -> None
            | ty -> Some ty
        with e -> 
            errorRecovery e m
            None

    let ILPathToProvidedType  (st: Tainted<ProvidedType>, m) = 
        let nameContrib (st: Tainted<ProvidedType>) = 
            let typeName = st.PUntaint((fun st -> st.Name), m)
            match st.PApply((fun st -> st.DeclaringType), m) with 
            | Tainted.Null -> 
               match st.PUntaint((fun st -> st.Namespace), m) with 
               | null -> typeName
               | ns -> ns + "." + typeName
            | _ -> typeName

        let rec encContrib (st: Tainted<ProvidedType>) = 
            match st.PApply((fun st ->st.DeclaringType), m) with 
            | Tainted.Null -> []
            | enc -> encContrib enc @ [ nameContrib enc ]

        encContrib st, nameContrib st

    let ComputeMangledNameForApplyStaticParameters(nm, staticArgs, staticParams: Tainted<ProvidedParameterInfo[]>, m) =
        let defaultArgValues = 
            staticParams.PApply((fun ps ->  ps |> Array.map (fun sp -> sp.Name, (if sp.IsOptional then Some (string sp.RawDefaultValue) else None ))), range=m)

        let defaultArgValues = defaultArgValues.PUntaint(id, m)
        PrettyNaming.computeMangledNameWithoutDefaultArgValues(nm, staticArgs, defaultArgValues)

    /// Apply the given provided method to the given static arguments (the arguments are assumed to have been sorted into application order)
    let TryApplyProvidedMethod(methBeforeArgs: Tainted<ProvidedMethodBase>, staticArgs: obj[], m: range) =
        if staticArgs.Length = 0 then 
            Some methBeforeArgs
        else
            let mangledName = 
                let nm = methBeforeArgs.PUntaint((fun x -> x.Name), m)
                let staticParams = methBeforeArgs.PApplyWithProvider((fun (mb, resolver) -> mb.GetStaticParametersForMethod(resolver)), range=m) 
                let mangledName = ComputeMangledNameForApplyStaticParameters(nm, staticArgs, staticParams, m)
                mangledName
 
            match methBeforeArgs.PApplyWithProvider((fun (mb, provider) -> mb.ApplyStaticArgumentsForMethod(provider, mangledName, staticArgs)), range=m) with 
            | Tainted.Null -> None
            | methWithArguments -> 
                let actualName = methWithArguments.PUntaint((fun x -> x.Name), m)
                if actualName <> mangledName then 
                    error(Error(FSComp.SR.etProvidedAppliedMethodHadWrongName(methWithArguments.TypeProviderDesignation, mangledName, actualName), m))
                Some methWithArguments


    /// Apply the given provided type to the given static arguments (the arguments are assumed to have been sorted into application order
    let TryApplyProvidedType(typeBeforeArguments: Tainted<ProvidedType>, optGeneratedTypePath: string list option, staticArgs: obj[], m: range) =
        if staticArgs.Length = 0 then 
            Some (typeBeforeArguments, (fun () -> ()))
        else 
            
            let fullTypePathAfterArguments = 
                // If there is a generated type name, then use that
                match optGeneratedTypePath with 
                | Some path -> path
                | None -> 
                    // Otherwise, use the full path of the erased type, including mangled arguments
                    let nm = typeBeforeArguments.PUntaint((fun x -> x.Name), m)
                    let enc, _ = ILPathToProvidedType (typeBeforeArguments, m)
                    let staticParams = typeBeforeArguments.PApplyWithProvider((fun (mb, resolver) -> mb.GetStaticParameters(resolver)), range=m) 
                    let mangledName = ComputeMangledNameForApplyStaticParameters(nm, staticArgs, staticParams, m)
                    enc @ [ mangledName ]
 
            match typeBeforeArguments.PApplyWithProvider((fun (typeBeforeArguments, provider) -> typeBeforeArguments.ApplyStaticArguments(provider, Array.ofList fullTypePathAfterArguments, staticArgs)), range=m) with 
            | Tainted.Null -> None
            | typeWithArguments -> 
                let actualName = typeWithArguments.PUntaint((fun x -> x.Name), m)
                let checkTypeName() = 
                    let expectedTypeNameAfterArguments = fullTypePathAfterArguments.[fullTypePathAfterArguments.Length-1]
                    if actualName <> expectedTypeNameAfterArguments then 
                        error(Error(FSComp.SR.etProvidedAppliedTypeHadWrongName(typeWithArguments.TypeProviderDesignation, expectedTypeNameAfterArguments, actualName), m))
                Some (typeWithArguments, checkTypeName)

    /// Given a mangled name reference to a non-nested provided type, resolve it.
    /// If necessary, demangle its static arguments before applying them.
    let TryLinkProvidedType(resolver: Tainted<ITypeProvider>, moduleOrNamespace: string[], typeLogicalName: string, m: range) =
        
        // Demangle the static parameters
        let typeName, argNamesAndValues = 
            try 
                PrettyNaming.demangleProvidedTypeName typeLogicalName 
            with PrettyNaming.InvalidMangledStaticArg piece -> 
                error(Error(FSComp.SR.etProvidedTypeReferenceInvalidText(piece), range0)) 

        let argSpecsTable = dict argNamesAndValues
        let typeBeforeArguments = ResolveProvidedType(resolver, range0, moduleOrNamespace, typeName) 

        match typeBeforeArguments with 
        | Tainted.Null -> None
        | _ -> 
            // Take the static arguments (as strings, taken from the text in the reference we're relinking), 
            // and convert them to objects of the appropriate type, based on the expected kind.
            let staticParameters = typeBeforeArguments.PApplyWithProvider((fun (typeBeforeArguments, resolver) -> typeBeforeArguments.GetStaticParameters(resolver)), range=range0)

            let staticParameters = staticParameters.PApplyArray(id, "", m)
            
            let staticArgs = 
                staticParameters |> Array.map (fun sp -> 
                      let typeBeforeArgumentsName = typeBeforeArguments.PUntaint ((fun st -> st.Name), m)
                      let spName = sp.PUntaint ((fun sp -> sp.Name), m)
                      match argSpecsTable.TryGetValue(spName) with
                      | true, arg ->
                          /// Find the name of the representation type for the static parameter
                          let spReprTypeName = 
                              sp.PUntaint((fun sp -> 
                                  let pt = sp.ParameterType 
                                  let ut = pt.RawSystemType
                                  let uet = if pt.IsEnum then ut.GetEnumUnderlyingType() else ut
                                  uet.FullName), m)

                          match spReprTypeName with 
                          | "System.SByte" -> box (sbyte arg)
                          | "System.Int16" -> box (int16 arg)
                          | "System.Int32" -> box (int32 arg)
                          | "System.Int64" -> box (int64 arg)
                          | "System.Byte" -> box (byte arg)
                          | "System.UInt16" -> box (uint16 arg)
                          | "System.UInt32" -> box (uint32 arg)
                          | "System.UInt64" -> box (uint64 arg)
                          | "System.Decimal" -> box (decimal arg)
                          | "System.Single" -> box (single arg)
                          | "System.Double" -> box (double arg)
                          | "System.Char" -> box (char arg)
                          | "System.Boolean" -> box (arg = "True")
                          | "System.String" -> box (string arg)
                          | s -> error(Error(FSComp.SR.etUnknownStaticArgumentKind(s, typeLogicalName), range0))

                      | _ ->
                          if sp.PUntaint ((fun sp -> sp.IsOptional), m) then 
                              match sp.PUntaint((fun sp -> sp.RawDefaultValue), m) with
                              | null -> error (Error(FSComp.SR.etStaticParameterRequiresAValue (spName, typeBeforeArgumentsName, typeBeforeArgumentsName, spName), range0))
                              | v -> v
                          else
                              error(Error(FSComp.SR.etProvidedTypeReferenceMissingArgument(spName), range0)))
                    

            match TryApplyProvidedType(typeBeforeArguments, None, staticArgs, range0) with 
            | Some (typeWithArguments, checkTypeName) -> 
                checkTypeName() 
                Some typeWithArguments
            | None -> None

    /// Get the parts of a .NET namespace. Special rules: null means global, empty is not allowed.
    let GetPartsOfNamespaceRecover(namespaceName: string) = 
        if namespaceName=null then []
        elif  namespaceName.Length = 0 then ["<NonExistentNamespace>"]
        else splitNamespace namespaceName

    /// Get the parts of a .NET namespace. Special rules: null means global, empty is not allowed.
    let GetProvidedNamespaceAsPath (m, resolver: Tainted<ITypeProvider>, namespaceName: string) = 
        if namespaceName<>null && namespaceName.Length = 0 then
            errorR(Error(FSComp.SR.etEmptyNamespaceNotAllowed(DisplayNameOfTypeProvider(resolver.TypeProvider, m)), m))  

        GetPartsOfNamespaceRecover namespaceName

    /// Get the parts of the name that encloses the .NET type including nested types. 
    let GetFSharpPathToProvidedType (st: Tainted<ProvidedType>, m) = 
        // Can't use st.Fullname because it may be like IEnumerable<Something>
        // We want [System;Collections;Generic]
        let namespaceParts = GetPartsOfNamespaceRecover(st.PUntaint((fun st -> st.Namespace), m))
        let rec walkUpNestedClasses(st: Tainted<ProvidedType>, soFar) =
            match st with
            | Tainted.Null -> soFar
            | st -> walkUpNestedClasses(st.PApply((fun st ->st.DeclaringType), m), soFar) @ [st.PUntaint((fun st -> st.Name), m)]

        walkUpNestedClasses(st.PApply((fun st ->st.DeclaringType), m), namespaceParts)


    /// Get the ILAssemblyRef for a provided assembly. Do not take into account
    /// any type relocations or static linking for generated types.
    let GetOriginalILAssemblyRefOfProvidedAssembly (assembly: Tainted<ProvidedAssembly>, m) =
        let aname = assembly.PUntaint((fun assembly -> assembly.GetName()), m)
        ILAssemblyRef.FromAssemblyName aname

    /// Get the ILTypeRef for the provided type (including for nested types). Do not take into account
    /// any type relocations or static linking for generated types.
    let GetOriginalILTypeRefOfProvidedType (st: Tainted<ProvidedType>, m) = 
        
        let aref = GetOriginalILAssemblyRefOfProvidedAssembly (st.PApply((fun st -> st.Assembly), m), m)
        let scoperef = ILScopeRef.Assembly aref
        let enc, nm = ILPathToProvidedType (st, m)
        let tref = ILTypeRef.Create(scoperef, enc, nm)
        tref

    /// Get the ILTypeRef for the provided type (including for nested types). Take into account
    /// any type relocations or static linking for generated types.
    let GetILTypeRefOfProvidedType (st: Tainted<ProvidedType>, m) = 
        match st.PUntaint((fun st -> st.TryGetILTypeRef()), m) with 
        | Some ilTypeRef -> ilTypeRef
        | None -> GetOriginalILTypeRefOfProvidedType (st, m)

    type ProviderGeneratedType = ProviderGeneratedType of (*ilOrigTyRef*)ILTypeRef * (*ilRenamedTyRef*)ILTypeRef * ProviderGeneratedType list

    /// The table of information recording remappings from type names in the provided assembly to type
    /// names in the statically linked, embedded assembly, plus what types are nested in side what types.
    type ProvidedAssemblyStaticLinkingMap = 
        { ILTypeMap: System.Collections.Generic.Dictionary<ILTypeRef, ILTypeRef> }
        static member CreateNew() = 
            { ILTypeMap = System.Collections.Generic.Dictionary() }

    /// Check if this is a direct reference to a non-embedded generated type. This is not permitted at any name resolution.
    /// We check by seeing if the type is absent from the remapping context.
    let IsGeneratedTypeDirectReference (st: Tainted<ProvidedType>, m) =
        st.PUntaint((fun st -> st.TryGetTyconRef() |> Option.isNone), m)

#endif<|MERGE_RESOLUTION|>--- conflicted
+++ resolved
@@ -360,11 +360,7 @@
     type CustomAttributeTypedArgument = System.Reflection.CustomAttributeTypedArgument
 
     [<AllowNullLiteral; Sealed>]
-<<<<<<< HEAD
-    type ProvidedType (x:System.Type, ctxt: ProvidedTypeContext) =
-=======
     type ProvidedType (x: System.Type, ctxt: ProvidedTypeContext) =
->>>>>>> 88d18d99
         inherit ProvidedMemberInfo(x, ctxt)
         let provide () = ProvidedCustomAttributeProvider.Create (fun _provider -> x.CustomAttributes)
         interface IProvidedCustomAttributeProvider with 
