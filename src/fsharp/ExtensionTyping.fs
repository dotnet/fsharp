--- conflicted
+++ resolved
@@ -554,12 +554,7 @@
 #endif
         ProvidedParameterInfo (x: System.Reflection.ParameterInfo, ctxt) = 
         let provide () = ProvidedCustomAttributeProvider.Create (fun _provider -> x.CustomAttributes)
-<<<<<<< HEAD
-#endif
         member __.Name = let nm = x.Name in match box nm with null -> "" | _ -> nm
-=======
-        member __.Name = x.Name
->>>>>>> b904d430
         member __.IsOut = x.IsOut
         member __.IsIn = x.IsIn
         member __.IsOptional = x.IsOptional
