// Copyright (c) Microsoft Corporation.  All Rights Reserved.  See License.txt in the project root for license information.

/// Logic associated with resolving method calls.
module internal FSharp.Compiler.MethodCalls

open FSharp.Compiler
open FSharp.Compiler.AccessibilityLogic
open FSharp.Compiler.ErrorLogger
open FSharp.Compiler.Import
open FSharp.Compiler.InfoReader
open FSharp.Compiler.Infos
open FSharp.Compiler.NameResolution
open FSharp.Compiler.Syntax
open FSharp.Compiler.Text
open FSharp.Compiler.TcGlobals
open FSharp.Compiler.TypedTree
open FSharp.Compiler.TypedTreeOps

#if !NO_TYPEPROVIDERS
open FSharp.Compiler.TypeProviders
#endif

/// In the following, 'T gets instantiated to:
///   1. the expression being supplied for an argument
///   2. "unit", when simply checking for the existence of an overload that satisfies
///      a signature, or when finding the corresponding witness.
/// Note the parametricity helps ensure that overload resolution doesn't depend on the
/// expression on the callside (though it is in some circumstances allowed
/// to depend on some type information inferred syntactically from that
/// expression, e.g. a lambda expression may be converted to a delegate as
/// an adhoc conversion.
///
/// The bool indicates if named using a '?', making the caller argument explicit-optional
type CallerArg<'T> =
    | CallerArg of ty: TType * range: range * isOpt: bool * exprInfo: 'T

    member CallerArgumentType: TType

    member Expr: 'T

    member IsExplicitOptional: bool

    member Range: range

type CalledArg =
    { Position: struct (int * int)
      IsParamArray: bool
      OptArgInfo: OptionalArgInfo
      CallerInfo: CallerInfo
      IsInArg: bool
      IsOutArg: bool
      ReflArgInfo: ReflectedArgInfo
      NameOpt: Ident option
      CalledArgumentType: TType }

val CalledArg:
    pos: struct (int * int) *
    isParamArray: bool *
    optArgInfo: OptionalArgInfo *
    callerInfo: CallerInfo *
    isInArg: bool *
    isOutArg: bool *
    nameOpt: Ident option *
    reflArgInfo: ReflectedArgInfo *
    calledArgTy: TType ->
        CalledArg

/// Represents a match between a caller argument and a called argument, arising from either
/// a named argument or an unnamed argument.
type AssignedCalledArg<'T> =
    { /// The identifier for a named argument, if any
      NamedArgIdOpt: Ident option

      /// The called argument in the method
      CalledArg: CalledArg

      /// The argument on the caller side
      CallerArg: CallerArg<'T> }

    member Position: struct (int * int)

/// Represents the possibilities for a named-setter argument (a property, field, or a record field setter)
type AssignedItemSetterTarget =
    | AssignedPropSetter of PropInfo * MethInfo * TypeInst
    | AssignedILFieldSetter of ILFieldInfo
    | AssignedRecdFieldSetter of RecdFieldInfo

/// Represents the resolution of a caller argument as a named-setter argument
type AssignedItemSetter<'T> = AssignedItemSetter of Ident * AssignedItemSetterTarget * CallerArg<'T>

type CallerNamedArg<'T> =
    | CallerNamedArg of Ident * CallerArg<'T>

    member CallerArg: CallerArg<'T>

    member Ident: Ident

    member Name: string

/// Represents the list of unnamed / named arguments at method call site
/// remark: The usage of list list is due to tupling and currying of arguments,
/// stemming from SynValInfo in the AST.
[<Struct>]
type CallerArgs<'T> =
    { Unnamed: CallerArg<'T> list list
      Named: CallerNamedArg<'T> list list }

    member ArgumentNamesAndTypes: (string option * TType) list

    member CallerArgCounts: int * int

    member CurriedCallerArgs: (CallerArg<'T> list * CallerNamedArg<'T> list) list

    static member Empty: CallerArgs<'T>
<<<<<<< HEAD
  
/// Indicates whether a conversion (e.g. int32 to int64, or op_Implicit) 
/// has been used in F# code, particularly for method arguments.
[<RequireQualifiedAccess>]
type ConversionInfo =
    /// Indicates a type-directed conversion, added in F# 6.0.
    | TypeDirected of (DisplayEnv -> exn)
=======

/// Indicates whether a type directed conversion (e.g. int32 to int64, or op_Implicit)
/// has been used in F# code
[<RequireQualifiedAccess>]
type TypeDirectedConversionUsed =
    | Yes of (DisplayEnv -> exn)
    | No

    static member Combine: TypeDirectedConversionUsed -> TypeDirectedConversionUsed -> TypeDirectedConversionUsed
>>>>>>> 01e5bbb5

    /// Indicates, for example, an int --> Nullable<int> conversion, added in F# 5.0.
    /// These were implemented before the more general mechanism of type-directed conversions
    /// and for compatibility are treated slightly differently for method overloading.
    | NullableAdjustment

    /// Indicates either some other conversion that is not relevant to overload resolution logic, or no conversion at all
    | NoneOrOther

    static member Combine: ConversionInfo -> ConversionInfo -> ConversionInfo

/// Performs a set of constraint solver operations returning ConversionInfo and
/// combines their results.
<<<<<<< HEAD
val MapCombineTDCD: mapper:('T -> OperationResult<ConversionInfo>) -> xs:'T list -> OperationResult<ConversionInfo>
=======
val MapCombineTDCD:
    mapper: ('a -> OperationResult<TypeDirectedConversionUsed>) ->
    xs: 'a list ->
        OperationResult<TypeDirectedConversionUsed>
>>>>>>> 01e5bbb5

/// Performs a set of constraint solver operations returning ConversionInfo and
/// combines their results.
<<<<<<< HEAD
val MapCombineTDC2D: mapper:('T -> 'b -> OperationResult<ConversionInfo>) -> xs:'T list -> ys:'b list -> OperationResult<ConversionInfo>

type TypeAdjustmentInfo = 
    | TypeAdjustmentInfo of
        adjustedRequiredTy: TType *
        conversionInfo: ConversionInfo *
        eqnInfo: (TType * TType * (DisplayEnv -> unit)) option
=======
val MapCombineTDC2D:
    mapper: ('a -> 'b -> OperationResult<TypeDirectedConversionUsed>) ->
    xs: 'a list ->
    ys: 'b list ->
        OperationResult<TypeDirectedConversionUsed>
>>>>>>> 01e5bbb5

/// F# supports some adhoc conversions to make expression fit known overall type
val AdjustRequiredTypeForTypeDirectedConversions:
    infoReader: InfoReader ->
    ad: AccessorDomain ->
    isMethodArg: bool ->
    isConstraint: bool ->
    reqdTy: TType ->
<<<<<<< HEAD
    actualTy:TType ->
    m: range 
        -> TypeAdjustmentInfo
=======
    actualTy: TType ->
    m: range ->
        TType * TypeDirectedConversionUsed * (TType * TType * (DisplayEnv -> unit)) option
>>>>>>> 01e5bbb5

/// F# supports some adhoc conversions to make expression fit known overall type
val AdjustCalledArgType:
    infoReader: InfoReader ->
    ad: AccessorDomain ->
<<<<<<< HEAD
    isConstraint:bool ->
    enforceNullableOptionalsKnownTypes:bool ->
    calledArg:CalledArg ->
    callerArg:CallerArg<'T> 
        -> TypeAdjustmentInfo
=======
    isConstraint: bool ->
    enforceNullableOptionalsKnownTypes: bool ->
    calledArg: CalledArg ->
    callerArg: CallerArg<'a> ->
        TType * TypeDirectedConversionUsed * (TType * TType * (DisplayEnv -> unit)) option
>>>>>>> 01e5bbb5

type CalledMethArgSet<'T> =
    { /// The called arguments corresponding to "unnamed" arguments
      UnnamedCalledArgs: CalledArg list

      /// Any unnamed caller arguments not otherwise assigned
      UnnamedCallerArgs: CallerArg<'T> list

      /// The called "ParamArray" argument, if any
      ParamArrayCalledArgOpt: CalledArg option

      /// Any unnamed caller arguments assigned to a "param array" argument
      ParamArrayCallerArgs: CallerArg<'T> list

      /// Named args
      AssignedNamedArgs: AssignedCalledArg<'T> list }

    member NumAssignedNamedArgs: int

    member NumUnnamedCalledArgs: int

    member NumUnnamedCallerArgs: int

/// Represents the syntactic matching between a caller of a method and the called method.
///
/// The constructor takes all the information about the caller and called side of a method, match up named arguments, property setters etc.,
/// and returns a CalledMeth object for further analysis.
type CalledMeth<'T> =

    new:
        infoReader: InfoReader *
        nameEnv: NameResolutionEnv option *
        isCheckingAttributeCall: bool *
        freshenMethInfo: (range -> MethInfo -> TypeInst) *
        m: range *
        ad: AccessorDomain *
        minfo: MethInfo *
        calledTyArgs: TType list *
        callerTyArgs: TType list *
        pinfoOpt: PropInfo option *
        callerObjArgTys: TType list *
        callerArgs: CallerArgs<'T> *
        allowParamArgs: bool *
        allowOutAndOptArgs: bool *
        tyargsOpt: TType option ->
            CalledMeth<'T>

    static member GetMethod: x: CalledMeth<'T> -> MethInfo

    member CalledObjArgTys: m: range -> TType list

    member GetParamArrayElementType: unit -> TType

    member HasCorrectObjArgs: m: range -> bool

    member IsAccessible: m: range * ad: AccessorDomain -> bool

    member IsCandidate: m: range * ad: AccessorDomain -> bool

    member AllCalledArgs: CalledArg list list

    member AllUnnamedCalledArgs: CalledArg list

    /// The argument analysis for each set of curried arguments
    member ArgSets: CalledMethArgSet<'T> list

    /// Named setters
    member AssignedItemSetters: AssignedItemSetter<'T> list

    member AssignedNamedArgs: AssignedCalledArg<'T> list list

    member AssignedUnnamedArgs: AssignedCalledArg<'T> list list

    member AssignsAllNamedArgs: bool

    /// The property related to the method we're attempting to call, if any
    member AssociatedPropertyInfo: PropInfo option

    /// Args assigned to specify values for attribute fields and properties (these are not necessarily "property sets")
    member AttributeAssignedNamedArgs: CallerNamedArg<'T> list

    /// The return type after implicit deference of byref returns is taken into account
    member CalledReturnTypeAfterByrefDeref: TType

    /// Return type after tupling of out args is taken into account
    member CalledReturnTypeAfterOutArgTupling: TType

    /// The instantiation of the method we're attempting to call
    member CalledTyArgs: TType list

    /// The instantiation of the method we're attempting to call
    member CalledTyparInst: TypedTreeOps.TyparInst

    /// The types of the actual object arguments, if any
    member CallerObjArgTys: TType list

    /// The formal instantiation of the method we're attempting to call
    member CallerTyArgs: TType list

    member HasCorrectArity: bool

    member HasCorrectGenericArity: bool

    member HasOptArgs: bool

    member HasOutArgs: bool

    member IsIndexParamArraySetter: bool

    /// The method we're attempting to call
    member Method: MethInfo

    member NumArgSets: int

    member NumAssignedProps: int

    member NumCalledTyArgs: int

    member NumCallerTyArgs: int

    member ParamArrayCalledArgOpt: CalledArg option

    member ParamArrayCallerArgs: CallerArg<'T> list option

    member TotalNumAssignedNamedArgs: int

    member TotalNumUnnamedCalledArgs: int

    member TotalNumUnnamedCallerArgs: int

    /// Unassigned args
    member UnassignedNamedArgs: CallerNamedArg<'T> list

    /// Unnamed called optional args: pass defaults for these
    member UnnamedCalledOptArgs: CalledArg list

    /// Unnamed called out args: return these as part of the return tuple
    member UnnamedCalledOutArgs: CalledArg list

    member UsesParamArrayConversion: bool

    member amap: ImportMap

    member infoReader: InfoReader

val NamesOfCalledArgs: calledArgs: CalledArg list -> Ident list

type ArgumentAnalysis =
    | NoInfo
    | ArgDoesNotMatch
    | CallerLambdaHasArgTypes of TType list
    | CalledArgMatchesType of adjustedCalledArgTy: TType * noEagerConstraintApplication: bool

val ExamineMethodForLambdaPropagation:
    g: TcGlobals ->
    m: range ->
    meth: CalledMeth<SynExpr> ->
    ad: AccessorDomain ->
        (ArgumentAnalysis list list * (Ident * ArgumentAnalysis) list list) option

/// Is this a 'base' call
val IsBaseCall: objArgs: Expr list -> bool

val BuildILMethInfoCall:
    g: TcGlobals ->
    amap: ImportMap ->
    m: range ->
    isProp: bool ->
    minfo: ILMethInfo ->
    valUseFlags: ValUseFlag ->
    minst: TType list ->
    direct: bool ->
    args: Exprs ->
        Expr * TType

/// Make a call to a method info. Used by the optimizer and code generator to build
/// calls to the type-directed solutions to member constraints.
val MakeMethInfoCall: amap: ImportMap -> m: range -> minfo: MethInfo -> minst: TType list -> args: Exprs -> Expr

/// Build an expression that calls a given method info.
/// This is called after overload resolution, and also to call other
/// methods such as 'setters' for properties.
//   tcVal: used to convert an F# value into an expression. See tc.fs.
//   isProp: is it a property get?
//   minst: the instantiation to apply for a generic method
//   objArgs: the 'this' argument, if any
//   args: the arguments, if any
val BuildMethodCall:
    tcVal: (ValRef -> ValUseFlag -> TType list -> range -> Expr * TType) ->
    g: TcGlobals ->
    amap: ImportMap ->
    isMutable: TypedTreeOps.Mutates ->
    m: range ->
    isProp: bool ->
    minfo: MethInfo ->
    valUseFlags: ValUseFlag ->
    minst: TType list ->
    objArgs: Expr list ->
    args: Expr list ->
        Expr * TType

/// Build a call to the System.Object constructor taking no arguments,
val BuildObjCtorCall: g: TcGlobals -> m: range -> Expr

/// Implements the elaborated form of adhoc conversions from functions to delegates at member callsites
val BuildNewDelegateExpr:
    eventInfoOpt: EventInfo option *
    g: TcGlobals *
    amap: ImportMap *
    delegateTy: TType *
    delInvokeMeth: MethInfo *
    delArgTys: TType list *
    delFuncExpr: Expr *
    delFuncTy: TType *
    m: range ->
        Expr

val CoerceFromFSharpFuncToDelegate:
    g: TcGlobals ->
    amap: ImportMap ->
    infoReader: InfoReader ->
    ad: AccessorDomain ->
    callerArgTy: TType ->
    m: range ->
    callerArgExpr: Expr ->
    delegateTy: TType ->
        Expr

val AdjustExprForTypeDirectedConversions:
<<<<<<< HEAD
    tcVal:(ValRef -> ValUseFlag -> TType list -> range -> Expr * TType) ->
    g: TcGlobals -> 
    amap:ImportMap -> 
    infoReader:InfoReader -> 
    ad:AccessorDomain -> 
    reqdTy:TType -> 
    actualTy:TType -> 
    m:range -> 
    expr:Expr 
       -> Expr

val AdjustCallerArgExpr: 
    tcVal:(ValRef -> ValUseFlag -> TType list -> range -> Expr * TType) ->
    g:TcGlobals -> 
    amap:ImportMap -> 
    infoReader:InfoReader -> 
    ad:AccessorDomain -> 
    isOutArg:bool -> 
    calledArgTy:TType -> 
    reflArgInfo:ReflectedArgInfo -> 
    callerArgTy:TType -> 
    m:range -> 
    callerArgExpr:Expr -> 
        'T option * Expr
=======
    tcVal: (ValRef -> ValUseFlag -> TType list -> range -> Expr * TType) ->
    g: TcGlobals ->
    amap: ImportMap ->
    infoReader: InfoReader ->
    ad: AccessorDomain ->
    reqdTy: TType ->
    actualTy: TType ->
    m: range ->
    expr: Expr ->
        Expr

val AdjustCallerArgExpr:
    tcVal: (ValRef -> ValUseFlag -> TType list -> range -> Expr * TType) ->
    g: TcGlobals ->
    amap: ImportMap ->
    infoReader: InfoReader ->
    ad: AccessorDomain ->
    isOutArg: bool ->
    calledArgTy: TType ->
    reflArgInfo: ReflectedArgInfo ->
    callerArgTy: TType ->
    m: range ->
    callerArgExpr: Expr ->
        'a option * Expr
>>>>>>> 01e5bbb5

/// Build the argument list for a method call. Adjust for param array, optional arguments, byref arguments and coercions.
/// For example, if you pass an F# reference cell to a byref then we must get the address of the
/// contents of the ref. Likewise lots of adjustments are made for optional arguments etc.
val AdjustCallerArgs:
<<<<<<< HEAD
    tcVal:(ValRef -> ValUseFlag -> TType list -> range -> Expr * TType) ->
    tcFieldInit:(range -> AbstractIL.IL.ILFieldInit -> Const) ->
    eCallerMemberName:string option ->
    infoReader:InfoReader ->
    ad:AccessorDomain ->
    calledMeth:CalledMeth<Expr> ->
    objArgs:Expr list ->
    lambdaVars:'T option ->
    mItem:range ->
    mMethExpr:range ->
       (Expr -> Expr) * Expr list *
       'b option list * AssignedCalledArg<Expr> list *
       Expr list * (Expr -> Expr) *
       'c option list * Expr list *
       Binding list

val RecdFieldInstanceChecks: g:TcGlobals -> amap:ImportMap -> ad:AccessorDomain -> m:range -> rfinfo:RecdFieldInfo -> unit

val ILFieldStaticChecks: g:TcGlobals -> amap:ImportMap -> infoReader:InfoReader -> ad:AccessorDomain -> m:range -> finfo:ILFieldInfo -> unit

val ILFieldInstanceChecks: g:TcGlobals -> amap:ImportMap -> ad:AccessorDomain -> m:range -> finfo:ILFieldInfo -> unit

val MethInfoChecks: g:TcGlobals -> amap:ImportMap -> isInstance:bool -> tyargsOpt:'T option -> objArgs:Expr list -> ad:AccessorDomain -> m:range -> minfo:MethInfo -> unit
=======
    tcVal: (ValRef -> ValUseFlag -> TType list -> range -> Expr * TType) ->
    tcFieldInit: (range -> AbstractIL.IL.ILFieldInit -> Const) ->
    eCallerMemberName: string option ->
    infoReader: InfoReader ->
    ad: AccessorDomain ->
    calledMeth: CalledMeth<Expr> ->
    objArgs: Expr list ->
    lambdaVars: 'a option ->
    mItem: range ->
    mMethExpr: range ->
        (Expr -> Expr) *
        Expr list *
        'b option list *
        AssignedCalledArg<Expr> list *
        Expr list *
        (Expr -> Expr) *
        'c option list *
        Expr list *
        Binding list

val RecdFieldInstanceChecks:
    g: TcGlobals -> amap: ImportMap -> ad: AccessorDomain -> m: range -> rfinfo: RecdFieldInfo -> unit

val ILFieldStaticChecks:
    g: TcGlobals ->
    amap: ImportMap ->
    infoReader: InfoReader ->
    ad: AccessorDomain ->
    m: range ->
    finfo: ILFieldInfo ->
        unit

val ILFieldInstanceChecks:
    g: TcGlobals -> amap: ImportMap -> ad: AccessorDomain -> m: range -> finfo: ILFieldInfo -> unit

val MethInfoChecks:
    g: TcGlobals ->
    amap: ImportMap ->
    isInstance: bool ->
    tyargsOpt: 'a option ->
    objArgs: Expr list ->
    ad: AccessorDomain ->
    m: range ->
    minfo: MethInfo ->
        unit
>>>>>>> 01e5bbb5

exception FieldNotMutable of TypedTreeOps.DisplayEnv * RecdFieldRef * range

val CheckRecdFieldMutation: m: range -> denv: TypedTreeOps.DisplayEnv -> rfinfo: RecdFieldInfo -> unit

/// Generate a witness for the given (solved) constraint.  Five possiblilities are taken
/// into account.
///   1. The constraint is solved by a .NET-declared method or an F#-declared method
///   2. The constraint is solved by an F# record field
///   3. The constraint is solved by an F# anonymous record field
///   4. The constraint is considered solved by a "built in" solution
///   5. The constraint is solved by a closed expression given by a provided method from a type provider
///
/// In each case an expression is returned where the method is applied to the given arguments, or the
/// field is dereferenced.
///
/// None is returned in the cases where the trait has not been solved (e.g. is part of generic code)
/// or there is an unexpected mismatch of some kind.
val GenWitnessExpr:
    amap: ImportMap -> g: TcGlobals -> m: range -> traitInfo: TraitConstraintInfo -> argExprs: Expr list -> Expr option

/// Generate a lambda expression for the given solved trait.
val GenWitnessExprLambda:
    amap: ImportMap -> g: TcGlobals -> m: range -> traitInfo: TraitConstraintInfo -> Choice<TraitConstraintInfo, Expr>

/// Generate the arguments passed for a set of (solved) traits in non-generic code
val GenWitnessArgs:
    amap: ImportMap ->
    g: TcGlobals ->
    m: range ->
    traitInfos: TraitConstraintInfo list ->
        Choice<TraitConstraintInfo, Expr> list

#if !NO_TYPEPROVIDERS
module ProvidedMethodCalls =
    val BuildInvokerExpressionForProvidedMethodCall:
        tcVal: (ValRef -> ValUseFlag -> TType list -> range -> Expr * TType) ->
        g: TcGlobals *
        amap: ImportMap *
        mi: Tainted<ProvidedMethodBase> *
        objArgs: Expr list *
        mut: TypedTreeOps.Mutates *
        isProp: bool *
        isSuperInit: ValUseFlag *
        allArgs: Exprs *
        m: range ->
            Tainted<ProvidedMethodInfo> option * Expr * TType
#endif<|MERGE_RESOLUTION|>--- conflicted
+++ resolved
@@ -112,25 +112,13 @@
     member CurriedCallerArgs: (CallerArg<'T> list * CallerNamedArg<'T> list) list
 
     static member Empty: CallerArgs<'T>
-<<<<<<< HEAD
-  
-/// Indicates whether a conversion (e.g. int32 to int64, or op_Implicit) 
+
+/// Indicates whether a conversion (e.g. int32 to int64, or op_Implicit)
 /// has been used in F# code, particularly for method arguments.
 [<RequireQualifiedAccess>]
 type ConversionInfo =
     /// Indicates a type-directed conversion, added in F# 6.0.
     | TypeDirected of (DisplayEnv -> exn)
-=======
-
-/// Indicates whether a type directed conversion (e.g. int32 to int64, or op_Implicit)
-/// has been used in F# code
-[<RequireQualifiedAccess>]
-type TypeDirectedConversionUsed =
-    | Yes of (DisplayEnv -> exn)
-    | No
-
-    static member Combine: TypeDirectedConversionUsed -> TypeDirectedConversionUsed -> TypeDirectedConversionUsed
->>>>>>> 01e5bbb5
 
     /// Indicates, for example, an int --> Nullable<int> conversion, added in F# 5.0.
     /// These were implemented before the more general mechanism of type-directed conversions
@@ -144,32 +132,21 @@
 
 /// Performs a set of constraint solver operations returning ConversionInfo and
 /// combines their results.
-<<<<<<< HEAD
-val MapCombineTDCD: mapper:('T -> OperationResult<ConversionInfo>) -> xs:'T list -> OperationResult<ConversionInfo>
-=======
-val MapCombineTDCD:
-    mapper: ('a -> OperationResult<TypeDirectedConversionUsed>) ->
-    xs: 'a list ->
-        OperationResult<TypeDirectedConversionUsed>
->>>>>>> 01e5bbb5
+val MapCombineTDCD: mapper: ('T -> OperationResult<ConversionInfo>) -> xs: 'T list -> OperationResult<ConversionInfo>
 
 /// Performs a set of constraint solver operations returning ConversionInfo and
 /// combines their results.
-<<<<<<< HEAD
-val MapCombineTDC2D: mapper:('T -> 'b -> OperationResult<ConversionInfo>) -> xs:'T list -> ys:'b list -> OperationResult<ConversionInfo>
-
-type TypeAdjustmentInfo = 
+val MapCombineTDC2D:
+    mapper: ('T -> 'b -> OperationResult<ConversionInfo>) ->
+    xs: 'T list ->
+    ys: 'b list ->
+        OperationResult<ConversionInfo>
+
+type TypeAdjustmentInfo =
     | TypeAdjustmentInfo of
         adjustedRequiredTy: TType *
         conversionInfo: ConversionInfo *
         eqnInfo: (TType * TType * (DisplayEnv -> unit)) option
-=======
-val MapCombineTDC2D:
-    mapper: ('a -> 'b -> OperationResult<TypeDirectedConversionUsed>) ->
-    xs: 'a list ->
-    ys: 'b list ->
-        OperationResult<TypeDirectedConversionUsed>
->>>>>>> 01e5bbb5
 
 /// F# supports some adhoc conversions to make expression fit known overall type
 val AdjustRequiredTypeForTypeDirectedConversions:
@@ -178,33 +155,19 @@
     isMethodArg: bool ->
     isConstraint: bool ->
     reqdTy: TType ->
-<<<<<<< HEAD
-    actualTy:TType ->
-    m: range 
-        -> TypeAdjustmentInfo
-=======
     actualTy: TType ->
     m: range ->
-        TType * TypeDirectedConversionUsed * (TType * TType * (DisplayEnv -> unit)) option
->>>>>>> 01e5bbb5
+        TypeAdjustmentInfo
 
 /// F# supports some adhoc conversions to make expression fit known overall type
 val AdjustCalledArgType:
     infoReader: InfoReader ->
     ad: AccessorDomain ->
-<<<<<<< HEAD
-    isConstraint:bool ->
-    enforceNullableOptionalsKnownTypes:bool ->
-    calledArg:CalledArg ->
-    callerArg:CallerArg<'T> 
-        -> TypeAdjustmentInfo
-=======
     isConstraint: bool ->
     enforceNullableOptionalsKnownTypes: bool ->
     calledArg: CalledArg ->
-    callerArg: CallerArg<'a> ->
-        TType * TypeDirectedConversionUsed * (TType * TType * (DisplayEnv -> unit)) option
->>>>>>> 01e5bbb5
+    callerArg: CallerArg<'T> ->
+        TypeAdjustmentInfo
 
 type CalledMethArgSet<'T> =
     { /// The called arguments corresponding to "unnamed" arguments
@@ -434,32 +397,6 @@
         Expr
 
 val AdjustExprForTypeDirectedConversions:
-<<<<<<< HEAD
-    tcVal:(ValRef -> ValUseFlag -> TType list -> range -> Expr * TType) ->
-    g: TcGlobals -> 
-    amap:ImportMap -> 
-    infoReader:InfoReader -> 
-    ad:AccessorDomain -> 
-    reqdTy:TType -> 
-    actualTy:TType -> 
-    m:range -> 
-    expr:Expr 
-       -> Expr
-
-val AdjustCallerArgExpr: 
-    tcVal:(ValRef -> ValUseFlag -> TType list -> range -> Expr * TType) ->
-    g:TcGlobals -> 
-    amap:ImportMap -> 
-    infoReader:InfoReader -> 
-    ad:AccessorDomain -> 
-    isOutArg:bool -> 
-    calledArgTy:TType -> 
-    reflArgInfo:ReflectedArgInfo -> 
-    callerArgTy:TType -> 
-    m:range -> 
-    callerArgExpr:Expr -> 
-        'T option * Expr
-=======
     tcVal: (ValRef -> ValUseFlag -> TType list -> range -> Expr * TType) ->
     g: TcGlobals ->
     amap: ImportMap ->
@@ -483,38 +420,12 @@
     callerArgTy: TType ->
     m: range ->
     callerArgExpr: Expr ->
-        'a option * Expr
->>>>>>> 01e5bbb5
+        'T option * Expr
 
 /// Build the argument list for a method call. Adjust for param array, optional arguments, byref arguments and coercions.
 /// For example, if you pass an F# reference cell to a byref then we must get the address of the
 /// contents of the ref. Likewise lots of adjustments are made for optional arguments etc.
 val AdjustCallerArgs:
-<<<<<<< HEAD
-    tcVal:(ValRef -> ValUseFlag -> TType list -> range -> Expr * TType) ->
-    tcFieldInit:(range -> AbstractIL.IL.ILFieldInit -> Const) ->
-    eCallerMemberName:string option ->
-    infoReader:InfoReader ->
-    ad:AccessorDomain ->
-    calledMeth:CalledMeth<Expr> ->
-    objArgs:Expr list ->
-    lambdaVars:'T option ->
-    mItem:range ->
-    mMethExpr:range ->
-       (Expr -> Expr) * Expr list *
-       'b option list * AssignedCalledArg<Expr> list *
-       Expr list * (Expr -> Expr) *
-       'c option list * Expr list *
-       Binding list
-
-val RecdFieldInstanceChecks: g:TcGlobals -> amap:ImportMap -> ad:AccessorDomain -> m:range -> rfinfo:RecdFieldInfo -> unit
-
-val ILFieldStaticChecks: g:TcGlobals -> amap:ImportMap -> infoReader:InfoReader -> ad:AccessorDomain -> m:range -> finfo:ILFieldInfo -> unit
-
-val ILFieldInstanceChecks: g:TcGlobals -> amap:ImportMap -> ad:AccessorDomain -> m:range -> finfo:ILFieldInfo -> unit
-
-val MethInfoChecks: g:TcGlobals -> amap:ImportMap -> isInstance:bool -> tyargsOpt:'T option -> objArgs:Expr list -> ad:AccessorDomain -> m:range -> minfo:MethInfo -> unit
-=======
     tcVal: (ValRef -> ValUseFlag -> TType list -> range -> Expr * TType) ->
     tcFieldInit: (range -> AbstractIL.IL.ILFieldInit -> Const) ->
     eCallerMemberName: string option ->
@@ -522,7 +433,7 @@
     ad: AccessorDomain ->
     calledMeth: CalledMeth<Expr> ->
     objArgs: Expr list ->
-    lambdaVars: 'a option ->
+    lambdaVars: 'T option ->
     mItem: range ->
     mMethExpr: range ->
         (Expr -> Expr) *
@@ -554,13 +465,12 @@
     g: TcGlobals ->
     amap: ImportMap ->
     isInstance: bool ->
-    tyargsOpt: 'a option ->
+    tyargsOpt: 'T option ->
     objArgs: Expr list ->
     ad: AccessorDomain ->
     m: range ->
     minfo: MethInfo ->
         unit
->>>>>>> 01e5bbb5
 
 exception FieldNotMutable of TypedTreeOps.DisplayEnv * RecdFieldRef * range
 
