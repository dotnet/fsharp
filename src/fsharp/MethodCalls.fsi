// Copyright (c) Microsoft Corporation.  All Rights Reserved.  See License.txt in the project root for license information.

/// Logic associated with resolving method calls.
module internal FSharp.Compiler.MethodCalls

open FSharp.Compiler 
open FSharp.Compiler.AccessibilityLogic
open FSharp.Compiler.ErrorLogger
open FSharp.Compiler.Import
open FSharp.Compiler.InfoReader
open FSharp.Compiler.Infos
open FSharp.Compiler.NameResolution
open FSharp.Compiler.Syntax
open FSharp.Compiler.Text
open FSharp.Compiler.TcGlobals
open FSharp.Compiler.TypedTree
open FSharp.Compiler.TypedTreeOps

#if !NO_TYPEPROVIDERS
open FSharp.Compiler.ExtensionTyping
#endif

/// In the following, 'T gets instantiated to: 
///   1. the expression being supplied for an argument 
///   2. "unit", when simply checking for the existence of an overload that satisfies 
///      a signature, or when finding the corresponding witness. 
/// Note the parametricity helps ensure that overload resolution doesn't depend on the 
/// expression on the callside (though it is in some circumstances allowed 
/// to depend on some type information inferred syntactically from that 
/// expression, e.g. a lambda expression may be converted to a delegate as 
/// an adhoc conversion. 
///
/// The bool indicates if named using a '?', making the caller argument explicit-optional
type CallerArg<'T> =
    | CallerArg of ty: TType * range: range * isOpt: bool * exprInfo: 'T

    member CallerArgumentType: TType

    member Expr: 'T

    member IsExplicitOptional: bool

    member Range: range
  
type CalledArg =
    { Position: struct (int * int)
      IsParamArray: bool
      OptArgInfo: OptionalArgInfo
      CallerInfo: CallerInfo
      IsInArg: bool
      IsOutArg: bool
      ReflArgInfo: ReflectedArgInfo
      NameOpt: Ident option
      CalledArgumentType: TType }

val CalledArg: pos:struct (int * int) * isParamArray:bool * optArgInfo:OptionalArgInfo * callerInfo:CallerInfo * isInArg:bool * isOutArg:bool * nameOpt:Ident option * reflArgInfo:ReflectedArgInfo * calledArgTy:TType -> CalledArg

/// Represents a match between a caller argument and a called argument, arising from either
/// a named argument or an unnamed argument.
type AssignedCalledArg<'T> =
    { /// The identifier for a named argument, if any
      NamedArgIdOpt : Ident option

      /// The called argument in the method
      CalledArg: CalledArg 

      /// The argument on the caller side
      CallerArg: CallerArg<'T> }
    member Position: struct (int * int)
  
/// Represents the possibilities for a named-setter argument (a property, field, or a record field setter)
type AssignedItemSetterTarget =
    | AssignedPropSetter of PropInfo * MethInfo * TypeInst
    | AssignedILFieldSetter of ILFieldInfo
    | AssignedRecdFieldSetter of RecdFieldInfo

/// Represents the resolution of a caller argument as a named-setter argument
type AssignedItemSetter<'T> =
    | AssignedItemSetter of
      Ident * AssignedItemSetterTarget * CallerArg<'T>

type CallerNamedArg<'T> =
    | CallerNamedArg of Ident * CallerArg<'T>

    member CallerArg: CallerArg<'T>

    member Ident: Ident

    member Name: string
  
/// Represents the list of unnamed / named arguments at method call site
/// remark: The usage of list list is due to tupling and currying of arguments,
/// stemming from SynValInfo in the AST.
[<Struct>]
type CallerArgs<'T> =
    { Unnamed: CallerArg<'T> list list
      Named: CallerNamedArg<'T> list list }

    member ArgumentNamesAndTypes: (string option * TType) list

    member CallerArgCounts: int * int

    member CurriedCallerArgs: (CallerArg<'T> list * CallerNamedArg<'T> list) list

    static member Empty: CallerArgs<'T>
  
/// Indicates whether a type directed conversion (e.g. int32 to int64, or op_Implicit) 
/// has been used in F# code
[<RequireQualifiedAccess>]
type TypeDirectedConversionUsed =
    | Yes of (DisplayEnv -> exn)
    | No
    static member Combine: TypeDirectedConversionUsed -> TypeDirectedConversionUsed -> TypeDirectedConversionUsed

/// Performs a set of constraint solver operations returning TypeDirectedConversionUsed and
/// combines their results.
val MapCombineTDCD: mapper:('a -> OperationResult<TypeDirectedConversionUsed>) -> xs:'a list -> OperationResult<TypeDirectedConversionUsed>

/// Performs a set of constraint solver operations returning TypeDirectedConversionUsed and
/// combines their results.
val MapCombineTDC2D: mapper:('a -> 'b -> OperationResult<TypeDirectedConversionUsed>) -> xs:'a list -> ys:'b list -> OperationResult<TypeDirectedConversionUsed>

/// F# supports some adhoc conversions to make expression fit known overall type
val AdjustRequiredTypeForTypeDirectedConversions:
    infoReader:InfoReader ->
    ad: AccessorDomain ->
    isMethodArg: bool ->
    isConstraint: bool ->
    reqdTy: TType ->
    actualTy:TType ->
    m: range 
        -> TType * TypeDirectedConversionUsed * (TType * TType * (DisplayEnv -> unit)) option

/// F# supports some adhoc conversions to make expression fit known overall type
val AdjustCalledArgType:
    infoReader:InfoReader ->
    ad: AccessorDomain ->
    isConstraint:bool ->
    enforceNullableOptionalsKnownTypes:bool ->
    calledArg:CalledArg ->
    callerArg:CallerArg<'a> 
        -> TType * TypeDirectedConversionUsed * (TType * TType * (DisplayEnv -> unit)) option

type CalledMethArgSet<'T> =
    { /// The called arguments corresponding to "unnamed" arguments
      UnnamedCalledArgs : CalledArg list

      /// Any unnamed caller arguments not otherwise assigned 
      UnnamedCallerArgs :  CallerArg<'T> list

      /// The called "ParamArray" argument, if any
      ParamArrayCalledArgOpt : CalledArg option 

      /// Any unnamed caller arguments assigned to a "param array" argument
      ParamArrayCallerArgs : CallerArg<'T> list

      /// Named args
      AssignedNamedArgs: AssignedCalledArg<'T> list  }

    member NumAssignedNamedArgs: int

    member NumUnnamedCalledArgs: int

    member NumUnnamedCallerArgs: int
  
/// Represents the syntactic matching between a caller of a method and the called method.
///
/// The constructor takes all the information about the caller and called side of a method, match up named arguments, property setters etc.,
/// and returns a CalledMeth object for further analysis.
type CalledMeth<'T> =

    new: infoReader:InfoReader *
         nameEnv:NameResolutionEnv option *
         isCheckingAttributeCall:bool *
         freshenMethInfo:(range -> MethInfo -> TypeInst) *
         m:range *
         ad:AccessorDomain *
         minfo:MethInfo *
         calledTyArgs:TType list *
         callerTyArgs:TType list *
         pinfoOpt:PropInfo option *
         callerObjArgTys:TType list *
         callerArgs:CallerArgs<'T> *
         allowParamArgs:bool *
         allowOutAndOptArgs:bool *
         tyargsOpt:TType option -> CalledMeth<'T>

    static member GetMethod: x:CalledMeth<'T> -> MethInfo

    member CalledObjArgTys: m:range -> TType list

    member GetParamArrayElementType: unit -> TType

    member HasCorrectObjArgs: m:range -> bool

    member IsAccessible: m:range * ad:AccessorDomain -> bool

    member IsCandidate: m:range * ad:AccessorDomain -> bool

    member AllCalledArgs: CalledArg list list

    member AllUnnamedCalledArgs: CalledArg list

    /// The argument analysis for each set of curried arguments
    member ArgSets: CalledMethArgSet<'T> list

    /// Named setters
    member AssignedItemSetters: AssignedItemSetter<'T> list

    member AssignedNamedArgs: AssignedCalledArg<'T> list list

    member AssignedUnnamedArgs: AssignedCalledArg<'T> list list

    member AssignsAllNamedArgs: bool

    /// The property related to the method we're attempting to call, if any  
    member AssociatedPropertyInfo: PropInfo option

    /// Args assigned to specify values for attribute fields and properties (these are not necessarily "property sets")
    member AttributeAssignedNamedArgs: CallerNamedArg<'T> list

    /// The return type after implicit deference of byref returns is taken into account
    member CalledReturnTypeAfterByrefDeref: TType

    /// Return type after tupling of out args is taken into account
    member CalledReturnTypeAfterOutArgTupling: TType

    /// The instantiation of the method we're attempting to call 
    member CalledTyArgs: TType list

    /// The instantiation of the method we're attempting to call 
    member CalledTyparInst: TypedTreeOps.TyparInst

    /// The types of the actual object arguments, if any
    member CallerObjArgTys: TType list

    /// The formal instantiation of the method we're attempting to call 
    member CallerTyArgs: TType list

    member HasCorrectArity: bool

    member HasCorrectGenericArity: bool

    member HasOptArgs: bool

    member HasOutArgs: bool

    member IsIndexParamArraySetter: bool

    /// The method we're attempting to call 
    member Method: MethInfo

    member NumArgSets: int

    member NumAssignedProps: int

    member NumCalledTyArgs: int

    member NumCallerTyArgs: int

    member ParamArrayCalledArgOpt: CalledArg option

    member ParamArrayCallerArgs: CallerArg<'T> list option

    member TotalNumAssignedNamedArgs: int

    member TotalNumUnnamedCalledArgs: int

    member TotalNumUnnamedCallerArgs: int

    /// Unassigned args
    member UnassignedNamedArgs: CallerNamedArg<'T> list

    /// Unnamed called optional args: pass defaults for these
    member UnnamedCalledOptArgs: CalledArg list

    /// Unnamed called out args: return these as part of the return tuple
    member UnnamedCalledOutArgs: CalledArg list

    member UsesParamArrayConversion: bool

    member amap: ImportMap

    member infoReader: InfoReader
  
val NamesOfCalledArgs: calledArgs:CalledArg list -> Ident list

type ArgumentAnalysis =
    | NoInfo
    | ArgDoesNotMatch
    | CallerLambdaHasArgTypes of TType list
    | CalledArgMatchesType of adjustedCalledArgTy: TType * noEagerConstraintApplication: bool

val ExamineMethodForLambdaPropagation: g: TcGlobals -> m: range -> meth:CalledMeth<SynExpr> -> ad:AccessorDomain -> (ArgumentAnalysis list list * (Ident * ArgumentAnalysis) list list) option

/// Is this a 'base' call
val IsBaseCall: objArgs:Expr list -> bool

val BuildILMethInfoCall: g:TcGlobals -> amap:ImportMap -> m:range -> isProp:bool -> minfo:ILMethInfo -> valUseFlags:ValUseFlag -> minst:TType list -> direct:bool -> args:Exprs -> Expr * TType

/// Make a call to a method info. Used by the optimizer and code generator to build 
/// calls to the type-directed solutions to member constraints.
val MakeMethInfoCall: amap:ImportMap -> m:range -> minfo:MethInfo -> minst:TType list -> args:Exprs -> Expr

/// Build an expression that calls a given method info. 
/// This is called after overload resolution, and also to call other 
/// methods such as 'setters' for properties. 
//   tcVal: used to convert an F# value into an expression. See tc.fs. 
//   isProp: is it a property get? 
//   minst: the instantiation to apply for a generic method 
//   objArgs: the 'this' argument, if any 
//   args: the arguments, if any 
val BuildMethodCall: 
    tcVal:(ValRef -> ValUseFlag -> TType list -> range -> Expr * TType) ->
    g:TcGlobals ->
    amap:ImportMap ->
    isMutable:TypedTreeOps.Mutates ->
    m:range ->
    isProp:bool ->
    minfo:MethInfo ->
    valUseFlags:ValUseFlag ->
    minst:TType list ->
    objArgs:Expr list ->
    args:Expr list
        -> Expr * TType

/// Build a call to the System.Object constructor taking no arguments,
val BuildObjCtorCall: g:TcGlobals -> m:range -> Expr

/// Implements the elaborated form of adhoc conversions from functions to delegates at member callsites
<<<<<<< HEAD
val BuildNewDelegateExpr: eventInfoOpt:EventInfo option * g:TcGlobals * amap:ImportMap * traitCtxt: ITraitContext option * delegateTy:TType * invokeMethInfo:MethInfo * delArgTys:TType list * f:Expr * fty:TType * m:range -> Expr
=======
val BuildNewDelegateExpr: eventInfoOpt:EventInfo option * g:TcGlobals * amap:ImportMap * delegateTy:TType * delInvokeMeth:MethInfo * delArgTys:TType list * delFuncExpr:Expr * delFuncTy:TType * m:range -> Expr
>>>>>>> c928b9ca

val CoerceFromFSharpFuncToDelegate: g:TcGlobals -> amap:ImportMap -> traitCtxt: ITraitContext option -> infoReader:InfoReader -> ad:AccessorDomain -> callerArgTy:TType -> m:range -> callerArgExpr:Expr -> delegateTy:TType -> Expr

val AdjustExprForTypeDirectedConversions:
    tcVal:(ValRef -> ValUseFlag -> TType list -> range -> Expr * TType) ->
    g: TcGlobals -> 
    amap:ImportMap -> 
    traitCtxt: ITraitContext option ->
    infoReader:InfoReader -> 
    ad:AccessorDomain -> 
    reqdTy:TType -> 
    actualTy:TType -> 
    m:range -> 
    expr:Expr 
       -> Expr

val AdjustCallerArgExpr: 
    tcVal:(ValRef -> ValUseFlag -> TType list -> range -> Expr * TType) ->
    g:TcGlobals -> 
    amap:ImportMap -> 
    traitCtxt: ITraitContext option ->
    infoReader:InfoReader -> 
    ad:AccessorDomain -> 
    isOutArg:bool -> 
    calledArgTy:TType -> 
    reflArgInfo:ReflectedArgInfo -> 
    callerArgTy:TType -> 
    m:range -> 
    callerArgExpr:Expr -> 
        'a option * Expr

/// Build the argument list for a method call. Adjust for param array, optional arguments, byref arguments and coercions.
/// For example, if you pass an F# reference cell to a byref then we must get the address of the 
/// contents of the ref. Likewise lots of adjustments are made for optional arguments etc.
val AdjustCallerArgs:
    tcVal:(ValRef -> ValUseFlag -> TType list -> range -> Expr * TType) ->
    tcFieldInit:(range -> AbstractIL.IL.ILFieldInit -> Const) ->
    eCallerMemberName:string option ->
    infoReader:InfoReader ->
    ad:AccessorDomain ->
    traitCtxt: ITraitContext option ->
    calledMeth:CalledMeth<Expr> ->
    objArgs:Expr list ->
    lambdaVars:'a option ->
    mItem:range ->
    mMethExpr:range ->
       (Expr -> Expr) * Expr list *
       'b option list * AssignedCalledArg<Expr> list *
       Expr list * (Expr -> Expr) *
       'c option list * Expr list *
       Binding list

val RecdFieldInstanceChecks: g:TcGlobals -> amap:ImportMap -> ad:AccessorDomain -> m:range -> rfinfo:RecdFieldInfo -> unit

val ILFieldStaticChecks: g:TcGlobals -> amap:ImportMap -> infoReader:InfoReader -> ad:AccessorDomain -> m:range -> finfo:ILFieldInfo -> unit

val ILFieldInstanceChecks: g:TcGlobals -> amap:ImportMap -> ad:AccessorDomain -> m:range -> finfo:ILFieldInfo -> unit

val MethInfoChecks: g:TcGlobals -> amap:ImportMap -> isInstance:bool -> tyargsOpt:'a option -> objArgs:Expr list -> ad:AccessorDomain -> m:range -> minfo:MethInfo -> unit

exception FieldNotMutable of TypedTreeOps.DisplayEnv * RecdFieldRef * range

val CheckRecdFieldMutation: m:range -> denv:TypedTreeOps.DisplayEnv -> rfinfo:RecdFieldInfo -> unit

/// Generate a witness for the given (solved) constraint.  Five possiblilities are taken
/// into account.
///   1. The constraint is solved by a .NET-declared method or an F#-declared method
///   2. The constraint is solved by an F# record field
///   3. The constraint is solved by an F# anonymous record field
///   4. The constraint is considered solved by a "built in" solution
///   5. The constraint is solved by a closed expression given by a provided method from a type provider
/// 
/// In each case an expression is returned where the method is applied to the given arguments, or the
/// field is dereferenced.
/// 
/// None is returned in the cases where the trait has not been solved (e.g. is part of generic code)
/// or there is an unexpected mismatch of some kind.
val GenWitnessExpr: amap:ImportMap -> g:TcGlobals -> m:range -> traitInfo:TraitConstraintInfo -> argExprs:Expr list -> Expr option

/// Generate a lambda expression for the given solved trait.
val GenWitnessExprLambda: amap:ImportMap -> g:TcGlobals -> m:range -> traitInfo:TraitConstraintInfo -> Choice<TraitConstraintInfo,Expr>

/// Generate the arguments passed for a set of (solved) traits in non-generic code
val GenWitnessArgs: amap:ImportMap -> g:TcGlobals -> m:range -> traitInfos:TraitConstraintInfo list -> Choice<TraitConstraintInfo,Expr> list

#if !NO_TYPEPROVIDERS
module ProvidedMethodCalls =
  val BuildInvokerExpressionForProvidedMethodCall:
      tcVal:(ValRef -> ValUseFlag -> TType list -> range -> Expr * TType) ->
      g:TcGlobals *
      amap:ImportMap *
      traitCtxt: ITraitContext option *
      mi:Tainted<ProvidedMethodBase> *
      objArgs:Expr list *
      mut:TypedTreeOps.Mutates *
      isProp:bool *
      isSuperInit:ValUseFlag *
      allArgs:Exprs *
      m:range ->
          Tainted<ProvidedMethodInfo> option * Expr * TType
#endif<|MERGE_RESOLUTION|>--- conflicted
+++ resolved
@@ -328,11 +328,7 @@
 val BuildObjCtorCall: g:TcGlobals -> m:range -> Expr
 
 /// Implements the elaborated form of adhoc conversions from functions to delegates at member callsites
-<<<<<<< HEAD
-val BuildNewDelegateExpr: eventInfoOpt:EventInfo option * g:TcGlobals * amap:ImportMap * traitCtxt: ITraitContext option * delegateTy:TType * invokeMethInfo:MethInfo * delArgTys:TType list * f:Expr * fty:TType * m:range -> Expr
-=======
-val BuildNewDelegateExpr: eventInfoOpt:EventInfo option * g:TcGlobals * amap:ImportMap * delegateTy:TType * delInvokeMeth:MethInfo * delArgTys:TType list * delFuncExpr:Expr * delFuncTy:TType * m:range -> Expr
->>>>>>> c928b9ca
+val BuildNewDelegateExpr: eventInfoOpt:EventInfo option * g:TcGlobals * amap:ImportMap * traitCtxt: ITraitContext option * delegateTy:TType * delInvokeMeth:MethInfo * delArgTys:TType list * delFuncExpr:Expr * delFuncTy:TType * m:range -> Expr
 
 val CoerceFromFSharpFuncToDelegate: g:TcGlobals -> amap:ImportMap -> traitCtxt: ITraitContext option -> infoReader:InfoReader -> ad:AccessorDomain -> callerArgTy:TType -> m:range -> callerArgExpr:Expr -> delegateTy:TType -> Expr
 
