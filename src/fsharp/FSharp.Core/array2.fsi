--- conflicted
+++ resolved
@@ -2,239 +2,10 @@
 
 namespace Microsoft.FSharp.Collections
 
-<<<<<<< HEAD
-    open System
-    open Microsoft.FSharp.Collections
-    open Microsoft.FSharp.Core
-
-    /// <summary>Contains operations for working with 2-dimensional arrays.</summary>
-    ///
-    /// <remarks>
-    ///  <para>See also <a href="https://docs.microsoft.com/dotnet/fsharp/language-reference/arrays">F# Language Guide - Arrays</a>.</para>
-    /// 
-    /// <para>F# and CLI multi-dimensional arrays are typically zero-based. 
-    /// However, CLI multi-dimensional arrays used in conjunction with external
-    /// libraries (e.g. libraries associated with Visual Basic) be 
-    /// non-zero based, using a potentially different base for each dimension.
-    /// The operations in this module will accept such arrays, and
-    /// the basing on an input array will be propagated to a matching output
-    /// array on the <c>Array2D.map</c> and <c>Array2D.mapi</c> operations.
-    /// Non-zero-based arrays can also be created using <c>Array2D.zeroCreateBased</c>, 
-    /// <c>Array2D.createBased</c> and <c>Array2D.initBased</c>.</para>
-    /// </remarks>
-    [<CompilationRepresentation(CompilationRepresentationFlags.ModuleSuffix)>]
-    [<RequireQualifiedAccess>]
-    module Array2D = 
-
-        /// <summary>Fetches the base-index for the first dimension of the array.</summary>
-        ///
-        /// <param name="array">The input array.</param>
-        ///
-        /// <returns>The base-index of the first dimension of the array.</returns>
-        [<CompiledName("Base1")>]
-        val base1: array:'T[,] -> int
-
-        /// <summary>Fetches the base-index for the second dimension of the array.</summary>
-        ///
-        /// <param name="array">The input array.</param>
-        ///
-        /// <returns>The base-index of the second dimension of the array.</returns>
-        [<CompiledName("Base2")>]
-        val base2: array:'T[,] -> int
-
-        /// <summary>Builds a new array whose elements are the same as the input array.</summary>
-        ///
-        /// <remarks>For non-zero-based arrays the basing on an input array will be propagated to the output
-        /// array.</remarks>
-        ///
-        /// <param name="array">The input array.</param>
-        ///
-        /// <returns>A copy of the input array.</returns>
-        [<CompiledName("Copy")>]
-        val copy: array:'T[,] -> 'T[,]
-
-        /// <summary>Reads a range of elements from the first array and write them into the second.</summary>
-        ///
-        /// <param name="source">The source array.</param>
-        /// <param name="sourceIndex1">The first-dimension index to begin copying from in the source array.</param>
-        /// <param name="sourceIndex2">The second-dimension index to begin copying from in the source array.</param>
-        /// <param name="target">The target array.</param>
-        /// <param name="targetIndex1">The first-dimension index to begin copying into in the target array.</param>
-        /// <param name="targetIndex2">The second-dimension index to begin copying into in the target array.</param>
-        /// <param name="length1">The number of elements to copy across the first dimension of the arrays.</param>
-        /// <param name="length2">The number of elements to copy across the second dimension of the arrays.</param>
-        /// <exception cref="T:System.ArgumentException">Thrown when any of the indices are negative or if either of
-        /// the counts are larger than the dimensions of the array allow.</exception>
-        [<CompiledName("CopyTo")>]
-        val blit: source:'T[,] -> sourceIndex1:int -> sourceIndex2:int -> target:'T[,] -> targetIndex1:int -> targetIndex2:int -> length1:int -> length2:int -> unit
-
-        /// <summary>Creates an array given the dimensions and a generator function to compute the elements.</summary>
-        ///
-        /// <param name="length1">The length of the first dimension of the array.</param>
-        /// <param name="length2">The length of the second dimension of the array.</param>
-        /// <param name="initializer">A function to produce elements of the array given the two indices.</param>
-        ///
-        /// <returns>The generated array.</returns>
-        /// <exception cref="T:System.ArgumentException">Thrown when either of the lengths is negative.</exception>
-        [<CompiledName("Initialize")>]
-        val init: length1:int -> length2:int -> initializer:(int -> int -> 'T) -> 'T[,]
-
-        /// <summary>Creates an array whose elements are all initially the given value.</summary>
-        ///
-        /// <param name="length1">The length of the first dimension of the array.</param>
-        /// <param name="length2">The length of the second dimension of the array.</param>
-        /// <param name="value">The value to populate the new array.</param>
-        ///
-        /// <returns>The created array.</returns>
-        /// <exception cref="T:System.ArgumentException">Thrown when length1 or length2 is negative.</exception>
-        [<CompiledName("Create")>]
-        val create: length1:int -> length2:int -> value:'T -> 'T[,]
-
-        /// <summary>Creates an array where the entries are initially Unchecked.defaultof&lt;'T&gt;.</summary>
-        ///
-        /// <param name="length1">The length of the first dimension of the array.</param>
-        /// <param name="length2">The length of the second dimension of the array.</param>
-        ///
-        /// <returns>The created array.</returns>
-        /// <exception cref="T:System.ArgumentException">Thrown when length1 or length2 is negative.</exception>
-        [<CompiledName("ZeroCreate")>]
-        val zeroCreate : length1:int -> length2:int -> 'T[,]
-
-        /// <summary>Creates a based array given the dimensions and a generator function to compute the elements.</summary>
-        ///
-        /// <param name="base1">The base for the first dimension of the array.</param>
-        /// <param name="base2">The base for the second dimension of the array.</param>
-        /// <param name="length1">The length of the first dimension of the array.</param>
-        /// <param name="length2">The length of the second dimension of the array.</param>
-        /// <param name="initializer">A function to produce elements of the array given the two indices.</param>
-        ///
-        /// <returns>The created array.</returns>
-        /// <exception cref="T:System.ArgumentException">Thrown when base1, base2, length1, or length2 is negative.</exception>
-        [<CompiledName("InitializeBased")>]
-        val initBased: base1:int -> base2:int -> length1:int -> length2:int -> initializer:(int -> int -> 'T) -> 'T[,]
-
-        /// <summary>Creates a based array whose elements are all initially the given value.</summary>
-        ///
-        /// <param name="base1">The base for the first dimension of the array.</param>
-        /// <param name="base2">The base for the second dimension of the array.</param>
-        /// <param name="length1">The length of the first dimension of the array.</param>
-        /// <param name="length2">The length of the second dimension of the array.</param>
-        /// <param name="initial">The value to populate the new array.</param>
-        ///
-        /// <returns>The created array.</returns>
-        /// <exception cref="T:System.ArgumentException">Thrown when base1, base2, length1, or length2 is negative.</exception>
-        [<CompiledName("CreateBased")>]
-        val createBased: base1:int -> base2:int -> length1:int -> length2:int -> initial: 'T -> 'T[,]
-
-        /// <summary>Creates a based array where the entries are initially Unchecked.defaultof&lt;'T&gt;.</summary>
-        ///
-        /// <param name="base1">The base for the first dimension of the array.</param>
-        /// <param name="base2">The base for the second dimension of the array.</param>
-        /// <param name="length1">The length of the first dimension of the array.</param>
-        /// <param name="length2">The length of the second dimension of the array.</param>
-        ///
-        /// <returns>The created array.</returns>
-        /// <exception cref="T:System.ArgumentException">Thrown when base1, base2, length1, or length2 is negative.</exception>
-        [<CompiledName("ZeroCreateBased")>]
-        val zeroCreateBased : base1:int -> base2:int -> length1:int -> length2:int -> 'T[,]
-
-        /// <summary>Applies the given function to each element of the array.</summary>
-        ///
-        /// <param name="action">A function to apply to each element of the array.</param>
-        /// <param name="array">The input array.</param>
-        [<CompiledName("Iterate")>]
-        val iter: action:('T -> unit) -> array:'T[,] -> unit
-
-        /// <summary>Applies the given function to each element of the array.  The integer indices passed to the
-        /// function indicates the index of element.</summary>
-        ///
-        /// <param name="action">A function to apply to each element of the array with the indices available as an argument.</param>
-        /// <param name="array">The input array.</param>
-        [<CompiledName("IterateIndexed")>]
-        val iteri: action:(int -> int -> 'T -> unit) -> array:'T[,] -> unit
-
-        /// <summary>Returns the length of an array in the first dimension.</summary>
-        ///
-        /// <param name="array">The input array.</param>
-        ///
-        /// <returns>The length of the array in the first dimension.</returns>  
-        [<CompiledName("Length1")>]
-        val length1: array:'T[,] -> int
-
-        /// <summary>Returns the length of an array in the second dimension.</summary>
-        ///
-        /// <param name="array">The input array.</param>
-        ///
-        /// <returns>The length of the array in the second dimension.</returns>  
-        [<CompiledName("Length2")>]
-        val length2: array:'T[,] -> int
-
-        /// <summary>Builds a new array whose elements are the results of applying the given function
-        /// to each of the elements of the array.</summary>
-        ///
-        /// <remarks>For non-zero-based arrays the basing on an input array will be propagated to the output
-        /// array.</remarks>
-        ///
-        /// <param name="mapping">A function that is applied to transform each item of the input array.</param>
-        /// <param name="array">The input array.</param>
-        ///
-        /// <returns>An array whose elements have been transformed by the given mapping.</returns>
-        [<CompiledName("Map")>]
-        val map: mapping:('T -> 'U) -> array:'T[,] -> 'U[,]
-
-        /// <summary>Builds a new array whose elements are the results of applying the given function
-        /// to each of the elements of the array. The integer indices passed to the
-        /// function indicates the element being transformed.</summary>
-        ///
-        /// <remarks>For non-zero-based arrays the basing on an input array will be propagated to the output
-        /// array.</remarks>
-        ///
-        /// <param name="mapping">A function that is applied to transform each element of the array.  The two integers
-        /// provide the index of the element.</param>
-        /// <param name="array">The input array.</param>
-        ///
-        /// <returns>An array whose elements have been transformed by the given mapping.</returns>
-        [<CompiledName("MapIndexed")>]
-        val mapi: mapping:(int -> int -> 'T -> 'U) -> array:'T[,] -> 'U[,]
-
-
-        /// <summary>Builds a new array whose elements are the same as the input array but
-        /// where a non-zero-based input array generates a corresponding zero-based 
-        /// output array.</summary>
-        ///
-        /// <param name="array">The input array.</param>
-        ///
-        /// <returns>The zero-based output array.</returns>
-        [<CompiledName("Rebase")>]
-        val rebase: array:'T[,] -> 'T[,]
-
-        /// <summary>Sets the value of an element in an array. You can also use the syntax <c>array.[index1,index2] &lt;- value</c>.</summary>
-        ///
-        /// <param name="array">The input array.</param>
-        /// <param name="index1">The index along the first dimension.</param>
-        /// <param name="index2">The index along the second dimension.</param>
-        /// <param name="value">The value to set in the array.</param>
-        /// <exception cref="T:System.ArgumentException">Thrown when the indices are negative or exceed the bounds of the array.</exception> 
-        [<CompiledName("Set")>]
-        val set: array:'T[,] -> index1:int -> index2:int -> value:'T -> unit
-
-        /// <summary>Fetches an element from a 2D array. You can also use the syntax <c>array.[index1,index2]</c>.</summary>
-        ///
-        /// <param name="array">The input array.</param>
-        /// <param name="index1">The index along the first dimension.</param>
-        /// <param name="index2">The index along the second dimension.</param>
-        ///
-        /// <returns>The value of the array at the given index.</returns>
-        /// <exception cref="T:System.ArgumentException">Thrown when the indices are negative or exceed the bounds of the array.</exception>
-        [<CompiledName("Get")>]
-        val get: array:'T[,] -> index1:int -> index2:int -> 'T
-=======
 open System
 open Microsoft.FSharp.Collections
 open Microsoft.FSharp.Core
 
-[<CompilationRepresentation(CompilationRepresentationFlags.ModuleSuffix)>]
-[<RequireQualifiedAccess>]
 /// <summary>Contains operations for working with 2-dimensional arrays.</summary>
 ///
 /// <remarks>
@@ -250,6 +21,8 @@
 /// Non-zero-based arrays can also be created using <c>Array2D.zeroCreateBased</c>, 
 /// <c>Array2D.createBased</c> and <c>Array2D.initBased</c>.</para>
 /// </remarks>
+[<CompilationRepresentation(CompilationRepresentationFlags.ModuleSuffix)>]
+[<RequireQualifiedAccess>]
 module Array2D = 
 
     /// <summary>Fetches the base-index for the first dimension of the array.</summary>
@@ -491,6 +264,4 @@
     /// 
     /// <example-tbd></example-tbd>
     [<CompiledName("Get")>]
-    val get: array:'T[,] -> index1:int -> index2:int -> 'T
->>>>>>> 792a5d45
-
+    val get: array:'T[,] -> index1:int -> index2:int -> 'T