--- conflicted
+++ resolved
@@ -573,15 +573,11 @@
                     maskArray.[maskIdx] <- mask
                 count 
 
-<<<<<<< HEAD
 #if BUILDING_WITH_LKG || BUILD_FROM_SOURCE
-            let private createMask<'a> (f:'a->bool) (src:array<'a>) (maskArrayOut:byref<array<uint32>>) (leftoverMaskOut:byref<uint32>) =
+            let private createMask<'a> (f: 'a->bool) (src: array<'a>) (maskArrayOut: byref<array<uint32>>) (leftoverMaskOut: byref<uint32>) =
 #else
-            let private createMask<'a> (f:'a->bool) (src:array<'a>) (maskArrayOut:byref<array<uint32>?>) (leftoverMaskOut:byref<uint32>) =
+            let private createMask<'a> (f: 'a->bool) (src: array<'a>) (maskArrayOut: byref<array<uint32>?>) (leftoverMaskOut: byref<uint32>) =
 #endif
-=======
-            let private createMask<'a> (f: 'a->bool) (src: array<'a>) (maskArrayOut: byref<array<uint32>>) (leftoverMaskOut: byref<uint32>) =
->>>>>>> 92ffe0ce
                 let maskArrayLength = src.Length / 0x20
 
                 // null when there are less than 32 items in src array.
@@ -667,15 +663,11 @@
 
                 dstIdx
 
-<<<<<<< HEAD
 #if BUILDING_WITH_LKG || BUILD_FROM_SOURCE
-            let private filterViaMask (maskArray:array<uint32>) (leftoverMask:uint32) (count:int) (src:array<_>) =
+            let private filterViaMask (maskArray: array<uint32>) (leftoverMask: uint32) (count: int) (src: array<_>) =
 #else
-            let private filterViaMask (maskArray:array<uint32>?) (leftoverMask:uint32) (count:int) (src:array<_>) =
+            let private filterViaMask (maskArray: array<uint32>?) (leftoverMask: uint32) (count: int) (src: array<_>) =
 #endif
-=======
-            let private filterViaMask (maskArray: array<uint32>) (leftoverMask: uint32) (count: int) (src: array<_>) =
->>>>>>> 92ffe0ce
                 let dst = Microsoft.FSharp.Primitives.Basics.Array.zeroCreateUnchecked count
 
                 let mutable dstIdx = 0
@@ -693,17 +685,11 @@
 
                 dst
 
-<<<<<<< HEAD
-            let filter f (src:array<_>) =
+            let filter f (src: array<_>) =
                 let mutable maskArray = null
                 let mutable leftOverMask = 0u
-=======
-            let filter f (src: array<_>) =
-                let mutable maskArray    = Unchecked.defaultof<_>
-                let mutable leftOverMask = Unchecked.defaultof<_>
->>>>>>> 92ffe0ce
                 match createMask f src &maskArray &leftOverMask with
-                | 0     -> empty
+                | 0 -> empty
                 | count -> filterViaMask maskArray leftOverMask count src
 
         [<CompiledName("Filter")>]
