// Copyright (c) Microsoft Corporation.  All Rights Reserved.  See License.txt in the project root for license information.

/// <summary>This namespace contains constructs for reflecting on the representation of
/// F# values and types. It augments the design of System.Reflection.</summary>
namespace Microsoft.FSharp.Reflection 

open System
open System.Reflection
open Microsoft.FSharp.Core
open Microsoft.FSharp.Primitives.Basics
open Microsoft.FSharp.Collections

/// <summary>Represents a case of a discriminated union type</summary>
///
/// <namespacedoc><summary>
///   Library functionality for accessing additional information about F# types and F# values at 
///   runtime, augmenting that available through <a href="https://docs.microsoft.com/dotnet/api/system.reflection">System.Reflection</a>.
/// </summary></namespacedoc>
[<Sealed>]
type UnionCaseInfo =
    /// <summary>The name of the case.</summary>
    /// 
    /// <example-tbd></example-tbd>
    member Name : string

    /// <summary>The type in which the case occurs.</summary>
    /// 
    /// <example-tbd></example-tbd>
    member DeclaringType: Type
    
    /// <summary>Returns the custom attributes associated with the case.</summary>
    /// <returns>An array of custom attributes.</returns>
    /// 
    /// <example-tbd></example-tbd>
    member GetCustomAttributes: unit -> obj[]

    /// <summary>Returns the custom attributes associated with the case matching the given attribute type.</summary>
    /// <param name="attributeType">The type of attributes to return.</param>
    ///
    /// <returns>An array of custom attributes.</returns>
    /// 
    /// <example-tbd></example-tbd>
    member GetCustomAttributes: attributeType:System.Type -> obj[]

    /// <summary>Returns the custom attributes data associated with the case.</summary>
    /// <returns>An list of custom attribute data items.</returns>
    /// 
    /// <example-tbd></example-tbd>
    member GetCustomAttributesData: unit -> System.Collections.Generic.IList<CustomAttributeData>

    /// <summary>The fields associated with the case, represented by a PropertyInfo.</summary>
    /// <returns>The fields associated with the case.</returns>
    /// 
    /// <example-tbd></example-tbd>
    member GetFields: unit -> PropertyInfo []

    /// <summary>The integer tag for the case.</summary>
    /// 
    /// <example-tbd></example-tbd>
    member Tag: int

<<<<<<< HEAD

=======
[<AbstractClass; Sealed>]
>>>>>>> 792a5d45
/// <summary>Contains operations associated with constructing and analyzing values associated with F# types
/// such as records, unions and tuples.</summary>
[<AbstractClass; Sealed>]
type FSharpValue = 

    /// <summary>Reads a field from a record value.</summary>
    ///
    /// <remarks>Assumes the given input is a record value. If not, <see cref="T:System.ArgumentException" /> is raised.</remarks>
    ///
    /// <param name="record">The record object.</param>
    /// <param name="info">The PropertyInfo describing the field to read.</param>
    ///
    /// <exception cref="T:System.ArgumentException">Thrown when the input is not a record value.</exception>
    ///
    /// <returns>The field from the record.</returns>
    /// 
    /// <example-tbd></example-tbd>
    static member GetRecordField:  record:obj * info:PropertyInfo -> obj
    
    /// <summary>Precompute a function for reading a particular field from a record.
    /// Assumes the given type is a RecordType with a field of the given name. 
    /// If not, <see cref="T:System.ArgumentException" /> is raised during pre-computation.</summary>
    ///
    /// <remarks>Using the computed function will typically be faster than executing a corresponding call to Value.GetInfo
    /// because the path executed by the computed function is optimized given the knowledge that it will be
    /// used to read values of the given type.</remarks>
    ///
    /// <param name="info">The PropertyInfo of the field to read.</param>
    ///
    /// <exception cref="T:System.ArgumentException">Thrown when the input type is not a record type.</exception>
    ///
    /// <returns>A function to read the specified field from the record.</returns>
    /// 
    /// <example-tbd></example-tbd>
    static member PreComputeRecordFieldReader : info:PropertyInfo -> (obj -> obj)

    /// <summary>Creates an instance of a record type.</summary>
    ///
    /// <remarks>Assumes the given input is a record type.</remarks>
    ///
    /// <param name="recordType">The type of record to make.</param>
    /// <param name="values">The array of values to initialize the record.</param>
    /// <param name="bindingFlags">Optional binding flags for the record.</param>
    ///
    /// <exception cref="T:System.ArgumentException">Thrown when the input type is not a record type.</exception>
    ///
    /// <returns>The created record.</returns>
    /// 
    /// <example-tbd></example-tbd>
    static member MakeRecord: recordType:Type * values:obj [] * ?bindingFlags:BindingFlags  -> obj

    /// <summary>Reads all the fields from a record value.</summary>
    ///
    /// <remarks>Assumes the given input is a record value. If not, <see cref="T:System.ArgumentException" /> is raised.</remarks>
    /// <param name="record">The record object.</param>
    /// <param name="bindingFlags">Optional binding flags for the record.</param>
    ///
    /// <exception cref="T:System.ArgumentException">Thrown when the input type is not a record type.</exception>
    ///
    /// <returns>The array of fields from the record.</returns>
    /// 
    /// <example-tbd></example-tbd>
    static member GetRecordFields:  record:obj * ?bindingFlags:BindingFlags  -> obj[]

    /// <summary>Precompute a function for reading all the fields from a record. The fields are returned in the
    /// same order as the fields reported by a call to Microsoft.FSharp.Reflection.Type.GetInfo for
    /// this type.</summary>
    ///
    /// <remarks>Assumes the given type is a RecordType. 
    /// If not, <see cref="T:System.ArgumentException" /> is raised during pre-computation.
    ///
    /// Using the computed function will typically be faster than executing a corresponding call to Value.GetInfo
    /// because the path executed by the computed function is optimized given the knowledge that it will be
    /// used to read values of the given type.</remarks>
    ///
    /// <param name="recordType">The type of record to read.</param>
    /// <param name="bindingFlags">Optional binding flags.</param>
    ///
    /// <exception cref="T:System.ArgumentException">Thrown when the input type is not a record type.</exception>
    ///
    /// <returns>An optimized reader for the given record type.</returns>
    /// 
    /// <example-tbd></example-tbd>
    static member PreComputeRecordReader : recordType:Type  * ?bindingFlags:BindingFlags -> (obj -> obj[])

    /// <summary>Precompute a function for constructing a record value. </summary>
    ///
    /// <remarks>Assumes the given type is a RecordType.
    /// If not, <see cref="T:System.ArgumentException" /> is raised during pre-computation.</remarks>
    ///
    /// <param name="recordType">The type of record to construct.</param>
    /// <param name="bindingFlags">Optional binding flags.</param>
    ///
    /// <exception cref="T:System.ArgumentException">Thrown when the input type is not a record type.</exception>
    ///
    /// <returns>A function to construct records of the given type.</returns>
    /// 
    /// <example-tbd></example-tbd>
    static member PreComputeRecordConstructor : recordType:Type  * ?bindingFlags:BindingFlags -> (obj[] -> obj)

    /// <summary>Get a ConstructorInfo for a record type</summary>
    ///
    /// <param name="recordType">The record type.</param>
    /// <param name="bindingFlags">Optional binding flags.</param>
    ///
    /// <returns>A ConstructorInfo for the given record type.</returns>
    /// 
    /// <example-tbd></example-tbd>
    static member PreComputeRecordConstructorInfo: recordType:Type * ?bindingFlags:BindingFlags -> ConstructorInfo
    
    /// <summary>Create a union case value.</summary>
    ///
    /// <param name="unionCase">The description of the union case to create.</param>
    /// <param name="args">The array of arguments to construct the given case.</param>
    /// <param name="bindingFlags">Optional binding flags.</param>
    ///
    /// <returns>The constructed union case.</returns>
    /// 
    /// <example-tbd></example-tbd>
    static member MakeUnion: unionCase:UnionCaseInfo * args:obj [] * ?bindingFlags:BindingFlags -> obj

    /// <summary>Identify the union case and its fields for an object</summary>
    ///
    /// <remarks>Assumes the given input is a union case value. If not, <see cref="T:System.ArgumentException" /> is raised.
    ///
    /// If the type is not given, then the runtime type of the input object is used to identify the
    /// relevant union type. The type should always be given if the input object may be null. For example, 
    /// option values may be represented using the 'null'.</remarks>
    /// <param name="value">The input union case.</param>
    /// <param name="unionType">The union type containing the value.</param>
    /// <param name="bindingFlags">Optional binding flags.</param>
    ///
    /// <exception cref="T:System.ArgumentException">Thrown when the input type is not a union case value.</exception>
    ///
    /// <returns>The description of the union case and its fields.</returns>
    /// 
    /// <example-tbd></example-tbd>
    static member GetUnionFields:  value:obj * unionType:Type * ?bindingFlags:BindingFlags -> UnionCaseInfo * obj []
    
    /// <summary>Assumes the given type is a union type. 
    /// If not, <see cref="T:System.ArgumentException" /> is raised during pre-computation.</summary>
    ///
    /// <remarks>Using the computed function is more efficient than calling GetUnionCase
    /// because the path executed by the computed function is optimized given the knowledge that it will be
    /// used to read values of the given type.</remarks>
    ///
    /// <param name="unionType">The type of union to optimize reading.</param>
    /// <param name="bindingFlags">Optional binding flags.</param>
    ///
    /// <returns>An optimized function to read the tags of the given union type.</returns>
    /// 
    /// <example-tbd></example-tbd>
    static member PreComputeUnionTagReader          : unionType:Type  * ?bindingFlags:BindingFlags -> (obj -> int)

    /// <summary>Precompute a property or static method for reading an integer representing the case tag of a union type.</summary>
    ///
    /// <param name="unionType">The type of union to read.</param>
    /// <param name="bindingFlags">Optional binding flags.</param>
    ///
    /// <returns>The description of the union case reader.</returns>
    /// 
    /// <example-tbd></example-tbd>
    static member PreComputeUnionTagMemberInfo : unionType:Type  * ?bindingFlags:BindingFlags -> MemberInfo

    /// <summary>Precompute a function for reading all the fields for a particular discriminator case of a union type</summary>
    ///
    /// <remarks>Using the computed function will typically be faster than executing a corresponding call to GetFields</remarks>
    ///
    /// <param name="unionCase">The description of the union case to read.</param>
    /// <param name="bindingFlags">Optional binding flags.</param>
    ///
    /// <returns>A function to for reading the fields of the given union case.</returns>
    /// 
    /// <example-tbd></example-tbd>
    static member PreComputeUnionReader       : unionCase:UnionCaseInfo  * ?bindingFlags:BindingFlags -> (obj -> obj[])

    /// <summary>Precompute a function for constructing a discriminated union value for a particular union case. </summary>
    ///
    /// <param name="unionCase">The description of the union case.</param>
    /// <param name="bindingFlags">Optional binding flags.</param>
    ///
    /// <returns>A function for constructing values of the given union case.</returns>
    /// 
    /// <example-tbd></example-tbd>
    static member PreComputeUnionConstructor : unionCase:UnionCaseInfo  * ?bindingFlags:BindingFlags -> (obj[] -> obj)

    /// <summary>A method that constructs objects of the given case</summary>
    ///
    /// <param name="unionCase">The description of the union case.</param>
    /// <param name="bindingFlags">Optional binding flags.</param>
    ///
    /// <returns>The description of the constructor of the given union case.</returns>
    /// 
    /// <example-tbd></example-tbd>
    static member PreComputeUnionConstructorInfo: unionCase:UnionCaseInfo * ?bindingFlags:BindingFlags -> MethodInfo

    /// <summary>Reads all the fields from a value built using an instance of an F# exception declaration</summary>
    ///
    /// <remarks>Assumes the given input is an F# exception value. If not, <see cref="T:System.ArgumentException" /> is raised.</remarks>
    ///
    /// <param name="exn">The exception instance.</param>
    /// <param name="bindingFlags">Optional binding flags.</param>
    ///
    /// <exception cref="T:System.ArgumentException">Thrown when the input type is not an F# exception.</exception>
    ///
    /// <returns>The fields from the given exception.</returns>
    /// 
    /// <example-tbd></example-tbd>
    static member GetExceptionFields:  exn:obj * ?bindingFlags:BindingFlags  -> obj[]

    /// <summary>Creates an instance of a tuple type</summary>
    ///
    /// <remarks>Assumes at least one element is given. If not, <see cref="T:System.ArgumentException" /> is raised.</remarks>
    ///
    /// <param name="tupleElements">The array of tuple fields.</param>
    /// <param name="tupleType">The tuple type to create.</param>
    ///
    /// <exception cref="T:System.ArgumentException">Thrown if no elements are given.</exception>
    ///
    /// <returns>An instance of the tuple type with the given elements.</returns>
    /// 
    /// <example-tbd></example-tbd>
    static member MakeTuple: tupleElements:obj[] * tupleType:Type -> obj

    /// <summary>Reads a field from a tuple value.</summary>
    ///
    /// <remarks>Assumes the given input is a tuple value. If not, <see cref="T:System.ArgumentException" /> is raised.</remarks>
    ///
    /// <param name="tuple">The input tuple.</param>
    /// <param name="index">The index of the field to read.</param>
    ///
    /// <returns>The value of the field.</returns>
    /// 
    /// <example-tbd></example-tbd>
    static member GetTupleField: tuple:obj * index:int -> obj

    /// <summary>Reads all fields from a tuple.</summary>
    ///
    /// <remarks>Assumes the given input is a tuple value. If not, <see cref="T:System.ArgumentException" /> is raised.</remarks>
    ///
    /// <param name="tuple">The input tuple.</param>
    ///
    /// <exception cref="T:System.ArgumentException">Thrown when the input is not a tuple value.</exception>
    ///
    /// <returns>An array of the fields from the given tuple.</returns>
    /// 
    /// <example-tbd></example-tbd>
    static member GetTupleFields: tuple:obj -> obj []
    
    /// <summary>Precompute a function for reading the values of a particular tuple type</summary>
    ///
    /// <remarks>Assumes the given type is a TupleType.
    /// If not, <see cref="T:System.ArgumentException" /> is raised during pre-computation.</remarks>
    ///
    /// <param name="tupleType">The tuple type to read.</param>
    ///
    /// <exception cref="T:System.ArgumentException">Thrown when the given type is not a tuple type.</exception>
    ///
    /// <returns>A function to read values of the given tuple type.</returns>
    /// 
    /// <example-tbd></example-tbd>
    static member PreComputeTupleReader: tupleType:Type -> (obj -> obj[])
    
    /// <summary>Gets information that indicates how to read a field of a tuple</summary>
    ///
    /// <param name="tupleType">The input tuple type.</param>
    /// <param name="index">The index of the tuple element to describe.</param>
    ///
    /// <returns>The description of the tuple element and an optional type and index if the tuple is big.</returns>
    /// 
    /// <example-tbd></example-tbd>
    static member PreComputeTuplePropertyInfo: tupleType:Type * index:int -> PropertyInfo * (Type * int) option
    
    /// <summary>Precompute a function for reading the values of a particular tuple type</summary>
    ///
    /// <remarks>Assumes the given type is a TupleType.
    /// If not, <see cref="T:System.ArgumentException" /> is raised during pre-computation.</remarks>
    ///
    /// <param name="tupleType">The type of tuple to read.</param>
    ///
    /// <exception cref="T:System.ArgumentException">Thrown when the given type is not a tuple type.</exception>
    ///
    /// <returns>A function to read a particular tuple type.</returns>
    /// 
    /// <example-tbd></example-tbd>
    static member PreComputeTupleConstructor: tupleType:Type -> (obj[] -> obj)

    /// <summary>Gets a method that constructs objects of the given tuple type. 
    /// For small tuples, no additional type will be returned.</summary>
    /// 
    /// <remarks>For large tuples, an additional type is returned indicating that
    /// a nested encoding has been used for the tuple type. In this case
    /// the suffix portion of the tuple type has the given type and an
    /// object of this type must be created and passed as the last argument 
    /// to the ConstructorInfo. A recursive call to PreComputeTupleConstructorInfo 
    /// can be used to determine the constructor for that the suffix type.</remarks>
    ///
    /// <param name="tupleType">The input tuple type.</param>
    ///
    /// <returns>The description of the tuple type constructor and an optional extra type
    /// for large tuples.</returns>
    /// 
    /// <example-tbd></example-tbd>
    static member PreComputeTupleConstructorInfo: tupleType:Type -> ConstructorInfo * Type option

    /// <summary>Builds a typed function from object from a dynamic function implementation</summary>
    ///
    /// <param name="functionType">The function type of the implementation.</param>
    /// <param name="implementation">The untyped lambda of the function implementation.</param>
    ///
    /// <returns>A typed function from the given dynamic implementation.</returns>
    /// 
    /// <example-tbd></example-tbd>
    static member MakeFunction: functionType:Type * implementation:(obj -> obj) -> obj

/// <summary>Contains operations associated with constructing and analyzing F# types such as records, unions and tuples</summary>
[<AbstractClass; Sealed>]
type FSharpType =

    /// <summary>Reads all the fields from a record value, in declaration order</summary>
    ///
    /// <remarks>Assumes the given input is a record value. If not, <see cref="T:System.ArgumentException" /> is raised.</remarks>
    ///
    /// <param name="recordType">The input record type.</param>
    /// <param name="bindingFlags">Optional binding flags.</param>
    ///
    /// <returns>An array of descriptions of the properties of the record type.</returns>
    /// 
    /// <example-tbd></example-tbd>
    static member GetRecordFields: recordType:Type * ?bindingFlags:BindingFlags -> PropertyInfo[]

    /// <summary>Gets the cases of a union type.</summary>
    ///
    /// <remarks>Assumes the given type is a union type. If not, <see cref="T:System.ArgumentException" /> is raised during pre-computation.</remarks>
    ///
    /// <param name="unionType">The input union type.</param>
    /// <param name="bindingFlags">Optional binding flags.</param>
    ///
    /// <exception cref="T:System.ArgumentException">Thrown when the input type is not a union type.</exception>
    ///
    /// <returns>An array of descriptions of the cases of the given union type.</returns>
    /// 
    /// <example-tbd></example-tbd>
    static member GetUnionCases: unionType:Type * ?bindingFlags:BindingFlags -> UnionCaseInfo[]
    
    /// <summary>Return true if the <c>typ</c> is a representation of an F# record type </summary>
    ///
    /// <param name="typ">The type to check.</param>
    /// <param name="bindingFlags">Optional binding flags.</param>
    ///
    /// <returns>True if the type check succeeds.</returns>
    /// 
    /// <example-tbd></example-tbd>
    static member IsRecord: typ:Type * ?bindingFlags:BindingFlags -> bool

    /// <summary>Returns true if the <c>typ</c> is a representation of an F# union type or the runtime type of a value of that type</summary>
    ///
    /// <param name="typ">The type to check.</param>
    /// <param name="bindingFlags">Optional binding flags.</param>
    ///
    /// <returns>True if the type check succeeds.</returns>
    /// 
    /// <example-tbd></example-tbd>
    static member IsUnion: typ:Type * ?bindingFlags:BindingFlags -> bool

    /// <summary>Reads all the fields from an F# exception declaration, in declaration order</summary>
    ///
    /// <remarks>Assumes <c>exceptionType</c> is an exception representation type. If not, <see cref="T:System.ArgumentException" /> is raised.</remarks>
    ///
    /// <param name="exceptionType">The exception type to read.</param>
    /// <param name="bindingFlags">Optional binding flags.</param>
    ///
    /// <exception cref="T:System.ArgumentException">Thrown if the given type is not an exception.</exception>
    ///
    /// <returns>An array containing the PropertyInfo of each field in the exception.</returns>
    /// 
    /// <example-tbd></example-tbd>
    static member GetExceptionFields: exceptionType:Type * ?bindingFlags:BindingFlags -> PropertyInfo[]

    /// <summary>Returns true if the <c>typ</c> is a representation of an F# exception declaration</summary>
    ///
    /// <param name="exceptionType">The type to check.</param>
    /// <param name="bindingFlags">Optional binding flags.</param>
    ///
    /// <returns>True if the type check is an F# exception.</returns>
    /// 
    /// <example-tbd></example-tbd>
    static member IsExceptionRepresentation: exceptionType:Type * ?bindingFlags:BindingFlags -> bool

    /// <summary>Returns a <see cref="T:System.Type"/> representing the F# function type with the given domain and range</summary>
    ///
    /// <param name="domain">The input type of the function.</param>
    /// <param name="range">The output type of the function.</param>
    ///
    /// <returns>The function type with the given domain and range.</returns>
    /// 
    /// <example-tbd></example-tbd>
    static member MakeFunctionType: domain:Type * range:Type -> Type

    /// <summary>Returns a <see cref="T:System.Type"/> representing an F# tuple type with the given element types</summary>
    ///
    /// <param name="types">An array of types for the tuple elements.</param>
    ///
    /// <returns>The type representing the tuple containing the input elements.</returns>
    /// 
    /// <example-tbd></example-tbd>
    static member MakeTupleType: types:Type[] -> Type

    /// <summary>Returns a <see cref="T:System.Type"/> representing an F# tuple type with the given element types</summary>
    ///
    /// <param name="asm">Runtime assembly containing System.Tuple definitions.</param>
    /// <param name="types">An array of types for the tuple elements.</param>
    ///
    /// <returns>The type representing the tuple containing the input elements.</returns>
    /// 
    /// <example-tbd></example-tbd>
    static member MakeTupleType: asm:Assembly * types:Type[] -> Type

    /// <summary>Returns a <see cref="T:System.Type"/> representing an F# struct tuple type with the given element types</summary>
    ///
    /// <param name="asm">Runtime assembly containing System.ValueTuple definitions.</param>
    /// <param name="types">An array of types for the tuple elements.</param>
    ///
    /// <returns>The type representing the struct tuple containing the input elements.</returns>
    /// 
    /// <example-tbd></example-tbd>
    static member MakeStructTupleType: asm:Assembly * types:Type[] -> Type

    /// <summary>Return true if the <c>typ</c> is a representation of an F# tuple type </summary>
    ///
    /// <param name="typ">The type to check.</param>
    ///
    /// <returns>True if the type check succeeds.</returns>
    /// 
    /// <example-tbd></example-tbd>
    static member IsTuple : typ:Type -> bool

    /// <summary>Return true if the <c>typ</c> is a representation of an F# function type or the runtime type of a closure implementing an F# function type</summary>
    ///
    /// <param name="typ">The type to check.</param>
    ///
    /// <returns>True if the type check succeeds.</returns>
    /// 
    /// <example-tbd></example-tbd>
    static member IsFunction : typ:Type -> bool

    /// <summary>Return true if the <c>typ</c> is a <see cref="T:System.Type"/> value corresponding to the compiled form of an F# module </summary>
    ///
    /// <param name="typ">The type to check.</param>
    ///
    /// <returns>True if the type check succeeds.</returns>
    /// 
    /// <example-tbd></example-tbd>
    static member IsModule: typ:Type -> bool

    /// <summary>Gets the tuple elements from the representation of an F# tuple type.</summary>
    ///
    /// <param name="tupleType">The input tuple type.</param>
    ///
    /// <returns>An array of the types contained in the given tuple type.</returns>
    /// 
    /// <example-tbd></example-tbd>
    static member GetTupleElements : tupleType:Type -> Type[]

    /// <summary>Gets the domain and range types from an F# function type  or from the runtime type of a closure implementing an F# type</summary>
    ///
    /// <param name="functionType">The input function type.</param>
    ///
    /// <returns>A tuple of the domain and range types of the input function.</returns>
    /// 
    /// <example-tbd></example-tbd>
    static member GetFunctionElements : functionType:Type -> Type * Type

/// <summary>Defines further accessing additional information about F# types and F# values at runtime.</summary>
[<AutoOpen>]
module FSharpReflectionExtensions =
    type FSharpValue with
        /// <summary>Creates an instance of a record type.</summary>
        ///
        /// <remarks>Assumes the given input is a record type.</remarks>
        ///
        /// <param name="recordType">The type of record to make.</param>
        /// <param name="values">The array of values to initialize the record.</param>
        /// <param name="allowAccessToPrivateRepresentation">Optional flags that denotes accessibility of the private representation.</param>
        ///
        /// <exception cref="T:System.ArgumentException">Thrown when the input type is not a record type.</exception>
        ///
        /// <returns>The created record.</returns>
        /// 
        /// <example-tbd></example-tbd>
        static member MakeRecord: recordType:Type * values:obj [] * ?allowAccessToPrivateRepresentation : bool -> obj

        /// <summary>Reads all the fields from a record value.</summary>
        ///
        /// <remarks>Assumes the given input is a record value. If not, <see cref="T:System.ArgumentException" /> is raised.</remarks>
        ///
        /// <param name="record">The record object.</param>
        /// <param name="allowAccessToPrivateRepresentation">Optional flag that denotes accessibility of the private representation.</param>
        ///
        /// <exception cref="T:System.ArgumentException">Thrown when the input type is not a record type.</exception>
        ///
        /// <returns>The array of fields from the record.</returns>
        /// 
        /// <example-tbd></example-tbd>
        static member GetRecordFields:  record:obj * ?allowAccessToPrivateRepresentation : bool  -> obj[]

        /// <summary>Precompute a function for reading all the fields from a record. The fields are returned in the
        /// same order as the fields reported by a call to Microsoft.FSharp.Reflection.Type.GetInfo for
        /// this type.</summary>
        ///
        /// <remarks>Assumes the given type is a RecordType. 
        /// If not, <see cref="T:System.ArgumentException" /> is raised during pre-computation.
        ///
        /// Using the computed function will typically be faster than executing a corresponding call to Value.GetInfo
        /// because the path executed by the computed function is optimized given the knowledge that it will be
        /// used to read values of the given type.</remarks>
        ///
        /// <param name="recordType">The type of record to read.</param>
        /// <param name="allowAccessToPrivateRepresentation">Optional flag that denotes accessibility of the private representation.</param>    
        ///
        /// <exception cref="T:System.ArgumentException">Thrown when the input type is not a record type.</exception>
        ///
        /// <returns>An optimized reader for the given record type.</returns>
        /// 
        /// <example-tbd></example-tbd>
        static member PreComputeRecordReader : recordType:Type * ?allowAccessToPrivateRepresentation : bool -> (obj -> obj[])

        /// <summary>Precompute a function for constructing a record value. </summary>
        ///
        /// <remarks>Assumes the given type is a RecordType.
        /// If not, <see cref="T:System.ArgumentException" /> is raised during pre-computation.</remarks>
        ///
        /// <param name="recordType">The type of record to construct.</param>
        /// <param name="allowAccessToPrivateRepresentation">Optional flag that denotes accessibility of the private representation.</param>    
        ///
        /// <exception cref="T:System.ArgumentException">Thrown when the input type is not a record type.</exception>
        ///
        /// <returns>A function to construct records of the given type.</returns>
        /// 
        /// <example-tbd></example-tbd>
        static member PreComputeRecordConstructor : recordType:Type * ?allowAccessToPrivateRepresentation : bool -> (obj[] -> obj)

        /// <summary>Get a ConstructorInfo for a record type</summary>
        ///
        /// <param name="recordType">The record type.</param>
        /// <param name="allowAccessToPrivateRepresentation">Optional flag that denotes accessibility of the private representation.</param>    
        ///
        /// <returns>A ConstructorInfo for the given record type.</returns>
        /// 
        /// <example-tbd></example-tbd>
        static member PreComputeRecordConstructorInfo: recordType:Type * ?allowAccessToPrivateRepresentation : bool-> ConstructorInfo
    
        /// <summary>Create a union case value.</summary>
        ///
        /// <param name="unionCase">The description of the union case to create.</param>
        /// <param name="args">The array of arguments to construct the given case.</param>
        /// <param name="allowAccessToPrivateRepresentation">Optional flag that denotes accessibility of the private representation.</param>    
        ///
        /// <returns>The constructed union case.</returns>
        /// 
        /// <example-tbd></example-tbd>
        static member MakeUnion: unionCase:UnionCaseInfo * args:obj [] * ?allowAccessToPrivateRepresentation : bool-> obj

        /// <summary>Identify the union case and its fields for an object</summary>
        ///
        /// <remarks>Assumes the given input is a union case value. If not, <see cref="T:System.ArgumentException" /> is raised.
        ///
        /// If the type is not given, then the runtime type of the input object is used to identify the
        /// relevant union type. The type should always be given if the input object may be null. For example, 
        /// option values may be represented using the 'null'.</remarks>
        ///
        /// <param name="value">The input union case.</param>
        /// <param name="unionType">The union type containing the value.</param>
        /// <param name="allowAccessToPrivateRepresentation">Optional flag that denotes accessibility of the private representation.</param>    
        ///
        /// <exception cref="T:System.ArgumentException">Thrown when the input type is not a union case value.</exception>
        ///
        /// <returns>The description of the union case and its fields.</returns>
        /// 
        /// <example-tbd></example-tbd>
        static member GetUnionFields:  value:obj * unionType:Type * ?allowAccessToPrivateRepresentation : bool -> UnionCaseInfo * obj []
    
        /// <summary>Assumes the given type is a union type. 
        /// If not, <see cref="T:System.ArgumentException" /> is raised during pre-computation.</summary>
        ///
        /// <remarks>Using the computed function is more efficient than calling GetUnionCase
        /// because the path executed by the computed function is optimized given the knowledge that it will be
        /// used to read values of the given type.</remarks>
        ///
        /// <param name="unionType">The type of union to optimize reading.</param>
        /// <param name="allowAccessToPrivateRepresentation">Optional flag that denotes accessibility of the private representation.</param>
        ///
        /// <returns>An optimized function to read the tags of the given union type.</returns>
        /// 
        /// <example-tbd></example-tbd>
        static member PreComputeUnionTagReader          : unionType:Type * ?allowAccessToPrivateRepresentation : bool -> (obj -> int)

        /// <summary>Precompute a property or static method for reading an integer representing the case tag of a union type.</summary>
        ///
        /// <param name="unionType">The type of union to read.</param>
        /// <param name="allowAccessToPrivateRepresentation">Optional flag that denotes accessibility of the private representation.</param>    
        ///
        /// <returns>The description of the union case reader.</returns>
        /// 
        /// <example-tbd></example-tbd>
        static member PreComputeUnionTagMemberInfo : unionType:Type * ?allowAccessToPrivateRepresentation : bool -> MemberInfo

        /// <summary>Precompute a function for reading all the fields for a particular discriminator case of a union type</summary>
        ///
        /// <remarks>Using the computed function will typically be faster than executing a corresponding call to GetFields</remarks>
        ///
        /// <param name="unionCase">The description of the union case to read.</param>
        /// <param name="allowAccessToPrivateRepresentation">Optional flag that denotes accessibility of the private representation.</param>    
        ///
        /// <returns>A function to for reading the fields of the given union case.</returns>
        /// 
        /// <example-tbd></example-tbd>
        static member PreComputeUnionReader       : unionCase:UnionCaseInfo * ?allowAccessToPrivateRepresentation : bool -> (obj -> obj[])

        /// <summary>Precompute a function for constructing a discriminated union value for a particular union case. </summary>
        ///
        /// <param name="unionCase">The description of the union case.</param>
        /// <param name="allowAccessToPrivateRepresentation">Optional flag that denotes accessibility of the private representation.</param>    
        ///
        /// <returns>A function for constructing values of the given union case.</returns>
        /// 
        /// <example-tbd></example-tbd>
        static member PreComputeUnionConstructor : unionCase:UnionCaseInfo * ?allowAccessToPrivateRepresentation : bool -> (obj[] -> obj)

        /// <summary>A method that constructs objects of the given case</summary>
        ///
        /// <param name="unionCase">The description of the union case.</param>
        /// <param name="allowAccessToPrivateRepresentation">Optional flag that denotes accessibility of the private representation.</param>    
        ///
        /// <returns>The description of the constructor of the given union case.</returns>
        /// 
        /// <example-tbd></example-tbd>
        static member PreComputeUnionConstructorInfo: unionCase:UnionCaseInfo * ?allowAccessToPrivateRepresentation : bool -> MethodInfo

        /// <summary>Reads all the fields from a value built using an instance of an F# exception declaration</summary>
        ///
        /// <remarks>Assumes the given input is an F# exception value. If not, <see cref="T:System.ArgumentException" /> is raised.</remarks>
        ///
        /// <param name="exn">The exception instance.</param>
        /// <param name="allowAccessToPrivateRepresentation">Optional flag that denotes accessibility of the private representation.</param>    
        ///
        /// <exception cref="T:System.ArgumentException">Thrown when the input type is not an F# exception.</exception>
        ///
        /// <returns>The fields from the given exception.</returns>
        /// 
        /// <example-tbd></example-tbd>
        static member GetExceptionFields:  exn:obj * ?allowAccessToPrivateRepresentation : bool -> obj[]

    type FSharpType with
        /// <summary>Reads all the fields from a record value, in declaration order</summary>
        ///
        /// <remarks>Assumes the given input is a record value. If not, <see cref="T:System.ArgumentException" /> is raised.</remarks>
        ///
        /// <param name="recordType">The input record type.</param>
        /// <param name="allowAccessToPrivateRepresentation">Optional flag that denotes accessibility of the private representation.</param>    
        ///
        /// <returns>An array of descriptions of the properties of the record type.</returns>
        /// 
        /// <example-tbd></example-tbd>
        static member GetRecordFields: recordType:Type * ?allowAccessToPrivateRepresentation : bool -> PropertyInfo[]

        /// <summary>Gets the cases of a union type.</summary>
        ///
        /// <remarks>Assumes the given type is a union type. If not, <see cref="T:System.ArgumentException" /> is raised during pre-computation.</remarks>
        ///
        /// <param name="unionType">The input union type.</param>
        /// <param name="allowAccessToPrivateRepresentation">Optional flag that denotes accessibility of the private representation.</param>    
        ///
        /// <exception cref="T:System.ArgumentException">Thrown when the input type is not a union type.</exception>
        ///
        /// <returns>An array of descriptions of the cases of the given union type.</returns>
        /// 
        /// <example-tbd></example-tbd>
        static member GetUnionCases: unionType:Type * ?allowAccessToPrivateRepresentation : bool -> UnionCaseInfo[]

        /// <summary>Return true if the <c>typ</c> is a representation of an F# record type </summary>
        ///
        /// <param name="typ">The type to check.</param>
        /// <param name="allowAccessToPrivateRepresentation">Optional flag that denotes accessibility of the private representation.</param>    
        ///
        /// <returns>True if the type check succeeds.</returns>
        /// 
        /// <example-tbd></example-tbd>
        static member IsRecord: typ:Type * ?allowAccessToPrivateRepresentation : bool -> bool

        /// <summary>Returns true if the <c>typ</c> is a representation of an F# union type or the runtime type of a value of that type</summary>
        ///
        /// <param name="typ">The type to check.</param>
        /// <param name="allowAccessToPrivateRepresentation">Optional flag that denotes accessibility of the private representation.</param>    
        ///
        /// <returns>True if the type check succeeds.</returns>
        /// 
        /// <example-tbd></example-tbd>
        static member IsUnion: typ:Type * ?allowAccessToPrivateRepresentation : bool -> bool

        /// <summary>Reads all the fields from an F# exception declaration, in declaration order</summary>
        ///
        /// <remarks>Assumes <c>exceptionType</c> is an exception representation type. If not, <see cref="T:System.ArgumentException" /> is raised.</remarks>
        ///
        /// <param name="exceptionType">The exception type to read.</param>
        /// <param name="allowAccessToPrivateRepresentation">Optional flag that denotes accessibility of the private representation.</param>    
        ///
        /// <exception cref="T:System.ArgumentException">Thrown if the given type is not an exception.</exception>
        ///
        /// <returns>An array containing the PropertyInfo of each field in the exception.</returns>
        /// 
        /// <example-tbd></example-tbd>
        static member GetExceptionFields: exceptionType:Type * ?allowAccessToPrivateRepresentation : bool -> PropertyInfo[]

        /// <summary>Returns true if the <c>exceptionType</c> is a representation of an F# exception declaration</summary>
        ///
        /// <param name="exceptionType">The type to check.</param>
        /// <param name="allowAccessToPrivateRepresentation">Optional flag that denotes accessibility of the private representation.</param>    
        ///
        /// <returns>True if the type check is an F# exception.</returns>
        /// 
        /// <example-tbd></example-tbd>
        static member IsExceptionRepresentation: exceptionType:Type * ?allowAccessToPrivateRepresentation : bool -> bool

module internal ReflectionUtils = 
    type BindingFlags = System.Reflection.BindingFlags
    val toBindingFlags  : allowAccessToNonPublicMembers : bool -> BindingFlags<|MERGE_RESOLUTION|>--- conflicted
+++ resolved
@@ -59,11 +59,6 @@
     /// <example-tbd></example-tbd>
     member Tag: int
 
-<<<<<<< HEAD
-
-=======
-[<AbstractClass; Sealed>]
->>>>>>> 792a5d45
 /// <summary>Contains operations associated with constructing and analyzing values associated with F# types
 /// such as records, unions and tuples.</summary>
 [<AbstractClass; Sealed>]
