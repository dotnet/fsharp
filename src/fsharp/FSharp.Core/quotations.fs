--- conflicted
+++ resolved
@@ -243,22 +243,14 @@
 
     override x.ToString() = x.ToString false
 
-<<<<<<< HEAD
-    member x.ToString(full) =
+    member x.ToString full =
         Display.layout_to_string FormatOptions.Default (x.GetLayout(full))
 
     member x.DebugText = x.ToString(false)
 
-    member x.GetLayout(long) =
-        let expr (e:Expr) = e.GetLayout(long)
-=======
-    member x.ToString full =
-        Microsoft.FSharp.Text.StructuredPrintfImpl.Display.layout_to_string Microsoft.FSharp.Text.StructuredPrintfImpl.FormatOptions.Default (x.GetLayout full)
-
     member x.GetLayout long =
-        let expr (e:Expr ) = e.GetLayout long
->>>>>>> ccb913d3
-        let exprs (es:Expr list) = es |> List.map expr
+        let expr (e: Expr) = e.GetLayout(long)
+        let exprs (es: Expr list) = es |> List.map expr
         let parens ls = bracketL (commaListL ls)
         let pairL l1 l2 = bracketL (l1 ^^ sepL Literals.comma ^^ l2)
         let listL ls = squareBracketL (commaListL ls)
@@ -272,7 +264,7 @@
         let (|E|) (e: Expr) = e.Tree
         let (|Lambda|_|) (E x) = match x with LambdaTerm(a, b) -> Some (a, b) | _ -> None
         let (|IteratedLambda|_|) (e: Expr) = qOneOrMoreRLinear (|Lambda|_|) e
-        let ucaseL (unionCase:UnionCaseInfo) = (if long then objL unionCase else wordL (tagUnionCase unionCase.Name))
+        let ucaseL (unionCase: UnionCaseInfo) = (if long then objL unionCase else wordL (tagUnionCase unionCase.Name))
         let minfoL (minfo: MethodInfo) = if long then objL minfo else wordL (tagMethod minfo.Name)
         let cinfoL (cinfo: ConstructorInfo) = if long then objL cinfo else wordL (tagMethod cinfo.DeclaringType.Name)
         let pinfoL (pinfo: PropertyInfo) = if long then objL pinfo else wordL (tagProperty pinfo.Name)
@@ -296,7 +288,6 @@
         | CombTerm(ValueOp(v, _, Some nm), []) -> combL "ValueWithName" [objL v; wordL (tagLocal nm)]
         | CombTerm(ValueOp(v, _, None), []) -> combL "Value" [objL v]
         | CombTerm(WithValueOp(v, _), [defn]) -> combL "WithValue" [objL v; expr defn]
-<<<<<<< HEAD
         | CombTerm(InstanceMethodCallOp(minfo), obj::args) -> combL "Call"     [someL obj; minfoL minfo; listL (exprs args)]
         | CombTerm(StaticMethodCallOp(minfo), args) -> combL "Call" [noneL; minfoL minfo; listL (exprs args)]
 
@@ -318,19 +309,6 @@
         | CombTerm(InstanceFieldSetOp(finfo), [obj;v]) -> combL "FieldSet" [someL obj; finfoL finfo; expr v;]
         | CombTerm(StaticFieldSetOp(finfo), [v]) -> combL "FieldSet" [noneL;     finfoL finfo; expr v;]
         | CombTerm(CoerceOp(ty), [arg]) -> combL "Coerce"  [ expr arg; typeL ty]
-=======
-        | CombTerm(InstanceMethodCallOp minfo, obj :: args) -> combL "Call" [someL obj; minfoL minfo; listL (exprs args)]
-        | CombTerm(StaticMethodCallOp minfo, args) -> combL "Call" [noneL; minfoL minfo; listL (exprs args)]
-        | CombTerm(InstancePropGetOp pinfo, (obj :: args)) -> combL "PropertyGet" [someL obj; pinfoL pinfo; listL (exprs args)]
-        | CombTerm(StaticPropGetOp pinfo, args) -> combL "PropertyGet" [noneL; pinfoL pinfo; listL (exprs args)]
-        | CombTerm(InstancePropSetOp pinfo, (obj :: args)) -> combL "PropertySet" [someL obj; pinfoL pinfo; listL (exprs args)]
-        | CombTerm(StaticPropSetOp pinfo, args) -> combL "PropertySet" [noneL; pinfoL pinfo; listL (exprs args)]
-        | CombTerm(InstanceFieldGetOp finfo, [obj]) -> combL "FieldGet" [someL obj; finfoL finfo]
-        | CombTerm(StaticFieldGetOp finfo, []) -> combL "FieldGet" [noneL; finfoL finfo]
-        | CombTerm(InstanceFieldSetOp finfo, [obj;v]) -> combL "FieldSet" [someL obj; finfoL finfo; expr v;]
-        | CombTerm(StaticFieldSetOp finfo, [v]) -> combL "FieldSet" [noneL; finfoL finfo; expr v;]
-        | CombTerm(CoerceOp ty, [arg]) -> combL "Coerce" [ expr arg; typeL ty]
->>>>>>> ccb913d3
         | CombTerm(NewObjectOp cinfo, args) -> combL "NewObject" ([ cinfoL cinfo ] @ exprs args)
         | CombTerm(DefaultValueOp ty, args) -> combL "DefaultValue" ([ typeL ty ] @ exprs args)
         | CombTerm(NewArrayOp ty, args) -> combL "NewArray" ([ typeL ty ] @ exprs args)
@@ -575,7 +553,6 @@
     let (|Call|_|)          input =
         match input with
         | E(CombTerm(StaticMethodCallOp minfo, args)) -> Some(None, minfo, args)
-<<<<<<< HEAD
         | E(CombTerm(InstanceMethodCallOp minfo, (obj::args))) -> Some(Some(obj), minfo, args)
 
         | E(CombTerm(StaticMethodCallWOp (minfo, _minfoW, nWitnesses), args)) ->
@@ -601,9 +578,6 @@
                 | _ -> None
             else
                 None
-=======
-        | E(CombTerm(InstanceMethodCallOp minfo, (obj :: args))) -> Some(Some obj, minfo, args)
->>>>>>> ccb913d3
         | _ -> None
 
     let (|LetRaw|_|) input =
@@ -1115,14 +1089,6 @@
 
     // tries to locate unique function in a given type
     // in case of multiple candidates returns None so bindModuleFunctionWithCallSiteArgs will be used for more precise resolution
-<<<<<<< HEAD
-=======
-    let bindModuleFunction (ty:Type, nm) =
-        match ty.GetMethods staticBindingFlags |> Array.filter (fun mi -> mi.Name = nm) with
-        | [||] -> raise <| System.InvalidOperationException (String.Format(SR.GetString(SR.QcannotBindFunction), nm, ty.ToString()))
-        | [| res |] -> Some res
-        | _ -> None
->>>>>>> ccb913d3
 
     let bindModuleFunctionWithCallSiteArgs (ty:Type, nm, argTypes : Type list, tyArgs : Type list) =
         let argTypes = List.toArray argTypes
@@ -1448,13 +1414,8 @@
         | _ -> invalidArg "tys" (SR.GetString(SR.QexpectedOneType))
 
     let mkNamedTycon (tcName, assembly:Assembly) =
-<<<<<<< HEAD
         match assembly.GetType(tcName) with
         | null ->
-=======
-        match assembly.GetType tcName with
-        | null  ->
->>>>>>> ccb913d3
             // For some reason we can get 'null' returned here even when a type with the right name exists... Hence search the slow way...
             match (assembly.GetTypes() |> Array.tryFind (fun a -> a.FullName = tcName)) with
             | Some ty -> ty
@@ -1507,11 +1468,7 @@
     let rec u_dtype st : (int -> Type) -> Type =
         let tag = u_byte_as_int st
         match tag with
-<<<<<<< HEAD
-        | 0 -> u_int st |> (fun x env -> env(x))
-=======
-        | 0 -> u_int st |> (fun x env     -> env x)
->>>>>>> ccb913d3
+        | 0 -> u_int st |> (fun x env -> env x)
         | 1 -> u_tup2 u_tyconstSpec (u_list u_dtype) st |> (fun (a, b) env -> a (appL b env))
         | _ -> failwith "u_dtype"
 
@@ -1603,8 +1560,7 @@
         let (ty, nm, isProp) = u_tup3 u_NamedType u_string u_bool st
         if isProp then Unique(StaticPropGetOp(bindModuleProperty(ty, nm)))
         else
-<<<<<<< HEAD
-        let meths = ty.GetMethods(staticBindingFlags) |> Array.filter (fun mi -> mi.Name = nm)
+        let meths = ty.GetMethods staticBindingFlags |> Array.filter (fun mi -> mi.Name = nm)
         match meths with
         | [||] ->
             raise <| System.InvalidOperationException (String.Format(SR.GetString(SR.QcannotBindFunction), nm, ty.ToString()))
@@ -1633,11 +1589,6 @@
                     let minfo = bindModuleFunctionWithCallSiteArgs(ty, nm, List.skip nWitnesses argTypes, tyargs)
                     let minfoW = bindModuleFunctionWithCallSiteArgs(ty, nmW, argTypes, tyargs)
                     StaticMethodCallWOp(minfo, minfoW, nWitnesses))
-=======
-        match bindModuleFunction(ty, nm) with
-        | Some mi -> Unique(StaticMethodCallOp mi)
-        | None -> Ambiguous(fun argTypes tyargs -> StaticMethodCallOp(bindModuleFunctionWithCallSiteArgs(ty, nm, argTypes, tyargs)))
->>>>>>> ccb913d3
 
     and u_MethodInfoData st =
         u_tup5 u_NamedType (u_list u_dtype) u_dtype u_string u_int st
@@ -1652,16 +1603,10 @@
         let tag = u_byte_as_int st
         match tag with
         | 0 ->
-<<<<<<< HEAD
             match u_ModuleDefn None st with
-            | Unique(StaticMethodCallOp(minfo)) -> (minfo :> MethodBase)
-            | Unique(StaticPropGetOp(pinfo)) -> (pinfo.GetGetMethod(true) :> MethodBase)
-=======
-            match u_ModuleDefn st with
-            | Unique(StaticMethodCallOp minfo) -> (minfo :> MethodBase)
-            | Unique(StaticPropGetOp pinfo) -> (pinfo.GetGetMethod true :> MethodBase)
->>>>>>> ccb913d3
-            | Ambiguous(_) -> raise (System.Reflection.AmbiguousMatchException())
+            | Unique (StaticMethodCallOp minfo) -> (minfo :> MethodBase)
+            | Unique (StaticPropGetOp pinfo) -> (pinfo.GetGetMethod(true) :> MethodBase)
+            | Ambiguous _ -> raise (System.Reflection.AmbiguousMatchException())
             | _ -> failwith "unreachable"
         | 1 ->
             let ((tc, _, _, methName, _) as data) = u_MethodInfoData st
@@ -1673,11 +1618,7 @@
                 (minfo :> MethodBase)
         | 2 ->
             let data = u_CtorInfoData st
-<<<<<<< HEAD
-            let cinfo = bindGenericCtor(data)
-=======
             let cinfo = bindGenericCtor data
->>>>>>> ccb913d3
             (cinfo :> MethodBase)
         | 3 ->
             let methNameW = u_string st
@@ -1701,26 +1642,15 @@
     and u_opSpec st =
         let tag = u_byte_as_int st
         if tag = 1 then
-<<<<<<< HEAD
             match u_ModuleDefn None st with
-            | Unique(r) -> Unique(instModuleDefnOp r)
-            | Ambiguous(f) -> Ambiguous(fun argTypes tyargs -> instModuleDefnOp (f argTypes tyargs) tyargs)
+            | Unique r -> Unique (instModuleDefnOp r)
+            | Ambiguous f -> Ambiguous (fun argTypes tyargs -> instModuleDefnOp (f argTypes tyargs) tyargs)
         elif tag = 51 then
             let nmW = u_string st
             let nWitnesses = u_int st
             match u_ModuleDefn (Some (nmW, nWitnesses)) st with
-            | Unique(r) -> Unique(instModuleDefnOp r)
-            | Ambiguous(f) -> Ambiguous(fun argTypes tyargs -> instModuleDefnOp (f argTypes tyargs) tyargs)
-=======
-            let bindModuleDefn r tyargs =
-                match r with
-                | StaticMethodCallOp minfo -> StaticMethodCallOp(instMeth(minfo, tyargs))
-                // OK to throw away the tyargs here since this only non-generic values in modules get represented by static properties
-                | x -> x
-            match u_ModuleDefn st with
-            | Unique r -> Unique(bindModuleDefn r)
-            | Ambiguous f -> Ambiguous(fun argTypes tyargs -> bindModuleDefn (f argTypes tyargs) tyargs)
->>>>>>> ccb913d3
+            | Unique r -> Unique(instModuleDefnOp r)
+            | Ambiguous f -> Ambiguous(fun argTypes tyargs -> instModuleDefnOp (f argTypes tyargs) tyargs)
         else
         let constSpec =
             match tag with
@@ -1749,15 +1679,9 @@
             | 22 -> u_int64 st |> (fun a (OneTyArg tyarg) -> mkLiftedValueOpG (a, tyarg))
             | 23 -> u_uint64 st |> (fun a (OneTyArg tyarg) -> mkLiftedValueOpG (a, tyarg))
             | 24 -> u_void st |> (fun () NoTyArgs -> mkLiftedValueOpG ((), typeof<unit>))
-<<<<<<< HEAD
-            | 25 -> u_PropInfoData st |> (fun (a, b, c, d) tyargs -> let pinfo = bindProp(a, b, c, d, tyargs) in if pinfoIsStatic pinfo then StaticPropGetOp(pinfo) else InstancePropGetOp(pinfo))
-            | 26 -> u_CtorInfoData st |> (fun (a, b) tyargs -> NewObjectOp (bindCtor(a, b, tyargs)))
+            | 25 -> u_PropInfoData st |> (fun (a, b, c, d) tyargs -> let pinfo = bindProp (a, b, c, d, tyargs) in if pinfoIsStatic pinfo then StaticPropGetOp(pinfo) else InstancePropGetOp(pinfo))
+            | 26 -> u_CtorInfoData st |> (fun (a, b) tyargs -> NewObjectOp (bindCtor (a, b, tyargs)))
             | 28 -> u_void st |> (fun () (OneTyArg(ty)) -> CoerceOp ty)
-=======
-            | 25 -> u_PropInfoData st |> (fun (a, b, c, d) tyargs -> let pinfo = bindProp(a, b, c, d, tyargs) in if pinfoIsStatic pinfo then StaticPropGetOp pinfo else InstancePropGetOp pinfo)
-            | 26 -> u_CtorInfoData st |> (fun (a, b) tyargs  -> NewObjectOp (bindCtor(a, b, tyargs)))
-            | 28 -> u_void st |> (fun () (OneTyArg ty) -> CoerceOp ty)
->>>>>>> ccb913d3
             | 29 -> u_void st |> (fun () NoTyArgs -> SequentialOp)
             | 30 -> u_void st |> (fun () NoTyArgs -> ForIntegerRangeLoopOp)
             | 31 -> u_MethodInfoData st |> (fun p tyargs -> let minfo = bindMeth(p, tyargs) in if minfo.IsStatic then StaticMethodCallOp minfo else InstanceMethodCallOp minfo)
@@ -2471,23 +2395,14 @@
             | InstanceFieldSetOp finfo, [obj;v] -> mkInstanceFieldSet(obj, finfo, v)
             | StaticFieldSetOp finfo, [v] -> mkStaticFieldSet(finfo, v)
             | NewObjectOp minfo, _ -> mkCtorCall(minfo, arguments)
-<<<<<<< HEAD
-            | DefaultValueOp(ty), _ -> mkDefaultValue(ty)
-            | StaticMethodCallOp(minfo), _ -> mkStaticMethodCall(minfo, arguments)
-            | InstanceMethodCallOp(minfo), obj::args -> mkInstanceMethodCall(obj, minfo, args)
-            | StaticMethodCallWOp(minfo, minfoW, n), _ -> mkStaticMethodCallW(minfo, minfoW, n, arguments)
-            | InstanceMethodCallWOp(minfo, minfoW, n), obj::args -> mkInstanceMethodCallW(obj, minfo, minfoW, n, args)
-            | CoerceOp(ty), [arg] -> mkCoerce(ty, arg)
-            | NewArrayOp(ty), _ -> mkNewArray(ty, arguments)
-            | NewDelegateOp(ty), [arg] -> mkNewDelegate(ty, arg)
-=======
-            | DefaultValueOp ty, _ -> mkDefaultValue ty
+            | DefaultValueOp ty, _ -> mkDefaultValue(ty)
             | StaticMethodCallOp minfo, _ -> mkStaticMethodCall(minfo, arguments)
-            | InstanceMethodCallOp minfo, obj :: args -> mkInstanceMethodCall(obj, minfo, args)
+            | InstanceMethodCallOp minfo, obj::args -> mkInstanceMethodCall(obj, minfo, args)
+            | StaticMethodCallWOp (minfo, minfoW, n), _ -> mkStaticMethodCallW(minfo, minfoW, n, arguments)
+            | InstanceMethodCallWOp (minfo, minfoW, n), obj::args -> mkInstanceMethodCallW(obj, minfo, minfoW, n, args)
             | CoerceOp ty, [arg] -> mkCoerce(ty, arg)
             | NewArrayOp ty, _ -> mkNewArray(ty, arguments)
             | NewDelegateOp ty, [arg] -> mkNewDelegate(ty, arg)
->>>>>>> ccb913d3
             | SequentialOp, [e1;e2] -> mkSequential(e1, e2)
             | TypeTestOp ty, [e1] -> mkTypeTest(e1, ty)
             | AddressOfOp, [e1] -> mkAddressOf e1
