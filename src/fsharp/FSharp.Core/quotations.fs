--- conflicted
+++ resolved
@@ -1684,123 +1684,6 @@
 
     let decodedTopResources = new Dictionary<Assembly * string, int>(10, HashIdentity.Structural)
 
-<<<<<<< HEAD
-#if FX_NO_REFLECTION_METADATA_TOKENS // not available on Compact Framework
-    [<StructuralEquality; NoComparison>]
-    type ReflectedDefinitionTableKey =
-        // Key is declaring type * type parameters count * name * parameter types * return type
-        // Registered reflected definitions can contain generic methods or constructors in generic types,
-        // however TryGetReflectedDefinition can be queried with concrete instantiations of the same methods that doesn't contain type parameters.
-        // To make these two cases match we apply the following transformations:
-        // 1. if declaring type is generic - key will contain generic type definition, otherwise - type itself
-        // 2. if method is instantiation of generic one - pick parameters from generic method definition, otherwise - from methods itself
-        // 3 if method is constructor and declaring type is generic then we'll use the following trick to treat C<'a>() and C<int>() as the same type
-        // - we resolve method handle of the constructor using generic type definition - as a result for constructor from instantiated type we obtain matching constructor in generic type definition
-        | Key of System.Type * int * string * System.Type[] * System.Type
-        static member GetKey(methodBase:MethodBase) =
-            let isGenericType = methodBase.DeclaringType.IsGenericType
-            let declaringType =
-                if isGenericType then
-                    methodBase.DeclaringType.GetGenericTypeDefinition()
-                else methodBase.DeclaringType
-            let tyArgsCount =
-                if methodBase.IsGenericMethod then
-                    methodBase.GetGenericArguments().Length
-                else 0
-#if FX_RESHAPED_REFLECTION
-            // this is very unfortunate consequence of limited Reflection capabilities on .NETCore
-            // what we want: having MethodBase for some concrete method or constructor we would like to locate corresponding MethodInfo\ConstructorInfo from the open generic type (canonical form).
-            // It is necessary to build the key for the table of reflected definitions: reflection definition is saved for open generic type but user may request it using
-            // arbitrary instantiation.
-            let findMethodInOpenGenericType (mb : ('T :> MethodBase)) : 'T =
-                let candidates =
-                    let bindingFlags =
-                        (if mb.IsPublic then BindingFlags.Public else BindingFlags.NonPublic) |||
-                        (if mb.IsStatic then BindingFlags.Static else BindingFlags.Instance)
-                    let candidates : MethodBase[] =
-                        downcast (
-                            if mb.IsConstructor then
-                                box (declaringType.GetConstructors bindingFlags)
-                            else
-                                box (declaringType.GetMethods bindingFlags)
-                        )
-                    candidates |> Array.filter (fun c ->
-                        c.Name = mb.Name &&
-                        (c.GetParameters().Length) = (mb.GetParameters().Length) &&
-                        (c.IsGenericMethod = mb.IsGenericMethod) &&
-                        (if c.IsGenericMethod then c.GetGenericArguments().Length = mb.GetGenericArguments().Length else true)
-                        )
-                let solution =
-                    if candidates.Length = 0 then failwith "Unexpected, failed to locate matching method"
-                    elif candidates.Length = 1 then candidates.[0]
-                    else
-                    // here we definitely know that candidates
-                    // a. has matching name
-                    // b. has the same number of arguments
-                    // c. has the same number of type parameters if any
-
-                    let originalParameters = mb.GetParameters()
-                    let originalTypeArguments = mb.DeclaringType.GetGenericArguments()
-                    let EXACT_MATCHING_COST = 2
-                    let GENERIC_TYPE_MATCHING_COST = 1
-
-                    // loops through the parameters and computes the rate of the current candidate.
-                    // having the argument:
-                    // - rate is increased on EXACT_MATCHING_COST if type of argument that candidate has at position i exactly matched the type of argument for the original method.
-                    // - rate is increased on GENERIC_TYPE_MATCHING_COST if candidate has generic argument at given position and its type matched the type of argument for the original method.
-                    // - otherwise rate will be 0
-                    let evaluateCandidate (mb : MethodBase) : int =
-                        let parameters = mb.GetParameters()
-                        let rec loop i resultSoFar =
-                            if i >= parameters.Length then resultSoFar
-                            else
-                            let p = parameters.[i]
-                            let orig = originalParameters.[i]
-                            if p.ParameterType = orig.ParameterType then loop (i + 1) (resultSoFar + EXACT_MATCHING_COST) // exact matching
-                            elif p.ParameterType.IsGenericParameter && p.ParameterType.DeclaringType = mb.DeclaringType then
-                                let pos = p.ParameterType.GenericParameterPosition
-                                if originalTypeArguments.[pos] = orig.ParameterType then loop (i + 1) (resultSoFar + GENERIC_TYPE_MATCHING_COST)
-                                else 0
-                            else
-                                0
-
-                        loop 0 0
-
-                    Array.maxBy evaluateCandidate candidates
-
-                solution :?> 'T
-#endif
-            match methodBase with
-            | :? MethodInfo as mi ->
-                let mi =
-                    if mi.IsGenericMethod then
-                        let mi = mi.GetGenericMethodDefinition()
-                        if isGenericType then
-#if FX_RESHAPED_REFLECTION
-                            findMethodInOpenGenericType mi
-#else
-                            MethodBase.GetMethodFromHandle(mi.MethodHandle, declaringType.TypeHandle) :?> MethodInfo
-#endif
-                        else
-                            mi
-                    else mi
-                let paramTypes = mi.GetParameters() |> getTypesFromParamInfos
-                Key(declaringType, tyArgsCount, methodBase.Name, paramTypes, mi.ReturnType)
-            | :? ConstructorInfo as ci ->
-                let mi =
-                    if isGenericType then
-#if FX_RESHAPED_REFLECTION
-                        findMethodInOpenGenericType ci
-#else
-                        MethodBase.GetMethodFromHandle(ci. MethodHandle, declaringType.TypeHandle) :?> ConstructorInfo // convert ctor with concrete args to ctor with generic args
-#endif
-                    else
-                        ci
-                let paramTypes = mi.GetParameters() |> getTypesFromParamInfos
-                Key(declaringType, tyArgsCount, methodBase.Name, paramTypes, declaringType)
-            | _ -> failwithf "Unexpected MethodBase type, %A" (methodBase.GetType()) // per MSDN ConstructorInfo and MethodInfo are the only derived types from MethodBase
-#else
-=======
 #if FX_NO_REFLECTION_MODULE_HANDLES // not available on Silverlight
     [<StructuralEquality;StructuralComparison>]
     type ModuleHandle = ModuleHandle of string * string
@@ -1810,7 +1693,6 @@
     type ModuleHandle = System.ModuleHandle
 #endif
 
->>>>>>> 4ec7e30e
     [<StructuralEquality; NoComparison>]
     type ReflectedDefinitionTableKey =
         | Key of ModuleHandle * int
