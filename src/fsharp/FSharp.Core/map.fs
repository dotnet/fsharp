// Copyright (c) Microsoft Corporation.  All Rights Reserved.  See License.txt in the project root for license information.

namespace Microsoft.FSharp.Collections

    open System
    open System.Collections.Generic
    open System.Diagnostics
    open System.Reflection
    open Microsoft.FSharp.Core
    open Microsoft.FSharp.Core.LanguagePrimitives.IntrinsicOperators

    [<CompilationRepresentation(CompilationRepresentationFlags.UseNullAsTrueValue)>]
    [<NoEquality; NoComparison>]
    type MapTree<'Key,'Value when 'Key : comparison > = 
        | MapEmpty 
        | MapOne of 'Key * 'Value
        | MapNode of 'Key * 'Value * MapTree<'Key,'Value> *  MapTree<'Key,'Value> * int
            // REVIEW: performance rumour has it that the data held in MapNode and MapOne should be
            // exactly one cache line. It is currently ~7 and 4 words respectively. 

    [<CompilationRepresentation(CompilationRepresentationFlags.ModuleSuffix)>]
    module MapTree = 

        let rec sizeAux acc m = 
            match m with  
            | MapEmpty -> acc
            | MapOne _ -> acc + 1
            | MapNode(_,_,l,r,_) -> sizeAux (sizeAux (acc+1) l) r 

        let size x = sizeAux 0 x


    #if TRACE_SETS_AND_MAPS
        let mutable traceCount = 0
        let mutable numOnes = 0
        let mutable numNodes = 0
        let mutable numAdds = 0
        let mutable numRemoves = 0
        let mutable numLookups = 0
        let mutable numUnions = 0
        let mutable totalSizeOnNodeCreation = 0.0
        let mutable totalSizeOnMapAdd = 0.0
        let mutable totalSizeOnMapLookup = 0.0
        let mutable largestMapSize = 0
        let mutable largestMapStackTrace = Unchecked.defaultof<_>
        let report() = 
           traceCount <- traceCount + 1 
           if traceCount % 1000000 = 0 then 
               System.Console.WriteLine("#MapOne = {0}, #MapNode = {1}, #Add = {2}, #Remove = {3}, #Unions = {4}, #Lookups = {5}, avMapTreeSizeOnNodeCreation = {6}, avMapSizeOnCreation = {7}, avMapSizeOnLookup = {8}",numOnes,numNodes,numAdds,numRemoves,numUnions,numLookups,(totalSizeOnNodeCreation / float (numNodes + numOnes)),(totalSizeOnMapAdd / float numAdds),(totalSizeOnMapLookup / float numLookups))
               System.Console.WriteLine("#largestMapSize = {0}, largestMapStackTrace = {1}",largestMapSize, largestMapStackTrace)

        let MapOne n = 
            report(); 
            numOnes <- numOnes + 1; 
            totalSizeOnNodeCreation <- totalSizeOnNodeCreation + 1.0; 
            MapTree.MapOne n

        let MapNode (x,l,v,r,h) = 
            report(); 
            numNodes <- numNodes + 1; 
            let n = MapTree.MapNode(x,l,v,r,h)
            totalSizeOnNodeCreation <- totalSizeOnNodeCreation + float (size n); 
            n
    #endif

        let empty = MapEmpty 

        let height  = function
          | MapEmpty -> 0
          | MapOne _ -> 1
          | MapNode(_,_,_,_,h) -> h

        let isEmpty m = 
            match m with 
            | MapEmpty -> true
            | _ -> false

        let mk l k v r = 
            match l,r with 
            | MapEmpty,MapEmpty -> MapOne(k,v)
            | _ -> 
                let hl = height l 
                let hr = height r 
                let m = if hl < hr then hr else hl 
                MapNode(k,v,l,r,m+1)

        let rebalance t1 k v t2 =
            let t1h = height t1 
            let t2h = height t2 
            if  t2h > t1h + 2 then (* right is heavier than left *)
                match t2 with 
                | MapNode(t2k,t2v,t2l,t2r,_) -> 
                   (* one of the nodes must have height > height t1 + 1 *)
                   if height t2l > t1h + 1 then  (* balance left: combination *)
                     match t2l with 
                     | MapNode(t2lk,t2lv,t2ll,t2lr,_) ->
                        mk (mk t1 k v t2ll) t2lk t2lv (mk t2lr t2k t2v t2r) 
                     | _ -> failwith "rebalance"
                   else (* rotate left *)
                     mk (mk t1 k v t2l) t2k t2v t2r
                | _ -> failwith "rebalance"
            else
                if  t1h > t2h + 2 then (* left is heavier than right *)
                  match t1 with 
                  | MapNode(t1k,t1v,t1l,t1r,_) -> 
                    (* one of the nodes must have height > height t2 + 1 *)
                      if height t1r > t2h + 1 then 
                      (* balance right: combination *)
                        match t1r with 
                        | MapNode(t1rk,t1rv,t1rl,t1rr,_) ->
                            mk (mk t1l t1k t1v t1rl) t1rk t1rv (mk t1rr k v t2)
                        | _ -> failwith "rebalance"
                      else
                        mk t1l t1k t1v (mk t1r k v t2)
                  | _ -> failwith "rebalance"
                else mk t1 k v t2

        let rec add (comparer: IComparer<'Value>) k v m = 
            match m with 
            | MapEmpty -> MapOne(k,v)
            | MapOne(k2,_) -> 
                let c = comparer.Compare(k,k2) 
                if c < 0   then MapNode (k,v,MapEmpty,m,2)
                elif c = 0 then MapOne(k,v)
                else            MapNode (k,v,m,MapEmpty,2)
            | MapNode(k2,v2,l,r,h) -> 
                let c = comparer.Compare(k,k2) 
                if c < 0 then rebalance (add comparer k v l) k2 v2 r
                elif c = 0 then MapNode(k,v,l,r,h)
                else rebalance l k2 v2 (add comparer k v r) 

        let rec find (comparer: IComparer<'Value>) k m = 
            match m with 
            | MapEmpty -> raise (KeyNotFoundException())
            | MapOne(k2,v2) -> 
                let c = comparer.Compare(k,k2) 
                if c = 0 then v2
                else raise (KeyNotFoundException())
            | MapNode(k2,v2,l,r,_) -> 
                let c = comparer.Compare(k,k2) 
                if c < 0 then find comparer k l
                elif c = 0 then v2
                else find comparer k r

        let rec tryFind (comparer: IComparer<'Value>) k m = 
            match m with 
            | MapEmpty -> None
            | MapOne(k2,v2) -> 
                let c = comparer.Compare(k,k2) 
                if c = 0 then Some v2
                else None
            | MapNode(k2,v2,l,r,_) -> 
                let c = comparer.Compare(k,k2) 
                if c < 0 then tryFind comparer k l
                elif c = 0 then Some v2
                else tryFind comparer k r

        let partition1 (comparer: IComparer<'Value>) (f:OptimizedClosures.FSharpFunc<_,_,_>) k v (acc1,acc2) = 
            if f.Invoke(k, v) then (add comparer k v acc1,acc2) else (acc1,add comparer k v acc2) 
        
        let rec partitionAux (comparer: IComparer<'Value>) (f:OptimizedClosures.FSharpFunc<_,_,_>) s acc = 
            match s with 
            | MapEmpty -> acc
            | MapOne(k,v) -> partition1 comparer f k v acc
            | MapNode(k,v,l,r,_) -> 
                let acc = partitionAux comparer f r acc 
                let acc = partition1 comparer f k v acc
                partitionAux comparer f l acc

        let partition (comparer: IComparer<'Value>) f s = partitionAux comparer (OptimizedClosures.FSharpFunc<_,_,_>.Adapt(f)) s (empty,empty)

        let filter1 (comparer: IComparer<'Value>) (f:OptimizedClosures.FSharpFunc<_,_,_>) k v acc = if f.Invoke(k, v) then add comparer k v acc else acc 

        let rec filterAux (comparer: IComparer<'Value>) (f:OptimizedClosures.FSharpFunc<_,_,_>) s acc = 
            match s with 
            | MapEmpty -> acc
            | MapOne(k,v) -> filter1 comparer f k v acc
            | MapNode(k,v,l,r,_) ->
                let acc = filterAux comparer f l acc
                let acc = filter1 comparer f k v acc
                filterAux comparer f r acc

        let filter (comparer: IComparer<'Value>) f s = filterAux comparer (OptimizedClosures.FSharpFunc<_,_,_>.Adapt(f)) s empty

        let rec spliceOutSuccessor m = 
            match m with 
            | MapEmpty -> failwith "internal error: Map.spliceOutSuccessor"
            | MapOne(k2,v2) -> k2,v2,MapEmpty
            | MapNode(k2,v2,l,r,_) ->
                match l with 
                | MapEmpty -> k2,v2,r
                | _ -> let k3,v3,l' = spliceOutSuccessor l in k3,v3,mk l' k2 v2 r

        let rec remove (comparer: IComparer<'Value>) k m = 
            match m with 
            | MapEmpty -> empty
            | MapOne(k2,_) -> 
                let c = comparer.Compare(k,k2) 
                if c = 0 then MapEmpty else m
            | MapNode(k2,v2,l,r,_) -> 
                let c = comparer.Compare(k,k2) 
                if c < 0 then rebalance (remove comparer k l) k2 v2 r
                elif c = 0 then 
                  match l,r with 
                  | MapEmpty,_ -> r
                  | _,MapEmpty -> l
                  | _ -> 
                      let sk,sv,r' = spliceOutSuccessor r 
                      mk l sk sv r'
                else rebalance l k2 v2 (remove comparer k r) 

        let rec mem (comparer: IComparer<'Value>) k m = 
            match m with 
            | MapEmpty -> false
            | MapOne(k2,_) -> (comparer.Compare(k,k2) = 0)
            | MapNode(k2,_,l,r,_) -> 
                let c = comparer.Compare(k,k2) 
                if c < 0 then mem comparer k l
                else (c = 0 || mem comparer k r)

        let rec iterOpt (f:OptimizedClosures.FSharpFunc<_,_,_>) m =
            match m with 
            | MapEmpty -> ()
            | MapOne(k2,v2) -> f.Invoke(k2, v2)
            | MapNode(k2,v2,l,r,_) -> iterOpt f l; f.Invoke(k2, v2); iterOpt f r

        let iter f m = iterOpt (OptimizedClosures.FSharpFunc<_,_,_>.Adapt(f)) m

        let rec tryPickOpt (f:OptimizedClosures.FSharpFunc<_,_,_>) m =
            match m with 
            | MapEmpty -> None
            | MapOne(k2,v2) -> f.Invoke(k2, v2) 
            | MapNode(k2,v2,l,r,_) -> 
                match tryPickOpt f l with 
                | Some _ as res -> res 
                | None -> 
                match f.Invoke(k2, v2) with 
                | Some _ as res -> res 
                | None -> 
                tryPickOpt f r

        let tryPick f m = tryPickOpt (OptimizedClosures.FSharpFunc<_,_,_>.Adapt(f)) m

        let rec existsOpt (f:OptimizedClosures.FSharpFunc<_,_,_>) m = 
            match m with 
            | MapEmpty -> false
            | MapOne(k2,v2) -> f.Invoke(k2, v2)
            | MapNode(k2,v2,l,r,_) -> existsOpt f l || f.Invoke(k2, v2) || existsOpt f r

        let exists f m = existsOpt (OptimizedClosures.FSharpFunc<_,_,_>.Adapt(f)) m

        let rec forallOpt (f:OptimizedClosures.FSharpFunc<_,_,_>) m = 
            match m with 
            | MapEmpty -> true
            | MapOne(k2,v2) -> f.Invoke(k2, v2)
            | MapNode(k2,v2,l,r,_) -> forallOpt f l && f.Invoke(k2, v2) && forallOpt f r

        let forall f m = forallOpt (OptimizedClosures.FSharpFunc<_,_,_>.Adapt(f)) m

        let rec map f m = 
            match m with 
            | MapEmpty -> empty
            | MapOne(k,v) -> MapOne(k,f v)
            | MapNode(k,v,l,r,h) -> 
                let l2 = map f l 
                let v2 = f v 
                let r2 = map f r 
                MapNode(k,v2,l2, r2,h)

        let rec mapiOpt (f:OptimizedClosures.FSharpFunc<_,_,_>) m = 
            match m with
            | MapEmpty -> empty
            | MapOne(k,v) -> MapOne(k, f.Invoke(k, v))
            | MapNode(k,v,l,r,h) -> 
                let l2 = mapiOpt f l 
                let v2 = f.Invoke(k, v) 
                let r2 = mapiOpt f r 
                MapNode(k,v2, l2, r2,h)

        let mapi f m = mapiOpt (OptimizedClosures.FSharpFunc<_,_,_>.Adapt(f)) m

        let rec foldBackOpt (f:OptimizedClosures.FSharpFunc<_,_,_,_>) m x = 
            match m with 
            | MapEmpty -> x
            | MapOne(k,v) -> f.Invoke(k,v,x)
            | MapNode(k,v,l,r,_) -> 
                let x = foldBackOpt f r x
                let x = f.Invoke(k,v,x)
                foldBackOpt f l x

        let foldBack f m x = foldBackOpt (OptimizedClosures.FSharpFunc<_,_,_,_>.Adapt(f)) m x

        let rec foldOpt (f:OptimizedClosures.FSharpFunc<_,_,_,_>) x m  = 
            match m with 
            | MapEmpty -> x
            | MapOne(k,v) -> f.Invoke(x,k,v)
            | MapNode(k,v,l,r,_) -> 
                let x = foldOpt f x l
                let x = f.Invoke(x,k,v)
                foldOpt f x r

        let fold f x m = foldOpt (OptimizedClosures.FSharpFunc<_,_,_,_>.Adapt(f)) x m

        let foldSectionOpt (comparer: IComparer<'Value>) lo hi (f:OptimizedClosures.FSharpFunc<_,_,_,_>) m x =
            let rec foldFromTo (f:OptimizedClosures.FSharpFunc<_,_,_,_>) m x = 
                match m with 
                | MapEmpty -> x
                | MapOne(k,v) ->
                    let cLoKey = comparer.Compare(lo,k)
                    let cKeyHi = comparer.Compare(k,hi)
                    let x = if cLoKey <= 0 && cKeyHi <= 0 then f.Invoke(k, v, x) else x
                    x
                | MapNode(k,v,l,r,_) ->
                    let cLoKey = comparer.Compare(lo,k)
                    let cKeyHi = comparer.Compare(k,hi)
                    let x = if cLoKey < 0                 then foldFromTo f l x else x
                    let x = if cLoKey <= 0 && cKeyHi <= 0 then f.Invoke(k, v, x) else x
                    let x = if cKeyHi < 0                 then foldFromTo f r x else x
                    x
           
            if comparer.Compare(lo,hi) = 1 then x else foldFromTo f m x

        let foldSection (comparer: IComparer<'Value>) lo hi f m x =
            foldSectionOpt comparer lo hi (OptimizedClosures.FSharpFunc<_,_,_,_>.Adapt(f)) m x

        let toList m = 
            let rec loop m acc = 
                match m with 
                | MapEmpty -> acc
                | MapOne(k,v) -> (k,v)::acc
                | MapNode(k,v,l,r,_) -> loop l ((k,v)::loop r acc)
            loop m []
        let toArray m = m |> toList |> Array.ofList
        let ofList comparer l = List.fold (fun acc (k,v) -> add comparer k v acc) empty l

        let rec mkFromEnumerator comparer acc (e : IEnumerator<_>) = 
            if e.MoveNext() then 
                let (x,y) = e.Current 
                mkFromEnumerator comparer (add comparer x y acc) e
            else acc
          
        let ofArray comparer (arr : array<_>) =
            let mutable res = empty
            for (x,y) in arr do
                res <- add comparer x y res 
            res

        let ofSeq comparer (c : seq<'Key * 'T>) =
            match c with 
            | :? array<'Key * 'T> as xs -> ofArray comparer xs
            | :? list<'Key * 'T> as xs -> ofList comparer xs
            | _ -> 
                use ie = c.GetEnumerator()
                mkFromEnumerator comparer empty ie 

          
        let copyToArray s (arr: _[]) i =
            let j = ref i 
            s |> iter (fun x y -> arr.[!j] <- KeyValuePair(x,y); j := !j + 1)


        /// Imperative left-to-right iterators.
        [<NoEquality; NoComparison>]
        type MapIterator<'Key,'Value when 'Key : comparison > = 
             { /// invariant: always collapseLHS result 
               mutable stack: MapTree<'Key,'Value> list;  
               /// true when MoveNext has been called   
               mutable started : bool }

        // collapseLHS:
        // a) Always returns either [] or a list starting with MapOne.
        // b) The "fringe" of the set stack is unchanged. 
        let rec collapseLHS stack =
            match stack with
            | []                           -> []
            | MapEmpty             :: rest -> collapseLHS rest
            | MapOne _         :: _ -> stack
            | (MapNode(k,v,l,r,_)) :: rest -> collapseLHS (l :: MapOne (k,v) :: r :: rest)
          
        let mkIterator s = { stack = collapseLHS [s]; started = false }

        let notStarted() = raise (InvalidOperationException(SR.GetString(SR.enumerationNotStarted)))
        let alreadyFinished() = raise (InvalidOperationException(SR.GetString(SR.enumerationAlreadyFinished)))

        let current i =
            if i.started then
                match i.stack with
                  | MapOne (k,v) :: _ -> new KeyValuePair<_,_>(k,v)
                  | []            -> alreadyFinished()
                  | _             -> failwith "Please report error: Map iterator, unexpected stack for current"
            else
                notStarted()

        let rec moveNext i =
          if i.started then
            match i.stack with
              | MapOne _ :: rest -> i.stack <- collapseLHS rest
                                    not i.stack.IsEmpty
              | [] -> false
              | _ -> failwith "Please report error: Map iterator, unexpected stack for moveNext"
          else
              i.started <- true  (* The first call to MoveNext "starts" the enumeration. *)
              not i.stack.IsEmpty

        /// Enumerator for MapTree.
        [<Sealed>]
        type MapTreeEnumerator<'Key, 'Value when 'Key : comparison> (s : MapTree<'Key, 'Value>) =
            let i = ref (mkIterator s)

            interface IEnumerator<KeyValuePair<'Key, 'Value>> with
                member __.Current = current !i
            interface System.Collections.IEnumerator with
                member __.Current = box (current !i)
                member __.MoveNext() = moveNext !i
                member __.Reset() = i :=  mkIterator s
            interface System.Collections.IDictionaryEnumerator with
                member __.Entry =
                    let kvp = current !i
                    System.Collections.DictionaryEntry (box kvp.Key, box kvp.Value)
                member __.Key = box (current !i).Key
                member __.Value = box (current !i).Value
            interface System.IDisposable with 
                member __.Dispose() = ()

        let mkIEnumerator s =
            new MapTreeEnumerator<_,_> (s)



    [<System.Diagnostics.DebuggerTypeProxy(typedefof<MapDebugView<_,_>>)>]
    [<System.Diagnostics.DebuggerDisplay("Count = {Count}")>]
    [<Sealed>]
    [<CodeAnalysis.SuppressMessage("Microsoft.Naming", "CA1710:IdentifiersShouldHaveCorrectSuffix")>]
    [<StructuredFormatDisplay("{StructuredFormat}")>]
    [<CompiledName("FSharpMap`2")>]
    type Map<[<EqualityConditionalOn>]'Key,[<EqualityConditionalOn;ComparisonConditionalOn>]'Value when 'Key : comparison >(comparer: IComparer<'Key>, tree: MapTree<'Key,'Value>) =

#if !FX_NO_BINARY_SERIALIZATION
        [<System.NonSerialized>]
        // This type is logically immutable. This field is only mutated during deserialization. 
        let mutable comparer = comparer 
        
        [<System.NonSerialized>]
        // This type is logically immutable. This field is only mutated during deserialization. 
        let mutable tree = tree  

        // This type is logically immutable. This field is only mutated during serialization and deserialization. 
        //
        // WARNING: The compiled name of this field may never be changed because it is part of the logical 
        // WARNING: permanent serialization format for this type.
        let mutable serializedData = null 
#endif

        // We use .NET generics per-instantiation static fields to avoid allocating a new object for each empty
        // set (it is just a lookup into a .NET table of type-instantiation-indexed static fields).
        static let empty = 
            let comparer = LanguagePrimitives.FastGenericComparer<'Key> 
            new Map<'Key,'Value>(comparer,MapTree<_,_>.MapEmpty)

#if !FX_NO_BINARY_SERIALIZATION
        [<System.Runtime.Serialization.OnSerializingAttribute>]
        member __.OnSerializing(context: System.Runtime.Serialization.StreamingContext) =
            ignore(context)
            serializedData <- MapTree.toArray tree |> Array.map (fun (k,v) -> KeyValuePair(k,v))

        // Do not set this to null, since concurrent threads may also be serializing the data
        //[<System.Runtime.Serialization.OnSerializedAttribute>]
        //member __.OnSerialized(context: System.Runtime.Serialization.StreamingContext) =
        //    serializedData <- null

        [<System.Runtime.Serialization.OnDeserializedAttribute>]
        member __.OnDeserialized(context: System.Runtime.Serialization.StreamingContext) =
            ignore(context)
            comparer <- LanguagePrimitives.FastGenericComparer<'Key>
            tree <- serializedData |> Array.map (fun (KeyValue(k,v)) -> (k,v)) |> MapTree.ofArray comparer 
            serializedData <- null
#endif

        static member Empty : Map<'Key,'Value> = empty

        static member Create(ie : IEnumerable<_>) : Map<'Key,'Value> = 
           let comparer = LanguagePrimitives.FastGenericComparer<'Key> 
           new Map<_,_>(comparer,MapTree.ofSeq comparer ie)
    
        static member Create() : Map<'Key,'Value> = empty

        new(elements : seq<_>) = 
           let comparer = LanguagePrimitives.FastGenericComparer<'Key> 
           new Map<_,_>(comparer,MapTree.ofSeq comparer elements)
    
        [<DebuggerBrowsable(DebuggerBrowsableState.Never)>]
        member internal m.Comparer = comparer
        //[<DebuggerBrowsable(DebuggerBrowsableState.Never)>]
        member internal m.Tree = tree
        member m.Add(key,value) : Map<'Key,'Value> = 
#if TRACE_SETS_AND_MAPS
            MapTree.report()
            MapTree.numAdds <- MapTree.numAdds + 1
            let size = MapTree.size m.Tree + 1
            MapTree.totalSizeOnMapAdd <- MapTree.totalSizeOnMapAdd + float size
            if size > MapTree.largestMapSize then 
               MapTree.largestMapSize <- size
               MapTree.largestMapStackTrace <- System.Diagnostics.StackTrace().ToString()
#endif
            new Map<'Key,'Value>(comparer,MapTree.add comparer key value tree)

        [<DebuggerBrowsable(DebuggerBrowsableState.Never)>]
        member m.IsEmpty = MapTree.isEmpty tree
        member m.Item 
         with get(key : 'Key) = 
#if TRACE_SETS_AND_MAPS
            MapTree.report()
            MapTree.numLookups <- MapTree.numLookups + 1
            MapTree.totalSizeOnMapLookup <- MapTree.totalSizeOnMapLookup + float (MapTree.size tree)
#endif
            MapTree.find comparer key tree
        member m.TryPick(f) = MapTree.tryPick f tree 
        member m.Exists(f) = MapTree.exists f tree 
        member m.Filter(f)  : Map<'Key,'Value> = new Map<'Key,'Value>(comparer ,MapTree.filter comparer f tree)
        member m.ForAll(f) = MapTree.forall f tree 
        member m.Fold f acc = MapTree.foldBack f tree acc

        member m.FoldSection (lo:'Key) (hi:'Key) f (acc:'z) = MapTree.foldSection comparer lo hi f tree acc 

        member m.Iterate f = MapTree.iter f tree

        member m.MapRange f  = new Map<'Key,'b>(comparer,MapTree.map f tree)

        member m.Map f  = new Map<'Key,'b>(comparer,MapTree.mapi f tree)

        member m.Partition(f)  : Map<'Key,'Value> * Map<'Key,'Value> = 
            let r1,r2 = MapTree.partition comparer f tree  in 
            new Map<'Key,'Value>(comparer,r1), new Map<'Key,'Value>(comparer,r2)

        member m.Count = MapTree.size tree

        member m.ContainsKey(key) = 
#if TRACE_SETS_AND_MAPS
            MapTree.report()
            MapTree.numLookups <- MapTree.numLookups + 1
            MapTree.totalSizeOnMapLookup <- MapTree.totalSizeOnMapLookup + float (MapTree.size tree)
#endif
            MapTree.mem comparer key tree

        member m.Remove(key)  : Map<'Key,'Value> = 
            new Map<'Key,'Value>(comparer,MapTree.remove comparer key tree)

        member m.TryFind(key) = 
#if TRACE_SETS_AND_MAPS
            MapTree.report()
            MapTree.numLookups <- MapTree.numLookups + 1
            MapTree.totalSizeOnMapLookup <- MapTree.totalSizeOnMapLookup + float (MapTree.size tree)
#endif
            MapTree.tryFind comparer key tree

        member m.ToList() = MapTree.toList tree

        member m.ToArray() = MapTree.toArray tree

        static member ofList(l) : Map<'Key,'Value> = 
           let comparer = LanguagePrimitives.FastGenericComparer<'Key> 
           new Map<_,_>(comparer,MapTree.ofList comparer l)
           
        member this.ComputeHashCode() = 
            let combineHash x y = (x <<< 1) + y + 631 
            let mutable res = 0
            for (KeyValue(x,y)) in this do
                res <- combineHash res (hash x)
                res <- combineHash res (Unchecked.hash y)
            abs res

        member private this.EqualsImpl (that : Map<'Key,'Value>) =
            use e1 = (this :> seq<_>).GetEnumerator() 
            use e2 = (that :> seq<_>).GetEnumerator() 
            let rec loop () = 
                let m1 = e1.MoveNext() 
                let m2 = e2.MoveNext()
                (m1 = m2) && (not m1 || let e1c, e2c = e1.Current, e2.Current in ((e1c.Key = e2c.Key) && (Unchecked.equals e1c.Value e2c.Value) && loop()))
            loop()

        override this.Equals (that) = 
            match that with 
            | :? Map<'Key,'Value> as that -> 
                this.EqualsImpl that
            | _ -> false

        override this.GetHashCode() = this.ComputeHashCode()

        interface IEnumerable<KeyValuePair<'Key, 'Value>> with
            member __.GetEnumerator() = upcast (MapTree.mkIEnumerator tree)

        interface System.Collections.IEnumerable with
            member __.GetEnumerator() = (MapTree.mkIEnumerator tree :> System.Collections.IEnumerator)

        interface IDictionary<'Key, 'Value> with 
            member m.Item 
                with get x = m.[x]            
                and  set x v = ignore(x,v); raise (NotSupportedException(SR.GetString(SR.mapCannotBeMutated)))

            // REVIEW: this implementation could avoid copying the Keys to an array    
            member s.Keys = ([| for kvp in s -> kvp.Key |] :> ICollection<'Key>)

            // REVIEW: this implementation could avoid copying the Values to an array    
            member s.Values = ([| for kvp in s -> kvp.Value |] :> ICollection<'Value>)

            member s.Add(k,v) = ignore(k,v); raise (NotSupportedException(SR.GetString(SR.mapCannotBeMutated)))
            member s.ContainsKey(k) = s.ContainsKey(k)
            member s.TryGetValue(k,r) = if s.ContainsKey(k) then (r <- s.[k]; true) else false
            member s.Remove(k : 'Key) = ignore(k); (raise (NotSupportedException(SR.GetString(SR.mapCannotBeMutated))) : bool)

        interface System.Collections.IDictionary with
            member m.Item
                with get key =
                    match key with
                    | null ->
                        // According to the documentation for IDictionary, implementations should
                        // raise ArgumentNullException if the key passed to the indexer is null.
                        nullArg "key"
                    | :? 'Key as key ->
                        match m.TryFind key with
                        | Some v -> box v
                        | None -> null
                    | _ -> null
                and  set key value =
                    if Object.ReferenceEquals (null, key) then nullArg "key"
                    ignore value
                    raise (NotSupportedException(SR.GetString(SR.mapCannotBeMutated)))

            // REVIEW: this implementation could avoid copying the Keys to an array
            member s.Keys = ([| for kvp in s -> kvp.Key |] :> System.Collections.ICollection)

            // REVIEW: this implementation could avoid copying the Values to an array
            member s.Values = ([| for kvp in s -> kvp.Value |] :> System.Collections.ICollection)

            member __.IsFixedSize = true
            member __.IsReadOnly = true

            member __.Add(key, value) =
                if Object.ReferenceEquals (null, key) then nullArg "key"
                ignore value
                raise (NotSupportedException(SR.GetString(SR.mapCannotBeMutated)))
            member __.Clear () = raise (NotSupportedException(SR.GetString(SR.mapCannotBeMutated)))
            member m.Contains key =
                // IDictionary MSDN documentation says:
                // "Implementations can vary in whether they allow the key to be null."
                match key with
                | :? 'Key as k ->
                    m.ContainsKey k
                | null when not
#if FX_RESHAPED_REFLECTION
                    ((typeof<'Key>).GetTypeInfo().IsValueType)
#else
                    typeof<'Key>.IsValueType
#endif
                    ->
                    // If this map's key type is a reference type, a null reference could be a
                    // legitimate key in the map so pass it through to ContainsKey.
                    // Need to call ContainsKey with default(Key) instead of null to satisfy type constraints.
                    m.ContainsKey Unchecked.defaultof<_>
                | _ -> false

            member __.GetEnumerator () = upcast (MapTree.mkIEnumerator tree)
            member __.Remove key =
                if Object.ReferenceEquals (null, key) then nullArg "key"
                raise (NotSupportedException(SR.GetString(SR.mapCannotBeMutated)))

        interface ICollection<KeyValuePair<'Key, 'Value>> with 
            member __.Add(x) = ignore(x); raise (NotSupportedException(SR.GetString(SR.mapCannotBeMutated)));
            member __.Clear() = raise (NotSupportedException(SR.GetString(SR.mapCannotBeMutated)));
            member __.Remove(x) = ignore(x); raise (NotSupportedException(SR.GetString(SR.mapCannotBeMutated)));
            member s.Contains(x) = s.ContainsKey(x.Key) && Unchecked.equals s.[x.Key] x.Value
            member __.CopyTo(arr,i) = MapTree.copyToArray tree arr i
            member s.IsReadOnly = true
            member s.Count = s.Count

        interface System.Collections.ICollection with
            member s.Count = s.Count
            member s.IsSynchronized = true
            member s.SyncRoot = upcast s
            member __.CopyTo(arr,i) =
                // Check arguments in accordance with what's specified by the docs for ICollection.
                if Object.ReferenceEquals (null, arr) then nullArg "arr"
                elif i < 0 then raise (IndexOutOfRangeException ())

                // Raise an ArgumentException if 'arr' is multidimensional,
                // or has the wrong element type.
                match arr with
                | :? (KeyValuePair<'Key,'Value>[]) as kvpArr ->
                    MapTree.copyToArray tree kvpArr i
                | _ ->
                    raise (ArgumentException("arr"))

        interface System.IComparable with 
            member m.CompareTo(obj: obj) =
                // REVIEW: Docs for IComparable say implementations shouldn't raise exceptions for null arguments.
                match obj with 
                | :? Map<'Key,'Value>  as m2->
                    Seq.compareWith 
                       (fun (kvp1 : KeyValuePair<_,_>) (kvp2 : KeyValuePair<_,_>)-> 
                           let c = comparer.Compare(kvp1.Key,kvp2.Key) in 
                           if c <> 0 then c else Unchecked.compare kvp1.Value kvp2.Value)
                       m m2 
                | _ -> 
                    invalidArg "obj" (SR.GetString(SR.notComparable))

        interface System.IComparable<Map<'Key,'Value>> with
            member m.CompareTo other =
                // REVIEW: Docs for IComparable say implementations shouldn't raise exceptions for null arguments.
                (m, other)
                ||> Seq.compareWith (fun (kvp1 : KeyValuePair<_,_>) (kvp2 : KeyValuePair<_,_>) ->
                    let c = comparer.Compare(kvp1.Key,kvp2.Key)
                    if c <> 0 then c else Unchecked.compare kvp1.Value kvp2.Value)

        interface System.IEquatable<Map<'Key,'Value>> with
            member this.Equals other =
                // Not equal if the other instance is null.
                not (Object.ReferenceEquals (null, other)) && this.EqualsImpl other

#if FX_ATLEAST_45
        interface IReadOnlyCollection<KeyValuePair<'Key, 'Value>> with
            member s.Count = s.Count

        interface IReadOnlyDictionary<'Key, 'Value> with
            member m.Item
                with get x = m.[x]

            // REVIEW: this implementation could avoid copying the Keys to an array
            member s.Keys = ([| for kvp in s -> kvp.Key |] :> IEnumerable<'Key>)

            // REVIEW: this implementation could avoid copying the Values to an array
            member s.Values = ([| for kvp in s -> kvp.Value |] :> IEnumerable<'Value>)

            member s.ContainsKey(k) = s.ContainsKey(k)
            member s.TryGetValue(k,r) =
                match s.TryFind k with
                | None ->
                    // Like Dictionary<_,_>, clear the 'out' value if the key wasn't found.
                    r <- Unchecked.defaultof<_>
                    false
                | Some v ->
                    r <- v
                    true
#endif

        #if !FX_NO_DEBUG_DISPLAYS
        [<DebuggerBrowsable(DebuggerBrowsableState.Never)>]
        #endif
        member x.StructuredFormat =
           match List.ofSeq (Seq.truncate 4 x) with 
           | [] -> "map []"
           | [KeyValue h1] -> System.Text.StringBuilder().Append("map [").Append(LanguagePrimitives.anyToStringShowingNull h1).Append("]").ToString()
           | [KeyValue h1;KeyValue h2] -> System.Text.StringBuilder().Append("map [").Append(LanguagePrimitives.anyToStringShowingNull h1).Append("; ").Append(LanguagePrimitives.anyToStringShowingNull h2).Append("]").ToString()
           | [KeyValue h1;KeyValue h2;KeyValue h3] -> System.Text.StringBuilder().Append("map [").Append(LanguagePrimitives.anyToStringShowingNull h1).Append("; ").Append(LanguagePrimitives.anyToStringShowingNull h2).Append("; ").Append(LanguagePrimitives.anyToStringShowingNull h3).Append("]").ToString()
           | KeyValue h1 :: KeyValue h2 :: KeyValue h3 :: _ -> System.Text.StringBuilder().Append("map [").Append(LanguagePrimitives.anyToStringShowingNull h1).Append("; ").Append(LanguagePrimitives.anyToStringShowingNull h2).Append("; ").Append(LanguagePrimitives.anyToStringShowingNull h3).Append("; ... ]").ToString() 

<<<<<<< HEAD
        override x.ToString() = 
            x.StructuredFormat


#if !FX_NO_DEBUG_PROXIES
    and 
=======
    and
>>>>>>> 0a8adb65
        [<Sealed>]
        MapDebugView<'Key,'Value when 'Key : comparison>(v: Map<'Key,'Value>)  =  

            [<DebuggerBrowsable(DebuggerBrowsableState.RootHidden)>]
            member x.Items =
                v |> Seq.truncate 10000 |> Seq.map KeyValuePairDebugFriendly |> Seq.toArray
    
    and
        [<DebuggerDisplay("{keyValue.Value}", Name = "[{keyValue.Key}]", Type = "")>]
        KeyValuePairDebugFriendly<'Key,'Value>(keyValue : KeyValuePair<'Key, 'Value>) =
        
            [<DebuggerBrowsable(DebuggerBrowsableState.RootHidden)>]
            member x.KeyValue = keyValue
        

namespace Microsoft.FSharp.Collections

    open System
    open System.Diagnostics
    open System.Collections.Generic
    open Microsoft.FSharp.Core
    open Microsoft.FSharp.Core.Operators
    open Microsoft.FSharp.Collections

    [<CompilationRepresentation(CompilationRepresentationFlags.ModuleSuffix)>]
    [<RequireQualifiedAccess>]
    module Map = 

        [<CompiledName("IsEmpty")>]
        let isEmpty (table:Map<_,_>) = table.IsEmpty

        [<CompiledName("Add")>]
        let add key value (table:Map<_,_>) = table.Add(key,value)

        [<CompiledName("Find")>]
        let find key (table:Map<_,_>) = table.[key]

        [<CompiledName("TryFind")>]
        let tryFind key (table:Map<_,_>) = table.TryFind(key)

        [<CompiledName("Remove")>]
        let remove key (table:Map<_,_>) = table.Remove(key)

        [<CompiledName("ContainsKey")>]
        let containsKey key (table:Map<_,_>) = table.ContainsKey(key)

        [<CompiledName("Iterate")>]
        let iter action (table:Map<_,_>) = table.Iterate(action)

        [<CompiledName("TryPick")>]
        let tryPick chooser (table:Map<_,_>) = table.TryPick(chooser)

        [<CompiledName("Pick")>]
        let pick chooser (table:Map<_,_>) = match tryPick chooser table with None -> raise (KeyNotFoundException()) | Some res -> res

        [<CompiledName("Exists")>]
        let exists predicate (table:Map<_,_>) = table.Exists(predicate)

        [<CompiledName("Filter")>]
        let filter predicate (table:Map<_,_>) = table.Filter(predicate)

        [<CompiledName("Partition")>]
        let partition predicate (table:Map<_,_>) = table.Partition(predicate)

        [<CompiledName("ForAll")>]
        let forall predicate (table:Map<_,_>) = table.ForAll(predicate)

        let mapRange f (m:Map<_,_>) = m.MapRange(f)

        [<CompiledName("Map")>]
        let map mapping (table:Map<_,_>) = table.Map(mapping)

        [<CompiledName("Fold")>]
        let fold<'Key,'T,'State when 'Key : comparison> folder (state:'State) (table:Map<'Key,'T>) = MapTree.fold folder state table.Tree

        [<CompiledName("FoldBack")>]
        let foldBack<'Key,'T,'State  when 'Key : comparison> folder (table:Map<'Key,'T>) (state:'State) =  MapTree.foldBack  folder table.Tree state
        
        [<CompiledName("ToSeq")>]
        let toSeq (table:Map<_,_>) = table |> Seq.map (fun kvp -> kvp.Key, kvp.Value)

        [<CompiledName("FindKey")>]
        let findKey predicate (table : Map<_,_>) = table |> toSeq |> Seq.pick (fun (k,v) -> if predicate k v then Some(k) else None)

        [<CompiledName("TryFindKey")>]
        let tryFindKey predicate (table : Map<_,_>) = table |> toSeq |> Seq.tryPick (fun (k,v) -> if predicate k v then Some(k) else None)

        [<CompiledName("OfList")>]
        let ofList (elements: ('Key * 'Value) list) = Map<_,_>.ofList(elements)

        [<CompiledName("OfSeq")>]
        let ofSeq elements = Map<_,_>.Create(elements)

        [<CompiledName("OfArray")>]
        let ofArray (elements: ('Key * 'Value) array) = 
           let comparer = LanguagePrimitives.FastGenericComparer<'Key> 
           new Map<_,_>(comparer,MapTree.ofArray comparer elements)

        [<CompiledName("ToList")>]
        let toList (table:Map<_,_>) = table.ToList()

        [<CompiledName("ToArray")>]
        let toArray (table:Map<_,_>) = table.ToArray()

        [<CompiledName("Empty")>]
        let empty<'Key,'Value  when 'Key : comparison> = Map<'Key,'Value>.Empty

        [<CompiledName("Count")>]
        let count (table:Map<_,_>) = table.Count<|MERGE_RESOLUTION|>--- conflicted
+++ resolved
@@ -426,7 +426,6 @@
             new MapTreeEnumerator<_,_> (s)
 
 
-
     [<System.Diagnostics.DebuggerTypeProxy(typedefof<MapDebugView<_,_>>)>]
     [<System.Diagnostics.DebuggerDisplay("Count = {Count}")>]
     [<Sealed>]
@@ -753,16 +752,11 @@
            | [KeyValue h1;KeyValue h2;KeyValue h3] -> System.Text.StringBuilder().Append("map [").Append(LanguagePrimitives.anyToStringShowingNull h1).Append("; ").Append(LanguagePrimitives.anyToStringShowingNull h2).Append("; ").Append(LanguagePrimitives.anyToStringShowingNull h3).Append("]").ToString()
            | KeyValue h1 :: KeyValue h2 :: KeyValue h3 :: _ -> System.Text.StringBuilder().Append("map [").Append(LanguagePrimitives.anyToStringShowingNull h1).Append("; ").Append(LanguagePrimitives.anyToStringShowingNull h2).Append("; ").Append(LanguagePrimitives.anyToStringShowingNull h3).Append("; ... ]").ToString() 
 
-<<<<<<< HEAD
         override x.ToString() = 
             x.StructuredFormat
 
 
-#if !FX_NO_DEBUG_PROXIES
     and 
-=======
-    and
->>>>>>> 0a8adb65
         [<Sealed>]
         MapDebugView<'Key,'Value when 'Key : comparison>(v: Map<'Key,'Value>)  =  
 
