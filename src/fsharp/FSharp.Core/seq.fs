// Copyright (c) Microsoft Corporation.  All Rights Reserved.  See License.txt in the project root for license information.

namespace Microsoft.FSharp.Collections
    #nowarn "52" // The value has been copied to ensure the original is not mutated by this operation

    open System
    open System.Diagnostics
    open System.Collections
    open System.Collections.Generic
    open Microsoft.FSharp.Core
    open Microsoft.FSharp.Core.LanguagePrimitives.IntrinsicOperators
    open Microsoft.FSharp.Core.Operators
    open Microsoft.FSharp.Control
    open Microsoft.FSharp.Collections

    module Internal =
     module IEnumerator =
      open Microsoft.FSharp.Collections.IEnumerator

      let rec tryItem index (e : IEnumerator<'T>) =
          if not (e.MoveNext()) then None
          elif index = 0 then Some e.Current
          else tryItem (index-1) e

      let rec nth index (e : IEnumerator<'T>) =
          if not (e.MoveNext()) then
            let shortBy = index + 1
            invalidArgFmt "index"
                "{0}\nseq was short by {1} {2}"
                [|SR.GetString SR.notEnoughElements; shortBy; (if shortBy = 1 then "element" else "elements")|]
          if index = 0 then e.Current
          else nth (index - 1) e

      [<NoEquality; NoComparison>]
      type MapEnumeratorState =
          | NotStarted
          | InProcess
          | Finished

      [<AbstractClass>]
      type MapEnumerator<'T> () =
          let mutable state = NotStarted

          [<DefaultValue(false)>]
          val mutable private curr : 'T

          member this.GetCurrent () =
              match state with
              | NotStarted -> notStarted()
              | Finished -> alreadyFinished()
              | InProcess -> ()
              this.curr

          abstract DoMoveNext : byref<'T> -> bool
          abstract Dispose : unit -> unit

          interface IEnumerator<'T> with
              member this.Current = this.GetCurrent()

          interface IEnumerator with
              member this.Current = box(this.GetCurrent())
              member this.MoveNext () =
                  state <- InProcess
                  if this.DoMoveNext(&this.curr) then
                      true
                  else
                      state <- Finished
                      false
              member __.Reset() = noReset()
          interface System.IDisposable with
              member this.Dispose() = this.Dispose()

      let map f (e : IEnumerator<_>) : IEnumerator<_>=
          upcast
              { new MapEnumerator<_>() with
                    member __.DoMoveNext (curr : byref<_>) =
                        if e.MoveNext() then
                            curr <- f e.Current
                            true
                        else
                            false
                    member __.Dispose() = e.Dispose()
              }

      let mapi f (e : IEnumerator<_>) : IEnumerator<_> =
<<<<<<< HEAD
          let f = OptimizedClosures.FSharpFunc<_,_,_>.Adapt f
=======
          let f = OptimizedClosures.FSharpFunc<_, _, _>.Adapt(f)
>>>>>>> 86a584d0
          let i = ref (-1)
          upcast
              { new MapEnumerator<_>() with
                     member __.DoMoveNext curr =
                        i := !i + 1
                        if e.MoveNext() then
                           curr <- f.Invoke(!i, e.Current)
                           true
                        else
                           false
                     member __.Dispose() = e.Dispose()
              }

      let map2 f (e1 : IEnumerator<_>) (e2 : IEnumerator<_>) : IEnumerator<_>=
<<<<<<< HEAD
          let f = OptimizedClosures.FSharpFunc<_,_,_>.Adapt f
=======
          let f = OptimizedClosures.FSharpFunc<_, _, _>.Adapt(f)
>>>>>>> 86a584d0
          upcast
              { new MapEnumerator<_>() with
                     member __.DoMoveNext curr =
                        let n1 = e1.MoveNext()
                        let n2 = e2.MoveNext()
                        if n1 && n2 then
                           curr <- f.Invoke(e1.Current, e2.Current)
                           true
                        else
                           false
                     member __.Dispose() =
                        try
                            e1.Dispose()
                        finally
                            e2.Dispose()
              }

      let mapi2 f (e1 : IEnumerator<_>) (e2 : IEnumerator<_>) : IEnumerator<_> =
<<<<<<< HEAD
          let f = OptimizedClosures.FSharpFunc<_,_,_,_>.Adapt f
=======
          let f = OptimizedClosures.FSharpFunc<_, _, _, _>.Adapt(f)
>>>>>>> 86a584d0
          let i = ref (-1)
          upcast
              { new MapEnumerator<_>() with
                     member __.DoMoveNext curr =
                        i := !i + 1
                        if (e1.MoveNext() && e2.MoveNext()) then
                           curr <- f.Invoke(!i, e1.Current, e2.Current)
                           true
                        else
                           false
                     member __.Dispose() =
                        try
                            e1.Dispose()
                        finally
                            e2.Dispose()
              }

      let map3 f (e1 : IEnumerator<_>) (e2 : IEnumerator<_>) (e3 : IEnumerator<_>) : IEnumerator<_> =
<<<<<<< HEAD
        let f = OptimizedClosures.FSharpFunc<_,_,_,_>.Adapt f
=======
        let f = OptimizedClosures.FSharpFunc<_, _, _, _>.Adapt(f)
>>>>>>> 86a584d0
        upcast
            { new MapEnumerator<_>() with
                   member __.DoMoveNext curr =
                      let n1 = e1.MoveNext()
                      let n2 = e2.MoveNext()
                      let n3 = e3.MoveNext()

                      if n1 && n2 && n3 then
                         curr <- f.Invoke(e1.Current, e2.Current, e3.Current)
                         true
                      else
                         false
                   member __.Dispose() =
                      try
                          e1.Dispose()
                      finally
                          try
                              e2.Dispose()
                          finally
                              e3.Dispose()
            }

      let choose f (e : IEnumerator<'T>) =
          let started = ref false
          let curr = ref None
          let get() = 
              check !started
              match !curr with 
              | None -> alreadyFinished() 
              | Some x -> x

          { new IEnumerator<'U> with
                member __.Current = get()
            interface IEnumerator with
                member __.Current = box (get())
                member __.MoveNext() =
                    if not !started then started := true
                    curr := None
                    while ((!curr).IsNone && e.MoveNext()) do
                        curr := f e.Current
                    Option.isSome !curr
                member __.Reset() = noReset()
            interface System.IDisposable with
                member __.Dispose() = e.Dispose()  }

      let filter f (e : IEnumerator<'T>) =
          let started = ref false
          let this =
              { new IEnumerator<'T> with
                    member __.Current = check !started; e.Current
                interface IEnumerator with
                    member __.Current = check !started; box e.Current
                    member __.MoveNext() =
                        let rec next() =
                            if not !started then started := true
                            e.MoveNext() && (f e.Current || next())
                        next()
                    member __.Reset() = noReset()
                interface System.IDisposable with
                    member __.Dispose() = e.Dispose() }
          this

      let unfold f x : IEnumerator<_> =
          let state = ref x
          upcast
              { new MapEnumerator<_>() with
                    member __.DoMoveNext curr =
                        match f !state with
                        |   None -> false
                        |   Some (r,s) ->
                                curr <- r
                                state := s
                                true
                    member __.Dispose() = ()
              }

      let upto lastOption f =
          match lastOption with
          | Some b when b < 0 -> Empty()    // a request for -ve length returns empty sequence
          | _ ->
              let unstarted   = -1  // index value means unstarted (and no valid index)
              let completed   = -2  // index value means completed (and no valid index)
              let unreachable = -3  // index is unreachable from 0,1,2,3,...
              let finalIndex  = match lastOption with
                                | Some b -> b             // here b>=0, a valid end value.
                                | None   -> unreachable   // run "forever", well as far as Int32.MaxValue since indexing with a bounded type.
              // The Current value for a valid index is "f i".
              // Lazy<_> values are used as caches, to store either the result or an exception if thrown.
              // These "Lazy<_>" caches are created only on the first call to current and forced immediately.
              // The lazy creation of the cache nodes means enumerations that skip many Current values are not delayed by GC.
              // For example, the full enumeration of Seq.initInfinite in the tests.
              // state
              let index   = ref unstarted
              // a Lazy node to cache the result/exception
              let current = ref (Unchecked.defaultof<_>)
              let setIndex i = index := i; current := (Unchecked.defaultof<_>) // cache node unprimed, initialised on demand.
              let getCurrent() =
                  if !index = unstarted then notStarted()
                  if !index = completed then alreadyFinished()
                  match box !current with
                  | null -> current := Lazy<_>.Create(fun () -> f !index)
                  | _ ->  ()
                  // forced or re-forced immediately.
                  (!current).Force()
              { new IEnumerator<'U> with
                    member __.Current = getCurrent()
                interface IEnumerator with
                    member __.Current = box (getCurrent())
                    member __.MoveNext() =
                        if !index = completed then
                            false
                        elif !index = unstarted then
                            setIndex 0
                            true
                        else
                            if !index = System.Int32.MaxValue then raise <| System.InvalidOperationException (SR.GetString(SR.enumerationPastIntMaxValue))
                            if !index = finalIndex then
                                false
                            else
                                setIndex (!index + 1)
                                true

                    member __.Reset() = noReset()
                interface System.IDisposable with
                    member __.Dispose() = () }

      [<Sealed>]
      type ArrayEnumerator<'T>(arr: 'T array) =
          let mutable curr = -1
          let mutable len = arr.Length
          member __.Get() =
               if curr >= 0 then
                 if curr >= len then alreadyFinished()
                 else arr.[curr]
               else
                 notStarted()
          interface IEnumerator<'T> with
                member x.Current = x.Get()
          interface System.Collections.IEnumerator with
                member __.MoveNext() =
                       if curr >= len then false
                       else
                         curr <- curr + 1
                         curr < len
                member x.Current = box(x.Get())
                member x.Reset() = noReset()
          interface System.IDisposable with
                member x.Dispose() = ()

      let ofArray arr = (new ArrayEnumerator<'T>(arr) :> IEnumerator<'T>)

    // Use generators for some implementations of IEnumerables.
    //
    module Generator =

        open System.Collections
        open System.Collections.Generic

        [<NoEquality; NoComparison>]
        type Step<'T> =
            | Stop
            | Yield of 'T
            | Goto of Generator<'T>

        and Generator<'T> =
            abstract Apply: (unit -> Step<'T>)
            abstract Disposer: (unit -> unit) option

        let disposeG (g:Generator<'T>) =
            match g.Disposer with
            | None -> ()
            | Some f -> f()

        let appG (g:Generator<_>) =
            let res = g.Apply()
            match res with
            | Goto next ->
                Goto next
            | Yield _ ->
                res
            | Stop ->
                disposeG g
                res

        // Binding.
        //
        // We use a type definition to apply a local dynamic optimization.
        // We automatically right-associate binding, i.e. push the continuations to the right.
        // That is, bindG (bindG G1 cont1) cont2 --> bindG G1 (cont1 o cont2)
        // This makes constructs such as the following linear rather than quadratic:
        //
        //  let rec rwalk n = { if n > 0 then
        //                         yield! rwalk (n-1)
        //                         yield n }

        type GenerateThen<'T>(g:Generator<'T>, cont : unit -> Generator<'T>) =
            member __.Generator = g
            member __.Cont = cont
            interface Generator<'T> with
                 member __.Apply = (fun () ->
                      match appG g with
                      | Stop ->
                          // OK, move onto the generator given by the continuation
                          Goto(cont())

                      | Yield _ as res ->
                          res

                      | Goto next ->
                          Goto(GenerateThen<_>.Bind(next, cont)))
                 member __.Disposer =
                      g.Disposer

            static member Bind (g:Generator<'T>, cont) =
                match g with
                | :? GenerateThen<'T> as g -> GenerateThen<_>.Bind(g.Generator, (fun () -> GenerateThen<_>.Bind (g.Cont(), cont)))
                | g -> (new GenerateThen<'T>(g, cont) :> Generator<'T>)


        let bindG g cont = GenerateThen<_>.Bind(g,cont)

        // Internal type. Drive an underlying generator. Crucially when the generator returns
        // a new generator we simply update our current generator and continue. Thus the enumerator
        // effectively acts as a reference cell holding the current generator. This means that
        // infinite or large generation chains (e.g. caused by long sequences of append's, including
        // possible delay loops) can be referenced via a single enumerator.
        //
        // A classic case where this arises in this sort of sequence expression:
        //    let rec data s = { yield s;
        //                       yield! data (s + random()) }
        //
        // This translates to
        //    let rec data s = Seq.delay (fun () -> Seq.append (Seq.singleton s) (Seq.delay (fun () -> data (s+random()))))
        //
        // When you unwind through all the Seq, IEnumerator and Generator objects created,
        // you get (data s).GetEnumerator being an "GenerateFromEnumerator(EnumeratorWrappingLazyGenerator(...))" for the append.
        // After one element is yielded, we move on to the generator for the inner delay, which in turn
        // comes back to be a "GenerateFromEnumerator(EnumeratorWrappingLazyGenerator(...))".
        //
        // Defined as a type so we can optimize Enumerator/Generator chains in enumerateFromLazyGenerator
        // and GenerateFromEnumerator.

        [<Sealed>]
        type EnumeratorWrappingLazyGenerator<'T>(g:Generator<'T>) =
            let mutable g = g
            let mutable curr = None
            let mutable finished = false
            member __.Generator = g
            interface IEnumerator<'T> with
<<<<<<< HEAD
                member x.Current= match curr with Some v -> v | None -> raise <| System.InvalidOperationException (SR.GetString(SR.moveNextNotCalledOrFinished))
=======
                member __.Current = 
                    match curr with 
                    | Some v -> v 
                    | None -> raise <| System.InvalidOperationException (SR.GetString(SR.moveNextNotCalledOrFinished))

>>>>>>> 86a584d0
            interface System.Collections.IEnumerator with
                member x.Current = box (x :> IEnumerator<_>).Current
                member x.MoveNext() =
                    not finished &&
                    match appG g with
                    | Stop ->
                        curr <- None
                        finished <- true
                        false
<<<<<<< HEAD
                     | Yield v ->
                        curr <- Some v
                        true
                     | Goto next ->
=======
                    | Yield(v) ->
                        curr <- Some(v)
                        true
                    | Goto(next) ->
>>>>>>> 86a584d0
                        (g <- next)
                        (x :> IEnumerator).MoveNext()
                member __.Reset() = IEnumerator.noReset()
            interface System.IDisposable with
                member __.Dispose() =
                    if not finished then disposeG g

        // Internal type, used to optimize Enumerator/Generator chains
        type LazyGeneratorWrappingEnumerator<'T>(e:IEnumerator<'T>) =
            member __.Enumerator = e
            interface Generator<'T> with
                member __.Apply = (fun () ->
                    if e.MoveNext() then
                        Yield e.Current
                    else
                        Stop)
                member __.Disposer= Some e.Dispose

        let EnumerateFromGenerator(g:Generator<'T>) =
            match g with
            | :? LazyGeneratorWrappingEnumerator<'T> as g -> g.Enumerator
            | _ -> (new EnumeratorWrappingLazyGenerator<'T>(g) :> IEnumerator<'T>)

        let GenerateFromEnumerator (e:IEnumerator<'T>) =
            match e with
            | :? EnumeratorWrappingLazyGenerator<'T> as e ->  e.Generator
            | _ -> (new LazyGeneratorWrappingEnumerator<'T>(e) :> Generator<'T>)


namespace Microsoft.FSharp.Collections

    open System
    open System.Diagnostics
    open System.Collections
    open System.Collections.Generic
    open System.Reflection
    open Microsoft.FSharp.Core
    open Microsoft.FSharp.Core.LanguagePrimitives.IntrinsicOperators
    open Microsoft.FSharp.Core.Operators
    open Microsoft.FSharp.Core.CompilerServices
    open Microsoft.FSharp.Control
    open Microsoft.FSharp.Collections
    open Microsoft.FSharp.Primitives.Basics

    [<Sealed>]
    type CachedSeq<'T>(cleanup,res:seq<'T>) =
        interface System.IDisposable with
            member x.Dispose() = cleanup()
        interface System.Collections.Generic.IEnumerable<'T> with
            member x.GetEnumerator() = res.GetEnumerator()
        interface System.Collections.IEnumerable with
            member x.GetEnumerator() = (res :> System.Collections.IEnumerable).GetEnumerator()
        member obj.Clear() = cleanup()


    [<RequireQualifiedAccess>]
    [<CompilationRepresentation(CompilationRepresentationFlags.ModuleSuffix)>]
    module Seq =

        open Microsoft.FSharp.Collections.Internal
        open Microsoft.FSharp.Collections.IEnumerator

        let mkDelayedSeq (f: unit -> IEnumerable<'T>) = mkSeq (fun () -> f().GetEnumerator())
        let mkUnfoldSeq f x = mkSeq (fun () -> IEnumerator.unfold f x)
        let inline indexNotFound() = raise (new System.Collections.Generic.KeyNotFoundException(SR.GetString(SR.keyNotFoundAlt)))

        [<CompiledName("Delay")>]
        let delay generator = mkDelayedSeq generator

        [<CompiledName("Unfold")>]
        let unfold generator state = mkUnfoldSeq generator state

        [<CompiledName("Empty")>]
        let empty<'T> = (EmptyEnumerable :> seq<'T>)

        [<CompiledName("InitializeInfinite")>]
        let initInfinite initializer = mkSeq (fun () -> IEnumerator.upto None initializer)

        [<CompiledName("Initialize")>]
        let init count initializer =
            if count < 0 then invalidArgInputMustBeNonNegative "count" count
            mkSeq (fun () -> IEnumerator.upto (Some (count - 1)) initializer)

        [<CompiledName("Iterate")>]
        let iter action (source : seq<'T>) =
            checkNonNull "source" source
            use e = source.GetEnumerator()
            while e.MoveNext() do
                action e.Current

        [<CompiledName("Item")>]
        let item index (source : seq<'T>) =
            checkNonNull "source" source
            if index < 0 then invalidArgInputMustBeNonNegative "index" index
            use e = source.GetEnumerator()
            IEnumerator.nth index e

        [<CompiledName("TryItem")>]
        let tryItem index (source : seq<'T>) =
            checkNonNull "source" source
            if index < 0 then None else
            use e = source.GetEnumerator()
            IEnumerator.tryItem index e

        [<CompiledName("Get")>]
        let nth index (source : seq<'T>) = item index source

        [<CompiledName("IterateIndexed")>]
        let iteri action (source : seq<'T>) =
            checkNonNull "source" source
            use e = source.GetEnumerator()
<<<<<<< HEAD
            let f = OptimizedClosures.FSharpFunc<_,_,_>.Adapt action
=======
            let f = OptimizedClosures.FSharpFunc<_, _, _>.Adapt(action)
>>>>>>> 86a584d0
            let mutable i = 0
            while e.MoveNext() do
                f.Invoke(i, e.Current)
                i <- i + 1

        [<CompiledName("Exists")>]
        let exists predicate (source : seq<'T>) =
            checkNonNull "source" source
            use e = source.GetEnumerator()
            let mutable state = false
            while (not state && e.MoveNext()) do
                state <- predicate e.Current
            state

        [<CompiledName("Contains")>]
        let inline contains value (source : seq<'T>) =
            checkNonNull "source" source
            use e = source.GetEnumerator()
            let mutable state = false
            while (not state && e.MoveNext()) do
                state <- value = e.Current
            state

        [<CompiledName("ForAll")>]
        let forall predicate (source : seq<'T>) =
            checkNonNull "source" source
            use e = source.GetEnumerator()
            let mutable state = true
            while (state && e.MoveNext()) do
                state <- predicate e.Current
            state

        [<CompiledName("Iterate2")>]
        let iter2 action (source1 : seq<_>) (source2 : seq<_>)    =
            checkNonNull "source1" source1
            checkNonNull "source2" source2
            use e1 = source1.GetEnumerator()
            use e2 = source2.GetEnumerator()
<<<<<<< HEAD
            let f = OptimizedClosures.FSharpFunc<_,_,_>.Adapt action
=======
            let f = OptimizedClosures.FSharpFunc<_, _, _>.Adapt(action)
>>>>>>> 86a584d0
            while (e1.MoveNext() && e2.MoveNext()) do
                f.Invoke(e1.Current, e2.Current)

        [<CompiledName("IterateIndexed2")>]
        let iteri2 action (source1 : seq<_>) (source2 : seq<_>) =
            checkNonNull "source1" source1
            checkNonNull "source2" source2
            use e1 = source1.GetEnumerator()
            use e2 = source2.GetEnumerator()
<<<<<<< HEAD
            let f = OptimizedClosures.FSharpFunc<_,_,_,_>.Adapt action
=======
            let f = OptimizedClosures.FSharpFunc<_, _, _, _>.Adapt(action)
>>>>>>> 86a584d0
            let mutable i = 0
            while (e1.MoveNext() && e2.MoveNext()) do
                f.Invoke(i, e1.Current, e2.Current)
                i <- i + 1

        // Build an IEnumerable by wrapping/transforming iterators as they get generated.
        let revamp f (ie : seq<_>) = mkSeq (fun () -> f (ie.GetEnumerator()))
        let revamp2 f (ie1 : seq<_>) (source2 : seq<_>) =
            mkSeq (fun () -> f (ie1.GetEnumerator()) (source2.GetEnumerator()))
        let revamp3 f (ie1 : seq<_>) (source2 : seq<_>) (source3 : seq<_>) =
            mkSeq (fun () -> f (ie1.GetEnumerator()) (source2.GetEnumerator()) (source3.GetEnumerator()))

        [<CompiledName("Filter")>]
        let filter predicate source      =
            checkNonNull "source" source
            revamp (IEnumerator.filter predicate) source

        [<CompiledName("Where")>]
        let where predicate source = filter predicate source

        [<CompiledName("Map")>]
        let map mapping source      =
            checkNonNull "source" source
            revamp (IEnumerator.map mapping) source

        [<CompiledName("MapIndexed")>]
        let mapi mapping source      =
            checkNonNull "source" source
            revamp  (IEnumerator.mapi   mapping) source

        [<CompiledName("MapIndexed2")>]
        let mapi2 mapping source1 source2 =
            checkNonNull "source1" source1
            checkNonNull "source2" source2
            revamp2 (IEnumerator.mapi2 mapping) source1 source2

        [<CompiledName("Map2")>]
        let map2 mapping source1 source2 =
            checkNonNull "source1" source1
            checkNonNull "source2" source2
            revamp2 (IEnumerator.map2 mapping) source1 source2

        [<CompiledName("Map3")>]
        let map3 mapping source1 source2 source3 =
            checkNonNull "source1" source1
            checkNonNull "source2" source2
            checkNonNull "source3" source3
            revamp3 (IEnumerator.map3 mapping) source1 source2 source3

        [<CompiledName("Choose")>]
        let choose chooser source =
            checkNonNull "source" source
            revamp (IEnumerator.choose chooser) source

        [<CompiledName("Indexed")>]
        let indexed source =
            checkNonNull "source" source
            mapi (fun i x -> i, x) source

        [<CompiledName("Zip")>]
        let zip source1 source2 =
            checkNonNull "source1" source1
            checkNonNull "source2" source2
            map2 (fun x y -> x, y) source1 source2

        [<CompiledName("Zip3")>]
        let zip3 source1 source2 source3 =
            checkNonNull "source1" source1
            checkNonNull "source2" source2
            checkNonNull "source3" source3
            map2 (fun x (y,z) -> x, y, z) source1 (zip source2 source3)

        [<CompiledName("Cast")>]
        let cast (source: IEnumerable) =
            checkNonNull "source" source
            mkSeq (fun () -> IEnumerator.cast (source.GetEnumerator()))

        [<CompiledName("TryPick")>]
        let tryPick chooser (source : seq<'T>) =
            checkNonNull "source" source
            use e = source.GetEnumerator()
            let mutable res = None
            while (Option.isNone res && e.MoveNext()) do
                res <- chooser e.Current
            res

        [<CompiledName("Pick")>]
        let pick chooser source =
            checkNonNull "source" source
            match tryPick chooser source with
            | None -> indexNotFound()
            | Some x -> x

        [<CompiledName("TryFind")>]
        let tryFind predicate (source : seq<'T>)  =
            checkNonNull "source" source
            use e = source.GetEnumerator()
            let mutable res = None
            while (Option.isNone res && e.MoveNext()) do
                let c = e.Current
                if predicate c then res <- Some c
            res

        [<CompiledName("Find")>]
        let find predicate source =
            checkNonNull "source" source
            match tryFind predicate source with
            | None -> indexNotFound()
            | Some x -> x

        [<CompiledName("Take")>]
        let take count (source : seq<'T>) =
            checkNonNull "source" source
            if count < 0 then invalidArgInputMustBeNonNegative "count" count
            (* Note: don't create or dispose any IEnumerable if n = 0 *)
            if count = 0 then empty else
            seq { use e = source.GetEnumerator()
                  for x in 0 .. count - 1 do
                      if not (e.MoveNext()) then
                          invalidOpFmt "tried to take {0} {1} past the end of the seq"
                            [|SR.GetString SR.notEnoughElements; x; (if x = 1 then "element" else "elements")|]
                      yield e.Current }

        [<CompiledName("IsEmpty")>]
        let isEmpty (source : seq<'T>) =
            checkNonNull "source" source
            match source with
            | :? ('T[]) as a -> a.Length = 0
            | :? list<'T> as a -> a.IsEmpty
            | :? ICollection<'T> as a -> a.Count = 0
            | _ ->
                use ie = source.GetEnumerator()
                not (ie.MoveNext())


        [<CompiledName("Concat")>]
        let concat sources =
            checkNonNull "sources" sources
            RuntimeHelpers.mkConcatSeq sources

        [<CompiledName("Length")>]
        let length (source : seq<'T>) =
            checkNonNull "source" source
            match source with
            | :? ('T[]) as a -> a.Length
            | :? ('T list) as a -> a.Length
            | :? ICollection<'T> as a -> a.Count
            | _ ->
                use e = source.GetEnumerator()
                let mutable state = 0
                while e.MoveNext() do
                    state <- state + 1
                state

        [<CompiledName("Fold")>]
        let fold<'T,'State> folder (state:'State) (source : seq<'T>)  =
            checkNonNull "source" source
            use e = source.GetEnumerator()
<<<<<<< HEAD
            let f = OptimizedClosures.FSharpFunc<_,_,_>.Adapt folder
=======
            let f = OptimizedClosures.FSharpFunc<_, _, _>.Adapt(folder)
>>>>>>> 86a584d0
            let mutable state = state
            while e.MoveNext() do
                state <- f.Invoke(state, e.Current)
            state

        [<CompiledName("Fold2")>]
        let fold2<'T1,'T2,'State> folder (state:'State) (source1: seq<'T1>) (source2: seq<'T2>) =
            checkNonNull "source1" source1
            checkNonNull "source2" source2

            use e1 = source1.GetEnumerator()
            use e2 = source2.GetEnumerator()

<<<<<<< HEAD
            let f = OptimizedClosures.FSharpFunc<_,_,_,_>.Adapt folder
=======
            let f = OptimizedClosures.FSharpFunc<_, _, _, _>.Adapt(folder)
>>>>>>> 86a584d0

            let mutable state = state
            while e1.MoveNext() && e2.MoveNext() do
                state <- f.Invoke(state, e1.Current, e2.Current)

            state

        [<CompiledName("Reduce")>]
        let reduce reduction (source : seq<'T>) =
            checkNonNull "source" source
            use e = source.GetEnumerator()
            if not (e.MoveNext()) then invalidArg "source" LanguagePrimitives.ErrorStrings.InputSequenceEmptyString
<<<<<<< HEAD
            let f = OptimizedClosures.FSharpFunc<_,_,_>.Adapt reduction
=======
            let f = OptimizedClosures.FSharpFunc<_, _, _>.Adapt(reduction)
>>>>>>> 86a584d0
            let mutable state = e.Current
            while e.MoveNext() do
                state <- f.Invoke(state, e.Current)
            state

        let fromGenerator f = mkSeq(fun () -> Generator.EnumerateFromGenerator (f()))
        let toGenerator (ie : seq<_>) = Generator.GenerateFromEnumerator (ie.GetEnumerator())

        [<CompiledName("Replicate")>]
        let replicate count initial =
            System.Linq.Enumerable.Repeat(initial,count)

        [<CompiledName("Append")>]
        let append (source1: seq<'T>) (source2: seq<'T>) =
            checkNonNull "source1" source1
            checkNonNull "source2" source2
            fromGenerator(fun () -> Generator.bindG (toGenerator source1) (fun () -> toGenerator source2))

        [<CompiledName("Collect")>]
        let collect mapping source = map mapping source |> concat

        [<CompiledName("CompareWith")>]
        let compareWith (comparer:'T -> 'T -> int) (source1 : seq<'T>) (source2: seq<'T>) =
            checkNonNull "source1" source1
            checkNonNull "source2" source2
            use e1 = source1.GetEnumerator()
            use e2 = source2.GetEnumerator()
<<<<<<< HEAD
            let f = OptimizedClosures.FSharpFunc<_,_,_>.Adapt comparer
=======
            let f = OptimizedClosures.FSharpFunc<_, _, _>.Adapt(comparer)
>>>>>>> 86a584d0
            let rec go () =
                let e1ok = e1.MoveNext()
                let e2ok = e2.MoveNext()
                let c = if e1ok = e2ok then 0 else if e1ok then 1 else -1
                if c <> 0 then c else
                if not e1ok || not e2ok then 0
                else
                    let c = f.Invoke(e1.Current, e2.Current)
                    if c <> 0 then c else
                    go ()
            go()

        [<CompiledName("OfList")>]
        let ofList (source : 'T list) =
            (source :> seq<'T>)

        [<CompiledName("ToList")>]
        let toList (source : seq<'T>) =
            checkNonNull "source" source
            Microsoft.FSharp.Primitives.Basics.List.ofSeq source

        // Create a new object to ensure underlying array may not be mutated by a backdoor cast
        [<CompiledName("OfArray")>]
        let ofArray (source : 'T array) =
            checkNonNull "source" source
            mkSeq (fun () -> IEnumerator.ofArray source)

        [<CompiledName("ToArray")>]
        let toArray (source : seq<'T>)  =
            checkNonNull "source" source
            match source with
            | :? ('T[]) as res -> (res.Clone() :?> 'T[])
            | :? ('T list) as res -> List.toArray res
            | :? ICollection<'T> as res ->
                // Directly create an array and copy ourselves.
                // This avoids an extra copy if using ResizeArray in fallback below.
                let arr = Array.zeroCreateUnchecked res.Count
                res.CopyTo(arr, 0)
                arr
            | _ ->
                let res = ResizeArray<_>(source)
                res.ToArray()

        let foldArraySubRight (f:OptimizedClosures.FSharpFunc<'T,_,_>) (arr: 'T[]) start fin acc =
            let mutable state = acc
            for i = fin downto start do
                state <- f.Invoke(arr.[i], state)
            state

        [<CompiledName("FoldBack")>]
        let foldBack<'T,'State> folder (source : seq<'T>) (state:'State) =
            checkNonNull "source" source
<<<<<<< HEAD
            let f = OptimizedClosures.FSharpFunc<_,_,_>.Adapt folder
=======
            let f = OptimizedClosures.FSharpFunc<_, _, _>.Adapt(folder)
>>>>>>> 86a584d0
            let arr = toArray source
            let len = arr.Length
            foldArraySubRight f arr 0 (len - 1) state

        [<CompiledName("FoldBack2")>]
        let foldBack2<'T1,'T2,'State> folder (source1 : seq<'T1>) (source2 : seq<'T2>) (state:'State) =
            let zipped = zip source1 source2
            foldBack ((<||) folder) zipped state

        [<CompiledName("ReduceBack")>]
        let reduceBack reduction (source : seq<'T>) =
            checkNonNull "source" source
            let arr = toArray source
            match arr.Length with
            | 0 -> invalidArg "source" LanguagePrimitives.ErrorStrings.InputSequenceEmptyString
            | len ->
<<<<<<< HEAD
                let f = OptimizedClosures.FSharpFunc<_,_,_>.Adapt reduction
=======
                let f = OptimizedClosures.FSharpFunc<_, _, _>.Adapt(reduction)
>>>>>>> 86a584d0
                foldArraySubRight f arr 0 (len - 2) arr.[len - 1]

        [<CompiledName("Singleton")>]
        let singleton value = mkSeq (fun () -> IEnumerator.Singleton value)

        [<CompiledName("Truncate")>]
        let truncate count (source: seq<'T>) =
            checkNonNull "source" source
            if count <= 0 then empty else
            seq { let i = ref 0
                  use ie = source.GetEnumerator()
                  while !i < count && ie.MoveNext() do
                     i := !i + 1
                     yield ie.Current }

        [<CompiledName("Pairwise")>]
        let pairwise (source: seq<'T>) =
            checkNonNull "source" source
            seq { use ie = source.GetEnumerator()
                  if ie.MoveNext() then
                      let iref = ref ie.Current
                      while ie.MoveNext() do
                          let j = ie.Current
                          yield (!iref, j)
                          iref := j }

        [<CompiledName("Scan")>]
        let scan<'T,'State> folder (state:'State) (source : seq<'T>) =
            checkNonNull "source" source
<<<<<<< HEAD
            let f = OptimizedClosures.FSharpFunc<_,_,_>.Adapt folder
=======
            let f = OptimizedClosures.FSharpFunc<_, _, _>.Adapt(folder)
>>>>>>> 86a584d0
            seq { let zref = ref state
                  yield !zref
                  use ie = source.GetEnumerator()
                  while ie.MoveNext() do
                      zref := f.Invoke(!zref, ie.Current)
                      yield !zref }

        [<CompiledName("TryFindBack")>]
        let tryFindBack predicate (source : seq<'T>) =
            checkNonNull "source" source
            source |> toArray |> Array.tryFindBack predicate

        [<CompiledName("FindBack")>]
        let findBack predicate source =
            checkNonNull "source" source
            source |> toArray |> Array.findBack predicate

        [<CompiledName("ScanBack")>]
        let scanBack<'T,'State> folder (source : seq<'T>) (state:'State) =
            checkNonNull "source" source
            mkDelayedSeq(fun () ->
                let arr = source |> toArray
                let res = Array.scanSubRight folder arr 0 (arr.Length - 1) state
                res :> seq<_>)

        [<CompiledName("FindIndex")>]
        let findIndex predicate (source:seq<_>) =
            checkNonNull "source" source
            use ie = source.GetEnumerator()
            let rec loop i =
                if ie.MoveNext() then
                    if predicate ie.Current then
                        i
                    else loop (i + 1)
                else
                    indexNotFound()
            loop 0

        [<CompiledName("TryFindIndex")>]
        let tryFindIndex predicate (source:seq<_>) =
            checkNonNull "source" source
            use ie = source.GetEnumerator()
            let rec loop i =
                if ie.MoveNext() then
                    if predicate ie.Current then
                        Some i
                    else loop (i + 1)
                else
                    None
            loop 0

        [<CompiledName("TryFindIndexBack")>]
        let tryFindIndexBack predicate (source : seq<'T>) =
            checkNonNull "source" source
            source |> toArray |> Array.tryFindIndexBack predicate

        [<CompiledName("FindIndexBack")>]
        let findIndexBack predicate source =
            checkNonNull "source" source
            source |> toArray |> Array.findIndexBack predicate

        // windowed : int -> seq<'T> -> seq<'T[]>
        [<CompiledName("Windowed")>]
        let windowed windowSize (source: seq<_>) =
            checkNonNull "source" source
            if windowSize <= 0 then invalidArgFmt "windowSize" "{0}\nwindowSize = {1}"
                                        [|SR.GetString SR.inputMustBePositive; windowSize|]
            seq {
                let arr = Array.zeroCreateUnchecked windowSize
                let r = ref (windowSize - 1)
                let i = ref 0
                use e = source.GetEnumerator()
                while e.MoveNext() do
                    arr.[!i] <- e.Current
                    i := (!i + 1) % windowSize
                    if !r = 0 then
                        if windowSize < 32 then
                            yield Array.init windowSize (fun j -> arr.[(!i+j) % windowSize])
                        else
                            let result = Array.zeroCreateUnchecked windowSize
                            Array.Copy(arr, !i, result, 0, windowSize - !i)
                            Array.Copy(arr, 0, result, windowSize - !i, !i)
                            yield result
                    else r := (!r - 1)
            }

        [<CompiledName("Cache")>]
        let cache (source : seq<'T>) =
            checkNonNull "source" source
            // Wrap a seq to ensure that it is enumerated just once and only as far as is necessary.
            //
            // This code is required to be thread safe.
            // The necessary calls should be called at most once (include .MoveNext() = false).
            // The enumerator should be disposed (and dropped) when no longer required.
            //------
            // The state is (prefix,enumerator) with invariants:
            //   * the prefix followed by elts from the enumerator are the initial sequence.
            //   * the prefix contains only as many elements as the longest enumeration so far.
            let prefix      = ResizeArray<_>()
            let enumeratorR = ref None : IEnumerator<'T> option option ref // nested options rather than new type...
                               // None          = Unstarted.
                               // Some(Some e)  = Started.
                               // Some None     = Finished.
            let oneStepTo i =
              // If possible, step the enumeration to prefix length i (at most one step).
              // Be speculative, since this could have already happened via another thread.
              if not (i < prefix.Count) then // is a step still required?
                  // If not yet started, start it (create enumerator).
                  match !enumeratorR with
                  | None -> enumeratorR := Some (Some (source.GetEnumerator()))
                  | Some _ -> ()
                  match (!enumeratorR).Value with
                  | Some enumerator -> if enumerator.MoveNext() then
                                          prefix.Add(enumerator.Current)
                                       else
                                          enumerator.Dispose()     // Move failed, dispose enumerator,
                                          enumeratorR := Some None // drop it and record finished.
                  | None -> ()
            let result =
                unfold (fun i ->
                              // i being the next position to be returned
                              // A lock is needed over the reads to prefix.Count since the list may be being resized
                              // NOTE: we could change to a reader/writer lock here
                              lock enumeratorR (fun () ->
                                  if i < prefix.Count then
                                    Some (prefix.[i],i+1)
                                  else
                                    oneStepTo i
                                    if i < prefix.Count then
                                      Some (prefix.[i],i+1)
                                    else
                                      None)) 0
            let cleanup() =
               lock enumeratorR (fun () ->
                   prefix.Clear()
                   begin match !enumeratorR with
                   | Some (Some e) -> IEnumerator.dispose e
                   | _ -> ()
                   end
                   enumeratorR := None)
            (new CachedSeq<_>(cleanup, result) :> seq<_>)

        [<CompiledName("AllPairs")>]
        let allPairs source1 source2 =
            checkNonNull "source1" source1
            checkNonNull "source2" source2
            let cached = cache source2
            source1 |> collect (fun x -> cached |> map (fun y -> x, y))

        [<CodeAnalysis.SuppressMessage("Microsoft.Naming","CA1709:IdentifiersShouldBeCasedCorrectly"); CodeAnalysis.SuppressMessage("Microsoft.Naming","CA1707:IdentifiersShouldNotContainUnderscores"); CodeAnalysis.SuppressMessage("Microsoft.Naming","CA1704:IdentifiersShouldBeSpelledCorrectly")>]
        [<CompiledName("ReadOnly")>]
        let readonly (source:seq<_>) =
            checkNonNull "source" source
            mkSeq (fun () -> source.GetEnumerator())

        let inline groupByImpl (comparer:IEqualityComparer<'SafeKey>) (keyf:'T->'SafeKey) (getKey:'SafeKey->'Key) (seq:seq<'T>) =
            checkNonNull "seq" seq

            let dict = Dictionary<_,ResizeArray<_>> comparer

            // Previously this was 1, but I think this is rather stingy, considering that we are already paying
            // for at least a key, the ResizeArray reference, which includes an array reference, an Entry in the
            // Dictionary, plus any empty space in the Dictionary of unfilled hash buckets.
            let minimumBucketSize = 4

            // Build the groupings
            seq |> iter (fun v ->
                let safeKey = keyf v
                let mutable prev = Unchecked.defaultof<_>
                match dict.TryGetValue (safeKey, &prev) with
                | true -> prev.Add v
                | false ->
                    let prev = ResizeArray ()
                    dict.[safeKey] <- prev
                    prev.Add v)

            // Trim the size of each result group, don't trim very small buckets, as excessive work, and garbage for
            // minimal gain
            dict |> iter (fun group -> if group.Value.Count > minimumBucketSize then group.Value.TrimExcess())

            // Return the sequence-of-sequences. Don't reveal the
            // internal collections: just reveal them as sequences
            dict |> map (fun group -> (getKey group.Key, readonly group.Value))

        // We avoid wrapping a StructBox, because under 64 JIT we get some "hard" tailcalls which affect performance
        let groupByValueType (keyf:'T->'Key) (seq:seq<'T>) = seq |> groupByImpl HashIdentity.Structural<'Key> keyf id

        // Wrap a StructBox around all keys in case the key type is itself a type using null as a representation
        let groupByRefType   (keyf:'T->'Key) (seq:seq<'T>) = seq |> groupByImpl RuntimeHelpers.StructBox<'Key>.Comparer (fun t -> RuntimeHelpers.StructBox (keyf t)) (fun sb -> sb.Value)

        [<CompiledName("GroupBy")>]
        let groupBy (projection:'T->'Key) (source:seq<'T>) =
#if FX_RESHAPED_REFLECTION
            if (typeof<'Key>).GetTypeInfo().IsValueType
#else
            if typeof<'Key>.IsValueType
#endif
                then mkDelayedSeq (fun () -> groupByValueType projection source)
                else mkDelayedSeq (fun () -> groupByRefType   projection source)

        [<CompiledName("Transpose")>]
        let transpose (source: seq<#seq<'T>>) =
            checkNonNull "source" source
            source
            |> collect indexed
            |> groupBy fst
            |> map (snd >> (map snd))

        [<CompiledName("Distinct")>]
        let distinct source =
            checkNonNull "source" source
            seq { let hashSet = HashSet<'T>(HashIdentity.Structural<'T>)
                  for v in source do
                      if hashSet.Add v then
                          yield v }

        [<CompiledName("DistinctBy")>]
        let distinctBy projection source =
            checkNonNull "source" source
            seq { let hashSet = HashSet<_>(HashIdentity.Structural<_>)
                  for v in source do
                    if hashSet.Add(projection v) then
                        yield v }

        [<CompiledName("SortBy")>]
        let sortBy projection source =
            checkNonNull "source" source
            mkDelayedSeq (fun () ->
                let array = source |> toArray
                Array.stableSortInPlaceBy projection array
                array :> seq<_>)

        [<CompiledName("Sort")>]
        let sort source =
            checkNonNull "source" source
            mkDelayedSeq (fun () ->
                let array = source |> toArray
                Array.stableSortInPlace array
                array :> seq<_>)

        [<CompiledName("SortWith")>]
        let sortWith comparer source =
            checkNonNull "source" source
            mkDelayedSeq (fun () ->
                let array = source |> toArray
                Array.stableSortInPlaceWith comparer array
                array :> seq<_>)

        [<CompiledName("SortByDescending")>]
        let inline sortByDescending projection source =
            checkNonNull "source" source
            let inline compareDescending a b = compare (projection b) (projection a)
            sortWith compareDescending source

        [<CompiledName("SortDescending")>]
        let inline sortDescending source =
            checkNonNull "source" source
            let inline compareDescending a b = compare b a
            sortWith compareDescending source

        let inline countByImpl (comparer:IEqualityComparer<'SafeKey>) (keyf:'T->'SafeKey) (getKey:'SafeKey->'Key) (source:seq<'T>) =
            checkNonNull "source" source

            let dict = Dictionary comparer

            // Build the groupings
            source |> iter (fun v ->
                let safeKey = keyf v
                let mutable prev = Unchecked.defaultof<_>
                if dict.TryGetValue(safeKey, &prev)
                    then dict.[safeKey] <- prev + 1
                    else dict.[safeKey] <- 1)

            dict |> map (fun group -> (getKey group.Key, group.Value))

        // We avoid wrapping a StructBox, because under 64 JIT we get some "hard" tailcalls which affect performance
        let countByValueType (keyf:'T->'Key) (seq:seq<'T>) = seq |> countByImpl HashIdentity.Structural<'Key> keyf id

        // Wrap a StructBox around all keys in case the key type is itself a type using null as a representation
        let countByRefType   (keyf:'T->'Key) (seq:seq<'T>) = seq |> countByImpl RuntimeHelpers.StructBox<'Key>.Comparer (fun t -> RuntimeHelpers.StructBox (keyf t)) (fun sb -> sb.Value)

        [<CompiledName("CountBy")>]
        let countBy (projection:'T->'Key) (source:seq<'T>) =
            checkNonNull "source" source

#if FX_RESHAPED_REFLECTION
            if (typeof<'Key>).GetTypeInfo().IsValueType
#else
            if typeof<'Key>.IsValueType
#endif
                then mkDelayedSeq (fun () -> countByValueType projection source)
                else mkDelayedSeq (fun () -> countByRefType   projection source)

        [<CompiledName("Sum")>]
        let inline sum (source: seq< ^a>) : ^a =
            use e = source.GetEnumerator()
            let mutable acc = LanguagePrimitives.GenericZero< ^a>
            while e.MoveNext() do
                acc <- Checked.(+) acc e.Current
            acc

        [<CompiledName("SumBy")>]
        let inline sumBy (projection : 'T -> ^U) (source: seq<'T>) : ^U =
            use e = source.GetEnumerator()
            let mutable acc = LanguagePrimitives.GenericZero< ^U>
            while e.MoveNext() do
                acc <- Checked.(+) acc (projection e.Current)
            acc

        [<CompiledName("Average")>]
        let inline average (source: seq< ^a>) : ^a =
            checkNonNull "source" source
            use e = source.GetEnumerator()
            let mutable acc = LanguagePrimitives.GenericZero< ^a>
            let mutable count = 0
            while e.MoveNext() do
                acc <- Checked.(+) acc e.Current
                count <- count + 1
            if count = 0 then
                invalidArg "source" LanguagePrimitives.ErrorStrings.InputSequenceEmptyString
            LanguagePrimitives.DivideByInt< ^a> acc count

        [<CompiledName("AverageBy")>]
        let inline averageBy (projection : 'T -> ^U) (source: seq<'T>) : ^U =
            checkNonNull "source" source
            use e = source.GetEnumerator()
            let mutable acc = LanguagePrimitives.GenericZero< ^U>
            let mutable count = 0
            while e.MoveNext() do
                acc <- Checked.(+) acc (projection e.Current)
                count <- count + 1
            if count = 0 then
                invalidArg "source" LanguagePrimitives.ErrorStrings.InputSequenceEmptyString
            LanguagePrimitives.DivideByInt< ^U> acc count

        [<CompiledName("Min")>]
        let inline min (source: seq<_>) =
            checkNonNull "source" source
            use e = source.GetEnumerator()
            if not (e.MoveNext()) then
                invalidArg "source" LanguagePrimitives.ErrorStrings.InputSequenceEmptyString
            let mutable acc = e.Current
            while e.MoveNext() do
                let curr = e.Current
                if curr < acc then
                    acc <- curr
            acc

        [<CompiledName("MinBy")>]
        let inline minBy (projection : 'T -> 'U) (source: seq<'T>) : 'T =
            checkNonNull "source" source
            use e = source.GetEnumerator()
            if not (e.MoveNext()) then
                invalidArg "source" LanguagePrimitives.ErrorStrings.InputSequenceEmptyString
            let first = e.Current
            let mutable acc = projection first
            let mutable accv = first
            while e.MoveNext() do
                let currv = e.Current
                let curr = projection currv
                if curr < acc then
                    acc <- curr
                    accv <- currv
            accv

(*
        [<CompiledName("MinValueBy")>]
        let inline minValBy (f : 'T -> 'U) (source: seq<'T>) : 'U =
            checkNonNull "source" source
            use e = source.GetEnumerator()
            if not (e.MoveNext()) then
                invalidArg "source" InputSequenceEmptyString
            let first = e.Current
            let mutable acc = f first
            while e.MoveNext() do
                let currv = e.Current
                let curr = f currv
                if curr < acc then
                    acc <- curr
            acc

*)
        [<CompiledName("Max")>]
        let inline max (source: seq<_>) =
            checkNonNull "source" source
            use e = source.GetEnumerator()
            if not (e.MoveNext()) then
                invalidArg "source" LanguagePrimitives.ErrorStrings.InputSequenceEmptyString
            let mutable acc = e.Current
            while e.MoveNext() do
                let curr = e.Current
                if curr > acc then
                    acc <- curr
            acc

        [<CompiledName("MaxBy")>]
        let inline maxBy (projection : 'T -> 'U) (source: seq<'T>) : 'T =
            checkNonNull "source" source
            use e = source.GetEnumerator()
            if not (e.MoveNext()) then
                invalidArg "source" LanguagePrimitives.ErrorStrings.InputSequenceEmptyString
            let first = e.Current
            let mutable acc = projection first
            let mutable accv = first
            while e.MoveNext() do
                let currv = e.Current
                let curr = projection currv
                if curr > acc then
                    acc <- curr
                    accv <- currv
            accv


(*
        [<CompiledName("MaxValueBy")>]
        let inline maxValBy (f : 'T -> 'U) (source: seq<'T>) : 'U =
            checkNonNull "source" source
            use e = source.GetEnumerator()
            if not (e.MoveNext()) then
                invalidArg "source" InputSequenceEmptyString
            let first = e.Current
            let mutable acc = f first
            while e.MoveNext() do
                let currv = e.Current
                let curr = f currv
                if curr > acc then
                    acc <- curr
            acc

*)
        [<CompiledName("TakeWhile")>]
        let takeWhile predicate (source: seq<_>) =
            checkNonNull "source" source
            seq { use e = source.GetEnumerator()
                  let latest = ref Unchecked.defaultof<_>
                  while e.MoveNext() && (latest := e.Current; predicate !latest) do
                      yield !latest }

        [<CompiledName("Skip")>]
        let skip count (source: seq<_>) =
            checkNonNull "source" source
            seq { use e = source.GetEnumerator()
                  for x in 1 .. count do
                      if not (e.MoveNext()) then
                        invalidOpFmt "tried to skip {0} {1} past the end of the seq"
                          [|SR.GetString SR.notEnoughElements; x; (if x=1 then "element" else "elements")|]
                  while e.MoveNext() do
                      yield e.Current }

        [<CompiledName("SkipWhile")>]
        let skipWhile predicate (source: seq<_>) =
            checkNonNull "source" source
            seq { use e = source.GetEnumerator()
                  let latest = ref (Unchecked.defaultof<_>)
                  let ok = ref false
                  while e.MoveNext() do
                      if (latest := e.Current; (!ok || not (predicate !latest))) then
                          ok := true
                          yield !latest }

        [<CompiledName("ForAll2")>]
        let forall2 predicate (source1: seq<_>) (source2: seq<_>) =
            checkNonNull "source1" source1
            checkNonNull "source2" source2
            use e1 = source1.GetEnumerator()
            use e2 = source2.GetEnumerator()
            let p = OptimizedClosures.FSharpFunc<_,_,_>.Adapt predicate
            let mutable ok = true
            while (ok && e1.MoveNext() && e2.MoveNext()) do
                ok <- p.Invoke(e1.Current, e2.Current)
            ok

        [<CompiledName("Exists2")>]
        let exists2 predicate (source1: seq<_>) (source2: seq<_>) =
            checkNonNull "source1" source1
            checkNonNull "source2" source2
            use e1 = source1.GetEnumerator()
            use e2 = source2.GetEnumerator()
            let p = OptimizedClosures.FSharpFunc<_,_,_>.Adapt predicate
            let mutable ok = false
            while (not ok && e1.MoveNext() && e2.MoveNext()) do
                ok <- p.Invoke(e1.Current, e2.Current)
            ok

        [<CompiledName("Head")>]
        let head (source : seq<_>) =
            checkNonNull "source" source
            use e = source.GetEnumerator()
            if (e.MoveNext()) then e.Current
            else invalidArg "source" LanguagePrimitives.ErrorStrings.InputSequenceEmptyString

        [<CompiledName("TryHead")>]
        let tryHead (source : seq<_>) =
            checkNonNull "source" source
            use e = source.GetEnumerator()
            if (e.MoveNext()) then Some e.Current
            else None

        [<CompiledName("Tail")>]
        let tail (source: seq<'T>) =
            checkNonNull "source" source
            seq { use e = source.GetEnumerator()
                  if not (e.MoveNext()) then
                      invalidArg "source" (SR.GetString(SR.notEnoughElements))
                  while e.MoveNext() do
                      yield e.Current }

        [<CompiledName("Last")>]
        let last (source : seq<_>) =
            checkNonNull "source" source
            use e = source.GetEnumerator()
            if e.MoveNext() then
                let mutable res = e.Current
                while (e.MoveNext()) do res <- e.Current
                res
            else
                invalidArg "source" LanguagePrimitives.ErrorStrings.InputSequenceEmptyString

        [<CompiledName("TryLast")>]
        let tryLast (source : seq<_>) =
            checkNonNull "source" source
            use e = source.GetEnumerator()
            if e.MoveNext() then
                let mutable res = e.Current
                while (e.MoveNext()) do res <- e.Current
                Some res
            else
                None

        [<CompiledName("ExactlyOne")>]
        let exactlyOne (source : seq<_>) =
            checkNonNull "source" source
            use e = source.GetEnumerator()
            if e.MoveNext() then
                let v = e.Current
                if e.MoveNext() then
                    invalidArg "source" (SR.GetString(SR.inputSequenceTooLong))
                else
                    v
            else
                invalidArg "source" LanguagePrimitives.ErrorStrings.InputSequenceEmptyString

        [<CompiledName("TryExactlyOne")>]
        let tryExactlyOne (source : seq<_>) =
            checkNonNull "source" source
            use e = source.GetEnumerator()
            if e.MoveNext() then
                let v = e.Current
                if e.MoveNext() then
                    None
                else
                    Some v
            else
                None

        [<CompiledName("Reverse")>]
        let rev source =
            checkNonNull "source" source
            mkDelayedSeq (fun () ->
                let array = source |> toArray
                Array.Reverse array
                array :> seq<_>)

        [<CompiledName("Permute")>]
        let permute indexMap (source : seq<_>) =
            checkNonNull "source" source
            mkDelayedSeq (fun () ->
                source |> toArray |> Array.permute indexMap :> seq<_>)

        [<CompiledName("MapFold")>]
        let mapFold<'T,'State,'Result> (mapping: 'State -> 'T -> 'Result * 'State) state source =
            checkNonNull "source" source
            let arr,state = source |> toArray |> Array.mapFold mapping state
            readonly arr, state

        [<CompiledName("MapFoldBack")>]
        let mapFoldBack<'T,'State,'Result> (mapping: 'T -> 'State -> 'Result * 'State) source state =
            checkNonNull "source" source
            let array = source |> toArray
            let arr,state = Array.mapFoldBack mapping array state
            readonly arr, state

        [<CompiledName("Except")>]
        let except (itemsToExclude: seq<'T>) (source: seq<'T>) =
            checkNonNull "itemsToExclude" itemsToExclude
            checkNonNull "source" source

            seq {
                use e = source.GetEnumerator()
                if e.MoveNext() then
                    let cached = HashSet(itemsToExclude, HashIdentity.Structural)
                    let next = e.Current
                    if cached.Add next then yield next
                    while e.MoveNext() do
                        let next = e.Current
                        if cached.Add next then yield next }

        [<CompiledName("ChunkBySize")>]
        let chunkBySize chunkSize (source : seq<_>) =
            checkNonNull "source" source
            if chunkSize <= 0 then invalidArgFmt "chunkSize" "{0}\nchunkSize = {1}"
                                    [|SR.GetString SR.inputMustBePositive; chunkSize|]
            seq { use e = source.GetEnumerator()
                  let nextChunk() =
                      let res = Array.zeroCreateUnchecked chunkSize
                      res.[0] <- e.Current
                      let i = ref 1
                      while !i < chunkSize && e.MoveNext() do
                          res.[!i] <- e.Current
                          i := !i + 1
                      if !i = chunkSize then
                          res
                      else
                          res |> Array.subUnchecked 0 !i
                  while e.MoveNext() do
                      yield nextChunk() }

        [<CompiledName("SplitInto")>]
        let splitInto count source =
            checkNonNull "source" source
            if count <= 0 then invalidArgFmt "count" "{0}\ncount = {1}"
                                [|SR.GetString SR.inputMustBePositive; count|]
            mkDelayedSeq (fun () ->
                source |> toArray |> Array.splitInto count :> seq<_>)<|MERGE_RESOLUTION|>--- conflicted
+++ resolved
@@ -83,11 +83,7 @@
               }
 
       let mapi f (e : IEnumerator<_>) : IEnumerator<_> =
-<<<<<<< HEAD
-          let f = OptimizedClosures.FSharpFunc<_,_,_>.Adapt f
-=======
           let f = OptimizedClosures.FSharpFunc<_, _, _>.Adapt(f)
->>>>>>> 86a584d0
           let i = ref (-1)
           upcast
               { new MapEnumerator<_>() with
@@ -102,11 +98,7 @@
               }
 
       let map2 f (e1 : IEnumerator<_>) (e2 : IEnumerator<_>) : IEnumerator<_>=
-<<<<<<< HEAD
-          let f = OptimizedClosures.FSharpFunc<_,_,_>.Adapt f
-=======
           let f = OptimizedClosures.FSharpFunc<_, _, _>.Adapt(f)
->>>>>>> 86a584d0
           upcast
               { new MapEnumerator<_>() with
                      member __.DoMoveNext curr =
@@ -125,11 +117,7 @@
               }
 
       let mapi2 f (e1 : IEnumerator<_>) (e2 : IEnumerator<_>) : IEnumerator<_> =
-<<<<<<< HEAD
-          let f = OptimizedClosures.FSharpFunc<_,_,_,_>.Adapt f
-=======
           let f = OptimizedClosures.FSharpFunc<_, _, _, _>.Adapt(f)
->>>>>>> 86a584d0
           let i = ref (-1)
           upcast
               { new MapEnumerator<_>() with
@@ -148,11 +136,7 @@
               }
 
       let map3 f (e1 : IEnumerator<_>) (e2 : IEnumerator<_>) (e3 : IEnumerator<_>) : IEnumerator<_> =
-<<<<<<< HEAD
-        let f = OptimizedClosures.FSharpFunc<_,_,_,_>.Adapt f
-=======
         let f = OptimizedClosures.FSharpFunc<_, _, _, _>.Adapt(f)
->>>>>>> 86a584d0
         upcast
             { new MapEnumerator<_>() with
                    member __.DoMoveNext curr =
@@ -402,15 +386,11 @@
             let mutable finished = false
             member __.Generator = g
             interface IEnumerator<'T> with
-<<<<<<< HEAD
-                member x.Current= match curr with Some v -> v | None -> raise <| System.InvalidOperationException (SR.GetString(SR.moveNextNotCalledOrFinished))
-=======
                 member __.Current = 
                     match curr with 
                     | Some v -> v 
                     | None -> raise <| System.InvalidOperationException (SR.GetString(SR.moveNextNotCalledOrFinished))
 
->>>>>>> 86a584d0
             interface System.Collections.IEnumerator with
                 member x.Current = box (x :> IEnumerator<_>).Current
                 member x.MoveNext() =
@@ -420,17 +400,10 @@
                         curr <- None
                         finished <- true
                         false
-<<<<<<< HEAD
-                     | Yield v ->
+                    | Yield v ->
                         curr <- Some v
                         true
-                     | Goto next ->
-=======
-                    | Yield(v) ->
-                        curr <- Some(v)
-                        true
-                    | Goto(next) ->
->>>>>>> 86a584d0
+                    | Goto next ->
                         (g <- next)
                         (x :> IEnumerator).MoveNext()
                 member __.Reset() = IEnumerator.noReset()
@@ -542,11 +515,7 @@
         let iteri action (source : seq<'T>) =
             checkNonNull "source" source
             use e = source.GetEnumerator()
-<<<<<<< HEAD
-            let f = OptimizedClosures.FSharpFunc<_,_,_>.Adapt action
-=======
             let f = OptimizedClosures.FSharpFunc<_, _, _>.Adapt(action)
->>>>>>> 86a584d0
             let mutable i = 0
             while e.MoveNext() do
                 f.Invoke(i, e.Current)
@@ -585,11 +554,7 @@
             checkNonNull "source2" source2
             use e1 = source1.GetEnumerator()
             use e2 = source2.GetEnumerator()
-<<<<<<< HEAD
-            let f = OptimizedClosures.FSharpFunc<_,_,_>.Adapt action
-=======
-            let f = OptimizedClosures.FSharpFunc<_, _, _>.Adapt(action)
->>>>>>> 86a584d0
+            let f = OptimizedClosures.FSharpFunc<_, _, _>.Adapt action
             while (e1.MoveNext() && e2.MoveNext()) do
                 f.Invoke(e1.Current, e2.Current)
 
@@ -599,11 +564,7 @@
             checkNonNull "source2" source2
             use e1 = source1.GetEnumerator()
             use e2 = source2.GetEnumerator()
-<<<<<<< HEAD
-            let f = OptimizedClosures.FSharpFunc<_,_,_,_>.Adapt action
-=======
-            let f = OptimizedClosures.FSharpFunc<_, _, _, _>.Adapt(action)
->>>>>>> 86a584d0
+            let f = OptimizedClosures.FSharpFunc<_, _, _, _>.Adapt action
             let mutable i = 0
             while (e1.MoveNext() && e2.MoveNext()) do
                 f.Invoke(i, e1.Current, e2.Current)
@@ -762,11 +723,7 @@
         let fold<'T,'State> folder (state:'State) (source : seq<'T>)  =
             checkNonNull "source" source
             use e = source.GetEnumerator()
-<<<<<<< HEAD
-            let f = OptimizedClosures.FSharpFunc<_,_,_>.Adapt folder
-=======
-            let f = OptimizedClosures.FSharpFunc<_, _, _>.Adapt(folder)
->>>>>>> 86a584d0
+            let f = OptimizedClosures.FSharpFunc<_, _, _>.Adapt folder
             let mutable state = state
             while e.MoveNext() do
                 state <- f.Invoke(state, e.Current)
@@ -780,11 +737,7 @@
             use e1 = source1.GetEnumerator()
             use e2 = source2.GetEnumerator()
 
-<<<<<<< HEAD
-            let f = OptimizedClosures.FSharpFunc<_,_,_,_>.Adapt folder
-=======
-            let f = OptimizedClosures.FSharpFunc<_, _, _, _>.Adapt(folder)
->>>>>>> 86a584d0
+            let f = OptimizedClosures.FSharpFunc<_, _, _, _>.Adapt folder
 
             let mutable state = state
             while e1.MoveNext() && e2.MoveNext() do
@@ -797,11 +750,7 @@
             checkNonNull "source" source
             use e = source.GetEnumerator()
             if not (e.MoveNext()) then invalidArg "source" LanguagePrimitives.ErrorStrings.InputSequenceEmptyString
-<<<<<<< HEAD
-            let f = OptimizedClosures.FSharpFunc<_,_,_>.Adapt reduction
-=======
-            let f = OptimizedClosures.FSharpFunc<_, _, _>.Adapt(reduction)
->>>>>>> 86a584d0
+            let f = OptimizedClosures.FSharpFunc<_, _, _>.Adapt reduction
             let mutable state = e.Current
             while e.MoveNext() do
                 state <- f.Invoke(state, e.Current)
@@ -829,11 +778,7 @@
             checkNonNull "source2" source2
             use e1 = source1.GetEnumerator()
             use e2 = source2.GetEnumerator()
-<<<<<<< HEAD
-            let f = OptimizedClosures.FSharpFunc<_,_,_>.Adapt comparer
-=======
-            let f = OptimizedClosures.FSharpFunc<_, _, _>.Adapt(comparer)
->>>>>>> 86a584d0
+            let f = OptimizedClosures.FSharpFunc<_, _, _>.Adapt comparer
             let rec go () =
                 let e1ok = e1.MoveNext()
                 let e2ok = e2.MoveNext()
@@ -886,11 +831,7 @@
         [<CompiledName("FoldBack")>]
         let foldBack<'T,'State> folder (source : seq<'T>) (state:'State) =
             checkNonNull "source" source
-<<<<<<< HEAD
-            let f = OptimizedClosures.FSharpFunc<_,_,_>.Adapt folder
-=======
-            let f = OptimizedClosures.FSharpFunc<_, _, _>.Adapt(folder)
->>>>>>> 86a584d0
+            let f = OptimizedClosures.FSharpFunc<_, _, _>.Adapt folder
             let arr = toArray source
             let len = arr.Length
             foldArraySubRight f arr 0 (len - 1) state
@@ -907,11 +848,7 @@
             match arr.Length with
             | 0 -> invalidArg "source" LanguagePrimitives.ErrorStrings.InputSequenceEmptyString
             | len ->
-<<<<<<< HEAD
-                let f = OptimizedClosures.FSharpFunc<_,_,_>.Adapt reduction
-=======
-                let f = OptimizedClosures.FSharpFunc<_, _, _>.Adapt(reduction)
->>>>>>> 86a584d0
+                let f = OptimizedClosures.FSharpFunc<_, _, _>.Adapt reduction
                 foldArraySubRight f arr 0 (len - 2) arr.[len - 1]
 
         [<CompiledName("Singleton")>]
@@ -941,11 +878,7 @@
         [<CompiledName("Scan")>]
         let scan<'T,'State> folder (state:'State) (source : seq<'T>) =
             checkNonNull "source" source
-<<<<<<< HEAD
-            let f = OptimizedClosures.FSharpFunc<_,_,_>.Adapt folder
-=======
-            let f = OptimizedClosures.FSharpFunc<_, _, _>.Adapt(folder)
->>>>>>> 86a584d0
+            let f = OptimizedClosures.FSharpFunc<_, _, _>.Adapt folder
             seq { let zref = ref state
                   yield !zref
                   use ie = source.GetEnumerator()
