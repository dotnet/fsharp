--- conflicted
+++ resolved
@@ -214,18 +214,7 @@
         member inline _.OnExceptionRaised econt =
             trampoline.OnExceptionRaised econt
 
-<<<<<<< HEAD
-=======
-        /// Call a continuation, but first check if an async computation should trampoline on its synchronous stack.
-        member inline _.HijackCheckThenCall (cont: 'T -> AsyncReturn) res =
-            if trampoline.IncrementBindCount() then
-                trampoline.Set (fun () -> cont res)
-            else
-                // NOTE: this must be a tailcall
-                cont res
-
     /// Represents rarely changing components of an in-flight async computation
->>>>>>> c337ab57
     [<NoEquality; NoComparison>]
     [<AutoSerializable(false)>]
     type AsyncActivationAux =
@@ -296,34 +285,16 @@
         member _.OnCancellation () =
             contents.aux.ccont (OperationCanceledException (contents.aux.token))
 
-<<<<<<< HEAD
         /// Call the success continuation of the asynchronous execution context after checking for
         /// cancellation and trampoline hijacking.
         //   - Cancellation check
-=======
-        /// Check for trampoline hijacking.
-        //
-        // Note, this must make tailcalls, so may not be an instance member taking a byref argument,
-        // nor call any members taking byref arguments.
-        static member inline HijackCheckThenCall (ctxt: AsyncActivation<'T>) cont arg =
-            ctxt.aux.trampolineHolder.HijackCheckThenCall cont arg
-
-        /// Call the success continuation of the asynchronous execution context after checking for
-        /// cancellation and trampoline hijacking.
-        //   - Cancellation check
-        //   - Hijack check
->>>>>>> c337ab57
         //
         // Note, this must make tailcalls, so may not be an instance member taking a byref argument.
         static member Success (ctxt: AsyncActivation<'T>) result =
             if ctxt.IsCancellationRequested then
                 ctxt.OnCancellation ()
             else
-<<<<<<< HEAD
                 ctxt.cont result
-=======
-                AsyncActivation<'T>.HijackCheckThenCall ctxt ctxt.cont result
->>>>>>> c337ab57
 
         // For backwards API Compat
         [<Obsolete("Call Success instead")>]
@@ -410,11 +381,7 @@
         // Note: direct calls to this function may end up in user assemblies via inlining
         [<DebuggerHidden>]
         let Invoke (computation: Async<'T>) (ctxt: AsyncActivation<_>) : AsyncReturn =
-<<<<<<< HEAD
             computation.Invoke ctxt
-=======
-            AsyncActivation<'T>.HijackCheckThenCall ctxt computation.Invoke ctxt
->>>>>>> c337ab57
 
         /// Apply 'userCode' to 'arg'. If no exception is raised then call the normal continuation.  Used to implement
         /// 'finally' and 'when cancelled'.
@@ -433,11 +400,7 @@
                     ctxt.OnExceptionRaised()
 
             if ok then
-<<<<<<< HEAD
                 ctxt.cont result
-=======
-                AsyncActivation<'T>.HijackCheckThenCall ctxt ctxt.cont result
->>>>>>> c337ab57
             else
                 fake()
 
@@ -482,11 +445,7 @@
             if ok then
                 match resOpt with
                 | None ->
-<<<<<<< HEAD
                     ctxt.econt edi
-=======
-                    AsyncActivation<'T>.HijackCheckThenCall ctxt ctxt.econt edi
->>>>>>> c337ab57
                 | Some res ->
                     Invoke res ctxt
             else
