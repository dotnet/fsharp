// Copyright (c) Microsoft Corporation.  All Rights Reserved.  See License.txt in the project root for license information.

#nowarn "35" // This construct is deprecated: the treatment of this operator is now handled directly by the F# compiler and its meaning may not be redefined.
#nowarn "61" // The containing type can use 'null' as a representation value for its nullary union case. This member will be compiled as a static member.

/// <summary>Basic F# type definitions, functions and operators </summary>
namespace Microsoft.FSharp.Core

    open System

    /// <namespacedoc><summary>
    ///   Basic definitions of operators, options, functions, results, choices, attributes and plain text formatting.
    /// </summary></namespacedoc>
    ///
    /// <summary>The type 'unit', which has only one value "()". This value is special and
    /// always uses the representation 'null'.</summary>
    ///
    /// <category>Basic Types</category>
    /// <exclude />
    type Unit =
       interface IComparable
        
    /// <summary>The type 'unit', which has only one value "()". This value is special and
    /// always uses the representation 'null'.</summary>
    ///
    /// <category index="1">Basic Types</category>
    and unit = Unit

    /// <summary>Indicates the relationship between a compiled entity in a CLI binary and an element in F# source code.</summary>
    ///
    /// <category index="8">Attributes</category>
    type SourceConstructFlags = 
       /// <summary>Indicates that the compiled entity has no relationship to an element in F# source code.</summary>
       | None = 0

       /// <summary>Indicates that the compiled entity is part of the representation of an F# union type declaration.</summary>
       | SumType = 1

       /// <summary>Indicates that the compiled entity is part of the representation of an F# record type declaration.</summary>
       | RecordType = 2

       /// <summary>Indicates that the compiled entity is part of the representation of an F# class or other object type declaration.</summary>
       | ObjectType = 3

       /// <summary>Indicates that the compiled entity is part of the representation of an F# record or union case field declaration.</summary>
       | Field = 4

       /// <summary>Indicates that the compiled entity is part of the representation of an F# exception declaration.</summary>
       | Exception = 5

       /// <summary>Indicates that the compiled entity is part of the representation of an F# closure.</summary>
       | Closure = 6

       /// <summary>Indicates that the compiled entity is part of the representation of an F# module declaration.</summary>
       | Module = 7

       /// <summary>Indicates that the compiled entity is part of the representation of an F# union case declaration.</summary>
       | UnionCase = 8

       /// <summary>Indicates that the compiled entity is part of the representation of an F# value declaration.</summary>
       | Value = 9

       /// <summary>The mask of values related to the kind of the compiled entity.</summary>
       | KindMask = 31

       /// <summary>Indicates that the compiled entity had private or internal representation in F# source code.</summary>
       | NonPublicRepresentation = 32

    [<Flags>]
    /// <summary>Indicates one or more adjustments to the compiled representation of an F# type or member.</summary>
    ///
    /// <category>Attributes</category>
    type CompilationRepresentationFlags = 

       /// <summary>No special compilation representation.</summary>
       | None = 0

       /// <summary>Compile an instance member as 'static' .</summary>
       | Static = 1

       /// <summary>Compile a member as 'instance' even if <c>null</c> is used as a representation for this type.</summary>
       | Instance = 2

       /// <summary>append 'Module' to the end of a module whose name clashes with a type name in the same namespace.</summary>
       | ModuleSuffix = 4  

       /// <summary>Permit the use of <c>null</c> as a representation for nullary discriminators in a discriminated union.</summary>
       | UseNullAsTrueValue = 8

       /// <summary>Compile a property as a CLI event.</summary>
       | Event = 16

    /// <summary>Adding this attribute to class definition makes it sealed, which means it may not
    /// be extended or implemented.</summary>
    ///
    /// <category>Attributes</category>
    [<AttributeUsage (AttributeTargets.Class,AllowMultiple=false)>]  
    type SealedAttribute =
        inherit Attribute
        /// <summary>Creates an instance of the attribute.</summary>
        /// <returns>The created attribute.</returns>
        new : unit -> SealedAttribute

        /// <summary>Creates an instance of the attribute</summary>
        ///
        /// <param name="value">Indicates whether the class is sealed.</param>
        ///
        /// <returns>SealedAttribute</returns>
        new : value:bool -> SealedAttribute
        
        /// <summary>The value of the attribute, indicating whether the type is sealed or not.</summary>
        member Value: bool

    /// <summary>Adding this attribute to class definition makes it abstract, which means it need not
    /// implement all its methods. Instances of abstract classes may not be constructed directly.</summary>
    ///
    /// <category>Attributes</category>
    [<AttributeUsage (AttributeTargets.Class,AllowMultiple=false)>]  
    [<Sealed>]
    type AbstractClassAttribute =
        inherit Attribute

        /// <summary>Creates an instance of the attribute</summary>
        /// <returns>AbstractClassAttribute</returns>
        new : unit -> AbstractClassAttribute

    /// <summary>Adding this attribute to the let-binding for the definition of a top-level 
    /// value makes the quotation expression that implements the value available
    /// for use at runtime.</summary>
    ///
    /// <category>Attributes</category>
    [<AttributeUsage (AttributeTargets.Class ||| AttributeTargets.Parameter ||| AttributeTargets.Method ||| AttributeTargets.Property ||| AttributeTargets.Constructor,AllowMultiple=false)>]  
    [<Sealed>]
    type ReflectedDefinitionAttribute =
        inherit Attribute

        /// <summary>Creates an instance of the attribute</summary>
        /// <returns>ReflectedDefinitionAttribute</returns>
        new : unit -> ReflectedDefinitionAttribute

        /// <summary>Creates an instance of the attribute</summary>
        ///
        /// <param name="includeValue">Indicates whether to include the evaluated value of the definition as the outer node of the quotation</param>
        ///
        /// <returns>ReflectedDefinitionAttribute</returns>
        new : includeValue:bool -> ReflectedDefinitionAttribute

        /// <summary>The value of the attribute, indicating whether to include the evaluated value of the definition as the outer node of the quotation</summary>
        member IncludeValue: bool

    /// <summary>This attribute is used to indicate a generic container type satisfies the F# 'equality' 
    /// constraint only if a generic argument also satisfies this constraint.</summary>
    ///
    ///
    ///
    /// <remarks> For example, adding 
    /// this attribute to parameter 'T on a type definition C&lt;'T&gt; means that a type C&lt;X&gt; only supports 
    /// equality if the type X also supports equality and all other conditions for C&lt;X&gt; to support 
    /// equality are also met. The type C&lt;'T&gt; can still be used with other type arguments, but a type such 
    /// as C&lt;(int -> int)&gt; will not support equality because the type (int -> int) is an F# function type 
    /// and does not support equality.
    /// 
    /// This attribute will be ignored if it is used on the generic parameters of functions or methods.
    /// </remarks>
    ///
    /// <category>Attributes</category>
    [<AttributeUsage (AttributeTargets.GenericParameter,AllowMultiple=false)>]  
    [<Sealed>]
    type EqualityConditionalOnAttribute =
        inherit Attribute

        /// <summary>Creates an instance of the attribute</summary>
        /// <returns>EqualityConditionalOnAttribute</returns>
        new : unit -> EqualityConditionalOnAttribute

    /// <summary>This attribute is used to indicate a generic container type satisfies the F# 'comparison' 
    /// constraint only if a generic argument also satisfies this constraint.</summary>
    ///
    /// <remarks>For example, adding 
    /// this attribute to parameter 'T on a type definition C&lt;'T&gt; means that a type C&lt;X&gt; only supports 
    /// comparison if the type X also supports comparison and all other conditions for C&lt;X&gt; to support 
    /// comparison are also met. The type C&lt;'T&gt; can still be used with other type arguments, but a type such 
    /// as C&lt;(int -> int)&gt; will not support comparison because the type (int -> int) is an F# function type 
    /// and does not support comparison.
    ///
    /// This attribute will be ignored if it is used on the generic parameters of functions or methods.
    /// </remarks>
    ///
    /// <category>Attributes</category>
    [<AttributeUsage (AttributeTargets.GenericParameter,AllowMultiple=false)>]  
    [<Sealed>]
    type ComparisonConditionalOnAttribute =
        inherit Attribute

        /// <summary>Creates an instance of the attribute</summary>
        /// <returns>ComparisonConditionalOnAttribute</returns>
        new : unit -> ComparisonConditionalOnAttribute

    /// <summary>Adding this attribute to a type causes it to be represented using a CLI struct.</summary>
    ///
    /// <category>Attributes</category>
    [<AttributeUsage (AttributeTargets.Struct,AllowMultiple=false)>]  
    [<Sealed>]
    type StructAttribute =
        inherit Attribute

        /// <summary>Creates an instance of the attribute</summary>
        /// <returns>StructAttribute</returns>
        new : unit -> StructAttribute

    /// <summary>Adding this attribute to a type causes it to be interpreted as a unit of measure.
    /// This may only be used under very limited conditions.</summary>
    ///
    /// <category>Attributes</category>
    [<AttributeUsage (AttributeTargets.GenericParameter ||| AttributeTargets.Class,AllowMultiple=false)>]  
    [<Sealed>]
    type MeasureAttribute =
        inherit Attribute

        /// <summary>Creates an instance of the attribute</summary>
        /// <returns>MeasureAttribute</returns>
        new : unit -> MeasureAttribute

    /// <summary>Adding this attribute to a type causes it to be interpreted as a refined type, currently limited to measure-parameterized types.
    /// This may only be used under very limited conditions.</summary>
    ///
    /// <category>Attributes</category>
    [<AttributeUsage (AttributeTargets.Class,AllowMultiple=false)>]  
    [<Sealed>]
    type MeasureAnnotatedAbbreviationAttribute =
        inherit Attribute

        /// <summary>Creates an instance of the attribute</summary>
        /// <returns>MeasureAnnotatedAbbreviationAttribute</returns>
        new : unit -> MeasureAnnotatedAbbreviationAttribute

    /// <summary>Adding this attribute to a type causes it to be represented using a CLI interface.</summary>
    ///
    /// <category>Attributes</category>
    [<AttributeUsage (AttributeTargets.Interface,AllowMultiple=false)>]  
    [<Sealed>]
    type InterfaceAttribute =
        inherit Attribute

        /// <summary>Creates an instance of the attribute</summary>
        /// <returns>InterfaceAttribute</returns>
        new : unit -> InterfaceAttribute

    /// <summary>Adding this attribute to a type causes it to be represented using a CLI class.</summary>
    ///
    /// <category>Attributes</category>
    [<AttributeUsage (AttributeTargets.Class,AllowMultiple=false)>]  
    [<Sealed>]
    type ClassAttribute =
        inherit Attribute

        /// <summary>Creates an instance of the attribute</summary>
        /// <returns>ClassAttribute</returns>
        new : unit -> ClassAttribute

    /// <summary>Adding this attribute to a type lets the 'null' literal be used for the type 
    /// within F# code. This attribute may only be added to F#-defined class or 
    /// interface types.</summary>
    ///
    /// <category>Attributes</category>
    [<AttributeUsage (AttributeTargets.Class,AllowMultiple=false)>]  
    [<Sealed>]
    type AllowNullLiteralAttribute =
        inherit Attribute

        /// <summary>Creates an instance of the attribute</summary>
        /// <returns>AllowNullLiteralAttribute</returns>
        new : unit -> AllowNullLiteralAttribute

        /// <summary>Creates an instance of the attribute with the specified value</summary>
        /// <returns>AllowNullLiteralAttribute</returns>
        new : value: bool -> AllowNullLiteralAttribute

        /// <summary>The value of the attribute, indicating whether the type allows the null literal or not</summary>
        member Value: bool

    /// <summary>Adding this attribute to a value causes it to be compiled as a CLI constant literal.</summary>
    ///
    /// <category>Attributes</category>
    [<AttributeUsage (AttributeTargets.Field,AllowMultiple=false)>]  
    [<Sealed>]
    type LiteralAttribute =
        inherit Attribute

        /// <summary>Creates an instance of the attribute</summary>
        /// <returns>LiteralAttribute</returns>
        new : unit -> LiteralAttribute

    /// <summary>Adding this attribute to a property with event type causes it to be compiled with as a CLI
    /// metadata event, through a syntactic translation to a pair of 'add_EventName' and 
    /// 'remove_EventName' methods.</summary>
    ///
    /// <category>Attributes</category>
    [<AttributeUsage (AttributeTargets.Property,AllowMultiple=false)>]  
    [<Sealed>]
    type CLIEventAttribute =
        inherit Attribute

        /// <summary>Creates an instance of the attribute</summary>
        /// <returns>CLIEventAttribute</returns>
        new : unit -> CLIEventAttribute

    /// <summary>Adding this attribute to a record type causes it to be compiled to a CLI representation
    /// with a default constructor with property getters and setters.</summary>
    ///
    /// <category>Attributes</category>
    [<AttributeUsage (AttributeTargets.Class,AllowMultiple=false)>]  
    [<Sealed>]
    type CLIMutableAttribute =
        inherit Attribute

        /// <summary>Creates an instance of the attribute</summary>
        /// <returns>CLIMutableAttribute</returns>
        new : unit -> CLIMutableAttribute

    /// <summary>Adding this attribute to a discriminated union with value false
    /// turns off the generation of standard helper member tester, constructor 
    /// and accessor members for the generated CLI class for that type.</summary>
    ///
    /// <category>Attributes</category>
    [<AttributeUsage (AttributeTargets.Class,AllowMultiple=false)>]  
    [<Sealed>]
    type DefaultAugmentationAttribute =
        inherit Attribute

        /// <summary>The value of the attribute, indicating whether the type has a default augmentation or not</summary>
        member Value: bool

        /// <summary>Creates an instance of the attribute</summary>
        ///
        /// <param name="value">Indicates whether to generate helper members on the CLI class representing a discriminated
        /// union.</param>
        ///
        /// <returns>DefaultAugmentationAttribute</returns>
        new : value:bool -> DefaultAugmentationAttribute

    /// <summary>Adding this attribute to an F# mutable binding causes the "volatile"
    /// prefix to be used for all accesses to the field.</summary>
    ///
    /// <category>Attributes</category>
    [<AttributeUsage (AttributeTargets.Field,AllowMultiple=false)>]  
    [<Sealed>]
    type VolatileFieldAttribute =
        inherit Attribute

        /// <summary>Creates an instance of the attribute</summary>
        /// <returns>VolatileFieldAttribute</returns>
        new : unit -> VolatileFieldAttribute

    /// <summary>Adding this attribute to a function indicates it is the entrypoint for an application.
    /// If this attribute is not specified for an EXE then the initialization implicit in the
    /// module bindings in the last file in the compilation sequence are used as the entrypoint.</summary>
    ///
    /// <category>Attributes</category>
    [<AttributeUsage (AttributeTargets.Method,AllowMultiple=false)>]  
    [<Sealed>]
    type EntryPointAttribute =
        inherit Attribute

        /// <summary>Creates an instance of the attribute</summary>
        /// <returns>EntryPointAttribute</returns>
        new : unit -> EntryPointAttribute

    /// <summary>Adding this attribute to a record or union type disables the automatic generation
    /// of overrides for 'System.Object.Equals(obj)', 'System.Object.GetHashCode()' 
    /// and 'System.IComparable' for the type. The type will by default use reference equality.</summary>
    ///
    /// <category>Attributes</category>
    [<AttributeUsage (AttributeTargets.Class,AllowMultiple=false)>]  
    [<Sealed>]
    type ReferenceEqualityAttribute =
        inherit Attribute

        /// <summary>Creates an instance of the attribute</summary>
        /// <returns>ReferenceEqualityAttribute</returns>
        new : unit -> ReferenceEqualityAttribute

    /// <summary>Adding this attribute to a record, union or struct type confirms the automatic 
    /// generation of overrides for 'System.Object.Equals(obj)' and 
    /// 'System.Object.GetHashCode()' for the type. </summary>
    ///
    /// <category>Attributes</category>
    [<AttributeUsage (AttributeTargets.Class,AllowMultiple=false)>]  
    [<Sealed>]
    type StructuralEqualityAttribute =
        inherit Attribute

        /// <summary>Creates an instance of the attribute</summary>
        /// <returns>StructuralEqualityAttribute</returns>
        new : unit -> StructuralEqualityAttribute

    /// <summary>Adding this attribute to a record, union, exception, or struct type confirms the 
    /// automatic generation of implementations for 'System.IComparable' for the type.</summary>
    ///
    /// <category>Attributes</category>
    [<AttributeUsage (AttributeTargets.Class,AllowMultiple=false)>]  
    [<Sealed>]
    type StructuralComparisonAttribute =
        inherit Attribute

        /// <summary>Creates an instance of the attribute</summary>
        /// <returns>StructuralComparisonAttribute</returns>
        new : unit -> StructuralComparisonAttribute

    [<AttributeUsage(AttributeTargets.Method,AllowMultiple=false)>]
    [<Sealed>]
    /// <summary>Indicates that a member on a computation builder type is a custom query operator,
    /// and indicates the name of that operator.</summary>
    ///
    /// <category>Attributes</category>
    type CustomOperationAttribute = 
        inherit Attribute

        /// <summary>Creates an instance of the attribute</summary>
        /// <returns>CustomOperationAttribute</returns>
        new : name:string -> CustomOperationAttribute

        /// <summary>Get the name of the custom operation when used in a query or other computation expression</summary>
        member Name : string

        /// <summary>Indicates if the custom operation supports the use of 'into' immediately after the use of the operation in a query or other computation expression to consume the results of the operation</summary>
        member AllowIntoPattern : bool with get,set

        /// <summary>Indicates if the custom operation is an operation similar to a zip in a sequence computation, supporting two inputs</summary>
        member IsLikeZip : bool with get,set

        /// <summary>Indicates if the custom operation is an operation similar to a join in a sequence computation, supporting two inputs and a correlation constraint</summary>
        member IsLikeJoin : bool with get,set

        /// <summary>Indicates if the custom operation is an operation similar to a group join in a sequence computation, supporting two inputs and a correlation constraint, and generating a group</summary>
        member IsLikeGroupJoin : bool with get,set

        /// <summary>Indicates the name used for the 'on' part of the custom query operator for join-like operators</summary>
        member JoinConditionWord : string with get,set

        /// <summary>Indicates if the custom operation maintains the variable space of the query of computation expression</summary>
        member MaintainsVariableSpace : bool with get,set

        /// <summary>Indicates if the custom operation maintains the variable space of the query of computation expression through the use of a bind operation</summary>
        member MaintainsVariableSpaceUsingBind : bool with get,set

    [<AttributeUsage(AttributeTargets.Parameter,AllowMultiple=false)>]
    [<Sealed>]
    /// <summary>Indicates that, when a custom operator is used in a computation expression,
    /// a parameter is automatically parameterized by the variable space of the computation expression</summary>
    ///
    /// <category>Attributes</category>
    type ProjectionParameterAttribute = 

        /// <summary>Creates an instance of the attribute</summary>
        /// <returns>ProjectionParameterAttribute</returns>
        new : unit -> ProjectionParameterAttribute
        inherit Attribute

    /// <summary>Adding this attribute to a type indicates it is a type where equality is an abnormal operation.
    /// This means that the type does not satisfy the F# 'equality' constraint. Within the bounds of the 
    /// F# type system, this helps ensure that the F# generic equality function is not instantiated directly
    /// at this type. The attribute and checking does not constrain the use of comparison with base or child 
    /// types of this type.</summary>
    ///
    /// <category>Attributes</category>
    [<AttributeUsage (AttributeTargets.Class ||| AttributeTargets.Interface ||| AttributeTargets.Delegate ||| AttributeTargets.Struct ||| AttributeTargets.Enum,AllowMultiple=false)>]  
    [<Sealed>]
    type NoEqualityAttribute =
        inherit Attribute

        /// <summary>Creates an instance of the attribute</summary>
        /// <returns>NoEqualityAttribute</returns>
        new : unit -> NoEqualityAttribute

    /// <summary>Adding this attribute to a type indicates it is a type with a user-defined implementation of equality.</summary>
    ///
    /// <category>Attributes</category>
    [<AttributeUsage (AttributeTargets.Class ||| AttributeTargets.Struct,AllowMultiple=false)>]  
    [<Sealed>]
    type CustomEqualityAttribute =
        inherit Attribute

        /// <summary>Creates an instance of the attribute</summary>
        /// <returns>CustomEqualityAttribute</returns>
        new : unit -> CustomEqualityAttribute

    /// <summary>Adding this attribute to a type indicates it is a type with a user-defined implementation of comparison.</summary>
    ///
    /// <category>Attributes</category>
    [<AttributeUsage (AttributeTargets.Class ||| AttributeTargets.Struct,AllowMultiple=false)>]  
    [<Sealed>]
    type CustomComparisonAttribute =
        inherit Attribute

        /// <summary>Creates an instance of the attribute</summary>
        /// <returns>CustomComparisonAttribute</returns>
        new : unit -> CustomComparisonAttribute

    /// <summary>Adding this attribute to a type indicates it is a type where comparison is an abnormal operation.
    /// This means that the type does not satisfy the F# 'comparison' constraint. Within the bounds of the 
    /// F# type system, this helps ensure that the F# generic comparison function is not instantiated directly
    /// at this type. The attribute and checking does not constrain the use of comparison with base or child 
    /// types of this type.
    /// </summary>
    ///
    /// <category>Attributes</category>
    [<AttributeUsage (AttributeTargets.Class ||| AttributeTargets.Interface ||| AttributeTargets.Delegate ||| AttributeTargets.Struct ||| AttributeTargets.Enum,AllowMultiple=false)>]  
    [<Sealed>]
    type NoComparisonAttribute =
        inherit Attribute

        /// <summary>Creates an instance of the attribute</summary>
        /// <returns>NoComparisonAttribute</returns>
        new : unit -> NoComparisonAttribute

    /// <summary>Adding this attribute to a field declaration means that the field is 
    /// not initialized. During type checking a constraint is asserted that the field type supports 'null'. 
<<<<<<< HEAD
    /// If the 'check' value is false then the constraint is not asserted. </summary>
    [<AttributeUsage (AttributeTargets.Field|||AttributeTargets.Method,AllowMultiple=false)>]  
=======
    /// If the 'check' value is false then the constraint is not asserted. 
    /// </summary>
    ///
    /// <category>Attributes</category>
    [<AttributeUsage (AttributeTargets.Field,AllowMultiple=false)>]  
>>>>>>> ba4d774f
    [<Sealed>]
    type DefaultValueAttribute =
        inherit Attribute

        /// <summary>Indicates if a constraint is asserted that the field type supports 'null'</summary>
        member Check: bool

        /// <summary>Creates an instance of the attribute</summary>
        /// <returns>DefaultValueAttribute</returns>
        new : unit -> DefaultValueAttribute

        /// <summary>Creates an instance of the attribute</summary>
        ///
        /// <param name="check">Indicates whether to assert that the field type supports <c>null</c>.</param>
        ///
        /// <returns>DefaultValueAttribute</returns>
        new : check: bool -> DefaultValueAttribute

    /// <summary>This attribute is added automatically for all optional arguments.</summary>
    ///
    /// <category>Attributes</category>
    [<AttributeUsage (AttributeTargets.Parameter,AllowMultiple=false)>]  
    [<Sealed>]
    type OptionalArgumentAttribute =
        inherit Attribute

        /// <summary>Creates an instance of the attribute</summary>
        /// <returns>OptionalArgumentAttribute</returns>
        new : unit -> OptionalArgumentAttribute

    /// <summary>Adding this attribute to a type, value or member requires that 
    /// uses of the construct must explicitly instantiate any generic type parameters.</summary>
    ///
    /// <category>Attributes</category>
    [<AttributeUsage (AttributeTargets.Method,AllowMultiple=false)>]  
    [<Sealed>]
    type RequiresExplicitTypeArgumentsAttribute =
        inherit Attribute

        /// <summary>Creates an instance of the attribute</summary>
        /// <returns>RequiresExplicitTypeArgumentsAttribute</returns>
        new : unit -> RequiresExplicitTypeArgumentsAttribute

    /// <summary>Adding this attribute to a non-function value with generic parameters indicates that 
    /// uses of the construct can give rise to generic code through type inference. </summary>
    ///
    /// <category>Attributes</category>
    [<AttributeUsage (AttributeTargets.Method,AllowMultiple=false)>]  
    [<Sealed>]
    type GeneralizableValueAttribute =
        inherit Attribute

        /// <summary>Creates an instance of the attribute</summary>
        /// <returns>GeneralizableValueAttribute</returns>
        new : unit -> GeneralizableValueAttribute

    /// <summary>Adding this attribute to a value or function definition in an F# module changes the name used
    /// for the value in compiled CLI code.</summary>
    ///
    /// <category>Attributes</category>
    [<AttributeUsage (AttributeTargets.Method ||| AttributeTargets.Class ||| AttributeTargets.Field ||| AttributeTargets.Interface ||| AttributeTargets.Struct ||| AttributeTargets.Delegate ||| AttributeTargets.Enum ||| AttributeTargets.Property,AllowMultiple=false)>]  
    [<Sealed>]
    type CompiledNameAttribute =
        inherit Attribute

        /// <summary>Creates an instance of the attribute</summary>
        ///
        /// <param name="compiledName">The name to use in compiled code.</param>
        ///
        /// <returns>CompiledNameAttribute</returns>
        new : compiledName:string -> CompiledNameAttribute

        /// <summary>The name of the value as it appears in compiled code</summary>
        member CompiledName: string

    /// <summary>Adding this attribute to a type with value 'false' disables the behaviour where F# makes the
    /// type Serializable by default.</summary>
    ///
    /// <category>Attributes</category>
    [<AttributeUsage (AttributeTargets.Class,AllowMultiple=false)>]  
    [<Sealed>]
    type AutoSerializableAttribute =
        inherit Attribute

        /// <summary>Creates an instance of the attribute</summary>
        ///
        /// <param name="value">Indicates whether the type should be serializable by default.</param>
        ///
        /// <returns>AutoSerializableAttribute</returns>
        new : value:bool -> AutoSerializableAttribute

        /// <summary>The value of the attribute, indicating whether the type is automatically marked serializable or not</summary>
        member Value: bool

    /// <summary>This attribute is added to generated assemblies to indicate the 
    /// version of the data schema used to encode additional F#
    /// specific information in the resource attached to compiled F# libraries.</summary>
    ///
    /// <category>Attributes</category>
    [<AttributeUsage (AttributeTargets.Assembly,AllowMultiple=false)>]  
    [<Sealed>]
    type FSharpInterfaceDataVersionAttribute =
        inherit Attribute

        /// <summary>Creates an instance of the attribute</summary>
        ///
        /// <param name="major">The major version number.</param>
        /// <param name="minor">The minor version number.</param>
        /// <param name="release">The release number.</param>
        ///
        /// <returns>FSharpInterfaceDataVersionAttribute</returns>
        new : major:int * minor:int * release:int -> FSharpInterfaceDataVersionAttribute

        /// <summary>The major version number of the F# version associated with the attribute</summary>
        member Major: int

        /// <summary>The minor version number of the F# version associated with the attribute</summary>
        member Minor: int

        /// <summary>The release number of the F# version associated with the attribute</summary>
        member Release: int

    /// <summary>This attribute is inserted automatically by the F# compiler to tag types 
    /// and methods in the generated CLI code with flags indicating the correspondence 
    /// with original source constructs.</summary>
    ///
    /// <remarks>This attribute is used by the functions in the 
    /// FSharp.Reflection namespace to reverse-map compiled constructs to 
    /// their original forms. It is not intended for use from user code.</remarks>
    ///
    /// <category>Attributes</category>
    [<AttributeUsage (AttributeTargets.All,AllowMultiple=false)>]  
    [<Sealed>]
    type CompilationMappingAttribute =
        inherit Attribute

        /// <summary>Creates an instance of the attribute</summary>
        ///
        /// <param name="sourceConstructFlags">Indicates the type of source construct.</param>
        ///
        /// <returns>CompilationMappingAttribute</returns>
        new : sourceConstructFlags:SourceConstructFlags -> CompilationMappingAttribute

        /// <summary>Creates an instance of the attribute</summary>
        ///
        /// <param name="sourceConstructFlags">Indicates the type of source construct.</param>
        /// <param name="sequenceNumber">Indicates the index in the sequence of constructs.</param>
        ///
        /// <returns>CompilationMappingAttribute</returns>
        new : sourceConstructFlags:SourceConstructFlags * sequenceNumber: int -> CompilationMappingAttribute

        /// <summary>Creates an instance of the attribute</summary>
        ///
        /// <param name="sourceConstructFlags">Indicates the type of source construct.</param>
        /// <param name="variantNumber">Indicates the index in the sequence of variants.</param>
        /// <param name="sequenceNumber">Indicates the index in the sequence of constructs.</param>
        ///
        /// <returns>CompilationMappingAttribute</returns>
        new : sourceConstructFlags:SourceConstructFlags * variantNumber : int * sequenceNumber : int -> CompilationMappingAttribute

        /// <summary>Creates an instance of the attribute</summary>
        ///
        /// <param name="typeDefinitions">Indicates the type definitions needed to resolve the source construct.</param>
        /// <param name="resourceName">The name of the resource needed to resolve the source construct.</param>
        ///
        /// <returns>CompilationMappingAttribute</returns>
        new : resourceName:string * typeDefinitions:System.Type[] -> CompilationMappingAttribute

        /// <summary>Indicates the relationship between the compiled entity and F# source code</summary>
        member SourceConstructFlags : SourceConstructFlags

        /// <summary>Indicates the sequence number of the entity, if any, in a linear sequence of elements with F# source code</summary>
        member SequenceNumber : int

        /// <summary>Indicates the variant number of the entity, if any, in a linear sequence of elements with F# source code</summary>
        member VariantNumber : int
        /// <summary>Indicates the resource the source construct relates to</summary>
        member ResourceName : string

        /// <summary>Indicates the type definitions needed to resolve the source construct</summary>
        member TypeDefinitions : System.Type[]

    /// <summary>This attribute is inserted automatically by the F# compiler to tag 
    /// methods which are given the 'CompiledName' attribute.</summary>
    ///
    /// <remarks>This attribute is used by the functions in the 
    /// FSharp.Reflection namespace to reverse-map compiled constructs to 
    /// their original forms. It is not intended for use from user code.
    /// </remarks>
    ///
    /// <category>Attributes</category>
    [<AttributeUsage (AttributeTargets.All,AllowMultiple=false)>]  
    [<Sealed>]
    type CompilationSourceNameAttribute =
        inherit Attribute

        /// <summary>Creates an instance of the attribute</summary>
        ///
        /// <param name="sourceName">The name of the method in source.</param>
        ///
        /// <returns>CompilationSourceNameAttribute</returns>
        new : sourceName:string -> CompilationSourceNameAttribute

        /// <summary>Indicates the name of the entity in F# source code</summary>
        member SourceName : string

    /// <summary>This attribute is used to adjust the runtime representation for a type. 
    /// For example, it may be used to note that the <c>null</c> representation
    /// may be used for a type. This affects how some constructs are compiled.
    /// </summary>
    ///
    /// <category>Attributes</category>
    [<AttributeUsage (AttributeTargets.All,AllowMultiple=false)>]  
    [<Sealed>]
    type CompilationRepresentationAttribute =
        inherit Attribute

        /// <summary>Creates an instance of the attribute</summary>
        ///
        /// <param name="flags">Indicates adjustments to the compiled representation of the type or member.</param>
        ///
        /// <returns>CompilationRepresentationAttribute</returns>
        new : flags:CompilationRepresentationFlags -> CompilationRepresentationAttribute

        /// <summary>Indicates one or more adjustments to the compiled representation of an F# type or member</summary>
        member Flags : CompilationRepresentationFlags

    module internal ExperimentalAttributeMessages =
        [<Literal>]
        val RequiresPreview : string = "Experimental library feature, requires '--langversion:preview'"
        [<Literal>]
        val NotSupportedYet : string = "This construct is not supported by your version of the F# compiler"
        
    /// <summary>This attribute is used to tag values that are part of an experimental library
    /// feature.</summary>
    ///
    /// <category>Attributes</category>
    [<AttributeUsage (AttributeTargets.All,AllowMultiple=false)>]
    [<Sealed>]
    type ExperimentalAttribute =
        inherit Attribute

        /// <summary>Creates an instance of the attribute</summary>
        ///
        /// <param name="message">The warning message to be emitted when code uses this construct.</param>
        ///
        /// <returns>ExperimentalAttribute</returns>
        new : message:string-> ExperimentalAttribute

        /// <summary>Indicates the warning message to be emitted when F# source code uses this construct</summary>
        member Message: string

    /// <summary>This attribute is generated automatically by the F# compiler to tag functions and members 
    /// that accept a partial application of some of their arguments and return a residual function.
    /// </summary>
    ///
    /// <category>Attributes</category>
    [<AttributeUsage (AttributeTargets.Method,AllowMultiple=false)>]  
    [<Sealed>]
    type CompilationArgumentCountsAttribute =
        inherit Attribute

        /// <summary>Creates an instance of the attribute</summary>
        ///
        /// <param name="counts">Indicates the number of arguments in each argument group.</param>
        ///
        /// <returns>CompilationArgumentCountsAttribute</returns>
        new : counts:int[] -> CompilationArgumentCountsAttribute

        /// <summary>Indicates the number of arguments in each argument group </summary>
        member Counts: System.Collections.Generic.IEnumerable<int>

    /// <summary>This attribute is used to mark how a type is displayed by default when using 
    /// '%A' printf formatting patterns and other two-dimensional text-based display layouts. 
    /// In this version of F# valid values are of the form <c>PreText {PropertyName1} PostText {PropertyName2} ... {PropertyNameX} PostText</c>.
    /// The property names indicate properties to evaluate and to display instead of the object itself. </summary>
    ///
    /// <category>Attributes</category>
    [<AttributeUsage (AttributeTargets.Class ||| AttributeTargets.Interface ||| AttributeTargets.Struct ||| AttributeTargets.Delegate ||| AttributeTargets.Enum,AllowMultiple=false)>]  
    [<Sealed>]
    type StructuredFormatDisplayAttribute =
        inherit Attribute

        /// <summary>Creates an instance of the attribute</summary>
        ///
        /// <param name="value">Indicates the text to display when using the '%A' printf formatting.</param>
        ///
        /// <returns>StructuredFormatDisplayAttribute</returns>
        new : value:string-> StructuredFormatDisplayAttribute

        /// <summary>Indicates the text to display by default when objects of this type are displayed 
        /// using '%A' printf formatting patterns and other two-dimensional text-based display 
        /// layouts. </summary>
        member Value: string

    /// <summary>Indicates that a message should be emitted when F# source code uses this construct.</summary>
    ///
    /// <category>Attributes</category>
    [<AttributeUsage (AttributeTargets.All,AllowMultiple=false)>]  
    [<Sealed>]
    type CompilerMessageAttribute =
        inherit Attribute

        /// <summary>Creates an instance of the attribute.</summary>
        new : message:string * messageNumber: int -> CompilerMessageAttribute

        /// <summary>Indicates the warning message to be emitted when F# source code uses this construct</summary>
        member Message: string

        /// <summary>Indicates the number associated with the message.</summary>
        member MessageNumber: int

        /// <summary>Indicates if the message should indicate a compiler error. Error numbers less than
        /// 10000 are considered reserved for use by the F# compiler and libraries.</summary>
        member IsError: bool with get,set

        /// <summary>Indicates if the construct should always be hidden in an editing environment.</summary>
        member IsHidden: bool with get,set

    /// <summary>This attribute is used to tag values whose use will result in the generation
    /// of unverifiable code. These values are inevitably marked 'inline' to ensure that
    /// the unverifiable constructs are not present in the actual code for the F# library,
    /// but are rather copied to the source code of the caller.</summary>
    ///
    /// <category>Attributes</category>
    [<AttributeUsage (AttributeTargets.Method ||| AttributeTargets.Property,AllowMultiple=false)>]  
    [<Sealed>]
    type UnverifiableAttribute =
        inherit Attribute

        /// <summary>Creates an instance of the attribute</summary>
        /// <returns>UnverifiableAttribute</returns>
        new : unit -> UnverifiableAttribute

    /// <summary>This attribute is used to tag values that may not be dynamically invoked at runtime. This is
    /// typically added to inlined functions whose implementations include unverifiable code. It
    /// causes the method body emitted for the inlined function to raise an exception if 
    /// dynamically invoked, rather than including the unverifiable code in the generated
    /// assembly.</summary>
    ///
    /// <category>Attributes</category>
    [<AttributeUsage (AttributeTargets.Method ||| AttributeTargets.Property,AllowMultiple=false)>]  
    [<Sealed>]
    type NoDynamicInvocationAttribute =
        inherit Attribute

        /// <summary>Creates an instance of the attribute</summary>
        /// <returns>NoDynamicInvocationAttribute</returns>
        new : unit -> NoDynamicInvocationAttribute

        internal new : isLegacy: bool -> NoDynamicInvocationAttribute

    /// <summary>This attribute is used to indicate that references to the elements of a module, record or union 
    /// type require explicit qualified access.</summary>
    ///
    /// <category>Attributes</category>
    [<AttributeUsage (AttributeTargets.Class,AllowMultiple=false)>]  
    [<Sealed>]
    type RequireQualifiedAccessAttribute =
        inherit Attribute

        /// <summary>Creates an instance of the attribute</summary>
        /// <returns>RequireQualifiedAccessAttribute</returns>
        new : unit -> RequireQualifiedAccessAttribute

    /// <summary>Indicates a construct is automatically opened when brought into scope through
    /// an assembly reference or then opening of the containing namespace or module.</summary>
    ///
    /// <remarks>When applied to an assembly, this attribute must be given a string
    /// argument, and this indicates a valid module or namespace in that assembly. Source
    /// code files compiled with a reference to this assembly are processed in an environment
    /// where the given path is automatically opened.
    ///
    /// When applied to a type or module within an assembly, then the attribute must not be given any arguments, and
    /// the type or module is implicitly opened when its enclosing namespace or module is opened.
    /// </remarks>
    ///
    /// <category>Attributes</category>
    [<AttributeUsage (AttributeTargets.Class ||| AttributeTargets.Assembly, AllowMultiple=true)>]  
    [<Sealed>]
    type AutoOpenAttribute =
        inherit Attribute

        /// <summary>Creates an attribute used to mark a module as 'automatically opened' when the enclosing namespace is opened</summary>
        /// <returns>AutoOpenAttribute</returns>
        new : unit -> AutoOpenAttribute

        /// <summary>Creates an attribute used to mark a namespace or module path to be 'automatically opened' when an assembly is referenced</summary>
        ///
        /// <param name="path">The namespace or module to be automatically opened when an assembly is referenced
        /// or an enclosing module opened.</param>
        ///
        /// <returns>AutoOpenAttribute</returns>
        new : path:string-> AutoOpenAttribute

        /// <summary>Indicates the namespace or module to be automatically opened when an assembly is referenced
        /// or an enclosing module opened.</summary>
        member Path: string

    [<MeasureAnnotatedAbbreviation>] 
    /// <summary>The type of floating point numbers, annotated with a unit of measure. The unit
    /// of measure is erased in compiled code and when values of this type
    /// are analyzed using reflection. The type is representationally equivalent to 
    /// <see cref="T:System.Double"/>.</summary>
    ///
    /// <category index="6">Basic Types with Units of Measure</category>
    type float<[<Measure>] 'Measure> = float

    [<MeasureAnnotatedAbbreviation>] 
    /// <summary>The type of floating point numbers, annotated with a unit of measure. The unit
    /// of measure is erased in compiled code and when values of this type
    /// are analyzed using reflection. The type is representationally equivalent to 
    /// <see cref="T:System.Single"/>.
    /// </summary>
    ///
    /// <category>Basic Types with Units of Measure</category>
    type float32<[<Measure>] 'Measure> = float32
    
    [<MeasureAnnotatedAbbreviation>] 
    /// <summary>The type of decimal numbers, annotated with a unit of measure. The unit
    /// of measure is erased in compiled code and when values of this type
    /// are analyzed using reflection. The type is representationally equivalent to 
    /// <see cref="T:System.Decimal"/>.</summary>
    ///
    /// <category>Basic Types with Units of Measure</category>
    type decimal<[<Measure>] 'Measure> = decimal

    [<MeasureAnnotatedAbbreviation>] 
    /// <summary>The type of 32-bit signed integer numbers, annotated with a unit of measure. The unit
    /// of measure is erased in compiled code and when values of this type
    /// are analyzed using reflection. The type is representationally equivalent to 
    /// <see cref="T:System.Int32"/>.</summary>
    ///
    /// <category>Basic Types with Units of Measure</category>
    type int<[<Measure>] 'Measure> = int

    [<MeasureAnnotatedAbbreviation>] 
    /// <summary>The type of 8-bit signed integer numbers, annotated with a unit of measure. The unit
    /// of measure is erased in compiled code and when values of this type
    /// are analyzed using reflection. The type is representationally equivalent to 
    /// <see cref="T:System.SByte"/>.</summary>
    ///
    /// <category>Basic Types with Units of Measure</category>
    type sbyte<[<Measure>] 'Measure> = sbyte

    [<MeasureAnnotatedAbbreviation>] 
    /// <summary>The type of 16-bit signed integer numbers, annotated with a unit of measure. The unit
    /// of measure is erased in compiled code and when values of this type
    /// are analyzed using reflection. The type is representationally equivalent to 
    /// <see cref="T:System.Int16"/>.</summary>
    ///
    /// <category>Basic Types with Units of Measure</category>
    type int16<[<Measure>] 'Measure> = int16

    [<MeasureAnnotatedAbbreviation>] 
    /// <summary>The type of 64-bit signed integer numbers, annotated with a unit of measure. The unit
    /// of measure is erased in compiled code and when values of this type
    /// are analyzed using reflection. The type is representationally equivalent to 
    /// <see cref="T:System.Int64"/>.</summary>
    ///
    /// <category>Basic Types with Units of Measure</category>
    type int64<[<Measure>] 'Measure> = int64

    /// <summary>Represents a managed pointer in F# code.</summary>
#if BUILDING_WITH_LKG || BUILD_FROM_SOURCE
    [<CompilerMessage("This construct is for use in the FSharp.Core library and should not be used directly", 1204, IsHidden=true)>]
#else
    [<CompilerMessage("This construct is for use in the FSharp.Core library and should not be used directly", 1204, IsHidden=true, IsError=true)>]
#endif
    /// <category index="7">ByRef and Pointer Types</category>
    type byref<'T, 'Kind> = (# "!0&" #)

    /// <summary>Represents a managed pointer in F# code. For F# 4.5+ this is considered equivalent to <c>byref&lt;'T, ByRefKinds.InOut&gt;</c></summary>
    /// <category>ByRef and Pointer Types</category>
    type byref<'T> = (# "!0&" #)

    /// <summary>Represents the types of byrefs in F# 4.5+</summary>
#if BUILDING_WITH_LKG || BUILD_FROM_SOURCE
    [<CompilerMessage("This construct is for use in the FSharp.Core library and should not be used directly", 1204, IsHidden=true)>]
#else
    [<CompilerMessage("This construct is for use in the FSharp.Core library and should not be used directly", 1204, IsHidden=true, IsError=true)>]
#endif
    /// <category>ByRef and Pointer Types</category>
    module ByRefKinds = 

        /// Represents a byref that can be written
#if BUILDING_WITH_LKG || BUILD_FROM_SOURCE
        [<CompilerMessage("This construct is for use in the FSharp.Core library and should not be used directly", 1204, IsHidden=true)>]
#else
        [<CompilerMessage("This construct is for use in the FSharp.Core library and should not be used directly", 1204, IsHidden=true, IsError=true)>]
#endif
        type Out

        /// Represents a byref that can be read
#if BUILDING_WITH_LKG || BUILD_FROM_SOURCE
        [<CompilerMessage("This construct is for use in the FSharp.Core library and should not be used directly", 1204, IsHidden=true)>]
#else
        [<CompilerMessage("This construct is for use in the FSharp.Core library and should not be used directly", 1204, IsHidden=true, IsError=true)>]
#endif
        type In

        /// Represents a byref that can be both read and written
#if BUILDING_WITH_LKG || BUILD_FROM_SOURCE
        [<CompilerMessage("This construct is for use in the FSharp.Core library and should not be used directly", 1204, IsHidden=true)>]
#else
        [<CompilerMessage("This construct is for use in the FSharp.Core library and should not be used directly", 1204, IsHidden=true, IsError=true)>]
#endif
        type InOut

    /// <summary>Represents a in-argument or readonly managed pointer in F# code. This type should only be used with F# 4.5+.</summary>
    /// <category>ByRef and Pointer Types</category>
    type inref<'T> = byref<'T, ByRefKinds.In>

    /// <summary>Represents a out-argument managed pointer in F# code. This type should only be used with F# 4.5+.</summary>
    /// <category>ByRef and Pointer Types</category>
    type outref<'T> = byref<'T, ByRefKinds.Out>

    /// <summary>Language primitives associated with the F# language</summary>
    ///
    /// <category index="9">Language Primitives</category>
    module LanguagePrimitives =

        /// <summary>Compare two values for equality using partial equivalence relation semantics ([nan] &lt;&gt; [nan])</summary>
        ///
        /// <param name="e1">The first value.</param>
        /// <param name="e2">The second value.</param>
        ///
        /// <returns>The result of the comparison.</returns>
        val inline GenericEquality : e1:'T -> e2:'T -> bool when 'T : equality
        
        /// <summary>Compare two values for equality using equivalence relation semantics ([nan] = [nan])</summary>
        ///
        /// <param name="e1">The first value.</param>
        /// <param name="e2">The second value.</param>
        ///
        /// <returns>The result of the comparison.</returns>
        val inline GenericEqualityER : e1:'T -> e2:'T -> bool when 'T : equality
        
        /// <summary>Compare two values for equality</summary>
        ///
        /// <param name="comp"></param>
        /// <param name="e1">The first value.</param>
        /// <param name="e2">The second value.</param>
        ///
        /// <returns>The result of the comparison.</returns>
        val inline GenericEqualityWithComparer : comp:System.Collections.IEqualityComparer -> e1:'T -> e2:'T -> bool when 'T : equality

        /// <summary>Compare two values </summary>
        ///
        /// <param name="e1">The first value.</param>
        /// <param name="e2">The second value.</param>
        ///
        /// <returns>The result of the comparison.</returns>
        val inline GenericComparison : e1:'T -> e2:'T -> int when 'T : comparison 

        /// <summary>Compare two values. May be called as a recursive case from an implementation of System.IComparable to
        /// ensure consistent NaN comparison semantics.</summary>
        ///
        /// <param name="comp">The function to compare the values.</param>
        /// <param name="e1">The first value.</param>
        /// <param name="e2">The second value.</param>
        ///
        /// <returns>The result of the comparison.</returns>
        val inline GenericComparisonWithComparer : comp:System.Collections.IComparer -> e1:'T -> e2:'T -> int when 'T : comparison 

        /// <summary>Compare two values   </summary>
        ///
        /// <param name="e1">The first value.</param>
        /// <param name="e2">The second value.</param>
        ///
        /// <returns>The result of the comparison.</returns>
        val inline GenericLessThan : e1:'T -> e2:'T -> bool when 'T : comparison 

        /// <summary>Compare two values   </summary>
        ///
        /// <param name="e1">The first value.</param>
        /// <param name="e2">The second value.</param>
        ///
        /// <returns>The result of the comparison.</returns>
        val inline GenericGreaterThan : e1:'T -> e2:'T -> bool when 'T : comparison 

        /// <summary>Compare two values   </summary>
        ///
        /// <param name="e1">The first value.</param>
        /// <param name="e2">The second value.</param>
        ///
        /// <returns>The result of the comparison.</returns>
        val inline GenericLessOrEqual : e1:'T -> e2:'T -> bool when 'T : comparison 

        /// <summary>Compare two values   </summary>
        ///
        /// <param name="e1">The first value.</param>
        /// <param name="e2">The second value.</param>
        ///
        /// <returns>The result of the comparison.</returns>
        val inline GenericGreaterOrEqual : e1:'T -> e2:'T -> bool when 'T : comparison 

        /// <summary>Take the minimum of two values structurally according to the order given by GenericComparison</summary>
        ///
        /// <param name="e1">The first value.</param>
        /// <param name="e2">The second value.</param>
        ///
        /// <returns>The minimum value.</returns>
        val inline GenericMinimum : e1:'T -> e2:'T -> 'T when 'T : comparison 

        /// <summary>Take the maximum of two values structurally according to the order given by GenericComparison</summary>
        ///
        /// <param name="e1">The first value.</param>
        /// <param name="e2">The second value.</param>
        ///
        /// <returns>The maximum value.</returns>
        val inline GenericMaximum : e1:'T -> e2:'T -> 'T when 'T : comparison 

        /// <summary>Reference/physical equality. 
        /// True if the inputs are reference-equal, false otherwise.</summary>
        ///
        /// <param name="e1">The first value.</param>
        /// <param name="e2">The second value.</param>
        ///
        /// <returns>The result of the comparison.</returns>
        val inline PhysicalEquality : e1:'T -> e2:'T -> bool when 'T : not struct

        /// <summary>The physical hash. Hashes on the object identity, except for value types,
        /// where we hash on the contents.</summary>
        ///
        /// <param name="obj">The input object.</param>
        ///
        /// <returns>The hashed value.</returns>
        val inline PhysicalHash : obj:'T -> int when 'T : not struct
        
        /// <summary>Return an F# comparer object suitable for hashing and equality. This hashing behaviour
        /// of the returned comparer is not limited by an overall node count when hashing F#
        /// records, lists and union types.</summary>
        val GenericEqualityComparer : System.Collections.IEqualityComparer
        
        /// <summary>Return an F# comparer object suitable for hashing and equality. This hashing behaviour
        /// of the returned comparer is not limited by an overall node count when hashing F#
        /// records, lists and union types. This equality comparer has equivalence 
        /// relation semantics ([nan] = [nan]).</summary>
        val GenericEqualityERComparer : System.Collections.IEqualityComparer

        /// <summary>A static F# comparer object</summary>
        val GenericComparer : System.Collections.IComparer

        /// <summary>Make an F# comparer object for the given type</summary>
        val inline FastGenericComparer<'T>  : System.Collections.Generic.IComparer<'T> when 'T : comparison 

        /// <summary>Make an F# comparer object for the given type, where it can be null if System.Collections.Generic.Comparer&lt;'T&gt;.Default</summary>
        val internal FastGenericComparerCanBeNull<'T>  : System.Collections.Generic.IComparer<'T> when 'T : comparison 

        /// <summary>Make an F# hash/equality object for the given type</summary>
        val inline FastGenericEqualityComparer<'T> : System.Collections.Generic.IEqualityComparer<'T> when 'T : equality

        /// <summary>Make an F# hash/equality object for the given type using node-limited hashing when hashing F#
        /// records, lists and union types.</summary>
        ///
        /// <param name="limit">The input limit on the number of nodes.</param>
        ///
        /// <returns>System.Collections.Generic.IEqualityComparer&lt;'T&gt;</returns>
        val inline FastLimitedGenericEqualityComparer<'T> : limit: int -> System.Collections.Generic.IEqualityComparer<'T> when 'T : equality

        /// <summary>Make an F# hash/equality object for the given type</summary>
        [<CompilerMessage("This function is a compiler intrinsic should not be used directly", 1204, IsHidden=true)>]
        val FastGenericEqualityComparerFromTable<'T> : System.Collections.Generic.IEqualityComparer<'T> when 'T : equality

        [<CompilerMessage("This function is a compiler intrinsic should not be used directly", 1204, IsHidden=true)>]
        /// <summary>Make an F# comparer object for the given type</summary>
        val FastGenericComparerFromTable<'T>  : System.Collections.Generic.IComparer<'T> when 'T : comparison 

        /// <summary>Hash a value according to its structure. This hash is not limited by an overall node count when hashing F#
        /// records, lists and union types.</summary>
        ///
        /// <param name="obj">The input object.</param>
        ///
        /// <returns>The hashed value.</returns>
        val inline GenericHash : obj:'T -> int
        
        /// <summary>Hash a value according to its structure. Use the given limit to restrict the hash when hashing F#
        /// records, lists and union types.</summary>
        ///
        /// <param name="limit">The limit on the number of nodes.</param>
        /// <param name="obj">The input object.</param>
        ///
        /// <returns>The hashed value.</returns>
        val inline GenericLimitedHash : limit: int -> obj:'T -> int
        
        /// <summary>Recursively hash a part of a value according to its structure. </summary>
        ///
        /// <param name="comparer">The comparison function.</param>
        /// <param name="obj">The input object.</param>
        ///
        /// <returns>The hashed value.</returns>
        val inline GenericHashWithComparer : comparer : System.Collections.IEqualityComparer -> obj:'T -> int

        /// <summary>Build an enum value from an underlying value</summary>
        ///
        /// <param name="value">The input value.</param>
        ///
        /// <returns>The value as an enumeration.</returns>
        val inline EnumOfValue : value:'T -> 'Enum when 'Enum : enum<'T>

        /// <summary>Get the underlying value for an enum value</summary>
        ///
        /// <param name="enum">The input enum.</param>
        ///
        /// <returns>The enumeration as a value.</returns>
        val inline EnumToValue : enum:'Enum -> 'T when 'Enum : enum<'T>

        /// <summary>Creates a float value with units-of-measure</summary>
        ///
        /// <param name="input">The input float.</param>
        ///
        /// <returns>The float with units-of-measure.</returns>
        val inline FloatWithMeasure : input: float -> float<'Measure>

        /// <summary>Creates a float32 value with units-of-measure</summary>
        ///
        /// <param name="input">The input float.</param>
        ///
        /// <returns>The float with units-of-measure.</returns>
        val inline Float32WithMeasure : input: float32 -> float32<'Measure>

        /// <summary>Creates a decimal value with units-of-measure</summary>
        ///
        /// <param name="input">The input decimal.</param>
        ///
        /// <returns>The decimal with units of measure.</returns>
        val inline DecimalWithMeasure : input: decimal -> decimal<'Measure>

        /// <summary>Creates an int32 value with units-of-measure</summary>
        ///
        /// <param name="input">The input int.</param>
        ///
        /// <returns>The int with units of measure.</returns>
        val inline Int32WithMeasure : input: int -> int<'Measure>

        /// <summary>Creates an int64 value with units-of-measure</summary>
        ///
        /// <param name="input">The input int64.</param>
        ///
        /// <returns>The int64 with units of measure.</returns>
        val inline Int64WithMeasure : input: int64 -> int64<'Measure>

        /// <summary>Creates an int16 value with units-of-measure</summary>
        ///
        /// <param name="input">The input int16.</param>
        ///
        /// <returns>The int16 with units-of-measure.</returns>
        val inline Int16WithMeasure : input: int16 -> int16<'Measure>

        /// <summary>Creates an sbyte value with units-of-measure</summary>
        ///
        /// <param name="input">The input sbyte.</param>
        ///
        /// <returns>The sbyte with units-of-measure.</returns>
        val inline SByteWithMeasure : input: sbyte -> sbyte<'Measure>

        /// <summary>Parse an int32 according to the rules used by the overloaded 'int32' conversion operator when applied to strings</summary>
        ///
        /// <param name="s">The input string.</param>
        ///
        /// <returns>The parsed value.</returns>
        val ParseInt32 : s: string -> int32

        /// <summary>Parse an uint32 according to the rules used by the overloaded 'uint32' conversion operator when applied to strings</summary>
        ///
        /// <param name="s">The input string.</param>
        ///
        /// <returns>The parsed value.</returns>
        val ParseUInt32 : s:string -> uint32

        /// <summary>Parse an int64 according to the rules used by the overloaded 'int64' conversion operator when applied to strings</summary>
        ///
        /// <param name="s">The input string.</param>
        ///
        /// <returns>The parsed value.</returns>
        val ParseInt64 : s:string -> int64

        /// <summary>Parse an uint64 according to the rules used by the overloaded 'uint64' conversion operator when applied to strings</summary>
        ///
        /// <param name="s">The input string.</param>
        ///
        /// <returns>The parsed value.</returns>
        val ParseUInt64 : s:string -> uint64

        /// <summary>Resolves to the zero value for any primitive numeric type or any type with a static member called 'Zero'.</summary>
        [<CompilerMessage("This function is for use by compiled F# code and should not be used directly", 1204, IsHidden=true)>]
        val GenericZeroDynamic : unit -> 'T 

        /// <summary>Resolves to the value 'one' for any primitive numeric type or any type with a static member called 'One'.</summary>
        [<CompilerMessage("This function is for use by compiled F# code and should not be used directly", 1204, IsHidden=true)>]
        val GenericOneDynamic : unit -> 'T 

        /// <summary>A compiler intrinsic that implements dynamic invocations to the '+' operator.</summary>
        [<CompilerMessage("This function is for use by dynamic invocations of F# code and should not be used directly", 1204, IsHidden=true)>]
        val AdditionDynamic : x:'T1 -> y:'T2 -> 'U

        /// <summary>A compiler intrinsic that implements dynamic invocations to the checked '+' operator.</summary>
        [<CompilerMessage("This function is for use by dynamic invocations of F# code and should not be used directly", 1204, IsHidden=true)>]
        val CheckedAdditionDynamic : x:'T1 -> y:'T2 -> 'U

        /// <summary>A compiler intrinsic that implements dynamic invocations to the '*' operator.</summary>
        [<CompilerMessage("This function is for use by dynamic invocations of F# code and should not be used directly", 1204, IsHidden=true)>]
        val MultiplyDynamic : x:'T1 -> y:'T2 -> 'U

        /// <summary>A compiler intrinsic that implements dynamic invocations to the checked '*' operator.</summary>
        [<CompilerMessage("This function is for use by dynamic invocations of F# code and should not be used directly", 1204, IsHidden=true)>]
        val CheckedMultiplyDynamic : x:'T1 -> y:'T2 -> 'U

        /// <summary>A compiler intrinsic that implements dynamic invocations to the '-' operator.</summary>
        [<CompilerMessage("This function is for use by dynamic invocations of F# code and should not be used directly", 1204, IsHidden=true)>]
        [<Experimental("Experimental library feature, requires '--langversion:preview'")>]
        val SubtractionDynamic : x:'T1 -> y:'T2 -> 'U

        /// <summary>A compiler intrinsic that implements dynamic invocations to the '/' operator.</summary>
        [<CompilerMessage("This function is for use by dynamic invocations of F# code and should not be used directly", 1204, IsHidden=true)>]
        [<Experimental("Experimental library feature, requires '--langversion:preview'")>]
        val DivisionDynamic : x:'T1 -> y:'T2 -> 'U

        /// <summary>A compiler intrinsic that implements dynamic invocations to the unary '-' operator.</summary>
        [<CompilerMessage("This function is for use by dynamic invocations of F# code and should not be used directly", 1204, IsHidden=true)>]
        [<Experimental("Experimental library feature, requires '--langversion:preview'")>]
        val UnaryNegationDynamic : value:'T -> 'U

        /// <summary>A compiler intrinsic that implements dynamic invocations to the '%' operator.</summary>
        [<CompilerMessage("This function is for use by dynamic invocations of F# code and should not be used directly", 1204, IsHidden=true)>]
        [<Experimental("Experimental library feature, requires '--langversion:preview'")>]
        val ModulusDynamic : x:'T1 -> y:'T2 -> 'U

        /// <summary>A compiler intrinsic that implements dynamic invocations to the checked '-' operator.</summary>
        [<CompilerMessage("This function is for use by dynamic invocations of F# code and should not be used directly", 1204, IsHidden=true)>]
        [<Experimental("Experimental library feature, requires '--langversion:preview'")>]
        val CheckedSubtractionDynamic : x:'T1 -> y:'T2 -> 'U

        /// <summary>A compiler intrinsic that implements dynamic invocations to the checked unary '-' operator.</summary>
        [<CompilerMessage("This function is for use by dynamic invocations of F# code and should not be used directly", 1204, IsHidden=true)>]
        [<Experimental("Experimental library feature, requires '--langversion:preview'")>]
        val CheckedUnaryNegationDynamic : value:'T -> 'U

        /// <summary>A compiler intrinsic that implements dynamic invocations to the '&lt;&lt;&lt;' operator.</summary>
        [<CompilerMessage("This function is for use by dynamic invocations of F# code and should not be used directly", 1204, IsHidden=true)>]
        [<Experimental("Experimental library feature, requires '--langversion:preview'")>]
        val LeftShiftDynamic : value:'T1 -> shift:'T2 -> 'U

        /// <summary>A compiler intrinsic that implements dynamic invocations to the '&gt;&gt;&gt;' operator.</summary>
        [<CompilerMessage("This function is for use by dynamic invocations of F# code and should not be used directly", 1204, IsHidden=true)>]
        [<Experimental("Experimental library feature, requires '--langversion:preview'")>]
        val RightShiftDynamic : value:'T1 -> shift:'T2 -> 'U

        /// <summary>A compiler intrinsic that implements dynamic invocations to the '&amp;&amp;&amp;' operator.</summary>
        [<CompilerMessage("This function is for use by dynamic invocations of F# code and should not be used directly", 1204, IsHidden=true)>]
        [<Experimental("Experimental library feature, requires '--langversion:preview'")>]
        val BitwiseAndDynamic : x:'T1 -> y:'T2 -> 'U

        /// <summary>A compiler intrinsic that implements dynamic invocations to the '|||' operator.</summary>
        [<CompilerMessage("This function is for use by dynamic invocations of F# code and should not be used directly", 1204, IsHidden=true)>]
        [<Experimental("Experimental library feature, requires '--langversion:preview'")>]
        val BitwiseOrDynamic : x:'T1 -> y:'T2 -> 'U

        /// <summary>A compiler intrinsic that implements dynamic invocations related to the '^^^' operator.</summary>
        [<CompilerMessage("This function is for use by dynamic invocations of F# code and should not be used directly", 1204, IsHidden=true)>]
        [<Experimental("Experimental library feature, requires '--langversion:preview'")>]
        val ExclusiveOrDynamic : x:'T1 -> y:'T2 -> 'U

        /// <summary>A compiler intrinsic that implements dynamic invocations related to the '~~~' operator.</summary>
        [<CompilerMessage("This function is for use by dynamic invocations of F# code and should not be used directly", 1204, IsHidden=true)>]
        [<Experimental("Experimental library feature, requires '--langversion:preview'")>]
        val LogicalNotDynamic : value:'T -> 'U

        /// <summary>A compiler intrinsic that implements dynamic invocations related to conversion operators.</summary>
        [<CompilerMessage("This function is for use by dynamic invocations of F# code and should not be used directly", 1204, IsHidden=true)>]
        [<Experimental("Experimental library feature, requires '--langversion:preview'")>]
        val ExplicitDynamic : value:'T -> 'U

        /// <summary>A compiler intrinsic that implements dynamic invocations related to the '&lt;' operator.</summary>
        [<CompilerMessage("This function is for use by dynamic invocations of F# code and should not be used directly", 1204, IsHidden=true)>]
        [<Experimental("Experimental library feature, requires '--langversion:preview'")>]
        val LessThanDynamic : x:'T1 -> y:'T2 -> 'U

        /// <summary>A compiler intrinsic that implements dynamic invocations related to the '&gt;' operator.</summary>
        [<CompilerMessage("This function is for use by dynamic invocations of F# code and should not be used directly", 1204, IsHidden=true)>]
        [<Experimental("Experimental library feature, requires '--langversion:preview'")>]
        val GreaterThanDynamic : x:'T1 -> y:'T2 -> 'U

        /// <summary>A compiler intrinsic that implements dynamic invocations related to the '&lt;=' operator.</summary>
        [<CompilerMessage("This function is for use by dynamic invocations of F# code and should not be used directly", 1204, IsHidden=true)>]
        [<Experimental("Experimental library feature, requires '--langversion:preview'")>]
        val LessThanOrEqualDynamic : x:'T1 -> y:'T2 -> 'U

        /// <summary>A compiler intrinsic that implements dynamic invocations related to the '&gt;=' operator.</summary>
        [<CompilerMessage("This function is for use by dynamic invocations of F# code and should not be used directly", 1204, IsHidden=true)>]
        [<Experimental("Experimental library feature, requires '--langversion:preview'")>]
        val GreaterThanOrEqualDynamic : x:'T1 -> y:'T2 -> 'U

        /// <summary>A compiler intrinsic that implements dynamic invocations related to the '=' operator.</summary>
        [<CompilerMessage("This function is for use by dynamic invocations of F# code and should not be used directly", 1204, IsHidden=true)>]
        [<Experimental("Experimental library feature, requires '--langversion:preview'")>]
        val EqualityDynamic : x:'T1 -> y:'T2 -> 'U

        /// <summary>A compiler intrinsic that implements dynamic invocations related to the '=' operator.</summary>
        [<CompilerMessage("This function is for use by dynamic invocations of F# code and should not be used directly", 1204, IsHidden=true)>]
        [<Experimental("Experimental library feature, requires '--langversion:preview'")>]
        val InequalityDynamic : x:'T1 -> y:'T2 -> 'U

        /// <summary>A compiler intrinsic that implements dynamic invocations for the DivideByInt primitive.</summary>
        [<CompilerMessage("This function is for use by dynamic invocations of F# code and should not be used directly", 1204, IsHidden=true)>]
        val DivideByIntDynamic : x:'T -> y:int -> 'T

        /// <summary>Resolves to the zero value for any primitive numeric type or any type with a static member called 'Zero'</summary>
        val inline GenericZero< ^T > : ^T when ^T : (static member Zero : ^T) 

        /// <summary>Resolves to the value 'one' for any primitive numeric type or any type with a static member called 'One'</summary>
        val inline GenericOne< ^T > : ^T when ^T : (static member One : ^T) 
        
        val internal anyToStringShowingNull : 'T -> string

        /// <summary>Divides a value by an integer.</summary>
        ///
        /// <param name="x">The input value.</param>
        /// <param name="y">The input int.</param>
        ///
        /// <returns>The division result.</returns>
        val inline DivideByInt< ^T >  : x:^T -> y:int -> ^T when ^T : (static member DivideByInt : ^T * int -> ^T) 

        /// <summary>For compiler use only</summary>
        module (* internal *) ErrorStrings = 

            [<CompilerMessage("This value is for use by compiled F# code and should not be used directly", 1204, IsHidden=true)>]
            val InputSequenceEmptyString : string

            [<CompilerMessage("This value is for use by compiled F# code and should not be used directly", 1204, IsHidden=true)>]
            val InputArrayEmptyString : string
        
            [<CompilerMessage("This value is for use by compiled F# code and should not be used directly", 1204, IsHidden=true)>]
            val AddressOpNotFirstClassString : string

            [<CompilerMessage("This value is for use by compiled F# code and should not be used directly", 1204, IsHidden=true)>]
            val NoNegateMinValueString : string
                
            [<CompilerMessage("This value is for use by compiled F# code and should not be used directly", 1204, IsHidden=true)>]
            val InputMustBeNonNegativeString : string
                

        //-------------------------------------------------------------------------

        /// <summary>The F# compiler emits calls to some of the functions in this module as part of the compiled form of some language constructs</summary>
        module IntrinsicOperators = 

            /// <summary>Binary 'and'. When used as a binary operator the right hand value is evaluated only on demand.</summary>
            [<CompilerMessage("In F# code, use 'e1 && e2' instead of 'e1 & e2'", 1203, IsHidden=true)>]
            val ( & ) : e1:bool -> e2:bool -> bool

            /// <summary>Binary 'and'. When used as a binary operator the right hand value is evaluated only on demand</summary>
            ///
            /// <param name="e1">The first value.</param>
            /// <param name="e2">The second value.</param>
            ///
            /// <returns>The result of the operation.</returns>
            val ( && ) : e1:bool -> e2:bool -> bool

            /// <summary>Binary 'or'. When used as a binary operator the right hand value is evaluated only on demand.</summary>
            [<CompiledName("Or")>]
            [<CompilerMessage("In F# code, use 'e1 || e2' instead of 'e1 or e2'", 1203, IsHidden=true)>]
            val ( or ) : e1:bool -> e2:bool -> bool

            /// <summary>Binary 'or'. When used as a binary operator the right hand value is evaluated only on demand</summary>
            ///
            /// <param name="e1">The first value.</param>
            /// <param name="e2">The second value.</param>
            ///
            /// <returns>The result of the operation.</returns>
            val ( || ) : e1:bool -> e2:bool -> bool

            /// <summary>Address-of. Uses of this value may result in the generation of unverifiable code.</summary>
            ///
            /// <param name="obj">The input object.</param>
            ///
            /// <returns>The managed pointer.</returns>
            val inline ( ~& ) : obj:'T -> byref<'T>

            /// <summary>Address-of. Uses of this value may result in the generation of unverifiable code.</summary>
            ///
            /// <param name="obj">The input object.</param>
            ///
            /// <returns>The unmanaged pointer.</returns>
            val inline ( ~&& ) : obj:'T -> nativeptr<'T>

        //-------------------------------------------------------------------------

        /// <summary>The F# compiler emits calls to some of the functions in this module as part of the compiled form of some language constructs</summary>
        module IntrinsicFunctions = 

            /// <summary>A compiler intrinsic that implements the ':?>' operator</summary>
            [<CompilerMessage("This function is for use by compiled F# code and should not be used directly", 1204, IsHidden=true)>]
            val UnboxGeneric<'T> : source:obj -> 'T

            /// <summary>A compiler intrinsic that implements the ':?>' operator</summary>
            [<CompilerMessage("This function is for use by compiled F# code and should not be used directly", 1204, IsHidden=true)>]
            val inline UnboxFast<'T> : source:obj -> 'T

            /// <summary>A compiler intrinsic that implements the ':?' operator</summary>
            [<CompilerMessage("This function is for use by compiled F# code and should not be used directly", 1204, IsHidden=true)>]
            val TypeTestGeneric<'T> : source:obj -> bool

            /// <summary>A compiler intrinsic that implements the ':?' operator</summary>
            [<CompilerMessage("This function is for use by compiled F# code and should not be used directly", 1204, IsHidden=true)>]
            val inline TypeTestFast<'T> : source:obj -> bool 

            /// <summary>Primitive used by pattern match compilation</summary>
            //[<CompilerMessage("This function is for use by compiled F# code and should not be used directly", 1204, IsHidden=true)>]
            val inline GetString : source:string -> index:int -> char

            /// <summary>This function implements calls to default constructors
            /// accessed by 'new' constraints.</summary>
            [<CompilerMessage("This function is for use by compiled F# code and should not be used directly", 1204, IsHidden=true)>]
            val inline CreateInstance : unit -> 'T when 'T : (new : unit -> 'T)

            /// <summary>This function implements parsing of decimal constants</summary>
            [<CompilerMessage("This function is for use by compiled F# code and should not be used directly", 1204, IsHidden=true)>]
            val inline MakeDecimal : low:int -> medium:int -> high:int -> isNegative:bool -> scale:byte -> decimal

            /// <summary>A compiler intrinsic for the efficient compilation of sequence expressions</summary>
            [<CompilerMessage("This function is for use by compiled F# code and should not be used directly", 1204, IsHidden=true)>]
            val Dispose<'T when 'T :> System.IDisposable > : resource:'T -> unit

            /// <summary>A compiler intrinsic for checking initialization soundness of recursive bindings</summary>
            [<CompilerMessage("This function is for use by compiled F# code and should not be used directly", 1204, IsHidden=true)>]
            val FailInit : unit -> unit

            /// <summary>A compiler intrinsic for checking initialization soundness of recursive static bindings</summary>
            [<CompilerMessage("This function is for use by compiled F# code and should not be used directly", 1204, IsHidden=true)>]
            val FailStaticInit : unit -> unit

            /// <summary>A compiler intrinsic for checking initialization soundness of recursive bindings</summary>
            [<CompilerMessage("This function is for use by compiled F# code and should not be used directly", 1204, IsHidden=true)>]
            val CheckThis : 'T -> 'T when 'T : not struct

            /// <summary>The standard overloaded associative (indexed) lookup operator</summary>
            //[<CompilerMessage("This function is for use by compiled F# code and should not be used directly", 1204, IsHidden=true)>]
            val inline GetArray     : source:'T[] -> index:int -> 'T                           
            
            /// <summary>The standard overloaded associative (2-indexed) lookup operator</summary>
            //[<CompilerMessage("This function is for use by compiled F# code and should not be used directly", 1204, IsHidden=true)>]
            val inline GetArray2D    : source:'T[,] -> index1:int -> index2:int -> 'T    
            
            /// <summary>The standard overloaded associative (3-indexed) lookup operator</summary>
            //[<CompilerMessage("This function is for use by compiled F# code and should not be used directly", 1204, IsHidden=true)>]
            val inline GetArray3D   : source:'T[,,] ->index1:int -> index2:int -> index3:int -> 'T  
            
            /// <summary>The standard overloaded associative (4-indexed) lookup operator</summary>
            //[<CompilerMessage("This function is for use by compiled F# code and should not be used directly", 1204, IsHidden=true)>]
            val inline GetArray4D   : source:'T[,,,] ->index1:int -> index2:int -> index3:int -> index4:int -> 'T
            
            /// <summary>The standard overloaded associative (indexed) mutation operator</summary>
            //[<CompilerMessage("This function is for use by compiled F# code and should not be used directly", 1204, IsHidden=true)>]
            val inline SetArray   : target:'T[] -> index:int -> value:'T -> unit      
            
            /// <summary>The standard overloaded associative (2-indexed) mutation operator</summary>
            //[<CompilerMessage("This function is for use by compiled F# code and should not be used directly", 1204, IsHidden=true)>]
            val inline SetArray2D  : target:'T[,] -> index1:int -> index2:int -> value:'T -> unit    
            
            /// <summary>The standard overloaded associative (3-indexed) mutation operator</summary>
            //[<CompilerMessage("This function is for use by compiled F# code and should not be used directly", 1204, IsHidden=true)>]
            val inline SetArray3D : target:'T[,,] -> index1:int -> index2:int -> index3:int -> value:'T -> unit  

            /// The standard overloaded associative (4-indexed) mutation operator
            //[<CompilerMessage("This function is for use by compiled F# code and should not be used directly", 1204, IsHidden=true)>]
            val inline SetArray4D : target:'T[,,,] -> index1:int -> index2:int -> index3:int -> index4:int -> value:'T -> unit  

        /// <summary>The F# compiler emits calls to some of the functions in this module as part of the compiled form of some language constructs</summary>
        module HashCompare =
            /// <summary>A primitive entry point used by the F# compiler for optimization purposes.</summary> 
            [<CompilerMessage("This function is a primitive library routine used by optimized F# code and should not be used directly", 1204, IsHidden=true)>]
            val PhysicalHashIntrinsic : input:'T -> int when 'T : not struct

            /// <summary>A primitive entry point used by the F# compiler for optimization purposes.</summary>
            [<CompilerMessage("This function is a primitive library routine used by optimized F# code and should not be used directly", 1204, IsHidden=true)>]
            val PhysicalEqualityIntrinsic : x:'T -> y:'T -> bool when 'T : not struct

            /// <summary>A primitive entry point used by the F# compiler for optimization purposes.</summary> 
            [<CompilerMessage("This function is a primitive library routine used by optimized F# code and should not be used directly", 1204, IsHidden=true)>]
            val GenericHashIntrinsic : input:'T -> int

            /// <summary>A primitive entry point used by the F# compiler for optimization purposes.</summary> 
            [<CompilerMessage("This function is a primitive library routine used by optimized F# code and should not be used directly", 1204, IsHidden=true)>]
            val LimitedGenericHashIntrinsic : limit: int -> input:'T -> int

            /// <summary>A primitive entry point used by the F# compiler for optimization purposes.</summary> 
            [<CompilerMessage("This function is a primitive library routine used by optimized F# code and should not be used directly", 1204, IsHidden=true)>]
            val GenericHashWithComparerIntrinsic : comp:System.Collections.IEqualityComparer -> input:'T -> int           

            /// <summary>A primitive entry point used by the F# compiler for optimization purposes.</summary> 
            [<CompilerMessage("This function is a primitive library routine used by optimized F# code and should not be used directly", 1204, IsHidden=true)>]
            val GenericComparisonWithComparerIntrinsic : comp:System.Collections.IComparer -> x:'T -> y:'T -> int

            /// <summary>A primitive entry point used by the F# compiler for optimization purposes.</summary> 
            [<CompilerMessage("This function is a primitive library routine used by optimized F# code and should not be used directly", 1204, IsHidden=true)>]
            val GenericComparisonIntrinsic : x:'T -> y:'T -> int

            /// <summary>A primitive entry point used by the F# compiler for optimization purposes.</summary> 
            [<CompilerMessage("This function is a primitive library routine used by optimized F# code and should not be used directly", 1204, IsHidden=true)>]
            val GenericEqualityIntrinsic : x:'T -> y:'T -> bool

            /// <summary>A primitive entry point used by the F# compiler for optimization purposes.</summary> 
            [<CompilerMessage("This function is a primitive library routine used by optimized F# code and should not be used directly", 1204, IsHidden=true)>]
            val GenericEqualityERIntrinsic : x:'T -> y:'T -> bool
            
            /// <summary>A primitive entry point used by the F# compiler for optimization purposes.</summary> 
            [<CompilerMessage("This function is a primitive library routine used by optimized F# code and should not be used directly", 1204, IsHidden=true)>]
            val GenericEqualityWithComparerIntrinsic : comp:System.Collections.IEqualityComparer -> x:'T -> y:'T -> bool

            /// <summary>A primitive entry point used by the F# compiler for optimization purposes.</summary>
            [<CompilerMessage("This function is a primitive library routine used by optimized F# code and should not be used directly", 1204, IsHidden=true)>]
            val GenericLessThanIntrinsic : x:'T -> y:'T -> bool

            /// <summary>A primitive entry point used by the F# compiler for optimization purposes.</summary> 
            [<CompilerMessage("This function is a primitive library routine used by optimized F# code and should not be used directly", 1204, IsHidden=true)>]
            val GenericGreaterThanIntrinsic : x:'T -> y:'T -> bool

            /// <summary>A primitive entry point used by the F# compiler for optimization purposes.</summary> 
            [<CompilerMessage("This function is a primitive library routine used by optimized F# code and should not be used directly", 1204, IsHidden=true)>]
            val GenericGreaterOrEqualIntrinsic : x:'T -> y:'T -> bool

            /// <summary>A primitive entry point used by the F# compiler for optimization purposes.</summary> 
            [<CompilerMessage("This function is a primitive library routine used by optimized F# code and should not be used directly", 1204, IsHidden=true)>]
            val GenericLessOrEqualIntrinsic : x:'T -> y:'T -> bool

            /// <summary>A primitive entry point used by the F# compiler for optimization purposes.</summary> 
            [<CompilerMessage("This function is a primitive library routine used by optimized F# code and should not be used directly", 1204, IsHidden=true)>]
            val inline FastHashTuple2 : comparer:System.Collections.IEqualityComparer -> tuple:('T1 * 'T2) -> int

            /// <summary>A primitive entry point used by the F# compiler for optimization purposes.</summary> 
            [<CompilerMessage("This function is a primitive library routine used by optimized F# code and should not be used directly", 1204, IsHidden=true)>]
            val inline FastHashTuple3 : comparer:System.Collections.IEqualityComparer -> tuple:('T1 * 'T2 * 'T3) -> int

            /// <summary>A primitive entry point used by the F# compiler for optimization purposes.</summary> 
            [<CompilerMessage("This function is a primitive library routine used by optimized F# code and should not be used directly", 1204, IsHidden=true)>]
            val inline FastHashTuple4 : comparer:System.Collections.IEqualityComparer -> tuple:('T1 * 'T2 * 'T3 * 'T4) -> int

            /// <summary>A primitive entry point used by the F# compiler for optimization purposes.</summary> 
            [<CompilerMessage("This function is a primitive library routine used by optimized F# code and should not be used directly", 1204, IsHidden=true)>]
            val inline FastHashTuple5 : comparer:System.Collections.IEqualityComparer -> tuple:('T1 * 'T2 * 'T3 * 'T4 * 'T5) -> int

            /// <summary>A primitive entry point used by the F# compiler for optimization purposes.</summary> 
            [<CompilerMessage("This function is a primitive library routine used by optimized F# code and should not be used directly", 1204, IsHidden=true)>]
            val inline FastEqualsTuple2 : comparer:System.Collections.IEqualityComparer -> tuple1:('T1 * 'T2) -> tuple2:('T1 * 'T2) -> bool

            /// <summary>A primitive entry point used by the F# compiler for optimization purposes.</summary> 
            [<CompilerMessage("This function is a primitive library routine used by optimized F# code and should not be used directly", 1204, IsHidden=true)>]
            val inline FastEqualsTuple3 : comparer:System.Collections.IEqualityComparer -> tuple1:('T1 * 'T2 * 'T3) -> tuple2:('T1 * 'T2 * 'T3) -> bool

            /// <summary>A primitive entry point used by the F# compiler for optimization purposes.</summary> 
            [<CompilerMessage("This function is a primitive library routine used by optimized F# code and should not be used directly", 1204, IsHidden=true)>]
            val inline FastEqualsTuple4 : comparer:System.Collections.IEqualityComparer -> tuple1:('T1 * 'T2 * 'T3 * 'T4) -> tuple2:('T1 * 'T2 * 'T3 * 'T4) -> bool

            /// <summary>A primitive entry point used by the F# compiler for optimization purposes.</summary> 
            [<CompilerMessage("This function is a primitive library routine used by optimized F# code and should not be used directly", 1204, IsHidden=true)>]
            val inline FastEqualsTuple5 : comparer:System.Collections.IEqualityComparer -> tuple1:('T1 * 'T2 * 'T3 * 'T4 * 'T5) -> tuple2:('T1 * 'T2 * 'T3 * 'T4 * 'T5) -> bool

            /// <summary>A primitive entry point used by the F# compiler for optimization purposes.</summary> 
            [<CompilerMessage("This function is a primitive library routine used by optimized F# code and should not be used directly", 1204, IsHidden=true)>]
            val inline FastCompareTuple2 : comparer:System.Collections.IComparer -> tuple1:('T1 * 'T2) -> tuple2:('T1 * 'T2) -> int

            /// <summary>A primitive entry point used by the F# compiler for optimization purposes.</summary> 
            [<CompilerMessage("This function is a primitive library routine used by optimized F# code and should not be used directly", 1204, IsHidden=true)>]
            val inline FastCompareTuple3 : comparer:System.Collections.IComparer -> tuple1:('T1 * 'T2 * 'T3) -> tuple2:('T1 * 'T2 * 'T3) -> int

            /// <summary>A primitive entry point used by the F# compiler for optimization purposes.</summary> 
            [<CompilerMessage("This function is a primitive library routine used by optimized F# code and should not be used directly", 1204, IsHidden=true)>]
            val inline FastCompareTuple4 : comparer:System.Collections.IComparer -> tuple1:('T1 * 'T2 * 'T3 * 'T4) -> tuple2:('T1 * 'T2 * 'T3 * 'T4) -> int

            /// <summary>A primitive entry point used by the F# compiler for optimization purposes.</summary> 
            [<CompilerMessage("This function is a primitive library routine used by optimized F# code and should not be used directly", 1204, IsHidden=true)>]
            val inline FastCompareTuple5 : comparer:System.Collections.IComparer -> tuple1:('T1 * 'T2 * 'T3 * 'T4 * 'T5) -> tuple2:('T1 * 'T2 * 'T3 * 'T4 * 'T5) -> int

    //-------------------------------------------------------------------------
    // F# Choice Types


    /// <summary>Helper types for active patterns with 2 choices.</summary>
    /// <category index="5">Choices and Results</category>
    [<StructuralEquality; StructuralComparison>]
    [<CompiledName("FSharpChoice`2")>]
    type Choice<'T1,'T2> = 

      /// <summary>Choice 1 of 2 choices</summary>
      | Choice1Of2 of 'T1 

      /// <summary>Choice 2 of 2 choices</summary>
      | Choice2Of2 of 'T2
    
    /// <summary>Helper types for active patterns with 3 choices.</summary>
    /// <category>Choices and Results</category>
    [<StructuralEquality; StructuralComparison>]
    [<CompiledName("FSharpChoice`3")>]
    type Choice<'T1,'T2,'T3> = 

      /// <summary>Choice 1 of 3 choices</summary>
      | Choice1Of3 of 'T1 

      /// <summary>Choice 2 of 3 choices</summary>
      | Choice2Of3 of 'T2

      /// <summary>Choice 3 of 3 choices</summary>
      | Choice3Of3 of 'T3
    
    /// <summary>Helper types for active patterns with 4 choices.</summary>
    /// <category>Choices and Results</category>
    [<StructuralEquality; StructuralComparison>]
    [<CompiledName("FSharpChoice`4")>]
    type Choice<'T1,'T2,'T3,'T4> = 

      /// <summary>Choice 1 of 4 choices</summary>
      | Choice1Of4 of 'T1 

      /// <summary>Choice 2 of 4 choices</summary>
      | Choice2Of4 of 'T2

      /// <summary>Choice 3 of 4 choices</summary>
      | Choice3Of4 of 'T3

      /// <summary>Choice 4 of 4 choices</summary>
      | Choice4Of4 of 'T4
    
    /// <summary>Helper types for active patterns with 5 choices.</summary>
    /// <category>Choices and Results</category>
    [<StructuralEquality; StructuralComparison>]
    [<CompiledName("FSharpChoice`5")>]
    type Choice<'T1,'T2,'T3,'T4,'T5> = 

      /// <summary>Choice 1 of 5 choices</summary>
      | Choice1Of5 of 'T1 

      /// <summary>Choice 2 of 5 choices</summary>
      | Choice2Of5 of 'T2

      /// <summary>Choice 3 of 5 choices</summary>
      | Choice3Of5 of 'T3

      /// <summary>Choice 4 of 5 choices</summary>
      | Choice4Of5 of 'T4

      /// <summary>Choice 5 of 5 choices</summary>
      | Choice5Of5 of 'T5
    
    /// <summary>Helper types for active patterns with 6 choices.</summary>
    /// <category>Choices and Results</category>
    [<StructuralEquality; StructuralComparison>]
    [<CompiledName("FSharpChoice`6")>]
    type Choice<'T1,'T2,'T3,'T4,'T5,'T6> = 

      /// <summary>Choice 1 of 6 choices</summary>
      | Choice1Of6 of 'T1 

      /// <summary>Choice 2 of 6 choices</summary>
      | Choice2Of6 of 'T2

      /// <summary>Choice 3 of 6 choices</summary>
      | Choice3Of6 of 'T3

      /// <summary>Choice 4 of 6 choices</summary>
      | Choice4Of6 of 'T4

      /// <summary>Choice 5 of 6 choices</summary>
      | Choice5Of6 of 'T5

      /// <summary>Choice 6 of 6 choices</summary>
      | Choice6Of6 of 'T6
    
    /// <summary>Helper types for active patterns with 7 choices.</summary>
    /// <category>Choices and Results</category>
    [<StructuralEquality; StructuralComparison>]
    [<CompiledName("FSharpChoice`7")>]
    type Choice<'T1,'T2,'T3,'T4,'T5,'T6,'T7> = 

      /// <summary>Choice 1 of 7 choices</summary>
      | Choice1Of7 of 'T1 

      /// <summary>Choice 2 of 7 choices</summary>
      | Choice2Of7 of 'T2

      /// <summary>Choice 3 of 7 choices</summary>
      | Choice3Of7 of 'T3

      /// <summary>Choice 4 of 7 choices</summary>
      | Choice4Of7 of 'T4

      /// <summary>Choice 5 of 7 choices</summary>
      | Choice5Of7 of 'T5

      /// <summary>Choice 6 of 7 choices</summary>
      | Choice6Of7 of 'T6

      /// <summary>Choice 7 of 7 choices</summary>
      | Choice7Of7 of 'T7
    
    /// <summary>Non-exhaustive match failures will raise the MatchFailureException exception</summary>
    /// <category>Language Primitives</category>
    [<StructuralEquality; NoComparison>]
    exception MatchFailureException of string * int * int

    /// <summary>The CLI type used to represent F# first-class type function values. This type is for use
    /// by compiled F# code.</summary>
    /// <category>Language Primitives</category>
    [<AbstractClass>]
    type FSharpTypeFunc =

        /// <summary>Specialize the type function at a given type</summary>
        /// <returns>The specialized type.</returns>
        abstract Specialize<'T> : unit -> obj

        /// <summary>Construct an instance of an F# first class type function value </summary>
        /// <returns>FSharpTypeFunc</returns>
        new : unit -> FSharpTypeFunc

    /// <summary>The CLI type used to represent F# function values. This type is not
    /// typically used directly, though may be used from other CLI languages.</summary>
    /// <category>Language Primitives</category>
    [<AbstractClass>]
    type FSharpFunc<'T,'U> = 

        /// <summary>Construct an instance of an F# first class function value </summary> 
        /// <returns>The created F# function.</returns> 
        new : unit ->  FSharpFunc<'T,'U>
 
        /// <summary>Invoke an F# first class function value with one argument</summary>
        ///
        /// <param name="func"></param>
        ///
        /// <returns>'U</returns>
        abstract member Invoke : func:'T -> 'U

        /// <summary>Convert an F# first class function value to a value of type <see cref="T:System.Converter"/></summary>
        ///
        /// <param name="func">The input function.</param>
        ///
        /// <returns>A System.Converter of the function type.</returns>
        static member op_Implicit : func:('T -> 'U) -> System.Converter<'T,'U>

        /// <summary>Convert an value of type <see cref="T:System.Converter"/> to a F# first class function value </summary>
        ///
        /// <param name="converter">The input System.Converter.</param>
        ///
        /// <returns>An F# function of the same type.</returns>
        static member op_Implicit : converter:System.Converter<'T,'U> -> ('T -> 'U)

        /// <summary>Convert an F# first class function value to a value of type <see cref="T:System.Converter"/></summary>
        ///
        /// <param name="func">The input function.</param>
        ///
        /// <returns>System.Converter&lt;'T,'U&gt;</returns>
        static member ToConverter : func:('T -> 'U) -> System.Converter<'T,'U>

        /// <summary>Convert an value of type <see cref="T:System.Converter"/> to a F# first class function value </summary>
        ///
        /// <param name="converter">The input System.Converter.</param>
        ///
        /// <returns>An F# function of the same type.</returns>
        static member FromConverter : converter:System.Converter<'T,'U> -> ('T -> 'U)

        /// <summary>Invoke an F# first class function value with five curried arguments. In some cases this
        /// will result in a more efficient application than applying the arguments successively.</summary>
        ///
        /// <param name="func">The input function.</param>
        /// <param name="arg1">The first arg.</param>
        /// <param name="arg2">The second arg.</param>
        /// <param name="arg3">The third arg.</param>
        /// <param name="arg4">The fourth arg.</param>
        /// <param name="arg5">The fifth arg.</param>
        ///
        /// <returns>The function result.</returns>
        static member InvokeFast : func: FSharpFunc<'T,('U -> 'V -> 'W -> 'X -> 'Y)> * arg1:'T * arg2:'U * arg3:'V * arg4:'W * arg5:'X -> 'Y

        /// <summary>Invoke an F# first class function value with four curried arguments. In some cases this
        /// will result in a more efficient application than applying the arguments successively.</summary>
        ///
        /// <param name="func">The input function.</param>
        /// <param name="arg1">The first arg.</param>
        /// <param name="arg2">The second arg.</param>
        /// <param name="arg3">The third arg.</param>
        /// <param name="arg4">The fourth arg.</param>
        ///
        /// <returns>The function result.</returns>
        static member InvokeFast : func: FSharpFunc<'T,('U -> 'V -> 'W -> 'X)> * arg1:'T * arg2:'U * arg3:'V * arg4:'W -> 'X

        /// <summary>Invoke an F# first class function value with three curried arguments. In some cases this
        /// will result in a more efficient application than applying the arguments successively.</summary>
        ///
        /// <param name="func">The input function.</param>
        /// <param name="arg1">The first arg.</param>
        /// <param name="arg2">The second arg.</param>
        /// <param name="arg3">The third arg.</param>
        ///
        /// <returns>The function result.</returns>
        static member InvokeFast : func: FSharpFunc<'T,('U -> 'V -> 'W)> * arg1:'T * arg2:'U * arg3:'V -> 'W

        /// <summary>Invoke an F# first class function value with two curried arguments. In some cases this
        /// will result in a more efficient application than applying the arguments successively.</summary>
        ///
        /// <param name="func">The input function.</param>
        /// <param name="arg1">The first arg.</param>
        /// <param name="arg2">The second arg.</param>
        ///
        /// <returns>The function result.</returns>
        static member InvokeFast : func: FSharpFunc<'T,('U -> 'V)> * arg1:'T * arg2:'U -> 'V

    [<AbstractClass>]
    [<Sealed>]
    /// <summary>Helper functions for converting F# first class function values to and from CLI representations
    /// of functions using delegates.</summary>
    /// <category>Language Primitives</category>
    type FuncConvert = 

        /// <summary>Convert the given Action delegate object to an F# function value</summary>
        ///
        /// <param name="action">The input Action delegate.</param>
        ///
        /// <returns>The F# function.</returns>
        static member  inline ToFSharpFunc       : action:Action<'T>            -> ('T -> unit)

        /// <summary>Convert the given Converter delegate object to an F# function value</summary>
        ///
        /// <param name="converter">The input Converter delegate.</param>
        ///
        /// <returns>The F# function.</returns>
        static member  inline ToFSharpFunc       : converter:Converter<'T,'U>          -> ('T -> 'U)

        /// <summary>Convert the given Action delegate object to an F# function value</summary>
        ///
        /// <param name="action">The input Action delegate.</param>
        ///
        /// <returns>The F# function.</returns>
        static member  inline FromAction       : action:Action          -> (unit -> unit)

        /// <summary>Convert the given Action delegate object to an F# function value</summary>
        ///
        /// <param name="action">The input Action delegate.</param>
        ///
        /// <returns>The F# function.</returns>
        static member  inline FromAction       : action:Action<'T>          -> ('T -> unit)

        /// <summary>Convert the given Action delegate object to an F# function value</summary>
        ///
        /// <param name="action">The input Action delegate.</param>
        ///
        /// <returns>The F#funcfunction.</returns>
        static member  inline FromAction       : action:Action<'T1,'T2>          -> ('T1 -> 'T2 -> unit)

        /// <summary>Convert the given Action delegate object to an F# function value</summary>
        ///
        /// <param name="action">The input Action delegate.</param>
        ///
        /// <returns>The F# function.</returns>
        static member  inline FromAction       : action:Action<'T1,'T2,'T3>          -> ('T1 -> 'T2 -> 'T3 -> unit)

        /// <summary>Convert the given Action delegate object to an F# function value</summary>
        ///
        /// <param name="action">The input Action delegate.</param>
        ///
        /// <returns>The F# function.</returns>
        static member  inline FromAction       : action:Action<'T1,'T2,'T3,'T4>          -> ('T1 -> 'T2 -> 'T3 -> 'T4 -> unit)

        /// <summary>Convert the given Action delegate object to an F# function value</summary>
        ///
        /// <param name="action">The input Action delegate.</param>
        ///
        /// <returns>The F# function.</returns>
        static member  inline FromAction       : action:Action<'T1,'T2,'T3,'T4,'T5>          -> ('T1 -> 'T2 -> 'T3 -> 'T4 -> 'T5 -> unit)

        /// <summary>Convert the given Func delegate object to an F# function value</summary>
        ///
        /// <param name="func">The input Func delegate.</param>
        ///
        /// <returns>The F# function.</returns>
        static member  inline FromFunc       : func:Func<'T>          -> (unit -> 'T)

        /// <summary>Convert the given Func delegate object to an F# function value</summary>
        ///
        /// <param name="func">The input Func delegate.</param>
        ///
        /// <returns>The F# function.</returns>
        static member  inline FromFunc       : func:Func<'T,'U>          -> ('T -> 'U)

        /// <summary>Convert the given Func delegate object to an F# function value</summary>
        ///
        /// <param name="func">The input Func delegate.</param>
        ///
        /// <returns>The F#funcfunction.</returns>
        static member  inline FromFunc       : func:Func<'T1,'T2,'U>          -> ('T1 -> 'T2 -> 'U)

        /// <summary>Convert the given Func delegate object to an F# function value</summary>
        ///
        /// <param name="func">The input Func delegate.</param>
        ///
        /// <returns>The F# function.</returns>
        static member  inline FromFunc       : func:Func<'T1,'T2,'T3,'U>          -> ('T1 -> 'T2 -> 'T3 -> 'U)

        /// <summary>Convert the given Func delegate object to an F# function value</summary>
        ///
        /// <param name="func">The input Func delegate.</param>
        ///
        /// <returns>The F# function.</returns>
        static member  inline FromFunc       : func:Func<'T1,'T2,'T3,'T4,'U>          -> ('T1 -> 'T2 -> 'T3 -> 'T4 -> 'U)

        /// <summary>Convert the given Func delegate object to an F# function value</summary>
        ///
        /// <param name="func">The input Func delegate.</param>
        ///
        /// <returns>The F# function.</returns>
        static member  inline FromFunc       : func:Func<'T1,'T2,'T3,'T4,'T5,'U>          -> ('T1 -> 'T2 -> 'T3 -> 'T4 -> 'T5 -> 'U)

        /// <summary>A utility function to convert function values from tupled to curried form</summary>
        ///
        /// <param name="func">The input tupled function.</param>
        ///
        /// <returns>The output curried function.</returns>
        static member inline FuncFromTupled : func:('T1 * 'T2 -> 'U) -> ('T1 -> 'T2 -> 'U)
        
        /// <summary>A utility function to convert function values from tupled to curried form</summary>
        ///
        /// <param name="func">The input tupled function.</param>
        ///
        /// <returns>The output curried function.</returns>
        static member inline FuncFromTupled : func:('T1 * 'T2 * 'T3 -> 'U) -> ('T1 -> 'T2 -> 'T3 -> 'U)
        
        /// <summary>A utility function to convert function values from tupled to curried form</summary>
        ///
        /// <param name="func">The input tupled function.</param>
        ///
        /// <returns>The output curried function.</returns>
        static member inline FuncFromTupled : func:('T1 * 'T2 * 'T3 * 'T4 -> 'U) -> ('T1 -> 'T2 -> 'T3 -> 'T4 -> 'U)
        
        /// <summary>A utility function to convert function values from tupled to curried form</summary>
        ///
        /// <param name="func">The input tupled function.</param>
        ///
        /// <returns>The output curried function.</returns>
        static member inline FuncFromTupled : func:('T1 * 'T2 * 'T3 * 'T4 * 'T5 -> 'U) -> ('T1 -> 'T2 -> 'T3 -> 'T4 -> 'T5 -> 'U)

    /// <summary>An implementation module used to hold some private implementations of function
    /// value invocation.</summary>
    /// <category>Language Primitives</category>
    module OptimizedClosures =

        /// <summary>The CLI type used to represent F# function values that accept
        /// two iterated (curried) arguments without intervening execution. This type should not
        /// typically used directly from either F# code or from other CLI languages.</summary>
        [<AbstractClass>]
        type FSharpFunc<'T1,'T2,'U> = 
            inherit  FSharpFunc<'T1,('T2 -> 'U)>

            /// <summary>Invoke the optimized function value with two curried arguments </summary>
            ///
            /// <param name="arg1">The first arg.</param>
            /// <param name="arg2">The second arg.</param>
            ///
            /// <returns>The function result.</returns>
            abstract member Invoke : arg1:'T1 * arg2:'T2 -> 'U

            /// <summary>Adapt an F# first class function value to be an optimized function value that can 
            /// accept two curried arguments without intervening execution. </summary>
            ///
            /// <param name="func">The input function.</param>
            ///
            /// <returns>The adapted function.</returns>
            static member Adapt : func:('T1 -> 'T2 -> 'U) -> FSharpFunc<'T1,'T2,'U>

            /// <summary>Construct an optimized function value that can accept two curried 
            /// arguments without intervening execution.</summary>
            /// <returns>The optimized function.</returns>
            new : unit ->  FSharpFunc<'T1,'T2,'U>

        /// <summary>The CLI type used to represent F# function values that accept
        /// three iterated (curried) arguments without intervening execution. This type should not
        /// typically used directly from either F# code or from other CLI languages.</summary>
        [<AbstractClass>]
        type FSharpFunc<'T1,'T2,'T3,'U> = 

            inherit  FSharpFunc<'T1,('T2 -> 'T3 -> 'U)>

            /// <summary>Invoke an F# first class function value that accepts three curried arguments 
            /// without intervening execution</summary>
            ///
            /// <param name="arg1">The first arg.</param>
            /// <param name="arg2">The second arg.</param>
            /// <param name="arg3">The third arg.</param>
            ///
            /// <returns>The function result.</returns>
            abstract member Invoke : arg1:'T1 * arg2:'T2 * arg3:'T3 -> 'U

            /// <summary>Adapt an F# first class function value to be an optimized function value that can 
            /// accept three curried arguments without intervening execution. </summary>
            ///
            /// <param name="func">The input function.</param>
            ///
            /// <returns>The adapted function.</returns>
            static member Adapt : func:('T1 -> 'T2 -> 'T3 -> 'U) -> FSharpFunc<'T1,'T2,'T3,'U>

            /// <summary>Construct an optimized function value that can accept three curried 
            /// arguments without intervening execution.</summary>
            /// <returns>The optimized function.</returns>
            new : unit ->  FSharpFunc<'T1,'T2,'T3,'U>

        /// <summary>The CLI type used to represent F# function values that accept four curried arguments 
        /// without intervening execution. This type should not typically used directly from 
        /// either F# code or from other CLI languages.</summary>
        [<AbstractClass>]
        type FSharpFunc<'T1,'T2,'T3,'T4,'U> = 
            inherit  FSharpFunc<'T1,('T2 -> 'T3 -> 'T4 -> 'U)>

            /// <summary>Invoke an F# first class function value that accepts four curried arguments 
            /// without intervening execution</summary>
            ///
            /// <param name="arg1">The first arg.</param>
            /// <param name="arg2">The second arg.</param>
            /// <param name="arg3">The third arg.</param>
            /// <param name="arg4">The fourth arg.</param>
            ///
            /// <returns>The function result.</returns>
            abstract member Invoke : arg1:'T1 * arg2:'T2 * arg3:'T3 * arg4:'T4 -> 'U

            /// <summary>Adapt an F# first class function value to be an optimized function value that can 
            /// accept four curried arguments without intervening execution. </summary>
            ///
            /// <param name="func">The input function.</param>
            ///
            /// <returns>The optimized function.</returns>
            static member Adapt : func:('T1 -> 'T2 -> 'T3 -> 'T4 -> 'U) -> FSharpFunc<'T1,'T2,'T3,'T4,'U>

            /// <summary>Construct an optimized function value that can accept four curried 
            /// arguments without intervening execution.</summary>
            /// <returns>The optimized function.</returns>
            new : unit ->  FSharpFunc<'T1,'T2,'T3,'T4,'U>

        /// <summary>The CLI type used to represent F# function values that accept five curried arguments 
        /// without intervening execution. This type should not typically used directly from 
        /// either F# code or from other CLI languages.</summary>
        [<AbstractClass>]
        type FSharpFunc<'T1,'T2,'T3,'T4,'T5,'U> = 
            inherit  FSharpFunc<'T1,('T2 -> 'T3 -> 'T4 -> 'T5 -> 'U)>

            /// <summary>Invoke an F# first class function value that accepts five curried arguments 
            /// without intervening execution</summary>
            ///
            /// <param name="arg1">The first arg.</param>
            /// <param name="arg2">The second arg.</param>
            /// <param name="arg3">The third arg.</param>
            /// <param name="arg4">The fourth arg.</param>
            /// <param name="arg5">The fifth arg.</param>
            ///
            /// <returns>The function result.</returns>
            abstract member Invoke : arg1:'T1 * arg2:'T2 * arg3:'T3 * arg4:'T4 * arg5:'T5 -> 'U

            /// <summary>Adapt an F# first class function value to be an optimized function value that can 
            /// accept five curried arguments without intervening execution. </summary>
            ///
            /// <param name="func">The input function.</param>
            ///
            /// <returns>The optimized function.</returns>
            static member Adapt : func:('T1 -> 'T2 -> 'T3 -> 'T4 -> 'T5 -> 'U) -> FSharpFunc<'T1,'T2,'T3,'T4,'T5,'U>

            /// <summary>Construct an optimized function value that can accept five curried 
            /// arguments without intervening execution.</summary>
            /// <returns>The optimized function.</returns>
            new : unit ->  FSharpFunc<'T1,'T2,'T3,'T4,'T5,'U>

    /// <summary>The type of mutable references. Use the functions [!] and [:=] to get and
    /// set values of this type.</summary>
    ///
    /// <category>Basic Types</category>
    /// <exclude />
    [<StructuralEquality; StructuralComparison>]
    [<CompiledName("FSharpRef`1")>]
    type Ref<'T> = 
        {  /// The current value of the reference cell
           mutable contents: 'T }

        /// <summary>The current value of the reference cell</summary>
        member Value : 'T with get,set
            
    /// <summary>The type of mutable references. Use the functions [!] and [:=] to get and
    /// set values of this type.</summary>
    /// <category>Basic Types</category>
    and 'T ref = Ref<'T>

    /// <summary>The type of optional values. When used from other CLI languages the
    /// empty option is the <c>null</c> value. </summary>
    ///
    /// <remarks>Use the constructors <c>Some</c> and <c>None</c> to create values of this type.
    /// Use the values in the <c>Option</c> module to manipulate values of this type,
    /// or pattern match against the values directly.
    ///
    /// <c>None</c> values will appear as the value <c>null</c> to other CLI languages.
    /// Instance methods on this type will appear as static methods to other CLI languages
    /// due to the use of <c>null</c> as a value representation.</remarks>
    ///
    /// <category>Options</category>
    /// <exclude />
    [<DefaultAugmentation(false)>]
    [<CompilationRepresentation(CompilationRepresentationFlags.UseNullAsTrueValue)>]
    [<StructuralEquality; StructuralComparison>]
    [<CompiledName("FSharpOption`1")>]
    type Option<'T> =

        /// <summary>The representation of "No value"</summary>
        | None :       'T option

        /// <summary>The representation of "Value of type 'T"</summary>
        ///
        /// <param name="Value">The input value.</param>
        ///
        /// <returns>An option representing the value.</returns>
        | Some : Value:'T -> 'T option 

        /// <summary>Create an option value that is a 'None' value.</summary>
        /// <exclude />
        static member None : 'T option

        /// <summary>Create an option value that is a 'Some' value.</summary>
        ///
        /// <param name="value">The input value</param>
        ///
        /// <returns>An option representing the value.</returns>
        /// <exclude />
        static member Some : value:'T -> 'T option

        /// <summary>Implicitly converts a value into an optional that is a 'Some' value.</summary>
        ///
        /// <param name="value">The input value</param>
        ///
        /// <returns>An option representing the value.</returns>
        /// <exclude />
        static member op_Implicit : value:'T -> 'T option

        [<CompilationRepresentation(CompilationRepresentationFlags.Instance)>]
        /// <summary>Get the value of a 'Some' option. A NullReferenceException is raised if the option is 'None'.</summary>
        member Value : 'T

        /// <summary>Return 'true' if the option is a 'Some' value.</summary>
        member IsSome : bool

        /// <summary>Return 'true' if the option is a 'None' value.</summary>
        member IsNone : bool
  
    /// <summary>The type of optional values. When used from other CLI languages the
    /// empty option is the <c>null</c> value. </summary>
    ///
    /// <remarks>Use the constructors <c>Some</c> and <c>None</c> to create values of this type.
    /// Use the values in the <c>Option</c> module to manipulate values of this type,
    /// or pattern match against the values directly.
    ///
    /// 'None' values will appear as the value <c>null</c> to other CLI languages.
    /// Instance methods on this type will appear as static methods to other CLI languages
    /// due to the use of <c>null</c> as a value representation.</remarks>
    ///
    /// <category index="3">Options</category>
    and 'T option = Option<'T>

    /// <summary>The type of optional values, represented as structs.</summary>
    ///
    /// <remarks>Use the constructors <c>ValueSome</c> and <c>ValueNone</c> to create values of this type.
    /// Use the values in the <c>ValueOption</c> module to manipulate values of this type,
    /// or pattern match against the values directly.</remarks>
    ///
    /// <category>Options</category>
    /// <exclude />
    [<StructuralEquality; StructuralComparison>]
    [<CompiledName("FSharpValueOption`1")>]
    [<Struct>]
    type ValueOption<'T> =
        /// <summary>The representation of "No value"</summary>
        | ValueNone: 'T voption

        /// <summary>The representation of "Value of type 'T"</summary>
        ///
        /// <param name="Item">The input value.</param>
        ///
        /// <returns>An option representing the value.</returns>
        | ValueSome: 'T -> 'T voption

        /// <summary>Get the value of a 'ValueSome' option. An InvalidOperationException is raised if the option is 'ValueNone'.</summary>
        member Value : 'T

        /// <summary>Create a value option value that is a 'ValueNone' value.</summary>
        /// <exclude />
        static member None : 'T voption

        /// <summary>Create a value option value that is a 'Some' value.</summary>
        ///
        /// <param name="value">The input value</param>
        ///
        /// <returns>A value option representing the value.</returns>
        /// <exclude />
        static member Some : value:'T -> 'T voption
        
        /// <summary>Return 'true' if the value option is a 'ValueSome' value.</summary>
        member IsSome : bool

        /// <summary>Return 'true' if the value option is a 'ValueNone' value.</summary>
        member IsNone : bool
        
        /// <summary>Implicitly converts a value into an optional that is a 'ValueSome' value.</summary>
        ///
        /// <param name="value">The input value</param>
        ///
        /// <returns>A voption representing the value.</returns>
        /// <exclude />
        static member op_Implicit: value: 'T -> 'T voption

    /// <summary>The type of optional values, represented as structs.</summary>
    ///
    /// <remarks>Use the constructors <c>ValueSome</c> and <c>ValueNone</c> to create values of this type.
    /// Use the values in the <c>ValueOption</c> module to manipulate values of this type,
    /// or pattern match against the values directly.</remarks>
    ///
    /// <category>Options</category>
    and 'T voption = ValueOption<'T>

    /// <summary>Helper type for error handling without exceptions.</summary>
    ///
    /// <category>Choices and Results</category>
    [<StructuralEquality; StructuralComparison>]
    [<CompiledName("FSharpResult`2")>]
    [<Struct>]
    type Result<'T,'TError> = 

      /// Represents an OK or a Successful result. The code succeeded with a value of 'T.
      | Ok of ResultValue:'T 

      /// Represents an Error or a Failure. The code failed with a value of 'TError representing what went wrong.
      | Error of ErrorValue:'TError

namespace Microsoft.FSharp.Collections

    open System
    open System.Collections
    open System.Collections.Generic
    open Microsoft.FSharp.Core

    /// <summary>The type of immutable singly-linked lists.</summary>
    ///
    /// <remarks>Use the constructors <c>[]</c> and <c>::</c> (infix) to create values of this type, or
    /// the notation <c>[1;2;3]</c>. Use the values in the <c>List</c> module to manipulate 
    /// values of this type, or pattern match against the values directly.
    /// </remarks>
    ///
    /// <exclude />
    [<DefaultAugmentation(false)>]
    [<StructuralEquality; StructuralComparison>]
    [<CompiledName("FSharpList`1")>]
    type List<'T> =
        | ([])  : 'T list
        | (::)  : Head: 'T * Tail: 'T list -> 'T list

        /// <summary>Returns an empty list of a particular type</summary>
        static member Empty : 'T list
        
        /// <summary>Gets the number of items contained in the list</summary>
        member Length : int

        /// <summary>Gets a value indicating if the list contains no entries</summary>
        member IsEmpty : bool

        /// <summary>Gets the first element of the list</summary>
        member Head : 'T

        /// <summary>Gets the tail of the list, which is a list containing all the elements of the list, excluding the first element </summary>
        member Tail : 'T list

        /// <summary>Gets the element of the list at the given position.</summary>
        /// <remarks>Lists are represented as linked lists so this is an O(n) operation.</remarks>
        /// <param name="index">The index.</param>
        ///
        /// <returns>The value at the given index.</returns>
        member Item : index:int -> 'T with get 
        
        /// <summary>Gets a slice of the list, the elements of the list from the given start index to the given end index.</summary>
        ///
        /// <param name="startIndex">The start index.</param>
        /// <param name="endIndex">The end index.</param>
        ///
        /// <returns>The sub list specified by the input indices.</returns>
        member GetSlice : startIndex:int option * endIndex:int option -> 'T list  

        /// <summary>Get the index for the element offset elements away from the end of the collection.</summary>
        ///
        /// <param name="rank">The rank of the index.</param>
        /// <param name="offset">The offset from the end.</param>
        ///
        /// <returns>The corresponding index from the start.</returns>
        [<Experimental("Experimental library feature, requires '--langversion:preview'")>]
        member GetReverseIndex: rank: int * offset: int -> int

        /// <summary>Returns a list with <c>head</c> as its first element and <c>tail</c> as its subsequent elements</summary>
        ///
        /// <param name="head">A new head value for the list.</param>
        /// <param name="tail">The existing list.</param>
        ///
        /// <returns>The list with head appended to the front of tail.</returns>
        static member Cons : head:'T * tail:'T list -> 'T list
        
        interface IEnumerable<'T>
        interface IEnumerable
        interface IReadOnlyCollection<'T>
        interface IReadOnlyList<'T>

    /// <summary>The type of immutable singly-linked lists. </summary>
    ///
    /// <remarks>See the <see cref="T:Microsoft.FSharp.Collections.ListModule"/> module for further operations related to lists.
    ///
    /// Use the constructors <c>[]</c> and <c>::</c> (infix) to create values of this type, or
    /// the notation <c>[1; 2; 3]</c>. Use the values in the <c>List</c> module to manipulate 
    /// values of this type, or pattern match against the values directly.
    ///
    ///  See also <a href="https://docs.microsoft.com/dotnet/fsharp/language-reference/lists">F# Language Guide - Lists</a>.
    /// </remarks>
    and 'T list = List<'T>

    /// <summary>An abbreviation for the CLI type <see cref="T:System.Collections.Generic.List`1"/></summary>
    type ResizeArray<'T> = System.Collections.Generic.List<'T>

    /// <summary>An abbreviation for the CLI type <see cref="T:System.Collections.Generic.IEnumerable`1"/></summary>
    ///
    /// <remarks>
    ///  See the <see cref="T:Microsoft.FSharp.Collections.SeqModule"/> module for further operations related to sequences.
    ///
    ///  See also <a href="https://docs.microsoft.com/dotnet/fsharp/language-reference/sequences">F# Language Guide - Sequences</a>.
    ///</remarks>
    type seq<'T> = IEnumerable<'T>

namespace Microsoft.FSharp.Core

    open System
    open System.Collections.Generic
    open Microsoft.FSharp.Core
    open Microsoft.FSharp.Collections

    /// <summary>Basic F# Operators. This module is automatically opened in all F# code.</summary>
    ///
    /// <category index="2">Basic Operators</category>
    [<AutoOpen>]
    module Operators = 

        /// <summary>Overloaded unary negation.</summary>
        ///
        /// <param name="n">The value to negate.</param>
        ///
        /// <returns>The result of the operation.</returns>
        val inline ( ~- ) : n:^T -> ^T when ^T : (static member ( ~- ) : ^T -> ^T) and default ^T : int

        /// <summary>Overloaded addition operator</summary>
        ///
        /// <param name="x">The first parameter.</param>
        /// <param name="y">The second parameter.</param>
        ///
        /// <returns>The result of the operation.</returns>
        val inline ( + ) : x:^T1 -> y:^T2 -> ^T3  when (^T1 or ^T2) : (static member ( + ) : ^T1 * ^T2    -> ^T3) and default ^T2 : ^T3 and default ^T3 : ^T1 and default ^T3 : ^T2 and default ^T1 : ^T3 and default ^T1 : ^T2 and default ^T1 : int
        
        /// <summary>Overloaded subtraction operator</summary>
        ///
        /// <param name="x">The first parameter.</param>
        /// <param name="y">The second parameter.</param>
        ///
        /// <returns>The result of the operation.</returns>
        val inline ( - ) : x:^T1 -> y:^T2 -> ^T3  when (^T1 or ^T2) : (static member ( - ) : ^T1 * ^T2    -> ^T3) and default ^T2 : ^T3 and default ^T3 : ^T1 and default ^T3 : ^T2 and default ^T1 : ^T3 and default ^T1 : ^T2 and default ^T1 : int
        
        /// <summary>Overloaded multiplication operator</summary>
        ///
        /// <param name="x">The first parameter.</param>
        /// <param name="y">The second parameter.</param>
        ///
        /// <returns>The result of the operation.</returns>
        val inline ( * ) : x:^T1 -> y:^T2 -> ^T3  when (^T1 or ^T2) : (static member ( * ) : ^T1 * ^T2    -> ^T3) and default ^T2 : ^T3 and default ^T3 : ^T1 and default ^T3 : ^T2 and default ^T1 : ^T3 and default ^T1 : ^T2 and default ^T1 : int
        
        /// <summary>Overloaded division operator</summary>
        ///
        /// <param name="x">The first parameter.</param>
        /// <param name="y">The second parameter.</param>
        ///
        /// <returns>The result of the operation.</returns>
        val inline ( / ) : x:^T1 -> y:^T2 -> ^T3  when (^T1 or ^T2) : (static member ( / ) : ^T1 * ^T2    -> ^T3) and default ^T2 : ^T3 and default ^T3 : ^T1 and default ^T3 : ^T2 and default ^T1 : ^T3 and default ^T1 : ^T2 and default ^T1 : int
        
        /// <summary>Overloaded modulo operator</summary>
        ///
        /// <param name="x">The first parameter.</param>
        /// <param name="y">The second parameter.</param>
        ///
        /// <returns>The result of the operation.</returns>
        val inline ( % ) : x:^T1 -> y:^T2 -> ^T3    when (^T1 or ^T2) : (static member ( % ) : ^T1 * ^T2    -> ^T3) and default ^T2 : ^T3 and default ^T3 : ^T1 and default ^T3 : ^T2 and default ^T1 : ^T3 and default ^T1 : ^T2 and default ^T1 : int
        
        /// <summary>Overloaded bitwise-AND operator</summary>
        ///
        /// <param name="x">The first parameter.</param>
        /// <param name="y">The second parameter.</param>
        ///
        /// <returns>The result of the operation.</returns>
        val inline (&&&): x:^T -> y:^T -> ^T     when ^T : (static member (&&&) : ^T * ^T    -> ^T) and default ^T : int
        
        /// <summary>Overloaded bitwise-OR operator</summary>
        ///
        /// <param name="x">The first parameter.</param>
        /// <param name="y">The second parameter.</param>
        ///
        /// <returns>The result of the operation.</returns>
        val inline (|||) : x:^T -> y:^T -> ^T    when ^T : (static member (|||) : ^T * ^T    -> ^T) and default ^T : int
        
        /// <summary>Overloaded bitwise-XOR operator</summary>
        ///
        /// <param name="x">The first parameter.</param>
        /// <param name="y">The second parameter.</param>
        ///
        /// <returns>The result of the operation.</returns>
        val inline (^^^) : x:^T -> y:^T -> ^T    when ^T : (static member (^^^) : ^T * ^T    -> ^T) and default ^T : int
        
        /// <summary>Overloaded byte-shift left operator by a specified number of bits</summary>
        ///
        /// <param name="value">The input value.</param>
        /// <param name="shift">The amount to shift.</param>
        ///
        /// <returns>The result of the operation.</returns>
        val inline (<<<) : value:^T -> shift:int32 -> ^T when ^T : (static member (<<<) : ^T * int32 -> ^T) and default ^T : int
        
        /// <summary>Overloaded byte-shift right operator by a specified number of bits</summary>
        ///
        /// <param name="value">The input value.</param>
        /// <param name="shift">The amount to shift.</param>
        ///
        /// <returns>The result of the operation.</returns>
        val inline (>>>) : value:^T -> shift:int32 -> ^T when ^T : (static member (>>>) : ^T * int32 -> ^T) and default ^T : int
        
        /// <summary>Overloaded bitwise-NOT operator</summary>
        ///
        /// <param name="value">The input value.</param>
        ///
        /// <returns>The result of the operation.</returns>
        val inline (~~~)  : value:^T -> ^T         when ^T : (static member (~~~) : ^T         -> ^T) and default ^T : int
        
        /// <summary>Overloaded prefix-plus operator</summary>
        ///
        /// <param name="value">The input value.</param>
        ///
        /// <returns>The result of the operation.</returns>
        val inline (~+) : value:^T -> ^T           when ^T : (static member (~+)  : ^T         -> ^T) and default ^T : int
        
        /// <summary>Structural less-than comparison</summary>
        ///
        /// <param name="x">The first parameter.</param>
        /// <param name="y">The second parameter.</param>
        ///
        /// <returns>The result of the comparison.</returns>
        val inline ( < ) : x:'T -> y:'T -> bool when 'T : comparison
        
        /// <summary>Structural greater-than</summary>
        ///
        /// <param name="x">The first parameter.</param>
        /// <param name="y">The second parameter.</param>
        ///
        /// <returns>The result of the comparison.</returns>
        val inline ( > ) : x:'T -> y:'T -> bool when 'T : comparison
        
        /// <summary>Structural greater-than-or-equal</summary>
        ///
        /// <param name="x">The first parameter.</param>
        /// <param name="y">The second parameter.</param>
        ///
        /// <returns>The result of the comparison.</returns>
        val inline ( >= ) : x:'T -> y:'T -> bool when 'T : comparison
        
        /// <summary>Structural less-than-or-equal comparison</summary>
        ///
        /// <param name="x">The first parameter.</param>
        /// <param name="y">The second parameter.</param>
        ///
        /// <returns>The result of the comparison.</returns>
        val inline ( <= ) : x:'T -> y:'T -> bool when 'T : comparison
        
        /// <summary>Structural equality</summary>
        ///
        /// <param name="x">The first parameter.</param>
        /// <param name="y">The second parameter.</param>
        ///
        /// <returns>The result of the comparison.</returns>
        val inline ( = ) : x:'T -> y:'T -> bool when 'T : equality
        
        /// <summary>Structural inequality</summary>
        ///
        /// <param name="x">The first parameter.</param>
        /// <param name="y">The second parameter.</param>
        ///
        /// <returns>The result of the comparison.</returns>
        val inline ( <> ) : x:'T -> y:'T -> bool when 'T : equality

        /// <summary>Compose two functions, the function on the left being applied first</summary>
        ///
        /// <param name="func1">The first function to apply.</param>
        /// <param name="func2">The second function to apply.</param>
        ///
        /// <returns>The composition of the input functions.</returns>
        val inline (>>): func1:('T1 -> 'T2) -> func2:('T2 -> 'T3) -> ('T1 -> 'T3) 
        
        /// <summary>Compose two functions, the function on the right being applied first</summary>
        ///
        /// <param name="func2">The second function to apply.</param>
        /// <param name="func1">The first function to apply.</param>
        ///
        /// <returns>The composition of the input functions.</returns>
        val inline (<<): func2:('T2 -> 'T3) -> func1:('T1 -> 'T2) -> ('T1 -> 'T3) 
        
        /// <summary>Apply a function to a value, the value being on the left, the function on the right</summary>
        ///
        /// <param name="arg">The argument.</param>
        /// <param name="func">The function.</param>
        ///
        /// <returns>The function result.</returns>
        val inline (|>): arg:'T1 -> func:('T1 -> 'U) -> 'U

        /// <summary>Apply a function to two values, the values being a pair on the left, the function on the right</summary>
        ///
        /// <param name="arg1">The first argument.</param>
        /// <param name="arg2">The second argument.</param>
        /// <param name="func">The function.</param>
        ///
        /// <returns>The function result.</returns>
        val inline (||>): arg1:'T1 * arg2:'T2 -> func:('T1 -> 'T2 -> 'U) -> 'U

        /// <summary>Apply a function to three values, the values being a triple on the left, the function on the right</summary>
        ///
        /// <param name="arg1">The first argument.</param>
        /// <param name="arg2">The second argument.</param>
        /// <param name="arg3">The third argument.</param>
        /// <param name="func">The function.</param>
        ///
        /// <returns>The function result.</returns>
        val inline (|||>): arg1:'T1 * arg2:'T2 * arg3:'T3 -> func:('T1 -> 'T2 -> 'T3 -> 'U) -> 'U
        
        /// <summary>Apply a function to a value, the value being on the right, the function on the left</summary>
        ///
        /// <param name="func">The function.</param>
        /// <param name="arg1">The argument.</param>
        ///
        /// <returns>The function result.</returns>
        val inline (<|): func:('T -> 'U) -> arg1:'T -> 'U

        /// <summary>Apply a function to two values, the values being a pair on the right, the function on the left</summary>
        ///
        /// <param name="func">The function.</param>
        /// <param name="arg1">The first argument.</param>
        /// <param name="arg2">The second argument.</param>
        ///
        /// <returns>The function result.</returns>
        val inline (<||): func:('T1 -> 'T2 -> 'U) -> arg1:'T1 * arg2:'T2 -> 'U

        /// <summary>Apply a function to three values, the values being a triple on the right, the function on the left</summary>
        ///
        /// <param name="func">The function.</param>
        /// <param name="arg1">The first argument.</param>
        /// <param name="arg2">The second argument.</param>
        /// <param name="arg3">The third argument.</param>
        ///
        /// <returns>The function result.</returns>
        val inline (<|||): func:('T1 -> 'T2 -> 'T3 -> 'U) -> arg1:'T1 * arg2:'T2 * arg3:'T3 -> 'U

        /// <summary>Used to specify a default value for an optional argument in the implementation of a function</summary>
        ///
        /// <param name="arg">An option representing the argument.</param>
        /// <param name="defaultValue">The default value of the argument.</param>
        ///
        /// <returns>The argument value. If it is None, the defaultValue is returned.</returns>
        [<CompiledName("DefaultArg")>]
        val defaultArg : arg:'T option -> defaultValue:'T -> 'T 

        /// <summary>Used to specify a default value for an optional argument in the implementation of a function</summary>
        ///
        /// <param name="arg">A value option representing the argument.</param>
        /// <param name="defaultValue">The default value of the argument.</param>
        ///
        /// <returns>The argument value. If it is None, the defaultValue is returned.</returns>
        [<CompiledName("DefaultValueArg")>]
        val defaultValueArg : arg:'T voption -> defaultValue:'T -> 'T 

        /// <summary>Concatenate two strings. The operator '+' may also be used.</summary>
        [<CompilerMessage("This construct is for ML compatibility. Consider using the '+' operator instead. This may require a type annotation to indicate it acts on strings. This message can be disabled using '--nowarn:62' or '#nowarn \"62\"'.", 62, IsHidden=true)>]
        val (^): s1:string -> s2:string -> string

        /// <summary>Raises an exception</summary>
        ///
        /// <param name="exn">The exception to raise.</param>
        ///
        /// <returns>The result value.</returns>
        [<CompiledName("Raise")>]
        val inline raise : exn:System.Exception -> 'T
        
        /// <summary>Rethrows an exception. This should only be used when handling an exception</summary>
        /// <returns>The result value.</returns>
        [<CompiledName("Rethrow")>]
        [<System.Obsolete("This function has been renamed to 'reraise'. Please adjust your code to reflect this", true)>]
        val inline rethrow : unit -> 'T

        /// <summary>Rethrows an exception. This should only be used when handling an exception</summary>
        /// <returns>The result value.</returns>
        [<CompiledName("Reraise")>]
        val inline reraise : unit -> 'T

        /// <summary>Builds a <see cref="T:System.Exception"/> object.</summary>
        ///
        /// <param name="message">The message for the Exception.</param>
        ///
        /// <returns>A System.Exception.</returns>
        val Failure : message:string -> exn
        
        /// <summary>Matches <see cref="T:System.Exception"/> objects whose runtime type is precisely <see cref="T:System.Exception"/></summary>
        ///
        /// <param name="error">The input exception.</param>
        ///
        /// <returns>A string option.</returns>
        [<CompiledName("FailurePattern")>]
        val (|Failure|_|) : error:exn -> string option
        
        /// <summary>Return the first element of a tuple, <c>fst (a,b) = a</c>.</summary>
        ///
        /// <param name="tuple">The input tuple.</param>
        ///
        /// <returns>The first value.</returns>
        [<CompiledName("Fst")>]
        val inline fst : tuple:('T1 * 'T2) -> 'T1
        
        /// <summary>Return the second element of a tuple, <c>snd (a,b) = b</c>.</summary>
        ///
        /// <param name="tuple">The input tuple.</param>
        ///
        /// <returns>The second value.</returns>
        [<CompiledName("Snd")>]
        val inline snd : tuple:('T1 * 'T2) -> 'T2

        /// <summary>Generic comparison.</summary>
        ///
        /// <param name="e1">The first value.</param>
        /// <param name="e2">The second value.</param>
        ///
        /// <returns>The result of the comparison.</returns>
        [<CompiledName("Compare")>]
        val inline compare: e1:'T -> e2:'T -> int when 'T : comparison

        /// <summary>Maximum based on generic comparison</summary>
        ///
        /// <param name="e1">The first value.</param>
        /// <param name="e2">The second value.</param>
        ///
        /// <returns>The maximum value.</returns>
        [<CompiledName("Max")>]
        val inline max : e1:'T -> e2:'T -> 'T  when 'T : comparison

        /// <summary>Minimum based on generic comparison</summary>
        ///
        /// <param name="e1">The first value.</param>
        /// <param name="e2">The second value.</param>
        ///
        /// <returns>The minimum value.</returns>
        [<CompiledName("Min")>]
        val inline min : e1:'T -> e2:'T -> 'T  when 'T : comparison

        /// <summary>Ignore the passed value. This is often used to throw away results of a computation.</summary>
        ///
        /// <param name="value">The value to ignore.</param>
        [<CompiledName("Ignore")>]
        val inline ignore : value:'T -> unit

        /// <summary>Unbox a strongly typed value.</summary>
        ///
        /// <param name="value">The boxed value.</param>
        ///
        /// <returns>The unboxed result.</returns>
        [<CompiledName("Unbox")>]
        val inline unbox : value:obj -> 'T

        /// <summary>Boxes a strongly typed value.</summary>
        ///
        /// <param name="value">The value to box.</param>
        ///
        /// <returns>The boxed object.</returns>
        [<CompiledName("Box")>]
        val inline box : value:'T -> obj

        /// <summary>Try to unbox a strongly typed value.</summary>
        ///
        /// <param name="value">The boxed value.</param>
        ///
        /// <returns>The unboxed result as an option.</returns>
        [<CompiledName("TryUnbox")>]
        val inline tryUnbox : value:obj -> 'T option

        /// <summary>Determines whether the given value is null.</summary>
        ///
        /// <param name="value">The value to check.</param>
        ///
        /// <returns>True when value is null, false otherwise.</returns>
        [<CompiledName("IsNull")>]
        val inline isNull : value:'T -> bool when 'T : null
        
        /// <summary>Determines whether the given value is not null.</summary>
        ///
        /// <param name="value">The value to check.</param>
        ///
        /// <returns>True when value is not null, false otherwise.</returns>
        [<CompiledName("IsNotNull")>]
        val inline internal isNotNull : value:'T -> bool when 'T : null

        /// <summary>Throw a <see cref="T:System.Exception"/> exception.</summary>
        ///
        /// <param name="message">The exception message.</param>
        ///
        /// <returns>The result value.</returns>
        [<CompiledName("FailWith")>]
        val inline failwith : message:string -> 'T 

        /// <summary>Throw a <see cref="T:System.ArgumentException"/> exception with
        /// the given argument name and message.</summary>
        ///
        /// <param name="argumentName">The argument name.</param>
        /// <param name="message">The exception message.</param>
        ///
        /// <returns>The result value.</returns>
        [<CompiledName("InvalidArg")>]
        val inline invalidArg : argumentName:string -> message:string -> 'T 

        /// <summary>Throw a <see cref="T:System.ArgumentNullException"/> exception</summary>
        ///
        /// <param name="argumentName">The argument name.</param>
        ///
        /// <returns>The result value.</returns>
        [<CompiledName("NullArg")>]
        val inline nullArg : argumentName:string -> 'T 

        /// <summary>Throw a <see cref="T:System.InvalidOperationException"/> exception</summary>
        ///
        /// <param name="message">The exception message.</param>
        ///
        /// <returns>The result value.</returns>
        [<CompiledName("InvalidOp")>]
        val inline invalidOp : message:string -> 'T 

        /// <summary>The identity function</summary>
        ///
        /// <param name="x">The input value.</param>
        ///
        /// <returns>The same value.</returns>
        [<CompiledName("Identity")>]
        val id : x:'T -> 'T 

        /// <summary>Create a mutable reference cell</summary>
        ///
        /// <param name="value">The value to contain in the cell.</param>
        ///
        /// <returns>The created reference cell.</returns>
        [<CompiledName("Ref")>]
        val ref : value:'T -> 'T ref

        /// <summary>Assign to a mutable reference cell</summary>
        ///
        /// <param name="cell">The cell to mutate.</param>
        /// <param name="value">The value to set inside the cell.</param>
        val ( := ) : cell:'T ref -> value:'T -> unit

        /// <summary>Dereference a mutable reference cell</summary>
        ///
        /// <param name="cell">The cell to dereference.</param>
        ///
        /// <returns>The value contained in the cell.</returns>
        val ( ! ) : cell:'T ref -> 'T

        /// <summary>Decrement a mutable reference cell containing an integer</summary>
        ///
        /// <param name="cell">The reference cell.</param>
        [<CompiledName("Decrement")>]
        val decr: cell:int ref -> unit

        /// <summary>Increment a mutable reference cell containing an integer</summary>
        ///
        /// <param name="cell">The reference cell.</param>
        [<CompiledName("Increment")>]
        val incr: cell:int ref -> unit

        /// <summary>Concatenate two lists.</summary>
        ///
        /// <param name="list1">The first list.</param>
        /// <param name="list2">The second list.</param>
        ///
        /// <returns>The concatenation of the lists.</returns>
        val (@): list1:'T list -> list2:'T list -> 'T list

        /// <summary>Negate a logical value. Not True equals False and not False equals True</summary>
        ///
        /// <param name="value">The value to negate.</param>
        ///
        /// <returns>The result of the negation.</returns>
        [<CompiledName("Not")>]
        val inline not : value:bool -> bool

        /// <summary>Builds a sequence using sequence expression syntax</summary>
        ///
        /// <param name="sequence">The input sequence.</param>
        ///
        /// <returns>The result sequence.</returns>
        [<CompiledName("CreateSequence")>]
        val seq : sequence:seq<'T> -> seq<'T>

        /// <summary>Exit the current hardware isolated process, if security settings permit,
        /// otherwise raise an exception. Calls <see cref="M:System.Environment.Exit"/>.</summary>
        ///
        /// <param name="exitcode">The exit code to use.</param>
        ///
        /// <returns>The result value.</returns>
        [<CompiledName("Exit")>]
        val exit: exitcode:int -> 'T   when default 'T : obj

        /// <summary>Equivalent to <see cref="P:System.Double.PositiveInfinity"/></summary>
        [<CompiledName("Infinity")>]
        val infinity: float

        /// <summary>Equivalent to <see cref="P:System.Double.NaN"/></summary>
        [<CompiledName("NaN")>]
        val nan: float

        /// <summary>Equivalent to <see cref="P:System.Single.PositiveInfinity"/></summary>
        [<CompiledName("InfinitySingle")>]
        val infinityf: float32

        /// <summary>Equivalent to <see cref="P:System.Single.NaN"/></summary>
        [<CompiledName("NaNSingle")>]
        val nanf: float32

        /// <summary>Reads the value of the property <see cref="P:System.Console.In"/>. </summary>
        [<CompiledName("ConsoleIn")>]
        val stdin<'T> : System.IO.TextReader

        /// <summary>Reads the value of the property <see cref="P:System.Console.Error"/>. </summary>
        [<CompiledName("ConsoleError")>]
        val stderr<'T> : System.IO.TextWriter

        /// <summary>Reads the value of the property <see cref="P:System.Console.Out"/>.</summary>
        [<CompiledName("ConsoleOut")>]
        val stdout<'T> : System.IO.TextWriter

        /// <summary>The standard overloaded range operator, e.g. <c>[n..m]</c> for lists, <c>seq {n..m}</c> for sequences</summary>
        ///
        /// <param name="start">The start value of the range.</param>
        /// <param name="finish">The end value of the range.</param>
        ///
        /// <returns>The sequence spanning the range.</returns>
        val inline (..)    : start:^T       -> finish:^T -> seq< ^T >    
                                when ^T : (static member (+)   : ^T * ^T -> ^T) 
                                and ^T : (static member One  : ^T)
                                and ^T : equality
                                and ^T : comparison 
                                and default ^T : int
        
        /// <summary>The standard overloaded skip range operator, e.g. <c>[n..skip..m]</c> for lists, <c>seq {n..skip..m}</c> for sequences</summary>
        ///
        /// <param name="start">The start value of the range.</param>
        /// <param name="step">The step value of the range.</param>
        /// <param name="finish">The end value of the range.</param>
        ///
        /// <returns>The sequence spanning the range using the specified step size.</returns>
        val inline (.. ..) : start:^T -> step:^Step -> finish:^T -> seq< ^T >    
                                when (^T or ^Step) : (static member (+)   : ^T * ^Step -> ^T) 
                                and ^Step : (static member Zero : ^Step)
                                and ^T : equality
                                and ^T : comparison                                
                                and default ^Step : ^T
                                and default ^T : int
        
        /// <summary>Execute the function as a mutual-exclusion region using the input value as a lock. </summary>
        ///
        /// <param name="lockObject">The object to be locked.</param>
        /// <param name="action">The action to perform during the lock.</param>
        ///
        /// <returns>The resulting value.</returns>
        [<CompiledName("Lock")>]
        val inline lock: lockObject:'Lock -> action:(unit -> 'T) -> 'T when 'Lock : not struct 

        /// <summary>Clean up resources associated with the input object after the completion of the given function.
        /// Cleanup occurs even when an exception is raised by the protected
        /// code. </summary>
        ///
        /// <param name="resource">The resource to be disposed after action is called.</param>
        /// <param name="action">The action that accepts the resource.</param>
        ///
        /// <returns>The resulting value.</returns>
        [<CompiledName("Using")>]
        val using: resource:('T :> System.IDisposable) -> action:('T -> 'U) -> 'U


        /// <summary>Generate a System.Type runtime representation of a static type.</summary>
        [<RequiresExplicitTypeArguments>] 
        [<CompiledName("TypeOf")>]
        val inline typeof<'T> : System.Type

        /// <summary>Returns the name of the given symbol.</summary>        
        [<CompiledName("NameOf"); CompilerMessage(ExperimentalAttributeMessages.NotSupportedYet, 3501, IsError=true)>]
        val inline nameof : 'T -> string

        /// <summary>An internal, library-only compiler intrinsic for compile-time 
        /// generation of a RuntimeMethodHandle.</summary>
        [<CompiledName("MethodHandleOf")>]
#if DEBUG
        val methodhandleof : ('T -> 'TResult) -> System.RuntimeMethodHandle
#else
        val internal methodhandleof : ('T -> 'TResult) -> System.RuntimeMethodHandle
#endif

        /// <summary>Generate a System.Type representation for a type definition. If the
        /// input type is a generic type instantiation then return the 
        /// generic type definition associated with all such instantiations.</summary>
        [<RequiresExplicitTypeArguments>] 
        [<CompiledName("TypeDefOf")>]
        val inline typedefof<'T> : System.Type

        /// <summary>Returns the internal size of a type in bytes. For example, <c>sizeof&lt;int&gt;</c> returns 4.</summary>
        [<CompiledName("SizeOf")>]
        [<RequiresExplicitTypeArguments>] 
        val inline sizeof<'T> : int
        
        /// <summary>A generic hash function, designed to return equal hash values for items that are 
        /// equal according to the "=" operator. By default it will use structural hashing
        /// for F# union, record and tuple types, hashing the complete contents of the 
        /// type. The exact behaviour of the function can be adjusted on a 
        /// type-by-type basis by implementing GetHashCode for each type.</summary>
        ///
        /// <param name="obj">The input object.</param>
        ///
        /// <returns>The computed hash.</returns>
        [<CompiledName("Hash")>]
        val inline hash: obj:'T -> int when 'T : equality

        /// <summary>A generic hash function. This function has the same behaviour as 'hash', 
        /// however the default structural hashing for F# union, record and tuple 
        /// types stops when the given limit of nodes is reached. The exact behaviour of 
        /// the function can be adjusted on a type-by-type basis by implementing 
        /// GetHashCode for each type.</summary>
        ///
        /// <param name="limit">The limit of nodes.</param>
        /// <param name="obj">The input object.</param>
        ///
        /// <returns>The computed hash.</returns>
        val inline limitedHash: limit: int -> obj:'T -> int when 'T : equality


        /// <summary>Absolute value of the given number.</summary>
        ///
        /// <param name="value">The input value.</param>
        ///
        /// <returns>The absolute value of the input.</returns>
        [<CompiledName("Abs")>]
        val inline abs      : value:^T -> ^T       when ^T : (static member Abs      : ^T -> ^T)      and default ^T : int
        
        /// <summary>Inverse cosine of the given number</summary>
        ///
        /// <param name="value">The input value.</param>
        ///
        /// <returns>The inverse cosine of the input.</returns>
        [<CompiledName("Acos")>]
        val inline acos     : value:^T -> ^T       when ^T : (static member Acos     : ^T -> ^T)      and default ^T : float
        
        /// <summary>Inverse sine of the given number</summary>
        ///
        /// <param name="value">The input value.</param>
        ///
        /// <returns>The inverse sine of the input.</returns>
        [<CompiledName("Asin")>]
        val inline asin     : value:^T -> ^T       when ^T : (static member Asin     : ^T -> ^T)      and default ^T : float
        
        /// <summary>Inverse tangent of the given number</summary>
        ///
        /// <param name="value">The input value.</param>
        ///
        /// <returns>The inverse tangent of the input.</returns>
        [<CompiledName("Atan")>]
        val inline atan     : value:^T -> ^T       when ^T : (static member Atan     : ^T -> ^T)      and default ^T : float
        
        /// <summary>Inverse tangent of <c>x/y</c> where <c>x</c> and <c>y</c> are specified separately</summary>
        ///
        /// <param name="y">The y input value.</param>
        /// <param name="x">The x input value.</param>
        ///
        /// <returns>The inverse tangent of the input ratio.</returns>
        [<CompiledName("Atan2")>]
        val inline atan2    : y:^T1 -> x:^T1 -> 'T2 when ^T1 : (static member Atan2    : ^T1 * ^T1 -> 'T2) and default ^T1 : float
        
        /// <summary>Ceiling of the given number</summary>
        ///
        /// <param name="value">The input value.</param>
        ///
        /// <returns>The ceiling of the input.</returns>
        [<CompiledName("Ceiling")>]
        val inline ceil     : value:^T -> ^T       when ^T : (static member Ceiling  : ^T -> ^T)      and default ^T : float
        
        /// <summary>Exponential of the given number</summary>
        ///
        /// <param name="value">The input value.</param>
        ///
        /// <returns>The exponential of the input.</returns>
        [<CompiledName("Exp")>]
        val inline exp      : value:^T -> ^T       when ^T : (static member Exp      : ^T -> ^T)      and default ^T : float

        /// <summary>Floor of the given number</summary>
        ///
        /// <param name="value">The input value.</param>
        ///
        /// <returns>The floor of the input.</returns>
        [<CompiledName("Floor")>]
        val inline floor    : value:^T -> ^T       when ^T : (static member Floor    : ^T -> ^T)      and default ^T : float

        /// <summary>Sign of the given number</summary>
        ///
        /// <param name="value">The input value.</param>
        ///
        /// <returns>-1, 0, or 1 depending on the sign of the input.</returns>
        [<CompiledName("Sign")>]
        val inline sign     : value:^T -> int      when ^T : (member Sign    : int)      and default ^T : float

        /// <summary>Round the given number</summary>
        ///
        /// <param name="value">The input value.</param>
        ///
        /// <returns>The nearest integer to the input value.</returns>
        [<CompiledName("Round")>]
        val inline round    : value:^T -> ^T       when ^T : (static member Round    : ^T -> ^T)      and default ^T : float

        /// <summary>Natural logarithm of the given number</summary>
        ///
        /// <param name="value">The input value.</param>
        ///
        /// <returns>The natural logarithm of the input.</returns>
        [<CompiledName("Log")>]
        val inline log      : value:^T -> ^T       when ^T : (static member Log      : ^T -> ^T)      and default ^T : float

        /// <summary>Logarithm to base 10 of the given number</summary>
        ///
        /// <param name="value">The input value.</param>
        ///
        /// <returns>The logarithm to base 10 of the input.</returns>
        [<CompiledName("Log10")>]
        val inline log10    : value:^T -> ^T       when ^T : (static member Log10    : ^T -> ^T)      and default ^T : float

        /// <summary>Square root of the given number</summary>
        ///
        /// <param name="value">The input value.</param>
        ///
        /// <returns>The square root of the input.</returns>
        [<CompiledName("Sqrt")>]
        val inline sqrt     : value:^T -> ^U       when ^T : (static member Sqrt     : ^T -> ^U)      and default ^U : ^T and default ^T : ^U and default ^T : float 

        /// <summary>Cosine of the given number</summary>
        ///
        /// <param name="value">The input value.</param>
        ///
        /// <returns>The cosine of the input.</returns>
        [<CompiledName("Cos")>]
        val inline cos      : value:^T -> ^T       when ^T : (static member Cos      : ^T -> ^T)      and default ^T : float

        /// <summary>Hyperbolic cosine  of the given number</summary>
        ///
        /// <param name="value">The input value.</param>
        ///
        /// <returns>The hyperbolic cosine of the input.</returns>
        [<CompiledName("Cosh")>]
        val inline cosh     : value:^T -> ^T       when ^T : (static member Cosh     : ^T -> ^T)      and default ^T : float
        
        /// <summary>Sine of the given number</summary>
        ///
        /// <param name="value">The input value.</param>
        ///
        /// <returns>The sine of the input.</returns>
        [<CompiledName("Sin")>]
        val inline sin      : value:^T -> ^T       when ^T : (static member Sin      : ^T -> ^T)      and default ^T : float
        
        /// <summary>Hyperbolic sine of the given number</summary>
        ///
        /// <param name="value">The input value.</param>
        ///
        /// <returns>The hyperbolic sine of the input.</returns>
        [<CompiledName("Sinh")>]
        val inline sinh     : value:^T -> ^T       when ^T : (static member Sinh     : ^T -> ^T)      and default ^T : float
        
        /// <summary>Tangent of the given number</summary>
        ///
        /// <param name="value">The input value.</param>
        ///
        /// <returns>The tangent of the input.</returns>
        [<CompiledName("Tan")>]
        val inline tan      : value:^T -> ^T       when ^T : (static member Tan      : ^T -> ^T)      and default ^T : float
        
        /// <summary>Hyperbolic tangent of the given number</summary>
        ///
        /// <param name="value">The input value.</param>
        ///
        /// <returns>The hyperbolic tangent of the input.</returns>
        [<CompiledName("Tanh")>]
        val inline tanh     : value:^T -> ^T       when ^T : (static member Tanh     : ^T -> ^T)      and default ^T : float

        /// <summary>Overloaded truncate operator.</summary>
        ///
        /// <param name="value">The input value.</param>
        ///
        /// <returns>The truncated value.</returns>
        [<CompiledName("Truncate")>]
        val inline truncate : value:^T -> ^T       when ^T : (static member Truncate : ^T -> ^T)      and default ^T : float

        /// <summary>Overloaded power operator.</summary>
        ///
        /// <param name="x">The input base.</param>
        /// <param name="y">The input exponent.</param>
        ///
        /// <returns>The base raised to the exponent.</returns>
        val inline ( **  )  : x:^T -> y:^U -> ^T when ^T : (static member Pow : ^T * ^U -> ^T) and default ^U : float  and default ^T : float

        /// <summary>Overloaded power operator. If <c>n > 0</c> then equivalent to <c>x*...*x</c> for <c>n</c> occurrences of <c>x</c>. </summary>
        ///
        /// <param name="x">The input base.</param>
        /// <param name="n">The input exponent.</param>
        ///
        /// <returns>The base raised to the exponent.</returns>
        [<CompiledName("PowInteger")>]
        val inline pown  : x:^T -> n:int -> ^T when ^T : (static member One : ^T) 
                                               and  ^T : (static member ( * ) : ^T * ^T -> ^T) 
                                               and  ^T : (static member ( / ) : ^T * ^T -> ^T) 
                                               and default ^T : int

        /// <summary>Converts the argument to byte. This is a direct conversion for all 
        /// primitive numeric types. For strings, the input is converted using <c>Byte.Parse()</c> 
        /// with InvariantCulture settings. Otherwise the operation requires an appropriate
        /// static conversion method on the input type.</summary>
        ///
        /// <param name="value">The input value.</param>
        ///
        /// <returns>The converted byte</returns>
        [<CompiledName("ToByte")>]
        val inline byte       : value:^T -> byte       when ^T : (static member op_Explicit : ^T -> byte)       and default ^T : int        
        
        /// <summary>Converts the argument to signed byte. This is a direct conversion for all 
        /// primitive numeric types. For strings, the input is converted using <c>SByte.Parse()</c>  
        /// with InvariantCulture settings. Otherwise the operation requires an appropriate
        /// static conversion method on the input type.</summary>
        ///
        /// <param name="value">The input value.</param>
        ///
        /// <returns>The converted sbyte</returns>
        [<CompiledName("ToSByte")>]
        val inline sbyte      : value:^T -> sbyte      when ^T : (static member op_Explicit : ^T -> sbyte)      and default ^T : int
        
        /// <summary>Converts the argument to signed 16-bit integer. This is a direct conversion for all 
        /// primitive numeric types. For strings, the input is converted using <c>Int16.Parse()</c>  
        /// with InvariantCulture settings. Otherwise the operation requires an appropriate
        /// static conversion method on the input type.</summary>
        ///
        /// <param name="value">The input value.</param>
        ///
        /// <returns>The converted int16</returns>
        [<CompiledName("ToInt16")>]
        val inline int16      : value:^T -> int16      when ^T : (static member op_Explicit : ^T -> int16)      and default ^T : int
        
        /// <summary>Converts the argument to unsigned 16-bit integer. This is a direct conversion for all 
        /// primitive numeric types. For strings, the input is converted using <c>UInt16.Parse()</c>  
        /// with InvariantCulture settings. Otherwise the operation requires an appropriate
        /// static conversion method on the input type.</summary>
        ///
        /// <param name="value">The input value.</param>
        ///
        /// <returns>The converted uint16</returns>
        [<CompiledName("ToUInt16")>]
        val inline uint16     : value:^T -> uint16     when ^T : (static member op_Explicit : ^T -> uint16)     and default ^T : int
        
        /// <summary>Converts the argument to signed 32-bit integer. This is a direct conversion for all 
        /// primitive numeric types. For strings, the input is converted using <c>Int32.Parse()</c>  
        /// with InvariantCulture settings. Otherwise the operation requires an appropriate
        /// static conversion method on the input type.</summary>
        ///
        /// <param name="value">The input value.</param>
        ///
        /// <returns>The converted int</returns>
        [<CompiledName("ToInt")>]
        val inline int        : value:^T -> int        when ^T : (static member op_Explicit : ^T -> int)        and default ^T : int
        
        /// <summary>Converts the argument to an unsigned 32-bit integer. This is a direct conversion for all 
        /// primitive numeric types. For strings, the input is converted using <c>UInt32.Parse()</c>  
        /// with InvariantCulture settings. Otherwise the operation requires an appropriate
        /// static conversion method on the input type.</summary>
        ///
        /// <param name="value">The input value.</param>
        ///
        /// <returns>The converted int</returns>
        [<CompiledName("ToUInt")>]
        val inline uint: value:^T -> uint when ^T: (static member op_Explicit: ^T -> uint) and default ^T: uint

        /// <summary>Converts the argument to a particular enum type.</summary>
        ///
        /// <param name="value">The input value.</param>
        ///
        /// <returns>The converted enum type.</returns>
        [<CompiledName("ToEnum")>]
        val inline enum       : value:int32 -> ^U        when ^U : enum<int32> 

        /// <summary>Converts the argument to signed 32-bit integer. This is a direct conversion for all 
        /// primitive numeric types. For strings, the input is converted using <c>Int32.Parse()</c>  
        /// with InvariantCulture settings. Otherwise the operation requires an appropriate
        /// static conversion method on the input type.</summary>
        ///
        /// <param name="value">The input value.</param>
        ///
        /// <returns>The converted int32</returns>
        [<CompiledName("ToInt32")>]
        val inline int32      : value:^T -> int32      when ^T : (static member op_Explicit : ^T -> int32)      and default ^T : int

        /// <summary>Converts the argument to unsigned 32-bit integer. This is a direct conversion for all 
        /// primitive numeric types. For strings, the input is converted using <c>UInt32.Parse()</c>  
        /// with InvariantCulture settings. Otherwise the operation requires an appropriate
        /// static conversion method on the input type.</summary>
        ///
        /// <param name="value">The input value.</param>
        ///
        /// <returns>The converted uint32</returns>
        [<CompiledName("ToUInt32")>]
        val inline uint32     : value:^T -> uint32     when ^T : (static member op_Explicit : ^T -> uint32)     and default ^T : int

        /// <summary>Converts the argument to signed 64-bit integer. This is a direct conversion for all 
        /// primitive numeric types. For strings, the input is converted using <c>Int64.Parse()</c> 
        /// with InvariantCulture settings. Otherwise the operation requires an appropriate
        /// static conversion method on the input type.</summary>
        ///
        /// <param name="value">The input value.</param>
        ///
        /// <returns>The converted int64</returns>
        [<CompiledName("ToInt64")>]
        val inline int64      : value:^T -> int64      when ^T : (static member op_Explicit : ^T -> int64)      and default ^T : int

        /// <summary>Converts the argument to unsigned 64-bit integer. This is a direct conversion for all 
        /// primitive numeric types. For strings, the input is converted using <c>UInt64.Parse()</c>  
        /// with InvariantCulture settings. Otherwise the operation requires an appropriate
        /// static conversion method on the input type.</summary>
        ///
        /// <param name="value">The input value.</param>
        ///
        /// <returns>The converted uint64</returns>
        [<CompiledName("ToUInt64")>]
        val inline uint64     : value:^T -> uint64     when ^T : (static member op_Explicit : ^T -> uint64)     and default ^T : int

        /// <summary>Converts the argument to 32-bit float. This is a direct conversion for all 
        /// primitive numeric types. For strings, the input is converted using <c>Single.Parse()</c>  
        /// with InvariantCulture settings. Otherwise the operation requires an appropriate
        /// static conversion method on the input type.</summary>
        ///
        /// <param name="value">The input value.</param>
        ///
        /// <returns>The converted float32</returns>
        [<CompiledName("ToSingle")>]
        val inline float32    : value:^T -> float32    when ^T : (static member op_Explicit : ^T -> float32)    and default ^T : int

        /// <summary>Converts the argument to 64-bit float. This is a direct conversion for all 
        /// primitive numeric types. For strings, the input is converted using <c>Double.Parse()</c>  
        /// with InvariantCulture settings. Otherwise the operation requires an appropriate
        /// static conversion method on the input type.</summary>
        ///
        /// <param name="value">The input value.</param>
        ///
        /// <returns>The converted float</returns>
        [<CompiledName("ToDouble")>]
        val inline float      : value:^T -> float      when ^T : (static member op_Explicit : ^T -> float)      and default ^T : int

        /// <summary>Converts the argument to signed native integer. This is a direct conversion for all 
        /// primitive numeric types. Otherwise the operation requires an appropriate
        /// static conversion method on the input type.</summary>
        ///
        /// <param name="value">The input value.</param>
        ///
        /// <returns>The converted nativeint</returns>
        [<CompiledName("ToIntPtr")>]
        val inline nativeint  : value:^T -> nativeint  when ^T : (static member op_Explicit : ^T -> nativeint)  and default ^T : int

        /// <summary>Converts the argument to unsigned native integer using a direct conversion for all 
        /// primitive numeric types. Otherwise the operation requires an appropriate
        /// static conversion method on the input type.</summary>
        ///
        /// <param name="value">The input value.</param>
        ///
        /// <returns>The converted unativeint</returns>
        [<CompiledName("ToUIntPtr")>]
        val inline unativeint : value:^T -> unativeint when ^T : (static member op_Explicit : ^T -> unativeint) and default ^T : int
        
        /// <summary>Converts the argument to a string using <c>ToString</c>.</summary>
        ///
        /// <remarks>For standard integer and floating point values the and any type that implements <c>IFormattable</c>
        /// <c>ToString</c> conversion uses <c>CultureInfo.InvariantCulture</c>. </remarks>
        /// <param name="value">The input value.</param>
        ///
        /// <returns>The converted string.</returns>
        [<CompiledName("ToString")>]
        val inline string  : value:'T -> string

        /// <summary>Converts the argument to System.Decimal using a direct conversion for all 
        /// primitive numeric types. For strings, the input is converted using <c>UInt64.Parse()</c>  
        /// with InvariantCulture settings. Otherwise the operation requires an appropriate
        /// static conversion method on the input type.</summary>
        ///
        /// <param name="value">The input value.</param>
        ///
        /// <returns>The converted decimal.</returns>
        [<CompiledName("ToDecimal")>]
        val inline decimal : value:^T -> decimal when ^T : (static member op_Explicit : ^T -> decimal) and default ^T : int

        /// <summary>Converts the argument to character. Numeric inputs are converted according to the UTF-16 
        /// encoding for characters. String inputs must be exactly one character long. For other
        /// input types the operation requires an appropriate static conversion method on the input type.</summary>
        ///
        /// <param name="value">The input value.</param>
        ///
        /// <returns>The converted char.</returns>
        [<CompiledName("ToChar")>]
        val inline char        : value:^T -> char      when ^T : (static member op_Explicit : ^T -> char)        and default ^T : int

        /// <summary>An active pattern to match values of type <see cref="T:System.Collections.Generic.KeyValuePair"/></summary>
        ///
        /// <param name="keyValuePair">The input key/value pair.</param>
        ///
        /// <returns>A tuple containing the key and value.</returns>
        [<CompiledName("KeyValuePattern")>]
        val ( |KeyValue| ): keyValuePair:KeyValuePair<'Key,'Value> -> 'Key * 'Value

        [<AutoOpen>]
        [<Experimental("Experimental library feature, requires '--langversion:preview'")>]
        /// <summary>Contains extension methods to allow the use of F# indexer notation with arrays.
        /// This module is automatically opened in all F# code.</summary>
        module ArrayExtensions = 
            type ``[,,,]``<'T> with
                /// <summary>Get the index for the element offset elements away from the end of the collection.</summary>
                ///
                /// <param name="rank">The rank of the index. This refers to the dimension in the 4d array.</param>
                /// <param name="offset">The offset from the end.</param>
                ///
                /// <returns>The corresponding index from the start.</returns>
                [<Experimental("Experimental library feature, requires '--langversion:preview'")>]
                member GetReverseIndex: rank: int * offset: int -> int

            type ``[,,]``<'T> with
                /// <summary>Get the index for the element offset elements away from the end of the collection.</summary>
                ///
                /// <param name="rank">The rank of the index. This refers to the dimension in the 3d array.</param>
                /// <param name="offset">The offset from the end.</param>
                ///
                /// <returns>The corresponding index from the start.</returns>
                [<Experimental("Experimental library feature, requires '--langversion:preview'")>]
                member GetReverseIndex: rank: int * offset: int -> int

            type ``[,]``<'T> with
                /// <summary>Get the index for the element offset elements away from the end of the collection.</summary>
                ///
                /// <param name="rank">The rank of the index. This refers to the dimension in the 2d array.</param>
                /// <param name="offset">The offset from the end.</param>
                ///
                /// <returns>The corresponding index from the start.</returns>
                [<Experimental("Experimental library feature, requires '--langversion:preview'")>]
                member GetReverseIndex: rank: int * offset: int -> int

            type ``[]``<'T> with
                /// <summary>Get the index for the element offset elements away from the end of the collection.</summary>
                ///
                /// <param name="rank">The rank of the index.</param>
                /// <param name="offset">The offset from the end.</param>
                ///
                /// <returns>The corresponding index from the start.</returns>
                [<Experimental("Experimental library feature, requires '--langversion:preview'")>]
                member GetReverseIndex: rank: int * offset: int -> int

            type System.String with
                /// <summary>Get the index for the element offset elements away from the end of the collection.</summary>
                ///
                /// <param name="rank">The rank of the index.</param>
                /// <param name="offset">The offset from the end.</param>
                ///
                /// <returns>The corresponding index from the start.</returns>
                [<Experimental("Experimental library feature, requires '--langversion:preview'")>]
                member GetReverseIndex: rank: int * offset: int -> int


        /// <summary>A module of compiler intrinsic functions for efficient implementations of F# integer ranges
        /// and dynamic invocations of other F# operators</summary>
        module OperatorIntrinsics =

            /// <summary>Gets a slice of an array</summary>
            ///
            /// <param name="source">The input array.</param>
            /// <param name="start">The start index.</param>
            /// <param name="finish">The end index.</param>
            ///
            /// <returns>The sub array from the input indices.</returns>
            val inline GetArraySlice : source:'T[] -> start:int option -> finish:int option -> 'T[] 

            /// <summary>Sets a slice of an array</summary>
            ///
            /// <param name="target">The target array.</param>
            /// <param name="start">The start index.</param>
            /// <param name="finish">The end index.</param>
            /// <param name="source">The source array.</param>
            val inline SetArraySlice : target:'T[] -> start:int option -> finish:int option -> source:'T[] -> unit

            /// <summary>Gets a region slice of an array</summary>
            ///
            /// <param name="source">The source array.</param>
            /// <param name="start1">The start index of the first dimension.</param>
            /// <param name="finish1">The end index of the first dimension.</param>
            /// <param name="start2">The start index of the second dimension.</param>
            /// <param name="finish2">The end index of the second dimension.</param>
            ///
            /// <returns>The two dimensional sub array from the input indices.</returns>
            val inline GetArraySlice2D : source:'T[,] -> start1:int option -> finish1:int option -> start2:int option -> finish2:int option -> 'T[,]

            /// <summary>Gets a vector slice of a 2D array. The index of the first dimension is fixed.</summary>
            ///
            /// <param name="source">The source array.</param>
            /// <param name="index1">The index of the first dimension.</param>
            /// <param name="start2">The start index of the second dimension.</param>
            /// <param name="finish2">The end index of the second dimension.</param>
            ///
            /// <returns>The sub array from the input indices.</returns>
            val inline GetArraySlice2DFixed1 : source:'T[,] -> index1:int -> start2:int option -> finish2:int option -> 'T[]

            /// <summary>Gets a vector slice of a 2D array. The index of the second dimension is fixed.</summary>
            ///
            /// <param name="source">The source array.</param>
            /// <param name="start1">The start index of the first dimension.</param>
            /// <param name="finish1">The end index of the first dimension.</param>
            /// <param name="index2">The fixed index of the second dimension.</param>
            ///
            /// <returns>The sub array from the input indices.</returns>
            val inline GetArraySlice2DFixed2 : source:'T[,] -> start1:int option -> finish1:int option -> index2: int -> 'T[]

            /// <summary>Sets a region slice of an array</summary>
            ///
            /// <param name="target">The target array.</param>
            /// <param name="start1">The start index of the first dimension.</param>
            /// <param name="finish1">The end index of the first dimension.</param>
            /// <param name="start2">The start index of the second dimension.</param>
            /// <param name="finish2">The end index of the second dimension.</param>
            /// <param name="source">The source array.</param>
            val inline SetArraySlice2D : target:'T[,] -> start1:int option -> finish1:int option -> start2:int option -> finish2:int option -> source:'T[,] -> unit

            /// <summary>Sets a vector slice of a 2D array. The index of the first dimension is fixed.</summary>
            ///
            /// <param name="target">The target array.</param>
            /// <param name="index1">The index of the first dimension.</param>
            /// <param name="start2">The start index of the second dimension.</param>
            /// <param name="finish2">The end index of the second dimension.</param>
            /// <param name="source">The source array.</param>
            val inline SetArraySlice2DFixed1 : target:'T[,] -> index1:int -> start2:int option -> finish2:int option -> source:'T[] -> unit

            /// <summary>Sets a vector slice of a 2D array. The index of the second dimension is fixed.</summary>
            ///
            /// <param name="target">The target array.</param>
            /// <param name="start1">The start index of the first dimension.</param>
            /// <param name="finish1">The end index of the first dimension.</param>
            /// <param name="index2">The index of the second dimension.</param>
            /// <param name="source">The source array.</param>
            val inline SetArraySlice2DFixed2 : target:'T[,] -> start1:int option -> finish1:int option -> index2:int -> source:'T[] -> unit

            /// <summary>Gets a slice of an array</summary>
            ///
            /// <param name="source">The source array.</param>
            /// <param name="start1">The start index of the first dimension.</param>
            /// <param name="finish1">The end index of the first dimension.</param>
            /// <param name="start2">The start index of the second dimension.</param>
            /// <param name="finish2">The end index of the second dimension.</param>
            /// <param name="start3">The start index of the third dimension.</param>
            /// <param name="finish3">The end index of the third dimension.</param>
            ///
            /// <returns>The three dimensional sub array from the given indices.</returns>
            val inline GetArraySlice3D : source:'T[,,] -> start1:int option -> finish1:int option -> start2:int option -> finish2:int option -> start3:int option -> finish3:int option -> 'T[,,]

            /// <summary>Gets a 2D slice of a 3D array.</summary>
            ///
            /// <param name="source">The source array.</param>
            /// <param name="index1">The fixed index of the first dimension.</param>
            /// <param name="start2">The start index of the second dimension.</param>
            /// <param name="finish2">The end index of the second dimension.</param>
            /// <param name="start3">The start index of the third dimension.</param>
            /// <param name="finish3">The end index of the third dimension.</param>
            ///
            /// <returns>The two dimensional sub array from the given indices.</returns>
            [<Experimental("Experimental library feature, requires '--langversion:preview'")>]
            val inline GetArraySlice3DFixedSingle1 : source:'T[,,] ->  index1:int -> start2:int option -> finish2:int option -> start3:int option -> finish3:int option -> 'T[,]

            /// <summary>Gets a 2D slice of a 3D array.</summary>
            ///
            /// <param name="source">The source array.</param>
            /// <param name="start1">The start index of the first dimension.</param>
            /// <param name="finish1">The end index of the first dimension.</param>
            /// <param name="index2">The fixed index of the second dimension.</param>
            /// <param name="start3">The start index of the third dimension.</param>
            /// <param name="finish3">The end index of the third dimension.</param>
            ///
            /// <returns>The two dimensional sub array from the given indices.</returns>
            [<Experimental("Experimental library feature, requires '--langversion:preview'")>]
            val inline GetArraySlice3DFixedSingle2 : source:'T[,,] ->  start1:int option -> finish1:int option -> index2: int -> start3:int option -> finish3:int option -> 'T[,]

            /// <summary>Gets a 2D slice of a 3D array.</summary>
            ///
            /// <param name="source">The source array.</param>
            /// <param name="start1">The start index of the first dimension.</param>
            /// <param name="finish1">The end index of the first dimension.</param>
            /// <param name="start2">The start index of the second dimension.</param>
            /// <param name="finish2">The end index of the second dimension.</param>
            /// <param name="index3">The fixed index of the third dimension.</param>
            ///
            /// <returns>The two dimensional sub array from the given indices.</returns>
            [<Experimental("Experimental library feature, requires '--langversion:preview'")>]
            val inline GetArraySlice3DFixedSingle3 : source:'T[,,] ->  start1:int option -> finish1:int option -> start2:int option -> finish2:int option -> index3: int -> 'T[,]

            /// <summary>Gets a 1D slice of a 3D array.</summary>
            ///
            /// <param name="source">The source array.</param>
            /// <param name="index1">The fixed index of the first dimension.</param>
            /// <param name="index2">The fixed index of the second dimension.</param>
            /// <param name="start3">The start index of the third dimension.</param>
            /// <param name="finish3">The end index of the third dimension.</param>
            ///
            /// <returns>The one dimensional sub array from the given indices.</returns>
            [<Experimental("Experimental library feature, requires '--langversion:preview'")>]
            val inline GetArraySlice3DFixedDouble1 : source:'T[,,] ->  index1:int -> index2:int -> start3:int option -> finish3:int option -> 'T[]

            /// <summary>Gets a 1D slice of a 3D array.</summary>
            ///
            /// <param name="source">The source array.</param>
            /// <param name="index1">The fixed index of the first dimension.</param>
            /// <param name="start2">The start index of the second dimension.</param>
            /// <param name="finish2">The end index of the second dimension.</param>
            /// <param name="index3">The fixed index of the third dimension.</param>
            ///
            /// <returns>The one dimensional sub array from the given indices.</returns>
            [<Experimental("Experimental library feature, requires '--langversion:preview'")>]
            val inline GetArraySlice3DFixedDouble2 : source:'T[,,] ->  index1:int -> start2:int option -> finish2:int option -> index3:int -> 'T[]

            /// <summary>Gets a 1D slice of a 3D array.</summary>
            ///
            /// <param name="source">The source array.</param>
            /// <param name="start1">The start index of the first dimension.</param>
            /// <param name="finish1">The end index of the first dimension.</param>
            /// <param name="index2">The fixed index of the second dimension.</param>
            /// <param name="index3">The fixed index of the third dimension.</param>
            ///
            /// <returns>The one dimensional sub array from the given indices.</returns>
            [<Experimental("Experimental library feature, requires '--langversion:preview'")>]
            val inline GetArraySlice3DFixedDouble3 : source:'T[,,] ->  start1:int option -> finish1:int option -> index2:int -> index3:int -> 'T[]

            /// <summary>Sets a slice of an array</summary>
            ///
            /// <param name="target">The target array.</param>
            /// <param name="start1">The start index of the first dimension.</param>
            /// <param name="finish1">The end index of the first dimension.</param>
            /// <param name="start2">The start index of the second dimension.</param>
            /// <param name="finish2">The end index of the second dimension.</param>
            /// <param name="start3">The start index of the third dimension.</param>
            /// <param name="finish3">The end index of the third dimension.</param>
            /// <param name="source">The source array.</param>
            val inline SetArraySlice3D : target:'T[,,] -> start1:int option -> finish1:int option -> start2:int option -> finish2:int option -> start3:int option -> finish3:int option -> source:'T[,,] -> unit

            /// <summary>Sets a 2D slice of a 3D array</summary>
            ///
            /// <param name="target">The target array.</param>
            /// <param name="index1">The fixed index of the first dimension.</param>
            /// <param name="start2">The start index of the second dimension.</param>
            /// <param name="finish2">The end index of the second dimension.</param>
            /// <param name="start3">The start index of the third dimension.</param>
            /// <param name="finish3">The end index of the third dimension.</param>
            /// <param name="source">The source array.</param>
            ///
            /// <returns>The two dimensional sub array from the given indices.</returns>
            [<Experimental("Experimental library feature, requires '--langversion:preview'")>]
            val inline SetArraySlice3DFixedSingle1 : target: 'T[,,] -> index1: int -> start2: int option -> finish2: int option -> start3: int option -> finish3: int option -> source: 'T[,] -> unit

            /// <summary>Sets a 2D slice of a 3D array</summary>
            ///
            /// <param name="target">The target array.</param>
            /// <param name="start1">The start index of the first dimension.</param>
            /// <param name="finish1">The end index of the first dimension.</param>
            /// <param name="index2">The fixed index of the second dimension.</param>
            /// <param name="start3">The start index of the third dimension.</param>
            /// <param name="finish3">The end index of the third dimension.</param>
            /// <param name="source">The source array.</param>
            ///
            /// <returns>The two dimensional sub array from the given indices.</returns>
            [<Experimental("Experimental library feature, requires '--langversion:preview'")>]
            val inline SetArraySlice3DFixedSingle2 : target: 'T[,,] -> start1: int option -> finish1: int option -> index2: int -> start3: int option -> finish3: int option -> source: 'T[,] -> unit

            /// <summary>Sets a 2D slice of a 3D array</summary>
            ///
            /// <param name="target">The target array.</param>
            /// <param name="start1">The start index of the first dimension.</param>
            /// <param name="finish1">The end index of the first dimension.</param>
            /// <param name="start2">The start index of the second dimension.</param>
            /// <param name="finish2">The end index of the second dimension.</param>
            /// <param name="index3">The fixed index of the third dimension.</param>
            /// <param name="source">The source array.</param>
            ///
            /// <returns>The two dimensional sub array from the given indices.</returns>
            [<Experimental("Experimental library feature, requires '--langversion:preview'")>]
            val inline SetArraySlice3DFixedSingle3 : target: 'T[,,] -> start1: int option -> finish1: int option ->  start2: int option -> finish2: int option -> index3: int -> source: 'T[,] -> unit

            /// <summary>Sets a 1D slice of a 3D array.</summary>
            ///
            /// <param name="target">The target array.</param>
            /// <param name="index1">The fixed index of the first dimension.</param>
            /// <param name="index2">The fixed index of the second dimension.</param>
            /// <param name="start3">The start index of the third dimension.</param>
            /// <param name="finish3">The end index of the third dimension.</param>
            /// <param name="source">The source array.</param>
            ///
            /// <returns>The one dimensional sub array from the given indices.</returns>
            [<Experimental("Experimental library feature, requires '--langversion:preview'")>]
            val inline SetArraySlice3DFixedDouble1 : target: 'T[,,] -> index1: int -> index2: int -> start3: int option -> finish3: int option -> source: 'T[] -> unit

            /// <summary>Sets a 1D slice of a 3D array.</summary>
            ///
            /// <param name="target">The target array.</param>
            /// <param name="index1">The fixed index of the first dimension.</param>
            /// <param name="start2">The start index of the second dimension.</param>
            /// <param name="finish2">The end index of the second dimension.</param>
            /// <param name="index3">The fixed index of the third dimension.</param>
            /// <param name="source">The source array.</param>
            ///
            /// <returns>The one dimensional sub array from the given indices.</returns>
            [<Experimental("Experimental library feature, requires '--langversion:preview'")>]
            val inline SetArraySlice3DFixedDouble2 : target: 'T[,,] -> index1: int -> start2: int option -> finish2: int option -> index3: int -> source: 'T[] -> unit

            /// <summary>Sets a 1D slice of a 3D array.</summary>
            ///
            /// <param name="target">The target array.</param>
            /// <param name="start1">The start index of the first dimension.</param>
            /// <param name="finish1">The end index of the first dimension.</param>
            /// <param name="index2">The fixed index of the second dimension.</param>
            /// <param name="index3">The fixed index of the third dimension.</param>
            /// <param name="source">The source array.</param>
            ///
            /// <returns>The one dimensional sub array from the given indices.</returns>
            [<Experimental("Experimental library feature, requires '--langversion:preview'")>]
            val inline SetArraySlice3DFixedDouble3 : target: 'T[,,] -> start1: int option -> finish1: int option ->  index2: int -> index3: int -> source: 'T[] -> unit

            /// <summary>Gets a slice of an array</summary>
            ///
            /// <param name="source">The source array.</param>
            /// <param name="start1">The start index of the first dimension.</param>
            /// <param name="finish1">The end index of the first dimension.</param>
            /// <param name="start2">The start index of the second dimension.</param>
            /// <param name="finish2">The end index of the second dimension.</param>
            /// <param name="start3">The start index of the third dimension.</param>
            /// <param name="finish3">The end index of the third dimension.</param>
            /// <param name="start4">The start index of the fourth dimension.</param>
            /// <param name="finish4">The end index of the fourth dimension.</param>
            ///
            /// <returns>The four dimensional sub array from the given indices.</returns>
            val inline GetArraySlice4D : source:'T[,,,] -> start1:int option -> finish1:int option -> start2:int option -> finish2:int option -> start3:int option -> finish3:int option -> start4:int option -> finish4:int option -> 'T[,,,]

            /// <summary>Gets a 3D slice of a 4D array</summary>
            ///
            /// <param name="source">The source array.</param>
            /// <param name="index1">The fixed index of the first dimension.</param>
            /// <param name="start2">The start index of the second dimension.</param>
            /// <param name="finish2">The end index of the second dimension.</param>
            /// <param name="start3">The start index of the third dimension.</param>
            /// <param name="finish3">The end index of the third dimension.</param>
            /// <param name="start4">The start index of the fourth dimension.</param>
            /// <param name="finish4">The end index of the fourth dimension.</param>
            ///
            /// <returns>The three dimensional sub array from the given indices.</returns>
            val inline GetArraySlice4DFixedSingle1 : source:'T[,,,] -> index1:int -> start2: int option -> finish2:int option -> start3:int option -> finish3:int option -> start4:int option -> finish4:int option -> 'T[,,]

            /// <summary>Gets a 3D slice of a 4D array</summary>
            ///
            /// <param name="source">The source array.</param>
            /// <param name="start1">The start index of the first dimension.</param>
            /// <param name="finish1">The end index of the first dimension.</param>
            /// <param name="index2">The fixed index of the second dimension.</param>
            /// <param name="start3">The start index of the third dimension.</param>
            /// <param name="finish3">The end index of the third dimension.</param>
            /// <param name="start4">The start index of the fourth dimension.</param>
            /// <param name="finish4">The end index of the fourth dimension.</param>
            ///
            /// <returns>The three dimensional sub array from the given indices.</returns>
            val inline GetArraySlice4DFixedSingle2 : source:'T[,,,] -> start1:int option -> finish1:int option -> index2:int -> start3:int option -> finish3:int option -> start4:int option -> finish4:int option -> 'T[,,]

            /// <summary>Gets a 3D slice of a 4D array</summary>
            ///
            /// <param name="source">The source array.</param>
            /// <param name="start1">The start index of the first dimension.</param>
            /// <param name="finish1">The end index of the first dimension.</param>
            /// <param name="start2">The start index of the second dimension.</param>
            /// <param name="finish2">The end index of the second dimension.</param>
            /// <param name="index3">The fixed index of the third dimension.</param>
            /// <param name="start4">The start index of the fourth dimension.</param>
            /// <param name="finish4">The end index of the fourth dimension.</param>
            ///
            /// <returns>The three dimensional sub array from the given indices.</returns>
            val inline GetArraySlice4DFixedSingle3 : source:'T[,,,] -> start1:int option -> finish1:int option -> start2:int option -> finish2:int option -> index3:int  -> start4:int option -> finish4:int option -> 'T[,,]

            /// <summary>Gets a 3D slice of a 4D array</summary>
            ///
            /// <param name="source">The source array.</param>
            /// <param name="start1">The start index of the first dimension.</param>
            /// <param name="finish1">The end index of the first dimension.</param>
            /// <param name="start2">The start index of the second dimension.</param>
            /// <param name="finish2">The end index of the second dimension.</param>
            /// <param name="start3">The start index of the third dimension.</param>
            /// <param name="finish3">The end index of the third dimension.</param>
            /// <param name="index4">The fixed index of the fourth dimension.</param>
            ///
            /// <returns>The three dimensional sub array from the given indices.</returns>
            val inline GetArraySlice4DFixedSingle4 : source:'T[,,,] -> start1:int option -> finish1:int option -> start2: int option -> finish2:int option -> start3:int option -> finish3:int option -> index4:int -> 'T[,,]

            /// <summary>Gets a 2D slice of a 4D array</summary>
            ///
            /// <param name="source">The source array.</param>
            /// <param name="index1">The fixed index of the first dimension.</param>
            /// <param name="index2">The fixed index of the second dimension.</param>
            /// <param name="start3">The start index of the third dimension.</param>
            /// <param name="finish3">The end index of the third dimension.</param>
            /// <param name="start4">The start index of the fourth dimension.</param>
            /// <param name="finish4">The end index of the fourth dimension.</param>
            ///
            /// <returns>The two dimensional sub array from the given indices.</returns>
            val inline GetArraySlice4DFixedDouble1 : source:'T[,,,] -> index1: int -> index2:int -> start3:int option -> finish3:int option -> start4:int option -> finish4:int option -> 'T[,]

            /// <summary>Gets a 2D slice of a 4D array</summary>
            ///
            /// <param name="source">The source array.</param>
            /// <param name="index1">The fixed index of the first dimension.</param>
            /// <param name="start2">The start index of the second dimension.</param>
            /// <param name="finish2">The end index of the second dimension.</param>
            /// <param name="index3">The fixed index of the third dimension.</param>
            /// <param name="start4">The start index of the fourth dimension.</param>
            /// <param name="finish4">The end index of the fourth dimension.</param>
            ///
            /// <returns>The two dimensional sub array from the given indices.</returns>
            val inline GetArraySlice4DFixedDouble2 : source:'T[,,,] -> index1: int -> start2: int option -> finish2:int option -> index3:int -> start4:int option -> finish4:int option -> 'T[,]

            /// <summary>Gets a 2D slice of a 4D array</summary>
            ///
            /// <param name="source">The source array.</param>
            /// <param name="index1">The fixed index of the first dimension.</param>
            /// <param name="start2">The start index of the second dimension.</param>
            /// <param name="finish2">The end index of the second dimension.</param>
            /// <param name="start3">The start index of the third dimension.</param>
            /// <param name="finish3">The end index of the third dimension.</param>
            /// <param name="index4">The fixed index of the fourth dimension.</param>
            ///
            /// <returns>The two dimensional sub array from the given indices.</returns>
            val inline GetArraySlice4DFixedDouble3 : source:'T[,,,] -> index1:int -> start2: int option -> finish2:int option -> start3:int option -> finish3:int option -> index4:int -> 'T[,]

            /// <summary>Gets a 2D slice of a 4D array</summary>
            ///
            /// <param name="source">The source array.</param>
            /// <param name="start1">The start index of the first dimension.</param>
            /// <param name="finish1">The end index of the first dimension.</param>
            /// <param name="index2">The fixed index of the second dimension.</param>
            /// <param name="index3">The fixed index of the third dimension.</param>
            /// <param name="start4">The start index of the fourth dimension.</param>
            /// <param name="finish4">The end index of the fourth dimension.</param>
            ///
            /// <returns>The two dimensional sub array from the given indices.</returns>
            val inline GetArraySlice4DFixedDouble4 : source:'T[,,,] -> start1:int option -> finish1:int option -> index2:int -> index3:int -> start4:int option -> finish4:int option -> 'T[,]

            /// <summary>Gets a 2D slice of a 4D array</summary>
            ///
            /// <param name="source">The source array.</param>
            /// <param name="start1">The start index of the first dimension.</param>
            /// <param name="finish1">The end index of the first dimension.</param>
            /// <param name="index2">The fixed index of the second dimension.</param>
            /// <param name="start3">The start index of the third dimension.</param>
            /// <param name="finish3">The end index of the third dimension.</param>
            /// <param name="index4">The fixed index of the fourth dimension.</param>
            ///
            /// <returns>The two dimensional sub array from the given indices.</returns>
            val inline GetArraySlice4DFixedDouble5 : source:'T[,,,] -> start1:int option -> finish1:int option -> index2:int -> start3:int option -> finish3:int option -> index4:int -> 'T[,]

            /// <summary>Gets a 2D slice of a 4D array</summary>
            ///
            /// <param name="source">The source array.</param>
            /// <param name="start1">The start index of the first dimension.</param>
            /// <param name="finish1">The end index of the first dimension.</param>
            /// <param name="start2">The start index of the second dimension.</param>
            /// <param name="finish2">The end index of the second dimension.</param>
            /// <param name="index3">The fixed index of the third dimension.</param>
            /// <param name="index4">The fixed index of the fourth dimension.</param>
            ///
            /// <returns>The two dimensional sub array from the given indices.</returns>
            val inline GetArraySlice4DFixedDouble6 : source:'T[,,,] -> start1:int option -> finish1:int option -> start2: int option -> finish2:int option -> index3:int -> index4:int -> 'T[,]

            /// <summary>Gets a 1D slice of a 4D array</summary>
            ///
            /// <param name="source">The source array.</param>
            /// <param name="index1">The fixed index of the first dimension.</param>
            /// <param name="index2">The fixed index of the second dimension.</param>
            /// <param name="index3">The fixed index of the third dimension.</param>
            /// <param name="start4">The start index of the fourth dimension.</param>
            /// <param name="finish4">The end index of the fourth dimension.</param>
            ///
            /// <returns>The one dimensional sub array from the given indices.</returns>
            val inline GetArraySlice4DFixedTriple4 : source:'T[,,,] -> index1:int -> index2:int -> index3:int -> start4:int option -> finish4:int option -> 'T[]

            /// <summary>Gets a 1D slice of a 4D array</summary>
            ///
            /// <param name="source">The source array.</param>
            /// <param name="index1">The fixed index of the first dimension.</param>
            /// <param name="index2">The fixed index of the second dimension.</param>
            /// <param name="start3">The start index of the third dimension.</param>
            /// <param name="finish3">The end index of the third dimension.</param>
            /// <param name="index4">The fixed index of the fourth dimension.</param>
            ///
            /// <returns>The one dimensional sub array from the given indices.</returns>
            val inline GetArraySlice4DFixedTriple3 : source:'T[,,,] -> index1:int -> index2:int -> start3:int option -> finish3:int option -> index4:int -> 'T[]
            
            /// <summary>Gets a 1D slice of a 4D array</summary>
            ///
            /// <param name="source">The source array.</param>
            /// <param name="index1">The fixed index of the first dimension.</param>
            /// <param name="start2">The start index of the second dimension.</param>
            /// <param name="finish2">The end index of the second dimension.</param>
            /// <param name="index3">The fixed index of the third dimension.</param>
            /// <param name="index4">The fixed index of the fourth dimension.</param>
            ///
            /// <returns>The one dimensional sub array from the given indices.</returns>
            val inline GetArraySlice4DFixedTriple2 : source:'T[,,,] -> index1:int -> start2: int option -> finish2:int option -> index3:int -> index4:int -> 'T[]

            /// <summary>Gets a 1D slice of a 4D array</summary>
            ///
            /// <param name="source">The source array.</param>
            /// <param name="start1">The start index of the first dimension.</param>
            /// <param name="finish1">The end index of the first dimension.</param>
            /// <param name="index2">The fixed index of the second dimension.</param>
            /// <param name="index3">The fixed index of the third dimension.</param>
            /// <param name="index4">The fixed index of the fourth dimension.</param>
            ///
            /// <returns>The one dimensional sub array from the given indices.</returns>
            val inline GetArraySlice4DFixedTriple1 : source:'T[,,,] -> start1:int option -> finish1:int option -> index2:int -> index3:int -> index4:int -> 'T[]
            
            /// <summary>Sets a 3D slice of a 4D array</summary>
            ///
            /// <param name="target">The target array.</param>
            /// <param name="index1">The fixed index of the first dimension.</param>
            /// <param name="start2">The start index of the second dimension.</param>
            /// <param name="finish2">The end index of the second dimension.</param>
            /// <param name="start3">The start index of the third dimension.</param>
            /// <param name="finish3">The end index of the third dimension.</param>
            /// <param name="start4">The start index of the fourth dimension.</param>
            /// <param name="finish4">The end index of the fourth dimension.</param>
            /// <param name="source">The source array.</param>
            val inline SetArraySlice4DFixedSingle1 : target:'T[,,,] -> index1:int -> start2: int option -> finish2:int option -> start3:int option -> finish3:int option -> start4:int option -> finish4:int option -> source: 'T[,,] -> unit

            /// <summary>Sets a 3D slice of a 4D array</summary>
            ///
            /// <param name="target">The target array.</param>
            /// <param name="start1">The start index of the first dimension.</param>
            /// <param name="finish1">The end index of the first dimension.</param>
            /// <param name="index2">The fixed index of the second dimension.</param>
            /// <param name="start3">The start index of the third dimension.</param>
            /// <param name="finish3">The end index of the third dimension.</param>
            /// <param name="start4">The start index of the fourth dimension.</param>
            /// <param name="finish4">The end index of the fourth dimension.</param>
            /// <param name="source">The source array.</param>
            val inline SetArraySlice4DFixedSingle2 : target:'T[,,,] -> start1:int option -> finish1:int option -> index2:int -> start3:int option -> finish3:int option -> start4:int option -> finish4:int option -> source: 'T[,,] -> unit

            /// <summary>Sets a 3D slice of a 4D array</summary>
            ///
            /// <param name="target">The target array.</param>
            /// <param name="start1">The start index of the first dimension.</param>
            /// <param name="finish1">The end index of the first dimension.</param>
            /// <param name="start2">The start index of the second dimension.</param>
            /// <param name="finish2">The end index of the second dimension.</param>
            /// <param name="index3">The fixed index of the third dimension.</param>
            /// <param name="start4">The start index of the fourth dimension.</param>
            /// <param name="finish4">The end index of the fourth dimension.</param>
            /// <param name="source">The source array.</param>
            val inline SetArraySlice4DFixedSingle3 : target:'T[,,,] -> start1:int option -> finish1:int option -> start2:int option -> finish2:int option -> index3:int  -> start4:int option -> finish4:int option -> source: 'T[,,] -> unit

            /// <summary>Sets a 3D slice of a 4D array</summary>
            ///
            /// <param name="target">The target array.</param>
            /// <param name="start1">The start index of the first dimension.</param>
            /// <param name="finish1">The end index of the first dimension.</param>
            /// <param name="start2">The start index of the second dimension.</param>
            /// <param name="finish2">The end index of the second dimension.</param>
            /// <param name="start3">The start index of the third dimension.</param>
            /// <param name="finish3">The end index of the third dimension.</param>
            /// <param name="index4">The fixed index of the fourth dimension.</param>
            /// <param name="source">The source array.</param>
            val inline SetArraySlice4DFixedSingle4 : target:'T[,,,] -> start1:int option -> finish1:int option -> start2: int option -> finish2:int option -> start3:int option -> finish3:int option -> index4:int -> source: 'T[,,] -> unit

            /// <summary>Sets a 2D slice of a 4D array</summary>
            ///
            /// <param name="target">The target array.</param>
            /// <param name="index1">The fixed index of the first dimension.</param>
            /// <param name="index2">The fixed index of the second dimension.</param>
            /// <param name="start3">The start index of the third dimension.</param>
            /// <param name="finish3">The end index of the third dimension.</param>
            /// <param name="start4">The start index of the fourth dimension.</param>
            /// <param name="finish4">The end index of the fourth dimension.</param>
            /// <param name="source">The source array.</param>
            val inline SetArraySlice4DFixedDouble1 : target:'T[,,,] -> index1: int -> index2:int -> start3:int option -> finish3:int option -> start4:int option -> finish4:int option -> source: 'T[,] -> unit

            /// <summary>Sets a 2D slice of a 4D array</summary>
            ///
            /// <param name="target">The target array.</param>
            /// <param name="index1">The fixed index of the first dimension.</param>
            /// <param name="start2">The start index of the second dimension.</param>
            /// <param name="finish2">The end index of the second dimension.</param>
            /// <param name="index3">The fixed index of the third dimension.</param>
            /// <param name="start4">The start index of the fourth dimension.</param>
            /// <param name="finish4">The end index of the fourth dimension.</param>
            /// <param name="source">The source array.</param>
            val inline SetArraySlice4DFixedDouble2 : target:'T[,,,] -> index1: int -> start2: int option -> finish2:int option -> index3:int -> start4:int option -> finish4:int option -> source: 'T[,] -> unit

            /// <summary>Sets a 2D slice of a 4D array</summary>
            ///
            /// <param name="target">The target array.</param>
            /// <param name="index1">The fixed index of the first dimension.</param>
            /// <param name="start2">The start index of the second dimension.</param>
            /// <param name="finish2">The end index of the second dimension.</param>
            /// <param name="start3">The start index of the third dimension.</param>
            /// <param name="finish3">The end index of the third dimension.</param>
            /// <param name="index4">The fixed index of the fourth dimension.</param>
            /// <param name="source">The source array.</param>
            val inline SetArraySlice4DFixedDouble3 : target:'T[,,,] -> index1:int -> start2: int option -> finish2:int option -> start3:int option -> finish3:int option -> index4:int -> source: 'T[,] -> unit

            /// <summary>Sets a 2D slice of a 4D array</summary>
            ///
            /// <param name="target">The target array.</param>
            /// <param name="start1">The start index of the first dimension.</param>
            /// <param name="finish1">The end index of the first dimension.</param>
            /// <param name="index2">The fixed index of the second dimension.</param>
            /// <param name="index3">The fixed index of the third dimension.</param>
            /// <param name="start4">The start index of the fourth dimension.</param>
            /// <param name="finish4">The end index of the fourth dimension.</param>
            /// <param name="source">The source array.</param>
            val inline SetArraySlice4DFixedDouble4 : target:'T[,,,] -> start1:int option -> finish1:int option -> index2:int -> index3:int -> start4:int option -> finish4:int option -> source: 'T[,] -> unit

            /// <summary>Sets a 2D slice of a 4D array</summary>
            ///
            /// <param name="target">The target array.</param>
            /// <param name="start1">The start index of the first dimension.</param>
            /// <param name="finish1">The end index of the first dimension.</param>
            /// <param name="index2">The fixed index of the second dimension.</param>
            /// <param name="start3">The start index of the third dimension.</param>
            /// <param name="finish3">The end index of the third dimension.</param>
            /// <param name="index4">The fixed index of the fourth dimension.</param>
            /// <param name="source">The source array.</param>
            val inline SetArraySlice4DFixedDouble5 : target:'T[,,,] -> start1:int option -> finish1:int option -> index2:int -> start3:int option -> finish3:int option -> index4:int -> source: 'T[,] -> unit

            /// <summary>Sets a 2D slice of a 4D array</summary>
            ///
            /// <param name="target">The target array.</param>
            /// <param name="start1">The start index of the first dimension.</param>
            /// <param name="finish1">The end index of the first dimension.</param>
            /// <param name="start2">The start index of the second dimension.</param>
            /// <param name="finish2">The end index of the second dimension.</param>
            /// <param name="index3">The fixed index of the third dimension.</param>
            /// <param name="index4">The fixed index of the fourth dimension.</param>
            /// <param name="source">The source array.</param>
            val inline SetArraySlice4DFixedDouble6 : target:'T[,,,] -> start1:int option -> finish1:int option -> start2: int option -> finish2:int option -> index3:int -> index4:int -> source: 'T[,] -> unit

            /// <summary>Sets a 1D slice of a 4D array</summary>
            ///
            /// <param name="target">The target array.</param>
            /// <param name="index1">The fixed index of the first dimension.</param>
            /// <param name="index2">The fixed index of the second dimension.</param>
            /// <param name="index3">The fixed index of the third dimension.</param>
            /// <param name="start4">The start index of the fourth dimension.</param>
            /// <param name="finish4">The end index of the fourth dimension.</param>
            /// <param name="source">The source array.</param>
            val inline SetArraySlice4DFixedTriple4 : target:'T[,,,] -> index1:int -> index2:int -> index3:int -> start4:int option -> finish4:int option -> source: 'T[] -> unit

            /// <summary>Sets a 1D slice of a 4D array</summary>
            ///
            /// <param name="target">The target array.</param>
            /// <param name="index1">The fixed index of the first dimension.</param>
            /// <param name="index2">The fixed index of the second dimension.</param>
            /// <param name="start3">The start index of the third dimension.</param>
            /// <param name="finish3">The end index of the third dimension.</param>
            /// <param name="index4">The fixed index of the fourth dimension.</param>
            /// <param name="source">The source array.</param>
            val inline SetArraySlice4DFixedTriple3 : target:'T[,,,] -> index1:int -> index2:int -> start3:int option -> finish3:int option -> index4:int -> source: 'T[] -> unit
            
            /// <summary>Sets a 1D slice of a 4D array</summary>
            ///
            /// <param name="target">The target array.</param>
            /// <param name="index1">The fixed index of the first dimension.</param>
            /// <param name="start2">The start index of the second dimension.</param>
            /// <param name="finish2">The end index of the second dimension.</param>
            /// <param name="index3">The fixed index of the third dimension.</param>
            /// <param name="index4">The fixed index of the fourth dimension.</param>
            /// <param name="source">The source array.</param>
            val inline SetArraySlice4DFixedTriple2 : target:'T[,,,] -> index1:int -> start2: int option -> finish2:int option -> index3:int -> index4:int -> source: 'T[] -> unit

            /// <summary>Sets a 1D slice of a 4D array</summary>
            ///
            /// <param name="target">The target array.</param>
            /// <param name="start1">The start index of the first dimension.</param>
            /// <param name="finish1">The end index of the first dimension.</param>
            /// <param name="index2">The fixed index of the second dimension.</param>
            /// <param name="index3">The fixed index of the third dimension.</param>
            /// <param name="index4">The fixed index of the fourth dimension.</param>
            /// <param name="source">The source array.</param>
            val inline SetArraySlice4DFixedTriple1 : target:'T[,,,] -> start1:int option -> finish1:int option -> index2:int -> index3:int -> index4:int -> source: 'T[] -> unit

            /// <summary>Sets a slice of an array</summary>
            ///
            /// <param name="target">The target array.</param>
            /// <param name="start1">The start index of the first dimension.</param>
            /// <param name="finish1">The end index of the first dimension.</param>
            /// <param name="start2">The start index of the second dimension.</param>
            /// <param name="finish2">The end index of the second dimension.</param>
            /// <param name="start3">The start index of the third dimension.</param>
            /// <param name="finish3">The end index of the third dimension.</param>
            /// <param name="start4">The start index of the fourth dimension.</param>
            /// <param name="finish4">The end index of the fourth dimension.</param>
            /// <param name="source">The source array.</param>
            val inline SetArraySlice4D : target:'T[,,,] -> start1:int option -> finish1:int option -> start2:int option -> finish2:int option -> start3:int option -> finish3:int option -> start4:int option -> finish4:int option -> source:'T[,,,] -> unit

            /// <summary>Gets a slice from a string</summary>
            ///
            /// <param name="source">The source string.</param>
            /// <param name="start">The index of the first character of the slice.</param>
            /// <param name="finish">The index of the last character of the slice.</param>
            ///
            /// <returns>The substring from the given indices.</returns>
            val inline GetStringSlice : source:string -> start:int option -> finish:int option -> string

            /// <summary>Generate a range of integers</summary>  
            [<CompilerMessage("This function is for use by compiled F# code and should not be used directly", 1204, IsHidden=true)>]
            val RangeInt32        : start:int        -> step:int        -> stop:int        -> seq<int>  

            /// <summary>Generate a range of float values</summary>
            [<CompilerMessage("This function is for use by compiled F# code and should not be used directly", 1204, IsHidden=true)>]
            val RangeDouble      : start:float      -> step:float      -> stop:float      -> seq<float>

            /// <summary>Generate a range of float32 values</summary>
            [<CompilerMessage("This function is for use by compiled F# code and should not be used directly", 1204, IsHidden=true)>]
            val RangeSingle    : start:float32    -> step:float32    -> stop:float32    -> seq<float32> 

            /// <summary>Generate a range of int64 values</summary>
            [<CompilerMessage("This function is for use by compiled F# code and should not be used directly", 1204, IsHidden=true)>]
            val RangeInt64      : start:int64      -> step:int64      -> stop:int64      -> seq<int64> 

            /// <summary>Generate a range of uint64 values</summary>
            [<CompilerMessage("This function is for use by compiled F# code and should not be used directly", 1204, IsHidden=true)>]
            val RangeUInt64     : start:uint64     -> step:uint64     -> stop:uint64     -> seq<uint64> 

            /// <summary>Generate a range of uint32 values</summary>
            [<CompilerMessage("This function is for use by compiled F# code and should not be used directly", 1204, IsHidden=true)>]
            val RangeUInt32     : start:uint32     -> step:uint32     -> stop:uint32     -> seq<uint32> 

            /// <summary>Generate a range of nativeint values</summary>
            [<CompilerMessage("This function is for use by compiled F# code and should not be used directly", 1204, IsHidden=true)>]
            val RangeIntPtr  : start:nativeint  -> step:nativeint  -> stop:nativeint  -> seq<nativeint> 

            /// <summary>Generate a range of unativeint values</summary>
            [<CompilerMessage("This function is for use by compiled F# code and should not be used directly", 1204, IsHidden=true)>]
            val RangeUIntPtr : start:unativeint -> step:unativeint -> stop:unativeint -> seq<unativeint> 

            /// <summary>Generate a range of int16 values</summary>
            [<CompilerMessage("This function is for use by compiled F# code and should not be used directly", 1204, IsHidden=true)>]
            val RangeInt16      : start:int16      -> step:int16      -> stop:int16      -> seq<int16> 

            /// <summary>Generate a range of uint16 values</summary>
            [<CompilerMessage("This function is for use by compiled F# code and should not be used directly", 1204, IsHidden=true)>]
            val RangeUInt16     : start:uint16     -> step:uint16     -> stop:uint16     -> seq<uint16> 

            /// <summary>Generate a range of sbyte values</summary>
            [<CompilerMessage("This function is for use by compiled F# code and should not be used directly", 1204, IsHidden=true)>]
            val RangeSByte      : start:sbyte      -> step:sbyte      -> stop:sbyte      -> seq<sbyte> 

            /// <summary>Generate a range of byte values</summary>
            [<CompilerMessage("This function is for use by compiled F# code and should not be used directly", 1204, IsHidden=true)>]
            val RangeByte       : start:byte       -> step:byte       -> stop:byte       -> seq<byte> 

            /// <summary>Generate a range of char values</summary>
            [<CompilerMessage("This function is for use by compiled F# code and should not be used directly", 1204, IsHidden=true)>]
            val RangeChar       : start:char                          -> stop:char       -> seq<char> 

            /// <summary>Generate a range of values using the given zero, add, start, step and stop values</summary>
            [<CompilerMessage("This function is for use by compiled F# code and should not be used directly", 1204, IsHidden=true)>]
            val RangeGeneric   : one:'T -> add:('T -> 'T -> 'T) -> start:'T   -> stop:'T       -> seq<'T> 

            /// <summary>Generate a range of values using the given zero, add, start, step and stop values</summary>
            [<CompilerMessage("This function is for use by compiled F# code and should not be used directly", 1204, IsHidden=true)>]
            val RangeStepGeneric   : zero:'Step -> add:('T -> 'Step -> 'T) -> start:'T   -> step:'Step -> stop:'T       -> seq<'T> 

            /// <summary>This is a library intrinsic. Calls to this function may be generated by evaluating quotations.</summary>
            [<CompilerMessage("This function is for use by compiled F# code and should not be used directly", 1204, IsHidden=true)>]
            val AbsDynamic : x:'T -> 'T 

            /// <summary>This is a library intrinsic. Calls to this function may be generated by evaluating quotations.</summary>
            [<CompilerMessage("This function is for use by compiled F# code and should not be used directly", 1204, IsHidden=true)>]
            val AcosDynamic : x:'T -> 'T 

            /// <summary>This is a library intrinsic. Calls to this function may be generated by evaluating quotations.</summary>
            [<CompilerMessage("This function is for use by compiled F# code and should not be used directly", 1204, IsHidden=true)>]
            val AsinDynamic : x:'T -> 'T 

            /// <summary>This is a library intrinsic. Calls to this function may be generated by evaluating quotations.</summary>
            [<CompilerMessage("This function is for use by compiled F# code and should not be used directly", 1204, IsHidden=true)>]
            val AtanDynamic : x:'T -> 'T 

            /// <summary>This is a library intrinsic. Calls to this function may be generated by evaluating quotations.</summary>
            [<CompilerMessage("This function is for use by compiled F# code and should not be used directly", 1204, IsHidden=true)>]
            val Atan2Dynamic : y:'T1 -> x:'T1 -> 'T2

            /// <summary>This is a library intrinsic. Calls to this function may be generated by evaluating quotations.</summary>
            [<CompilerMessage("This function is for use by compiled F# code and should not be used directly", 1204, IsHidden=true)>]
            val CeilingDynamic : x:'T -> 'T 

            /// <summary>This is a library intrinsic. Calls to this function may be generated by evaluating quotations.</summary>
            [<CompilerMessage("This function is for use by compiled F# code and should not be used directly", 1204, IsHidden=true)>]
            val ExpDynamic : x:'T -> 'T 

            /// <summary>This is a library intrinsic. Calls to this function may be generated by evaluating quotations.</summary>
            [<CompilerMessage("This function is for use by compiled F# code and should not be used directly", 1204, IsHidden=true)>]
            val FloorDynamic : x:'T -> 'T 

            /// <summary>This is a library intrinsic. Calls to this function may be generated by evaluating quotations.</summary>
            [<CompilerMessage("This function is for use by compiled F# code and should not be used directly", 1204, IsHidden=true)>]
            val TruncateDynamic : x:'T -> 'T 

            /// <summary>This is a library intrinsic. Calls to this function may be generated by evaluating quotations.</summary>
            [<CompilerMessage("This function is for use by compiled F# code and should not be used directly", 1204, IsHidden=true)>]
            val RoundDynamic : x:'T -> 'T 

            /// <summary>This is a library intrinsic. Calls to this function may be generated by evaluating quotations.</summary>
            [<CompilerMessage("This function is for use by compiled F# code and should not be used directly", 1204, IsHidden=true)>]
            val SignDynamic : 'T -> int

            /// <summary>This is a library intrinsic. Calls to this function may be generated by evaluating quotations.</summary>
            [<CompilerMessage("This function is for use by compiled F# code and should not be used directly", 1204, IsHidden=true)>]
            val LogDynamic : x:'T -> 'T 

            /// <summary>This is a library intrinsic. Calls to this function may be generated by evaluating quotations.</summary>
            [<CompilerMessage("This function is for use by compiled F# code and should not be used directly", 1204, IsHidden=true)>]
            val Log10Dynamic : x:'T -> 'T 

            /// <summary>This is a library intrinsic. Calls to this function may be generated by evaluating quotations.</summary>
            [<CompilerMessage("This function is for use by compiled F# code and should not be used directly", 1204, IsHidden=true)>]
            val SqrtDynamic : 'T1 -> 'T2

            /// <summary>This is a library intrinsic. Calls to this function may be generated by evaluating quotations.</summary>
            [<CompilerMessage("This function is for use by compiled F# code and should not be used directly", 1204, IsHidden=true)>]
            val CosDynamic : x:'T -> 'T 

            /// <summary>This is a library intrinsic. Calls to this function may be generated by evaluating quotations.</summary>
            [<CompilerMessage("This function is for use by compiled F# code and should not be used directly", 1204, IsHidden=true)>]
            val CoshDynamic : x:'T -> 'T 

            /// <summary>This is a library intrinsic. Calls to this function may be generated by evaluating quotations.</summary>
            [<CompilerMessage("This function is for use by compiled F# code and should not be used directly", 1204, IsHidden=true)>]
            val SinDynamic : x:'T -> 'T 

            /// <summary>This is a library intrinsic. Calls to this function may be generated by evaluating quotations.</summary>
            [<CompilerMessage("This function is for use by compiled F# code and should not be used directly", 1204, IsHidden=true)>]
            val SinhDynamic : x:'T -> 'T 

            /// <summary>This is a library intrinsic. Calls to this function may be generated by evaluating quotations.</summary>
            [<CompilerMessage("This function is for use by compiled F# code and should not be used directly", 1204, IsHidden=true)>]
            val TanDynamic : x:'T -> 'T 

            /// <summary>This is a library intrinsic. Calls to this function may be generated by evaluating quotations.</summary>
            [<CompilerMessage("This function is for use by compiled F# code and should not be used directly", 1204, IsHidden=true)>]
            val TanhDynamic : x:'T -> 'T 

            /// <summary>This is a library intrinsic. Calls to this function may be generated by evaluating quotations.</summary>
            [<CompilerMessage("This function is for use by compiled F# code and should not be used directly", 1204, IsHidden=true)>]
            val PowDynamic : x:'T -> y:'U -> 'T 
            
            /// <summary>This is a library intrinsic. Calls to this function may be generated by uses of the generic 'pown' operator on values of type 'byte'</summary>
            [<CompilerMessage("This function is for use by compiled F# code and should not be used directly", 1204, IsHidden=true)>]
            val PowByte : x:byte -> n:int -> byte

            /// <summary>This is a library intrinsic. Calls to this function may be generated by uses of the generic 'pown' operator on values of type 'sbyte'</summary>
            [<CompilerMessage("This function is for use by compiled F# code and should not be used directly", 1204, IsHidden=true)>]
            val PowSByte : x:sbyte -> n:int -> sbyte

            /// <summary>This is a library intrinsic. Calls to this function may be generated by uses of the generic 'pown' operator on values of type 'int16'</summary>
            [<CompilerMessage("This function is for use by compiled F# code and should not be used directly", 1204, IsHidden=true)>]
            val PowInt16 : x:int16 -> n:int -> int16

            /// <summary>This is a library intrinsic. Calls to this function may be generated by uses of the generic 'pown' operator on values of type 'uint16'</summary>
            [<CompilerMessage("This function is for use by compiled F# code and should not be used directly", 1204, IsHidden=true)>]
            val PowUInt16 : x:uint16 -> n:int -> uint16

            /// <summary>This is a library intrinsic. Calls to this function may be generated by uses of the generic 'pown' operator on values of type 'int32'</summary>
            [<CompilerMessage("This function is for use by compiled F# code and should not be used directly", 1204, IsHidden=true)>]
            val PowInt32 : x:int32 -> n:int -> int32

            /// <summary>This is a library intrinsic. Calls to this function may be generated by uses of the generic 'pown' operator on values of type 'uint32'</summary>
            [<CompilerMessage("This function is for use by compiled F# code and should not be used directly", 1204, IsHidden=true)>]
            val PowUInt32 : x:uint32 -> n:int -> uint32

            /// <summary>This is a library intrinsic. Calls to this function may be generated by uses of the generic 'pown' operator on values of type 'int64'</summary>
            [<CompilerMessage("This function is for use by compiled F# code and should not be used directly", 1204, IsHidden=true)>]
            val PowInt64 : x:int64 -> n:int -> int64

            /// <summary>This is a library intrinsic. Calls to this function may be generated by uses of the generic 'pown' operator on values of type 'uint64'</summary>
            [<CompilerMessage("This function is for use by compiled F# code and should not be used directly", 1204, IsHidden=true)>]
            val PowUInt64 : x:uint64 -> n:int -> uint64

            /// <summary>This is a library intrinsic. Calls to this function may be generated by uses of the generic 'pown' operator on values of type 'nativeint'</summary>
            [<CompilerMessage("This function is for use by compiled F# code and should not be used directly", 1204, IsHidden=true)>]
            val PowIntPtr : x:nativeint -> n:int -> nativeint

            /// <summary>This is a library intrinsic. Calls to this function may be generated by uses of the generic 'pown' operator on values of type 'unativeint'</summary>
            [<CompilerMessage("This function is for use by compiled F# code and should not be used directly", 1204, IsHidden=true)>]
            val PowUIntPtr : x:unativeint -> n:int -> unativeint

            /// <summary>This is a library intrinsic. Calls to this function may be generated by uses of the generic 'pown' operator on values of type 'float32'</summary>
            [<CompilerMessage("This function is for use by compiled F# code and should not be used directly", 1204, IsHidden=true)>]
            val PowSingle : x:float32 -> n:int -> float32

            /// <summary>This is a library intrinsic. Calls to this function may be generated by uses of the generic 'pown' operator on values of type 'float'</summary>
            [<CompilerMessage("This function is for use by compiled F# code and should not be used directly", 1204, IsHidden=true)>]
            val PowDouble : x:float -> n:int -> float

            /// <summary>This is a library intrinsic. Calls to this function may be generated by uses of the generic 'pown' operator on values of type 'decimal'</summary>
            [<CompilerMessage("This function is for use by compiled F# code and should not be used directly", 1204, IsHidden=true)>]
            val PowDecimal : x:decimal -> n:int -> decimal

            /// <summary>This is a library intrinsic. Calls to this function may be generated by uses of the generic 'pown' operator</summary>
            [<CompilerMessage("This function is for use by compiled F# code and should not be used directly", 1204, IsHidden=true)>]
            val PowGeneric : one:'T * mul: ('T -> 'T -> 'T) * value:'T * exponent:int -> 'T

        /// <summary>This module contains basic operations which do not apply runtime and/or static checks</summary>
        module Unchecked =

            /// <summary>Unboxes a strongly typed value. This is the inverse of <c>box</c>, unbox&lt;t&gt;(box&lt;t&gt; a) equals a.</summary>
            ///
            /// <param name="value">The boxed value.</param>
            ///
            /// <returns>The unboxed result.</returns>
            [<CompiledName("Unbox")>]
            val inline unbox<'T> : value: obj -> 'T

            /// <summary>Generate a default value for any type. This is null for reference types, 
            /// For structs, this is struct value where all fields have the default value. 
            /// This function is unsafe in the sense that some F# values do not have proper <c>null</c> values.</summary>
            [<RequiresExplicitTypeArguments>] 
            [<CompiledName("DefaultOf")>]
            val inline defaultof<'T> : 'T

            [<CompiledName("Compare")>]
            /// <summary>Perform generic comparison on two values where the type of the values is not 
            /// statically required to have the 'comparison' constraint. </summary>
            /// <returns>The result of the comparison.</returns>
            val inline compare : 'T -> 'T -> int

            [<CompiledName("Equals")>]
            /// <summary>Perform generic equality on two values where the type of the values is not 
            /// statically required to satisfy the 'equality' constraint. </summary>
            /// <returns>The result of the comparison.</returns>
            val inline equals : 'T -> 'T -> bool

            [<CompiledName("Hash")>]
            /// <summary>Perform generic hashing on a value where the type of the value is not 
            /// statically required to satisfy the 'equality' constraint. </summary>
            /// <returns>The computed hash value.</returns>
            val inline hash : 'T -> int

        /// <summary>A module of comparison and equality operators that are statically resolved, but which are not fully generic and do not make structural comparison. Opening this
        /// module may make code that relies on structural or generic comparison no longer compile.</summary>
        module NonStructuralComparison = 

            /// <summary>Compares the two values for less-than</summary>
            ///
            /// <param name="x">The first parameter.</param>
            /// <param name="y">The second parameter.</param>
            ///
            /// <returns>The result of the comparison.</returns>
            val inline ( < ) : x:^T -> y:^U -> bool when (^T or ^U) : (static member ( < ) : ^T * ^U    -> bool) 
        
            /// <summary>Compares the two values for greater-than</summary>
            ///
            /// <param name="x">The first parameter.</param>
            /// <param name="y">The second parameter.</param>
            ///
            /// <returns>The result of the comparison.</returns>
            val inline ( > ) : x:^T -> y:^U -> bool when (^T or ^U) : (static member ( > ) : ^T * ^U    -> bool) 
        
            /// <summary>Compares the two values for greater-than-or-equal</summary>
            ///
            /// <param name="x">The first parameter.</param>
            /// <param name="y">The second parameter.</param>
            ///
            /// <returns>The result of the comparison.</returns>
            val inline ( >= ) : x:^T -> y:^U -> bool when (^T or ^U) : (static member ( >= ) : ^T * ^U    -> bool) 
        
            /// <summary>Compares the two values for less-than-or-equal</summary>
            ///
            /// <param name="x">The first parameter.</param>
            /// <param name="y">The second parameter.</param>
            ///
            /// <returns>The result of the comparison.</returns>
            val inline ( <= ) : x:^T -> y:^U -> bool when (^T or ^U) : (static member ( <= ) : ^T * ^U    -> bool) 
        
            /// <summary>Compares the two values for equality</summary>
            ///
            /// <param name="x">The first parameter.</param>
            /// <param name="y">The second parameter.</param>
            ///
            /// <returns>The result of the comparison.</returns>
            val inline ( = ) : x:^T -> y:^T -> bool when ^T : (static member ( = ) : ^T * ^T    -> bool) 
        
            /// <summary>Compares the two values for inequality</summary>
            ///
            /// <param name="x">The first parameter.</param>
            /// <param name="y">The second parameter.</param>
            ///
            /// <returns>The result of the comparison.</returns>
            val inline ( <> ) : x:^T -> y:^T -> bool when ^T : (static member ( <> ) : ^T * ^T    -> bool) 

            /// <summary>Compares the two values</summary>
            ///
            /// <param name="e1">The first value.</param>
            /// <param name="e2">The second value.</param>
            ///
            /// <returns>The result of the comparison.</returns>
            [<CompiledName("Compare")>]
            val inline compare: e1:'T -> e2:^T -> int when ^T : (static member ( < ) : ^T * ^T    -> bool) and ^T : (static member ( > ) : ^T * ^T    -> bool) 

            /// <summary>Maximum of the two values</summary>
            ///
            /// <param name="e1">The first value.</param>
            /// <param name="e2">The second value.</param>
            ///
            /// <returns>The maximum value.</returns>
            [<CompiledName("Max")>]
            val inline max : e1:^T -> e2:^T -> ^T when ^T : (static member ( < ) : ^T * ^T    -> bool) 

            /// <summary>Minimum of the two values</summary>
            ///
            /// <param name="e1">The first value.</param>
            /// <param name="e2">The second value.</param>
            ///
            /// <returns>The minimum value.</returns>
            [<CompiledName("Min")>]
            val inline min : e1:^T -> e2:^T -> ^T  when ^T : (static member ( < ) : ^T * ^T    -> bool) 

            /// <summary>Calls GetHashCode() on the value</summary>
            ///
            /// <param name="value">The value.</param>
            ///
            /// <returns>The hash code.</returns>
            [<CompiledName("Hash")>]
            val inline hash :value:'T -> int   when 'T : equality

        /// <summary>This module contains the basic arithmetic operations with overflow checks.</summary>
        module Checked =
            /// <summary>Overloaded unary negation (checks for overflow)</summary>
            ///
            /// <param name="value">The input value.</param>
            ///
            /// <returns>The negated value.</returns>
            val inline ( ~- ) : value:^T -> ^T when ^T : (static member ( ~- ) : ^T -> ^T) and default ^T : int

            /// <summary>Overloaded subtraction operator (checks for overflow)</summary>
            ///
            /// <param name="x">The first value.</param>
            /// <param name="y">The second value.</param>
            ///
            /// <returns>The first value minus the second value.</returns>
            val inline ( - ) : x:^T1 -> y:^T2 -> ^T3  when (^T1 or ^T2) : (static member ( - ) : ^T1 * ^T2    -> ^T3) and default ^T2 : ^T3 and default ^T3 : ^T1 and default ^T3 : ^T2 and default ^T1 : ^T3 and default ^T1 : ^T2 and default ^T1 : int

            /// <summary>Overloaded addition operator (checks for overflow)</summary>
            ///
            /// <param name="x">The first value.</param>
            /// <param name="y">The second value.</param>
            ///
            /// <returns>The sum of the two input values.</returns>
            val inline ( + ) : x:^T1 -> y:^T2 -> ^T3  when (^T1 or ^T2) : (static member ( + ) : ^T1 * ^T2    -> ^T3) and default ^T2 : ^T3 and default ^T3 : ^T1 and default ^T3 : ^T2 and default ^T1 : ^T3 and default ^T1 : ^T2 and default ^T1 : int

            /// <summary>Overloaded multiplication operator (checks for overflow)</summary>
            ///
            /// <param name="x">The first value.</param>
            /// <param name="y">The second value.</param>
            ///
            /// <returns>The product of the two input values.</returns>
            val inline ( * ) : x:^T1 -> y:^T2 -> ^T3  when (^T1 or ^T2) : (static member ( * ) : ^T1 * ^T2    -> ^T3) and default ^T2 : ^T3 and default ^T3 : ^T1 and default ^T3 : ^T2 and default ^T1 : ^T3 and default ^T1 : ^T2 and default ^T1 : int

            /// <summary>Converts the argument to <c>byte</c>. This is a direct, checked conversion for all 
            /// primitive numeric types. For strings, the input is converted using <see cref="M:System.Byte.Parse"/> 
            /// with InvariantCulture settings. Otherwise the operation requires an appropriate
            /// static conversion method on the input type.</summary>
            ///
            /// <param name="value">The input value.</param>
            ///
            /// <returns>The converted byte</returns>
            [<CompiledName("ToByte")>]
            val inline byte       : value:^T -> byte       when ^T : (static member op_Explicit : ^T -> byte)       and default ^T : int

            /// <summary>Converts the argument to <c>sbyte</c>. This is a direct, checked conversion for all 
            /// primitive numeric types. For strings, the input is converted using <see cref="M:System.SByte.Parse"/> 
            /// with InvariantCulture settings. Otherwise the operation requires an appropriate
            /// static conversion method on the input type.</summary>
            ///
            /// <param name="value">The input value.</param>
            ///
            /// <returns>The converted sbyte</returns>
            [<CompiledName("ToSByte")>]
            val inline sbyte      : value:^T -> sbyte      when ^T : (static member op_Explicit : ^T -> sbyte)      and default ^T : int

            /// <summary>Converts the argument to <c>int16</c>. This is a direct, checked conversion for all 
            /// primitive numeric types. For strings, the input is converted using <see cref="M:System.Int16.Parse"/> 
            /// with InvariantCulture settings. Otherwise the operation requires an appropriate
            /// static conversion method on the input type.</summary>
            ///
            /// <param name="value">The input value.</param>
            ///
            /// <returns>The converted int16</returns>
            [<CompiledName("ToInt16")>]
            val inline int16      : value:^T -> int16      when ^T : (static member op_Explicit : ^T -> int16)      and default ^T : int

            /// <summary>Converts the argument to <c>uint16</c>. This is a direct, checked conversion for all 
            /// primitive numeric types. For strings, the input is converted using <see cref="M:System.UInt16.Parse"/> 
            /// with InvariantCulture settings. Otherwise the operation requires an appropriate
            /// static conversion method on the input type.</summary>
            ///
            /// <param name="value">The input value.</param>
            ///
            /// <returns>The converted uint16</returns>
            [<CompiledName("ToUInt16")>]
            val inline uint16     : value:^T -> uint16     when ^T : (static member op_Explicit : ^T -> uint16)     and default ^T : int

            /// <summary>Converts the argument to <c>int</c>. This is a direct, checked conversion for all 
            /// primitive numeric types. For strings, the input is converted using <see cref="M:System.Int32.Parse"/> 
            /// with InvariantCulture settings. Otherwise the operation requires an appropriate
            /// static conversion method on the input type.</summary>
            ///
            /// <param name="value">The input value.</param>
            ///
            /// <returns>The converted int</returns>
            [<CompiledName("ToInt")>]
            val inline int        : value:^T -> int        when ^T : (static member op_Explicit : ^T -> int)        and default ^T : int

            /// <summary>Converts the argument to <c>int32</c>. This is a direct, checked conversion for all 
            /// primitive numeric types. For strings, the input is converted using <see cref="M:System.Int32.Parse"/> 
            /// with InvariantCulture settings. Otherwise the operation requires an appropriate
            /// static conversion method on the input type.</summary>
            ///
            /// <param name="value">The input value.</param>
            ///
            /// <returns>The converted int32</returns>
            [<CompiledName("ToInt32")>]
            val inline int32      : value:^T -> int32      when ^T : (static member op_Explicit : ^T -> int32)      and default ^T : int

            /// <summary>Converts the argument to <c>uint32</c>. This is a direct, checked conversion for all 
            /// primitive numeric types. For strings, the input is converted using <see cref="M:System.UInt32.Parse"/> 
            /// with InvariantCulture settings. Otherwise the operation requires an appropriate
            /// static conversion method on the input type.</summary>
            ///
            /// <param name="value">The input value.</param>
            ///
            /// <returns>The converted uint32</returns>
            [<CompiledName("ToUInt32")>]
            val inline uint32     : value:^T -> uint32     when ^T : (static member op_Explicit : ^T -> uint32)     and default ^T : int

            /// <summary>Converts the argument to <c>int64</c>. This is a direct, checked conversion for all 
            /// primitive numeric types. For strings, the input is converted using <see cref="M:System.Int64.Parse"/> 
            /// with InvariantCulture settings. Otherwise the operation requires an appropriate
            /// static conversion method on the input type.</summary>
            ///
            /// <param name="value">The input value.</param>
            ///
            /// <returns>The converted int64</returns>
            [<CompiledName("ToInt64")>]
            val inline int64      : value:^T -> int64      when ^T : (static member op_Explicit : ^T -> int64)      and default ^T : int

            /// <summary>Converts the argument to <c>uint64</c>. This is a direct, checked conversion for all 
            /// primitive numeric types. For strings, the input is converted using <see cref="M:System.UInt64.Parse"/> 
            /// with InvariantCulture settings. Otherwise the operation requires an appropriate
            /// static conversion method on the input type.</summary>
            ///
            /// <param name="value">The input value.</param>
            ///
            /// <returns>The converted uint64</returns>
            [<CompiledName("ToUInt64")>]
            val inline uint64     : value:^T -> uint64     when ^T : (static member op_Explicit : ^T -> uint64)     and default ^T : int

            /// <summary>Converts the argument to <see cref="T:Microsoft.FSharp.Core.nativeint" />. This is a direct, checked conversion for all 
            /// primitive numeric types. Otherwise the operation requires an appropriate
            /// static conversion method on the input type.</summary>
            ///
            /// <param name="value">The input value.</param>
            ///
            /// <returns>The converted nativeint</returns>
            [<CompiledName("ToIntPtr")>]
            val inline nativeint  : value:^T -> nativeint  when ^T : (static member op_Explicit : ^T -> nativeint)  and default ^T : int

            /// <summary>Converts the argument to <c>unativeint</c>. This is a direct, checked conversion for all 
            /// primitive numeric types. Otherwise the operation requires an appropriate
            /// static conversion method on the input type.</summary>
            ///
            /// <param name="value">The input value.</param>
            ///
            /// <returns>The converted unativeint</returns>
            [<CompiledName("ToUIntPtr")>]
            val inline unativeint : value:^T -> unativeint when ^T : (static member op_Explicit : ^T -> unativeint) and default ^T : int

            /// <summary>Converts the argument to <c>char</c>. Numeric inputs are converted using a checked 
            /// conversion according to the UTF-16 encoding for characters. String inputs must 
            /// be exactly one character long. For other input types the operation requires an 
            /// appropriate static conversion method on the input type.</summary>
            ///
            /// <param name="value">The input value.</param>
            ///
            /// <returns>The converted char</returns>
            [<CompiledName("ToChar")>]
            val inline char        : value:^T -> char      when ^T : (static member op_Explicit : ^T -> char)        and default ^T : int


namespace Microsoft.FSharp.Control

    open Microsoft.FSharp.Core

    /// <summary>Extensions related to Lazy values.</summary>
    ///
    /// <category index="3">Lazy Computation</category>
    [<AutoOpen>]
    module LazyExtensions =

        type System.Lazy<'T> with

            /// <summary>Creates a lazy computation that evaluates to the result of the given function when forced.</summary>
            ///
            /// <param name="creator">The function to provide the value when needed.</param>
            ///
            /// <returns>The created Lazy object.</returns>
            [<CompiledName("Create")>] // give the extension member a 'nice', unmangled compiled name, unique within this module
            static member Create : creator:(unit -> 'T) -> System.Lazy<'T>
            
            /// <summary>Creates a lazy computation that evaluates to the given value when forced.</summary>
            ///
            /// <param name="value">The input value.</param>
            ///
            /// <returns>The created Lazy object.</returns>
            [<CompiledName("CreateFromValue")>] // give the extension member a 'nice', unmangled compiled name, unique within this module
            static member CreateFromValue : value:'T -> System.Lazy<'T>
            
            /// <summary>Forces the execution of this value and return its result. Same as Value. Mutual exclusion is used to 
            /// prevent other threads also computing the value.</summary>
            /// <returns>The value of the Lazy object.</returns>
            [<CompiledName("Force")>] // give the extension member a 'nice', unmangled compiled name, unique within this module
            member Force : unit -> 'T
            
    /// <summary>The type of delayed computations.</summary>
    /// 
    /// <remarks>Use the values in the <c>Lazy</c> module to manipulate 
    /// values of this type, and the notation <c>lazy expr</c> to create values
    /// of type <see cref="T:System.Lazy`1" />.</remarks>
    ///
    /// <category index="3">Lazy Computation</category>
    type Lazy<'T> = System.Lazy<'T>
    and 
        [<System.Obsolete("This type is obsolete. Please use System.Lazy instead.", true)>]
        'T ``lazy`` = System.Lazy<'T>        

namespace Microsoft.FSharp.Control

    open Microsoft.FSharp.Core
    open System

    /// <summary>First class event values for arbitrary delegate types.</summary>
    ///
    /// <remarks>F# gives special status to member properties compatible with type IDelegateEvent and 
    /// tagged with the CLIEventAttribute. In this case the F# compiler generates appropriate 
    /// CLI metadata to make the member appear to other CLI languages as a CLI event.</remarks>
    ///
    /// <category index="3">Events and Observables</category>
    type IDelegateEvent<'Delegate when 'Delegate :> System.Delegate > =

        /// <summary>Connect a handler delegate object to the event. A handler can
        /// be later removed using RemoveHandler. The listener will
        /// be invoked when the event is fired.</summary>
        ///
        /// <param name="handler">A delegate to be invoked when the event is fired.</param>
        abstract AddHandler: handler:'Delegate -> unit

        /// <summary>Remove a listener delegate from an event listener store.</summary>
        ///
        /// <param name="handler">The delegate to be removed from the event listener store.</param>
        abstract RemoveHandler: handler:'Delegate -> unit 

    /// <summary>First class event values for CLI events conforming to CLI Framework standards.</summary>
    ///
    /// <category index="3">Events and Observables</category>
    [<Interface>]
    type IEvent<'Delegate,'Args when 'Delegate : delegate<'Args,unit> and 'Delegate :> System.Delegate > =
        inherit IDelegateEvent<'Delegate>
        inherit IObservable<'Args>
    
    /// <summary>A delegate type associated with the F# event type <c>IEvent&lt;_&gt;</c></summary>
    ///
    /// <param name="sender">The object that fired the event.</param>
    /// <param name="args">The event arguments.</param>
    ///
    /// <category index="3">Events and Observables</category>
    [<CompiledName("FSharpHandler`1")>]
    type Handler<'T> =  delegate of sender:obj * args:'T -> unit 

    /// <summary>First-class listening points (i.e. objects that permit you to register a callback
    /// activated when the event is triggered). </summary>
    ///
    /// <category index="3">Events and Observables</category>
    type IEvent<'T> = IEvent<Handler<'T>, 'T><|MERGE_RESOLUTION|>--- conflicted
+++ resolved
@@ -516,16 +516,11 @@
 
     /// <summary>Adding this attribute to a field declaration means that the field is 
     /// not initialized. During type checking a constraint is asserted that the field type supports 'null'. 
-<<<<<<< HEAD
-    /// If the 'check' value is false then the constraint is not asserted. </summary>
-    [<AttributeUsage (AttributeTargets.Field|||AttributeTargets.Method,AllowMultiple=false)>]  
-=======
     /// If the 'check' value is false then the constraint is not asserted. 
     /// </summary>
     ///
     /// <category>Attributes</category>
-    [<AttributeUsage (AttributeTargets.Field,AllowMultiple=false)>]  
->>>>>>> ba4d774f
+    [<AttributeUsage (AttributeTargets.Field|||AttributeTargets.Method,AllowMultiple=false)>]  
     [<Sealed>]
     type DefaultValueAttribute =
         inherit Attribute
