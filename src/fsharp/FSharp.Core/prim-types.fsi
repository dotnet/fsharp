--- conflicted
+++ resolved
@@ -1704,11 +1704,7 @@
         interface System.Collections.IEnumerable
         interface System.Collections.Generic.IReadOnlyCollection<'T>
         interface System.Collections.Generic.IReadOnlyList<'T>
-<<<<<<< HEAD
-        
-=======
-
->>>>>>> 0adb8230
+
     /// <summary>An abbreviation for the type of immutable singly-linked lists. </summary>
     ///
     /// <remarks>Use the constructors <c>[]</c> and <c>::</c> (infix) to create values of this type, or
