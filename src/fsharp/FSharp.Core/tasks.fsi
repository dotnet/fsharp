// TaskBuilder.fs - TPL task computation expressions for F#
//
// Copyright (c) Microsoft Corporation.  All Rights Reserved.  See License.txt in the project root for license information.

namespace Microsoft.FSharp.Control

    #if !BUILDING_WITH_LKG && !BUILD_FROM_SOURCE
    open System
    open System.Runtime.CompilerServices
    open System.Threading.Tasks
    open Microsoft.FSharp.Core
    open Microsoft.FSharp.Core.CompilerServices
    open Microsoft.FSharp.Collections

<<<<<<< HEAD
    [<Struct; NoComparison; NoEquality>]
    [<CompilerMessage("This construct  is for use by compiled F# code and should not be used directly", 1204, IsHidden=true)>]
=======
>>>>>>> 19b8f3c5
    /// <summary>
    /// The extra data stored in ResumableStateMachine for tasks
    /// </summary>
    [<Struct; NoComparison; NoEquality>]
    [<Experimental("Experimental library feature, requires '--langversion:preview'")>]
    [<CompilerMessage("This construct  is for use by compiled F# code and should not be used directly", 1204, IsHidden=true)>]
    type TaskStateMachineData<'T> =

        /// <summary>
        /// Holds the final result of the state machine
        /// </summary>
        [<DefaultValue(false)>]
        val mutable Result: 'T

        /// <summary>
        /// Holds the MethodBuilder for the state machine
        /// </summary>
        [<DefaultValue(false)>]
        val mutable MethodBuilder: AsyncTaskMethodBuilder<'T>

    /// <summary>
    /// This is used by the compiler as a template for creating state machine structs
    /// </summary>
    and [<CompilerMessage("This construct  is for use by compiled F# code and should not be used directly", 1204, IsHidden=true)>]
        TaskStateMachine<'TOverall> = ResumableStateMachine<TaskStateMachineData<'TOverall>>

    /// <summary>
    /// Represents the runtime continuation of a task state machine created dynamically
    /// </summary>
    and [<CompilerMessage("This construct  is for use by compiled F# code and should not be used directly", 1204, IsHidden=true)>]
        TaskResumptionFunc<'TOverall> = ResumptionFunc<TaskStateMachineData<'TOverall>>

    /// <summary>
    /// A special compiler-recognised delegate type for specifying blocks of task code
    /// with access to the state machine.
    /// </summary>
    and [<CompilerMessage("This construct  is for use by compiled F# code and should not be used directly", 1204, IsHidden=true)>]
        TaskCode<'TOverall, 'T> = ResumableCode<TaskStateMachineData<'TOverall>, 'T>

    /// <summary>
    /// Contains methods to build tasks using the F# computation expression syntax
    /// </summary>
    [<Class>]
    type TaskBuilderBase =
    
        /// <summary>
        /// Specifies the sequential composition of two units of task code.
        /// </summary>
        member inline Combine: task1: TaskCode<'TOverall, unit> * task2: TaskCode<'TOverall, 'T> -> TaskCode<'TOverall, 'T>
    
        /// <summary>
        /// Specifies the delayed execution of a unit of task code.
        /// </summary>
<<<<<<< HEAD
        member inline Delay: f: (unit -> TaskCode<'TOverall, 'T>) -> TaskCode<'TOverall, 'T>
=======
        [<Experimental("Experimental library feature, requires '--langversion:preview'")>]
        member inline Delay: generator: (unit -> TaskCode<'TOverall, 'T>) -> TaskCode<'TOverall, 'T>
>>>>>>> 19b8f3c5
    
        /// <summary>
        /// Specifies the iterative execution of a unit of task code.
        /// </summary>
        member inline For: sequence: seq<'T> * body: ('T -> TaskCode<'TOverall, unit>) -> TaskCode<'TOverall, unit>
    
        /// <summary>
        /// Specifies a unit of task code which returns a value
        /// </summary>
        member inline Return: value: 'T -> TaskCode<'T, 'T>
    
        /// <summary>
        /// Specifies a unit of task code which excuted using try/finally semantics
        /// </summary>
        member inline TryFinally: body: TaskCode<'TOverall, 'T> * [<InlineIfLambda>] compensation: (unit -> unit) -> TaskCode<'TOverall, 'T>
    
        /// <summary>
        /// Specifies a unit of task code which excuted using try/with semantics
        /// </summary>
        member inline TryWith: body: TaskCode<'TOverall, 'T> * catch: (exn -> TaskCode<'TOverall, 'T>) -> TaskCode<'TOverall, 'T>
    
    #if NETSTANDARD2_1
        /// <summary>
        /// Specifies a unit of task code which binds to the resource implementing IAsyncDisposable and disposes it asynchronously
        /// </summary>
        member inline Using<'Resource, 'TOverall, 'T when 'Resource :> IAsyncDisposable> : resource: 'Resource * body: ('Resource -> TaskCode<'TOverall, 'T>) -> TaskCode<'TOverall, 'T>
    #endif

        /// <summary>
        /// Specifies the iterative execution of a unit of task code.
        /// </summary>
        member inline While: condition: (unit -> bool) * body: TaskCode<'TOverall, unit> -> TaskCode<'TOverall, unit>
    
        /// <summary>
        /// Specifies a unit of task code which produces no result
        /// </summary>
        [<DefaultValue>]
        member inline Zero: unit -> TaskCode<'TOverall, unit>

    /// <summary>
    /// Contains methods to build tasks using the F# computation expression syntax
    /// </summary>
    [<Class>]
    type TaskBuilder =
        inherit TaskBuilderBase

        /// <summary>
        /// The entry point for the dynamic implementation of the corresponding operation. Do not use directly, only used when executing quotations that involve tasks or other reflective execution of F# code.
        /// </summary>
        static member RunDynamic: code: TaskCode<'T, 'T> -> Task<'T>
    
        /// Hosts the task code in a state machine and starts the task.
        member inline Run: code: TaskCode<'T, 'T> -> Task<'T>

    /// <summary>
    /// Contains methods to build tasks using the F# computation expression syntax
    /// </summary>
    [<Class>]
    type BackgroundTaskBuilder =
        inherit TaskBuilderBase

        /// <summary>
        /// The entry point for the dynamic implementation of the corresponding operation. Do not use directly, only used when executing quotations that involve tasks or other reflective execution of F# code.
        /// </summary>
        static member RunDynamic: code: TaskCode<'T, 'T> -> Task<'T>

        /// <summary>
        /// Hosts the task code in a state machine and starts the task, executing in the threadpool using Task.Run
        /// </summary>
        member inline Run: code: TaskCode<'T, 'T> -> Task<'T>

    /// Contains the `task` computation expression builder.
    [<AutoOpen>]
    module TaskBuilder = 

        /// <summary>
        /// Builds a task using computation expression syntax.
        /// </summary>
<<<<<<< HEAD
=======
        /// 
        /// <example-tbd></example-tbd>
        [<Experimental("Experimental library feature, requires '--langversion:preview'")>]
>>>>>>> 19b8f3c5
        val task: TaskBuilder

        /// <summary>
        /// Builds a task using computation expression syntax which switches to execute on a background thread if not
        /// already doing so.
        /// </summary>
        /// <remarks>
        /// If the task is created on a foreground thread (where <see cref="P:System.Threading.SynchronizationContext.Current"/> is non-null)
        /// its body is executed on a background thread using <see cref="M:System.Threading.Tasks.Task.Run"/>.
        /// If created on a background thread (where <see cref="P:System.Threading.SynchronizationContext.Current"/> is null) it is executed immeidately
        /// immediately on that thread.
        /// </remarks>
<<<<<<< HEAD
=======
        /// 
        /// <example-tbd></example-tbd>
        [<Experimental("Experimental library feature, requires '--langversion:preview'")>]
>>>>>>> 19b8f3c5
        val backgroundTask: BackgroundTaskBuilder
    

/// Contains the `task` computation expression builder.
namespace Microsoft.FSharp.Control.TaskBuilderExtensions 

    open System
    open System.Runtime.CompilerServices
    open System.Threading.Tasks
    open Microsoft.FSharp.Core
    open Microsoft.FSharp.Control
    open Microsoft.FSharp.Core.CompilerServices

    /// <summary>
    /// Contains low-priority overloads for the `task` computation expression builder.
    /// </summary>
    //
    // Note: they are low priority because they are auto-opened first, and F# has a rule
    // that extension method opened later in sequence get higher priority
    //
    // AutoOpen is by assembly attribute to get sequencing of AutoOpen correct and
    // so each gives different priority 
    module LowPriority = 

        type TaskBuilderBase with 
            /// <summary>
            /// Specifies a unit of task code which draws a result from a task-like value
            /// satisfying the GetAwaiter pattern and calls a continuation.
            /// </summary>
<<<<<<< HEAD
=======
            [<Experimental("Experimental library feature, requires '--langversion:preview'")>]
            [<NoEagerConstraintApplication>]
>>>>>>> 19b8f3c5
            member inline Bind< ^TaskLike, 'TResult1, 'TResult2, ^Awaiter, 'TOverall > :
                task: ^TaskLike *
                continuation: ( 'TResult1 -> TaskCode<'TOverall, 'TResult2>)
                    -> TaskCode<'TOverall, 'TResult2>
                    when  ^TaskLike: (member GetAwaiter:  unit ->  ^Awaiter)
                    and ^Awaiter :> ICriticalNotifyCompletion
                    and ^Awaiter: (member get_IsCompleted:  unit -> bool)
                    and ^Awaiter: (member GetResult:  unit ->  'TResult1) 

            /// <summary>
            /// Specifies a unit of task code which draws its result from a task-like value
            /// satisfying the GetAwaiter pattern.
            /// </summary>
<<<<<<< HEAD
=======
            [<Experimental("Experimental library feature, requires '--langversion:preview'")>]
            [<NoEagerConstraintApplication>]
>>>>>>> 19b8f3c5
            member inline ReturnFrom< ^TaskLike, ^Awaiter, 'T> : 
                task: ^TaskLike
                    -> TaskCode< 'T, 'T > 
                    when  ^TaskLike: (member GetAwaiter:  unit ->  ^Awaiter)
                    and ^Awaiter :> ICriticalNotifyCompletion
                    and ^Awaiter: (member get_IsCompleted: unit -> bool)
                    and ^Awaiter: (member GetResult: unit ->  'T)

            /// <summary>
            /// The entry point for the dynamic implementation of the corresponding operation. Do not use directly, only used when executing quotations that involve tasks or other reflective execution of F# code.
            /// </summary>
<<<<<<< HEAD
=======
            [<Experimental("Experimental library feature, requires '--langversion:preview'")>]
            [<NoEagerConstraintApplication>]
>>>>>>> 19b8f3c5
            static member inline BindDynamic< ^TaskLike, 'TResult1, 'TResult2, ^Awaiter, 'TOverall > :
                sm: byref<TaskStateMachine<'TOverall>> *
                task: ^TaskLike *
                continuation: ( 'TResult1 -> TaskCode<'TOverall, 'TResult2>)
                    -> bool
                    when  ^TaskLike: (member GetAwaiter:  unit ->  ^Awaiter)
                    and ^Awaiter :> ICriticalNotifyCompletion
                    and ^Awaiter: (member get_IsCompleted:  unit -> bool)
                    and ^Awaiter: (member GetResult:  unit ->  'TResult1) 

            /// <summary>
            /// Specifies a unit of task code which binds to the resource implementing IDisposable and disposes it synchronously
            /// </summary>
<<<<<<< HEAD
            member inline Using: resource: 'Resource * body: ('Resource -> TaskCode<'TOverall, 'T>) -> TaskCode<'TOverall, 'T> when 'Resource :> IDisposable
=======
            [<Experimental("Experimental library feature, requires '--langversion:preview'")>]
            member inline Using:
                resource: 'Resource *
                body: ('Resource -> TaskCode<'TOverall, 'T>)
                    -> TaskCode<'TOverall, 'T> when 'Resource :> IDisposable
>>>>>>> 19b8f3c5

    /// <summary>
    /// Contains medium-priority overloads for the `task` computation expression builder.
    /// </summary>
    module MediumPriority =

        type TaskBuilderBase with 

            /// <summary>
            /// Specifies a unit of task code which draws a result from an F# async value then calls a continuation.
            /// </summary>
            member inline Bind:
                computation: Async<'TResult1> *
                continuation: ('TResult1 -> TaskCode<'TOverall, 'TResult2>)
                    -> TaskCode<'TOverall, 'TResult2>

            /// <summary>
            /// Specifies a unit of task code which draws a result from an F# async value.
            /// </summary>
            member inline ReturnFrom:
                computation: Async<'T>
                    -> TaskCode<'T, 'T>

    /// <summary>
    /// Contains high-priority overloads for the `task` computation expression builder.
    /// </summary>
    module HighPriority =

        type TaskBuilderBase with 
            /// <summary>
            /// Specifies a unit of task code which draws a result from a task then calls a continuation.
            /// </summary>
            member inline Bind:
                task: Task<'TResult1> *
                continuation: ('TResult1 -> TaskCode<'TOverall, 'TResult2>)
                    -> TaskCode<'TOverall, 'TResult2>

            /// <summary>
            /// Specifies a unit of task code which draws a result from a task.
            /// </summary>
            member inline ReturnFrom:
                task: Task<'T>
                    -> TaskCode<'T, 'T>

            /// <summary>
            /// The entry point for the dynamic implementation of the corresponding operation. Do not use directly, only used when executing quotations that involve tasks or other reflective execution of F# code.
            /// </summary>
            static member BindDynamic:
                sm: byref<TaskStateMachine<'TOverall>> *
                task: Task<'TResult1> *
                continuation: ('TResult1 -> TaskCode<'TOverall, 'TResult2>)
                    -> bool
#endif<|MERGE_RESOLUTION|>--- conflicted
+++ resolved
@@ -12,11 +12,6 @@
     open Microsoft.FSharp.Core.CompilerServices
     open Microsoft.FSharp.Collections
 
-<<<<<<< HEAD
-    [<Struct; NoComparison; NoEquality>]
-    [<CompilerMessage("This construct  is for use by compiled F# code and should not be used directly", 1204, IsHidden=true)>]
-=======
->>>>>>> 19b8f3c5
     /// <summary>
     /// The extra data stored in ResumableStateMachine for tasks
     /// </summary>
@@ -70,12 +65,8 @@
         /// <summary>
         /// Specifies the delayed execution of a unit of task code.
         /// </summary>
-<<<<<<< HEAD
-        member inline Delay: f: (unit -> TaskCode<'TOverall, 'T>) -> TaskCode<'TOverall, 'T>
-=======
         [<Experimental("Experimental library feature, requires '--langversion:preview'")>]
         member inline Delay: generator: (unit -> TaskCode<'TOverall, 'T>) -> TaskCode<'TOverall, 'T>
->>>>>>> 19b8f3c5
     
         /// <summary>
         /// Specifies the iterative execution of a unit of task code.
@@ -154,12 +145,9 @@
         /// <summary>
         /// Builds a task using computation expression syntax.
         /// </summary>
-<<<<<<< HEAD
-=======
         /// 
         /// <example-tbd></example-tbd>
         [<Experimental("Experimental library feature, requires '--langversion:preview'")>]
->>>>>>> 19b8f3c5
         val task: TaskBuilder
 
         /// <summary>
@@ -172,12 +160,9 @@
         /// If created on a background thread (where <see cref="P:System.Threading.SynchronizationContext.Current"/> is null) it is executed immeidately
         /// immediately on that thread.
         /// </remarks>
-<<<<<<< HEAD
-=======
         /// 
         /// <example-tbd></example-tbd>
         [<Experimental("Experimental library feature, requires '--langversion:preview'")>]
->>>>>>> 19b8f3c5
         val backgroundTask: BackgroundTaskBuilder
     
 
@@ -207,11 +192,8 @@
             /// Specifies a unit of task code which draws a result from a task-like value
             /// satisfying the GetAwaiter pattern and calls a continuation.
             /// </summary>
-<<<<<<< HEAD
-=======
             [<Experimental("Experimental library feature, requires '--langversion:preview'")>]
             [<NoEagerConstraintApplication>]
->>>>>>> 19b8f3c5
             member inline Bind< ^TaskLike, 'TResult1, 'TResult2, ^Awaiter, 'TOverall > :
                 task: ^TaskLike *
                 continuation: ( 'TResult1 -> TaskCode<'TOverall, 'TResult2>)
@@ -225,11 +207,8 @@
             /// Specifies a unit of task code which draws its result from a task-like value
             /// satisfying the GetAwaiter pattern.
             /// </summary>
-<<<<<<< HEAD
-=======
             [<Experimental("Experimental library feature, requires '--langversion:preview'")>]
             [<NoEagerConstraintApplication>]
->>>>>>> 19b8f3c5
             member inline ReturnFrom< ^TaskLike, ^Awaiter, 'T> : 
                 task: ^TaskLike
                     -> TaskCode< 'T, 'T > 
@@ -241,11 +220,8 @@
             /// <summary>
             /// The entry point for the dynamic implementation of the corresponding operation. Do not use directly, only used when executing quotations that involve tasks or other reflective execution of F# code.
             /// </summary>
-<<<<<<< HEAD
-=======
             [<Experimental("Experimental library feature, requires '--langversion:preview'")>]
             [<NoEagerConstraintApplication>]
->>>>>>> 19b8f3c5
             static member inline BindDynamic< ^TaskLike, 'TResult1, 'TResult2, ^Awaiter, 'TOverall > :
                 sm: byref<TaskStateMachine<'TOverall>> *
                 task: ^TaskLike *
@@ -259,15 +235,11 @@
             /// <summary>
             /// Specifies a unit of task code which binds to the resource implementing IDisposable and disposes it synchronously
             /// </summary>
-<<<<<<< HEAD
-            member inline Using: resource: 'Resource * body: ('Resource -> TaskCode<'TOverall, 'T>) -> TaskCode<'TOverall, 'T> when 'Resource :> IDisposable
-=======
             [<Experimental("Experimental library feature, requires '--langversion:preview'")>]
             member inline Using:
                 resource: 'Resource *
                 body: ('Resource -> TaskCode<'TOverall, 'T>)
                     -> TaskCode<'TOverall, 'T> when 'Resource :> IDisposable
->>>>>>> 19b8f3c5
 
     /// <summary>
     /// Contains medium-priority overloads for the `task` computation expression builder.
