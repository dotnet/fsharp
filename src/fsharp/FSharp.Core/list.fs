// Copyright (c) Microsoft Corporation.  All Rights Reserved.  See License.txt in the project root for license information.

namespace Microsoft.FSharp.Collections

    open Microsoft.FSharp.Core
    open Microsoft.FSharp.Core.Operators
    open Microsoft.FSharp.Core.LanguagePrimitives
    open Microsoft.FSharp.Core.LanguagePrimitives.IntrinsicOperators
    open Microsoft.FSharp.Collections
    open Microsoft.FSharp.Core.CompilerServices
    open System.Collections.Generic
#if FX_RESHAPED_REFLECTION
    open System.Reflection
#endif

    [<CompilationRepresentation(CompilationRepresentationFlags.ModuleSuffix)>]
    [<RequireQualifiedAccess>]
    module List =

        let inline checkNonNull argName arg =
            if isNull arg then
                nullArg argName

        let inline indexNotFound() = raise (KeyNotFoundException(SR.GetString(SR.keyNotFoundAlt)))

        [<CompiledName("Length")>]
        let length (list: 'T list) = list.Length

        [<CompiledName("Last")>]
        let rec last (list: 'T list) =
            match list with
            | [x] -> x
            | _ :: tail -> last tail
            | [] -> invalidArg "list" (SR.GetString(SR.inputListWasEmpty))

        [<CompiledName("TryLast")>]
        let rec tryLast (list: 'T list) =
            match list with
            | [x] -> Some x
            | _ :: tail -> tryLast tail
            | [] -> None

        [<CompiledName("Reverse")>]
        let rev list = Microsoft.FSharp.Primitives.Basics.List.rev list

        [<CompiledName("Concat")>]
        let concat lists = Microsoft.FSharp.Primitives.Basics.List.concat lists

        let inline countByImpl (comparer:IEqualityComparer<'SafeKey>) (projection:'T->'SafeKey) (getKey:'SafeKey->'Key) (list:'T list) =
            match list with
            | [] -> []
            | _ ->

            let dict = Dictionary comparer
            let rec loop srcList  =
                match srcList with
                | [] -> ()
                | h :: t ->
                    let safeKey = projection h
                    let mutable prev = 0
                    if dict.TryGetValue(safeKey, &prev) then dict.[safeKey] <- prev + 1 else dict.[safeKey] <- 1
                    loop t
            loop list
            Microsoft.FSharp.Primitives.Basics.List.countBy dict getKey

        // We avoid wrapping a StructBox, because under 64 JIT we get some "hard" tailcalls which affect performance
        let countByValueType (projection:'T->'Key) (list:'T list) = countByImpl HashIdentity.Structural<'Key> projection id list

        // Wrap a StructBox around all keys in case the key type is itself a type using null as a representation
        let countByRefType   (projection:'T->'Key) (list:'T list) = countByImpl RuntimeHelpers.StructBox<'Key>.Comparer (fun t -> RuntimeHelpers.StructBox (projection t)) (fun sb -> sb.Value) list

        [<CompiledName("CountBy")>]
        let countBy (projection:'T->'Key) (list:'T list) =
#if FX_RESHAPED_REFLECTION
            if (typeof<'Key>).GetTypeInfo().IsValueType
#else
            if typeof<'Key>.IsValueType
#endif
                then countByValueType projection list
                else countByRefType   projection list

        [<CompiledName("Map")>]
        let map mapping list = Microsoft.FSharp.Primitives.Basics.List.map mapping list

        [<CompiledName("MapIndexed")>]
        let mapi mapping list = Microsoft.FSharp.Primitives.Basics.List.mapi mapping list

        [<CompiledName("Indexed")>]
        let indexed list = Microsoft.FSharp.Primitives.Basics.List.indexed list

        [<CompiledName("MapFold")>]
        let mapFold<'T, 'State, 'Result> (mapping:'State -> 'T -> 'Result * 'State) state list =
            Microsoft.FSharp.Primitives.Basics.List.mapFold mapping state list

        [<CompiledName("MapFoldBack")>]
        let mapFoldBack<'T, 'State, 'Result> (mapping:'T -> 'State -> 'Result * 'State) list state =
            match list with
            | [] -> [], state
            | [h] -> let h', s' = mapping h state in [h'], s'
            | _ ->
                let f = OptimizedClosures.FSharpFunc<_, _, _>.Adapt(mapping)
                let rec loop res list =
                    match list, res with
                    | [], _ -> res
                    | h :: t, (list', acc') ->
                        let h', s' = f.Invoke(h, acc')
                        loop (h' :: list', s') t
                loop ([], state) (rev list)

        [<CompiledName("Iterate")>]
        let iter action list = Microsoft.FSharp.Primitives.Basics.List.iter action list

        [<CompiledName("Distinct")>]
        let distinct (list:'T list) = Microsoft.FSharp.Primitives.Basics.List.distinctWithComparer HashIdentity.Structural<'T> list

        [<CompiledName("DistinctBy")>]
        let distinctBy projection (list:'T list) = Microsoft.FSharp.Primitives.Basics.List.distinctByWithComparer HashIdentity.Structural<_> projection list

        [<CompiledName("OfArray")>]
        let ofArray (array:'T array) = Microsoft.FSharp.Primitives.Basics.List.ofArray array

        [<CompiledName("ToArray")>]
        let toArray (list:'T list) = Microsoft.FSharp.Primitives.Basics.List.toArray list

        [<CompiledName("Empty")>]
        let empty<'T> = ([ ] : 'T list)

        [<CompiledName("Head")>]
        let head list = match list with x :: _ -> x | [] -> invalidArg "list" (SR.GetString(SR.inputListWasEmpty))

        [<CompiledName("TryHead")>]
        let tryHead list = match list with x :: _ -> Some x | [] -> None

        [<CompiledName("Tail")>]
        let tail list = match list with _ :: t -> t | [] -> invalidArg "list" (SR.GetString(SR.inputListWasEmpty))

        [<CompiledName("IsEmpty")>]
        let isEmpty list = match list with [] -> true | _ -> false

        [<CompiledName("Append")>]
        let append list1 list2 = list1 @ list2

        [<CompiledName("Item")>]
        let rec item index list =
            match list with
            | h :: t when index >= 0 ->
                if index = 0 then h else item (index - 1) t
            | _ ->
                invalidArg "index" (SR.GetString(SR.indexOutOfBounds))

        [<CompiledName("TryItem")>]
        let rec tryItem index list =
            match list with
            | h :: t when index >= 0 ->
                if index = 0 then Some h else tryItem (index - 1) t
            | _ ->
                None

        [<CompiledName("Get")>]
        let nth list index = item index list

        [<CompiledName("Choose")>]
        let choose chooser list = Microsoft.FSharp.Primitives.Basics.List.choose chooser list

        [<CompiledName("SplitAt")>]
        let splitAt index (list:'T list) = Microsoft.FSharp.Primitives.Basics.List.splitAt index list

        [<CompiledName("Take")>]
        let take count (list: 'T list) = Microsoft.FSharp.Primitives.Basics.List.take count list

        [<CompiledName("TakeWhile")>]
        let takeWhile predicate (list: 'T list) = Microsoft.FSharp.Primitives.Basics.List.takeWhile predicate list

        [<CompiledName("IterateIndexed")>]
        let iteri action list = Microsoft.FSharp.Primitives.Basics.List.iteri action list

        [<CompiledName("Initialize")>]
        let init length initializer = Microsoft.FSharp.Primitives.Basics.List.init length initializer

        let rec initConstAcc n x acc =
            if n <= 0 then acc else initConstAcc (n-1) x (x :: acc)

        [<CompiledName("Replicate")>]
        let replicate count initial =
            if count < 0 then invalidArg "count" (SR.GetString(SR.inputMustBeNonNegative))
            initConstAcc count initial []

        [<CompiledName("Iterate2")>]
        let iter2 action list1 list2 =
            let f = OptimizedClosures.FSharpFunc<_, _, _>.Adapt(action)
            let rec loop list1 list2 =
                match list1, list2 with
                | [], [] -> ()
                | h1 :: t1, h2 :: t2 -> f.Invoke(h1, h2); loop t1 t2
                | [], xs2 -> invalidArgDifferentListLength "list1" "list2" xs2.Length
                | xs1, [] -> invalidArgDifferentListLength "list2" "list1" xs1.Length
            loop list1 list2

        [<CompiledName("IterateIndexed2")>]
        let iteri2 action list1 list2 =
            let f = OptimizedClosures.FSharpFunc<_, _, _, _>.Adapt(action)
            let rec loop n list1 list2 =
                match list1, list2 with
                | [], [] -> ()
                | h1 :: t1, h2 :: t2 -> f.Invoke(n, h1, h2); loop (n+1) t1 t2
                | [], xs2 -> invalidArgDifferentListLength "list1" "list2" xs2.Length
                | xs1, [] -> invalidArgDifferentListLength "list2" "list1" xs1.Length
            loop 0 list1 list2

        [<CompiledName("Map3")>]
        let map3 mapping list1 list2 list3 =
            Microsoft.FSharp.Primitives.Basics.List.map3 mapping list1 list2 list3

        [<CompiledName("MapIndexed2")>]
        let mapi2 mapping list1 list2 =
            Microsoft.FSharp.Primitives.Basics.List.mapi2 mapping list1 list2

        [<CompiledName("Map2")>]
        let map2 mapping list1 list2 = Microsoft.FSharp.Primitives.Basics.List.map2 mapping list1 list2

        [<CompiledName("Fold")>]
        let fold<'T, 'State> folder (state:'State) (list: 'T list) =
            match list with
            | [] -> state
            | _ ->
                let f = OptimizedClosures.FSharpFunc<_, _, _>.Adapt(folder)
                let mutable acc = state
                for x in list do
                    acc <- f.Invoke(acc, x)
                acc

        [<CompiledName("Pairwise")>]
        let pairwise (list: 'T list) =
            Microsoft.FSharp.Primitives.Basics.List.pairwise list

        [<CompiledName("Reduce")>]
        let reduce reduction list =
            match list with
            | [] -> invalidArg "list" (SR.GetString(SR.inputListWasEmpty))
            | h :: t -> fold reduction h t

        [<CompiledName("Scan")>]
        let scan<'T, 'State> folder (state:'State) (list:'T list) =
            Microsoft.FSharp.Primitives.Basics.List.scan folder state list

        [<CompiledName("Singleton")>]
        let inline singleton value = [value]

        [<CompiledName("Fold2")>]
        let fold2<'T1, 'T2, 'State> folder (state:'State) (list1:list<'T1>) (list2:list<'T2>) =
            let f = OptimizedClosures.FSharpFunc<_, _, _, _>.Adapt(folder)
            let rec loop acc list1 list2 =
                match list1, list2 with
                | [], [] -> acc
                | h1 :: t1, h2 :: t2 -> loop (f.Invoke(acc, h1, h2)) t1 t2
                | [], xs2 -> invalidArgDifferentListLength "list1" "list2" xs2.Length
                | xs1, [] -> invalidArgDifferentListLength "list2" "list1" xs1.Length
            loop state list1 list2

        let foldArraySubRight (f:OptimizedClosures.FSharpFunc<'T, _, _>) (arr: 'T[]) start fin acc =
            let mutable state = acc
            for i = fin downto start do
                state <- f.Invoke(arr.[i], state)
            state

        // this version doesn't causes stack overflow - it uses a private stack
        [<CompiledName("FoldBack")>]
        let foldBack<'T, 'State> folder (list:'T list) (state:'State) =
            let f = OptimizedClosures.FSharpFunc<_, _, _>.Adapt(folder)
            match list with
            | [] -> state
            | [h] -> f.Invoke(h, state)
            | [h1; h2] -> f.Invoke(h1, f.Invoke(h2, state))
            | [h1; h2; h3] -> f.Invoke(h1, f.Invoke(h2, f.Invoke(h3, state)))
            | [h1; h2; h3; h4] -> f.Invoke(h1, f.Invoke(h2, f.Invoke(h3, f.Invoke(h4, state))))
            | _ ->
                // It is faster to allocate and iterate an array than to create all those
                // highly nested stacks.  It also means we won't get stack overflows here.
                let arr = toArray list
                let arrn = arr.Length
                foldArraySubRight f arr 0 (arrn - 1) state

        [<CompiledName("ReduceBack")>]
        let reduceBack reduction list =
            match list with
            | [] -> invalidArg "list" (SR.GetString(SR.inputListWasEmpty))
            | _ ->
                let f = OptimizedClosures.FSharpFunc<_, _, _>.Adapt(reduction)
                let arr = toArray list
                let arrn = arr.Length
                foldArraySubRight f arr 0 (arrn - 2) arr.[arrn - 1]

        let scanArraySubRight<'T, 'State> (f:OptimizedClosures.FSharpFunc<'T, 'State, 'State>) (arr:_[]) start fin initState =
            let mutable state = initState
            let mutable res = [state]
            for i = fin downto start do
                state <- f.Invoke(arr.[i], state)
                res <- state :: res
            res

        [<CompiledName("ScanBack")>]
        let scanBack<'T, 'State> folder (list:'T list) (state:'State) =
            match list with
            | [] -> [state]
            | [h] ->
                [folder h state; state]
            | _ ->
                let f = OptimizedClosures.FSharpFunc<_, _, _>.Adapt(folder)
                // It is faster to allocate and iterate an array than to create all those
                // highly nested stacks.  It also means we won't get stack overflows here.
                let arr = toArray list
                let arrn = arr.Length
                scanArraySubRight f arr 0 (arrn - 1) state

        let foldBack2UsingArrays (f:OptimizedClosures.FSharpFunc<_, _, _, _>) list1 list2 acc =
            let arr1 = toArray list1
            let arr2 = toArray list2
            let n1 = arr1.Length
            let n2 = arr2.Length
            if n1 <> n2 then
                invalidArgFmt "list1, list2"
                    "{0}\nlist1.Length = {1}, list2.Length = {2}"
                    [|SR.GetString SR.listsHadDifferentLengths; arr1.Length; arr2.Length|]
            let mutable res = acc
            for i = n1 - 1 downto 0 do
                res <- f.Invoke(arr1.[i], arr2.[i], res)
            res

        [<CompiledName("FoldBack2")>]
        let rec foldBack2<'T1, 'T2, 'State> folder (list1:'T1 list) (list2:'T2 list) (state:'State) =
            match list1, list2 with
            | [], [] -> state
            | h1 :: rest1, k1 :: rest2 ->
                let f = OptimizedClosures.FSharpFunc<_, _, _, _>.Adapt(folder)
                match rest1, rest2 with
                | [], [] -> f.Invoke(h1, k1, state)
                | [h2], [k2] -> f.Invoke(h1, k1, f.Invoke(h2, k2, state))
                | [h2; h3], [k2; k3] -> f.Invoke(h1, k1, f.Invoke(h2, k2, f.Invoke(h3, k3, state)))
                | [h2; h3; h4], [k2; k3; k4] -> f.Invoke(h1, k1, f.Invoke(h2, k2, f.Invoke(h3, k3, f.Invoke(h4, k4, state))))
                | _ -> foldBack2UsingArrays f list1 list2 state
            | [], xs2 -> invalidArgDifferentListLength "list1" "list2" xs2.Length
            | xs1, [] -> invalidArgDifferentListLength "list2" "list1" xs1.Length

        let rec forall2aux (f:OptimizedClosures.FSharpFunc<_, _, _>) list1 list2 =
            match list1, list2 with
            | [], [] -> true
            | h1 :: t1, h2 :: t2 -> f.Invoke(h1, h2)  && forall2aux f t1 t2
            | [], xs2 -> invalidArgDifferentListLength "list1" "list2" xs2.Length
            | xs1, [] -> invalidArgDifferentListLength "list2" "list1" xs1.Length

        [<CompiledName("ForAll2")>]
        let forall2 predicate list1 list2 =
            match list1, list2 with
            | [], [] -> true
            | _ ->
                let f = OptimizedClosures.FSharpFunc<_, _, _>.Adapt(predicate)
                forall2aux f list1 list2

        [<CompiledName("ForAll")>]
        let forall predicate list = Microsoft.FSharp.Primitives.Basics.List.forall predicate list

        [<CompiledName("Exists")>]
        let exists predicate list = Microsoft.FSharp.Primitives.Basics.List.exists predicate list

        [<CompiledName("Contains")>]
        let inline contains value source =
            let rec contains e xs1 =
                match xs1 with
                | [] -> false
                | h1 :: t1 -> e = h1 || contains e t1
            contains value source

        let rec exists2aux (f:OptimizedClosures.FSharpFunc<_, _, _>) list1 list2 =
            match list1, list2 with
            | [], [] -> false
            | h1 :: t1, h2 :: t2 ->f.Invoke(h1, h2)  || exists2aux f t1 t2
            | _ -> invalidArg "list2" (SR.GetString(SR.listsHadDifferentLengths))

        [<CompiledName("Exists2")>]
        let rec exists2 predicate list1 list2 =
            match list1, list2 with
            | [], [] -> false
            | _ ->
                let f = OptimizedClosures.FSharpFunc<_, _, _>.Adapt(predicate)
                exists2aux f list1 list2

        [<CompiledName("Find")>]
        let rec find predicate list = 
            match list with
            | [] -> indexNotFound()
            | h :: t -> if predicate h then h else find predicate t

        [<CompiledName("TryFind")>]
        let rec tryFind predicate list =
            match list with
            | [] -> None 
            | h :: t -> if predicate h then Some h else tryFind predicate t

        [<CompiledName("FindBack")>]
        let findBack predicate list = list |> toArray |> Microsoft.FSharp.Primitives.Basics.Array.findBack predicate

        [<CompiledName("TryFindBack")>]
        let tryFindBack predicate list = list |> toArray |> Microsoft.FSharp.Primitives.Basics.Array.tryFindBack predicate

        [<CompiledName("TryPick")>]
        let rec tryPick chooser list =
            match list with
            | [] -> None
            | h :: t ->
                match chooser h with
                | None -> tryPick chooser t
                | r -> r

        [<CompiledName("Pick")>]
        let rec pick chooser list =
            match list with
            | [] -> indexNotFound()
            | h :: t ->
                match chooser h with
                | None -> pick chooser t
                | Some r -> r

        [<CompiledName("Filter")>]
        let filter predicate list = Microsoft.FSharp.Primitives.Basics.List.filter predicate list

        [<CompiledName("Except")>]
        let except (itemsToExclude: seq<'T>) list =
            checkNonNull "itemsToExclude" itemsToExclude
            match list with
            | [] -> list
            | _ ->
                let cached = HashSet(itemsToExclude, HashIdentity.Structural)
                list |> filter cached.Add

        [<CompiledName("Where")>]
        let where predicate list = Microsoft.FSharp.Primitives.Basics.List.filter predicate list

        let inline groupByImpl (comparer:IEqualityComparer<'SafeKey>) (keyf:'T->'SafeKey) (getKey:'SafeKey->'Key) (list: 'T list) =
            Microsoft.FSharp.Primitives.Basics.List.groupBy comparer keyf getKey list

        // We avoid wrapping a StructBox, because under 64 JIT we get some "hard" tailcalls which affect performance
        let groupByValueType (keyf:'T->'Key) (list:'T list) = groupByImpl HashIdentity.Structural<'Key> keyf id list

        // Wrap a StructBox around all keys in case the key type is itself a type using null as a representation
        let groupByRefType   (keyf:'T->'Key) (list:'T list) = groupByImpl RuntimeHelpers.StructBox<'Key>.Comparer (fun t -> RuntimeHelpers.StructBox (keyf t)) (fun sb -> sb.Value) list

        [<CompiledName("GroupBy")>]
        let groupBy (projection:'T->'Key) (list:'T list) =
#if FX_RESHAPED_REFLECTION
            if (typeof<'Key>).GetTypeInfo().IsValueType
#else
            if typeof<'Key>.IsValueType
#endif
                then groupByValueType projection list
                else groupByRefType   projection list

        [<CompiledName("Partition")>]
        let partition predicate list = Microsoft.FSharp.Primitives.Basics.List.partition predicate list

        [<CompiledName("Unzip")>]
        let unzip list = Microsoft.FSharp.Primitives.Basics.List.unzip list

        [<CompiledName("Unzip3")>]
        let unzip3 list = Microsoft.FSharp.Primitives.Basics.List.unzip3 list

        [<CompiledName("Windowed")>]
        let windowed windowSize list = Microsoft.FSharp.Primitives.Basics.List.windowed windowSize list

        [<CompiledName("ChunkBySize")>]
        let chunkBySize chunkSize list = Microsoft.FSharp.Primitives.Basics.List.chunkBySize chunkSize list

        [<CompiledName("SplitInto")>]
        let splitInto count list = Microsoft.FSharp.Primitives.Basics.List.splitInto count list

        [<CompiledName("Zip")>]
        let zip list1 list2 = Microsoft.FSharp.Primitives.Basics.List.zip list1 list2

        [<CompiledName("Zip3")>]
        let zip3 list1 list2 list3 = Microsoft.FSharp.Primitives.Basics.List.zip3 list1 list2 list3

        [<CompiledName("Skip")>]
        let skip count list =
            if count <= 0 then list else
            let rec loop i lst =
                match lst with
                | _ when i = 0 -> lst
                | _ :: t -> loop (i-1) t
                | [] -> invalidArgOutOfRange "count" count "distance past the list" i
            loop count list

        [<CompiledName("SkipWhile")>]
        let rec skipWhile predicate list =
            match list with
            | head :: tail when predicate head -> skipWhile predicate tail
            | _ -> list

        [<CompiledName("SortWith")>]
        let sortWith comparer list =
            match list with
            | [] | [_] -> list
            | _ ->
                let array = Microsoft.FSharp.Primitives.Basics.List.toArray list
                Microsoft.FSharp.Primitives.Basics.Array.stableSortInPlaceWith comparer array
                Microsoft.FSharp.Primitives.Basics.List.ofArray array

        [<CompiledName("SortBy")>]
        let sortBy projection list =
            match list with
            | [] | [_] -> list
            | _ ->
                let array = Microsoft.FSharp.Primitives.Basics.List.toArray list
                Microsoft.FSharp.Primitives.Basics.Array.stableSortInPlaceBy projection array
                Microsoft.FSharp.Primitives.Basics.List.ofArray array

        [<CompiledName("Sort")>]
        let sort list =
            match list with
            | [] | [_] -> list
            | _ ->
                let array = Microsoft.FSharp.Primitives.Basics.List.toArray list
                Microsoft.FSharp.Primitives.Basics.Array.stableSortInPlace array
                Microsoft.FSharp.Primitives.Basics.List.ofArray array

        [<CompiledName("SortByDescending")>]
        let inline sortByDescending projection list =
            let inline compareDescending a b = compare (projection b) (projection a)
            sortWith compareDescending list

        [<CompiledName("SortDescending")>]
        let inline sortDescending list =
            let inline compareDescending a b = compare b a
            sortWith compareDescending list

        [<CompiledName("OfSeq")>]
        let ofSeq source = Seq.toList source

        [<CompiledName("ToSeq")>]
        let toSeq list = Seq.ofList list

        [<CompiledName("FindIndex")>]
        let findIndex predicate list =
            let rec loop n list = 
                match list with 
                | [] -> indexNotFound()
                | h :: t -> if predicate h then n else loop (n + 1) t

            loop 0 list

        [<CompiledName("TryFindIndex")>]
        let tryFindIndex predicate list =
            let rec loop n list = 
                match list with
                | [] -> None
                | h :: t -> if predicate h then Some n else loop (n + 1) t

            loop 0 list

        [<CompiledName("FindIndexBack")>]
        let findIndexBack predicate list = list |> toArray |> Microsoft.FSharp.Primitives.Basics.Array.findIndexBack predicate

        [<CompiledName("TryFindIndexBack")>]
        let tryFindIndexBack predicate list = list |> toArray |> Microsoft.FSharp.Primitives.Basics.Array.tryFindIndexBack predicate

        [<CompiledName("Sum")>]
        let inline sum (list:list<'T>) =
            match list with
<<<<<<< HEAD
            | [] ->  LanguagePrimitives.GenericZero<'T>
=======
            | [] -> LanguagePrimitives.GenericZero<'T>
>>>>>>> 9a8128df
            | t ->
                let mutable acc = LanguagePrimitives.GenericZero<'T>
                for x in t do
                    acc <- Checked.(+) acc x
                acc

        [<CompiledName("SumBy")>]
        let inline sumBy (projection: 'T -> 'U) (list:list<'T>) =
            match list with
<<<<<<< HEAD
            | [] ->  LanguagePrimitives.GenericZero<'U>
=======
            | [] -> LanguagePrimitives.GenericZero<'U>
>>>>>>> 9a8128df
            | t ->
                let mutable acc = LanguagePrimitives.GenericZero<'U>
                for x in t do
                    acc <- Checked.(+) acc (projection x)
                acc

        [<CompiledName("Max")>]
        let inline max (list:list<_>) =
            match list with
            | [] -> invalidArg "list" LanguagePrimitives.ErrorStrings.InputSequenceEmptyString
            | h :: t ->
                let mutable acc = h
                for x in t do
                    if x > acc then
                        acc <- x
                acc

        [<CompiledName("MaxBy")>]
        let inline maxBy projection (list:list<_>) =
            match list with
            | [] -> invalidArg "list" LanguagePrimitives.ErrorStrings.InputSequenceEmptyString
            | h :: t ->
                let mutable acc = h
                let mutable accv = projection h
                for x in t do
                    let currv = projection x
                    if currv > accv then
                        acc <- x
                        accv <- currv
                acc

        [<CompiledName("Min")>]
        let inline min (list:list<_>) =
            match list with
            | [] -> invalidArg "list" LanguagePrimitives.ErrorStrings.InputSequenceEmptyString
            | h :: t ->
                let mutable acc = h
                for x in t do
                    if x < acc then
                        acc <- x
                acc

        [<CompiledName("MinBy")>]
        let inline minBy projection (list:list<_>) =
            match list with
            | [] -> invalidArg "list" LanguagePrimitives.ErrorStrings.InputSequenceEmptyString
            | h :: t ->
                let mutable acc = h
                let mutable accv = projection h
                for x in t do
                    let currv = projection x
                    if currv < accv then
                        acc <- x
                        accv <- currv
                acc

        [<CompiledName("Average")>]
        let inline average (list:list<'T>) =
            match list with
            | [] -> invalidArg "source" LanguagePrimitives.ErrorStrings.InputSequenceEmptyString
            | xs ->
                let mutable sum = LanguagePrimitives.GenericZero<'T>
                let mutable count = 0
                for x in xs do
                    sum <- Checked.(+) sum x
                    count <- count + 1
                LanguagePrimitives.DivideByInt sum count

        [<CompiledName("AverageBy")>]
        let inline averageBy (projection: 'T -> 'U) (list:list<'T>) =
            match list with
            | [] -> invalidArg "source" LanguagePrimitives.ErrorStrings.InputSequenceEmptyString
            | xs ->
                let mutable sum = LanguagePrimitives.GenericZero<'U>
                let mutable count = 0
                for x in xs do
                    sum <- Checked.(+) sum (projection x)
                    count <- count + 1
                LanguagePrimitives.DivideByInt sum count

        [<CompiledName("Collect")>]
        let collect mapping list = Microsoft.FSharp.Primitives.Basics.List.collect mapping list

        [<CompiledName("AllPairs")>]
        let allPairs list1 list2 = Microsoft.FSharp.Primitives.Basics.List.allPairs list1 list2

        [<CompiledName("CompareWith")>]
        let inline compareWith (comparer:'T -> 'T -> int) (list1: 'T list) (list2: 'T list) =
            let rec loop list1 list2 =
                 match list1, list2 with
                 | head1 :: tail1, head2 :: tail2 ->
                       let c = comparer head1 head2
                       if c = 0 then loop tail1 tail2 else c
                 | [], [] -> 0
                 | _, [] -> 1
                 | [], _ -> -1

            loop list1 list2

        [<CompiledName("Permute")>]
        let permute indexMap list = list |> toArray |> Microsoft.FSharp.Primitives.Basics.Array.permute indexMap |> ofArray

        [<CompiledName("ExactlyOne")>]
        let exactlyOne (list: list<_>) =
            match list with
            | [x] -> x
            | []  -> invalidArg "source" LanguagePrimitives.ErrorStrings.InputSequenceEmptyString
            | _   -> invalidArg "source" (SR.GetString(SR.inputSequenceTooLong))

        [<CompiledName("TryExactlyOne")>]
        let tryExactlyOne (list: list<_>) =
            match list with
            | [x] -> Some x
            | _   -> None

        [<CompiledName("Transpose")>]
        let transpose (lists: seq<'T list>) =
            checkNonNull "lists" lists
            Microsoft.FSharp.Primitives.Basics.List.transpose (ofSeq lists)

        [<CompiledName("Truncate")>]
        let truncate count list = Microsoft.FSharp.Primitives.Basics.List.truncate count list

        [<CompiledName("Unfold")>]
        let unfold<'T, 'State> (generator:'State -> ('T*'State) option) (state:'State) = Microsoft.FSharp.Primitives.Basics.List.unfold generator state<|MERGE_RESOLUTION|>--- conflicted
+++ resolved
@@ -564,11 +564,7 @@
         [<CompiledName("Sum")>]
         let inline sum (list:list<'T>) =
             match list with
-<<<<<<< HEAD
-            | [] ->  LanguagePrimitives.GenericZero<'T>
-=======
             | [] -> LanguagePrimitives.GenericZero<'T>
->>>>>>> 9a8128df
             | t ->
                 let mutable acc = LanguagePrimitives.GenericZero<'T>
                 for x in t do
@@ -578,11 +574,7 @@
         [<CompiledName("SumBy")>]
         let inline sumBy (projection: 'T -> 'U) (list:list<'T>) =
             match list with
-<<<<<<< HEAD
-            | [] ->  LanguagePrimitives.GenericZero<'U>
-=======
             | [] -> LanguagePrimitives.GenericZero<'U>
->>>>>>> 9a8128df
             | t ->
                 let mutable acc = LanguagePrimitives.GenericZero<'U>
                 for x in t do
