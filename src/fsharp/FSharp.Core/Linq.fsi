// Copyright (c) Microsoft Corporation.  All Rights Reserved.  See License.txt in the project root for license information.

namespace Microsoft.FSharp.Linq.RuntimeHelpers

open System
open System.Linq.Expressions
open Microsoft.FSharp.Core
open Microsoft.FSharp.Collections
open Microsoft.FSharp.Quotations

/// <summary>
/// Contains functionality to convert F# quotations to LINQ expression trees.
/// </summary>
///
/// <namespacedoc><summary>
///   Library functionality associated with converting F# quotations to .NET LINQ expression trees.
/// </summary></namespacedoc>
module LeafExpressionConverter =
    /// <summary>
    /// When used in a quotation, this function indicates a specific conversion
    /// should be performed when converting the quotation to a LINQ expression. 
    ///
    /// This function should not be called directly. 
    /// </summary>
    //
    // NOTE: when an F# expression tree is converted to a Linq expression tree using ToLinqExpression 
    // the transformation of <c>LinqExpressionHelper(e)</c> is the same as the transformation of
    // 'e'. This allows ImplicitExpressionConversionHelper to be used as a marker to satisfy the C# design where 
    // certain expression trees are constructed using methods with a signature that expects an
    // expression tree of type <c>Expression<T></c> but are passed an expression tree of type T.
    //[<System.Obsolete("This type is for use by the quotation to LINQ expression tree converter and is not for direct use from user code")>]
    val ImplicitExpressionConversionHelper: 'T -> Expression<'T>

    /// <summary>
    /// When used in a quotation, this function indicates a specific conversion
    /// should be performed when converting the quotation to a LINQ expression. 
    ///
    /// This function should not be called directly. 
    /// </summary>
    //[<System.Obsolete("This type is for use by the quotation to LINQ expression tree converter and is not for direct use from user code")>]
    val MemberInitializationHelper: 'T -> 'T

    /// <summary>
    /// When used in a quotation, this function indicates a specific conversion
    /// should be performed when converting the quotation to a LINQ expression. 
    ///
    /// This function should not be called directly. 
    /// </summary>
    //[<System.Obsolete("This type is for use by the quotation to LINQ expression tree converter and is not for direct use from user code")>]
    val NewAnonymousObjectHelper: 'T ->  'T

    /// <summary>
    /// Converts a subset of F# quotations to a LINQ expression, for the subset of LINQ expressions represented by the
    /// expression syntax in the C# language.
    /// </summary>
    /// 
    /// <example-tbd></example-tbd>
    val QuotationToExpression: Expr -> Expression

    /// <summary>
    /// Converts a subset of F# quotations to a LINQ expression, for the subset of LINQ expressions represented by the
    /// expression syntax in the C# language. 
    /// </summary>
    /// 
    /// <example-tbd></example-tbd>
    val QuotationToLambdaExpression: Expr<'T> -> Expression<'T>

    /// <summary>
    /// Evaluates a subset of F# quotations by first converting to a LINQ expression, for the subset of LINQ expressions represented by the
    /// expression syntax in the C# language.
    /// </summary>
    /// 
    /// <example-tbd></example-tbd>
    val EvaluateQuotation: Expr -> obj

    /// <summary>
    /// A runtime helper used to evaluate nested quotation literals.
    /// </summary>
    /// 
    /// <example-tbd></example-tbd>
    val SubstHelper: Expr * Var[] * obj[] -> Expr<'T>

    /// <summary>
    /// A runtime helper used to evaluate nested quotation literals.
    /// </summary>
    /// 
    /// <example-tbd></example-tbd>
    val SubstHelperRaw: Expr * Var[] * obj[] -> Expr

<<<<<<< HEAD
    val internal (|SpecificCallToMethod|_|) : System.RuntimeMethodHandle -> (Expr -> (Expr option * Reflection.MethodInfo * Expr list) option)
=======
    val internal (|SpecificCallToMethod|_|): System.RuntimeMethodHandle -> (Expr -> (Expr option * Type list * Expr list) option)
>>>>>>> 56eb8869
<|MERGE_RESOLUTION|>--- conflicted
+++ resolved
@@ -87,8 +87,4 @@
     /// <example-tbd></example-tbd>
     val SubstHelperRaw: Expr * Var[] * obj[] -> Expr
 
-<<<<<<< HEAD
-    val internal (|SpecificCallToMethod|_|) : System.RuntimeMethodHandle -> (Expr -> (Expr option * Reflection.MethodInfo * Expr list) option)
-=======
-    val internal (|SpecificCallToMethod|_|): System.RuntimeMethodHandle -> (Expr -> (Expr option * Type list * Expr list) option)
->>>>>>> 56eb8869
+    val internal (|SpecificCallToMethod|_|): System.RuntimeMethodHandle -> (Expr -> (Expr option * Reflection.MethodInfo * Expr list) option)