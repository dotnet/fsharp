// Copyright (c) Microsoft Corporation.  All Rights Reserved.  See License.txt in the project root for license information.

namespace Microsoft.FSharp.Core

    open System
    open System.Text
    open Microsoft.FSharp.Core.LanguagePrimitives.IntrinsicOperators
    open Microsoft.FSharp.Core.Operators
    open Microsoft.FSharp.Core.Operators.Checked
    open Microsoft.FSharp.Collections
    open Microsoft.FSharp.Primitives.Basics

    [<CompilationRepresentation(CompilationRepresentationFlags.ModuleSuffix)>]
    [<RequireQualifiedAccess>]
    module String =
<<<<<<< HEAD
=======
        [<Literal>]
        /// LOH threshold is calculated from FSharp.Compiler.AbstractIL.Internal.Library.LOH_SIZE_THRESHOLD_BYTES,
        /// and is equal to 80_000 / sizeof<char>
        let LOH_CHAR_THRESHOLD = 40_000

>>>>>>> 87b24839
        [<CompiledName("Length")>]
        let length (str:string) = if isNull str then 0 else str.Length

        [<CompiledName("Concat")>]
        let concat sep (strings : seq<string>) =  

            let concatArray sep (strings: string []) =
                match length sep with
                | 0 -> String.Concat strings
                // following line should be used when this overload becomes part of .NET Standard (it's only in .NET Core)
                //| 1 -> String.Join(sep.[0], strings, 0, strings.Length)
                | _ -> String.Join(sep, strings, 0, strings.Length)

            match strings with
            | :? array<string> as arr -> 
                concatArray sep arr

            | :? list<string> as lst -> 
                lst 
                |> List.toArray 
                |> concatArray sep

            | _ ->
                String.Join(sep, strings)

        [<CompiledName("Iterate")>]
        let iter (action : (char -> unit)) (str:string) =
            if not (String.IsNullOrEmpty str) then
                for i = 0 to str.Length - 1 do
                    action str.[i] 

        [<CompiledName("IterateIndexed")>]
        let iteri action (str:string) =
            if not (String.IsNullOrEmpty str) then
                let f = OptimizedClosures.FSharpFunc<_,_,_>.Adapt(action)
                for i = 0 to str.Length - 1 do
                    f.Invoke(i, str.[i]) 

        [<CompiledName("Map")>]
        let map (mapping: char -> char) (str:string) =
            if String.IsNullOrEmpty str then
                String.Empty
            else
                let result = str.ToCharArray()
                let mutable i = 0
                for c in result do
                    result.[i] <- mapping c
                    i <- i + 1

                new String(result)

        [<CompiledName("MapIndexed")>]
        let mapi (mapping: int -> char -> char) (str:string) =
            if String.IsNullOrEmpty str then
                String.Empty
            else
                let res = StringBuilder str.Length
                let f = OptimizedClosures.FSharpFunc<_,_,_>.Adapt(mapping)
                str |> iteri (fun i c -> res.Append(f.Invoke(i, c)) |> ignore)
                res.ToString()

        [<CompiledName("Filter")>]
        let filter (predicate: char -> bool) (str:string) =
            let len = length str

            if len = 0 then 
                String.Empty

            elif len > LOH_CHAR_THRESHOLD then
                // By using SB here, which is twice slower than the optimized path, we prevent LOH allocations 
                // and 'stop the world' collections if the filtering results in smaller strings.
                // We also don't pre-allocate SB here, to allow for less mem pressure when filter result is small.
                let res = StringBuilder()
                str |> iter (fun c -> if predicate c then res.Append c |> ignore)
                res.ToString()

            else
                // Must do it this way, since array.fs is not yet in scope, but this is safe
                let target = Microsoft.FSharp.Primitives.Basics.Array.zeroCreateUnchecked len
                let mutable i = 0
                for c in str do
                    if predicate c then 
                        target.[i] <- c
                        i <- i + 1

                String(target, 0, i)

        [<CompiledName("Collect")>]
        let collect (mapping: char -> string) (str:string) =
            if String.IsNullOrEmpty str then
                String.Empty
            else
                let res = StringBuilder str.Length
                str |> iter (fun c -> res.Append(mapping c) |> ignore)
                res.ToString()

        [<CompiledName("Initialize")>]
        let init (count:int) (initializer: int-> string) =
            if count < 0 then invalidArgInputMustBeNonNegative "count" count
            let res = StringBuilder count
            for i = 0 to count - 1 do 
               res.Append(initializer i) |> ignore
            res.ToString()

        [<CompiledName("Replicate")>]
        let replicate (count:int) (str:string) =
            if count < 0 then invalidArgInputMustBeNonNegative "count" count

            let len = length str
            if len = 0 || count = 0 then 
                String.Empty

            elif len = 1 then
                new String(str.[0], count)

            elif count <= 4 then
                match count with
                | 1 -> str
                | 2 -> String.Concat(str, str)
                | 3 -> String.Concat(str, str, str)
                | _ -> String.Concat(str, str, str, str)

            else
                // Using the primitive, because array.fs is not yet in scope. It's safe: both len and count are positive.
                let target = Microsoft.FSharp.Primitives.Basics.Array.zeroCreateUnchecked (len * count)
                let source = str.ToCharArray()

                // O(log(n)) performance loop:
                // Copy first string, then keep copying what we already copied 
                // (i.e., doubling it) until we reach or pass the halfway point
                Array.Copy(source, 0, target, 0, len)
                let mutable i = len
                while i * 2 < target.Length do
                    Array.Copy(target, 0, target, i, i)
                    i <- i * 2

                // finally, copy the remain half, or less-then half
                Array.Copy(target, 0, target, i, target.Length - i)
                new String(target)


        [<CompiledName("ForAll")>]
        let forall predicate (str:string) =
            if String.IsNullOrEmpty str then
                true
            else
                let rec check i = (i >= str.Length) || (predicate str.[i] && check (i+1)) 
                check 0

        [<CompiledName("Exists")>]
        let exists predicate (str:string) =
            if String.IsNullOrEmpty str then
                false
            else
                let rec check i = (i < str.Length) && (predicate str.[i] || check (i+1)) 
                check 0  <|MERGE_RESOLUTION|>--- conflicted
+++ resolved
@@ -13,14 +13,11 @@
     [<CompilationRepresentation(CompilationRepresentationFlags.ModuleSuffix)>]
     [<RequireQualifiedAccess>]
     module String =
-<<<<<<< HEAD
-=======
         [<Literal>]
         /// LOH threshold is calculated from FSharp.Compiler.AbstractIL.Internal.Library.LOH_SIZE_THRESHOLD_BYTES,
         /// and is equal to 80_000 / sizeof<char>
         let LOH_CHAR_THRESHOLD = 40_000
 
->>>>>>> 87b24839
         [<CompiledName("Length")>]
         let length (str:string) = if isNull str then 0 else str.Length
 
