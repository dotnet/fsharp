// Copyright (c) Microsoft Corporation.  All Rights Reserved.  See License.txt in the project root for license information.

#nowarn "25" // Incomplete match expressions 
#nowarn "35" // This construct is deprecated: the treatment of this operator is now handled directly by the F# compiler and its meaning may not be redefined.
#nowarn "44" // This construct is deprecated. This function is for use by compiled F# code and should not be used directly
#nowarn "52" // The value has been copied to ensure the original is not mutated by this operation
#nowarn "60" // Override implementations in augmentations are now deprecated. Override implementations should be given as part of the initial declaration of a type.
#nowarn "61" // The containing type can use 'null' as a representation value for its nullary union case. This member will be compiled as a static member.
#nowarn "69" // Interface implementations in augmentations are now deprecated. Interface implementations should be given on the initial declaration...
#nowarn "77" // Member constraints with the name 'Exp' are given special status by the F# compiler...
#nowarn "3218" // mismatch of parameter name for 'fst' and 'snd'

namespace Microsoft.FSharp.Core

    open System
    open System.Collections
    open System.Collections.Generic
    open System.Diagnostics
    open System.Globalization
    open System.Reflection
    open System.Text
    
    type Unit() =
        override x.GetHashCode() = 0
        override x.Equals(obj:obj) = 
            match obj with null -> true | :? Unit -> true | _ -> false
        interface System.IComparable with 
            member x.CompareTo(_obj:obj) = 0
        
    and unit = Unit

    type SourceConstructFlags = 
       | None = 0
       | SumType = 1
       | RecordType = 2
       | ObjectType = 3
       | Field = 4
       | Exception = 5
       | Closure = 6
       | Module = 7
       | UnionCase = 8
       | Value = 9
       | KindMask = 31
       | NonPublicRepresentation = 32

    [<Flags>]
    type CompilationRepresentationFlags = 
       | None = 0
       | Static = 1
       | Instance = 2      
       /// append 'Module' to the end of a non-unique module
       | ModuleSuffix = 4  
       | UseNullAsTrueValue = 8
       | Event = 16

    [<AttributeUsage(AttributeTargets.Class, AllowMultiple=false)>]
    type SealedAttribute(value:bool) =
        inherit System.Attribute()
        member x.Value = value
        new() = new SealedAttribute(true)
      
    [<AttributeUsage(AttributeTargets.Class, AllowMultiple=false)>]
    [<Sealed>]
    type AbstractClassAttribute() =
        inherit System.Attribute()
      
    [<AttributeUsage(AttributeTargets.GenericParameter, AllowMultiple=false)>]
    [<Sealed>]
    type EqualityConditionalOnAttribute() =
        inherit System.Attribute()
      
    [<AttributeUsage(AttributeTargets.GenericParameter, AllowMultiple=false)>]
    [<Sealed>]
    type ComparisonConditionalOnAttribute() =
        inherit System.Attribute()
      
    [<AttributeUsage(AttributeTargets.Class, AllowMultiple=false)>]
    [<Sealed>]
    type AllowNullLiteralAttribute(value: bool) =
        inherit System.Attribute()
        member x.Value = value
        new () = new AllowNullLiteralAttribute(true)
      
    [<AttributeUsage(AttributeTargets.Field, AllowMultiple=false)>]
    [<Sealed>]
    type VolatileFieldAttribute() =
        inherit System.Attribute()
      
    [<AttributeUsage (AttributeTargets.Class, AllowMultiple=false)>]  
    [<Sealed>]
    type DefaultAugmentationAttribute(value:bool) = 
        inherit System.Attribute()
        member x.Value = value

    [<AttributeUsage (AttributeTargets.Property, AllowMultiple=false)>]  
    [<Sealed>]
    type CLIEventAttribute() = 
        inherit System.Attribute()

    [<AttributeUsage (AttributeTargets.Class, AllowMultiple=false)>]  
    [<Sealed>]
    type CLIMutableAttribute() = 
        inherit System.Attribute()

    [<AttributeUsage (AttributeTargets.Class, AllowMultiple=false)>]  
    [<Sealed>]
    type AutoSerializableAttribute(value:bool) = 
        inherit System.Attribute()
        member x.Value = value

    [<AttributeUsage (AttributeTargets.Field, AllowMultiple=false)>]  
    [<Sealed>]
    type DefaultValueAttribute(check:bool) = 
        inherit System.Attribute()
        member x.Check = check
        new() = new DefaultValueAttribute(true)

    [<AttributeUsage (AttributeTargets.Method, AllowMultiple=false)>]  
    [<Sealed>]
    type EntryPointAttribute() = 
        inherit System.Attribute()

    [<AttributeUsage (AttributeTargets.Class, AllowMultiple=false)>]  
    [<Sealed>]
    type ReferenceEqualityAttribute() = 
        inherit System.Attribute()

    [<AttributeUsage (AttributeTargets.Class, AllowMultiple=false)>]  
    [<Sealed>]
    type StructuralComparisonAttribute() = 
        inherit System.Attribute()

    [<AttributeUsage (AttributeTargets.Class, AllowMultiple=false)>]  
    [<Sealed>]
    type StructuralEqualityAttribute() = 
        inherit System.Attribute()

    [<AttributeUsage (AttributeTargets.Class ||| AttributeTargets.Interface ||| AttributeTargets.Delegate ||| AttributeTargets.Struct ||| AttributeTargets.Enum, AllowMultiple=false)>]  
    [<Sealed>]
    type NoEqualityAttribute() = 
        inherit System.Attribute()

    [<AttributeUsage (AttributeTargets.Class ||| AttributeTargets.Struct, AllowMultiple=false)>]  
    [<Sealed>]
    type CustomEqualityAttribute() = 
        inherit System.Attribute()

    [<AttributeUsage (AttributeTargets.Class ||| AttributeTargets.Struct, AllowMultiple=false)>]  
    [<Sealed>]
    type CustomComparisonAttribute() = 
        inherit System.Attribute()

    [<AttributeUsage (AttributeTargets.Class ||| AttributeTargets.Interface ||| AttributeTargets.Delegate ||| AttributeTargets.Struct ||| AttributeTargets.Enum, AllowMultiple=false)>]  
    [<Sealed>]
    type NoComparisonAttribute() = 
        inherit System.Attribute()

    [<AttributeUsage (AttributeTargets.Class ||| AttributeTargets.Parameter ||| AttributeTargets.Method ||| AttributeTargets.Property ||| AttributeTargets.Constructor, AllowMultiple=false)>]  
    [<Sealed>]
    type ReflectedDefinitionAttribute(includeValue: bool) =
        inherit System.Attribute()
        new() = ReflectedDefinitionAttribute(false)
        member x.IncludeValue = includeValue

    [<AttributeUsage (AttributeTargets.Method ||| AttributeTargets.Class ||| AttributeTargets.Field ||| AttributeTargets.Interface ||| AttributeTargets.Struct ||| AttributeTargets.Delegate ||| AttributeTargets.Enum ||| AttributeTargets.Property, AllowMultiple=false)>]  
    [<Sealed>]
    type CompiledNameAttribute(compiledName:string) =
        inherit System.Attribute()
        member x.CompiledName = compiledName

    [<AttributeUsage (AttributeTargets.Struct, AllowMultiple=false)>]  
    [<Sealed>]
    type StructAttribute() =
        inherit System.Attribute()

    [<AttributeUsage (AttributeTargets.GenericParameter ||| AttributeTargets.Class, AllowMultiple=false)>]  
    [<Sealed>]
    type MeasureAttribute() =
        inherit System.Attribute()

    [<AttributeUsage (AttributeTargets.Class, AllowMultiple=false)>]  
    [<Sealed>]
    type MeasureAnnotatedAbbreviationAttribute() =
        inherit System.Attribute()

    [<AttributeUsage (AttributeTargets.Interface, AllowMultiple=false)>]  
    [<Sealed>]
    type InterfaceAttribute() =
        inherit System.Attribute()

    [<AttributeUsage (AttributeTargets.Class, AllowMultiple=false)>]  
    [<Sealed>]
    type ClassAttribute() =
        inherit System.Attribute()

    [<AttributeUsage(AttributeTargets.Field, AllowMultiple=false)>]
    [<Sealed>]
    type LiteralAttribute() =
        inherit System.Attribute()

    [<AttributeUsage(AttributeTargets.Assembly, AllowMultiple=false)>]
    [<Sealed>]
    type FSharpInterfaceDataVersionAttribute(major:int,minor:int,release:int)  =
        inherit System.Attribute()
        member x.Major = major
        member x.Minor = minor
        member x.Release = release

    [<AttributeUsage(AttributeTargets.All, AllowMultiple=false)>]
    [<Sealed>]
    type CompilationMappingAttribute(sourceConstructFlags:SourceConstructFlags,
                                     variantNumber:int,
                                     sequenceNumber:int,
                                     resourceName:string,
                                     typeDefinitions:System.Type[])  =
        inherit System.Attribute()
        member x.SourceConstructFlags = sourceConstructFlags
        member x.SequenceNumber = sequenceNumber
        member x.VariantNumber = variantNumber
        new(sourceConstructFlags) = CompilationMappingAttribute(sourceConstructFlags,0,0)
        new(sourceConstructFlags,sequenceNumber) = CompilationMappingAttribute(sourceConstructFlags,0,sequenceNumber)
        new(sourceConstructFlags,variantNumber,sequenceNumber) = CompilationMappingAttribute(sourceConstructFlags,variantNumber,sequenceNumber,null,null)
        new(resourceName, typeDefinitions) = CompilationMappingAttribute(SourceConstructFlags.None,0,0,resourceName, typeDefinitions)
        member x.TypeDefinitions = typeDefinitions
        member x.ResourceName = resourceName

    [<AttributeUsage(AttributeTargets.All, AllowMultiple=false)>]
    [<Sealed>]
    type CompilationSourceNameAttribute(sourceName:string)  =
        inherit System.Attribute()
        member x.SourceName = sourceName

    //-------------------------------------------------------------------------
    [<AttributeUsage(AttributeTargets.All, AllowMultiple=false)>]
    [<Sealed>]
    type CompilationRepresentationAttribute (flags : CompilationRepresentationFlags) =
        inherit System.Attribute()
        member x.Flags = flags


    module internal ExperimentalAttributeMessages =
        [<Literal>]
        let RequiresPreview : string = "Experimental library feature, requires '--langversion:preview'"

    [<AttributeUsage(AttributeTargets.All, AllowMultiple=false)>]
    [<Sealed>]
    type ExperimentalAttribute(message:string) =
        inherit System.Attribute()

        member x.Message = message

    [<AttributeUsage(AttributeTargets.Method, AllowMultiple=false)>]
    [<Sealed>]
    type CompilationArgumentCountsAttribute(counts:int[]) =
        inherit System.Attribute()
        member x.Counts = 
           let unboxPrim(x:obj) = (# "unbox.any !0" type ('T) x : 'T #)
           (unboxPrim(counts.Clone()) : System.Collections.Generic.IEnumerable<int>)

    [<AttributeUsage(AttributeTargets.Method, AllowMultiple=false)>]
    [<Sealed>]
    type CustomOperationAttribute(name:string) =
        inherit System.Attribute()
        let mutable isBinary = false
        let mutable allowInto = false
        let mutable isJoin = false
        let mutable isGroupJoin = false
        let mutable maintainsVarSpace = false
        let mutable maintainsVarSpaceWithBind = false
        let mutable joinOnWord = ""
        member x.Name = name
        member x.AllowIntoPattern with get() = allowInto and set v = allowInto <- v
        member x.IsLikeZip with get() = isBinary and set v = isBinary <- v
        member x.IsLikeJoin with get() = isJoin and set v = isJoin <- v
        member x.IsLikeGroupJoin with get() = isGroupJoin and set v = isGroupJoin <- v
        member x.JoinConditionWord with get() = joinOnWord and set v = joinOnWord <- v

        member x.MaintainsVariableSpace with get() = maintainsVarSpace and set v = maintainsVarSpace <- v
        member x.MaintainsVariableSpaceUsingBind with get() = maintainsVarSpaceWithBind and set v = maintainsVarSpaceWithBind <- v

    [<AttributeUsage(AttributeTargets.Parameter, AllowMultiple=false)>]
    [<Sealed>]
    type ProjectionParameterAttribute() =
        inherit System.Attribute()

    [<AttributeUsage(AttributeTargets.Class ||| AttributeTargets.Interface ||| AttributeTargets.Struct ||| AttributeTargets.Delegate ||| AttributeTargets.Enum, AllowMultiple=false)>]
    [<Sealed>]
    type StructuredFormatDisplayAttribute(value:string) =
        inherit System.Attribute()
        member x.Value = value

    [<AttributeUsage(AttributeTargets.All, AllowMultiple=false)>]
    [<Sealed>]
    type CompilerMessageAttribute(message:string, messageNumber : int) =
        inherit System.Attribute()
        let mutable isError = false
        let mutable isHidden = false
        member x.Message = message
        member x.MessageNumber = messageNumber
        member x.IsError with get() = isError and set v = isError <- v
        member x.IsHidden with get() = isHidden and set v = isHidden <- v

    [<AttributeUsage(AttributeTargets.Method ||| AttributeTargets.Property, AllowMultiple=false)>]
    [<Sealed>]
    type UnverifiableAttribute() =
        inherit System.Attribute()

    [<AttributeUsage(AttributeTargets.Method ||| AttributeTargets.Property, AllowMultiple=false)>]
    [<Sealed>]
    type NoDynamicInvocationAttribute(legacy: bool) =

        inherit System.Attribute()

        new () = NoDynamicInvocationAttribute(false)

        member x.IsLegacy = legacy

    [<AttributeUsage(AttributeTargets.Parameter,AllowMultiple=false)>]
    [<Sealed>]
    type OptionalArgumentAttribute() =
        inherit System.Attribute()

    [<AttributeUsage(AttributeTargets.Method, AllowMultiple=false)>]
    [<Sealed>]
    type GeneralizableValueAttribute() =
        inherit System.Attribute()

    [<AttributeUsage(AttributeTargets.Method, AllowMultiple=false)>]
    [<Sealed>]
    type RequiresExplicitTypeArgumentsAttribute() =
        inherit System.Attribute()
      
    [<AttributeUsage(AttributeTargets.Class, AllowMultiple=false)>]
    [<Sealed>]
    type RequireQualifiedAccessAttribute() =
        inherit System.Attribute()

    [<AttributeUsage (AttributeTargets.Class ||| AttributeTargets.Assembly, AllowMultiple=true)>]  
    [<Sealed>]
    type AutoOpenAttribute(path:string) =
        inherit System.Attribute()
        member x.Path = path
        new() =  AutoOpenAttribute("")

    /// This Attribute is used to make Value bindings like
    ///      let x = some code
    /// operate like static properties.
    [<AttributeUsage(AttributeTargets.Property, AllowMultiple=false)>]
    [<Sealed>]
    type ValueAsStaticPropertyAttribute() =
        inherit System.Attribute()

    [<MeasureAnnotatedAbbreviation>] type float<[<Measure>] 'Measure> = float 
    [<MeasureAnnotatedAbbreviation>] type float32<[<Measure>] 'Measure> = float32
    [<MeasureAnnotatedAbbreviation>] type decimal<[<Measure>] 'Measure> = decimal
    [<MeasureAnnotatedAbbreviation>] type int<[<Measure>] 'Measure> = int
    [<MeasureAnnotatedAbbreviation>] type sbyte<[<Measure>] 'Measure> = sbyte
    [<MeasureAnnotatedAbbreviation>] type int16<[<Measure>] 'Measure> = int16
    [<MeasureAnnotatedAbbreviation>] type int64<[<Measure>] 'Measure> = int64

    /// <summary>Represents a managed pointer in F# code.</c></summary>
    type byref<'T> = (# "!0&" #)

    /// <summary>Represents a managed pointer in F# code.</summary>
    type byref<'T, 'Kind> = (# "!0&" #)

    /// Represents the types of byrefs in F# 4.5+
    module ByRefKinds = 

        /// Represents a byref that can be written
        [<Sealed>]
        type Out() = class end

        /// Represents a byref that can be read
        [<Sealed>]
        type In() = class end

        /// Represents a byref that can be both read and written
        [<Sealed>]
        type InOut = class end 

    /// <summary>Represents a in-argument or readonly managed pointer in F# code. This type should only be used with F# 4.5+.</summary>
    type inref<'T> = byref<'T, ByRefKinds.In>

    /// <summary>Represents a out-argument managed pointer in F# code. This type should only be used with F# 4.5+.</summary>
    type outref<'T> = byref<'T, ByRefKinds.Out>

    module PrimReflectionAdapters =

        type System.Type with
            
            // Note, this differs slightly from the nettstandard1.6 FX_RESHAPED_REFLECTION case as it looks for non-public methods.
            member inline this.GetSingleStaticMethodByTypes(name:string, parameterTypes: Type[]) =
               let staticBindingFlags = (# "" 0b111000 : BindingFlags #) // BindingFlags.Static ||| BindingFlags.Public ||| BindingFlags.NonPublic
               this.GetMethod(name, staticBindingFlags, null, parameterTypes, null )

            member inline this.GetSingleMethod(name:string, bindingFlags: System.Reflection.BindingFlags) =
               this.GetTypeInfo().GetMethod(name, bindingFlags)

    open PrimReflectionAdapters

    module internal BasicInlinedOperations =  
        let inline unboxPrim<'T>(x:obj) = (# "unbox.any !0" type ('T) x : 'T #)
        let inline box     (x:'T) = (# "box !0" type ('T) x : obj #)
        let inline convPrim<'T1, 'T2>(x: 'T1) : 'T2 = unboxPrim<'T2> (box x) 
        let inline not     (b:bool) = (# "ceq" b false : bool #)
        let inline (=)     (x:int)   (y:int)    = (# "ceq" x y : bool #) 
        let inline (<>)    (x:int)   (y:int)    = not(# "ceq" x y : bool #)
        let inline (<=)    (x:int)   (y:int)    = not(# "cgt" x y : bool #)
        let inline (>=)    (x:int)   (y:int)    = not(# "clt" x y : bool #)
        let inline (>=.)   (x:int64) (y:int64)  = not(# "clt" x y : bool #)
        let inline (>=...) (x:char)  (y:char)   = not(# "clt" x y : bool #)
        let inline (<=...) (x:char)  (y:char)   = not(# "cgt" x y : bool #)

        let inline (/)     (x:int)    (y:int)    = (# "div" x y : int #)
        let inline (+)     (x:int)    (y:int)    = (# "add" x y : int #)
        let inline (+.)    (x:int64)  (y:int64)  = (# "add" x y : int64 #)
        let inline (+..)   (x:uint64) (y:uint64) = (# "add" x y : uint64 #)
        let inline ( *. )  (x:int64)  (y:int64)  = (# "mul" x y : int64 #)
        let inline ( *.. ) (x:uint64) (y:uint64) = (# "mul" x y : uint64 #)
        let inline (^)     (x:string) (y:string) = System.String.Concat(x,y)
        let inline (<<<)   (x:int)    (y:int)    = (# "shl" x y : int #)
        let inline ( * )   (x:int)    (y:int)    = (# "mul" x y : int #)
        let inline (-)     (x:int)    (y:int)    = (# "sub" x y : int #)
        let inline (-.)    (x:int64)  (y:int64)  = (# "sub" x y : int64 #)
        let inline (-..)   (x:uint64) (y:uint64) = (# "sub" x y : uint64 #)
        let inline (>)     (x:int)    (y:int)    = (# "cgt" x y : bool #)
        let inline (<)     (x:int)    (y:int)    = (# "clt" x y : bool #)
        
        let inline ignore _ = ()
        let inline intOfByte (b:byte) = (# "" b : int #)
        let inline raise (e: System.Exception) = (# "throw" e : 'U #)
        let inline length (x: 'T[]) = (# "ldlen conv.i4" x : int #)
        let inline zeroCreate (n:int) = (# "newarr !0" type ('T) n : 'T[] #)
        let inline get (arr: 'T[]) (n:int) =  (# "ldelem.any !0" type ('T) arr n : 'T #)
        let set (arr: 'T[]) (n:int) (x:'T) =  (# "stelem.any !0" type ('T) arr n x #)


        let inline objEq (xobj:obj) (yobj:obj) = (# "ceq" xobj yobj : bool #)
        let inline int64Eq (x:int64) (y:int64) = (# "ceq" x y : bool #) 
        let inline int32Eq (x:int32) (y:int32) = (# "ceq" x y : bool #) 
        let inline floatEq (x:float) (y:float) = (# "ceq" x y : bool #) 
        let inline float32Eq (x:float32) (y:float32) = (# "ceq" x y : bool #) 
        let inline charEq (x:char) (y:char) = (# "ceq" x y : bool #) 
        let inline intOrder (x:int) (y:int) = if (# "clt" x y : bool #) then (0-1) else (# "cgt" x y : int #)
        let inline int64Order (x:int64) (y:int64) = if (# "clt" x y : bool #) then (0-1) else (# "cgt" x y : int #)
        let inline byteOrder (x:byte) (y:byte) = if (# "clt" x y : bool #) then (0-1) else (# "cgt" x y : int #)
        let inline byteEq (x:byte) (y:byte) = (# "ceq" x y : bool #) 
        let inline int64 (x:int) = (# "conv.i8" x  : int64 #)
        let inline int32 (x:int64) = (# "conv.i4" x  : int32 #)

        let inline typeof<'T> =
            let tok = (# "ldtoken !0" type('T) : System.RuntimeTypeHandle #)
            System.Type.GetTypeFromHandle(tok)

        let inline typedefof<'T> = 
            let ty = typeof<'T>
            if ty.IsGenericType then ty.GetGenericTypeDefinition() else ty
        
        let inline sizeof<'T>  =
            (# "sizeof !0" type('T) : int #) 

        let inline unsafeDefault<'T> : 'T = (# "ilzero !0" type ('T) : 'T #)
        let inline isinstPrim<'T>(x:obj) = (# "isinst !0" type ('T) x : obj #)
        let inline castclassPrim<'T>(x:obj) = (# "castclass !0" type ('T) x : 'T #)
        let inline notnullPrim<'T when 'T : not struct>(x:'T) = (# "ldnull cgt.un" x : bool #)

        let inline iscastPrim<'T when 'T : not struct>(x:obj) = (# "isinst !0" type ('T) x : 'T #)

        let inline mask (n:int) (m:int) = (# "and" n m : int #)

    open BasicInlinedOperations

    
    module TupleUtils =
    
        // adapted from System.Tuple::CombineHashCodes
        let inline opshl (x:int) (n:int) : int =  (# "shl" x (mask n 31) : int #)
        let inline opxor (x:int) (y:int) : int = (# "xor" x y : int32 #)
        let inline combineTupleHashes (h1 : int) (h2 : int) = (opxor ((opshl h1  5) + h1)  h2)

        let combineTupleHashCodes (codes : int []) =
            let mutable (num : int32) = codes.Length - 1
            
            while (num > 1) do
                let mutable i = 0
                while ((i * 2) < (num+1)) do
                    let index = i * 2
                    let num' = index + 1
                    if index = num then
                        set codes i (get codes index)
                        num <- i
                    else
                        set codes i (combineTupleHashes (get codes index) (get codes num))
                        if num' = num then
                            num <- i
                    i <- i + 1
            combineTupleHashes (get codes 0) (get codes 1)


    //-------------------------------------------------------------------------
    // The main aim here is to bootstrap the definition of structural hashing 
    // and comparison.  Calls to these form part of the auto-generated 
    // code for each new datatype.

    module LanguagePrimitives =  

        module (* internal *) ErrorStrings =
            // inline functions cannot call GetString, so we must make these bits public 
            [<ValueAsStaticProperty>]
            let AddressOpNotFirstClassString = SR.GetString(SR.addressOpNotFirstClass)

            [<ValueAsStaticProperty>]
            let NoNegateMinValueString = SR.GetString(SR.noNegateMinValue)

            // needs to be public to be visible from inline function 'average' and others
            [<ValueAsStaticProperty>]
            let InputSequenceEmptyString = SR.GetString(SR.inputSequenceEmpty) 

            // needs to be public to be visible from inline function 'average' and others
            [<ValueAsStaticProperty>]
            let InputArrayEmptyString = SR.GetString(SR.arrayWasEmpty) 

            // needs to be public to be visible from inline function 'average' and others
            [<ValueAsStaticProperty>]
            let InputMustBeNonNegativeString = SR.GetString(SR.inputMustBeNonNegative)
            
        [<CodeAnalysis.SuppressMessage("Microsoft.Design", "CA1034:NestedTypesShouldNotBeVisible")>]  // nested module OK              
        module IntrinsicOperators =        
            //-------------------------------------------------------------------------
            // Lazy and/or.  Laziness added by the F# compiler.
            
            let (&) e1 e2 = if e1 then e2 else false
            let (&&) e1 e2 = if e1 then e2 else false
            [<CompiledName("Or")>]
            let (or) e1 e2 = if e1 then true else e2
            let (||) e1 e2 = if e1 then true else e2
            
            //-------------------------------------------------------------------------
            // Address-of
            // Note, "raise<'T> : exn -> 'T" is manually inlined below.
            // Byref usage checks prohibit type instantiations involving byrefs.

            [<NoDynamicInvocation>]
            let inline (~&)  (obj : 'T) : byref<'T>     = 
                ignore obj // pretend the variable is used
                let e = new System.ArgumentException(ErrorStrings.AddressOpNotFirstClassString) 
                (# "throw" (e :> System.Exception) : byref<'T> #)
                 
            [<NoDynamicInvocation>]
            let inline (~&&) (obj : 'T) : nativeptr<'T> = 
                ignore obj // pretend the variable is used
                let e = new System.ArgumentException(ErrorStrings.AddressOpNotFirstClassString) 
                (# "throw" (e :> System.Exception) : nativeptr<'T> #)     

        open IntrinsicOperators
        [<CodeAnalysis.SuppressMessage("Microsoft.Design", "CA1034:NestedTypesShouldNotBeVisible")>]  // nested module OK
        module IntrinsicFunctions =        
            
            // Unboxing, type casts, type tests

            type TypeNullnessSemantics = int
            // CLI reference types
            let TypeNullnessSemantics_NullIsExtraValue = 1
            // F# types with [<UseNullAsTrueValue>]
            let TypeNullnessSemantics_NullTrueValue = 2
            // F# record, union, tuple, function types
            let TypeNullnessSemantics_NullNotLiked = 3
            // structs
            let TypeNullnessSemantics_NullNever = 4
            
            // duplicated from above since we're using integers in this section
            let CompilationRepresentationFlags_PermitNull = 8

            let getTypeInfo (ty:Type) =
                if ty.IsValueType 
                then TypeNullnessSemantics_NullNever else
                let mappingAttrs = ty.GetCustomAttributes(typeof<CompilationMappingAttribute>, false)
                if mappingAttrs.Length = 0 
                then TypeNullnessSemantics_NullIsExtraValue
                elif ty.Equals(typeof<unit>) then 
                    TypeNullnessSemantics_NullTrueValue
                elif typeof<Delegate>.IsAssignableFrom(ty) then 
                    TypeNullnessSemantics_NullIsExtraValue
                elif ty.GetCustomAttributes(typeof<AllowNullLiteralAttribute>, false).Length > 0 then
                    TypeNullnessSemantics_NullIsExtraValue
                else
                    let reprAttrs = ty.GetCustomAttributes(typeof<CompilationRepresentationAttribute>, false)
                    if reprAttrs.Length = 0 then 
                        TypeNullnessSemantics_NullNotLiked 
                    else
                        let reprAttr = get reprAttrs 0
                        let reprAttr = (# "unbox.any !0" type (CompilationRepresentationAttribute) reprAttr : CompilationRepresentationAttribute #)
                        if (# "and" reprAttr.Flags CompilationRepresentationFlags_PermitNull : int #) = 0
                        then TypeNullnessSemantics_NullNotLiked
                        else TypeNullnessSemantics_NullTrueValue

             
            type TypeInfo<'T>() = 
               // Compute an on-demand per-instantiation static field
               static let info = getTypeInfo typeof<'T>

               // Publish the results of that computation
               static member TypeInfo = info
                         

            // Note: cheap nullness test for generic value:
            //  IL_0000:  ldarg.1
            //  IL_0001:  box        !TKey
            //  IL_0006:  brtrue.s   IL_000e

            // worst case: nothing known about source or destination
            let UnboxGeneric<'T>(source: obj) = 
                if notnullPrim(source) or TypeInfo<'T>.TypeInfo <> TypeNullnessSemantics_NullNotLiked then 
                    unboxPrim<'T>(source)
                else
                    //System.Console.WriteLine("UnboxGeneric, x = {0}, 'T = {1}", x, typeof<'T>)
                    raise (System.NullReferenceException()) 

            // better: source is NOT TypeNullnessSemantics_NullNotLiked 
            let inline UnboxFast<'T>(source: obj) = 
                // assert not(TypeInfo<'T>.TypeInfo = TypeNullnessSemantics_NullNotLiked)
                unboxPrim<'T>(source)


            // worst case: nothing known about source or destination
            let TypeTestGeneric<'T>(source: obj) = 
                if notnullPrim(isinstPrim<'T>(source)) then true
                elif notnullPrim(source) then false
                else (TypeInfo<'T>.TypeInfo = TypeNullnessSemantics_NullTrueValue)

            // quick entry: source is NOT TypeNullnessSemantics_NullTrueValue 
            let inline TypeTestFast<'T>(source: obj) = 
                //assert not(TypeInfo<'T>.TypeInfo = TypeNullnessSemantics_NullTrueValue)
                notnullPrim(isinstPrim<'T>(source)) 

            let Dispose<'T when 'T :> IDisposable >(resource:'T) = 
                match box resource with 
                | null -> ()
                | _ -> resource.Dispose()

            let FailInit() : unit = raise (InvalidOperationException(SR.GetString(SR.checkInit)))

            let FailStaticInit() : unit = raise (InvalidOperationException(SR.GetString(SR.checkStaticInit)))

            let CheckThis (x : 'T when 'T : not struct) = 
                match box x with 
                | null -> raise (InvalidOperationException(SR.GetString(SR.checkInit)))
                | _ -> x

            let inline MakeDecimal low medium high isNegative scale =  Decimal(low,medium,high,isNegative,scale)

            let inline GetString (source: string) (index:int) =   source.Chars(index)

            let inline CreateInstance<'T when 'T : (new : unit -> 'T) >() = 
                 (System.Activator.CreateInstance() : 'T)

            let inline GetArray (source: 'T array) (index:int) =  (# "ldelem.any !0" type ('T) source index : 'T #)  

            let inline SetArray (target: 'T array) (index:int) (value:'T) =  (# "stelem.any !0" type ('T) target index value #)  

            let inline GetArraySub arr (start:int) (len:int) =
                let len = if len < 0 then 0 else len
                let dst = zeroCreate len   
                for i = 0 to len - 1 do 
                    SetArray dst i (GetArray arr (start + i))
                dst

            let inline SetArraySub arr (start:int) (len:int) (src:_[]) =
                for i = 0 to len - 1 do 
                    SetArray arr (start+i) (GetArray src i)


            let inline GetArray2D (source: 'T[,]) (index1: int) (index2: int) = (# "ldelem.multi 2 !0" type ('T) source index1 index2 : 'T #)  

            let inline SetArray2D (target: 'T[,]) (index1: int) (index2: int) (value: 'T) = (# "stelem.multi 2 !0" type ('T) target index1 index2 value #)  

            let inline GetArray2DLength1 (arr: 'T[,]) =  (# "ldlen.multi 2 0" arr : int #)  
            let inline GetArray2DLength2 (arr: 'T[,]) =  (# "ldlen.multi 2 1" arr : int #)  

            let inline GetArray2DLength (arr: 'T[,]) (dim: int) = 
                match dim with
                | 0 -> GetArray2DLength1 arr
                | 1 -> GetArray2DLength2 arr
                | _ -> raise (System.IndexOutOfRangeException())

            let inline Array2DZeroCreate (n:int) (m:int) = (# "newarr.multi 2 !0" type ('T) n m : 'T[,] #)
            
            let inline GetArray2DSub (src: 'T[,]) src1 src2 len1 len2 =
                let len1 = (if len1 < 0 then 0 else len1)
                let len2 = (if len2 < 0 then 0 else len2)
                let dst = Array2DZeroCreate len1 len2
                for i = 0 to len1 - 1 do
                    for j = 0 to len2 - 1 do
                        SetArray2D dst i j (GetArray2D src (src1 + i) (src2 + j))
                dst

            let inline SetArray2DSub (dst: 'T[,]) src1 src2 len1 len2 src =
                for i = 0 to len1 - 1 do
                    for j = 0 to len2 - 1 do
                        SetArray2D dst (src1+i) (src2+j) (GetArray2D src i j)


            let inline GetArray3D (source: 'T[,,]) (index1: int) (index2: int) (index3: int) = 
                (# "ldelem.multi 3 !0" type ('T) source index1 index2 index3 : 'T #)  

            let inline SetArray3D (target: 'T[,,]) (index1: int) (index2: int) (index3: int) (value:'T) = 
                (# "stelem.multi 3 !0" type ('T) target index1 index2 index3 value #)  

            let inline GetArray3DLength1 (arr: 'T[,,]) =  (# "ldlen.multi 3 0" arr : int #)  

            let inline GetArray3DLength2 (arr: 'T[,,]) =  (# "ldlen.multi 3 1" arr : int #)  

            let inline GetArray3DLength3 (arr: 'T[,,]) =  (# "ldlen.multi 3 2" arr : int #)  

            let inline GetArray3DLength (arr: 'T[,,]) (dim: int) = 
                match dim with
                | 0 -> GetArray3DLength1 arr 
                | 1 -> GetArray3DLength2 arr
                | 2 -> GetArray3DLength3 arr
                | _ -> raise (System.IndexOutOfRangeException())

            let inline Array3DZeroCreate (n1:int) (n2:int) (n3:int) = (# "newarr.multi 3 !0" type ('T) n1 n2 n3 : 'T[,,] #)

            let inline GetArray3DSub (src: 'T[,,]) src1 src2 src3 len1 len2 len3 =
                let len1 = (if len1 < 0 then 0 else len1)
                let len2 = (if len2 < 0 then 0 else len2)
                let len3 = (if len3 < 0 then 0 else len3)
                let dst = Array3DZeroCreate len1 len2 len3
                for i = 0 to len1 - 1 do
                    for j = 0 to len2 - 1 do
                        for k = 0 to len3 - 1 do
                            SetArray3D dst i j k (GetArray3D src (src1+i) (src2+j) (src3+k))
                dst

            let inline SetArray3DSub (dst: 'T[,,]) src1 src2 src3 len1 len2 len3 src =
                for i = 0 to len1 - 1 do
                    for j = 0 to len2 - 1 do
                        for k = 0 to len3 - 1 do
                            SetArray3D dst (src1+i) (src2+j) (src3+k) (GetArray3D src i j k)


            let inline GetArray4D (source: 'T[,,,]) (index1: int) (index2: int) (index3: int) (index4: int) = 
                (# "ldelem.multi 4 !0" type ('T) source index1 index2 index3 index4 : 'T #)  

            let inline SetArray4D (target: 'T[,,,]) (index1: int) (index2: int) (index3: int) (index4: int) (value:'T) = 
                (# "stelem.multi 4 !0" type ('T) target index1 index2 index3 index4 value #)  

            let inline GetArray4DLength1 (arr: 'T[,,,]) =  (# "ldlen.multi 4 0" arr : int #)  

            let inline GetArray4DLength2 (arr: 'T[,,,]) =  (# "ldlen.multi 4 1" arr : int #)  

            let inline GetArray4DLength3 (arr: 'T[,,,]) =  (# "ldlen.multi 4 2" arr : int #)  

            let inline GetArray4DLength4 (arr: 'T[,,,]) =  (# "ldlen.multi 4 3" arr : int #)  

            let inline GetArray4DLength (arr: 'T[,,,]) (dim: int) =
                match dim with
                | 0 -> GetArray4DLength1 arr
                | 1 -> GetArray4DLength2 arr
                | 2 -> GetArray4DLength3 arr
                | 3 -> GetArray4DLength4 arr
                | _ -> raise (System.IndexOutOfRangeException())

            let inline Array4DZeroCreate (n1:int) (n2:int) (n3:int) (n4:int) = (# "newarr.multi 4 !0" type ('T) n1 n2 n3 n4 : 'T[,,,] #)

            let inline GetArray4DSub (src: 'T[,,,]) src1 src2 src3 src4 len1 len2 len3 len4 =
                let len1 = (if len1 < 0 then 0 else len1)
                let len2 = (if len2 < 0 then 0 else len2)
                let len3 = (if len3 < 0 then 0 else len3)
                let len4 = (if len4 < 0 then 0 else len4)
                let dst = Array4DZeroCreate len1 len2 len3 len4
                for i = 0 to len1 - 1 do
                    for j = 0 to len2 - 1 do
                        for k = 0 to len3 - 1 do
                          for m = 0 to len4 - 1 do
                              SetArray4D dst i j k m (GetArray4D src (src1+i) (src2+j) (src3+k) (src4+m))
                dst

            let inline SetArray4DSub (dst: 'T[,,,]) src1 src2 src3 src4 len1 len2 len3 len4 src =
                for i = 0 to len1 - 1 do
                    for j = 0 to len2 - 1 do
                        for k = 0 to len3 - 1 do
                          for m = 0 to len4 - 1 do
                            SetArray4D dst (src1+i) (src2+j) (src3+k) (src4+m) (GetArray4D src i j k m)

        let inline anyToString nullStr x = 
            match box x with 
            | null -> nullStr
            | :? System.IFormattable as f -> f.ToString(null,System.Globalization.CultureInfo.InvariantCulture)
            | obj ->  obj.ToString()

        let anyToStringShowingNull x = anyToString "null" x

        module HashCompare = 
        
            //-------------------------------------------------------------------------
            // LanguagePrimitives.HashCompare: Physical Equality
            //------------------------------------------------------------------------- 

            // NOTE: compiler/optimizer is aware of this function and optimizes calls to it in many situations
            // where it is known that PhysicalEqualityObj is identical to reference comparison
            let PhysicalEqualityIntrinsic (x:'T) (y:'T) : bool when 'T : not struct = 
                objEq (box x) (box y)

            let inline PhysicalEqualityFast (x:'T) (y:'T) : bool when 'T : not struct  = 
                PhysicalEqualityIntrinsic x y
          
            let PhysicalHashIntrinsic (input: 'T) : int when 'T : not struct  = 
                System.Runtime.CompilerServices.RuntimeHelpers.GetHashCode(box input)

            let inline PhysicalHashFast (input: 'T) = 
                PhysicalHashIntrinsic input


            //-------------------------------------------------------------------------
            // LanguagePrimitives.HashCompare: Comparison
            //
            // Bi-modal generic comparison helper implementation.
            //
            // The comparison implementation is run in either Equivalence Relation or Partial 
            // Equivalence Relation (PER) mode which governs what happens when NaNs are compared.
            //
            // Some representations chosen by F# are legitimately allowed to be null, e.g. the None value.
            // However, null values don't support the polymorphic virtual comparison operation CompareTo 
            // so the test for nullness must be made on the caller side.
            //------------------------------------------------------------------------- 

            let FailGenericComparison (obj: obj)  = 
                raise (new System.ArgumentException(String.Format(SR.GetString(SR.genericCompareFail1), obj.GetType().ToString())))
            
               
            /// This type has two instances - fsComparerER and fsComparerThrow.
            ///   - fsComparerER  = ER semantics = no throw on NaN comparison = new GenericComparer(false) = GenericComparer = GenericComparison
            ///   - fsComparerPER  = PER semantics = local throw on NaN comparison = new GenericComparer(true) = LessThan/GreaterThan etc.
            type GenericComparer(throwsOnPER:bool) = 
                interface System.Collections.IComparer 
                member  c.ThrowsOnPER = throwsOnPER

            /// The unique exception object that is thrown locally when NaNs are compared in PER mode (by fsComparerPER)
            /// This exception should never be observed by user code.
            let NaNException = new System.Exception()                                                 
                    
            /// Implements generic comparison between two objects. This corresponds to the pseudo-code in the F#
            /// specification.  The treatment of NaNs is governed by "comp".
            let rec GenericCompare (comp:GenericComparer) (xobj:obj,yobj:obj) = 
                  match xobj,yobj with 
                   | null,null -> 0
                   | null,_ -> -1
                   | _,null -> 1

                   // Use Ordinal comparison for strings
                   | (:? string as x),(:? string as y) ->
                       System.String.CompareOrdinal(x, y)

                   // Permit structural comparison on arrays
                   | (:? System.Array as arr1),_ -> 
                       match arr1,yobj with 
                       // Fast path
                       | (:? (obj[]) as arr1), (:? (obj[]) as arr2) ->
                           GenericComparisonObjArrayWithComparer comp arr1 arr2
                       // Fast path
                       | (:? (byte[]) as arr1), (:? (byte[]) as arr2) ->
                           GenericComparisonByteArray arr1 arr2
                       | _, (:? System.Array as arr2) ->
                           GenericComparisonArbArrayWithComparer comp arr1 arr2
                       | _ ->
                           FailGenericComparison xobj

                   // Check for IStructuralComparable
                   | (:? IStructuralComparable as x),_ ->
                       x.CompareTo(yobj,comp)

                   // Check for IComparable
                   | (:? System.IComparable as x),_ -> 
                       if comp.ThrowsOnPER then 
                           match xobj,yobj with 
                           | (:? float as x),(:? float as y) -> 
                                if (System.Double.IsNaN x || System.Double.IsNaN y) then 
                                    raise NaNException
                           | (:? float32 as x),(:? float32 as y) -> 
                                if (System.Single.IsNaN x || System.Single.IsNaN y) then 
                                    raise NaNException
                           | _ -> ()
                       x.CompareTo(yobj)

                   | (:? nativeint as x),(:? nativeint as y) ->
                       if (# "clt" x y : bool #) then (-1) else (# "cgt" x y : int #)

                   | (:? unativeint as x),(:? unativeint as y) ->
                       if (# "clt.un" x y : bool #) then (-1) else (# "cgt.un" x y : int #)

                   | _,(:? IStructuralComparable as yc) ->
                       let res = yc.CompareTo(xobj,comp)
                       if res < 0 then 1 elif res > 0 then -1 else 0

                   | _,(:? System.IComparable as yc) -> 
                       // Note -c doesn't work here: be careful of comparison function returning minint
                       let c = yc.CompareTo(xobj)
                       if c < 0 then 1 elif c > 0 then -1 else 0

                   | _ -> FailGenericComparison xobj

            /// specialcase: Core implementation of structural comparison on arbitrary arrays.
            and GenericComparisonArbArrayWithComparer (comp:GenericComparer) (x:System.Array) (y:System.Array) : int  =
                if x.Rank = 1 && y.Rank = 1 then 
                    let lenx = x.LongLength
                    let leny = y.LongLength 
                    let c = int64Order lenx leny 
                    if c <> 0 then c else
                    let basex = int64 (x.GetLowerBound(0))
                    let basey = int64 (y.GetLowerBound(0))
                    let c = int64Order basex basey
                    if c <> 0 then c else
                    let rec check i =
                       if i >=. lenx then 0 else 
                       let c = GenericCompare comp ((x.GetValue(i +. basex)), (y.GetValue(i +. basey)))
                       if c <> 0 then c else check (i +. 1L)
                    check 0L
                elif x.Rank = 2 && y.Rank = 2 then 
                    let lenx0 = x.GetLongLength(0)
                    let leny0 = y.GetLongLength(0)
                    let c = int64Order lenx0 leny0 
                    if c <> 0 then c else
                    let lenx1 = x.GetLongLength(1)
                    let leny1 = y.GetLongLength(1)
                    let c = int64Order lenx1 leny1 
                    if c <> 0 then c else
                    let basex0 = int64 (x.GetLowerBound(0))
                    let basey0 = int64 (y.GetLowerBound(0))
                    let c = int64Order basex0 basey0
                    if c <> 0 then c else
                    let basex1 = int64 (x.GetLowerBound(1))
                    let basey1 = int64 (y.GetLowerBound(1))
                    let c = int64Order basex1 basey1
                    if c <> 0 then c else
                    let rec check0 i =
                       let rec check1 j =
                           if j >=. lenx1 then 0 else
                           let c = GenericCompare comp ((x.GetValue(i +. basex0,j +. basex1)), (y.GetValue(i +. basey0,j +. basey1)))
                           if c <> 0 then c else check1 (j +. 1L)
                       if i >=. lenx0 then 0 else
                       let c = check1 0L
                       if c <> 0 then c else
                       check0 (i +. 1L)
                    check0 0L
                else
                    let c = intOrder x.Rank y.Rank
                    if c <> 0 then c else
                    let ndims = x.Rank
                    // check lengths
                    let rec precheck k =
                        if k >= ndims then 0 else
                        let c = int64Order (x.GetLongLength(k)) (y.GetLongLength(k))
                        if c <> 0 then c else
                        let c = intOrder (x.GetLowerBound(k)) (y.GetLowerBound(k))
                        if c <> 0 then c else
                        precheck (k+1)
                    let c = precheck 0 
                    if c <> 0 then c else
                    let idxs : int64[] = zeroCreate ndims 
                    let rec checkN k baseIdx i lim =
                       if i >=. lim then 0 else
                       set idxs k (baseIdx +. i)
                       let c = 
                           if k = ndims - 1
                           then GenericCompare comp ((x.GetValue(idxs)), (y.GetValue(idxs)))
                           else check (k+1) 
                       if c <> 0 then c else 
                       checkN k baseIdx (i +. 1L) lim
                    and check k =
                       if k >= ndims then 0 else
                       let baseIdx = x.GetLowerBound(k)
                       checkN k (int64 baseIdx) 0L (x.GetLongLength(k))
                    check 0

            /// optimized case: Core implementation of structural comparison on object arrays.
            and GenericComparisonObjArrayWithComparer (comp:GenericComparer) (x:obj[]) (y:obj[]) : int =
                let lenx = x.Length 
                let leny = y.Length 
                let c = intOrder lenx leny 
                if c <> 0 then c 
                else
                    let mutable i = 0
                    let mutable res = 0  
                    while i < lenx do 
                        let c = GenericCompare comp ((get x i), (get y i))
                        if c <> 0 then (res <- c; i <- lenx)
                        else i <- i + 1
                    res

            /// optimized case: Core implementation of structural comparison on arrays.
            and GenericComparisonByteArray (x:byte[]) (y:byte[]) : int =
                let lenx = x.Length 
                let leny = y.Length 
                let c = intOrder lenx leny 
                if c <> 0 then c 
                else
                    let mutable i = 0 
                    let mutable res = 0 
                    while i < lenx do 
                        let c = byteOrder (get x i) (get y i) 
                        if c <> 0 then (res <- c; i <- lenx) 
                        else i <- i + 1
                    res

            type GenericComparer with
                interface System.Collections.IComparer with
                    override c.Compare(x:obj,y:obj) = GenericCompare c (x,y)

            /// The unique object for comparing values in PER mode (where local exceptions are thrown when NaNs are compared)
            let fsComparerPER        = GenericComparer(true)  

            /// The unique object for comparing values in ER mode (where "0" is returned when NaNs are compared)
            let fsComparerER = GenericComparer(false) 

            /// Compare two values of the same generic type, using "comp".
            //
            // "comp" is assumed to be either fsComparerPER or fsComparerER (and hence 'Compare' is implemented via 'GenericCompare').
            //
            // NOTE: the compiler optimizer is aware of this function and devirtualizes in the 
            // cases where it is known how a particular type implements generic comparison.
            let GenericComparisonWithComparerIntrinsic<'T> (comp:System.Collections.IComparer) (x:'T) (y:'T) : int = 
                comp.Compare(box x, box y)

            /// Compare two values of the same generic type, in either PER or ER mode, but include static optimizations
            /// for various well-known cases.
            //
            // "comp" is assumed to be either fsComparerPER or fsComparerER (and hence 'Compare' is implemented via 'GenericCompare').
            //
            let inline GenericComparisonWithComparerFast<'T> (comp:System.Collections.IComparer) (x:'T) (y:'T) : int = 
                 GenericComparisonWithComparerIntrinsic comp x y
                 when 'T : bool   = if (# "clt" x y : bool #) then (-1) else (# "cgt" x y : int #)
                 when 'T : sbyte  = if (# "clt" x y : bool #) then (-1) else (# "cgt" x y : int #)
                 when 'T : int16  = if (# "clt" x y : bool #) then (-1) else (# "cgt" x y : int #)
                 when 'T : int32  = if (# "clt" x y : bool #) then (-1) else (# "cgt" x y : int #)
                 when 'T : int64  = if (# "clt" x y : bool #) then (-1) else (# "cgt" x y : int #)
                 when 'T : nativeint  = if (# "clt" x y : bool #) then (-1) else (# "cgt" x y : int #)
                 when 'T : byte   = if (# "clt.un" x y : bool #) then (-1) else (# "cgt.un" x y : int #)
                 when 'T : uint16 = if (# "clt.un" x y : bool #) then (-1) else (# "cgt.un" x y : int #)
                 when 'T : uint32 = if (# "clt.un" x y : bool #) then (-1) else (# "cgt.un" x y : int #)
                 when 'T : uint64 = if (# "clt.un" x y : bool #) then (-1) else (# "cgt.un" x y : int #)
                 when 'T : unativeint = if (# "clt.un" x y : bool #) then (-1) else (# "cgt.un" x y : int #)
                 // Note, these bail out to GenericComparisonWithComparerIntrinsic if called with NaN values, because clt and cgt and ceq all return "false" for that case.
                 when 'T : float  = if   (# "clt" x y : bool #) then (-1)
                                    elif (# "cgt" x y : bool #) then (1)
                                    elif (# "ceq" x y : bool #) then (0)
                                    else GenericComparisonWithComparerIntrinsic comp x y
                 when 'T : float32 = if   (# "clt" x y : bool #) then (-1)
                                     elif (# "cgt" x y : bool #) then (1)
                                     elif (# "ceq" x y : bool #) then (0)
                                     else GenericComparisonWithComparerIntrinsic comp x y
                 when 'T : char   = if (# "clt.un" x y : bool #) then (-1) else (# "cgt.un" x y : int #)
                 when 'T : string = 
                     // NOTE: we don't have to null check here because System.String.CompareOrdinal
                     // gives reliable results on null values.
                     System.String.CompareOrdinal((# "" x : string #),(# "" y : string #))
                 when 'T : decimal     = System.Decimal.Compare((# "" x:decimal #), (# "" y:decimal #))


            /// Generic comparison. Implements ER mode (where "0" is returned when NaNs are compared)
            //
            // The compiler optimizer is aware of this function  (see use of generic_comparison_inner_vref in opt.fs)
            // and devirtualizes calls to it based on "T".
            let GenericComparisonIntrinsic<'T> (x:'T) (y:'T) : int = 
                GenericComparisonWithComparerIntrinsic (fsComparerER :> IComparer) x y


            /// Generic less-than. Uses comparison implementation in PER mode but catches 
            /// the local exception that is thrown when NaN's are compared.
            let GenericLessThanIntrinsic (x:'T) (y:'T) = 
                try
                    (# "clt" (GenericComparisonWithComparerIntrinsic fsComparerPER x y) 0 : bool #)
                with
                    | e when System.Runtime.CompilerServices.RuntimeHelpers.Equals(e, NaNException) -> false
                    
            
            /// Generic greater-than. Uses comparison implementation in PER mode but catches 
            /// the local exception that is thrown when NaN's are compared.
            let GenericGreaterThanIntrinsic (x:'T) (y:'T) = 
                try
                    (# "cgt" (GenericComparisonWithComparerIntrinsic fsComparerPER x y) 0 : bool #)
                with
                    | e when System.Runtime.CompilerServices.RuntimeHelpers.Equals(e, NaNException) -> false
            
             
            /// Generic greater-than-or-equal. Uses comparison implementation in PER mode but catches 
            /// the local exception that is thrown when NaN's are compared.
            let GenericGreaterOrEqualIntrinsic (x:'T) (y:'T) = 
                try
                    (# "cgt" (GenericComparisonWithComparerIntrinsic fsComparerPER x y) (-1) : bool #)
                with
                    | e when System.Runtime.CompilerServices.RuntimeHelpers.Equals(e, NaNException) -> false
                    
            
            
            /// Generic less-than-or-equal. Uses comparison implementation in PER mode but catches 
            /// the local exception that is thrown when NaN's are compared.
            let GenericLessOrEqualIntrinsic (x:'T) (y:'T) = 
                try
                    (# "clt" (GenericComparisonWithComparerIntrinsic fsComparerPER x y) 1 : bool #)
                with
                    | e when System.Runtime.CompilerServices.RuntimeHelpers.Equals(e, NaNException) -> false


            /// Compare two values of the same generic type, in ER mode, with static optimizations 
            /// for known cases.
            let inline GenericComparisonFast<'T> (x:'T) (y:'T) : int = 
                 GenericComparisonIntrinsic x y
                 when 'T : bool   = if (# "clt" x y : bool #) then (-1) else (# "cgt" x y : int #)
                 when 'T : sbyte  = if (# "clt" x y : bool #) then (-1) else (# "cgt" x y : int #)
                 when 'T : int16  = if (# "clt" x y : bool #) then (-1) else (# "cgt" x y : int #)
                 when 'T : int32  = if (# "clt" x y : bool #) then (-1) else (# "cgt" x y : int #)
                 when 'T : int64  = if (# "clt" x y : bool #) then (-1) else (# "cgt" x y : int #)
                 when 'T : nativeint  = if (# "clt" x y : bool #) then (-1) else (# "cgt" x y : int #)
                 when 'T : byte   = if (# "clt.un" x y : bool #) then (-1) else (# "cgt.un" x y : int #)
                 when 'T : uint16 = if (# "clt.un" x y : bool #) then (-1) else (# "cgt.un" x y : int #)
                 when 'T : uint32 = if (# "clt.un" x y : bool #) then (-1) else (# "cgt.un" x y : int #)
                 when 'T : uint64 = if (# "clt.un" x y : bool #) then (-1) else (# "cgt.un" x y : int #)
                 when 'T : unativeint = if (# "clt.un" x y : bool #) then (-1) else (# "cgt.un" x y : int #)
                 when 'T : float  = if   (# "clt" x y : bool #) then (-1)
                                    elif (# "cgt" x y : bool #) then (1)
                                    elif (# "ceq" x y : bool #) then (0)
                                    elif (# "ceq" y y : bool #) then (-1)
                                    else (# "ceq" x x : int #)
                 when 'T : float32 = if   (# "clt" x y : bool #) then (-1)
                                     elif (# "cgt" x y : bool #) then (1)
                                     elif (# "ceq" x y : bool #) then (0)
                                     elif (# "ceq" y y : bool #) then (-1)
                                     else (# "ceq" x x : int #)
                 when 'T : char   = if (# "clt.un" x y : bool #) then (-1) else (# "cgt.un" x y : int #)
                 when 'T : string = 
                     // NOTE: we don't have to null check here because System.String.CompareOrdinal
                     // gives reliable results on null values.
                     System.String.CompareOrdinal((# "" x : string #),(# "" y : string #))
                 when 'T : decimal     = System.Decimal.Compare((# "" x:decimal #), (# "" y:decimal #))

            /// Generic less-than with static optimizations for some well-known cases.
            let inline GenericLessThanFast (x:'T) (y:'T) = 
                GenericLessThanIntrinsic x y
                when 'T : bool   = (# "clt" x y : bool #)
                when 'T : sbyte  = (# "clt" x y : bool #)
                when 'T : int16  = (# "clt" x y : bool #)
                when 'T : int32  = (# "clt" x y : bool #)
                when 'T : int64  = (# "clt" x y : bool #)
                when 'T : byte   = (# "clt.un" x y : bool #)
                when 'T : uint16 = (# "clt.un" x y : bool #)
                when 'T : uint32 = (# "clt.un" x y : bool #)
                when 'T : uint64 = (# "clt.un" x y : bool #)
                when 'T : unativeint = (# "clt.un" x y : bool #)
                when 'T : nativeint  = (# "clt" x y : bool #)
                when 'T : float  = (# "clt" x y : bool #) 
                when 'T : float32= (# "clt" x y : bool #) 
                when 'T : char   = (# "clt" x y : bool #)
                when 'T : decimal     = System.Decimal.op_LessThan ((# "" x:decimal #), (# "" y:decimal #))
              
            /// Generic greater-than with static optimizations for some well-known cases.
            let inline GenericGreaterThanFast (x:'T) (y:'T) = 
                GenericGreaterThanIntrinsic x y
                when 'T : bool       = (# "cgt" x y : bool #)
                when 'T : sbyte      = (# "cgt" x y : bool #)
                when 'T : int16      = (# "cgt" x y : bool #)
                when 'T : int32      = (# "cgt" x y : bool #)
                when 'T : int64      = (# "cgt" x y : bool #)
                when 'T : nativeint  = (# "cgt" x y : bool #)
                when 'T : byte       = (# "cgt.un" x y : bool #)
                when 'T : uint16     = (# "cgt.un" x y : bool #)
                when 'T : uint32     = (# "cgt.un" x y : bool #)
                when 'T : uint64     = (# "cgt.un" x y : bool #)
                when 'T : unativeint = (# "cgt.un" x y : bool #)
                when 'T : float      = (# "cgt" x y : bool #) 
                when 'T : float32    = (# "cgt" x y : bool #) 
                when 'T : char       = (# "cgt" x y : bool #)
                when 'T : decimal     = System.Decimal.op_GreaterThan ((# "" x:decimal #), (# "" y:decimal #))

            /// Generic less-than-or-equal with static optimizations for some well-known cases.
            let inline GenericLessOrEqualFast (x:'T) (y:'T) = 
                GenericLessOrEqualIntrinsic x y
                when 'T : bool       = not (# "cgt" x y : bool #)
                when 'T : sbyte      = not (# "cgt" x y : bool #)
                when 'T : int16      = not (# "cgt" x y : bool #)
                when 'T : int32      = not (# "cgt" x y : bool #)
                when 'T : int64      = not (# "cgt" x y : bool #)
                when 'T : nativeint  = not (# "cgt" x y : bool #)
                when 'T : byte       = not (# "cgt.un" x y : bool #)
                when 'T : uint16     = not (# "cgt.un" x y : bool #)
                when 'T : uint32     = not (# "cgt.un" x y : bool #)
                when 'T : uint64     = not (# "cgt.un" x y : bool #)
                when 'T : unativeint = not (# "cgt.un" x y : bool #)
                when 'T : float      = not (# "cgt.un" x y : bool #) 
                when 'T : float32    = not (# "cgt.un" x y : bool #) 
                when 'T : char       = not(# "cgt" x y : bool #)
                when 'T : decimal     = System.Decimal.op_LessThanOrEqual ((# "" x:decimal #), (# "" y:decimal #))

            /// Generic greater-than-or-equal with static optimizations for some well-known cases.
            let inline GenericGreaterOrEqualFast (x:'T) (y:'T) = 
                GenericGreaterOrEqualIntrinsic x y
                when 'T : bool       = not (# "clt" x y : bool #)
                when 'T : sbyte      = not (# "clt" x y : bool #)
                when 'T : int16      = not (# "clt" x y : bool #)
                when 'T : int32      = not (# "clt" x y : bool #)
                when 'T : int64      = not (# "clt" x y : bool #)
                when 'T : nativeint  = not (# "clt" x y : bool #)
                when 'T : byte       = not (# "clt.un" x y : bool #)
                when 'T : uint16     = not (# "clt.un" x y : bool #)
                when 'T : uint32     = not (# "clt.un" x y : bool #)
                when 'T : uint64     = not (# "clt.un" x y : bool #)
                when 'T : unativeint = not (# "clt.un" x y : bool #)
                when 'T : float      = not (# "clt.un" x y : bool #) 
                when 'T : float32    = not (# "clt.un" x y : bool #)
                when 'T : char       = not (# "clt" x y : bool #)
                when 'T : decimal     = System.Decimal.op_GreaterThanOrEqual ((# "" x:decimal #), (# "" y:decimal #))


            //-------------------------------------------------------------------------
            // LanguagePrimitives.HashCompare: EQUALITY
            //------------------------------------------------------------------------- 


            /// optimized case: Core implementation of structural equality on arrays.
            let GenericEqualityByteArray (x:byte[]) (y:byte[]) : bool=
                let lenx = x.Length 
                let leny = y.Length 
                let c = (lenx = leny)
                if not c then c 
                else
                    let mutable i = 0 
                    let mutable res = true
                    while i < lenx do 
                        let c = byteEq (get x i) (get y i) 
                        if not c then (res <- false; i <- lenx) 
                        else i <- i + 1
                    res

            /// optimized case: Core implementation of structural equality on arrays.
            let GenericEqualityInt32Array (x:int[]) (y:int[]) : bool=
                let lenx = x.Length 
                let leny = y.Length 
                let c = (lenx = leny)
                if not c then c 
                else
                    let mutable i = 0 
                    let mutable res = true
                    while i < lenx do 
                        let c = int32Eq (get x i) (get y i) 
                        if not c then (res <- false; i <- lenx) 
                        else i <- i + 1
                    res

            /// optimized case: Core implementation of structural equality on arrays
            let GenericEqualitySingleArray er (x:float32[]) (y:float32[]) : bool=
                let lenx = x.Length 
                let leny = y.Length 
                let f32eq x y = if er && not(float32Eq x x) && not(float32Eq y y) then true else (float32Eq x y)
                let c = (lenx = leny)
                if not c then c 
                else
                    let mutable i = 0 
                    let mutable res = true
                    while i < lenx do 
                        let c = f32eq (get x i) (get y i) 
                        if not c then (res <- false; i <- lenx) 
                        else i <- i + 1
                    res

            /// optimized case: Core implementation of structural equality on arrays.
            let GenericEqualityDoubleArray er (x:float[]) (y:float[]) : bool=
                let lenx = x.Length 
                let leny = y.Length 
                let c = (lenx = leny)
                let feq x y = if er && not(floatEq x x) && not(floatEq y y) then true else (floatEq x y)
                if not c then c 
                else
                    let mutable i = 0 
                    let mutable res = true
                    while i < lenx do 
                        let c = feq (get x i) (get y i) 
                        if not c then (res <- false; i <- lenx) 
                        else i <- i + 1
                    res

            /// optimized case: Core implementation of structural equality on arrays.
            let GenericEqualityCharArray (x:char[]) (y:char[]) : bool=
                let lenx = x.Length 
                let leny = y.Length 
                let c = (lenx = leny)
                if not c then c 
                else
                    let mutable i = 0 
                    let mutable res = true
                    while i < lenx do 
                        let c = charEq (get x i) (get y i) 
                        if not c then (res <- false; i <- lenx) 
                        else i <- i + 1
                    res

            /// optimized case: Core implementation of structural equality on arrays.
            let GenericEqualityInt64Array (x:int64[]) (y:int64[]) : bool=
                let lenx = x.Length 
                let leny = y.Length 
                let c = (lenx = leny)
                if not c then c 
                else
                    let mutable i = 0 
                    let mutable res = true
                    while i < lenx do 
                        let c = int64Eq (get x i) (get y i) 
                        if not c then (res <- false; i <- lenx) 
                        else i <- i + 1
                    res



            /// The core implementation of generic equality between two objects.  This corresponds
            /// to th e pseudo-code in the F# language spec.
            //
            // Run in either PER or ER mode.  In PER mode, equality involving a NaN returns "false".
            // In ER mode, equality on two NaNs returns "true".
            //
            // If "er" is true the "iec" is fsEqualityComparerNoHashingER
            // If "er" is false the "iec" is fsEqualityComparerNoHashingPER
            let rec GenericEqualityObj (er:bool) (iec:System.Collections.IEqualityComparer) ((xobj:obj),(yobj:obj)) : bool = 
                (*if objEq xobj yobj then true else  *)
                match xobj,yobj with 
                 | null,null -> true
                 | null,_ -> false
                 | _,null -> false
                 | (:? string as xs),(:? string as ys) -> System.String.Equals(xs,ys)
                 // Permit structural equality on arrays
                 | (:? System.Array as arr1),_ -> 
                     match arr1,yobj with 
                     // Fast path
                     | (:? (obj[]) as arr1),    (:? (obj[]) as arr2)      -> GenericEqualityObjArray er iec arr1 arr2
                     // Fast path
                     | (:? (byte[]) as arr1),    (:? (byte[]) as arr2)     -> GenericEqualityByteArray arr1 arr2
                     | (:? (int32[]) as arr1),   (:? (int32[]) as arr2)   -> GenericEqualityInt32Array arr1 arr2
                     | (:? (int64[]) as arr1),   (:? (int64[]) as arr2)   -> GenericEqualityInt64Array arr1 arr2
                     | (:? (char[]) as arr1),    (:? (char[]) as arr2)     -> GenericEqualityCharArray arr1 arr2
                     | (:? (float32[]) as arr1), (:? (float32[]) as arr2) -> GenericEqualitySingleArray er arr1 arr2
                     | (:? (float[]) as arr1),   (:? (float[]) as arr2)     -> GenericEqualityDoubleArray er arr1 arr2
                     | _,    (:? System.Array as arr2) -> GenericEqualityArbArray er iec arr1 arr2
                     | _ -> xobj.Equals(yobj)
                 | (:? IStructuralEquatable as x1),_ -> x1.Equals(yobj,iec)
                 // Ensure ER NaN semantics on recursive calls
                 | (:? float as f1), (:? float as f2) ->
                    if er && (not (# "ceq" f1 f1 : bool #)) && (not (# "ceq" f2 f2 : bool #)) then true // NAN with ER semantics
                    else (# "ceq" f1 f2 : bool #) // PER semantics
                 | (:? float32 as f1), (:? float32 as f2) ->
                    if er && (not (# "ceq" f1 f1 : bool #)) && (not (# "ceq" f2 f2 : bool #)) then true // NAN with ER semantics
                    else (# "ceq" f1 f2 : bool #)  // PER semantics
                 | _ -> xobj.Equals(yobj)

            /// specialcase: Core implementation of structural equality on arbitrary arrays.
            and GenericEqualityArbArray er (iec:System.Collections.IEqualityComparer) (x:System.Array) (y:System.Array) : bool =
                if x.Rank = 1 && y.Rank = 1 then 
                    // check lengths 
                    let lenx = x.LongLength
                    let leny = y.LongLength 
                    (int64Eq lenx leny) &&
                    // check contents
                    let basex = int64 (x.GetLowerBound(0))
                    let basey = int64 (y.GetLowerBound(0))
                    (int64Eq basex basey) &&
                    let rec check i = (i >=. lenx) || (GenericEqualityObj er iec ((x.GetValue(basex +. i)),(y.GetValue(basey +. i))) && check (i +. 1L))
                    check 0L
                elif x.Rank = 2 && y.Rank = 2 then 
                    // check lengths 
                    let lenx0 = x.GetLongLength(0)
                    let leny0 = y.GetLongLength(0)
                    (int64Eq lenx0 leny0) && 
                    let lenx1 = x.GetLongLength(1)
                    let leny1 = y.GetLongLength(1)
                    (int64Eq lenx1 leny1) && 
                    let basex0 = int64 (x.GetLowerBound(0))
                    let basex1 = int64 (x.GetLowerBound(1))
                    let basey0 = int64 (y.GetLowerBound(0))
                    let basey1 = int64 (y.GetLowerBound(1))
                    (int64Eq basex0 basey0) && 
                    (int64Eq basex1 basey1) && 
                    // check contents
                    let rec check0 i =
                       let rec check1 j = (j >=. lenx1) || (GenericEqualityObj er iec ((x.GetValue(basex0 +. i,basex1 +. j)),(y.GetValue(basey0 +. i,basey1 +. j))) && check1 (j +. 1L))
                       (i >=. lenx0) || (check1 0L && check0 (i +. 1L))
                    check0 0L
                else 
                    (x.Rank = y.Rank) &&
                    let ndims = x.Rank
                    // check lengths
                    let rec precheck k =
                        (k >= ndims) ||
                        (int64Eq (x.GetLongLength(k)) (y.GetLongLength(k)) &&
                         int32Eq (x.GetLowerBound(k)) (y.GetLowerBound(k)) &&
                         precheck (k+1))
                    precheck 0 &&
                    let idxs : int64[] = zeroCreate ndims
                    // check contents
                    let rec checkN k baseIdx i lim =
                       (i >=. lim) ||
                       (set idxs k (baseIdx +. i);
                        (if k = ndims - 1
                         then GenericEqualityObj er iec ((x.GetValue(idxs)),(y.GetValue(idxs)))
                         else check (k+1)) && 
                        checkN k baseIdx (i +. 1L) lim)
                    and check k = 
                       (k >= ndims) || 
                       (let baseIdx = x.GetLowerBound(k)
                        checkN k (int64 baseIdx) 0L (x.GetLongLength(k)))
                    check 0

            /// optimized case: Core implementation of structural equality on object arrays.
            and GenericEqualityObjArray er iec (x:obj[]) (y:obj[]) : bool =
                let lenx = x.Length 
                let leny = y.Length 
                let c = (lenx = leny )
                if not c then c 
                else
                    let mutable i = 0
                    let mutable res = true
                    while i < lenx do 
                        let c = GenericEqualityObj er iec ((get x i),(get y i))
                        if not c then (res <- false; i <- lenx) 
                        else i <- i + 1
                    res


            /// One of the two unique instances of System.Collections.IEqualityComparer. Implements PER semantics
            /// where equality on NaN returns "false".
            let fsEqualityComparerNoHashingPER = 
                { new System.Collections.IEqualityComparer with
                    override iec.Equals(x:obj,y:obj) = GenericEqualityObj false iec (x,y)  // PER Semantics
                    override iec.GetHashCode(x:obj) = raise (InvalidOperationException (SR.GetString(SR.notUsedForHashing))) }
                    
            /// One of the two unique instances of System.Collections.IEqualityComparer. Implements ER semantics
            /// where equality on NaN returns "true".
            let fsEqualityComparerNoHashingER = 
                { new System.Collections.IEqualityComparer with
                    override iec.Equals(x:obj,y:obj) = GenericEqualityObj true iec (x,y)  // ER Semantics
                    override iec.GetHashCode(x:obj) = raise (InvalidOperationException (SR.GetString(SR.notUsedForHashing))) }

            /// Implements generic equality between two values, with PER semantics for NaN (so equality on two NaN values returns false)
            //
            // The compiler optimizer is aware of this function  (see use of generic_equality_per_inner_vref in opt.fs)
            // and devirtualizes calls to it based on "T".
            let GenericEqualityIntrinsic (x : 'T) (y : 'T) : bool = 
                GenericEqualityObj false fsEqualityComparerNoHashingPER ((box x), (box y))
                
            /// Implements generic equality between two values, with ER semantics for NaN (so equality on two NaN values returns true)
            //
            // ER semantics is used for recursive calls when implementing .Equals(that) for structural data, see the code generated for record and union types in augment.fs
            //
            // The compiler optimizer is aware of this function (see use of generic_equality_er_inner_vref in opt.fs)
            // and devirtualizes calls to it based on "T".
            let GenericEqualityERIntrinsic (x : 'T) (y : 'T) : bool =
                GenericEqualityObj true fsEqualityComparerNoHashingER ((box x), (box y))
                
            /// Implements generic equality between two values using "comp" for recursive calls.
            //
            // The compiler optimizer is aware of this function  (see use of generic_equality_withc_inner_vref in opt.fs)
            // and devirtualizes calls to it based on "T", and under the assumption that "comp" 
            // is either fsEqualityComparerNoHashingER or fsEqualityComparerNoHashingPER.
            let GenericEqualityWithComparerIntrinsic (comp : System.Collections.IEqualityComparer) (x : 'T) (y : 'T) : bool =
                comp.Equals((box x),(box y))
                

            /// Implements generic equality between two values, with ER semantics for NaN (so equality on two NaN values returns true)
            //
            // ER semantics is used for recursive calls when implementing .Equals(that) for structural data, see the code generated for record and union types in augment.fs
            //
            // If no static optimization applies, this becomes GenericEqualityERIntrinsic.
            let inline GenericEqualityERFast (x : 'T) (y : 'T) : bool = 
                  GenericEqualityERIntrinsic x y
                  when 'T : bool    = (# "ceq" x y : bool #)
                  when 'T : sbyte   = (# "ceq" x y : bool #)
                  when 'T : int16   = (# "ceq" x y : bool #)
                  when 'T : int32   = (# "ceq" x y : bool #)
                  when 'T : int64   = (# "ceq" x y : bool #)
                  when 'T : byte    = (# "ceq" x y : bool #)
                  when 'T : uint16  = (# "ceq" x y : bool #)
                  when 'T : uint32  = (# "ceq" x y : bool #)
                  when 'T : uint64  = (# "ceq" x y : bool #)
                  when 'T : nativeint  = (# "ceq" x y : bool #)
                  when 'T : unativeint  = (# "ceq" x y : bool #)
                  when 'T : float = 
                    if (# "ceq" x y : bool #) then
                        true
                    else
                        not (# "ceq" x x : bool #) && not (# "ceq" y y : bool #)
                  when 'T : float32 =
                    if (# "ceq" x y : bool #) then
                        true
                    else
                        not (# "ceq" x x : bool #) && not (# "ceq" y y : bool #)
                  when 'T : char    = (# "ceq" x y : bool #)
                  when 'T : string  = System.String.Equals((# "" x : string #),(# "" y : string #))
                  when 'T : decimal     = System.Decimal.op_Equality((# "" x:decimal #), (# "" y:decimal #))
                               
            /// Implements generic equality between two values, with PER semantics for NaN (so equality on two NaN values returns false)
            //
            // If no static optimization applies, this becomes GenericEqualityIntrinsic.
            let inline GenericEqualityFast (x : 'T) (y : 'T) : bool = 
                  GenericEqualityIntrinsic x y
                  when 'T : bool    = (# "ceq" x y : bool #)
                  when 'T : sbyte   = (# "ceq" x y : bool #)
                  when 'T : int16   = (# "ceq" x y : bool #)
                  when 'T : int32   = (# "ceq" x y : bool #)
                  when 'T : int64   = (# "ceq" x y : bool #)
                  when 'T : byte    = (# "ceq" x y : bool #)
                  when 'T : uint16  = (# "ceq" x y : bool #)
                  when 'T : uint32  = (# "ceq" x y : bool #)
                  when 'T : uint64  = (# "ceq" x y : bool #)
                  when 'T : float   = (# "ceq" x y : bool #)
                  when 'T : float32 = (# "ceq" x y : bool #)
                  when 'T : char    = (# "ceq" x y : bool #)
                  when 'T : nativeint  = (# "ceq" x y : bool #)
                  when 'T : unativeint  = (# "ceq" x y : bool #)
                  when 'T : string  = System.String.Equals((# "" x : string #),(# "" y : string #))
                  when 'T : decimal     = System.Decimal.op_Equality((# "" x:decimal #), (# "" y:decimal #))
                  
            /// A compiler intrinsic generated during optimization of calls to GenericEqualityIntrinsic on tuple values.
            //
            // If no static optimization applies, this becomes GenericEqualityIntrinsic.
            //
            // Note, although this function says "WithComparer", the static optimization conditionals for float and float32
            // mean that it has PER semantics. This is OK because calls to this function are only generated by 
            // the F# compiler, ultimately stemming from an optimization of GenericEqualityIntrinsic when used on a tuple type.
            let inline GenericEqualityWithComparerFast (comp : System.Collections.IEqualityComparer) (x : 'T) (y : 'T) : bool = 
                  GenericEqualityWithComparerIntrinsic comp x y
                  when 'T : bool    = (# "ceq" x y : bool #)
                  when 'T : sbyte   = (# "ceq" x y : bool #)
                  when 'T : int16   = (# "ceq" x y : bool #)
                  when 'T : int32   = (# "ceq" x y : bool #)
                  when 'T : int64   = (# "ceq" x y : bool #)
                  when 'T : byte    = (# "ceq" x y : bool #)
                  when 'T : uint16  = (# "ceq" x y : bool #)
                  when 'T : uint32  = (# "ceq" x y : bool #)
                  when 'T : uint64  = (# "ceq" x y : bool #)
                  when 'T : float   = (# "ceq" x y : bool #)        
                  when 'T : float32 = (# "ceq" x y : bool #)          
                  when 'T : char    = (# "ceq" x y : bool #)
                  when 'T : nativeint  = (# "ceq" x y : bool #)
                  when 'T : unativeint  = (# "ceq" x y : bool #)
                  when 'T : string  = System.String.Equals((# "" x : string #),(# "" y : string #))                  
                  when 'T : decimal     = System.Decimal.op_Equality((# "" x:decimal #), (# "" y:decimal #))
                  

            let inline GenericInequalityFast (x:'T) (y:'T) = (not(GenericEqualityFast x y) : bool)
            let inline GenericInequalityERFast (x:'T) (y:'T) = (not(GenericEqualityERFast x y) : bool)


            //-------------------------------------------------------------------------
            // LanguagePrimitives.HashCompare: HASHING.  
            //------------------------------------------------------------------------- 



            let defaultHashNodes = 18 

            /// The implementation of IEqualityComparer, using depth-limited for hashing and PER semantics for NaN equality.
            type CountLimitedHasherPER(sz:int) =
                [<DefaultValue>]
                val mutable nodeCount : int
                
                member x.Fresh() = 
                    if (System.Threading.Interlocked.CompareExchange(&(x.nodeCount), sz, 0) = 0) then 
                        x
                    else
                        new CountLimitedHasherPER(sz)
                
                interface IEqualityComparer 

            /// The implementation of IEqualityComparer, using unlimited depth for hashing and ER semantics for NaN equality.
            type UnlimitedHasherER() =
                interface IEqualityComparer 
                
            /// The implementation of IEqualityComparer, using unlimited depth for hashing and PER semantics for NaN equality.
            type UnlimitedHasherPER() =
                interface IEqualityComparer
                    

            /// The unique object for unlimited depth for hashing and ER semantics for equality.
            let fsEqualityComparerUnlimitedHashingER = UnlimitedHasherER()

            /// The unique object for unlimited depth for hashing and PER semantics for equality.
            let fsEqualityComparerUnlimitedHashingPER = UnlimitedHasherPER()
             
            let inline HashCombine nr x y = (x <<< 1) + y + 631 * nr

            let GenericHashObjArray (iec : System.Collections.IEqualityComparer) (x: obj[]) : int =
                  let len = x.Length 
                  let mutable i = len - 1 
                  if i > defaultHashNodes then i <- defaultHashNodes // limit the hash
                  let mutable acc = 0   
                  while (i >= 0) do 
                      // NOTE: GenericHash* call decreases nr 
                      acc <- HashCombine i acc (iec.GetHashCode(x.GetValue(i)));
                      i <- i - 1
                  acc

            // optimized case - byte arrays 
            let GenericHashByteArray (x: byte[]) : int =
                  let len = length x 
                  let mutable i = len - 1 
                  if i > defaultHashNodes then i <- defaultHashNodes // limit the hash
                  let mutable acc = 0   
                  while (i >= 0) do 
                      acc <- HashCombine i acc (intOfByte (get x i));
                      i <- i - 1
                  acc

            // optimized case - int arrays 
            let GenericHashInt32Array (x: int[]) : int =
                  let len = length x 
                  let mutable i = len - 1 
                  if i > defaultHashNodes then i <- defaultHashNodes // limit the hash
                  let mutable acc = 0   
                  while (i >= 0) do 
                      acc <- HashCombine i acc (get x i);
                      i <- i - 1
                  acc

            // optimized case - int arrays 
            let GenericHashInt64Array (x: int64[]) : int =
                  let len = length x 
                  let mutable i = len - 1 
                  if i > defaultHashNodes then i <- defaultHashNodes // limit the hash
                  let mutable acc = 0   
                  while (i >= 0) do 
                      acc <- HashCombine i acc (int32 (get x i));
                      i <- i - 1
                  acc

            // special case - arrays do not by default have a decent structural hashing function
            let GenericHashArbArray (iec : System.Collections.IEqualityComparer) (x: System.Array) : int =
                  match x.Rank  with 
                  | 1 -> 
                    let b = x.GetLowerBound(0) 
                    let len = x.Length 
                    let mutable i = b + len - 1 
                    if i > b + defaultHashNodes  then i <- b + defaultHashNodes  // limit the hash
                    let mutable acc = 0                  
                    while (i >= b) do 
                        // NOTE: GenericHash* call decreases nr 
                        acc <- HashCombine i acc (iec.GetHashCode(x.GetValue(i)));
                        i <- i - 1
                    acc
                  | _ -> 
                     HashCombine 10 (x.GetLength(0)) (x.GetLength(1)) 

            // Core implementation of structural hashing, corresponds to pseudo-code in the 
            // F# Language spec.  Searches for the IStructuralHash interface, otherwise uses GetHashCode().
            // Arrays are structurally hashed through a separate technique.
            //
            // "iec" is either fsEqualityComparerUnlimitedHashingER, fsEqualityComparerUnlimitedHashingPER or a CountLimitedHasherPER.
            let rec GenericHashParamObj (iec : System.Collections.IEqualityComparer) (x: obj) : int =
                  match x with 
                  | null -> 0 
                  | (:? System.Array as a) -> 
                      match a with 
                      | :? (obj[]) as oa -> GenericHashObjArray iec oa 
                      | :? (byte[]) as ba -> GenericHashByteArray ba 
                      | :? (int[]) as ba -> GenericHashInt32Array ba 
                      | :? (int64[]) as ba -> GenericHashInt64Array ba 
                      | _ -> GenericHashArbArray iec a 
                  | :? IStructuralEquatable as a ->    
                      a.GetHashCode(iec)
                  | _ -> 
                      x.GetHashCode()


            /// Fill in the implementation of CountLimitedHasherPER
            type CountLimitedHasherPER with
                
                interface System.Collections.IEqualityComparer with
                    override iec.Equals(x:obj,y:obj) =
                        GenericEqualityObj false iec (x,y)
                    override iec.GetHashCode(x:obj) =
                        iec.nodeCount <- iec.nodeCount - 1
                        if iec.nodeCount > 0 then
                            GenericHashParamObj iec  x
                        else
                            -1
               
            /// Fill in the implementation of UnlimitedHasherER
            type UnlimitedHasherER with
                
                interface System.Collections.IEqualityComparer with
                    override iec.Equals(x:obj,y:obj) = GenericEqualityObj true iec (x,y)
                    override iec.GetHashCode(x:obj) = GenericHashParamObj iec  x
                   
            /// Fill in the implementation of UnlimitedHasherPER
            type UnlimitedHasherPER with
                interface System.Collections.IEqualityComparer with
                    override iec.Equals(x:obj,y:obj) = GenericEqualityObj false iec (x,y)
                    override iec.GetHashCode(x:obj) = GenericHashParamObj iec x

            /// Intrinsic for calls to depth-unlimited structural hashing that were not optimized by static conditionals.
            //
            // NOTE: The compiler optimizer is aware of this function (see uses of generic_hash_inner_vref in opt.fs)
            // and devirtualizes calls to it based on type "T".
            let GenericHashIntrinsic input = GenericHashParamObj fsEqualityComparerUnlimitedHashingPER (box input)

            /// Intrinsic for calls to depth-limited structural hashing that were not optimized by static conditionals.
            let LimitedGenericHashIntrinsic limit input = GenericHashParamObj (CountLimitedHasherPER(limit)) (box input)

            /// Intrinsic for a recursive call to structural hashing that was not optimized by static conditionals.
            //
            // "iec" is assumed to be either fsEqualityComparerUnlimitedHashingER, fsEqualityComparerUnlimitedHashingPER or 
            // a CountLimitedHasherPER.
            //
            // NOTE: The compiler optimizer is aware of this function (see uses of generic_hash_withc_inner_vref in opt.fs)
            // and devirtualizes calls to it based on type "T".
            let GenericHashWithComparerIntrinsic<'T> (comp : System.Collections.IEqualityComparer) (input : 'T) : int =
                GenericHashParamObj comp (box input)
                
            let inline HashString (s:string) = 
                 match s with 
                 | null -> 0 
                 | _ -> s.GetHashCode()
                    
            // from mscorlib v4.0.30319
            let inline HashChar (x:char) = (# "or" (# "shl" x 16 : int #) x : int #)
            let inline HashSByte (x:sbyte) = (# "xor" (# "shl" x 8 : int #) x : int #)
            let inline HashInt16 (x:int16) = (# "or" (# "conv.u2" x : int #) (# "shl" x 16 : int #) : int #)
            let inline HashInt64 (x:int64) = (# "xor" (# "conv.i4" x : int #) (# "conv.i4" (# "shr" x 32 : int #) : int #) : int #)
            let inline HashUInt64 (x:uint64) = (# "xor" (# "conv.i4" x : int #) (# "conv.i4" (# "shr.un" x 32 : int #) : int #) : int #)
            let inline HashIntPtr (x:nativeint) = (# "conv.i4" (# "conv.u8" x : uint64 #) : int #)
            let inline HashUIntPtr (x:unativeint) = (# "and" (# "conv.i4" (# "conv.u8" x : uint64 #) : int #) 0x7fffffff : int #)

            /// Core entry into structural hashing for either limited or unlimited hashing.  
            //
            // "iec" is assumed to be either fsEqualityComparerUnlimitedHashingER, fsEqualityComparerUnlimitedHashingPER or 
            // a CountLimitedHasherPER.
            let inline GenericHashWithComparerFast (iec : System.Collections.IEqualityComparer) (x:'T) : int = 
                GenericHashWithComparerIntrinsic iec x 
                when 'T : bool   = (# "" x : int #)
                when 'T : int32  = (# "" x : int #)
                when 'T : byte   = (# "" x : int #)
                when 'T : uint32 = (# "" x : int #)                          
                when 'T : char = HashChar (# "" x : char #)                         
                when 'T : sbyte = HashSByte (# "" x : sbyte #)                          
                when 'T : int16 = HashInt16 (# "" x : int16 #)
                when 'T : int64 = HashInt64 (# "" x : int64 #)
                when 'T : uint64 = HashUInt64 (# "" x : uint64 #)
                when 'T : nativeint = HashIntPtr (# "" x : nativeint #)
                when 'T : unativeint = HashUIntPtr (# "" x : unativeint #)
                when 'T : uint16 = (# "" x : int #)                    
                when 'T : string = HashString  (# "" x : string #)
                    
            /// Core entry into depth-unlimited structural hashing.  Hash to a given depth limit.
            let inline GenericHashFast (x:'T) : int = 
                GenericHashIntrinsic x 
                when 'T : bool   = (# "" x : int #)
                when 'T : int32  = (# "" x : int #)
                when 'T : byte   = (# "" x : int #)
                when 'T : uint32 = (# "" x : int #)
                when 'T : char = HashChar (# "" x : char #)
                when 'T : sbyte = HashSByte (# "" x : sbyte #)
                when 'T : int16 = HashInt16 (# "" x : int16 #)
                when 'T : int64 = HashInt64 (# "" x : int64 #)
                when 'T : uint64 = HashUInt64 (# "" x : uint64 #)
                when 'T : nativeint = HashIntPtr (# "" x : nativeint #)
                when 'T : unativeint = HashUIntPtr (# "" x : unativeint #)
                when 'T : uint16 = (# "" x : int #)                    
                when 'T : string = HashString  (# "" x : string #)

            /// Core entry into depth-limited structural hashing.  
            let inline GenericLimitedHashFast (limit:int) (x:'T) : int = 
                LimitedGenericHashIntrinsic limit x 
                when 'T : bool   = (# "" x : int #)
                when 'T : int32  = (# "" x : int #)
                when 'T : byte   = (# "" x : int #)
                when 'T : uint32 = (# "" x : int #)                    
                when 'T : char = HashChar (# "" x : char #)                          
                when 'T : sbyte = HashSByte (# "" x : sbyte #)                          
                when 'T : int16 = HashInt16 (# "" x : int16 #)
                when 'T : int64 = HashInt64 (# "" x : int64 #)
                when 'T : uint64 = HashUInt64 (# "" x : uint64 #)
                when 'T : nativeint = HashIntPtr (# "" x : nativeint #)
                when 'T : unativeint = HashUIntPtr (# "" x : unativeint #)
                when 'T : uint16 = (# "" x : int #)                    
                when 'T : string = HashString  (# "" x : string #)


            /// Compiler intrinsic generated for devirtualized calls to structural hashing on tuples.  
            //
            // The F# compiler optimizer generates calls to this function when GenericHashWithComparerIntrinsic is used 
            // statically with a tuple type.
            // 
            // Because the function subsequently gets inlined, the calls to GenericHashWithComparerFast can be 
            // often statically optimized or devirtualized based on the statically known type.
            let inline FastHashTuple2 (comparer:System.Collections.IEqualityComparer) (x1,x2) = 
                TupleUtils.combineTupleHashes
                    (GenericHashWithComparerFast comparer x1)
                    (GenericHashWithComparerFast comparer x2)

            /// Compiler intrinsic generated for devirtualized calls to structural hashing on tuples.  
            //
            // The F# compiler optimizer generates calls to this function when GenericHashWithComparerIntrinsic is used 
            // statically with a tuple type.
            //
            // Because the function subsequently gets inlined, the calls to GenericHashWithComparerFast can be 
            // often statically optimized or devirtualized based on the statically known type.
            let inline FastHashTuple3 (comparer:System.Collections.IEqualityComparer) (x1,x2,x3) =
                TupleUtils.combineTupleHashes
                    (TupleUtils.combineTupleHashes
                        (GenericHashWithComparerFast comparer x1)
                        (GenericHashWithComparerFast comparer x2))
                    (GenericHashWithComparerFast comparer x3)

            /// Compiler intrinsic generated for devirtualized calls to structural hashing on tuples.  
            //
            // The F# compiler optimizer generates calls to this function when GenericHashWithComparerIntrinsic is used 
            // statically with a tuple type.
            //
            // Because the function subsequently gets inlined, the calls to GenericHashWithComparerFast can be 
            // often statically optimized or devirtualized based on the statically known type.
            let inline FastHashTuple4 (comparer:System.Collections.IEqualityComparer) (x1,x2,x3,x4) = 
                TupleUtils.combineTupleHashes
                    (TupleUtils.combineTupleHashes
                        (GenericHashWithComparerFast comparer x1)
                        (GenericHashWithComparerFast comparer x2))
                    (TupleUtils.combineTupleHashes
                        (GenericHashWithComparerFast comparer x3)
                        (GenericHashWithComparerFast comparer x4))

            /// Compiler intrinsic generated for devirtualized calls to structural hashing on tuples.  
            //
            // The F# compiler optimizer generates calls to this function when GenericHashWithComparerIntrinsic is used 
            // statically with a tuple type.
            //
            // Because the function subsequently gets inlined, the calls to GenericHashWithComparerFast can be 
            // often statically optimized or devirtualized based on the statically known type.
            let inline FastHashTuple5 (comparer:System.Collections.IEqualityComparer) (x1,x2,x3,x4,x5) = 
                TupleUtils.combineTupleHashes 
                    (TupleUtils.combineTupleHashes 
                        (TupleUtils.combineTupleHashes 
                            (GenericHashWithComparerFast comparer x1)
                            (GenericHashWithComparerFast comparer x2))
                        (TupleUtils.combineTupleHashes
                            (GenericHashWithComparerFast comparer x3)
                            (GenericHashWithComparerFast comparer x4)))
                    (GenericHashWithComparerFast comparer x5)

            /// Compiler intrinsic generated for devirtualized calls to PER-semantic structural equality on tuples
            //
            // The F# compiler optimizer generates calls to this function when GenericEqualityIntrinsic is used 
            // statically with a tuple type.
            // 
            // Because the function subsequently gets inlined, the calls to GenericEqualityWithComparerFast can be 
            // often statically optimized or devirtualized based on the statically known type.
            let inline FastEqualsTuple2 (comparer:System.Collections.IEqualityComparer) (x1,x2) (y1,y2) = 
                GenericEqualityWithComparerFast comparer x1 y1 &&
                GenericEqualityWithComparerFast comparer x2 y2

            /// Compiler intrinsic generated for devirtualized calls to PER-semantic structural equality on tuples.  
            //
            // The F# compiler optimizer generates calls to this function when GenericEqualityIntrinsic is used 
            // statically with a tuple type.
            // 
            // Because the function subsequently gets inlined, the calls to GenericEqualityWithComparerFast can be 
            // often statically optimized or devirtualized based on the statically known type.
            let inline FastEqualsTuple3 (comparer:System.Collections.IEqualityComparer) (x1,x2,x3) (y1,y2,y3) = 
                GenericEqualityWithComparerFast comparer x1 y1 &&
                GenericEqualityWithComparerFast comparer x2 y2 &&
                GenericEqualityWithComparerFast comparer x3 y3

            /// Compiler intrinsic generated for devirtualized calls to PER-semantic structural equality on tuples (with PER semantics).  
            //
            // The F# compiler optimizer generates calls to this function when GenericEqualityIntrinsic is used 
            // statically with a tuple type.
            // 
            // Because the function subsequently gets inlined, the calls to GenericEqualityWithComparerFast can be 
            // often statically optimized or devirtualized based on the statically known type.
            let inline FastEqualsTuple4 (comparer:System.Collections.IEqualityComparer) (x1,x2,x3,x4) (y1,y2,y3,y4) = 
                GenericEqualityWithComparerFast comparer x1 y1 &&
                GenericEqualityWithComparerFast comparer x2 y2 &&
                GenericEqualityWithComparerFast comparer x3 y3 &&
                GenericEqualityWithComparerFast comparer x4 y4

            /// Compiler intrinsic generated for devirtualized calls to PER-semantic structural equality on tuples.  
            //
            // The F# compiler optimizer generates calls to this function when GenericEqualityIntrinsic is used 
            // statically with a tuple type.
            // 
            // Because the function subsequently gets inlined, the calls to GenericEqualityWithComparerFast can be 
            // often statically optimized or devirtualized based on the statically known type.
            let inline FastEqualsTuple5 (comparer:System.Collections.IEqualityComparer) (x1,x2,x3,x4,x5) (y1,y2,y3,y4,y5) = 
                GenericEqualityWithComparerFast comparer x1 y1 &&
                GenericEqualityWithComparerFast comparer x2 y2 &&
                GenericEqualityWithComparerFast comparer x3 y3 &&
                GenericEqualityWithComparerFast comparer x4 y4 &&
                GenericEqualityWithComparerFast comparer x5 y5

            /// Compiler intrinsic generated for devirtualized calls to structural comparison on tuples (with ER semantics)
            //
            // The F# compiler optimizer generates calls to this function when GenericComparisonIntrinsic is used 
            // statically with a tuple type.
            // 
            // Because the function subsequently gets inlined, the calls to GenericComparisonWithComparerFast can be 
            // often statically optimized or devirtualized based on the statically known type.
            let inline FastCompareTuple2 (comparer:System.Collections.IComparer)  (x1,x2) (y1,y2) =
                let  n = GenericComparisonWithComparerFast comparer x1 y1
                if n <> 0 then n else
                GenericComparisonWithComparerFast comparer x2 y2

            /// Compiler intrinsic generated for devirtualized calls to structural comparison on tuples (with ER semantics)
            //
            // The F# compiler optimizer generates calls to this function when GenericComparisonIntrinsic is used 
            // statically with a tuple type.
            // 
            // Because the function subsequently gets inlined, the calls to GenericComparisonWithComparerFast can be 
            // often statically optimized or devirtualized based on the statically known type.
            let inline FastCompareTuple3 (comparer:System.Collections.IComparer) (x1,x2,x3) (y1,y2,y3) =
                let  n = GenericComparisonWithComparerFast comparer x1 y1
                if n <> 0 then n else
                let  n = GenericComparisonWithComparerFast comparer x2 y2
                if n <> 0 then n else
                GenericComparisonWithComparerFast comparer x3 y3

            /// Compiler intrinsic generated for devirtualized calls to structural comparison on tuples (with ER semantics)
            //
            // The F# compiler optimizer generates calls to this function when GenericComparisonIntrinsic is used 
            // statically with a tuple type.
            // 
            // Because the function subsequently gets inlined, the calls to GenericComparisonWithComparerFast can be 
            // often statically optimized or devirtualized based on the statically known type.
            let inline FastCompareTuple4 (comparer:System.Collections.IComparer) (x1,x2,x3,x4) (y1,y2,y3,y4) = 
                let  n = GenericComparisonWithComparerFast comparer x1 y1
                if n <> 0 then n else
                let  n = GenericComparisonWithComparerFast comparer x2 y2
                if n <> 0 then n else
                let  n = GenericComparisonWithComparerFast comparer x3 y3
                if n <> 0 then n else
                GenericComparisonWithComparerFast comparer x4 y4
            
            /// Compiler intrinsic generated for devirtualized calls to structural comparison on tuples (with ER semantics)
            //
            // The F# compiler optimizer generates calls to this function when GenericComparisonIntrinsic is used 
            // statically with a tuple type.
            // 
            // Because the function subsequently gets inlined, the calls to GenericComparisonWithComparerFast can be 
            // often statically optimized or devirtualized based on the statically known type.
            let inline FastCompareTuple5 (comparer:System.Collections.IComparer) (x1,x2,x3,x4,x5) (y1,y2,y3,y4,y5) =
                let  n = GenericComparisonWithComparerFast comparer x1 y1
                if n <> 0 then n else
                let  n = GenericComparisonWithComparerFast comparer x2 y2
                if n <> 0 then n else
                let  n = GenericComparisonWithComparerFast comparer x3 y3
                if n <> 0 then n else
                let  n = GenericComparisonWithComparerFast comparer x4 y4
                if n <> 0 then n else
                GenericComparisonWithComparerFast comparer x5 y5

        //-------------------------------------------------------------------------
        // LanguagePrimitives: PUBLISH HASH, EQUALITY AND COMPARISON FUNCTIONS.  
        //------------------------------------------------------------------------- 

        // Publish the intrinsic plus the static optimization conditionals
        let inline GenericEquality e1 e2 = HashCompare.GenericEqualityFast e1 e2

        let inline GenericEqualityER e1 e2 = HashCompare.GenericEqualityERFast e1 e2

        let inline GenericEqualityWithComparer comp e1 e2 = HashCompare.GenericEqualityWithComparerFast comp e1 e2

        let inline GenericComparison e1 e2 = HashCompare.GenericComparisonFast e1 e2

        let inline GenericComparisonWithComparer comp e1 e2 = HashCompare.GenericComparisonWithComparerFast comp e1 e2

        let inline GenericLessThan e1 e2 = HashCompare.GenericLessThanFast e1 e2

        let inline GenericGreaterThan e1 e2 = HashCompare.GenericGreaterThanFast e1 e2

        let inline GenericLessOrEqual e1 e2 = HashCompare.GenericLessOrEqualFast e1 e2

        let inline GenericGreaterOrEqual e1 e2 = HashCompare.GenericGreaterOrEqualFast e1 e2

        let inline retype<'T,'U> (x:'T) : 'U = (# "" x : 'U #)

        let inline GenericMinimum (e1: 'T) (e2: 'T) = 
            if HashCompare.GenericLessThanFast e1 e2 then e1 else e2
            when 'T : float         = (System.Math.Min : float * float -> float)(retype<_,float> e1, retype<_,float> e2)
            when 'T : float32       = (System.Math.Min : float32 * float32 -> float32)(retype<_,float32> e1, retype<_,float32> e2)

        let inline GenericMaximum (e1: 'T) (e2: 'T) = 
            if HashCompare.GenericLessThanFast e1 e2 then e2 else e1
            when 'T : float         = (System.Math.Max : float * float -> float)(retype<_,float> e1, retype<_,float> e2)
            when 'T : float32       = (System.Math.Max : float32 * float32 -> float32)(retype<_,float32> e1, retype<_,float32> e2)

        let inline PhysicalEquality e1 e2 = HashCompare.PhysicalEqualityFast e1 e2

        let inline PhysicalHash obj = HashCompare.PhysicalHashFast obj
        
        let inline typeeq<'T, 'U> = PhysicalEquality typeof<'T> typeof<'U>
        let inline type2eq<'T1, 'T2, 'U> = typeeq<'T1, 'U> && typeeq<'T2, 'U>  
        let inline type3eq<'T1, 'T2, 'T3, 'U> = typeeq<'T1, 'U> && typeeq<'T2, 'U> && typeeq<'T3, 'U> 

        let GenericComparer = HashCompare.fsComparerER :> IComparer

        let GenericEqualityComparer = HashCompare.fsEqualityComparerUnlimitedHashingPER :> IEqualityComparer

        let GenericEqualityERComparer = HashCompare.fsEqualityComparerUnlimitedHashingER :> IEqualityComparer

        let inline GenericHash obj = HashCompare.GenericHashFast obj

        let inline GenericLimitedHash limit obj = HashCompare.GenericLimitedHashFast limit obj

        let inline GenericHashWithComparer comparer obj = HashCompare.GenericHashWithComparerFast comparer obj

        //-------------------------------------------------------------------------
        // LanguagePrimitives: PUBLISH IEqualityComparer AND IComparer OBJECTS
        //------------------------------------------------------------------------- 


        let inline MakeGenericEqualityComparer<'T>() = 
            // type-specialize some common cases to generate more efficient functions 
            { new System.Collections.Generic.IEqualityComparer<'T> with 
                  member self.GetHashCode(x) = GenericHash x 
                  member self.Equals(x,y) = GenericEquality x y }

        let inline MakeGenericLimitedEqualityComparer<'T>(limit:int) = 
            // type-specialize some common cases to generate more efficient functions 
            { new System.Collections.Generic.IEqualityComparer<'T> with 
                  member self.GetHashCode(x) = GenericLimitedHash limit x 
                  member self.Equals(x,y) = GenericEquality x y }

        let BoolIEquality    = MakeGenericEqualityComparer<bool>()
        let CharIEquality    = MakeGenericEqualityComparer<char>()
        let StringIEquality  = MakeGenericEqualityComparer<string>()
        let SByteIEquality   = MakeGenericEqualityComparer<sbyte>()
        let Int16IEquality   = MakeGenericEqualityComparer<int16>()
        let Int32IEquality   = MakeGenericEqualityComparer<int32>()
        let Int64IEquality   = MakeGenericEqualityComparer<int64>()
        let IntPtrIEquality  = MakeGenericEqualityComparer<nativeint>()
        let ByteIEquality    = MakeGenericEqualityComparer<byte>()
        let UInt16IEquality  = MakeGenericEqualityComparer<uint16>()
        let UInt32IEquality  = MakeGenericEqualityComparer<uint32>()
        let UInt64IEquality  = MakeGenericEqualityComparer<uint64>()
        let UIntPtrIEquality = MakeGenericEqualityComparer<unativeint>()
        let FloatIEquality   = MakeGenericEqualityComparer<float>()
        let Float32IEquality = MakeGenericEqualityComparer<float32>()
        let DecimalIEquality = MakeGenericEqualityComparer<decimal>()

        [<CodeAnalysis.SuppressMessage("Microsoft.Performance","CA1812:AvoidUninstantiatedInternalClasses")>]     
        type FastGenericEqualityComparerTable<'T>() = 
            static let f : System.Collections.Generic.IEqualityComparer<'T> = 
                match typeof<'T> with 
                | ty when ty.Equals(typeof<bool>)       -> convPrim BoolIEquality
                | ty when ty.Equals(typeof<byte>)       -> convPrim ByteIEquality
                | ty when ty.Equals(typeof<int32>)      -> convPrim Int32IEquality
                | ty when ty.Equals(typeof<uint32>)     -> convPrim UInt32IEquality
                | ty when ty.Equals(typeof<char>)       -> convPrim CharIEquality
                | ty when ty.Equals(typeof<sbyte>)      -> convPrim SByteIEquality
                | ty when ty.Equals(typeof<int16>)      -> convPrim Int16IEquality
                | ty when ty.Equals(typeof<int64>)      -> convPrim Int64IEquality
                | ty when ty.Equals(typeof<nativeint>)  -> convPrim IntPtrIEquality
                | ty when ty.Equals(typeof<uint16>)     -> convPrim UInt16IEquality
                | ty when ty.Equals(typeof<uint64>)     -> convPrim UInt64IEquality
                | ty when ty.Equals(typeof<unativeint>) -> convPrim UIntPtrIEquality
                | ty when ty.Equals(typeof<float>)      -> convPrim FloatIEquality
                | ty when ty.Equals(typeof<float32>)    -> convPrim Float32IEquality
                | ty when ty.Equals(typeof<decimal>)    -> convPrim DecimalIEquality
                | ty when ty.Equals(typeof<string>)     -> convPrim StringIEquality
                | _ -> MakeGenericEqualityComparer<'T>()
            static member Function : System.Collections.Generic.IEqualityComparer<'T> = f

        let FastGenericEqualityComparerFromTable<'T> = FastGenericEqualityComparerTable<'T>.Function

        // This is the implementation of HashIdentity.Structural.  In most cases this just becomes
        // FastGenericEqualityComparerFromTable.
        let inline FastGenericEqualityComparer<'T> = 
            // This gets used if 'T can't be resolved to anything interesting
            FastGenericEqualityComparerFromTable<'T>
            // When 'T is a primitive, just use the fixed entry in the table
            when 'T : bool   = FastGenericEqualityComparerFromTable<'T>
            when 'T : int32  = FastGenericEqualityComparerFromTable<'T>
            when 'T : byte   = FastGenericEqualityComparerFromTable<'T>
            when 'T : uint32 = FastGenericEqualityComparerFromTable<'T>
            when 'T : string = FastGenericEqualityComparerFromTable<'T>
            when 'T : sbyte  = FastGenericEqualityComparerFromTable<'T>
            when 'T : int16  = FastGenericEqualityComparerFromTable<'T>
            when 'T : int64  = FastGenericEqualityComparerFromTable<'T>
            when 'T : nativeint  = FastGenericEqualityComparerFromTable<'T>
            when 'T : uint16 = FastGenericEqualityComparerFromTable<'T>
            when 'T : uint64 = FastGenericEqualityComparerFromTable<'T>
            when 'T : unativeint = FastGenericEqualityComparerFromTable<'T>
            when 'T : float  = FastGenericEqualityComparerFromTable<'T>
            when 'T : float32 = FastGenericEqualityComparerFromTable<'T>
            when 'T : char   = FastGenericEqualityComparerFromTable<'T>
            when 'T : decimal = FastGenericEqualityComparerFromTable<'T>
             // According to the somewhat subtle rules of static optimizations,
             // this condition is used whenever 'T is resolved to a nominal or tuple type 
             // and none of the other rules above apply.
             //
             // When 'T is statically known to be nominal or tuple, it is better to inline the implementation of 
             // MakeGenericEqualityComparer. This is then reduced by further inlining to the primitives 
             // known to the F# compiler which are then often optimized for the particular nominal type involved.
            when 'T : 'T = MakeGenericEqualityComparer<'T>()

        let inline FastLimitedGenericEqualityComparer<'T>(limit) = MakeGenericLimitedEqualityComparer<'T>(limit) 

        let inline MakeGenericComparer<'T>()  = 
            { new System.Collections.Generic.IComparer<'T> with 
                 member __.Compare(x,y) = GenericComparison x y }

        let CharComparer    = MakeGenericComparer<char>()
        let StringComparer  = MakeGenericComparer<string>()
        let SByteComparer   = MakeGenericComparer<sbyte>()
        let Int16Comparer   = MakeGenericComparer<int16>()
        let Int32Comparer   = MakeGenericComparer<int32>()
        let Int64Comparer   = MakeGenericComparer<int64>()
        let IntPtrComparer  = MakeGenericComparer<nativeint>()
        let ByteComparer    = MakeGenericComparer<byte>()
        let UInt16Comparer  = MakeGenericComparer<uint16>()
        let UInt32Comparer  = MakeGenericComparer<uint32>()
        let UInt64Comparer  = MakeGenericComparer<uint64>()
        let UIntPtrComparer = MakeGenericComparer<unativeint>()
        let FloatComparer   = MakeGenericComparer<float>()
        let Float32Comparer = MakeGenericComparer<float32>()
        let DecimalComparer = MakeGenericComparer<decimal>()
        let BoolComparer    = MakeGenericComparer<bool>()

        /// Use a type-indexed table to ensure we only create a single FastStructuralComparison function
        /// for each type
        [<CodeAnalysis.SuppressMessage("Microsoft.Performance","CA1812:AvoidUninstantiatedInternalClasses")>]     
        type FastGenericComparerTable<'T>() = 

            // The CLI implementation of mscorlib optimizes array sorting
            // when the comparer is either null or precisely
            // reference-equals to System.Collections.Generic.Comparer<'T>.Default.
            // This is an indication that a "fast" array sorting helper can be used.
            //
            // So, for all the types listed below, we want to pass in a value of "null" for
            // the comparer object.  Note that F# generic comparison coincides precisely with 
            // System.Collections.Generic.Comparer<'T>.Default for these types.
            //
            // A "null" comparer is only valid if the values do not have identity, e.g. integers.
            // That is, an unstable sort of the array must be the semantically the 
            // same as a stable sort of the array. See Array.stableSortInPlace.
            //
            // REVIEW: in a future version we could extend this to include additional types 
            static let fCanBeNull : System.Collections.Generic.IComparer<'T>  = 
                match typeof<'T> with 
                | ty when ty.Equals(typeof<nativeint>)  -> convPrim IntPtrComparer
                | ty when ty.Equals(typeof<unativeint>) -> convPrim UIntPtrComparer
                | ty when ty.Equals(typeof<byte>)       -> null    
                | ty when ty.Equals(typeof<char>)       -> null    
                | ty when ty.Equals(typeof<sbyte>)      -> null     
                | ty when ty.Equals(typeof<int16>)      -> null    
                | ty when ty.Equals(typeof<int32>)      -> null    
                | ty when ty.Equals(typeof<int64>)      -> null    
                | ty when ty.Equals(typeof<uint16>)     -> null    
                | ty when ty.Equals(typeof<uint32>)     -> null    
                | ty when ty.Equals(typeof<uint64>)     -> null    
                | ty when ty.Equals(typeof<float>)      -> null    
                | ty when ty.Equals(typeof<float32>)    -> null    
                | ty when ty.Equals(typeof<decimal>)    -> null    
                | ty when ty.Equals(typeof<string>)     -> convPrim StringComparer
                | ty when ty.Equals(typeof<bool>)       -> null
                | _ -> MakeGenericComparer<'T>()

            static let f : System.Collections.Generic.IComparer<'T>  = 
                match typeof<'T> with 
                | ty when ty.Equals(typeof<byte>)       -> convPrim ByteComparer
                | ty when ty.Equals(typeof<char>)       -> convPrim CharComparer
                | ty when ty.Equals(typeof<sbyte>)      -> convPrim SByteComparer
                | ty when ty.Equals(typeof<int16>)      -> convPrim Int16Comparer
                | ty when ty.Equals(typeof<int32>)      -> convPrim Int32Comparer
                | ty when ty.Equals(typeof<int64>)      -> convPrim Int64Comparer
                | ty when ty.Equals(typeof<nativeint>)  -> convPrim IntPtrComparer
                | ty when ty.Equals(typeof<uint16>)     -> convPrim UInt16Comparer
                | ty when ty.Equals(typeof<uint32>)     -> convPrim UInt32Comparer
                | ty when ty.Equals(typeof<uint64>)     -> convPrim UInt64Comparer
                | ty when ty.Equals(typeof<unativeint>) -> convPrim UIntPtrComparer
                | ty when ty.Equals(typeof<float>)      -> convPrim FloatComparer
                | ty when ty.Equals(typeof<float32>)    -> convPrim Float32Comparer
                | ty when ty.Equals(typeof<decimal>)    -> convPrim DecimalComparer
                | ty when ty.Equals(typeof<string>)     -> convPrim StringComparer
                | ty when ty.Equals(typeof<bool>)       -> convPrim BoolComparer
                | _ -> 
                    // Review: There are situations where we should be able
                    // to return System.Collections.Generic.Comparer<'T>.Default here.
                    // For example, for any value type.
                    MakeGenericComparer<'T>()

            static member Value : System.Collections.Generic.IComparer<'T> = f

            static member ValueCanBeNullIfDefaultSemantics : System.Collections.Generic.IComparer<'T> = fCanBeNull
        
        let FastGenericComparerFromTable<'T> = 
            FastGenericComparerTable<'T>.Value

        let inline FastGenericComparer<'T> = 
            // This gets used is 'T can't be resolved to anything interesting
            FastGenericComparerFromTable<'T>
            // When 'T is a primitive, just use the fixed entry in the table
            when 'T : bool   = FastGenericComparerFromTable<'T>
            when 'T : sbyte  = FastGenericComparerFromTable<'T>
            when 'T : int16  = FastGenericComparerFromTable<'T>
            when 'T : int32  = FastGenericComparerFromTable<'T>
            when 'T : int64  = FastGenericComparerFromTable<'T>
            when 'T : nativeint  = FastGenericComparerFromTable<'T>
            when 'T : byte   = FastGenericComparerFromTable<'T>
            when 'T : uint16 = FastGenericComparerFromTable<'T>
            when 'T : uint32 = FastGenericComparerFromTable<'T>
            when 'T : uint64 = FastGenericComparerFromTable<'T>
            when 'T : unativeint = FastGenericComparerFromTable<'T>
            when 'T : float  = FastGenericComparerFromTable<'T>
            when 'T : float32 = FastGenericComparerFromTable<'T>
            when 'T : char   = FastGenericComparerFromTable<'T>
            when 'T : string = FastGenericComparerFromTable<'T>
            when 'T : decimal = FastGenericComparerFromTable<'T>
             // According to the somewhat subtle rules of static optimizations,
             // this condition is used whenever 'T is resolved by inlining to be a nominal type 
             // and none of the other rules above apply
             //
             // In this case it is better to inline the implementation of MakeGenericComparer so that
             // the comparison object is eventually reduced to the primitives known to the F# compiler
             // which are then optimized for the particular nominal type involved.
            when 'T : 'T = MakeGenericComparer<'T>()
            
        let FastGenericComparerCanBeNull<'T> = FastGenericComparerTable<'T>.ValueCanBeNullIfDefaultSemantics

        //-------------------------------------------------------------------------
        // LanguagePrimitives: ENUMS
        //------------------------------------------------------------------------- 

        let inline EnumOfValue (value : 'T) : 'Enum when 'Enum : enum<'T> = 
            convPrim<'T, 'Enum> value
             // According to the somewhat subtle rules of static optimizations,
             // this condition is used whenever 'Enum is resolved to a nominal type or witnesses are available
            when 'Enum : 'Enum = (retype value : 'Enum)

        let inline EnumToValue (enum : 'Enum) : 'T when 'Enum : enum<'T> = 
            convPrim<'Enum, 'T>(enum)
             // According to the somewhat subtle rules of static optimizations,
             // this condition is used whenever 'Enum is resolved to a nominal type or witnesses are available
            when 'Enum : 'Enum = (retype enum : 'T)

        //-------------------------------------------------------------------------
        // LanguagePrimitives: MEASURES
        //------------------------------------------------------------------------- 

        let inline FloatWithMeasure (f : float) : float<'Measure> = retype f
        let inline Float32WithMeasure (f : float32) : float32<'Measure> = retype f
        let inline DecimalWithMeasure (f : decimal) : decimal<'Measure> = retype f
        let inline Int32WithMeasure (f : int) : int<'Measure> = retype f
        let inline Int16WithMeasure (f : int16) : int16<'Measure> = retype f
        let inline SByteWithMeasure (f : sbyte) : sbyte<'Measure> = retype f
        let inline Int64WithMeasure (f : int64) : int64<'Measure> = retype f

        let inline formatError() = raise (new System.FormatException(SR.GetString(SR.badFormatString)))

        // Parse formats
        //      DDDDDDDD
        //      -DDDDDDDD
        //      0xHHHHHHHH
        //      -0xHHHHHHHH
        //      0bBBBBBBB
        //      -0bBBBBBBB
        //      0oOOOOOOO
        //      -0oOOOOOOO
        // without leading/trailing spaces.
        ///
        // Note: Parse defaults to NumberStyles.Integer =  AllowLeadingWhite ||| AllowTrailingWhite ||| AllowLeadingSign
        // However, that is not the required behaviour of 'int32', 'int64' etc. when used on string
        // arguments: we explicitly disallow AllowLeadingWhite ||| AllowTrailingWhite 
        // and only request AllowLeadingSign.

        let isOXB c = 
            let c = System.Char.ToLowerInvariant c
            charEq c 'x' || charEq c 'o' || charEq c 'b'

        let is0OXB (s:string) p l = 
            l >= p + 2 && charEq (s.Chars(p)) '0' && isOXB (s.Chars(p+1))

        let get0OXB (s:string) (p:byref<int>)  l = 
            if is0OXB s p l
            then let r = System.Char.ToLowerInvariant(s.Chars(p+1)) in p <- p + 2; r
            else 'd' 

        let getSign32 (s:string) (p:byref<int>) l = 
            if (l >= p + 1 && charEq (s.Chars(p)) '-') 
            then p <- p + 1; -1
            else 1 

        let getSign64 (s:string) (p:byref<int>) l = 
            if (l >= p + 1 && charEq (s.Chars(p)) '-') 
            then p <- p + 1; -1L
            else 1L 

        let parseBinaryUInt64 (s:string) = 
            Convert.ToUInt64(s, 2)
        
        let parseOctalUInt64 (s:string) =
            Convert.ToUInt64(s, 8)

        let inline removeUnderscores (s:string) =
            match s with
            | null -> null
            | s -> s.Replace("_", "")

        let ParseUInt32 (s:string) = 
            if System.Object.ReferenceEquals(s,null) then
                raise( new System.ArgumentNullException("s") )
            let s = removeUnderscores (s.Trim())
            let l = s.Length 
            let mutable p = 0 
            let specifier = get0OXB s &p l 
            if p >= l then formatError() else
            match specifier with 
            | 'x' -> UInt32.Parse( s.Substring(p), NumberStyles.AllowHexSpecifier,CultureInfo.InvariantCulture)
            | 'b' -> Convert.ToUInt32(parseBinaryUInt64 (s.Substring(p)))
            | 'o' -> Convert.ToUInt32(parseOctalUInt64  (s.Substring(p)))
            | _ -> UInt32.Parse(s.Substring(p), NumberStyles.Integer, CultureInfo.InvariantCulture) in

        let inline int32OfUInt32 (x:uint32) = (# "" x  : int32 #)
        let inline int64OfUInt64 (x:uint64) = (# "" x  : int64 #)

        let ParseInt32 (s:string) = 
            if System.Object.ReferenceEquals(s,null) then
                raise( new System.ArgumentNullException("s") )
            let s = removeUnderscores (s.Trim())
            let l = s.Length 
            let mutable p = 0 
            let sign = getSign32 s &p l 
            let specifier = get0OXB s &p l 
            if p >= l then formatError() else
            match Char.ToLowerInvariant(specifier) with 
            | 'x' -> sign * (int32OfUInt32 (Convert.ToUInt32(UInt64.Parse(s.Substring(p), NumberStyles.AllowHexSpecifier,CultureInfo.InvariantCulture))))
            | 'b' -> sign * (int32OfUInt32 (Convert.ToUInt32(parseBinaryUInt64 (s.Substring(p)))))
            | 'o' -> sign * (int32OfUInt32 (Convert.ToUInt32(parseOctalUInt64  (s.Substring(p)))))
            | _ -> Int32.Parse(s, NumberStyles.AllowLeadingSign, CultureInfo.InvariantCulture)

        let ParseInt64 (s:string) = 
            if System.Object.ReferenceEquals(s,null) then
                raise( new System.ArgumentNullException("s") )
            let s = removeUnderscores (s.Trim())
            let l = s.Length 
            let mutable p = 0 
            let sign = getSign64 s &p l 
            let specifier = get0OXB s &p l 
            if p >= l then formatError() else
            match Char.ToLowerInvariant(specifier) with 
            | 'x' -> sign *. Int64.Parse(s.Substring(p), NumberStyles.AllowHexSpecifier,CultureInfo.InvariantCulture)
            | 'b' -> sign *. (int64OfUInt64 (parseBinaryUInt64 (s.Substring(p))))
            | 'o' -> sign *. (int64OfUInt64 (parseOctalUInt64  (s.Substring(p))))
            | _ -> Int64.Parse(s, NumberStyles.AllowLeadingSign, CultureInfo.InvariantCulture)

        let ParseUInt64     (s:string) : uint64 = 
            if System.Object.ReferenceEquals(s,null) then
                raise( new System.ArgumentNullException("s") )
            let s = removeUnderscores (s.Trim())
            let l = s.Length 
            let mutable p = 0 
            let specifier = get0OXB s &p l 
            if p >= l then formatError() else
            match specifier with 
            | 'x' -> UInt64.Parse(s.Substring(p), NumberStyles.AllowHexSpecifier,CultureInfo.InvariantCulture)
            | 'b' -> parseBinaryUInt64 (s.Substring(p))
            | 'o' -> parseOctalUInt64  (s.Substring(p))
            | _ -> UInt64.Parse(s.Substring(p), NumberStyles.AllowLeadingSign, CultureInfo.InvariantCulture) 

        let inline ParseByte (s:string)       = (# "conv.ovf.u1" (ParseUInt32 s) : byte #)

        let inline ParseSByte (s:string)      = (# "conv.ovf.i1" (ParseInt32 s)  : sbyte #)

        let inline ParseInt16 (s:string)      = (# "conv.ovf.i2" (ParseInt32 s)  : int16 #)

        let inline ParseUInt16 (s:string)     = (# "conv.ovf.u2" (ParseUInt32 s) : uint16 #)

        let inline ParseIntPtr (s:string)  = (# "conv.ovf.i"  (ParseInt64 s)  : nativeint #)

        let inline ParseUIntPtr (s:string) = (# "conv.ovf.u"  (ParseInt64 s)  : unativeint #)

        let inline ParseDouble (s:string)   = Double.Parse(removeUnderscores s,NumberStyles.Float, CultureInfo.InvariantCulture)

        let inline ParseSingle (s:string) = Single.Parse(removeUnderscores s,NumberStyles.Float, CultureInfo.InvariantCulture)
            
        [<CodeAnalysis.SuppressMessage("Microsoft.Performance","CA1812:AvoidUninstantiatedInternalClasses")>]
        type GenericZeroDynamicImplTable<'T>() = 
            static let result : 'T = 
                // The dynamic implementation
                let aty = typeof<'T>
                if   aty.Equals(typeof<sbyte>)      then convPrim<_,'T> (box 0y)
                elif aty.Equals(typeof<int16>)      then convPrim<_,'T> (box 0s)
                elif aty.Equals(typeof<int32>)      then convPrim<_,'T> (box 0)
                elif aty.Equals(typeof<int64>)      then convPrim<_,'T> (box 0L)
                elif aty.Equals(typeof<nativeint>)  then convPrim<_,'T> (box 0n)
                elif aty.Equals(typeof<byte>)       then convPrim<_,'T> (box 0uy)
                elif aty.Equals(typeof<uint16>)     then convPrim<_,'T> (box 0us)
                elif aty.Equals(typeof<uint32>)     then convPrim<_,'T> (box 0u)
                elif aty.Equals(typeof<uint64>)     then convPrim<_,'T> (box 0UL)
                elif aty.Equals(typeof<unativeint>) then convPrim<_,'T> (box 0un)
                elif aty.Equals(typeof<decimal>)    then convPrim<_,'T> (box 0M)
                elif aty.Equals(typeof<float>)      then convPrim<_,'T> (box 0.0)
                elif aty.Equals(typeof<float32>)    then convPrim<_,'T> (box 0.0f)
                else 
                   let pinfo = aty.GetProperty("Zero")
                   convPrim<_,'T> (pinfo.GetValue(null,null))
            static member Result : 'T = result
                   
        [<CodeAnalysis.SuppressMessage("Microsoft.Performance","CA1812:AvoidUninstantiatedInternalClasses")>]
        type GenericOneDynamicImplTable<'T>() = 
            static let result : 'T = 
                // The dynamic implementation
                let aty = typeof<'T>
                if   aty.Equals(typeof<sbyte>)      then convPrim<_,'T> 1y
                elif aty.Equals(typeof<int16>)      then convPrim<_,'T> 1s
                elif aty.Equals(typeof<int32>)      then convPrim<_,'T> 1
                elif aty.Equals(typeof<int64>)      then convPrim<_,'T> 1L
                elif aty.Equals(typeof<nativeint>)  then convPrim<_,'T> 1n
                elif aty.Equals(typeof<byte>)       then convPrim<_,'T> 1uy
                elif aty.Equals(typeof<uint16>)     then convPrim<_,'T> 1us
                elif aty.Equals(typeof<char>)       then convPrim<_,'T> (retype 1us : char)
                elif aty.Equals(typeof<uint32>)     then convPrim<_,'T> 1u
                elif aty.Equals(typeof<uint64>)     then convPrim<_,'T> 1UL
                elif aty.Equals(typeof<unativeint>) then convPrim<_,'T> 1un
                elif aty.Equals(typeof<decimal>)    then convPrim<_,'T> 1M
                elif aty.Equals(typeof<float>)      then convPrim<_,'T> 1.0
                elif aty.Equals(typeof<float32>)    then convPrim<_,'T> 1.0f
                else 
                   let pinfo = aty.GetProperty("One")
                   convPrim<_,'T> (pinfo.GetValue(null,null))

            static member Result : 'T = result

        let GenericZeroDynamic<'T>() : 'T = GenericZeroDynamicImplTable<'T>.Result
        let GenericOneDynamic<'T>() : 'T = GenericOneDynamicImplTable<'T>.Result

        let inline GenericZero< ^T when ^T : (static member Zero : ^T) > : ^T =
            GenericZeroDynamic<(^T)>()
            when ^T : int32       = 0
            when ^T : float       = 0.0
            when ^T : float32     = 0.0f
            when ^T : int64       = 0L
            when ^T : uint64      = 0UL
            when ^T : uint32      = 0ul
            when ^T : nativeint   = 0n
            when ^T : unativeint  = 0un
            when ^T : int16       = 0s
            when ^T : uint16      = 0us
            when ^T : sbyte       = 0y
            when ^T : byte        = 0uy
            when ^T : decimal     = 0M
             // According to the somewhat subtle rules of static optimizations,
             // this condition is used whenever ^T is resolved to a nominal type or witnesses are available
            when ^T : ^T = (^T : (static member Zero : ^T) ())


        let inline GenericOne< ^T when ^T : (static member One : ^T) > : ^T =
            GenericOneDynamic<(^T)>()
            when ^T : int32       = 1
            when ^T : float       = 1.0
            when ^T : float32     = 1.0f
            when ^T : int64       = 1L
            when ^T : uint64      = 1UL
            when ^T : uint32      = 1ul
            when ^T : nativeint   = 1n
            when ^T : unativeint  = 1un
            when ^T : int16       = 1s
            when ^T : uint16      = 1us
            when ^T : char        = (retype 1us : char)
            when ^T : sbyte       = 1y
            when ^T : byte        = 1uy
            when ^T : decimal     = 1M
             // According to the somewhat subtle rules of static optimizations,
             // this condition is used whenever ^T is resolved to a nominal type or witnesses are available
             // That is, not in the generic implementation of '+'
            when ^T : ^T = (^T : (static member One : ^T) ())

        let UnaryDynamicImpl nm : ('T -> 'U) =
             let aty = typeof<'T>
             let minfo = aty.GetSingleStaticMethodByTypes(nm, [| aty |])
             (fun x -> unboxPrim<_>(minfo.Invoke(null,[| box x|])))

        let BinaryDynamicImpl nm : ('T -> 'U -> 'V) =
             let aty = typeof<'T>
             let bty = typeof<'U>
             let minfo = aty.GetSingleStaticMethodByTypes(nm, [| aty; bty |])
             (fun x y -> unboxPrim<_>(minfo.Invoke(null,[| box x; box y|])))

        // Legacy dynamic implementation of operator resolution if no built in solution is used and no witness passed
        type UnaryOpDynamicImplTable<'OpInfo,'T,'U>() = 
            static let mutable meth : MethodInfo = null

            static member Invoke opName (x: 'T) : 'U = 
                // The dynamic implementation
                let aty = typeof<'T>

                match meth with 
                | null ->
                    let ameth = aty.GetSingleStaticMethodByTypes(opName, [| aty |])
                    match ameth with
                    | null -> raise (NotSupportedException (SR.GetString(SR.dyInvOpAddCoerce)))
                    | res -> 
                        meth <- res
                | _ -> ()
                unboxPrim<'U> (meth.Invoke(null,[| box x |]))

        // Legacy dynamic implementation of operator resolution, if no built in solution is used and no witness passed
        type BinaryOpDynamicImplTable<'OpInfo,'T1,'T2,'U>() = 
            static let mutable meth : MethodInfo = null

            static member Invoke opName (x: 'T1) (y: 'T2) : 'U =
                match meth with 
                | null -> 
                    // The dynamic implementation
                    let aty = typeof<'T1>
                    let bty = typeof<'T2>

                    let ameth = aty.GetSingleStaticMethodByTypes(opName, [| aty; bty |])
                    let bmeth = 
                        if aty.Equals(bty) then null else 
                        bty.GetSingleStaticMethodByTypes(opName, [| aty; bty |])
                    match ameth, bmeth with
                    | null, null -> raise (NotSupportedException (SR.GetString(SR.dyInvOpAddCoerce)))
                    | m, null | null, m ->
                        meth <- m
                    | _ -> raise (NotSupportedException (SR.GetString(SR.dyInvOpAddOverload)))
                | _ -> ()
                unboxPrim<'U> (meth.Invoke(null,[| box x; box y |]))

        type OpAdditionInfo = class end

        let AdditionDynamic<'T1, 'T2, 'U> (x: 'T1) (y: 'T2) : 'U =
            if type3eq<'T1, 'T2, 'U, int32> then convPrim<_,'U> (# "add" (convPrim<_,int32> x) (convPrim<_,int32> y) : int32 #) 
            elif type3eq<'T1, 'T2, 'U, float> then convPrim<_,'U> (# "add" (convPrim<_,float> x) (convPrim<_,float> y) : float #) 
            elif type3eq<'T1, 'T2, 'U, float32> then convPrim<_,'U> (# "add" (convPrim<_,float32> x) (convPrim<_,float32> y) : float32 #) 
            elif type3eq<'T1, 'T2, 'U, int64> then convPrim<_,'U> (# "add" (convPrim<_,int64> x) (convPrim<_,int64> y) : int64 #) 
            elif type3eq<'T1, 'T2, 'U, uint64> then convPrim<_,'U> (# "add" (convPrim<_,uint64> x) (convPrim<_,uint64> y) : uint64 #) 
            elif type3eq<'T1, 'T2, 'U, uint32> then convPrim<_,'U> (# "add" (convPrim<_,uint32> x) (convPrim<_,uint32> y) : uint32 #) 
            elif type3eq<'T1, 'T2, 'U, nativeint> then convPrim<_,'U> (# "add" (convPrim<_,nativeint> x) (convPrim<_,nativeint> y) : nativeint #) 
            elif type3eq<'T1, 'T2, 'U, unativeint> then convPrim<_,'U> (# "add" (convPrim<_,unativeint> x) (convPrim<_,unativeint> y) : unativeint #) 
            elif type3eq<'T1, 'T2, 'U, int16> then convPrim<_,'U> (# "conv.i2" (# "add" (convPrim<_,int16> x) (convPrim<_,int16> y) : int32 #) : int16 #)
            elif type3eq<'T1, 'T2, 'U, uint16> then convPrim<_,'U> (# "conv.u2" (# "add" (convPrim<_,uint16> x) (convPrim<_,uint16> y) : uint32 #) : uint16 #)
            elif type3eq<'T1, 'T2, 'U, char> then convPrim<_,'U> (# "conv.u2" (# "add" (convPrim<_,char> x) (convPrim<_,char> y) : uint32 #) : char #)
            elif type3eq<'T1, 'T2, 'U, sbyte> then convPrim<_,'U> (# "conv.i1" (# "add" (convPrim<_,sbyte> x) (convPrim<_,sbyte> y) : int32 #) : sbyte #)
            elif type3eq<'T1, 'T2, 'U, byte> then convPrim<_,'U> (# "conv.u1" (# "add" (convPrim<_,byte> x) (convPrim<_,byte> y) : uint32 #) : byte #)
            elif type3eq<'T1, 'T2, 'U, string> then convPrim<_,'U> (String.Concat(convPrim<_,string> x, convPrim<_,string> y))
            elif type3eq<'T1, 'T2, 'U, decimal> then convPrim<_,'U> (Decimal.op_Addition(convPrim<_,decimal> x, convPrim<_,decimal> y))
            else BinaryOpDynamicImplTable<OpAdditionInfo, 'T1, 'T2, 'U>.Invoke "op_Addition" x y

        type OpSubtractionInfo = class end 
        let SubtractionDynamic<'T1, 'T2, 'U> (x: 'T1) (y: 'T2) : 'U =
            if type3eq<'T1, 'T2, 'U, int32> then convPrim<_,'U> (# "sub" (convPrim<_,int32> x) (convPrim<_,int32> y) : int32 #) 
            elif type3eq<'T1, 'T2, 'U, float> then convPrim<_,'U> (# "sub" (convPrim<_,float> x) (convPrim<_,float> y) : float #) 
            elif type3eq<'T1, 'T2, 'U, float32> then convPrim<_,'U> (# "sub" (convPrim<_,float32> x) (convPrim<_,float32> y) : float32 #) 
            elif type3eq<'T1, 'T2, 'U, int64> then convPrim<_,'U> (# "sub" (convPrim<_,int64> x) (convPrim<_,int64> y) : int64 #) 
            elif type3eq<'T1, 'T2, 'U, uint64> then convPrim<_,'U> (# "sub" (convPrim<_,uint64> x) (convPrim<_,uint64> y) : uint64 #) 
            elif type3eq<'T1, 'T2, 'U, uint32> then convPrim<_,'U> (# "sub" (convPrim<_,uint32> x) (convPrim<_,uint32> y) : uint32 #) 
            elif type3eq<'T1, 'T2, 'U, nativeint> then convPrim<_,'U> (# "sub" (convPrim<_,nativeint> x) (convPrim<_,nativeint> y) : nativeint #) 
            elif type3eq<'T1, 'T2, 'U, unativeint> then convPrim<_,'U> (# "sub" (convPrim<_,unativeint> x) (convPrim<_,unativeint> y) : unativeint #) 
            elif type3eq<'T1, 'T2, 'U, int16> then convPrim<_,'U> (# "conv.i2" (# "sub" (convPrim<_,int16> x) (convPrim<_,int16> y) : int32 #) : int16 #)
            elif type3eq<'T1, 'T2, 'U, uint16> then convPrim<_,'U> (# "conv.u2" (# "sub" (convPrim<_,uint16> x) (convPrim<_,uint16> y) : uint32 #) : uint16 #)
            elif type3eq<'T1, 'T2, 'U, sbyte> then convPrim<_,'U> (# "conv.i1" (# "sub" (convPrim<_,sbyte> x) (convPrim<_,sbyte> y) : int32 #) : sbyte #)
            elif type3eq<'T1, 'T2, 'U, byte> then convPrim<_,'U> (# "conv.u1" (# "sub" (convPrim<_,byte> x) (convPrim<_,byte> y) : uint32 #) : byte #)
            elif type3eq<'T1, 'T2, 'U, decimal> then convPrim<_,'U> (Decimal.op_Subtraction(convPrim<_,decimal> x, convPrim<_,decimal> y))
            else BinaryOpDynamicImplTable<OpSubtractionInfo, 'T1, 'T2, 'U>.Invoke "op_Subtraction" x y

        type OpMultiplyInfo = class end
        let MultiplyDynamic<'T1, 'T2, 'U> (x: 'T1) (y: 'T2) : 'U =
            if type3eq<'T1, 'T2, 'U,  int32> then convPrim<_,'U> (# "mul" (convPrim<_,int32> x) (convPrim<_,int32> y) : int32 #) 
            elif type3eq<'T1, 'T2, 'U,  float> then convPrim<_,'U> (# "mul" (convPrim<_,float> x) (convPrim<_,float> y) : float #) 
            elif type3eq<'T1, 'T2, 'U,  float32> then convPrim<_,'U> (# "mul" (convPrim<_,float32> x) (convPrim<_,float32> y) : float32 #) 
            elif type3eq<'T1, 'T2, 'U,  int64> then convPrim<_,'U> (# "mul" (convPrim<_,int64> x) (convPrim<_,int64> y) : int64 #) 
            elif type3eq<'T1, 'T2, 'U,  uint64> then convPrim<_,'U> (# "mul" (convPrim<_,uint64> x) (convPrim<_,uint64> y) : uint64 #) 
            elif type3eq<'T1, 'T2, 'U,  uint32> then convPrim<_,'U> (# "mul" (convPrim<_,uint32> x) (convPrim<_,uint32> y) : uint32 #) 
            elif type3eq<'T1, 'T2, 'U,  nativeint> then convPrim<_,'U> (# "mul" (convPrim<_,nativeint> x) (convPrim<_,nativeint> y) : nativeint #) 
            elif type3eq<'T1, 'T2, 'U,  unativeint> then convPrim<_,'U> (# "mul" (convPrim<_,unativeint> x) (convPrim<_,unativeint> y) : unativeint #) 
            elif type3eq<'T1, 'T2, 'U,  int16> then convPrim<_,'U> (# "conv.i2" (# "mul" (convPrim<_,int16> x) (convPrim<_,int16> y) : int32 #) : int16 #)
            elif type3eq<'T1, 'T2, 'U,  uint16> then convPrim<_,'U> (# "conv.u2" (# "mul" (convPrim<_,uint16> x) (convPrim<_,uint16> y) : uint32 #) : uint16 #)
            elif type3eq<'T1, 'T2, 'U,  sbyte> then convPrim<_,'U> (# "conv.i1" (# "mul" (convPrim<_,sbyte> x) (convPrim<_,sbyte> y) : int32 #) : sbyte #)
            elif type3eq<'T1, 'T2, 'U,  byte> then convPrim<_,'U> (# "conv.u1" (# "mul" (convPrim<_,byte> x) (convPrim<_,byte> y) : uint32 #) : byte #)
            elif type3eq<'T1, 'T2, 'U,  decimal> then convPrim<_,'U> (Decimal.op_Multiply(convPrim<_,decimal> x, convPrim<_,decimal> y))
            else BinaryOpDynamicImplTable<OpMultiplyInfo, 'T1, 'T2, 'U>.Invoke "op_Multiply" x y

        type OpDivisionInfo = class end
        let DivisionDynamic<'T1, 'T2, 'U> (x: 'T1) (y: 'T2) : 'U =
            if type3eq<'T1, 'T2, 'U,int32> then convPrim<_,'U> (# "div" (convPrim<_,int32> x) (convPrim<_,int32> y) : int32 #) 
            elif type3eq<'T1, 'T2, 'U,float> then convPrim<_,'U> (# "div" (convPrim<_,float> x) (convPrim<_,float> y) : float #) 
            elif type3eq<'T1, 'T2, 'U,float32> then convPrim<_,'U> (# "div" (convPrim<_,float32> x) (convPrim<_,float32> y) : float32 #) 
            elif type3eq<'T1, 'T2, 'U,int64> then convPrim<_,'U> (# "div" (convPrim<_,int64> x) (convPrim<_,int64> y) : int64 #) 
            elif type3eq<'T1, 'T2, 'U,uint64> then convPrim<_,'U> (# "div.un" (convPrim<_,uint64> x) (convPrim<_,uint64> y) : uint64 #) 
            elif type3eq<'T1, 'T2, 'U,uint32> then convPrim<_,'U> (# "div.un" (convPrim<_,uint32> x) (convPrim<_,uint32> y) : uint32 #) 
            elif type3eq<'T1, 'T2, 'U,nativeint> then convPrim<_,'U> (# "div" (convPrim<_,nativeint> x) (convPrim<_,nativeint> y) : nativeint #) 
            elif type3eq<'T1, 'T2, 'U,unativeint> then convPrim<_,'U> (# "div.un" (convPrim<_,unativeint> x) (convPrim<_,unativeint> y) : unativeint #) 
            elif type3eq<'T1, 'T2, 'U,int16> then convPrim<_,'U> (# "conv.i2" (# "div" (convPrim<_,int16> x) (convPrim<_,int16> y) : int32 #) : int16 #)
            elif type3eq<'T1, 'T2, 'U,uint16> then convPrim<_,'U> (# "conv.u2" (# "div.un" (convPrim<_,uint16> x) (convPrim<_,uint16> y) : uint32 #) : uint16 #)
            elif type3eq<'T1, 'T2, 'U,sbyte> then convPrim<_,'U> (# "conv.i1" (# "div" (convPrim<_,sbyte> x) (convPrim<_,sbyte> y) : int32 #) : sbyte #)
            elif type3eq<'T1, 'T2, 'U,byte> then convPrim<_,'U> (# "conv.u1" (# "div.un" (convPrim<_,byte> x) (convPrim<_,byte> y) : uint32 #) : byte #)
            elif type3eq<'T1, 'T2, 'U, decimal> then convPrim<_,'U> (Decimal.op_Division(convPrim<_,decimal> x, convPrim<_,decimal> y))
            else BinaryOpDynamicImplTable<OpDivisionInfo, 'T1, 'T2, 'U>.Invoke "op_Division" x y

        type OpModulusInfo = class end
        let ModulusDynamic<'T1, 'T2, 'U> (x: 'T1) (y: 'T2) : 'U  =
            if type3eq<'T1, 'T2, 'U, int32> then convPrim<_,'U> (# "rem" (convPrim<_,int32> x) (convPrim<_,int32> y) : int32 #) 
            elif type3eq<'T1, 'T2, 'U, float> then convPrim<_,'U> (# "rem" (convPrim<_,float> x) (convPrim<_,float> y) : float #) 
            elif type3eq<'T1, 'T2, 'U, float32> then convPrim<_,'U> (# "rem" (convPrim<_,float32> x) (convPrim<_,float32> y) : float32 #) 
            elif type3eq<'T1, 'T2, 'U, int64> then convPrim<_,'U> (# "rem" (convPrim<_,int64> x) (convPrim<_,int64> y) : int64 #) 
            elif type3eq<'T1, 'T2, 'U, uint64> then convPrim<_,'U> (# "rem.un" (convPrim<_,uint64> x) (convPrim<_,uint64> y) : uint64 #) 
            elif type3eq<'T1, 'T2, 'U, uint32> then convPrim<_,'U> (# "rem.un" (convPrim<_,uint32> x) (convPrim<_,uint32> y) : uint32 #) 
            elif type3eq<'T1, 'T2, 'U, nativeint> then convPrim<_,'U> (# "rem" (convPrim<_,nativeint> x) (convPrim<_,nativeint> y) : nativeint #) 
            elif type3eq<'T1, 'T2, 'U, unativeint> then convPrim<_,'U> (# "rem.un" (convPrim<_,unativeint> x) (convPrim<_,unativeint> y) : unativeint #) 
            elif type3eq<'T1, 'T2, 'U, int16> then convPrim<_,'U> (# "conv.i2" (# "rem" (convPrim<_,int16> x) (convPrim<_,int16> y) : int32 #) : int16 #)
            elif type3eq<'T1, 'T2, 'U, uint16> then convPrim<_,'U> (# "conv.u2" (# "rem.un" (convPrim<_,uint16> x) (convPrim<_,uint16> y) : uint32 #) : uint16 #)
            elif type3eq<'T1, 'T2, 'U, sbyte> then convPrim<_,'U> (# "conv.i1" (# "rem" (convPrim<_,sbyte> x) (convPrim<_,sbyte> y) : int32 #) : sbyte #)
            elif type3eq<'T1, 'T2, 'U, byte> then convPrim<_,'U> (# "conv.u1" (# "rem.un" (convPrim<_,byte> x) (convPrim<_,byte> y) : uint32 #) : byte #)
            elif type3eq<'T1, 'T2, 'U, decimal> then convPrim<_,'U> (Decimal.op_Modulus(convPrim<_,decimal> x, convPrim<_,decimal> y))
            else BinaryOpDynamicImplTable<OpModulusInfo, 'T1, 'T2, 'U>.Invoke "op_Modulus" x y

        type OpUnaryNegationInfo = class end
        let UnaryNegationDynamic<'T,'U> (value: 'T) : 'U =
            if type2eq<'T, 'U, int32> then convPrim<_,'U> (# "neg" (convPrim<_,int32> value) : int32 #) 
            elif type2eq<'T, 'U, float> then convPrim<_,'U> (# "neg" (convPrim<_,float> value) : float #) 
            elif type2eq<'T, 'U, float32> then convPrim<_,'U> (# "neg" (convPrim<_,float32> value) : float32 #) 
            elif type2eq<'T, 'U, int64> then convPrim<_,'U> (# "neg" (convPrim<_,int64> value) : int64 #) 
            elif type2eq<'T, 'U, nativeint> then convPrim<_,'U> (# "neg" (convPrim<_,nativeint> value) : nativeint #) 
            elif type2eq<'T, 'U, int16> then convPrim<_,'U> (# "conv.i2" (# "neg" (convPrim<_,int16> value) : int32 #) : int16 #)
            elif type2eq<'T, 'U, sbyte> then convPrim<_,'U> (# "conv.i1" (# "neg" (convPrim<_,sbyte> value) : int32 #) : sbyte #)
            elif type2eq<'T, 'U, decimal> then convPrim<_,'U> (Decimal.op_UnaryNegation(convPrim<_,decimal> value))
            else UnaryOpDynamicImplTable<OpUnaryNegationInfo,'T,'U>.Invoke "op_UnaryNegation" value

        type OpCheckedAdditionInfo = class end
        let CheckedAdditionDynamic<'T1, 'T2, 'U> (x: 'T1) (y: 'T2) : 'U =
            if type3eq<'T1, 'T2, 'U, int32> then convPrim<_,'U> (# "add.ovf" (convPrim<_,int32> x) (convPrim<_,int32> y) : int32 #) 
            elif type3eq<'T1, 'T2, 'U, float> then convPrim<_,'U> (# "add" (convPrim<_,float> x) (convPrim<_,float> y) : float #) 
            elif type3eq<'T1, 'T2, 'U, float32> then convPrim<_,'U> (# "add" (convPrim<_,float32> x) (convPrim<_,float32> y) : float32 #) 
            elif type3eq<'T1, 'T2, 'U, int64> then convPrim<_,'U> (# "add.ovf" (convPrim<_,int64> x) (convPrim<_,int64> y) : int64 #) 
            elif type3eq<'T1, 'T2, 'U, uint64> then convPrim<_,'U> (# "add.ovf.un" (convPrim<_,uint64> x) (convPrim<_,uint64> y) : uint64 #) 
            elif type3eq<'T1, 'T2, 'U, uint32> then convPrim<_,'U> (# "add.ovf.un" (convPrim<_,uint32> x) (convPrim<_,uint32> y) : uint32 #) 
            elif type3eq<'T1, 'T2, 'U, nativeint> then convPrim<_,'U> (# "add.ovf" (convPrim<_,nativeint> x) (convPrim<_,nativeint> y) : nativeint #) 
            elif type3eq<'T1, 'T2, 'U, unativeint> then convPrim<_,'U> (# "add.ovf.un" (convPrim<_,unativeint> x) (convPrim<_,unativeint> y) : unativeint #) 
            elif type3eq<'T1, 'T2, 'U, int16> then convPrim<_,'U> (# "conv.ovf.i2" (# "add.ovf" (convPrim<_,int16> x) (convPrim<_,int16> y) : int32 #) : int16 #)
            elif type3eq<'T1, 'T2, 'U, uint16> then convPrim<_,'U> (# "conv.ovf.u2.un" (# "add.ovf.un" (convPrim<_,uint16> x) (convPrim<_,uint16> y) : uint32 #) : uint16 #)
            elif type3eq<'T1, 'T2, 'U, char> then convPrim<_,'U> (# "conv.ovf.u2.un" (# "add.ovf.un" (convPrim<_,char> x) (convPrim<_,char> y) : uint32 #) : uint16 #)
            elif type3eq<'T1, 'T2, 'U, sbyte> then convPrim<_,'U> (# "conv.ovf.i1" (# "add.ovf" (convPrim<_,sbyte> x) (convPrim<_,sbyte> y) : int32 #) : sbyte #)
            elif type3eq<'T1, 'T2, 'U, byte> then convPrim<_,'U> (# "conv.ovf.u1.un" (# "add.ovf.un" (convPrim<_,byte> x) (convPrim<_,byte> y) : uint32 #) : byte #)
            elif type3eq<'T1, 'T2, 'U, string> then convPrim<_,'U> (String.Concat(convPrim<_,string> x, convPrim<_,string> y))
            elif type3eq<'T1, 'T2, 'U, decimal> then convPrim<_,'U> (Decimal.op_Addition(convPrim<_,decimal> x, convPrim<_,decimal> y))
            else BinaryOpDynamicImplTable<OpCheckedAdditionInfo, 'T1, 'T2, 'U>.Invoke "op_Addition" x y

        type OpCheckedSubtractionInfo = class end
        let CheckedSubtractionDynamic<'T1, 'T2, 'U> (x: 'T1) (y: 'T2) : 'U =
            if type3eq<'T1, 'T2, 'U, int32> then convPrim<_,'U> (# "sub.ovf" (convPrim<_,int32> x) (convPrim<_,int32> y) : int32 #) 
            elif type3eq<'T1, 'T2, 'U, float> then convPrim<_,'U> (# "sub" (convPrim<_,float> x) (convPrim<_,float> y) : float #) 
            elif type3eq<'T1, 'T2, 'U, float32> then convPrim<_,'U> (# "sub" (convPrim<_,float32> x) (convPrim<_,float32> y) : float32 #) 
            elif type3eq<'T1, 'T2, 'U, int64> then convPrim<_,'U> (# "sub.ovf" (convPrim<_,int64> x) (convPrim<_,int64> y) : int64 #) 
            elif type3eq<'T1, 'T2, 'U, uint64> then convPrim<_,'U> (# "sub.ovf.un" (convPrim<_,uint64> x) (convPrim<_,uint64> y) : uint64 #) 
            elif type3eq<'T1, 'T2, 'U, uint32> then convPrim<_,'U> (# "sub.ovf.un" (convPrim<_,uint32> x) (convPrim<_,uint32> y) : uint32 #) 
            elif type3eq<'T1, 'T2, 'U, nativeint> then convPrim<_,'U> (# "sub.ovf" (convPrim<_,nativeint> x) (convPrim<_,nativeint> y) : nativeint #) 
            elif type3eq<'T1, 'T2, 'U, unativeint> then convPrim<_,'U> (# "sub.ovf.un" (convPrim<_,unativeint> x) (convPrim<_,unativeint> y) : unativeint #) 
            elif type3eq<'T1, 'T2, 'U, int16> then convPrim<_,'U> (# "conv.ovf.i2" (# "sub.ovf" (convPrim<_,int16> x) (convPrim<_,int16> y) : int32 #) : int16 #)
            elif type3eq<'T1, 'T2, 'U, uint16> then convPrim<_,'U> (# "conv.ovf.u2.un" (# "sub.ovf.un" (convPrim<_,uint16> x) (convPrim<_,uint16> y) : uint32 #) : uint16 #)
            elif type3eq<'T1, 'T2, 'U, sbyte> then convPrim<_,'U> (# "conv.ovf.i1" (# "sub.ovf" (convPrim<_,sbyte> x) (convPrim<_,sbyte> y) : int32 #) : sbyte #)
            elif type3eq<'T1, 'T2, 'U, byte> then convPrim<_,'U> (# "conv.ovf.u1.un" (# "sub.ovf.un" (convPrim<_,byte> x) (convPrim<_,byte> y) : uint32 #) : byte #)
            elif type3eq<'T1, 'T2, 'U, decimal> then convPrim<_,'U> (Decimal.op_Subtraction(convPrim<_,decimal> x, convPrim<_,decimal> y))
            else BinaryOpDynamicImplTable<OpCheckedSubtractionInfo, 'T1, 'T2, 'U>.Invoke "op_Subtraction" x y

        type OpCheckedMultiplyInfo = class end
        let CheckedMultiplyDynamic<'T1, 'T2, 'U> (x: 'T1) (y: 'T2) : 'U =
            if type3eq<'T1, 'T2, 'U, int32> then convPrim<_,'U> (# "mul.ovf" (convPrim<_,int32> x) (convPrim<_,int32> y) : int32 #) 
            elif type3eq<'T1, 'T2, 'U, float> then convPrim<_,'U> (# "mul" (convPrim<_,float> x) (convPrim<_,float> y) : float #) 
            elif type3eq<'T1, 'T2, 'U, float32> then convPrim<_,'U> (# "mul" (convPrim<_,float32> x) (convPrim<_,float32> y) : float32 #) 
            elif type3eq<'T1, 'T2, 'U, int64> then convPrim<_,'U> (# "mul.ovf" (convPrim<_,int64> x) (convPrim<_,int64> y) : int64 #) 
            elif type3eq<'T1, 'T2, 'U, uint64> then convPrim<_,'U> (# "mul.ovf.un" (convPrim<_,uint64> x) (convPrim<_,uint64> y) : uint64 #) 
            elif type3eq<'T1, 'T2, 'U, uint32> then convPrim<_,'U> (# "mul.ovf.un" (convPrim<_,uint32> x) (convPrim<_,uint32> y) : uint32 #) 
            elif type3eq<'T1, 'T2, 'U, nativeint> then convPrim<_,'U> (# "mul.ovf" (convPrim<_,nativeint> x) (convPrim<_,nativeint> y) : nativeint #) 
            elif type3eq<'T1, 'T2, 'U, unativeint> then convPrim<_,'U> (# "mul.ovf.un" (convPrim<_,unativeint> x) (convPrim<_,unativeint> y) : unativeint #) 
            elif type3eq<'T1, 'T2, 'U, int16> then convPrim<_,'U> (# "conv.ovf.i2" (# "mul.ovf" (convPrim<_,int16> x) (convPrim<_,int16> y) : int32 #) : int16 #)
            elif type3eq<'T1, 'T2, 'U, uint16> then convPrim<_,'U> (# "conv.ovf.u2.un" (# "mul.ovf.un" (convPrim<_,uint16> x) (convPrim<_,uint16> y) : uint32 #) : uint16 #)
            elif type3eq<'T1, 'T2, 'U, sbyte> then convPrim<_,'U> (# "conv.ovf.i1" (# "mul.ovf" (convPrim<_,sbyte> x) (convPrim<_,sbyte> y) : int32 #) : sbyte #)
            elif type3eq<'T1, 'T2, 'U, byte> then convPrim<_,'U> (# "conv.ovf.u1.un" (# "mul.ovf.un" (convPrim<_,byte> x) (convPrim<_,byte> y) : uint32 #) : byte #)
            elif type3eq<'T1, 'T2, 'U, decimal> then convPrim<_,'U> (Decimal.op_Multiply(convPrim<_,decimal> x, convPrim<_,decimal> y))
            else BinaryOpDynamicImplTable<OpCheckedMultiplyInfo, 'T1, 'T2, 'U>.Invoke "op_Multiply" x y

        type OpCheckedUnaryNegationInfo = class end
        let CheckedUnaryNegationDynamic<'T,'U> value =
            if type2eq<'T, 'U, int32> then convPrim<_,'U> (# "sub.ovf" 0 (convPrim<_,int32> value) : int32 #) 
            elif type2eq<'T, 'U, float> then convPrim<_,'U> (# "neg" (convPrim<_,float> value) : float #) 
            elif type2eq<'T, 'U, float32> then convPrim<_,'U> (# "neg" (convPrim<_,float32> value) : float32 #) 
            elif type2eq<'T, 'U, int64> then convPrim<_,'U> (# "sub.ovf" 0L (convPrim<_,int64> value) : int64 #) 
            elif type2eq<'T, 'U, nativeint> then convPrim<_,'U> (# "sub.ovf" 0n (convPrim<_,nativeint> value) : nativeint #) 
            elif type2eq<'T, 'U, int16> then convPrim<_,'U> (# "sub.ovf" 0s (convPrim<_,int16> value) : int16 #)
            elif type2eq<'T, 'U, sbyte> then convPrim<_,'U> (# "sub.ovf" 0y (convPrim<_,sbyte> value) : sbyte #)
            elif type2eq<'T, 'U, decimal> then convPrim<_,'U> (Decimal.op_UnaryNegation(convPrim<_,decimal> value))
            else UnaryOpDynamicImplTable<OpCheckedUnaryNegationInfo,'T,'U>.Invoke "op_UnaryNegation" value

        type OpLeftShiftInfo = class end
        let LeftShiftDynamic<'T1, 'T2, 'U> (value: 'T1) (shift: 'T2) : 'U =
            if type2eq<'T1, 'U, sbyte> && typeeq<'T2, int> then convPrim<_,'U> (# "conv.i1" (# "shl" (convPrim<_,sbyte> value) (mask (convPrim<_,int32> shift) 7) : int32 #) : sbyte #)
            elif type2eq<'T1, 'U, byte> && typeeq<'T2, int> then convPrim<_,'U> (# "conv.u1" (# "shl" (convPrim<_,byte> value) (mask (convPrim<_,int32> shift) 7) : uint32 #) : byte #)
            elif type2eq<'T1, 'U, int16> && typeeq<'T2, int> then convPrim<_,'U> (# "conv.i2" (# "shl" (convPrim<_,int16> value) (mask (convPrim<_,int32> shift) 15) : int32 #) : int16 #)
            elif type2eq<'T1, 'U, uint16> && typeeq<'T2, int> then convPrim<_,'U> (# "conv.u2" (# "shl" (convPrim<_,uint16> value) (mask (convPrim<_,int32> shift) 15) : uint32 #) : uint16 #)
            elif type2eq<'T1, 'U, int32> && typeeq<'T2, int> then convPrim<_,'U> (# "shl" (convPrim<_,int32> value) (mask (convPrim<_,int32> shift) 31) : int32 #) 
            elif type2eq<'T1, 'U, uint32> && typeeq<'T2, int> then convPrim<_,'U> (# "shl" (convPrim<_,uint32> value) (mask (convPrim<_,int32> shift) 31) : uint32 #) 
            elif type2eq<'T1, 'U, int64> && typeeq<'T2, int> then convPrim<_,'U> (# "shl" (convPrim<_,int64> value) (mask (convPrim<_,int32> shift) 63) : int64 #) 
            elif type2eq<'T1, 'U, uint64> && typeeq<'T2, int> then convPrim<_,'U> (# "shl" (convPrim<_,uint64> value)  (mask (convPrim<_,int32> shift) 63) : uint64 #) 
            elif type2eq<'T1, 'U, nativeint> && typeeq<'T2, int> then convPrim<_,'U> (# "shl" (convPrim<_,nativeint> value) (convPrim<_,int32> shift) : nativeint #) 
            elif type2eq<'T1, 'U, unativeint> && typeeq<'T2, int> then convPrim<_,'U> (# "shl" (convPrim<_,unativeint> value) (convPrim<_,int32> shift) : unativeint #) 
            else BinaryOpDynamicImplTable<OpLeftShiftInfo, 'T1, 'T2, 'U>.Invoke "op_LeftShift" value shift

        type OpRightShiftInfo = class end
        let RightShiftDynamic<'T1, 'T2, 'U> (value: 'T1) (shift: 'T2) : 'U =
            if type2eq<'T1, 'U, sbyte> && typeeq<'T2, int> then convPrim<_,'U> (# "shr" (convPrim<_,sbyte> value) (mask (convPrim<_,int32> shift) 7) : sbyte #)
            elif type2eq<'T1, 'U, byte> && typeeq<'T2, int> then convPrim<_,'U> (# "shr.un" (convPrim<_,byte> value) (mask (convPrim<_,int32> shift) 7) : byte #)
            elif type2eq<'T1, 'U, int16> && typeeq<'T2, int> then convPrim<_,'U> (# "shr" (convPrim<_,int16> value) (mask (convPrim<_,int32> shift) 15): int16 #)
            elif type2eq<'T1, 'U, uint16> && typeeq<'T2, int> then convPrim<_,'U> (# "shr.un" (convPrim<_,uint16> value) (mask (convPrim<_,int32> shift) 15) : uint16 #)
            elif type2eq<'T1, 'U, int32> && typeeq<'T2, int> then convPrim<_,'U> (# "shr" (convPrim<_,int32> value) (mask (convPrim<_,int32> shift) 31) : int32 #) 
            elif type2eq<'T1, 'U, uint32> && typeeq<'T2, int> then convPrim<_,'U> (# "shr.un" (convPrim<_,uint32> value) (mask (convPrim<_,int32> shift) 31) : uint32 #) 
            elif type2eq<'T1, 'U, int64> && typeeq<'T2, int> then convPrim<_,'U> (# "shr" (convPrim<_,int64> value) (mask (convPrim<_,int32> shift) 63) : int64 #) 
            elif type2eq<'T1, 'U, uint64> && typeeq<'T2, int> then convPrim<_,'U> (# "shr.un" (convPrim<_,uint64> value)  (mask (convPrim<_,int32> shift) 63) : uint64 #) 
            elif type2eq<'T1, 'U, nativeint> && typeeq<'T2, int> then convPrim<_,'U> (# "shr" (convPrim<_,nativeint> value) (convPrim<_,int32> shift) : nativeint #) 
            elif type2eq<'T1, 'U, unativeint> && typeeq<'T2, int> then convPrim<_,'U> (# "shr.un" (convPrim<_,unativeint> value) (convPrim<_,int32> shift) : unativeint #) 
            else BinaryOpDynamicImplTable<OpRightShiftInfo, 'T1, 'T2, 'U>.Invoke "op_RightShift" value shift

        type OpBitwiseAndInfo = class end
        let BitwiseAndDynamic<'T1, 'T2, 'U> (x: 'T1) (y: 'T2) : 'U =
            if type3eq<'T1, 'T2, 'U, sbyte> then convPrim<_,'U> (# "and" (convPrim<_,sbyte> x) (convPrim<_,sbyte> y) : sbyte #)
            elif type3eq<'T1, 'T2, 'U, byte> then convPrim<_,'U> (# "and" (convPrim<_,byte> x) (convPrim<_,byte> y) : byte #)
            elif type3eq<'T1, 'T2, 'U, int16> then convPrim<_,'U> (# "and" (convPrim<_,int16> x) (convPrim<_,int16> y) : int16 #)
            elif type3eq<'T1, 'T2, 'U, uint16> then convPrim<_,'U> (# "and" (convPrim<_,uint16> x) (convPrim<_,uint16> y) : uint16 #)
            elif type3eq<'T1, 'T2, 'U, int32> then convPrim<_,'U> (# "and" (convPrim<_,int32> x) (convPrim<_,int32> y) : int32 #) 
            elif type3eq<'T1, 'T2, 'U, uint32> then convPrim<_,'U> (# "and" (convPrim<_,uint32> x) (convPrim<_,uint32> y) : uint32 #) 
            elif type3eq<'T1, 'T2, 'U, int64> then convPrim<_,'U> (# "and" (convPrim<_,int64> x) (convPrim<_,int64> y) : int64 #) 
            elif type3eq<'T1, 'T2, 'U, uint64> then convPrim<_,'U> (# "and" (convPrim<_,uint64> x) (convPrim<_,uint64> y) : uint64 #) 
            elif type3eq<'T1, 'T2, 'U, nativeint> then convPrim<_,'U> (# "and" (convPrim<_,nativeint> x) (convPrim<_,nativeint> y) : nativeint #) 
            elif type3eq<'T1, 'T2, 'U, unativeint> then convPrim<_,'U> (# "and" (convPrim<_,unativeint> x) (convPrim<_,unativeint> y) : unativeint #) 
            else BinaryOpDynamicImplTable<OpBitwiseAndInfo, 'T1, 'T2, 'U>.Invoke "op_BitwiseAnd" x y

        type OpBitwiseOrInfo = class end
        let BitwiseOrDynamic<'T1, 'T2, 'U> (x: 'T1) (y: 'T2) : 'U =
            if type3eq<'T1, 'T2, 'U, sbyte> then convPrim<_,'U> (# "or" (convPrim<_,sbyte> x) (convPrim<_,sbyte> y) : sbyte #)
            elif type3eq<'T1, 'T2, 'U, byte> then convPrim<_,'U> (# "or" (convPrim<_,byte> x) (convPrim<_,byte> y) : byte #)
            elif type3eq<'T1, 'T2, 'U, int16> then convPrim<_,'U> (# "or" (convPrim<_,int16> x) (convPrim<_,int16> y) : int16 #)
            elif type3eq<'T1, 'T2, 'U, uint16> then convPrim<_,'U> (# "or" (convPrim<_,uint16> x) (convPrim<_,uint16> y) : uint16 #)
            elif type3eq<'T1, 'T2, 'U, int32> then convPrim<_,'U> (# "or" (convPrim<_,int32> x) (convPrim<_,int32> y) : int32 #) 
            elif type3eq<'T1, 'T2, 'U, uint32> then convPrim<_,'U> (# "or" (convPrim<_,uint32> x) (convPrim<_,uint32> y) : uint32 #) 
            elif type3eq<'T1, 'T2, 'U, int64> then convPrim<_,'U> (# "or" (convPrim<_,int64> x) (convPrim<_,int64> y) : int64 #) 
            elif type3eq<'T1, 'T2, 'U, uint64> then convPrim<_,'U> (# "or" (convPrim<_,uint64> x) (convPrim<_,uint64> y) : uint64 #) 
            elif type3eq<'T1, 'T2, 'U, nativeint> then convPrim<_,'U> (# "or" (convPrim<_,nativeint> x) (convPrim<_,nativeint> y) : nativeint #) 
            elif type3eq<'T1, 'T2, 'U, unativeint> then convPrim<_,'U> (# "or" (convPrim<_,unativeint> x) (convPrim<_,unativeint> y) : unativeint #) 
            else BinaryOpDynamicImplTable<OpBitwiseOrInfo, 'T1, 'T2, 'U>.Invoke "op_BitwiseOr" x y

        type OpExclusiveOrInfo = class end
        let ExclusiveOrDynamic<'T1, 'T2, 'U> (x: 'T1) (y: 'T2) : 'U =
            if type3eq<'T1, 'T2, 'U, sbyte> then convPrim<_,'U> (# "xor" (convPrim<_,sbyte> x) (convPrim<_,sbyte> y) : sbyte #)
            elif type3eq<'T1, 'T2, 'U, byte> then convPrim<_,'U> (# "xor" (convPrim<_,byte> x) (convPrim<_,byte> y) : byte #)
            elif type3eq<'T1, 'T2, 'U, int16> then convPrim<_,'U> (# "xor" (convPrim<_,int16> x) (convPrim<_,int16> y) : int16 #)
            elif type3eq<'T1, 'T2, 'U, uint16> then convPrim<_,'U> (# "xor" (convPrim<_,uint16> x) (convPrim<_,uint16> y) : uint16 #)
            elif type3eq<'T1, 'T2, 'U, int32> then convPrim<_,'U> (# "xor" (convPrim<_,int32> x) (convPrim<_,int32> y) : int32 #) 
            elif type3eq<'T1, 'T2, 'U, uint32> then convPrim<_,'U> (# "xor" (convPrim<_,uint32> x) (convPrim<_,uint32> y) : uint32 #) 
            elif type3eq<'T1, 'T2, 'U, int64> then convPrim<_,'U> (# "xor" (convPrim<_,int64> x) (convPrim<_,int64> y) : int64 #) 
            elif type3eq<'T1, 'T2, 'U, uint64> then convPrim<_,'U> (# "xor" (convPrim<_,uint64> x) (convPrim<_,uint64> y) : uint64 #) 
            elif type3eq<'T1, 'T2, 'U, nativeint> then convPrim<_,'U> (# "xor" (convPrim<_,nativeint> x) (convPrim<_,nativeint> y) : nativeint #) 
            elif type3eq<'T1, 'T2, 'U, unativeint> then convPrim<_,'U> (# "xor" (convPrim<_,unativeint> x) (convPrim<_,unativeint> y) : unativeint #) 
            else BinaryOpDynamicImplTable<OpExclusiveOrInfo, 'T1, 'T2, 'U>.Invoke "op_ExclusiveOr" x y

        type OpLogicalNotInfo = class end
        let LogicalNotDynamic<'T,'U> (value: 'T) : 'U =
            if type2eq<'T, 'U, sbyte> then convPrim<_,'U> (# "conv.i1" (# "not" (convPrim<_,sbyte> value) : int32 #) : sbyte #)
            elif type2eq<'T, 'U, byte> then convPrim<_,'U> (# "conv.u1" (# "not" (convPrim<_,byte> value) : uint32 #) : byte #)
            elif type2eq<'T, 'U, int16> then convPrim<_,'U> (# "conv.i2" (# "not" (convPrim<_,int16> value) : int32 #) : int16 #)
            elif type2eq<'T, 'U, uint16> then convPrim<_,'U> (# "conv.u2" (# "not" (convPrim<_,uint16> value) : uint32 #) : uint16 #)
            elif type2eq<'T, 'U, int32> then convPrim<_,'U> (# "not" (convPrim<_,int32> value) : int32 #) 
            elif type2eq<'T, 'U, uint32> then convPrim<_,'U> (# "not" (convPrim<_,uint32> value) : uint32 #) 
            elif type2eq<'T, 'U, int64> then convPrim<_,'U> (# "not" (convPrim<_,int64> value) : int64 #) 
            elif type2eq<'T, 'U, uint64> then convPrim<_,'U> (# "not" (convPrim<_,uint64> value) : uint64 #) 
            elif type2eq<'T, 'U, nativeint> then convPrim<_,'U> (# "not" (convPrim<_,nativeint> value) : nativeint #) 
            elif type2eq<'T, 'U, unativeint> then convPrim<_,'U> (# "not" (convPrim<_,unativeint> value) : unativeint #) 
            else UnaryOpDynamicImplTable<OpLogicalNotInfo,'T,'U>.Invoke "op_LogicalNot" value

        type OpExplicitInfo = class end
        let ExplicitDynamic<'T, 'U> (value: 'T) : 'U =
            if typeeq<'U, byte> then 
                if typeeq<'T, sbyte> then convPrim<_,'U> (# "conv.u1" (convPrim<_,sbyte> value) : byte #)
                elif typeeq<'T, byte> then convPrim<_,'U> (# "conv.u1" (convPrim<_,byte> value) : byte #)
                elif typeeq<'T, int16> then convPrim<_,'U> (# "conv.u1" (convPrim<_,int16> value) : byte #)
                elif typeeq<'T, uint16> then convPrim<_,'U> (# "conv.u1" (convPrim<_,uint16> value) : byte #)
                elif typeeq<'T, int32> then convPrim<_,'U> (# "conv.u1" (convPrim<_,int32> value) : byte #) 
                elif typeeq<'T, uint32> then convPrim<_,'U> (# "conv.u1" (convPrim<_,uint32> value) : byte #) 
                elif typeeq<'T, int64> then convPrim<_,'U> (# "conv.u1" (convPrim<_,int64> value) : byte #) 
                elif typeeq<'T, uint64> then convPrim<_,'U> (# "conv.u1" (convPrim<_,uint64> value) : byte #) 
                elif typeeq<'T, nativeint> then convPrim<_,'U> (# "conv.u1" (convPrim<_,nativeint> value) : byte #) 
                elif typeeq<'T, unativeint> then convPrim<_,'U> (# "conv.u1" (convPrim<_,unativeint> value) : byte #) 
                elif typeeq<'T, float> then convPrim<_,'U> (# "conv.u1" (convPrim<_,float> value) : byte #) 
                elif typeeq<'T, float32> then convPrim<_,'U> (# "conv.u1" (convPrim<_,float32> value) : byte #) 
                elif typeeq<'T, char> then convPrim<_,'U> (# "conv.u1" (convPrim<_,char> value) : byte #) 
                elif typeeq<'T, string> then convPrim<_,'U> (ParseByte (convPrim<_,string> value)) 
                else UnaryOpDynamicImplTable<OpExplicitInfo, 'T, 'U>.Invoke "op_Explicit" value
            elif typeeq<'U, sbyte> then 
                if typeeq<'T, sbyte> then convPrim<_,'U> (# "conv.i1" (convPrim<_,sbyte> value) : sbyte #)
                elif typeeq<'T, byte> then convPrim<_,'U> (# "conv.i1" (convPrim<_,byte> value) : sbyte #)
                elif typeeq<'T, int16> then convPrim<_,'U> (# "conv.i1" (convPrim<_,int16> value) : sbyte #)
                elif typeeq<'T, uint16> then convPrim<_,'U> (# "conv.i1" (convPrim<_,uint16> value) : sbyte #)
                elif typeeq<'T, int32> then convPrim<_,'U> (# "conv.i1" (convPrim<_,int32> value) : sbyte #) 
                elif typeeq<'T, uint32> then convPrim<_,'U> (# "conv.i1" (convPrim<_,uint32> value) : sbyte #) 
                elif typeeq<'T, int64> then convPrim<_,'U> (# "conv.i1" (convPrim<_,int64> value) : sbyte #) 
                elif typeeq<'T, uint64> then convPrim<_,'U> (# "conv.i1" (convPrim<_,uint64> value) : sbyte #) 
                elif typeeq<'T, nativeint> then convPrim<_,'U> (# "conv.i1" (convPrim<_,nativeint> value) : sbyte #) 
                elif typeeq<'T, unativeint> then convPrim<_,'U> (# "conv.i1" (convPrim<_,unativeint> value) : sbyte #) 
                elif typeeq<'T, float> then convPrim<_,'U> (# "conv.i1" (convPrim<_,float> value) : sbyte #) 
                elif typeeq<'T, float32> then convPrim<_,'U> (# "conv.i1" (convPrim<_,float32> value) : sbyte #) 
                elif typeeq<'T, char> then convPrim<_,'U> (# "conv.i1" (convPrim<_,char> value) : sbyte #) 
                elif typeeq<'T, string> then convPrim<_,'U> (ParseSByte (convPrim<_,string> value)) 
                else UnaryOpDynamicImplTable<OpExplicitInfo, 'T, 'U>.Invoke "op_Explicit" value
            elif typeeq<'U, uint16> then 
                if typeeq<'T, sbyte> then convPrim<_,'U> (# "conv.u2" (convPrim<_,sbyte> value) : uint16 #)
                elif typeeq<'T, byte> then convPrim<_,'U> (# "conv.u2" (convPrim<_,byte> value) : uint16 #)
                elif typeeq<'T, int16> then convPrim<_,'U> (# "conv.u2" (convPrim<_,int16> value) : uint16 #)
                elif typeeq<'T, uint16> then convPrim<_,'U> (# "conv.u2" (convPrim<_,uint16> value) : uint16 #)
                elif typeeq<'T, int32> then convPrim<_,'U> (# "conv.u2" (convPrim<_,int32> value) : uint16 #) 
                elif typeeq<'T, uint32> then convPrim<_,'U> (# "conv.u2" (convPrim<_,uint32> value) : uint16 #) 
                elif typeeq<'T, int64> then convPrim<_,'U> (# "conv.u2" (convPrim<_,int64> value) : uint16 #) 
                elif typeeq<'T, uint64> then convPrim<_,'U> (# "conv.u2" (convPrim<_,uint64> value) : uint16 #) 
                elif typeeq<'T, nativeint> then convPrim<_,'U> (# "conv.u2" (convPrim<_,nativeint> value) : uint16 #) 
                elif typeeq<'T, unativeint> then convPrim<_,'U> (# "conv.u2" (convPrim<_,unativeint> value) : uint16 #) 
                elif typeeq<'T, float> then convPrim<_,'U> (# "conv.u2" (convPrim<_,float> value) : uint16 #) 
                elif typeeq<'T, float32> then convPrim<_,'U> (# "conv.u2" (convPrim<_,float32> value) : uint16 #) 
                elif typeeq<'T, char> then convPrim<_,'U> (# "conv.u2" (convPrim<_,char> value) : uint16 #) 
                elif typeeq<'T, string> then convPrim<_,'U> (ParseUInt16 (convPrim<_,string> value)) 
                else UnaryOpDynamicImplTable<OpExplicitInfo, 'T, 'U>.Invoke "op_Explicit" value
            elif typeeq<'U, int16> then 
                if typeeq<'T, sbyte> then convPrim<_,'U> (# "conv.i2" (convPrim<_,sbyte> value) : int16 #)
                elif typeeq<'T, byte> then convPrim<_,'U> (# "conv.i2" (convPrim<_,byte> value) : int16 #)
                elif typeeq<'T, int16> then convPrim<_,'U> (# "conv.i2" (convPrim<_,int16> value) : int16 #)
                elif typeeq<'T, uint16> then convPrim<_,'U> (# "conv.i2" (convPrim<_,uint16> value) : int16 #)
                elif typeeq<'T, int32> then convPrim<_,'U> (# "conv.i2" (convPrim<_,int32> value) : int16 #) 
                elif typeeq<'T, uint32> then convPrim<_,'U> (# "conv.i2" (convPrim<_,uint32> value) : int16 #) 
                elif typeeq<'T, int64> then convPrim<_,'U> (# "conv.i2" (convPrim<_,int64> value) : int16 #) 
                elif typeeq<'T, uint64> then convPrim<_,'U> (# "conv.i2" (convPrim<_,uint64> value) : int16 #) 
                elif typeeq<'T, nativeint> then convPrim<_,'U> (# "conv.i2" (convPrim<_,nativeint> value) : int16 #) 
                elif typeeq<'T, unativeint> then convPrim<_,'U> (# "conv.i2" (convPrim<_,unativeint> value) : int16 #) 
                elif typeeq<'T, float> then convPrim<_,'U> (# "conv.i2" (convPrim<_,float> value) : int16 #) 
                elif typeeq<'T, float32> then convPrim<_,'U> (# "conv.i2" (convPrim<_,float32> value) : int16 #) 
                elif typeeq<'T, char> then convPrim<_,'U> (# "conv.i2" (convPrim<_,char> value) : int16 #) 
                elif typeeq<'T, string> then convPrim<_,'U> (ParseInt16 (convPrim<_,string> value)) 
                else UnaryOpDynamicImplTable<OpExplicitInfo, 'T, 'U>.Invoke "op_Explicit" value
            elif typeeq<'U, uint32> then 
                if typeeq<'T, sbyte> then convPrim<_,'U> (# "conv.u4" (convPrim<_,sbyte> value) : uint32 #)
                elif typeeq<'T, byte> then convPrim<_,'U> (# "conv.u4" (convPrim<_,byte> value) : uint32 #)
                elif typeeq<'T, int16> then convPrim<_,'U> (# "conv.u4" (convPrim<_,int16> value) : uint32 #)
                elif typeeq<'T, uint16> then convPrim<_,'U> (# "conv.u4" (convPrim<_,uint16> value) : uint32 #)
                elif typeeq<'T, int32> then convPrim<_,'U> (# "conv.u4" (convPrim<_,int32> value) : uint32 #) 
                elif typeeq<'T, uint32> then convPrim<_,'U> (# "conv.u4" (convPrim<_,uint32> value) : uint32 #) 
                elif typeeq<'T, int64> then convPrim<_,'U> (# "conv.u4" (convPrim<_,int64> value) : uint32 #) 
                elif typeeq<'T, uint64> then convPrim<_,'U> (# "conv.u4" (convPrim<_,uint64> value) : uint32 #) 
                elif typeeq<'T, nativeint> then convPrim<_,'U> (# "conv.u4" (convPrim<_,nativeint> value) : uint32 #) 
                elif typeeq<'T, unativeint> then convPrim<_,'U> (# "conv.u4" (convPrim<_,unativeint> value) : uint32 #) 
                elif typeeq<'T, float> then convPrim<_,'U> (# "conv.u4" (convPrim<_,float> value) : uint32 #) 
                elif typeeq<'T, float32> then convPrim<_,'U> (# "conv.u4" (convPrim<_,float32> value) : uint32 #) 
                elif typeeq<'T, char> then convPrim<_,'U> (# "conv.u4" (convPrim<_,char> value) : uint32 #) 
                elif typeeq<'T, string> then convPrim<_,'U> (ParseUInt32 (convPrim<_,string> value)) 
                else UnaryOpDynamicImplTable<OpExplicitInfo, 'T, 'U>.Invoke "op_Explicit" value
            elif typeeq<'U, int32> then 
                if typeeq<'T, sbyte> then convPrim<_,'U> (# "conv.i4" (convPrim<_,sbyte> value) : int32 #)
                elif typeeq<'T, byte> then convPrim<_,'U> (# "conv.i4" (convPrim<_,byte> value) : int32 #)
                elif typeeq<'T, int16> then convPrim<_,'U> (# "conv.i4" (convPrim<_,int16> value) : int32 #)
                elif typeeq<'T, uint16> then convPrim<_,'U> (# "conv.i4" (convPrim<_,uint16> value) : int32 #)
                elif typeeq<'T, int32> then convPrim<_,'U> (# "conv.i4" (convPrim<_,int32> value) : int32 #) 
                elif typeeq<'T, uint32> then convPrim<_,'U> (# "conv.i4" (convPrim<_,uint32> value) : int32 #) 
                elif typeeq<'T, int64> then convPrim<_,'U> (# "conv.i4" (convPrim<_,int64> value) : int32 #) 
                elif typeeq<'T, uint64> then convPrim<_,'U> (# "conv.i4" (convPrim<_,uint64> value) : int32 #) 
                elif typeeq<'T, nativeint> then convPrim<_,'U> (# "conv.i4" (convPrim<_,nativeint> value) : int32 #) 
                elif typeeq<'T, unativeint> then convPrim<_,'U> (# "conv.i4" (convPrim<_,unativeint> value) : int32 #) 
                elif typeeq<'T, float> then convPrim<_,'U> (# "conv.i4" (convPrim<_,float> value) : int32 #) 
                elif typeeq<'T, float32> then convPrim<_,'U> (# "conv.i4" (convPrim<_,float32> value) : int32 #) 
                elif typeeq<'T, char> then convPrim<_,'U> (# "conv.i4" (convPrim<_,char> value) : int32 #) 
                elif typeeq<'T, string> then convPrim<_,'U> (ParseInt32 (convPrim<_,string> value)) 
                else UnaryOpDynamicImplTable<OpExplicitInfo, 'T, 'U>.Invoke "op_Explicit" value
            elif typeeq<'U, uint64> then 
                if typeeq<'T, sbyte> then convPrim<_,'U> (# "conv.i8" (convPrim<_,sbyte> value) : uint64 #)
                elif typeeq<'T, byte> then convPrim<_,'U> (# "conv.u8" (convPrim<_,byte> value) : uint64 #)
                elif typeeq<'T, int16> then convPrim<_,'U> (# "conv.i8" (convPrim<_,int16> value) : uint64 #)
                elif typeeq<'T, uint16> then convPrim<_,'U> (# "conv.u8" (convPrim<_,uint16> value) : uint64 #)
                elif typeeq<'T, int32> then convPrim<_,'U> (# "conv.i8" (convPrim<_,int32> value) : uint64 #) 
                elif typeeq<'T, uint32> then convPrim<_,'U> (# "conv.u8" (convPrim<_,uint32> value) : uint64 #) 
                elif typeeq<'T, int64> then convPrim<_,'U> (# "" (convPrim<_,int64> value) : uint64 #) 
                elif typeeq<'T, uint64> then convPrim<_,'U> (# "conv.i8" (convPrim<_,uint64> value) : uint64 #) 
                elif typeeq<'T, nativeint> then convPrim<_,'U> (# "conv.i8" (convPrim<_,nativeint> value) : uint64 #) 
                elif typeeq<'T, unativeint> then convPrim<_,'U> (# "conv.u8" (convPrim<_,unativeint> value) : uint64 #) 
                elif typeeq<'T, float> then convPrim<_,'U> (# "conv.u8" (convPrim<_,float> value) : uint64 #) 
                elif typeeq<'T, float32> then convPrim<_,'U> (# "conv.u8" (convPrim<_,float32> value) : uint64 #) 
                elif typeeq<'T, char> then convPrim<_,'U> (# "conv.u8" (convPrim<_,char> value) : uint64 #) 
                elif typeeq<'T, string> then convPrim<_,'U> (ParseUInt64 (convPrim<_,string> value)) 
                else UnaryOpDynamicImplTable<OpExplicitInfo, 'T, 'U>.Invoke "op_Explicit" value
            elif typeeq<'U, int64> then 
                if typeeq<'T, sbyte> then convPrim<_,'U> (# "conv.i8" (convPrim<_,sbyte> value) : int64 #)
                elif typeeq<'T, byte> then convPrim<_,'U> (# "conv.u8" (convPrim<_,byte> value) : int64 #)
                elif typeeq<'T, int16> then convPrim<_,'U> (# "conv.i8" (convPrim<_,int16> value) : int64 #)
                elif typeeq<'T, uint16> then convPrim<_,'U> (# "conv.u8" (convPrim<_,uint16> value) : int64 #)
                elif typeeq<'T, int32> then convPrim<_,'U> (# "conv.i8" (convPrim<_,int32> value) : int64 #) 
                elif typeeq<'T, uint32> then convPrim<_,'U> (# "conv.u8" (convPrim<_,uint32> value) : int64 #) 
                elif typeeq<'T, int64> then convPrim<_,'U> (convPrim<_,int64> value) 
                elif typeeq<'T, uint64> then convPrim<_,'U> (# "" (convPrim<_,uint64> value) : int64 #) 
                elif typeeq<'T, nativeint> then convPrim<_,'U> (# "conv.i8" (convPrim<_,nativeint> value) : int64 #) 
                elif typeeq<'T, unativeint> then convPrim<_,'U> (# "conv.u8" (convPrim<_,unativeint> value) : int64 #) 
                elif typeeq<'T, float> then convPrim<_,'U> (# "conv.u8" (convPrim<_,float> value) : int64 #) 
                elif typeeq<'T, float32> then convPrim<_,'U> (# "conv.u8" (convPrim<_,float32> value) : int64 #) 
                elif typeeq<'T, char> then convPrim<_,'U> (# "conv.u8" (convPrim<_,char> value) : int64 #) 
                elif typeeq<'T, string> then convPrim<_,'U> (ParseInt64 (convPrim<_,string> value)) 
                else UnaryOpDynamicImplTable<OpExplicitInfo, 'T, 'U>.Invoke "op_Explicit" value
            elif typeeq<'U, float32> then 
                if typeeq<'T, sbyte> then convPrim<_,'U> (# "conv.r4" (convPrim<_,sbyte> value) : float32 #)
                elif typeeq<'T, byte> then convPrim<_,'U> (# "conv.r.un conv.r4" (convPrim<_,byte> value) : float32 #)
                elif typeeq<'T, int16> then convPrim<_,'U> (# "conv.r4" (convPrim<_,int16> value) : float32 #)
                elif typeeq<'T, uint16> then convPrim<_,'U> (# "conv.r.un conv.r4" (convPrim<_,uint16> value) : float32 #)
                elif typeeq<'T, int32> then convPrim<_,'U> (# "conv.r4" (convPrim<_,int32> value) : float32 #) 
                elif typeeq<'T, uint32> then convPrim<_,'U> (# "conv.r.un conv.r4" (convPrim<_,uint32> value) : float32 #) 
                elif typeeq<'T, int64> then convPrim<_,'U> (# "conv.r4" (convPrim<_,int64> value) : float32 #) 
                elif typeeq<'T, uint64> then convPrim<_,'U> (# "conv.r.un conv.r4" (convPrim<_,uint64> value) : float32 #) 
                elif typeeq<'T, nativeint> then convPrim<_,'U> (# "conv.r4" (convPrim<_,nativeint> value) : float32 #) 
                elif typeeq<'T, unativeint> then convPrim<_,'U> (# "conv.r.un conv.r4" (convPrim<_,unativeint> value) : float32 #) 
                elif typeeq<'T, float> then convPrim<_,'U> (# "conv.r4" (convPrim<_,float> value) : float32 #) 
                elif typeeq<'T, float32> then convPrim<_,'U> (# "conv.r4" (convPrim<_,float32> value) : float32 #) 
                elif typeeq<'T, char> then convPrim<_,'U> (# "conv.r.un conv.r4" (convPrim<_,char> value) : float32 #) 
                elif typeeq<'T, string> then convPrim<_,'U> (ParseSingle (convPrim<_,string> value)) 
                else UnaryOpDynamicImplTable<OpExplicitInfo, 'T, 'U>.Invoke "op_Explicit" value
            elif typeeq<'U, float> then 
                if typeeq<'T, sbyte> then convPrim<_,'U> (# "conv.r8" (convPrim<_,sbyte> value) : float #)
                elif typeeq<'T, byte> then convPrim<_,'U> (# "conv.r.un conv.r8" (convPrim<_,byte> value) : float #)
                elif typeeq<'T, int16> then convPrim<_,'U> (# "conv.r8" (convPrim<_,int16> value) : float #)
                elif typeeq<'T, uint16> then convPrim<_,'U> (# "conv.r.un conv.r8" (convPrim<_,uint16> value) : float #)
                elif typeeq<'T, int32> then convPrim<_,'U> (# "conv.r8" (convPrim<_,int32> value) : float #) 
                elif typeeq<'T, uint32> then convPrim<_,'U> (# "conv.r.un conv.r8" (convPrim<_,uint32> value) : float #) 
                elif typeeq<'T, int64> then convPrim<_,'U> (# "conv.r8" (convPrim<_,int64> value) : float #) 
                elif typeeq<'T, uint64> then convPrim<_,'U> (# "conv.r.un conv.r8" (convPrim<_,uint64> value) : float #) 
                elif typeeq<'T, nativeint> then convPrim<_,'U> (# "conv.r8" (convPrim<_,nativeint> value) : float #) 
                elif typeeq<'T, unativeint> then convPrim<_,'U> (# "conv.r.un conv.r8" (convPrim<_,unativeint> value) : float #) 
                elif typeeq<'T, float> then convPrim<_,'U> (# "conv.r8" (convPrim<_,float> value) : float #) 
                elif typeeq<'T, float32> then convPrim<_,'U> (# "conv.r8" (convPrim<_,float32> value) : float #) 
                elif typeeq<'T, char> then convPrim<_,'U> (# "conv.r.un conv.r8" (convPrim<_,char> value) : float #) 
                elif typeeq<'T, decimal> then convPrim<_,'U> (Convert.ToDouble(convPrim<_,decimal> value))
                elif typeeq<'T, string> then convPrim<_,'U> (ParseDouble (convPrim<_,string> value)) 
                else UnaryOpDynamicImplTable<OpExplicitInfo, 'T, 'U>.Invoke "op_Explicit" value
            elif typeeq<'U, unativeint> then 
                if typeeq<'T, sbyte> then convPrim<_,'U> (# "conv.i" (convPrim<_,sbyte> value) : unativeint #)
                elif typeeq<'T, byte> then convPrim<_,'U> (# "conv.u" (convPrim<_,byte> value) : unativeint #)
                elif typeeq<'T, int16> then convPrim<_,'U> (# "conv.i" (convPrim<_,int16> value) : unativeint #)
                elif typeeq<'T, uint16> then convPrim<_,'U> (# "conv.u" (convPrim<_,uint16> value) : unativeint #)
                elif typeeq<'T, int32> then convPrim<_,'U> (# "conv.i" (convPrim<_,int32> value) : unativeint #) 
                elif typeeq<'T, uint32> then convPrim<_,'U> (# "conv.u" (convPrim<_,uint32> value) : unativeint #) 
                elif typeeq<'T, int64> then convPrim<_,'U> (# "conv.i" (convPrim<_,int64> value) : unativeint #) 
                elif typeeq<'T, uint64> then convPrim<_,'U> (# "conv.u" (convPrim<_,uint64> value) : unativeint #) 
                elif typeeq<'T, nativeint> then convPrim<_,'U> (# "" (convPrim<_,nativeint> value) : unativeint #) 
                elif typeeq<'T, unativeint> then convPrim<_,'U> (# "" (convPrim<_,unativeint> value) : unativeint #) 
                elif typeeq<'T, float> then convPrim<_,'U> (# "conv.u" (convPrim<_,float> value) : unativeint #) 
                elif typeeq<'T, float32> then convPrim<_,'U> (# "conv.u" (convPrim<_,float32> value) : unativeint #) 
                elif typeeq<'T, char> then convPrim<_,'U> (# "conv.u" (convPrim<_,char> value) : unativeint #) 
                elif typeeq<'T, string> then convPrim<_,'U> (ParseUIntPtr (convPrim<_,string> value)) 
                else UnaryOpDynamicImplTable<OpExplicitInfo, 'T, 'U>.Invoke "op_Explicit" value
            elif typeeq<'U, nativeint> then 
                if typeeq<'T, sbyte> then convPrim<_,'U> (# "conv.i" (convPrim<_,sbyte> value) : nativeint #)
                elif typeeq<'T, byte> then convPrim<_,'U> (# "conv.u" (convPrim<_,byte> value) : nativeint #)
                elif typeeq<'T, int16> then convPrim<_,'U> (# "conv.i" (convPrim<_,int16> value) : nativeint #)
                elif typeeq<'T, uint16> then convPrim<_,'U> (# "conv.u" (convPrim<_,uint16> value) : nativeint #)
                elif typeeq<'T, int32> then convPrim<_,'U> (# "conv.i" (convPrim<_,int32> value) : nativeint #) 
                elif typeeq<'T, uint32> then convPrim<_,'U> (# "conv.u" (convPrim<_,uint32> value) : nativeint #) 
                elif typeeq<'T, int64> then convPrim<_,'U> (# "conv.i" (convPrim<_,int64> value) : nativeint #) 
                elif typeeq<'T, uint64> then convPrim<_,'U> (# "conv.u" (convPrim<_,uint64> value) : nativeint #) 
                elif typeeq<'T, nativeint> then convPrim<_,'U> (# "" (convPrim<_,nativeint> value) : nativeint #) 
                elif typeeq<'T, unativeint> then convPrim<_,'U> (# "" (convPrim<_,unativeint> value) : nativeint #) 
                elif typeeq<'T, float> then convPrim<_,'U> (# "conv.i" (convPrim<_,float> value) : nativeint #) 
                elif typeeq<'T, float32> then convPrim<_,'U> (# "conv.i" (convPrim<_,float32> value) : nativeint #) 
                elif typeeq<'T, char> then convPrim<_,'U> (# "conv.u" (convPrim<_,char> value) : nativeint #) 
                elif typeeq<'T, string> then convPrim<_,'U> (ParseIntPtr (convPrim<_,string> value)) 
                else UnaryOpDynamicImplTable<OpExplicitInfo, 'T, 'U>.Invoke "op_Explicit" value
            elif typeeq<'U, char> then 
                if typeeq<'T, sbyte> then convPrim<_,'U> (# "conv.u2" (convPrim<_,sbyte> value) : char #)
                elif typeeq<'T, byte> then convPrim<_,'U> (# "conv.u2" (convPrim<_,byte> value) : char #)
                elif typeeq<'T, int16> then convPrim<_,'U> (# "conv.u2" (convPrim<_,int16> value) : char #)
                elif typeeq<'T, uint16> then convPrim<_,'U> (# "conv.u2" (convPrim<_,uint16> value) : char #)
                elif typeeq<'T, int32> then convPrim<_,'U> (# "conv.u2" (convPrim<_,int32> value) : char #) 
                elif typeeq<'T, uint32> then convPrim<_,'U> (# "conv.u2" (convPrim<_,uint32> value) : char #) 
                elif typeeq<'T, int64> then convPrim<_,'U> (# "conv.u2" (convPrim<_,int64> value) : char #) 
                elif typeeq<'T, uint64> then convPrim<_,'U> (# "conv.u2" (convPrim<_,uint64> value) : char #) 
                elif typeeq<'T, nativeint> then convPrim<_,'U> (# "conv.u2" (convPrim<_,nativeint> value) : char #) 
                elif typeeq<'T, unativeint> then convPrim<_,'U> (# "conv.u2" (convPrim<_,unativeint> value) : char #) 
                elif typeeq<'T, float> then convPrim<_,'U> (# "conv.u2" (convPrim<_,float> value) : char #) 
                elif typeeq<'T, float32> then convPrim<_,'U> (# "conv.u2" (convPrim<_,float32> value) : char #) 
                elif typeeq<'T, char> then convPrim<_,'U> (# "conv.u2" (convPrim<_,char> value) : char #) 
                elif typeeq<'T, string> then convPrim<_,'U> (System.Char.Parse (convPrim<_,string> value)) 
                else UnaryOpDynamicImplTable<OpExplicitInfo, 'T, 'U>.Invoke "op_Explicit" value
            elif typeeq<'U, decimal> then 
                if typeeq<'T, sbyte> then convPrim<_,'U> (Convert.ToDecimal (convPrim<_,sbyte> value))
                elif typeeq<'T, byte> then convPrim<_,'U> (Convert.ToDecimal (convPrim<_,byte> value))
                elif typeeq<'T, int16> then convPrim<_,'U> (Convert.ToDecimal (convPrim<_,int16> value))
                elif typeeq<'T, uint16> then convPrim<_,'U> (Convert.ToDecimal (convPrim<_,uint16> value))
                elif typeeq<'T, int32> then convPrim<_,'U> (Convert.ToDecimal (convPrim<_,int32> value)) 
                elif typeeq<'T, uint32> then convPrim<_,'U> (Convert.ToDecimal (convPrim<_,uint32> value)) 
                elif typeeq<'T, int64> then convPrim<_,'U> (Convert.ToDecimal (convPrim<_,int64> value)) 
                elif typeeq<'T, uint64> then convPrim<_,'U> (Convert.ToDecimal (convPrim<_,uint64> value)) 
                elif typeeq<'T, nativeint> then convPrim<_,'U> (Convert.ToDecimal (# "conv.i8" (convPrim<_,nativeint> value) : int64 #)) 
                elif typeeq<'T, unativeint> then convPrim<_,'U> (Convert.ToDecimal (# "conv.u8" (convPrim<_,unativeint> value) : uint64 #)) 
                elif typeeq<'T, float> then convPrim<_,'U> (Convert.ToDecimal (convPrim<_,float> value)) 
                elif typeeq<'T, float32> then convPrim<_,'U> (Convert.ToDecimal (convPrim<_,float32> value)) 
                elif typeeq<'T, char> then convPrim<_,'U> (Convert.ToDecimal (convPrim<_,char> value)) 
                elif typeeq<'T, decimal> then convPrim<'T,'U> value 
                elif typeeq<'T, string> then convPrim<_,'U> (Decimal.Parse(convPrim<_,string> value, NumberStyles.Float,CultureInfo.InvariantCulture)) 
                else UnaryOpDynamicImplTable<OpExplicitInfo, 'T, 'U>.Invoke "op_Explicit" value
            else
                UnaryOpDynamicImplTable<OpExplicitInfo, 'T,U>.Invoke "op_Explicit" value

        type OpLessThanInfo = class end
        let LessThanDynamic<'T1, 'T2, 'U> (x: 'T1) (y: 'T2) : 'U =
            if type2eq<'T1, 'T2, sbyte> && typeeq<'U, bool> then convPrim<_,'U> (# "clt" (convPrim<_,sbyte> x) (convPrim<_,sbyte> y) : bool #)
            elif type2eq<'T1, 'T2, byte> && typeeq<'U, bool> then convPrim<_,'U> (# "clt.un" (convPrim<_,byte> x) (convPrim<_,byte> y) : bool #)
            elif type2eq<'T1, 'T2, int16> && typeeq<'U, bool> then convPrim<_,'U> (# "clt" (convPrim<_,int16> x) (convPrim<_,int16> y) : bool #)
            elif type2eq<'T1, 'T2, uint16> && typeeq<'U, bool> then convPrim<_,'U> (# "clt.un" (convPrim<_,uint16> x) (convPrim<_,uint16> y) : bool #)
            elif type2eq<'T1, 'T2, int32> && typeeq<'U, bool> then convPrim<_,'U> (# "clt" (convPrim<_,int32> x) (convPrim<_,int32> y) : bool #) 
            elif type2eq<'T1, 'T2, uint32> && typeeq<'U, bool> then convPrim<_,'U> (# "clt.un" (convPrim<_,uint32> x) (convPrim<_,uint32> y) : bool #) 
            elif type2eq<'T1, 'T2, int64> && typeeq<'U, bool> then convPrim<_,'U> (# "clt" (convPrim<_,int64> x) (convPrim<_,int64> y) : bool #) 
            elif type2eq<'T1, 'T2, uint64> && typeeq<'U, bool> then convPrim<_,'U> (# "clt.un" (convPrim<_,uint64> x) (convPrim<_,uint64> y) : bool #) 
            elif type2eq<'T1, 'T2, nativeint> && typeeq<'U, bool> then convPrim<_,'U> (# "clt" (convPrim<_,nativeint> x) (convPrim<_,nativeint> y) : bool #) 
            elif type2eq<'T1, 'T2, unativeint> && typeeq<'U, bool> then convPrim<_,'U> (# "clt.un" (convPrim<_,unativeint> x) (convPrim<_,unativeint> y) : bool #) 
            elif type2eq<'T1, 'T2, float> && typeeq<'U, bool> then convPrim<_,'U> (# "clt" (convPrim<_,float> x) (convPrim<_,float> y) : bool #) 
            elif type2eq<'T1, 'T2, float32> && typeeq<'U, bool> then convPrim<_,'U> (# "clt" (convPrim<_,float32> x) (convPrim<_,float32> y) : bool #) 
            elif type2eq<'T1, 'T2, char> && typeeq<'U, bool> then convPrim<_,'U> (# "clt.un" (convPrim<_,char> x) (convPrim<_,char> y) : bool #) 
            elif type2eq<'T1, 'T2, decimal> && typeeq<'U, bool> then convPrim<_,'U> (Decimal.op_LessThan (convPrim<_,decimal> x, convPrim<_,decimal> y))
            elif type2eq<'T1, 'T2, string> && typeeq<'U, bool> then convPrim<_,'U> (# "clt" (String.CompareOrdinal (convPrim<_,string> x, convPrim<_,string> y)) 0 : bool #)
            else BinaryOpDynamicImplTable<OpLessThanInfo, 'T1, 'T2, 'U>.Invoke "op_LessThan" x y

        type OpGreaterThanInfo = class end
        let GreaterThanDynamic<'T1, 'T2, 'U> (x: 'T1) (y: 'T2) : 'U =
            if type2eq<'T1, 'T2, sbyte> && typeeq<'U, bool> then convPrim<_,'U> (# "cgt" (convPrim<_,sbyte> x) (convPrim<_,sbyte> y) : bool #)
            elif type2eq<'T1, 'T2, byte> && typeeq<'U, bool> then convPrim<_,'U> (# "cgt.un" (convPrim<_,byte> x) (convPrim<_,byte> y) : bool #)
            elif type2eq<'T1, 'T2, int16> && typeeq<'U, bool> then convPrim<_,'U> (# "cgt" (convPrim<_,int16> x) (convPrim<_,int16> y) : bool #)
            elif type2eq<'T1, 'T2, uint16> && typeeq<'U, bool> then convPrim<_,'U> (# "cgt.un" (convPrim<_,uint16> x) (convPrim<_,uint16> y) : bool #)
            elif type2eq<'T1, 'T2, int32> && typeeq<'U, bool> then convPrim<_,'U> (# "cgt" (convPrim<_,int32> x) (convPrim<_,int32> y) : bool #) 
            elif type2eq<'T1, 'T2, uint32> && typeeq<'U, bool> then convPrim<_,'U> (# "cgt.un" (convPrim<_,uint32> x) (convPrim<_,uint32> y) : bool #) 
            elif type2eq<'T1, 'T2, int64> && typeeq<'U, bool> then convPrim<_,'U> (# "cgt" (convPrim<_,int64> x) (convPrim<_,int64> y) : bool #) 
            elif type2eq<'T1, 'T2, uint64> && typeeq<'U, bool> then convPrim<_,'U> (# "cgt.un" (convPrim<_,uint64> x) (convPrim<_,uint64> y) : bool #) 
            elif type2eq<'T1, 'T2, nativeint> && typeeq<'U, bool> then convPrim<_,'U> (# "cgt" (convPrim<_,nativeint> x) (convPrim<_,nativeint> y) : bool #) 
            elif type2eq<'T1, 'T2, unativeint> && typeeq<'U, bool> then convPrim<_,'U> (# "cgt.un" (convPrim<_,unativeint> x) (convPrim<_,unativeint> y) : bool #) 
            elif type2eq<'T1, 'T2, float> && typeeq<'U, bool> then convPrim<_,'U> (# "cgt" (convPrim<_,float> x) (convPrim<_,float> y) : bool #) 
            elif type2eq<'T1, 'T2, float32> && typeeq<'U, bool> then convPrim<_,'U> (# "cgt" (convPrim<_,float32> x) (convPrim<_,float32> y) : bool #) 
            elif type2eq<'T1, 'T2, char> && typeeq<'U, bool> then convPrim<_,'U> (# "cgt.un" (convPrim<_,char> x) (convPrim<_,char> y) : bool #) 
            elif type2eq<'T1, 'T2, decimal> && typeeq<'U, bool> then convPrim<_,'U> (Decimal.op_GreaterThan (convPrim<_,decimal> x, convPrim<_,decimal> y))
            elif type2eq<'T1, 'T2, string> && typeeq<'U, bool> then convPrim<_,'U> (# "cgt" (String.CompareOrdinal (convPrim<_,string> x, convPrim<_,string> y)) 0 : bool #)
            else BinaryOpDynamicImplTable<OpGreaterThanInfo, 'T1, 'T2, 'U>.Invoke "op_GreaterThan" x y

        type OpLessThanOrEqualInfo = class end
        let LessThanOrEqualDynamic<'T1, 'T2, 'U> (x: 'T1) (y: 'T2) : 'U =
            if type2eq<'T1, 'T2, sbyte> && typeeq<'U, bool> then convPrim<_,'U> (not (# "cgt" (convPrim<_,sbyte> x) (convPrim<_,sbyte> y) : bool #))
            elif type2eq<'T1, 'T2, byte> && typeeq<'U, bool> then convPrim<_,'U> (not (# "cgt.un" (convPrim<_,byte> x) (convPrim<_,byte> y) : bool #))
            elif type2eq<'T1, 'T2, int16> && typeeq<'U, bool> then convPrim<_,'U> (not (# "cgt" (convPrim<_,int16> x) (convPrim<_,int16> y) : bool #))
            elif type2eq<'T1, 'T2, uint16> && typeeq<'U, bool> then convPrim<_,'U> (not (# "cgt.un" (convPrim<_,uint16> x) (convPrim<_,uint16> y) : bool #))
            elif type2eq<'T1, 'T2, int32> && typeeq<'U, bool> then convPrim<_,'U> (not (# "cgt" (convPrim<_,int32> x) (convPrim<_,int32> y) : bool #)) 
            elif type2eq<'T1, 'T2, uint32> && typeeq<'U, bool> then convPrim<_,'U> (not (# "cgt.un" (convPrim<_,uint32> x) (convPrim<_,uint32> y) : bool #)) 
            elif type2eq<'T1, 'T2, int64> && typeeq<'U, bool> then convPrim<_,'U> (not (# "cgt" (convPrim<_,int64> x) (convPrim<_,int64> y) : bool #)) 
            elif type2eq<'T1, 'T2, uint64> && typeeq<'U, bool> then convPrim<_,'U> (not (# "cgt.un" (convPrim<_,uint64> x) (convPrim<_,uint64> y) : bool #)) 
            elif type2eq<'T1, 'T2, nativeint> && typeeq<'U, bool> then convPrim<_,'U> (not (# "cgt" (convPrim<_,nativeint> x) (convPrim<_,nativeint> y) : bool #)) 
            elif type2eq<'T1, 'T2, unativeint> && typeeq<'U, bool> then convPrim<_,'U> (not (# "cgt.un" (convPrim<_,unativeint> x) (convPrim<_,unativeint> y) : bool #)) 
            elif type2eq<'T1, 'T2, float> && typeeq<'U, bool> then convPrim<_,'U> (not (# "cgt" (convPrim<_,float> x) (convPrim<_,float> y) : bool #)) 
            elif type2eq<'T1, 'T2, float32> && typeeq<'U, bool> then convPrim<_,'U> (not (# "cgt" (convPrim<_,float32> x) (convPrim<_,float32> y) : bool #)) 
            elif type2eq<'T1, 'T2, char> && typeeq<'U, bool> then convPrim<_,'U> (not (# "cgt.un" (convPrim<_,char> x) (convPrim<_,char> y) : bool #)) 
            elif type2eq<'T1, 'T2, decimal> && typeeq<'U, bool> then convPrim<_,'U> (Decimal.op_LessThanOrEqual (convPrim<_,decimal> x, convPrim<_,decimal> y))
            elif type2eq<'T1, 'T2, string> && typeeq<'U, bool> then convPrim<_,'U> (not (# "cgt" (String.CompareOrdinal (convPrim<_,string> x, convPrim<_,string> y)) 0 : bool #))
            else BinaryOpDynamicImplTable<OpLessThanOrEqualInfo, 'T1, 'T2, 'U>.Invoke "op_LessThanOrEqual" x y

        type OpGreaterThanOrEqualInfo = class end
        let GreaterThanOrEqualDynamic<'T1, 'T2, 'U> (x: 'T1) (y: 'T2) : 'U =
            if type2eq<'T1, 'T2, sbyte> && typeeq<'U, bool> then convPrim<_,'U> (not (# "clt" (convPrim<_,sbyte> x) (convPrim<_,sbyte> y) : bool #))
            elif type2eq<'T1, 'T2, byte> && typeeq<'U, bool> then convPrim<_,'U> (not (# "clt.un" (convPrim<_,byte> x) (convPrim<_,byte> y) : bool #))
            elif type2eq<'T1, 'T2, int16> && typeeq<'U, bool> then convPrim<_,'U> (not (# "clt" (convPrim<_,int16> x) (convPrim<_,int16> y) : bool #))
            elif type2eq<'T1, 'T2, uint16> && typeeq<'U, bool> then convPrim<_,'U> (not (# "clt.un" (convPrim<_,uint16> x) (convPrim<_,uint16> y) : bool #))
            elif type2eq<'T1, 'T2, int32> && typeeq<'U, bool> then convPrim<_,'U> (not (# "clt" (convPrim<_,int32> x) (convPrim<_,int32> y) : bool #)) 
            elif type2eq<'T1, 'T2, uint32> && typeeq<'U, bool> then convPrim<_,'U> (not (# "clt.un" (convPrim<_,uint32> x) (convPrim<_,uint32> y) : bool #)) 
            elif type2eq<'T1, 'T2, int64> && typeeq<'U, bool> then convPrim<_,'U> (not (# "clt" (convPrim<_,int64> x) (convPrim<_,int64> y) : bool #)) 
            elif type2eq<'T1, 'T2, uint64> && typeeq<'U, bool> then convPrim<_,'U> (not (# "clt.un" (convPrim<_,uint64> x) (convPrim<_,uint64> y) : bool #)) 
            elif type2eq<'T1, 'T2, nativeint> && typeeq<'U, bool> then convPrim<_,'U> (not (# "clt" (convPrim<_,nativeint> x) (convPrim<_,nativeint> y) : bool #)) 
            elif type2eq<'T1, 'T2, unativeint> && typeeq<'U, bool> then convPrim<_,'U> (not (# "clt.un" (convPrim<_,unativeint> x) (convPrim<_,unativeint> y) : bool #)) 
            elif type2eq<'T1, 'T2, float> && typeeq<'U, bool> then convPrim<_,'U> (not (# "clt" (convPrim<_,float> x) (convPrim<_,float> y) : bool #)) 
            elif type2eq<'T1, 'T2, float32> && typeeq<'U, bool> then convPrim<_,'U> (not (# "clt" (convPrim<_,float32> x) (convPrim<_,float32> y) : bool #)) 
            elif type2eq<'T1, 'T2, char> && typeeq<'U, bool> then convPrim<_,'U> (not (# "clt.un" (convPrim<_,char> x) (convPrim<_,char> y) : bool #)) 
            elif type2eq<'T1, 'T2, decimal> && typeeq<'U, bool> then convPrim<_,'U> (Decimal.op_GreaterThanOrEqual (convPrim<_,decimal> x, convPrim<_,decimal> y))
            elif type2eq<'T1, 'T2, string> && typeeq<'U, bool> then convPrim<_,'U> (not (# "clt" (String.CompareOrdinal (convPrim<_,string> x, convPrim<_,string> y)) 0 : bool #))
            else BinaryOpDynamicImplTable<OpGreaterThanOrEqualInfo, 'T1, 'T2, 'U>.Invoke "op_GreaterThanOrEqual" x y

        type OpEqualityInfo = class end
        let EqualityDynamic<'T1, 'T2, 'U> (x: 'T1) (y: 'T2) : 'U =
            if type2eq<'T1, 'T2, sbyte> && typeeq<'U, bool> then convPrim<_,'U> (# "ceq" (convPrim<_,sbyte> x) (convPrim<_,sbyte> y) : bool #)
            elif type2eq<'T1, 'T2, byte> && typeeq<'U, bool> then convPrim<_,'U> (# "ceq" (convPrim<_,byte> x) (convPrim<_,byte> y) : bool #)
            elif type2eq<'T1, 'T2, int16> && typeeq<'U, bool> then convPrim<_,'U> (# "ceq" (convPrim<_,int16> x) (convPrim<_,int16> y) : bool #)
            elif type2eq<'T1, 'T2, uint16> && typeeq<'U, bool> then convPrim<_,'U> (# "ceq" (convPrim<_,uint16> x) (convPrim<_,uint16> y) : bool #)
            elif type2eq<'T1, 'T2, int32> && typeeq<'U, bool> then convPrim<_,'U> (# "ceq" (convPrim<_,int32> x) (convPrim<_,int32> y) : bool #) 
            elif type2eq<'T1, 'T2, uint32> && typeeq<'U, bool> then convPrim<_,'U> (# "ceq" (convPrim<_,uint32> x) (convPrim<_,uint32> y) : bool #) 
            elif type2eq<'T1, 'T2, int64> && typeeq<'U, bool> then convPrim<_,'U> (# "ceq" (convPrim<_,int64> x) (convPrim<_,int64> y) : bool #) 
            elif type2eq<'T1, 'T2, uint64> && typeeq<'U, bool> then convPrim<_,'U> (# "ceq" (convPrim<_,uint64> x) (convPrim<_,uint64> y) : bool #) 
            elif type2eq<'T1, 'T2, nativeint> && typeeq<'U, bool> then convPrim<_,'U> (# "ceq" (convPrim<_,nativeint> x) (convPrim<_,nativeint> y) : bool #) 
            elif type2eq<'T1, 'T2, unativeint> && typeeq<'U, bool> then convPrim<_,'U> (# "ceq" (convPrim<_,unativeint> x) (convPrim<_,unativeint> y) : bool #) 
            elif type2eq<'T1, 'T2, float> && typeeq<'U, bool> then convPrim<_,'U> (# "ceq" (convPrim<_,float> x) (convPrim<_,float> y) : bool #) 
            elif type2eq<'T1, 'T2, float32> && typeeq<'U, bool> then convPrim<_,'U> (# "ceq" (convPrim<_,float32> x) (convPrim<_,float32> y) : bool #) 
            elif type2eq<'T1, 'T2, char> && typeeq<'U, bool> then convPrim<_,'U> (# "ceq" (convPrim<_,char> x) (convPrim<_,char> y) : bool #) 
            elif type2eq<'T1, 'T2, decimal> && typeeq<'U, bool> then convPrim<_,'U> (Decimal.op_Equality (convPrim<_,decimal> x, convPrim<_,decimal> y))
            elif type2eq<'T1, 'T2, string> && typeeq<'U, bool> then convPrim<_,'U> (String.Equals (convPrim<_,string> x, convPrim<_,string> y))
            else BinaryOpDynamicImplTable<OpEqualityInfo, 'T1, 'T2, 'U>.Invoke "op_Equality" x y

        type OpInequalityInfo = class end
        let InequalityDynamic<'T1, 'T2, 'U> (x: 'T1) (y: 'T2) : 'U =
            if type2eq<'T1, 'T2, sbyte> && typeeq<'U, bool> then convPrim<_,'U> (not (# "ceq" (convPrim<_,sbyte> x) (convPrim<_,sbyte> y) : bool #))
            elif type2eq<'T1, 'T2, byte> && typeeq<'U, bool> then convPrim<_,'U> (not (# "ceq" (convPrim<_,byte> x) (convPrim<_,byte> y) : bool #))
            elif type2eq<'T1, 'T2, int16> && typeeq<'U, bool> then convPrim<_,'U> (not (# "ceq" (convPrim<_,int16> x) (convPrim<_,int16> y) : bool #))
            elif type2eq<'T1, 'T2, uint16> && typeeq<'U, bool> then convPrim<_,'U> (not (# "ceq" (convPrim<_,uint16> x) (convPrim<_,uint16> y) : bool #))
            elif type2eq<'T1, 'T2, int32> && typeeq<'U, bool> then convPrim<_,'U> (not (# "ceq" (convPrim<_,int32> x) (convPrim<_,int32> y) : bool #)) 
            elif type2eq<'T1, 'T2, uint32> && typeeq<'U, bool> then convPrim<_,'U> (not (# "ceq" (convPrim<_,uint32> x) (convPrim<_,uint32> y) : bool #)) 
            elif type2eq<'T1, 'T2, int64> && typeeq<'U, bool> then convPrim<_,'U> (not (# "ceq" (convPrim<_,int64> x) (convPrim<_,int64> y) : bool #)) 
            elif type2eq<'T1, 'T2, uint64> && typeeq<'U, bool> then convPrim<_,'U> (not (# "ceq" (convPrim<_,uint64> x) (convPrim<_,uint64> y) : bool #)) 
            elif type2eq<'T1, 'T2, nativeint> && typeeq<'U, bool> then convPrim<_,'U> (not (# "ceq" (convPrim<_,nativeint> x) (convPrim<_,nativeint> y) : bool #)) 
            elif type2eq<'T1, 'T2, unativeint> && typeeq<'U, bool> then convPrim<_,'U> (not (# "ceq" (convPrim<_,unativeint> x) (convPrim<_,unativeint> y) : bool #)) 
            elif type2eq<'T1, 'T2, float> && typeeq<'U, bool> then convPrim<_,'U> (not (# "ceq" (convPrim<_,float> x) (convPrim<_,float> y) : bool #)) 
            elif type2eq<'T1, 'T2, float32> && typeeq<'U, bool> then convPrim<_,'U> (not (# "ceq" (convPrim<_,float32> x) (convPrim<_,float32> y) : bool #)) 
            elif type2eq<'T1, 'T2, char> && typeeq<'U, bool> then convPrim<_,'U> (not (# "ceq" (convPrim<_,char> x) (convPrim<_,char> y) : bool #))
            elif type2eq<'T1, 'T2, decimal> && typeeq<'U, bool> then convPrim<_,'U> (Decimal.op_Inequality (convPrim<_,decimal> x, convPrim<_,decimal> y))
            elif type2eq<'T1, 'T2, string> && typeeq<'U, bool> then convPrim<_,'U> (not (String.Equals (convPrim<_,string> x, convPrim<_,string> y)))
            else BinaryOpDynamicImplTable<OpEqualityInfo, 'T1, 'T2, 'U>.Invoke "op_Inequality" x y

        type DivideByIntInfo = class end
        let DivideByIntDynamic<'T> (x: 'T) (n: int) : 'T =
            if typeeq<'T, float> then convPrim<_,'T> (# "div" (convPrim<_,float> x) (# "conv.r8" n : float #) : float #)
            elif typeeq<'T, float32> then convPrim<_,'T> (# "div" (convPrim<_,float32> x) (# "conv.r4" n : float32 #) : float32 #) 
            elif typeeq<'T, decimal> then convPrim<_,'T> (Decimal.Divide(convPrim<_,decimal> x, Convert.ToDecimal(n))) 
            else BinaryOpDynamicImplTable<DivideByIntInfo, 'T, int, 'T>.Invoke "DivideByInt" x n

        let inline DivideByInt< ^T when ^T : (static member DivideByInt : ^T * int -> ^T) > (x: ^T) (y: int) : ^T =
            DivideByIntDynamic<'T> x y
            when ^T : float = (# "div" x ((# "conv.r8" y  : float #)) : float #)
            when ^T : float32 = (# "div" x ((# "conv.r4" y  : float32 #)) : float32 #)
            when ^T : decimal = Decimal.Divide((# "" x : decimal #), Convert.ToDecimal(y))
            when ^T : ^T = (^T : (static member DivideByInt : ^T * int -> ^T) (x, y))

namespace Microsoft.FSharp.Core

    open System
    open System.Collections
    open System.Collections.Generic
    open System.Diagnostics
    open System.Globalization
    open System.Text
    open Microsoft.FSharp.Core.BasicInlinedOperations
    open Microsoft.FSharp.Core.LanguagePrimitives
    open Microsoft.FSharp.Core.LanguagePrimitives.IntrinsicOperators
    open Microsoft.FSharp.Core.LanguagePrimitives.IntrinsicFunctions

    [<StructuralEquality; StructuralComparison>]
    [<CompiledName("FSharpChoice`2")>]
    type Choice<'T1,'T2> = 
      | Choice1Of2 of 'T1 
      | Choice2Of2 of 'T2
    
    [<StructuralEquality; StructuralComparison>]
    [<CompiledName("FSharpChoice`3")>]
    type Choice<'T1,'T2,'T3> = 
      | Choice1Of3 of 'T1 
      | Choice2Of3 of 'T2
      | Choice3Of3 of 'T3
    
    [<StructuralEquality; StructuralComparison>]
    [<CompiledName("FSharpChoice`4")>]
    type Choice<'T1,'T2,'T3,'T4> = 
      | Choice1Of4 of 'T1 
      | Choice2Of4 of 'T2
      | Choice3Of4 of 'T3
      | Choice4Of4 of 'T4
    
    [<StructuralEquality; StructuralComparison>]
    [<CompiledName("FSharpChoice`5")>]
    type Choice<'T1,'T2,'T3,'T4,'T5> = 
      | Choice1Of5 of 'T1 
      | Choice2Of5 of 'T2
      | Choice3Of5 of 'T3
      | Choice4Of5 of 'T4
      | Choice5Of5 of 'T5
    
    [<StructuralEquality; StructuralComparison>]
    [<CompiledName("FSharpChoice`6")>]
    type Choice<'T1,'T2,'T3,'T4,'T5,'T6> = 
      | Choice1Of6 of 'T1
      | Choice2Of6 of 'T2
      | Choice3Of6 of 'T3
      | Choice4Of6 of 'T4
      | Choice5Of6 of 'T5
      | Choice6Of6 of 'T6
    
    [<StructuralEquality; StructuralComparison>]
    [<CompiledName("FSharpChoice`7")>]
    type Choice<'T1,'T2,'T3,'T4,'T5,'T6,'T7> = 
      | Choice1Of7 of 'T1
      | Choice2Of7 of 'T2
      | Choice3Of7 of 'T3
      | Choice4Of7 of 'T4
      | Choice5Of7 of 'T5
      | Choice6Of7 of 'T6
      | Choice7Of7 of 'T7
          
    //-------------------------------------------------------------------------
    // F#-specific Exceptions

    [<StructuralEquality; NoComparison>]
    exception MatchFailureException of string * int * int with 
        override x.Message  = SR.GetString(SR.matchCasesIncomplete)

    //-------------------------------------------------------------------------
    // Function Values

    [<AbstractClass>]
    type FSharpTypeFunc [<DebuggerHidden>] () = 
        abstract Specialize<'T> : unit -> obj

    [<AbstractClass>]
    type FSharpFunc<'T,'Res> [<DebuggerHidden>] () = 
        abstract Invoke : 'T -> 'Res

    module OptimizedClosures = 

          [<AbstractClass>]
          type FSharpFunc<'T,'U,'V> [<DebuggerHidden>] () = 
              inherit FSharpFunc<'T,('U -> 'V)>()
              abstract Invoke : 'T * 'U -> 'V
              override f.Invoke(t) = (fun u -> f.Invoke(t,u))
              static member Adapt(func : 'T -> 'U -> 'V) = 
                  match box func with 
                  // Does it take two arguments without side effect?
                  | :? FSharpFunc<'T,'U,'V> as f -> f

                  | _ -> { new FSharpFunc<'T,'U,'V>() with 
                              member x.Invoke(t,u) = (retype func : FSharpFunc<'T,FSharpFunc<'U,'V>>).Invoke(t).Invoke(u) }

          [<AbstractClass>]
          type FSharpFunc<'T,'U,'V,'W> [<DebuggerHidden>] () = 
              inherit FSharpFunc<'T,('U -> 'V -> 'W)>()
              abstract Invoke : 'T * 'U * 'V -> 'W
              override f.Invoke(t) = (fun u v -> f.Invoke(t,u,v))
              static member Adapt(func : 'T -> 'U -> 'V -> 'W) = 
                  match box func with 
                  // Does it take three arguments without side effect?
                  | :? FSharpFunc<'T,'U,'V,'W> as f -> f

                  // Does it take two arguments without side effect?
                  | :? FSharpFunc<'T,'U,FSharpFunc<'V,'W>> as f ->
                         { new FSharpFunc<'T,'U,'V,'W>() with 
                              member x.Invoke(t,u,v) = f.Invoke(t,u).Invoke(v) }

                  | _ -> { new FSharpFunc<'T,'U,'V,'W>() with 
                              member x.Invoke(t,u,v) = (retype func : FSharpFunc<'T,('U -> 'V -> 'W)>).Invoke(t) u v }

          [<AbstractClass>]
          type FSharpFunc<'T,'U,'V,'W,'X> [<DebuggerHidden>] () = 
              inherit FSharpFunc<'T,('U -> 'V -> 'W -> 'X)>()
              abstract Invoke : 'T * 'U * 'V * 'W -> 'X
              static member Adapt(func : 'T -> 'U -> 'V -> 'W -> 'X) = 
                  match box func with 
                  // Does it take four arguments without side effect?
                  | :? FSharpFunc<'T,'U,'V,'W,'X> as f -> f

                  // Does it take three arguments without side effect?
                  | :? FSharpFunc<'T,'U,'V,FSharpFunc<'W,'X>> as f ->
                         { new FSharpFunc<'T,'U,'V,'W,'X>() with 
                              member x.Invoke(t,u,v,w) = f.Invoke(t,u,v).Invoke(w) }

                  // Does it take two arguments without side effect?
                  | :? FSharpFunc<'T,'U,('V -> 'W -> 'X)> as f ->
                         { new FSharpFunc<'T,'U,'V,'W,'X>() with 
                              member x.Invoke(t,u,v,w) = f.Invoke(t,u) v w }

                  | _ -> { new FSharpFunc<'T,'U,'V,'W,'X>() with 
                              member x.Invoke(t,u,v,w) = ((retype func : FSharpFunc<'T,('U -> 'V -> 'W -> 'X)>).Invoke(t)) u v w   }
              override f.Invoke(t) = (fun u v w -> f.Invoke(t,u,v,w))

          [<AbstractClass>]
          type FSharpFunc<'T,'U,'V,'W,'X,'Y> [<DebuggerHidden>] () =
              inherit FSharpFunc<'T,('U -> 'V -> 'W -> 'X -> 'Y)>()
              abstract Invoke : 'T * 'U * 'V * 'W * 'X -> 'Y
              override f.Invoke(t) = (fun u v w x -> f.Invoke(t,u,v,w,x))
              static member Adapt(func : 'T -> 'U -> 'V -> 'W -> 'X -> 'Y) = 
                  match box func with 

                  // Does it take five arguments without side effect?
                  | :? FSharpFunc<'T,'U,'V,'W,'X,'Y> as f -> f

                  // Does it take four arguments without side effect?
                  | :? FSharpFunc<'T,'U,'V,'W,FSharpFunc<'X,'Y>> as f ->
                         { new FSharpFunc<'T,'U,'V,'W,'X,'Y>() with 
                              member ff.Invoke(t,u,v,w,x) = f.Invoke(t,u,v,w).Invoke(x) }

                  // Does it take three arguments without side effect?
                  | :? FSharpFunc<'T,'U,'V,('W -> 'X -> 'Y)> as f ->
                         { new FSharpFunc<'T,'U,'V,'W,'X,'Y>() with 
                              member ff.Invoke(t,u,v,w,x) = f.Invoke(t,u,v) w x }

                  // Does it take two arguments without side effect?
                  | :? FSharpFunc<'T,'U,('V -> 'W -> 'X -> 'Y)> as f ->
                         { new FSharpFunc<'T,'U,'V,'W,'X,'Y>() with 
                              member ff.Invoke(t,u,v,w,x) = f.Invoke(t,u) v w x }

                  | _ -> { new FSharpFunc<'T,'U,'V,'W,'X,'Y>() with 
                              member ff.Invoke(t,u,v,w,x) = ((retype func : FSharpFunc<'T,('U -> 'V -> 'W -> 'X -> 'Y)>).Invoke(t)) u v w x  }
          
          let inline invokeFast2((f1 : FSharpFunc<'T,('U -> 'V)>), t,u) =
              match f1 with
              | :? FSharpFunc<'T,'U,'V> as f2 -> f2.Invoke(t,u)
              | _                            -> (f1.Invoke(t)) u     
          
          let inline invokeFast3((f1 : FSharpFunc<'T,('U -> 'V -> 'W)>), t,u,v) =
               match f1 with
               | :? FSharpFunc<'T,'U,'V,'W>      as f3 -> f3.Invoke(t,u,v)
               | :? FSharpFunc<'T,'U,('V -> 'W)> as f2 -> (f2.Invoke(t,u)) v
               | _                                    -> (f1.Invoke(t)) u v
               
          let inline invokeFast4((f1 : FSharpFunc<'T,('U -> 'V -> 'W -> 'X)>), t,u,v,w) =
               match f1 with
               | :? FSharpFunc<'T,'U,'V,'W,'X>         as f4 -> f4.Invoke(t,u,v,w)
               | :? FSharpFunc<'T,'U,'V,('W -> 'X)>    as f3 -> (f3.Invoke(t,u,v)) w
               | :? FSharpFunc<'T,'U,('V -> 'W -> 'X)> as f2 -> (f2.Invoke(t,u)) v w
               | _                                          -> (f1.Invoke(t)) u v w

          let inline invokeFast5((f1 : FSharpFunc<'T,('U -> 'V -> 'W -> 'X -> 'Y)>), t,u,v,w,x) =
               match f1 with
               | :? FSharpFunc<'T,'U,'V,'W,'X,'Y>             as f5 -> f5.Invoke(t,u,v,w,x)
               | :? FSharpFunc<'T,'U,'V,'W,('X -> 'Y)>        as f4 -> (f4.Invoke(t,u,v,w)) x
               | :? FSharpFunc<'T,'U,'V,('W -> 'X -> 'Y)>     as f3 -> (f3.Invoke(t,u,v)) w x
               | :? FSharpFunc<'T,'U,('V -> 'W -> 'X -> 'Y)>  as f2 -> (f2.Invoke(t,u)) v w x
               | _                                                 -> (f1.Invoke(t)) u v w x


    type FSharpFunc<'T,'Res> with

        // Note: this is not made public in the signature, because of conflicts with the Converter overload.
        // The method remains in case someone is calling it via reflection.
        [<CodeAnalysis.SuppressMessage("Microsoft.Usage", "CA2225:OperatorOverloadsHaveNamedAlternates")>]
        static member op_Implicit(converter : System.Func<_,_>) : ('T -> 'Res) =  (fun t -> converter.Invoke(t))

        // Note: this is not made public in the signature, because of conflicts with the Converter overload.
        // The method remains in case someone is calling it via reflection.
        [<CodeAnalysis.SuppressMessage("Microsoft.Usage", "CA2225:OperatorOverloadsHaveNamedAlternates")>]
        static member op_Implicit(func : ('T -> 'Res) ) =  new System.Func<'T,'Res>(func)

        [<CodeAnalysis.SuppressMessage("Microsoft.Usage", "CA2225:OperatorOverloadsHaveNamedAlternates")>]
        static member op_Implicit(f : System.Converter<_,_>) : ('T -> 'Res) =  (fun t -> f.Invoke(t))

        [<CodeAnalysis.SuppressMessage("Microsoft.Usage", "CA2225:OperatorOverloadsHaveNamedAlternates")>]
        static member op_Implicit (func : ('T -> 'Res) ) =  new System.Converter<'T,'Res>(func)

        static member FromConverter (converter: System.Converter<_,_>) : ('T -> 'Res) =  (fun t -> converter.Invoke(t))

        static member ToConverter (func: ('T -> 'Res) ) =  new System.Converter<'T,'Res>(func)

        static member InvokeFast (func:FSharpFunc<_,_>, arg1: 'T, arg2: 'Res)                   = OptimizedClosures.invokeFast2(func, arg1, arg2) 

        static member InvokeFast (func:FSharpFunc<_,_>, arg1: 'T, arg2: 'Res, arg3)             = OptimizedClosures.invokeFast3(func, arg1, arg2, arg3)

        static member InvokeFast (func:FSharpFunc<_,_>, arg1: 'T, arg2: 'Res, arg3, arg4)       = OptimizedClosures.invokeFast4(func, arg1, arg2, arg3, arg4)

        static member InvokeFast (func:FSharpFunc<_,_>, arg1: 'T, arg2: 'Res, arg3, arg4, arg5) = OptimizedClosures.invokeFast5(func, arg1, arg2, arg3, arg4, arg5)

    [<AbstractClass>]
    [<Sealed>]
    type FuncConvert = 

        static member  inline ToFSharpFunc (action: Action<_>) = (fun t -> action.Invoke(t))

        static member  inline ToFSharpFunc (converter : Converter<_,_>) = (fun t -> converter.Invoke(t))

        // Note: this is not made public in the signature, because of conflicts with the Converter overload.
        // The method remains in case someone is calling it via reflection.
        static member  inline ToFSharpFunc (converter: System.Func<_, _>) = (fun t -> converter.Invoke(t))

        static member  inline FromFunc (func: System.Func<_>) = (fun () -> func.Invoke())

        static member  inline FromFunc (func: System.Func<_, _>) = (fun t -> func.Invoke(t))

        static member  inline FromFunc (func: System.Func<_, _, _>) = (fun t1 t2 -> func.Invoke(t1,t2))

        static member  inline FromFunc (func: System.Func<_, _, _, _>) = (fun t1 t2 t3 -> func.Invoke(t1,t2,t3))

        static member  inline FromFunc (func: System.Func<_, _, _, _, _>) = (fun t1 t2 t3 t4 -> func.Invoke(t1,t2,t3,t4))

        static member  inline FromFunc (func: System.Func<_, _, _, _, _, _>) = (fun t1 t2 t3 t4 t5 -> func.Invoke(t1,t2,t3,t4,t5))

        static member  inline FromAction (action: System.Action) = (fun () -> action.Invoke())

        static member  inline FromAction (action: System.Action<_>) = (fun t -> action.Invoke(t))

        static member  inline FromAction (action: System.Action<_, _>) = (fun t1 t2 -> action.Invoke(t1,t2))

        static member  inline FromAction (action: System.Action<_, _, _>) = (fun t1 t2 t3 -> action.Invoke(t1,t2,t3))

        static member  inline FromAction (action: System.Action<_, _, _, _>) = (fun t1 t2 t3 t4 -> action.Invoke(t1,t2,t3,t4))

        static member  inline FromAction (action: System.Action<_, _, _, _, _>) = (fun t1 t2 t3 t4 t5 -> action.Invoke(t1,t2,t3,t4,t5))

        static member inline FuncFromTupled (func: 'T1 * 'T2 -> 'Res) = (fun a b -> func (a, b))

        static member inline FuncFromTupled (func: 'T1 * 'T2 * 'T3 -> 'Res) = (fun a b c -> func (a, b, c))

        static member inline FuncFromTupled (func: 'T1 * 'T2 * 'T3 * 'T4 -> 'Res) = (fun a b c d -> func (a, b, c, d))

        static member inline FuncFromTupled (func: 'T1 * 'T2 * 'T3 * 'T4 * 'T5 -> 'Res) = (fun a b c d e -> func (a, b, c, d, e))

    //-------------------------------------------------------------------------
    // Refs
    //-------------------------------------------------------------------------

    [<DebuggerDisplay("{contents}")>]
    [<StructuralEquality; StructuralComparison>]
    [<CompiledName("FSharpRef`1")>]
    type Ref<'T> = 
        { 
          [<DebuggerBrowsable(DebuggerBrowsableState.Never)>]
          mutable contents: 'T }
        member x.Value 
            with get() = x.contents
            and  set v = x.contents <- v

    and 'T ref = Ref<'T> 

    //-------------------------------------------------------------------------
    // Options
    //-------------------------------------------------------------------------

    [<DefaultAugmentation(false)>]
    [<DebuggerDisplay("{DebugDisplay,nq}")>]
    [<CompilationRepresentation(CompilationRepresentationFlags.UseNullAsTrueValue)>]
    [<CodeAnalysis.SuppressMessage("Microsoft.Naming", "CA1716:IdentifiersShouldNotMatchKeywords", MessageId="Option")>]
    [<StructuralEquality; StructuralComparison>]
    [<CompiledName("FSharpOption`1")>]
    type Option<'T> = 
        | None :       'T option
        | Some : Value:'T -> 'T option 

        [<CompilationRepresentation(CompilationRepresentationFlags.Instance)>]
        member x.Value = match x with Some x -> x | None -> raise (new System.InvalidOperationException("Option.Value"))

        [<DebuggerBrowsable(DebuggerBrowsableState.Never)>]
        member x.IsNone = match x with None -> true | _ -> false

        [<DebuggerBrowsable(DebuggerBrowsableState.Never)>]
        member x.IsSome = match x with Some _ -> true | _ -> false

        [<DebuggerBrowsable(DebuggerBrowsableState.Never)>]
        static member None : 'T option = None

        static member Some (value) : 'T option = Some(value)

        static member op_Implicit (value) : 'T option = Some(value)
        
        member private x.DebugDisplay =
            match x with
            | None -> "None"
            | Some _ -> String.Format("Some({0})", anyToStringShowingNull x.Value)

        override x.ToString() = 
           // x is non-null, hence Some
           "Some("^anyToStringShowingNull x.Value^")"

    and 'T option = Option<'T> 

    [<StructuralEquality; StructuralComparison>]
    [<CompiledName("FSharpResult`2")>]
    [<Struct>]
    type Result<'T,'TError> = 
      | Ok of ResultValue:'T 
      | Error of ErrorValue:'TError

    [<StructuralEquality; StructuralComparison>]
    [<Struct>]
    [<CompiledName("FSharpValueOption`1")>]
    [<DebuggerDisplay("{DebugDisplay,nq}")>]
    type ValueOption<'T> =
        | ValueNone : 'T voption
        | ValueSome : 'T -> 'T voption

        member x.Value = match x with ValueSome x -> x | ValueNone -> raise (new System.InvalidOperationException("ValueOption.Value"))

        [<DebuggerBrowsable(DebuggerBrowsableState.Never)>]
        static member None : 'T voption = ValueNone

        static member Some (value) : 'T voption = ValueSome(value)

        [<DebuggerBrowsable(DebuggerBrowsableState.Never)>]
        member x.IsNone = match x with ValueNone -> true | _ -> false

        [<DebuggerBrowsable(DebuggerBrowsableState.Never)>]
        member x.IsSome = match x with ValueSome _ -> true | _ -> false

        static member op_Implicit (value) : 'T voption = ValueSome(value)
        
        member private x.DebugDisplay =
            match x with
            | ValueNone -> "ValueNone"
            | ValueSome _ -> String.Format("ValueSome({0})", anyToStringShowingNull x.Value)

        override x.ToString() =
            match x with
            | ValueNone -> "ValueNone"
            | ValueSome _ -> anyToStringShowingNull x.Value

    and 'T voption = ValueOption<'T>

namespace Microsoft.FSharp.Collections

    //-------------------------------------------------------------------------
    // Lists
    //-------------------------------------------------------------------------

    open System
    open System.Collections.Generic
    open System.Diagnostics
    open Microsoft.FSharp.Core
    open Microsoft.FSharp.Core.LanguagePrimitives
    open Microsoft.FSharp.Core.LanguagePrimitives.IntrinsicOperators
    open Microsoft.FSharp.Core.LanguagePrimitives.IntrinsicFunctions
    open Microsoft.FSharp.Core.BasicInlinedOperations

    [<DefaultAugmentation(false)>]
    [<DebuggerTypeProxyAttribute(typedefof<ListDebugView<_>>)>]
    [<DebuggerDisplay("{DebugDisplay,nq}")>]
    [<CodeAnalysis.SuppressMessage("Microsoft.Naming", "CA1710:IdentifiersShouldHaveCorrectSuffix")>]
    [<StructuralEquality; StructuralComparison>]
    [<CompiledName("FSharpList`1")>]
    type List<'T> = 
       | ([])  :                  'T list
       | ( :: )  : Head: 'T * Tail: 'T list -> 'T list
       interface System.Collections.Generic.IEnumerable<'T>
       interface System.Collections.IEnumerable
       interface System.Collections.Generic.IReadOnlyCollection<'T>
       interface System.Collections.Generic.IReadOnlyList<'T>
        
    and 'T list = List<'T>

    //-------------------------------------------------------------------------
    // List (debug view)
    //-------------------------------------------------------------------------

    and
       ListDebugView<'T>(l:list<'T>) =

           let ListDebugViewMaxLength = 50                          // default displayed Max Length
           let ListDebugViewMaxFullLength = 5000                    // display only when FullList opened (5000 is a super big display used to cut-off an infinite list or undebuggably huge one)
           let rec count l n max =
               match l with
               | [] -> n
               | _ :: t -> if n > max then n else count t (n+1) max

           let items length =
               let items = zeroCreate length
               let rec copy (items: 'T[]) l i = 
                   match l with
                   | [] -> () 
                   | h :: t -> 
                       if i < length then 
                           SetArray items i h
                           copy items t (i+1)

               copy items l 0
               items

           [<DebuggerBrowsable(DebuggerBrowsableState.RootHidden)>]
           member x.Items = items (count l 0 ListDebugViewMaxLength)

           [<DebuggerBrowsable(DebuggerBrowsableState.Collapsed)>]
           member x._FullList = items (count l 0 ListDebugViewMaxFullLength)

    type ResizeArray<'T> = System.Collections.Generic.List<'T>

    //-------------------------------------------------------------------------
    // List (augmentation)
    //-------------------------------------------------------------------------

    module PrivateListHelpers = 

        let notStarted() = raise (new System.InvalidOperationException(SR.GetString(SR.enumerationNotStarted)))
        let alreadyFinished() = raise (new System.InvalidOperationException(SR.GetString(SR.enumerationAlreadyFinished)))
        let outOfRange() = raise (System.IndexOutOfRangeException(SR.GetString(SR.indexOutOfBounds)))

        let nonempty x = match x with [] -> false | _ -> true
        // optimized mutation-based implementation. This code is only valid in fslib, where mutation of private
        // tail cons cells is permitted in carefully written library code.
        let inline setFreshConsTail cons t = cons.( :: ).1 <- t
        let inline freshConsNoTail h = h :: (# "ldnull" : 'T list #)

        // Return the last cons it the chain
        let rec appendToFreshConsTail cons xs = 
            match xs with 
            | [] -> cons
            | h :: t -> 
                let cons2 = [h]
                setFreshConsTail cons cons2
                appendToFreshConsTail cons2 t

        type ListEnumerator<'T> (s: 'T list) = 
             let mutable curr = s 
             let mutable started = false 

             member x.GetCurrent() = 
                 if started then 
                     match curr with 
                     | [] -> alreadyFinished()
                     | h :: _ -> h
                 else 
                     notStarted()

             interface IEnumerator<'T> with 
                 member x.Current = x.GetCurrent()

             interface System.Collections.IEnumerator with 
                  member x.MoveNext() = 
                      if started then 
                          match curr with 
                          | _ :: t -> 
                              curr <- t; 
                              nonempty curr
                          | _ -> false
                      else 
                          started <- true; 
                          nonempty curr

                  member x.Current = box (x.GetCurrent())

                  member x.Reset() = 
                      started <- false; 
                      curr <- s

             interface System.IDisposable with 
                  member x.Dispose() = () 

        let mkListEnumerator s = (new ListEnumerator<'T>(s) :> IEnumerator<'T>)

        let rec lengthAcc acc xs = match xs with [] -> acc | _ :: t -> lengthAcc (acc+1) t 

        let rec nth l n = 
            match l with 
            | [] -> raise (new System.ArgumentException(SR.GetString(SR.indexOutOfBounds),"n"))
            | h :: t -> 
               if n < 0 then raise (new System.ArgumentException((SR.GetString(SR.inputMustBeNonNegative)),"n"))
               elif n = 0 then h
               else nth t (n - 1)

        let rec sliceFreshConsTail cons n l =
            if n = 0 then setFreshConsTail cons [] else
            match l with
            | [] -> setFreshConsTail cons []
            | x :: xs ->
                let cons2 = freshConsNoTail x
                setFreshConsTail cons cons2
                sliceFreshConsTail cons2 (n - 1) xs

        let sliceTake n l =
            if n < 0 then [] else
            match l with
            | [] -> []
            | x :: xs ->
                let cons = freshConsNoTail x
                sliceFreshConsTail cons n xs
                cons

        let sliceSkip n l =
            let n2 = if n < 0 then 0 else n
            let rec loop i lst =
                match lst with
                | _ when i = 0 -> lst
                | _ :: t -> loop (i-1) t
                | [] -> []
            loop n2 l

    type List<'T> with
        [<DebuggerBrowsable(DebuggerBrowsableState.Never)>]
        member l.Length = PrivateListHelpers.lengthAcc 0 l

        [<DebuggerBrowsable(DebuggerBrowsableState.Never)>]
        member l.DebugDisplay = 
           let n = l.Length
           let txt = 
               if n > 1000 then "Length > 1000"
               else System.String.Concat( [| "Length = "; n.ToString() |])
           txt

        member l.Head   = match l with a :: _ -> a | [] -> raise (System.InvalidOperationException(SR.GetString(SR.inputListWasEmpty)))
        member l.Tail   = match l with _ :: b -> b | [] -> raise (System.InvalidOperationException(SR.GetString(SR.inputListWasEmpty)))

        [<DebuggerBrowsable(DebuggerBrowsableState.Never)>]
        member l.IsEmpty  = match l with [] -> true | _ -> false
        member l.Item with get(index) = PrivateListHelpers.nth l index

        [<DebuggerBrowsable(DebuggerBrowsableState.Never)>]
        static member Empty       : 'T list = []

        static member Cons(head,tail) : 'T list = head :: tail
        override x.ToString() = 
           match x with 
           | [] -> "[]"
           | [h1] -> System.Text.StringBuilder().Append("[").Append(anyToStringShowingNull h1).Append("]").ToString()
           | [h1;h2] -> System.Text.StringBuilder().Append("[").Append(anyToStringShowingNull h1).Append("; ").Append(anyToStringShowingNull h2).Append("]").ToString()
           | [h1;h2;h3] -> System.Text.StringBuilder().Append("[").Append(anyToStringShowingNull h1).Append("; ").Append(anyToStringShowingNull h2).Append("; ").Append(anyToStringShowingNull h3).Append("]").ToString()
           | h1 :: h2 :: h3 :: _ -> System.Text.StringBuilder().Append("[").Append(anyToStringShowingNull h1).Append("; ").Append(anyToStringShowingNull h2).Append("; ").Append(anyToStringShowingNull h3).Append("; ... ]").ToString() 

        member l.GetSlice(startIndex: int option, endIndex: int option ) = 
            match (startIndex, endIndex) with
            | None, None -> l
            | Some(i), None -> PrivateListHelpers.sliceSkip i l
            | None, Some(j) -> PrivateListHelpers.sliceTake j l
            | Some(i), Some(j) ->
                if i > j then [] else
                let start = if i < 0 then 0 else i
                PrivateListHelpers.sliceTake (j - start) (PrivateListHelpers.sliceSkip start l)

        [<Experimental(ExperimentalAttributeMessages.RequiresPreview)>]
        member l.GetReverseIndex(_: int, offset: int) = l.Length - offset - 1

        interface IEnumerable<'T> with
            member l.GetEnumerator() = PrivateListHelpers.mkListEnumerator l

        interface System.Collections.IEnumerable with
            member l.GetEnumerator() = (PrivateListHelpers.mkListEnumerator l :> System.Collections.IEnumerator)

        interface IReadOnlyCollection<'T> with
            member l.Count = l.Length

        interface IReadOnlyList<'T> with
            member l.Item with get(index) = l.[index]

    type seq<'T> = IEnumerable<'T>

        
//-------------------------------------------------------------------------
// Operators
//-------------------------------------------------------------------------


namespace Microsoft.FSharp.Core

    open System
    open System.Diagnostics              
    open System.Collections.Generic
    open System.Globalization
    open Microsoft.FSharp.Core
    open Microsoft.FSharp.Core.LanguagePrimitives
    open Microsoft.FSharp.Core.LanguagePrimitives.IntrinsicOperators
    open Microsoft.FSharp.Core.LanguagePrimitives.IntrinsicFunctions
    open Microsoft.FSharp.Core.BasicInlinedOperations
    open Microsoft.FSharp.Collections

    [<CodeAnalysis.SuppressMessage("Microsoft.Design", "CA1046:DoNotOverloadOperatorEqualsOnReferenceTypes")>]
    module Operators = 

        [<CompiledName("CreateSequence")>]
        let seq (sequence: seq<'T>) = sequence 

        [<CompiledName("Unbox")>]
        let inline unbox (value: obj) = UnboxGeneric(value)

        [<CompiledName("Box")>]
        let inline box (value: 'T)  = (# "box !0" type ('T) value : obj #)

        [<CompiledName("TryUnbox")>]
        let inline tryUnbox (value:obj)  = 
            match value with 
            | :? 'T as v -> Some v
            | _ -> None

        [<CompiledName("IsNull")>]
        let inline isNull (value : 'T) = 
            match value with 
            | null -> true 
            | _ -> false

        [<CompiledName("IsNotNull")>]
        let inline internal isNotNull (value : 'T) = 
            match value with 
            | null -> false 
            | _ -> true

        [<CompiledName("Raise")>]
        let inline raise (exn: exn) = (# "throw" exn : 'T #)

        let Failure message = new System.Exception(message)
        
        [<CompiledName("FailurePattern")>]
        let (|Failure|_|) (error: exn) = if error.GetType().Equals(typeof<System.Exception>) then Some error.Message else None

        [<CompiledName("Not")>]
        let inline not (value: bool) = (# "ceq" value false : bool #)
           

        let inline (<) x y = GenericLessThan x y
        let inline (>) x y = GenericGreaterThan x y
        let inline (>=) x y = GenericGreaterOrEqual x y
        let inline (<=) x y = GenericLessOrEqual x y
        let inline (=) x y = GenericEquality x y
        let inline (<>) x y = not (GenericEquality x y)

        [<CompiledName("Compare")>]
        let inline compare (e1: 'T) (e2: 'T) = GenericComparison e1 e2

        [<CompiledName("Max")>]
        let inline max e1 e2 = GenericMaximum e1 e2

        [<CompiledName("Min")>]
        let inline min e1 e2 = GenericMinimum e1 e2

        [<CompiledName("FailWith")>]
        let inline failwith message = raise (Failure(message))

        [<CompiledName("InvalidArg")>]
        [<CodeAnalysis.SuppressMessage("Microsoft.Naming","CA1704:IdentifiersShouldBeSpelledCorrectly")>]
        let inline invalidArg (argumentName:string) (message:string) = 
            raise (new System.ArgumentException(message,argumentName))

        [<CompiledName("NullArg")>]
        [<CodeAnalysis.SuppressMessage("Microsoft.Naming","CA1704:IdentifiersShouldBeSpelledCorrectly")>]
        let inline nullArg (argumentName:string) = 
            raise (new System.ArgumentNullException(argumentName))        

        [<CompiledName("InvalidOp")>]
        [<CodeAnalysis.SuppressMessage("Microsoft.Naming","CA1704:IdentifiersShouldBeSpelledCorrectly")>]
        let inline invalidOp message = raise (System.InvalidOperationException(message))

        [<CompiledName("Rethrow")>]
        [<NoDynamicInvocation>]
        let inline rethrow() = unbox(# "rethrow ldnull" : System.Object #)

        [<CompiledName("Reraise")>]
        [<NoDynamicInvocation>]
        let inline reraise() = unbox(# "rethrow ldnull" : System.Object #)

        [<CompiledName("Fst")>]
        [<CodeAnalysis.SuppressMessage("Microsoft.Naming","CA1704:IdentifiersShouldBeSpelledCorrectly")>]
        let inline fst (a, _) = a

        [<CompiledName("Snd")>]
        [<CodeAnalysis.SuppressMessage("Microsoft.Naming","CA1704:IdentifiersShouldBeSpelledCorrectly")>]
        let inline snd (_, b) = b

        [<CompiledName("Ignore")>]
        let inline ignore _ = ()

        [<CompiledName("Ref")>]
        [<CodeAnalysis.SuppressMessage("Microsoft.Naming","CA1704:IdentifiersShouldBeSpelledCorrectly")>]
        let ref value = { contents = value }

        let (:=) cell value = cell.contents <- value

        let (!) cell = cell.contents

        let inline (|>) arg func = func arg

        let inline (||>) (arg1, arg2) func = func arg1 arg2

        let inline (|||>) (arg1, arg2, arg3) func = func arg1 arg2 arg3

        let inline (<|) func arg1 = func arg1

        let inline (<||) func (arg1, arg2) = func arg1 arg2

        let inline (<|||) func (arg1, arg2, arg3) = func arg1 arg2 arg3

        let inline (>>) func1 func2 x = func2 (func1 x)

        let inline (<<) func2 func1 x = func2 (func1 x)

        let (^) (s1: string) (s2: string) = System.String.Concat(s1, s2)

        [<CompiledName("DefaultArg")>]
        let defaultArg arg defaultValue = match arg with None -> defaultValue | Some v -> v
        
        [<CompiledName("DefaultValueArg")>]
        let defaultValueArg arg defaultValue = match arg with ValueNone -> defaultValue | ValueSome v -> v

        let inline (~-) (n: ^T) : ^T = 
             UnaryNegationDynamic<(^T), (^T)> n
             when ^T : int32     = (# "neg" n  : int32 #)
             when ^T : float     = (# "neg" n  : float #)
             when ^T : float32   = (# "neg" n  : float32 #)
             when ^T : int64     = (# "neg" n  : int64 #)
             when ^T : int16     = (# "neg" n  : int16 #)
             when ^T : nativeint = (# "neg" n  : nativeint #)
             when ^T : sbyte     = (# "neg" n  : sbyte #)
             when ^T : decimal   = (# "" (Decimal.op_UnaryNegation((# "" n : decimal #))) : ^T #)
             // According to the somewhat subtle rules of static optimizations,
             // this condition is used whenever ^T is resolved to a nominal type or witnesses are available
             // That is, not in the generic implementation of '*'
             when ^T : ^T = (^T : (static member (~-) : ^T -> ^T) (n))

        let inline (+) (x: ^T) (y: ^U) : ^V = 
             AdditionDynamic<(^T),(^U),(^V)>  x y 
             when ^T : int32       and ^U : int32      = (# "add" x y : int32 #)
             when ^T : float       and ^U : float      = (# "add" x y : float #)
             when ^T : float32     and ^U : float32    = (# "add" x y : float32 #)
             when ^T : int64       and ^U : int64      = (# "add" x y : int64 #)
             when ^T : uint64      and ^U : uint64     = (# "add" x y : uint64 #)
             when ^T : uint32      and ^U : uint32     = (# "add" x y : uint32 #)
             when ^T : nativeint   and ^U : nativeint  = (# "add" x y : nativeint #)
             when ^T : unativeint  and ^U : unativeint = (# "add" x y : unativeint #)
             when ^T : int16       and ^U : int16      = (# "conv.i2" (# "add" x y : int32 #) : int16 #)
             when ^T : uint16      and ^U : uint16     = (# "conv.u2" (# "add" x y : uint32 #) : uint16 #)
             when ^T : char        and ^U : char       = (# "conv.u2" (# "add" x y : uint32 #) : char #)
             when ^T : sbyte       and ^U : sbyte      = (# "conv.i1" (# "add" x y : int32 #) : sbyte #)
             when ^T : byte        and ^U : byte       = (# "conv.u1" (# "add" x y : uint32 #) : byte #)
             when ^T : string      and ^U : string     = (# "" (System.String.Concat((# "" x : string #),(# "" y : string #))) : ^T #)
             when ^T : decimal     and ^U : decimal    = (# "" (System.Decimal.op_Addition((# "" x : decimal #),(# "" y : decimal #))) : ^V #)
             // According to the somewhat subtle rules of static optimizations,
             // this condition is used whenever ^T is resolved to a nominal type or witnesses are available
             when ^T : ^T = ((^T or ^U): (static member (+) : ^T * ^U -> ^V) (x,y))

        let inline (-) (x: ^T) (y: ^U) : ^V = 
             SubtractionDynamic<(^T),(^U),(^V)>  x y 
             when ^T : int32      and ^U : int32      = (# "sub" x y : int32 #)
             when ^T : float      and ^U : float      = (# "sub" x y : float #)
             when ^T : float32    and ^U : float32    = (# "sub" x y : float32 #)
             when ^T : int64      and ^U : int64      = (# "sub" x y : int64 #)
             when ^T : uint64     and ^U : uint64     = (# "sub" x y : uint64 #)
             when ^T : uint32     and ^U : uint32     = (# "sub" x y : uint32 #)
             when ^T : nativeint  and ^U : nativeint  = (# "sub" x y : nativeint #)
             when ^T : unativeint and ^U : unativeint = (# "sub" x y : unativeint #)
             when ^T : int16       and ^U : int16      = (# "conv.i2" (# "sub" x y : int32 #) : int16 #)
             when ^T : uint16      and ^U : uint16     = (# "conv.u2" (# "sub" x y : uint32 #) : uint16 #)
             when ^T : sbyte       and ^U : sbyte      = (# "conv.i1" (# "sub" x y : int32 #) : sbyte #)
             when ^T : byte        and ^U : byte       = (# "conv.u1" (# "sub" x y : uint32 #) : byte #)
             when ^T : decimal     and ^U : decimal    = (# "" (System.Decimal.op_Subtraction((# "" x : decimal #),(# "" y : decimal #))) : ^V #)
             // According to the somewhat subtle rules of static optimizations,
             // this condition is used whenever ^T is resolved to a nominal type or witnesses are available
             when ^T : ^T = ((^T or ^U): (static member (-) : ^T * ^U -> ^V) (x,y))

        let inline ( * ) (x: ^T) (y: ^U) : ^V = 
             MultiplyDynamic<(^T),(^U),(^V)>  x y 
             when ^T : int32      and ^U : int32      = (# "mul" x y : int32 #)
             when ^T : float      and ^U : float      = (# "mul" x y : float #)
             when ^T : float32    and ^U : float32    = (# "mul" x y : float32 #)
             when ^T : int64      and ^U : int64      = (# "mul" x y : int64 #)
             when ^T : uint64     and ^U : uint64     = (# "mul" x y : uint64 #)
             when ^T : uint32     and ^U : uint32     = (# "mul" x y : uint32 #)
             when ^T : nativeint  and ^U : nativeint  = (# "mul" x y : nativeint #)
             when ^T : unativeint and ^U : unativeint = (# "mul" x y : unativeint #)
             when ^T : int16       and ^U : int16      = (# "conv.i2" (# "mul" x y : int32 #) : int16 #)
             when ^T : uint16      and ^U : uint16     = (# "conv.u2" (# "mul" x y : uint32 #) : uint16 #)
             when ^T : sbyte       and ^U : sbyte      = (# "conv.i1" (# "mul" x y : int32 #) : sbyte #)
             when ^T : byte        and ^U : byte       = (# "conv.u1" (# "mul" x y : uint32 #) : byte #)
             when ^T : decimal     and ^U : decimal    = (# "" (System.Decimal.op_Multiply((# "" x : decimal #),(# "" y : decimal #))) : ^V #)
             // According to the somewhat subtle rules of static optimizations,
             // this condition is used whenever ^T is resolved to a nominal type or witnesses are available
             when ^T : ^T = ((^T or ^U): (static member (*) : ^T * ^U -> ^V) (x,y))

        let inline ( / ) (x: ^T) (y: ^U) : ^V = 
             DivisionDynamic<(^T),(^U),(^V)>  x y 
             when ^T : int32       and ^U : int32      = (# "div" x y : int32 #)
             when ^T : float       and ^U : float      = (# "div" x y : float #)
             when ^T : float32     and ^U : float32    = (# "div" x y : float32 #)
             when ^T : int64       and ^U : int64      = (# "div" x y : int64 #)
             when ^T : uint64      and ^U : uint64     = (# "div.un" x y : uint64 #)
             when ^T : uint32      and ^U : uint32     = (# "div.un" x y : uint32 #)
             when ^T : nativeint   and ^U : nativeint  = (# "div" x y : nativeint #)
             when ^T : unativeint  and ^U : unativeint = (# "div.un" x y : unativeint #)
             when ^T : int16       and ^U : int16      = (# "conv.i2" (# "div" x y : int32 #) : int16 #)
             when ^T : uint16      and ^U : uint16     = (# "conv.u2" (# "div.un" x y : uint32 #) : uint16 #)
             when ^T : sbyte       and ^U : sbyte      = (# "conv.i1" (# "div" x y : int32 #) : sbyte #)
             when ^T : byte        and ^U : byte       = (# "conv.u1" (# "div.un" x y : uint32 #) : byte #)
             when ^T : decimal     and ^U : decimal    = (# "" (System.Decimal.op_Division((# "" x : decimal #),(# "" y : decimal #))) : ^V #)
             // According to the somewhat subtle rules of static optimizations,
             // this condition is used whenever ^T is resolved to a nominal type or witnesses are available
             when ^T : ^T = ((^T or ^U): (static member (/) : ^T * ^U -> ^V) (x,y))
        
        let inline ( % ) (x: ^T) (y: ^U) : ^V = 
             ModulusDynamic<(^T),(^U),(^V)>  x y 
             when ^T : int32       and ^U : int32      = (# "rem" x y : int32 #)
             when ^T : float       and ^U : float      = (# "rem" x y : float #)
             when ^T : float32     and ^U : float32    = (# "rem" x y : float32 #)
             when ^T : int64       and ^U : int64      = (# "rem" x y : int64 #)
             when ^T : uint64      and ^U : uint64     = (# "rem.un" x y : uint64 #)
             when ^T : uint32      and ^U : uint32     = (# "rem.un" x y : uint32 #)
             when ^T : nativeint   and ^U : nativeint  = (# "rem" x y : nativeint #)
             when ^T : unativeint  and ^U : unativeint = (# "rem.un" x y : unativeint #)
             when ^T : int16       and ^U : int16      = (# "conv.i2" (# "rem"    x y : int32  #) : int16  #)
             when ^T : uint16      and ^U : uint16     = (# "conv.u2" (# "rem.un" x y : uint32 #) : uint16 #)
             when ^T : sbyte       and ^U : sbyte      = (# "conv.i1" (# "rem"    x y : int32  #) : sbyte  #)
             when ^T : byte        and ^U : byte       = (# "conv.u1" (# "rem.un" x y : uint32 #) : byte   #)
             when ^T : decimal     and ^U : decimal    = (# "" (System.Decimal.op_Modulus((# "" x : decimal #),(# "" y : decimal #))) : ^V #)
             // According to the somewhat subtle rules of static optimizations,
             // this condition is used whenever ^T is resolved to a nominal type or witnesses are available
             when ^T : ^T = ((^T or ^U): (static member (%) : ^T * ^U -> ^V) (x,y))
        
        let inline (~+) (value: ^T) : ^T =
             value
             when ^T : int32      = value
             when ^T : float      = value
             when ^T : float32    = value
             when ^T : int64      = value
             when ^T : uint64     = value
             when ^T : uint32     = value
             when ^T : int16      = value
             when ^T : uint16     = value
             when ^T : nativeint  = value
             when ^T : unativeint = value
             when ^T : sbyte      = value
             when ^T : byte       = value
             when ^T : decimal    = value
             when ^T : ^T = (^T: (static member (~+) : ^T -> ^T) (value))

        let inline (<<<) (value: ^T) (shift:int) : ^T = 
             LeftShiftDynamic<(^T),int,(^T)> value shift
             when ^T : int32      = (# "shl" value (mask shift 31) : int #)
             when ^T : uint32     = (# "shl" value (mask shift 31) : uint32 #)
             when ^T : int64      = (# "shl" value (mask shift 63) : int64 #)
             when ^T : uint64     = (# "shl" value (mask shift 63) : uint64 #)
             when ^T : nativeint  = (# "shl" value shift : nativeint #)
             when ^T : unativeint = (# "shl" value shift : unativeint #)
             when ^T : int16      = (# "conv.i2" (# "shl" value (mask shift 15) : int32  #) : int16 #)
             when ^T : uint16     = (# "conv.u2" (# "shl" value (mask shift 15) : uint32 #) : uint16 #)
             when ^T : sbyte      = (# "conv.i1" (# "shl" value (mask shift 7 ) : int32  #) : sbyte #)
             when ^T : byte       = (# "conv.u1" (# "shl" value (mask shift 7 ) : uint32 #) : byte #)
             // According to the somewhat subtle rules of static optimizations,
             // this condition is used whenever ^T is resolved to a nominal type or witnesses are available
             when ^T : ^T = (^T: (static member (<<<) : ^T * int -> ^T) (value,shift))

        let inline (>>>) (value: ^T) (shift:int) : ^T = 
             RightShiftDynamic<(^T),int,(^T)> value shift
             when ^T : int32      = (# "shr"    value (mask shift 31) : int32 #)
             when ^T : uint32     = (# "shr.un" value (mask shift 31) : uint32 #)
             when ^T : int64      = (# "shr"    value (mask shift 63) : int64 #)
             when ^T : uint64     = (# "shr.un" value (mask shift 63) : uint64 #)
             when ^T : nativeint  = (# "shr"    value shift : nativeint #)
             when ^T : unativeint = (# "shr.un" value shift : unativeint #)
             when ^T : int16      = (# "conv.i2" (# "shr"    value (mask shift 15) : int32  #) : int16 #)
             when ^T : uint16     = (# "conv.u2" (# "shr.un" value (mask shift 15) : uint32 #) : uint16 #)
             when ^T : sbyte      = (# "conv.i1" (# "shr"    value (mask shift 7 ) : int32  #) : sbyte #)
             when ^T : byte       = (# "conv.u1" (# "shr.un" value (mask shift 7 ) : uint32 #) : byte #)
             // According to the somewhat subtle rules of static optimizations,
             // this condition is used whenever ^T is resolved to a nominal type or witnesses are available
             when ^T : ^T = (^T: (static member (>>>) : ^T * int -> ^T) (value, shift))

        let inline (&&&) (x: ^T) (y: ^T) : ^T = 
             BitwiseAndDynamic<(^T),(^T),(^T)> x y
             when ^T : int32      = (# "and" x y : int32 #)
             when ^T : int64      = (# "and" x y : int64 #)
             when ^T : uint64     = (# "and" x y : uint64 #)
             when ^T : uint32     = (# "and" x y : uint32 #)
             when ^T : int16      = (# "and" x y : int16 #)
             when ^T : uint16     = (# "and" x y : uint16 #)
             when ^T : nativeint  = (# "and" x y : nativeint #)
             when ^T : unativeint = (# "and" x y : unativeint #)
             when ^T : sbyte      = (# "and" x y : sbyte #)
             when ^T : byte       = (# "and" x y : byte #)
             // According to the somewhat subtle rules of static optimizations,
             // this condition is used whenever ^T is resolved to a nominal type or witnesses are available
             when ^T : ^T = (^T: (static member (&&&) : ^T * ^T -> ^T) (x, y))

        let inline (|||) (x: ^T) (y: ^T) : ^T = 
             BitwiseOrDynamic<(^T),(^T),(^T)> x y
             when ^T : int32      = (# "or" x y : int32 #)
             when ^T : int64      = (# "or" x y : int64 #)
             when ^T : uint64     = (# "or" x y : uint64 #)
             when ^T : uint32     = (# "or" x y : uint32 #)
             when ^T : int16      = (# "or" x y : int16 #)
             when ^T : uint16     = (# "or" x y : uint16 #)
             when ^T : nativeint  = (# "or" x y : nativeint #)
             when ^T : unativeint = (# "or" x y : unativeint #)
             when ^T : sbyte      = (# "or" x y : sbyte #)
             when ^T : byte       = (# "or" x y : byte #)
             // According to the somewhat subtle rules of static optimizations,
             // this condition is used whenever ^T is resolved to a nominal type or witnesses are available
             when ^T : ^T = (^T: (static member (|||) : ^T * ^T -> ^T) (x, y))

        let inline (^^^) (x: ^T) (y: ^T) : ^T = 
             ExclusiveOrDynamic<(^T),(^T),(^T)> x y
             when ^T : int32      = (# "xor" x y : int32 #)
             when ^T : int64      = (# "xor" x y : int64 #)
             when ^T : uint64     = (# "xor" x y : uint64 #)
             when ^T : uint32     = (# "xor" x y : uint32 #)
             when ^T : int16      = (# "xor" x y : int16 #)
             when ^T : uint16     = (# "xor" x y : uint16 #)
             when ^T : nativeint  = (# "xor" x y : nativeint #)
             when ^T : unativeint = (# "xor" x y : unativeint #)
             when ^T : sbyte      = (# "xor" x y : sbyte #)
             when ^T : byte       = (# "xor" x y : byte #)
             // According to the somewhat subtle rules of static optimizations,
             // this condition is used whenever ^T is resolved to a nominal type or witnesses are available
             when ^T : ^T = (^T: (static member (^^^) : ^T * ^T -> ^T) (x, y))
        
        let inline (~~~) (value: ^T) : ^T = 
             LogicalNotDynamic<(^T),(^T)> value
             when ^T : int32      = (# "not" value : int32 #)
             when ^T : int64      = (# "not" value : int64 #)
             when ^T : uint64     = (# "not" value : uint64 #)
             when ^T : uint32     = (# "not" value : uint32 #)
             when ^T : nativeint  = (# "not" value : nativeint #)
             when ^T : unativeint = (# "not" value : unativeint #)
             when ^T : int16      = (# "conv.i2" (# "not" value : int32  #) : int16 #)
             when ^T : uint16     = (# "conv.u2" (# "not" value : uint32 #) : uint16 #)
             when ^T : sbyte      = (# "conv.i1" (# "not" value : int32  #) : sbyte #)
             when ^T : byte       = (# "conv.u1" (# "not" value : uint32 #) : byte #)
             // According to the somewhat subtle rules of static optimizations,
             // this condition is used whenever ^T is resolved to a nominal type or witnesses are available
             when ^T : ^T = (^T: (static member (~~~) : ^T -> ^T) (value))

        let inline castToString (x:'T) = (# "" x : string #)  // internal

        // let rec (@) x y = match x with [] -> y | (h :: t) -> h :: (t @ y)
        let (@) list1 list2 = 
            match list1 with
            | [] -> list2
            | (h :: t) -> 
            match list2 with
            | [] -> list1
            | _ ->
              match t with
              | [] -> h :: list2
              | _ ->
                  let res = [h] 
                  let lastCons = PrivateListHelpers.appendToFreshConsTail res t 
                  PrivateListHelpers.setFreshConsTail lastCons list2
                  res

        [<CompiledName("Increment")>]
        let incr cell = cell.contents <- cell.contents + 1

        [<CompiledName("Decrement")>]
        let decr cell = cell.contents <- cell.contents - 1

        [<CompiledName("Exit")>]
        let exit (exitcode:int) = System.Environment.Exit(exitcode); failwith "System.Environment.Exit did not exit!"

        [<CompiledName("ToByte")>]
        let inline byte (value: ^T) = 
             ExplicitDynamic<(^T), byte> value
             when ^T : string     = ParseByte (castToString value)
             when ^T : float      = (# "conv.u1" value  : byte #)
             when ^T : float32    = (# "conv.u1" value  : byte #)
             when ^T : int64      = (# "conv.u1" value  : byte #)
             when ^T : int32      = (# "conv.u1" value  : byte #)
             when ^T : int16      = (# "conv.u1" value  : byte #)
             when ^T : nativeint  = (# "conv.u1" value  : byte #)
             when ^T : sbyte      = (# "conv.u1" value  : byte #)
             when ^T : uint64     = (# "conv.u1" value  : byte #)
             when ^T : uint32     = (# "conv.u1" value  : byte #)
             when ^T : uint16     = (# "conv.u1" value  : byte #)
             when ^T : char       = (# "conv.u1" value  : byte #)
             when ^T : unativeint = (# "conv.u1" value  : byte #)
             when ^T : byte       = (# "conv.u1" value  : byte #)
             // According to the somewhat subtle rules of static optimizations,
             // this condition is used whenever ^T is resolved to a nominal type or witnesses are available
             when ^T : ^T = (^T : (static member op_Explicit: ^T -> byte) (value))
            
        [<CompiledName("ToSByte")>]
        let inline sbyte (value: ^T) = 
             ExplicitDynamic<(^T), sbyte> value
             when ^T : string     = ParseSByte (castToString value)
             when ^T : float     = (# "conv.i1" value  : sbyte #)
             when ^T : float32   = (# "conv.i1" value  : sbyte #)
             when ^T : int64     = (# "conv.i1" value  : sbyte #)
             when ^T : int32     = (# "conv.i1" value  : sbyte #)
             when ^T : int16     = (# "conv.i1" value  : sbyte #)
             when ^T : nativeint = (# "conv.i1" value  : sbyte #)
             when ^T : sbyte     = (# "conv.i1" value  : sbyte #)
             when ^T : uint64     = (# "conv.i1" value  : sbyte #)
             when ^T : uint32     = (# "conv.i1" value  : sbyte #)
             when ^T : uint16     = (# "conv.i1" value  : sbyte #)
             when ^T : char       = (# "conv.i1" value  : sbyte #)
             when ^T : unativeint = (# "conv.i1" value  : sbyte #)
             when ^T : byte     = (# "conv.i1" value  : sbyte #)
             // According to the somewhat subtle rules of static optimizations,
             // this condition is used whenever ^T is resolved to a nominal type or witnesses are available
             when ^T : ^T = (^T : (static member op_Explicit: ^T -> sbyte) (value))

        [<CompiledName("ToUInt16")>]
        let inline uint16 (value: ^T) = 
             ExplicitDynamic<(^T), uint16> value
             when ^T : string     = ParseUInt16 (castToString value)
             when ^T : float     = (# "conv.u2" value  : uint16 #)
             when ^T : float32   = (# "conv.u2" value  : uint16 #)
             when ^T : int64     = (# "conv.u2" value  : uint16 #)
             when ^T : int32     = (# "conv.u2" value  : uint16 #)
             when ^T : int16     = (# "conv.u2" value  : uint16 #)
             when ^T : nativeint = (# "conv.u2" value  : uint16 #)
             when ^T : sbyte     = (# "conv.u2" value  : uint16 #)
             when ^T : uint64     = (# "conv.u2" value  : uint16 #)
             when ^T : uint32     = (# "conv.u2" value  : uint16 #)
             when ^T : uint16     = (# "conv.u2" value  : uint16 #)
             when ^T : char       = (# "conv.u2" value  : uint16 #)
             when ^T : unativeint = (# "conv.u2" value  : uint16 #)
             when ^T : byte     = (# "conv.u2" value  : uint16 #)
             // According to the somewhat subtle rules of static optimizations,
             // this condition is used whenever ^T is resolved to a nominal type or witnesses are available
             when ^T : ^T = (^T : (static member op_Explicit: ^T -> uint16) (value))

        [<CompiledName("ToInt16")>]
        let inline int16 (value: ^T) = 
             ExplicitDynamic<(^T), int16> value
             when ^T : string     = ParseInt16 (castToString value)
             when ^T : float     = (# "conv.i2" value  : int16 #)
             when ^T : float32   = (# "conv.i2" value  : int16 #)
             when ^T : int64     = (# "conv.i2" value  : int16 #)
             when ^T : int32     = (# "conv.i2" value  : int16 #)
             when ^T : int16     = (# "conv.i2" value  : int16 #)
             when ^T : nativeint = (# "conv.i2" value  : int16 #)
             when ^T : sbyte     = (# "conv.i2" value  : int16 #)
             when ^T : uint64     = (# "conv.i2" value  : int16 #)
             when ^T : uint32     = (# "conv.i2" value  : int16 #)
             when ^T : uint16     = (# "conv.i2" value  : int16 #)
             when ^T : char       = (# "conv.i2" value  : int16 #)
             when ^T : unativeint = (# "conv.i2" value  : int16 #)
             when ^T : byte     = (# "conv.i2" value  : int16 #)
             when ^T : ^T = (^T : (static member op_Explicit: ^T -> int16) (value))

        [<CompiledName("ToUInt32")>]
        let inline uint32 (value: ^T) = 
             ExplicitDynamic<(^T), uint32> value
             when ^T : string     = ParseUInt32 (castToString value)
             when ^T : float     = (# "conv.u4" value  : uint32 #)
             when ^T : float32   = (# "conv.u4" value  : uint32 #)
             when ^T : int64     = (# "conv.u4" value  : uint32 #)
             when ^T : nativeint = (# "conv.u4" value  : uint32 #)
             // For integers shorter that 32 bits, we must first 
             // sign-widen the signed integer to 32 bits, and then 
             // "convert" from signed int32 to unsigned int32
             // This is a no-op on IL stack (ECMA 335 Part III 1.5 Tables 8 & 9)
             when ^T : int32     = (# "" value : uint32 #)
             when ^T : int16     = (# "" value : uint32 #)
             when ^T : sbyte     = (# "" value : uint32 #)             
             when ^T : uint64     = (# "conv.u4" value  : uint32 #)
             when ^T : uint32     = (# "conv.u4" value  : uint32 #)
             when ^T : uint16     = (# "conv.u4" value  : uint32 #)
             when ^T : char       = (# "conv.u4" value  : uint32 #)
             when ^T : unativeint = (# "conv.u4" value  : uint32 #)
             when ^T : byte     = (# "conv.u4" value  : uint32 #)
             when ^T : ^T = (^T : (static member op_Explicit: ^T -> uint32) (value))

        [<CompiledName("ToInt32")>]
        let inline int32 (value: ^T) = 
             ExplicitDynamic<(^T), int32> value
             when ^T : string     = ParseInt32 (castToString value)
             when ^T : float     = (# "conv.i4" value  : int32 #)
             when ^T : float32   = (# "conv.i4" value  : int32 #)
             when ^T : int64     = (# "conv.i4" value  : int32 #)
             when ^T : nativeint = (# "conv.i4" value  : int32 #)
             // For integers shorter that 32 bits, we sign-widen the signed integer to 32 bits
             // This is a no-op on IL stack (ECMA 335 Part III 1.5 Tables 8 & 9)
             when ^T : int32     = (# "" value  : int32 #)
             when ^T : int16     = (# "" value  : int32 #)
             when ^T : sbyte     = (# "" value  : int32 #)
             when ^T : uint64     = (# "conv.i4" value  : int32 #)             
             when ^T : uint32     = (# "" value  : int32 #) // Signed<->Unsigned conversion is a no-op on IL stack
             when ^T : uint16     = (# "conv.i4" value  : int32 #)
             when ^T : char       = (# "conv.i4" value  : int32 #)
             when ^T : unativeint = (# "conv.i4" value  : int32 #)
             when ^T : byte     = (# "conv.i4" value  : int32 #)
             when ^T : ^T = (^T : (static member op_Explicit: ^T -> int32) (value))

        [<CompiledName("ToInt")>]
        let inline int value = int32  value         

        [<CompiledName("ToEnum")>]
        let inline enum< ^T when ^T : enum<int32> > (value:int32) : ^T = EnumOfValue value

        [<CompiledName("KeyValuePattern")>]
        let (|KeyValue|) (keyValuePair : KeyValuePair<'T,'U>) = (keyValuePair.Key, keyValuePair.Value)

        [<CompiledName("Infinity")>]
        let infinity = System.Double.PositiveInfinity

        [<CompiledName("NaN")>]
        let nan = System.Double.NaN 

        [<CompiledName("InfinitySingle")>]
        let infinityf = System.Single.PositiveInfinity

        [<CompiledName("NaNSingle")>]
        let nanf = System.Single.NaN 

        [<CompiledName("ToUInt64")>]
        let inline uint64 (value: ^T) = 
             ExplicitDynamic<(^T), uint64> value
             when ^T : string     = ParseUInt64 (castToString value)
             when ^T : float     = (# "conv.u8" value  : uint64 #)
             when ^T : float32   = (# "conv.u8" value  : uint64 #)
             // we must first sign-widen the signed integer to 64 bits, and then 
             // "convert" from signed int64 to unsigned int64             
             // conv.i8 sign-widens the input, and on IL stack, 
             // conversion from signed to unsigned is a no-op (ECMA 335 Part III 1.5 Table 8)
             when ^T : int64     = (# "" value  : uint64 #)
             when ^T : int32     = (# "conv.i8" value  : uint64 #)
             when ^T : int16     = (# "conv.i8" value  : uint64 #)
             when ^T : nativeint = (# "conv.i8" value  : uint64 #)
             when ^T : sbyte     = (# "conv.i8" value  : uint64 #)
             when ^T : uint64     = (# "" value  : uint64 #)
             when ^T : uint32     = (# "conv.u8" value  : uint64 #)
             when ^T : uint16     = (# "conv.u8" value  : uint64 #)
             when ^T : char       = (# "conv.u8" value  : uint64 #)
             when ^T : unativeint = (# "conv.u8" value  : uint64 #)
             when ^T : byte     = (# "conv.u8" value  : uint64 #)
             when ^T : ^T = (^T : (static member op_Explicit: ^T -> uint64) (value))

        [<CompiledName("ToInt64")>]
        let inline int64 (value: ^T) = 
             ExplicitDynamic<(^T), int64> value
             when ^T : string     = ParseInt64 (castToString value)
             when ^T : float     = (# "conv.i8" value  : int64 #)
             when ^T : float32   = (# "conv.i8" value  : int64 #)
             when ^T : int64     = (# "conv.i8" value  : int64 #)
             when ^T : int32     = (# "conv.i8" value  : int64 #)
             when ^T : int16     = (# "conv.i8" value  : int64 #)
             when ^T : nativeint = (# "conv.i8" value  : int64 #)
             when ^T : sbyte     = (# "conv.i8" value  : int64 #)
             // When converting unsigned integer, we should zero-widen them, NOT sign-widen 
             // No-op for uint64, conv.u8 for uint32, for smaller types conv.u8 and conv.i8 are identical.
             // For nativeint, conv.u8 works correctly both in 32 bit and 64 bit case.
             when ^T : uint64     = (# "" value  : int64 #)             
             when ^T : uint32     = (# "conv.u8" value  : int64 #)
             when ^T : uint16     = (# "conv.u8" value  : int64 #)
             when ^T : char       = (# "conv.u8" value  : int64 #)
             when ^T : unativeint = (# "conv.u8" value  : int64 #)
             when ^T : byte     = (# "conv.u8" value  : int64 #)
             when ^T : ^T = (^T : (static member op_Explicit: ^T -> int64) (value))

        [<CompiledName("ToSingle")>]
        let inline float32 (value: ^T) = 
             ExplicitDynamic<(^T), float32> value
             when ^T : string     = ParseSingle (castToString value)
             when ^T : float     = (# "conv.r4" value  : float32 #)
             // NOTE: float32 should convert its argument to 32-bit float even when applied to a higher precision float stored in a register. See devdiv2#49888.
             when ^T : float32   = (# "conv.r4" value  : float32 #)
             when ^T : int64     = (# "conv.r4" value  : float32 #)
             when ^T : int32     = (# "conv.r4" value  : float32 #)
             when ^T : int16     = (# "conv.r4" value  : float32 #)
             when ^T : nativeint = (# "conv.r4" value  : float32 #)
             when ^T : sbyte     = (# "conv.r4" value  : float32 #)
             when ^T : uint64     = (# "conv.r.un conv.r4" value  : float32 #)
             when ^T : uint32     = (# "conv.r.un conv.r4" value  : float32 #)
             when ^T : uint16     = (# "conv.r.un conv.r4" value  : float32 #)
             when ^T : char       = (# "conv.r.un conv.r4" value  : float32 #)
             when ^T : unativeint = (# "conv.r.un conv.r4" value  : float32 #)
             when ^T : byte     = (# "conv.r.un conv.r4" value  : float32 #)
             when ^T : ^T = (^T : (static member op_Explicit: ^T -> float32) (value))

        [<CompiledName("ToDouble")>]
        let inline float (value: ^T) = 
             ExplicitDynamic<(^T), float> value
             when ^T : string     = ParseDouble (castToString value)
             // NOTE: float should convert its argument to 64-bit float even when applied to a higher precision float stored in a register. See devdiv2#49888.
             when ^T : float     = (# "conv.r8" value  : float #)
             when ^T : float32   = (# "conv.r8" value  : float #)
             when ^T : int64     = (# "conv.r8" value  : float #)
             when ^T : int32     = (# "conv.r8" value  : float #)
             when ^T : int16     = (# "conv.r8" value  : float #)
             when ^T : nativeint = (# "conv.r8" value  : float #)
             when ^T : sbyte     = (# "conv.r8" value  : float #)
             when ^T : uint64     = (# "conv.r.un conv.r8" value  : float #)
             when ^T : uint32     = (# "conv.r.un conv.r8" value  : float #)
             when ^T : uint16     = (# "conv.r.un conv.r8" value  : float #)
             when ^T : char       = (# "conv.r.un conv.r8" value  : float #)
             when ^T : unativeint = (# "conv.r.un conv.r8" value  : float #)
             when ^T : byte       = (# "conv.r.un conv.r8" value  : float #)
             when ^T : decimal    = (Convert.ToDouble((# "" value : decimal #))) 
             when ^T : ^T = (^T : (static member op_Explicit: ^T -> float) (value))

        [<CompiledName("ToDecimal")>]
        let inline decimal (value: ^T) = 
             ExplicitDynamic<(^T), decimal> value
             when ^T : string     = (Decimal.Parse(castToString value,NumberStyles.Float,CultureInfo.InvariantCulture))
             when ^T : float      = (Convert.ToDecimal((# "" value : float #))) 
             when ^T : float32    = (Convert.ToDecimal((# "" value : float32 #))) 
             when ^T : int64      = (Convert.ToDecimal((# "" value : int64 #))) 
             when ^T : int32      = (Convert.ToDecimal((# "" value : int32 #))) 
             when ^T : int16      = (Convert.ToDecimal((# "" value : int16 #))) 
             when ^T : nativeint  = (Convert.ToDecimal(int64 (# "" value : nativeint #))) 
             when ^T : sbyte      = (Convert.ToDecimal((# "" value : sbyte #))) 
             when ^T : uint64     = (Convert.ToDecimal((# "" value : uint64 #))) 
             when ^T : uint32     = (Convert.ToDecimal((# "" value : uint32 #))) 
             when ^T : uint16     = (Convert.ToDecimal((# "" value : uint16 #))) 
             when ^T : unativeint = (Convert.ToDecimal(uint64 (# "" value : unativeint #))) 
             when ^T : byte       = (Convert.ToDecimal((# "" value : byte #))) 
             when ^T : decimal    = (# "" value : decimal #)
             when ^T : ^T = (^T : (static member op_Explicit: ^T -> decimal) (value))

        [<CompiledName("ToUIntPtr")>]
        let inline unativeint (value: ^T) = 
             ExplicitDynamic<(^T), unativeint> value
             when ^T : string     = ParseUIntPtr (castToString value)
             when ^T : float     = (# "conv.u" value  : unativeint #)
             when ^T : float32   = (# "conv.u" value  : unativeint #)
             // Narrower signed types we sign-extend.
             // Same length signed types we leave as such (so -1 gets reinterpreted as unsigned MaxValue).
             // Wider signed types we truncate.
             // conv.i does just that for both 32 and 64 bit case of nativeint, and conversion from nativeint is no-op.
             when ^T : int64     = (# "conv.i" value  : unativeint #)
             when ^T : int32     = (# "conv.i" value  : unativeint #)
             when ^T : int16     = (# "conv.i" value  : unativeint #)
             when ^T : nativeint = (# "" value  : unativeint #)
             when ^T : sbyte     = (# "conv.i" value  : unativeint #)
             when ^T : uint64     = (# "conv.u" value  : unativeint #)
             when ^T : uint32     = (# "conv.u" value  : unativeint #)
             when ^T : uint16     = (# "conv.u" value  : unativeint #)
             when ^T : char       = (# "conv.u" value  : unativeint #)
             when ^T : unativeint = (# "" value  : unativeint #)
             when ^T : byte       = (# "conv.u" value  : unativeint #)
             when ^T : ^T = (^T : (static member op_Explicit: ^T -> unativeint) (value))

        [<CompiledName("ToIntPtr")>]
        let inline nativeint (value: ^T) = 
             ExplicitDynamic<(^T), nativeint> value
             when ^T : string     = ParseIntPtr (castToString value)
             when ^T : float      = (# "conv.i" value  : nativeint #)
             when ^T : float32    = (# "conv.i" value  : nativeint #)
             when ^T : int64      = (# "conv.i" value  : nativeint #)
             when ^T : int32      = (# "conv.i" value  : nativeint #)
             when ^T : int16      = (# "conv.i" value  : nativeint #)
             when ^T : nativeint  = (# "conv.i" value  : nativeint #)
             when ^T : sbyte      = (# "conv.i" value  : nativeint #)
             // Narrower unsigned types we zero-extend.
             // Same length unsigned types we leave as such (so unsigned MaxValue (all-bits-set) gets reinterpreted as -1).
             // Wider unsigned types we truncate.
             // conv.u does just that for both 32- and 64-bit-wide nativeint, and conversion from unativeint is no-op.
             when ^T : uint64     = (# "conv.u" value  : nativeint #)
             when ^T : uint32     = (# "conv.u" value  : nativeint #)
             when ^T : uint16     = (# "conv.u" value  : nativeint #)
             when ^T : char       = (# "conv.u" value  : nativeint #)
             when ^T : unativeint = (# "" value  : nativeint #)
             when ^T : byte       = (# "conv.i" value  : nativeint #)
             when ^T : ^T = (^T : (static member op_Explicit: ^T -> nativeint) (value))

        [<CompiledName("ToString")>]
        let inline string (value: ^T) = 
             anyToString "" value
             // since we have static optimization conditionals for ints below, we need to special-case Enums.
             // This way we'll print their symbolic value, as opposed to their integral one (Eg., "A", rather than "1")
             when ^T struct = anyToString "" value
             when ^T : float      = (# "" value : float      #).ToString("g",CultureInfo.InvariantCulture)
             when ^T : float32    = (# "" value : float32    #).ToString("g",CultureInfo.InvariantCulture)
             when ^T : int64      = (# "" value : int64      #).ToString("g",CultureInfo.InvariantCulture)
             when ^T : int32      = (# "" value : int32      #).ToString("g",CultureInfo.InvariantCulture)
             when ^T : int16      = (# "" value : int16      #).ToString("g",CultureInfo.InvariantCulture)
             when ^T : nativeint  = (# "" value : nativeint  #).ToString()
             when ^T : sbyte      = (# "" value : sbyte      #).ToString("g",CultureInfo.InvariantCulture)
             when ^T : uint64     = (# "" value : uint64     #).ToString("g",CultureInfo.InvariantCulture)
             when ^T : uint32     = (# "" value : uint32     #).ToString("g",CultureInfo.InvariantCulture)
             when ^T : int16      = (# "" value : int16      #).ToString("g",CultureInfo.InvariantCulture)
             when ^T : unativeint = (# "" value : unativeint #).ToString()
             when ^T : byte       = (# "" value : byte       #).ToString("g",CultureInfo.InvariantCulture)

        [<CompiledName("ToChar")>]
        let inline char (value: ^T) = 
             ExplicitDynamic<(^T), char> value
             when ^T : string     = (System.Char.Parse(castToString value))
             when ^T : float      = (# "conv.u2" value  : char #)
             when ^T : float32    = (# "conv.u2" value  : char #)
             when ^T : int64      = (# "conv.u2" value  : char #)
             when ^T : int32      = (# "conv.u2" value  : char #)
             when ^T : int16      = (# "conv.u2" value  : char #)
             when ^T : nativeint  = (# "conv.u2" value  : char #)
             when ^T : sbyte      = (# "conv.u2" value  : char #)
             when ^T : uint64     = (# "conv.u2" value  : char #)
             when ^T : uint32     = (# "conv.u2" value  : char #)
             when ^T : uint16     = (# "conv.u2" value  : char #)
             when ^T : char       = (# "conv.u2" value  : char #)
             when ^T : unativeint = (# "conv.u2" value  : char #)
             when ^T : byte       = (# "conv.u2" value  : char #)
             when ^T : ^T = (^T : (static member op_Explicit: ^T -> char) (value))
        
        module NonStructuralComparison = 
            /// Static less-than with static optimizations for some well-known cases.
            let inline (<) (x:^T) (y:^U) = 
                LessThanDynamic<(^T), (^U), bool> x y
                when ^T : bool   = (# "clt" x y : bool #)
                when ^T : sbyte  = (# "clt" x y : bool #)
                when ^T : int16  = (# "clt" x y : bool #)
                when ^T : int32  = (# "clt" x y : bool #)
                when ^T : int64  = (# "clt" x y : bool #)
                when ^T : byte   = (# "clt.un" x y : bool #)
                when ^T : uint16 = (# "clt.un" x y : bool #)
                when ^T : uint32 = (# "clt.un" x y : bool #)
                when ^T : uint64 = (# "clt.un" x y : bool #)
                when ^T : unativeint = (# "clt.un" x y : bool #)
                when ^T : nativeint  = (# "clt" x y : bool #)
                when ^T : float  = (# "clt" x y : bool #) 
                when ^T : float32= (# "clt" x y : bool #) 
                when ^T : char   = (# "clt" x y : bool #)
                when ^T : decimal     = System.Decimal.op_LessThan ((# "" x:decimal #), (# "" y:decimal #))
                when ^T : string     = (# "clt" (System.String.CompareOrdinal((# "" x : string #),(# "" y : string #))) 0 : bool #)             
                when ^T : ^T = ((^T or ^U): (static member (<) : ^T * ^U -> bool) (x,y))

            /// Static greater-than with static optimizations for some well-known cases.
            let inline (>) (x:^T) (y:^U) = 
                GreaterThanDynamic<(^T), (^U), bool> x y
                when 'T : bool       = (# "cgt" x y : bool #)
                when 'T : sbyte      = (# "cgt" x y : bool #)
                when 'T : int16      = (# "cgt" x y : bool #)
                when 'T : int32      = (# "cgt" x y : bool #)
                when 'T : int64      = (# "cgt" x y : bool #)
                when 'T : nativeint  = (# "cgt" x y : bool #)
                when 'T : byte       = (# "cgt.un" x y : bool #)
                when 'T : uint16     = (# "cgt.un" x y : bool #)
                when 'T : uint32     = (# "cgt.un" x y : bool #)
                when 'T : uint64     = (# "cgt.un" x y : bool #)
                when 'T : unativeint = (# "cgt.un" x y : bool #)
                when 'T : float      = (# "cgt" x y : bool #) 
                when 'T : float32    = (# "cgt" x y : bool #) 
                when 'T : char       = (# "cgt" x y : bool #)
                when 'T : decimal     = System.Decimal.op_GreaterThan ((# "" x:decimal #), (# "" y:decimal #))
                when ^T : string     = (# "cgt" (System.String.CompareOrdinal((# "" x : string #),(# "" y : string #))) 0 : bool #)             
                when ^T : ^T = ((^T or ^U): (static member (>) : ^T * ^U -> bool) (x,y))

            /// Static less-than-or-equal with static optimizations for some well-known cases.
            let inline (<=) (x:^T) (y:^U) = 
                LessThanOrEqualDynamic<(^T), (^U), bool> x y
                when 'T : bool       = not (# "cgt" x y : bool #)
                when 'T : sbyte      = not (# "cgt" x y : bool #)
                when 'T : int16      = not (# "cgt" x y : bool #)
                when 'T : int32      = not (# "cgt" x y : bool #)
                when 'T : int64      = not (# "cgt" x y : bool #)
                when 'T : nativeint  = not (# "cgt" x y : bool #)
                when 'T : byte       = not (# "cgt.un" x y : bool #)
                when 'T : uint16     = not (# "cgt.un" x y : bool #)
                when 'T : uint32     = not (# "cgt.un" x y : bool #)
                when 'T : uint64     = not (# "cgt.un" x y : bool #)
                when 'T : unativeint = not (# "cgt.un" x y : bool #)
                when 'T : float      = not (# "cgt.un" x y : bool #) 
                when 'T : float32    = not (# "cgt.un" x y : bool #) 
                when 'T : char       = not (# "cgt" x y : bool #)
                when 'T : decimal     = System.Decimal.op_LessThanOrEqual ((# "" x:decimal #), (# "" y:decimal #))
                when ^T : string     = not (# "cgt" (System.String.CompareOrdinal((# "" x : string #),(# "" y : string #))) 0 : bool #)             
                when ^T : ^T = ((^T or ^U): (static member (<=) : ^T * ^U -> bool) (x,y))

            /// Static greater-than-or-equal with static optimizations for some well-known cases.
            let inline (>=) (x:^T) (y:^U) = 
                GreaterThanOrEqualDynamic<(^T), (^U), bool> x y
                when 'T : bool       = not (# "clt" x y : bool #)
                when 'T : sbyte      = not (# "clt" x y : bool #)
                when 'T : int16      = not (# "clt" x y : bool #)
                when 'T : int32      = not (# "clt" x y : bool #)
                when 'T : int64      = not (# "clt" x y : bool #)
                when 'T : nativeint  = not (# "clt" x y : bool #)
                when 'T : byte       = not (# "clt.un" x y : bool #)
                when 'T : uint16     = not (# "clt.un" x y : bool #)
                when 'T : uint32     = not (# "clt.un" x y : bool #)
                when 'T : uint64     = not (# "clt.un" x y : bool #)
                when 'T : unativeint = not (# "clt.un" x y : bool #)
                when 'T : float      = not (# "clt.un" x y : bool #) 
                when 'T : float32    = not (# "clt.un" x y : bool #)
                when 'T : char       = not (# "clt" x y : bool #)
                when 'T : decimal     = System.Decimal.op_GreaterThanOrEqual ((# "" x:decimal #), (# "" y:decimal #))
                when ^T : string     = not (# "clt" (System.String.CompareOrdinal((# "" x : string #),(# "" y : string #))) 0 : bool #)             
                when ^T : ^T = ((^T or ^U): (static member (>=) : ^T * ^U -> bool) (x,y))

            /// Static greater-than-or-equal with static optimizations for some well-known cases.
            let inline (=) (x:^T) (y:^T) = 
                EqualityDynamic<(^T), (^T), bool> x y
                when ^T : bool    = (# "ceq" x y : bool #)
                when ^T : sbyte   = (# "ceq" x y : bool #)
                when ^T : int16   = (# "ceq" x y : bool #)
                when ^T : int32   = (# "ceq" x y : bool #)
                when ^T : int64   = (# "ceq" x y : bool #)
                when ^T : byte    = (# "ceq" x y : bool #)
                when ^T : uint16  = (# "ceq" x y : bool #)
                when ^T : uint32  = (# "ceq" x y : bool #)
                when ^T : uint64  = (# "ceq" x y : bool #)
                when ^T : float   = (# "ceq" x y : bool #)
                when ^T : float32 = (# "ceq" x y : bool #)
                when ^T : char    = (# "ceq" x y : bool #)
                when ^T : nativeint  = (# "ceq" x y : bool #)
                when ^T : unativeint  = (# "ceq" x y : bool #)
                when ^T : string  = String.Equals((# "" x : string #),(# "" y : string #))
                when ^T : decimal = Decimal.op_Equality((# "" x:decimal #), (# "" y:decimal #))
                when ^T : ^T = (^T : (static member (=) : ^T * ^T -> bool) (x,y))

            let inline (<>) (x:^T) (y:^T) = 
                InequalityDynamic<(^T), (^T), bool> x y
                when ^T : bool    = not (# "ceq" x y : bool #)
                when ^T : sbyte   = not (# "ceq" x y : bool #)
                when ^T : int16   = not (# "ceq" x y : bool #)
                when ^T : int32   = not (# "ceq" x y : bool #)
                when ^T : int64   = not (# "ceq" x y : bool #)
                when ^T : byte    = not (# "ceq" x y : bool #)
                when ^T : uint16  = not (# "ceq" x y : bool #)
                when ^T : uint32  = not (# "ceq" x y : bool #)
                when ^T : uint64  = not (# "ceq" x y : bool #)
                when ^T : float   = not (# "ceq" x y : bool #)
                when ^T : float32 = not (# "ceq" x y : bool #)
                when ^T : char    = not (# "ceq" x y : bool #)
                when ^T : nativeint  = not (# "ceq" x y : bool #)
                when ^T : unativeint  = not (# "ceq" x y : bool #)
                when ^T : string  = not (System.String.Equals((# "" x : string #),(# "" y : string #)))
                when ^T : decimal     = System.Decimal.op_Inequality((# "" x:decimal #), (# "" y:decimal #))
                when ^T : ^T = (^T : (static member (<>) : ^T * ^T -> bool) (x,y))

            // static comparison (ER mode) with static optimizations for some well-known cases
            [<CompiledName("Compare")>]
            let inline compare (e1: ^T) (e2: ^T) : int = 
                 (if e1 < e2 then -1 elif e1 > e2 then 1 else 0)
                 when ^T : bool   = if (# "clt" e1 e2 : bool #) then (-1) else (# "cgt" e1 e2 : int #)
                 when ^T : sbyte  = if (# "clt" e1 e2 : bool #) then (-1) else (# "cgt" e1 e2 : int #)
                 when ^T : int16  = if (# "clt" e1 e2 : bool #) then (-1) else (# "cgt" e1 e2 : int #)
                 when ^T : int32  = if (# "clt" e1 e2 : bool #) then (-1) else (# "cgt" e1 e2 : int #)
                 when ^T : int64  = if (# "clt" e1 e2 : bool #) then (-1) else (# "cgt" e1 e2 : int #)
                 when ^T : nativeint  = if (# "clt" e1 e2 : bool #) then (-1) else (# "cgt" e1 e2 : int #)
                 when ^T : byte   = if (# "clt.un" e1 e2 : bool #) then (-1) else (# "cgt.un" e1 e2 : int #)
                 when ^T : uint16 = if (# "clt.un" e1 e2 : bool #) then (-1) else (# "cgt.un" e1 e2 : int #)
                 when ^T : uint32 = if (# "clt.un" e1 e2 : bool #) then (-1) else (# "cgt.un" e1 e2 : int #)
                 when ^T : uint64 = if (# "clt.un" e1 e2 : bool #) then (-1) else (# "cgt.un" e1 e2 : int #)
                 when ^T : unativeint = if (# "clt.un" e1 e2 : bool #) then (-1) else (# "cgt.un" e1 e2 : int #)
                 when ^T : float  = if   (# "clt" e1 e2 : bool #) then (-1)
                                    elif (# "cgt" e1 e2 : bool #) then (1)
                                    elif (# "ceq" e1 e2 : bool #) then (0)
                                    elif (# "ceq" e2 e2 : bool #) then (-1)
                                    else (# "ceq" e1 e1 : int #)
                 when ^T : float32 = if   (# "clt" e1 e2 : bool #) then (-1)
                                     elif (# "cgt" e1 e2 : bool #) then (1)
                                     elif (# "ceq" e1 e2 : bool #) then (0)
                                     elif (# "ceq" e2 e2 : bool #) then (-1)
                                     else (# "ceq" e1 e1 : int #)
                 when ^T : char   = if (# "clt.un" e1 e2 : bool #) then (-1) else (# "cgt.un" e1 e2 : int #)
                 when ^T : string = 
                     // NOTE: we don't have to null check here because String.CompareOrdinal
                     // gives reliable results on null values.
                     System.String.CompareOrdinal((# "" e1 : string #),(# "" e2 : string #))
                 when ^T : decimal     = System.Decimal.Compare((# "" e1:decimal #), (# "" e2:decimal #))

            [<CompiledName("Max")>]
            let inline max (e1: ^T) (e2: ^T) = 
                (if e1 < e2 then e2 else e1)
                when ^T : float         = (System.Math.Max : float * float -> float)(retype<_,float> e1, retype<_,float> e2)
                when ^T : float32       = (System.Math.Max : float32 * float32 -> float32)(retype<_,float32> e1, retype<_,float32> e2)

            [<CompiledName("Min")>]
            let inline min (e1: ^T) (e2: ^T) = 
                (if e1 < e2 then e1 else e2)
                when ^T : float         = (System.Math.Min : float * float -> float)(retype<_,float> e1, retype<_,float> e2)
                when ^T : float32       = (System.Math.Min : float32 * float32 -> float32)(retype<_,float32> e1, retype<_,float32> e2)

            [<CompiledName("Hash")>]
            let inline hash (value:'T) = 
                value.GetHashCode()
                when 'T : bool   = (# "" value : int #)
                when 'T : int32  = (# "" value : int #)
                when 'T : byte   = (# "" value : int #)
                when 'T : uint32 = (# "" value : int #)
                when 'T : char = HashCompare.HashChar (# "" value : char #)
                when 'T : sbyte = HashCompare.HashSByte (# "" value : sbyte #)
                when 'T : int16 = HashCompare.HashInt16 (# "" value : int16 #)
                when 'T : int64 = HashCompare.HashInt64 (# "" value : int64 #)
                when 'T : uint64 = HashCompare.HashUInt64 (# "" value : uint64 #)
                when 'T : nativeint = HashCompare.HashIntPtr (# "" value : nativeint #)
                when 'T : unativeint = HashCompare.HashUIntPtr (# "" value : unativeint #)
                when 'T : uint16 = (# "" value : int #)                    
                when 'T : string = HashCompare.HashString  (# "" value : string #)

        module Attributes = 
            open System.Runtime.CompilerServices

            [<assembly: System.Runtime.InteropServices.ComVisible(false)>]
            [<assembly: System.CLSCompliant(true)>]
            [<assembly: System.Security.SecurityTransparent>] // assembly is fully transparent
#if CROSS_PLATFORM_COMPILER
#else
            [<assembly: System.Security.SecurityRules(System.Security.SecurityRuleSet.Level2)>] // v4 transparency; soon to be the default, but not yet
#endif
            do ()

#if FX_NO_MONITOR_REPORTS_LOCKTAKEN
        [<CompiledName("Lock")>]
        let inline lock (lockobj : 'T when 'T : not struct) f  = 
            System.Threading.Monitor.Enter(lockobj);
            try f()
            finally
                System.Threading.Monitor.Exit(lockobj)
#else
        [<CompiledName("Lock")>]
        let inline lock (lockObject : 'T when 'T : not struct) action  = 
            let mutable lockTaken = false
            try 
                System.Threading.Monitor.Enter(lockObject, &lockTaken);
                action()
            finally
                if lockTaken then
                    System.Threading.Monitor.Exit(lockObject)
#endif


        [<CompiledName("Using")>]
        let using (resource : 'T when 'T :> System.IDisposable) action = 
            try action(resource)
            finally match (box resource) with null -> () | _ -> resource.Dispose()

        [<CompiledName("TypeOf")>]
        let inline typeof<'T> = BasicInlinedOperations.typeof<'T>

        [<CompiledName("NameOf")>]
        let inline nameof (_: 'T) : string = raise (Exception "may not call directly, should always be optimized away")

        [<CompiledName("MethodHandleOf")>]
        let methodhandleof (_call: ('T -> 'TResult)) : System.RuntimeMethodHandle = raise (Exception "may not call directly, should always be optimized away")

        [<CompiledName("TypeDefOf")>]
        let inline typedefof<'T> = BasicInlinedOperations.typedefof<'T>

        [<CompiledName("SizeOf")>]
        let inline sizeof<'T> = BasicInlinedOperations.sizeof<'T>

        [<CompiledName("Hash")>]
        let inline hash (obj: 'T) = LanguagePrimitives.GenericHash obj

        [<CodeAnalysis.SuppressMessage("Microsoft.Naming","CA1709:IdentifiersShouldBeCasedCorrectly");  CodeAnalysis.SuppressMessage("Microsoft.Naming","CA1704:IdentifiersShouldBeSpelledCorrectly")>]
        let inline limitedHash (limit:int) (obj: 'T) = LanguagePrimitives.GenericLimitedHash limit obj

        [<CompiledName("Identity")>]
        let id x = x

        // std* are TypeFunctions with the effect of reading the property on instantiation.
        // So, direct uses of stdout should capture the current System.Console.Out at that point.
        [<CompiledName("ConsoleIn")>]
        let stdin<'T>  = System.Console.In

        [<CompiledName("ConsoleOut")>]
        let stdout<'T> = System.Console.Out

        [<CompiledName("ConsoleError")>]
        let stderr<'T> = System.Console.Error

        module Unchecked =

            [<CompiledName("Unbox")>]
            let inline unbox<'T> (v:obj) = unboxPrim<'T> v

            [<CompiledName("DefaultOf")>]
            let inline defaultof<'T> = unsafeDefault<'T>

            [<CompiledName("Compare")>]
            let inline compare x y = GenericComparison x y

            [<CompiledName("Equals")>]
            let inline equals x y = GenericEquality x y

            [<CompiledName("Hash")>]
            let inline hash x = GenericHash x

        module Checked = 
        
            let inline (+) (x: ^T) (y: ^U) : ^V = 
                 CheckedAdditionDynamic<(^T),(^U),(^V)>  x y 
                 when ^T : int32       and ^U : int32      = (# "add.ovf" x y : int32 #)
                 when ^T : float       and ^U : float      = (# "add" x y : float #)
                 when ^T : float32     and ^U : float32    = (# "add" x y : float32 #)
                 when ^T : int64       and ^U : int64      = (# "add.ovf" x y : int64 #)
                 when ^T : uint64      and ^U : uint64     = (# "add.ovf.un" x y : uint64 #)
                 when ^T : uint32      and ^U : uint32     = (# "add.ovf.un" x y : uint32 #)
                 when ^T : nativeint   and ^U : nativeint  = (# "add.ovf" x y : nativeint #)
                 when ^T : unativeint  and ^U : unativeint = (# "add.ovf.un" x y : unativeint #)
                 when ^T : int16       and ^U : int16      = (# "conv.ovf.i2" (# "add.ovf" x y : int32 #) : int16 #)
                 when ^T : uint16      and ^U : uint16     = (# "conv.ovf.u2.un" (# "add.ovf.un" x y : uint32 #) : uint16 #)
                 when ^T : char        and ^U : char       = (# "conv.ovf.u2.un" (# "add.ovf.un" x y : uint32 #) : char #)
                 when ^T : sbyte       and ^U : sbyte      = (# "conv.ovf.i1" (# "add.ovf" x y : int32 #) : sbyte #)
                 when ^T : byte        and ^U : byte       = (# "conv.ovf.u1.un" (# "add.ovf.un" x y : uint32 #) : byte #)
                 when ^T : string      and ^U : string     = (# "" (System.String.Concat((# "" x : string #),(# "" y : string #))) : ^T #)
                 when ^T : decimal     and ^U : decimal    = (# "" (System.Decimal.op_Addition((# "" x : decimal #),(# "" y : decimal #))) : ^V #)
                 when ^T : ^T = ((^T or ^U): (static member (+) : ^T * ^U -> ^V) (x,y))

            let inline (-) (x: ^T) (y: ^U) : ^V = 
                 CheckedSubtractionDynamic<(^T),(^U),(^V)>  x y 
                 when ^T : int32      and ^U : int32      = (# "sub.ovf" x y : int32 #)
                 when ^T : float      and ^U : float      = (# "sub" x y : float #)
                 when ^T : float32    and ^U : float32    = (# "sub" x y : float32 #)
                 when ^T : int64      and ^U : int64      = (# "sub.ovf" x y : int64 #)
                 when ^T : uint64     and ^U : uint64     = (# "sub.ovf.un" x y : uint64 #)
                 when ^T : uint32     and ^U : uint32     = (# "sub.ovf.un" x y : uint32 #)
                 when ^T : nativeint  and ^U : nativeint  = (# "sub.ovf" x y : nativeint #)
                 when ^T : unativeint and ^U : unativeint = (# "sub.ovf.un" x y : unativeint #)
                 when ^T : int16       and ^U : int16      = (# "conv.ovf.i2" (# "sub.ovf" x y : int32 #) : int16 #)
                 when ^T : uint16      and ^U : uint16     = (# "conv.ovf.u2.un" (# "sub.ovf.un" x y : uint32 #) : uint16 #)
                 when ^T : sbyte       and ^U : sbyte      = (# "conv.ovf.i1" (# "sub.ovf" x y : int32 #) : sbyte #)
                 when ^T : byte        and ^U : byte       = (# "conv.ovf.u1.un" (# "sub.ovf.un" x y : uint32 #) : byte #)
                 when ^T : decimal     and ^U : decimal    = (# "" (System.Decimal.op_Subtraction((# "" x : decimal #),(# "" y : decimal #))) : ^V #)
                 when ^T : ^T = ((^T or ^U): (static member (-) : ^T * ^U -> ^V) (x,y))

            let inline (~-) (value: ^T) : ^T = 
                 CheckedUnaryNegationDynamic<(^T),(^T)>  value 
                 when ^T : int32     = (# "sub.ovf" 0 value  : int32 #)
                 when ^T : float     = (# "neg" value  : float #)
                 when ^T : float32   = (# "neg" value  : float32 #)
                 when ^T : int64     = (# "sub.ovf" 0L value  : int64 #)
                 when ^T : int16     = (# "sub.ovf" 0s value  : int16 #)
                 when ^T : nativeint = (# "sub.ovf" 0n value  : nativeint #)
                 when ^T : sbyte     = (# "sub.ovf" 0y value  : sbyte #)
                 when ^T : decimal   = (# "" (System.Decimal.op_UnaryNegation((# "" value : decimal #))) : ^T #)
                 when ^T : ^T = (^T : (static member (~-) : ^T -> ^T) (value))

            let inline ( * ) (x: ^T) (y: ^U) : ^V = 
                 CheckedMultiplyDynamic<(^T),(^U),(^V)>  x y 
                 when ^T : sbyte       and ^U : sbyte      = (# "conv.ovf.i1" (# "mul.ovf" x y : int32 #) : sbyte #)
                 when ^T : int16       and ^U : int16      = (# "conv.ovf.i2" (# "mul.ovf" x y : int32 #) : int16 #)
                 when ^T : int64      and ^U : int64      = (# "mul.ovf" x y : int64 #)
                 when ^T : int32      and ^U : int32      = (# "mul.ovf" x y : int32 #)
                 when ^T : nativeint  and ^U : nativeint  = (# "mul.ovf" x y : nativeint #)
                 when ^T : byte        and ^U : byte       = (# "conv.ovf.u1.un" (# "mul.ovf.un" x y : uint32 #) : byte #)
                 when ^T : uint16      and ^U : uint16     = (# "conv.ovf.u2.un" (# "mul.ovf.un" x y : uint32 #) : uint16 #)
                 when ^T : uint32     and ^U : uint32     = (# "mul.ovf.un" x y : uint32 #)
                 when ^T : uint64     and ^U : uint64     = (# "mul.ovf.un" x y : uint64 #)
                 when ^T : unativeint and ^U : unativeint = (# "mul.ovf.un" x y : unativeint #)
                 when ^T : float      and ^U : float      = (# "mul" x y : float #)
                 when ^T : float32    and ^U : float32    = (# "mul" x y : float32 #)
                 when ^T : decimal     and ^U : decimal    = (# "" (Decimal.op_Multiply((# "" x : decimal #),(# "" y : decimal #))) : ^V #)
                 when ^T : ^T = ((^T or ^U): (static member (*) : ^T * ^U -> ^V) (x,y))

            [<CompiledName("ToByte")>]
            let inline byte (value: ^T) = 
                 ExplicitDynamic<(^T),byte> value 
                 when ^T : string     = ParseByte (castToString value)
                 when ^T : float     = (# "conv.ovf.u1" value  : byte #)
                 when ^T : float32   = (# "conv.ovf.u1" value  : byte #)
                 when ^T : int64     = (# "conv.ovf.u1" value  : byte #)
                 when ^T : int32     = (# "conv.ovf.u1" value  : byte #)
                 when ^T : int16     = (# "conv.ovf.u1" value  : byte #)
                 when ^T : nativeint = (# "conv.ovf.u1" value  : byte #)
                 when ^T : sbyte     = (# "conv.ovf.u1" value  : byte #)
                 when ^T : uint64     = (# "conv.ovf.u1.un" value  : byte #)
                 when ^T : uint32     = (# "conv.ovf.u1.un" value  : byte #)
                 when ^T : uint16     = (# "conv.ovf.u1.un" value  : byte #)
                 when ^T : char       = (# "conv.ovf.u1.un" value  : byte #)
                 when ^T : unativeint = (# "conv.ovf.u1.un" value  : byte #)
                 when ^T : byte     = (# "conv.ovf.u1.un" value  : byte #)
                 when ^T : ^T = (^T : (static member op_Explicit: ^T -> byte) (value))

            [<CompiledName("ToSByte")>]
            let inline sbyte (value: ^T) = 
                 ExplicitDynamic<(^T),sbyte> value 
                 when ^T : string     = ParseSByte (castToString value)
                 when ^T : float     = (# "conv.ovf.i1" value  : sbyte #)
                 when ^T : float32   = (# "conv.ovf.i1" value  : sbyte #)
                 when ^T : int64     = (# "conv.ovf.i1" value  : sbyte #)
                 when ^T : int32     = (# "conv.ovf.i1" value  : sbyte #)
                 when ^T : int16     = (# "conv.ovf.i1" value  : sbyte #)
                 when ^T : nativeint = (# "conv.ovf.i1" value  : sbyte #)
                 when ^T : sbyte     = (# "conv.ovf.i1" value  : sbyte #)
                 when ^T : uint64     = (# "conv.ovf.i1.un" value  : sbyte #)
                 when ^T : uint32     = (# "conv.ovf.i1.un" value  : sbyte #)
                 when ^T : uint16     = (# "conv.ovf.i1.un" value  : sbyte #)
                 when ^T : char       = (# "conv.ovf.i1.un" value  : sbyte #)
                 when ^T : unativeint = (# "conv.ovf.i1.un" value  : sbyte #)
                 when ^T : byte     = (# "conv.ovf.i1.un" value  : sbyte #)
                 when ^T : ^T = (^T : (static member op_Explicit: ^T -> sbyte) (value))

            [<CompiledName("ToUInt16")>]
            let inline uint16 (value: ^T) = 
                 ExplicitDynamic<(^T),uint16> value 
                 when ^T : string     = ParseUInt16 (castToString value)
                 when ^T : float      = (# "conv.ovf.u2" value  : uint16 #)
                 when ^T : float32    = (# "conv.ovf.u2" value  : uint16 #)
                 when ^T : int64      = (# "conv.ovf.u2" value  : uint16 #)
                 when ^T : int32      = (# "conv.ovf.u2" value  : uint16 #)
                 when ^T : int16      = (# "conv.ovf.u2" value  : uint16 #)
                 when ^T : nativeint  = (# "conv.ovf.u2" value  : uint16 #)
                 when ^T : sbyte      = (# "conv.ovf.u2" value  : uint16 #)
                 when ^T : uint64     = (# "conv.ovf.u2.un" value  : uint16 #)
                 when ^T : uint32     = (# "conv.ovf.u2.un" value  : uint16 #)
                 when ^T : uint16     = (# "conv.ovf.u2.un" value  : uint16 #)
                 when ^T : char       = (# "conv.ovf.u2.un" value  : uint16 #)
                 when ^T : unativeint = (# "conv.ovf.u2.un" value  : uint16 #)
                 when ^T : byte       = (# "conv.ovf.u2.un" value  : uint16 #)
                 when ^T : ^T = (^T : (static member op_Explicit: ^T -> uint16) (value))

            [<CompiledName("ToChar")>]
            let inline char (value: ^T) = 
                 ExplicitDynamic<(^T), char> value 
                 when ^T : string     = (System.Char.Parse(castToString value))
                 when ^T : float      = (# "conv.ovf.u2" value  : char #)
                 when ^T : float32    = (# "conv.ovf.u2" value  : char #)
                 when ^T : int64      = (# "conv.ovf.u2" value  : char #)
                 when ^T : int32      = (# "conv.ovf.u2" value  : char #)
                 when ^T : int16      = (# "conv.ovf.u2" value  : char #)
                 when ^T : nativeint  = (# "conv.ovf.u2" value  : char #)
                 when ^T : sbyte      = (# "conv.ovf.u2" value  : char #)
                 when ^T : uint64     = (# "conv.ovf.u2.un" value  : char #)
                 when ^T : uint32     = (# "conv.ovf.u2.un" value  : char #)
                 when ^T : uint16     = (# "conv.ovf.u2.un" value  : char #)
                 when ^T : char       = (# "conv.ovf.u2.un" value  : char #)
                 when ^T : unativeint = (# "conv.ovf.u2.un" value  : char #)
                 when ^T : byte       = (# "conv.ovf.u2.un" value  : char #)
                 when ^T : ^T = (^T : (static member op_Explicit: ^T -> char) (value))

            [<CompiledName("ToInt16")>]
            let inline int16 (value: ^T) = 
                 ExplicitDynamic<(^T), int16> value 
                 when ^T : string     = ParseInt16 (castToString value)
                 when ^T : float     = (# "conv.ovf.i2" value  : int16 #)
                 when ^T : float32   = (# "conv.ovf.i2" value  : int16 #)
                 when ^T : int64     = (# "conv.ovf.i2" value  : int16 #)
                 when ^T : int32     = (# "conv.ovf.i2" value  : int16 #)
                 when ^T : int16     = (# "conv.ovf.i2" value  : int16 #)
                 when ^T : nativeint = (# "conv.ovf.i2" value  : int16 #)
                 when ^T : sbyte     = (# "conv.ovf.i2" value  : int16 #)
                 when ^T : uint64     = (# "conv.ovf.i2.un" value  : int16 #)
                 when ^T : uint32     = (# "conv.ovf.i2.un" value  : int16 #)
                 when ^T : uint16     = (# "conv.ovf.i2.un" value  : int16 #)
                 when ^T : char       = (# "conv.ovf.i2.un" value  : int16 #)
                 when ^T : unativeint = (# "conv.ovf.i2.un" value  : int16 #)
                 when ^T : byte     = (# "conv.ovf.i2.un" value  : int16 #)
                 when ^T : ^T = (^T : (static member op_Explicit: ^T -> int16) (value))

            [<CompiledName("ToUInt32")>]
            let inline uint32 (value: ^T) = 
                 ExplicitDynamic<(^T), uint32> value 
                 when ^T : string     = ParseUInt32 (castToString value)
                 when ^T : float     = (# "conv.ovf.u4" value  : uint32 #)
                 when ^T : float32   = (# "conv.ovf.u4" value  : uint32 #)
                 when ^T : int64     = (# "conv.ovf.u4" value  : uint32 #)
                 when ^T : int32     = (# "conv.ovf.u4" value  : uint32 #)
                 when ^T : int16     = (# "conv.ovf.u4" value  : uint32 #)
                 when ^T : nativeint = (# "conv.ovf.u4" value  : uint32 #)
                 when ^T : sbyte     = (# "conv.ovf.u4" value  : uint32 #)
                 when ^T : uint64     = (# "conv.ovf.u4.un" value  : uint32 #)
                 when ^T : uint32     = (# "conv.ovf.u4.un" value  : uint32 #)
                 when ^T : uint16     = (# "conv.ovf.u4.un" value  : uint32 #)
                 when ^T : char       = (# "conv.ovf.u4.un" value  : uint32 #)
                 when ^T : unativeint = (# "conv.ovf.u4.un" value  : uint32 #)
                 when ^T : byte     = (# "conv.ovf.u4.un" value  : uint32 #)
                 when ^T : ^T = (^T : (static member op_Explicit: ^T -> uint32) (value))

            [<CompiledName("ToInt32")>]
            let inline int32 (value: ^T) = 
                 ExplicitDynamic<(^T), int32> value 
                 when ^T : string     = ParseInt32 (castToString value)
                 when ^T : float     = (# "conv.ovf.i4" value  : int32 #)
                 when ^T : float32   = (# "conv.ovf.i4" value  : int32 #)
                 when ^T : int64     = (# "conv.ovf.i4" value  : int32 #)
                 when ^T : int32     = (# "conv.ovf.i4" value  : int32 #)
                 when ^T : int16     = (# "conv.ovf.i4" value  : int32 #)
                 when ^T : nativeint = (# "conv.ovf.i4" value  : int32 #)
                 when ^T : sbyte     = (# "conv.ovf.i4" value  : int32 #)
                 when ^T : uint64     = (# "conv.ovf.i4.un" value  : int32 #)
                 when ^T : uint32     = (# "conv.ovf.i4.un" value  : int32 #)
                 when ^T : uint16     = (# "conv.ovf.i4.un" value  : int32 #)
                 when ^T : char       = (# "conv.ovf.i4.un" value  : int32 #)
                 when ^T : unativeint = (# "conv.ovf.i4.un" value  : int32 #)
                 when ^T : byte     = (# "conv.ovf.i4.un" value  : int32 #)
                 when ^T : ^T = (^T : (static member op_Explicit: ^T -> int32) (value))

            [<CompiledName("ToInt")>]
            let inline int value = int32 value

            [<CompiledName("ToUInt64")>]
            let inline uint64 (value: ^T) = 
                 ExplicitDynamic<(^T), uint64> value 
                 when ^T : string     = ParseUInt64 (castToString value)
                 when ^T : float     = (# "conv.ovf.u8" value  : uint64 #)
                 when ^T : float32   = (# "conv.ovf.u8" value  : uint64 #)
                 when ^T : int64     = (# "conv.ovf.u8" value  : uint64 #)
                 when ^T : int32     = (# "conv.ovf.u8" value  : uint64 #)
                 when ^T : int16     = (# "conv.ovf.u8" value  : uint64 #)
                 when ^T : nativeint = (# "conv.ovf.u8" value  : uint64 #)
                 when ^T : sbyte     = (# "conv.ovf.u8" value  : uint64 #)
                 when ^T : uint64     = (# "conv.ovf.u8.un" value  : uint64 #)
                 when ^T : uint32     = (# "conv.ovf.u8.un" value  : uint64 #)
                 when ^T : uint16     = (# "conv.ovf.u8.un" value  : uint64 #)
                 when ^T : char       = (# "conv.ovf.u8.un" value  : uint64 #)
                 when ^T : unativeint = (# "conv.ovf.u8.un" value  : uint64 #)
                 when ^T : byte     = (# "conv.ovf.u8.un" value  : uint64 #)
                 when ^T : ^T = (^T : (static member op_Explicit: ^T -> uint64) (value))

            [<CompiledName("ToInt64")>]
            let inline int64 (value: ^T) = 
                 ExplicitDynamic<(^T), int64> value 
                 when ^T : string     = ParseInt64 (castToString value)
                 when ^T : float     = (# "conv.ovf.i8" value  : int64 #)
                 when ^T : float32   = (# "conv.ovf.i8" value  : int64 #)
                 when ^T : int64     = (# "conv.ovf.i8" value  : int64 #)
                 when ^T : int32     = (# "conv.ovf.i8" value  : int64 #)
                 when ^T : int16     = (# "conv.ovf.i8" value  : int64 #)
                 when ^T : nativeint = (# "conv.ovf.i8" value  : int64 #)
                 when ^T : sbyte     = (# "conv.ovf.i8" value  : int64 #)
                 when ^T : uint64     = (# "conv.ovf.i8.un" value  : int64 #)
                 when ^T : uint32     = (# "conv.ovf.i8.un" value  : int64 #)
                 when ^T : uint16     = (# "conv.ovf.i8.un" value  : int64 #)
                 when ^T : char       = (# "conv.ovf.i8.un" value  : int64 #)
                 when ^T : unativeint = (# "conv.ovf.i8.un" value  : int64 #)
                 when ^T : byte     = (# "conv.ovf.i8.un" value  : int64 #)
                 when ^T : ^T = (^T : (static member op_Explicit: ^T -> int64) (value))

            [<CompiledName("ToUIntPtr")>]
            let inline unativeint (value: ^T) = 
                 ExplicitDynamic<(^T), unativeint> value 
                 when ^T : string     = ParseUIntPtr (castToString value)
                 when ^T : float     = (# "conv.ovf.u" value  : unativeint #)
                 when ^T : float32   = (# "conv.ovf.u" value  : unativeint #)
                 when ^T : int64     = (# "conv.ovf.u" value  : unativeint #)
                 when ^T : int32     = (# "conv.ovf.u" value  : unativeint #)
                 when ^T : int16     = (# "conv.ovf.u" value  : unativeint #)
                 when ^T : nativeint = (# "conv.ovf.u" value  : unativeint #)
                 when ^T : sbyte     = (# "conv.ovf.u" value  : unativeint #)
                 when ^T : uint64     = (# "conv.ovf.u.un" value  : unativeint #)
                 when ^T : uint32     = (# "conv.ovf.u.un" value  : unativeint #)
                 when ^T : uint16     = (# "conv.ovf.u.un" value  : unativeint #)
                 when ^T : char       = (# "conv.ovf.u.un" value  : unativeint #)
                 when ^T : unativeint = (# "conv.ovf.u.un" value  : unativeint #)
                 when ^T : byte     = (# "conv.ovf.u.un" value  : unativeint #)
                 when ^T : ^T = (^T : (static member op_Explicit: ^T -> unativeint) (value))

            [<CompiledName("ToIntPtr")>]
            let inline nativeint (value: ^T) = 
                 ExplicitDynamic<(^T), nativeint> value 
                 when ^T : string     = ParseIntPtr (castToString value)
                 when ^T : float     = (# "conv.ovf.i" value  : nativeint #)
                 when ^T : float32   = (# "conv.ovf.i" value  : nativeint #)
                 when ^T : int64     = (# "conv.ovf.i" value  : nativeint #)
                 when ^T : int32     = (# "conv.ovf.i" value  : nativeint #)
                 when ^T : int16     = (# "conv.ovf.i" value  : nativeint #)
                 when ^T : nativeint = (# "conv.ovf.i" value  : nativeint #)
                 when ^T : sbyte     = (# "conv.ovf.i" value  : nativeint #)
                 when ^T : uint64     = (# "conv.ovf.i.un" value  : nativeint #)
                 when ^T : uint32     = (# "conv.ovf.i.un" value  : nativeint #)
                 when ^T : uint16     = (# "conv.ovf.i.un" value  : nativeint #)
                 when ^T : char       = (# "conv.ovf.i.un" value  : nativeint #)
                 when ^T : unativeint = (# "conv.ovf.i.un" value  : nativeint #)
                 when ^T : byte     = (# "conv.ovf.i.un" value  : nativeint #)
                 when ^T : ^T = (^T : (static member op_Explicit: ^T -> nativeint) (value))

        module OperatorIntrinsics =

            open System.Collections

            let notStarted() = raise (new System.InvalidOperationException(SR.GetString(SR.enumerationNotStarted)))
            let alreadyFinished() = raise (new System.InvalidOperationException(SR.GetString(SR.enumerationAlreadyFinished)))

            // Notes on "inline" with range ienumerable generation.
            // "inline" is used to ensure that primitive ops like add,sub etc. are direct calls.
            // However, it is not used to ensure all explicit lambda arguments can be reduced by the optimiser.

            type Mode = 
                | NotStarted = 0
                | Running = 1
                | Finished = 2

            [<AbstractClass>]
            type BaseRangeEnumerator<'T>() =
                // Generate enumerator from mutable state "z".
                // Marked "inline" to ensure argument functions are reduced (by optimiser).
                let mutable mode = Mode.NotStarted
                let getCurrent(x:BaseRangeEnumerator<'T>) = 
                    match mode with
                    | Mode.NotStarted -> notStarted()
                    | Mode.Running    -> x.Current
                    | _          -> alreadyFinished()
                interface IEnumerator<'T> with
                    member x.Current = getCurrent(x)
                interface System.Collections.IEnumerator with 
                    member x.Current = box (getCurrent(x))
                    member x.MoveNext() = 
                        match mode with
                        | Mode.NotStarted -> if x.CanStart then (mode <- Mode.Running; true) else (mode <- Mode.Finished; false)
                        | Mode.Running    -> if x.CanStep then true                          else (mode <- Mode.Finished; false)
                        | _           -> false
                    member x.Reset() = 
                        mode <- Mode.NotStarted
                        x.DoReset()
                interface System.IDisposable with 
                    member x.Dispose() = ()
                abstract CanStart : bool
                abstract CanStep : bool
                abstract DoReset : unit -> unit
                abstract Current : 'T
                

            type EmptyEnumerator<'T>() = 
                inherit BaseRangeEnumerator<'T>()
                override x.CanStart = false
                override x.CanStep = false
                override x.DoReset() = ()
                override x.Current = Unchecked.defaultof<_>

            type SingletonEnumerator<'T>(v:'T) = 
                inherit BaseRangeEnumerator<'T>()
                override x.CanStart = true
                override x.CanStep = false
                override x.DoReset() = ()
                override x.Current = v

            [<AbstractClass>]
            type ProperIntegralRangeEnumerator<'State,'T>(n:'State, m:'State) = 
                // NOTE: The ordering << is an argument.
                // << will be < or > depending on direction.
                // Assumes n << m and zero << step (i.e. it's a "proper" range).
                //--------
                // NOTE: "inline" so << becomes direct operation (should be IL comparison operation)
                inherit BaseRangeEnumerator<'T>()
                let mutable z : 'State = n
                override obj.DoReset() = z <- n
                override obj.Current = obj.Result z
                override obj.CanStep = 
                    let x  = z
                    let x' = obj.Step z 
                    if    obj.Before x' x                       then false           // x+step has wrapped around
                    elif  obj.Equal x' x                          then false           // x+step has not moved (unexpected, step<>0)
                    elif  obj.Before x x' && obj.Before x' m  then (z <- x'; true) // x+step has moved towards end point
                    elif  obj.Equal x' m                          then (z <- x'; true) // x+step has reached end point
                    else                                          false           // x+step has passed end point
                abstract Before: 'State -> 'State -> bool
                abstract Equal: 'State -> 'State -> bool
                abstract Step: 'State -> 'State
                abstract Result: 'State -> 'T

            let inline enumerator (x : IEnumerator<_>) = x
            
            let inline integralRangeStepEnumerator (zero,add,n,step,m,f) : IEnumerator<_> =
                // Generates sequence z_i where z_i = f (n + i.step) while n + i.step is in region (n,m)
                if n = m then
                    new SingletonEnumerator<_> (f n) |> enumerator 
                else
                    let up = (n < m)
                    let canStart = not (if up then step < zero else step > zero) // check for interval increasing, step decreasing 
                    // generate proper increasing sequence
                    { new ProperIntegralRangeEnumerator<_,_>(n,m) with 
                          member x.CanStart = canStart
                          member x.Before a b = if up then (a < b) else (a > b)
                          member x.Equal a b = (a = b)
                          member x.Step a = add a step
                          member x.Result a = f a } |> enumerator 

            // For RangeGeneric, one and add are functions representing the static resolution of GenericOne and (+)
            // for the particular static type. 
            let inline integralRange<'T> (one:'T, add:'T -> 'T -> 'T, n:'T, m:'T) =
                let gen() = 
                    // Generates sequence z_i where z_i = (n + i.step) while n + i.step is in region (n,m)
                    if n = m then
                        new SingletonEnumerator<_>(n) |> enumerator 
                    else
                        let canStart = (n < m)
                        // generate proper increasing sequence
                        { new ProperIntegralRangeEnumerator<_,_>(n,m) with 
                              member x.CanStart = canStart
                              member x.Before a b = (a < b)
                              member x.Equal a b = (a = b)
                              member x.Step a = add a one
                              member x.Result a = a } |> enumerator 

                { new IEnumerable<'T> with 
                      member x.GetEnumerator() = gen() 
                  interface IEnumerable with 
                      member x.GetEnumerator() = (gen() :> IEnumerator) }

            [<NoEquality; NoComparison>]
            type VariableStepIntegralRangeState<'T> = {
                mutable Started  : bool
                mutable Complete : bool
                mutable Current  : 'T
            }
            let inline variableStepIntegralRange n step m =
                if step = LanguagePrimitives.GenericZero then
                    invalidArg "step" (SR.GetString(SR.stepCannotBeZero));

                let variableStepRangeEnumerator () =
                    let state = {
                        Started  = false
                        Complete = false
                        Current  = Unchecked.defaultof<'T>
                    }

                    let current () = 
                        // according to IEnumerator<int>.Current documentation, the result of of Current
                        // is undefined prior to the first call of MoveNext and post called to MoveNext
                        // that return false (see https://msdn.microsoft.com/en-us/library/58e146b7%28v=vs.110%29.aspx)
                        // so we should be able to just return value here, and we could get rid of the 
                        // complete variable which would be faster
                        if not state.Started then
                            notStarted ()
                        elif state.Complete then
                            alreadyFinished ()
                        else
                            state.Current

                    { new IEnumerator<'T> with
                        member __.Current = current ()

                      interface System.IDisposable with
                        member __.Dispose () = ()

                      interface IEnumerator with 
                        member __.Current = box (current ())

                        member __.Reset () =
                            state.Started <- false
                            state.Complete <- false
                            state.Current <- Unchecked.defaultof<_> 

                        member __.MoveNext () =
                            if not state.Started then
                                state.Started <- true
                                state.Current <- n
                                state.Complete <- 
                                    (  (step > LanguagePrimitives.GenericZero && state.Current > m)
                                    || (step < LanguagePrimitives.GenericZero && state.Current < m))
                            else
                                let next = state.Current + step
                                if   (step > LanguagePrimitives.GenericZero && next > state.Current && next <= m)
                                    || (step < LanguagePrimitives.GenericZero && next < state.Current && next >= m) then
                                    state.Current <- next
                                else
                                    state.Complete <- true

                            not state.Complete}

                { new IEnumerable<'T> with
                    member __.GetEnumerator () = variableStepRangeEnumerator ()

                  interface IEnumerable with
                    member this.GetEnumerator () = (variableStepRangeEnumerator ()) :> IEnumerator }

            let inline simpleIntegralRange minValue maxValue n step m =
                if step <> LanguagePrimitives.GenericOne || n > m || n = minValue || m = maxValue then 
                    variableStepIntegralRange n step m
                else 
                    // a constrained, common simple iterator that is fast.
                    let singleStepRangeEnumerator () =
                        let mutable value = n - LanguagePrimitives.GenericOne

                        let inline current () =
                            // according to IEnumerator<int>.Current documentation, the result of of Current
                            // is undefined prior to the first call of MoveNext and post called to MoveNext
                            // that return false (see https://msdn.microsoft.com/en-us/library/58e146b7%28v=vs.110%29.aspx)
                            // so we should be able to just return value here, which would be faster
                            let derefValue = value
                            if derefValue < n then
                                notStarted ()
                            elif derefValue > m then
                                alreadyFinished ()
                            else 
                                derefValue

                        { new IEnumerator<'T> with
                            member __.Current = current ()

                          interface System.IDisposable with
                            member __.Dispose () = ()

                          interface IEnumerator with
                            member __.Current = box (current ())
                            member __.Reset () = value <- n - LanguagePrimitives.GenericOne
                            member __.MoveNext () =
                                let derefValue = value
                                if derefValue < m then
                                    value <- derefValue + LanguagePrimitives.GenericOne
                                    true
                                elif derefValue = m then 
                                    value <- derefValue + LanguagePrimitives.GenericOne
                                    false
                                else false }

                    { new IEnumerable<'T> with
                        member __.GetEnumerator () = singleStepRangeEnumerator ()

                      interface IEnumerable with
                        member __.GetEnumerator () = (singleStepRangeEnumerator ()) :> IEnumerator }

            // For RangeStepGeneric, zero and add are functions representing the static resolution of GenericZero and (+)
            // for the particular static type. 
            let inline integralRangeStep<'T,'Step> (zero:'Step) (add:'T -> 'Step -> 'T) (n:'T, step:'Step, m:'T) =
                if step = zero then invalidArg "step" (SR.GetString(SR.stepCannotBeZero));
                let gen() = integralRangeStepEnumerator (zero, add, n, step, m, id)
                { new IEnumerable<'T> with 
                      member x.GetEnumerator() = gen() 
                  interface IEnumerable with 
                      member x.GetEnumerator() = (gen() :> IEnumerator) }

            let inline isNaN x = x <> x // NaN is the only value that does not equal itself.
            
            [<AbstractClass>]
            type ProperFloatingRangeStepEnumerator<'T>(n:'T, m:'T) = 
                inherit BaseRangeEnumerator<'T>()
                let mutable z = n
                override obj.DoReset() = z <- n
                override obj.Current = z
                override obj.CanStep = 
                    let x  = z
                    let x' = obj.Step z 
                    // NOTE: The following code is similar to the integer case, but there are differences.
                    // * With floats, there is a NaN case to consider.
                    // * With floats, there should not be any wrapping around arithmetic.
                    // * With floats, x + step == x is possible when step>0.                                 
                    if   obj.Equal x' x                           then false              // no movement, loss of precision
                    elif obj.Before x x' && obj.Before x' m       then (z <- x'; true)    // advanced towards end point
                    elif obj.Equal x' m                           then (z <- x'; true)    // hit end point
                    elif obj.Before m x'                          then false              // passed beyond end point
                                                                                          // [includes x' infinite, m finite case]
                    elif not (obj.Equal x' x')                    then false              // x' has become NaN, which is possible...
                                                                                          // e.g. -infinity + infinity = NaN
                    //elif lt x' x               then failwith           // x + step should not move against <<
                    //                                  "Broken invariant in F# floating point range"
                    else                                               false              

                // NOTE: The ordering Before is an argument. It will be < or > depending on direction.
                // We assume assume "Before n m" 
                abstract Before: 'T -> 'T -> bool
                abstract Equal: 'T -> 'T -> bool
                abstract Step: 'T -> 'T 

            let inline floatingRangeStepEnumerator n step m =
                if step = GenericZero then invalidArg "step" (SR.GetString(SR.stepCannotBeZero));
                if isNaN n            then invalidArg "n"    (SR.GetString(SR.startCannotBeNaN));
                if isNaN step         then invalidArg "step" (SR.GetString(SR.stepCannotBeNaN));
                if isNaN m            then invalidArg "m"    (SR.GetString(SR.endCannotBeNaN));
                if n = m then
                    new SingletonEnumerator<_>(n) |> enumerator
                else 
                    let up = (n < m)
                    let canStart = not (if up then step < GenericZero else step > GenericZero) // interval increasing, step decreasing 
                    // generate proper increasing sequence
                    { new ProperFloatingRangeStepEnumerator<_>(n, m) with 
                          member x.CanStart = canStart
                          member x.Before a b = if up then (a < b) else (a > b)
                          member x.Equal a b = (a = b)
                          member x.Step a = a + step } |> enumerator 

            // When is a System.Double an System.Int32?
            let minIntR = -2147483648.0
            let maxIntR =  2147483647.0
            let isPreciseInt x = minIntR <= x && x <= maxIntR && System.Math.Floor x = x 

            // When a floating range looks like an exact number of steps, generate using {n+i.step} for i from an integer range.
            let inline semiPreciseFloatingRangeEnumerator ofInt n dx m =                                                 
                let numSteps = float ((m - n) / dx)
                if isPreciseInt numSteps then
                    integralRangeStepEnumerator(0, (+), 0, 1, int numSteps, (fun i -> n + (ofInt i * dx)))
                else
                    floatingRangeStepEnumerator n dx m

            let inline floatingRange ofInt (n,step,m) =
                let gen() = semiPreciseFloatingRangeEnumerator ofInt n step m 
                { new IEnumerable<'T> with 
                      member x.GetEnumerator() = gen() 
                  interface System.Collections.IEnumerable with 
                      member x.GetEnumerator() = (gen() :> System.Collections.IEnumerator) }

            let RangeInt32   start step stop : seq<int>        = simpleIntegralRange Int32.MinValue Int32.MaxValue start step stop
            let RangeInt64   start step stop : seq<int64>      = simpleIntegralRange Int64.MinValue Int64.MaxValue start step stop
            let RangeUInt64  start step stop : seq<uint64>     = simpleIntegralRange UInt64.MinValue UInt64.MaxValue start step stop
            let RangeUInt32  start step stop : seq<uint32>     = simpleIntegralRange UInt32.MinValue UInt32.MaxValue start step stop
            let RangeIntPtr  start step stop : seq<nativeint>  = variableStepIntegralRange start step stop
            let RangeUIntPtr start step stop : seq<unativeint> = variableStepIntegralRange start step stop
            let RangeInt16   start step stop : seq<int16>      = simpleIntegralRange Int16.MinValue Int16.MaxValue start step stop
            let RangeUInt16  start step stop : seq<uint16>     = simpleIntegralRange UInt16.MinValue UInt16.MaxValue start step stop
            let RangeSByte   start step stop : seq<sbyte>      = simpleIntegralRange SByte.MinValue SByte.MaxValue start step stop
            let RangeByte    start step stop : seq<byte>       = simpleIntegralRange Byte.MinValue Byte.MaxValue start step stop
            let RangeDouble  start step stop : seq<float>      = floatingRange float   (start,step,stop)
            let RangeSingle  start step stop : seq<float32>    = floatingRange float32 (start,step,stop)
            let RangeGeneric   one add start stop : seq<'T> = integralRange (one,add,start,stop)
            let RangeStepGeneric   zero add start step stop : seq<'T> = integralRangeStep zero add  (start,step,stop)
            let RangeChar (start:char) (stop:char) = 
                integralRange ((retype 1us : char),(fun (x:char) (y:char) -> retype ((retype x : uint16) + (retype y : uint16)) ),start,stop)


            let inline toFloat (x:float32) = (# "conv.r8" x : float #)
            let inline toFloat32 (x:float) = (# "conv.r4" x : float32 #)

            let inline ComputePowerGenericInlined one mul x n =
                let rec loop n = 
                    match n with 
                    | 0 -> one
                    | 1 -> x
                    | 2 -> mul x x 
                    | 3 -> mul (mul x x) x
                    | 4 -> let v = mul x x in mul v v
                    | _ -> 
                        let v = loop (n/2) in 
                        let v = mul v v in
                        if n%2 = 0 then v else mul v x in
                loop n


            [<CodeAnalysis.SuppressMessage("Microsoft.Naming","CA1709:IdentifiersShouldBeCasedCorrectly");  CodeAnalysis.SuppressMessage("Microsoft.Naming","CA1704:IdentifiersShouldBeSpelledCorrectly")>]
            let PowByte (x:byte) n = ComputePowerGenericInlined  1uy Checked.( * ) x n 

            [<CodeAnalysis.SuppressMessage("Microsoft.Naming","CA1709:IdentifiersShouldBeCasedCorrectly");  CodeAnalysis.SuppressMessage("Microsoft.Naming","CA1704:IdentifiersShouldBeSpelledCorrectly")>]
            let PowSByte (x:sbyte) n = ComputePowerGenericInlined  1y Checked.( * ) x n 

            [<CodeAnalysis.SuppressMessage("Microsoft.Naming","CA1709:IdentifiersShouldBeCasedCorrectly");  CodeAnalysis.SuppressMessage("Microsoft.Naming","CA1704:IdentifiersShouldBeSpelledCorrectly")>]
            let PowInt16 (x:int16) n = ComputePowerGenericInlined  1s Checked.( * ) x n 

            [<CodeAnalysis.SuppressMessage("Microsoft.Naming","CA1709:IdentifiersShouldBeCasedCorrectly");  CodeAnalysis.SuppressMessage("Microsoft.Naming","CA1704:IdentifiersShouldBeSpelledCorrectly")>]
            let PowUInt16 (x:uint16) n = ComputePowerGenericInlined  1us Checked.( * ) x n 

            [<CodeAnalysis.SuppressMessage("Microsoft.Naming","CA1709:IdentifiersShouldBeCasedCorrectly");  CodeAnalysis.SuppressMessage("Microsoft.Naming","CA1704:IdentifiersShouldBeSpelledCorrectly")>]
            let PowInt32 (x:int32) n = ComputePowerGenericInlined  1 Checked.( * ) x n 

            [<CodeAnalysis.SuppressMessage("Microsoft.Naming","CA1709:IdentifiersShouldBeCasedCorrectly");  CodeAnalysis.SuppressMessage("Microsoft.Naming","CA1704:IdentifiersShouldBeSpelledCorrectly")>]
            let PowUInt32 (x:uint32) n = ComputePowerGenericInlined  1u Checked.( * ) x n 

            [<CodeAnalysis.SuppressMessage("Microsoft.Naming","CA1709:IdentifiersShouldBeCasedCorrectly");  CodeAnalysis.SuppressMessage("Microsoft.Naming","CA1704:IdentifiersShouldBeSpelledCorrectly")>]
            let PowInt64 (x:int64) n = ComputePowerGenericInlined  1L Checked.( * ) x n 

            [<CodeAnalysis.SuppressMessage("Microsoft.Naming","CA1709:IdentifiersShouldBeCasedCorrectly");  CodeAnalysis.SuppressMessage("Microsoft.Naming","CA1704:IdentifiersShouldBeSpelledCorrectly")>]
            let PowUInt64 (x:uint64) n = ComputePowerGenericInlined  1UL Checked.( * ) x n 

            [<CodeAnalysis.SuppressMessage("Microsoft.Naming","CA1709:IdentifiersShouldBeCasedCorrectly");  CodeAnalysis.SuppressMessage("Microsoft.Naming","CA1704:IdentifiersShouldBeSpelledCorrectly")>]
            let PowIntPtr (x:nativeint) n = ComputePowerGenericInlined  1n Checked.( * ) x n 

            [<CodeAnalysis.SuppressMessage("Microsoft.Naming","CA1709:IdentifiersShouldBeCasedCorrectly");  CodeAnalysis.SuppressMessage("Microsoft.Naming","CA1704:IdentifiersShouldBeSpelledCorrectly")>]
            let PowUIntPtr (x:unativeint) n = ComputePowerGenericInlined  1un Checked.( * ) x n 

            [<CodeAnalysis.SuppressMessage("Microsoft.Naming","CA1709:IdentifiersShouldBeCasedCorrectly");  CodeAnalysis.SuppressMessage("Microsoft.Naming","CA1704:IdentifiersShouldBeSpelledCorrectly")>]
            let PowSingle (x:float32) n = ComputePowerGenericInlined  1.0f Checked.( * ) x n 

            [<CodeAnalysis.SuppressMessage("Microsoft.Naming","CA1709:IdentifiersShouldBeCasedCorrectly");  CodeAnalysis.SuppressMessage("Microsoft.Naming","CA1704:IdentifiersShouldBeSpelledCorrectly")>]
            let PowDouble (x:float) n = ComputePowerGenericInlined  1.0 Checked.( * ) x n 

            [<CodeAnalysis.SuppressMessage("Microsoft.Naming","CA1709:IdentifiersShouldBeCasedCorrectly");  CodeAnalysis.SuppressMessage("Microsoft.Naming","CA1704:IdentifiersShouldBeSpelledCorrectly")>]
            let PowDecimal (x:decimal) n = ComputePowerGenericInlined  1.0M Checked.( * ) x n 

            [<CodeAnalysis.SuppressMessage("Microsoft.Naming","CA1709:IdentifiersShouldBeCasedCorrectly");  CodeAnalysis.SuppressMessage("Microsoft.Naming","CA1704:IdentifiersShouldBeSpelledCorrectly")>]
            let PowGeneric (one, mul, value: 'T, exponent) = ComputePowerGenericInlined  one mul value exponent 

            let inline ComputeSlice bound start finish length =
                let low = 
                    match start with
                    | Some n when n >= bound -> n
                    | _ -> bound
                let high = 
                    match finish with 
                    | Some m when m < bound + length -> m
                    | _ -> bound + length - 1

                low, high

            let inline GetArraySlice (source: _[]) start finish =
                let start, finish = ComputeSlice 0 start finish source.Length
                GetArraySub source start (finish - start + 1)

            let inline SetArraySlice (target: _[]) start finish (source: _[]) = 
                let start  = (match start with None -> 0 | Some n -> n) 
                let finish = (match finish with None -> target.Length - 1 | Some n -> n) 
                SetArraySub target start (finish - start + 1) source

            let inline GetArraySlice2D (source: _[,]) start1 finish1 start2 finish2 =
                let bound1 = source.GetLowerBound(0)
                let bound2 = source.GetLowerBound(1)
                let start1, finish1 = ComputeSlice bound1 start1 finish1 (GetArray2DLength1 source)
                let start2, finish2 = ComputeSlice bound2 start2 finish2 (GetArray2DLength2 source)
                let len1 = (finish1 - start1 + 1)
                let len2 = (finish2 - start2 + 1)
                GetArray2DSub source start1 start2 len1 len2

            let inline GetArraySlice2DFixed (source: _[,]) start finish index nonFixedDim = 
                let bound = source.GetLowerBound(nonFixedDim)
                let start, finish = ComputeSlice bound start finish (GetArray2DLength source nonFixedDim)
                let len = (finish - start + 1)
                let dst = zeroCreate (if len < 0 then 0 else len)
                let getArrayElem = 
                    match nonFixedDim with
                    | 1 -> (fun i -> GetArray2D source index (start+i))
                    | 0 -> (fun i -> GetArray2D source (start+i) index)
                    | _ -> raise (System.IndexOutOfRangeException())
                for j = 0 to len - 1 do 
                    SetArray dst j (getArrayElem j)
                dst

            let inline GetArraySlice2DFixed1 (source: _[,]) index1 start2 finish2 = GetArraySlice2DFixed source start2 finish2 index1 1

            let inline GetArraySlice2DFixed2 (source: _[,]) start1 finish1 index2 = GetArraySlice2DFixed source start1 finish1 index2 0

            let inline SetArraySlice2DFixed (target: _[,]) (source: _[]) index start finish nonFixedDim  = 
                let bound = target.GetLowerBound(nonFixedDim)
                let start, finish = ComputeSlice bound start finish (GetArray2DLength target nonFixedDim)
                let len = (finish - start + 1)
                let setArrayElem = 
                    match nonFixedDim with
                    | 1 -> (fun j -> SetArray2D target index (bound + start + j) (GetArray source j)) 
                    | 0 -> (fun i -> SetArray2D target (bound + start + i) index (GetArray source i))
                    | _ -> raise (System.IndexOutOfRangeException())
                for j = 0 to len - 1 do
                    setArrayElem j

            let inline SetArraySlice2DFixed1 (target: _[,]) index1 start2 finish2 (source: _[]) = SetArraySlice2DFixed target source index1 start2 finish2 1 

            let inline SetArraySlice2DFixed2 (target: _[,]) start1 finish1 index2 (source:_[]) = SetArraySlice2DFixed target source index2 start1 finish1 0

            let inline SetArraySlice2D (target: _[,]) start1 finish1 start2 finish2 (source: _[,]) = 
                let bound1 = target.GetLowerBound(0)
                let bound2 = target.GetLowerBound(1)
                let start1  = (match start1 with None -> bound1 | Some n -> n) 
                let start2  = (match start2 with None -> bound2 | Some n -> n) 
                let finish1 = (match finish1 with None -> bound1 + GetArray2DLength1 target - 1 | Some n -> n) 
                let finish2 = (match finish2 with None -> bound2 + GetArray2DLength2 target - 1 | Some n -> n) 
                SetArray2DSub target start1 start2 (finish1 - start1 + 1) (finish2 - start2 + 1) source

            let inline GetArraySlice3D (source: _[,,]) start1 finish1 start2 finish2 start3 finish3 =
                let bound1 = source.GetLowerBound(0)
                let bound2 = source.GetLowerBound(1)
                let bound3 = source.GetLowerBound(2)
                let start1, finish1 = ComputeSlice bound1 start1 finish1 (GetArray3DLength1 source)              
                let start2, finish2 = ComputeSlice bound2 start2 finish2 (GetArray3DLength2 source)              
                let start3, finish3 = ComputeSlice bound3 start3 finish3 (GetArray3DLength3 source)              
                let len1 = (finish1 - start1 + 1)
                let len2 = (finish2 - start2 + 1)
                let len3 = (finish3 - start3 + 1)
                GetArray3DSub source start1 start2 start3 len1 len2 len3

            let inline GetArraySlice3DFixedSingle (source: _[,,]) start1 finish1 start2 finish2 index nonFixedDim1 nonFixedDim2 =
                let bound1 = source.GetLowerBound(nonFixedDim1)
                let bound2 = source.GetLowerBound(nonFixedDim2)
                let start1, finish1 = ComputeSlice bound1 start1 finish1 (GetArray3DLength source nonFixedDim1)              
                let start2, finish2 = ComputeSlice bound2 start2 finish2 (GetArray3DLength source nonFixedDim2)              
                let len1 = (finish1 - start1 + 1)
                let len2 = (finish2 - start2 + 1)

                let dst = Array2DZeroCreate (max 0 len1) (max 0 len2)
                let getArrayElem = 
                    match nonFixedDim1, nonFixedDim2 with
                    | 1, 2 -> (fun i j -> GetArray3D source index (start1 + i) (start2 + j))
                    | 0, 2 -> (fun i j -> GetArray3D source (start1 + i) index (start2 + j))
                    | 0, 1 -> (fun i j -> GetArray3D source (start1 + i) (start2 + j) index)
                    | _ -> raise (System.IndexOutOfRangeException())

                for i = 0 to len1 - 1 do
                    for j = 0 to len2 - 1 do
                        SetArray2D dst i j (getArrayElem i j)

                dst

            [<Experimental(ExperimentalAttributeMessages.RequiresPreview)>]
            let inline GetArraySlice3DFixedSingle1 (source: _[,,]) index1 start2 finish2 start3 finish3 = GetArraySlice3DFixedSingle source start2 finish2 start3 finish3 index1 1 2

            [<Experimental(ExperimentalAttributeMessages.RequiresPreview)>]
            let inline GetArraySlice3DFixedSingle2 (source: _[,,]) start1 finish1 index2 start3 finish3 = GetArraySlice3DFixedSingle source start1 finish1 start3 finish3 index2 0 2

            [<Experimental(ExperimentalAttributeMessages.RequiresPreview)>]
            let inline GetArraySlice3DFixedSingle3 (source: _[,,]) start1 finish1 start2 finish2 index3 = GetArraySlice3DFixedSingle source start1 finish1 start2 finish2 index3 0 1

            let inline GetArraySlice3DFixedDouble (source: _[,,]) start finish index1 index2 nonFixedDim = 
                let bound = source.GetLowerBound(nonFixedDim)
                let start, finish = ComputeSlice bound start finish (GetArray3DLength source nonFixedDim)
                let len = (finish - start + 1)
                let dst = zeroCreate (if len < 0 then 0 else len)
                let getArrayElem = 
                    match nonFixedDim with
                    | 2 -> (fun i -> GetArray3D source index1 index2 i)
                    | 1 -> (fun i -> GetArray3D source index1 (start + i) index2)
                    | 0 -> (fun i -> GetArray3D source (start+i) index1 index2)
                    | _ -> raise (System.IndexOutOfRangeException())
                for j = 0 to len - 1 do 
                    SetArray dst j (getArrayElem j)
                dst

            [<Experimental(ExperimentalAttributeMessages.RequiresPreview)>]
            let inline GetArraySlice3DFixedDouble1 (source: _[,,]) index1 index2 start3 finish3 = 
                GetArraySlice3DFixedDouble source start3 finish3 index1 index2 2

            [<Experimental(ExperimentalAttributeMessages.RequiresPreview)>]
            let inline GetArraySlice3DFixedDouble2 (source: _[,,]) index1 start2 finish2 index3 = 
                GetArraySlice3DFixedDouble source start2 finish2 index1 index3 1

            [<Experimental(ExperimentalAttributeMessages.RequiresPreview)>]
            let inline GetArraySlice3DFixedDouble3 (source: _[,,]) start1 finish1 index2 index3 = 
                GetArraySlice3DFixedDouble source start1 finish1 index2 index3 0

            let inline SetArraySlice3D (target: _[,,]) start1 finish1 start2 finish2 start3 finish3 (source:_[,,]) = 
                let bound1 = target.GetLowerBound(0)
                let bound2 = target.GetLowerBound(1)
                let bound3 = target.GetLowerBound(2)
                let start1  = (match start1 with None -> bound1 | Some n -> n) 
                let start2  = (match start2 with None -> bound2 | Some n -> n) 
                let start3  = (match start3 with None -> bound3 | Some n -> n) 
                let finish1 = (match finish1 with None -> bound1 + GetArray3DLength1 target - 1 | Some n -> n) 
                let finish2 = (match finish2 with None -> bound2 + GetArray3DLength2 target - 1 | Some n -> n) 
                let finish3 = (match finish3 with None -> bound3 + GetArray3DLength3 target - 1 | Some n -> n) 
                SetArray3DSub target start1 start2 start3 (finish1 - start1 + 1) (finish2 - start2 + 1) (finish3 - start3 + 1) source

            let inline SetArraySlice3DFixedSingle (target: _[,,]) (source: _[,]) index start1 finish1 start2 finish2 nonFixedDim1 nonFixedDim2  = 
                let bound1 = target.GetLowerBound(nonFixedDim1)
                let bound2 = target.GetLowerBound(nonFixedDim2)
                let start1, finish1 = ComputeSlice bound1 start1 finish1 (GetArray3DLength target nonFixedDim1)              
                let start2, finish2 = ComputeSlice bound2 start2 finish2 (GetArray3DLength target nonFixedDim2)              
                let len1 = (finish1 - start1 + 1)
                let len2 = (finish2 - start2 + 1)
                let setArrayElem = 
                    match nonFixedDim1, nonFixedDim2 with
                    | 1, 2 -> (fun i j -> SetArray3D target index (bound1 + start1 + i) (bound2 + start2 + j) (GetArray2D source i j)) 
                    | 0, 2 -> (fun i j -> SetArray3D target (bound1 + start1 + i) index (bound2+ start2 + j) (GetArray2D source i j))
                    | 0, 1 -> (fun i j -> SetArray3D target (bound1 + start1 + i) (bound2+ start2 + j) index (GetArray2D source i j))
                    | _ -> raise (System.IndexOutOfRangeException())

                for i = 0 to len1 - 1 do
                    for j = 0 to len2 - 1 do
                        setArrayElem i j

            [<Experimental(ExperimentalAttributeMessages.RequiresPreview)>]
            let inline SetArraySlice3DFixedSingle1 (target: _[,,]) index start2 finish2 start3 finish3 (source: _[,]) = 
                SetArraySlice3DFixedSingle target source index start2 finish2 start3 finish3 1 2

            [<Experimental(ExperimentalAttributeMessages.RequiresPreview)>]
            let inline SetArraySlice3DFixedSingle2 (target: _[,,]) start1 finish1 index start3 finish3 (source: _[,]) = 
                SetArraySlice3DFixedSingle target source index start1 finish1 start3 finish3 0 2

            [<Experimental(ExperimentalAttributeMessages.RequiresPreview)>]
            let inline SetArraySlice3DFixedSingle3 (target: _[,,]) start1 finish1 start2 finish2 index (source: _[,]) = 
                SetArraySlice3DFixedSingle target source index start1 finish1 start2 finish2 0 1

            let inline SetArraySlice3DFixedDouble (target: _[,,]) (source: _[]) index1 index2 start finish nonFixedDim = 
                let bound = target.GetLowerBound(nonFixedDim)
                let start, finish = ComputeSlice bound start finish (GetArray3DLength target nonFixedDim)
                let len = (finish - start + 1)
                let setArrayElem = 
                    match nonFixedDim with
                    | 2 -> (fun k -> SetArray3D target index1 index2 (bound + start + k) (GetArray source k)) 
                    | 1 -> (fun j -> SetArray3D target index1 (bound + start + j) index2 (GetArray source j)) 
                    | 0 -> (fun i -> SetArray3D target (bound + start + i) index1 index2 (GetArray source i))
                    | _ -> raise (System.IndexOutOfRangeException())
                for j = 0 to len - 1 do 
                    setArrayElem j

            [<Experimental(ExperimentalAttributeMessages.RequiresPreview)>]
            let inline SetArraySlice3DFixedDouble1 (target: _[,,]) index1 index2 start3 finish3 (source: _[]) = 
                SetArraySlice3DFixedDouble target source index1 index2 start3 finish3 2

            [<Experimental(ExperimentalAttributeMessages.RequiresPreview)>]
            let inline SetArraySlice3DFixedDouble2 (target: _[,,]) index1 start2 finish2 index3 (source: _[]) = 
                SetArraySlice3DFixedDouble target source index1 index3 start2 finish2 1

            [<Experimental(ExperimentalAttributeMessages.RequiresPreview)>]
            let inline SetArraySlice3DFixedDouble3 (target: _[,,]) start1 finish1 index2 index3 (source: _[]) = 
                SetArraySlice3DFixedDouble target source index2 index3 start1 finish1 0

            let inline GetArraySlice4D (source: _[,,,]) start1 finish1 start2 finish2 start3 finish3 start4 finish4 =
                let bound1 = source.GetLowerBound(0)
                let bound2 = source.GetLowerBound(1)
                let bound3 = source.GetLowerBound(2)
                let bound4 = source.GetLowerBound(3)
                let start1, finish1 = ComputeSlice bound1 start1 finish1 (GetArray4DLength1 source)
                let start2, finish2 = ComputeSlice bound2 start2 finish2 (GetArray4DLength2 source)
                let start3, finish3 = ComputeSlice bound3 start3 finish3 (GetArray4DLength3 source)
                let start4, finish4 = ComputeSlice bound4 start4 finish4 (GetArray4DLength4 source)
                let len1 = (finish1 - start1 + 1)
                let len2 = (finish2 - start2 + 1)
                let len3 = (finish3 - start3 + 1)
                let len4 = (finish4 - start4 + 1)
                GetArray4DSub source start1 start2 start3 start4 len1 len2 len3 len4

            let inline GetArraySlice4DFixedSingle (source: _[,,,]) start1 finish1 start2 finish2 start3 finish3 index nonFixedDim1 nonFixedDim2 nonFixedDim3 = 
                let bound1 = source.GetLowerBound(nonFixedDim1)
                let bound2 = source.GetLowerBound(nonFixedDim2)
                let bound3 = source.GetLowerBound(nonFixedDim3)
                let start1, finish1 = ComputeSlice bound1 start1 finish1 (GetArray4DLength source nonFixedDim1)
                let start2, finish2 = ComputeSlice bound2 start2 finish2 (GetArray4DLength source nonFixedDim2)
                let start3, finish3 = ComputeSlice bound3 start3 finish3 (GetArray4DLength source nonFixedDim3)
                let len1 = (finish1 - start1 + 1)
                let len2 = (finish2 - start2 + 1)
                let len3 = (finish3 - start3 + 1)

                let dst = Array3DZeroCreate (max len1 0) (max len2 0) (max len3 0)
                let getArrayElem = 
                    match nonFixedDim1, nonFixedDim2, nonFixedDim3 with
                    | 1, 2, 3 -> (fun i j k-> GetArray4D source index i j k)
                    | 0, 2, 3 -> (fun i j k -> GetArray4D source i index j k)
                    | 0, 1, 3 -> (fun i j k -> GetArray4D source i j index k)
                    | 0, 1, 2 -> (fun i j k -> GetArray4D source i j k index)
                    | _ -> raise (System.IndexOutOfRangeException())
                for i = 0 to len1 - 1 do
                    for j = 0 to len2 - 1 do
                        for k = 0 to len3 - 1 do
                            SetArray3D dst i j k (getArrayElem i j k)

                dst

            [<Experimental(ExperimentalAttributeMessages.RequiresPreview)>]
            let inline GetArraySlice4DFixedSingle1 (source: _[,,,]) index1 start2 finish2 start3 finish3 start4 finish4 =
                GetArraySlice4DFixedSingle source start2 finish2 start3 finish3 start4 finish4 index1 1 2 3

            [<Experimental(ExperimentalAttributeMessages.RequiresPreview)>]
            let inline GetArraySlice4DFixedSingle2 (source: _[,,,]) start1 finish1 index2 start3 finish3 start4 finish4 = 
                GetArraySlice4DFixedSingle source start1 finish1 start3 finish3 start4 finish4 index2 0 2 3

            [<Experimental(ExperimentalAttributeMessages.RequiresPreview)>]
            let inline GetArraySlice4DFixedSingle3 (source: _[,,,]) start1 finish1 start2 finish2 index3 start4 finish4 = 
                GetArraySlice4DFixedSingle source start1 finish1 start2 finish2 start4 finish4 index3 0 1 3

            [<Experimental(ExperimentalAttributeMessages.RequiresPreview)>]
            let inline GetArraySlice4DFixedSingle4 (source: _[,,,]) start1 finish1 start2 finish2 start3 finish3 index4 = 
                GetArraySlice4DFixedSingle source start1 finish1 start2 finish2 start3 finish3 index4 0 1 2

            let inline GetArraySlice4DFixedDouble (source: _[,,,]) start1 finish1 start2 finish2 index1 index2 nonFixedDim1 nonFixedDim2 = 
                let bound1 = source.GetLowerBound(nonFixedDim1)
                let bound2 = source.GetLowerBound(nonFixedDim2)
                let start1, finish1 = ComputeSlice bound1 start1 finish1 (GetArray4DLength source nonFixedDim1)
                let start2, finish2 = ComputeSlice bound2 start2 finish2 (GetArray4DLength source nonFixedDim2)
                let len1 = (finish1 - start1 + 1)
                let len2 = (finish2 - start2 + 1)

                let dst = Array2DZeroCreate (max len1 0) (max len2 0)
                let getArrayElem = 
                    match nonFixedDim1, nonFixedDim2 with
                    | 2, 3 -> (fun i j -> GetArray4D source index1 index2 i j)
                    | 1, 3 -> (fun i j -> GetArray4D source index1 i index2 j)
                    | 1, 2 -> (fun i j -> GetArray4D source index1 i j index2)
                    | 0, 3 -> (fun i j -> GetArray4D source i index1 index2 j)
                    | 0, 2 -> (fun i j -> GetArray4D source i index1 j index2)
                    | 0, 1 -> (fun i j -> GetArray4D source i j index1 index2)
                    | _ -> raise (System.IndexOutOfRangeException())
                for i = 0 to len1 - 1 do
                    for j = 0 to len2 - 1 do
                            SetArray2D dst i j (getArrayElem i j)

                dst

            [<Experimental(ExperimentalAttributeMessages.RequiresPreview)>]
            let inline GetArraySlice4DFixedDouble1 (source: _[,,,]) index1 index2 start3 finish3 start4 finish4 =
                GetArraySlice4DFixedDouble source start3 finish3 start4 finish4 index1 index2 2 3

            [<Experimental(ExperimentalAttributeMessages.RequiresPreview)>]
            let inline GetArraySlice4DFixedDouble2 (source: _[,,,]) index1 start2 finish2 index3 start4 finish4 =
                GetArraySlice4DFixedDouble source start2 finish2 start4 finish4 index1 index3 1 3

            [<Experimental(ExperimentalAttributeMessages.RequiresPreview)>]
            let inline GetArraySlice4DFixedDouble3 (source: _[,,,]) index1 start2 finish2 start3 finish3 index4 =
                GetArraySlice4DFixedDouble source start2 finish2 start3 finish3 index1 index4 1 2

            [<Experimental(ExperimentalAttributeMessages.RequiresPreview)>]
            let inline GetArraySlice4DFixedDouble4 (source: _[,,,]) start1 finish1 index2 index3 start4 finish4 =
                GetArraySlice4DFixedDouble source start1 finish1 start4 finish4 index2 index3 0 3

            [<Experimental(ExperimentalAttributeMessages.RequiresPreview)>]
            let inline GetArraySlice4DFixedDouble5 (source: _[,,,]) start1 finish1 index2 start3 finish3 index4 = 
                GetArraySlice4DFixedDouble source start1 finish1 start3 finish3 index2 index4 0 2

            [<Experimental(ExperimentalAttributeMessages.RequiresPreview)>]
            let inline GetArraySlice4DFixedDouble6 (source: _[,,,]) start1 finish1 start2 finish2 index3 index4 = 
                GetArraySlice4DFixedDouble source start1 finish1 start2 finish2 index3 index4 0 1

            let inline GetArraySlice4DFixedTriple (source: _[,,,]) start1 finish1 index1 index2 index3 nonFixedDim1 = 
                let bound1 = source.GetLowerBound(nonFixedDim1)
                let start1, finish1 = ComputeSlice bound1 start1 finish1 (GetArray4DLength source nonFixedDim1)
                let len1 = (finish1 - start1 + 1)
                let dst = zeroCreate (max len1 0)
                let getArrayElem = 
                    match nonFixedDim1 with
                    | 0 -> (fun i -> GetArray4D source i index1 index2 index3)
                    | 1 -> (fun i -> GetArray4D source index1 i index2 index3)
                    | 2 -> (fun i -> GetArray4D source index1 index2 i index3)
                    | 3 -> (fun i -> GetArray4D source index1 index2 index3 i)
                    | _ -> raise (System.IndexOutOfRangeException())
                for i = 0 to len1 - 1 do
                    SetArray dst i (getArrayElem i) 

                dst

            [<Experimental(ExperimentalAttributeMessages.RequiresPreview)>]
            let inline GetArraySlice4DFixedTriple1 (source: _[,,,]) start1 finish1 index2 index3 index4 = 
                GetArraySlice4DFixedTriple source start1 finish1 index2 index3 index4 0

            [<Experimental(ExperimentalAttributeMessages.RequiresPreview)>]
            let inline GetArraySlice4DFixedTriple2 (source: _[,,,]) index1 start2 finish2 index3 index4 =
                GetArraySlice4DFixedTriple source start2 finish2 index1 index3 index4 1

            [<Experimental(ExperimentalAttributeMessages.RequiresPreview)>]
            let inline GetArraySlice4DFixedTriple3 (source: _[,,,]) index1 index2 start3 finish3 index4 =
                GetArraySlice4DFixedTriple source start3 finish3 index1 index2 index4 2

            [<Experimental(ExperimentalAttributeMessages.RequiresPreview)>]
            let inline GetArraySlice4DFixedTriple4 (source: _[,,,]) index1 index2 index3 start4 finish4 = 
                GetArraySlice4DFixedTriple source start4 finish4 index1 index2 index3 3

            let inline SetArraySlice4D (target: _[,,,]) start1 finish1 start2 finish2 start3 finish3 start4 finish4 (source:_[,,,]) = 
                let bound1 = target.GetLowerBound(0)
                let bound2 = target.GetLowerBound(1)
                let bound3 = target.GetLowerBound(2)
                let bound4 = target.GetLowerBound(3)
                let start1  = (match start1 with None -> bound1 | Some n -> n) 
                let start2  = (match start2 with None -> bound2 | Some n -> n) 
                let start3  = (match start3 with None -> bound3 | Some n -> n) 
                let start4  = (match start4 with None -> bound4 | Some n -> n) 
                let finish1 = (match finish1 with None -> bound1 + GetArray4DLength1 target - 1 | Some n -> n) 
                let finish2 = (match finish2 with None -> bound2 + GetArray4DLength2 target - 1 | Some n -> n) 
                let finish3 = (match finish3 with None -> bound3 + GetArray4DLength3 target - 1 | Some n -> n) 
                let finish4 = (match finish4 with None -> bound4 + GetArray4DLength4 target - 1 | Some n -> n) 
                SetArray4DSub target start1 start2 start3 start4 (finish1 - start1 + 1) (finish2 - start2 + 1) (finish3 - start3 + 1) (finish4 - start4 + 1) source

            let inline SetArraySlice4DFixedSingle (target: _[,,,]) (source: _[,,]) index start1 finish1 start2 finish2 start3 finish3 nonFixedDim1 nonFixedDim2 nonFixedDim3 = 
                let bound1 = target.GetLowerBound(nonFixedDim1)
                let bound2 = target.GetLowerBound(nonFixedDim2)
                let bound3 = target.GetLowerBound(nonFixedDim3)
                let start1, finish1 = ComputeSlice bound1 start1 finish1 (GetArray4DLength target nonFixedDim1)
                let start2, finish2 = ComputeSlice bound2 start2 finish2 (GetArray4DLength target nonFixedDim2)
                let start3, finish3 = ComputeSlice bound3 start3 finish3 (GetArray4DLength target nonFixedDim3)
                let len1 = (finish1 - start1 + 1)
                let len2 = (finish2 - start2 + 1)
                let len3 = (finish3 - start3 + 1)

                let setArrayElem = 
                    match nonFixedDim1, nonFixedDim2, nonFixedDim3 with
                    | 1, 2, 3 -> (fun i j k -> SetArray4D target index (bound1 + start1 + i) (bound2 + start2 + j) (bound3 + start3 + k) (GetArray3D source i j k))
                    | 0, 2, 3 -> (fun i j k -> SetArray4D target (bound1 + start1 + i) index (bound2 + start2 + j) (bound3 + start3 + k) (GetArray3D source i j k))
                    | 0, 1, 3 -> (fun i j k -> SetArray4D target (bound1 + start1 + i) (bound2 + start2 + j) index (bound3 + start3 + k) (GetArray3D source i j k))
                    | 0, 1, 2 -> (fun i j k -> SetArray4D target (bound1 + start1 + i) (bound2 + start2 + j) (bound3 + start3 + k) index (GetArray3D source i j k))
                    | _ -> raise (System.IndexOutOfRangeException())

                for i = 0 to len1 - 1 do
                    for j = 0 to len2 - 1 do
                        for k = 0 to len3 - 1 do
                            setArrayElem i j k

            [<Experimental(ExperimentalAttributeMessages.RequiresPreview)>]
            let inline SetArraySlice4DFixedSingle1 (target: _[,,,]) index1 start2 finish2 start3 finish3 start4 finish4 (source: _[,,]) = 
                SetArraySlice4DFixedSingle target source index1 start2 finish2 start3 finish3 start4 finish4 1 2 3

            [<Experimental(ExperimentalAttributeMessages.RequiresPreview)>]
            let inline SetArraySlice4DFixedSingle2 (target: _[,,,]) start1 finish1 index2 start3 finish3 start4 finish4 (source: _[,,]) = 
                SetArraySlice4DFixedSingle target source index2 start1 finish1 start3 finish3 start4 finish4 0 2 3

            [<Experimental(ExperimentalAttributeMessages.RequiresPreview)>]
            let inline SetArraySlice4DFixedSingle3 (target: _[,,,]) start1 finish1 start2 finish2 index3 start4 finish4 (source: _[,,]) = 
                SetArraySlice4DFixedSingle target source index3 start1 finish1 start2 finish2 start4 finish4 0 1 3

            [<Experimental(ExperimentalAttributeMessages.RequiresPreview)>]
            let inline SetArraySlice4DFixedSingle4 (target: _[,,,]) start1 finish1 start2 finish2 start3 finish3 index4 (source: _[,,]) = 
                SetArraySlice4DFixedSingle target source index4 start1 finish1 start2 finish2 start3 finish3 0 1 2

            let inline SetArraySlice4DFixedDouble (target: _[,,,]) (source: _[,]) index1 index2 start1 finish1 start2 finish2 nonFixedDim1 nonFixedDim2 = 
                let bound1 = target.GetLowerBound(nonFixedDim1)
                let bound2 = target.GetLowerBound(nonFixedDim2)
                let start1, finish1 = ComputeSlice bound1 start1 finish1 (GetArray4DLength target nonFixedDim1)
                let start2, finish2 = ComputeSlice bound2 start2 finish2 (GetArray4DLength target nonFixedDim2)
                let len1 = (finish1 - start1 + 1)
                let len2 = (finish2 - start2 + 1)

                let setArrayElem = 
                    match nonFixedDim1, nonFixedDim2 with
                    | 2, 3 -> (fun i j -> SetArray4D target index1 index2 (bound1 + start1 + i) (bound2 + start2 + j) (GetArray2D source i j))
                    | 1, 3 -> (fun i j -> SetArray4D target index1 (bound1 + start1 + i) index2 (bound2 + start2 + j) (GetArray2D source i j))
                    | 1, 2 -> (fun i j -> SetArray4D target index1 (bound1 + start1 + i) (bound2 + start2 + j) index2 (GetArray2D source i j))
                    | 0, 3 -> (fun i j -> SetArray4D target (bound1 + start1 + i) index1 index2 (bound2 + start2 + j) (GetArray2D source i j))
                    | 0, 2 -> (fun i j -> SetArray4D target (bound1 + start1 + i) index1 (bound2 + start2 + j) index2 (GetArray2D source i j))
                    | 0, 1 -> (fun i j -> SetArray4D target (bound1 + start1 + i) (bound2 + start2 + j) index1 index2 (GetArray2D source i j))
                    | _ -> raise (System.IndexOutOfRangeException())

                for i = 0 to len1 - 1 do
                    for j = 0 to len2 - 1 do
                        setArrayElem i j 

            [<Experimental(ExperimentalAttributeMessages.RequiresPreview)>]
            let inline SetArraySlice4DFixedDouble1 (target: _[,,,]) index1 index2 start3 finish3 start4 finish4 (source: _[,]) =
                SetArraySlice4DFixedDouble target source index1 index2 start3 finish3 start4 finish4  2 3

            [<Experimental(ExperimentalAttributeMessages.RequiresPreview)>]
            let inline SetArraySlice4DFixedDouble2 (target: _[,,,]) index1 start2 finish2 index3 start4 finish4 (source: _[,]) =
                SetArraySlice4DFixedDouble target source index1 index3 start2 finish2 start4 finish4 1 3

            [<Experimental(ExperimentalAttributeMessages.RequiresPreview)>]
            let inline SetArraySlice4DFixedDouble3 (target: _[,,,]) index1 start2 finish2 start3 finish3 index4 (source: _[,]) = 
                SetArraySlice4DFixedDouble target source index1 index4 start2 finish2 start3 finish3 1 2

            [<Experimental(ExperimentalAttributeMessages.RequiresPreview)>]
            let inline SetArraySlice4DFixedDouble4 (target: _[,,,]) start1 finish1 index2 index3 start4 finish4 (source: _[,]) =
                SetArraySlice4DFixedDouble target source index2 index3 start1 finish1 start4 finish4 0 3

            [<Experimental(ExperimentalAttributeMessages.RequiresPreview)>]
            let inline SetArraySlice4DFixedDouble5 (target: _[,,,]) start1 finish1 index2 start3 finish3 index4 (source: _[,]) =
                SetArraySlice4DFixedDouble target source index2 index4 start1 finish1 start3 finish3 0 2

            [<Experimental(ExperimentalAttributeMessages.RequiresPreview)>]
            let inline SetArraySlice4DFixedDouble6 (target: _[,,,]) start1 finish1 start2 finish2 index3 index4 (source: _[,]) =
                SetArraySlice4DFixedDouble target source index3 index4 start1 finish1 start2 finish2 0 1

            let inline SetArraySlice4DFixedTriple (target: _[,,,]) (source: _[]) index1 index2 index3 start1 finish1 nonFixedDim1 = 
                let bound1 = target.GetLowerBound(nonFixedDim1)
                let start1, finish1 = ComputeSlice bound1 start1 finish1 (GetArray4DLength target nonFixedDim1)
                let len1 = (finish1 - start1 + 1)
                let setArrayElem = 
                    match nonFixedDim1 with
                    | 0 -> (fun i -> SetArray4D target (bound1 + start1 + i) index1 index2 index3 (GetArray source i))
                    | 1 -> (fun i -> SetArray4D target index1 (bound1 + start1 + i) index2 index3 (GetArray source i))
                    | 2 -> (fun i -> SetArray4D target index1 index2 (bound1 + start1 + i) index3 (GetArray source i))
                    | 3 -> (fun i -> SetArray4D target index1 index2 index3 (bound1 + start1 + i) (GetArray source i))
                    | _ -> raise (System.IndexOutOfRangeException())
                for i = 0 to len1 - 1 do
                    setArrayElem i

            [<Experimental(ExperimentalAttributeMessages.RequiresPreview)>]
            let inline SetArraySlice4DFixedTriple1 (target: _[,,,]) start1 finish1 index2 index3 index4 (source: _[]) = 
                SetArraySlice4DFixedTriple target source index2 index3 index4 start1 finish1 0

            [<Experimental(ExperimentalAttributeMessages.RequiresPreview)>]
            let inline SetArraySlice4DFixedTriple2 (target: _[,,,]) index1 start2 finish2 index3 index4 (source: _[]) = 
                SetArraySlice4DFixedTriple target source index1 index3 index4 start2 finish2 1

            [<Experimental(ExperimentalAttributeMessages.RequiresPreview)>]
            let inline SetArraySlice4DFixedTriple3 (target: _[,,,]) index1 index2 start3 finish3 index4 (source: _[]) =
                SetArraySlice4DFixedTriple target source index1 index2 index4 start3 finish3 2

            [<Experimental(ExperimentalAttributeMessages.RequiresPreview)>]
            let inline SetArraySlice4DFixedTriple4 (target: _[,,,]) index1 index2 index3 start4 finish4 (source: _[]) =
                SetArraySlice4DFixedTriple target source index1 index2 index3 start4 finish4 3

            let inline GetStringSlice (source: string) start finish =
                let start, finish = ComputeSlice 0 start finish source.Length
                let len = finish-start+1
                if len <= 0 then String.Empty
                else source.Substring(start, len)

            let inline absImpl (x: ^T) : ^T = 
                 (^T: (static member Abs : ^T -> ^T) (x))
                 when ^T : int32       = let x : int32     = retype x in System.Math.Abs(x)
                 when ^T : float       = let x : float     = retype x in System.Math.Abs(x)
                 when ^T : float32     = let x : float32   = retype x in System.Math.Abs(x)
                 when ^T : int64       = let x : int64     = retype x in System.Math.Abs(x)
                 when ^T : nativeint   = 
                   (let x : nativeint = retype x 
                    if x >= 0n then x else 
                    let res = -x in
                    if res < 0n then raise (System.OverflowException(ErrorStrings.NoNegateMinValueString))
                    res)
                 when ^T : int16       = let x : int16     = retype x in System.Math.Abs(x)
                 when ^T : sbyte       = let x : sbyte     = retype x in System.Math.Abs(x)
                 when ^T : decimal     = System.Math.Abs(retype x : decimal) 
<<<<<<< HEAD

            [<NoDynamicInvocation>]
=======
            
>>>>>>> e5f53a54
            let inline  acosImpl(x: ^T) : ^T = 
                 (^T: (static member Acos : ^T -> ^T) (x))
                 when ^T : float       = System.Math.Acos(retype x)
                 when ^T : float32     = System.Math.Acos(toFloat (retype x)) |> toFloat32

            let inline  asinImpl(x: ^T) : ^T = 
                 (^T: (static member Asin : ^T -> ^T) (x))
                 when ^T : float       = System.Math.Asin(retype x)
                 when ^T : float32     = System.Math.Asin(toFloat (retype x)) |> toFloat32

            let inline  atanImpl(x: ^T) : ^T = 
                 (^T: (static member Atan : ^T -> ^T) (x))
                 when ^T : float       = System.Math.Atan(retype x)
                 when ^T : float32     = System.Math.Atan(toFloat (retype x)) |> toFloat32

            let inline  atan2Impl(x: ^T) (y: ^T) : 'U = 
                 (^T: (static member Atan2 : ^T * ^T -> 'U) (x,y))
                 when ^T : float       = System.Math.Atan2(retype x, retype y)
                 when ^T : float32     = System.Math.Atan2(toFloat (retype x), toFloat(retype y)) |> toFloat32

            let inline  ceilImpl(x: ^T) : ^T = 
                 (^T: (static member Ceiling : ^T -> ^T) (x))
                 when ^T : float       = System.Math.Ceiling(retype x : float)
                 when ^T : float32     = System.Math.Ceiling(toFloat (retype x)) |> toFloat32

            let inline  expImpl(x: ^T) : ^T = 
                 (^T: (static member Exp : ^T -> ^T) (x))
                 when ^T : float       = System.Math.Exp(retype x)
                 when ^T : float32     = System.Math.Exp(toFloat (retype x)) |> toFloat32

            let inline floorImpl (x: ^T) : ^T = 
                 (^T: (static member Floor : ^T -> ^T) (x))
                 when ^T : float       = System.Math.Floor(retype x : float)
                 when ^T : float32     = System.Math.Floor(toFloat (retype x)) |> toFloat32

            let inline truncateImpl (x: ^T) : ^T = 
                 (^T: (static member Truncate : ^T -> ^T) (x))
                 when ^T : float       = System.Math.Truncate(retype x : float) 
                 when ^T : float32     = System.Math.Truncate(toFloat (retype x))  |> toFloat32

            let inline roundImpl (x: ^T) : ^T = 
                 (^T: (static member Round : ^T -> ^T) (x))
                 when ^T : float       = System.Math.Round(retype x : float)
                 when ^T : float32     = System.Math.Round(toFloat (retype x)) |> toFloat32

            let inline signImpl (x: ^T) : int = 
                 (^T: (member Sign : int) (x))
                 when ^T : int32       = System.Math.Sign(retype x : int32)
                 when ^T : int64       = System.Math.Sign(retype x : int64)
                 when ^T : nativeint   = if (retype x : nativeint) < 0n then -1 else if (retype x : nativeint) > 0n then 1 else 0
                 when ^T : int16       = System.Math.Sign(retype x : int16)
                 when ^T : sbyte       = System.Math.Sign(retype x : sbyte)
                 when ^T : float       = System.Math.Sign(retype x : float)
                 when ^T : float32     = System.Math.Sign(toFloat (retype x)) 
                 when ^T : decimal     = System.Math.Sign(retype x : decimal) 

            let inline  logImpl(x: ^T) : ^T = 
                 (^T: (static member Log : ^T -> ^T) (x))
                 when ^T : float       = System.Math.Log(retype x)
                 when ^T : float32     = System.Math.Log(toFloat (retype x)) |> toFloat32
            
            let inline  log10Impl(x: ^T) : ^T = 
                 (^T: (static member Log10 : ^T -> ^T) (x))
                 when ^T : float       = System.Math.Log10(retype x)
                 when ^T : float32     = System.Math.Log10(toFloat (retype x)) |> toFloat32

            let inline  sqrtImpl(x: ^T) : ^U = 
                 (^T: (static member Sqrt : ^T -> ^U) (x))
                 when ^T : float       = System.Math.Sqrt(retype x : float)
                 when ^T : float32     = System.Math.Sqrt(toFloat (retype x)) |> toFloat32

            let inline  cosImpl(x: ^T) : ^T = 
                 (^T: (static member Cos : ^T -> ^T) (x))
                 when ^T : float       = System.Math.Cos(retype x)
                 when ^T : float32     = System.Math.Cos(toFloat (retype x)) |> toFloat32

            let inline  coshImpl(x: ^T) : ^T = 
                 (^T: (static member Cosh : ^T -> ^T) (x))
                 when ^T : float       = System.Math.Cosh(retype x)
                 when ^T : float32     = System.Math.Cosh(toFloat (retype x)) |> toFloat32

            let inline  sinImpl(x: ^T) : ^T = 
                 (^T: (static member Sin : ^T -> ^T) (x))
                 when ^T : float       = System.Math.Sin(retype x)
                 when ^T : float32     = System.Math.Sin(toFloat (retype x)) |> toFloat32

            let inline  sinhImpl(x: ^T) : ^T = 
                 (^T: (static member Sinh : ^T -> ^T) (x))
                 when ^T : float       = System.Math.Sinh(retype x)
                 when ^T : float32     = System.Math.Sinh(toFloat (retype x)) |> toFloat32

            let inline  tanImpl(x: ^T) : ^T = 
                 (^T: (static member Tan : ^T -> ^T) (x))
                 when ^T : float       = System.Math.Tan(retype x)
                 when ^T : float32     = System.Math.Tan(toFloat (retype x)) |> toFloat32

            let inline  tanhImpl(x: ^T) : ^T = 
                 (^T: (static member Tanh : ^T -> ^T) (x))
                 when ^T : float       = System.Math.Tanh(retype x)
                 when ^T : float32     = System.Math.Tanh(toFloat (retype x)) |> toFloat32

            let inline  powImpl (x: ^T) (y: ^U) : ^T = 
                 (^T: (static member Pow : ^T * ^U -> ^T) (x,y))
                 when ^T : float       = System.Math.Pow((retype x : float), (retype y: float))
                 when ^T : float32     = System.Math.Pow(toFloat (retype x), toFloat(retype y)) |> toFloat32

            type AbsDynamicImplTable<'T>() = 
                static let result : ('T -> 'T) = 
                    let aty = typeof<'T>
                    if   aty.Equals(typeof<sbyte>)      then unboxPrim<_>(fun (x:sbyte)     -> absImpl x)
                    elif aty.Equals(typeof<int16>)      then unboxPrim<_>(fun (x:int16)     -> absImpl x)
                    elif aty.Equals(typeof<int32>)      then unboxPrim<_>(fun (x:int32)     -> absImpl x)
                    elif aty.Equals(typeof<int64>)      then unboxPrim<_>(fun (x:int64)     -> absImpl x)
                    elif aty.Equals(typeof<nativeint>)  then unboxPrim<_>(fun (x:nativeint) -> absImpl x)
                    elif aty.Equals(typeof<float>)      then unboxPrim<_>(fun (x:float)     -> absImpl x)
                    elif aty.Equals(typeof<float32>)    then unboxPrim<_>(fun (x:float32)   -> absImpl x)
                    elif aty.Equals(typeof<decimal>)    then unboxPrim<_>(fun (x:decimal)   -> absImpl x)
                    else UnaryDynamicImpl "Abs" 
                static member Result : ('T -> 'T) = result

            type AcosDynamicImplTable<'T>() = 
                static let result : ('T -> 'T) = 
                    let aty = typeof<'T>
                    if aty.Equals(typeof<float>)        then unboxPrim<_>(fun (x:float)     -> acosImpl x)
                    elif aty.Equals(typeof<float32>)    then unboxPrim<_>(fun (x:float32)   -> acosImpl x)
                    else UnaryDynamicImpl "Acos" 
                static member Result : ('T -> 'T) = result

            type AsinDynamicImplTable<'T>() = 
                static let result : ('T -> 'T) = 
                    let aty = typeof<'T>
                    if aty.Equals(typeof<float>)        then unboxPrim<_>(fun (x:float)     -> asinImpl x)
                    elif aty.Equals(typeof<float32>)    then unboxPrim<_>(fun (x:float32)   -> asinImpl x)
                    else UnaryDynamicImpl "Asin" 
                static member Result : ('T -> 'T) = result

            type AtanDynamicImplTable<'T>() = 
                static let result : ('T -> 'T) = 
                    let aty = typeof<'T>
                    if aty.Equals(typeof<float>)        then unboxPrim<_>(fun (x:float)     -> atanImpl x)
                    elif aty.Equals(typeof<float32>)    then unboxPrim<_>(fun (x:float32)   -> atanImpl x)
                    else UnaryDynamicImpl "Atan" 
                static member Result : ('T -> 'T) = result

            type Atan2DynamicImplTable<'T,'U>() = 
                static let result : ('T -> 'T -> 'U) = 
                    let aty = typeof<'T>
                    if aty.Equals(typeof<float>)        then unboxPrim<_>(fun (x:float)  (y:float)   -> atan2Impl x y)
                    elif aty.Equals(typeof<float32>)    then unboxPrim<_>(fun (x:float32) (y:float32)  -> atan2Impl x y)
                    else BinaryDynamicImpl "Atan2"
                static member Result : ('T -> 'T -> 'U) = result

            type CeilingDynamicImplTable<'T>() = 
                static let result : ('T -> 'T) = 
                    let aty = typeof<'T>
                    if aty.Equals(typeof<float>)        then unboxPrim<_>(fun (x:float)     -> ceilImpl x)
                    elif aty.Equals(typeof<float32>)    then unboxPrim<_>(fun (x:float32)   -> ceilImpl x)
                    else UnaryDynamicImpl "Ceiling" 
                static member Result : ('T -> 'T) = result

            type ExpDynamicImplTable<'T>() = 
                static let result : ('T -> 'T) = 
                    let aty = typeof<'T>
                    if aty.Equals(typeof<float>)        then unboxPrim<_>(fun (x:float)     -> expImpl x)
                    elif aty.Equals(typeof<float32>)    then unboxPrim<_>(fun (x:float32)   -> expImpl x)
                    else UnaryDynamicImpl "Exp" 
                static member Result : ('T -> 'T) = result

            type FloorDynamicImplTable<'T>() = 
                static let result : ('T -> 'T) = 
                    let aty = typeof<'T>
                    if aty.Equals(typeof<float>)        then unboxPrim<_>(fun (x:float)     -> floorImpl x)
                    elif aty.Equals(typeof<float32>)    then unboxPrim<_>(fun (x:float32)   -> floorImpl x)
                    else UnaryDynamicImpl "Floor" 
                static member Result : ('T -> 'T) = result

            type TruncateDynamicImplTable<'T>() = 
                static let result : ('T -> 'T) = 
                    let aty = typeof<'T>
                    if aty.Equals(typeof<float>)        then unboxPrim<_>(fun (x:float)     -> truncateImpl x)
                    elif aty.Equals(typeof<float32>)    then unboxPrim<_>(fun (x:float32)   -> truncateImpl x)
                    else UnaryDynamicImpl "Truncate" 
                static member Result : ('T -> 'T) = result

            type RoundDynamicImplTable<'T>() = 
                static let result : ('T -> 'T) = 
                    let aty = typeof<'T>
                    if aty.Equals(typeof<float>)        then unboxPrim<_>(fun (x:float)     -> roundImpl x)
                    elif aty.Equals(typeof<float32>)    then unboxPrim<_>(fun (x:float32)   -> roundImpl x)
                    else UnaryDynamicImpl "Round" 
                static member Result : ('T -> 'T) = result

            type SignDynamicImplTable<'T>() = 
                static let result : ('T -> int) = 
                    let aty = typeof<'T>
                    if aty.Equals(typeof<float>)        then unboxPrim<_>(fun (x:float)     -> signImpl x)
                    elif aty.Equals(typeof<float32>)    then unboxPrim<_>(fun (x:float32)   -> signImpl x)
                    elif aty.Equals(typeof<nativeint>)    then unboxPrim<_>(fun (x:nativeint)   -> signImpl x)
                    elif aty.Equals(typeof<decimal>)    then unboxPrim<_>(fun (x:decimal)   -> signImpl x)
                    elif aty.Equals(typeof<int16>)    then unboxPrim<_>(fun (x:int16)   -> signImpl x)
                    elif aty.Equals(typeof<int32>)    then unboxPrim<_>(fun (x:int32)   -> signImpl x)
                    elif aty.Equals(typeof<int64>)    then unboxPrim<_>(fun (x:int64)   -> signImpl x)
                    elif aty.Equals(typeof<sbyte>)    then unboxPrim<_>(fun (x:sbyte)   -> signImpl x)
                    else UnaryDynamicImpl "Sign" 
                static member Result : ('T -> int) = result

            type LogDynamicImplTable<'T>() = 
                static let result : ('T -> 'T) = 
                    let aty = typeof<'T>
                    if aty.Equals(typeof<float>)        then unboxPrim<_>(fun (x:float)     -> logImpl x)
                    elif aty.Equals(typeof<float32>)    then unboxPrim<_>(fun (x:float32)   -> logImpl x)
                    else UnaryDynamicImpl "Log" 
                static member Result : ('T -> 'T) = result

            type Log10DynamicImplTable<'T>() = 
                static let result : ('T -> 'T) = 
                    let aty = typeof<'T>
                    if aty.Equals(typeof<float>)        then unboxPrim<_>(fun (x:float)     -> log10Impl x)
                    elif aty.Equals(typeof<float32>)    then unboxPrim<_>(fun (x:float32)   -> log10Impl x)
                    else UnaryDynamicImpl "Log10" 
                static member Result : ('T -> 'T) = result

            type SqrtDynamicImplTable<'T,'U>() = 
                static let result : ('T -> 'U) = 
                    let aty = typeof<'T>
                    if aty.Equals(typeof<float>)        then unboxPrim<_>(fun (x:float)     -> sqrtImpl x)
                    elif aty.Equals(typeof<float32>)    then unboxPrim<_>(fun (x:float32)   -> sqrtImpl x)
                    else UnaryDynamicImpl "Sqrt" 
                static member Result : ('T -> 'U) = result

            type CosDynamicImplTable<'T>() = 
                static let result : ('T -> 'T) = 
                    let aty = typeof<'T>
                    if aty.Equals(typeof<float>)        then unboxPrim<_>(fun (x:float)     -> cosImpl x)
                    elif aty.Equals(typeof<float32>)    then unboxPrim<_>(fun (x:float32)   -> cosImpl x)
                    else UnaryDynamicImpl "Cos" 
                static member Result : ('T -> 'T) = result

            type CoshDynamicImplTable<'T>() = 
                static let result : ('T -> 'T) = 
                    let aty = typeof<'T>
                    if aty.Equals(typeof<float>)        then unboxPrim<_>(fun (x:float)     -> coshImpl x)
                    elif aty.Equals(typeof<float32>)    then unboxPrim<_>(fun (x:float32)   -> coshImpl x)
                    else UnaryDynamicImpl "Cosh" 
                static member Result : ('T -> 'T) = result

            type SinDynamicImplTable<'T>() = 
                static let result : ('T -> 'T) = 
                    let aty = typeof<'T>
                    if aty.Equals(typeof<float>)        then unboxPrim<_>(fun (x:float)     -> sinImpl x)
                    elif aty.Equals(typeof<float32>)    then unboxPrim<_>(fun (x:float32)   -> sinImpl x)
                    else UnaryDynamicImpl "Sin" 
                static member Result : ('T -> 'T) = result

            type SinhDynamicImplTable<'T>() = 
                static let result : ('T -> 'T) = 
                    let aty = typeof<'T>
                    if aty.Equals(typeof<float>)        then unboxPrim<_>(fun (x:float)     -> sinhImpl x)
                    elif aty.Equals(typeof<float32>)    then unboxPrim<_>(fun (x:float32)   -> sinhImpl x)
                    else UnaryDynamicImpl "Sinh" 
                static member Result : ('T -> 'T) = result

            type TanDynamicImplTable<'T>() = 
                static let result : ('T -> 'T) = 
                    let aty = typeof<'T>
                    if aty.Equals(typeof<float>)        then unboxPrim<_>(fun (x:float)     -> tanImpl x)
                    elif aty.Equals(typeof<float32>)    then unboxPrim<_>(fun (x:float32)   -> tanImpl x)
                    else UnaryDynamicImpl "Tan" 
                static member Result : ('T -> 'T) = result

            type TanhDynamicImplTable<'T>() = 
                static let result : ('T -> 'T) = 
                    let aty = typeof<'T>
                    if aty.Equals(typeof<float>)        then unboxPrim<_>(fun (x:float)     -> tanhImpl x)
                    elif aty.Equals(typeof<float32>)    then unboxPrim<_>(fun (x:float32)   -> tanhImpl x)
                    else UnaryDynamicImpl "Tanh" 
                static member Result : ('T -> 'T) = result

            type PowDynamicImplTable<'T,'U>() = 
                static let result : ('T -> 'U -> 'T) = 
                    let aty = typeof<'T>
                    if aty.Equals(typeof<float>)        then unboxPrim<_>(fun (x:float)   (y:float)  -> powImpl x y)
                    elif aty.Equals(typeof<float32>)    then unboxPrim<_>(fun (x:float32) (y:float32)  -> powImpl x y)
                    else BinaryDynamicImpl "Pow" 
                static member Result : ('T -> 'U -> 'T) = result

            let AbsDynamic x            = AbsDynamicImplTable<_>.Result x
            let AcosDynamic x           = AcosDynamicImplTable<_>.Result x
            let AsinDynamic x           = AsinDynamicImplTable<_>.Result x
            let AtanDynamic x           = AtanDynamicImplTable<_>.Result x
            let Atan2Dynamic y x        = Atan2DynamicImplTable<_,_>.Result y x
            let CeilingDynamic x        = CeilingDynamicImplTable<_>.Result x 
            let ExpDynamic x            = ExpDynamicImplTable<_>.Result x 
            let FloorDynamic x          = FloorDynamicImplTable<_>.Result x 
            let TruncateDynamic x       = TruncateDynamicImplTable<_>.Result x 
            let RoundDynamic x          = RoundDynamicImplTable<_>.Result x 
            let SignDynamic x           = SignDynamicImplTable<_>.Result x 
            let LogDynamic x            = LogDynamicImplTable<_>.Result x 
            let Log10Dynamic x          = Log10DynamicImplTable<_>.Result x 
            let SqrtDynamic x           = SqrtDynamicImplTable<_,_>.Result x 
            let CosDynamic x            = CosDynamicImplTable<_>.Result x 
            let CoshDynamic x           = CoshDynamicImplTable<_>.Result x 
            let SinDynamic x            = SinDynamicImplTable<_>.Result x 
            let SinhDynamic x           = SinhDynamicImplTable<_>.Result x 
            let TanDynamic x            = TanDynamicImplTable<_>.Result x 
            let TanhDynamic x           = TanhDynamicImplTable<_>.Result x 
            let PowDynamic x y          = PowDynamicImplTable<_,_>.Result x y

        open OperatorIntrinsics
                   
        let inline (..) (start:^T) (finish:^T) = 
           RangeGeneric (GenericOne< (^T) >)  Checked.(+) start finish
           when ^T : int32       = RangeInt32   (retype start) 1    (retype finish)
           when ^T : float       = RangeDouble  (retype start) 1.0  (retype finish)
           when ^T : float32     = RangeSingle  (retype start) 1.0f (retype finish)
           when ^T : int64       = RangeInt64   (retype start) 1L   (retype finish)
           when ^T : uint64      = RangeUInt64  (retype start) 1UL  (retype finish)
           when ^T : uint32      = RangeUInt32  (retype start) 1ul  (retype finish)
           when ^T : nativeint   = RangeIntPtr  (retype start) 1n   (retype finish)
           when ^T : unativeint  = RangeUIntPtr (retype start) 1un  (retype finish)
           when ^T : int16       = RangeInt16   (retype start) 1s   (retype finish)
           when ^T : uint16      = RangeUInt16  (retype start) 1us  (retype finish)
           when ^T : sbyte       = RangeSByte   (retype start) 1y   (retype finish)
           when ^T : byte        = RangeByte    (retype start) 1uy  (retype finish)
           when ^T : char        = RangeChar    (retype start) (retype finish)

        let inline (.. ..) (start: ^T) (step: ^U) (finish: ^T) = 
           RangeStepGeneric (GenericZero< (^U) >) Checked.(+) start step finish
           when ^T : int32       = RangeInt32   (retype start) (retype step) (retype finish)
           when ^T : float       = RangeDouble  (retype start) (retype step) (retype finish)
           when ^T : float32     = RangeSingle  (retype start) (retype step) (retype finish)
           when ^T : int64       = RangeInt64   (retype start) (retype step) (retype finish)
           when ^T : uint64      = RangeUInt64  (retype start) (retype step) (retype finish)
           when ^T : uint32      = RangeUInt32  (retype start) (retype step) (retype finish)
           when ^T : nativeint   = RangeIntPtr  (retype start) (retype step) (retype finish)
           when ^T : unativeint  = RangeUIntPtr (retype start) (retype step) (retype finish)
           when ^T : int16       = RangeInt16   (retype start) (retype step) (retype finish)
           when ^T : uint16      = RangeUInt16  (retype start) (retype step) (retype finish)
           when ^T : sbyte       = RangeSByte   (retype start) (retype step) (retype finish)
           when ^T : byte        = RangeByte    (retype start) (retype step) (retype finish)
        

        [<CompiledName("Abs")>]
        let inline abs (value: ^T) : ^T = 
             AbsDynamic value
             when ^T : ^T = absImpl value

        [<CompiledName("Acos")>]
        let inline  acos (value: ^T) : ^T = 
             AcosDynamic value
             when ^T : ^T       = acosImpl value

        [<CompiledName("Asin")>]
        let inline  asin (value: ^T) : ^T = 
             AsinDynamic value
             when ^T : ^T       = asinImpl value

        [<CompiledName("Atan")>]
        let inline  atan (value: ^T) : ^T = 
             AtanDynamic value
             when ^T : ^T       = atanImpl value

        [<CompiledName("Atan2")>]
        let inline  atan2(y: ^T) (x: ^T) : 'U = 
             Atan2Dynamic y x
             when ^T : ^T       = (atan2Impl y x : 'U)

        [<CompiledName("Ceiling")>]
        let inline  ceil (value: ^T) : ^T = 
             CeilingDynamic value
             when ^T : ^T       = ceilImpl value

        [<CompiledName("Exp")>]
        let inline  exp(value: ^T) : ^T = 
             ExpDynamic value
             when ^T : ^T       = expImpl value

        [<CompiledName("Floor")>]
        let inline floor (value: ^T) : ^T = 
             FloorDynamic value
             when ^T : ^T       = floorImpl value

        [<CompiledName("Truncate")>]
        let inline truncate (value: ^T) : ^T = 
             TruncateDynamic value
             when ^T : ^T       = truncateImpl value

        [<CompiledName("Round")>]
        let inline round (value: ^T) : ^T = 
             RoundDynamic value
             when ^T : ^T       = roundImpl value

        [<CompiledName("Sign")>]
        let inline sign (value: ^T) : int = 
             SignDynamic value
             when ^T : ^T       = signImpl value

        [<CompiledName("Log")>]
        let inline  log (value: ^T) : ^T = 
             LogDynamic value
             when ^T : ^T       = logImpl value

        [<CompiledName("Log10")>]
        let inline  log10 (value: ^T) : ^T = 
             Log10Dynamic value
             when ^T : ^T       = log10Impl value

        [<CompiledName("Sqrt")>]
        let inline  sqrt (value: ^T) : ^U = 
             SqrtDynamic value
             when ^T : ^T       = (sqrtImpl value : ^U)

        [<CompiledName("Cos")>]
        let inline  cos (value: ^T) : ^T = 
             CosDynamic value
             when ^T : ^T       = cosImpl value

        [<CompiledName("Cosh")>]
        let inline cosh (value: ^T) : ^T = 
             CoshDynamic value
             when ^T : ^T       = coshImpl value

        [<CompiledName("Sin")>]
        let inline sin (value: ^T) : ^T = 
             SinDynamic value
             when ^T : ^T       = sinImpl value

        [<CompiledName("Sinh")>]
        let inline sinh (value: ^T) : ^T = 
             SinhDynamic value
             when ^T : ^T       = sinhImpl value

        [<CompiledName("Tan")>]
        let inline tan (value: ^T) : ^T = 
             TanDynamic value
             when ^T : ^T       = tanImpl value

        [<CompiledName("Tanh")>]
        let inline tanh (value: ^T) : ^T = 
             TanhDynamic value
             when ^T : ^T       = tanhImpl value

        let inline ( ** ) (x: ^T) (y: ^U) : ^T = 
             PowDynamic x y
             when ^T : ^T       = powImpl x y

        let inline gpown  (x: ^T) n =
            let v = PowGeneric (GenericOne< (^T) >, Checked.( * ), x,n) 
            if n < 0 then GenericOne< (^T) > / v
            else v

        [<CompiledName("PowInteger")>]
        let inline pown  (x: ^T) n =
             (if n = Int32.MinValue then gpown x (n+1) / x else gpown x n)
             when ^T : int32 = 
                         (let x = (retype x : int32) in
                          if  x = 2 && n >= 0 && n < 31 then 1 <<< n 
                          elif n >= 0 then PowInt32 x n 
                          else 1 / PowInt32 x n)
             when ^T : int64 = 
                         (let x = (retype x : int64) in
                          if  x = 2L && n >= 0 && n < 63 then 1L <<< n 
                          elif n >= 0 then PowInt64 x n 
                          else 1L / PowInt64 x n)
             when ^T : int16 = 
                         (let x = (retype x : int16) in
                          if  x = 2s && n >= 0 && n < 15 then 1s <<< n 
                          elif n >= 0 then PowInt16 x n 
                          else 1s / PowInt16 x n)
             when ^T : sbyte = 
                         (let x = (retype x : sbyte) in
                          if  x = 2y && n >= 0 && n < 7 then 1y <<< n 
                          elif n >= 0 then PowSByte x n 
                          else 1y / PowSByte x n)
             when ^T : nativeint = 
                         (let x = (retype x : nativeint) in
                          if  x = 2n && n >= 0 && n < 31 then 1n <<< n 
                          elif n >= 0 then PowIntPtr x n 
                          else 1n / PowIntPtr x n)
             when ^T : uint32 = 
                         (let x = (retype x : uint32) in
                          if  x = 2u && n >= 0 && n <= 31 then 1u <<< n 
                          elif n >= 0 then PowUInt32 x n 
                          else 1u / PowUInt32 x n)
             when ^T : uint64 = 
                         (let x = (retype x : uint64) in
                          if  x = 2UL && n >= 0 && n <= 63 then 1UL <<< n 
                          elif n >= 0 then PowUInt64 x n 
                          else 1UL / PowUInt64 x n)
             when ^T : uint16 = 
                         (let x = (retype x : uint16) in
                          if  x = 2us && n >= 0 && n <= 15 then 1us <<< n 
                          elif n >= 0 then PowUInt16 x n 
                          else 1us / PowUInt16 x n)
             when ^T : byte = 
                         (let x = (retype x : byte) in
                          if  x = 2uy && n >= 0 && n <= 7 then 1uy <<< n 
                          elif n >= 0 then PowByte x n 
                          else 1uy / PowByte x n)
             when ^T : unativeint = 
                         (let x = (retype x : unativeint) in
                          if  x = 2un && n >= 0 && n <= 31 then 1un <<< n 
                          elif n >= 0 then PowUIntPtr x n 
                          else 1un / PowUIntPtr x n)

             when ^T : float       = 
                         (let x = (retype x : float) in
                         if n >= 0 then PowDouble x n else 1.0 /  PowDouble x n)
             when ^T : float32     = 
                         (let x = (retype x : float32) in
                          if n >= 0 then PowSingle x n else 1.0f /  PowSingle x n)
             when ^T : decimal     = 
                         (let x = (retype x : decimal) in
                          if n >= 0 then PowDecimal x n else 1.0M /  PowDecimal x n)

        [<AutoOpen>]
        [<Experimental(ExperimentalAttributeMessages.RequiresPreview)>]
        module ArrayExtensions =
            type ``[,,,]``<'T> with
                [<Experimental(ExperimentalAttributeMessages.RequiresPreview)>]
                member arr.GetReverseIndex(dim: int, offset: int) = 
                    let len = 
                        match dim with
                        | 0 -> GetArray4DLength1 arr
                        | 1 -> GetArray4DLength2 arr
                        | 2 -> GetArray4DLength3 arr
                        | 3 -> GetArray4DLength4 arr
                        | _ -> raise (System.IndexOutOfRangeException())

                    len - offset - 1

            type ``[,,]``<'T> with
                [<Experimental(ExperimentalAttributeMessages.RequiresPreview)>]
                member arr.GetReverseIndex(dim: int, offset: int) = 
                    let len = 
                        match dim with
                        | 0 -> GetArray3DLength1 arr
                        | 1 -> GetArray3DLength2 arr
                        | 2 -> GetArray3DLength3 arr
                        | _ -> raise (System.IndexOutOfRangeException())

                    len - offset - 1

            type ``[,]``<'T> with
                [<Experimental(ExperimentalAttributeMessages.RequiresPreview)>]
                member arr.GetReverseIndex(dim: int, offset: int) = 
                    let len = 
                        match dim with
                        | 0 -> GetArray2DLength1 arr
                        | 1 -> GetArray2DLength2 arr
                        | _ -> raise (System.IndexOutOfRangeException())

                    len - offset - 1

            type ``[]``<'T> with
                [<Experimental(ExperimentalAttributeMessages.RequiresPreview)>]
                member arr.GetReverseIndex (_: int, offset: int) = arr.Length - offset - 1

            type System.String with
                [<Experimental(ExperimentalAttributeMessages.RequiresPreview)>]
                member str.GetReverseIndex (_: int, offset: int) = str.Length - offset - 1

namespace Microsoft.FSharp.Control

    open System    
    open System.Threading    
    open System.Diagnostics
    open Microsoft.FSharp.Core
    open Microsoft.FSharp.Core.Operators

    module LazyExtensions = 
        type System.Lazy<'T> with
            [<CompiledName("Create")>] // give the extension member a 'nice', unmangled compiled name, unique within this module
            static member Create(creator : unit -> 'T) : Lazy<'T> =
                let creator = Func<'T>(creator)
                Lazy<'T>(creator, true)

            [<CompiledName("CreateFromValue")>] // give the extension member a 'nice', unmangled compiled name, unique within this module
            static member CreateFromValue(value : 'T) : Lazy<'T> =
                Lazy<'T>.Create(fun () -> value)

            [<CompiledName("IsDelayedDeprecated")>] // give the extension member a 'nice', unmangled compiled name, unique within this module
            member x.IsDelayed = not(x.IsValueCreated)

            [<CompiledName("IsForcedDeprecated")>] // give the extension member a 'nice', unmangled compiled name, unique within this module
            member x.IsForced = x.IsValueCreated

            [<CompiledName("Force")>] // give the extension member a 'nice', unmangled compiled name, unique within this module
            member x.Force() = x.Value

            [<CompiledName("SynchronizedForceDeprecated")>] // give the extension member a 'nice', unmangled compiled name, unique within this module
            member x.SynchronizedForce() = x.Value

            [<CompiledName("UnsynchronizedForceDeprecated")>] // give the extension member a 'nice', unmangled compiled name, unique within this module
            member x.UnsynchronizedForce() = x.Value
            
    type Lazy<'T> = System.Lazy<'T>

    type 'T ``lazy`` = Lazy<'T>       


namespace Microsoft.FSharp.Control

    open System
    open Microsoft.FSharp.Core

    type IDelegateEvent<'Delegate when 'Delegate :> System.Delegate > =
        abstract AddHandler: handler:'Delegate -> unit
        abstract RemoveHandler: handler:'Delegate -> unit 

    type IEvent<'Delegate,'Args when 'Delegate : delegate<'Args,unit> and 'Delegate :> System.Delegate > =
        inherit IDelegateEvent<'Delegate>
        inherit IObservable<'Args>

    [<CompiledName("FSharpHandler`1")>]
    type Handler<'Args> =  delegate of sender:obj * args:'Args -> unit 

    type IEvent<'Args> = IEvent<Handler<'Args>, 'Args>

    do()<|MERGE_RESOLUTION|>--- conflicted
+++ resolved
@@ -5901,12 +5901,8 @@
                  when ^T : int16       = let x : int16     = retype x in System.Math.Abs(x)
                  when ^T : sbyte       = let x : sbyte     = retype x in System.Math.Abs(x)
                  when ^T : decimal     = System.Math.Abs(retype x : decimal) 
-<<<<<<< HEAD
 
             [<NoDynamicInvocation>]
-=======
-            
->>>>>>> e5f53a54
             let inline  acosImpl(x: ^T) : ^T = 
                  (^T: (static member Acos : ^T -> ^T) (x))
                  when ^T : float       = System.Math.Acos(retype x)
