// Copyright (c) Microsoft Corporation.  All Rights Reserved.  See License.txt in the project root for license information.

#nowarn "25" // Incomplete match expressions 
#nowarn "35" // This construct is deprecated: the treatment of this operator is now handled directly by the F# compiler and its meaning may not be redefined.
#nowarn "44" // This construct is deprecated. This function is for use by compiled F# code and should not be used directly
#nowarn "52" // The value has been copied to ensure the original is not mutated by this operation
#nowarn "60" // Override implementations in augmentations are now deprecated. Override implementations should be given as part of the initial declaration of a type.
#nowarn "61" // The containing type can use 'null' as a representation value for its nullary union case. This member will be compiled as a static member.
#nowarn "69" // Interface implementations in augmentations are now deprecated. Interface implementations should be given on the initial declaration...
#nowarn "77" // Member constraints with the name 'Exp' are given special status by the F# compiler...
#nowarn "3218" // mismatch of parameter name for 'fst' and 'snd'

namespace Microsoft.FSharp.Core

    open System
    open System.Collections
    open System.Collections.Generic
    open System.Diagnostics
    open System.Globalization
    open System.Reflection
    open System.Text
    
    type Unit() =
        override _.GetHashCode() = 0

        override _.Equals(obj:obj) = 
            match obj with null -> true | :? Unit -> true | _ -> false

        interface System.IComparable with 
            member _.CompareTo(_obj:obj) = 0
        
    and unit = Unit

    type SourceConstructFlags = 
       | None = 0
       | SumType = 1
       | RecordType = 2
       | ObjectType = 3
       | Field = 4
       | Exception = 5
       | Closure = 6
       | Module = 7
       | UnionCase = 8
       | Value = 9
       | KindMask = 31
       | NonPublicRepresentation = 32

    [<Flags>]
    type CompilationRepresentationFlags = 
       | None = 0
       | Static = 1
       | Instance = 2      
       /// append 'Module' to the end of a non-unique module
       | ModuleSuffix = 4  
       | UseNullAsTrueValue = 8
       | Event = 16

    [<AttributeUsage(AttributeTargets.Class, AllowMultiple=false)>]
    type SealedAttribute(value:bool) =
        inherit Attribute()
        member _.Value = value
        new() = new SealedAttribute(true)
      
    [<AttributeUsage(AttributeTargets.Class, AllowMultiple=false)>]
    [<Sealed>]
    type AbstractClassAttribute() =
        inherit Attribute()
      
    [<AttributeUsage(AttributeTargets.GenericParameter, AllowMultiple=false)>]
    [<Sealed>]
    type EqualityConditionalOnAttribute() =
        inherit Attribute()
      
    [<AttributeUsage(AttributeTargets.GenericParameter, AllowMultiple=false)>]
    [<Sealed>]
    type ComparisonConditionalOnAttribute() =
        inherit Attribute()
      
    [<AttributeUsage(AttributeTargets.Class, AllowMultiple=false)>]
    [<Sealed>]
    type AllowNullLiteralAttribute(value: bool) =
        inherit Attribute()
        member _.Value = value
        new () = new AllowNullLiteralAttribute(true)
      
    [<AttributeUsage(AttributeTargets.Field, AllowMultiple=false)>]
    [<Sealed>]
    type VolatileFieldAttribute() =
        inherit Attribute()
      
    [<AttributeUsage (AttributeTargets.Class, AllowMultiple=false)>]  
    [<Sealed>]
    type DefaultAugmentationAttribute(value:bool) = 
        inherit Attribute()
        member _.Value = value

    [<AttributeUsage (AttributeTargets.Property, AllowMultiple=false)>]  
    [<Sealed>]
    type CLIEventAttribute() = 
        inherit Attribute()

    [<AttributeUsage (AttributeTargets.Class, AllowMultiple=false)>]  
    [<Sealed>]
    type CLIMutableAttribute() = 
        inherit Attribute()

    [<AttributeUsage (AttributeTargets.Class, AllowMultiple=false)>]  
    [<Sealed>]
    type AutoSerializableAttribute(value:bool) = 
        inherit Attribute()
        member _.Value = value

    [<AttributeUsage (AttributeTargets.Field ||| AttributeTargets.Method, AllowMultiple=false)>]  
    [<Sealed>]
    type DefaultValueAttribute(check:bool) = 
        inherit Attribute()
        member _.Check = check
        new() = new DefaultValueAttribute(true)

    [<AttributeUsage (AttributeTargets.Method, AllowMultiple=false)>]  
    [<Sealed>]
    type EntryPointAttribute() = 
        inherit Attribute()

    [<AttributeUsage (AttributeTargets.Class, AllowMultiple=false)>]  
    [<Sealed>]
    type ReferenceEqualityAttribute() = 
        inherit Attribute()

    [<AttributeUsage (AttributeTargets.Class, AllowMultiple=false)>]  
    [<Sealed>]
    type StructuralComparisonAttribute() = 
        inherit Attribute()

    [<AttributeUsage (AttributeTargets.Class, AllowMultiple=false)>]  
    [<Sealed>]
    type StructuralEqualityAttribute() = 
        inherit Attribute()

    [<AttributeUsage (AttributeTargets.Class ||| AttributeTargets.Interface |||
                      AttributeTargets.Delegate ||| AttributeTargets.Struct |||
                      AttributeTargets.Enum, AllowMultiple=false)>]  
    [<Sealed>]
    type NoEqualityAttribute() = 
        inherit Attribute()

    [<AttributeUsage (AttributeTargets.Class ||| AttributeTargets.Struct, AllowMultiple=false)>]  
    [<Sealed>]
    type CustomEqualityAttribute() = 
        inherit Attribute()

    [<AttributeUsage (AttributeTargets.Class ||| AttributeTargets.Struct, AllowMultiple=false)>]  
    [<Sealed>]
    type CustomComparisonAttribute() = 
        inherit Attribute()

    [<AttributeUsage (AttributeTargets.Class ||| AttributeTargets.Interface |||
                      AttributeTargets.Delegate ||| AttributeTargets.Struct |||
                      AttributeTargets.Enum, AllowMultiple=false)>]  
    [<Sealed>]
    type NoComparisonAttribute() = 
        inherit Attribute()

    [<AttributeUsage (AttributeTargets.Class ||| AttributeTargets.Parameter |||
                      AttributeTargets.Method ||| AttributeTargets.Property |||
                      AttributeTargets.Constructor, AllowMultiple=false)>]  
    [<Sealed>]
    type ReflectedDefinitionAttribute(includeValue: bool) =
        inherit Attribute()
        new() = ReflectedDefinitionAttribute(false)
        member _.IncludeValue = includeValue

    [<AttributeUsage (AttributeTargets.Method ||| AttributeTargets.Class |||
                      AttributeTargets.Field ||| AttributeTargets.Interface |||
                      AttributeTargets.Struct ||| AttributeTargets.Delegate |||
                      AttributeTargets.Enum ||| AttributeTargets.Property, AllowMultiple=false)>]  
    [<Sealed>]
    type CompiledNameAttribute(compiledName:string) =
        inherit Attribute()
        member _.CompiledName = compiledName

    [<AttributeUsage (AttributeTargets.Struct ||| AttributeTargets.ReturnValue, AllowMultiple=false)>]  
    [<Sealed>]
    type StructAttribute() =
        inherit Attribute()

    [<AttributeUsage (AttributeTargets.GenericParameter ||| AttributeTargets.Class, AllowMultiple=false)>]  
    [<Sealed>]
    type MeasureAttribute() =
        inherit Attribute()

    [<AttributeUsage (AttributeTargets.Class, AllowMultiple=false)>]  
    [<Sealed>]
    type MeasureAnnotatedAbbreviationAttribute() =
        inherit Attribute()

    [<AttributeUsage (AttributeTargets.Interface, AllowMultiple=false)>]  
    [<Sealed>]
    type InterfaceAttribute() =
        inherit Attribute()

    [<AttributeUsage (AttributeTargets.Class, AllowMultiple=false)>]  
    [<Sealed>]
    type ClassAttribute() =
        inherit Attribute()

    [<AttributeUsage(AttributeTargets.Field, AllowMultiple=false)>]
    [<Sealed>]
    type LiteralAttribute() =
        inherit Attribute()

    [<AttributeUsage(AttributeTargets.Assembly, AllowMultiple=false)>]
    [<Sealed>]
    type FSharpInterfaceDataVersionAttribute(major:int,minor:int,release:int) =
        inherit Attribute()
        member _.Major = major
        member _.Minor = minor
        member _.Release = release

    [<AttributeUsage(AttributeTargets.All, AllowMultiple=false)>]
    [<Sealed>]
    type CompilationMappingAttribute(sourceConstructFlags:SourceConstructFlags,
                                     variantNumber:int,
                                     sequenceNumber:int,
                                     resourceName:string,
                                     typeDefinitions:System.Type[]) =
        inherit Attribute()
        member _.SourceConstructFlags = sourceConstructFlags
        member _.SequenceNumber = sequenceNumber
        member _.VariantNumber = variantNumber
        new(sourceConstructFlags) = CompilationMappingAttribute(sourceConstructFlags,0,0)
        new(sourceConstructFlags,sequenceNumber) = CompilationMappingAttribute(sourceConstructFlags,0,sequenceNumber)
        new(sourceConstructFlags,variantNumber,sequenceNumber) = CompilationMappingAttribute(sourceConstructFlags,variantNumber,sequenceNumber,null,null)
        new(resourceName, typeDefinitions) = CompilationMappingAttribute(SourceConstructFlags.None,0,0,resourceName, typeDefinitions)
        member _.TypeDefinitions = typeDefinitions
        member _.ResourceName = resourceName

    [<AttributeUsage(AttributeTargets.All, AllowMultiple=false)>]
    [<Sealed>]
    type CompilationSourceNameAttribute(sourceName:string) =
        inherit Attribute()
        member _.SourceName = sourceName

    //-------------------------------------------------------------------------
    [<AttributeUsage(AttributeTargets.All, AllowMultiple=false)>]
    [<Sealed>]
    type CompilationRepresentationAttribute (flags : CompilationRepresentationFlags) =
        inherit Attribute()
        member _.Flags = flags


    module internal ExperimentalAttributeMessages =
        [<Literal>]
        let RequiresPreview : string = "Experimental library feature, requires '--langversion:preview'"

        [<Literal>]
        let NotSupportedYet : string = "This construct is not supported by your version of the F# compiler"

    [<AttributeUsage(AttributeTargets.All, AllowMultiple=false)>]
    [<Sealed>]
    type ExperimentalAttribute(message:string) =
        inherit Attribute()

        member _.Message = message

    [<AttributeUsage (AttributeTargets.Parameter,AllowMultiple=false)>]  
    [<Sealed>]
    type InlineIfLambdaAttribute() = 
        inherit Attribute()

    [<AttributeUsage(AttributeTargets.Method, AllowMultiple=false)>]
    [<Sealed>]
    type CompilationArgumentCountsAttribute(counts:int[]) =
        inherit Attribute()
        member _.Counts = 
           let unboxPrim(x:obj) = (# "unbox.any !0" type ('T) x : 'T #)
           (unboxPrim(counts.Clone()) : IEnumerable<int>)

    [<AttributeUsage(AttributeTargets.Method, AllowMultiple=false)>]
    [<Sealed>]
    type CustomOperationAttribute(name:string) =
        inherit Attribute()
        let mutable isBinary = false
        let mutable allowInto = false
        let mutable isJoin = false
        let mutable isGroupJoin = false
        let mutable maintainsVarSpace = false
        let mutable maintainsVarSpaceWithBind = false
        let mutable joinOnWord = ""
        member _.Name = name
        member _.AllowIntoPattern with get() = allowInto and set v = allowInto <- v
        member _.IsLikeZip with get() = isBinary and set v = isBinary <- v
        member _.IsLikeJoin with get() = isJoin and set v = isJoin <- v
        member _.IsLikeGroupJoin with get() = isGroupJoin and set v = isGroupJoin <- v
        member _.JoinConditionWord with get() = joinOnWord and set v = joinOnWord <- v

        member _.MaintainsVariableSpace with get() = maintainsVarSpace and set v = maintainsVarSpace <- v
        member _.MaintainsVariableSpaceUsingBind with get() = maintainsVarSpaceWithBind and set v = maintainsVarSpaceWithBind <- v

    [<AttributeUsage(AttributeTargets.Parameter, AllowMultiple=false)>]
    [<Sealed>]
    type ProjectionParameterAttribute() =
        inherit Attribute()

    [<AttributeUsage(AttributeTargets.Class ||| AttributeTargets.Interface ||| AttributeTargets.Struct ||| AttributeTargets.Delegate ||| AttributeTargets.Enum, AllowMultiple=false)>]
    [<Sealed>]
    type StructuredFormatDisplayAttribute(value:string) =
        inherit Attribute()
        member _.Value = value

    [<AttributeUsage(AttributeTargets.All, AllowMultiple=false)>]
    [<Sealed>]
    type CompilerMessageAttribute(message:string, messageNumber : int) =
        inherit Attribute()
        let mutable isError = false
        let mutable isHidden = false
        member _.Message = message
        member _.MessageNumber = messageNumber
        member _.IsError with get() = isError and set v = isError <- v
        member _.IsHidden with get() = isHidden and set v = isHidden <- v

    [<AttributeUsage(AttributeTargets.Method ||| AttributeTargets.Property, AllowMultiple=false)>]
    [<Sealed>]
    type UnverifiableAttribute() =
        inherit Attribute()

    [<AttributeUsage(AttributeTargets.Method ||| AttributeTargets.Property, AllowMultiple=false)>]
    [<Sealed>]
    type NoDynamicInvocationAttribute(isLegacy: bool) =

        inherit Attribute()

        new () = NoDynamicInvocationAttribute(false)

        member _.IsLegacy = isLegacy

    [<AttributeUsage(AttributeTargets.Parameter,AllowMultiple=false)>]
    [<Sealed>]
    type OptionalArgumentAttribute() =
        inherit Attribute()

    [<AttributeUsage(AttributeTargets.Method, AllowMultiple=false)>]
    [<Sealed>]
    type GeneralizableValueAttribute() =
        inherit Attribute()

    [<AttributeUsage(AttributeTargets.Method, AllowMultiple=false)>]
    [<Sealed>]
    type RequiresExplicitTypeArgumentsAttribute() =
        inherit Attribute()
      
    [<AttributeUsage(AttributeTargets.Class, AllowMultiple=false)>]
    [<Sealed>]
    type RequireQualifiedAccessAttribute() =
        inherit Attribute()

    [<AttributeUsage (AttributeTargets.Class ||| AttributeTargets.Assembly, AllowMultiple=true)>]  
    [<Sealed>]
    type AutoOpenAttribute(path:string) =
        inherit Attribute()
        member _.Path = path
        new() =  AutoOpenAttribute("")

    /// This Attribute is used to make Value bindings like
    ///      let x = some code
    /// operate like static properties.
    [<AttributeUsage(AttributeTargets.Property, AllowMultiple=false)>]
    [<Sealed>]
    type ValueAsStaticPropertyAttribute() =
        inherit Attribute()

    [<MeasureAnnotatedAbbreviation>] type float<[<Measure>] 'Measure> = float 
    [<MeasureAnnotatedAbbreviation>] type float32<[<Measure>] 'Measure> = float32
    [<MeasureAnnotatedAbbreviation>] type decimal<[<Measure>] 'Measure> = decimal
    [<MeasureAnnotatedAbbreviation>] type int<[<Measure>] 'Measure> = int
    [<MeasureAnnotatedAbbreviation>] type sbyte<[<Measure>] 'Measure> = sbyte
    [<MeasureAnnotatedAbbreviation>] type int16<[<Measure>] 'Measure> = int16
    [<MeasureAnnotatedAbbreviation>] type int64<[<Measure>] 'Measure> = int64
    
    [<MeasureAnnotatedAbbreviation>] 
    type nativeint<[<Measure>] 'Measure> = nativeint
    
    [<MeasureAnnotatedAbbreviation>] 
    type uint<[<Measure>] 'Measure> = uint
    
    [<MeasureAnnotatedAbbreviation>] 
    type byte<[<Measure>] 'Measure> = byte
    
    [<MeasureAnnotatedAbbreviation>] 
    type uint16<[<Measure>] 'Measure> = uint16
    
    [<MeasureAnnotatedAbbreviation>] 
    type uint64<[<Measure>] 'Measure> = uint64
    
    [<MeasureAnnotatedAbbreviation>] 
    type unativeint<[<Measure>] 'Measure> = unativeint
    
    type double<[<Measure>] 'Measure> = float<'Measure>
    type single<[<Measure>] 'Measure> = float32<'Measure>
    type int8<[<Measure>] 'Measure> = sbyte<'Measure>
    type int32<[<Measure>] 'Measure> = int<'Measure>
    type uint8<[<Measure>] 'Measure> = byte<'Measure>
    type uint32<[<Measure>] 'Measure> = uint<'Measure>

    /// <summary>Represents a managed pointer in F# code.</summary>
    type byref<'T> = (# "!0&" #)

    /// <summary>Represents a managed pointer in F# code.</summary> 
    type byref<'T, 'Kind> = (# "!0&" #)

    /// Represents the types of byrefs in F# 4.5+
    module ByRefKinds = 

        /// Represents a byref that can be written
        [<Sealed>]
        type Out() = class end

        /// Represents a byref that can be read
        [<Sealed>]
        type In() = class end

        /// Represents a byref that can be both read and written
        [<Sealed>]
        type InOut = class end 

    /// <summary>Represents a in-argument or readonly managed pointer in F# code. This type should only be used with F# 4.5+.</summary>
    type inref<'T> = byref<'T, ByRefKinds.In>

    /// <summary>Represents a out-argument managed pointer in F# code. This type should only be used with F# 4.5+.</summary>
    type outref<'T> = byref<'T, ByRefKinds.Out>

    module internal BasicInlinedOperations =  
        let inline unboxPrim<'T>(x:obj) = (# "unbox.any !0" type ('T) x : 'T #)
        let inline box     (x:'T) = (# "box !0" type ('T) x : obj #)
        let inline convPrim<'T1, 'T2>(x: 'T1) : 'T2 = unboxPrim<'T2> (box x) 
        let inline not     (b:bool) = (# "ceq" b false : bool #)
        let inline (=)     (x:int)   (y:int)    = (# "ceq" x y : bool #) 
        let inline (<>)    (x:int)   (y:int)    = not(# "ceq" x y : bool #)
        let inline (<=)    (x:int)   (y:int)    = not(# "cgt" x y : bool #)
        let inline (>=)    (x:int)   (y:int)    = not(# "clt" x y : bool #)
        let inline (>=.)   (x:int64) (y:int64)  = not(# "clt" x y : bool #)
        let inline (>=...) (x:char)  (y:char)   = not(# "clt" x y : bool #)
        let inline (<=...) (x:char)  (y:char)   = not(# "cgt" x y : bool #)

        let inline (/)     (x:int)    (y:int)    = (# "div" x y : int #)
        let inline (+)     (x:int)    (y:int)    = (# "add" x y : int #)
        let inline (+.)    (x:int64)  (y:int64)  = (# "add" x y : int64 #)
        let inline (+..)   (x:uint64) (y:uint64) = (# "add" x y : uint64 #)
        let inline ( *. )  (x:int64)  (y:int64)  = (# "mul" x y : int64 #)
        let inline ( *.. ) (x:uint64) (y:uint64) = (# "mul" x y : uint64 #)
        let inline (^)     (x:string) (y:string) = System.String.Concat(x,y)
        let inline (<<<)   (x:int)    (y:int)    = (# "shl" x y : int #)
        let inline ( * )   (x:int)    (y:int)    = (# "mul" x y : int #)
        let inline (-)     (x:int)    (y:int)    = (# "sub" x y : int #)
        let inline (-.)    (x:int64)  (y:int64)  = (# "sub" x y : int64 #)
        let inline (-..)   (x:uint64) (y:uint64) = (# "sub" x y : uint64 #)
        let inline (>)     (x:int)    (y:int)    = (# "cgt" x y : bool #)
        let inline (<)     (x:int)    (y:int)    = (# "clt" x y : bool #)
        
        let inline ignore _ = ()
        let inline intOfByte (b:byte) = (# "" b : int #)
        let inline raise (e: System.Exception) = (# "throw" e : 'U #)
        let inline length (x: 'T[]) = (# "ldlen conv.i4" x : int #)
        let inline zeroCreate (n:int) = (# "newarr !0" type ('T) n : 'T[] #)
        let inline get (arr: 'T[]) (n:int) =  (# "ldelem.any !0" type ('T) arr n : 'T #)
        let set (arr: 'T[]) (n:int) (x:'T) =  (# "stelem.any !0" type ('T) arr n x #)


        let inline objEq (xobj:obj) (yobj:obj) = (# "ceq" xobj yobj : bool #)
        let inline int64Eq (x:int64) (y:int64) = (# "ceq" x y : bool #) 
        let inline int32Eq (x:int32) (y:int32) = (# "ceq" x y : bool #) 
        let inline floatEq (x:float) (y:float) = (# "ceq" x y : bool #) 
        let inline float32Eq (x:float32) (y:float32) = (# "ceq" x y : bool #) 
        let inline charEq (x:char) (y:char) = (# "ceq" x y : bool #) 
        let inline intOrder (x:int) (y:int) = if (# "clt" x y : bool #) then (0-1) else (# "cgt" x y : int #)
        let inline int64Order (x:int64) (y:int64) = if (# "clt" x y : bool #) then (0-1) else (# "cgt" x y : int #)
        let inline byteOrder (x:byte) (y:byte) = if (# "clt" x y : bool #) then (0-1) else (# "cgt" x y : int #)
        let inline byteEq (x:byte) (y:byte) = (# "ceq" x y : bool #) 
        let inline int64 (x:int) = (# "conv.i8" x  : int64 #)
        let inline int32 (x:int64) = (# "conv.i4" x  : int32 #)

        let inline typeof<'T> =
            let tok = (# "ldtoken !0" type('T) : System.RuntimeTypeHandle #)
            System.Type.GetTypeFromHandle(tok)

        let inline typedefof<'T> = 
            let ty = typeof<'T>
            if ty.IsGenericType then ty.GetGenericTypeDefinition() else ty
        
        let inline sizeof<'T> =
            (# "sizeof !0" type('T) : int #) 

        let inline unsafeDefault<'T> : 'T = (# "ilzero !0" type ('T) : 'T #)
        let inline isinstPrim<'T>(x:obj) = (# "isinst !0" type ('T) x : obj #)
        let inline castclassPrim<'T>(x:obj) = (# "castclass !0" type ('T) x : 'T #)
        let inline notnullPrim<'T when 'T : not struct>(x:'T) = (# "ldnull cgt.un" x : bool #)

        let inline iscastPrim<'T when 'T : not struct>(x:obj) = (# "isinst !0" type ('T) x : 'T #)

        let inline mask (n:int) (m:int) = (# "and" n m : int #)

    open BasicInlinedOperations

    
    module TupleUtils =
    
        // adapted from System.Tuple::CombineHashCodes
        let inline opshl (x:int) (n:int) : int =  (# "shl" x (mask n 31) : int #)
        let inline opxor (x:int) (y:int) : int = (# "xor" x y : int32 #)
        let inline combineTupleHashes (h1 : int) (h2 : int) = (opxor ((opshl h1  5) + h1)  h2)

        let combineTupleHashCodes (codes : int []) =
            let mutable (num : int32) = codes.Length - 1
            
            while (num > 1) do
                let mutable i = 0
                while ((i * 2) < (num+1)) do
                    let index = i * 2
                    let num' = index + 1
                    if index = num then
                        set codes i (get codes index)
                        num <- i
                    else
                        set codes i (combineTupleHashes (get codes index) (get codes num))
                        if num' = num then
                            num <- i
                    i <- i + 1
            combineTupleHashes (get codes 0) (get codes 1)


    //-------------------------------------------------------------------------
    // The main aim here is to bootstrap the definition of structural hashing 
    // and comparison.  Calls to these form part of the auto-generated 
    // code for each new datatype.

    module LanguagePrimitives =  

        module (* internal *) ErrorStrings =
            // inline functions cannot call GetString, so we must make these bits public 
            [<ValueAsStaticProperty>]
            let AddressOpNotFirstClassString = SR.GetString(SR.addressOpNotFirstClass)

            [<ValueAsStaticProperty>]
            let NoNegateMinValueString = SR.GetString(SR.noNegateMinValue)

            // needs to be public to be visible from inline function 'average' and others
            [<ValueAsStaticProperty>]
            let InputSequenceEmptyString = SR.GetString(SR.inputSequenceEmpty) 

            // needs to be public to be visible from inline function 'average' and others
            [<ValueAsStaticProperty>]
            let InputArrayEmptyString = SR.GetString(SR.arrayWasEmpty) 

            // needs to be public to be visible from inline function 'average' and others
            [<ValueAsStaticProperty>]
            let InputMustBeNonNegativeString = SR.GetString(SR.inputMustBeNonNegative)
            
        [<CodeAnalysis.SuppressMessage("Microsoft.Design", "CA1034:NestedTypesShouldNotBeVisible")>]  // nested module OK              
        module IntrinsicOperators =        
            //-------------------------------------------------------------------------
            // Lazy and/or.  Laziness added by the F# compiler.
            
            let (&) e1 e2 = if e1 then e2 else false
            let (&&) e1 e2 = if e1 then e2 else false
            [<CompiledName("Or")>]
            let (or) e1 e2 = if e1 then true else e2
            let (||) e1 e2 = if e1 then true else e2
            
            //-------------------------------------------------------------------------
            // Address-of
            // Note, "raise<'T> : exn -> 'T" is manually inlined below.
            // Byref usage checks prohibit type instantiations involving byrefs.

            [<NoDynamicInvocation>]
            let inline (~&)  (obj : 'T) : byref<'T> = 
                ignore obj // pretend the variable is used
                let e = new System.ArgumentException(ErrorStrings.AddressOpNotFirstClassString) 
                (# "throw" (e :> System.Exception) : byref<'T> #)
                 
            [<NoDynamicInvocation>]
            let inline (~&&) (obj : 'T) : nativeptr<'T> = 
                ignore obj // pretend the variable is used
                let e = new System.ArgumentException(ErrorStrings.AddressOpNotFirstClassString) 
                (# "throw" (e :> System.Exception) : nativeptr<'T> #)     

        open IntrinsicOperators
        [<CodeAnalysis.SuppressMessage("Microsoft.Design", "CA1034:NestedTypesShouldNotBeVisible")>]  // nested module OK
        module IntrinsicFunctions =        
            
            // Unboxing, type casts, type tests

            type TypeNullnessSemantics = int
            // CLI reference types
            let TypeNullnessSemantics_NullIsExtraValue = 1
            // F# types with [<UseNullAsTrueValue>]
            let TypeNullnessSemantics_NullTrueValue = 2
            // F# record, union, tuple, function types
            let TypeNullnessSemantics_NullNotLiked = 3
            // structs
            let TypeNullnessSemantics_NullNever = 4
            
            // duplicated from above since we're using integers in this section
            let CompilationRepresentationFlags_PermitNull = 8

            let getTypeInfo (ty:Type) =
                if ty.IsValueType 
                then TypeNullnessSemantics_NullNever else
                let mappingAttrs = ty.GetCustomAttributes(typeof<CompilationMappingAttribute>, false)
                if mappingAttrs.Length = 0 
                then TypeNullnessSemantics_NullIsExtraValue
                elif ty.Equals(typeof<unit>) then 
                    TypeNullnessSemantics_NullTrueValue
                elif typeof<Delegate>.IsAssignableFrom(ty) then 
                    TypeNullnessSemantics_NullIsExtraValue
                elif ty.GetCustomAttributes(typeof<AllowNullLiteralAttribute>, false).Length > 0 then
                    TypeNullnessSemantics_NullIsExtraValue
                else
                    let reprAttrs = ty.GetCustomAttributes(typeof<CompilationRepresentationAttribute>, false)
                    if reprAttrs.Length = 0 then 
                        TypeNullnessSemantics_NullNotLiked 
                    else
                        let reprAttr = get reprAttrs 0
                        let reprAttr = (# "unbox.any !0" type (CompilationRepresentationAttribute) reprAttr : CompilationRepresentationAttribute #)
                        if (# "and" reprAttr.Flags CompilationRepresentationFlags_PermitNull : int #) = 0
                        then TypeNullnessSemantics_NullNotLiked
                        else TypeNullnessSemantics_NullTrueValue

             
            type TypeInfo<'T>() = 
               // Compute an on-demand per-instantiation static field
               static let info = getTypeInfo typeof<'T>

               // Publish the results of that computation
               static member TypeInfo = info
                         

            // Note: cheap nullness test for generic value:
            //  IL_0000:  ldarg.1
            //  IL_0001:  box        !TKey
            //  IL_0006:  brtrue.s   IL_000e

            // worst case: nothing known about source or destination
            let UnboxGeneric<'T>(source: obj) = 
                if notnullPrim(source) or TypeInfo<'T>.TypeInfo <> TypeNullnessSemantics_NullNotLiked then 
                    unboxPrim<'T>(source)
                else
                    //System.Console.WriteLine("UnboxGeneric, x = {0}, 'T = {1}", x, typeof<'T>)
                    raise (System.NullReferenceException()) 

            // better: source is NOT TypeNullnessSemantics_NullNotLiked 
            let inline UnboxFast<'T>(source: obj) = 
                // assert not(TypeInfo<'T>.TypeInfo = TypeNullnessSemantics_NullNotLiked)
                unboxPrim<'T>(source)


            // worst case: nothing known about source or destination
            let TypeTestGeneric<'T>(source: obj) = 
                if notnullPrim(isinstPrim<'T>(source)) then true
                elif notnullPrim(source) then false
                else (TypeInfo<'T>.TypeInfo = TypeNullnessSemantics_NullTrueValue)

            // quick entry: source is NOT TypeNullnessSemantics_NullTrueValue 
            let inline TypeTestFast<'T>(source: obj) = 
                //assert not(TypeInfo<'T>.TypeInfo = TypeNullnessSemantics_NullTrueValue)
                notnullPrim(isinstPrim<'T>(source)) 

            let Dispose<'T when 'T :> IDisposable >(resource:'T) = 
                match box resource with 
                | null -> ()
                | _ -> resource.Dispose()

            let FailInit() : unit = raise (InvalidOperationException(SR.GetString(SR.checkInit)))

            let FailStaticInit() : unit = raise (InvalidOperationException(SR.GetString(SR.checkStaticInit)))

            let CheckThis (x : 'T when 'T : not struct) = 
                match box x with 
                | null -> raise (InvalidOperationException(SR.GetString(SR.checkInit)))
                | _ -> x

            let inline MakeDecimal low medium high isNegative scale =  Decimal(low,medium,high,isNegative,scale)

            let inline GetString (source: string) (index:int) =   source.Chars(index)

            let inline CreateInstance<'T when 'T : (new : unit -> 'T) >() = 
                 (System.Activator.CreateInstance() : 'T)

            let inline GetArray (source: 'T array) (index:int) =  (# "ldelem.any !0" type ('T) source index : 'T #)  

            let inline SetArray (target: 'T array) (index:int) (value:'T) =  (# "stelem.any !0" type ('T) target index value #)  

            let inline GetArraySub arr (start:int) (len:int) =
                let len = if len < 0 then 0 else len
                let dst = zeroCreate len   
                for i = 0 to len - 1 do 
                    SetArray dst i (GetArray arr (start + i))
                dst

            let inline SetArraySub arr (start:int) (len:int) (src:_[]) =
                for i = 0 to len - 1 do 
                    SetArray arr (start+i) (GetArray src i)


            let inline GetArray2D (source: 'T[,]) (index1: int) (index2: int) = (# "ldelem.multi 2 !0" type ('T) source index1 index2 : 'T #)  

            let inline SetArray2D (target: 'T[,]) (index1: int) (index2: int) (value: 'T) = (# "stelem.multi 2 !0" type ('T) target index1 index2 value #)  

            let inline GetArray2DLength1 (arr: 'T[,]) =  (# "ldlen.multi 2 0" arr : int #)  
            let inline GetArray2DLength2 (arr: 'T[,]) =  (# "ldlen.multi 2 1" arr : int #)  

            let inline GetArray2DLength (arr: 'T[,]) (dim: int) = 
                match dim with
                | 0 -> GetArray2DLength1 arr
                | 1 -> GetArray2DLength2 arr
                | _ -> raise (System.IndexOutOfRangeException())

            let inline Array2DZeroCreate (n:int) (m:int) = (# "newarr.multi 2 !0" type ('T) n m : 'T[,] #)
            
            let inline GetArray2DSub (src: 'T[,]) src1 src2 len1 len2 =
                let len1 = (if len1 < 0 then 0 else len1)
                let len2 = (if len2 < 0 then 0 else len2)
                let dst = Array2DZeroCreate len1 len2
                for i = 0 to len1 - 1 do
                    for j = 0 to len2 - 1 do
                        SetArray2D dst i j (GetArray2D src (src1 + i) (src2 + j))
                dst

            let inline SetArray2DSub (dst: 'T[,]) src1 src2 len1 len2 src =
                for i = 0 to len1 - 1 do
                    for j = 0 to len2 - 1 do
                        SetArray2D dst (src1+i) (src2+j) (GetArray2D src i j)


            let inline GetArray3D (source: 'T[,,]) (index1: int) (index2: int) (index3: int) = 
                (# "ldelem.multi 3 !0" type ('T) source index1 index2 index3 : 'T #)  

            let inline SetArray3D (target: 'T[,,]) (index1: int) (index2: int) (index3: int) (value:'T) = 
                (# "stelem.multi 3 !0" type ('T) target index1 index2 index3 value #)  

            let inline GetArray3DLength1 (arr: 'T[,,]) =  (# "ldlen.multi 3 0" arr : int #)  

            let inline GetArray3DLength2 (arr: 'T[,,]) =  (# "ldlen.multi 3 1" arr : int #)  

            let inline GetArray3DLength3 (arr: 'T[,,]) =  (# "ldlen.multi 3 2" arr : int #)  

            let inline GetArray3DLength (arr: 'T[,,]) (dim: int) = 
                match dim with
                | 0 -> GetArray3DLength1 arr 
                | 1 -> GetArray3DLength2 arr
                | 2 -> GetArray3DLength3 arr
                | _ -> raise (System.IndexOutOfRangeException())

            let inline Array3DZeroCreate (n1:int) (n2:int) (n3:int) = (# "newarr.multi 3 !0" type ('T) n1 n2 n3 : 'T[,,] #)

            let inline GetArray3DSub (src: 'T[,,]) src1 src2 src3 len1 len2 len3 =
                let len1 = (if len1 < 0 then 0 else len1)
                let len2 = (if len2 < 0 then 0 else len2)
                let len3 = (if len3 < 0 then 0 else len3)
                let dst = Array3DZeroCreate len1 len2 len3
                for i = 0 to len1 - 1 do
                    for j = 0 to len2 - 1 do
                        for k = 0 to len3 - 1 do
                            SetArray3D dst i j k (GetArray3D src (src1+i) (src2+j) (src3+k))
                dst

            let inline SetArray3DSub (dst: 'T[,,]) src1 src2 src3 len1 len2 len3 src =
                for i = 0 to len1 - 1 do
                    for j = 0 to len2 - 1 do
                        for k = 0 to len3 - 1 do
                            SetArray3D dst (src1+i) (src2+j) (src3+k) (GetArray3D src i j k)


            let inline GetArray4D (source: 'T[,,,]) (index1: int) (index2: int) (index3: int) (index4: int) = 
                (# "ldelem.multi 4 !0" type ('T) source index1 index2 index3 index4 : 'T #)  

            let inline SetArray4D (target: 'T[,,,]) (index1: int) (index2: int) (index3: int) (index4: int) (value:'T) = 
                (# "stelem.multi 4 !0" type ('T) target index1 index2 index3 index4 value #)  

            let inline GetArray4DLength1 (arr: 'T[,,,]) =  (# "ldlen.multi 4 0" arr : int #)  

            let inline GetArray4DLength2 (arr: 'T[,,,]) =  (# "ldlen.multi 4 1" arr : int #)  

            let inline GetArray4DLength3 (arr: 'T[,,,]) =  (# "ldlen.multi 4 2" arr : int #)  

            let inline GetArray4DLength4 (arr: 'T[,,,]) =  (# "ldlen.multi 4 3" arr : int #)  

            let inline GetArray4DLength (arr: 'T[,,,]) (dim: int) =
                match dim with
                | 0 -> GetArray4DLength1 arr
                | 1 -> GetArray4DLength2 arr
                | 2 -> GetArray4DLength3 arr
                | 3 -> GetArray4DLength4 arr
                | _ -> raise (System.IndexOutOfRangeException())

            let inline Array4DZeroCreate (n1:int) (n2:int) (n3:int) (n4:int) = (# "newarr.multi 4 !0" type ('T) n1 n2 n3 n4 : 'T[,,,] #)

            let inline GetArray4DSub (src: 'T[,,,]) src1 src2 src3 src4 len1 len2 len3 len4 =
                let len1 = (if len1 < 0 then 0 else len1)
                let len2 = (if len2 < 0 then 0 else len2)
                let len3 = (if len3 < 0 then 0 else len3)
                let len4 = (if len4 < 0 then 0 else len4)
                let dst = Array4DZeroCreate len1 len2 len3 len4
                for i = 0 to len1 - 1 do
                    for j = 0 to len2 - 1 do
                        for k = 0 to len3 - 1 do
                          for m = 0 to len4 - 1 do
                              SetArray4D dst i j k m (GetArray4D src (src1+i) (src2+j) (src3+k) (src4+m))
                dst

            let inline SetArray4DSub (dst: 'T[,,,]) src1 src2 src3 src4 len1 len2 len3 len4 src =
                for i = 0 to len1 - 1 do
                    for j = 0 to len2 - 1 do
                        for k = 0 to len3 - 1 do
                          for m = 0 to len4 - 1 do
                            SetArray4D dst (src1+i) (src2+j) (src3+k) (src4+m) (GetArray4D src i j k m)

        let inline anyToString nullStr x = 
            match box x with 
            | :? IFormattable as f -> f.ToString(null, CultureInfo.InvariantCulture)
            | null -> nullStr
            | _ ->  x.ToString()

        let anyToStringShowingNull x = anyToString "null" x

        module HashCompare = 
        
            //-------------------------------------------------------------------------
            // LanguagePrimitives.HashCompare: Physical Equality
            //------------------------------------------------------------------------- 

            // NOTE: compiler/optimizer is aware of this function and optimizes calls to it in many situations
            // where it is known that PhysicalEqualityObj is identical to reference comparison
            let PhysicalEqualityIntrinsic (x:'T) (y:'T) : bool when 'T : not struct = 
                objEq (box x) (box y)

            let inline PhysicalEqualityFast (x:'T) (y:'T) : bool when 'T : not struct = 
                PhysicalEqualityIntrinsic x y
          
            let PhysicalHashIntrinsic (input: 'T) : int when 'T : not struct = 
                System.Runtime.CompilerServices.RuntimeHelpers.GetHashCode(box input)

            let inline PhysicalHashFast (input: 'T) = 
                PhysicalHashIntrinsic input


            //-------------------------------------------------------------------------
            // LanguagePrimitives.HashCompare: Comparison
            //
            // Bi-modal generic comparison helper implementation.
            //
            // The comparison implementation is run in either Equivalence Relation or Partial 
            // Equivalence Relation (PER) mode which governs what happens when NaNs are compared.
            //
            // Some representations chosen by F# are legitimately allowed to be null, e.g. the None value.
            // However, null values don't support the polymorphic virtual comparison operation CompareTo 
            // so the test for nullness must be made on the caller side.
            //------------------------------------------------------------------------- 

            let FailGenericComparison (obj: obj) = 
                raise (new System.ArgumentException(String.Format(SR.GetString(SR.genericCompareFail1), obj.GetType().ToString())))
            
               
            /// This type has two instances - fsComparerER and fsComparerThrow.
            ///   - fsComparerER = ER semantics = no throw on NaN comparison = new GenericComparer(false) = GenericComparer = GenericComparison
            ///   - fsComparerPER = PER semantics = local throw on NaN comparison = new GenericComparer(true) = LessThan/GreaterThan etc.
            type GenericComparer(throwsOnPER:bool) = 
                interface IComparer 
                member  c.ThrowsOnPER = throwsOnPER

            /// The unique exception object that is thrown locally when NaNs are compared in PER mode (by fsComparerPER)
            /// This exception should never be observed by user code.
            let NaNException = new System.Exception()                                                 
                    
            /// Implements generic comparison between two objects. This corresponds to the pseudo-code in the F#
            /// specification.  The treatment of NaNs is governed by "comp".
            let rec GenericCompare (comp:GenericComparer) (xobj:obj, yobj:obj) = 
                  match xobj,yobj with 
                   | null,null -> 0
                   | null,_ -> -1
                   | _,null -> 1

                   // Use Ordinal comparison for strings
                   | (:? string as x),(:? string as y) ->
                       System.String.CompareOrdinal(x, y)

                   // Permit structural comparison on arrays
                   | (:? System.Array as arr1),_ -> 
                       match arr1,yobj with 
                       // Fast path
                       | (:? (obj[]) as arr1), (:? (obj[]) as arr2) ->
                           GenericComparisonObjArrayWithComparer comp arr1 arr2
                       // Fast path
                       | (:? (byte[]) as arr1), (:? (byte[]) as arr2) ->
                           GenericComparisonByteArray arr1 arr2
                       | _, (:? System.Array as arr2) ->
                           GenericComparisonArbArrayWithComparer comp arr1 arr2
                       | _ ->
                           FailGenericComparison xobj

                   // Check for IStructuralComparable
                   | (:? IStructuralComparable as x),_ ->
                       x.CompareTo(yobj,comp)

                   // Check for IComparable
                   | (:? System.IComparable as x),_ -> 
                       if comp.ThrowsOnPER then 
                           match xobj,yobj with 
                           | (:? float as x),(:? float as y) -> 
                                if (System.Double.IsNaN x || System.Double.IsNaN y) then 
                                    raise NaNException
                           | (:? float32 as x),(:? float32 as y) -> 
                                if (System.Single.IsNaN x || System.Single.IsNaN y) then 
                                    raise NaNException
                           | _ -> ()
                       x.CompareTo(yobj)

                   | (:? nativeint as x),(:? nativeint as y) ->
                       if (# "clt" x y : bool #) then (-1) else (# "cgt" x y : int #)

                   | (:? unativeint as x),(:? unativeint as y) ->
                       if (# "clt.un" x y : bool #) then (-1) else (# "cgt.un" x y : int #)

                   | _,(:? IStructuralComparable as yc) ->
                       let res = yc.CompareTo(xobj,comp)
                       if res < 0 then 1 elif res > 0 then -1 else 0

                   | _,(:? System.IComparable as yc) -> 
                       // Note -c doesn't work here: be careful of comparison function returning minint
                       let c = yc.CompareTo(xobj)
                       if c < 0 then 1 elif c > 0 then -1 else 0

                   | _ -> FailGenericComparison xobj

            /// specialcase: Core implementation of structural comparison on arbitrary arrays.
            and GenericComparisonArbArrayWithComparer (comp:GenericComparer) (x:System.Array) (y:System.Array) : int =
                if x.Rank = 1 && y.Rank = 1 then 
                    let lenx = x.LongLength
                    let leny = y.LongLength 
                    let c = int64Order lenx leny 
                    if c <> 0 then c else
                    let basex = int64 (x.GetLowerBound(0))
                    let basey = int64 (y.GetLowerBound(0))
                    let c = int64Order basex basey
                    if c <> 0 then c else
                    let rec check i =
                       if i >=. lenx then 0 else 
                       let c = GenericCompare comp ((x.GetValue(i +. basex)), (y.GetValue(i +. basey)))
                       if c <> 0 then c else check (i +. 1L)
                    check 0L
                elif x.Rank = 2 && y.Rank = 2 then 
                    let lenx0 = x.GetLongLength(0)
                    let leny0 = y.GetLongLength(0)
                    let c = int64Order lenx0 leny0 
                    if c <> 0 then c else
                    let lenx1 = x.GetLongLength(1)
                    let leny1 = y.GetLongLength(1)
                    let c = int64Order lenx1 leny1 
                    if c <> 0 then c else
                    let basex0 = int64 (x.GetLowerBound(0))
                    let basey0 = int64 (y.GetLowerBound(0))
                    let c = int64Order basex0 basey0
                    if c <> 0 then c else
                    let basex1 = int64 (x.GetLowerBound(1))
                    let basey1 = int64 (y.GetLowerBound(1))
                    let c = int64Order basex1 basey1
                    if c <> 0 then c else
                    let rec check0 i =
                       let rec check1 j =
                           if j >=. lenx1 then 0 else
                           let c = GenericCompare comp ((x.GetValue(i +. basex0,j +. basex1)), (y.GetValue(i +. basey0,j +. basey1)))
                           if c <> 0 then c else check1 (j +. 1L)
                       if i >=. lenx0 then 0 else
                       let c = check1 0L
                       if c <> 0 then c else
                       check0 (i +. 1L)
                    check0 0L
                else
                    let c = intOrder x.Rank y.Rank
                    if c <> 0 then c else
                    let ndims = x.Rank
                    // check lengths
                    let rec precheck k =
                        if k >= ndims then 0 else
                        let c = int64Order (x.GetLongLength(k)) (y.GetLongLength(k))
                        if c <> 0 then c else
                        let c = intOrder (x.GetLowerBound(k)) (y.GetLowerBound(k))
                        if c <> 0 then c else
                        precheck (k+1)
                    let c = precheck 0 
                    if c <> 0 then c else
                    let idxs : int64[] = zeroCreate ndims 
                    let rec checkN k baseIdx i lim =
                       if i >=. lim then 0 else
                       set idxs k (baseIdx +. i)
                       let c = 
                           if k = ndims - 1
                           then GenericCompare comp ((x.GetValue(idxs)), (y.GetValue(idxs)))
                           else check (k+1) 
                       if c <> 0 then c else 
                       checkN k baseIdx (i +. 1L) lim
                    and check k =
                       if k >= ndims then 0 else
                       let baseIdx = x.GetLowerBound(k)
                       checkN k (int64 baseIdx) 0L (x.GetLongLength(k))
                    check 0

            /// optimized case: Core implementation of structural comparison on object arrays.
            and GenericComparisonObjArrayWithComparer (comp:GenericComparer) (x:obj[]) (y:obj[]) : int =
                let lenx = x.Length 
                let leny = y.Length 
                let c = intOrder lenx leny 
                if c <> 0 then c 
                else
                    let mutable i = 0
                    let mutable res = 0  
                    while i < lenx do 
                        let c = GenericCompare comp ((get x i), (get y i))
                        if c <> 0 then (res <- c; i <- lenx)
                        else i <- i + 1
                    res

            /// optimized case: Core implementation of structural comparison on arrays.
            and GenericComparisonByteArray (x:byte[]) (y:byte[]) : int =
                let lenx = x.Length 
                let leny = y.Length 
                let c = intOrder lenx leny 
                if c <> 0 then c 
                else
                    let mutable i = 0 
                    let mutable res = 0 
                    while i < lenx do 
                        let c = byteOrder (get x i) (get y i) 
                        if c <> 0 then (res <- c; i <- lenx) 
                        else i <- i + 1
                    res

            type GenericComparer with
                interface IComparer with
                    override c.Compare(x:obj,y:obj) = GenericCompare c (x,y)

            /// The unique object for comparing values in PER mode (where local exceptions are thrown when NaNs are compared)
            let fsComparerPER = GenericComparer(true)  

            /// The unique object for comparing values in ER mode (where "0" is returned when NaNs are compared)
            let fsComparerER = GenericComparer(false) 

            /// Compare two values of the same generic type, using "comp".
            //
            // "comp" is assumed to be either fsComparerPER or fsComparerER (and hence 'Compare' is implemented via 'GenericCompare').
            //
            // NOTE: the compiler optimizer is aware of this function and devirtualizes in the 
            // cases where it is known how a particular type implements generic comparison.
            let GenericComparisonWithComparerIntrinsic<'T> (comp:IComparer) (x:'T) (y:'T) : int = 
                comp.Compare(box x, box y)

            /// Compare two values of the same generic type, in either PER or ER mode, but include static optimizations
            /// for various well-known cases.
            //
            // "comp" is assumed to be either fsComparerPER or fsComparerER (and hence 'Compare' is implemented via 'GenericCompare').
            //
            let inline GenericComparisonWithComparerFast<'T> (comp:IComparer) (x:'T) (y:'T) : int = 
                 GenericComparisonWithComparerIntrinsic comp x y
                 when 'T : bool   = if (# "clt" x y : bool #) then (-1) else (# "cgt" x y : int #)
                 when 'T : sbyte  = if (# "clt" x y : bool #) then (-1) else (# "cgt" x y : int #)
                 when 'T : int16  = if (# "clt" x y : bool #) then (-1) else (# "cgt" x y : int #)
                 when 'T : int32  = if (# "clt" x y : bool #) then (-1) else (# "cgt" x y : int #)
                 when 'T : int64  = if (# "clt" x y : bool #) then (-1) else (# "cgt" x y : int #)
                 when 'T : nativeint  = if (# "clt" x y : bool #) then (-1) else (# "cgt" x y : int #)
                 when 'T : byte   = if (# "clt.un" x y : bool #) then (-1) else (# "cgt.un" x y : int #)
                 when 'T : uint16 = if (# "clt.un" x y : bool #) then (-1) else (# "cgt.un" x y : int #)
                 when 'T : uint32 = if (# "clt.un" x y : bool #) then (-1) else (# "cgt.un" x y : int #)
                 when 'T : uint64 = if (# "clt.un" x y : bool #) then (-1) else (# "cgt.un" x y : int #)
                 when 'T : unativeint = if (# "clt.un" x y : bool #) then (-1) else (# "cgt.un" x y : int #)
                 // Note, these bail out to GenericComparisonWithComparerIntrinsic if called with NaN values, because clt and cgt and ceq all return "false" for that case.
                 when 'T : float  = if   (# "clt" x y : bool #) then (-1)
                                    elif (# "cgt" x y : bool #) then (1)
                                    elif (# "ceq" x y : bool #) then (0)
                                    else GenericComparisonWithComparerIntrinsic comp x y
                 when 'T : float32 = if   (# "clt" x y : bool #) then (-1)
                                     elif (# "cgt" x y : bool #) then (1)
                                     elif (# "ceq" x y : bool #) then (0)
                                     else GenericComparisonWithComparerIntrinsic comp x y
                 when 'T : char   = if (# "clt.un" x y : bool #) then (-1) else (# "cgt.un" x y : int #)
                 when 'T : string = 
                     // NOTE: we don't have to null check here because System.String.CompareOrdinal
                     // gives reliable results on null values.
                     System.String.CompareOrdinal((# "" x : string #),(# "" y : string #))
                 when 'T : decimal  = System.Decimal.Compare((# "" x:decimal #), (# "" y:decimal #))
                 when 'T : DateTime = System.DateTime.Compare((# "" x : DateTime #), (# "" y : DateTime #))


            /// Generic comparison. Implements ER mode (where "0" is returned when NaNs are compared)
            //
            // The compiler optimizer is aware of this function  (see use of generic_comparison_inner_vref in opt.fs)
            // and devirtualizes calls to it based on "T".
            let GenericComparisonIntrinsic<'T> (x:'T) (y:'T) : int = 
                GenericComparisonWithComparerIntrinsic (fsComparerER :> IComparer) x y


            /// Generic less-than. Uses comparison implementation in PER mode but catches 
            /// the local exception that is thrown when NaN's are compared.
            let GenericLessThanIntrinsic (x:'T) (y:'T) = 
                try
                    (# "clt" (GenericComparisonWithComparerIntrinsic fsComparerPER x y) 0 : bool #)
                with
                    | e when System.Runtime.CompilerServices.RuntimeHelpers.Equals(e, NaNException) -> false
                    
            
            /// Generic greater-than. Uses comparison implementation in PER mode but catches 
            /// the local exception that is thrown when NaN's are compared.
            let GenericGreaterThanIntrinsic (x:'T) (y:'T) = 
                try
                    (# "cgt" (GenericComparisonWithComparerIntrinsic fsComparerPER x y) 0 : bool #)
                with
                    | e when System.Runtime.CompilerServices.RuntimeHelpers.Equals(e, NaNException) -> false
            
             
            /// Generic greater-than-or-equal. Uses comparison implementation in PER mode but catches 
            /// the local exception that is thrown when NaN's are compared.
            let GenericGreaterOrEqualIntrinsic (x:'T) (y:'T) = 
                try
                    (# "cgt" (GenericComparisonWithComparerIntrinsic fsComparerPER x y) (-1) : bool #)
                with
                    | e when System.Runtime.CompilerServices.RuntimeHelpers.Equals(e, NaNException) -> false
                    
            
            
            /// Generic less-than-or-equal. Uses comparison implementation in PER mode but catches 
            /// the local exception that is thrown when NaN's are compared.
            let GenericLessOrEqualIntrinsic (x:'T) (y:'T) = 
                try
                    (# "clt" (GenericComparisonWithComparerIntrinsic fsComparerPER x y) 1 : bool #)
                with
                    | e when System.Runtime.CompilerServices.RuntimeHelpers.Equals(e, NaNException) -> false


            /// Compare two values of the same generic type, in ER mode, with static optimizations 
            /// for known cases.
            let inline GenericComparisonFast<'T> (x:'T) (y:'T) : int = 
                 GenericComparisonIntrinsic x y
                 when 'T : bool   = if (# "clt" x y : bool #) then (-1) else (# "cgt" x y : int #)
                 when 'T : sbyte  = if (# "clt" x y : bool #) then (-1) else (# "cgt" x y : int #)
                 when 'T : int16  = if (# "clt" x y : bool #) then (-1) else (# "cgt" x y : int #)
                 when 'T : int32  = if (# "clt" x y : bool #) then (-1) else (# "cgt" x y : int #)
                 when 'T : int64  = if (# "clt" x y : bool #) then (-1) else (# "cgt" x y : int #)
                 when 'T : nativeint  = if (# "clt" x y : bool #) then (-1) else (# "cgt" x y : int #)
                 when 'T : byte   = if (# "clt.un" x y : bool #) then (-1) else (# "cgt.un" x y : int #)
                 when 'T : uint16 = if (# "clt.un" x y : bool #) then (-1) else (# "cgt.un" x y : int #)
                 when 'T : uint32 = if (# "clt.un" x y : bool #) then (-1) else (# "cgt.un" x y : int #)
                 when 'T : uint64 = if (# "clt.un" x y : bool #) then (-1) else (# "cgt.un" x y : int #)
                 when 'T : unativeint = if (# "clt.un" x y : bool #) then (-1) else (# "cgt.un" x y : int #)
                 when 'T : float  = if   (# "clt" x y : bool #) then (-1)
                                    elif (# "cgt" x y : bool #) then (1)
                                    elif (# "ceq" x y : bool #) then (0)
                                    elif (# "ceq" y y : bool #) then (-1)
                                    else (# "ceq" x x : int #)
                 when 'T : float32 = if   (# "clt" x y : bool #) then (-1)
                                     elif (# "cgt" x y : bool #) then (1)
                                     elif (# "ceq" x y : bool #) then (0)
                                     elif (# "ceq" y y : bool #) then (-1)
                                     else (# "ceq" x x : int #)
                 when 'T : char   = if (# "clt.un" x y : bool #) then (-1) else (# "cgt.un" x y : int #)
                 when 'T : string = 
                     // NOTE: we don't have to null check here because System.String.CompareOrdinal
                     // gives reliable results on null values.
                     System.String.CompareOrdinal((# "" x : string #),(# "" y : string #))
                 when 'T : decimal     = System.Decimal.Compare((# "" x:decimal #), (# "" y:decimal #))
                 when 'T : DateTime = System.DateTime.Compare((# "" x : DateTime #), (# "" y : DateTime #))

            /// Generic less-than with static optimizations for some well-known cases.
            let inline GenericLessThanFast (x:'T) (y:'T) = 
                GenericLessThanIntrinsic x y
                when 'T : bool   = (# "clt" x y : bool #)
                when 'T : sbyte  = (# "clt" x y : bool #)
                when 'T : int16  = (# "clt" x y : bool #)
                when 'T : int32  = (# "clt" x y : bool #)
                when 'T : int64  = (# "clt" x y : bool #)
                when 'T : byte   = (# "clt.un" x y : bool #)
                when 'T : uint16 = (# "clt.un" x y : bool #)
                when 'T : uint32 = (# "clt.un" x y : bool #)
                when 'T : uint64 = (# "clt.un" x y : bool #)
                when 'T : unativeint = (# "clt.un" x y : bool #)
                when 'T : nativeint  = (# "clt" x y : bool #)
                when 'T : float  = (# "clt" x y : bool #) 
                when 'T : float32= (# "clt" x y : bool #) 
                when 'T : char   = (# "clt" x y : bool #)
                when 'T : decimal = System.Decimal.op_LessThan ((# "" x:decimal #), (# "" y:decimal #))
                when 'T : DateTime = DateTime.Compare((# "" x : DateTime #), (# "" y : DateTime #)) < 0
              
            /// Generic greater-than with static optimizations for some well-known cases.
            let inline GenericGreaterThanFast (x:'T) (y:'T) = 
                GenericGreaterThanIntrinsic x y
                when 'T : bool       = (# "cgt" x y : bool #)
                when 'T : sbyte      = (# "cgt" x y : bool #)
                when 'T : int16      = (# "cgt" x y : bool #)
                when 'T : int32      = (# "cgt" x y : bool #)
                when 'T : int64      = (# "cgt" x y : bool #)
                when 'T : nativeint  = (# "cgt" x y : bool #)
                when 'T : byte       = (# "cgt.un" x y : bool #)
                when 'T : uint16     = (# "cgt.un" x y : bool #)
                when 'T : uint32     = (# "cgt.un" x y : bool #)
                when 'T : uint64     = (# "cgt.un" x y : bool #)
                when 'T : unativeint = (# "cgt.un" x y : bool #)
                when 'T : float      = (# "cgt" x y : bool #) 
                when 'T : float32    = (# "cgt" x y : bool #) 
                when 'T : char       = (# "cgt" x y : bool #)
                when 'T : decimal    = System.Decimal.op_GreaterThan ((# "" x:decimal #), (# "" y:decimal #))
                when 'T : DateTime = DateTime.Compare((# "" x : DateTime #), (# "" y : DateTime #)) > 0

            /// Generic less-than-or-equal with static optimizations for some well-known cases.
            let inline GenericLessOrEqualFast (x:'T) (y:'T) = 
                GenericLessOrEqualIntrinsic x y
                when 'T : bool       = not (# "cgt" x y : bool #)
                when 'T : sbyte      = not (# "cgt" x y : bool #)
                when 'T : int16      = not (# "cgt" x y : bool #)
                when 'T : int32      = not (# "cgt" x y : bool #)
                when 'T : int64      = not (# "cgt" x y : bool #)
                when 'T : nativeint  = not (# "cgt" x y : bool #)
                when 'T : byte       = not (# "cgt.un" x y : bool #)
                when 'T : uint16     = not (# "cgt.un" x y : bool #)
                when 'T : uint32     = not (# "cgt.un" x y : bool #)
                when 'T : uint64     = not (# "cgt.un" x y : bool #)
                when 'T : unativeint = not (# "cgt.un" x y : bool #)
                when 'T : float      = not (# "cgt.un" x y : bool #) 
                when 'T : float32    = not (# "cgt.un" x y : bool #) 
                when 'T : char       = not(# "cgt" x y : bool #)
                when 'T : decimal    = System.Decimal.op_LessThanOrEqual ((# "" x:decimal #), (# "" y:decimal #))
                when 'T : DateTime = DateTime.Compare((# "" x : DateTime #), (# "" y : DateTime #)) <= 0

            /// Generic greater-than-or-equal with static optimizations for some well-known cases.
            let inline GenericGreaterOrEqualFast (x:'T) (y:'T) = 
                GenericGreaterOrEqualIntrinsic x y
                when 'T : bool       = not (# "clt" x y : bool #)
                when 'T : sbyte      = not (# "clt" x y : bool #)
                when 'T : int16      = not (# "clt" x y : bool #)
                when 'T : int32      = not (# "clt" x y : bool #)
                when 'T : int64      = not (# "clt" x y : bool #)
                when 'T : nativeint  = not (# "clt" x y : bool #)
                when 'T : byte       = not (# "clt.un" x y : bool #)
                when 'T : uint16     = not (# "clt.un" x y : bool #)
                when 'T : uint32     = not (# "clt.un" x y : bool #)
                when 'T : uint64     = not (# "clt.un" x y : bool #)
                when 'T : unativeint = not (# "clt.un" x y : bool #)
                when 'T : float      = not (# "clt.un" x y : bool #) 
                when 'T : float32    = not (# "clt.un" x y : bool #)
                when 'T : char       = not (# "clt" x y : bool #)
                when 'T : decimal    = System.Decimal.op_GreaterThanOrEqual ((# "" x:decimal #), (# "" y:decimal #))
                
                when 'T : DateTime = DateTime.Compare((# "" x : DateTime #), (# "" y : DateTime #)) >= 0


            //-------------------------------------------------------------------------
            // LanguagePrimitives.HashCompare: EQUALITY
            //------------------------------------------------------------------------- 


            /// optimized case: Core implementation of structural equality on arrays.
            let GenericEqualityByteArray (x:byte[]) (y:byte[]) : bool=
                let lenx = x.Length 
                let leny = y.Length 
                let c = (lenx = leny)
                if not c then c 
                else
                    let mutable i = 0 
                    let mutable res = true
                    while i < lenx do 
                        let c = byteEq (get x i) (get y i) 
                        if not c then (res <- false; i <- lenx) 
                        else i <- i + 1
                    res

            /// optimized case: Core implementation of structural equality on arrays.
            let GenericEqualityInt32Array (x:int[]) (y:int[]) : bool=
                let lenx = x.Length 
                let leny = y.Length 
                let c = (lenx = leny)
                if not c then c 
                else
                    let mutable i = 0 
                    let mutable res = true
                    while i < lenx do 
                        let c = int32Eq (get x i) (get y i) 
                        if not c then (res <- false; i <- lenx) 
                        else i <- i + 1
                    res

            /// optimized case: Core implementation of structural equality on arrays
            let GenericEqualitySingleArray er (x:float32[]) (y:float32[]) : bool=
                let lenx = x.Length 
                let leny = y.Length 
                let f32eq x y = if er && not(float32Eq x x) && not(float32Eq y y) then true else (float32Eq x y)
                let c = (lenx = leny)
                if not c then c 
                else
                    let mutable i = 0 
                    let mutable res = true
                    while i < lenx do 
                        let c = f32eq (get x i) (get y i) 
                        if not c then (res <- false; i <- lenx) 
                        else i <- i + 1
                    res

            /// optimized case: Core implementation of structural equality on arrays.
            let GenericEqualityDoubleArray er (x:float[]) (y:float[]) : bool=
                let lenx = x.Length 
                let leny = y.Length 
                let c = (lenx = leny)
                let feq x y = if er && not(floatEq x x) && not(floatEq y y) then true else (floatEq x y)
                if not c then c 
                else
                    let mutable i = 0 
                    let mutable res = true
                    while i < lenx do 
                        let c = feq (get x i) (get y i) 
                        if not c then (res <- false; i <- lenx) 
                        else i <- i + 1
                    res

            /// optimized case: Core implementation of structural equality on arrays.
            let GenericEqualityCharArray (x:char[]) (y:char[]) : bool=
                let lenx = x.Length 
                let leny = y.Length 
                let c = (lenx = leny)
                if not c then c 
                else
                    let mutable i = 0 
                    let mutable res = true
                    while i < lenx do 
                        let c = charEq (get x i) (get y i) 
                        if not c then (res <- false; i <- lenx) 
                        else i <- i + 1
                    res

            /// optimized case: Core implementation of structural equality on arrays.
            let GenericEqualityInt64Array (x:int64[]) (y:int64[]) : bool=
                let lenx = x.Length 
                let leny = y.Length 
                let c = (lenx = leny)
                if not c then c 
                else
                    let mutable i = 0 
                    let mutable res = true
                    while i < lenx do 
                        let c = int64Eq (get x i) (get y i) 
                        if not c then (res <- false; i <- lenx) 
                        else i <- i + 1
                    res



            /// The core implementation of generic equality between two objects.  This corresponds
            /// to th e pseudo-code in the F# language spec.
            //
            // Run in either PER or ER mode.  In PER mode, equality involving a NaN returns "false".
            // In ER mode, equality on two NaNs returns "true".
            //
            // If "er" is true the "iec" is fsEqualityComparerNoHashingER
            // If "er" is false the "iec" is fsEqualityComparerNoHashingPER
            let rec GenericEqualityObj (er:bool) (iec:IEqualityComparer) ((xobj:obj),(yobj:obj)) : bool = 
                (*if objEq xobj yobj then true else  *)
                match xobj,yobj with 
                 | null,null -> true
                 | null,_ -> false
                 | _,null -> false
                 | (:? string as xs),(:? string as ys) -> System.String.Equals(xs,ys)
                 // Permit structural equality on arrays
                 | (:? System.Array as arr1),_ -> 
                     match arr1,yobj with 
                     // Fast path
                     | (:? (obj[]) as arr1),    (:? (obj[]) as arr2)      -> GenericEqualityObjArray er iec arr1 arr2
                     // Fast path
                     | (:? (byte[]) as arr1),    (:? (byte[]) as arr2)     -> GenericEqualityByteArray arr1 arr2
                     | (:? (int32[]) as arr1),   (:? (int32[]) as arr2)   -> GenericEqualityInt32Array arr1 arr2
                     | (:? (int64[]) as arr1),   (:? (int64[]) as arr2)   -> GenericEqualityInt64Array arr1 arr2
                     | (:? (char[]) as arr1),    (:? (char[]) as arr2)     -> GenericEqualityCharArray arr1 arr2
                     | (:? (float32[]) as arr1), (:? (float32[]) as arr2) -> GenericEqualitySingleArray er arr1 arr2
                     | (:? (float[]) as arr1),   (:? (float[]) as arr2)     -> GenericEqualityDoubleArray er arr1 arr2
                     | _,    (:? System.Array as arr2) -> GenericEqualityArbArray er iec arr1 arr2
                     | _ -> xobj.Equals(yobj)
                 | (:? IStructuralEquatable as x1),_ -> x1.Equals(yobj,iec)
                 // Ensure ER NaN semantics on recursive calls
                 | (:? float as f1), (:? float as f2) ->
                    if er && (not (# "ceq" f1 f1 : bool #)) && (not (# "ceq" f2 f2 : bool #)) then true // NAN with ER semantics
                    else (# "ceq" f1 f2 : bool #) // PER semantics
                 | (:? float32 as f1), (:? float32 as f2) ->
                    if er && (not (# "ceq" f1 f1 : bool #)) && (not (# "ceq" f2 f2 : bool #)) then true // NAN with ER semantics
                    else (# "ceq" f1 f2 : bool #)  // PER semantics
                 | _ -> xobj.Equals(yobj)

            /// specialcase: Core implementation of structural equality on arbitrary arrays.
            and GenericEqualityArbArray er (iec:IEqualityComparer) (x:System.Array) (y:System.Array) : bool =
                if x.Rank = 1 && y.Rank = 1 then 
                    // check lengths 
                    let lenx = x.LongLength
                    let leny = y.LongLength 
                    (int64Eq lenx leny) &&
                    // check contents
                    let basex = int64 (x.GetLowerBound(0))
                    let basey = int64 (y.GetLowerBound(0))
                    (int64Eq basex basey) &&
                    let rec check i = (i >=. lenx) || (GenericEqualityObj er iec ((x.GetValue(basex +. i)),(y.GetValue(basey +. i))) && check (i +. 1L))
                    check 0L
                elif x.Rank = 2 && y.Rank = 2 then 
                    // check lengths 
                    let lenx0 = x.GetLongLength(0)
                    let leny0 = y.GetLongLength(0)
                    (int64Eq lenx0 leny0) && 
                    let lenx1 = x.GetLongLength(1)
                    let leny1 = y.GetLongLength(1)
                    (int64Eq lenx1 leny1) && 
                    let basex0 = int64 (x.GetLowerBound(0))
                    let basex1 = int64 (x.GetLowerBound(1))
                    let basey0 = int64 (y.GetLowerBound(0))
                    let basey1 = int64 (y.GetLowerBound(1))
                    (int64Eq basex0 basey0) && 
                    (int64Eq basex1 basey1) && 
                    // check contents
                    let rec check0 i =
                       let rec check1 j = (j >=. lenx1) || (GenericEqualityObj er iec ((x.GetValue(basex0 +. i,basex1 +. j)),(y.GetValue(basey0 +. i,basey1 +. j))) && check1 (j +. 1L))
                       (i >=. lenx0) || (check1 0L && check0 (i +. 1L))
                    check0 0L
                else 
                    (x.Rank = y.Rank) &&
                    let ndims = x.Rank
                    // check lengths
                    let rec precheck k =
                        (k >= ndims) ||
                        (int64Eq (x.GetLongLength(k)) (y.GetLongLength(k)) &&
                         int32Eq (x.GetLowerBound(k)) (y.GetLowerBound(k)) &&
                         precheck (k+1))
                    precheck 0 &&
                    let idxs : int64[] = zeroCreate ndims
                    // check contents
                    let rec checkN k baseIdx i lim =
                       (i >=. lim) ||
                       (set idxs k (baseIdx +. i);
                        (if k = ndims - 1
                         then GenericEqualityObj er iec ((x.GetValue(idxs)),(y.GetValue(idxs)))
                         else check (k+1)) && 
                        checkN k baseIdx (i +. 1L) lim)
                    and check k = 
                       (k >= ndims) || 
                       (let baseIdx = x.GetLowerBound(k)
                        checkN k (int64 baseIdx) 0L (x.GetLongLength(k)))
                    check 0

            /// optimized case: Core implementation of structural equality on object arrays.
            and GenericEqualityObjArray er iec (x:obj[]) (y:obj[]) : bool =
                let lenx = x.Length 
                let leny = y.Length 
                let c = (lenx = leny )
                if not c then c 
                else
                    let mutable i = 0
                    let mutable res = true
                    while i < lenx do 
                        let c = GenericEqualityObj er iec ((get x i),(get y i))
                        if not c then (res <- false; i <- lenx) 
                        else i <- i + 1
                    res


            /// One of the two unique instances of System.Collections.IEqualityComparer. Implements PER semantics
            /// where equality on NaN returns "false".
            let fsEqualityComparerNoHashingPER = 
                { new IEqualityComparer with
                    override iec.Equals(x:obj,y:obj) = GenericEqualityObj false iec (x,y)  // PER Semantics
                    override iec.GetHashCode(x:obj) = raise (InvalidOperationException (SR.GetString(SR.notUsedForHashing))) }
                    
            /// One of the two unique instances of IEqualityComparer. Implements ER semantics
            /// where equality on NaN returns "true".
            let fsEqualityComparerNoHashingER = 
                { new IEqualityComparer with
                    override iec.Equals(x:obj,y:obj) = GenericEqualityObj true iec (x,y)  // ER Semantics
                    override iec.GetHashCode(x:obj) = raise (InvalidOperationException (SR.GetString(SR.notUsedForHashing))) }

            /// Implements generic equality between two values, with PER semantics for NaN (so equality on two NaN values returns false)
            //
            // The compiler optimizer is aware of this function  (see use of generic_equality_per_inner_vref in opt.fs)
            // and devirtualizes calls to it based on "T".
            let GenericEqualityIntrinsic (x : 'T) (y : 'T) : bool = 
                GenericEqualityObj false fsEqualityComparerNoHashingPER ((box x), (box y))
                
            /// Implements generic equality between two values, with ER semantics for NaN (so equality on two NaN values returns true)
            //
            // ER semantics is used for recursive calls when implementing .Equals(that) for structural data, see the code generated for record and union types in augment.fs
            //
            // The compiler optimizer is aware of this function (see use of generic_equality_er_inner_vref in opt.fs)
            // and devirtualizes calls to it based on "T".
            let GenericEqualityERIntrinsic (x : 'T) (y : 'T) : bool =
                GenericEqualityObj true fsEqualityComparerNoHashingER ((box x), (box y))
                
            /// Implements generic equality between two values using "comp" for recursive calls.
            //
            // The compiler optimizer is aware of this function  (see use of generic_equality_withc_inner_vref in opt.fs)
            // and devirtualizes calls to it based on "T", and under the assumption that "comp" 
            // is either fsEqualityComparerNoHashingER or fsEqualityComparerNoHashingPER.
            let GenericEqualityWithComparerIntrinsic (comp : IEqualityComparer) (x : 'T) (y : 'T) : bool =
                comp.Equals((box x),(box y))
                

            /// Implements generic equality between two values, with ER semantics for NaN (so equality on two NaN values returns true)
            //
            // ER semantics is used for recursive calls when implementing .Equals(that) for structural data, see the code generated for record and union types in augment.fs
            //
            // If no static optimization applies, this becomes GenericEqualityERIntrinsic.
            let inline GenericEqualityERFast (x : 'T) (y : 'T) : bool = 
                  GenericEqualityERIntrinsic x y
                  when 'T : bool    = (# "ceq" x y : bool #)
                  when 'T : sbyte   = (# "ceq" x y : bool #)
                  when 'T : int16   = (# "ceq" x y : bool #)
                  when 'T : int32   = (# "ceq" x y : bool #)
                  when 'T : int64   = (# "ceq" x y : bool #)
                  when 'T : byte    = (# "ceq" x y : bool #)
                  when 'T : uint16  = (# "ceq" x y : bool #)
                  when 'T : uint32  = (# "ceq" x y : bool #)
                  when 'T : uint64  = (# "ceq" x y : bool #)
                  when 'T : nativeint  = (# "ceq" x y : bool #)
                  when 'T : unativeint  = (# "ceq" x y : bool #)
                  when 'T : float = 
                    if (# "ceq" x y : bool #) then
                        true
                    else
                        not (# "ceq" x x : bool #) && not (# "ceq" y y : bool #)
                  when 'T : float32 =
                    if (# "ceq" x y : bool #) then
                        true
                    else
                        not (# "ceq" x x : bool #) && not (# "ceq" y y : bool #)
                  when 'T : char    = (# "ceq" x y : bool #)
                  when 'T : string  = System.String.Equals((# "" x : string #),(# "" y : string #))
                  when 'T : decimal = System.Decimal.op_Equality((# "" x:decimal #), (# "" y:decimal #))
                  when 'T : DateTime = DateTime.Equals((# "" x : DateTime #), (# "" y : DateTime #))
                               
            /// Implements generic equality between two values, with PER semantics for NaN (so equality on two NaN values returns false)
            //
            // If no static optimization applies, this becomes GenericEqualityIntrinsic.
            let inline GenericEqualityFast (x : 'T) (y : 'T) : bool = 
                  GenericEqualityIntrinsic x y
                  when 'T : bool    = (# "ceq" x y : bool #)
                  when 'T : sbyte   = (# "ceq" x y : bool #)
                  when 'T : int16   = (# "ceq" x y : bool #)
                  when 'T : int32   = (# "ceq" x y : bool #)
                  when 'T : int64   = (# "ceq" x y : bool #)
                  when 'T : byte    = (# "ceq" x y : bool #)
                  when 'T : uint16  = (# "ceq" x y : bool #)
                  when 'T : uint32  = (# "ceq" x y : bool #)
                  when 'T : uint64  = (# "ceq" x y : bool #)
                  when 'T : float   = (# "ceq" x y : bool #)
                  when 'T : float32 = (# "ceq" x y : bool #)
                  when 'T : char    = (# "ceq" x y : bool #)
                  when 'T : nativeint  = (# "ceq" x y : bool #)
                  when 'T : unativeint  = (# "ceq" x y : bool #)
                  when 'T : string  = System.String.Equals((# "" x : string #),(# "" y : string #))
                  when 'T : decimal = System.Decimal.op_Equality((# "" x:decimal #), (# "" y:decimal #))
                  when 'T : DateTime = DateTime.Equals((# "" x : DateTime #), (# "" y : DateTime #))
    
                  
            /// A compiler intrinsic generated during optimization of calls to GenericEqualityIntrinsic on tuple values.
            //
            // If no static optimization applies, this becomes GenericEqualityIntrinsic.
            //
            // Note, although this function says "WithComparer", the static optimization conditionals for float and float32
            // mean that it has PER semantics. This is OK because calls to this function are only generated by 
            // the F# compiler, ultimately stemming from an optimization of GenericEqualityIntrinsic when used on a tuple type.
            let inline GenericEqualityWithComparerFast (comp : IEqualityComparer) (x : 'T) (y : 'T) : bool = 
                  GenericEqualityWithComparerIntrinsic comp x y
                  when 'T : bool    = (# "ceq" x y : bool #)
                  when 'T : sbyte   = (# "ceq" x y : bool #)
                  when 'T : int16   = (# "ceq" x y : bool #)
                  when 'T : int32   = (# "ceq" x y : bool #)
                  when 'T : int64   = (# "ceq" x y : bool #)
                  when 'T : byte    = (# "ceq" x y : bool #)
                  when 'T : uint16  = (# "ceq" x y : bool #)
                  when 'T : uint32  = (# "ceq" x y : bool #)
                  when 'T : uint64  = (# "ceq" x y : bool #)
                  when 'T : float   = (# "ceq" x y : bool #)        
                  when 'T : float32 = (# "ceq" x y : bool #)          
                  when 'T : char    = (# "ceq" x y : bool #)
                  when 'T : nativeint  = (# "ceq" x y : bool #)
                  when 'T : unativeint  = (# "ceq" x y : bool #)
                  when 'T : string  = System.String.Equals((# "" x : string #),(# "" y : string #))                  
                  when 'T : decimal = System.Decimal.op_Equality((# "" x:decimal #), (# "" y:decimal #))
                  when 'T : DateTime = DateTime.Equals((# "" x : DateTime #), (# "" y : DateTime #))
                  

            let inline GenericInequalityFast (x:'T) (y:'T) = (not(GenericEqualityFast x y) : bool)
            let inline GenericInequalityERFast (x:'T) (y:'T) = (not(GenericEqualityERFast x y) : bool)


            //-------------------------------------------------------------------------
            // LanguagePrimitives.HashCompare: HASHING.  
            //------------------------------------------------------------------------- 



            let defaultHashNodes = 18 

            /// The implementation of IEqualityComparer, using depth-limited for hashing and PER semantics for NaN equality.
            type CountLimitedHasherPER(sz:int) =
                [<DefaultValue>]
                val mutable nodeCount : int
                
                member x.Fresh() = 
                    if (System.Threading.Interlocked.CompareExchange(&(x.nodeCount), sz, 0) = 0) then 
                        x
                    else
                        new CountLimitedHasherPER(sz)
                
                interface IEqualityComparer 

            /// The implementation of IEqualityComparer, using unlimited depth for hashing and ER semantics for NaN equality.
            type UnlimitedHasherER() =
                interface IEqualityComparer 
                
            /// The implementation of IEqualityComparer, using unlimited depth for hashing and PER semantics for NaN equality.
            type UnlimitedHasherPER() =
                interface IEqualityComparer
                    

            /// The unique object for unlimited depth for hashing and ER semantics for equality.
            let fsEqualityComparerUnlimitedHashingER = UnlimitedHasherER()

            /// The unique object for unlimited depth for hashing and PER semantics for equality.
            let fsEqualityComparerUnlimitedHashingPER = UnlimitedHasherPER()
             
            let inline HashCombine nr x y = (x <<< 1) + y + 631 * nr

            let GenericHashObjArray (iec : IEqualityComparer) (x: obj[]) : int =
                  let len = x.Length 
                  let mutable i = len - 1 
                  if i > defaultHashNodes then i <- defaultHashNodes // limit the hash
                  let mutable acc = 0   
                  while (i >= 0) do 
                      // NOTE: GenericHash* call decreases nr 
                      acc <- HashCombine i acc (iec.GetHashCode(x.GetValue(i)));
                      i <- i - 1
                  acc

            // optimized case - byte arrays 
            let GenericHashByteArray (x: byte[]) : int =
                  let len = length x 
                  let mutable i = len - 1 
                  if i > defaultHashNodes then i <- defaultHashNodes // limit the hash
                  let mutable acc = 0   
                  while (i >= 0) do 
                      acc <- HashCombine i acc (intOfByte (get x i));
                      i <- i - 1
                  acc

            // optimized case - int arrays 
            let GenericHashInt32Array (x: int[]) : int =
                  let len = length x 
                  let mutable i = len - 1 
                  if i > defaultHashNodes then i <- defaultHashNodes // limit the hash
                  let mutable acc = 0   
                  while (i >= 0) do 
                      acc <- HashCombine i acc (get x i);
                      i <- i - 1
                  acc

            // optimized case - int arrays 
            let GenericHashInt64Array (x: int64[]) : int =
                  let len = length x 
                  let mutable i = len - 1 
                  if i > defaultHashNodes then i <- defaultHashNodes // limit the hash
                  let mutable acc = 0   
                  while (i >= 0) do 
                      acc <- HashCombine i acc (int32 (get x i));
                      i <- i - 1
                  acc

            // special case - arrays do not by default have a decent structural hashing function
            let GenericHashArbArray (iec : IEqualityComparer) (x: System.Array) : int =
                  match x.Rank  with 
                  | 1 -> 
                    let b = x.GetLowerBound(0) 
                    let len = x.Length 
                    let mutable i = b + len - 1 
                    if i > b + defaultHashNodes  then i <- b + defaultHashNodes  // limit the hash
                    let mutable acc = 0                  
                    while (i >= b) do 
                        // NOTE: GenericHash* call decreases nr 
                        acc <- HashCombine i acc (iec.GetHashCode(x.GetValue(i)));
                        i <- i - 1
                    acc
                  | _ -> 
                     HashCombine 10 (x.GetLength(0)) (x.GetLength(1)) 

            // Core implementation of structural hashing, corresponds to pseudo-code in the 
            // F# Language spec.  Searches for the IStructuralHash interface, otherwise uses GetHashCode().
            // Arrays are structurally hashed through a separate technique.
            //
            // "iec" is either fsEqualityComparerUnlimitedHashingER, fsEqualityComparerUnlimitedHashingPER or a CountLimitedHasherPER.
            let rec GenericHashParamObj (iec : IEqualityComparer) (x: obj) : int =
                  match x with 
                  | null -> 0 
                  | (:? System.Array as a) -> 
                      match a with 
                      | :? (obj[]) as oa -> GenericHashObjArray iec oa 
                      | :? (byte[]) as ba -> GenericHashByteArray ba 
                      | :? (int[]) as ba -> GenericHashInt32Array ba 
                      | :? (int64[]) as ba -> GenericHashInt64Array ba 
                      | _ -> GenericHashArbArray iec a 
                  | :? IStructuralEquatable as a ->    
                      a.GetHashCode(iec)
                  | _ -> 
                      x.GetHashCode()


            /// Fill in the implementation of CountLimitedHasherPER
            type CountLimitedHasherPER with
                
                interface IEqualityComparer with
                    override iec.Equals(x:obj,y:obj) =
                        GenericEqualityObj false iec (x,y)
                    override iec.GetHashCode(x:obj) =
                        iec.nodeCount <- iec.nodeCount - 1
                        if iec.nodeCount > 0 then
                            GenericHashParamObj iec  x
                        else
                            -1
               
            /// Fill in the implementation of UnlimitedHasherER
            type UnlimitedHasherER with
                
                interface IEqualityComparer with
                    override iec.Equals(x:obj,y:obj) = GenericEqualityObj true iec (x,y)
                    override iec.GetHashCode(x:obj) = GenericHashParamObj iec  x
                   
            /// Fill in the implementation of UnlimitedHasherPER
            type UnlimitedHasherPER with
                interface IEqualityComparer with
                    override iec.Equals(x:obj,y:obj) = GenericEqualityObj false iec (x,y)
                    override iec.GetHashCode(x:obj) = GenericHashParamObj iec x

            /// Intrinsic for calls to depth-unlimited structural hashing that were not optimized by static conditionals.
            //
            // NOTE: The compiler optimizer is aware of this function (see uses of generic_hash_inner_vref in opt.fs)
            // and devirtualizes calls to it based on type "T".
            let GenericHashIntrinsic input = GenericHashParamObj fsEqualityComparerUnlimitedHashingPER (box input)

            /// Intrinsic for calls to depth-limited structural hashing that were not optimized by static conditionals.
            let LimitedGenericHashIntrinsic limit input = GenericHashParamObj (CountLimitedHasherPER(limit)) (box input)

            /// Intrinsic for a recursive call to structural hashing that was not optimized by static conditionals.
            //
            // "iec" is assumed to be either fsEqualityComparerUnlimitedHashingER, fsEqualityComparerUnlimitedHashingPER or 
            // a CountLimitedHasherPER.
            //
            // NOTE: The compiler optimizer is aware of this function (see uses of generic_hash_withc_inner_vref in opt.fs)
            // and devirtualizes calls to it based on type "T".
            let GenericHashWithComparerIntrinsic<'T> (comp : IEqualityComparer) (input : 'T) : int =
                GenericHashParamObj comp (box input)
                
            let inline HashString (s:string) = 
                 match s with 
                 | null -> 0 
                 | _ -> s.GetHashCode()
                    
            // from mscorlib v4.0.30319
            let inline HashChar (x:char) = (# "or" (# "shl" x 16 : int #) x : int #)
            let inline HashSByte (x:sbyte) = (# "xor" (# "shl" x 8 : int #) x : int #)
            let inline HashInt16 (x:int16) = (# "or" (# "conv.u2" x : int #) (# "shl" x 16 : int #) : int #)
            let inline HashInt64 (x:int64) = (# "xor" (# "conv.i4" x : int #) (# "conv.i4" (# "shr" x 32 : int #) : int #) : int #)
            let inline HashUInt64 (x:uint64) = (# "xor" (# "conv.i4" x : int #) (# "conv.i4" (# "shr.un" x 32 : int #) : int #) : int #)
            let inline HashIntPtr (x:nativeint) = (# "conv.i4" (# "conv.u8" x : uint64 #) : int #)
            let inline HashUIntPtr (x:unativeint) = (# "and" (# "conv.i4" (# "conv.u8" x : uint64 #) : int #) 0x7fffffff : int #)

            /// Core entry into structural hashing for either limited or unlimited hashing.  
            //
            // "iec" is assumed to be either fsEqualityComparerUnlimitedHashingER, fsEqualityComparerUnlimitedHashingPER or 
            // a CountLimitedHasherPER.
            let inline GenericHashWithComparerFast (iec : IEqualityComparer) (x:'T) : int = 
                GenericHashWithComparerIntrinsic iec x 
                when 'T : bool   = (# "" x : int #)
                when 'T : int32  = (# "" x : int #)
                when 'T : byte   = (# "" x : int #)
                when 'T : uint32 = (# "" x : int #)                          
                when 'T : char = HashChar (# "" x : char #)                         
                when 'T : sbyte = HashSByte (# "" x : sbyte #)                          
                when 'T : int16 = HashInt16 (# "" x : int16 #)
                when 'T : int64 = HashInt64 (# "" x : int64 #)
                when 'T : uint64 = HashUInt64 (# "" x : uint64 #)
                when 'T : nativeint = HashIntPtr (# "" x : nativeint #)
                when 'T : unativeint = HashUIntPtr (# "" x : unativeint #)
                when 'T : uint16 = (# "" x : int #)                    
                when 'T : string = HashString  (# "" x : string #)
                    
            /// Core entry into depth-unlimited structural hashing.  Hash to a given depth limit.
            let inline GenericHashFast (x:'T) : int = 
                GenericHashIntrinsic x 
                when 'T : bool   = (# "" x : int #)
                when 'T : int32  = (# "" x : int #)
                when 'T : byte   = (# "" x : int #)
                when 'T : uint32 = (# "" x : int #)
                when 'T : char = HashChar (# "" x : char #)
                when 'T : sbyte = HashSByte (# "" x : sbyte #)
                when 'T : int16 = HashInt16 (# "" x : int16 #)
                when 'T : int64 = HashInt64 (# "" x : int64 #)
                when 'T : uint64 = HashUInt64 (# "" x : uint64 #)
                when 'T : nativeint = HashIntPtr (# "" x : nativeint #)
                when 'T : unativeint = HashUIntPtr (# "" x : unativeint #)
                when 'T : uint16 = (# "" x : int #)                    
                when 'T : string = HashString  (# "" x : string #)

            /// Core entry into depth-limited structural hashing.  
            let inline GenericLimitedHashFast (limit:int) (x:'T) : int = 
                LimitedGenericHashIntrinsic limit x 
                when 'T : bool   = (# "" x : int #)
                when 'T : int32  = (# "" x : int #)
                when 'T : byte   = (# "" x : int #)
                when 'T : uint32 = (# "" x : int #)                    
                when 'T : char = HashChar (# "" x : char #)                          
                when 'T : sbyte = HashSByte (# "" x : sbyte #)                          
                when 'T : int16 = HashInt16 (# "" x : int16 #)
                when 'T : int64 = HashInt64 (# "" x : int64 #)
                when 'T : uint64 = HashUInt64 (# "" x : uint64 #)
                when 'T : nativeint = HashIntPtr (# "" x : nativeint #)
                when 'T : unativeint = HashUIntPtr (# "" x : unativeint #)
                when 'T : uint16 = (# "" x : int #)                    
                when 'T : string = HashString  (# "" x : string #)


            /// Compiler intrinsic generated for devirtualized calls to structural hashing on tuples.  
            //
            // The F# compiler optimizer generates calls to this function when GenericHashWithComparerIntrinsic is used 
            // statically with a tuple type.
            // 
            // Because the function subsequently gets inlined, the calls to GenericHashWithComparerFast can be 
            // often statically optimized or devirtualized based on the statically known type.
            let inline FastHashTuple2 (comparer:IEqualityComparer) (x1,x2) = 
                TupleUtils.combineTupleHashes
                    (GenericHashWithComparerFast comparer x1)
                    (GenericHashWithComparerFast comparer x2)

            /// Compiler intrinsic generated for devirtualized calls to structural hashing on tuples.  
            //
            // The F# compiler optimizer generates calls to this function when GenericHashWithComparerIntrinsic is used 
            // statically with a tuple type.
            //
            // Because the function subsequently gets inlined, the calls to GenericHashWithComparerFast can be 
            // often statically optimized or devirtualized based on the statically known type.
            let inline FastHashTuple3 (comparer:IEqualityComparer) (x1,x2,x3) =
                TupleUtils.combineTupleHashes
                    (TupleUtils.combineTupleHashes
                        (GenericHashWithComparerFast comparer x1)
                        (GenericHashWithComparerFast comparer x2))
                    (GenericHashWithComparerFast comparer x3)

            /// Compiler intrinsic generated for devirtualized calls to structural hashing on tuples.  
            //
            // The F# compiler optimizer generates calls to this function when GenericHashWithComparerIntrinsic is used 
            // statically with a tuple type.
            //
            // Because the function subsequently gets inlined, the calls to GenericHashWithComparerFast can be 
            // often statically optimized or devirtualized based on the statically known type.
            let inline FastHashTuple4 (comparer:IEqualityComparer) (x1,x2,x3,x4) = 
                TupleUtils.combineTupleHashes
                    (TupleUtils.combineTupleHashes
                        (GenericHashWithComparerFast comparer x1)
                        (GenericHashWithComparerFast comparer x2))
                    (TupleUtils.combineTupleHashes
                        (GenericHashWithComparerFast comparer x3)
                        (GenericHashWithComparerFast comparer x4))

            /// Compiler intrinsic generated for devirtualized calls to structural hashing on tuples.  
            //
            // The F# compiler optimizer generates calls to this function when GenericHashWithComparerIntrinsic is used 
            // statically with a tuple type.
            //
            // Because the function subsequently gets inlined, the calls to GenericHashWithComparerFast can be 
            // often statically optimized or devirtualized based on the statically known type.
            let inline FastHashTuple5 (comparer:IEqualityComparer) (x1,x2,x3,x4,x5) = 
                TupleUtils.combineTupleHashes 
                    (TupleUtils.combineTupleHashes 
                        (TupleUtils.combineTupleHashes 
                            (GenericHashWithComparerFast comparer x1)
                            (GenericHashWithComparerFast comparer x2))
                        (TupleUtils.combineTupleHashes
                            (GenericHashWithComparerFast comparer x3)
                            (GenericHashWithComparerFast comparer x4)))
                    (GenericHashWithComparerFast comparer x5)

            /// Compiler intrinsic generated for devirtualized calls to PER-semantic structural equality on tuples
            //
            // The F# compiler optimizer generates calls to this function when GenericEqualityIntrinsic is used 
            // statically with a tuple type.
            // 
            // Because the function subsequently gets inlined, the calls to GenericEqualityWithComparerFast can be 
            // often statically optimized or devirtualized based on the statically known type.
            let inline FastEqualsTuple2 (comparer:IEqualityComparer) (x1,x2) (y1,y2) = 
                GenericEqualityWithComparerFast comparer x1 y1 &&
                GenericEqualityWithComparerFast comparer x2 y2

            /// Compiler intrinsic generated for devirtualized calls to PER-semantic structural equality on tuples.  
            //
            // The F# compiler optimizer generates calls to this function when GenericEqualityIntrinsic is used 
            // statically with a tuple type.
            // 
            // Because the function subsequently gets inlined, the calls to GenericEqualityWithComparerFast can be 
            // often statically optimized or devirtualized based on the statically known type.
            let inline FastEqualsTuple3 (comparer:IEqualityComparer) (x1,x2,x3) (y1,y2,y3) = 
                GenericEqualityWithComparerFast comparer x1 y1 &&
                GenericEqualityWithComparerFast comparer x2 y2 &&
                GenericEqualityWithComparerFast comparer x3 y3

            /// Compiler intrinsic generated for devirtualized calls to PER-semantic structural equality on tuples (with PER semantics).  
            //
            // The F# compiler optimizer generates calls to this function when GenericEqualityIntrinsic is used 
            // statically with a tuple type.
            // 
            // Because the function subsequently gets inlined, the calls to GenericEqualityWithComparerFast can be 
            // often statically optimized or devirtualized based on the statically known type.
            let inline FastEqualsTuple4 (comparer:IEqualityComparer) (x1,x2,x3,x4) (y1,y2,y3,y4) = 
                GenericEqualityWithComparerFast comparer x1 y1 &&
                GenericEqualityWithComparerFast comparer x2 y2 &&
                GenericEqualityWithComparerFast comparer x3 y3 &&
                GenericEqualityWithComparerFast comparer x4 y4

            /// Compiler intrinsic generated for devirtualized calls to PER-semantic structural equality on tuples.  
            //
            // The F# compiler optimizer generates calls to this function when GenericEqualityIntrinsic is used 
            // statically with a tuple type.
            // 
            // Because the function subsequently gets inlined, the calls to GenericEqualityWithComparerFast can be 
            // often statically optimized or devirtualized based on the statically known type.
            let inline FastEqualsTuple5 (comparer:IEqualityComparer) (x1,x2,x3,x4,x5) (y1,y2,y3,y4,y5) = 
                GenericEqualityWithComparerFast comparer x1 y1 &&
                GenericEqualityWithComparerFast comparer x2 y2 &&
                GenericEqualityWithComparerFast comparer x3 y3 &&
                GenericEqualityWithComparerFast comparer x4 y4 &&
                GenericEqualityWithComparerFast comparer x5 y5

            /// Compiler intrinsic generated for devirtualized calls to structural comparison on tuples (with ER semantics)
            //
            // The F# compiler optimizer generates calls to this function when GenericComparisonIntrinsic is used 
            // statically with a tuple type.
            // 
            // Because the function subsequently gets inlined, the calls to GenericComparisonWithComparerFast can be 
            // often statically optimized or devirtualized based on the statically known type.
            let inline FastCompareTuple2 (comparer:IComparer)  (x1,x2) (y1,y2) =
                let  n = GenericComparisonWithComparerFast comparer x1 y1
                if n <> 0 then n else
                GenericComparisonWithComparerFast comparer x2 y2

            /// Compiler intrinsic generated for devirtualized calls to structural comparison on tuples (with ER semantics)
            //
            // The F# compiler optimizer generates calls to this function when GenericComparisonIntrinsic is used 
            // statically with a tuple type.
            // 
            // Because the function subsequently gets inlined, the calls to GenericComparisonWithComparerFast can be 
            // often statically optimized or devirtualized based on the statically known type.
            let inline FastCompareTuple3 (comparer:IComparer) (x1,x2,x3) (y1,y2,y3) =
                let  n = GenericComparisonWithComparerFast comparer x1 y1
                if n <> 0 then n else
                let  n = GenericComparisonWithComparerFast comparer x2 y2
                if n <> 0 then n else
                GenericComparisonWithComparerFast comparer x3 y3

            /// Compiler intrinsic generated for devirtualized calls to structural comparison on tuples (with ER semantics)
            //
            // The F# compiler optimizer generates calls to this function when GenericComparisonIntrinsic is used 
            // statically with a tuple type.
            // 
            // Because the function subsequently gets inlined, the calls to GenericComparisonWithComparerFast can be 
            // often statically optimized or devirtualized based on the statically known type.
            let inline FastCompareTuple4 (comparer:IComparer) (x1,x2,x3,x4) (y1,y2,y3,y4) = 
                let  n = GenericComparisonWithComparerFast comparer x1 y1
                if n <> 0 then n else
                let  n = GenericComparisonWithComparerFast comparer x2 y2
                if n <> 0 then n else
                let  n = GenericComparisonWithComparerFast comparer x3 y3
                if n <> 0 then n else
                GenericComparisonWithComparerFast comparer x4 y4
            
            /// Compiler intrinsic generated for devirtualized calls to structural comparison on tuples (with ER semantics)
            //
            // The F# compiler optimizer generates calls to this function when GenericComparisonIntrinsic is used 
            // statically with a tuple type.
            // 
            // Because the function subsequently gets inlined, the calls to GenericComparisonWithComparerFast can be 
            // often statically optimized or devirtualized based on the statically known type.
            let inline FastCompareTuple5 (comparer:IComparer) (x1,x2,x3,x4,x5) (y1,y2,y3,y4,y5) =
                let  n = GenericComparisonWithComparerFast comparer x1 y1
                if n <> 0 then n else
                let  n = GenericComparisonWithComparerFast comparer x2 y2
                if n <> 0 then n else
                let  n = GenericComparisonWithComparerFast comparer x3 y3
                if n <> 0 then n else
                let  n = GenericComparisonWithComparerFast comparer x4 y4
                if n <> 0 then n else
                GenericComparisonWithComparerFast comparer x5 y5

        //-------------------------------------------------------------------------
        // LanguagePrimitives: PUBLISH HASH, EQUALITY AND COMPARISON FUNCTIONS.  
        //------------------------------------------------------------------------- 

        // Publish the intrinsic plus the static optimization conditionals
        let inline GenericEquality e1 e2 = HashCompare.GenericEqualityFast e1 e2

        let inline GenericEqualityER e1 e2 = HashCompare.GenericEqualityERFast e1 e2

        let inline GenericEqualityWithComparer comp e1 e2 = HashCompare.GenericEqualityWithComparerFast comp e1 e2

        let inline GenericComparison e1 e2 = HashCompare.GenericComparisonFast e1 e2

        let inline GenericComparisonWithComparer comp e1 e2 = HashCompare.GenericComparisonWithComparerFast comp e1 e2

        let inline GenericLessThan e1 e2 = HashCompare.GenericLessThanFast e1 e2

        let inline GenericGreaterThan e1 e2 = HashCompare.GenericGreaterThanFast e1 e2

        let inline GenericLessOrEqual e1 e2 = HashCompare.GenericLessOrEqualFast e1 e2

        let inline GenericGreaterOrEqual e1 e2 = HashCompare.GenericGreaterOrEqualFast e1 e2

        let inline retype<'T,'U> (x:'T) : 'U = (# "" x : 'U #)

        let inline GenericMinimum (e1: 'T) (e2: 'T) = 
            if HashCompare.GenericLessThanFast e1 e2 then e1 else e2
            when 'T : float   = (Math.Min : float * float -> float)(retype<_,float> e1, retype<_,float> e2)
            when 'T : float32 = (Math.Min : float32 * float32 -> float32)(retype<_,float32> e1, retype<_,float32> e2)

        let inline GenericMaximum (e1: 'T) (e2: 'T) = 
            if HashCompare.GenericLessThanFast e1 e2 then e2 else e1
            when 'T : float   = (Math.Max : float * float -> float)(retype<_,float> e1, retype<_,float> e2)
            when 'T : float32 = (Math.Max : float32 * float32 -> float32)(retype<_,float32> e1, retype<_,float32> e2)

        let inline PhysicalEquality e1 e2 = HashCompare.PhysicalEqualityFast e1 e2

        let inline PhysicalHash obj = HashCompare.PhysicalHashFast obj
        
        let inline typeeq<'T, 'U> = PhysicalEquality typeof<'T> typeof<'U>
        let inline type2eq<'T1, 'T2, 'U> = typeeq<'T1, 'U> && typeeq<'T2, 'U>  
        let inline type3eq<'T1, 'T2, 'T3, 'U> = typeeq<'T1, 'U> && typeeq<'T2, 'U> && typeeq<'T3, 'U> 

        let GenericComparer = HashCompare.fsComparerER :> IComparer

        let GenericEqualityComparer = HashCompare.fsEqualityComparerUnlimitedHashingPER :> IEqualityComparer

        let GenericEqualityERComparer = HashCompare.fsEqualityComparerUnlimitedHashingER :> IEqualityComparer

        let inline GenericHash obj = HashCompare.GenericHashFast obj

        let inline GenericLimitedHash limit obj = HashCompare.GenericLimitedHashFast limit obj

        let inline GenericHashWithComparer comparer obj = HashCompare.GenericHashWithComparerFast comparer obj

        //-------------------------------------------------------------------------
        // LanguagePrimitives: PUBLISH IEqualityComparer AND IComparer OBJECTS
        //------------------------------------------------------------------------- 


        let inline MakeGenericEqualityComparer<'T>() = 
            // type-specialize some common cases to generate more efficient functions 
            { new IEqualityComparer<'T> with 
                  member _.GetHashCode(x) = GenericHash x 
                  member _.Equals(x,y) = GenericEquality x y }

        let inline MakeGenericLimitedEqualityComparer<'T>(limit:int) = 
            // type-specialize some common cases to generate more efficient functions 
            { new IEqualityComparer<'T> with 
                  member _.GetHashCode(x) = GenericLimitedHash limit x 
                  member _.Equals(x,y) = GenericEquality x y }

        let BoolIEquality    = MakeGenericEqualityComparer<bool>()
        let CharIEquality    = MakeGenericEqualityComparer<char>()
        let StringIEquality  = MakeGenericEqualityComparer<string>()
        let SByteIEquality   = MakeGenericEqualityComparer<sbyte>()
        let Int16IEquality   = MakeGenericEqualityComparer<int16>()
        let Int32IEquality   = MakeGenericEqualityComparer<int32>()
        let Int64IEquality   = MakeGenericEqualityComparer<int64>()
        let IntPtrIEquality  = MakeGenericEqualityComparer<nativeint>()
        let ByteIEquality    = MakeGenericEqualityComparer<byte>()
        let UInt16IEquality  = MakeGenericEqualityComparer<uint16>()
        let UInt32IEquality  = MakeGenericEqualityComparer<uint32>()
        let UInt64IEquality  = MakeGenericEqualityComparer<uint64>()
        let UIntPtrIEquality = MakeGenericEqualityComparer<unativeint>()
        let FloatIEquality   = MakeGenericEqualityComparer<float>()
        let Float32IEquality = MakeGenericEqualityComparer<float32>()
        let DecimalIEquality = MakeGenericEqualityComparer<decimal>()

        [<CodeAnalysis.SuppressMessage("Microsoft.Performance","CA1812:AvoidUninstantiatedInternalClasses")>]     
        type FastGenericEqualityComparerTable<'T>() = 
            static let f : IEqualityComparer<'T> = 
                match typeof<'T> with 
                | ty when ty.Equals(typeof<bool>)       -> unboxPrim (box BoolIEquality)
                | ty when ty.Equals(typeof<byte>)       -> unboxPrim (box ByteIEquality)
                | ty when ty.Equals(typeof<int32>)      -> unboxPrim (box Int32IEquality)
                | ty when ty.Equals(typeof<uint32>)     -> unboxPrim (box UInt32IEquality)
                | ty when ty.Equals(typeof<char>)       -> unboxPrim (box CharIEquality)
                | ty when ty.Equals(typeof<sbyte>)      -> unboxPrim (box SByteIEquality)
                | ty when ty.Equals(typeof<int16>)      -> unboxPrim (box Int16IEquality)
                | ty when ty.Equals(typeof<int64>)      -> unboxPrim (box Int64IEquality)
                | ty when ty.Equals(typeof<nativeint>)  -> unboxPrim (box IntPtrIEquality)
                | ty when ty.Equals(typeof<uint16>)     -> unboxPrim (box UInt16IEquality)
                | ty when ty.Equals(typeof<uint64>)     -> unboxPrim (box UInt64IEquality)
                | ty when ty.Equals(typeof<unativeint>) -> unboxPrim (box UIntPtrIEquality)
                | ty when ty.Equals(typeof<float>)      -> unboxPrim (box FloatIEquality)
                | ty when ty.Equals(typeof<float32>)    -> unboxPrim (box Float32IEquality)
                | ty when ty.Equals(typeof<decimal>)    -> unboxPrim (box DecimalIEquality)
                | ty when ty.Equals(typeof<string>)     -> unboxPrim (box StringIEquality)
                | _ -> MakeGenericEqualityComparer<'T>()
            static member Function : IEqualityComparer<'T> = f

        let FastGenericEqualityComparerFromTable<'T> = FastGenericEqualityComparerTable<'T>.Function

        // This is the implementation of HashIdentity.Structural.  In most cases this just becomes
        // FastGenericEqualityComparerFromTable.
        let inline FastGenericEqualityComparer<'T> = 
            // This gets used if 'T can't be resolved to anything interesting
            FastGenericEqualityComparerFromTable<'T>
            // When 'T is a primitive, just use the fixed entry in the table
            when 'T : bool   = FastGenericEqualityComparerFromTable<'T>
            when 'T : int32  = FastGenericEqualityComparerFromTable<'T>
            when 'T : byte   = FastGenericEqualityComparerFromTable<'T>
            when 'T : uint32 = FastGenericEqualityComparerFromTable<'T>
            when 'T : string = FastGenericEqualityComparerFromTable<'T>
            when 'T : sbyte  = FastGenericEqualityComparerFromTable<'T>
            when 'T : int16  = FastGenericEqualityComparerFromTable<'T>
            when 'T : int64  = FastGenericEqualityComparerFromTable<'T>
            when 'T : nativeint  = FastGenericEqualityComparerFromTable<'T>
            when 'T : uint16 = FastGenericEqualityComparerFromTable<'T>
            when 'T : uint64 = FastGenericEqualityComparerFromTable<'T>
            when 'T : unativeint = FastGenericEqualityComparerFromTable<'T>
            when 'T : float  = FastGenericEqualityComparerFromTable<'T>
            when 'T : float32 = FastGenericEqualityComparerFromTable<'T>
            when 'T : char   = FastGenericEqualityComparerFromTable<'T>
            when 'T : decimal = FastGenericEqualityComparerFromTable<'T>
             // According to the somewhat subtle rules of static optimizations,
             // this condition is used whenever 'T is resolved to a nominal or tuple type 
             // and none of the other rules above apply.
             //
             // When 'T is statically known to be nominal or tuple, it is better to inline the implementation of 
             // MakeGenericEqualityComparer. This is then reduced by further inlining to the primitives 
             // known to the F# compiler which are then often optimized for the particular nominal type involved.
            when 'T : 'T = MakeGenericEqualityComparer<'T>()

        let inline FastLimitedGenericEqualityComparer<'T>(limit) = MakeGenericLimitedEqualityComparer<'T>(limit) 

        let inline MakeGenericComparer<'T>() = 
            { new IComparer<'T> with 
                 member _.Compare(x,y) = GenericComparison x y }

        let CharComparer    = MakeGenericComparer<char>()
        let StringComparer  = MakeGenericComparer<string>()
        let SByteComparer   = MakeGenericComparer<sbyte>()
        let Int16Comparer   = MakeGenericComparer<int16>()
        let Int32Comparer   = MakeGenericComparer<int32>()
        let Int64Comparer   = MakeGenericComparer<int64>()
        let IntPtrComparer  = MakeGenericComparer<nativeint>()
        let ByteComparer    = MakeGenericComparer<byte>()
        let UInt16Comparer  = MakeGenericComparer<uint16>()
        let UInt32Comparer  = MakeGenericComparer<uint32>()
        let UInt64Comparer  = MakeGenericComparer<uint64>()
        let UIntPtrComparer = MakeGenericComparer<unativeint>()
        let FloatComparer   = MakeGenericComparer<float>()
        let Float32Comparer = MakeGenericComparer<float32>()
        let DecimalComparer = MakeGenericComparer<decimal>()
        let BoolComparer    = MakeGenericComparer<bool>()

        /// Use a type-indexed table to ensure we only create a single FastStructuralComparison function
        /// for each type
        [<CodeAnalysis.SuppressMessage("Microsoft.Performance","CA1812:AvoidUninstantiatedInternalClasses")>]     
        type FastGenericComparerTable<'T>() = 

            // The CLI implementation of mscorlib optimizes array sorting
            // when the comparer is either null or precisely
            // reference-equals to Generic.Comparer<'T>.Default.
            // This is an indication that a "fast" array sorting helper can be used.
            //
            // So, for all the types listed below, we want to pass in a value of "null" for
            // the comparer object.  Note that F# generic comparison coincides precisely with 
            // Generic.Comparer<'T>.Default for these types.
            //
            // A "null" comparer is only valid if the values do not have identity, e.g. integers.
            // That is, an unstable sort of the array must be the semantically the 
            // same as a stable sort of the array. See Array.stableSortInPlace.
            //
            // REVIEW: in a future version we could extend this to include additional types 
            static let fCanBeNull : IComparer<'T>  = 
                match typeof<'T> with 
                | ty when ty.Equals(typeof<nativeint>)  -> unboxPrim (box IntPtrComparer)
                | ty when ty.Equals(typeof<unativeint>) -> unboxPrim (box UIntPtrComparer)
                | ty when ty.Equals(typeof<byte>)       -> null    
                | ty when ty.Equals(typeof<char>)       -> null    
                | ty when ty.Equals(typeof<sbyte>)      -> null     
                | ty when ty.Equals(typeof<int16>)      -> null    
                | ty when ty.Equals(typeof<int32>)      -> null    
                | ty when ty.Equals(typeof<int64>)      -> null    
                | ty when ty.Equals(typeof<uint16>)     -> null    
                | ty when ty.Equals(typeof<uint32>)     -> null    
                | ty when ty.Equals(typeof<uint64>)     -> null    
                | ty when ty.Equals(typeof<float>)      -> null    
                | ty when ty.Equals(typeof<float32>)    -> null    
                | ty when ty.Equals(typeof<decimal>)    -> null    
                | ty when ty.Equals(typeof<string>)     -> unboxPrim (box StringComparer)
                | ty when ty.Equals(typeof<bool>)       -> null
                | _ -> MakeGenericComparer<'T>()

            static let f : IComparer<'T>  = 
                match typeof<'T> with 
                | ty when ty.Equals(typeof<byte>)       -> unboxPrim (box ByteComparer)
                | ty when ty.Equals(typeof<char>)       -> unboxPrim (box CharComparer)
                | ty when ty.Equals(typeof<sbyte>)      -> unboxPrim (box SByteComparer)
                | ty when ty.Equals(typeof<int16>)      -> unboxPrim (box Int16Comparer)
                | ty when ty.Equals(typeof<int32>)      -> unboxPrim (box Int32Comparer)
                | ty when ty.Equals(typeof<int64>)      -> unboxPrim (box Int64Comparer)
                | ty when ty.Equals(typeof<nativeint>)  -> unboxPrim (box IntPtrComparer)
                | ty when ty.Equals(typeof<uint16>)     -> unboxPrim (box UInt16Comparer)
                | ty when ty.Equals(typeof<uint32>)     -> unboxPrim (box UInt32Comparer)
                | ty when ty.Equals(typeof<uint64>)     -> unboxPrim (box UInt64Comparer)
                | ty when ty.Equals(typeof<unativeint>) -> unboxPrim (box UIntPtrComparer)
                | ty when ty.Equals(typeof<float>)      -> unboxPrim (box FloatComparer)
                | ty when ty.Equals(typeof<float32>)    -> unboxPrim (box Float32Comparer)
                | ty when ty.Equals(typeof<decimal>)    -> unboxPrim (box DecimalComparer)
                | ty when ty.Equals(typeof<string>)     -> unboxPrim (box StringComparer)
                | ty when ty.Equals(typeof<bool>)       -> unboxPrim (box BoolComparer)
                | _ -> 
                    // Review: There are situations where we should be able
                    // to return Generic.Comparer<'T>.Default here.
                    // For example, for any value type.
                    MakeGenericComparer<'T>()

            static member Value : IComparer<'T> = f

            static member ValueCanBeNullIfDefaultSemantics : IComparer<'T> = fCanBeNull
        
        let FastGenericComparerFromTable<'T> = 
            FastGenericComparerTable<'T>.Value

        let inline FastGenericComparer<'T> = 
            // This gets used is 'T can't be resolved to anything interesting
            FastGenericComparerFromTable<'T>
            // When 'T is a primitive, just use the fixed entry in the table
            when 'T : bool   = FastGenericComparerFromTable<'T>
            when 'T : sbyte  = FastGenericComparerFromTable<'T>
            when 'T : int16  = FastGenericComparerFromTable<'T>
            when 'T : int32  = FastGenericComparerFromTable<'T>
            when 'T : int64  = FastGenericComparerFromTable<'T>
            when 'T : nativeint  = FastGenericComparerFromTable<'T>
            when 'T : byte   = FastGenericComparerFromTable<'T>
            when 'T : uint16 = FastGenericComparerFromTable<'T>
            when 'T : uint32 = FastGenericComparerFromTable<'T>
            when 'T : uint64 = FastGenericComparerFromTable<'T>
            when 'T : unativeint = FastGenericComparerFromTable<'T>
            when 'T : float  = FastGenericComparerFromTable<'T>
            when 'T : float32 = FastGenericComparerFromTable<'T>
            when 'T : char   = FastGenericComparerFromTable<'T>
            when 'T : string = FastGenericComparerFromTable<'T>
            when 'T : decimal = FastGenericComparerFromTable<'T>
             // According to the somewhat subtle rules of static optimizations,
             // this condition is used whenever 'T is resolved by inlining to be a nominal type 
             // and none of the other rules above apply
             //
             // In this case it is better to inline the implementation of MakeGenericComparer so that
             // the comparison object is eventually reduced to the primitives known to the F# compiler
             // which are then optimized for the particular nominal type involved.
            when 'T : 'T = MakeGenericComparer<'T>()
            
        let FastGenericComparerCanBeNull<'T> = FastGenericComparerTable<'T>.ValueCanBeNullIfDefaultSemantics

        //-------------------------------------------------------------------------
        // LanguagePrimitives: ENUMS
        //------------------------------------------------------------------------- 

        let inline EnumOfValue (value : 'T) : 'Enum when 'Enum : enum<'T> = 
            unboxPrim<'Enum>(box value)
             // According to the somewhat subtle rules of static optimizations,
             // this condition is used whenever 'Enum is resolved to a nominal
            when 'Enum : 'Enum = (retype value : 'Enum)

        let inline EnumToValue (enum : 'Enum) : 'T when 'Enum : enum<'T> = 
            unboxPrim<'T>(box enum)
             // According to the somewhat subtle rules of static optimizations,
             // this condition is used whenever 'Enum is resolved to a nominal type
            when 'Enum : 'Enum = (retype enum : 'T)

        //-------------------------------------------------------------------------
        // LanguagePrimitives: MEASURES
        //------------------------------------------------------------------------- 

        let inline FloatWithMeasure (f : float) : float<'Measure> = retype f

        let inline Float32WithMeasure (f : float32) : float32<'Measure> = retype f

        let inline DecimalWithMeasure (f : decimal) : decimal<'Measure> = retype f

        let inline Int32WithMeasure (f : int) : int<'Measure> = retype f

        let inline Int16WithMeasure (f : int16) : int16<'Measure> = retype f

        let inline SByteWithMeasure (f : sbyte) : sbyte<'Measure> = retype f

        let inline Int64WithMeasure (f : int64) : int64<'Measure> = retype f
        
        let inline IntPtrWithMeasure (f : nativeint) : nativeint<'Measure> = retype f
        
        let inline UInt32WithMeasure (f : uint) : uint<'Measure> = retype f
        
        let inline UInt16WithMeasure (f : uint16) : uint16<'Measure> = retype f
        
        let inline UInt64WithMeasure (f : uint64) : uint64<'Measure> = retype f
        
        let inline ByteWithMeasure (f : byte) : byte<'Measure> = retype f
        
        let inline UIntPtrWithMeasure (f : unativeint) : unativeint<'Measure> = retype f

        let inline formatError() = raise (new System.FormatException(SR.GetString(SR.badFormatString)))

        // Parse formats
        //      DDDDDDDD
        //      -DDDDDDDD
        //      0xHHHHHHHH
        //      -0xHHHHHHHH
        //      0bBBBBBBB
        //      -0bBBBBBBB
        //      0oOOOOOOO
        //      -0oOOOOOOO
        // without leading/trailing spaces.
        //
        // Note: Parse defaults to NumberStyles.Integer =  AllowLeadingWhite ||| AllowTrailingWhite ||| AllowLeadingSign
        // However, that is not the required behaviour of 'int32', 'int64' etc. when used on string
        // arguments: we explicitly disallow AllowLeadingWhite ||| AllowTrailingWhite 
        // and only request AllowLeadingSign.

        let isOXB c = 
            let c = System.Char.ToLowerInvariant c
            charEq c 'x' || charEq c 'o' || charEq c 'b'

        let is0OXB (s:string) p l = 
            l >= p + 2 && charEq (s.Chars(p)) '0' && isOXB (s.Chars(p+1))

        let get0OXB (s:string) (p:byref<int>)  l = 
            if is0OXB s p l
            then let r = System.Char.ToLowerInvariant(s.Chars(p+1)) in p <- p + 2; r
            else 'd' 

        let getSign32 (s:string) (p:byref<int>) l = 
            if (l >= p + 1 && charEq (s.Chars(p)) '-') 
            then p <- p + 1; -1
            else 1 

        let getSign64 (s:string) (p:byref<int>) l = 
            if (l >= p + 1 && charEq (s.Chars(p)) '-') 
            then p <- p + 1; -1L
            else 1L 

        let parseBinaryUInt64 (s:string) = 
            Convert.ToUInt64(s, 2)
        
        let parseOctalUInt64 (s:string) =
            Convert.ToUInt64(s, 8)

        let inline removeUnderscores (s:string) =
            match s with
            | null -> null
            | s -> s.Replace("_", "")

        let ParseUInt32 (s:string) = 
            if System.Object.ReferenceEquals(s,null) then
                raise( new System.ArgumentNullException("s") )
            let s = removeUnderscores (s.Trim())
            let l = s.Length 
            let mutable p = 0 
            let specifier = get0OXB s &p l 
            if p >= l then formatError() else
            match specifier with 
            | 'x' -> UInt32.Parse( s.Substring(p), NumberStyles.AllowHexSpecifier,CultureInfo.InvariantCulture)
            | 'b' -> Convert.ToUInt32(parseBinaryUInt64 (s.Substring(p)))
            | 'o' -> Convert.ToUInt32(parseOctalUInt64  (s.Substring(p)))
            | _ -> UInt32.Parse(s.Substring(p), NumberStyles.Integer, CultureInfo.InvariantCulture) in

        let inline int32OfUInt32 (x:uint32) = (# "" x  : int32 #)
        let inline int64OfUInt64 (x:uint64) = (# "" x  : int64 #)

        let ParseInt32 (s:string) = 
            if System.Object.ReferenceEquals(s,null) then
                raise( new System.ArgumentNullException("s") )
            let s = removeUnderscores (s.Trim())
            let l = s.Length 
            let mutable p = 0 
            let sign = getSign32 s &p l 
            let specifier = get0OXB s &p l 
            if p >= l then formatError() else
            match Char.ToLowerInvariant(specifier) with 
            | 'x' -> sign * (int32OfUInt32 (Convert.ToUInt32(UInt64.Parse(s.Substring(p), NumberStyles.AllowHexSpecifier,CultureInfo.InvariantCulture))))
            | 'b' -> sign * (int32OfUInt32 (Convert.ToUInt32(parseBinaryUInt64 (s.Substring(p)))))
            | 'o' -> sign * (int32OfUInt32 (Convert.ToUInt32(parseOctalUInt64  (s.Substring(p)))))
            | _ -> Int32.Parse(s, NumberStyles.AllowLeadingSign, CultureInfo.InvariantCulture)

        let ParseInt64 (s:string) = 
            if System.Object.ReferenceEquals(s,null) then
                raise( new System.ArgumentNullException("s") )
            let s = removeUnderscores (s.Trim())
            let l = s.Length 
            let mutable p = 0 
            let sign = getSign64 s &p l 
            let specifier = get0OXB s &p l 
            if p >= l then formatError() else
            match Char.ToLowerInvariant(specifier) with 
            | 'x' -> sign *. Int64.Parse(s.Substring(p), NumberStyles.AllowHexSpecifier,CultureInfo.InvariantCulture)
            | 'b' -> sign *. (int64OfUInt64 (parseBinaryUInt64 (s.Substring(p))))
            | 'o' -> sign *. (int64OfUInt64 (parseOctalUInt64  (s.Substring(p))))
            | _ -> Int64.Parse(s, NumberStyles.AllowLeadingSign, CultureInfo.InvariantCulture)

        let ParseUInt64     (s:string) : uint64 = 
            if System.Object.ReferenceEquals(s,null) then
                raise( new System.ArgumentNullException("s") )
            let s = removeUnderscores (s.Trim())
            let l = s.Length 
            let mutable p = 0 
            let specifier = get0OXB s &p l 
            if p >= l then formatError() else
            match specifier with 
            | 'x' -> UInt64.Parse(s.Substring(p), NumberStyles.AllowHexSpecifier,CultureInfo.InvariantCulture)
            | 'b' -> parseBinaryUInt64 (s.Substring(p))
            | 'o' -> parseOctalUInt64  (s.Substring(p))
            | _ -> UInt64.Parse(s.Substring(p), NumberStyles.AllowLeadingSign, CultureInfo.InvariantCulture) 

        let inline ParseByte (s:string) = (# "conv.ovf.u1" (ParseUInt32 s) : byte #)

        let inline ParseSByte (s:string) = (# "conv.ovf.i1" (ParseInt32 s)  : sbyte #)

        let inline ParseInt16 (s:string) = (# "conv.ovf.i2" (ParseInt32 s)  : int16 #)

        let inline ParseUInt16 (s:string) = (# "conv.ovf.u2" (ParseUInt32 s) : uint16 #)

        let inline ParseIntPtr (s:string) = (# "conv.ovf.i"  (ParseInt64 s)  : nativeint #)

        let inline ParseUIntPtr (s:string) = (# "conv.ovf.u"  (ParseInt64 s)  : unativeint #)

        let inline ParseDouble (s:string) = Double.Parse(removeUnderscores s,NumberStyles.Float, CultureInfo.InvariantCulture)

        let inline ParseSingle (s:string) = Single.Parse(removeUnderscores s,NumberStyles.Float, CultureInfo.InvariantCulture)
            
        [<CodeAnalysis.SuppressMessage("Microsoft.Performance","CA1812:AvoidUninstantiatedInternalClasses")>]
        type GenericZeroDynamicImplTable<'T>() = 
            static let result : 'T = 
                // The dynamic implementation
                let aty = typeof<'T>
                if   aty.Equals(typeof<sbyte>)      then unboxPrim<'T> (box 0y)
                elif aty.Equals(typeof<int16>)      then unboxPrim<'T> (box 0s)
                elif aty.Equals(typeof<int32>)      then unboxPrim<'T> (box 0)
                elif aty.Equals(typeof<int64>)      then unboxPrim<'T> (box 0L)
                elif aty.Equals(typeof<nativeint>)  then unboxPrim<'T> (box 0n)
                elif aty.Equals(typeof<byte>)       then unboxPrim<'T> (box 0uy)
                elif aty.Equals(typeof<uint16>)     then unboxPrim<'T> (box 0us)
                elif aty.Equals(typeof<char>)       then unboxPrim<'T> (box '\000')
                elif aty.Equals(typeof<uint32>)     then unboxPrim<'T> (box 0u)
                elif aty.Equals(typeof<uint64>)     then unboxPrim<'T> (box 0UL)
                elif aty.Equals(typeof<unativeint>) then unboxPrim<'T> (box 0un)
                elif aty.Equals(typeof<decimal>)    then unboxPrim<'T> (box 0M)
                elif aty.Equals(typeof<float>)      then unboxPrim<'T> (box 0.0)
                elif aty.Equals(typeof<float32>)    then unboxPrim<'T> (box 0.0f)
                else 
                   let pinfo = aty.GetProperty("Zero")
                   unboxPrim<'T> (pinfo.GetValue(null,null))
            static member Result : 'T = result
                   
        [<CodeAnalysis.SuppressMessage("Microsoft.Performance","CA1812:AvoidUninstantiatedInternalClasses")>]
        type GenericOneDynamicImplTable<'T>() = 
            static let result : 'T = 
                // The dynamic implementation
                let aty = typeof<'T>
                if   aty.Equals(typeof<sbyte>)      then unboxPrim<'T> (box 1y)
                elif aty.Equals(typeof<int16>)      then unboxPrim<'T> (box 1s)
                elif aty.Equals(typeof<int32>)      then unboxPrim<'T> (box 1)
                elif aty.Equals(typeof<int64>)      then unboxPrim<'T> (box 1L)
                elif aty.Equals(typeof<nativeint>)  then unboxPrim<'T> (box 1n)
                elif aty.Equals(typeof<byte>)       then unboxPrim<'T> (box 1uy)
                elif aty.Equals(typeof<uint16>)     then unboxPrim<'T> (box 1us)
                elif aty.Equals(typeof<char>)       then unboxPrim<'T> (box '\001')
                elif aty.Equals(typeof<uint32>)     then unboxPrim<'T> (box 1u)
                elif aty.Equals(typeof<uint64>)     then unboxPrim<'T> (box 1UL)
                elif aty.Equals(typeof<unativeint>) then unboxPrim<'T> (box 1un)
                elif aty.Equals(typeof<decimal>)    then unboxPrim<'T> (box 1M)
                elif aty.Equals(typeof<float>)      then unboxPrim<'T> (box 1.0)
                elif aty.Equals(typeof<float32>)    then unboxPrim<'T> (box 1.0f)
                else 
                   let pinfo = aty.GetProperty("One")
                   unboxPrim<'T> (pinfo.GetValue(null,null))

            static member Result : 'T = result

        let GenericZeroDynamic<'T>() : 'T = GenericZeroDynamicImplTable<'T>.Result
        let GenericOneDynamic<'T>() : 'T = GenericOneDynamicImplTable<'T>.Result

        let inline GenericZero< ^T when ^T : (static member Zero : ^T) > : ^T =
            GenericZeroDynamic<(^T)>()
            when ^T : int32       = 0
            when ^T : float       = 0.0
            when ^T : float32     = 0.0f
            when ^T : int64       = 0L
            when ^T : uint64      = 0UL
            when ^T : uint32      = 0ul
            when ^T : nativeint   = 0n
            when ^T : unativeint  = 0un
            when ^T : int16       = 0s
            when ^T : uint16      = 0us
            when ^T : char        = '\000'
            when ^T : sbyte       = 0y
            when ^T : byte        = 0uy
            when ^T : decimal     = 0M
             // According to the somewhat subtle rules of static optimizations,
             // this condition is used whenever ^T is resolved to a nominal type
            when ^T : ^T = (^T : (static member Zero : ^T) ())

        let inline GenericOne< ^T when ^T : (static member One : ^T) > : ^T =
            GenericOneDynamic<(^T)>()
            when ^T : int32       = 1
            when ^T : float       = 1.0
            when ^T : float32     = 1.0f
            when ^T : int64       = 1L
            when ^T : uint64      = 1UL
            when ^T : uint32      = 1ul
            when ^T : nativeint   = 1n
            when ^T : unativeint  = 1un
            when ^T : int16       = 1s
            when ^T : uint16      = 1us
            when ^T : char        = '\001'
            when ^T : sbyte       = 1y
            when ^T : byte        = 1uy
            when ^T : decimal     = 1M
             // According to the somewhat subtle rules of static optimizations,
             // this condition is used whenever ^T is resolved to a nominal type
             // That is, not in the generic implementation of '+'
            when ^T : ^T = (^T : (static member One : ^T) ())

<<<<<<< HEAD
        type System.Type with
            /// Gets a single static non-conversion operator or method by types
=======
        type Type with
    
>>>>>>> 8640a9c8
            member inline this.GetSingleStaticMethodByTypes(name: string, parameterTypes: Type[]) =
                let staticBindingFlags = (# "" 0b111000 : BindingFlags #) // BindingFlags.Static ||| BindingFlags.Public ||| BindingFlags.NonPublic
                this.GetMethod(name, staticBindingFlags, null, parameterTypes, null )

            // Logic based on https://github.com/dotnet/runtime/blob/f66b142980b2b0df738158457458e003944dc7f6/src/libraries/System.Linq.Expressions/src/System/Dynamic/Utils/TypeUtils.cs#L662
            /// Gets a single static conversion operator by types
            member inline this.GetSingleStaticConversionOperatorByTypes(fromType : Type, toType : Type) =
                let staticBindingFlags = (# "" 0b111000 : BindingFlags #) // BindingFlags.Static ||| BindingFlags.Public ||| BindingFlags.NonPublic
                let mutable ret = null
                for mi in this.GetMethods staticBindingFlags do
                    if (System.String.Equals(mi.Name, "op_Implicit") || System.String.Equals(mi.Name, "op_Explicit")) &&
                       (let p = mi.GetParameters() in p.Length = 1 && (get p 0).ParameterType.IsEquivalentTo fromType) && mi.ReturnType.IsEquivalentTo toType then
                       ret <- mi
                ret

        let UnaryDynamicImpl nm : ('T -> 'U) =
             let aty = typeof<'T>
             let minfo = aty.GetSingleStaticMethodByTypes(nm, [| aty |])
             (fun x -> unboxPrim<_>(minfo.Invoke(null,[| box x|])))

        let BinaryDynamicImpl nm : ('T -> 'U -> 'V) =
             let aty = typeof<'T>
             let bty = typeof<'U>
             let minfo = aty.GetSingleStaticMethodByTypes(nm, [| aty; bty |])
             (fun x y -> unboxPrim<_>(minfo.Invoke(null,[| box x; box y|])))

        // Legacy dynamic implementation of operator resolution if no built in solution is used and no witness passed
        type UnaryOpDynamicImplTable<'OpInfo,'T,'U>() = 
            static let mutable meth : MethodInfo = null

            static member Invoke opName (x: 'T) : 'U = 
                // The dynamic implementation
                let aty = typeof<'T>

                match meth with 
                | null ->
                    let ameth =
                        if System.String.Equals(opName, "op_Explicit") then
                            let aty2 = typeof<'U>
                            match aty.GetSingleStaticConversionOperatorByTypes(aty, aty2) with
                            | null -> aty2.GetSingleStaticConversionOperatorByTypes(aty, aty2)
                            | ameth -> ameth
                        else
                            aty.GetSingleStaticMethodByTypes(opName, [| aty |])
                    match ameth with
                    | null -> raise (NotSupportedException (SR.GetString(SR.dyInvOpAddCoerce)))
                    | res -> 
                        meth <- res
                | _ -> ()
                unboxPrim<'U> (meth.Invoke(null,[| box x |]))

        // Legacy dynamic implementation of operator resolution, if no built in solution is used and no witness passed
        type BinaryOpDynamicImplTable<'OpInfo,'T1,'T2,'U>() = 
            static let mutable meth : MethodInfo = null

            static member Invoke opName (x: 'T1) (y: 'T2) : 'U =
                match meth with 
                | null -> 
                    // The dynamic implementation
                    let aty = typeof<'T1>
                    let bty = typeof<'T2>

                    let ameth = aty.GetSingleStaticMethodByTypes(opName, [| aty; bty |])
                    let bmeth = 
                        if aty.Equals(bty) then null else 
                        bty.GetSingleStaticMethodByTypes(opName, [| aty; bty |])
                    match ameth, bmeth with
                    | null, null -> raise (NotSupportedException (SR.GetString(SR.dyInvOpAddCoerce)))
                    | m, null | null, m ->
                        meth <- m
                    | _ -> raise (NotSupportedException (SR.GetString(SR.dyInvOpAddOverload)))
                | _ -> ()
                unboxPrim<'U> (meth.Invoke(null,[| box x; box y |]))

        type OpAdditionInfo = class end

        let AdditionDynamic<'T1, 'T2, 'U> (x: 'T1) (y: 'T2) : 'U =
            if type3eq<'T1, 'T2, 'U, int32> then convPrim<_,'U> (# "add" (convPrim<_,int32> x) (convPrim<_,int32> y) : int32 #) 
            elif type3eq<'T1, 'T2, 'U, float> then convPrim<_,'U> (# "add" (convPrim<_,float> x) (convPrim<_,float> y) : float #) 
            elif type3eq<'T1, 'T2, 'U, float32> then convPrim<_,'U> (# "add" (convPrim<_,float32> x) (convPrim<_,float32> y) : float32 #) 
            elif type3eq<'T1, 'T2, 'U, int64> then convPrim<_,'U> (# "add" (convPrim<_,int64> x) (convPrim<_,int64> y) : int64 #) 
            elif type3eq<'T1, 'T2, 'U, uint64> then convPrim<_,'U> (# "add" (convPrim<_,uint64> x) (convPrim<_,uint64> y) : uint64 #) 
            elif type3eq<'T1, 'T2, 'U, uint32> then convPrim<_,'U> (# "add" (convPrim<_,uint32> x) (convPrim<_,uint32> y) : uint32 #) 
            elif type3eq<'T1, 'T2, 'U, nativeint> then convPrim<_,'U> (# "add" (convPrim<_,nativeint> x) (convPrim<_,nativeint> y) : nativeint #) 
            elif type3eq<'T1, 'T2, 'U, unativeint> then convPrim<_,'U> (# "add" (convPrim<_,unativeint> x) (convPrim<_,unativeint> y) : unativeint #) 
            elif type3eq<'T1, 'T2, 'U, int16> then convPrim<_,'U> (# "conv.i2" (# "add" (convPrim<_,int16> x) (convPrim<_,int16> y) : int32 #) : int16 #)
            elif type3eq<'T1, 'T2, 'U, uint16> then convPrim<_,'U> (# "conv.u2" (# "add" (convPrim<_,uint16> x) (convPrim<_,uint16> y) : uint32 #) : uint16 #)
            elif type3eq<'T1, 'T2, 'U, char> then convPrim<_,'U> (# "conv.u2" (# "add" (convPrim<_,char> x) (convPrim<_,char> y) : uint32 #) : char #)
            elif type3eq<'T1, 'T2, 'U, sbyte> then convPrim<_,'U> (# "conv.i1" (# "add" (convPrim<_,sbyte> x) (convPrim<_,sbyte> y) : int32 #) : sbyte #)
            elif type3eq<'T1, 'T2, 'U, byte> then convPrim<_,'U> (# "conv.u1" (# "add" (convPrim<_,byte> x) (convPrim<_,byte> y) : uint32 #) : byte #)
            elif type3eq<'T1, 'T2, 'U, string> then convPrim<_,'U> (String.Concat(convPrim<_,string> x, convPrim<_,string> y))
            elif type3eq<'T1, 'T2, 'U, decimal> then convPrim<_,'U> (Decimal.op_Addition(convPrim<_,decimal> x, convPrim<_,decimal> y))
            else BinaryOpDynamicImplTable<OpAdditionInfo, 'T1, 'T2, 'U>.Invoke "op_Addition" x y

        type OpSubtractionInfo = class end 

        let SubtractionDynamic<'T1, 'T2, 'U> (x: 'T1) (y: 'T2) : 'U =
            if type3eq<'T1, 'T2, 'U, int32> then convPrim<_,'U> (# "sub" (convPrim<_,int32> x) (convPrim<_,int32> y) : int32 #) 
            elif type3eq<'T1, 'T2, 'U, float> then convPrim<_,'U> (# "sub" (convPrim<_,float> x) (convPrim<_,float> y) : float #) 
            elif type3eq<'T1, 'T2, 'U, float32> then convPrim<_,'U> (# "sub" (convPrim<_,float32> x) (convPrim<_,float32> y) : float32 #) 
            elif type3eq<'T1, 'T2, 'U, int64> then convPrim<_,'U> (# "sub" (convPrim<_,int64> x) (convPrim<_,int64> y) : int64 #) 
            elif type3eq<'T1, 'T2, 'U, uint64> then convPrim<_,'U> (# "sub" (convPrim<_,uint64> x) (convPrim<_,uint64> y) : uint64 #) 
            elif type3eq<'T1, 'T2, 'U, uint32> then convPrim<_,'U> (# "sub" (convPrim<_,uint32> x) (convPrim<_,uint32> y) : uint32 #) 
            elif type3eq<'T1, 'T2, 'U, nativeint> then convPrim<_,'U> (# "sub" (convPrim<_,nativeint> x) (convPrim<_,nativeint> y) : nativeint #) 
            elif type3eq<'T1, 'T2, 'U, unativeint> then convPrim<_,'U> (# "sub" (convPrim<_,unativeint> x) (convPrim<_,unativeint> y) : unativeint #) 
            elif type3eq<'T1, 'T2, 'U, int16> then convPrim<_,'U> (# "conv.i2" (# "sub" (convPrim<_,int16> x) (convPrim<_,int16> y) : int32 #) : int16 #)
            elif type3eq<'T1, 'T2, 'U, uint16> then convPrim<_,'U> (# "conv.u2" (# "sub" (convPrim<_,uint16> x) (convPrim<_,uint16> y) : uint32 #) : uint16 #)
            elif type3eq<'T1, 'T2, 'U, sbyte> then convPrim<_,'U> (# "conv.i1" (# "sub" (convPrim<_,sbyte> x) (convPrim<_,sbyte> y) : int32 #) : sbyte #)
            elif type3eq<'T1, 'T2, 'U, byte> then convPrim<_,'U> (# "conv.u1" (# "sub" (convPrim<_,byte> x) (convPrim<_,byte> y) : uint32 #) : byte #)
            elif type3eq<'T1, 'T2, 'U, char> then convPrim<_,'U> (# "conv.u1" (# "sub" (convPrim<_,char> x) (convPrim<_,char> y) : uint32 #) : char #)
            elif type3eq<'T1, 'T2, 'U, decimal> then convPrim<_,'U> (Decimal.op_Subtraction(convPrim<_,decimal> x, convPrim<_,decimal> y))
            else BinaryOpDynamicImplTable<OpSubtractionInfo, 'T1, 'T2, 'U>.Invoke "op_Subtraction" x y

        type OpMultiplyInfo = class end

        let MultiplyDynamic<'T1, 'T2, 'U> (x: 'T1) (y: 'T2) : 'U =
            if type3eq<'T1, 'T2, 'U,  int32> then convPrim<_,'U> (# "mul" (convPrim<_,int32> x) (convPrim<_,int32> y) : int32 #) 
            elif type3eq<'T1, 'T2, 'U,  float> then convPrim<_,'U> (# "mul" (convPrim<_,float> x) (convPrim<_,float> y) : float #) 
            elif type3eq<'T1, 'T2, 'U,  float32> then convPrim<_,'U> (# "mul" (convPrim<_,float32> x) (convPrim<_,float32> y) : float32 #) 
            elif type3eq<'T1, 'T2, 'U,  int64> then convPrim<_,'U> (# "mul" (convPrim<_,int64> x) (convPrim<_,int64> y) : int64 #) 
            elif type3eq<'T1, 'T2, 'U,  uint64> then convPrim<_,'U> (# "mul" (convPrim<_,uint64> x) (convPrim<_,uint64> y) : uint64 #) 
            elif type3eq<'T1, 'T2, 'U,  uint32> then convPrim<_,'U> (# "mul" (convPrim<_,uint32> x) (convPrim<_,uint32> y) : uint32 #) 
            elif type3eq<'T1, 'T2, 'U,  nativeint> then convPrim<_,'U> (# "mul" (convPrim<_,nativeint> x) (convPrim<_,nativeint> y) : nativeint #) 
            elif type3eq<'T1, 'T2, 'U,  unativeint> then convPrim<_,'U> (# "mul" (convPrim<_,unativeint> x) (convPrim<_,unativeint> y) : unativeint #) 
            elif type3eq<'T1, 'T2, 'U,  int16> then convPrim<_,'U> (# "conv.i2" (# "mul" (convPrim<_,int16> x) (convPrim<_,int16> y) : int32 #) : int16 #)
            elif type3eq<'T1, 'T2, 'U,  uint16> then convPrim<_,'U> (# "conv.u2" (# "mul" (convPrim<_,uint16> x) (convPrim<_,uint16> y) : uint32 #) : uint16 #)
            elif type3eq<'T1, 'T2, 'U,  sbyte> then convPrim<_,'U> (# "conv.i1" (# "mul" (convPrim<_,sbyte> x) (convPrim<_,sbyte> y) : int32 #) : sbyte #)
            elif type3eq<'T1, 'T2, 'U,  byte> then convPrim<_,'U> (# "conv.u1" (# "mul" (convPrim<_,byte> x) (convPrim<_,byte> y) : uint32 #) : byte #)
            elif type3eq<'T1, 'T2, 'U,  decimal> then convPrim<_,'U> (Decimal.op_Multiply(convPrim<_,decimal> x, convPrim<_,decimal> y))
            else BinaryOpDynamicImplTable<OpMultiplyInfo, 'T1, 'T2, 'U>.Invoke "op_Multiply" x y

        type OpDivisionInfo = class end

        let DivisionDynamic<'T1, 'T2, 'U> (x: 'T1) (y: 'T2) : 'U =
            if type3eq<'T1, 'T2, 'U,int32> then convPrim<_,'U> (# "div" (convPrim<_,int32> x) (convPrim<_,int32> y) : int32 #) 
            elif type3eq<'T1, 'T2, 'U,float> then convPrim<_,'U> (# "div" (convPrim<_,float> x) (convPrim<_,float> y) : float #) 
            elif type3eq<'T1, 'T2, 'U,float32> then convPrim<_,'U> (# "div" (convPrim<_,float32> x) (convPrim<_,float32> y) : float32 #) 
            elif type3eq<'T1, 'T2, 'U,int64> then convPrim<_,'U> (# "div" (convPrim<_,int64> x) (convPrim<_,int64> y) : int64 #) 
            elif type3eq<'T1, 'T2, 'U,uint64> then convPrim<_,'U> (# "div.un" (convPrim<_,uint64> x) (convPrim<_,uint64> y) : uint64 #) 
            elif type3eq<'T1, 'T2, 'U,uint32> then convPrim<_,'U> (# "div.un" (convPrim<_,uint32> x) (convPrim<_,uint32> y) : uint32 #) 
            elif type3eq<'T1, 'T2, 'U,nativeint> then convPrim<_,'U> (# "div" (convPrim<_,nativeint> x) (convPrim<_,nativeint> y) : nativeint #) 
            elif type3eq<'T1, 'T2, 'U,unativeint> then convPrim<_,'U> (# "div.un" (convPrim<_,unativeint> x) (convPrim<_,unativeint> y) : unativeint #) 
            elif type3eq<'T1, 'T2, 'U,int16> then convPrim<_,'U> (# "conv.i2" (# "div" (convPrim<_,int16> x) (convPrim<_,int16> y) : int32 #) : int16 #)
            elif type3eq<'T1, 'T2, 'U,uint16> then convPrim<_,'U> (# "conv.u2" (# "div.un" (convPrim<_,uint16> x) (convPrim<_,uint16> y) : uint32 #) : uint16 #)
            elif type3eq<'T1, 'T2, 'U,sbyte> then convPrim<_,'U> (# "conv.i1" (# "div" (convPrim<_,sbyte> x) (convPrim<_,sbyte> y) : int32 #) : sbyte #)
            elif type3eq<'T1, 'T2, 'U,byte> then convPrim<_,'U> (# "conv.u1" (# "div.un" (convPrim<_,byte> x) (convPrim<_,byte> y) : uint32 #) : byte #)
            elif type3eq<'T1, 'T2, 'U, decimal> then convPrim<_,'U> (Decimal.op_Division(convPrim<_,decimal> x, convPrim<_,decimal> y))
            else BinaryOpDynamicImplTable<OpDivisionInfo, 'T1, 'T2, 'U>.Invoke "op_Division" x y

        type OpModulusInfo = class end

        let ModulusDynamic<'T1, 'T2, 'U> (x: 'T1) (y: 'T2) : 'U  =
            if type3eq<'T1, 'T2, 'U, int32> then convPrim<_,'U> (# "rem" (convPrim<_,int32> x) (convPrim<_,int32> y) : int32 #) 
            elif type3eq<'T1, 'T2, 'U, float> then convPrim<_,'U> (# "rem" (convPrim<_,float> x) (convPrim<_,float> y) : float #) 
            elif type3eq<'T1, 'T2, 'U, float32> then convPrim<_,'U> (# "rem" (convPrim<_,float32> x) (convPrim<_,float32> y) : float32 #) 
            elif type3eq<'T1, 'T2, 'U, int64> then convPrim<_,'U> (# "rem" (convPrim<_,int64> x) (convPrim<_,int64> y) : int64 #) 
            elif type3eq<'T1, 'T2, 'U, uint64> then convPrim<_,'U> (# "rem.un" (convPrim<_,uint64> x) (convPrim<_,uint64> y) : uint64 #) 
            elif type3eq<'T1, 'T2, 'U, uint32> then convPrim<_,'U> (# "rem.un" (convPrim<_,uint32> x) (convPrim<_,uint32> y) : uint32 #) 
            elif type3eq<'T1, 'T2, 'U, nativeint> then convPrim<_,'U> (# "rem" (convPrim<_,nativeint> x) (convPrim<_,nativeint> y) : nativeint #) 
            elif type3eq<'T1, 'T2, 'U, unativeint> then convPrim<_,'U> (# "rem.un" (convPrim<_,unativeint> x) (convPrim<_,unativeint> y) : unativeint #) 
            elif type3eq<'T1, 'T2, 'U, int16> then convPrim<_,'U> (# "conv.i2" (# "rem" (convPrim<_,int16> x) (convPrim<_,int16> y) : int32 #) : int16 #)
            elif type3eq<'T1, 'T2, 'U, uint16> then convPrim<_,'U> (# "conv.u2" (# "rem.un" (convPrim<_,uint16> x) (convPrim<_,uint16> y) : uint32 #) : uint16 #)
            elif type3eq<'T1, 'T2, 'U, sbyte> then convPrim<_,'U> (# "conv.i1" (# "rem" (convPrim<_,sbyte> x) (convPrim<_,sbyte> y) : int32 #) : sbyte #)
            elif type3eq<'T1, 'T2, 'U, byte> then convPrim<_,'U> (# "conv.u1" (# "rem.un" (convPrim<_,byte> x) (convPrim<_,byte> y) : uint32 #) : byte #)
            elif type3eq<'T1, 'T2, 'U, decimal> then convPrim<_,'U> (Decimal.op_Modulus(convPrim<_,decimal> x, convPrim<_,decimal> y))
            else BinaryOpDynamicImplTable<OpModulusInfo, 'T1, 'T2, 'U>.Invoke "op_Modulus" x y

        type OpUnaryNegationInfo = class end
        let UnaryNegationDynamic<'T,'U> (value: 'T) : 'U =
            if type2eq<'T, 'U, int32> then convPrim<_,'U> (# "neg" (convPrim<_,int32> value) : int32 #) 
            elif type2eq<'T, 'U, float> then convPrim<_,'U> (# "neg" (convPrim<_,float> value) : float #) 
            elif type2eq<'T, 'U, float32> then convPrim<_,'U> (# "neg" (convPrim<_,float32> value) : float32 #) 
            elif type2eq<'T, 'U, int64> then convPrim<_,'U> (# "neg" (convPrim<_,int64> value) : int64 #) 
            elif type2eq<'T, 'U, nativeint> then convPrim<_,'U> (# "neg" (convPrim<_,nativeint> value) : nativeint #) 
            elif type2eq<'T, 'U, int16> then convPrim<_,'U> (# "conv.i2" (# "neg" (convPrim<_,int16> value) : int32 #) : int16 #)
            elif type2eq<'T, 'U, sbyte> then convPrim<_,'U> (# "conv.i1" (# "neg" (convPrim<_,sbyte> value) : int32 #) : sbyte #)
            elif type2eq<'T, 'U, decimal> then convPrim<_,'U> (Decimal.op_UnaryNegation(convPrim<_,decimal> value))
            else UnaryOpDynamicImplTable<OpUnaryNegationInfo,'T,'U>.Invoke "op_UnaryNegation" value

        type OpCheckedAdditionInfo = class end

        let CheckedAdditionDynamic<'T1, 'T2, 'U> (x: 'T1) (y: 'T2) : 'U =
            if type3eq<'T1, 'T2, 'U, int32> then convPrim<_,'U> (# "add.ovf" (convPrim<_,int32> x) (convPrim<_,int32> y) : int32 #) 
            elif type3eq<'T1, 'T2, 'U, float> then convPrim<_,'U> (# "add" (convPrim<_,float> x) (convPrim<_,float> y) : float #) 
            elif type3eq<'T1, 'T2, 'U, float32> then convPrim<_,'U> (# "add" (convPrim<_,float32> x) (convPrim<_,float32> y) : float32 #) 
            elif type3eq<'T1, 'T2, 'U, int64> then convPrim<_,'U> (# "add.ovf" (convPrim<_,int64> x) (convPrim<_,int64> y) : int64 #) 
            elif type3eq<'T1, 'T2, 'U, uint64> then convPrim<_,'U> (# "add.ovf.un" (convPrim<_,uint64> x) (convPrim<_,uint64> y) : uint64 #) 
            elif type3eq<'T1, 'T2, 'U, uint32> then convPrim<_,'U> (# "add.ovf.un" (convPrim<_,uint32> x) (convPrim<_,uint32> y) : uint32 #) 
            elif type3eq<'T1, 'T2, 'U, nativeint> then convPrim<_,'U> (# "add.ovf" (convPrim<_,nativeint> x) (convPrim<_,nativeint> y) : nativeint #) 
            elif type3eq<'T1, 'T2, 'U, unativeint> then convPrim<_,'U> (# "add.ovf.un" (convPrim<_,unativeint> x) (convPrim<_,unativeint> y) : unativeint #) 
            elif type3eq<'T1, 'T2, 'U, int16> then convPrim<_,'U> (# "conv.ovf.i2" (# "add.ovf" (convPrim<_,int16> x) (convPrim<_,int16> y) : int32 #) : int16 #)
            elif type3eq<'T1, 'T2, 'U, uint16> then convPrim<_,'U> (# "conv.ovf.u2.un" (# "add.ovf.un" (convPrim<_,uint16> x) (convPrim<_,uint16> y) : uint32 #) : uint16 #)
            elif type3eq<'T1, 'T2, 'U, char> then convPrim<_,'U> (# "conv.ovf.u2.un" (# "add.ovf.un" (convPrim<_,char> x) (convPrim<_,char> y) : uint32 #) : char #)
            elif type3eq<'T1, 'T2, 'U, sbyte> then convPrim<_,'U> (# "conv.ovf.i1" (# "add.ovf" (convPrim<_,sbyte> x) (convPrim<_,sbyte> y) : int32 #) : sbyte #)
            elif type3eq<'T1, 'T2, 'U, byte> then convPrim<_,'U> (# "conv.ovf.u1.un" (# "add.ovf.un" (convPrim<_,byte> x) (convPrim<_,byte> y) : uint32 #) : byte #)
            elif type3eq<'T1, 'T2, 'U, string> then convPrim<_,'U> (String.Concat(convPrim<_,string> x, convPrim<_,string> y))
            elif type3eq<'T1, 'T2, 'U, decimal> then convPrim<_,'U> (Decimal.op_Addition(convPrim<_,decimal> x, convPrim<_,decimal> y))
            else BinaryOpDynamicImplTable<OpCheckedAdditionInfo, 'T1, 'T2, 'U>.Invoke "op_Addition" x y

        type OpCheckedSubtractionInfo = class end

        let CheckedSubtractionDynamic<'T1, 'T2, 'U> (x: 'T1) (y: 'T2) : 'U =
            if type3eq<'T1, 'T2, 'U, int32> then convPrim<_,'U> (# "sub.ovf" (convPrim<_,int32> x) (convPrim<_,int32> y) : int32 #) 
            elif type3eq<'T1, 'T2, 'U, float> then convPrim<_,'U> (# "sub" (convPrim<_,float> x) (convPrim<_,float> y) : float #) 
            elif type3eq<'T1, 'T2, 'U, float32> then convPrim<_,'U> (# "sub" (convPrim<_,float32> x) (convPrim<_,float32> y) : float32 #) 
            elif type3eq<'T1, 'T2, 'U, int64> then convPrim<_,'U> (# "sub.ovf" (convPrim<_,int64> x) (convPrim<_,int64> y) : int64 #) 
            elif type3eq<'T1, 'T2, 'U, uint64> then convPrim<_,'U> (# "sub.ovf.un" (convPrim<_,uint64> x) (convPrim<_,uint64> y) : uint64 #) 
            elif type3eq<'T1, 'T2, 'U, uint32> then convPrim<_,'U> (# "sub.ovf.un" (convPrim<_,uint32> x) (convPrim<_,uint32> y) : uint32 #) 
            elif type3eq<'T1, 'T2, 'U, nativeint> then convPrim<_,'U> (# "sub.ovf" (convPrim<_,nativeint> x) (convPrim<_,nativeint> y) : nativeint #) 
            elif type3eq<'T1, 'T2, 'U, unativeint> then convPrim<_,'U> (# "sub.ovf.un" (convPrim<_,unativeint> x) (convPrim<_,unativeint> y) : unativeint #) 
            elif type3eq<'T1, 'T2, 'U, int16> then convPrim<_,'U> (# "conv.ovf.i2" (# "sub.ovf" (convPrim<_,int16> x) (convPrim<_,int16> y) : int32 #) : int16 #)
            elif type3eq<'T1, 'T2, 'U, uint16> then convPrim<_,'U> (# "conv.ovf.u2.un" (# "sub.ovf.un" (convPrim<_,uint16> x) (convPrim<_,uint16> y) : uint32 #) : uint16 #)
            elif type3eq<'T1, 'T2, 'U, char> then convPrim<_,'U> (# "conv.ovf.u2.un" (# "sub.ovf.un" (convPrim<_,char> x) (convPrim<_,char> y) : uint32 #) : char #)
            elif type3eq<'T1, 'T2, 'U, sbyte> then convPrim<_,'U> (# "conv.ovf.i1" (# "sub.ovf" (convPrim<_,sbyte> x) (convPrim<_,sbyte> y) : int32 #) : sbyte #)
            elif type3eq<'T1, 'T2, 'U, byte> then convPrim<_,'U> (# "conv.ovf.u1.un" (# "sub.ovf.un" (convPrim<_,byte> x) (convPrim<_,byte> y) : uint32 #) : byte #)
            elif type3eq<'T1, 'T2, 'U, decimal> then convPrim<_,'U> (Decimal.op_Subtraction(convPrim<_,decimal> x, convPrim<_,decimal> y))
            else BinaryOpDynamicImplTable<OpCheckedSubtractionInfo, 'T1, 'T2, 'U>.Invoke "op_Subtraction" x y

        type OpCheckedMultiplyInfo = class end

        let CheckedMultiplyDynamic<'T1, 'T2, 'U> (x: 'T1) (y: 'T2) : 'U =
            if type3eq<'T1, 'T2, 'U, int32> then convPrim<_,'U> (# "mul.ovf" (convPrim<_,int32> x) (convPrim<_,int32> y) : int32 #) 
            elif type3eq<'T1, 'T2, 'U, float> then convPrim<_,'U> (# "mul" (convPrim<_,float> x) (convPrim<_,float> y) : float #) 
            elif type3eq<'T1, 'T2, 'U, float32> then convPrim<_,'U> (# "mul" (convPrim<_,float32> x) (convPrim<_,float32> y) : float32 #) 
            elif type3eq<'T1, 'T2, 'U, int64> then convPrim<_,'U> (# "mul.ovf" (convPrim<_,int64> x) (convPrim<_,int64> y) : int64 #) 
            elif type3eq<'T1, 'T2, 'U, uint64> then convPrim<_,'U> (# "mul.ovf.un" (convPrim<_,uint64> x) (convPrim<_,uint64> y) : uint64 #) 
            elif type3eq<'T1, 'T2, 'U, uint32> then convPrim<_,'U> (# "mul.ovf.un" (convPrim<_,uint32> x) (convPrim<_,uint32> y) : uint32 #) 
            elif type3eq<'T1, 'T2, 'U, nativeint> then convPrim<_,'U> (# "mul.ovf" (convPrim<_,nativeint> x) (convPrim<_,nativeint> y) : nativeint #) 
            elif type3eq<'T1, 'T2, 'U, unativeint> then convPrim<_,'U> (# "mul.ovf.un" (convPrim<_,unativeint> x) (convPrim<_,unativeint> y) : unativeint #) 
            elif type3eq<'T1, 'T2, 'U, int16> then convPrim<_,'U> (# "conv.ovf.i2" (# "mul.ovf" (convPrim<_,int16> x) (convPrim<_,int16> y) : int32 #) : int16 #)
            elif type3eq<'T1, 'T2, 'U, uint16> then convPrim<_,'U> (# "conv.ovf.u2.un" (# "mul.ovf.un" (convPrim<_,uint16> x) (convPrim<_,uint16> y) : uint32 #) : uint16 #)
            elif type3eq<'T1, 'T2, 'U, sbyte> then convPrim<_,'U> (# "conv.ovf.i1" (# "mul.ovf" (convPrim<_,sbyte> x) (convPrim<_,sbyte> y) : int32 #) : sbyte #)
            elif type3eq<'T1, 'T2, 'U, byte> then convPrim<_,'U> (# "conv.ovf.u1.un" (# "mul.ovf.un" (convPrim<_,byte> x) (convPrim<_,byte> y) : uint32 #) : byte #)
            elif type3eq<'T1, 'T2, 'U, decimal> then convPrim<_,'U> (Decimal.op_Multiply(convPrim<_,decimal> x, convPrim<_,decimal> y))
            else BinaryOpDynamicImplTable<OpCheckedMultiplyInfo, 'T1, 'T2, 'U>.Invoke "op_Multiply" x y

        type OpCheckedUnaryNegationInfo = class end

        let CheckedUnaryNegationDynamic<'T,'U> value =
            if type2eq<'T, 'U, int32> then convPrim<_,'U> (# "sub.ovf" 0 (convPrim<_,int32> value) : int32 #) 
            elif type2eq<'T, 'U, float> then convPrim<_,'U> (# "neg" (convPrim<_,float> value) : float #) 
            elif type2eq<'T, 'U, float32> then convPrim<_,'U> (# "neg" (convPrim<_,float32> value) : float32 #) 
            elif type2eq<'T, 'U, int64> then convPrim<_,'U> (# "sub.ovf" 0L (convPrim<_,int64> value) : int64 #) 
            elif type2eq<'T, 'U, nativeint> then convPrim<_,'U> (# "sub.ovf" 0n (convPrim<_,nativeint> value) : nativeint #) 
            elif type2eq<'T, 'U, int16> then convPrim<_,'U> (# "sub.ovf" 0s (convPrim<_,int16> value) : int16 #)
            elif type2eq<'T, 'U, sbyte> then convPrim<_,'U> (# "sub.ovf" 0y (convPrim<_,sbyte> value) : sbyte #)
            elif type2eq<'T, 'U, decimal> then convPrim<_,'U> (Decimal.op_UnaryNegation(convPrim<_,decimal> value))
            else UnaryOpDynamicImplTable<OpCheckedUnaryNegationInfo,'T,'U>.Invoke "op_UnaryNegation" value

        type OpLeftShiftInfo = class end

        let LeftShiftDynamic<'T1, 'T2, 'U> (value: 'T1) (shift: 'T2) : 'U =
            if type2eq<'T1, 'U, sbyte> && typeeq<'T2, int> then convPrim<_,'U> (# "conv.i1" (# "shl" (convPrim<_,sbyte> value) (mask (convPrim<_,int32> shift) 7) : int32 #) : sbyte #)
            elif type2eq<'T1, 'U, byte> && typeeq<'T2, int> then convPrim<_,'U> (# "conv.u1" (# "shl" (convPrim<_,byte> value) (mask (convPrim<_,int32> shift) 7) : uint32 #) : byte #)
            elif type2eq<'T1, 'U, int16> && typeeq<'T2, int> then convPrim<_,'U> (# "conv.i2" (# "shl" (convPrim<_,int16> value) (mask (convPrim<_,int32> shift) 15) : int32 #) : int16 #)
            elif type2eq<'T1, 'U, uint16> && typeeq<'T2, int> then convPrim<_,'U> (# "conv.u2" (# "shl" (convPrim<_,uint16> value) (mask (convPrim<_,int32> shift) 15) : uint32 #) : uint16 #)
            elif type2eq<'T1, 'U, int32> && typeeq<'T2, int> then convPrim<_,'U> (# "shl" (convPrim<_,int32> value) (mask (convPrim<_,int32> shift) 31) : int32 #) 
            elif type2eq<'T1, 'U, uint32> && typeeq<'T2, int> then convPrim<_,'U> (# "shl" (convPrim<_,uint32> value) (mask (convPrim<_,int32> shift) 31) : uint32 #) 
            elif type2eq<'T1, 'U, int64> && typeeq<'T2, int> then convPrim<_,'U> (# "shl" (convPrim<_,int64> value) (mask (convPrim<_,int32> shift) 63) : int64 #) 
            elif type2eq<'T1, 'U, uint64> && typeeq<'T2, int> then convPrim<_,'U> (# "shl" (convPrim<_,uint64> value)  (mask (convPrim<_,int32> shift) 63) : uint64 #) 
            elif type2eq<'T1, 'U, nativeint> && typeeq<'T2, int> then convPrim<_,'U> (# "shl" (convPrim<_,nativeint> value) (convPrim<_,int32> shift) : nativeint #) 
            elif type2eq<'T1, 'U, unativeint> && typeeq<'T2, int> then convPrim<_,'U> (# "shl" (convPrim<_,unativeint> value) (convPrim<_,int32> shift) : unativeint #) 
            else BinaryOpDynamicImplTable<OpLeftShiftInfo, 'T1, 'T2, 'U>.Invoke "op_LeftShift" value shift

        type OpRightShiftInfo = class end

        let RightShiftDynamic<'T1, 'T2, 'U> (value: 'T1) (shift: 'T2) : 'U =
            if type2eq<'T1, 'U, sbyte> && typeeq<'T2, int> then convPrim<_,'U> (# "shr" (convPrim<_,sbyte> value) (mask (convPrim<_,int32> shift) 7) : sbyte #)
            elif type2eq<'T1, 'U, byte> && typeeq<'T2, int> then convPrim<_,'U> (# "shr.un" (convPrim<_,byte> value) (mask (convPrim<_,int32> shift) 7) : byte #)
            elif type2eq<'T1, 'U, int16> && typeeq<'T2, int> then convPrim<_,'U> (# "shr" (convPrim<_,int16> value) (mask (convPrim<_,int32> shift) 15): int16 #)
            elif type2eq<'T1, 'U, uint16> && typeeq<'T2, int> then convPrim<_,'U> (# "shr.un" (convPrim<_,uint16> value) (mask (convPrim<_,int32> shift) 15) : uint16 #)
            elif type2eq<'T1, 'U, int32> && typeeq<'T2, int> then convPrim<_,'U> (# "shr" (convPrim<_,int32> value) (mask (convPrim<_,int32> shift) 31) : int32 #) 
            elif type2eq<'T1, 'U, uint32> && typeeq<'T2, int> then convPrim<_,'U> (# "shr.un" (convPrim<_,uint32> value) (mask (convPrim<_,int32> shift) 31) : uint32 #) 
            elif type2eq<'T1, 'U, int64> && typeeq<'T2, int> then convPrim<_,'U> (# "shr" (convPrim<_,int64> value) (mask (convPrim<_,int32> shift) 63) : int64 #) 
            elif type2eq<'T1, 'U, uint64> && typeeq<'T2, int> then convPrim<_,'U> (# "shr.un" (convPrim<_,uint64> value)  (mask (convPrim<_,int32> shift) 63) : uint64 #) 
            elif type2eq<'T1, 'U, nativeint> && typeeq<'T2, int> then convPrim<_,'U> (# "shr" (convPrim<_,nativeint> value) (convPrim<_,int32> shift) : nativeint #) 
            elif type2eq<'T1, 'U, unativeint> && typeeq<'T2, int> then convPrim<_,'U> (# "shr.un" (convPrim<_,unativeint> value) (convPrim<_,int32> shift) : unativeint #) 
            else BinaryOpDynamicImplTable<OpRightShiftInfo, 'T1, 'T2, 'U>.Invoke "op_RightShift" value shift

        type OpBitwiseAndInfo = class end

        let BitwiseAndDynamic<'T1, 'T2, 'U> (x: 'T1) (y: 'T2) : 'U =
            if type3eq<'T1, 'T2, 'U, sbyte> then convPrim<_,'U> (# "and" (convPrim<_,sbyte> x) (convPrim<_,sbyte> y) : sbyte #)
            elif type3eq<'T1, 'T2, 'U, byte> then convPrim<_,'U> (# "and" (convPrim<_,byte> x) (convPrim<_,byte> y) : byte #)
            elif type3eq<'T1, 'T2, 'U, int16> then convPrim<_,'U> (# "and" (convPrim<_,int16> x) (convPrim<_,int16> y) : int16 #)
            elif type3eq<'T1, 'T2, 'U, uint16> then convPrim<_,'U> (# "and" (convPrim<_,uint16> x) (convPrim<_,uint16> y) : uint16 #)
            elif type3eq<'T1, 'T2, 'U, int32> then convPrim<_,'U> (# "and" (convPrim<_,int32> x) (convPrim<_,int32> y) : int32 #) 
            elif type3eq<'T1, 'T2, 'U, uint32> then convPrim<_,'U> (# "and" (convPrim<_,uint32> x) (convPrim<_,uint32> y) : uint32 #) 
            elif type3eq<'T1, 'T2, 'U, int64> then convPrim<_,'U> (# "and" (convPrim<_,int64> x) (convPrim<_,int64> y) : int64 #) 
            elif type3eq<'T1, 'T2, 'U, uint64> then convPrim<_,'U> (# "and" (convPrim<_,uint64> x) (convPrim<_,uint64> y) : uint64 #) 
            elif type3eq<'T1, 'T2, 'U, nativeint> then convPrim<_,'U> (# "and" (convPrim<_,nativeint> x) (convPrim<_,nativeint> y) : nativeint #) 
            elif type3eq<'T1, 'T2, 'U, unativeint> then convPrim<_,'U> (# "and" (convPrim<_,unativeint> x) (convPrim<_,unativeint> y) : unativeint #) 
            else BinaryOpDynamicImplTable<OpBitwiseAndInfo, 'T1, 'T2, 'U>.Invoke "op_BitwiseAnd" x y

        type OpBitwiseOrInfo = class end

        let BitwiseOrDynamic<'T1, 'T2, 'U> (x: 'T1) (y: 'T2) : 'U =
            if type3eq<'T1, 'T2, 'U, sbyte> then convPrim<_,'U> (# "or" (convPrim<_,sbyte> x) (convPrim<_,sbyte> y) : sbyte #)
            elif type3eq<'T1, 'T2, 'U, byte> then convPrim<_,'U> (# "or" (convPrim<_,byte> x) (convPrim<_,byte> y) : byte #)
            elif type3eq<'T1, 'T2, 'U, int16> then convPrim<_,'U> (# "or" (convPrim<_,int16> x) (convPrim<_,int16> y) : int16 #)
            elif type3eq<'T1, 'T2, 'U, uint16> then convPrim<_,'U> (# "or" (convPrim<_,uint16> x) (convPrim<_,uint16> y) : uint16 #)
            elif type3eq<'T1, 'T2, 'U, int32> then convPrim<_,'U> (# "or" (convPrim<_,int32> x) (convPrim<_,int32> y) : int32 #) 
            elif type3eq<'T1, 'T2, 'U, uint32> then convPrim<_,'U> (# "or" (convPrim<_,uint32> x) (convPrim<_,uint32> y) : uint32 #) 
            elif type3eq<'T1, 'T2, 'U, int64> then convPrim<_,'U> (# "or" (convPrim<_,int64> x) (convPrim<_,int64> y) : int64 #) 
            elif type3eq<'T1, 'T2, 'U, uint64> then convPrim<_,'U> (# "or" (convPrim<_,uint64> x) (convPrim<_,uint64> y) : uint64 #) 
            elif type3eq<'T1, 'T2, 'U, nativeint> then convPrim<_,'U> (# "or" (convPrim<_,nativeint> x) (convPrim<_,nativeint> y) : nativeint #) 
            elif type3eq<'T1, 'T2, 'U, unativeint> then convPrim<_,'U> (# "or" (convPrim<_,unativeint> x) (convPrim<_,unativeint> y) : unativeint #) 
            else BinaryOpDynamicImplTable<OpBitwiseOrInfo, 'T1, 'T2, 'U>.Invoke "op_BitwiseOr" x y

        type OpExclusiveOrInfo = class end

        let ExclusiveOrDynamic<'T1, 'T2, 'U> (x: 'T1) (y: 'T2) : 'U =
            if type3eq<'T1, 'T2, 'U, sbyte> then convPrim<_,'U> (# "xor" (convPrim<_,sbyte> x) (convPrim<_,sbyte> y) : sbyte #)
            elif type3eq<'T1, 'T2, 'U, byte> then convPrim<_,'U> (# "xor" (convPrim<_,byte> x) (convPrim<_,byte> y) : byte #)
            elif type3eq<'T1, 'T2, 'U, int16> then convPrim<_,'U> (# "xor" (convPrim<_,int16> x) (convPrim<_,int16> y) : int16 #)
            elif type3eq<'T1, 'T2, 'U, uint16> then convPrim<_,'U> (# "xor" (convPrim<_,uint16> x) (convPrim<_,uint16> y) : uint16 #)
            elif type3eq<'T1, 'T2, 'U, int32> then convPrim<_,'U> (# "xor" (convPrim<_,int32> x) (convPrim<_,int32> y) : int32 #) 
            elif type3eq<'T1, 'T2, 'U, uint32> then convPrim<_,'U> (# "xor" (convPrim<_,uint32> x) (convPrim<_,uint32> y) : uint32 #) 
            elif type3eq<'T1, 'T2, 'U, int64> then convPrim<_,'U> (# "xor" (convPrim<_,int64> x) (convPrim<_,int64> y) : int64 #) 
            elif type3eq<'T1, 'T2, 'U, uint64> then convPrim<_,'U> (# "xor" (convPrim<_,uint64> x) (convPrim<_,uint64> y) : uint64 #) 
            elif type3eq<'T1, 'T2, 'U, nativeint> then convPrim<_,'U> (# "xor" (convPrim<_,nativeint> x) (convPrim<_,nativeint> y) : nativeint #) 
            elif type3eq<'T1, 'T2, 'U, unativeint> then convPrim<_,'U> (# "xor" (convPrim<_,unativeint> x) (convPrim<_,unativeint> y) : unativeint #) 
            else BinaryOpDynamicImplTable<OpExclusiveOrInfo, 'T1, 'T2, 'U>.Invoke "op_ExclusiveOr" x y

        type OpLogicalNotInfo = class end

        let LogicalNotDynamic<'T,'U> (value: 'T) : 'U =
            if type2eq<'T, 'U, sbyte> then convPrim<_,'U> (# "conv.i1" (# "not" (convPrim<_,sbyte> value) : int32 #) : sbyte #)
            elif type2eq<'T, 'U, byte> then convPrim<_,'U> (# "conv.u1" (# "not" (convPrim<_,byte> value) : uint32 #) : byte #)
            elif type2eq<'T, 'U, int16> then convPrim<_,'U> (# "conv.i2" (# "not" (convPrim<_,int16> value) : int32 #) : int16 #)
            elif type2eq<'T, 'U, uint16> then convPrim<_,'U> (# "conv.u2" (# "not" (convPrim<_,uint16> value) : uint32 #) : uint16 #)
            elif type2eq<'T, 'U, int32> then convPrim<_,'U> (# "not" (convPrim<_,int32> value) : int32 #) 
            elif type2eq<'T, 'U, uint32> then convPrim<_,'U> (# "not" (convPrim<_,uint32> value) : uint32 #) 
            elif type2eq<'T, 'U, int64> then convPrim<_,'U> (# "not" (convPrim<_,int64> value) : int64 #) 
            elif type2eq<'T, 'U, uint64> then convPrim<_,'U> (# "not" (convPrim<_,uint64> value) : uint64 #) 
            elif type2eq<'T, 'U, nativeint> then convPrim<_,'U> (# "not" (convPrim<_,nativeint> value) : nativeint #) 
            elif type2eq<'T, 'U, unativeint> then convPrim<_,'U> (# "not" (convPrim<_,unativeint> value) : unativeint #) 
            else UnaryOpDynamicImplTable<OpLogicalNotInfo,'T,'U>.Invoke "op_LogicalNot" value

        type OpExplicitInfo = class end

        let ExplicitDynamic<'T, 'U> (value: 'T) : 'U =
            if typeeq<'U, byte> then 
                if typeeq<'T, sbyte> then convPrim<_,'U> (# "conv.u1" (convPrim<_,sbyte> value) : byte #)
                elif typeeq<'T, byte> then convPrim<_,'U> value
                elif typeeq<'T, int16> then convPrim<_,'U> (# "conv.u1" (convPrim<_,int16> value) : byte #)
                elif typeeq<'T, uint16> then convPrim<_,'U> (# "conv.u1" (convPrim<_,uint16> value) : byte #)
                elif typeeq<'T, int32> then convPrim<_,'U> (# "conv.u1" (convPrim<_,int32> value) : byte #) 
                elif typeeq<'T, uint32> then convPrim<_,'U> (# "conv.u1" (convPrim<_,uint32> value) : byte #) 
                elif typeeq<'T, int64> then convPrim<_,'U> (# "conv.u1" (convPrim<_,int64> value) : byte #) 
                elif typeeq<'T, uint64> then convPrim<_,'U> (# "conv.u1" (convPrim<_,uint64> value) : byte #) 
                elif typeeq<'T, nativeint> then convPrim<_,'U> (# "conv.u1" (convPrim<_,nativeint> value) : byte #) 
                elif typeeq<'T, unativeint> then convPrim<_,'U> (# "conv.u1" (convPrim<_,unativeint> value) : byte #) 
                elif typeeq<'T, float> then convPrim<_,'U> (# "conv.u1" (convPrim<_,float> value) : byte #) 
                elif typeeq<'T, float32> then convPrim<_,'U> (# "conv.u1" (convPrim<_,float32> value) : byte #) 
                elif typeeq<'T, char> then convPrim<_,'U> (# "conv.u1" (convPrim<_,char> value) : byte #) 
                elif typeeq<'T, string> then convPrim<_,'U> (ParseByte (convPrim<_,string> value)) 
                else UnaryOpDynamicImplTable<OpExplicitInfo, 'T, 'U>.Invoke "op_Explicit" value
            elif typeeq<'U, sbyte> then 
                if typeeq<'T, sbyte> then convPrim<_,'U> value
                elif typeeq<'T, byte> then convPrim<_,'U> (# "conv.i1" (convPrim<_,byte> value) : sbyte #)
                elif typeeq<'T, int16> then convPrim<_,'U> (# "conv.i1" (convPrim<_,int16> value) : sbyte #)
                elif typeeq<'T, uint16> then convPrim<_,'U> (# "conv.i1" (convPrim<_,uint16> value) : sbyte #)
                elif typeeq<'T, int32> then convPrim<_,'U> (# "conv.i1" (convPrim<_,int32> value) : sbyte #) 
                elif typeeq<'T, uint32> then convPrim<_,'U> (# "conv.i1" (convPrim<_,uint32> value) : sbyte #) 
                elif typeeq<'T, int64> then convPrim<_,'U> (# "conv.i1" (convPrim<_,int64> value) : sbyte #) 
                elif typeeq<'T, uint64> then convPrim<_,'U> (# "conv.i1" (convPrim<_,uint64> value) : sbyte #) 
                elif typeeq<'T, nativeint> then convPrim<_,'U> (# "conv.i1" (convPrim<_,nativeint> value) : sbyte #) 
                elif typeeq<'T, unativeint> then convPrim<_,'U> (# "conv.i1" (convPrim<_,unativeint> value) : sbyte #) 
                elif typeeq<'T, float> then convPrim<_,'U> (# "conv.i1" (convPrim<_,float> value) : sbyte #) 
                elif typeeq<'T, float32> then convPrim<_,'U> (# "conv.i1" (convPrim<_,float32> value) : sbyte #) 
                elif typeeq<'T, char> then convPrim<_,'U> (# "conv.i1" (convPrim<_,char> value) : sbyte #) 
                elif typeeq<'T, string> then convPrim<_,'U> (ParseSByte (convPrim<_,string> value)) 
                else UnaryOpDynamicImplTable<OpExplicitInfo, 'T, 'U>.Invoke "op_Explicit" value
            elif typeeq<'U, uint16> then 
                if typeeq<'T, sbyte> then convPrim<_,'U> (# "conv.u2" (convPrim<_,sbyte> value) : uint16 #)
                elif typeeq<'T, byte> then convPrim<_,'U> (# "conv.u2" (convPrim<_,byte> value) : uint16 #)
                elif typeeq<'T, int16> then convPrim<_,'U> (# "conv.u2" (convPrim<_,int16> value) : uint16 #)
                elif typeeq<'T, uint16> then convPrim<_,'U> value
                elif typeeq<'T, int32> then convPrim<_,'U> (# "conv.u2" (convPrim<_,int32> value) : uint16 #) 
                elif typeeq<'T, uint32> then convPrim<_,'U> (# "conv.u2" (convPrim<_,uint32> value) : uint16 #) 
                elif typeeq<'T, int64> then convPrim<_,'U> (# "conv.u2" (convPrim<_,int64> value) : uint16 #) 
                elif typeeq<'T, uint64> then convPrim<_,'U> (# "conv.u2" (convPrim<_,uint64> value) : uint16 #) 
                elif typeeq<'T, nativeint> then convPrim<_,'U> (# "conv.u2" (convPrim<_,nativeint> value) : uint16 #) 
                elif typeeq<'T, unativeint> then convPrim<_,'U> (# "conv.u2" (convPrim<_,unativeint> value) : uint16 #) 
                elif typeeq<'T, float> then convPrim<_,'U> (# "conv.u2" (convPrim<_,float> value) : uint16 #) 
                elif typeeq<'T, float32> then convPrim<_,'U> (# "conv.u2" (convPrim<_,float32> value) : uint16 #) 
                elif typeeq<'T, char> then convPrim<_,'U> (# "" (convPrim<_,char> value) : uint16 #) 
                elif typeeq<'T, string> then convPrim<_,'U> (ParseUInt16 (convPrim<_,string> value)) 
                else UnaryOpDynamicImplTable<OpExplicitInfo, 'T, 'U>.Invoke "op_Explicit" value
            elif typeeq<'U, int16> then 
                if typeeq<'T, sbyte> then convPrim<_,'U> (# "conv.i2" (convPrim<_,sbyte> value) : int16 #)
                elif typeeq<'T, byte> then convPrim<_,'U> (# "conv.i2" (convPrim<_,byte> value) : int16 #)
                elif typeeq<'T, int16> then convPrim<_,'U> value
                elif typeeq<'T, uint16> then convPrim<_,'U> (# "conv.i2" (convPrim<_,uint16> value) : int16 #)
                elif typeeq<'T, int32> then convPrim<_,'U> (# "conv.i2" (convPrim<_,int32> value) : int16 #) 
                elif typeeq<'T, uint32> then convPrim<_,'U> (# "conv.i2" (convPrim<_,uint32> value) : int16 #) 
                elif typeeq<'T, int64> then convPrim<_,'U> (# "conv.i2" (convPrim<_,int64> value) : int16 #) 
                elif typeeq<'T, uint64> then convPrim<_,'U> (# "conv.i2" (convPrim<_,uint64> value) : int16 #) 
                elif typeeq<'T, nativeint> then convPrim<_,'U> (# "conv.i2" (convPrim<_,nativeint> value) : int16 #) 
                elif typeeq<'T, unativeint> then convPrim<_,'U> (# "conv.i2" (convPrim<_,unativeint> value) : int16 #) 
                elif typeeq<'T, float> then convPrim<_,'U> (# "conv.i2" (convPrim<_,float> value) : int16 #) 
                elif typeeq<'T, float32> then convPrim<_,'U> (# "conv.i2" (convPrim<_,float32> value) : int16 #) 
                elif typeeq<'T, char> then convPrim<_,'U> (# "conv.i2" (convPrim<_,char> value) : int16 #) 
                elif typeeq<'T, string> then convPrim<_,'U> (ParseInt16 (convPrim<_,string> value)) 
                else UnaryOpDynamicImplTable<OpExplicitInfo, 'T, 'U>.Invoke "op_Explicit" value
            elif typeeq<'U, uint32> then 
                if typeeq<'T, sbyte> then convPrim<_,'U> (# "conv.u4" (convPrim<_,sbyte> value) : uint32 #)
                elif typeeq<'T, byte> then convPrim<_,'U> (# "conv.u4" (convPrim<_,byte> value) : uint32 #)
                elif typeeq<'T, int16> then convPrim<_,'U> (# "conv.u4" (convPrim<_,int16> value) : uint32 #)
                elif typeeq<'T, uint16> then convPrim<_,'U> (# "conv.u4" (convPrim<_,uint16> value) : uint32 #)
                elif typeeq<'T, int32> then convPrim<_,'U> (# "conv.u4" (convPrim<_,int32> value) : uint32 #) 
                elif typeeq<'T, uint32> then convPrim<_,'U> value
                elif typeeq<'T, int64> then convPrim<_,'U> (# "conv.u4" (convPrim<_,int64> value) : uint32 #) 
                elif typeeq<'T, uint64> then convPrim<_,'U> (# "conv.u4" (convPrim<_,uint64> value) : uint32 #) 
                elif typeeq<'T, nativeint> then convPrim<_,'U> (# "conv.u4" (convPrim<_,nativeint> value) : uint32 #) 
                elif typeeq<'T, unativeint> then convPrim<_,'U> (# "conv.u4" (convPrim<_,unativeint> value) : uint32 #) 
                elif typeeq<'T, float> then convPrim<_,'U> (# "conv.u4" (convPrim<_,float> value) : uint32 #) 
                elif typeeq<'T, float32> then convPrim<_,'U> (# "conv.u4" (convPrim<_,float32> value) : uint32 #) 
                elif typeeq<'T, char> then convPrim<_,'U> (# "conv.u4" (convPrim<_,char> value) : uint32 #) 
                elif typeeq<'T, string> then convPrim<_,'U> (ParseUInt32 (convPrim<_,string> value)) 
                else UnaryOpDynamicImplTable<OpExplicitInfo, 'T, 'U>.Invoke "op_Explicit" value
            elif typeeq<'U, int32> then 
                if typeeq<'T, sbyte> then convPrim<_,'U> (# "conv.i4" (convPrim<_,sbyte> value) : int32 #)
                elif typeeq<'T, byte> then convPrim<_,'U> (# "conv.i4" (convPrim<_,byte> value) : int32 #)
                elif typeeq<'T, int16> then convPrim<_,'U> (# "conv.i4" (convPrim<_,int16> value) : int32 #)
                elif typeeq<'T, uint16> then convPrim<_,'U> (# "conv.i4" (convPrim<_,uint16> value) : int32 #)
                elif typeeq<'T, int32> then convPrim<_,'U> value
                elif typeeq<'T, uint32> then convPrim<_,'U> (# "" (convPrim<_,uint32> value) : int32 #) 
                elif typeeq<'T, int64> then convPrim<_,'U> (# "conv.i4" (convPrim<_,int64> value) : int32 #) 
                elif typeeq<'T, uint64> then convPrim<_,'U> (# "conv.i4" (convPrim<_,uint64> value) : int32 #) 
                elif typeeq<'T, nativeint> then convPrim<_,'U> (# "conv.i4" (convPrim<_,nativeint> value) : int32 #) 
                elif typeeq<'T, unativeint> then convPrim<_,'U> (# "conv.i4" (convPrim<_,unativeint> value) : int32 #) 
                elif typeeq<'T, float> then convPrim<_,'U> (# "conv.i4" (convPrim<_,float> value) : int32 #) 
                elif typeeq<'T, float32> then convPrim<_,'U> (# "conv.i4" (convPrim<_,float32> value) : int32 #) 
                elif typeeq<'T, char> then convPrim<_,'U> (# "conv.i4" (convPrim<_,char> value) : int32 #) 
                elif typeeq<'T, string> then convPrim<_,'U> (ParseInt32 (convPrim<_,string> value)) 
                else UnaryOpDynamicImplTable<OpExplicitInfo, 'T, 'U>.Invoke "op_Explicit" value
            elif typeeq<'U, uint64> then 
                if typeeq<'T, sbyte> then convPrim<_,'U> (# "conv.i8" (convPrim<_,sbyte> value) : uint64 #)
                elif typeeq<'T, byte> then convPrim<_,'U> (# "conv.u8" (convPrim<_,byte> value) : uint64 #)
                elif typeeq<'T, int16> then convPrim<_,'U> (# "conv.i8" (convPrim<_,int16> value) : uint64 #)
                elif typeeq<'T, uint16> then convPrim<_,'U> (# "conv.u8" (convPrim<_,uint16> value) : uint64 #)
                elif typeeq<'T, int32> then convPrim<_,'U> (# "conv.i8" (convPrim<_,int32> value) : uint64 #) 
                elif typeeq<'T, uint32> then convPrim<_,'U> (# "conv.u8" (convPrim<_,uint32> value) : uint64 #) 
                elif typeeq<'T, int64> then convPrim<_,'U> (# "" (convPrim<_,int64> value) : uint64 #) 
                elif typeeq<'T, uint64> then convPrim<_,'U> value
                elif typeeq<'T, nativeint> then convPrim<_,'U> (# "conv.i8" (convPrim<_,nativeint> value) : uint64 #) 
                elif typeeq<'T, unativeint> then convPrim<_,'U> (# "conv.u8" (convPrim<_,unativeint> value) : uint64 #) 
                elif typeeq<'T, float> then convPrim<_,'U> (# "conv.u8" (convPrim<_,float> value) : uint64 #) 
                elif typeeq<'T, float32> then convPrim<_,'U> (# "conv.u8" (convPrim<_,float32> value) : uint64 #) 
                elif typeeq<'T, char> then convPrim<_,'U> (# "conv.u8" (convPrim<_,char> value) : uint64 #) 
                elif typeeq<'T, string> then convPrim<_,'U> (ParseUInt64 (convPrim<_,string> value)) 
                else UnaryOpDynamicImplTable<OpExplicitInfo, 'T, 'U>.Invoke "op_Explicit" value
            elif typeeq<'U, int64> then 
                if typeeq<'T, sbyte> then convPrim<_,'U> (# "conv.i8" (convPrim<_,sbyte> value) : int64 #)
                elif typeeq<'T, byte> then convPrim<_,'U> (# "conv.u8" (convPrim<_,byte> value) : int64 #)
                elif typeeq<'T, int16> then convPrim<_,'U> (# "conv.i8" (convPrim<_,int16> value) : int64 #)
                elif typeeq<'T, uint16> then convPrim<_,'U> (# "conv.u8" (convPrim<_,uint16> value) : int64 #)
                elif typeeq<'T, int32> then convPrim<_,'U> (# "conv.i8" (convPrim<_,int32> value) : int64 #) 
                elif typeeq<'T, uint32> then convPrim<_,'U> (# "conv.u8" (convPrim<_,uint32> value) : int64 #) 
                elif typeeq<'T, int64> then convPrim<_,'U> value
                elif typeeq<'T, uint64> then convPrim<_,'U> (# "" (convPrim<_,uint64> value) : int64 #) 
                elif typeeq<'T, nativeint> then convPrim<_,'U> (# "conv.i8" (convPrim<_,nativeint> value) : int64 #) 
                elif typeeq<'T, unativeint> then convPrim<_,'U> (# "conv.u8" (convPrim<_,unativeint> value) : int64 #) 
                elif typeeq<'T, float> then convPrim<_,'U> (# "conv.i8" (convPrim<_,float> value) : int64 #) 
                elif typeeq<'T, float32> then convPrim<_,'U> (# "conv.i8" (convPrim<_,float32> value) : int64 #) 
                elif typeeq<'T, char> then convPrim<_,'U> (# "conv.u8" (convPrim<_,char> value) : int64 #) 
                elif typeeq<'T, string> then convPrim<_,'U> (ParseInt64 (convPrim<_,string> value)) 
                else UnaryOpDynamicImplTable<OpExplicitInfo, 'T, 'U>.Invoke "op_Explicit" value
            elif typeeq<'U, float32> then 
                if typeeq<'T, sbyte> then convPrim<_,'U> (# "conv.r4" (convPrim<_,sbyte> value) : float32 #)
                elif typeeq<'T, byte> then convPrim<_,'U> (# "conv.r.un conv.r4" (convPrim<_,byte> value) : float32 #)
                elif typeeq<'T, int16> then convPrim<_,'U> (# "conv.r4" (convPrim<_,int16> value) : float32 #)
                elif typeeq<'T, uint16> then convPrim<_,'U> (# "conv.r.un conv.r4" (convPrim<_,uint16> value) : float32 #)
                elif typeeq<'T, int32> then convPrim<_,'U> (# "conv.r4" (convPrim<_,int32> value) : float32 #) 
                elif typeeq<'T, uint32> then convPrim<_,'U> (# "conv.r.un conv.r4" (convPrim<_,uint32> value) : float32 #) 
                elif typeeq<'T, int64> then convPrim<_,'U> (# "conv.r4" (convPrim<_,int64> value) : float32 #) 
                elif typeeq<'T, uint64> then convPrim<_,'U> (# "conv.r.un conv.r4" (convPrim<_,uint64> value) : float32 #) 
                elif typeeq<'T, nativeint> then convPrim<_,'U> (# "conv.r4" (convPrim<_,nativeint> value) : float32 #) 
                elif typeeq<'T, unativeint> then convPrim<_,'U> (# "conv.r.un conv.r4" (convPrim<_,unativeint> value) : float32 #) 
                elif typeeq<'T, float> then convPrim<_,'U> (# "conv.r4" (convPrim<_,float> value) : float32 #) 
                // NOTE: float32 should convert its argument to 32-bit float even when applied to a higher precision float stored in a register. See devdiv2#49888.
                elif typeeq<'T, float32> then convPrim<_,'U> (# "conv.r4" (convPrim<_,float32> value) : float32 #) 
                elif typeeq<'T, char> then convPrim<_,'U> (# "conv.r.un conv.r4" (convPrim<_,char> value) : float32 #) 
                elif typeeq<'T, string> then convPrim<_,'U> (ParseSingle (convPrim<_,string> value)) 
                else UnaryOpDynamicImplTable<OpExplicitInfo, 'T, 'U>.Invoke "op_Explicit" value
            elif typeeq<'U, float> then 
                if typeeq<'T, sbyte> then convPrim<_,'U> (# "conv.r8" (convPrim<_,sbyte> value) : float #)
                elif typeeq<'T, byte> then convPrim<_,'U> (# "conv.r.un conv.r8" (convPrim<_,byte> value) : float #)
                elif typeeq<'T, int16> then convPrim<_,'U> (# "conv.r8" (convPrim<_,int16> value) : float #)
                elif typeeq<'T, uint16> then convPrim<_,'U> (# "conv.r.un conv.r8" (convPrim<_,uint16> value) : float #)
                elif typeeq<'T, int32> then convPrim<_,'U> (# "conv.r8" (convPrim<_,int32> value) : float #) 
                elif typeeq<'T, uint32> then convPrim<_,'U> (# "conv.r.un conv.r8" (convPrim<_,uint32> value) : float #) 
                elif typeeq<'T, int64> then convPrim<_,'U> (# "conv.r8" (convPrim<_,int64> value) : float #) 
                elif typeeq<'T, uint64> then convPrim<_,'U> (# "conv.r.un conv.r8" (convPrim<_,uint64> value) : float #) 
                elif typeeq<'T, nativeint> then convPrim<_,'U> (# "conv.r8" (convPrim<_,nativeint> value) : float #) 
                elif typeeq<'T, unativeint> then convPrim<_,'U> (# "conv.r.un conv.r8" (convPrim<_,unativeint> value) : float #) 
                // NOTE: float should convert its argument to 64-bit float even when applied to a higher precision float stored in a register. See devdiv2#49888.
                elif typeeq<'T, float> then convPrim<_,'U> (# "conv.r8" (convPrim<_,float> value) : float #) 
                elif typeeq<'T, float32> then convPrim<_,'U> (# "conv.r8" (convPrim<_,float32> value) : float #) 
                elif typeeq<'T, char> then convPrim<_,'U> (# "conv.r.un conv.r8" (convPrim<_,char> value) : float #) 
                elif typeeq<'T, decimal> then convPrim<_,'U> (Convert.ToDouble(convPrim<_,decimal> value))
                elif typeeq<'T, string> then convPrim<_,'U> (ParseDouble (convPrim<_,string> value)) 
                else UnaryOpDynamicImplTable<OpExplicitInfo, 'T, 'U>.Invoke "op_Explicit" value
            elif typeeq<'U, unativeint> then 
                if typeeq<'T, sbyte> then convPrim<_,'U> (# "conv.i" (convPrim<_,sbyte> value) : unativeint #)
                elif typeeq<'T, byte> then convPrim<_,'U> (# "conv.u" (convPrim<_,byte> value) : unativeint #)
                elif typeeq<'T, int16> then convPrim<_,'U> (# "conv.i" (convPrim<_,int16> value) : unativeint #)
                elif typeeq<'T, uint16> then convPrim<_,'U> (# "conv.u" (convPrim<_,uint16> value) : unativeint #)
                elif typeeq<'T, int32> then convPrim<_,'U> (# "conv.i" (convPrim<_,int32> value) : unativeint #) 
                elif typeeq<'T, uint32> then convPrim<_,'U> (# "conv.u" (convPrim<_,uint32> value) : unativeint #) 
                elif typeeq<'T, int64> then convPrim<_,'U> (# "conv.i" (convPrim<_,int64> value) : unativeint #) 
                elif typeeq<'T, uint64> then convPrim<_,'U> (# "conv.u" (convPrim<_,uint64> value) : unativeint #) 
                elif typeeq<'T, nativeint> then convPrim<_,'U> (# "" (convPrim<_,nativeint> value) : unativeint #) 
                elif typeeq<'T, unativeint> then convPrim<_,'U> value
                elif typeeq<'T, float> then convPrim<_,'U> (# "conv.u" (convPrim<_,float> value) : unativeint #) 
                elif typeeq<'T, float32> then convPrim<_,'U> (# "conv.u" (convPrim<_,float32> value) : unativeint #) 
                elif typeeq<'T, char> then convPrim<_,'U> (# "conv.u" (convPrim<_,char> value) : unativeint #) 
                elif typeeq<'T, decimal> then convPrim<_,'U> (# "conv.u" (Decimal.op_Explicit (convPrim<_,decimal> value) : uint64) : unativeint #)
                elif typeeq<'T, string> then convPrim<_,'U> (ParseUIntPtr (convPrim<_,string> value)) 
                else UnaryOpDynamicImplTable<OpExplicitInfo, 'T, 'U>.Invoke "op_Explicit" value
            elif typeeq<'U, nativeint> then 
                if typeeq<'T, sbyte> then convPrim<_,'U> (# "conv.i" (convPrim<_,sbyte> value) : nativeint #)
                elif typeeq<'T, byte> then convPrim<_,'U> (# "conv.u" (convPrim<_,byte> value) : nativeint #)
                elif typeeq<'T, int16> then convPrim<_,'U> (# "conv.i" (convPrim<_,int16> value) : nativeint #)
                elif typeeq<'T, uint16> then convPrim<_,'U> (# "conv.u" (convPrim<_,uint16> value) : nativeint #)
                elif typeeq<'T, int32> then convPrim<_,'U> (# "conv.i" (convPrim<_,int32> value) : nativeint #) 
                elif typeeq<'T, uint32> then convPrim<_,'U> (# "conv.u" (convPrim<_,uint32> value) : nativeint #) 
                elif typeeq<'T, int64> then convPrim<_,'U> (# "conv.i" (convPrim<_,int64> value) : nativeint #) 
                elif typeeq<'T, uint64> then convPrim<_,'U> (# "conv.u" (convPrim<_,uint64> value) : nativeint #) 
                elif typeeq<'T, nativeint> then convPrim<_,'U> value
                elif typeeq<'T, unativeint> then convPrim<_,'U> (# "" (convPrim<_,unativeint> value) : nativeint #) 
                elif typeeq<'T, float> then convPrim<_,'U> (# "conv.i" (convPrim<_,float> value) : nativeint #) 
                elif typeeq<'T, float32> then convPrim<_,'U> (# "conv.i" (convPrim<_,float32> value) : nativeint #) 
                elif typeeq<'T, char> then convPrim<_,'U> (# "conv.u" (convPrim<_,char> value) : nativeint #) 
                elif typeeq<'T, decimal> then convPrim<_,'U> (# "conv.i" (Decimal.op_Explicit (convPrim<_,decimal> value) : int64) : nativeint #)
                elif typeeq<'T, string> then convPrim<_,'U> (ParseIntPtr (convPrim<_,string> value)) 
                else UnaryOpDynamicImplTable<OpExplicitInfo, 'T, 'U>.Invoke "op_Explicit" value
            elif typeeq<'U, char> then 
                if typeeq<'T, sbyte> then convPrim<_,'U> (# "conv.u2" (convPrim<_,sbyte> value) : char #)
                elif typeeq<'T, byte> then convPrim<_,'U> (# "conv.u2" (convPrim<_,byte> value) : char #)
                elif typeeq<'T, int16> then convPrim<_,'U> (# "conv.u2" (convPrim<_,int16> value) : char #)
                elif typeeq<'T, uint16> then convPrim<_,'U> (# "conv.u2" (convPrim<_,uint16> value) : char #)
                elif typeeq<'T, int32> then convPrim<_,'U> (# "conv.u2" (convPrim<_,int32> value) : char #) 
                elif typeeq<'T, uint32> then convPrim<_,'U> (# "conv.u2" (convPrim<_,uint32> value) : char #) 
                elif typeeq<'T, int64> then convPrim<_,'U> (# "conv.u2" (convPrim<_,int64> value) : char #) 
                elif typeeq<'T, uint64> then convPrim<_,'U> (# "conv.u2" (convPrim<_,uint64> value) : char #) 
                elif typeeq<'T, nativeint> then convPrim<_,'U> (# "conv.u2" (convPrim<_,nativeint> value) : char #) 
                elif typeeq<'T, unativeint> then convPrim<_,'U> (# "conv.u2" (convPrim<_,unativeint> value) : char #) 
                elif typeeq<'T, float> then convPrim<_,'U> (# "conv.u2" (convPrim<_,float> value) : char #) 
                elif typeeq<'T, float32> then convPrim<_,'U> (# "conv.u2" (convPrim<_,float32> value) : char #) 
<<<<<<< HEAD
                elif typeeq<'T, char> then convPrim<_,'U> value
                elif typeeq<'T, decimal> then convPrim<_,'U> (Decimal.op_Explicit (convPrim<_,decimal> value) : char) 
                elif typeeq<'T, string> then convPrim<_,'U> (System.Char.Parse (convPrim<_,string> value)) 
                else UnaryOpDynamicImplTable<OpExplicitInfo, 'T, 'U>.Invoke "op_Explicit" value
            elif typeeq<'U, decimal> then 
                if typeeq<'T, sbyte> then convPrim<_,'U> (Convert.ToDecimal (convPrim<_,sbyte> value))
                elif typeeq<'T, byte> then convPrim<_,'U> (Convert.ToDecimal (convPrim<_,byte> value))
                elif typeeq<'T, int16> then convPrim<_,'U> (Convert.ToDecimal (convPrim<_,int16> value))
                elif typeeq<'T, uint16> then convPrim<_,'U> (Convert.ToDecimal (convPrim<_,uint16> value))
                elif typeeq<'T, int32> then convPrim<_,'U> (Convert.ToDecimal (convPrim<_,int32> value)) 
                elif typeeq<'T, uint32> then convPrim<_,'U> (Convert.ToDecimal (convPrim<_,uint32> value)) 
                elif typeeq<'T, int64> then convPrim<_,'U> (Convert.ToDecimal (convPrim<_,int64> value)) 
                elif typeeq<'T, uint64> then convPrim<_,'U> (Convert.ToDecimal (convPrim<_,uint64> value)) 
                elif typeeq<'T, nativeint> then convPrim<_,'U> (Convert.ToDecimal (# "conv.i8" (convPrim<_,nativeint> value) : int64 #)) 
                elif typeeq<'T, unativeint> then convPrim<_,'U> (Convert.ToDecimal (# "conv.u8" (convPrim<_,unativeint> value) : uint64 #)) 
                elif typeeq<'T, float> then convPrim<_,'U> (Convert.ToDecimal (convPrim<_,float> value)) 
                elif typeeq<'T, float32> then convPrim<_,'U> (Convert.ToDecimal (convPrim<_,float32> value)) 
                elif typeeq<'T, char> then convPrim<_,'U> (Convert.ToDecimal (# "" (convPrim<_,char> value) : uint16 #)) 
                elif typeeq<'T, decimal> then convPrim<_,'U> value 
                elif typeeq<'T, string> then convPrim<_,'U> (Decimal.Parse(convPrim<_,string> value, NumberStyles.Float,CultureInfo.InvariantCulture)) 
                else UnaryOpDynamicImplTable<OpExplicitInfo, 'T, 'U>.Invoke "op_Explicit" value
            else
                UnaryOpDynamicImplTable<OpExplicitInfo, 'T, 'U>.Invoke "op_Explicit" value

        let CheckedExplicitDynamic<'T, 'U> (value: 'T) : 'U =
            if typeeq<'U, byte> then
                if typeeq<'T, sbyte> then convPrim<_,'U> (# "conv.ovf.u1" (convPrim<_,sbyte> value) : byte #)
                elif typeeq<'T, byte> then convPrim<_,'U> value
                elif typeeq<'T, int16> then convPrim<_,'U> (# "conv.ovf.u1" (convPrim<_,int16> value) : byte #)
                elif typeeq<'T, uint16> then convPrim<_,'U> (# "conv.ovf.u1.un" (convPrim<_,uint16> value) : byte #)
                elif typeeq<'T, int32> then convPrim<_,'U> (# "conv.ovf.u1" (convPrim<_,int32> value) : byte #) 
                elif typeeq<'T, uint32> then convPrim<_,'U> (# "conv.ovf.u1.un" (convPrim<_,uint32> value) : byte #) 
                elif typeeq<'T, int64> then convPrim<_,'U> (# "conv.ovf.u1" (convPrim<_,int64> value) : byte #) 
                elif typeeq<'T, uint64> then convPrim<_,'U> (# "conv.ovf.u1.un" (convPrim<_,uint64> value) : byte #) 
                elif typeeq<'T, nativeint> then convPrim<_,'U> (# "conv.ovf.u1" (convPrim<_,nativeint> value) : byte #) 
                elif typeeq<'T, unativeint> then convPrim<_,'U> (# "conv.ovf.u1.un" (convPrim<_,unativeint> value) : byte #) 
                elif typeeq<'T, float> then convPrim<_,'U> (# "conv.ovf.u1" (convPrim<_,float> value) : byte #) 
                elif typeeq<'T, float32> then convPrim<_,'U> (# "conv.ovf.u1" (convPrim<_,float32> value) : byte #) 
                elif typeeq<'T, char> then convPrim<_,'U> (# "conv.ovf.u1.un" (convPrim<_,char> value) : byte #) 
                elif typeeq<'T, string> then convPrim<_,'U> (ParseByte (convPrim<_,string> value)) 
                else UnaryOpDynamicImplTable<OpExplicitInfo, 'T, 'U>.Invoke "op_Explicit" value
            elif typeeq<'U, sbyte> then 
                if typeeq<'T, sbyte> then convPrim<_,'U> value
                elif typeeq<'T, byte> then convPrim<_,'U> (# "conv.ovf.i1.un" (convPrim<_,byte> value) : sbyte #)
                elif typeeq<'T, int16> then convPrim<_,'U> (# "conv.ovf.i1" (convPrim<_,int16> value) : sbyte #)
                elif typeeq<'T, uint16> then convPrim<_,'U> (# "conv.ovf.i1.un" (convPrim<_,uint16> value) : sbyte #)
                elif typeeq<'T, int32> then convPrim<_,'U> (# "conv.ovf.i1" (convPrim<_,int32> value) : sbyte #) 
                elif typeeq<'T, uint32> then convPrim<_,'U> (# "conv.ovf.i1.un" (convPrim<_,uint32> value) : sbyte #) 
                elif typeeq<'T, int64> then convPrim<_,'U> (# "conv.ovf.i1" (convPrim<_,int64> value) : sbyte #) 
                elif typeeq<'T, uint64> then convPrim<_,'U> (# "conv.ovf.i1.un" (convPrim<_,uint64> value) : sbyte #) 
                elif typeeq<'T, nativeint> then convPrim<_,'U> (# "conv.ovf.i1" (convPrim<_,nativeint> value) : sbyte #) 
                elif typeeq<'T, unativeint> then convPrim<_,'U> (# "conv.ovf.i1.un" (convPrim<_,unativeint> value) : sbyte #) 
                elif typeeq<'T, float> then convPrim<_,'U> (# "conv.ovf.i1" (convPrim<_,float> value) : sbyte #) 
                elif typeeq<'T, float32> then convPrim<_,'U> (# "conv.ovf.i1" (convPrim<_,float32> value) : sbyte #) 
                elif typeeq<'T, char> then convPrim<_,'U> (# "conv.ovf.i1.un" (convPrim<_,char> value) : sbyte #) 
                elif typeeq<'T, string> then convPrim<_,'U> (ParseSByte (convPrim<_,string> value)) 
                else UnaryOpDynamicImplTable<OpExplicitInfo, 'T, 'U>.Invoke "op_Explicit" value
            elif typeeq<'U, uint16> then 
                if typeeq<'T, sbyte> then convPrim<_,'U> (# "conv.ovf.u2" (convPrim<_,sbyte> value) : uint16 #)
                elif typeeq<'T, byte> then convPrim<_,'U> (# "conv.ovf.u2.un" (convPrim<_,byte> value) : uint16 #)
                elif typeeq<'T, int16> then convPrim<_,'U> (# "conv.ovf.u2" (convPrim<_,int16> value) : uint16 #)
                elif typeeq<'T, uint16> then convPrim<_,'U> value
                elif typeeq<'T, int32> then convPrim<_,'U> (# "conv.ovf.u2" (convPrim<_,int32> value) : uint16 #) 
                elif typeeq<'T, uint32> then convPrim<_,'U> (# "conv.ovf.u2.un" (convPrim<_,uint32> value) : uint16 #) 
                elif typeeq<'T, int64> then convPrim<_,'U> (# "conv.ovf.u2" (convPrim<_,int64> value) : uint16 #) 
                elif typeeq<'T, uint64> then convPrim<_,'U> (# "conv.ovf.u2.un" (convPrim<_,uint64> value) : uint16 #) 
                elif typeeq<'T, nativeint> then convPrim<_,'U> (# "conv.ovf.u2" (convPrim<_,nativeint> value) : uint16 #) 
                elif typeeq<'T, unativeint> then convPrim<_,'U> (# "conv.ovf.u2.un" (convPrim<_,unativeint> value) : uint16 #) 
                elif typeeq<'T, float> then convPrim<_,'U> (# "conv.ovf.u2" (convPrim<_,float> value) : uint16 #) 
                elif typeeq<'T, float32> then convPrim<_,'U> (# "conv.ovf.u2" (convPrim<_,float32> value) : uint16 #) 
                elif typeeq<'T, char> then convPrim<_,'U> (# "" (convPrim<_,char> value) : uint16 #) 
                elif typeeq<'T, string> then convPrim<_,'U> (ParseUInt16 (convPrim<_,string> value)) 
                else UnaryOpDynamicImplTable<OpExplicitInfo, 'T, 'U>.Invoke "op_Explicit" value
            elif typeeq<'U, int16> then 
                if typeeq<'T, sbyte> then convPrim<_,'U> (# "conv.ovf.i2" (convPrim<_,sbyte> value) : int16 #)
                elif typeeq<'T, byte> then convPrim<_,'U> (# "conv.ovf.i2.un" (convPrim<_,byte> value) : int16 #)
                elif typeeq<'T, int16> then convPrim<_,'U> value
                elif typeeq<'T, uint16> then convPrim<_,'U> (# "conv.ovf.i2.un" (convPrim<_,uint16> value) : int16 #)
                elif typeeq<'T, int32> then convPrim<_,'U> (# "conv.ovf.i2" (convPrim<_,int32> value) : int16 #) 
                elif typeeq<'T, uint32> then convPrim<_,'U> (# "conv.ovf.i2.un" (convPrim<_,uint32> value) : int16 #) 
                elif typeeq<'T, int64> then convPrim<_,'U> (# "conv.ovf.i2" (convPrim<_,int64> value) : int16 #) 
                elif typeeq<'T, uint64> then convPrim<_,'U> (# "conv.ovf.i2.un" (convPrim<_,uint64> value) : int16 #) 
                elif typeeq<'T, nativeint> then convPrim<_,'U> (# "conv.ovf.i2" (convPrim<_,nativeint> value) : int16 #) 
                elif typeeq<'T, unativeint> then convPrim<_,'U> (# "conv.ovf.i2.un" (convPrim<_,unativeint> value) : int16 #) 
                elif typeeq<'T, float> then convPrim<_,'U> (# "conv.ovf.i2" (convPrim<_,float> value) : int16 #) 
                elif typeeq<'T, float32> then convPrim<_,'U> (# "conv.ovf.i2" (convPrim<_,float32> value) : int16 #) 
                elif typeeq<'T, char> then convPrim<_,'U> (# "conv.ovf.i2.un" (convPrim<_,char> value) : int16 #) 
                elif typeeq<'T, string> then convPrim<_,'U> (ParseInt16 (convPrim<_,string> value)) 
                else UnaryOpDynamicImplTable<OpExplicitInfo, 'T, 'U>.Invoke "op_Explicit" value
            elif typeeq<'U, uint32> then 
                if typeeq<'T, sbyte> then convPrim<_,'U> (# "conv.ovf.u4" (convPrim<_,sbyte> value) : uint32 #)
                elif typeeq<'T, byte> then convPrim<_,'U> (# "conv.ovf.u4.un" (convPrim<_,byte> value) : uint32 #)
                elif typeeq<'T, int16> then convPrim<_,'U> (# "conv.ovf.u4" (convPrim<_,int16> value) : uint32 #)
                elif typeeq<'T, uint16> then convPrim<_,'U> (# "conv.ovf.u4.un" (convPrim<_,uint16> value) : uint32 #)
                elif typeeq<'T, int32> then convPrim<_,'U> (# "conv.ovf.u4" (convPrim<_,int32> value) : uint32 #) 
                elif typeeq<'T, uint32> then convPrim<_,'U> value
                elif typeeq<'T, int64> then convPrim<_,'U> (# "conv.ovf.u4" (convPrim<_,int64> value) : uint32 #) 
                elif typeeq<'T, uint64> then convPrim<_,'U> (# "conv.ovf.u4.un" (convPrim<_,uint64> value) : uint32 #) 
                elif typeeq<'T, nativeint> then convPrim<_,'U> (# "conv.ovf.u4" (convPrim<_,nativeint> value) : uint32 #) 
                elif typeeq<'T, unativeint> then convPrim<_,'U> (# "conv.ovf.u4.un" (convPrim<_,unativeint> value) : uint32 #) 
                elif typeeq<'T, float> then convPrim<_,'U> (# "conv.ovf.u4" (convPrim<_,float> value) : uint32 #) 
                elif typeeq<'T, float32> then convPrim<_,'U> (# "conv.ovf.u4" (convPrim<_,float32> value) : uint32 #) 
                elif typeeq<'T, char> then convPrim<_,'U> (# "conv.ovf.u4.un" (convPrim<_,char> value) : uint32 #) 
                elif typeeq<'T, string> then convPrim<_,'U> (ParseUInt32 (convPrim<_,string> value)) 
                else UnaryOpDynamicImplTable<OpExplicitInfo, 'T, 'U>.Invoke "op_Explicit" value
            elif typeeq<'U, int32> then 
                if typeeq<'T, sbyte> then convPrim<_,'U> (# "conv.ovf.i4" (convPrim<_,sbyte> value) : int32 #)
                elif typeeq<'T, byte> then convPrim<_,'U> (# "conv.ovf.i4.un" (convPrim<_,byte> value) : int32 #)
                elif typeeq<'T, int16> then convPrim<_,'U> (# "conv.ovf.i4" (convPrim<_,int16> value) : int32 #)
                elif typeeq<'T, uint16> then convPrim<_,'U> (# "conv.ovf.i4.un" (convPrim<_,uint16> value) : int32 #)
                elif typeeq<'T, int32> then convPrim<_,'U> value
                elif typeeq<'T, uint32> then convPrim<_,'U> (# "conv.ovf.i4.un" (convPrim<_,uint32> value) : int32 #) 
                elif typeeq<'T, int64> then convPrim<_,'U> (# "conv.ovf.i4" (convPrim<_,int64> value) : int32 #) 
                elif typeeq<'T, uint64> then convPrim<_,'U> (# "conv.ovf.i4.un" (convPrim<_,uint64> value) : int32 #) 
                elif typeeq<'T, nativeint> then convPrim<_,'U> (# "conv.ovf.i4" (convPrim<_,nativeint> value) : int32 #) 
                elif typeeq<'T, unativeint> then convPrim<_,'U> (# "conv.ovf.i4.un" (convPrim<_,unativeint> value) : int32 #) 
                elif typeeq<'T, float> then convPrim<_,'U> (# "conv.ovf.i4" (convPrim<_,float> value) : int32 #) 
                elif typeeq<'T, float32> then convPrim<_,'U> (# "conv.ovf.i4" (convPrim<_,float32> value) : int32 #) 
                elif typeeq<'T, char> then convPrim<_,'U> (# "conv.ovf.i4.un" (convPrim<_,char> value) : int32 #) 
                elif typeeq<'T, string> then convPrim<_,'U> (ParseInt32 (convPrim<_,string> value)) 
                else UnaryOpDynamicImplTable<OpExplicitInfo, 'T, 'U>.Invoke "op_Explicit" value
            elif typeeq<'U, uint64> then 
                if typeeq<'T, sbyte> then convPrim<_,'U> (# "conv.ovf.u8" (convPrim<_,sbyte> value) : uint64 #)
                elif typeeq<'T, byte> then convPrim<_,'U> (# "conv.ovf.u8.un" (convPrim<_,byte> value) : uint64 #)
                elif typeeq<'T, int16> then convPrim<_,'U> (# "conv.ovf.u8" (convPrim<_,int16> value) : uint64 #)
                elif typeeq<'T, uint16> then convPrim<_,'U> (# "conv.ovf.u8.un" (convPrim<_,uint16> value) : uint64 #)
                elif typeeq<'T, int32> then convPrim<_,'U> (# "conv.ovf.u8" (convPrim<_,int32> value) : uint64 #) 
                elif typeeq<'T, uint32> then convPrim<_,'U> (# "conv.ovf.u8.un" (convPrim<_,uint32> value) : uint64 #) 
                elif typeeq<'T, int64> then convPrim<_,'U> (# "conv.ovf.u8" (convPrim<_,int64> value) : uint64 #) 
                elif typeeq<'T, uint64> then convPrim<_,'U> value
                elif typeeq<'T, nativeint> then convPrim<_,'U> (# "conv.ovf.u8" (convPrim<_,nativeint> value) : uint64 #) 
                elif typeeq<'T, unativeint> then convPrim<_,'U> (# "conv.ovf.u8.un" (convPrim<_,unativeint> value) : uint64 #) 
                elif typeeq<'T, float> then convPrim<_,'U> (# "conv.ovf.u8" (convPrim<_,float> value) : uint64 #) 
                elif typeeq<'T, float32> then convPrim<_,'U> (# "conv.ovf.u8" (convPrim<_,float32> value) : uint64 #) 
                elif typeeq<'T, char> then convPrim<_,'U> (# "conv.ovf.u8.un" (convPrim<_,char> value) : uint64 #)
                elif typeeq<'T, string> then convPrim<_,'U> (ParseUInt64 (convPrim<_,string> value)) 
                else UnaryOpDynamicImplTable<OpExplicitInfo, 'T, 'U>.Invoke "op_Explicit" value
            elif typeeq<'U, int64> then 
                if typeeq<'T, sbyte> then convPrim<_,'U> (# "conv.ovf.i8" (convPrim<_,sbyte> value) : int64 #)
                elif typeeq<'T, byte> then convPrim<_,'U> (# "conv.ovf.i8.un" (convPrim<_,byte> value) : int64 #)
                elif typeeq<'T, int16> then convPrim<_,'U> (# "conv.ovf.i8" (convPrim<_,int16> value) : int64 #)
                elif typeeq<'T, uint16> then convPrim<_,'U> (# "conv.ovf.i8.un" (convPrim<_,uint16> value) : int64 #)
                elif typeeq<'T, int32> then convPrim<_,'U> (# "conv.ovf.i8" (convPrim<_,int32> value) : int64 #) 
                elif typeeq<'T, uint32> then convPrim<_,'U> (# "conv.ovf.i8.un" (convPrim<_,uint32> value) : int64 #) 
                elif typeeq<'T, int64> then convPrim<_,'U> value
                elif typeeq<'T, uint64> then convPrim<_,'U> (# "conv.ovf.i8.un" (convPrim<_,uint64> value) : int64 #) 
                elif typeeq<'T, nativeint> then convPrim<_,'U> (# "conv.ovf.i8" (convPrim<_,nativeint> value) : int64 #) 
                elif typeeq<'T, unativeint> then convPrim<_,'U> (# "conv.ovf.i8.un" (convPrim<_,unativeint> value) : int64 #) 
                elif typeeq<'T, float> then convPrim<_,'U> (# "conv.ovf.i8" (convPrim<_,float> value) : int64 #) 
                elif typeeq<'T, float32> then convPrim<_,'U> (# "conv.ovf.i8" (convPrim<_,float32> value) : int64 #) 
                elif typeeq<'T, char> then convPrim<_,'U> (# "conv.ovf.i8.un" (convPrim<_,char> value) : int64 #)
                elif typeeq<'T, string> then convPrim<_,'U> (ParseInt64 (convPrim<_,string> value)) 
                else UnaryOpDynamicImplTable<OpExplicitInfo, 'T, 'U>.Invoke "op_Explicit" value
            elif typeeq<'U, float32> then 
                if typeeq<'T, sbyte> then convPrim<_,'U> (# "conv.r4" (convPrim<_,sbyte> value) : float32 #)
                elif typeeq<'T, byte> then convPrim<_,'U> (# "conv.r.un conv.r4" (convPrim<_,byte> value) : float32 #)
                elif typeeq<'T, int16> then convPrim<_,'U> (# "conv.r4" (convPrim<_,int16> value) : float32 #)
                elif typeeq<'T, uint16> then convPrim<_,'U> (# "conv.r.un conv.r4" (convPrim<_,uint16> value) : float32 #)
                elif typeeq<'T, int32> then convPrim<_,'U> (# "conv.r4" (convPrim<_,int32> value) : float32 #) 
                elif typeeq<'T, uint32> then convPrim<_,'U> (# "conv.r.un conv.r4" (convPrim<_,uint32> value) : float32 #) 
                elif typeeq<'T, int64> then convPrim<_,'U> (# "conv.r4" (convPrim<_,int64> value) : float32 #) 
                elif typeeq<'T, uint64> then convPrim<_,'U> (# "conv.r.un conv.r4" (convPrim<_,uint64> value) : float32 #) 
                elif typeeq<'T, nativeint> then convPrim<_,'U> (# "conv.r4" (convPrim<_,nativeint> value) : float32 #) 
                elif typeeq<'T, unativeint> then convPrim<_,'U> (# "conv.r.un conv.r4" (convPrim<_,unativeint> value) : float32 #) 
                elif typeeq<'T, float> then convPrim<_,'U> (# "conv.r4" (convPrim<_,float> value) : float32 #) 
                elif typeeq<'T, float32> then convPrim<_,'U> value
                elif typeeq<'T, char> then convPrim<_,'U> (# "conv.r.un conv.r4" (convPrim<_,char> value) : float32 #) 
                elif typeeq<'T, string> then convPrim<_,'U> (ParseSingle (convPrim<_,string> value)) 
                else UnaryOpDynamicImplTable<OpExplicitInfo, 'T, 'U>.Invoke "op_Explicit" value
            elif typeeq<'U, float> then 
                if typeeq<'T, sbyte> then convPrim<_,'U> (# "conv.r8" (convPrim<_,sbyte> value) : float #)
                elif typeeq<'T, byte> then convPrim<_,'U> (# "conv.r.un conv.r8" (convPrim<_,byte> value) : float #)
                elif typeeq<'T, int16> then convPrim<_,'U> (# "conv.r8" (convPrim<_,int16> value) : float #)
                elif typeeq<'T, uint16> then convPrim<_,'U> (# "conv.r.un conv.r8" (convPrim<_,uint16> value) : float #)
                elif typeeq<'T, int32> then convPrim<_,'U> (# "conv.r8" (convPrim<_,int32> value) : float #) 
                elif typeeq<'T, uint32> then convPrim<_,'U> (# "conv.r.un conv.r8" (convPrim<_,uint32> value) : float #) 
                elif typeeq<'T, int64> then convPrim<_,'U> (# "conv.r8" (convPrim<_,int64> value) : float #) 
                elif typeeq<'T, uint64> then convPrim<_,'U> (# "conv.r.un conv.r8" (convPrim<_,uint64> value) : float #) 
                elif typeeq<'T, nativeint> then convPrim<_,'U> (# "conv.r8" (convPrim<_,nativeint> value) : float #) 
                elif typeeq<'T, unativeint> then convPrim<_,'U> (# "conv.r.un conv.r8" (convPrim<_,unativeint> value) : float #) 
                elif typeeq<'T, float> then convPrim<_,'U> value
                elif typeeq<'T, float32> then convPrim<_,'U> (# "conv.r8" (convPrim<_,float32> value) : float #) 
                elif typeeq<'T, char> then convPrim<_,'U> (# "conv.r.un conv.r8" (convPrim<_,char> value) : float #) 
                elif typeeq<'T, decimal> then convPrim<_,'U> (Convert.ToDouble(convPrim<_,decimal> value))
                elif typeeq<'T, string> then convPrim<_,'U> (ParseDouble (convPrim<_,string> value)) 
                else UnaryOpDynamicImplTable<OpExplicitInfo, 'T, 'U>.Invoke "op_Explicit" value
            elif typeeq<'U, unativeint> then 
                if typeeq<'T, sbyte> then convPrim<_,'U> (# "conv.ovf.u" (convPrim<_,sbyte> value) : unativeint #)
                elif typeeq<'T, byte> then convPrim<_,'U> (# "conv.ovf.u.un" (convPrim<_,byte> value) : unativeint #)
                elif typeeq<'T, int16> then convPrim<_,'U> (# "conv.ovf.u" (convPrim<_,int16> value) : unativeint #)
                elif typeeq<'T, uint16> then convPrim<_,'U> (# "conv.ovf.u.un" (convPrim<_,uint16> value) : unativeint #)
                elif typeeq<'T, int32> then convPrim<_,'U> (# "conv.ovf.u" (convPrim<_,int32> value) : unativeint #) 
                elif typeeq<'T, uint32> then convPrim<_,'U> (# "conv.ovf.u.un" (convPrim<_,uint32> value) : unativeint #) 
                elif typeeq<'T, int64> then convPrim<_,'U> (# "conv.ovf.u" (convPrim<_,int64> value) : unativeint #) 
                elif typeeq<'T, uint64> then convPrim<_,'U> (# "conv.ovf.u.un" (convPrim<_,uint64> value) : unativeint #) 
                elif typeeq<'T, nativeint> then convPrim<_,'U> (# "conv.ovf.u" (convPrim<_,nativeint> value) : unativeint #) 
                elif typeeq<'T, unativeint> then convPrim<_,'U> value
                elif typeeq<'T, float> then convPrim<_,'U> (# "conv.ovf.u" (convPrim<_,float> value) : unativeint #) 
                elif typeeq<'T, float32> then convPrim<_,'U> (# "conv.ovf.u" (convPrim<_,float32> value) : unativeint #) 
                elif typeeq<'T, char> then convPrim<_,'U> (# "conv.ovf.u.un" (convPrim<_,char> value) : unativeint #)
                elif typeeq<'T, decimal> then convPrim<_,'U> (# "conv.ovf.u" (Decimal.op_Explicit (convPrim<_,decimal> value) : uint64) : unativeint #)
                elif typeeq<'T, string> then convPrim<_,'U> (ParseUIntPtr (convPrim<_,string> value)) 
                else UnaryOpDynamicImplTable<OpExplicitInfo, 'T, 'U>.Invoke "op_Explicit" value
            elif typeeq<'U, nativeint> then 
                if typeeq<'T, sbyte> then convPrim<_,'U> (# "conv.ovf.i" (convPrim<_,sbyte> value) : nativeint #)
                elif typeeq<'T, byte> then convPrim<_,'U> (# "conv.ovf.i.un" (convPrim<_,byte> value) : nativeint #)
                elif typeeq<'T, int16> then convPrim<_,'U> (# "conv.ovf.i" (convPrim<_,int16> value) : nativeint #)
                elif typeeq<'T, uint16> then convPrim<_,'U> (# "conv.ovf.i.un" (convPrim<_,uint16> value) : nativeint #)
                elif typeeq<'T, int32> then convPrim<_,'U> (# "conv.ovf.i" (convPrim<_,int32> value) : nativeint #) 
                elif typeeq<'T, uint32> then convPrim<_,'U> (# "conv.ovf.i.un" (convPrim<_,uint32> value) : nativeint #) 
                elif typeeq<'T, int64> then convPrim<_,'U> (# "conv.ovf.i" (convPrim<_,int64> value) : nativeint #) 
                elif typeeq<'T, uint64> then convPrim<_,'U> (# "conv.ovf.i.un" (convPrim<_,uint64> value) : nativeint #) 
                elif typeeq<'T, nativeint> then convPrim<_,'U> value
                elif typeeq<'T, unativeint> then convPrim<_,'U> (# "conv.ovf.i.un" (convPrim<_,unativeint> value) : nativeint #) 
                elif typeeq<'T, float> then convPrim<_,'U> (# "conv.ovf.i" (convPrim<_,float> value) : nativeint #) 
                elif typeeq<'T, float32> then convPrim<_,'U> (# "conv.ovf.i" (convPrim<_,float32> value) : nativeint #) 
                elif typeeq<'T, char> then convPrim<_,'U> (# "conv.ovf.i.un" (convPrim<_,char> value) : nativeint #)
                elif typeeq<'T, decimal> then convPrim<_,'U> (# "conv.ovf.i" (Decimal.op_Explicit (convPrim<_,decimal> value) : int64) : nativeint #)
                elif typeeq<'T, string> then convPrim<_,'U> (ParseIntPtr (convPrim<_,string> value)) 
                else UnaryOpDynamicImplTable<OpExplicitInfo, 'T, 'U>.Invoke "op_Explicit" value
            elif typeeq<'U, char> then 
                if typeeq<'T, sbyte> then convPrim<_,'U> (# "conv.ovf.u2" (convPrim<_,sbyte> value) : char #)
                elif typeeq<'T, byte> then convPrim<_,'U> (# "conv.ovf.u2.un" (convPrim<_,byte> value) : char #)
                elif typeeq<'T, int16> then convPrim<_,'U> (# "conv.ovf.u2" (convPrim<_,int16> value) : char #)
                elif typeeq<'T, uint16> then convPrim<_,'U> (# "" (convPrim<_,uint16> value) : char #)
                elif typeeq<'T, int32> then convPrim<_,'U> (# "conv.ovf.u2" (convPrim<_,int32> value) : char #) 
                elif typeeq<'T, uint32> then convPrim<_,'U> (# "conv.ovf.u2.un" (convPrim<_,uint32> value) : char #) 
                elif typeeq<'T, int64> then convPrim<_,'U> (# "conv.ovf.u2" (convPrim<_,int64> value) : char #) 
                elif typeeq<'T, uint64> then convPrim<_,'U> (# "conv.ovf.u2.un" (convPrim<_,uint64> value) : char #) 
                elif typeeq<'T, nativeint> then convPrim<_,'U> (# "conv.ovf.u2" (convPrim<_,nativeint> value) : char #) 
                elif typeeq<'T, unativeint> then convPrim<_,'U> (# "conv.ovf.u2.un" (convPrim<_,unativeint> value) : char #) 
                elif typeeq<'T, float> then convPrim<_,'U> (# "conv.ovf.u2" (convPrim<_,float> value) : char #) 
                elif typeeq<'T, float32> then convPrim<_,'U> (# "conv.ovf.u2" (convPrim<_,float32> value) : char #) 
                elif typeeq<'T, char> then convPrim<_,'U> value
                elif typeeq<'T, decimal> then convPrim<_,'U> (Decimal.op_Explicit (convPrim<_,decimal> value) : char) 
                elif typeeq<'T, string> then convPrim<_,'U> (System.Char.Parse (convPrim<_,string> value)) 
=======
                elif typeeq<'T, char> then convPrim<_,'U> (# "conv.u2" (convPrim<_,char> value) : char #) 
                elif typeeq<'T, string> then convPrim<_,'U> (Char.Parse (convPrim<_,string> value)) 
>>>>>>> 8640a9c8
                else UnaryOpDynamicImplTable<OpExplicitInfo, 'T, 'U>.Invoke "op_Explicit" value
            elif typeeq<'U, decimal> then 
                if typeeq<'T, sbyte> then convPrim<_,'U> (Convert.ToDecimal (convPrim<_,sbyte> value))
                elif typeeq<'T, byte> then convPrim<_,'U> (Convert.ToDecimal (convPrim<_,byte> value))
                elif typeeq<'T, int16> then convPrim<_,'U> (Convert.ToDecimal (convPrim<_,int16> value))
                elif typeeq<'T, uint16> then convPrim<_,'U> (Convert.ToDecimal (convPrim<_,uint16> value))
                elif typeeq<'T, int32> then convPrim<_,'U> (Convert.ToDecimal (convPrim<_,int32> value)) 
                elif typeeq<'T, uint32> then convPrim<_,'U> (Convert.ToDecimal (convPrim<_,uint32> value)) 
                elif typeeq<'T, int64> then convPrim<_,'U> (Convert.ToDecimal (convPrim<_,int64> value)) 
                elif typeeq<'T, uint64> then convPrim<_,'U> (Convert.ToDecimal (convPrim<_,uint64> value)) 
                elif typeeq<'T, nativeint> then convPrim<_,'U> (Convert.ToDecimal (# "conv.i8" (convPrim<_,nativeint> value) : int64 #)) 
                elif typeeq<'T, unativeint> then convPrim<_,'U> (Convert.ToDecimal (# "conv.u8" (convPrim<_,unativeint> value) : uint64 #)) 
                elif typeeq<'T, float> then convPrim<_,'U> (Convert.ToDecimal (convPrim<_,float> value)) 
                elif typeeq<'T, float32> then convPrim<_,'U> (Convert.ToDecimal (convPrim<_,float32> value)) 
                elif typeeq<'T, char> then convPrim<_,'U> (Convert.ToDecimal (# "" (convPrim<_,char> value) : uint16 #)) 
                elif typeeq<'T, decimal> then convPrim<'T,'U> value 
                elif typeeq<'T, string> then convPrim<_,'U> (Decimal.Parse(convPrim<_,string> value, NumberStyles.Float,CultureInfo.InvariantCulture)) 
                else UnaryOpDynamicImplTable<OpExplicitInfo, 'T, 'U>.Invoke "op_Explicit" value
            else
                UnaryOpDynamicImplTable<OpExplicitInfo, 'T, 'U>.Invoke "op_Explicit" value

        type OpLessThanInfo = class end

        let LessThanDynamic<'T1, 'T2, 'U> (x: 'T1) (y: 'T2) : 'U =
            if type2eq<'T1, 'T2, sbyte> && typeeq<'U, bool> then convPrim<_,'U> (# "clt" (convPrim<_,sbyte> x) (convPrim<_,sbyte> y) : bool #)
            elif type2eq<'T1, 'T2, byte> && typeeq<'U, bool> then convPrim<_,'U> (# "clt.un" (convPrim<_,byte> x) (convPrim<_,byte> y) : bool #)
            elif type2eq<'T1, 'T2, int16> && typeeq<'U, bool> then convPrim<_,'U> (# "clt" (convPrim<_,int16> x) (convPrim<_,int16> y) : bool #)
            elif type2eq<'T1, 'T2, uint16> && typeeq<'U, bool> then convPrim<_,'U> (# "clt.un" (convPrim<_,uint16> x) (convPrim<_,uint16> y) : bool #)
            elif type2eq<'T1, 'T2, int32> && typeeq<'U, bool> then convPrim<_,'U> (# "clt" (convPrim<_,int32> x) (convPrim<_,int32> y) : bool #) 
            elif type2eq<'T1, 'T2, uint32> && typeeq<'U, bool> then convPrim<_,'U> (# "clt.un" (convPrim<_,uint32> x) (convPrim<_,uint32> y) : bool #) 
            elif type2eq<'T1, 'T2, int64> && typeeq<'U, bool> then convPrim<_,'U> (# "clt" (convPrim<_,int64> x) (convPrim<_,int64> y) : bool #) 
            elif type2eq<'T1, 'T2, uint64> && typeeq<'U, bool> then convPrim<_,'U> (# "clt.un" (convPrim<_,uint64> x) (convPrim<_,uint64> y) : bool #) 
            elif type2eq<'T1, 'T2, nativeint> && typeeq<'U, bool> then convPrim<_,'U> (# "clt" (convPrim<_,nativeint> x) (convPrim<_,nativeint> y) : bool #) 
            elif type2eq<'T1, 'T2, unativeint> && typeeq<'U, bool> then convPrim<_,'U> (# "clt.un" (convPrim<_,unativeint> x) (convPrim<_,unativeint> y) : bool #) 
            elif type2eq<'T1, 'T2, float> && typeeq<'U, bool> then convPrim<_,'U> (# "clt" (convPrim<_,float> x) (convPrim<_,float> y) : bool #) 
            elif type2eq<'T1, 'T2, float32> && typeeq<'U, bool> then convPrim<_,'U> (# "clt" (convPrim<_,float32> x) (convPrim<_,float32> y) : bool #) 
            elif type2eq<'T1, 'T2, char> && typeeq<'U, bool> then convPrim<_,'U> (# "clt.un" (convPrim<_,char> x) (convPrim<_,char> y) : bool #) 
            elif type2eq<'T1, 'T2, decimal> && typeeq<'U, bool> then convPrim<_,'U> (Decimal.op_LessThan (convPrim<_,decimal> x, convPrim<_,decimal> y))
            elif type2eq<'T1, 'T2, string> && typeeq<'U, bool> then convPrim<_,'U> (# "clt" (String.CompareOrdinal (convPrim<_,string> x, convPrim<_,string> y)) 0 : bool #)
            else BinaryOpDynamicImplTable<OpLessThanInfo, 'T1, 'T2, 'U>.Invoke "op_LessThan" x y

        type OpGreaterThanInfo = class end

        let GreaterThanDynamic<'T1, 'T2, 'U> (x: 'T1) (y: 'T2) : 'U =
            if type2eq<'T1, 'T2, sbyte> && typeeq<'U, bool> then convPrim<_,'U> (# "cgt" (convPrim<_,sbyte> x) (convPrim<_,sbyte> y) : bool #)
            elif type2eq<'T1, 'T2, byte> && typeeq<'U, bool> then convPrim<_,'U> (# "cgt.un" (convPrim<_,byte> x) (convPrim<_,byte> y) : bool #)
            elif type2eq<'T1, 'T2, int16> && typeeq<'U, bool> then convPrim<_,'U> (# "cgt" (convPrim<_,int16> x) (convPrim<_,int16> y) : bool #)
            elif type2eq<'T1, 'T2, uint16> && typeeq<'U, bool> then convPrim<_,'U> (# "cgt.un" (convPrim<_,uint16> x) (convPrim<_,uint16> y) : bool #)
            elif type2eq<'T1, 'T2, int32> && typeeq<'U, bool> then convPrim<_,'U> (# "cgt" (convPrim<_,int32> x) (convPrim<_,int32> y) : bool #) 
            elif type2eq<'T1, 'T2, uint32> && typeeq<'U, bool> then convPrim<_,'U> (# "cgt.un" (convPrim<_,uint32> x) (convPrim<_,uint32> y) : bool #) 
            elif type2eq<'T1, 'T2, int64> && typeeq<'U, bool> then convPrim<_,'U> (# "cgt" (convPrim<_,int64> x) (convPrim<_,int64> y) : bool #) 
            elif type2eq<'T1, 'T2, uint64> && typeeq<'U, bool> then convPrim<_,'U> (# "cgt.un" (convPrim<_,uint64> x) (convPrim<_,uint64> y) : bool #) 
            elif type2eq<'T1, 'T2, nativeint> && typeeq<'U, bool> then convPrim<_,'U> (# "cgt" (convPrim<_,nativeint> x) (convPrim<_,nativeint> y) : bool #) 
            elif type2eq<'T1, 'T2, unativeint> && typeeq<'U, bool> then convPrim<_,'U> (# "cgt.un" (convPrim<_,unativeint> x) (convPrim<_,unativeint> y) : bool #) 
            elif type2eq<'T1, 'T2, float> && typeeq<'U, bool> then convPrim<_,'U> (# "cgt" (convPrim<_,float> x) (convPrim<_,float> y) : bool #) 
            elif type2eq<'T1, 'T2, float32> && typeeq<'U, bool> then convPrim<_,'U> (# "cgt" (convPrim<_,float32> x) (convPrim<_,float32> y) : bool #) 
            elif type2eq<'T1, 'T2, char> && typeeq<'U, bool> then convPrim<_,'U> (# "cgt.un" (convPrim<_,char> x) (convPrim<_,char> y) : bool #) 
            elif type2eq<'T1, 'T2, decimal> && typeeq<'U, bool> then convPrim<_,'U> (Decimal.op_GreaterThan (convPrim<_,decimal> x, convPrim<_,decimal> y))
            elif type2eq<'T1, 'T2, string> && typeeq<'U, bool> then convPrim<_,'U> (# "cgt" (String.CompareOrdinal (convPrim<_,string> x, convPrim<_,string> y)) 0 : bool #)
            else BinaryOpDynamicImplTable<OpGreaterThanInfo, 'T1, 'T2, 'U>.Invoke "op_GreaterThan" x y

        type OpLessThanOrEqualInfo = class end

        let LessThanOrEqualDynamic<'T1, 'T2, 'U> (x: 'T1) (y: 'T2) : 'U =
            if type2eq<'T1, 'T2, sbyte> && typeeq<'U, bool> then convPrim<_,'U> (not (# "cgt" (convPrim<_,sbyte> x) (convPrim<_,sbyte> y) : bool #))
            elif type2eq<'T1, 'T2, byte> && typeeq<'U, bool> then convPrim<_,'U> (not (# "cgt.un" (convPrim<_,byte> x) (convPrim<_,byte> y) : bool #))
            elif type2eq<'T1, 'T2, int16> && typeeq<'U, bool> then convPrim<_,'U> (not (# "cgt" (convPrim<_,int16> x) (convPrim<_,int16> y) : bool #))
            elif type2eq<'T1, 'T2, uint16> && typeeq<'U, bool> then convPrim<_,'U> (not (# "cgt.un" (convPrim<_,uint16> x) (convPrim<_,uint16> y) : bool #))
            elif type2eq<'T1, 'T2, int32> && typeeq<'U, bool> then convPrim<_,'U> (not (# "cgt" (convPrim<_,int32> x) (convPrim<_,int32> y) : bool #)) 
            elif type2eq<'T1, 'T2, uint32> && typeeq<'U, bool> then convPrim<_,'U> (not (# "cgt.un" (convPrim<_,uint32> x) (convPrim<_,uint32> y) : bool #)) 
            elif type2eq<'T1, 'T2, int64> && typeeq<'U, bool> then convPrim<_,'U> (not (# "cgt" (convPrim<_,int64> x) (convPrim<_,int64> y) : bool #)) 
            elif type2eq<'T1, 'T2, uint64> && typeeq<'U, bool> then convPrim<_,'U> (not (# "cgt.un" (convPrim<_,uint64> x) (convPrim<_,uint64> y) : bool #)) 
            elif type2eq<'T1, 'T2, nativeint> && typeeq<'U, bool> then convPrim<_,'U> (not (# "cgt" (convPrim<_,nativeint> x) (convPrim<_,nativeint> y) : bool #)) 
            elif type2eq<'T1, 'T2, unativeint> && typeeq<'U, bool> then convPrim<_,'U> (not (# "cgt.un" (convPrim<_,unativeint> x) (convPrim<_,unativeint> y) : bool #)) 
            elif type2eq<'T1, 'T2, float> && typeeq<'U, bool> then convPrim<_,'U> (not (# "cgt" (convPrim<_,float> x) (convPrim<_,float> y) : bool #)) 
            elif type2eq<'T1, 'T2, float32> && typeeq<'U, bool> then convPrim<_,'U> (not (# "cgt" (convPrim<_,float32> x) (convPrim<_,float32> y) : bool #)) 
            elif type2eq<'T1, 'T2, char> && typeeq<'U, bool> then convPrim<_,'U> (not (# "cgt.un" (convPrim<_,char> x) (convPrim<_,char> y) : bool #)) 
            elif type2eq<'T1, 'T2, decimal> && typeeq<'U, bool> then convPrim<_,'U> (Decimal.op_LessThanOrEqual (convPrim<_,decimal> x, convPrim<_,decimal> y))
            elif type2eq<'T1, 'T2, string> && typeeq<'U, bool> then convPrim<_,'U> (not (# "cgt" (String.CompareOrdinal (convPrim<_,string> x, convPrim<_,string> y)) 0 : bool #))
            else BinaryOpDynamicImplTable<OpLessThanOrEqualInfo, 'T1, 'T2, 'U>.Invoke "op_LessThanOrEqual" x y

        type OpGreaterThanOrEqualInfo = class end

        let GreaterThanOrEqualDynamic<'T1, 'T2, 'U> (x: 'T1) (y: 'T2) : 'U =
            if type2eq<'T1, 'T2, sbyte> && typeeq<'U, bool> then convPrim<_,'U> (not (# "clt" (convPrim<_,sbyte> x) (convPrim<_,sbyte> y) : bool #))
            elif type2eq<'T1, 'T2, byte> && typeeq<'U, bool> then convPrim<_,'U> (not (# "clt.un" (convPrim<_,byte> x) (convPrim<_,byte> y) : bool #))
            elif type2eq<'T1, 'T2, int16> && typeeq<'U, bool> then convPrim<_,'U> (not (# "clt" (convPrim<_,int16> x) (convPrim<_,int16> y) : bool #))
            elif type2eq<'T1, 'T2, uint16> && typeeq<'U, bool> then convPrim<_,'U> (not (# "clt.un" (convPrim<_,uint16> x) (convPrim<_,uint16> y) : bool #))
            elif type2eq<'T1, 'T2, int32> && typeeq<'U, bool> then convPrim<_,'U> (not (# "clt" (convPrim<_,int32> x) (convPrim<_,int32> y) : bool #)) 
            elif type2eq<'T1, 'T2, uint32> && typeeq<'U, bool> then convPrim<_,'U> (not (# "clt.un" (convPrim<_,uint32> x) (convPrim<_,uint32> y) : bool #)) 
            elif type2eq<'T1, 'T2, int64> && typeeq<'U, bool> then convPrim<_,'U> (not (# "clt" (convPrim<_,int64> x) (convPrim<_,int64> y) : bool #)) 
            elif type2eq<'T1, 'T2, uint64> && typeeq<'U, bool> then convPrim<_,'U> (not (# "clt.un" (convPrim<_,uint64> x) (convPrim<_,uint64> y) : bool #)) 
            elif type2eq<'T1, 'T2, nativeint> && typeeq<'U, bool> then convPrim<_,'U> (not (# "clt" (convPrim<_,nativeint> x) (convPrim<_,nativeint> y) : bool #)) 
            elif type2eq<'T1, 'T2, unativeint> && typeeq<'U, bool> then convPrim<_,'U> (not (# "clt.un" (convPrim<_,unativeint> x) (convPrim<_,unativeint> y) : bool #)) 
            elif type2eq<'T1, 'T2, float> && typeeq<'U, bool> then convPrim<_,'U> (not (# "clt" (convPrim<_,float> x) (convPrim<_,float> y) : bool #)) 
            elif type2eq<'T1, 'T2, float32> && typeeq<'U, bool> then convPrim<_,'U> (not (# "clt" (convPrim<_,float32> x) (convPrim<_,float32> y) : bool #)) 
            elif type2eq<'T1, 'T2, char> && typeeq<'U, bool> then convPrim<_,'U> (not (# "clt.un" (convPrim<_,char> x) (convPrim<_,char> y) : bool #)) 
            elif type2eq<'T1, 'T2, decimal> && typeeq<'U, bool> then convPrim<_,'U> (Decimal.op_GreaterThanOrEqual (convPrim<_,decimal> x, convPrim<_,decimal> y))
            elif type2eq<'T1, 'T2, string> && typeeq<'U, bool> then convPrim<_,'U> (not (# "clt" (String.CompareOrdinal (convPrim<_,string> x, convPrim<_,string> y)) 0 : bool #))
            else BinaryOpDynamicImplTable<OpGreaterThanOrEqualInfo, 'T1, 'T2, 'U>.Invoke "op_GreaterThanOrEqual" x y

        type OpEqualityInfo = class end

        let EqualityDynamic<'T1, 'T2, 'U> (x: 'T1) (y: 'T2) : 'U =
            if type2eq<'T1, 'T2, sbyte> && typeeq<'U, bool> then convPrim<_,'U> (# "ceq" (convPrim<_,sbyte> x) (convPrim<_,sbyte> y) : bool #)
            elif type2eq<'T1, 'T2, byte> && typeeq<'U, bool> then convPrim<_,'U> (# "ceq" (convPrim<_,byte> x) (convPrim<_,byte> y) : bool #)
            elif type2eq<'T1, 'T2, int16> && typeeq<'U, bool> then convPrim<_,'U> (# "ceq" (convPrim<_,int16> x) (convPrim<_,int16> y) : bool #)
            elif type2eq<'T1, 'T2, uint16> && typeeq<'U, bool> then convPrim<_,'U> (# "ceq" (convPrim<_,uint16> x) (convPrim<_,uint16> y) : bool #)
            elif type2eq<'T1, 'T2, int32> && typeeq<'U, bool> then convPrim<_,'U> (# "ceq" (convPrim<_,int32> x) (convPrim<_,int32> y) : bool #) 
            elif type2eq<'T1, 'T2, uint32> && typeeq<'U, bool> then convPrim<_,'U> (# "ceq" (convPrim<_,uint32> x) (convPrim<_,uint32> y) : bool #) 
            elif type2eq<'T1, 'T2, int64> && typeeq<'U, bool> then convPrim<_,'U> (# "ceq" (convPrim<_,int64> x) (convPrim<_,int64> y) : bool #) 
            elif type2eq<'T1, 'T2, uint64> && typeeq<'U, bool> then convPrim<_,'U> (# "ceq" (convPrim<_,uint64> x) (convPrim<_,uint64> y) : bool #) 
            elif type2eq<'T1, 'T2, nativeint> && typeeq<'U, bool> then convPrim<_,'U> (# "ceq" (convPrim<_,nativeint> x) (convPrim<_,nativeint> y) : bool #) 
            elif type2eq<'T1, 'T2, unativeint> && typeeq<'U, bool> then convPrim<_,'U> (# "ceq" (convPrim<_,unativeint> x) (convPrim<_,unativeint> y) : bool #) 
            elif type2eq<'T1, 'T2, float> && typeeq<'U, bool> then convPrim<_,'U> (# "ceq" (convPrim<_,float> x) (convPrim<_,float> y) : bool #) 
            elif type2eq<'T1, 'T2, float32> && typeeq<'U, bool> then convPrim<_,'U> (# "ceq" (convPrim<_,float32> x) (convPrim<_,float32> y) : bool #) 
            elif type2eq<'T1, 'T2, char> && typeeq<'U, bool> then convPrim<_,'U> (# "ceq" (convPrim<_,char> x) (convPrim<_,char> y) : bool #) 
            elif type2eq<'T1, 'T2, decimal> && typeeq<'U, bool> then convPrim<_,'U> (Decimal.op_Equality (convPrim<_,decimal> x, convPrim<_,decimal> y))
            elif type2eq<'T1, 'T2, string> && typeeq<'U, bool> then convPrim<_,'U> (String.Equals (convPrim<_,string> x, convPrim<_,string> y))
            else BinaryOpDynamicImplTable<OpEqualityInfo, 'T1, 'T2, 'U>.Invoke "op_Equality" x y

        type OpInequalityInfo = class end

        let InequalityDynamic<'T1, 'T2, 'U> (x: 'T1) (y: 'T2) : 'U =
            if type2eq<'T1, 'T2, sbyte> && typeeq<'U, bool> then convPrim<_,'U> (not (# "ceq" (convPrim<_,sbyte> x) (convPrim<_,sbyte> y) : bool #))
            elif type2eq<'T1, 'T2, byte> && typeeq<'U, bool> then convPrim<_,'U> (not (# "ceq" (convPrim<_,byte> x) (convPrim<_,byte> y) : bool #))
            elif type2eq<'T1, 'T2, int16> && typeeq<'U, bool> then convPrim<_,'U> (not (# "ceq" (convPrim<_,int16> x) (convPrim<_,int16> y) : bool #))
            elif type2eq<'T1, 'T2, uint16> && typeeq<'U, bool> then convPrim<_,'U> (not (# "ceq" (convPrim<_,uint16> x) (convPrim<_,uint16> y) : bool #))
            elif type2eq<'T1, 'T2, int32> && typeeq<'U, bool> then convPrim<_,'U> (not (# "ceq" (convPrim<_,int32> x) (convPrim<_,int32> y) : bool #)) 
            elif type2eq<'T1, 'T2, uint32> && typeeq<'U, bool> then convPrim<_,'U> (not (# "ceq" (convPrim<_,uint32> x) (convPrim<_,uint32> y) : bool #)) 
            elif type2eq<'T1, 'T2, int64> && typeeq<'U, bool> then convPrim<_,'U> (not (# "ceq" (convPrim<_,int64> x) (convPrim<_,int64> y) : bool #)) 
            elif type2eq<'T1, 'T2, uint64> && typeeq<'U, bool> then convPrim<_,'U> (not (# "ceq" (convPrim<_,uint64> x) (convPrim<_,uint64> y) : bool #)) 
            elif type2eq<'T1, 'T2, nativeint> && typeeq<'U, bool> then convPrim<_,'U> (not (# "ceq" (convPrim<_,nativeint> x) (convPrim<_,nativeint> y) : bool #)) 
            elif type2eq<'T1, 'T2, unativeint> && typeeq<'U, bool> then convPrim<_,'U> (not (# "ceq" (convPrim<_,unativeint> x) (convPrim<_,unativeint> y) : bool #)) 
            elif type2eq<'T1, 'T2, float> && typeeq<'U, bool> then convPrim<_,'U> (not (# "ceq" (convPrim<_,float> x) (convPrim<_,float> y) : bool #)) 
            elif type2eq<'T1, 'T2, float32> && typeeq<'U, bool> then convPrim<_,'U> (not (# "ceq" (convPrim<_,float32> x) (convPrim<_,float32> y) : bool #)) 
            elif type2eq<'T1, 'T2, char> && typeeq<'U, bool> then convPrim<_,'U> (not (# "ceq" (convPrim<_,char> x) (convPrim<_,char> y) : bool #))
            elif type2eq<'T1, 'T2, decimal> && typeeq<'U, bool> then convPrim<_,'U> (Decimal.op_Inequality (convPrim<_,decimal> x, convPrim<_,decimal> y))
            elif type2eq<'T1, 'T2, string> && typeeq<'U, bool> then convPrim<_,'U> (not (String.Equals (convPrim<_,string> x, convPrim<_,string> y)))
            else BinaryOpDynamicImplTable<OpInequalityInfo, 'T1, 'T2, 'U>.Invoke "op_Inequality" x y

        type DivideByIntInfo = class end

        let DivideByIntDynamic<'T> (x: 'T) (n: int) : 'T =
            if typeeq<'T, float> then convPrim<_,'T> (# "div" (convPrim<_,float> x) (# "conv.r8" n : float #) : float #)
            elif typeeq<'T, float32> then convPrim<_,'T> (# "div" (convPrim<_,float32> x) (# "conv.r4" n : float32 #) : float32 #) 
            elif typeeq<'T, decimal> then convPrim<_,'T> (Decimal.Divide(convPrim<_,decimal> x, Convert.ToDecimal(n))) 
            else BinaryOpDynamicImplTable<DivideByIntInfo, 'T, int, 'T>.Invoke "DivideByInt" x n

        let inline DivideByInt< ^T when ^T : (static member DivideByInt : ^T * int -> ^T) > (x: ^T) (y: int) : ^T =
            DivideByIntDynamic<'T> x y
            when ^T : float = (# "div" x ((# "conv.r8" y  : float #)) : float #)
            when ^T : float32 = (# "div" x ((# "conv.r4" y  : float32 #)) : float32 #)
            when ^T : decimal = Decimal.Divide((# "" x : decimal #), Convert.ToDecimal(y))
            when ^T : ^T = (^T : (static member DivideByInt : ^T * int -> ^T) (x, y))

namespace Microsoft.FSharp.Core

    open System
    open System.Collections
    open System.Collections.Generic
    open System.Diagnostics
    open System.Globalization
    open System.Text
    open Microsoft.FSharp.Core.BasicInlinedOperations
    open Microsoft.FSharp.Core.LanguagePrimitives
    open Microsoft.FSharp.Core.LanguagePrimitives.IntrinsicOperators
    open Microsoft.FSharp.Core.LanguagePrimitives.IntrinsicFunctions

    [<StructuralEquality; StructuralComparison>]
    [<CompiledName("FSharpChoice`2")>]
    type Choice<'T1,'T2> = 
        | Choice1Of2 of 'T1 
        | Choice2Of2 of 'T2
    
    [<StructuralEquality; StructuralComparison>]
    [<CompiledName("FSharpChoice`3")>]
    type Choice<'T1,'T2,'T3> = 
        | Choice1Of3 of 'T1 
        | Choice2Of3 of 'T2
        | Choice3Of3 of 'T3
    
    [<StructuralEquality; StructuralComparison>]
    [<CompiledName("FSharpChoice`4")>]
    type Choice<'T1,'T2,'T3,'T4> = 
        | Choice1Of4 of 'T1 
        | Choice2Of4 of 'T2
        | Choice3Of4 of 'T3
        | Choice4Of4 of 'T4
    
    [<StructuralEquality; StructuralComparison>]
    [<CompiledName("FSharpChoice`5")>]
    type Choice<'T1,'T2,'T3,'T4,'T5> = 
        | Choice1Of5 of 'T1 
        | Choice2Of5 of 'T2
        | Choice3Of5 of 'T3
        | Choice4Of5 of 'T4
        | Choice5Of5 of 'T5
    
    [<StructuralEquality; StructuralComparison>]
    [<CompiledName("FSharpChoice`6")>]
    type Choice<'T1,'T2,'T3,'T4,'T5,'T6> = 
        | Choice1Of6 of 'T1
        | Choice2Of6 of 'T2
        | Choice3Of6 of 'T3
        | Choice4Of6 of 'T4
        | Choice5Of6 of 'T5
        | Choice6Of6 of 'T6
    
    [<StructuralEquality; StructuralComparison>]
    [<CompiledName("FSharpChoice`7")>]
    type Choice<'T1,'T2,'T3,'T4,'T5,'T6,'T7> = 
        | Choice1Of7 of 'T1
        | Choice2Of7 of 'T2
        | Choice3Of7 of 'T3
        | Choice4Of7 of 'T4
        | Choice5Of7 of 'T5
        | Choice6Of7 of 'T6
        | Choice7Of7 of 'T7
          
    [<StructuralEquality; NoComparison>]
    exception MatchFailureException of string * int * int with 
        override x.Message  = SR.GetString(SR.matchCasesIncomplete)

    [<AbstractClass>]
    type FSharpTypeFunc [<DebuggerHidden>] () = 
        abstract Specialize<'T> : unit -> obj

    [<AbstractClass>]
    type FSharpFunc<'T,'Res> [<DebuggerHidden>] () = 
        abstract Invoke : 'T -> 'Res

    module OptimizedClosures = 

          [<AbstractClass>]
          type FSharpFunc<'T,'U,'V> [<DebuggerHidden>] () = 
              inherit FSharpFunc<'T,('U -> 'V)>()
              abstract Invoke : 'T * 'U -> 'V
              override f.Invoke(t) = (fun u -> f.Invoke(t,u))
              static member Adapt(func : 'T -> 'U -> 'V) = 
                  match box func with 
                  // Does it take two arguments without side effect?
                  | :? FSharpFunc<'T,'U,'V> as f -> f

                  | _ ->
                      { new FSharpFunc<'T,'U,'V>() with 
                          member _.Invoke(t,u) = (retype func : FSharpFunc<'T,FSharpFunc<'U,'V>>).Invoke(t).Invoke(u) }

          [<AbstractClass>]
          type FSharpFunc<'T,'U,'V,'W> [<DebuggerHidden>] () = 
              inherit FSharpFunc<'T,('U -> 'V -> 'W)>()
              abstract Invoke : 'T * 'U * 'V -> 'W
              override f.Invoke(t) = (fun u v -> f.Invoke(t,u,v))
              static member Adapt(func : 'T -> 'U -> 'V -> 'W) = 
                  match box func with 
                  // Does it take three arguments without side effect?
                  | :? FSharpFunc<'T,'U,'V,'W> as f ->
                      f

                  // Does it take two arguments without side effect?
                  | :? FSharpFunc<'T,'U,FSharpFunc<'V,'W>> as f ->
                      { new FSharpFunc<'T,'U,'V,'W>() with 
                           member _.Invoke(t,u,v) = f.Invoke(t,u).Invoke(v) }

                  | _ ->
                      { new FSharpFunc<'T,'U,'V,'W>() with 
                          member _.Invoke(t,u,v) = (retype func : FSharpFunc<'T,('U -> 'V -> 'W)>).Invoke(t) u v }

          [<AbstractClass>]
          type FSharpFunc<'T,'U,'V,'W,'X> [<DebuggerHidden>] () = 
              inherit FSharpFunc<'T,('U -> 'V -> 'W -> 'X)>()
              abstract Invoke : 'T * 'U * 'V * 'W -> 'X
              static member Adapt(func : 'T -> 'U -> 'V -> 'W -> 'X) = 
                  match box func with 
                  // Does it take four arguments without side effect?
                  | :? FSharpFunc<'T,'U,'V,'W,'X> as f -> f

                  // Does it take three arguments without side effect?
                  | :? FSharpFunc<'T,'U,'V,FSharpFunc<'W,'X>> as f ->
                      { new FSharpFunc<'T,'U,'V,'W,'X>() with 
                          member _.Invoke(t,u,v,w) = f.Invoke(t,u,v).Invoke(w) }

                  // Does it take two arguments without side effect?
                  | :? FSharpFunc<'T,'U,('V -> 'W -> 'X)> as f ->
                      { new FSharpFunc<'T,'U,'V,'W,'X>() with 
                          member _.Invoke(t,u,v,w) = f.Invoke(t,u) v w }

                  | _ ->
                      { new FSharpFunc<'T,'U,'V,'W,'X>() with 
                          member _.Invoke(t,u,v,w) = ((retype func : FSharpFunc<'T,('U -> 'V -> 'W -> 'X)>).Invoke(t)) u v w   }

              override f.Invoke(t) = (fun u v w -> f.Invoke(t,u,v,w))

          [<AbstractClass>]
          type FSharpFunc<'T,'U,'V,'W,'X,'Y> [<DebuggerHidden>] () =
              inherit FSharpFunc<'T,('U -> 'V -> 'W -> 'X -> 'Y)>()

              abstract Invoke : 'T * 'U * 'V * 'W * 'X -> 'Y

              override f.Invoke(t) = (fun u v w x -> f.Invoke(t,u,v,w,x))

              static member Adapt(func : 'T -> 'U -> 'V -> 'W -> 'X -> 'Y) = 
                  match box func with 

                  // Does it take five arguments without side effect?
                  | :? FSharpFunc<'T,'U,'V,'W,'X,'Y> as f -> f

                  // Does it take four arguments without side effect?
                  | :? FSharpFunc<'T,'U,'V,'W,FSharpFunc<'X,'Y>> as f ->
                      { new FSharpFunc<'T,'U,'V,'W,'X,'Y>() with 
                          member ff.Invoke(t,u,v,w,x) = f.Invoke(t,u,v,w).Invoke(x) }

                  // Does it take three arguments without side effect?
                  | :? FSharpFunc<'T,'U,'V,('W -> 'X -> 'Y)> as f ->
                      { new FSharpFunc<'T,'U,'V,'W,'X,'Y>() with 
                          member ff.Invoke(t,u,v,w,x) = f.Invoke(t,u,v) w x }

                  // Does it take two arguments without side effect?
                  | :? FSharpFunc<'T,'U,('V -> 'W -> 'X -> 'Y)> as f ->
                      { new FSharpFunc<'T,'U,'V,'W,'X,'Y>() with 
                          member ff.Invoke(t,u,v,w,x) = f.Invoke(t,u) v w x }

                  | _ ->
                      { new FSharpFunc<'T,'U,'V,'W,'X,'Y>() with 
                          member ff.Invoke(t,u,v,w,x) = ((retype func : FSharpFunc<'T,('U -> 'V -> 'W -> 'X -> 'Y)>).Invoke(t)) u v w x  }
          
          let inline invokeFast2((f1 : FSharpFunc<'T,('U -> 'V)>), t,u) =
              match f1 with
              | :? FSharpFunc<'T,'U,'V> as f2 -> f2.Invoke(t,u)
              | _ -> (f1.Invoke(t)) u     
          
          let inline invokeFast3((f1 : FSharpFunc<'T,('U -> 'V -> 'W)>), t,u,v) =
               match f1 with
               | :? FSharpFunc<'T,'U,'V,'W>      as f3 -> f3.Invoke(t,u,v)
               | :? FSharpFunc<'T,'U,('V -> 'W)> as f2 -> (f2.Invoke(t,u)) v
               | _ -> (f1.Invoke(t)) u v
               
          let inline invokeFast4((f1 : FSharpFunc<'T,('U -> 'V -> 'W -> 'X)>), t,u,v,w) =
               match f1 with
               | :? FSharpFunc<'T,'U,'V,'W,'X>         as f4 -> f4.Invoke(t,u,v,w)
               | :? FSharpFunc<'T,'U,'V,('W -> 'X)>    as f3 -> (f3.Invoke(t,u,v)) w
               | :? FSharpFunc<'T,'U,('V -> 'W -> 'X)> as f2 -> (f2.Invoke(t,u)) v w
               | _ -> (f1.Invoke(t)) u v w

          let inline invokeFast5((f1 : FSharpFunc<'T,('U -> 'V -> 'W -> 'X -> 'Y)>), t,u,v,w,x) =
               match f1 with
               | :? FSharpFunc<'T,'U,'V,'W,'X,'Y>             as f5 -> f5.Invoke(t,u,v,w,x)
               | :? FSharpFunc<'T,'U,'V,'W,('X -> 'Y)>        as f4 -> (f4.Invoke(t,u,v,w)) x
               | :? FSharpFunc<'T,'U,'V,('W -> 'X -> 'Y)>     as f3 -> (f3.Invoke(t,u,v)) w x
               | :? FSharpFunc<'T,'U,('V -> 'W -> 'X -> 'Y)>  as f2 -> (f2.Invoke(t,u)) v w x
               | _ -> (f1.Invoke(t)) u v w x

    type FSharpFunc<'T,'Res> with

        // Note: this is not made public in the signature, because of conflicts with the Converter overload.
        // The method remains in case someone is calling it via reflection.
        [<CodeAnalysis.SuppressMessage("Microsoft.Usage", "CA2225:OperatorOverloadsHaveNamedAlternates")>]
        static member op_Implicit(converter : Func<_,_>) : ('T -> 'Res) =  (fun t -> converter.Invoke(t))

        // Note: this is not made public in the signature, because of conflicts with the Converter overload.
        // The method remains in case someone is calling it via reflection.
        [<CodeAnalysis.SuppressMessage("Microsoft.Usage", "CA2225:OperatorOverloadsHaveNamedAlternates")>]
        static member op_Implicit(func : ('T -> 'Res) ) =  new Func<'T,'Res>(func)

        [<CodeAnalysis.SuppressMessage("Microsoft.Usage", "CA2225:OperatorOverloadsHaveNamedAlternates")>]
        static member op_Implicit(f : Converter<_,_>) : ('T -> 'Res) =  (fun t -> f.Invoke(t))

        [<CodeAnalysis.SuppressMessage("Microsoft.Usage", "CA2225:OperatorOverloadsHaveNamedAlternates")>]
        static member op_Implicit (func : ('T -> 'Res) ) =  new Converter<'T,'Res>(func)

        static member FromConverter (converter: Converter<_,_>) : ('T -> 'Res) =  (fun t -> converter.Invoke(t))

        static member ToConverter (func: ('T -> 'Res) ) =  new Converter<'T,'Res>(func)

        static member InvokeFast (func:FSharpFunc<_,_>, arg1: 'T, arg2: 'Res)                   = OptimizedClosures.invokeFast2(func, arg1, arg2) 

        static member InvokeFast (func:FSharpFunc<_,_>, arg1: 'T, arg2: 'Res, arg3)             = OptimizedClosures.invokeFast3(func, arg1, arg2, arg3)

        static member InvokeFast (func:FSharpFunc<_,_>, arg1: 'T, arg2: 'Res, arg3, arg4)       = OptimizedClosures.invokeFast4(func, arg1, arg2, arg3, arg4)

        static member InvokeFast (func:FSharpFunc<_,_>, arg1: 'T, arg2: 'Res, arg3, arg4, arg5) = OptimizedClosures.invokeFast5(func, arg1, arg2, arg3, arg4, arg5)

    [<AbstractClass>]
    [<Sealed>]
    type FuncConvert = 

        static member  inline ToFSharpFunc (action: Action<_>) = (fun t -> action.Invoke(t))

        static member  inline ToFSharpFunc (converter : Converter<_,_>) = (fun t -> converter.Invoke(t))

        // Note: this is not made public in the signature, because of conflicts with the Converter overload.
        // The method remains in case someone is calling it via reflection.
        static member  inline ToFSharpFunc (converter: Func<_, _>) = (fun t -> converter.Invoke(t))

        static member  inline FromFunc (func: Func<_>) = (fun () -> func.Invoke())

        static member  inline FromFunc (func: Func<_, _>) = (fun t -> func.Invoke(t))

        static member  inline FromFunc (func: Func<_, _, _>) = (fun t1 t2 -> func.Invoke(t1,t2))

        static member  inline FromFunc (func: Func<_, _, _, _>) = (fun t1 t2 t3 -> func.Invoke(t1,t2,t3))

        static member  inline FromFunc (func: Func<_, _, _, _, _>) = (fun t1 t2 t3 t4 -> func.Invoke(t1,t2,t3,t4))

        static member  inline FromFunc (func: Func<_, _, _, _, _, _>) = (fun t1 t2 t3 t4 t5 -> func.Invoke(t1,t2,t3,t4,t5))

        static member  inline FromAction (action: Action) = (fun () -> action.Invoke())

        static member  inline FromAction (action: Action<_>) = (fun t -> action.Invoke(t))

        static member  inline FromAction (action: Action<_, _>) = (fun t1 t2 -> action.Invoke(t1,t2))

        static member  inline FromAction (action: Action<_, _, _>) = (fun t1 t2 t3 -> action.Invoke(t1,t2,t3))

        static member  inline FromAction (action: Action<_, _, _, _>) = (fun t1 t2 t3 t4 -> action.Invoke(t1,t2,t3,t4))

        static member  inline FromAction (action: Action<_, _, _, _, _>) = (fun t1 t2 t3 t4 t5 -> action.Invoke(t1,t2,t3,t4,t5))

        static member inline FuncFromTupled (func: 'T1 * 'T2 -> 'Res) = (fun a b -> func (a, b))

        static member inline FuncFromTupled (func: 'T1 * 'T2 * 'T3 -> 'Res) = (fun a b c -> func (a, b, c))

        static member inline FuncFromTupled (func: 'T1 * 'T2 * 'T3 * 'T4 -> 'Res) = (fun a b c d -> func (a, b, c, d))

        static member inline FuncFromTupled (func: 'T1 * 'T2 * 'T3 * 'T4 * 'T5 -> 'Res) = (fun a b c d e -> func (a, b, c, d, e))

    //-------------------------------------------------------------------------
    // Refs
    //-------------------------------------------------------------------------

    [<DebuggerDisplay("{contents}")>]
    [<StructuralEquality; StructuralComparison>]
    [<CompiledName("FSharpRef`1")>]
    type Ref<'T> = 
        { 
          [<DebuggerBrowsable(DebuggerBrowsableState.Never)>]
          mutable contents: 'T }
        member x.Value 
            with get() = x.contents
            and  set v = x.contents <- v

    and 'T ref = Ref<'T> 

    //-------------------------------------------------------------------------
    // Options
    //-------------------------------------------------------------------------

    [<DefaultAugmentation(false)>]
    [<DebuggerDisplay("{get_DebugDisplay(this),nq}")>]
    [<CompilationRepresentation(CompilationRepresentationFlags.UseNullAsTrueValue)>]
    [<CodeAnalysis.SuppressMessage("Microsoft.Naming", "CA1716:IdentifiersShouldNotMatchKeywords", MessageId="Option")>]
    [<StructuralEquality; StructuralComparison>]
    [<CompiledName("FSharpOption`1")>]
    type Option<'T> = 
        | None :       'T option
        | Some : Value:'T -> 'T option 

        [<CompilationRepresentation(CompilationRepresentationFlags.Instance)>]
        member x.Value = match x with Some x -> x | None -> raise (new InvalidOperationException("Option.Value"))

        [<DebuggerBrowsable(DebuggerBrowsableState.Never)>]
        member x.IsNone = match x with None -> true | _ -> false

        [<DebuggerBrowsable(DebuggerBrowsableState.Never)>]
        member x.IsSome = match x with Some _ -> true | _ -> false

        [<DebuggerBrowsable(DebuggerBrowsableState.Never)>]
        static member None : 'T option = None

        static member Some (value) : 'T option = Some(value)

        static member op_Implicit (value) : 'T option = Some(value)
        
        member private x.DebugDisplay =
            match x with
            | None -> "None"
            | Some _ -> String.Format("Some({0})", anyToStringShowingNull x.Value)

        override x.ToString() = 
           // x is non-null, hence Some
           "Some("^anyToStringShowingNull x.Value^")"

    and 'T option = Option<'T> 

    [<StructuralEquality; StructuralComparison>]
    [<CompiledName("FSharpResult`2")>]
    [<Struct>]
    type Result<'T,'TError> = 
      | Ok of ResultValue:'T 
      | Error of ErrorValue:'TError

    [<StructuralEquality; StructuralComparison>]
    [<Struct>]
    [<CompiledName("FSharpValueOption`1")>]
    [<DebuggerDisplay("{DebugDisplay,nq}")>]
    type ValueOption<'T> =
        | ValueNone : 'T voption
        | ValueSome : 'T -> 'T voption

        member x.Value = match x with ValueSome x -> x | ValueNone -> raise (new InvalidOperationException("ValueOption.Value"))

        [<DebuggerBrowsable(DebuggerBrowsableState.Never)>]
        static member None : 'T voption = ValueNone

        static member Some (value) : 'T voption = ValueSome(value)

        [<DebuggerBrowsable(DebuggerBrowsableState.Never)>]
        member x.IsNone = match x with ValueNone -> true | _ -> false

        [<DebuggerBrowsable(DebuggerBrowsableState.Never)>]
        member x.IsSome = match x with ValueSome _ -> true | _ -> false

        static member op_Implicit (value) : 'T voption = ValueSome(value)
        
        member private x.DebugDisplay =
            match x with
            | ValueNone -> "ValueNone"
            | ValueSome _ -> String.Format("ValueSome({0})", anyToStringShowingNull x.Value)

        override x.ToString() =
            match x with
            | ValueNone -> "ValueNone"
            | ValueSome _ -> anyToStringShowingNull x.Value

    and 'T voption = ValueOption<'T>

namespace Microsoft.FSharp.Collections

    //-------------------------------------------------------------------------
    // Lists
    //-------------------------------------------------------------------------

    open System
    open System.Text
    open System.Collections
    open System.Collections.Generic
    open System.Diagnostics
    open Microsoft.FSharp.Core
    open Microsoft.FSharp.Core.LanguagePrimitives
    open Microsoft.FSharp.Core.LanguagePrimitives.IntrinsicOperators
    open Microsoft.FSharp.Core.LanguagePrimitives.IntrinsicFunctions
    open Microsoft.FSharp.Core.BasicInlinedOperations

    [<DefaultAugmentation(false)>]
    [<DebuggerTypeProxyAttribute(typedefof<ListDebugView<_>>)>]
    [<DebuggerDisplay("{DebugDisplay,nq}")>]
    [<CodeAnalysis.SuppressMessage("Microsoft.Naming", "CA1710:IdentifiersShouldHaveCorrectSuffix")>]
    [<StructuralEquality; StructuralComparison>]
    [<CompiledName("FSharpList`1")>]
    type List<'T> = 
       | ([])  :                  'T list
       | ( :: )  : Head: 'T * Tail: 'T list -> 'T list
       interface IEnumerable<'T>
       interface IEnumerable
       interface IReadOnlyCollection<'T>
       interface IReadOnlyList<'T>
        
    and 'T list = List<'T>

    //-------------------------------------------------------------------------
    // List (debug view)
    //-------------------------------------------------------------------------

    and
       ListDebugView<'T>(l:list<'T>) =

           let ListDebugViewMaxLength = 50                          // default displayed Max Length
           let ListDebugViewMaxFullLength = 5000                    // display only when FullList opened (5000 is a super big display used to cut-off an infinite list or undebuggably huge one)
           let rec count l n max =
               match l with
               | [] -> n
               | _ :: t -> if n > max then n else count t (n+1) max

           let items length =
               let items = zeroCreate length
               let rec copy (items: 'T[]) l i = 
                   match l with
                   | [] -> () 
                   | h :: t -> 
                       if i < length then 
                           SetArray items i h
                           copy items t (i+1)

               copy items l 0
               items

           [<DebuggerBrowsable(DebuggerBrowsableState.RootHidden)>]
           member x.Items = items (count l 0 ListDebugViewMaxLength)

           [<DebuggerBrowsable(DebuggerBrowsableState.Collapsed)>]
           member x._FullList = items (count l 0 ListDebugViewMaxFullLength)

    type ResizeArray<'T> = System.Collections.Generic.List<'T>

    //-------------------------------------------------------------------------
    // List (augmentation)
    //-------------------------------------------------------------------------

    module PrivateListHelpers = 

        let notStarted() = raise (new InvalidOperationException(SR.GetString(SR.enumerationNotStarted)))

        let alreadyFinished() = raise (new InvalidOperationException(SR.GetString(SR.enumerationAlreadyFinished)))

        let outOfRange() = raise (IndexOutOfRangeException(SR.GetString(SR.indexOutOfBounds)))

        let nonempty x = match x with [] -> false | _ -> true

        // Optimized mutation-based implementation. This code is only valid in fslib, where mutation of private
        // tail cons cells is permitted in carefully written library code.
        let inline setFreshConsTail cons t = cons.( :: ).1 <- t

        let inline freshConsNoTail h = h :: (# "ldnull" : 'T list #)

        // Return the last cons it the chain
        let rec appendToFreshConsTail cons xs = 
            match xs with 
            | [] -> cons
            | h :: t -> 
                let cons2 = [h]
                setFreshConsTail cons cons2
                appendToFreshConsTail cons2 t

        type ListEnumerator<'T> (s: 'T list) = 
             let mutable curr = s 
             let mutable started = false 

             member x.GetCurrent() = 
                 if started then 
                     match curr with 
                     | [] -> alreadyFinished()
                     | h :: _ -> h
                 else 
                     notStarted()

             interface IEnumerator<'T> with 
                 member x.Current = x.GetCurrent()

             interface IEnumerator with 
                  member x.MoveNext() = 
                      if started then 
                          match curr with 
                          | _ :: t -> 
                              curr <- t; 
                              nonempty curr
                          | _ -> false
                      else 
                          started <- true; 
                          nonempty curr

                  member x.Current = box (x.GetCurrent())

                  member x.Reset() = 
                      started <- false; 
                      curr <- s

             interface IDisposable with 
                  member x.Dispose() = () 

        let mkListEnumerator s = (new ListEnumerator<'T>(s) :> IEnumerator<'T>)

        let rec lengthAcc acc xs = match xs with [] -> acc | _ :: t -> lengthAcc (acc+1) t 

        let rec nth l n = 
            match l with 
            | [] -> raise (new ArgumentException(SR.GetString(SR.indexOutOfBounds),"n"))
            | h :: t -> 
                if n < 0 then raise (new ArgumentException((SR.GetString(SR.inputMustBeNonNegative)),"n"))
                elif n = 0 then h
                else nth t (n - 1)

        let rec sliceFreshConsTail cons n l =
            if n = 0 then setFreshConsTail cons [] else
            match l with
            | [] -> setFreshConsTail cons []
            | x :: xs ->
                let cons2 = freshConsNoTail x
                setFreshConsTail cons cons2
                sliceFreshConsTail cons2 (n - 1) xs

        let sliceTake n l =
            if n < 0 then [] else
            match l with
            | [] -> []
            | x :: xs ->
                let cons = freshConsNoTail x
                sliceFreshConsTail cons n xs
                cons

        let sliceSkip n l =
            let n2 = if n < 0 then 0 else n
            let rec loop i lst =
                match lst with
                | _ when i = 0 -> lst
                | _ :: t -> loop (i-1) t
                | [] -> []
            loop n2 l

    type List<'T> with
        [<DebuggerBrowsable(DebuggerBrowsableState.Never)>]
        member l.Length = PrivateListHelpers.lengthAcc 0 l

        [<DebuggerBrowsable(DebuggerBrowsableState.Never)>]
        member l.DebugDisplay = 
           let n = l.Length
           let txt = 
               if n > 1000 then "Length > 1000"
               else String.Concat( [| "Length = "; n.ToString() |])
           txt

        member l.Head =
            match l with
            | a :: _ -> a
            | [] -> raise (InvalidOperationException(SR.GetString(SR.inputListWasEmpty)))

        member l.Tail =
            match l with
            | _ :: b -> b
            | [] -> raise (InvalidOperationException(SR.GetString(SR.inputListWasEmpty)))

        [<DebuggerBrowsable(DebuggerBrowsableState.Never)>]
        member l.IsEmpty =
            match l with
            | [] -> true
            | _ -> false

        member l.Item with get(index) = PrivateListHelpers.nth l index

        [<DebuggerBrowsable(DebuggerBrowsableState.Never)>]
        static member Empty : 'T list = []

        static member Cons(head,tail) : 'T list = head :: tail

        override x.ToString() = 
            match x with 
            | [] -> "[]"
            | [h1] -> StringBuilder().Append("[").Append(anyToStringShowingNull h1).Append("]").ToString()
            | [h1;h2] -> StringBuilder().Append("[").Append(anyToStringShowingNull h1).Append("; ").Append(anyToStringShowingNull h2).Append("]").ToString()
            | [h1;h2;h3] -> StringBuilder().Append("[").Append(anyToStringShowingNull h1).Append("; ").Append(anyToStringShowingNull h2).Append("; ").Append(anyToStringShowingNull h3).Append("]").ToString()
            | h1 :: h2 :: h3 :: _ -> StringBuilder().Append("[").Append(anyToStringShowingNull h1).Append("; ").Append(anyToStringShowingNull h2).Append("; ").Append(anyToStringShowingNull h3).Append("; ... ]").ToString() 

        member l.GetSlice(startIndex: int option, endIndex: int option ) = 
            match (startIndex, endIndex) with
            | None, None -> l
            | Some i, None -> PrivateListHelpers.sliceSkip i l
            | None, Some j -> PrivateListHelpers.sliceTake j l
            | Some i, Some j ->
                if i > j then [] else
                let start = if i < 0 then 0 else i
                PrivateListHelpers.sliceTake (j - start) (PrivateListHelpers.sliceSkip start l)

        [<Experimental(ExperimentalAttributeMessages.RequiresPreview)>]
        member l.GetReverseIndex(_: int, offset: int) =
            l.Length - offset - 1

        interface IEnumerable<'T> with
            member l.GetEnumerator() = PrivateListHelpers.mkListEnumerator l

        interface IEnumerable with
            member l.GetEnumerator() = (PrivateListHelpers.mkListEnumerator l :> IEnumerator)

        interface IReadOnlyCollection<'T> with
            member l.Count = l.Length

        interface IReadOnlyList<'T> with
            member l.Item with get(index) = l.[index]

    type seq<'T> = IEnumerable<'T>

namespace Microsoft.FSharp.Core

    open System
    open System.Diagnostics              
    open System.Collections.Generic
    open System.Globalization
    open System.Text
    open System.Numerics
    open Microsoft.FSharp.Core
    open Microsoft.FSharp.Core.LanguagePrimitives
    open Microsoft.FSharp.Core.LanguagePrimitives.IntrinsicOperators
    open Microsoft.FSharp.Core.LanguagePrimitives.IntrinsicFunctions
    open Microsoft.FSharp.Core.BasicInlinedOperations
    open Microsoft.FSharp.Collections

    [<CodeAnalysis.SuppressMessage("Microsoft.Design", "CA1046:DoNotOverloadOperatorEqualsOnReferenceTypes")>]
    module Operators = 

        [<CompiledName("CreateSequence")>]
        let seq (sequence: seq<'T>) = sequence 

        [<CompiledName("Unbox")>]
        let inline unbox (value: obj) = UnboxGeneric(value)

        [<CompiledName("Box")>]
        let inline box (value: 'T) = (# "box !0" type ('T) value : obj #)

        [<CompiledName("TryUnbox")>]
        let inline tryUnbox (value:obj) = 
            match value with 
            | :? 'T as v -> Some v
            | _ -> None

        [<CompiledName("IsNull")>]
        let inline isNull (value : 'T) = 
            match value with 
            | null -> true 
            | _ -> false

        [<CompiledName("IsNotNull")>]
        let inline internal isNotNull (value : 'T) = 
            match value with 
            | null -> false 
            | _ -> true

        [<CompiledName("Raise")>]
        let inline raise (exn: exn) =
            (# "throw" exn : 'T #)

        let Failure message = new Exception(message)
        
        [<CompiledName("FailurePattern")>]
        let (|Failure|_|) (error: exn) = if error.GetType().Equals(typeof<Exception>) then Some error.Message else None

        let inline (<) x y = GenericLessThan x y

        let inline (>) x y = GenericGreaterThan x y

        let inline (>=) x y = GenericGreaterOrEqual x y

        let inline (<=) x y = GenericLessOrEqual x y

        let inline (=) x y = GenericEquality x y

        let inline (<>) x y = not (GenericEquality x y)

        [<CompiledName("Compare")>]
        let inline compare (e1: 'T) (e2: 'T) = GenericComparison e1 e2

        [<CompiledName("Max")>]
        let inline max e1 e2 = GenericMaximum e1 e2

        [<CompiledName("Min")>]
        let inline min e1 e2 = GenericMinimum e1 e2

        [<CompiledName("FailWith")>]
        let inline failwith message = raise (Failure(message))

        [<CompiledName("InvalidArg")>]
        [<CodeAnalysis.SuppressMessage("Microsoft.Naming","CA1704:IdentifiersShouldBeSpelledCorrectly")>]
        let inline invalidArg (argumentName:string) (message:string) = 
            raise (new ArgumentException(message,argumentName))

        [<CompiledName("NullArg")>]
        [<CodeAnalysis.SuppressMessage("Microsoft.Naming","CA1704:IdentifiersShouldBeSpelledCorrectly")>]
        let inline nullArg (argumentName:string) = 
            raise (new ArgumentNullException(argumentName))        

        [<CompiledName("InvalidOp")>]
        [<CodeAnalysis.SuppressMessage("Microsoft.Naming","CA1704:IdentifiersShouldBeSpelledCorrectly")>]
        let inline invalidOp message = raise (InvalidOperationException(message))

        [<CompiledName("Rethrow")>]
        [<NoDynamicInvocation>]
        let inline rethrow() = unbox(# "rethrow ldnull" : Object #)

        [<CompiledName("Reraise")>]
        [<NoDynamicInvocation>]
        let inline reraise() = unbox(# "rethrow ldnull" : Object #)

        [<CompiledName("Fst")>]
        [<CodeAnalysis.SuppressMessage("Microsoft.Naming","CA1704:IdentifiersShouldBeSpelledCorrectly")>]
        let inline fst (a, _) = a

        [<CompiledName("Snd")>]
        [<CodeAnalysis.SuppressMessage("Microsoft.Naming","CA1704:IdentifiersShouldBeSpelledCorrectly")>]
        let inline snd (_, b) = b

        [<CompiledName("Ignore")>]
        let inline ignore _ = ()

        [<CompiledName("Ref")>]
        [<CodeAnalysis.SuppressMessage("Microsoft.Naming","CA1704:IdentifiersShouldBeSpelledCorrectly")>]
        let ref value = { contents = value }

        let (:=) cell value = cell.contents <- value

        let (!) cell = cell.contents

        let inline (|>) arg func = func arg

        let inline (||>) (arg1, arg2) func = func arg1 arg2

        let inline (|||>) (arg1, arg2, arg3) func = func arg1 arg2 arg3

        let inline (<|) func arg1 = func arg1

        let inline (<||) func (arg1, arg2) = func arg1 arg2

        let inline (<|||) func (arg1, arg2, arg3) = func arg1 arg2 arg3

        let inline (>>) func1 func2 x = func2 (func1 x)

        let inline (<<) func2 func1 x = func2 (func1 x)

        let (^) (s1: string) (s2: string) = String.Concat(s1, s2)

        [<CompiledName("DefaultArg")>]
        let defaultArg arg defaultValue = match arg with None -> defaultValue | Some v -> v
        
        [<CompiledName("DefaultValueArg")>]
        let defaultValueArg arg defaultValue = match arg with ValueNone -> defaultValue | ValueSome v -> v

        [<NoDynamicInvocation(isLegacy=true)>]
        let inline (~-) (n: ^T) : ^T = 
             UnaryNegationDynamic<(^T), (^T)> n
             when ^T : int32     = (# "neg" n  : int32 #)
             when ^T : float     = (# "neg" n  : float #)
             when ^T : float32   = (# "neg" n  : float32 #)
             when ^T : int64     = (# "neg" n  : int64 #)
             when ^T : int16     = (# "neg" n  : int16 #)
             when ^T : nativeint = (# "neg" n  : nativeint #)
             when ^T : sbyte     = (# "neg" n  : sbyte #)
             when ^T : decimal   = (# "" (Decimal.op_UnaryNegation((# "" n : decimal #))) : ^T #)
             // According to the somewhat subtle rules of static optimizations,
             // this condition is used whenever ^T is resolved to a nominal type or witnesses are available
             // That is, not in the generic implementation of '*'
             when ^T : ^T = (^T : (static member (~-) : ^T -> ^T) (n))

        let inline (+) (x: ^T) (y: ^U) : ^V = 
             AdditionDynamic<(^T),(^U),(^V)>  x y 
             when ^T : int32       and ^U : int32      = (# "add" x y : int32 #)
             when ^T : float       and ^U : float      = (# "add" x y : float #)
             when ^T : float32     and ^U : float32    = (# "add" x y : float32 #)
             when ^T : int64       and ^U : int64      = (# "add" x y : int64 #)
             when ^T : uint64      and ^U : uint64     = (# "add" x y : uint64 #)
             when ^T : uint32      and ^U : uint32     = (# "add" x y : uint32 #)
             when ^T : nativeint   and ^U : nativeint  = (# "add" x y : nativeint #)
             when ^T : unativeint  and ^U : unativeint = (# "add" x y : unativeint #)
             when ^T : int16       and ^U : int16      = (# "conv.i2" (# "add" x y : int32 #) : int16 #)
             when ^T : uint16      and ^U : uint16     = (# "conv.u2" (# "add" x y : uint32 #) : uint16 #)
             when ^T : char        and ^U : char       = (# "conv.u2" (# "add" x y : uint32 #) : char #)
             when ^T : sbyte       and ^U : sbyte      = (# "conv.i1" (# "add" x y : int32 #) : sbyte #)
             when ^T : byte        and ^U : byte       = (# "conv.u1" (# "add" x y : uint32 #) : byte #)
             when ^T : string      and ^U : string     = (# "" (String.Concat((# "" x : string #),(# "" y : string #))) : ^T #)
             when ^T : decimal     and ^U : decimal    = (# "" (Decimal.op_Addition((# "" x : decimal #),(# "" y : decimal #))) : ^V #)
             // According to the somewhat subtle rules of static optimizations,
             // this condition is used whenever ^T is resolved to a nominal type or witnesses are available
             when ^T : ^T = ((^T or ^U): (static member (+) : ^T * ^U -> ^V) (x,y))

        [<NoDynamicInvocation(isLegacy=true)>]
        let inline (-) (x: ^T) (y: ^U) : ^V = 
             SubtractionDynamic<(^T),(^U),(^V)>  x y 
             when ^T : int32      and ^U : int32      = (# "sub" x y : int32 #)
             when ^T : float      and ^U : float      = (# "sub" x y : float #)
             when ^T : float32    and ^U : float32    = (# "sub" x y : float32 #)
             when ^T : int64      and ^U : int64      = (# "sub" x y : int64 #)
             when ^T : uint64     and ^U : uint64     = (# "sub" x y : uint64 #)
             when ^T : uint32     and ^U : uint32     = (# "sub" x y : uint32 #)
             when ^T : nativeint  and ^U : nativeint  = (# "sub" x y : nativeint #)
             when ^T : unativeint and ^U : unativeint = (# "sub" x y : unativeint #)
             when ^T : int16       and ^U : int16      = (# "conv.i2" (# "sub" x y : int32 #) : int16 #)
             when ^T : uint16      and ^U : uint16     = (# "conv.u2" (# "sub" x y : uint32 #) : uint16 #)
             when ^T : char        and ^U : char       = (# "conv.u2" (# "sub" x y : uint32 #) : char #)
             when ^T : sbyte       and ^U : sbyte      = (# "conv.i1" (# "sub" x y : int32 #) : sbyte #)
             when ^T : byte        and ^U : byte       = (# "conv.u1" (# "sub" x y : uint32 #) : byte #)
             when ^T : decimal     and ^U : decimal    = (# "" (Decimal.op_Subtraction((# "" x : decimal #),(# "" y : decimal #))) : ^V #)
             // According to the somewhat subtle rules of static optimizations,
             // this condition is used whenever ^T is resolved to a nominal type or witnesses are available
             when ^T : ^T = ((^T or ^U): (static member (-) : ^T * ^U -> ^V) (x,y))

        let inline ( * ) (x: ^T) (y: ^U) : ^V = 
             MultiplyDynamic<(^T),(^U),(^V)>  x y 
             when ^T : int32      and ^U : int32      = (# "mul" x y : int32 #)
             when ^T : float      and ^U : float      = (# "mul" x y : float #)
             when ^T : float32    and ^U : float32    = (# "mul" x y : float32 #)
             when ^T : int64      and ^U : int64      = (# "mul" x y : int64 #)
             when ^T : uint64     and ^U : uint64     = (# "mul" x y : uint64 #)
             when ^T : uint32     and ^U : uint32     = (# "mul" x y : uint32 #)
             when ^T : nativeint  and ^U : nativeint  = (# "mul" x y : nativeint #)
             when ^T : unativeint and ^U : unativeint = (# "mul" x y : unativeint #)
             when ^T : int16       and ^U : int16      = (# "conv.i2" (# "mul" x y : int32 #) : int16 #)
             when ^T : uint16      and ^U : uint16     = (# "conv.u2" (# "mul" x y : uint32 #) : uint16 #)
             when ^T : sbyte       and ^U : sbyte      = (# "conv.i1" (# "mul" x y : int32 #) : sbyte #)
             when ^T : byte        and ^U : byte       = (# "conv.u1" (# "mul" x y : uint32 #) : byte #)
             when ^T : decimal     and ^U : decimal    = (# "" (Decimal.op_Multiply((# "" x : decimal #),(# "" y : decimal #))) : ^V #)
             // According to the somewhat subtle rules of static optimizations,
             // this condition is used whenever ^T is resolved to a nominal type or witnesses are available
             when ^T : ^T = ((^T or ^U): (static member (*) : ^T * ^U -> ^V) (x,y))

        [<NoDynamicInvocation(isLegacy=true)>]
        let inline ( / ) (x: ^T) (y: ^U) : ^V = 
             DivisionDynamic<(^T),(^U),(^V)>  x y 
             when ^T : int32       and ^U : int32      = (# "div" x y : int32 #)
             when ^T : float       and ^U : float      = (# "div" x y : float #)
             when ^T : float32     and ^U : float32    = (# "div" x y : float32 #)
             when ^T : int64       and ^U : int64      = (# "div" x y : int64 #)
             when ^T : uint64      and ^U : uint64     = (# "div.un" x y : uint64 #)
             when ^T : uint32      and ^U : uint32     = (# "div.un" x y : uint32 #)
             when ^T : nativeint   and ^U : nativeint  = (# "div" x y : nativeint #)
             when ^T : unativeint  and ^U : unativeint = (# "div.un" x y : unativeint #)
             when ^T : int16       and ^U : int16      = (# "conv.i2" (# "div" x y : int32 #) : int16 #)
             when ^T : uint16      and ^U : uint16     = (# "conv.u2" (# "div.un" x y : uint32 #) : uint16 #)
             when ^T : sbyte       and ^U : sbyte      = (# "conv.i1" (# "div" x y : int32 #) : sbyte #)
             when ^T : byte        and ^U : byte       = (# "conv.u1" (# "div.un" x y : uint32 #) : byte #)
             when ^T : decimal     and ^U : decimal    = (# "" (Decimal.op_Division((# "" x : decimal #),(# "" y : decimal #))) : ^V #)
             // According to the somewhat subtle rules of static optimizations,
             // this condition is used whenever ^T is resolved to a nominal type or witnesses are available
             when ^T : ^T = ((^T or ^U): (static member (/) : ^T * ^U -> ^V) (x,y))
        
        [<NoDynamicInvocation(isLegacy=true)>]
        let inline ( % ) (x: ^T) (y: ^U) : ^V = 
             ModulusDynamic<(^T),(^U),(^V)>  x y 
             when ^T : int32       and ^U : int32      = (# "rem" x y : int32 #)
             when ^T : float       and ^U : float      = (# "rem" x y : float #)
             when ^T : float32     and ^U : float32    = (# "rem" x y : float32 #)
             when ^T : int64       and ^U : int64      = (# "rem" x y : int64 #)
             when ^T : uint64      and ^U : uint64     = (# "rem.un" x y : uint64 #)
             when ^T : uint32      and ^U : uint32     = (# "rem.un" x y : uint32 #)
             when ^T : nativeint   and ^U : nativeint  = (# "rem" x y : nativeint #)
             when ^T : unativeint  and ^U : unativeint = (# "rem.un" x y : unativeint #)
             when ^T : int16       and ^U : int16      = (# "conv.i2" (# "rem"    x y : int32  #) : int16  #)
             when ^T : uint16      and ^U : uint16     = (# "conv.u2" (# "rem.un" x y : uint32 #) : uint16 #)
             when ^T : sbyte       and ^U : sbyte      = (# "conv.i1" (# "rem"    x y : int32  #) : sbyte  #)
             when ^T : byte        and ^U : byte       = (# "conv.u1" (# "rem.un" x y : uint32 #) : byte   #)
             when ^T : decimal     and ^U : decimal    = (# "" (Decimal.op_Modulus((# "" x : decimal #),(# "" y : decimal #))) : ^V #)
             // According to the somewhat subtle rules of static optimizations,
             // this condition is used whenever ^T is resolved to a nominal type or witnesses are available
             when ^T : ^T = ((^T or ^U): (static member (%) : ^T * ^U -> ^V) (x,y))
        
        [<NoDynamicInvocation(isLegacy=true)>]
        let inline (~+) (value: ^T) : ^T =
             value
             when ^T : int32      = value
             when ^T : float      = value
             when ^T : float32    = value
             when ^T : int64      = value
             when ^T : uint64     = value
             when ^T : uint32     = value
             when ^T : int16      = value
             when ^T : uint16     = value
             when ^T : nativeint  = value
             when ^T : unativeint = value
             when ^T : sbyte      = value
             when ^T : byte       = value
             when ^T : decimal    = value
             when ^T : ^T = (^T: (static member (~+) : ^T -> ^T) (value))

        [<NoDynamicInvocation(isLegacy=true)>]
        let inline (<<<) (value: ^T) (shift:int) : ^T = 
             LeftShiftDynamic<(^T),int,(^T)> value shift
             when ^T : int32      = (# "shl" value (mask shift 31) : int #)
             when ^T : uint32     = (# "shl" value (mask shift 31) : uint32 #)
             when ^T : int64      = (# "shl" value (mask shift 63) : int64 #)
             when ^T : uint64     = (# "shl" value (mask shift 63) : uint64 #)
             when ^T : nativeint  = (# "shl" value shift : nativeint #)
             when ^T : unativeint = (# "shl" value shift : unativeint #)
             when ^T : int16      = (# "conv.i2" (# "shl" value (mask shift 15) : int32  #) : int16 #)
             when ^T : uint16     = (# "conv.u2" (# "shl" value (mask shift 15) : uint32 #) : uint16 #)
             when ^T : sbyte      = (# "conv.i1" (# "shl" value (mask shift 7 ) : int32  #) : sbyte #)
             when ^T : byte       = (# "conv.u1" (# "shl" value (mask shift 7 ) : uint32 #) : byte #)
             // According to the somewhat subtle rules of static optimizations,
             // this condition is used whenever ^T is resolved to a nominal type or witnesses are available
             when ^T : ^T = (^T: (static member (<<<) : ^T * int -> ^T) (value,shift))

        [<NoDynamicInvocation(isLegacy=true)>]
        let inline (>>>) (value: ^T) (shift:int) : ^T = 
             RightShiftDynamic<(^T),int,(^T)> value shift
             when ^T : int32      = (# "shr"    value (mask shift 31) : int32 #)
             when ^T : uint32     = (# "shr.un" value (mask shift 31) : uint32 #)
             when ^T : int64      = (# "shr"    value (mask shift 63) : int64 #)
             when ^T : uint64     = (# "shr.un" value (mask shift 63) : uint64 #)
             when ^T : nativeint  = (# "shr"    value shift : nativeint #)
             when ^T : unativeint = (# "shr.un" value shift : unativeint #)
             when ^T : int16      = (# "conv.i2" (# "shr"    value (mask shift 15) : int32  #) : int16 #)
             when ^T : uint16     = (# "conv.u2" (# "shr.un" value (mask shift 15) : uint32 #) : uint16 #)
             when ^T : sbyte      = (# "conv.i1" (# "shr"    value (mask shift 7 ) : int32  #) : sbyte #)
             when ^T : byte       = (# "conv.u1" (# "shr.un" value (mask shift 7 ) : uint32 #) : byte #)
             // According to the somewhat subtle rules of static optimizations,
             // this condition is used whenever ^T is resolved to a nominal type or witnesses are available
             when ^T : ^T = (^T: (static member (>>>) : ^T * int -> ^T) (value, shift))

        [<NoDynamicInvocation(isLegacy=true)>]
        let inline (&&&) (x: ^T) (y: ^T) : ^T = 
             BitwiseAndDynamic<(^T),(^T),(^T)> x y
             when ^T : int32      = (# "and" x y : int32 #)
             when ^T : int64      = (# "and" x y : int64 #)
             when ^T : uint64     = (# "and" x y : uint64 #)
             when ^T : uint32     = (# "and" x y : uint32 #)
             when ^T : int16      = (# "and" x y : int16 #)
             when ^T : uint16     = (# "and" x y : uint16 #)
             when ^T : nativeint  = (# "and" x y : nativeint #)
             when ^T : unativeint = (# "and" x y : unativeint #)
             when ^T : sbyte      = (# "and" x y : sbyte #)
             when ^T : byte       = (# "and" x y : byte #)
             // According to the somewhat subtle rules of static optimizations,
             // this condition is used whenever ^T is resolved to a nominal type or witnesses are available
             when ^T : ^T = (^T: (static member (&&&) : ^T * ^T -> ^T) (x, y))

        [<NoDynamicInvocation(isLegacy=true)>]
        let inline (|||) (x: ^T) (y: ^T) : ^T = 
             BitwiseOrDynamic<(^T),(^T),(^T)> x y
             when ^T : int32      = (# "or" x y : int32 #)
             when ^T : int64      = (# "or" x y : int64 #)
             when ^T : uint64     = (# "or" x y : uint64 #)
             when ^T : uint32     = (# "or" x y : uint32 #)
             when ^T : int16      = (# "or" x y : int16 #)
             when ^T : uint16     = (# "or" x y : uint16 #)
             when ^T : nativeint  = (# "or" x y : nativeint #)
             when ^T : unativeint = (# "or" x y : unativeint #)
             when ^T : sbyte      = (# "or" x y : sbyte #)
             when ^T : byte       = (# "or" x y : byte #)
             // According to the somewhat subtle rules of static optimizations,
             // this condition is used whenever ^T is resolved to a nominal type or witnesses are available
             when ^T : ^T = (^T: (static member (|||) : ^T * ^T -> ^T) (x, y))

        [<NoDynamicInvocation(isLegacy=true)>]
        let inline (^^^) (x: ^T) (y: ^T) : ^T = 
             ExclusiveOrDynamic<(^T),(^T),(^T)> x y
             when ^T : int32      = (# "xor" x y : int32 #)
             when ^T : int64      = (# "xor" x y : int64 #)
             when ^T : uint64     = (# "xor" x y : uint64 #)
             when ^T : uint32     = (# "xor" x y : uint32 #)
             when ^T : int16      = (# "xor" x y : int16 #)
             when ^T : uint16     = (# "xor" x y : uint16 #)
             when ^T : nativeint  = (# "xor" x y : nativeint #)
             when ^T : unativeint = (# "xor" x y : unativeint #)
             when ^T : sbyte      = (# "xor" x y : sbyte #)
             when ^T : byte       = (# "xor" x y : byte #)
             // According to the somewhat subtle rules of static optimizations,
             // this condition is used whenever ^T is resolved to a nominal type or witnesses are available
             when ^T : ^T = (^T: (static member (^^^) : ^T * ^T -> ^T) (x, y))
        
        [<NoDynamicInvocation(isLegacy=true)>]
        let inline (~~~) (value: ^T) : ^T = 
             LogicalNotDynamic<(^T),(^T)> value
             when ^T : int32      = (# "not" value : int32 #)
             when ^T : int64      = (# "not" value : int64 #)
             when ^T : uint64     = (# "not" value : uint64 #)
             when ^T : uint32     = (# "not" value : uint32 #)
             when ^T : nativeint  = (# "not" value : nativeint #)
             when ^T : unativeint = (# "not" value : unativeint #)
             when ^T : int16      = (# "conv.i2" (# "not" value : int32  #) : int16 #)
             when ^T : uint16     = (# "conv.u2" (# "not" value : uint32 #) : uint16 #)
             when ^T : sbyte      = (# "conv.i1" (# "not" value : int32  #) : sbyte #)
             when ^T : byte       = (# "conv.u1" (# "not" value : uint32 #) : byte #)
             // According to the somewhat subtle rules of static optimizations,
             // this condition is used whenever ^T is resolved to a nominal type or witnesses are available
             when ^T : ^T = (^T: (static member (~~~) : ^T -> ^T) (value))

        let inline castToString (x:'T) = (# "" x : string #)  // internal

        let (@) list1 list2 = 
            match list1 with
            | [] -> list2
            | (h :: t) -> 
            match list2 with
            | [] -> list1
            | _ ->
              match t with
              | [] -> h :: list2
              | _ ->
                  let res = [h] 
                  let lastCons = PrivateListHelpers.appendToFreshConsTail res t 
                  PrivateListHelpers.setFreshConsTail lastCons list2
                  res

        [<CompiledName("Increment")>]
        let incr cell = cell.contents <- cell.contents + 1

        [<CompiledName("Decrement")>]
        let decr cell = cell.contents <- cell.contents - 1

        [<CompiledName("Exit")>]
        let exit (exitcode:int) = Environment.Exit(exitcode); failwith "System.Environment.Exit did not exit!"

        [<NoDynamicInvocation(isLegacy=true)>]
        [<CompiledName("ToByte")>]
        let inline byte (value: ^T) = 
             ExplicitDynamic<(^T), byte> value
             when ^T : string     = ParseByte (castToString value)
             when ^T : float      = (# "conv.u1" value  : byte #)
             when ^T : float32    = (# "conv.u1" value  : byte #)
             when ^T : int64      = (# "conv.u1" value  : byte #)
             when ^T : int32      = (# "conv.u1" value  : byte #)
             when ^T : int16      = (# "conv.u1" value  : byte #)
             when ^T : nativeint  = (# "conv.u1" value  : byte #)
             when ^T : sbyte      = (# "conv.u1" value  : byte #)
             when ^T : uint64     = (# "conv.u1" value  : byte #)
             when ^T : uint32     = (# "conv.u1" value  : byte #)
             when ^T : uint16     = (# "conv.u1" value  : byte #)
             when ^T : char       = (# "conv.u1" value  : byte #)
             when ^T : unativeint = (# "conv.u1" value  : byte #)
             when ^T : byte       = (# "" value  : byte #)
             // According to the somewhat subtle rules of static optimizations,
             // this condition is used whenever ^T is resolved to a nominal type or witnesses are available
             when ^T : ^T = (^T : (static member op_Explicit: ^T -> byte) (value))
            
        [<NoDynamicInvocation(isLegacy=true)>]
        [<CompiledName("ToSByte")>]
        let inline sbyte (value: ^T) = 
             ExplicitDynamic<(^T), sbyte> value
             when ^T : string    = ParseSByte (castToString value)
             when ^T : float     = (# "conv.i1" value  : sbyte #)
             when ^T : float32   = (# "conv.i1" value  : sbyte #)
             when ^T : int64     = (# "conv.i1" value  : sbyte #)
             when ^T : int32     = (# "conv.i1" value  : sbyte #)
             when ^T : int16     = (# "conv.i1" value  : sbyte #)
             when ^T : nativeint = (# "conv.i1" value  : sbyte #)
<<<<<<< HEAD
             when ^T : sbyte     = (# "" value  : sbyte #)
             when ^T : uint64     = (# "conv.i1" value  : sbyte #)
             when ^T : uint32     = (# "conv.i1" value  : sbyte #)
             when ^T : uint16     = (# "conv.i1" value  : sbyte #)
             when ^T : char       = (# "conv.i1" value  : sbyte #)
=======
             when ^T : sbyte     = (# "conv.i1" value  : sbyte #)
             when ^T : uint64    = (# "conv.i1" value  : sbyte #)
             when ^T : uint32    = (# "conv.i1" value  : sbyte #)
             when ^T : uint16    = (# "conv.i1" value  : sbyte #)
             when ^T : char      = (# "conv.i1" value  : sbyte #)
>>>>>>> 8640a9c8
             when ^T : unativeint = (# "conv.i1" value  : sbyte #)
             when ^T : byte     = (# "conv.i1" value  : sbyte #)
             // According to the somewhat subtle rules of static optimizations,
             // this condition is used whenever ^T is resolved to a nominal type or witnesses are available
             when ^T : ^T = (^T : (static member op_Explicit: ^T -> sbyte) (value))

        [<NoDynamicInvocation(isLegacy=true)>]
        [<CompiledName("ToUInt16")>]
        let inline uint16 (value: ^T) = 
             ExplicitDynamic<(^T), uint16> value
             when ^T : string    = ParseUInt16 (castToString value)
             when ^T : float     = (# "conv.u2" value  : uint16 #)
             when ^T : float32   = (# "conv.u2" value  : uint16 #)
             when ^T : int64     = (# "conv.u2" value  : uint16 #)
             when ^T : int32     = (# "conv.u2" value  : uint16 #)
             when ^T : int16     = (# "conv.u2" value  : uint16 #)
             when ^T : nativeint = (# "conv.u2" value  : uint16 #)
             when ^T : sbyte     = (# "conv.u2" value  : uint16 #)
<<<<<<< HEAD
             when ^T : uint64     = (# "conv.u2" value  : uint16 #)
             when ^T : uint32     = (# "conv.u2" value  : uint16 #)
             when ^T : uint16     = (# "" value  : uint16 #)
             when ^T : char       = (# "" value  : uint16 #)
=======
             when ^T : uint64    = (# "conv.u2" value  : uint16 #)
             when ^T : uint32    = (# "conv.u2" value  : uint16 #)
             when ^T : uint16    = (# "conv.u2" value  : uint16 #)
             when ^T : char      = (# "conv.u2" value  : uint16 #)
>>>>>>> 8640a9c8
             when ^T : unativeint = (# "conv.u2" value  : uint16 #)
             when ^T : byte     = (# "conv.u2" value  : uint16 #)
             // According to the somewhat subtle rules of static optimizations,
             // this condition is used whenever ^T is resolved to a nominal type or witnesses are available
             when ^T : ^T = (^T : (static member op_Explicit: ^T -> uint16) (value))

        [<NoDynamicInvocation(isLegacy=true)>]
        [<CompiledName("ToInt16")>]
        let inline int16 (value: ^T) = 
             ExplicitDynamic<(^T), int16> value
             when ^T : string    = ParseInt16 (castToString value)
             when ^T : float     = (# "conv.i2" value  : int16 #)
             when ^T : float32   = (# "conv.i2" value  : int16 #)
             when ^T : int64     = (# "conv.i2" value  : int16 #)
             when ^T : int32     = (# "conv.i2" value  : int16 #)
             when ^T : int16     = (# "" value  : int16 #)
             when ^T : nativeint = (# "conv.i2" value  : int16 #)
             when ^T : sbyte     = (# "conv.i2" value  : int16 #)
             when ^T : uint64    = (# "conv.i2" value  : int16 #)
             when ^T : uint32    = (# "conv.i2" value  : int16 #)
             when ^T : uint16    = (# "conv.i2" value  : int16 #)
             when ^T : char      = (# "conv.i2" value  : int16 #)
             when ^T : unativeint = (# "conv.i2" value  : int16 #)
             when ^T : byte     = (# "conv.i2" value  : int16 #)
             when ^T : ^T = (^T : (static member op_Explicit: ^T -> int16) (value))

        [<NoDynamicInvocation(isLegacy=true)>]
        [<CompiledName("ToUInt32")>]
        let inline uint32 (value: ^T) = 
             ExplicitDynamic<(^T), uint32> value
             when ^T : string    = ParseUInt32 (castToString value)
             when ^T : float     = (# "conv.u4" value  : uint32 #)
             when ^T : float32   = (# "conv.u4" value  : uint32 #)
             when ^T : int64     = (# "conv.u4" value  : uint32 #)
             when ^T : nativeint = (# "conv.u4" value  : uint32 #)
             // For integers shorter that 32 bits, we must first 
             // sign-widen the signed integer to 32 bits, and then 
             // "convert" from signed int32 to unsigned int32
             // This is a no-op on IL stack (ECMA 335 Part III 1.5 Tables 8 & 9)
             when ^T : int32     = (# "" value : uint32 #)
             when ^T : int16     = (# "" value : uint32 #)
             when ^T : sbyte     = (# "" value : uint32 #)             
<<<<<<< HEAD
             when ^T : uint64     = (# "conv.u4" value  : uint32 #)
             when ^T : uint32     = (# "" value  : uint32 #)
             when ^T : uint16     = (# "conv.u4" value  : uint32 #)
             when ^T : char       = (# "conv.u4" value  : uint32 #)
=======
             when ^T : uint64    = (# "conv.u4" value  : uint32 #)
             when ^T : uint32    = (# "conv.u4" value  : uint32 #)
             when ^T : uint16    = (# "conv.u4" value  : uint32 #)
             when ^T : char      = (# "conv.u4" value  : uint32 #)
>>>>>>> 8640a9c8
             when ^T : unativeint = (# "conv.u4" value  : uint32 #)
             when ^T : byte     = (# "conv.u4" value  : uint32 #)
             when ^T : ^T = (^T : (static member op_Explicit: ^T -> uint32) (value))

        [<NoDynamicInvocation(isLegacy=true)>]
        [<CompiledName("ToInt32")>]
        let inline int32 (value: ^T) = 
             ExplicitDynamic<(^T), int32> value
             when ^T : string    = ParseInt32 (castToString value)
             when ^T : float     = (# "conv.i4" value  : int32 #)
             when ^T : float32   = (# "conv.i4" value  : int32 #)
             when ^T : int64     = (# "conv.i4" value  : int32 #)
             when ^T : nativeint = (# "conv.i4" value  : int32 #)
             // For integers shorter that 32 bits, we sign-widen the signed integer to 32 bits
             // This is a no-op on IL stack (ECMA 335 Part III 1.5 Tables 8 & 9)
             when ^T : int32     = (# "" value  : int32 #)
             when ^T : int16     = (# "" value  : int32 #)
             when ^T : sbyte     = (# "" value  : int32 #)
             when ^T : uint64    = (# "conv.i4" value  : int32 #)             
             when ^T : uint32    = (# "" value  : int32 #) // Signed<->Unsigned conversion is a no-op on IL stack
             when ^T : uint16    = (# "conv.i4" value  : int32 #)
             when ^T : char      = (# "conv.i4" value  : int32 #)
             when ^T : unativeint = (# "conv.i4" value  : int32 #)
             when ^T : byte     = (# "conv.i4" value  : int32 #)
             when ^T : ^T = (^T : (static member op_Explicit: ^T -> int32) (value))

        [<CompiledName("ToInt")>]
        let inline int value = int32  value

        [<CompiledName("ToUInt")>]
        let inline uint value = uint32 value

        [<CompiledName("ToEnum")>]
        let inline enum< ^T when ^T : enum<int32> > (value:int32) : ^T = EnumOfValue value

        [<CompiledName("KeyValuePattern")>]
        let (|KeyValue|) (keyValuePair: KeyValuePair<'T,'U>) = (keyValuePair.Key, keyValuePair.Value)

        [<CompiledName("Infinity")>]
        let infinity = Double.PositiveInfinity

        [<CompiledName("NaN")>]
        let nan = Double.NaN 

        [<CompiledName("InfinitySingle")>]
        let infinityf = Single.PositiveInfinity

        [<CompiledName("NaNSingle")>]
        let nanf = Single.NaN 

        [<NoDynamicInvocation(isLegacy=true)>]
        [<CompiledName("ToUInt64")>]
        let inline uint64 (value: ^T) = 
             ExplicitDynamic<(^T), uint64> value
             when ^T : string    = ParseUInt64 (castToString value)
             when ^T : float     = (# "conv.u8" value  : uint64 #)
             when ^T : float32   = (# "conv.u8" value  : uint64 #)
             // we must first sign-widen the signed integer to 64 bits, and then 
             // "convert" from signed int64 to unsigned int64             
             // conv.i8 sign-widens the input, and on IL stack, 
             // conversion from signed to unsigned is a no-op (ECMA 335 Part III 1.5 Table 8)
             when ^T : int64     = (# "" value  : uint64 #)
             when ^T : int32     = (# "conv.i8" value  : uint64 #)
             when ^T : int16     = (# "conv.i8" value  : uint64 #)
             when ^T : nativeint = (# "conv.i8" value  : uint64 #)
             when ^T : sbyte     = (# "conv.i8" value  : uint64 #)
             when ^T : uint64    = (# "" value  : uint64 #)
             when ^T : uint32    = (# "conv.u8" value  : uint64 #)
             when ^T : uint16    = (# "conv.u8" value  : uint64 #)
             when ^T : char      = (# "conv.u8" value  : uint64 #)
             when ^T : unativeint = (# "conv.u8" value  : uint64 #)
             when ^T : byte     = (# "conv.u8" value  : uint64 #)
             when ^T : ^T = (^T : (static member op_Explicit: ^T -> uint64) (value))

        [<NoDynamicInvocation(isLegacy=true)>]
        [<CompiledName("ToInt64")>]
        let inline int64 (value: ^T) = 
             ExplicitDynamic<(^T), int64> value
             when ^T : string    = ParseInt64 (castToString value)
             when ^T : float     = (# "conv.i8" value  : int64 #)
             when ^T : float32   = (# "conv.i8" value  : int64 #)
             when ^T : int64     = (# "" value  : int64 #)
             when ^T : int32     = (# "conv.i8" value  : int64 #)
             when ^T : int16     = (# "conv.i8" value  : int64 #)
             when ^T : nativeint = (# "conv.i8" value  : int64 #)
             when ^T : sbyte     = (# "conv.i8" value  : int64 #)
             // When converting unsigned integer, we zero-widen them, NOT sign-widen.
             // No-op for uint64, conv.u8 for uint32, for smaller types conv.u8 and conv.i8 are identical.
             // For nativeint, conv.u8 works correctly both in 32 bit and 64 bit case.
             when ^T : uint64     = (# "" value  : int64 #)             
             when ^T : uint32     = (# "conv.u8" value  : int64 #)
             when ^T : uint16     = (# "conv.u8" value  : int64 #)
             when ^T : char       = (# "conv.u8" value  : int64 #)
             when ^T : unativeint = (# "conv.u8" value  : int64 #)
             when ^T : byte     = (# "conv.u8" value  : int64 #)
             when ^T : ^T = (^T : (static member op_Explicit: ^T -> int64) (value))

        [<NoDynamicInvocation(isLegacy=true)>]
        [<CompiledName("ToSingle")>]
        let inline float32 (value: ^T) = 
             ExplicitDynamic<(^T), float32> value
             when ^T : string    = ParseSingle (castToString value)
             when ^T : float     = (# "conv.r4" value  : float32 #)
             // NOTE: float32 should convert its argument to 32-bit float even when applied to a higher precision float stored in a register. See devdiv2#49888.
             when ^T : float32   = (# "conv.r4" value  : float32 #)
             when ^T : int64     = (# "conv.r4" value  : float32 #)
             when ^T : int32     = (# "conv.r4" value  : float32 #)
             when ^T : int16     = (# "conv.r4" value  : float32 #)
             when ^T : nativeint = (# "conv.r4" value  : float32 #)
             when ^T : sbyte     = (# "conv.r4" value  : float32 #)
             when ^T : uint64    = (# "conv.r.un conv.r4" value  : float32 #)
             when ^T : uint32    = (# "conv.r.un conv.r4" value  : float32 #)
             when ^T : uint16    = (# "conv.r.un conv.r4" value  : float32 #)
             when ^T : char      = (# "conv.r.un conv.r4" value  : float32 #)
             when ^T : unativeint = (# "conv.r.un conv.r4" value  : float32 #)
             when ^T : byte     = (# "conv.r.un conv.r4" value  : float32 #)
             when ^T : ^T = (^T : (static member op_Explicit: ^T -> float32) (value))

        [<NoDynamicInvocation(isLegacy=true)>]
        [<CompiledName("ToDouble")>]
        let inline float (value: ^T) = 
             ExplicitDynamic<(^T), float> value
             when ^T : string    = ParseDouble (castToString value)
             // NOTE: float should convert its argument to 64-bit float even when applied to a higher precision float stored in a register. See devdiv2#49888.
             when ^T : float     = (# "conv.r8" value  : float #)
             when ^T : float32   = (# "conv.r8" value  : float #)
             when ^T : int64     = (# "conv.r8" value  : float #)
             when ^T : int32     = (# "conv.r8" value  : float #)
             when ^T : int16     = (# "conv.r8" value  : float #)
             when ^T : nativeint = (# "conv.r8" value  : float #)
             when ^T : sbyte     = (# "conv.r8" value  : float #)
             when ^T : uint64    = (# "conv.r.un conv.r8" value  : float #)
             when ^T : uint32    = (# "conv.r.un conv.r8" value  : float #)
             when ^T : uint16    = (# "conv.r.un conv.r8" value  : float #)
             when ^T : char      = (# "conv.r.un conv.r8" value  : float #)
             when ^T : unativeint = (# "conv.r.un conv.r8" value  : float #)
             when ^T : byte      = (# "conv.r.un conv.r8" value  : float #)
             when ^T : decimal   = (Convert.ToDouble((# "" value : decimal #))) 
             when ^T : ^T = (^T : (static member op_Explicit: ^T -> float) (value))

        [<NoDynamicInvocation(isLegacy=true)>]
        [<CompiledName("ToDecimal")>]
        let inline decimal (value: ^T) = 
             ExplicitDynamic<(^T), decimal> value
<<<<<<< HEAD
             when ^T : string     = (System.Decimal.Parse(castToString value,NumberStyles.Float,CultureInfo.InvariantCulture))
             when ^T : float      = (System.Convert.ToDecimal((# "" value : float #))) 
             when ^T : float32    = (System.Convert.ToDecimal((# "" value : float32 #))) 
             when ^T : int64      = (System.Convert.ToDecimal((# "" value : int64 #))) 
             when ^T : int32      = (System.Convert.ToDecimal((# "" value : int32 #))) 
             when ^T : int16      = (System.Convert.ToDecimal((# "" value : int16 #))) 
             when ^T : nativeint  = (System.Convert.ToDecimal(int64 (# "" value : nativeint #))) 
             when ^T : sbyte      = (System.Convert.ToDecimal((# "" value : sbyte #))) 
             when ^T : uint64     = (System.Convert.ToDecimal((# "" value : uint64 #))) 
             when ^T : uint32     = (System.Convert.ToDecimal((# "" value : uint32 #))) 
             when ^T : uint16     = (System.Convert.ToDecimal((# "" value : uint16 #)))
             when ^T : unativeint = (System.Convert.ToDecimal(uint64 (# "" value : unativeint #))) 
             when ^T : byte       = (System.Convert.ToDecimal((# "" value : byte #))) 
             when ^T : char       = (System.Convert.ToDecimal((# "" value : uint16 #))) // Don't use the char overload which unconditionally raises an exception
=======
             when ^T : string     = (Decimal.Parse(castToString value,NumberStyles.Float,CultureInfo.InvariantCulture))
             when ^T : float      = (Convert.ToDecimal((# "" value : float #))) 
             when ^T : float32    = (Convert.ToDecimal((# "" value : float32 #))) 
             when ^T : int64      = (Convert.ToDecimal((# "" value : int64 #))) 
             when ^T : int32      = (Convert.ToDecimal((# "" value : int32 #))) 
             when ^T : int16      = (Convert.ToDecimal((# "" value : int16 #))) 
             when ^T : nativeint  = (Convert.ToDecimal(int64 (# "" value : nativeint #))) 
             when ^T : sbyte      = (Convert.ToDecimal((# "" value : sbyte #))) 
             when ^T : uint64     = (Convert.ToDecimal((# "" value : uint64 #))) 
             when ^T : uint32     = (Convert.ToDecimal((# "" value : uint32 #))) 
             when ^T : uint16     = (Convert.ToDecimal((# "" value : uint16 #))) 
             when ^T : unativeint = (Convert.ToDecimal(uint64 (# "" value : unativeint #))) 
             when ^T : byte       = (Convert.ToDecimal((# "" value : byte #))) 
>>>>>>> 8640a9c8
             when ^T : decimal    = (# "" value : decimal #)
             when ^T : ^T = (^T : (static member op_Explicit: ^T -> decimal) (value))

        [<NoDynamicInvocation(isLegacy=true)>]
        [<CompiledName("ToUIntPtr")>]
        let inline unativeint (value: ^T) = 
             ExplicitDynamic<(^T), unativeint> value
             when ^T : string    = ParseUIntPtr (castToString value)
             when ^T : float     = (# "conv.u" value  : unativeint #)
             when ^T : float32   = (# "conv.u" value  : unativeint #)
             // Narrower signed types we sign-extend.
             // Same length signed types we leave as such (so -1 gets reinterpreted as unsigned MaxValue).
             // Wider signed types we truncate.
             // conv.i does just that for both 32 and 64 bit case of nativeint, and conversion from nativeint is no-op.
             when ^T : int64     = (# "conv.i" value  : unativeint #)
             when ^T : int32     = (# "conv.i" value  : unativeint #)
             when ^T : int16     = (# "conv.i" value  : unativeint #)
             when ^T : nativeint = (# "" value  : unativeint #)
             when ^T : sbyte     = (# "conv.i" value  : unativeint #)
             when ^T : uint64    = (# "conv.u" value  : unativeint #)
             when ^T : uint32    = (# "conv.u" value  : unativeint #)
             when ^T : uint16    = (# "conv.u" value  : unativeint #)
             when ^T : char      = (# "conv.u" value  : unativeint #)
             when ^T : unativeint = (# "" value  : unativeint #)
<<<<<<< HEAD
             when ^T : byte       = (# "conv.u" value  : unativeint #)
             when ^T : decimal    = (# "conv.u" (uint64 (# "" value : decimal #)) : unativeint #)
=======
             when ^T : byte      = (# "conv.u" value  : unativeint #)
>>>>>>> 8640a9c8
             when ^T : ^T = (^T : (static member op_Explicit: ^T -> unativeint) (value))

        [<NoDynamicInvocation(isLegacy=true)>]
        [<CompiledName("ToIntPtr")>]
        let inline nativeint (value: ^T) = 
             ExplicitDynamic<(^T), nativeint> value
             when ^T : string     = ParseIntPtr (castToString value)
             when ^T : float      = (# "conv.i" value  : nativeint #)
             when ^T : float32    = (# "conv.i" value  : nativeint #)
             when ^T : int64      = (# "conv.i" value  : nativeint #)
             when ^T : int32      = (# "conv.i" value  : nativeint #)
             when ^T : int16      = (# "conv.i" value  : nativeint #)
             when ^T : nativeint  = (# "" value  : nativeint #)
             when ^T : sbyte      = (# "conv.i" value  : nativeint #)
             // Narrower unsigned types we zero-extend.
             // Same length unsigned types we leave as such (so unsigned MaxValue (all-bits-set) gets reinterpreted as -1).
             // Wider unsigned types we truncate.
             // conv.u does just that for both 32- and 64-bit-wide nativeint, and conversion from unativeint is no-op.
             when ^T : uint64     = (# "conv.u" value  : nativeint #)
             when ^T : uint32     = (# "conv.u" value  : nativeint #)
             when ^T : uint16     = (# "conv.u" value  : nativeint #)
             when ^T : char       = (# "conv.u" value  : nativeint #)
             when ^T : unativeint = (# "" value  : nativeint #)
             when ^T : byte       = (# "conv.i" value  : nativeint #)
             when ^T : decimal    = (# "conv.i" (int64 (# "" value : decimal #)) : unativeint #)
             when ^T : ^T = (^T : (static member op_Explicit: ^T -> nativeint) (value))

        [<CompiledName("ToString")>]
        let inline string (value: 'T) = 
             anyToString "" value

             when 'T : string =
                if value = unsafeDefault<'T> then ""
                else (# "" value : string #)     // force no-op

             // Using 'let x = (# ... #) in x.ToString()' leads to better IL, without it, an extra stloc and ldloca.s (get address-of)
             // gets emitted, which are unnecessary. With it, the extra address-of-variable is not created
             when 'T : float      = let x = (# "" value : float #)      in x.ToString(null, CultureInfo.InvariantCulture)
             when 'T : float32    = let x = (# "" value : float32 #)    in x.ToString(null, CultureInfo.InvariantCulture)
             when 'T : decimal    = let x = (# "" value : decimal #)    in x.ToString(null, CultureInfo.InvariantCulture)
             when 'T : BigInteger = let x = (# "" value : BigInteger #) in x.ToString(null, CultureInfo.InvariantCulture)
             
             // no IFormattable
             when 'T : char       = let x = (# "" value : 'T #)         in x.ToString()     // use 'T, because char can be an enum  
             when 'T : bool       = let x = (# "" value : bool #)       in x.ToString()
             when 'T : nativeint  = let x = (# "" value : nativeint #)  in x.ToString()
             when 'T : unativeint = let x = (# "" value : unativeint #) in x.ToString()

             // Integral types can be enum:
             // It is not possible to distinguish statically between Enum and (any type of) int. For signed types we have 
             // to use IFormattable::ToString, as the minus sign can be overridden. Using boxing we'll print their symbolic
             // value if it's an enum, e.g.: 'ConsoleKey.Backspace' gives "Backspace", rather than "8")
             when 'T : sbyte      = (box value :?> IFormattable).ToString(null, CultureInfo.InvariantCulture)
             when 'T : int16      = (box value :?> IFormattable).ToString(null, CultureInfo.InvariantCulture)
             when 'T : int32      = (box value :?> IFormattable).ToString(null, CultureInfo.InvariantCulture)
             when 'T : int64      = (box value :?> IFormattable).ToString(null, CultureInfo.InvariantCulture)

             // unsigned integral types have equal behavior with 'T::ToString() vs IFormattable::ToString
             // this allows us to issue the 'constrained' opcode with 'callvirt'
             when 'T : byte       = let x = (# "" value : 'T #) in x.ToString()
             when 'T : uint16     = let x = (# "" value : 'T #) in x.ToString()
             when 'T : uint32     = let x = (# "" value : 'T #) in x.ToString()
             when 'T : uint64     = let x = (# "" value : 'T #) in x.ToString()


             // other common mscorlib System struct types
             when 'T : DateTime       = let x = (# "" value : DateTime #) in x.ToString(null, CultureInfo.InvariantCulture)
             when 'T : DateTimeOffset = let x = (# "" value : DateTimeOffset #) in x.ToString(null, CultureInfo.InvariantCulture)
             when 'T : TimeSpan       = let x = (# "" value : TimeSpan #) in x.ToString(null, CultureInfo.InvariantCulture)
             when 'T : Guid           = let x = (# "" value : Guid #) in x.ToString(null, CultureInfo.InvariantCulture)
             when 'T struct = 
                match box value with
                | :? IFormattable as f -> f.ToString(null, CultureInfo.InvariantCulture)
                | _ -> value.ToString()

             // other commmon mscorlib reference types
             when 'T : StringBuilder =
                if value = unsafeDefault<'T> then ""
                else let x = (# "" value : StringBuilder #) in x.ToString()

             when 'T : IFormattable =
                if value = unsafeDefault<'T> then ""
                else let x = (# "" value : IFormattable #) in x.ToString(null, CultureInfo.InvariantCulture)

        [<NoDynamicInvocation(isLegacy=true)>]
        [<CompiledName("ToChar")>]
        let inline char (value: ^T) = 
             ExplicitDynamic<(^T), char> value
             when ^T : string     = (Char.Parse(castToString value))
             when ^T : float      = (# "conv.u2" value  : char #)
             when ^T : float32    = (# "conv.u2" value  : char #)
             when ^T : int64      = (# "conv.u2" value  : char #)
             when ^T : int32      = (# "conv.u2" value  : char #)
             when ^T : int16      = (# "conv.u2" value  : char #)
             when ^T : nativeint  = (# "conv.u2" value  : char #)
             when ^T : sbyte      = (# "conv.u2" value  : char #)
             when ^T : uint64     = (# "conv.u2" value  : char #)
             when ^T : uint32     = (# "conv.u2" value  : char #)
             when ^T : uint16     = (# "" value  : char #)
             when ^T : char       = (# "" value  : char #)
             when ^T : unativeint = (# "conv.u2" value  : char #)
             when ^T : byte       = (# "conv.u2" value  : char #)
             when ^T : ^T = (^T : (static member op_Explicit: ^T -> char) (value))
        
        module NonStructuralComparison = 
            /// Static less-than with static optimizations for some well-known cases.
            let inline (<) (x:^T) (y:^U) = 
                LessThanDynamic<(^T), (^U), bool> x y
                when ^T : bool   = (# "clt" x y : bool #)
                when ^T : sbyte  = (# "clt" x y : bool #)
                when ^T : int16  = (# "clt" x y : bool #)
                when ^T : int32  = (# "clt" x y : bool #)
                when ^T : int64  = (# "clt" x y : bool #)
                when ^T : byte   = (# "clt.un" x y : bool #)
                when ^T : uint16 = (# "clt.un" x y : bool #)
                when ^T : uint32 = (# "clt.un" x y : bool #)
                when ^T : uint64 = (# "clt.un" x y : bool #)
                when ^T : unativeint = (# "clt.un" x y : bool #)
                when ^T : nativeint  = (# "clt" x y : bool #)
                when ^T : float  = (# "clt" x y : bool #) 
                when ^T : float32= (# "clt" x y : bool #) 
                when ^T : char   = (# "clt" x y : bool #)
                when ^T : decimal    = Decimal.op_LessThan ((# "" x:decimal #), (# "" y:decimal #))
                when ^T : string     = (# "clt" (String.CompareOrdinal((# "" x : string #),(# "" y : string #))) 0 : bool #)             
                when ^T : ^T = ((^T or ^U): (static member (<) : ^T * ^U -> bool) (x,y))

            /// Static greater-than with static optimizations for some well-known cases.
            let inline (>) (x:^T) (y:^U) = 
                GreaterThanDynamic<(^T), (^U), bool> x y
                when 'T : bool       = (# "cgt" x y : bool #)
                when 'T : sbyte      = (# "cgt" x y : bool #)
                when 'T : int16      = (# "cgt" x y : bool #)
                when 'T : int32      = (# "cgt" x y : bool #)
                when 'T : int64      = (# "cgt" x y : bool #)
                when 'T : nativeint  = (# "cgt" x y : bool #)
                when 'T : byte       = (# "cgt.un" x y : bool #)
                when 'T : uint16     = (# "cgt.un" x y : bool #)
                when 'T : uint32     = (# "cgt.un" x y : bool #)
                when 'T : uint64     = (# "cgt.un" x y : bool #)
                when 'T : unativeint = (# "cgt.un" x y : bool #)
                when 'T : float      = (# "cgt" x y : bool #) 
                when 'T : float32    = (# "cgt" x y : bool #) 
                when 'T : char       = (# "cgt" x y : bool #)
                when 'T : decimal    = Decimal.op_GreaterThan ((# "" x:decimal #), (# "" y:decimal #))
                when ^T : string     = (# "cgt" (String.CompareOrdinal((# "" x : string #),(# "" y : string #))) 0 : bool #)             
                when ^T : ^T = ((^T or ^U): (static member (>) : ^T * ^U -> bool) (x,y))

            /// Static less-than-or-equal with static optimizations for some well-known cases.
            let inline (<=) (x:^T) (y:^U) = 
                LessThanOrEqualDynamic<(^T), (^U), bool> x y
                when 'T : bool       = not (# "cgt" x y : bool #)
                when 'T : sbyte      = not (# "cgt" x y : bool #)
                when 'T : int16      = not (# "cgt" x y : bool #)
                when 'T : int32      = not (# "cgt" x y : bool #)
                when 'T : int64      = not (# "cgt" x y : bool #)
                when 'T : nativeint  = not (# "cgt" x y : bool #)
                when 'T : byte       = not (# "cgt.un" x y : bool #)
                when 'T : uint16     = not (# "cgt.un" x y : bool #)
                when 'T : uint32     = not (# "cgt.un" x y : bool #)
                when 'T : uint64     = not (# "cgt.un" x y : bool #)
                when 'T : unativeint = not (# "cgt.un" x y : bool #)
                when 'T : float      = not (# "cgt.un" x y : bool #) 
                when 'T : float32    = not (# "cgt.un" x y : bool #) 
                when 'T : char       = not (# "cgt" x y : bool #)
                when 'T : decimal    = Decimal.op_LessThanOrEqual ((# "" x:decimal #), (# "" y:decimal #))
                when ^T : string     = not (# "cgt" (String.CompareOrdinal((# "" x : string #),(# "" y : string #))) 0 : bool #)             
                when ^T : ^T = ((^T or ^U): (static member (<=) : ^T * ^U -> bool) (x,y))

            /// Static greater-than-or-equal with static optimizations for some well-known cases.
            let inline (>=) (x:^T) (y:^U) = 
                GreaterThanOrEqualDynamic<(^T), (^U), bool> x y
                when 'T : bool       = not (# "clt" x y : bool #)
                when 'T : sbyte      = not (# "clt" x y : bool #)
                when 'T : int16      = not (# "clt" x y : bool #)
                when 'T : int32      = not (# "clt" x y : bool #)
                when 'T : int64      = not (# "clt" x y : bool #)
                when 'T : nativeint  = not (# "clt" x y : bool #)
                when 'T : byte       = not (# "clt.un" x y : bool #)
                when 'T : uint16     = not (# "clt.un" x y : bool #)
                when 'T : uint32     = not (# "clt.un" x y : bool #)
                when 'T : uint64     = not (# "clt.un" x y : bool #)
                when 'T : unativeint = not (# "clt.un" x y : bool #)
                when 'T : float      = not (# "clt.un" x y : bool #) 
                when 'T : float32    = not (# "clt.un" x y : bool #)
                when 'T : char       = not (# "clt" x y : bool #)
                when 'T : decimal    = Decimal.op_GreaterThanOrEqual ((# "" x:decimal #), (# "" y:decimal #))
                when ^T : string     = not (# "clt" (String.CompareOrdinal((# "" x : string #),(# "" y : string #))) 0 : bool #)             
                when ^T : ^T = ((^T or ^U): (static member (>=) : ^T * ^U -> bool) (x,y))

            /// Static greater-than-or-equal with static optimizations for some well-known cases.
            let inline (=) (x:^T) (y:^T) = 
                EqualityDynamic<(^T), (^T), bool> x y
                when ^T : bool    = (# "ceq" x y : bool #)
                when ^T : sbyte   = (# "ceq" x y : bool #)
                when ^T : int16   = (# "ceq" x y : bool #)
                when ^T : int32   = (# "ceq" x y : bool #)
                when ^T : int64   = (# "ceq" x y : bool #)
                when ^T : byte    = (# "ceq" x y : bool #)
                when ^T : uint16  = (# "ceq" x y : bool #)
                when ^T : uint32  = (# "ceq" x y : bool #)
                when ^T : uint64  = (# "ceq" x y : bool #)
                when ^T : float   = (# "ceq" x y : bool #)
                when ^T : float32 = (# "ceq" x y : bool #)
                when ^T : char    = (# "ceq" x y : bool #)
                when ^T : nativeint  = (# "ceq" x y : bool #)
                when ^T : unativeint  = (# "ceq" x y : bool #)
                when ^T : string  = String.Equals((# "" x : string #),(# "" y : string #))
                when ^T : decimal = Decimal.op_Equality((# "" x:decimal #), (# "" y:decimal #))
                when ^T : ^T = (^T : (static member (=) : ^T * ^T -> bool) (x,y))

            let inline (<>) (x:^T) (y:^T) = 
                InequalityDynamic<(^T), (^T), bool> x y
                when ^T : bool    = not (# "ceq" x y : bool #)
                when ^T : sbyte   = not (# "ceq" x y : bool #)
                when ^T : int16   = not (# "ceq" x y : bool #)
                when ^T : int32   = not (# "ceq" x y : bool #)
                when ^T : int64   = not (# "ceq" x y : bool #)
                when ^T : byte    = not (# "ceq" x y : bool #)
                when ^T : uint16  = not (# "ceq" x y : bool #)
                when ^T : uint32  = not (# "ceq" x y : bool #)
                when ^T : uint64  = not (# "ceq" x y : bool #)
                when ^T : float   = not (# "ceq" x y : bool #)
                when ^T : float32 = not (# "ceq" x y : bool #)
                when ^T : char    = not (# "ceq" x y : bool #)
                when ^T : nativeint  = not (# "ceq" x y : bool #)
                when ^T : unativeint  = not (# "ceq" x y : bool #)
                when ^T : string  = not (String.Equals((# "" x : string #),(# "" y : string #)))
                when ^T : decimal = Decimal.op_Inequality((# "" x:decimal #), (# "" y:decimal #))
                when ^T : ^T = (^T : (static member (<>) : ^T * ^T -> bool) (x,y))

            // static comparison (ER mode) with static optimizations for some well-known cases
            [<CompiledName("Compare")>]
            let inline compare (e1: ^T) (e2: ^T) : int = 
                 (if e1 < e2 then -1 elif e1 > e2 then 1 else 0)
                 when ^T : bool   = if (# "clt" e1 e2 : bool #) then (-1) else (# "cgt" e1 e2 : int #)
                 when ^T : sbyte  = if (# "clt" e1 e2 : bool #) then (-1) else (# "cgt" e1 e2 : int #)
                 when ^T : int16  = if (# "clt" e1 e2 : bool #) then (-1) else (# "cgt" e1 e2 : int #)
                 when ^T : int32  = if (# "clt" e1 e2 : bool #) then (-1) else (# "cgt" e1 e2 : int #)
                 when ^T : int64  = if (# "clt" e1 e2 : bool #) then (-1) else (# "cgt" e1 e2 : int #)
                 when ^T : nativeint  = if (# "clt" e1 e2 : bool #) then (-1) else (# "cgt" e1 e2 : int #)
                 when ^T : byte   = if (# "clt.un" e1 e2 : bool #) then (-1) else (# "cgt.un" e1 e2 : int #)
                 when ^T : uint16 = if (# "clt.un" e1 e2 : bool #) then (-1) else (# "cgt.un" e1 e2 : int #)
                 when ^T : uint32 = if (# "clt.un" e1 e2 : bool #) then (-1) else (# "cgt.un" e1 e2 : int #)
                 when ^T : uint64 = if (# "clt.un" e1 e2 : bool #) then (-1) else (# "cgt.un" e1 e2 : int #)
                 when ^T : unativeint = if (# "clt.un" e1 e2 : bool #) then (-1) else (# "cgt.un" e1 e2 : int #)
                 when ^T : float  = if   (# "clt" e1 e2 : bool #) then (-1)
                                    elif (# "cgt" e1 e2 : bool #) then (1)
                                    elif (# "ceq" e1 e2 : bool #) then (0)
                                    elif (# "ceq" e2 e2 : bool #) then (-1)
                                    else (# "ceq" e1 e1 : int #)
                 when ^T : float32 = if   (# "clt" e1 e2 : bool #) then (-1)
                                     elif (# "cgt" e1 e2 : bool #) then (1)
                                     elif (# "ceq" e1 e2 : bool #) then (0)
                                     elif (# "ceq" e2 e2 : bool #) then (-1)
                                     else (# "ceq" e1 e1 : int #)
                 when ^T : char   = if (# "clt.un" e1 e2 : bool #) then (-1) else (# "cgt.un" e1 e2 : int #)
                 when ^T : string = 
                     // NOTE: we don't have to null check here because String.CompareOrdinal
                     // gives reliable results on null values.
                     String.CompareOrdinal((# "" e1 : string #),(# "" e2 : string #))
                 when ^T : decimal = Decimal.Compare((# "" e1:decimal #), (# "" e2:decimal #))

            [<CompiledName("Max")>]
            let inline max (e1: ^T) (e2: ^T) = 
                (if e1 < e2 then e2 else e1)
                when ^T : float   = (Math.Max : float * float -> float)(retype<_,float> e1, retype<_,float> e2)
                when ^T : float32 = (Math.Max : float32 * float32 -> float32)(retype<_,float32> e1, retype<_,float32> e2)

            [<CompiledName("Min")>]
            let inline min (e1: ^T) (e2: ^T) = 
                (if e1 < e2 then e1 else e2)
                when ^T : float    = (Math.Min : float * float -> float)(retype<_,float> e1, retype<_,float> e2)
                when ^T : float32  = (Math.Min : float32 * float32 -> float32)(retype<_,float32> e1, retype<_,float32> e2)

            [<CompiledName("Hash")>]
            let inline hash (value:'T) = 
                value.GetHashCode()
                when 'T : bool   = (# "" value : int #)
                when 'T : int32  = (# "" value : int #)
                when 'T : byte   = (# "" value : int #)
                when 'T : uint32 = (# "" value : int #)
                when 'T : char = HashCompare.HashChar (# "" value : char #)
                when 'T : sbyte = HashCompare.HashSByte (# "" value : sbyte #)
                when 'T : int16 = HashCompare.HashInt16 (# "" value : int16 #)
                when 'T : int64 = HashCompare.HashInt64 (# "" value : int64 #)
                when 'T : uint64 = HashCompare.HashUInt64 (# "" value : uint64 #)
                when 'T : nativeint = HashCompare.HashIntPtr (# "" value : nativeint #)
                when 'T : unativeint = HashCompare.HashUIntPtr (# "" value : unativeint #)
                when 'T : uint16 = (# "" value : int #)                    
                when 'T : string = HashCompare.HashString  (# "" value : string #)

        module Attributes = 

            [<assembly: System.Runtime.InteropServices.ComVisible(false)>]
            [<assembly: System.CLSCompliant(true)>]
            [<assembly: System.Security.SecurityTransparent>] // assembly is fully transparent
#if CROSS_PLATFORM_COMPILER
#else
            [<assembly: System.Security.SecurityRules(System.Security.SecurityRuleSet.Level2)>] // v4 transparency; soon to be the default, but not yet
#endif
            do ()

#if FX_NO_MONITOR_REPORTS_LOCKTAKEN
        [<CompiledName("Lock")>]
        let inline lock (lockobj : 'T when 'T : not struct) f = 
            System.Threading.Monitor.Enter(lockobj);
            try f()
            finally
                System.Threading.Monitor.Exit(lockobj)
#else
        [<CompiledName("Lock")>]
        let inline lock (lockObject : 'T when 'T : not struct) ([<InlineIfLambda>] action) = 
            let mutable lockTaken = false
            try 
                System.Threading.Monitor.Enter(lockObject, &lockTaken);
                action()
            finally
                if lockTaken then
                    System.Threading.Monitor.Exit(lockObject)
#endif


        [<CompiledName("Using")>]
        let using (resource : 'T when 'T :> IDisposable) action = 
            try action(resource)
            finally match (box resource) with null -> () | _ -> resource.Dispose()

        [<CompiledName("TypeOf")>]
        let inline typeof<'T> = BasicInlinedOperations.typeof<'T>

        [<CompiledName("NameOf"); CompilerMessage(ExperimentalAttributeMessages.NotSupportedYet, 3501, IsError=true)>]
        let inline nameof (_: 'T) : string =
            raise (Exception "may not call directly, should always be optimized away")

        [<CompiledName("MethodHandleOf")>]
        let methodhandleof (_call: ('T -> 'TResult)) : RuntimeMethodHandle =
            raise (Exception "may not call directly, should always be optimized away")

        [<CompiledName("TypeDefOf")>]
        let inline typedefof<'T> = BasicInlinedOperations.typedefof<'T>

        [<CompiledName("SizeOf")>]
        let inline sizeof<'T> = BasicInlinedOperations.sizeof<'T>

        [<CompiledName("Hash")>]
        let inline hash (obj: 'T) = LanguagePrimitives.GenericHash obj

        [<CodeAnalysis.SuppressMessage("Microsoft.Naming","CA1709:IdentifiersShouldBeCasedCorrectly");  CodeAnalysis.SuppressMessage("Microsoft.Naming","CA1704:IdentifiersShouldBeSpelledCorrectly")>]
        let inline limitedHash (limit:int) (obj: 'T) =
            LanguagePrimitives.GenericLimitedHash limit obj

        [<CompiledName("Identity")>]
        let id x = x

        [<CompiledName("Not")>]
        let inline not (value: bool) =
            match value with
            | true -> false
            | _ -> true

        // std* are TypeFunctions with the effect of reading the property on instantiation.
        // So, direct uses of stdout should capture the current System.Console.Out at that point.
        [<CompiledName("ConsoleIn")>]
        let stdin<'T> = Console.In

        [<CompiledName("ConsoleOut")>]
        let stdout<'T> = Console.Out

        [<CompiledName("ConsoleError")>]
        let stderr<'T> = Console.Error

        module Unchecked =

            [<CompiledName("Unbox")>]
            let inline unbox<'T> (v:obj) = unboxPrim<'T> v

            [<CompiledName("DefaultOf")>]
            let inline defaultof<'T> = unsafeDefault<'T>

            [<CompiledName("Compare")>]
            let inline compare x y = GenericComparison x y

            [<CompiledName("Equals")>]
            let inline equals x y = GenericEquality x y

            [<CompiledName("Hash")>]
            let inline hash x = GenericHash x

        module Checked = 
        
            let inline (+) (x: ^T) (y: ^U) : ^V = 
                 CheckedAdditionDynamic<(^T),(^U),(^V)>  x y 
                 when ^T : int32       and ^U : int32      = (# "add.ovf" x y : int32 #)
                 when ^T : float       and ^U : float      = (# "add" x y : float #)
                 when ^T : float32     and ^U : float32    = (# "add" x y : float32 #)
                 when ^T : int64       and ^U : int64      = (# "add.ovf" x y : int64 #)
                 when ^T : uint64      and ^U : uint64     = (# "add.ovf.un" x y : uint64 #)
                 when ^T : uint32      and ^U : uint32     = (# "add.ovf.un" x y : uint32 #)
                 when ^T : nativeint   and ^U : nativeint  = (# "add.ovf" x y : nativeint #)
                 when ^T : unativeint  and ^U : unativeint = (# "add.ovf.un" x y : unativeint #)
                 when ^T : int16       and ^U : int16      = (# "conv.ovf.i2" (# "add.ovf" x y : int32 #) : int16 #)
                 when ^T : uint16      and ^U : uint16     = (# "conv.ovf.u2.un" (# "add.ovf.un" x y : uint32 #) : uint16 #)
                 when ^T : char        and ^U : char       = (# "conv.ovf.u2.un" (# "add.ovf.un" x y : uint32 #) : char #)
                 when ^T : sbyte       and ^U : sbyte      = (# "conv.ovf.i1" (# "add.ovf" x y : int32 #) : sbyte #)
                 when ^T : byte        and ^U : byte       = (# "conv.ovf.u1.un" (# "add.ovf.un" x y : uint32 #) : byte #)
                 when ^T : string      and ^U : string     = (# "" (String.Concat((# "" x : string #),(# "" y : string #))) : ^T #)
                 when ^T : decimal     and ^U : decimal    = (# "" (Decimal.op_Addition((# "" x : decimal #),(# "" y : decimal #))) : ^V #)
                 // According to the somewhat subtle rules of static optimizations,
                 // this condition is used whenever ^T is resolved to a nominal type
                 // That is, not in the generic implementation of '+'
                 when ^T : ^T = ((^T or ^U): (static member (+) : ^T * ^U -> ^V) (x,y))

            let inline (-) (x: ^T) (y: ^U) : ^V = 
                 CheckedSubtractionDynamic<(^T),(^U),(^V)>  x y 
                 when ^T : int32      and ^U : int32      = (# "sub.ovf" x y : int32 #)
                 when ^T : float      and ^U : float      = (# "sub" x y : float #)
                 when ^T : float32    and ^U : float32    = (# "sub" x y : float32 #)
                 when ^T : int64      and ^U : int64      = (# "sub.ovf" x y : int64 #)
                 when ^T : uint64     and ^U : uint64     = (# "sub.ovf.un" x y : uint64 #)
                 when ^T : uint32     and ^U : uint32     = (# "sub.ovf.un" x y : uint32 #)
                 when ^T : nativeint  and ^U : nativeint  = (# "sub.ovf" x y : nativeint #)
                 when ^T : unativeint and ^U : unativeint = (# "sub.ovf.un" x y : unativeint #)
<<<<<<< HEAD
                 when ^T : int16       and ^U : int16      = (# "conv.ovf.i2" (# "sub.ovf" x y : int32 #) : int16 #)
                 when ^T : uint16      and ^U : uint16     = (# "conv.ovf.u2.un" (# "sub.ovf.un" x y : uint32 #) : uint16 #)
                 when ^T : char        and ^U : char       = (# "conv.ovf.u2.un" (# "sub.ovf.un" x y : uint32 #) : char #)
                 when ^T : sbyte       and ^U : sbyte      = (# "conv.ovf.i1" (# "sub.ovf" x y : int32 #) : sbyte #)
                 when ^T : byte        and ^U : byte       = (# "conv.ovf.u1.un" (# "sub.ovf.un" x y : uint32 #) : byte #)
                 when ^T : decimal     and ^U : decimal    = (# "" (System.Decimal.op_Subtraction((# "" x : decimal #),(# "" y : decimal #))) : ^V #)
=======
                 when ^T : int16       and ^U : int16     = (# "conv.ovf.i2" (# "sub.ovf" x y : int32 #) : int16 #)
                 when ^T : uint16      and ^U : uint16    = (# "conv.ovf.u2.un" (# "sub.ovf.un" x y : uint32 #) : uint16 #)
                 when ^T : sbyte       and ^U : sbyte     = (# "conv.ovf.i1" (# "sub.ovf" x y : int32 #) : sbyte #)
                 when ^T : byte        and ^U : byte      = (# "conv.ovf.u1.un" (# "sub.ovf.un" x y : uint32 #) : byte #)
                 when ^T : decimal     and ^U : decimal   = (# "" (Decimal.op_Subtraction((# "" x : decimal #),(# "" y : decimal #))) : ^V #)
>>>>>>> 8640a9c8
                 when ^T : ^T = ((^T or ^U): (static member (-) : ^T * ^U -> ^V) (x,y))

            [<NoDynamicInvocation(isLegacy=true)>]
            let inline (~-) (value: ^T) : ^T = 
                 CheckedUnaryNegationDynamic<(^T),(^T)>  value 
                 when ^T : int32     = (# "sub.ovf" 0 value  : int32 #)
                 when ^T : float     = (# "neg" value  : float #)
                 when ^T : float32   = (# "neg" value  : float32 #)
                 when ^T : int64     = (# "sub.ovf" 0L value  : int64 #)
                 when ^T : int16     = (# "sub.ovf" 0s value  : int16 #)
                 when ^T : nativeint = (# "sub.ovf" 0n value  : nativeint #)
                 when ^T : sbyte     = (# "sub.ovf" 0y value  : sbyte #)
                 when ^T : decimal   = (# "" (Decimal.op_UnaryNegation((# "" value : decimal #))) : ^T #)
                 when ^T : ^T = (^T : (static member (~-) : ^T -> ^T) (value))

            let inline ( * ) (x: ^T) (y: ^U) : ^V = 
                 CheckedMultiplyDynamic<(^T),(^U),(^V)>  x y 
                 when ^T : sbyte       and ^U : sbyte     = (# "conv.ovf.i1" (# "mul.ovf" x y : int32 #) : sbyte #)
                 when ^T : int16       and ^U : int16     = (# "conv.ovf.i2" (# "mul.ovf" x y : int32 #) : int16 #)
                 when ^T : int64      and ^U : int64      = (# "mul.ovf" x y : int64 #)
                 when ^T : int32      and ^U : int32      = (# "mul.ovf" x y : int32 #)
                 when ^T : nativeint  and ^U : nativeint  = (# "mul.ovf" x y : nativeint #)
                 when ^T : byte        and ^U : byte      = (# "conv.ovf.u1.un" (# "mul.ovf.un" x y : uint32 #) : byte #)
                 when ^T : uint16      and ^U : uint16    = (# "conv.ovf.u2.un" (# "mul.ovf.un" x y : uint32 #) : uint16 #)
                 when ^T : uint32     and ^U : uint32     = (# "mul.ovf.un" x y : uint32 #)
                 when ^T : uint64     and ^U : uint64     = (# "mul.ovf.un" x y : uint64 #)
                 when ^T : unativeint and ^U : unativeint = (# "mul.ovf.un" x y : unativeint #)
                 when ^T : float      and ^U : float      = (# "mul" x y : float #)
                 when ^T : float32    and ^U : float32    = (# "mul" x y : float32 #)
                 when ^T : decimal     and ^U : decimal   = (# "" (Decimal.op_Multiply((# "" x : decimal #),(# "" y : decimal #))) : ^V #)
                 // According to the somewhat subtle rules of static optimizations,
                 // this condition is used whenever ^T is resolved to a nominal type
                 // That is, not in the generic implementation of '*'
                 when ^T : ^T = ((^T or ^U): (static member (*) : ^T * ^U -> ^V) (x,y))

            [<NoDynamicInvocation(isLegacy=true)>]
            [<CompiledName("ToByte")>]
            let inline byte (value: ^T) = 
<<<<<<< HEAD
                 CheckedExplicitDynamic<(^T),byte> value 
                 when ^T : string     = ParseByte (castToString value)
                 when ^T : float      = (# "conv.ovf.u1" value  : byte #)
                 when ^T : float32    = (# "conv.ovf.u1" value  : byte #)
                 when ^T : int64      = (# "conv.ovf.u1" value  : byte #)
                 when ^T : int32      = (# "conv.ovf.u1" value  : byte #)
                 when ^T : int16      = (# "conv.ovf.u1" value  : byte #)
                 when ^T : nativeint  = (# "conv.ovf.u1" value  : byte #)
                 when ^T : sbyte      = (# "conv.ovf.u1" value  : byte #)
                 when ^T : uint64     = (# "conv.ovf.u1.un" value  : byte #)
                 when ^T : uint32     = (# "conv.ovf.u1.un" value  : byte #)
                 when ^T : uint16     = (# "conv.ovf.u1.un" value  : byte #)
                 when ^T : char       = (# "conv.ovf.u1.un" value  : byte #)
=======
                 ExplicitDynamic<(^T),byte> value 
                 when ^T : string    = ParseByte (castToString value)
                 when ^T : float     = (# "conv.ovf.u1" value  : byte #)
                 when ^T : float32   = (# "conv.ovf.u1" value  : byte #)
                 when ^T : int64     = (# "conv.ovf.u1" value  : byte #)
                 when ^T : int32     = (# "conv.ovf.u1" value  : byte #)
                 when ^T : int16     = (# "conv.ovf.u1" value  : byte #)
                 when ^T : nativeint = (# "conv.ovf.u1" value  : byte #)
                 when ^T : sbyte     = (# "conv.ovf.u1" value  : byte #)
                 when ^T : uint64    = (# "conv.ovf.u1.un" value  : byte #)
                 when ^T : uint32    = (# "conv.ovf.u1.un" value  : byte #)
                 when ^T : uint16    = (# "conv.ovf.u1.un" value  : byte #)
                 when ^T : char      = (# "conv.ovf.u1.un" value  : byte #)
>>>>>>> 8640a9c8
                 when ^T : unativeint = (# "conv.ovf.u1.un" value  : byte #)
                 when ^T : byte       = (# "" value  : byte #)
                 when ^T : ^T = (^T : (static member op_Explicit: ^T -> byte) (value))

            [<NoDynamicInvocation(isLegacy=true)>]
            [<CompiledName("ToSByte")>]
            let inline sbyte (value: ^T) = 
<<<<<<< HEAD
                 CheckedExplicitDynamic<(^T),sbyte> value 
                 when ^T : string     = ParseSByte (castToString value)
                 when ^T : float      = (# "conv.ovf.i1" value  : sbyte #)
                 when ^T : float32    = (# "conv.ovf.i1" value  : sbyte #)
                 when ^T : int64      = (# "conv.ovf.i1" value  : sbyte #)
                 when ^T : int32      = (# "conv.ovf.i1" value  : sbyte #)
                 when ^T : int16      = (# "conv.ovf.i1" value  : sbyte #)
                 when ^T : nativeint  = (# "conv.ovf.i1" value  : sbyte #)
                 when ^T : sbyte      = (# "" value  : sbyte #)
                 when ^T : uint64     = (# "conv.ovf.i1.un" value  : sbyte #)
                 when ^T : uint32     = (# "conv.ovf.i1.un" value  : sbyte #)
                 when ^T : uint16     = (# "conv.ovf.i1.un" value  : sbyte #)
                 when ^T : char       = (# "conv.ovf.i1.un" value  : sbyte #)
=======
                 ExplicitDynamic<(^T),sbyte> value 
                 when ^T : string    = ParseSByte (castToString value)
                 when ^T : float     = (# "conv.ovf.i1" value  : sbyte #)
                 when ^T : float32   = (# "conv.ovf.i1" value  : sbyte #)
                 when ^T : int64     = (# "conv.ovf.i1" value  : sbyte #)
                 when ^T : int32     = (# "conv.ovf.i1" value  : sbyte #)
                 when ^T : int16     = (# "conv.ovf.i1" value  : sbyte #)
                 when ^T : nativeint = (# "conv.ovf.i1" value  : sbyte #)
                 when ^T : sbyte     = (# "conv.ovf.i1" value  : sbyte #)
                 when ^T : uint64    = (# "conv.ovf.i1.un" value  : sbyte #)
                 when ^T : uint32    = (# "conv.ovf.i1.un" value  : sbyte #)
                 when ^T : uint16    = (# "conv.ovf.i1.un" value  : sbyte #)
                 when ^T : char      = (# "conv.ovf.i1.un" value  : sbyte #)
>>>>>>> 8640a9c8
                 when ^T : unativeint = (# "conv.ovf.i1.un" value  : sbyte #)
                 when ^T : byte       = (# "conv.ovf.i1.un" value  : sbyte #)
                 when ^T : ^T = (^T : (static member op_Explicit: ^T -> sbyte) (value))

            [<NoDynamicInvocation(isLegacy=true)>]
            [<CompiledName("ToUInt16")>]
            let inline uint16 (value: ^T) = 
                 CheckedExplicitDynamic<(^T),uint16> value 
                 when ^T : string     = ParseUInt16 (castToString value)
                 when ^T : float      = (# "conv.ovf.u2" value  : uint16 #)
                 when ^T : float32    = (# "conv.ovf.u2" value  : uint16 #)
                 when ^T : int64      = (# "conv.ovf.u2" value  : uint16 #)
                 when ^T : int32      = (# "conv.ovf.u2" value  : uint16 #)
                 when ^T : int16      = (# "conv.ovf.u2" value  : uint16 #)
                 when ^T : nativeint  = (# "conv.ovf.u2" value  : uint16 #)
                 when ^T : sbyte      = (# "conv.ovf.u2" value  : uint16 #)
                 when ^T : uint64     = (# "conv.ovf.u2.un" value  : uint16 #)
                 when ^T : uint32     = (# "conv.ovf.u2.un" value  : uint16 #)
                 when ^T : uint16     = (# "" value  : uint16 #)
                 when ^T : char       = (# "" value  : uint16 #)
                 when ^T : unativeint = (# "conv.ovf.u2.un" value  : uint16 #)
                 when ^T : byte       = (# "conv.ovf.u2.un" value  : uint16 #)
                 when ^T : ^T = (^T : (static member op_Explicit: ^T -> uint16) (value))

            [<NoDynamicInvocation(isLegacy=true)>]
            [<CompiledName("ToChar")>]
            let inline char (value: ^T) = 
<<<<<<< HEAD
                 CheckedExplicitDynamic<(^T), char> value 
                 when ^T : string     = (System.Char.Parse(castToString value))
=======
                 ExplicitDynamic<(^T), char> value 
                 when ^T : string     = (Char.Parse(castToString value))
>>>>>>> 8640a9c8
                 when ^T : float      = (# "conv.ovf.u2" value  : char #)
                 when ^T : float32    = (# "conv.ovf.u2" value  : char #)
                 when ^T : int64      = (# "conv.ovf.u2" value  : char #)
                 when ^T : int32      = (# "conv.ovf.u2" value  : char #)
                 when ^T : int16      = (# "conv.ovf.u2" value  : char #)
                 when ^T : nativeint  = (# "conv.ovf.u2" value  : char #)
                 when ^T : sbyte      = (# "conv.ovf.u2" value  : char #)
                 when ^T : uint64     = (# "conv.ovf.u2.un" value  : char #)
                 when ^T : uint32     = (# "conv.ovf.u2.un" value  : char #)
                 when ^T : uint16     = (# "" value  : char #)
                 when ^T : char       = (# "" value  : char #)
                 when ^T : unativeint = (# "conv.ovf.u2.un" value  : char #)
                 when ^T : byte       = (# "conv.ovf.u2.un" value  : char #)
                 when ^T : ^T = (^T : (static member op_Explicit: ^T -> char) (value))

            [<NoDynamicInvocation(isLegacy=true)>]
            [<CompiledName("ToInt16")>]
            let inline int16 (value: ^T) = 
<<<<<<< HEAD
                 CheckedExplicitDynamic<(^T), int16> value 
                 when ^T : string     = ParseInt16 (castToString value)
                 when ^T : float      = (# "conv.ovf.i2" value  : int16 #)
                 when ^T : float32    = (# "conv.ovf.i2" value  : int16 #)
                 when ^T : int64      = (# "conv.ovf.i2" value  : int16 #)
                 when ^T : int32      = (# "conv.ovf.i2" value  : int16 #)
                 when ^T : int16      = (# "" value  : int16 #)
                 when ^T : nativeint  = (# "conv.ovf.i2" value  : int16 #)
                 when ^T : sbyte      = (# "conv.ovf.i2" value  : int16 #)
                 when ^T : uint64     = (# "conv.ovf.i2.un" value  : int16 #)
                 when ^T : uint32     = (# "conv.ovf.i2.un" value  : int16 #)
                 when ^T : uint16     = (# "conv.ovf.i2.un" value  : int16 #)
                 when ^T : char       = (# "conv.ovf.i2.un" value  : int16 #)
=======
                 ExplicitDynamic<(^T), int16> value 
                 when ^T : string    = ParseInt16 (castToString value)
                 when ^T : float     = (# "conv.ovf.i2" value  : int16 #)
                 when ^T : float32   = (# "conv.ovf.i2" value  : int16 #)
                 when ^T : int64     = (# "conv.ovf.i2" value  : int16 #)
                 when ^T : int32     = (# "conv.ovf.i2" value  : int16 #)
                 when ^T : int16     = (# "conv.ovf.i2" value  : int16 #)
                 when ^T : nativeint = (# "conv.ovf.i2" value  : int16 #)
                 when ^T : sbyte     = (# "conv.ovf.i2" value  : int16 #)
                 when ^T : uint64    = (# "conv.ovf.i2.un" value  : int16 #)
                 when ^T : uint32    = (# "conv.ovf.i2.un" value  : int16 #)
                 when ^T : uint16    = (# "conv.ovf.i2.un" value  : int16 #)
                 when ^T : char      = (# "conv.ovf.i2.un" value  : int16 #)
>>>>>>> 8640a9c8
                 when ^T : unativeint = (# "conv.ovf.i2.un" value  : int16 #)
                 when ^T : byte       = (# "conv.ovf.i2.un" value  : int16 #)
                 when ^T : ^T = (^T : (static member op_Explicit: ^T -> int16) (value))

            [<NoDynamicInvocation(isLegacy=true)>]
            [<CompiledName("ToUInt32")>]
            let inline uint32 (value: ^T) = 
<<<<<<< HEAD
                 CheckedExplicitDynamic<(^T), uint32> value 
                 when ^T : string     = ParseUInt32 (castToString value)
                 when ^T : float      = (# "conv.ovf.u4" value  : uint32 #)
                 when ^T : float32    = (# "conv.ovf.u4" value  : uint32 #)
                 when ^T : int64      = (# "conv.ovf.u4" value  : uint32 #)
                 when ^T : int32      = (# "conv.ovf.u4" value  : uint32 #)
                 when ^T : int16      = (# "conv.ovf.u4" value  : uint32 #)
                 when ^T : nativeint  = (# "conv.ovf.u4" value  : uint32 #)
                 when ^T : sbyte      = (# "conv.ovf.u4" value  : uint32 #)
                 when ^T : uint64     = (# "conv.ovf.u4.un" value  : uint32 #)
                 when ^T : uint32     = (# "" value  : uint32 #)
                 when ^T : uint16     = (# "conv.ovf.u4.un" value  : uint32 #)
                 when ^T : char       = (# "conv.ovf.u4.un" value  : uint32 #)
=======
                 ExplicitDynamic<(^T), uint32> value 
                 when ^T : string    = ParseUInt32 (castToString value)
                 when ^T : float     = (# "conv.ovf.u4" value  : uint32 #)
                 when ^T : float32   = (# "conv.ovf.u4" value  : uint32 #)
                 when ^T : int64     = (# "conv.ovf.u4" value  : uint32 #)
                 when ^T : int32     = (# "conv.ovf.u4" value  : uint32 #)
                 when ^T : int16     = (# "conv.ovf.u4" value  : uint32 #)
                 when ^T : nativeint = (# "conv.ovf.u4" value  : uint32 #)
                 when ^T : sbyte     = (# "conv.ovf.u4" value  : uint32 #)
                 when ^T : uint64    = (# "conv.ovf.u4.un" value  : uint32 #)
                 when ^T : uint32    = (# "conv.ovf.u4.un" value  : uint32 #)
                 when ^T : uint16    = (# "conv.ovf.u4.un" value  : uint32 #)
                 when ^T : char      = (# "conv.ovf.u4.un" value  : uint32 #)
>>>>>>> 8640a9c8
                 when ^T : unativeint = (# "conv.ovf.u4.un" value  : uint32 #)
                 when ^T : byte       = (# "conv.ovf.u4.un" value  : uint32 #)
                 when ^T : ^T = (^T : (static member op_Explicit: ^T -> uint32) (value))

            [<NoDynamicInvocation(isLegacy=true)>]
            [<CompiledName("ToInt32")>]
            let inline int32 (value: ^T) = 
<<<<<<< HEAD
                 CheckedExplicitDynamic<(^T), int32> value 
                 when ^T : string     = ParseInt32 (castToString value)
                 when ^T : float      = (# "conv.ovf.i4" value  : int32 #)
                 when ^T : float32    = (# "conv.ovf.i4" value  : int32 #)
                 when ^T : int64      = (# "conv.ovf.i4" value  : int32 #)
                 when ^T : int32      = (# "" value  : int32 #)
                 when ^T : int16      = (# "conv.ovf.i4" value  : int32 #)
                 when ^T : nativeint  = (# "conv.ovf.i4" value  : int32 #)
                 when ^T : sbyte      = (# "conv.ovf.i4" value  : int32 #)
                 when ^T : uint64     = (# "conv.ovf.i4.un" value  : int32 #)
                 when ^T : uint32     = (# "conv.ovf.i4.un" value  : int32 #)
                 when ^T : uint16     = (# "conv.ovf.i4.un" value  : int32 #)
                 when ^T : char       = (# "conv.ovf.i4.un" value  : int32 #)
=======
                 ExplicitDynamic<(^T), int32> value 
                 when ^T : string    = ParseInt32 (castToString value)
                 when ^T : float     = (# "conv.ovf.i4" value  : int32 #)
                 when ^T : float32   = (# "conv.ovf.i4" value  : int32 #)
                 when ^T : int64     = (# "conv.ovf.i4" value  : int32 #)
                 when ^T : int32     = (# "conv.ovf.i4" value  : int32 #)
                 when ^T : int16     = (# "conv.ovf.i4" value  : int32 #)
                 when ^T : nativeint = (# "conv.ovf.i4" value  : int32 #)
                 when ^T : sbyte     = (# "conv.ovf.i4" value  : int32 #)
                 when ^T : uint64    = (# "conv.ovf.i4.un" value  : int32 #)
                 when ^T : uint32    = (# "conv.ovf.i4.un" value  : int32 #)
                 when ^T : uint16    = (# "conv.ovf.i4.un" value  : int32 #)
                 when ^T : char      = (# "conv.ovf.i4.un" value  : int32 #)
>>>>>>> 8640a9c8
                 when ^T : unativeint = (# "conv.ovf.i4.un" value  : int32 #)
                 when ^T : byte       = (# "conv.ovf.i4.un" value  : int32 #)
                 when ^T : ^T = (^T : (static member op_Explicit: ^T -> int32) (value))

            [<CompiledName("ToInt")>]
            let inline int value = int32 value

            [<NoDynamicInvocation(isLegacy=true)>]
            [<CompiledName("ToUInt64")>]
            let inline uint64 (value: ^T) = 
<<<<<<< HEAD
                 CheckedExplicitDynamic<(^T), uint64> value 
                 when ^T : string     = ParseUInt64 (castToString value)
                 when ^T : float      = (# "conv.ovf.u8" value  : uint64 #)
                 when ^T : float32    = (# "conv.ovf.u8" value  : uint64 #)
                 when ^T : int64      = (# "conv.ovf.u8" value  : uint64 #)
                 when ^T : int32      = (# "conv.ovf.u8" value  : uint64 #)
                 when ^T : int16      = (# "conv.ovf.u8" value  : uint64 #)
                 when ^T : nativeint  = (# "conv.ovf.u8" value  : uint64 #)
                 when ^T : sbyte      = (# "conv.ovf.u8" value  : uint64 #)
                 when ^T : uint64     = (# "" value  : uint64 #)
                 when ^T : uint32     = (# "conv.ovf.u8.un" value  : uint64 #)
                 when ^T : uint16     = (# "conv.ovf.u8.un" value  : uint64 #)
                 when ^T : char       = (# "conv.ovf.u8.un" value  : uint64 #)
=======
                 ExplicitDynamic<(^T), uint64> value 
                 when ^T : string    = ParseUInt64 (castToString value)
                 when ^T : float     = (# "conv.ovf.u8" value  : uint64 #)
                 when ^T : float32   = (# "conv.ovf.u8" value  : uint64 #)
                 when ^T : int64     = (# "conv.ovf.u8" value  : uint64 #)
                 when ^T : int32     = (# "conv.ovf.u8" value  : uint64 #)
                 when ^T : int16     = (# "conv.ovf.u8" value  : uint64 #)
                 when ^T : nativeint = (# "conv.ovf.u8" value  : uint64 #)
                 when ^T : sbyte     = (# "conv.ovf.u8" value  : uint64 #)
                 when ^T : uint64    = (# "conv.ovf.u8.un" value  : uint64 #)
                 when ^T : uint32    = (# "conv.ovf.u8.un" value  : uint64 #)
                 when ^T : uint16    = (# "conv.ovf.u8.un" value  : uint64 #)
                 when ^T : char      = (# "conv.ovf.u8.un" value  : uint64 #)
>>>>>>> 8640a9c8
                 when ^T : unativeint = (# "conv.ovf.u8.un" value  : uint64 #)
                 when ^T : byte       = (# "conv.ovf.u8.un" value  : uint64 #)
                 when ^T : ^T = (^T : (static member op_Explicit: ^T -> uint64) (value))

            [<NoDynamicInvocation(isLegacy=true)>]
            [<CompiledName("ToInt64")>]
            let inline int64 (value: ^T) = 
<<<<<<< HEAD
                 CheckedExplicitDynamic<(^T), int64> value 
                 when ^T : string     = ParseInt64 (castToString value)
                 when ^T : float      = (# "conv.ovf.i8" value  : int64 #)
                 when ^T : float32    = (# "conv.ovf.i8" value  : int64 #)
                 when ^T : int64      = (# "" value  : int64 #)
                 when ^T : int32      = (# "conv.ovf.i8" value  : int64 #)
                 when ^T : int16      = (# "conv.ovf.i8" value  : int64 #)
                 when ^T : nativeint  = (# "conv.ovf.i8" value  : int64 #)
                 when ^T : sbyte      = (# "conv.ovf.i8" value  : int64 #)
                 when ^T : uint64     = (# "conv.ovf.i8.un" value  : int64 #)
                 when ^T : uint32     = (# "conv.ovf.i8.un" value  : int64 #)
                 when ^T : uint16     = (# "conv.ovf.i8.un" value  : int64 #)
                 when ^T : char       = (# "conv.ovf.i8.un" value  : int64 #)
=======
                 ExplicitDynamic<(^T), int64> value 
                 when ^T : string    = ParseInt64 (castToString value)
                 when ^T : float     = (# "conv.ovf.i8" value  : int64 #)
                 when ^T : float32   = (# "conv.ovf.i8" value  : int64 #)
                 when ^T : int64     = (# "conv.ovf.i8" value  : int64 #)
                 when ^T : int32     = (# "conv.ovf.i8" value  : int64 #)
                 when ^T : int16     = (# "conv.ovf.i8" value  : int64 #)
                 when ^T : nativeint = (# "conv.ovf.i8" value  : int64 #)
                 when ^T : sbyte     = (# "conv.ovf.i8" value  : int64 #)
                 when ^T : uint64    = (# "conv.ovf.i8.un" value  : int64 #)
                 when ^T : uint32    = (# "conv.ovf.i8.un" value  : int64 #)
                 when ^T : uint16    = (# "conv.ovf.i8.un" value  : int64 #)
                 when ^T : char      = (# "conv.ovf.i8.un" value  : int64 #)
>>>>>>> 8640a9c8
                 when ^T : unativeint = (# "conv.ovf.i8.un" value  : int64 #)
                 when ^T : byte       = (# "conv.ovf.i8.un" value  : int64 #)
                 when ^T : ^T = (^T : (static member op_Explicit: ^T -> int64) (value))

            [<NoDynamicInvocation(isLegacy=true)>]
            [<CompiledName("ToUIntPtr")>]
            let inline unativeint (value: ^T) = 
<<<<<<< HEAD
                 CheckedExplicitDynamic<(^T), unativeint> value 
                 when ^T : string     = ParseUIntPtr (castToString value)
                 when ^T : float      = (# "conv.ovf.u" value  : unativeint #)
                 when ^T : float32    = (# "conv.ovf.u" value  : unativeint #)
                 when ^T : int64      = (# "conv.ovf.u" value  : unativeint #)
                 when ^T : int32      = (# "conv.ovf.u" value  : unativeint #)
                 when ^T : int16      = (# "conv.ovf.u" value  : unativeint #)
                 when ^T : nativeint  = (# "conv.ovf.u" value  : unativeint #)
                 when ^T : sbyte      = (# "conv.ovf.u" value  : unativeint #)
                 when ^T : uint64     = (# "conv.ovf.u.un" value  : unativeint #)
                 when ^T : uint32     = (# "conv.ovf.u.un" value  : unativeint #)
                 when ^T : uint16     = (# "conv.ovf.u.un" value  : unativeint #)
                 when ^T : char       = (# "conv.ovf.u.un" value  : unativeint #)
                 when ^T : unativeint = (# "" value  : unativeint #)
                 when ^T : byte       = (# "conv.ovf.u.un" value  : unativeint #)
                 when ^T : decimal    = (# "conv.ovf.u.un" (uint64 (# "" value : decimal #)) : unativeint #)
=======
                 ExplicitDynamic<(^T), unativeint> value 
                 when ^T : string    = ParseUIntPtr (castToString value)
                 when ^T : float     = (# "conv.ovf.u" value  : unativeint #)
                 when ^T : float32   = (# "conv.ovf.u" value  : unativeint #)
                 when ^T : int64     = (# "conv.ovf.u" value  : unativeint #)
                 when ^T : int32     = (# "conv.ovf.u" value  : unativeint #)
                 when ^T : int16     = (# "conv.ovf.u" value  : unativeint #)
                 when ^T : nativeint = (# "conv.ovf.u" value  : unativeint #)
                 when ^T : sbyte     = (# "conv.ovf.u" value  : unativeint #)
                 when ^T : uint64    = (# "conv.ovf.u.un" value  : unativeint #)
                 when ^T : uint32    = (# "conv.ovf.u.un" value  : unativeint #)
                 when ^T : uint16    = (# "conv.ovf.u.un" value  : unativeint #)
                 when ^T : char      = (# "conv.ovf.u.un" value  : unativeint #)
                 when ^T : unativeint = (# "conv.ovf.u.un" value  : unativeint #)
                 when ^T : byte     = (# "conv.ovf.u.un" value  : unativeint #)
>>>>>>> 8640a9c8
                 when ^T : ^T = (^T : (static member op_Explicit: ^T -> unativeint) (value))

            [<NoDynamicInvocation(isLegacy=true)>]
            [<CompiledName("ToIntPtr")>]
            let inline nativeint (value: ^T) = 
<<<<<<< HEAD
                 CheckedExplicitDynamic<(^T), nativeint> value 
                 when ^T : string     = ParseIntPtr (castToString value)
                 when ^T : float      = (# "conv.ovf.i" value  : nativeint #)
                 when ^T : float32    = (# "conv.ovf.i" value  : nativeint #)
                 when ^T : int64      = (# "conv.ovf.i" value  : nativeint #)
                 when ^T : int32      = (# "conv.ovf.i" value  : nativeint #)
                 when ^T : int16      = (# "conv.ovf.i" value  : nativeint #)
                 when ^T : nativeint  = (# "" value  : nativeint #)
                 when ^T : sbyte      = (# "conv.ovf.i" value  : nativeint #)
                 when ^T : uint64     = (# "conv.ovf.i.un" value  : nativeint #)
                 when ^T : uint32     = (# "conv.ovf.i.un" value  : nativeint #)
                 when ^T : uint16     = (# "conv.ovf.i.un" value  : nativeint #)
                 when ^T : char       = (# "conv.ovf.i.un" value  : nativeint #)
=======
                 ExplicitDynamic<(^T), nativeint> value 
                 when ^T : string    = ParseIntPtr (castToString value)
                 when ^T : float     = (# "conv.ovf.i" value  : nativeint #)
                 when ^T : float32   = (# "conv.ovf.i" value  : nativeint #)
                 when ^T : int64     = (# "conv.ovf.i" value  : nativeint #)
                 when ^T : int32     = (# "conv.ovf.i" value  : nativeint #)
                 when ^T : int16     = (# "conv.ovf.i" value  : nativeint #)
                 when ^T : nativeint = (# "conv.ovf.i" value  : nativeint #)
                 when ^T : sbyte     = (# "conv.ovf.i" value  : nativeint #)
                 when ^T : uint64    = (# "conv.ovf.i.un" value  : nativeint #)
                 when ^T : uint32    = (# "conv.ovf.i.un" value  : nativeint #)
                 when ^T : uint16    = (# "conv.ovf.i.un" value  : nativeint #)
                 when ^T : char      = (# "conv.ovf.i.un" value  : nativeint #)
>>>>>>> 8640a9c8
                 when ^T : unativeint = (# "conv.ovf.i.un" value  : nativeint #)
                 when ^T : byte       = (# "conv.ovf.i.un" value  : nativeint #)
                 when ^T : decimal    = (# "conv.ovf.i" (int64 (# "" value : decimal #)) : nativeint #)
                 when ^T : ^T = (^T : (static member op_Explicit: ^T -> nativeint) (value))

        module OperatorIntrinsics =

            open System.Collections

            let notStarted() = raise (new InvalidOperationException(SR.GetString(SR.enumerationNotStarted)))
            let alreadyFinished() = raise (new InvalidOperationException(SR.GetString(SR.enumerationAlreadyFinished)))

            // Notes on "inline" with range ienumerable generation.
            // "inline" is used to ensure that primitive ops like add,sub etc. are direct calls.
            // However, it is not used to ensure all explicit lambda arguments can be reduced by the optimiser.

            type Mode = 
                | NotStarted = 0
                | Running = 1
                | Finished = 2

            [<AbstractClass>]
            type BaseRangeEnumerator<'T>() =
                // Generate enumerator from mutable state "z".
                // Marked "inline" to ensure argument functions are reduced (by optimiser).
                let mutable mode = Mode.NotStarted
                let getCurrent(x:BaseRangeEnumerator<'T>) = 
                    match mode with
                    | Mode.NotStarted -> notStarted()
                    | Mode.Running    -> x.Current
                    | _          -> alreadyFinished()
                interface IEnumerator<'T> with
                    member x.Current = getCurrent(x)
                interface IEnumerator with 
                    member x.Current = box (getCurrent(x))
                    member x.MoveNext() = 
                        match mode with
                        | Mode.NotStarted -> if x.CanStart then (mode <- Mode.Running; true) else (mode <- Mode.Finished; false)
                        | Mode.Running    -> if x.CanStep then true                          else (mode <- Mode.Finished; false)
                        | _           -> false
                    member x.Reset() = 
                        mode <- Mode.NotStarted
                        x.DoReset()
                interface IDisposable with 
                    member x.Dispose() = ()
                abstract CanStart : bool
                abstract CanStep : bool
                abstract DoReset : unit -> unit
                abstract Current : 'T
                

            type EmptyEnumerator<'T>() = 
                inherit BaseRangeEnumerator<'T>()
                override x.CanStart = false
                override x.CanStep = false
                override x.DoReset() = ()
                override x.Current = Unchecked.defaultof<_>

            type SingletonEnumerator<'T>(v:'T) = 
                inherit BaseRangeEnumerator<'T>()
                override x.CanStart = true
                override x.CanStep = false
                override x.DoReset() = ()
                override x.Current = v

            [<AbstractClass>]
            type ProperIntegralRangeEnumerator<'State,'T>(n:'State, m:'State) = 
                // NOTE: The ordering << is an argument.
                // << will be < or > depending on direction.
                // Assumes n << m and zero << step (i.e. it's a "proper" range).
                //--------
                // NOTE: "inline" so << becomes direct operation (should be IL comparison operation)
                inherit BaseRangeEnumerator<'T>()
                let mutable z : 'State = n
                override obj.DoReset() = z <- n
                override obj.Current = obj.Result z
                override obj.CanStep = 
                    let x = z
                    let x' = obj.Step z 
                    if    obj.Before x' x                       then false           // x+step has wrapped around
                    elif  obj.Equal x' x                          then false           // x+step has not moved (unexpected, step<>0)
                    elif  obj.Before x x' && obj.Before x' m  then (z <- x'; true) // x+step has moved towards end point
                    elif  obj.Equal x' m                          then (z <- x'; true) // x+step has reached end point
                    else                                          false           // x+step has passed end point
                abstract Before: 'State -> 'State -> bool
                abstract Equal: 'State -> 'State -> bool
                abstract Step: 'State -> 'State
                abstract Result: 'State -> 'T

            let inline enumerator (x : IEnumerator<_>) = x
            
            let inline integralRangeStepEnumerator (zero,add,n,step,m,f) : IEnumerator<_> =
                // Generates sequence z_i where z_i = f (n + i.step) while n + i.step is in region (n,m)
                if n = m then
                    new SingletonEnumerator<_> (f n) |> enumerator 
                else
                    let up = (n < m)
                    let canStart = not (if up then step < zero else step > zero) // check for interval increasing, step decreasing 
                    // generate proper increasing sequence
                    { new ProperIntegralRangeEnumerator<_,_>(n,m) with 
                          member _.CanStart = canStart
                          member _.Before a b = if up then (a < b) else (a > b)
                          member _.Equal a b = (a = b)
                          member _.Step a = add a step
                          member _.Result a = f a } |> enumerator 

            // For RangeGeneric, one and add are functions representing the static resolution of GenericOne and (+)
            // for the particular static type. 
            let inline integralRange<'T> (one:'T, add:'T -> 'T -> 'T, n:'T, m:'T) =
                let gen() = 
                    // Generates sequence z_i where z_i = (n + i.step) while n + i.step is in region (n,m)
                    if n = m then
                        new SingletonEnumerator<_>(n) |> enumerator 
                    else
                        let canStart = (n < m)
                        // generate proper increasing sequence
                        { new ProperIntegralRangeEnumerator<_,_>(n,m) with 
                              member _.CanStart = canStart
                              member _.Before a b = (a < b)
                              member _.Equal a b = (a = b)
                              member _.Step a = add a one
                              member _.Result a = a } |> enumerator 

                { new IEnumerable<'T> with 
                      member _.GetEnumerator() = gen() 
                  interface IEnumerable with 
                      member _.GetEnumerator() = (gen() :> IEnumerator) }

            [<NoEquality; NoComparison>]
            type VariableStepIntegralRangeState<'T> = {
                mutable Started  : bool
                mutable Complete : bool
                mutable Current  : 'T
            }
            let inline variableStepIntegralRange n step m =
                if step = LanguagePrimitives.GenericZero then
                    invalidArg "step" (SR.GetString(SR.stepCannotBeZero));

                let variableStepRangeEnumerator () =
                    let state = {
                        Started = false
                        Complete = false
                        Current = Unchecked.defaultof<'T>
                    }

                    let current () = 
                        // according to IEnumerator<int>.Current documentation, the result of of Current
                        // is undefined prior to the first call of MoveNext and post called to MoveNext
                        // that return false (see https://msdn.microsoft.com/en-us/library/58e146b7%28v=vs.110%29.aspx)
                        // so we should be able to just return value here, and we could get rid of the 
                        // complete variable which would be faster
                        if not state.Started then
                            notStarted ()
                        elif state.Complete then
                            alreadyFinished ()
                        else
                            state.Current

                    { new IEnumerator<'T> with
                        member _.Current = current ()

                      interface IDisposable with
                        member _.Dispose () = ()

                      interface IEnumerator with 
                        member _.Current = box (current ())

                        member _.Reset () =
                            state.Started <- false
                            state.Complete <- false
                            state.Current <- Unchecked.defaultof<_> 

                        member _.MoveNext () =
                            if not state.Started then
                                state.Started <- true
                                state.Current <- n
                                state.Complete <- 
                                    (  (step > LanguagePrimitives.GenericZero && state.Current > m)
                                    || (step < LanguagePrimitives.GenericZero && state.Current < m))
                            else
                                let next = state.Current + step
                                if   (step > LanguagePrimitives.GenericZero && next > state.Current && next <= m)
                                    || (step < LanguagePrimitives.GenericZero && next < state.Current && next >= m) then
                                    state.Current <- next
                                else
                                    state.Complete <- true

                            not state.Complete}

                { new IEnumerable<'T> with
                    member _.GetEnumerator () = variableStepRangeEnumerator ()

                  interface IEnumerable with
                    member this.GetEnumerator () = (variableStepRangeEnumerator ()) :> IEnumerator }

            let inline simpleIntegralRange minValue maxValue n step m =
                if step <> LanguagePrimitives.GenericOne || n > m || n = minValue || m = maxValue then 
                    variableStepIntegralRange n step m
                else 
                    // a constrained, common simple iterator that is fast.
                    let singleStepRangeEnumerator () =
                        let mutable value = n - LanguagePrimitives.GenericOne

                        let inline current () =
                            // according to IEnumerator<int>.Current documentation, the result of of Current
                            // is undefined prior to the first call of MoveNext and post called to MoveNext
                            // that return false (see https://msdn.microsoft.com/en-us/library/58e146b7%28v=vs.110%29.aspx)
                            // so we should be able to just return value here, which would be faster
                            let derefValue = value
                            if derefValue < n then
                                notStarted ()
                            elif derefValue > m then
                                alreadyFinished ()
                            else 
                                derefValue

                        { new IEnumerator<'T> with
                            member _.Current = current ()

                          interface IDisposable with
                            member _.Dispose () = ()

                          interface IEnumerator with
                            member _.Current = box (current ())
                            member _.Reset () = value <- n - LanguagePrimitives.GenericOne
                            member _.MoveNext () =
                                let derefValue = value
                                if derefValue < m then
                                    value <- derefValue + LanguagePrimitives.GenericOne
                                    true
                                elif derefValue = m then 
                                    value <- derefValue + LanguagePrimitives.GenericOne
                                    false
                                else false }

                    { new IEnumerable<'T> with
                        member _.GetEnumerator () = singleStepRangeEnumerator ()

                      interface IEnumerable with
                        member _.GetEnumerator () = (singleStepRangeEnumerator ()) :> IEnumerator }

            // For RangeStepGeneric, zero and add are functions representing the static resolution of GenericZero and (+)
            // for the particular static type. 
            let inline integralRangeStep<'T,'Step> (zero:'Step) (add:'T -> 'Step -> 'T) (n:'T, step:'Step, m:'T) =
                if step = zero then invalidArg "step" (SR.GetString(SR.stepCannotBeZero));
                let gen() = integralRangeStepEnumerator (zero, add, n, step, m, id)
                { new IEnumerable<'T> with 
                      member _.GetEnumerator() = gen() 
                  interface IEnumerable with 
                      member _.GetEnumerator() = (gen() :> IEnumerator) }

            let inline isNaN x = x <> x // NaN is the only value that does not equal itself.
            
            [<AbstractClass>]
            type ProperFloatingRangeStepEnumerator<'T>(n:'T, m:'T) = 
                inherit BaseRangeEnumerator<'T>()
                let mutable z = n
                override obj.DoReset() = z <- n
                override obj.Current = z
                override obj.CanStep = 
                    let x = z
                    let x' = obj.Step z 
                    // NOTE: The following code is similar to the integer case, but there are differences.
                    // * With floats, there is a NaN case to consider.
                    // * With floats, there should not be any wrapping around arithmetic.
                    // * With floats, x + step == x is possible when step>0.                                 
                    if   obj.Equal x' x                           then false              // no movement, loss of precision
                    elif obj.Before x x' && obj.Before x' m       then (z <- x'; true)    // advanced towards end point
                    elif obj.Equal x' m                           then (z <- x'; true)    // hit end point
                    elif obj.Before m x'                          then false              // passed beyond end point
                                                                                          // [includes x' infinite, m finite case]
                    elif not (obj.Equal x' x')                    then false              // x' has become NaN, which is possible...
                                                                                          // e.g. -infinity + infinity = NaN
                    //elif lt x' x               then failwith           // x + step should not move against <<
                    //                                  "Broken invariant in F# floating point range"
                    else                                               false              

                // NOTE: The ordering Before is an argument. It will be < or > depending on direction.
                // We assume assume "Before n m" 
                abstract Before: 'T -> 'T -> bool
                abstract Equal: 'T -> 'T -> bool
                abstract Step: 'T -> 'T 

            let inline floatingRangeStepEnumerator n step m =
                if step = GenericZero then invalidArg "step" (SR.GetString(SR.stepCannotBeZero));
                if isNaN n            then invalidArg "n"    (SR.GetString(SR.startCannotBeNaN));
                if isNaN step         then invalidArg "step" (SR.GetString(SR.stepCannotBeNaN));
                if isNaN m            then invalidArg "m"    (SR.GetString(SR.endCannotBeNaN));
                if n = m then
                    new SingletonEnumerator<_>(n) |> enumerator
                else 
                    let up = (n < m)
                    let canStart = not (if up then step < GenericZero else step > GenericZero) // interval increasing, step decreasing 
                    // generate proper increasing sequence
                    { new ProperFloatingRangeStepEnumerator<_>(n, m) with 
                          member _.CanStart = canStart
                          member _.Before a b = if up then (a < b) else (a > b)
                          member _.Equal a b = (a = b)
                          member _.Step a = a + step } |> enumerator 

            // When is a Double an Int32?
            let minIntR = -2147483648.0
            let maxIntR =  2147483647.0
            let isPreciseInt x = minIntR <= x && x <= maxIntR && Math.Floor x = x 

            // When a floating range looks like an exact number of steps, generate using {n+i.step} for i from an integer range.
            let inline semiPreciseFloatingRangeEnumerator ofInt n dx m =                                                 
                let numSteps = float ((m - n) / dx)
                if isPreciseInt numSteps then
                    integralRangeStepEnumerator(0, (+), 0, 1, int numSteps, (fun i -> n + (ofInt i * dx)))
                else
                    floatingRangeStepEnumerator n dx m

            let inline floatingRange ofInt (n,step,m) =
                let gen() = semiPreciseFloatingRangeEnumerator ofInt n step m 
                { new IEnumerable<'T> with 
                      member _.GetEnumerator() = gen() 
                  interface IEnumerable with 
                      member _.GetEnumerator() = (gen() :> IEnumerator) }

            let RangeInt32   start step stop : seq<int>        = simpleIntegralRange Int32.MinValue Int32.MaxValue start step stop
            let RangeInt64   start step stop : seq<int64>      = simpleIntegralRange Int64.MinValue Int64.MaxValue start step stop
            let RangeUInt64  start step stop : seq<uint64>     = simpleIntegralRange UInt64.MinValue UInt64.MaxValue start step stop
            let RangeUInt32  start step stop : seq<uint32>     = simpleIntegralRange UInt32.MinValue UInt32.MaxValue start step stop
            let RangeIntPtr  start step stop : seq<nativeint>  = variableStepIntegralRange start step stop
            let RangeUIntPtr start step stop : seq<unativeint> = variableStepIntegralRange start step stop
            let RangeInt16   start step stop : seq<int16>      = simpleIntegralRange Int16.MinValue Int16.MaxValue start step stop
            let RangeUInt16  start step stop : seq<uint16>     = simpleIntegralRange UInt16.MinValue UInt16.MaxValue start step stop
            let RangeSByte   start step stop : seq<sbyte>      = simpleIntegralRange SByte.MinValue SByte.MaxValue start step stop
            let RangeByte    start step stop : seq<byte>       = simpleIntegralRange Byte.MinValue Byte.MaxValue start step stop
            let RangeDouble  start step stop : seq<float>      = floatingRange float   (start,step,stop)
            let RangeSingle  start step stop : seq<float32>    = floatingRange float32 (start,step,stop)
            let RangeGeneric   one add start stop : seq<'T> = integralRange (one,add,start,stop)
            let RangeStepGeneric   zero add start step stop : seq<'T> = integralRangeStep zero add  (start,step,stop)
            let RangeChar (start:char) (stop:char) = 
                integralRange ((retype 1us : char),(fun (x:char) (y:char) -> retype ((retype x : uint16) + (retype y : uint16)) ),start,stop)


            let inline toFloat (x:float32) = (# "conv.r8" x : float #)
            let inline toFloat32 (x:float) = (# "conv.r4" x : float32 #)

            let inline ComputePowerGenericInlined one mul x n =
                let rec loop n = 
                    match n with 
                    | 0 -> one
                    | 1 -> x
                    | 2 -> mul x x 
                    | 3 -> mul (mul x x) x
                    | 4 -> let v = mul x x in mul v v
                    | _ -> 
                        let v = loop (n/2) in 
                        let v = mul v v in
                        if n%2 = 0 then v else mul v x in
                loop n


            [<CodeAnalysis.SuppressMessage("Microsoft.Naming","CA1709:IdentifiersShouldBeCasedCorrectly");  CodeAnalysis.SuppressMessage("Microsoft.Naming","CA1704:IdentifiersShouldBeSpelledCorrectly")>]
            let PowByte (x:byte) n = ComputePowerGenericInlined  1uy Checked.( * ) x n 

            [<CodeAnalysis.SuppressMessage("Microsoft.Naming","CA1709:IdentifiersShouldBeCasedCorrectly");  CodeAnalysis.SuppressMessage("Microsoft.Naming","CA1704:IdentifiersShouldBeSpelledCorrectly")>]
            let PowSByte (x:sbyte) n = ComputePowerGenericInlined  1y Checked.( * ) x n 

            [<CodeAnalysis.SuppressMessage("Microsoft.Naming","CA1709:IdentifiersShouldBeCasedCorrectly");  CodeAnalysis.SuppressMessage("Microsoft.Naming","CA1704:IdentifiersShouldBeSpelledCorrectly")>]
            let PowInt16 (x:int16) n = ComputePowerGenericInlined  1s Checked.( * ) x n 

            [<CodeAnalysis.SuppressMessage("Microsoft.Naming","CA1709:IdentifiersShouldBeCasedCorrectly");  CodeAnalysis.SuppressMessage("Microsoft.Naming","CA1704:IdentifiersShouldBeSpelledCorrectly")>]
            let PowUInt16 (x:uint16) n = ComputePowerGenericInlined  1us Checked.( * ) x n 

            [<CodeAnalysis.SuppressMessage("Microsoft.Naming","CA1709:IdentifiersShouldBeCasedCorrectly");  CodeAnalysis.SuppressMessage("Microsoft.Naming","CA1704:IdentifiersShouldBeSpelledCorrectly")>]
            let PowInt32 (x:int32) n = ComputePowerGenericInlined  1 Checked.( * ) x n 

            [<CodeAnalysis.SuppressMessage("Microsoft.Naming","CA1709:IdentifiersShouldBeCasedCorrectly");  CodeAnalysis.SuppressMessage("Microsoft.Naming","CA1704:IdentifiersShouldBeSpelledCorrectly")>]
            let PowUInt32 (x:uint32) n = ComputePowerGenericInlined  1u Checked.( * ) x n 

            [<CodeAnalysis.SuppressMessage("Microsoft.Naming","CA1709:IdentifiersShouldBeCasedCorrectly");  CodeAnalysis.SuppressMessage("Microsoft.Naming","CA1704:IdentifiersShouldBeSpelledCorrectly")>]
            let PowInt64 (x:int64) n = ComputePowerGenericInlined  1L Checked.( * ) x n 

            [<CodeAnalysis.SuppressMessage("Microsoft.Naming","CA1709:IdentifiersShouldBeCasedCorrectly");  CodeAnalysis.SuppressMessage("Microsoft.Naming","CA1704:IdentifiersShouldBeSpelledCorrectly")>]
            let PowUInt64 (x:uint64) n = ComputePowerGenericInlined  1UL Checked.( * ) x n 

            [<CodeAnalysis.SuppressMessage("Microsoft.Naming","CA1709:IdentifiersShouldBeCasedCorrectly");  CodeAnalysis.SuppressMessage("Microsoft.Naming","CA1704:IdentifiersShouldBeSpelledCorrectly")>]
            let PowIntPtr (x:nativeint) n = ComputePowerGenericInlined  1n Checked.( * ) x n 

            [<CodeAnalysis.SuppressMessage("Microsoft.Naming","CA1709:IdentifiersShouldBeCasedCorrectly");  CodeAnalysis.SuppressMessage("Microsoft.Naming","CA1704:IdentifiersShouldBeSpelledCorrectly")>]
            let PowUIntPtr (x:unativeint) n = ComputePowerGenericInlined  1un Checked.( * ) x n 

            [<CodeAnalysis.SuppressMessage("Microsoft.Naming","CA1709:IdentifiersShouldBeCasedCorrectly");  CodeAnalysis.SuppressMessage("Microsoft.Naming","CA1704:IdentifiersShouldBeSpelledCorrectly")>]
            let PowSingle (x:float32) n = ComputePowerGenericInlined  1.0f Checked.( * ) x n 

            [<CodeAnalysis.SuppressMessage("Microsoft.Naming","CA1709:IdentifiersShouldBeCasedCorrectly");  CodeAnalysis.SuppressMessage("Microsoft.Naming","CA1704:IdentifiersShouldBeSpelledCorrectly")>]
            let PowDouble (x:float) n = ComputePowerGenericInlined  1.0 Checked.( * ) x n 

            [<CodeAnalysis.SuppressMessage("Microsoft.Naming","CA1709:IdentifiersShouldBeCasedCorrectly");  CodeAnalysis.SuppressMessage("Microsoft.Naming","CA1704:IdentifiersShouldBeSpelledCorrectly")>]
            let PowDecimal (x:decimal) n = ComputePowerGenericInlined  1.0M Checked.( * ) x n 

            [<CodeAnalysis.SuppressMessage("Microsoft.Naming","CA1709:IdentifiersShouldBeCasedCorrectly");  CodeAnalysis.SuppressMessage("Microsoft.Naming","CA1704:IdentifiersShouldBeSpelledCorrectly")>]
            let PowGeneric (one, mul, value: 'T, exponent) = ComputePowerGenericInlined  one mul value exponent 

            let inline ComputeSlice bound start finish length =
                let low = 
                    match start with
                    | Some n when n >= bound -> n
                    | _ -> bound
                let high = 
                    match finish with 
                    | Some m when m < bound + length -> m
                    | _ -> bound + length - 1

                low, high

            let inline GetArraySlice (source: _[]) start finish =
                let start, finish = ComputeSlice 0 start finish source.Length
                GetArraySub source start (finish - start + 1)

            let inline SetArraySlice (target: _[]) start finish (source: _[]) = 
                let start = (match start with None -> 0 | Some n -> n) 
                let finish = (match finish with None -> target.Length - 1 | Some n -> n) 
                SetArraySub target start (finish - start + 1) source

            let inline GetArraySlice2D (source: _[,]) start1 finish1 start2 finish2 =
                let bound1 = source.GetLowerBound(0)
                let bound2 = source.GetLowerBound(1)
                let start1, finish1 = ComputeSlice bound1 start1 finish1 (GetArray2DLength1 source)
                let start2, finish2 = ComputeSlice bound2 start2 finish2 (GetArray2DLength2 source)
                let len1 = (finish1 - start1 + 1)
                let len2 = (finish2 - start2 + 1)
                GetArray2DSub source start1 start2 len1 len2

            let inline GetArraySlice2DFixed (source: _[,]) start finish index nonFixedDim = 
                let bound = source.GetLowerBound(nonFixedDim)
                let start, finish = ComputeSlice bound start finish (GetArray2DLength source nonFixedDim)
                let len = (finish - start + 1)
                let dst = zeroCreate (if len < 0 then 0 else len)
                let getArrayElem = 
                    match nonFixedDim with
                    | 1 -> (fun i -> GetArray2D source index (start+i))
                    | 0 -> (fun i -> GetArray2D source (start+i) index)
                    | _ -> raise (IndexOutOfRangeException())
                for j = 0 to len - 1 do 
                    SetArray dst j (getArrayElem j)
                dst

            let inline GetArraySlice2DFixed1 (source: _[,]) index1 start2 finish2 = GetArraySlice2DFixed source start2 finish2 index1 1

            let inline GetArraySlice2DFixed2 (source: _[,]) start1 finish1 index2 = GetArraySlice2DFixed source start1 finish1 index2 0

            let inline SetArraySlice2DFixed (target: _[,]) (source: _[]) index start finish nonFixedDim = 
                let bound = target.GetLowerBound(nonFixedDim)
                let start, finish = ComputeSlice bound start finish (GetArray2DLength target nonFixedDim)
                let len = (finish - start + 1)
                let setArrayElem = 
                    match nonFixedDim with
                    | 1 -> (fun j -> SetArray2D target index (bound + start + j) (GetArray source j)) 
                    | 0 -> (fun i -> SetArray2D target (bound + start + i) index (GetArray source i))
                    | _ -> raise (IndexOutOfRangeException())
                for j = 0 to len - 1 do
                    setArrayElem j

            let inline SetArraySlice2DFixed1 (target: _[,]) index1 start2 finish2 (source: _[]) = SetArraySlice2DFixed target source index1 start2 finish2 1 

            let inline SetArraySlice2DFixed2 (target: _[,]) start1 finish1 index2 (source:_[]) = SetArraySlice2DFixed target source index2 start1 finish1 0

            let inline SetArraySlice2D (target: _[,]) start1 finish1 start2 finish2 (source: _[,]) = 
                let bound1 = target.GetLowerBound(0)
                let bound2 = target.GetLowerBound(1)
                let start1 = (match start1 with None -> bound1 | Some n -> n) 
                let start2 = (match start2 with None -> bound2 | Some n -> n) 
                let finish1 = (match finish1 with None -> bound1 + GetArray2DLength1 target - 1 | Some n -> n) 
                let finish2 = (match finish2 with None -> bound2 + GetArray2DLength2 target - 1 | Some n -> n) 
                SetArray2DSub target start1 start2 (finish1 - start1 + 1) (finish2 - start2 + 1) source

            let inline GetArraySlice3D (source: _[,,]) start1 finish1 start2 finish2 start3 finish3 =
                let bound1 = source.GetLowerBound(0)
                let bound2 = source.GetLowerBound(1)
                let bound3 = source.GetLowerBound(2)
                let start1, finish1 = ComputeSlice bound1 start1 finish1 (GetArray3DLength1 source)              
                let start2, finish2 = ComputeSlice bound2 start2 finish2 (GetArray3DLength2 source)              
                let start3, finish3 = ComputeSlice bound3 start3 finish3 (GetArray3DLength3 source)              
                let len1 = (finish1 - start1 + 1)
                let len2 = (finish2 - start2 + 1)
                let len3 = (finish3 - start3 + 1)
                GetArray3DSub source start1 start2 start3 len1 len2 len3

            let inline GetArraySlice3DFixedSingle (source: _[,,]) start1 finish1 start2 finish2 index nonFixedDim1 nonFixedDim2 =
                let bound1 = source.GetLowerBound(nonFixedDim1)
                let bound2 = source.GetLowerBound(nonFixedDim2)
                let start1, finish1 = ComputeSlice bound1 start1 finish1 (GetArray3DLength source nonFixedDim1)              
                let start2, finish2 = ComputeSlice bound2 start2 finish2 (GetArray3DLength source nonFixedDim2)              
                let len1 = (finish1 - start1 + 1)
                let len2 = (finish2 - start2 + 1)

                let dst = Array2DZeroCreate (max 0 len1) (max 0 len2)
                let getArrayElem = 
                    match nonFixedDim1, nonFixedDim2 with
                    | 1, 2 -> (fun i j -> GetArray3D source index (start1 + i) (start2 + j))
                    | 0, 2 -> (fun i j -> GetArray3D source (start1 + i) index (start2 + j))
                    | 0, 1 -> (fun i j -> GetArray3D source (start1 + i) (start2 + j) index)
                    | _ -> raise (IndexOutOfRangeException())

                for i = 0 to len1 - 1 do
                    for j = 0 to len2 - 1 do
                        SetArray2D dst i j (getArrayElem i j)

                dst

            let inline GetArraySlice3DFixedSingle1 (source: _[,,]) index1 start2 finish2 start3 finish3 = GetArraySlice3DFixedSingle source start2 finish2 start3 finish3 index1 1 2

            let inline GetArraySlice3DFixedSingle2 (source: _[,,]) start1 finish1 index2 start3 finish3 = GetArraySlice3DFixedSingle source start1 finish1 start3 finish3 index2 0 2

            let inline GetArraySlice3DFixedSingle3 (source: _[,,]) start1 finish1 start2 finish2 index3 = GetArraySlice3DFixedSingle source start1 finish1 start2 finish2 index3 0 1

            let inline GetArraySlice3DFixedDouble (source: _[,,]) start finish index1 index2 nonFixedDim = 
                let bound = source.GetLowerBound(nonFixedDim)
                let start, finish = ComputeSlice bound start finish (GetArray3DLength source nonFixedDim)
                let len = (finish - start + 1)
                let dst = zeroCreate (if len < 0 then 0 else len)
                let getArrayElem = 
                    match nonFixedDim with
                    | 2 -> (fun i -> GetArray3D source index1 index2 i)
                    | 1 -> (fun i -> GetArray3D source index1 (start + i) index2)
                    | 0 -> (fun i -> GetArray3D source (start+i) index1 index2)
                    | _ -> raise (IndexOutOfRangeException())
                for j = 0 to len - 1 do 
                    SetArray dst j (getArrayElem j)
                dst

            let inline GetArraySlice3DFixedDouble1 (source: _[,,]) index1 index2 start3 finish3 = 
                GetArraySlice3DFixedDouble source start3 finish3 index1 index2 2

            let inline GetArraySlice3DFixedDouble2 (source: _[,,]) index1 start2 finish2 index3 = 
                GetArraySlice3DFixedDouble source start2 finish2 index1 index3 1

            let inline GetArraySlice3DFixedDouble3 (source: _[,,]) start1 finish1 index2 index3 = 
                GetArraySlice3DFixedDouble source start1 finish1 index2 index3 0

            let inline SetArraySlice3D (target: _[,,]) start1 finish1 start2 finish2 start3 finish3 (source:_[,,]) = 
                let bound1 = target.GetLowerBound(0)
                let bound2 = target.GetLowerBound(1)
                let bound3 = target.GetLowerBound(2)
                let start1 = (match start1 with None -> bound1 | Some n -> n) 
                let start2 = (match start2 with None -> bound2 | Some n -> n) 
                let start3 = (match start3 with None -> bound3 | Some n -> n) 
                let finish1 = (match finish1 with None -> bound1 + GetArray3DLength1 target - 1 | Some n -> n) 
                let finish2 = (match finish2 with None -> bound2 + GetArray3DLength2 target - 1 | Some n -> n) 
                let finish3 = (match finish3 with None -> bound3 + GetArray3DLength3 target - 1 | Some n -> n) 
                SetArray3DSub target start1 start2 start3 (finish1 - start1 + 1) (finish2 - start2 + 1) (finish3 - start3 + 1) source

            let inline SetArraySlice3DFixedSingle (target: _[,,]) (source: _[,]) index start1 finish1 start2 finish2 nonFixedDim1 nonFixedDim2 = 
                let bound1 = target.GetLowerBound(nonFixedDim1)
                let bound2 = target.GetLowerBound(nonFixedDim2)
                let start1, finish1 = ComputeSlice bound1 start1 finish1 (GetArray3DLength target nonFixedDim1)              
                let start2, finish2 = ComputeSlice bound2 start2 finish2 (GetArray3DLength target nonFixedDim2)              
                let len1 = (finish1 - start1 + 1)
                let len2 = (finish2 - start2 + 1)
                let setArrayElem = 
                    match nonFixedDim1, nonFixedDim2 with
                    | 1, 2 -> (fun i j -> SetArray3D target index (bound1 + start1 + i) (bound2 + start2 + j) (GetArray2D source i j)) 
                    | 0, 2 -> (fun i j -> SetArray3D target (bound1 + start1 + i) index (bound2+ start2 + j) (GetArray2D source i j))
                    | 0, 1 -> (fun i j -> SetArray3D target (bound1 + start1 + i) (bound2+ start2 + j) index (GetArray2D source i j))
                    | _ -> raise (IndexOutOfRangeException())

                for i = 0 to len1 - 1 do
                    for j = 0 to len2 - 1 do
                        setArrayElem i j

            let inline SetArraySlice3DFixedSingle1 (target: _[,,]) index start2 finish2 start3 finish3 (source: _[,]) = 
                SetArraySlice3DFixedSingle target source index start2 finish2 start3 finish3 1 2

            let inline SetArraySlice3DFixedSingle2 (target: _[,,]) start1 finish1 index start3 finish3 (source: _[,]) = 
                SetArraySlice3DFixedSingle target source index start1 finish1 start3 finish3 0 2

            let inline SetArraySlice3DFixedSingle3 (target: _[,,]) start1 finish1 start2 finish2 index (source: _[,]) = 
                SetArraySlice3DFixedSingle target source index start1 finish1 start2 finish2 0 1

            let inline SetArraySlice3DFixedDouble (target: _[,,]) (source: _[]) index1 index2 start finish nonFixedDim = 
                let bound = target.GetLowerBound(nonFixedDim)
                let start, finish = ComputeSlice bound start finish (GetArray3DLength target nonFixedDim)
                let len = (finish - start + 1)
                let setArrayElem = 
                    match nonFixedDim with
                    | 2 -> (fun k -> SetArray3D target index1 index2 (bound + start + k) (GetArray source k)) 
                    | 1 -> (fun j -> SetArray3D target index1 (bound + start + j) index2 (GetArray source j)) 
                    | 0 -> (fun i -> SetArray3D target (bound + start + i) index1 index2 (GetArray source i))
                    | _ -> raise (IndexOutOfRangeException())
                for j = 0 to len - 1 do 
                    setArrayElem j

            let inline SetArraySlice3DFixedDouble1 (target: _[,,]) index1 index2 start3 finish3 (source: _[]) = 
                SetArraySlice3DFixedDouble target source index1 index2 start3 finish3 2

            let inline SetArraySlice3DFixedDouble2 (target: _[,,]) index1 start2 finish2 index3 (source: _[]) = 
                SetArraySlice3DFixedDouble target source index1 index3 start2 finish2 1

            let inline SetArraySlice3DFixedDouble3 (target: _[,,]) start1 finish1 index2 index3 (source: _[]) = 
                SetArraySlice3DFixedDouble target source index2 index3 start1 finish1 0

            let inline GetArraySlice4D (source: _[,,,]) start1 finish1 start2 finish2 start3 finish3 start4 finish4 =
                let bound1 = source.GetLowerBound(0)
                let bound2 = source.GetLowerBound(1)
                let bound3 = source.GetLowerBound(2)
                let bound4 = source.GetLowerBound(3)
                let start1, finish1 = ComputeSlice bound1 start1 finish1 (GetArray4DLength1 source)
                let start2, finish2 = ComputeSlice bound2 start2 finish2 (GetArray4DLength2 source)
                let start3, finish3 = ComputeSlice bound3 start3 finish3 (GetArray4DLength3 source)
                let start4, finish4 = ComputeSlice bound4 start4 finish4 (GetArray4DLength4 source)
                let len1 = (finish1 - start1 + 1)
                let len2 = (finish2 - start2 + 1)
                let len3 = (finish3 - start3 + 1)
                let len4 = (finish4 - start4 + 1)
                GetArray4DSub source start1 start2 start3 start4 len1 len2 len3 len4

            let inline GetArraySlice4DFixedSingle (source: _[,,,]) start1 finish1 start2 finish2 start3 finish3 index nonFixedDim1 nonFixedDim2 nonFixedDim3 = 
                let bound1 = source.GetLowerBound(nonFixedDim1)
                let bound2 = source.GetLowerBound(nonFixedDim2)
                let bound3 = source.GetLowerBound(nonFixedDim3)
                let start1, finish1 = ComputeSlice bound1 start1 finish1 (GetArray4DLength source nonFixedDim1)
                let start2, finish2 = ComputeSlice bound2 start2 finish2 (GetArray4DLength source nonFixedDim2)
                let start3, finish3 = ComputeSlice bound3 start3 finish3 (GetArray4DLength source nonFixedDim3)
                let len1 = (finish1 - start1 + 1)
                let len2 = (finish2 - start2 + 1)
                let len3 = (finish3 - start3 + 1)

                let dst = Array3DZeroCreate (max len1 0) (max len2 0) (max len3 0)
                let getArrayElem = 
                    match nonFixedDim1, nonFixedDim2, nonFixedDim3 with
                    | 1, 2, 3 -> (fun i j k-> GetArray4D source index i j k)
                    | 0, 2, 3 -> (fun i j k -> GetArray4D source i index j k)
                    | 0, 1, 3 -> (fun i j k -> GetArray4D source i j index k)
                    | 0, 1, 2 -> (fun i j k -> GetArray4D source i j k index)
                    | _ -> raise (IndexOutOfRangeException())
                for i = 0 to len1 - 1 do
                    for j = 0 to len2 - 1 do
                        for k = 0 to len3 - 1 do
                            SetArray3D dst i j k (getArrayElem i j k)

                dst

            let inline GetArraySlice4DFixedSingle1 (source: _[,,,]) index1 start2 finish2 start3 finish3 start4 finish4 =
                GetArraySlice4DFixedSingle source start2 finish2 start3 finish3 start4 finish4 index1 1 2 3

            let inline GetArraySlice4DFixedSingle2 (source: _[,,,]) start1 finish1 index2 start3 finish3 start4 finish4 = 
                GetArraySlice4DFixedSingle source start1 finish1 start3 finish3 start4 finish4 index2 0 2 3

            let inline GetArraySlice4DFixedSingle3 (source: _[,,,]) start1 finish1 start2 finish2 index3 start4 finish4 = 
                GetArraySlice4DFixedSingle source start1 finish1 start2 finish2 start4 finish4 index3 0 1 3

            let inline GetArraySlice4DFixedSingle4 (source: _[,,,]) start1 finish1 start2 finish2 start3 finish3 index4 = 
                GetArraySlice4DFixedSingle source start1 finish1 start2 finish2 start3 finish3 index4 0 1 2

            let inline GetArraySlice4DFixedDouble (source: _[,,,]) start1 finish1 start2 finish2 index1 index2 nonFixedDim1 nonFixedDim2 = 
                let bound1 = source.GetLowerBound(nonFixedDim1)
                let bound2 = source.GetLowerBound(nonFixedDim2)
                let start1, finish1 = ComputeSlice bound1 start1 finish1 (GetArray4DLength source nonFixedDim1)
                let start2, finish2 = ComputeSlice bound2 start2 finish2 (GetArray4DLength source nonFixedDim2)
                let len1 = (finish1 - start1 + 1)
                let len2 = (finish2 - start2 + 1)

                let dst = Array2DZeroCreate (max len1 0) (max len2 0)
                let getArrayElem = 
                    match nonFixedDim1, nonFixedDim2 with
                    | 2, 3 -> (fun i j -> GetArray4D source index1 index2 i j)
                    | 1, 3 -> (fun i j -> GetArray4D source index1 i index2 j)
                    | 1, 2 -> (fun i j -> GetArray4D source index1 i j index2)
                    | 0, 3 -> (fun i j -> GetArray4D source i index1 index2 j)
                    | 0, 2 -> (fun i j -> GetArray4D source i index1 j index2)
                    | 0, 1 -> (fun i j -> GetArray4D source i j index1 index2)
                    | _ -> raise (IndexOutOfRangeException())
                for i = 0 to len1 - 1 do
                    for j = 0 to len2 - 1 do
                            SetArray2D dst i j (getArrayElem i j)

                dst

            let inline GetArraySlice4DFixedDouble1 (source: _[,,,]) index1 index2 start3 finish3 start4 finish4 =
                GetArraySlice4DFixedDouble source start3 finish3 start4 finish4 index1 index2 2 3

            let inline GetArraySlice4DFixedDouble2 (source: _[,,,]) index1 start2 finish2 index3 start4 finish4 =
                GetArraySlice4DFixedDouble source start2 finish2 start4 finish4 index1 index3 1 3

            let inline GetArraySlice4DFixedDouble3 (source: _[,,,]) index1 start2 finish2 start3 finish3 index4 =
                GetArraySlice4DFixedDouble source start2 finish2 start3 finish3 index1 index4 1 2

            let inline GetArraySlice4DFixedDouble4 (source: _[,,,]) start1 finish1 index2 index3 start4 finish4 =
                GetArraySlice4DFixedDouble source start1 finish1 start4 finish4 index2 index3 0 3

            let inline GetArraySlice4DFixedDouble5 (source: _[,,,]) start1 finish1 index2 start3 finish3 index4 = 
                GetArraySlice4DFixedDouble source start1 finish1 start3 finish3 index2 index4 0 2

            let inline GetArraySlice4DFixedDouble6 (source: _[,,,]) start1 finish1 start2 finish2 index3 index4 = 
                GetArraySlice4DFixedDouble source start1 finish1 start2 finish2 index3 index4 0 1

            let inline GetArraySlice4DFixedTriple (source: _[,,,]) start1 finish1 index1 index2 index3 nonFixedDim1 = 
                let bound1 = source.GetLowerBound(nonFixedDim1)
                let start1, finish1 = ComputeSlice bound1 start1 finish1 (GetArray4DLength source nonFixedDim1)
                let len1 = (finish1 - start1 + 1)
                let dst = zeroCreate (max len1 0)
                let getArrayElem = 
                    match nonFixedDim1 with
                    | 0 -> (fun i -> GetArray4D source i index1 index2 index3)
                    | 1 -> (fun i -> GetArray4D source index1 i index2 index3)
                    | 2 -> (fun i -> GetArray4D source index1 index2 i index3)
                    | 3 -> (fun i -> GetArray4D source index1 index2 index3 i)
                    | _ -> raise (IndexOutOfRangeException())
                for i = 0 to len1 - 1 do
                    SetArray dst i (getArrayElem i) 

                dst

            let inline GetArraySlice4DFixedTriple1 (source: _[,,,]) start1 finish1 index2 index3 index4 = 
                GetArraySlice4DFixedTriple source start1 finish1 index2 index3 index4 0

            let inline GetArraySlice4DFixedTriple2 (source: _[,,,]) index1 start2 finish2 index3 index4 =
                GetArraySlice4DFixedTriple source start2 finish2 index1 index3 index4 1

            let inline GetArraySlice4DFixedTriple3 (source: _[,,,]) index1 index2 start3 finish3 index4 =
                GetArraySlice4DFixedTriple source start3 finish3 index1 index2 index4 2

            let inline GetArraySlice4DFixedTriple4 (source: _[,,,]) index1 index2 index3 start4 finish4 = 
                GetArraySlice4DFixedTriple source start4 finish4 index1 index2 index3 3

            let inline SetArraySlice4D (target: _[,,,]) start1 finish1 start2 finish2 start3 finish3 start4 finish4 (source:_[,,,]) = 
                let bound1 = target.GetLowerBound(0)
                let bound2 = target.GetLowerBound(1)
                let bound3 = target.GetLowerBound(2)
                let bound4 = target.GetLowerBound(3)
                let start1 = (match start1 with None -> bound1 | Some n -> n) 
                let start2 = (match start2 with None -> bound2 | Some n -> n) 
                let start3 = (match start3 with None -> bound3 | Some n -> n) 
                let start4 = (match start4 with None -> bound4 | Some n -> n) 
                let finish1 = (match finish1 with None -> bound1 + GetArray4DLength1 target - 1 | Some n -> n) 
                let finish2 = (match finish2 with None -> bound2 + GetArray4DLength2 target - 1 | Some n -> n) 
                let finish3 = (match finish3 with None -> bound3 + GetArray4DLength3 target - 1 | Some n -> n) 
                let finish4 = (match finish4 with None -> bound4 + GetArray4DLength4 target - 1 | Some n -> n) 
                SetArray4DSub target start1 start2 start3 start4 (finish1 - start1 + 1) (finish2 - start2 + 1) (finish3 - start3 + 1) (finish4 - start4 + 1) source

            let inline SetArraySlice4DFixedSingle (target: _[,,,]) (source: _[,,]) index start1 finish1 start2 finish2 start3 finish3 nonFixedDim1 nonFixedDim2 nonFixedDim3 = 
                let bound1 = target.GetLowerBound(nonFixedDim1)
                let bound2 = target.GetLowerBound(nonFixedDim2)
                let bound3 = target.GetLowerBound(nonFixedDim3)
                let start1, finish1 = ComputeSlice bound1 start1 finish1 (GetArray4DLength target nonFixedDim1)
                let start2, finish2 = ComputeSlice bound2 start2 finish2 (GetArray4DLength target nonFixedDim2)
                let start3, finish3 = ComputeSlice bound3 start3 finish3 (GetArray4DLength target nonFixedDim3)
                let len1 = (finish1 - start1 + 1)
                let len2 = (finish2 - start2 + 1)
                let len3 = (finish3 - start3 + 1)

                let setArrayElem = 
                    match nonFixedDim1, nonFixedDim2, nonFixedDim3 with
                    | 1, 2, 3 -> (fun i j k -> SetArray4D target index (bound1 + start1 + i) (bound2 + start2 + j) (bound3 + start3 + k) (GetArray3D source i j k))
                    | 0, 2, 3 -> (fun i j k -> SetArray4D target (bound1 + start1 + i) index (bound2 + start2 + j) (bound3 + start3 + k) (GetArray3D source i j k))
                    | 0, 1, 3 -> (fun i j k -> SetArray4D target (bound1 + start1 + i) (bound2 + start2 + j) index (bound3 + start3 + k) (GetArray3D source i j k))
                    | 0, 1, 2 -> (fun i j k -> SetArray4D target (bound1 + start1 + i) (bound2 + start2 + j) (bound3 + start3 + k) index (GetArray3D source i j k))
                    | _ -> raise (IndexOutOfRangeException())

                for i = 0 to len1 - 1 do
                    for j = 0 to len2 - 1 do
                        for k = 0 to len3 - 1 do
                            setArrayElem i j k

            let inline SetArraySlice4DFixedSingle1 (target: _[,,,]) index1 start2 finish2 start3 finish3 start4 finish4 (source: _[,,]) = 
                SetArraySlice4DFixedSingle target source index1 start2 finish2 start3 finish3 start4 finish4 1 2 3

            let inline SetArraySlice4DFixedSingle2 (target: _[,,,]) start1 finish1 index2 start3 finish3 start4 finish4 (source: _[,,]) = 
                SetArraySlice4DFixedSingle target source index2 start1 finish1 start3 finish3 start4 finish4 0 2 3

            let inline SetArraySlice4DFixedSingle3 (target: _[,,,]) start1 finish1 start2 finish2 index3 start4 finish4 (source: _[,,]) = 
                SetArraySlice4DFixedSingle target source index3 start1 finish1 start2 finish2 start4 finish4 0 1 3

            let inline SetArraySlice4DFixedSingle4 (target: _[,,,]) start1 finish1 start2 finish2 start3 finish3 index4 (source: _[,,]) = 
                SetArraySlice4DFixedSingle target source index4 start1 finish1 start2 finish2 start3 finish3 0 1 2

            let inline SetArraySlice4DFixedDouble (target: _[,,,]) (source: _[,]) index1 index2 start1 finish1 start2 finish2 nonFixedDim1 nonFixedDim2 = 
                let bound1 = target.GetLowerBound(nonFixedDim1)
                let bound2 = target.GetLowerBound(nonFixedDim2)
                let start1, finish1 = ComputeSlice bound1 start1 finish1 (GetArray4DLength target nonFixedDim1)
                let start2, finish2 = ComputeSlice bound2 start2 finish2 (GetArray4DLength target nonFixedDim2)
                let len1 = (finish1 - start1 + 1)
                let len2 = (finish2 - start2 + 1)

                let setArrayElem = 
                    match nonFixedDim1, nonFixedDim2 with
                    | 2, 3 -> (fun i j -> SetArray4D target index1 index2 (bound1 + start1 + i) (bound2 + start2 + j) (GetArray2D source i j))
                    | 1, 3 -> (fun i j -> SetArray4D target index1 (bound1 + start1 + i) index2 (bound2 + start2 + j) (GetArray2D source i j))
                    | 1, 2 -> (fun i j -> SetArray4D target index1 (bound1 + start1 + i) (bound2 + start2 + j) index2 (GetArray2D source i j))
                    | 0, 3 -> (fun i j -> SetArray4D target (bound1 + start1 + i) index1 index2 (bound2 + start2 + j) (GetArray2D source i j))
                    | 0, 2 -> (fun i j -> SetArray4D target (bound1 + start1 + i) index1 (bound2 + start2 + j) index2 (GetArray2D source i j))
                    | 0, 1 -> (fun i j -> SetArray4D target (bound1 + start1 + i) (bound2 + start2 + j) index1 index2 (GetArray2D source i j))
                    | _ -> raise (IndexOutOfRangeException())

                for i = 0 to len1 - 1 do
                    for j = 0 to len2 - 1 do
                        setArrayElem i j 

            let inline SetArraySlice4DFixedDouble1 (target: _[,,,]) index1 index2 start3 finish3 start4 finish4 (source: _[,]) =
                SetArraySlice4DFixedDouble target source index1 index2 start3 finish3 start4 finish4  2 3

            let inline SetArraySlice4DFixedDouble2 (target: _[,,,]) index1 start2 finish2 index3 start4 finish4 (source: _[,]) =
                SetArraySlice4DFixedDouble target source index1 index3 start2 finish2 start4 finish4 1 3

            let inline SetArraySlice4DFixedDouble3 (target: _[,,,]) index1 start2 finish2 start3 finish3 index4 (source: _[,]) = 
                SetArraySlice4DFixedDouble target source index1 index4 start2 finish2 start3 finish3 1 2

            let inline SetArraySlice4DFixedDouble4 (target: _[,,,]) start1 finish1 index2 index3 start4 finish4 (source: _[,]) =
                SetArraySlice4DFixedDouble target source index2 index3 start1 finish1 start4 finish4 0 3

            let inline SetArraySlice4DFixedDouble5 (target: _[,,,]) start1 finish1 index2 start3 finish3 index4 (source: _[,]) =
                SetArraySlice4DFixedDouble target source index2 index4 start1 finish1 start3 finish3 0 2

            let inline SetArraySlice4DFixedDouble6 (target: _[,,,]) start1 finish1 start2 finish2 index3 index4 (source: _[,]) =
                SetArraySlice4DFixedDouble target source index3 index4 start1 finish1 start2 finish2 0 1

            let inline SetArraySlice4DFixedTriple (target: _[,,,]) (source: _[]) index1 index2 index3 start1 finish1 nonFixedDim1 = 
                let bound1 = target.GetLowerBound(nonFixedDim1)
                let start1, finish1 = ComputeSlice bound1 start1 finish1 (GetArray4DLength target nonFixedDim1)
                let len1 = (finish1 - start1 + 1)
                let setArrayElem = 
                    match nonFixedDim1 with
                    | 0 -> (fun i -> SetArray4D target (bound1 + start1 + i) index1 index2 index3 (GetArray source i))
                    | 1 -> (fun i -> SetArray4D target index1 (bound1 + start1 + i) index2 index3 (GetArray source i))
                    | 2 -> (fun i -> SetArray4D target index1 index2 (bound1 + start1 + i) index3 (GetArray source i))
                    | 3 -> (fun i -> SetArray4D target index1 index2 index3 (bound1 + start1 + i) (GetArray source i))
                    | _ -> raise (IndexOutOfRangeException())
                for i = 0 to len1 - 1 do
                    setArrayElem i

            let inline SetArraySlice4DFixedTriple1 (target: _[,,,]) start1 finish1 index2 index3 index4 (source: _[]) = 
                SetArraySlice4DFixedTriple target source index2 index3 index4 start1 finish1 0

            let inline SetArraySlice4DFixedTriple2 (target: _[,,,]) index1 start2 finish2 index3 index4 (source: _[]) = 
                SetArraySlice4DFixedTriple target source index1 index3 index4 start2 finish2 1

            let inline SetArraySlice4DFixedTriple3 (target: _[,,,]) index1 index2 start3 finish3 index4 (source: _[]) =
                SetArraySlice4DFixedTriple target source index1 index2 index4 start3 finish3 2

            let inline SetArraySlice4DFixedTriple4 (target: _[,,,]) index1 index2 index3 start4 finish4 (source: _[]) =
                SetArraySlice4DFixedTriple target source index1 index2 index3 start4 finish4 3

            let inline GetStringSlice (source: string) start finish =
                let start, finish = ComputeSlice 0 start finish source.Length
                let len = finish-start+1
                if len <= 0 then String.Empty
                else source.Substring(start, len)

            [<NoDynamicInvocation(isLegacy=true)>]
            let inline absImpl (x: ^T) : ^T = 
                 (^T: (static member Abs : ^T -> ^T) (x))
                 when ^T : int32       = let x : int32     = retype x in Math.Abs(x)
                 when ^T : float       = let x : float     = retype x in Math.Abs(x)
                 when ^T : float32     = let x : float32   = retype x in Math.Abs(x)
                 when ^T : int64       = let x : int64     = retype x in Math.Abs(x)
                 when ^T : nativeint   = 
                    let x : nativeint = retype x in 
                    if x >= 0n then x else 
                    let res = -x in 
                    if res < 0n then raise (OverflowException(ErrorStrings.NoNegateMinValueString))
                    res
                 when ^T : int16       = let x : int16     = retype x in Math.Abs(x)
                 when ^T : sbyte       = let x : sbyte     = retype x in Math.Abs(x)
                 when ^T : decimal     = Math.Abs(retype x : decimal) 

            [<NoDynamicInvocation(isLegacy=true)>]
            let inline  acosImpl(x: ^T) : ^T = 
                 (^T: (static member Acos : ^T -> ^T) (x))
                 when ^T : float       = Math.Acos(retype x)
                 when ^T : float32     = Math.Acos(toFloat (retype x)) |> toFloat32

            [<NoDynamicInvocation(isLegacy=true)>]
            let inline  asinImpl(x: ^T) : ^T = 
                 (^T: (static member Asin : ^T -> ^T) (x))
                 when ^T : float       = Math.Asin(retype x)
                 when ^T : float32     = Math.Asin(toFloat (retype x)) |> toFloat32

            [<NoDynamicInvocation(isLegacy=true)>]
            let inline  atanImpl(x: ^T) : ^T = 
                 (^T: (static member Atan : ^T -> ^T) (x))
                 when ^T : float       = Math.Atan(retype x)
                 when ^T : float32     = Math.Atan(toFloat (retype x)) |> toFloat32

            [<NoDynamicInvocation(isLegacy=true)>]
            let inline  atan2Impl(x: ^T) (y: ^T) : 'U = 
                 (^T: (static member Atan2 : ^T * ^T -> 'U) (x,y))
                 when ^T : float       = Math.Atan2(retype x, retype y)
                 when ^T : float32     = Math.Atan2(toFloat (retype x), toFloat(retype y)) |> toFloat32

            [<NoDynamicInvocation(isLegacy=true)>]
            let inline  ceilImpl(x: ^T) : ^T = 
                 (^T: (static member Ceiling : ^T -> ^T) (x))
                 when ^T : float       = Math.Ceiling(retype x : float)
                 when ^T : float32     = Math.Ceiling(toFloat (retype x)) |> toFloat32

            [<NoDynamicInvocation(isLegacy=true)>]
            let inline  expImpl(x: ^T) : ^T = 
                 (^T: (static member Exp : ^T -> ^T) (x))
                 when ^T : float       = Math.Exp(retype x)
                 when ^T : float32     = Math.Exp(toFloat (retype x)) |> toFloat32

            [<NoDynamicInvocation(isLegacy=true)>]
            let inline floorImpl (x: ^T) : ^T = 
                 (^T: (static member Floor : ^T -> ^T) (x))
                 when ^T : float       = Math.Floor(retype x : float)
                 when ^T : float32     = Math.Floor(toFloat (retype x)) |> toFloat32

            [<NoDynamicInvocation(isLegacy=true)>]
            let inline truncateImpl (x: ^T) : ^T = 
                 (^T: (static member Truncate : ^T -> ^T) (x))
                 when ^T : float       = Math.Truncate(retype x : float) 
                 when ^T : float32     = Math.Truncate(toFloat (retype x))  |> toFloat32

            [<NoDynamicInvocation(isLegacy=true)>]
            let inline roundImpl (x: ^T) : ^T = 
                 (^T: (static member Round : ^T -> ^T) (x))
                 when ^T : float       = Math.Round(retype x : float)
                 when ^T : float32     = Math.Round(toFloat (retype x)) |> toFloat32

            [<NoDynamicInvocation(isLegacy=true)>]
            let inline signImpl (x: ^T) : int = 
                 (^T: (member Sign : int) (x))
                 when ^T : int32       = Math.Sign(retype x : int32)
                 when ^T : int64       = Math.Sign(retype x : int64)
                 when ^T : nativeint   = if (retype x : nativeint) < 0n then -1 else if (retype x : nativeint) > 0n then 1 else 0
                 when ^T : int16       = Math.Sign(retype x : int16)
                 when ^T : sbyte       = Math.Sign(retype x : sbyte)
                 when ^T : float       = Math.Sign(retype x : float)
                 when ^T : float32     = Math.Sign(toFloat (retype x)) 
                 when ^T : decimal     = Math.Sign(retype x : decimal) 

            [<NoDynamicInvocation(isLegacy=true)>]
            let inline  logImpl(x: ^T) : ^T = 
                 (^T: (static member Log : ^T -> ^T) (x))
                 when ^T : float       = Math.Log(retype x)
                 when ^T : float32     = Math.Log(toFloat (retype x)) |> toFloat32
            
            [<NoDynamicInvocation(isLegacy=true)>]
            let inline  log10Impl(x: ^T) : ^T = 
                 (^T: (static member Log10 : ^T -> ^T) (x))
                 when ^T : float       = Math.Log10(retype x)
                 when ^T : float32     = Math.Log10(toFloat (retype x)) |> toFloat32

            [<NoDynamicInvocation(isLegacy=true)>]
            let inline  sqrtImpl(x: ^T) : ^U = 
                 (^T: (static member Sqrt : ^T -> ^U) (x))
                 when ^T : float       = Math.Sqrt(retype x : float)
                 when ^T : float32     = Math.Sqrt(toFloat (retype x)) |> toFloat32

            [<NoDynamicInvocation(isLegacy=true)>]
            let inline  cosImpl(x: ^T) : ^T = 
                 (^T: (static member Cos : ^T -> ^T) (x))
                 when ^T : float       = Math.Cos(retype x)
                 when ^T : float32     = Math.Cos(toFloat (retype x)) |> toFloat32

            [<NoDynamicInvocation(isLegacy=true)>]
            let inline  coshImpl(x: ^T) : ^T = 
                 (^T: (static member Cosh : ^T -> ^T) (x))
                 when ^T : float       = Math.Cosh(retype x)
                 when ^T : float32     = Math.Cosh(toFloat (retype x)) |> toFloat32

            [<NoDynamicInvocation(isLegacy=true)>]
            let inline  sinImpl(x: ^T) : ^T = 
                 (^T: (static member Sin : ^T -> ^T) (x))
                 when ^T : float       = Math.Sin(retype x)
                 when ^T : float32     = Math.Sin(toFloat (retype x)) |> toFloat32

            [<NoDynamicInvocation(isLegacy=true)>]
            let inline  sinhImpl(x: ^T) : ^T = 
                 (^T: (static member Sinh : ^T -> ^T) (x))
                 when ^T : float       = Math.Sinh(retype x)
                 when ^T : float32     = Math.Sinh(toFloat (retype x)) |> toFloat32

            [<NoDynamicInvocation(isLegacy=true)>]
            let inline  tanImpl(x: ^T) : ^T = 
                 (^T: (static member Tan : ^T -> ^T) (x))
                 when ^T : float       = Math.Tan(retype x)
                 when ^T : float32     = Math.Tan(toFloat (retype x)) |> toFloat32

            [<NoDynamicInvocation(isLegacy=true)>]
            let inline  tanhImpl(x: ^T) : ^T = 
                 (^T: (static member Tanh : ^T -> ^T) (x))
                 when ^T : float       = Math.Tanh(retype x)
                 when ^T : float32     = Math.Tanh(toFloat (retype x)) |> toFloat32

            [<NoDynamicInvocation(isLegacy=true)>]
            let inline  powImpl (x: ^T) (y: ^U) : ^T = 
                 (^T: (static member Pow : ^T * ^U -> ^T) (x,y))
                 when ^T : float       = Math.Pow((retype x : float), (retype y: float))
                 when ^T : float32     = Math.Pow(toFloat (retype x), toFloat(retype y)) |> toFloat32

            [<CodeAnalysis.SuppressMessage("Microsoft.Performance","CA1812:AvoidUninstantiatedInternalClasses")>]
            type AbsDynamicImplTable<'T>() = 
                static let result : ('T -> 'T) = 
                    let aty = typeof<'T>
                    if   aty.Equals(typeof<sbyte>)      then unboxPrim<_>(fun (x:sbyte)     -> absImpl x)
                    elif aty.Equals(typeof<int16>)      then unboxPrim<_>(fun (x:int16)     -> absImpl x)
                    elif aty.Equals(typeof<int32>)      then unboxPrim<_>(fun (x:int32)     -> absImpl x)
                    elif aty.Equals(typeof<int64>)      then unboxPrim<_>(fun (x:int64)     -> absImpl x)
                    elif aty.Equals(typeof<nativeint>)  then unboxPrim<_>(fun (x:nativeint) -> absImpl x)
                    elif aty.Equals(typeof<float>)      then unboxPrim<_>(fun (x:float)     -> absImpl x)
                    elif aty.Equals(typeof<float32>)    then unboxPrim<_>(fun (x:float32)   -> absImpl x)
                    elif aty.Equals(typeof<decimal>)    then unboxPrim<_>(fun (x:decimal)   -> absImpl x)
                    else UnaryDynamicImpl "Abs" 
                static member Result : ('T -> 'T) = result

            [<CodeAnalysis.SuppressMessage("Microsoft.Performance","CA1812:AvoidUninstantiatedInternalClasses")>]
            type AcosDynamicImplTable<'T>() = 
                static let result : ('T -> 'T) = 
                    let aty = typeof<'T>
                    if aty.Equals(typeof<float>)        then unboxPrim<_>(fun (x:float)     -> acosImpl x)
                    elif aty.Equals(typeof<float32>)    then unboxPrim<_>(fun (x:float32)   -> acosImpl x)
                    else UnaryDynamicImpl "Acos" 
                static member Result : ('T -> 'T) = result

            [<CodeAnalysis.SuppressMessage("Microsoft.Performance","CA1812:AvoidUninstantiatedInternalClasses")>]
            type AsinDynamicImplTable<'T>() = 
                static let result : ('T -> 'T) = 
                    let aty = typeof<'T>
                    if aty.Equals(typeof<float>)        then unboxPrim<_>(fun (x:float)     -> asinImpl x)
                    elif aty.Equals(typeof<float32>)    then unboxPrim<_>(fun (x:float32)   -> asinImpl x)
                    else UnaryDynamicImpl "Asin" 
                static member Result : ('T -> 'T) = result

            [<CodeAnalysis.SuppressMessage("Microsoft.Performance","CA1812:AvoidUninstantiatedInternalClasses")>]
            type AtanDynamicImplTable<'T>() = 
                static let result : ('T -> 'T) = 
                    let aty = typeof<'T>
                    if aty.Equals(typeof<float>)        then unboxPrim<_>(fun (x:float)     -> atanImpl x)
                    elif aty.Equals(typeof<float32>)    then unboxPrim<_>(fun (x:float32)   -> atanImpl x)
                    else UnaryDynamicImpl "Atan" 
                static member Result : ('T -> 'T) = result

            [<CodeAnalysis.SuppressMessage("Microsoft.Performance","CA1812:AvoidUninstantiatedInternalClasses")>]
            type Atan2DynamicImplTable<'T,'U>() = 
                static let result : ('T -> 'T -> 'U) = 
                    let aty = typeof<'T>
                    if aty.Equals(typeof<float>)        then unboxPrim<_>(fun (x:float)  (y:float)   -> atan2Impl x y)
                    elif aty.Equals(typeof<float32>)    then unboxPrim<_>(fun (x:float32) (y:float32)  -> atan2Impl x y)
                    else BinaryDynamicImpl "Atan2"
                static member Result : ('T -> 'T -> 'U) = result

            [<CodeAnalysis.SuppressMessage("Microsoft.Performance","CA1812:AvoidUninstantiatedInternalClasses")>]
            type CeilingDynamicImplTable<'T>() = 
                static let result : ('T -> 'T) = 
                    let aty = typeof<'T>
                    if aty.Equals(typeof<float>)        then unboxPrim<_>(fun (x:float)     -> ceilImpl x)
                    elif aty.Equals(typeof<float32>)    then unboxPrim<_>(fun (x:float32)   -> ceilImpl x)
                    else UnaryDynamicImpl "Ceiling" 
                static member Result : ('T -> 'T) = result

            [<CodeAnalysis.SuppressMessage("Microsoft.Performance","CA1812:AvoidUninstantiatedInternalClasses")>]
            type ExpDynamicImplTable<'T>() = 
                static let result : ('T -> 'T) = 
                    let aty = typeof<'T>
                    if aty.Equals(typeof<float>)        then unboxPrim<_>(fun (x:float)     -> expImpl x)
                    elif aty.Equals(typeof<float32>)    then unboxPrim<_>(fun (x:float32)   -> expImpl x)
                    else UnaryDynamicImpl "Exp" 
                static member Result : ('T -> 'T) = result

            [<CodeAnalysis.SuppressMessage("Microsoft.Performance","CA1812:AvoidUninstantiatedInternalClasses")>]
            type FloorDynamicImplTable<'T>() = 
                static let result : ('T -> 'T) = 
                    let aty = typeof<'T>
                    if aty.Equals(typeof<float>)        then unboxPrim<_>(fun (x:float)     -> floorImpl x)
                    elif aty.Equals(typeof<float32>)    then unboxPrim<_>(fun (x:float32)   -> floorImpl x)
                    else UnaryDynamicImpl "Floor" 
                static member Result : ('T -> 'T) = result

            [<CodeAnalysis.SuppressMessage("Microsoft.Performance","CA1812:AvoidUninstantiatedInternalClasses")>]
            type TruncateDynamicImplTable<'T>() = 
                static let result : ('T -> 'T) = 
                    let aty = typeof<'T>
                    if aty.Equals(typeof<float>)        then unboxPrim<_>(fun (x:float)     -> truncateImpl x)
                    elif aty.Equals(typeof<float32>)    then unboxPrim<_>(fun (x:float32)   -> truncateImpl x)
                    else UnaryDynamicImpl "Truncate" 
                static member Result : ('T -> 'T) = result

            [<CodeAnalysis.SuppressMessage("Microsoft.Performance","CA1812:AvoidUninstantiatedInternalClasses")>]
            type RoundDynamicImplTable<'T>() = 
                static let result : ('T -> 'T) = 
                    let aty = typeof<'T>
                    if aty.Equals(typeof<float>)        then unboxPrim<_>(fun (x:float)     -> roundImpl x)
                    elif aty.Equals(typeof<float32>)    then unboxPrim<_>(fun (x:float32)   -> roundImpl x)
                    else UnaryDynamicImpl "Round" 
                static member Result : ('T -> 'T) = result

            [<CodeAnalysis.SuppressMessage("Microsoft.Performance","CA1812:AvoidUninstantiatedInternalClasses")>]
            type SignDynamicImplTable<'T>() = 
                static let result : ('T -> int) = 
                    let aty = typeof<'T>
                    if aty.Equals(typeof<float>)        then unboxPrim<_>(fun (x:float)     -> signImpl x)
                    elif aty.Equals(typeof<float32>)    then unboxPrim<_>(fun (x:float32)   -> signImpl x)
                    elif aty.Equals(typeof<nativeint>)    then unboxPrim<_>(fun (x:nativeint)   -> signImpl x)
                    elif aty.Equals(typeof<decimal>)    then unboxPrim<_>(fun (x:decimal)   -> signImpl x)
                    elif aty.Equals(typeof<int16>)    then unboxPrim<_>(fun (x:int16)   -> signImpl x)
                    elif aty.Equals(typeof<int32>)    then unboxPrim<_>(fun (x:int32)   -> signImpl x)
                    elif aty.Equals(typeof<int64>)    then unboxPrim<_>(fun (x:int64)   -> signImpl x)
                    elif aty.Equals(typeof<sbyte>)    then unboxPrim<_>(fun (x:sbyte)   -> signImpl x)
                    else UnaryDynamicImpl "Sign" 
                static member Result : ('T -> int) = result

            [<CodeAnalysis.SuppressMessage("Microsoft.Performance","CA1812:AvoidUninstantiatedInternalClasses")>]
            type LogDynamicImplTable<'T>() = 
                static let result : ('T -> 'T) = 
                    let aty = typeof<'T>
                    if aty.Equals(typeof<float>)        then unboxPrim<_>(fun (x:float)     -> logImpl x)
                    elif aty.Equals(typeof<float32>)    then unboxPrim<_>(fun (x:float32)   -> logImpl x)
                    else UnaryDynamicImpl "Log" 
                static member Result : ('T -> 'T) = result

            [<CodeAnalysis.SuppressMessage("Microsoft.Performance","CA1812:AvoidUninstantiatedInternalClasses")>]
            type Log10DynamicImplTable<'T>() = 
                static let result : ('T -> 'T) = 
                    let aty = typeof<'T>
                    if aty.Equals(typeof<float>)        then unboxPrim<_>(fun (x:float)     -> log10Impl x)
                    elif aty.Equals(typeof<float32>)    then unboxPrim<_>(fun (x:float32)   -> log10Impl x)
                    else UnaryDynamicImpl "Log10" 
                static member Result : ('T -> 'T) = result

            [<CodeAnalysis.SuppressMessage("Microsoft.Performance","CA1812:AvoidUninstantiatedInternalClasses")>]
            type SqrtDynamicImplTable<'T,'U>() = 
                static let result : ('T -> 'U) = 
                    let aty = typeof<'T>
                    if aty.Equals(typeof<float>)        then unboxPrim<_>(fun (x:float)     -> sqrtImpl x)
                    elif aty.Equals(typeof<float32>)    then unboxPrim<_>(fun (x:float32)   -> sqrtImpl x)
                    else UnaryDynamicImpl "Sqrt" 
                static member Result : ('T -> 'U) = result

            [<CodeAnalysis.SuppressMessage("Microsoft.Performance","CA1812:AvoidUninstantiatedInternalClasses")>]
            type CosDynamicImplTable<'T>() = 
                static let result : ('T -> 'T) = 
                    let aty = typeof<'T>
                    if aty.Equals(typeof<float>)        then unboxPrim<_>(fun (x:float)     -> cosImpl x)
                    elif aty.Equals(typeof<float32>)    then unboxPrim<_>(fun (x:float32)   -> cosImpl x)
                    else UnaryDynamicImpl "Cos" 
                static member Result : ('T -> 'T) = result

            [<CodeAnalysis.SuppressMessage("Microsoft.Performance","CA1812:AvoidUninstantiatedInternalClasses")>]
            type CoshDynamicImplTable<'T>() = 
                static let result : ('T -> 'T) = 
                    let aty = typeof<'T>
                    if aty.Equals(typeof<float>)        then unboxPrim<_>(fun (x:float)     -> coshImpl x)
                    elif aty.Equals(typeof<float32>)    then unboxPrim<_>(fun (x:float32)   -> coshImpl x)
                    else UnaryDynamicImpl "Cosh" 
                static member Result : ('T -> 'T) = result

            [<CodeAnalysis.SuppressMessage("Microsoft.Performance","CA1812:AvoidUninstantiatedInternalClasses")>]
            type SinDynamicImplTable<'T>() = 
                static let result : ('T -> 'T) = 
                    let aty = typeof<'T>
                    if aty.Equals(typeof<float>)        then unboxPrim<_>(fun (x:float)     -> sinImpl x)
                    elif aty.Equals(typeof<float32>)    then unboxPrim<_>(fun (x:float32)   -> sinImpl x)
                    else UnaryDynamicImpl "Sin" 
                static member Result : ('T -> 'T) = result

            [<CodeAnalysis.SuppressMessage("Microsoft.Performance","CA1812:AvoidUninstantiatedInternalClasses")>]
            type SinhDynamicImplTable<'T>() = 
                static let result : ('T -> 'T) = 
                    let aty = typeof<'T>
                    if aty.Equals(typeof<float>)        then unboxPrim<_>(fun (x:float)     -> sinhImpl x)
                    elif aty.Equals(typeof<float32>)    then unboxPrim<_>(fun (x:float32)   -> sinhImpl x)
                    else UnaryDynamicImpl "Sinh" 
                static member Result : ('T -> 'T) = result

            [<CodeAnalysis.SuppressMessage("Microsoft.Performance","CA1812:AvoidUninstantiatedInternalClasses")>]
            type TanDynamicImplTable<'T>() = 
                static let result : ('T -> 'T) = 
                    let aty = typeof<'T>
                    if aty.Equals(typeof<float>)        then unboxPrim<_>(fun (x:float)     -> tanImpl x)
                    elif aty.Equals(typeof<float32>)    then unboxPrim<_>(fun (x:float32)   -> tanImpl x)
                    else UnaryDynamicImpl "Tan" 
                static member Result : ('T -> 'T) = result

            [<CodeAnalysis.SuppressMessage("Microsoft.Performance","CA1812:AvoidUninstantiatedInternalClasses")>]
            type TanhDynamicImplTable<'T>() = 
                static let result : ('T -> 'T) = 
                    let aty = typeof<'T>
                    if aty.Equals(typeof<float>)        then unboxPrim<_>(fun (x:float)     -> tanhImpl x)
                    elif aty.Equals(typeof<float32>)    then unboxPrim<_>(fun (x:float32)   -> tanhImpl x)
                    else UnaryDynamicImpl "Tanh" 
                static member Result : ('T -> 'T) = result

            [<CodeAnalysis.SuppressMessage("Microsoft.Performance","CA1812:AvoidUninstantiatedInternalClasses")>]
            type PowDynamicImplTable<'T,'U>() = 
                static let result : ('T -> 'U -> 'T) = 
                    let aty = typeof<'T>
                    if aty.Equals(typeof<float>)        then unboxPrim<_>(fun (x:float)   (y:float)  -> powImpl x y)
                    elif aty.Equals(typeof<float32>)    then unboxPrim<_>(fun (x:float32) (y:float32)  -> powImpl x y)
                    else BinaryDynamicImpl "Pow" 
                static member Result : ('T -> 'U -> 'T) = result

            let AbsDynamic x            = AbsDynamicImplTable<_>.Result x
            let AcosDynamic x           = AcosDynamicImplTable<_>.Result x
            let AsinDynamic x           = AsinDynamicImplTable<_>.Result x
            let AtanDynamic x           = AtanDynamicImplTable<_>.Result x
            let Atan2Dynamic y x        = Atan2DynamicImplTable<_,_>.Result y x
            let CeilingDynamic x        = CeilingDynamicImplTable<_>.Result x 
            let ExpDynamic x            = ExpDynamicImplTable<_>.Result x 
            let FloorDynamic x          = FloorDynamicImplTable<_>.Result x 
            let TruncateDynamic x       = TruncateDynamicImplTable<_>.Result x 
            let RoundDynamic x          = RoundDynamicImplTable<_>.Result x 
            let SignDynamic x           = SignDynamicImplTable<_>.Result x 
            let LogDynamic x            = LogDynamicImplTable<_>.Result x 
            let Log10Dynamic x          = Log10DynamicImplTable<_>.Result x 
            let SqrtDynamic x           = SqrtDynamicImplTable<_,_>.Result x 
            let CosDynamic x            = CosDynamicImplTable<_>.Result x 
            let CoshDynamic x           = CoshDynamicImplTable<_>.Result x 
            let SinDynamic x            = SinDynamicImplTable<_>.Result x 
            let SinhDynamic x           = SinhDynamicImplTable<_>.Result x 
            let TanDynamic x            = TanDynamicImplTable<_>.Result x 
            let TanhDynamic x           = TanhDynamicImplTable<_>.Result x 
            let PowDynamic x y          = PowDynamicImplTable<_,_>.Result x y

        open OperatorIntrinsics
                   
        let inline (..) (start:^T) (finish:^T) = 
           RangeGeneric (GenericOne< (^T) >)  Checked.(+) start finish
           when ^T : int32       = RangeInt32   (retype start) 1    (retype finish)
           when ^T : float       = RangeDouble  (retype start) 1.0  (retype finish)
           when ^T : float32     = RangeSingle  (retype start) 1.0f (retype finish)
           when ^T : int64       = RangeInt64   (retype start) 1L   (retype finish)
           when ^T : uint64      = RangeUInt64  (retype start) 1UL  (retype finish)
           when ^T : uint32      = RangeUInt32  (retype start) 1ul  (retype finish)
           when ^T : nativeint   = RangeIntPtr  (retype start) 1n   (retype finish)
           when ^T : unativeint  = RangeUIntPtr (retype start) 1un  (retype finish)
           when ^T : int16       = RangeInt16   (retype start) 1s   (retype finish)
           when ^T : uint16      = RangeUInt16  (retype start) 1us  (retype finish)
           when ^T : sbyte       = RangeSByte   (retype start) 1y   (retype finish)
           when ^T : byte        = RangeByte    (retype start) 1uy  (retype finish)
           when ^T : char        = RangeChar    (retype start) (retype finish)

        let inline (.. ..) (start: ^T) (step: ^U) (finish: ^T) = 
           RangeStepGeneric (GenericZero< (^U) >) Checked.(+) start step finish
           when ^T : int32       = RangeInt32   (retype start) (retype step) (retype finish)
           when ^T : float       = RangeDouble  (retype start) (retype step) (retype finish)
           when ^T : float32     = RangeSingle  (retype start) (retype step) (retype finish)
           when ^T : int64       = RangeInt64   (retype start) (retype step) (retype finish)
           when ^T : uint64      = RangeUInt64  (retype start) (retype step) (retype finish)
           when ^T : uint32      = RangeUInt32  (retype start) (retype step) (retype finish)
           when ^T : nativeint   = RangeIntPtr  (retype start) (retype step) (retype finish)
           when ^T : unativeint  = RangeUIntPtr (retype start) (retype step) (retype finish)
           when ^T : int16       = RangeInt16   (retype start) (retype step) (retype finish)
           when ^T : uint16      = RangeUInt16  (retype start) (retype step) (retype finish)
           when ^T : sbyte       = RangeSByte   (retype start) (retype step) (retype finish)
           when ^T : byte        = RangeByte    (retype start) (retype step) (retype finish)
        

        [<CompiledName("Abs")>]
        let inline abs (value: ^T) : ^T = 
             AbsDynamic value
             when ^T : ^T = absImpl value

        [<CompiledName("Acos")>]
        let inline  acos (value: ^T) : ^T = 
             AcosDynamic value
             when ^T : ^T = acosImpl value

        [<CompiledName("Asin")>]
        let inline  asin (value: ^T) : ^T = 
             AsinDynamic value
             when ^T : ^T = asinImpl value

        [<CompiledName("Atan")>]
        let inline  atan (value: ^T) : ^T = 
             AtanDynamic value
             when ^T : ^T = atanImpl value

        [<CompiledName("Atan2")>]
        let inline  atan2(y: ^T) (x: ^T) : 'U = 
             Atan2Dynamic y x
             when ^T : ^T = (atan2Impl y x : 'U)

        [<CompiledName("Ceiling")>]
        let inline  ceil (value: ^T) : ^T = 
             CeilingDynamic value
             when ^T : ^T = ceilImpl value

        [<CompiledName("Exp")>]
        let inline  exp(value: ^T) : ^T = 
             ExpDynamic value
             when ^T : ^T = expImpl value

        [<CompiledName("Floor")>]
        let inline floor (value: ^T) : ^T = 
             FloorDynamic value
             when ^T : ^T = floorImpl value

        [<CompiledName("Truncate")>]
        let inline truncate (value: ^T) : ^T = 
             TruncateDynamic value
             when ^T : ^T = truncateImpl value

        [<CompiledName("Round")>]
        let inline round (value: ^T) : ^T = 
             RoundDynamic value
             when ^T : ^T = roundImpl value

        [<CompiledName("Sign")>]
        let inline sign (value: ^T) : int = 
             SignDynamic value
             when ^T : ^T = signImpl value

        [<CompiledName("Log")>]
        let inline  log (value: ^T) : ^T = 
             LogDynamic value
             when ^T : ^T = logImpl value

        [<CompiledName("Log10")>]
        let inline  log10 (value: ^T) : ^T = 
             Log10Dynamic value
             when ^T : ^T = log10Impl value

        [<CompiledName("Sqrt")>]
        let inline  sqrt (value: ^T) : ^U = 
             SqrtDynamic value
             when ^T : ^T = (sqrtImpl value : ^U)

        [<CompiledName("Cos")>]
        let inline  cos (value: ^T) : ^T = 
             CosDynamic value
             when ^T : ^T = cosImpl value

        [<CompiledName("Cosh")>]
        let inline cosh (value: ^T) : ^T = 
             CoshDynamic value
             when ^T : ^T = coshImpl value

        [<CompiledName("Sin")>]
        let inline sin (value: ^T) : ^T = 
             SinDynamic value
             when ^T : ^T = sinImpl value

        [<CompiledName("Sinh")>]
        let inline sinh (value: ^T) : ^T = 
             SinhDynamic value
             when ^T : ^T = sinhImpl value

        [<CompiledName("Tan")>]
        let inline tan (value: ^T) : ^T = 
             TanDynamic value
             when ^T : ^T = tanImpl value

        [<CompiledName("Tanh")>]
        let inline tanh (value: ^T) : ^T = 
             TanhDynamic value
             when ^T : ^T = tanhImpl value

        let inline ( ** ) (x: ^T) (y: ^U) : ^T = 
             PowDynamic x y
             when ^T : ^T = powImpl x y

        let inline gpown  (x: ^T) n =
            let v = PowGeneric (GenericOne< (^T) >, Checked.( * ), x,n) 
            if n < 0 then GenericOne< (^T) > / v
            else v

        [<CompiledName("PowInteger")>]
        let inline pown  (x: ^T) n =
             (if n = Int32.MinValue then gpown x (n+1) / x else gpown x n)
             when ^T : int32 = 
                         (let x = (retype x : int32) in
                          if  x = 2 && n >= 0 && n < 31 then 1 <<< n 
                          elif n >= 0 then PowInt32 x n 
                          else 1 / PowInt32 x n)
             when ^T : int64 = 
                         (let x = (retype x : int64) in
                          if  x = 2L && n >= 0 && n < 63 then 1L <<< n 
                          elif n >= 0 then PowInt64 x n 
                          else 1L / PowInt64 x n)
             when ^T : int16 = 
                         (let x = (retype x : int16) in
                          if  x = 2s && n >= 0 && n < 15 then 1s <<< n 
                          elif n >= 0 then PowInt16 x n 
                          else 1s / PowInt16 x n)
             when ^T : sbyte = 
                         (let x = (retype x : sbyte) in
                          if  x = 2y && n >= 0 && n < 7 then 1y <<< n 
                          elif n >= 0 then PowSByte x n 
                          else 1y / PowSByte x n)
             when ^T : nativeint = 
                         (let x = (retype x : nativeint) in
                          if  x = 2n && n >= 0 && n < 31 then 1n <<< n 
                          elif n >= 0 then PowIntPtr x n 
                          else 1n / PowIntPtr x n)
             when ^T : uint32 = 
                         (let x = (retype x : uint32) in
                          if  x = 2u && n >= 0 && n <= 31 then 1u <<< n 
                          elif n >= 0 then PowUInt32 x n 
                          else 1u / PowUInt32 x n)
             when ^T : uint64 = 
                         (let x = (retype x : uint64) in
                          if  x = 2UL && n >= 0 && n <= 63 then 1UL <<< n 
                          elif n >= 0 then PowUInt64 x n 
                          else 1UL / PowUInt64 x n)
             when ^T : uint16 = 
                         (let x = (retype x : uint16) in
                          if  x = 2us && n >= 0 && n <= 15 then 1us <<< n 
                          elif n >= 0 then PowUInt16 x n 
                          else 1us / PowUInt16 x n)
             when ^T : byte = 
                         (let x = (retype x : byte) in
                          if  x = 2uy && n >= 0 && n <= 7 then 1uy <<< n 
                          elif n >= 0 then PowByte x n 
                          else 1uy / PowByte x n)
             when ^T : unativeint = 
                         (let x = (retype x : unativeint) in
                          if  x = 2un && n >= 0 && n <= 31 then 1un <<< n 
                          elif n >= 0 then PowUIntPtr x n 
                          else 1un / PowUIntPtr x n)

             when ^T : float = 
                         (let x = (retype x : float) in
                         if n >= 0 then PowDouble x n else 1.0 /  PowDouble x n)
             when ^T : float32 = 
                         (let x = (retype x : float32) in
                          if n >= 0 then PowSingle x n else 1.0f /  PowSingle x n)
             when ^T : decimal = 
                         (let x = (retype x : decimal) in
                          if n >= 0 then PowDecimal x n else 1.0M /  PowDecimal x n)

        [<AutoOpen>]
        [<Experimental(ExperimentalAttributeMessages.RequiresPreview)>]
        module ArrayExtensions =
            type ``[,,,]``<'T> with
                [<Experimental(ExperimentalAttributeMessages.RequiresPreview)>]
                member arr.GetReverseIndex(dim: int, offset: int) = 
                    let len = 
                        match dim with
                        | 0 -> GetArray4DLength1 arr
                        | 1 -> GetArray4DLength2 arr
                        | 2 -> GetArray4DLength3 arr
                        | 3 -> GetArray4DLength4 arr
                        | _ -> raise (IndexOutOfRangeException())

                    len - offset - 1

            type ``[,,]``<'T> with
                [<Experimental(ExperimentalAttributeMessages.RequiresPreview)>]
                member arr.GetReverseIndex(dim: int, offset: int) = 
                    let len = 
                        match dim with
                        | 0 -> GetArray3DLength1 arr
                        | 1 -> GetArray3DLength2 arr
                        | 2 -> GetArray3DLength3 arr
                        | _ -> raise (IndexOutOfRangeException())

                    len - offset - 1

            type ``[,]``<'T> with
                [<Experimental(ExperimentalAttributeMessages.RequiresPreview)>]
                member arr.GetReverseIndex(dim: int, offset: int) = 
                    let len = 
                        match dim with
                        | 0 -> GetArray2DLength1 arr
                        | 1 -> GetArray2DLength2 arr
                        | _ -> raise (IndexOutOfRangeException())

                    len - offset - 1

            type ``[]``<'T> with
                [<Experimental(ExperimentalAttributeMessages.RequiresPreview)>]
                member arr.GetReverseIndex (_: int, offset: int) = arr.Length - offset - 1

            type String with
                [<Experimental(ExperimentalAttributeMessages.RequiresPreview)>]
                member str.GetReverseIndex (_: int, offset: int) = str.Length - offset - 1

namespace Microsoft.FSharp.Control

    open System    
    open System.Threading    
    open System.Diagnostics
    open Microsoft.FSharp.Core
    open Microsoft.FSharp.Core.Operators

    module LazyExtensions = 
        type System.Lazy<'T> with
            [<CompiledName("Create")>] // give the extension member a 'nice', unmangled compiled name, unique within this module
            static member Create(creator : unit -> 'T) : Lazy<'T> =
                let creator = Func<'T>(creator)
                Lazy<'T>(creator, true)

            [<CompiledName("CreateFromValue")>] // give the extension member a 'nice', unmangled compiled name, unique within this module
            static member CreateFromValue(value : 'T) : Lazy<'T> =
                Lazy<'T>.Create(fun () -> value)

            [<CompiledName("IsDelayedDeprecated")>] // give the extension member a 'nice', unmangled compiled name, unique within this module
            member x.IsDelayed = not(x.IsValueCreated)

            [<CompiledName("IsForcedDeprecated")>] // give the extension member a 'nice', unmangled compiled name, unique within this module
            member x.IsForced = x.IsValueCreated

            [<CompiledName("Force")>] // give the extension member a 'nice', unmangled compiled name, unique within this module
            member x.Force() = x.Value

            [<CompiledName("SynchronizedForceDeprecated")>] // give the extension member a 'nice', unmangled compiled name, unique within this module
            member x.SynchronizedForce() = x.Value

            [<CompiledName("UnsynchronizedForceDeprecated")>] // give the extension member a 'nice', unmangled compiled name, unique within this module
            member x.UnsynchronizedForce() = x.Value
            
    type Lazy<'T> = System.Lazy<'T>

    type 'T ``lazy`` = Lazy<'T>       


namespace Microsoft.FSharp.Control

    open System
    open Microsoft.FSharp.Core

    type IDelegateEvent<'Delegate when 'Delegate :> Delegate > =
        abstract AddHandler: handler:'Delegate -> unit
        abstract RemoveHandler: handler:'Delegate -> unit 

    type IEvent<'Delegate,'Args when 'Delegate : delegate<'Args,unit> and 'Delegate :> Delegate > =
        inherit IDelegateEvent<'Delegate>
        inherit IObservable<'Args>

    [<CompiledName("FSharpHandler`1")>]
    type Handler<'Args> =  delegate of sender:obj * args:'Args -> unit 

    type IEvent<'Args> = IEvent<Handler<'Args>, 'Args>

    do()<|MERGE_RESOLUTION|>--- conflicted
+++ resolved
@@ -2528,13 +2528,8 @@
              // That is, not in the generic implementation of '+'
             when ^T : ^T = (^T : (static member One : ^T) ())
 
-<<<<<<< HEAD
-        type System.Type with
+        type Type with
             /// Gets a single static non-conversion operator or method by types
-=======
-        type Type with
-    
->>>>>>> 8640a9c8
             member inline this.GetSingleStaticMethodByTypes(name: string, parameterTypes: Type[]) =
                 let staticBindingFlags = (# "" 0b111000 : BindingFlags #) // BindingFlags.Static ||| BindingFlags.Public ||| BindingFlags.NonPublic
                 this.GetMethod(name, staticBindingFlags, null, parameterTypes, null )
@@ -3087,10 +3082,9 @@
                 elif typeeq<'T, unativeint> then convPrim<_,'U> (# "conv.u2" (convPrim<_,unativeint> value) : char #) 
                 elif typeeq<'T, float> then convPrim<_,'U> (# "conv.u2" (convPrim<_,float> value) : char #) 
                 elif typeeq<'T, float32> then convPrim<_,'U> (# "conv.u2" (convPrim<_,float32> value) : char #) 
-<<<<<<< HEAD
                 elif typeeq<'T, char> then convPrim<_,'U> value
                 elif typeeq<'T, decimal> then convPrim<_,'U> (Decimal.op_Explicit (convPrim<_,decimal> value) : char) 
-                elif typeeq<'T, string> then convPrim<_,'U> (System.Char.Parse (convPrim<_,string> value)) 
+                elif typeeq<'T, string> then convPrim<_,'U> (Char.Parse (convPrim<_,string> value)) 
                 else UnaryOpDynamicImplTable<OpExplicitInfo, 'T, 'U>.Invoke "op_Explicit" value
             elif typeeq<'U, decimal> then 
                 if typeeq<'T, sbyte> then convPrim<_,'U> (Convert.ToDecimal (convPrim<_,sbyte> value))
@@ -3324,10 +3318,6 @@
                 elif typeeq<'T, char> then convPrim<_,'U> value
                 elif typeeq<'T, decimal> then convPrim<_,'U> (Decimal.op_Explicit (convPrim<_,decimal> value) : char) 
                 elif typeeq<'T, string> then convPrim<_,'U> (System.Char.Parse (convPrim<_,string> value)) 
-=======
-                elif typeeq<'T, char> then convPrim<_,'U> (# "conv.u2" (convPrim<_,char> value) : char #) 
-                elif typeeq<'T, string> then convPrim<_,'U> (Char.Parse (convPrim<_,string> value)) 
->>>>>>> 8640a9c8
                 else UnaryOpDynamicImplTable<OpExplicitInfo, 'T, 'U>.Invoke "op_Explicit" value
             elif typeeq<'U, decimal> then 
                 if typeeq<'T, sbyte> then convPrim<_,'U> (Convert.ToDecimal (convPrim<_,sbyte> value))
@@ -4536,19 +4526,11 @@
              when ^T : int32     = (# "conv.i1" value  : sbyte #)
              when ^T : int16     = (# "conv.i1" value  : sbyte #)
              when ^T : nativeint = (# "conv.i1" value  : sbyte #)
-<<<<<<< HEAD
-             when ^T : sbyte     = (# "" value  : sbyte #)
+             when ^T : sbyte      = (# "" value  : sbyte #)
              when ^T : uint64     = (# "conv.i1" value  : sbyte #)
              when ^T : uint32     = (# "conv.i1" value  : sbyte #)
              when ^T : uint16     = (# "conv.i1" value  : sbyte #)
              when ^T : char       = (# "conv.i1" value  : sbyte #)
-=======
-             when ^T : sbyte     = (# "conv.i1" value  : sbyte #)
-             when ^T : uint64    = (# "conv.i1" value  : sbyte #)
-             when ^T : uint32    = (# "conv.i1" value  : sbyte #)
-             when ^T : uint16    = (# "conv.i1" value  : sbyte #)
-             when ^T : char      = (# "conv.i1" value  : sbyte #)
->>>>>>> 8640a9c8
              when ^T : unativeint = (# "conv.i1" value  : sbyte #)
              when ^T : byte     = (# "conv.i1" value  : sbyte #)
              // According to the somewhat subtle rules of static optimizations,
@@ -4567,17 +4549,10 @@
              when ^T : int16     = (# "conv.u2" value  : uint16 #)
              when ^T : nativeint = (# "conv.u2" value  : uint16 #)
              when ^T : sbyte     = (# "conv.u2" value  : uint16 #)
-<<<<<<< HEAD
              when ^T : uint64     = (# "conv.u2" value  : uint16 #)
              when ^T : uint32     = (# "conv.u2" value  : uint16 #)
              when ^T : uint16     = (# "" value  : uint16 #)
              when ^T : char       = (# "" value  : uint16 #)
-=======
-             when ^T : uint64    = (# "conv.u2" value  : uint16 #)
-             when ^T : uint32    = (# "conv.u2" value  : uint16 #)
-             when ^T : uint16    = (# "conv.u2" value  : uint16 #)
-             when ^T : char      = (# "conv.u2" value  : uint16 #)
->>>>>>> 8640a9c8
              when ^T : unativeint = (# "conv.u2" value  : uint16 #)
              when ^T : byte     = (# "conv.u2" value  : uint16 #)
              // According to the somewhat subtle rules of static optimizations,
@@ -4620,17 +4595,10 @@
              when ^T : int32     = (# "" value : uint32 #)
              when ^T : int16     = (# "" value : uint32 #)
              when ^T : sbyte     = (# "" value : uint32 #)             
-<<<<<<< HEAD
              when ^T : uint64     = (# "conv.u4" value  : uint32 #)
              when ^T : uint32     = (# "" value  : uint32 #)
              when ^T : uint16     = (# "conv.u4" value  : uint32 #)
              when ^T : char       = (# "conv.u4" value  : uint32 #)
-=======
-             when ^T : uint64    = (# "conv.u4" value  : uint32 #)
-             when ^T : uint32    = (# "conv.u4" value  : uint32 #)
-             when ^T : uint16    = (# "conv.u4" value  : uint32 #)
-             when ^T : char      = (# "conv.u4" value  : uint32 #)
->>>>>>> 8640a9c8
              when ^T : unativeint = (# "conv.u4" value  : uint32 #)
              when ^T : byte     = (# "conv.u4" value  : uint32 #)
              when ^T : ^T = (^T : (static member op_Explicit: ^T -> uint32) (value))
@@ -4775,36 +4743,20 @@
         [<CompiledName("ToDecimal")>]
         let inline decimal (value: ^T) = 
              ExplicitDynamic<(^T), decimal> value
-<<<<<<< HEAD
-             when ^T : string     = (System.Decimal.Parse(castToString value,NumberStyles.Float,CultureInfo.InvariantCulture))
-             when ^T : float      = (System.Convert.ToDecimal((# "" value : float #))) 
-             when ^T : float32    = (System.Convert.ToDecimal((# "" value : float32 #))) 
-             when ^T : int64      = (System.Convert.ToDecimal((# "" value : int64 #))) 
-             when ^T : int32      = (System.Convert.ToDecimal((# "" value : int32 #))) 
-             when ^T : int16      = (System.Convert.ToDecimal((# "" value : int16 #))) 
-             when ^T : nativeint  = (System.Convert.ToDecimal(int64 (# "" value : nativeint #))) 
-             when ^T : sbyte      = (System.Convert.ToDecimal((# "" value : sbyte #))) 
-             when ^T : uint64     = (System.Convert.ToDecimal((# "" value : uint64 #))) 
-             when ^T : uint32     = (System.Convert.ToDecimal((# "" value : uint32 #))) 
-             when ^T : uint16     = (System.Convert.ToDecimal((# "" value : uint16 #)))
-             when ^T : unativeint = (System.Convert.ToDecimal(uint64 (# "" value : unativeint #))) 
-             when ^T : byte       = (System.Convert.ToDecimal((# "" value : byte #))) 
-             when ^T : char       = (System.Convert.ToDecimal((# "" value : uint16 #))) // Don't use the char overload which unconditionally raises an exception
-=======
              when ^T : string     = (Decimal.Parse(castToString value,NumberStyles.Float,CultureInfo.InvariantCulture))
-             when ^T : float      = (Convert.ToDecimal((# "" value : float #))) 
-             when ^T : float32    = (Convert.ToDecimal((# "" value : float32 #))) 
-             when ^T : int64      = (Convert.ToDecimal((# "" value : int64 #))) 
-             when ^T : int32      = (Convert.ToDecimal((# "" value : int32 #))) 
-             when ^T : int16      = (Convert.ToDecimal((# "" value : int16 #))) 
-             when ^T : nativeint  = (Convert.ToDecimal(int64 (# "" value : nativeint #))) 
-             when ^T : sbyte      = (Convert.ToDecimal((# "" value : sbyte #))) 
-             when ^T : uint64     = (Convert.ToDecimal((# "" value : uint64 #))) 
-             when ^T : uint32     = (Convert.ToDecimal((# "" value : uint32 #))) 
-             when ^T : uint16     = (Convert.ToDecimal((# "" value : uint16 #))) 
-             when ^T : unativeint = (Convert.ToDecimal(uint64 (# "" value : unativeint #))) 
-             when ^T : byte       = (Convert.ToDecimal((# "" value : byte #))) 
->>>>>>> 8640a9c8
+             when ^T : float      = (Convert.ToDecimal((# "" value : float #)))
+             when ^T : float32    = (Convert.ToDecimal((# "" value : float32 #)))
+             when ^T : int64      = (Convert.ToDecimal((# "" value : int64 #)))
+             when ^T : int32      = (Convert.ToDecimal((# "" value : int32 #)))
+             when ^T : int16      = (Convert.ToDecimal((# "" value : int16 #)))
+             when ^T : nativeint  = (Convert.ToDecimal(int64 (# "" value : nativeint #)))
+             when ^T : sbyte      = (Convert.ToDecimal((# "" value : sbyte #)))
+             when ^T : uint64     = (Convert.ToDecimal((# "" value : uint64 #)))
+             when ^T : uint32     = (Convert.ToDecimal((# "" value : uint32 #)))
+             when ^T : uint16     = (Convert.ToDecimal((# "" value : uint16 #)))
+             when ^T : unativeint = (Convert.ToDecimal(uint64 (# "" value : unativeint #)))
+             when ^T : byte       = (Convert.ToDecimal((# "" value : byte #)))
+             when ^T : char       = (Convert.ToDecimal((# "" value : uint16 #))) // Don't use the char overload which unconditionally raises an exception
              when ^T : decimal    = (# "" value : decimal #)
              when ^T : ^T = (^T : (static member op_Explicit: ^T -> decimal) (value))
 
@@ -4829,12 +4781,8 @@
              when ^T : uint16    = (# "conv.u" value  : unativeint #)
              when ^T : char      = (# "conv.u" value  : unativeint #)
              when ^T : unativeint = (# "" value  : unativeint #)
-<<<<<<< HEAD
              when ^T : byte       = (# "conv.u" value  : unativeint #)
              when ^T : decimal    = (# "conv.u" (uint64 (# "" value : decimal #)) : unativeint #)
-=======
-             when ^T : byte      = (# "conv.u" value  : unativeint #)
->>>>>>> 8640a9c8
              when ^T : ^T = (^T : (static member op_Explicit: ^T -> unativeint) (value))
 
         [<NoDynamicInvocation(isLegacy=true)>]
@@ -5257,20 +5205,12 @@
                  when ^T : uint32     and ^U : uint32     = (# "sub.ovf.un" x y : uint32 #)
                  when ^T : nativeint  and ^U : nativeint  = (# "sub.ovf" x y : nativeint #)
                  when ^T : unativeint and ^U : unativeint = (# "sub.ovf.un" x y : unativeint #)
-<<<<<<< HEAD
                  when ^T : int16       and ^U : int16      = (# "conv.ovf.i2" (# "sub.ovf" x y : int32 #) : int16 #)
                  when ^T : uint16      and ^U : uint16     = (# "conv.ovf.u2.un" (# "sub.ovf.un" x y : uint32 #) : uint16 #)
                  when ^T : char        and ^U : char       = (# "conv.ovf.u2.un" (# "sub.ovf.un" x y : uint32 #) : char #)
                  when ^T : sbyte       and ^U : sbyte      = (# "conv.ovf.i1" (# "sub.ovf" x y : int32 #) : sbyte #)
                  when ^T : byte        and ^U : byte       = (# "conv.ovf.u1.un" (# "sub.ovf.un" x y : uint32 #) : byte #)
-                 when ^T : decimal     and ^U : decimal    = (# "" (System.Decimal.op_Subtraction((# "" x : decimal #),(# "" y : decimal #))) : ^V #)
-=======
-                 when ^T : int16       and ^U : int16     = (# "conv.ovf.i2" (# "sub.ovf" x y : int32 #) : int16 #)
-                 when ^T : uint16      and ^U : uint16    = (# "conv.ovf.u2.un" (# "sub.ovf.un" x y : uint32 #) : uint16 #)
-                 when ^T : sbyte       and ^U : sbyte     = (# "conv.ovf.i1" (# "sub.ovf" x y : int32 #) : sbyte #)
-                 when ^T : byte        and ^U : byte      = (# "conv.ovf.u1.un" (# "sub.ovf.un" x y : uint32 #) : byte #)
-                 when ^T : decimal     and ^U : decimal   = (# "" (Decimal.op_Subtraction((# "" x : decimal #),(# "" y : decimal #))) : ^V #)
->>>>>>> 8640a9c8
+                 when ^T : decimal     and ^U : decimal    = (# "" (Decimal.op_Subtraction((# "" x : decimal #),(# "" y : decimal #))) : ^V #)
                  when ^T : ^T = ((^T or ^U): (static member (-) : ^T * ^U -> ^V) (x,y))
 
             [<NoDynamicInvocation(isLegacy=true)>]
@@ -5309,8 +5249,7 @@
             [<NoDynamicInvocation(isLegacy=true)>]
             [<CompiledName("ToByte")>]
             let inline byte (value: ^T) = 
-<<<<<<< HEAD
-                 CheckedExplicitDynamic<(^T),byte> value 
+                 CheckedExplicitDynamic<(^T),byte> value
                  when ^T : string     = ParseByte (castToString value)
                  when ^T : float      = (# "conv.ovf.u1" value  : byte #)
                  when ^T : float32    = (# "conv.ovf.u1" value  : byte #)
@@ -5323,21 +5262,6 @@
                  when ^T : uint32     = (# "conv.ovf.u1.un" value  : byte #)
                  when ^T : uint16     = (# "conv.ovf.u1.un" value  : byte #)
                  when ^T : char       = (# "conv.ovf.u1.un" value  : byte #)
-=======
-                 ExplicitDynamic<(^T),byte> value 
-                 when ^T : string    = ParseByte (castToString value)
-                 when ^T : float     = (# "conv.ovf.u1" value  : byte #)
-                 when ^T : float32   = (# "conv.ovf.u1" value  : byte #)
-                 when ^T : int64     = (# "conv.ovf.u1" value  : byte #)
-                 when ^T : int32     = (# "conv.ovf.u1" value  : byte #)
-                 when ^T : int16     = (# "conv.ovf.u1" value  : byte #)
-                 when ^T : nativeint = (# "conv.ovf.u1" value  : byte #)
-                 when ^T : sbyte     = (# "conv.ovf.u1" value  : byte #)
-                 when ^T : uint64    = (# "conv.ovf.u1.un" value  : byte #)
-                 when ^T : uint32    = (# "conv.ovf.u1.un" value  : byte #)
-                 when ^T : uint16    = (# "conv.ovf.u1.un" value  : byte #)
-                 when ^T : char      = (# "conv.ovf.u1.un" value  : byte #)
->>>>>>> 8640a9c8
                  when ^T : unativeint = (# "conv.ovf.u1.un" value  : byte #)
                  when ^T : byte       = (# "" value  : byte #)
                  when ^T : ^T = (^T : (static member op_Explicit: ^T -> byte) (value))
@@ -5345,7 +5269,6 @@
             [<NoDynamicInvocation(isLegacy=true)>]
             [<CompiledName("ToSByte")>]
             let inline sbyte (value: ^T) = 
-<<<<<<< HEAD
                  CheckedExplicitDynamic<(^T),sbyte> value 
                  when ^T : string     = ParseSByte (castToString value)
                  when ^T : float      = (# "conv.ovf.i1" value  : sbyte #)
@@ -5359,21 +5282,6 @@
                  when ^T : uint32     = (# "conv.ovf.i1.un" value  : sbyte #)
                  when ^T : uint16     = (# "conv.ovf.i1.un" value  : sbyte #)
                  when ^T : char       = (# "conv.ovf.i1.un" value  : sbyte #)
-=======
-                 ExplicitDynamic<(^T),sbyte> value 
-                 when ^T : string    = ParseSByte (castToString value)
-                 when ^T : float     = (# "conv.ovf.i1" value  : sbyte #)
-                 when ^T : float32   = (# "conv.ovf.i1" value  : sbyte #)
-                 when ^T : int64     = (# "conv.ovf.i1" value  : sbyte #)
-                 when ^T : int32     = (# "conv.ovf.i1" value  : sbyte #)
-                 when ^T : int16     = (# "conv.ovf.i1" value  : sbyte #)
-                 when ^T : nativeint = (# "conv.ovf.i1" value  : sbyte #)
-                 when ^T : sbyte     = (# "conv.ovf.i1" value  : sbyte #)
-                 when ^T : uint64    = (# "conv.ovf.i1.un" value  : sbyte #)
-                 when ^T : uint32    = (# "conv.ovf.i1.un" value  : sbyte #)
-                 when ^T : uint16    = (# "conv.ovf.i1.un" value  : sbyte #)
-                 when ^T : char      = (# "conv.ovf.i1.un" value  : sbyte #)
->>>>>>> 8640a9c8
                  when ^T : unativeint = (# "conv.ovf.i1.un" value  : sbyte #)
                  when ^T : byte       = (# "conv.ovf.i1.un" value  : sbyte #)
                  when ^T : ^T = (^T : (static member op_Explicit: ^T -> sbyte) (value))
@@ -5401,13 +5309,8 @@
             [<NoDynamicInvocation(isLegacy=true)>]
             [<CompiledName("ToChar")>]
             let inline char (value: ^T) = 
-<<<<<<< HEAD
-                 CheckedExplicitDynamic<(^T), char> value 
-                 when ^T : string     = (System.Char.Parse(castToString value))
-=======
-                 ExplicitDynamic<(^T), char> value 
+                 CheckedExplicitDynamic<(^T), char> value
                  when ^T : string     = (Char.Parse(castToString value))
->>>>>>> 8640a9c8
                  when ^T : float      = (# "conv.ovf.u2" value  : char #)
                  when ^T : float32    = (# "conv.ovf.u2" value  : char #)
                  when ^T : int64      = (# "conv.ovf.u2" value  : char #)
@@ -5426,8 +5329,7 @@
             [<NoDynamicInvocation(isLegacy=true)>]
             [<CompiledName("ToInt16")>]
             let inline int16 (value: ^T) = 
-<<<<<<< HEAD
-                 CheckedExplicitDynamic<(^T), int16> value 
+                 CheckedExplicitDynamic<(^T), int16> value
                  when ^T : string     = ParseInt16 (castToString value)
                  when ^T : float      = (# "conv.ovf.i2" value  : int16 #)
                  when ^T : float32    = (# "conv.ovf.i2" value  : int16 #)
@@ -5440,21 +5342,6 @@
                  when ^T : uint32     = (# "conv.ovf.i2.un" value  : int16 #)
                  when ^T : uint16     = (# "conv.ovf.i2.un" value  : int16 #)
                  when ^T : char       = (# "conv.ovf.i2.un" value  : int16 #)
-=======
-                 ExplicitDynamic<(^T), int16> value 
-                 when ^T : string    = ParseInt16 (castToString value)
-                 when ^T : float     = (# "conv.ovf.i2" value  : int16 #)
-                 when ^T : float32   = (# "conv.ovf.i2" value  : int16 #)
-                 when ^T : int64     = (# "conv.ovf.i2" value  : int16 #)
-                 when ^T : int32     = (# "conv.ovf.i2" value  : int16 #)
-                 when ^T : int16     = (# "conv.ovf.i2" value  : int16 #)
-                 when ^T : nativeint = (# "conv.ovf.i2" value  : int16 #)
-                 when ^T : sbyte     = (# "conv.ovf.i2" value  : int16 #)
-                 when ^T : uint64    = (# "conv.ovf.i2.un" value  : int16 #)
-                 when ^T : uint32    = (# "conv.ovf.i2.un" value  : int16 #)
-                 when ^T : uint16    = (# "conv.ovf.i2.un" value  : int16 #)
-                 when ^T : char      = (# "conv.ovf.i2.un" value  : int16 #)
->>>>>>> 8640a9c8
                  when ^T : unativeint = (# "conv.ovf.i2.un" value  : int16 #)
                  when ^T : byte       = (# "conv.ovf.i2.un" value  : int16 #)
                  when ^T : ^T = (^T : (static member op_Explicit: ^T -> int16) (value))
@@ -5462,8 +5349,7 @@
             [<NoDynamicInvocation(isLegacy=true)>]
             [<CompiledName("ToUInt32")>]
             let inline uint32 (value: ^T) = 
-<<<<<<< HEAD
-                 CheckedExplicitDynamic<(^T), uint32> value 
+                 CheckedExplicitDynamic<(^T), uint32> value
                  when ^T : string     = ParseUInt32 (castToString value)
                  when ^T : float      = (# "conv.ovf.u4" value  : uint32 #)
                  when ^T : float32    = (# "conv.ovf.u4" value  : uint32 #)
@@ -5476,21 +5362,6 @@
                  when ^T : uint32     = (# "" value  : uint32 #)
                  when ^T : uint16     = (# "conv.ovf.u4.un" value  : uint32 #)
                  when ^T : char       = (# "conv.ovf.u4.un" value  : uint32 #)
-=======
-                 ExplicitDynamic<(^T), uint32> value 
-                 when ^T : string    = ParseUInt32 (castToString value)
-                 when ^T : float     = (# "conv.ovf.u4" value  : uint32 #)
-                 when ^T : float32   = (# "conv.ovf.u4" value  : uint32 #)
-                 when ^T : int64     = (# "conv.ovf.u4" value  : uint32 #)
-                 when ^T : int32     = (# "conv.ovf.u4" value  : uint32 #)
-                 when ^T : int16     = (# "conv.ovf.u4" value  : uint32 #)
-                 when ^T : nativeint = (# "conv.ovf.u4" value  : uint32 #)
-                 when ^T : sbyte     = (# "conv.ovf.u4" value  : uint32 #)
-                 when ^T : uint64    = (# "conv.ovf.u4.un" value  : uint32 #)
-                 when ^T : uint32    = (# "conv.ovf.u4.un" value  : uint32 #)
-                 when ^T : uint16    = (# "conv.ovf.u4.un" value  : uint32 #)
-                 when ^T : char      = (# "conv.ovf.u4.un" value  : uint32 #)
->>>>>>> 8640a9c8
                  when ^T : unativeint = (# "conv.ovf.u4.un" value  : uint32 #)
                  when ^T : byte       = (# "conv.ovf.u4.un" value  : uint32 #)
                  when ^T : ^T = (^T : (static member op_Explicit: ^T -> uint32) (value))
@@ -5498,8 +5369,7 @@
             [<NoDynamicInvocation(isLegacy=true)>]
             [<CompiledName("ToInt32")>]
             let inline int32 (value: ^T) = 
-<<<<<<< HEAD
-                 CheckedExplicitDynamic<(^T), int32> value 
+                 CheckedExplicitDynamic<(^T), int32> value
                  when ^T : string     = ParseInt32 (castToString value)
                  when ^T : float      = (# "conv.ovf.i4" value  : int32 #)
                  when ^T : float32    = (# "conv.ovf.i4" value  : int32 #)
@@ -5512,21 +5382,6 @@
                  when ^T : uint32     = (# "conv.ovf.i4.un" value  : int32 #)
                  when ^T : uint16     = (# "conv.ovf.i4.un" value  : int32 #)
                  when ^T : char       = (# "conv.ovf.i4.un" value  : int32 #)
-=======
-                 ExplicitDynamic<(^T), int32> value 
-                 when ^T : string    = ParseInt32 (castToString value)
-                 when ^T : float     = (# "conv.ovf.i4" value  : int32 #)
-                 when ^T : float32   = (# "conv.ovf.i4" value  : int32 #)
-                 when ^T : int64     = (# "conv.ovf.i4" value  : int32 #)
-                 when ^T : int32     = (# "conv.ovf.i4" value  : int32 #)
-                 when ^T : int16     = (# "conv.ovf.i4" value  : int32 #)
-                 when ^T : nativeint = (# "conv.ovf.i4" value  : int32 #)
-                 when ^T : sbyte     = (# "conv.ovf.i4" value  : int32 #)
-                 when ^T : uint64    = (# "conv.ovf.i4.un" value  : int32 #)
-                 when ^T : uint32    = (# "conv.ovf.i4.un" value  : int32 #)
-                 when ^T : uint16    = (# "conv.ovf.i4.un" value  : int32 #)
-                 when ^T : char      = (# "conv.ovf.i4.un" value  : int32 #)
->>>>>>> 8640a9c8
                  when ^T : unativeint = (# "conv.ovf.i4.un" value  : int32 #)
                  when ^T : byte       = (# "conv.ovf.i4.un" value  : int32 #)
                  when ^T : ^T = (^T : (static member op_Explicit: ^T -> int32) (value))
@@ -5537,8 +5392,7 @@
             [<NoDynamicInvocation(isLegacy=true)>]
             [<CompiledName("ToUInt64")>]
             let inline uint64 (value: ^T) = 
-<<<<<<< HEAD
-                 CheckedExplicitDynamic<(^T), uint64> value 
+                 CheckedExplicitDynamic<(^T), uint64> value
                  when ^T : string     = ParseUInt64 (castToString value)
                  when ^T : float      = (# "conv.ovf.u8" value  : uint64 #)
                  when ^T : float32    = (# "conv.ovf.u8" value  : uint64 #)
@@ -5551,21 +5405,6 @@
                  when ^T : uint32     = (# "conv.ovf.u8.un" value  : uint64 #)
                  when ^T : uint16     = (# "conv.ovf.u8.un" value  : uint64 #)
                  when ^T : char       = (# "conv.ovf.u8.un" value  : uint64 #)
-=======
-                 ExplicitDynamic<(^T), uint64> value 
-                 when ^T : string    = ParseUInt64 (castToString value)
-                 when ^T : float     = (# "conv.ovf.u8" value  : uint64 #)
-                 when ^T : float32   = (# "conv.ovf.u8" value  : uint64 #)
-                 when ^T : int64     = (# "conv.ovf.u8" value  : uint64 #)
-                 when ^T : int32     = (# "conv.ovf.u8" value  : uint64 #)
-                 when ^T : int16     = (# "conv.ovf.u8" value  : uint64 #)
-                 when ^T : nativeint = (# "conv.ovf.u8" value  : uint64 #)
-                 when ^T : sbyte     = (# "conv.ovf.u8" value  : uint64 #)
-                 when ^T : uint64    = (# "conv.ovf.u8.un" value  : uint64 #)
-                 when ^T : uint32    = (# "conv.ovf.u8.un" value  : uint64 #)
-                 when ^T : uint16    = (# "conv.ovf.u8.un" value  : uint64 #)
-                 when ^T : char      = (# "conv.ovf.u8.un" value  : uint64 #)
->>>>>>> 8640a9c8
                  when ^T : unativeint = (# "conv.ovf.u8.un" value  : uint64 #)
                  when ^T : byte       = (# "conv.ovf.u8.un" value  : uint64 #)
                  when ^T : ^T = (^T : (static member op_Explicit: ^T -> uint64) (value))
@@ -5573,8 +5412,7 @@
             [<NoDynamicInvocation(isLegacy=true)>]
             [<CompiledName("ToInt64")>]
             let inline int64 (value: ^T) = 
-<<<<<<< HEAD
-                 CheckedExplicitDynamic<(^T), int64> value 
+                 CheckedExplicitDynamic<(^T), int64> value
                  when ^T : string     = ParseInt64 (castToString value)
                  when ^T : float      = (# "conv.ovf.i8" value  : int64 #)
                  when ^T : float32    = (# "conv.ovf.i8" value  : int64 #)
@@ -5587,21 +5425,6 @@
                  when ^T : uint32     = (# "conv.ovf.i8.un" value  : int64 #)
                  when ^T : uint16     = (# "conv.ovf.i8.un" value  : int64 #)
                  when ^T : char       = (# "conv.ovf.i8.un" value  : int64 #)
-=======
-                 ExplicitDynamic<(^T), int64> value 
-                 when ^T : string    = ParseInt64 (castToString value)
-                 when ^T : float     = (# "conv.ovf.i8" value  : int64 #)
-                 when ^T : float32   = (# "conv.ovf.i8" value  : int64 #)
-                 when ^T : int64     = (# "conv.ovf.i8" value  : int64 #)
-                 when ^T : int32     = (# "conv.ovf.i8" value  : int64 #)
-                 when ^T : int16     = (# "conv.ovf.i8" value  : int64 #)
-                 when ^T : nativeint = (# "conv.ovf.i8" value  : int64 #)
-                 when ^T : sbyte     = (# "conv.ovf.i8" value  : int64 #)
-                 when ^T : uint64    = (# "conv.ovf.i8.un" value  : int64 #)
-                 when ^T : uint32    = (# "conv.ovf.i8.un" value  : int64 #)
-                 when ^T : uint16    = (# "conv.ovf.i8.un" value  : int64 #)
-                 when ^T : char      = (# "conv.ovf.i8.un" value  : int64 #)
->>>>>>> 8640a9c8
                  when ^T : unativeint = (# "conv.ovf.i8.un" value  : int64 #)
                  when ^T : byte       = (# "conv.ovf.i8.un" value  : int64 #)
                  when ^T : ^T = (^T : (static member op_Explicit: ^T -> int64) (value))
@@ -5609,8 +5432,7 @@
             [<NoDynamicInvocation(isLegacy=true)>]
             [<CompiledName("ToUIntPtr")>]
             let inline unativeint (value: ^T) = 
-<<<<<<< HEAD
-                 CheckedExplicitDynamic<(^T), unativeint> value 
+                 CheckedExplicitDynamic<(^T), unativeint> value
                  when ^T : string     = ParseUIntPtr (castToString value)
                  when ^T : float      = (# "conv.ovf.u" value  : unativeint #)
                  when ^T : float32    = (# "conv.ovf.u" value  : unativeint #)
@@ -5626,30 +5448,12 @@
                  when ^T : unativeint = (# "" value  : unativeint #)
                  when ^T : byte       = (# "conv.ovf.u.un" value  : unativeint #)
                  when ^T : decimal    = (# "conv.ovf.u.un" (uint64 (# "" value : decimal #)) : unativeint #)
-=======
-                 ExplicitDynamic<(^T), unativeint> value 
-                 when ^T : string    = ParseUIntPtr (castToString value)
-                 when ^T : float     = (# "conv.ovf.u" value  : unativeint #)
-                 when ^T : float32   = (# "conv.ovf.u" value  : unativeint #)
-                 when ^T : int64     = (# "conv.ovf.u" value  : unativeint #)
-                 when ^T : int32     = (# "conv.ovf.u" value  : unativeint #)
-                 when ^T : int16     = (# "conv.ovf.u" value  : unativeint #)
-                 when ^T : nativeint = (# "conv.ovf.u" value  : unativeint #)
-                 when ^T : sbyte     = (# "conv.ovf.u" value  : unativeint #)
-                 when ^T : uint64    = (# "conv.ovf.u.un" value  : unativeint #)
-                 when ^T : uint32    = (# "conv.ovf.u.un" value  : unativeint #)
-                 when ^T : uint16    = (# "conv.ovf.u.un" value  : unativeint #)
-                 when ^T : char      = (# "conv.ovf.u.un" value  : unativeint #)
-                 when ^T : unativeint = (# "conv.ovf.u.un" value  : unativeint #)
-                 when ^T : byte     = (# "conv.ovf.u.un" value  : unativeint #)
->>>>>>> 8640a9c8
                  when ^T : ^T = (^T : (static member op_Explicit: ^T -> unativeint) (value))
 
             [<NoDynamicInvocation(isLegacy=true)>]
             [<CompiledName("ToIntPtr")>]
             let inline nativeint (value: ^T) = 
-<<<<<<< HEAD
-                 CheckedExplicitDynamic<(^T), nativeint> value 
+                 CheckedExplicitDynamic<(^T), nativeint> value
                  when ^T : string     = ParseIntPtr (castToString value)
                  when ^T : float      = (# "conv.ovf.i" value  : nativeint #)
                  when ^T : float32    = (# "conv.ovf.i" value  : nativeint #)
@@ -5662,21 +5466,6 @@
                  when ^T : uint32     = (# "conv.ovf.i.un" value  : nativeint #)
                  when ^T : uint16     = (# "conv.ovf.i.un" value  : nativeint #)
                  when ^T : char       = (# "conv.ovf.i.un" value  : nativeint #)
-=======
-                 ExplicitDynamic<(^T), nativeint> value 
-                 when ^T : string    = ParseIntPtr (castToString value)
-                 when ^T : float     = (# "conv.ovf.i" value  : nativeint #)
-                 when ^T : float32   = (# "conv.ovf.i" value  : nativeint #)
-                 when ^T : int64     = (# "conv.ovf.i" value  : nativeint #)
-                 when ^T : int32     = (# "conv.ovf.i" value  : nativeint #)
-                 when ^T : int16     = (# "conv.ovf.i" value  : nativeint #)
-                 when ^T : nativeint = (# "conv.ovf.i" value  : nativeint #)
-                 when ^T : sbyte     = (# "conv.ovf.i" value  : nativeint #)
-                 when ^T : uint64    = (# "conv.ovf.i.un" value  : nativeint #)
-                 when ^T : uint32    = (# "conv.ovf.i.un" value  : nativeint #)
-                 when ^T : uint16    = (# "conv.ovf.i.un" value  : nativeint #)
-                 when ^T : char      = (# "conv.ovf.i.un" value  : nativeint #)
->>>>>>> 8640a9c8
                  when ^T : unativeint = (# "conv.ovf.i.un" value  : nativeint #)
                  when ^T : byte       = (# "conv.ovf.i.un" value  : nativeint #)
                  when ^T : decimal    = (# "conv.ovf.i" (int64 (# "" value : decimal #)) : nativeint #)
