// Copyright (c) Microsoft Corporation.  All Rights Reserved.  See License.txt in the project root for license information.

#nowarn "25" // Incomplete match expressions 
#nowarn "35" // This construct is deprecated: the treatment of this operator is now handled directly by the F# compiler and its meaning may not be redefined.
#nowarn "44" // This construct is deprecated. This function is for use by compiled F# code and should not be used directly
#nowarn "52" // The value has been copied to ensure the original is not mutated by this operation
#nowarn "60" // Override implementations in augmentations are now deprecated. Override implementations should be given as part of the initial declaration of a type.
#nowarn "61" // The containing type can use 'null' as a representation value for its nullary union case. This member will be compiled as a static member.
#nowarn "69" // Interface implementations in augmentations are now deprecated. Interface implementations should be given on the initial declaration of a type.
#nowarn "77" // Member constraints with the name 'Exp' are given special status by the F# compiler as certain .NET types are implicitly augmented with this member. This may result in compilation failures if you attempt to invoke the member constraint from your own code.
#nowarn "3218" // mismatch of parameter name for 'fst' and 'snd'

namespace Microsoft.FSharp.Core

    open System
    open System.Collections
    open System.Collections.Generic
    open System.Diagnostics
    open System.Globalization
    open System.Reflection
    open System.Text
    
    type Unit() =
        override x.GetHashCode() = 0
        override x.Equals(obj:obj) = 
            match obj with null -> true | :? Unit -> true | _ -> false
        interface System.IComparable with 
            member x.CompareTo(_obj:obj) = 0
        
    and unit = Unit

    type SourceConstructFlags = 
       | None = 0
       | SumType = 1
       | RecordType = 2
       | ObjectType = 3
       | Field = 4
       | Exception = 5
       | Closure = 6
       | Module = 7
       | UnionCase = 8
       | Value = 9
       | KindMask = 31
       | NonPublicRepresentation = 32

    [<Flags>]
    type CompilationRepresentationFlags = 
       | None = 0
       | Static = 1
       | Instance = 2      
       /// append 'Module' to the end of a non-unique module
       | ModuleSuffix = 4  
       | UseNullAsTrueValue = 8
       | Event = 16

    [<AttributeUsage(AttributeTargets.Class,AllowMultiple=false)>]
    type SealedAttribute(value:bool) =
        inherit System.Attribute()
        member x.Value = value
        new() = new SealedAttribute(true)
      
    [<AttributeUsage(AttributeTargets.Class,AllowMultiple=false)>]
    [<Sealed>]
    type AbstractClassAttribute() =
        inherit System.Attribute()
      
    [<AttributeUsage(AttributeTargets.GenericParameter,AllowMultiple=false)>]
    [<Sealed>]
    type EqualityConditionalOnAttribute() =
        inherit System.Attribute()
      
    [<AttributeUsage(AttributeTargets.GenericParameter,AllowMultiple=false)>]
    [<Sealed>]
    type ComparisonConditionalOnAttribute() =
        inherit System.Attribute()
      
    [<AttributeUsage(AttributeTargets.Class,AllowMultiple=false)>]
    [<Sealed>]
    type AllowNullLiteralAttribute(value: bool) =
        inherit System.Attribute()
        member x.Value = value
        new () = new AllowNullLiteralAttribute(true)
      
    [<AttributeUsage(AttributeTargets.Field,AllowMultiple=false)>]
    [<Sealed>]
    type VolatileFieldAttribute() =
        inherit System.Attribute()
      
    [<AttributeUsage (AttributeTargets.Class,AllowMultiple=false)>]  
    [<Sealed>]
    type DefaultAugmentationAttribute(value:bool) = 
        inherit System.Attribute()
        member x.Value = value

    [<AttributeUsage (AttributeTargets.Property,AllowMultiple=false)>]  
    [<Sealed>]
    type CLIEventAttribute() = 
        inherit System.Attribute()

    [<AttributeUsage (AttributeTargets.Class,AllowMultiple=false)>]  
    [<Sealed>]
    type CLIMutableAttribute() = 
        inherit System.Attribute()

    [<AttributeUsage (AttributeTargets.Class,AllowMultiple=false)>]  
    [<Sealed>]
    type AutoSerializableAttribute(value:bool) = 
        inherit System.Attribute()
        member x.Value = value

    [<AttributeUsage (AttributeTargets.Field,AllowMultiple=false)>]  
    [<Sealed>]
    type DefaultValueAttribute(check:bool) = 
        inherit System.Attribute()
        member x.Check = check
        new() = new DefaultValueAttribute(true)

    [<AttributeUsage (AttributeTargets.Method,AllowMultiple=false)>]  
    [<Sealed>]
    type EntryPointAttribute() = 
        inherit System.Attribute()

    [<AttributeUsage (AttributeTargets.Class,AllowMultiple=false)>]  
    [<Sealed>]
    type ReferenceEqualityAttribute() = 
        inherit System.Attribute()

    [<AttributeUsage (AttributeTargets.Class,AllowMultiple=false)>]  
    [<Sealed>]
    type StructuralComparisonAttribute() = 
        inherit System.Attribute()

    [<AttributeUsage (AttributeTargets.Class,AllowMultiple=false)>]  
    [<Sealed>]
    type StructuralEqualityAttribute() = 
        inherit System.Attribute()

    [<AttributeUsage (AttributeTargets.Class ||| AttributeTargets.Interface ||| AttributeTargets.Delegate ||| AttributeTargets.Struct ||| AttributeTargets.Enum,AllowMultiple=false)>]  
    [<Sealed>]
    type NoEqualityAttribute() = 
        inherit System.Attribute()

    [<AttributeUsage (AttributeTargets.Class ||| AttributeTargets.Struct,AllowMultiple=false)>]  
    [<Sealed>]
    type CustomEqualityAttribute() = 
        inherit System.Attribute()

    [<AttributeUsage (AttributeTargets.Class ||| AttributeTargets.Struct,AllowMultiple=false)>]  
    [<Sealed>]
    type CustomComparisonAttribute() = 
        inherit System.Attribute()

    [<AttributeUsage (AttributeTargets.Class ||| AttributeTargets.Interface ||| AttributeTargets.Delegate ||| AttributeTargets.Struct ||| AttributeTargets.Enum,AllowMultiple=false)>]  
    [<Sealed>]
    type NoComparisonAttribute() = 
        inherit System.Attribute()

    [<AttributeUsage (AttributeTargets.Class ||| AttributeTargets.Parameter ||| AttributeTargets.Method ||| AttributeTargets.Property ||| AttributeTargets.Constructor,AllowMultiple=false)>]  
    [<Sealed>]
    type ReflectedDefinitionAttribute(includeValue: bool) =
        inherit System.Attribute()
        new() = ReflectedDefinitionAttribute(false)
        member x.IncludeValue = includeValue

    [<AttributeUsage (AttributeTargets.Method ||| AttributeTargets.Class ||| AttributeTargets.Field ||| AttributeTargets.Interface ||| AttributeTargets.Struct ||| AttributeTargets.Delegate ||| AttributeTargets.Enum ||| AttributeTargets.Property,AllowMultiple=false)>]  
    [<Sealed>]
    type CompiledNameAttribute(compiledName:string) =
        inherit System.Attribute()
        member x.CompiledName = compiledName

    [<AttributeUsage (AttributeTargets.Struct,AllowMultiple=false)>]  
    [<Sealed>]
    type StructAttribute() =
        inherit System.Attribute()

    [<AttributeUsage (AttributeTargets.GenericParameter ||| AttributeTargets.Class,AllowMultiple=false)>]  
    [<Sealed>]
    type MeasureAttribute() =
        inherit System.Attribute()

    [<AttributeUsage (AttributeTargets.Class,AllowMultiple=false)>]  
    [<Sealed>]
    type MeasureAnnotatedAbbreviationAttribute() =
        inherit System.Attribute()

    [<AttributeUsage (AttributeTargets.Interface,AllowMultiple=false)>]  
    [<Sealed>]
    type InterfaceAttribute() =
        inherit System.Attribute()

    [<AttributeUsage (AttributeTargets.Class,AllowMultiple=false)>]  
    [<Sealed>]
    type ClassAttribute() =
        inherit System.Attribute()

    [<AttributeUsage(AttributeTargets.Field,AllowMultiple=false)>]
    [<Sealed>]
    type LiteralAttribute() =
        inherit System.Attribute()

    [<AttributeUsage(AttributeTargets.Assembly,AllowMultiple=false)>]
    [<Sealed>]
    type FSharpInterfaceDataVersionAttribute(major:int,minor:int,release:int)  =
        inherit System.Attribute()
        member x.Major = major
        member x.Minor = minor
        member x.Release = release

    [<AttributeUsage(AttributeTargets.All,AllowMultiple=false)>]
    [<Sealed>]
    type CompilationMappingAttribute(sourceConstructFlags:SourceConstructFlags,
                                     variantNumber:int,
                                     sequenceNumber:int,
                                     resourceName:string,
                                     typeDefinitions:System.Type[])  =
        inherit System.Attribute()
        member x.SourceConstructFlags = sourceConstructFlags
        member x.SequenceNumber = sequenceNumber
        member x.VariantNumber = variantNumber
        new(sourceConstructFlags) = CompilationMappingAttribute(sourceConstructFlags,0,0)
        new(sourceConstructFlags,sequenceNumber) = CompilationMappingAttribute(sourceConstructFlags,0,sequenceNumber)
        new(sourceConstructFlags,variantNumber,sequenceNumber) = CompilationMappingAttribute(sourceConstructFlags,variantNumber,sequenceNumber,null,null)
        new(resourceName, typeDefinitions) = CompilationMappingAttribute(SourceConstructFlags.None,0,0,resourceName, typeDefinitions)
        member x.TypeDefinitions = typeDefinitions
        member x.ResourceName = resourceName

    [<AttributeUsage(AttributeTargets.All,AllowMultiple=false)>]
    [<Sealed>]
    type CompilationSourceNameAttribute(sourceName:string)  =
        inherit System.Attribute()
        member x.SourceName = sourceName

    //-------------------------------------------------------------------------
    [<AttributeUsage(AttributeTargets.All,AllowMultiple=false)>]
    [<Sealed>]
    type CompilationRepresentationAttribute (flags : CompilationRepresentationFlags) =
        inherit System.Attribute()
        member x.Flags = flags

    [<AttributeUsage(AttributeTargets.All,AllowMultiple=false)>]
    [<Sealed>]
    type ExperimentalAttribute(message:string) =
        inherit System.Attribute()
        member x.Message = message    

    [<AttributeUsage(AttributeTargets.Method,AllowMultiple=false)>]
    [<Sealed>]
    type CompilationArgumentCountsAttribute(counts:int[]) =
        inherit System.Attribute()
        member x.Counts = 
           let unboxPrim(x:obj) = (# "unbox.any !0" type ('T) x : 'T #)
           (unboxPrim(counts.Clone()) : System.Collections.Generic.IEnumerable<int>)

    [<AttributeUsage(AttributeTargets.Method,AllowMultiple=false)>]
    [<Sealed>]
    type CustomOperationAttribute(name:string) =
        inherit System.Attribute()
        let mutable isBinary = false
        let mutable allowInto = false
        let mutable isJoin = false
        let mutable isGroupJoin = false
        let mutable maintainsVarSpace = false
        let mutable maintainsVarSpaceWithBind = false
        let mutable joinOnWord = ""
        member x.Name = name
        member x.AllowIntoPattern with get() = allowInto and set v = allowInto <- v
        member x.IsLikeZip with get() = isBinary and set v = isBinary <- v
        member x.IsLikeJoin with get() = isJoin and set v = isJoin <- v
        member x.IsLikeGroupJoin with get() = isGroupJoin and set v = isGroupJoin <- v
        member x.JoinConditionWord with get() = joinOnWord and set v = joinOnWord <- v

        member x.MaintainsVariableSpace with get() = maintainsVarSpace and set v = maintainsVarSpace <- v
        member x.MaintainsVariableSpaceUsingBind with get() = maintainsVarSpaceWithBind and set v = maintainsVarSpaceWithBind <- v

    [<AttributeUsage(AttributeTargets.Parameter,AllowMultiple=false)>]
    [<Sealed>]
    type ProjectionParameterAttribute() =
        inherit System.Attribute()

    [<AttributeUsage(AttributeTargets.Class ||| AttributeTargets.Interface ||| AttributeTargets.Struct ||| AttributeTargets.Delegate ||| AttributeTargets.Enum,AllowMultiple=false)>]
    [<Sealed>]
    type StructuredFormatDisplayAttribute(value:string) =
        inherit System.Attribute()
        member x.Value = value

    [<AttributeUsage(AttributeTargets.All,AllowMultiple=false)>]
    [<Sealed>]
    type CompilerMessageAttribute(message:string, messageNumber : int) =
        inherit System.Attribute()
        let mutable isError = false
        let mutable isHidden = false
        member x.Message = message
        member x.MessageNumber = messageNumber
        member x.IsError with get() = isError and set v = isError <- v
        member x.IsHidden with get() = isHidden and set v = isHidden <- v

    [<AttributeUsage(AttributeTargets.Method ||| AttributeTargets.Property,AllowMultiple=false)>]
    [<Sealed>]
    type UnverifiableAttribute() =
        inherit System.Attribute()

    [<AttributeUsage(AttributeTargets.Method ||| AttributeTargets.Property,AllowMultiple=false)>]
    [<Sealed>]
    type NoDynamicInvocationAttribute() =
        inherit System.Attribute()

    [<AttributeUsage(AttributeTargets.Parameter,AllowMultiple=false)>]
    [<Sealed>]
    type OptionalArgumentAttribute() =
        inherit System.Attribute()

    [<AttributeUsage(AttributeTargets.Method,AllowMultiple=false)>]
    [<Sealed>]
    type GeneralizableValueAttribute() =
        inherit System.Attribute()

    [<AttributeUsage(AttributeTargets.Method,AllowMultiple=false)>]
    [<Sealed>]
    type RequiresExplicitTypeArgumentsAttribute() =
        inherit System.Attribute()
      
    [<AttributeUsage(AttributeTargets.Class,AllowMultiple=false)>]
    [<Sealed>]
    type RequireQualifiedAccessAttribute() =
        inherit System.Attribute()

    [<AttributeUsage (AttributeTargets.Class ||| AttributeTargets.Assembly,AllowMultiple=true)>]  
    [<Sealed>]
    type AutoOpenAttribute(path:string) =
        inherit System.Attribute()
        member x.Path = path
        new() =  AutoOpenAttribute("")

    /// This Attribute is used to make Value bindings like
    ///      let x = some code
    /// operate like static properties.
    [<AttributeUsage(AttributeTargets.Property,AllowMultiple=false)>]
    [<Sealed>]
    type ValueAsStaticPropertyAttribute() =
        inherit System.Attribute()

    [<MeasureAnnotatedAbbreviation>] type float<[<Measure>] 'Measure> = float 
    [<MeasureAnnotatedAbbreviation>] type float32<[<Measure>] 'Measure> = float32
    [<MeasureAnnotatedAbbreviation>] type decimal<[<Measure>] 'Measure> = decimal
    [<MeasureAnnotatedAbbreviation>] type int<[<Measure>] 'Measure> = int
    [<MeasureAnnotatedAbbreviation>] type sbyte<[<Measure>] 'Measure> = sbyte
    [<MeasureAnnotatedAbbreviation>] type int16<[<Measure>] 'Measure> = int16
    [<MeasureAnnotatedAbbreviation>] type int64<[<Measure>] 'Measure> = int64

#if FX_RESHAPED_REFLECTION
    module PrimReflectionAdapters =
        
        open System.Reflection
        open System.Linq
        // copied from BasicInlinedOperations
        let inline box     (x:'T) = (# "box !0" type ('T) x : obj #)
        let inline unboxPrim<'T>(x:obj) = (# "unbox.any !0" type ('T) x : 'T #)
        type System.Type with
            member inline this.IsGenericType = this.GetTypeInfo().IsGenericType
            member inline this.IsValueType = this.GetTypeInfo().IsValueType
            member inline this.IsSealed = this.GetTypeInfo().IsSealed
            member inline this.IsAssignableFrom(otherType: Type) = this.GetTypeInfo().IsAssignableFrom(otherType.GetTypeInfo())
            member inline this.GetGenericArguments() = this.GetTypeInfo().GenericTypeArguments
            member inline this.GetProperty(name) = this.GetRuntimeProperty(name)
            member inline this.GetMethod(name, parameterTypes) = this.GetRuntimeMethod(name, parameterTypes)
            member inline this.GetCustomAttributes(attributeType: Type, inherits: bool) : obj[] = 
                unboxPrim<_> (box (CustomAttributeExtensions.GetCustomAttributes(this.GetTypeInfo(), attributeType, inherits).ToArray()))

    open PrimReflectionAdapters

#endif

    module internal BasicInlinedOperations =  
        let inline unboxPrim<'T>(x:obj) = (# "unbox.any !0" type ('T) x : 'T #)
        let inline box     (x:'T) = (# "box !0" type ('T) x : obj #)
        let inline not     (b:bool) = (# "ceq" b false : bool #)
        let inline (=)     (x:int)   (y:int)    = (# "ceq" x y : bool #) 
        let inline (<>)    (x:int)   (y:int)    = not(# "ceq" x y : bool #) 
        let inline (>=)    (x:int)   (y:int)    = not(# "clt" x y : bool #)
        let inline (>=.)   (x:int64) (y:int64)  = not(# "clt" x y : bool #)
        let inline (>=...) (x:char)  (y:char)   = not(# "clt" x y : bool #)
        let inline (<=...) (x:char)  (y:char)   = not(# "cgt" x y : bool #)

        let inline (/)     (x:int)    (y:int)    = (# "div" x y : int #)
        let inline (+)     (x:int)    (y:int)    = (# "add" x y : int #)
        let inline (+.)    (x:int64)  (y:int64)  = (# "add" x y : int64 #)
        let inline (+..)   (x:uint64) (y:uint64) = (# "add" x y : uint64 #)
        let inline ( *. )  (x:int64)  (y:int64)  = (# "mul" x y : int64 #)
        let inline ( *.. ) (x:uint64) (y:uint64) = (# "mul" x y : uint64 #)
        let inline (^)     (x:string) (y:string) = System.String.Concat(x,y)
        let inline (<<<)   (x:int)    (y:int)    = (# "shl" x y : int #)
        let inline ( * )   (x:int)    (y:int)    = (# "mul" x y : int #)
        let inline (-)     (x:int)    (y:int)    = (# "sub" x y : int #)
        let inline (-.)    (x:int64)  (y:int64)  = (# "sub" x y : int64 #)
        let inline (-..)   (x:uint64) (y:uint64) = (# "sub" x y : uint64 #)
        let inline (>)     (x:int)    (y:int)    = (# "cgt" x y : bool #)
        let inline (<)     (x:int)    (y:int)    = (# "clt" x y : bool #)
        
        let inline ignore _ = ()
        let inline intOfByte (b:byte) = (# "" b : int #)
        let inline raise (e: System.Exception) = (# "throw" e : 'U #)
        let inline length (x: 'T[]) = (# "ldlen conv.i4" x : int #)
        let inline zeroCreate (n:int) = (# "newarr !0" type ('T) n : 'T[] #)
        let inline get (arr: 'T[]) (n:int) =  (# "ldelem.any !0" type ('T) arr n : 'T #)
        let set (arr: 'T[]) (n:int) (x:'T) =  (# "stelem.any !0" type ('T) arr n x #)


        let inline objEq (xobj:obj) (yobj:obj) = (# "ceq" xobj yobj : bool #)
        let inline int64Eq (x:int64) (y:int64) = (# "ceq" x y : bool #) 
        let inline int32Eq (x:int32) (y:int32) = (# "ceq" x y : bool #) 
        let inline floatEq (x:float) (y:float) = (# "ceq" x y : bool #) 
        let inline float32Eq (x:float32) (y:float32) = (# "ceq" x y : bool #) 
        let inline charEq (x:char) (y:char) = (# "ceq" x y : bool #) 
        let inline intOrder (x:int) (y:int) = if (# "clt" x y : bool #) then (0-1) else (# "cgt" x y : int #)
        let inline int64Order (x:int64) (y:int64) = if (# "clt" x y : bool #) then (0-1) else (# "cgt" x y : int #)
        let inline byteOrder (x:byte) (y:byte) = if (# "clt" x y : bool #) then (0-1) else (# "cgt" x y : int #)
        let inline byteEq (x:byte) (y:byte) = (# "ceq" x y : bool #) 
        let inline int64 (x:int) = (# "conv.i8" x  : int64 #)
        let inline int32 (x:int64) = (# "conv.i4" x  : int32 #)

        let inline typeof<'T> =
            let tok = (# "ldtoken !0" type('T) : System.RuntimeTypeHandle #)
            System.Type.GetTypeFromHandle(tok)

        let inline typedefof<'T> = 
            let ty = typeof<'T>
            if ty.IsGenericType then ty.GetGenericTypeDefinition() else ty
        
        let inline sizeof<'T>  =
            (# "sizeof !0" type('T) : int #) 

        let inline unsafeDefault<'T> : 'T = (# "ilzero !0" type ('T) : 'T #)
        let inline isinstPrim<'T>(x:obj) = (# "isinst !0" type ('T) x : obj #)
        let inline castclassPrim<'T>(x:obj) = (# "castclass !0" type ('T) x : 'T #)
        let inline notnullPrim<'T when 'T : not struct>(x:'T) = (# "ldnull cgt.un" x : bool #)

        let inline iscastPrim<'T when 'T : not struct>(x:obj) = (# "isinst !0" type ('T) x : 'T #)


    open BasicInlinedOperations

    
    module TupleUtils =
    
        // adapted from System.Tuple::CombineHashCodes
        let inline mask (n:int) (m:int) = (# "and" n m : int #)
        let inline opshl (x:int) (n:int) : int =  (# "shl" x (mask n 31) : int #)
        let inline opxor (x:int) (y:int) : int = (# "xor" x y : int32 #)
        let inline combineTupleHashes (h1 : int) (h2 : int) = (opxor ((opshl h1  5) + h1)  h2)

        let combineTupleHashCodes (codes : int []) =
            let mutable (num : int32) = codes.Length - 1
            
            while (num > 1) do
                let mutable i = 0
                while ((i * 2) < (num+1)) do
                    let index = i * 2
                    let num' = index + 1
                    if index = num then
                        set codes i (get codes index)
                        num <- i
                    else
                        set codes i (combineTupleHashes (get codes index) (get codes num))
                        if num' = num then
                            num <- i
                    i <- i + 1
            combineTupleHashes (get codes 0) (get codes 1)


    //-------------------------------------------------------------------------
    // The main aim here is to bootstrap the definition of structural hashing 
    // and comparison.  Calls to these form part of the auto-generated 
    // code for each new datatype.

    module LanguagePrimitives =  

        module (* internal *) ErrorStrings =
            // inline functions cannot call GetString, so we must make these bits public 
            [<ValueAsStaticProperty>]
            let AddressOpNotFirstClassString = SR.GetString(SR.addressOpNotFirstClass)

            [<ValueAsStaticProperty>]
            let NoNegateMinValueString = SR.GetString(SR.noNegateMinValue)

            // needs to be public to be visible from inline function 'average' and others
            [<ValueAsStaticProperty>]
            let InputSequenceEmptyString = SR.GetString(SR.inputSequenceEmpty) 

            // needs to be public to be visible from inline function 'average' and others
            [<ValueAsStaticProperty>]
            let InputArrayEmptyString = SR.GetString(SR.arrayWasEmpty) 

            // needs to be public to be visible from inline function 'average' and others
            [<ValueAsStaticProperty>]
            let InputMustBeNonNegativeString = SR.GetString(SR.inputMustBeNonNegative)
            
        [<CodeAnalysis.SuppressMessage("Microsoft.Design", "CA1034:NestedTypesShouldNotBeVisible")>]  // nested module OK              
        module IntrinsicOperators =        
            //-------------------------------------------------------------------------
            // Lazy and/or.  Laziness added by the F# compiler.
            
            let (&) e1 e2 = if e1 then e2 else false
            let (&&) e1 e2 = if e1 then e2 else false
            [<CompiledName("Or")>]
            let (or) e1 e2 = if e1 then true else e2
            let (||) e1 e2 = if e1 then true else e2
            
            //-------------------------------------------------------------------------
            // Address-of
            // Note, "raise<'T> : exn -> 'T" is manually inlined below.
            // Byref usage checks prohibit type instantiations involving byrefs.

            [<NoDynamicInvocation>]
            let inline (~&)  (obj : 'T) : 'T byref     = 
                ignore obj // pretend the variable is used
                let e = new System.ArgumentException(ErrorStrings.AddressOpNotFirstClassString) 
                (# "throw" (e :> System.Exception) : 'T byref #)
                 
            [<NoDynamicInvocation>]
            let inline (~&&) (obj : 'T) : nativeptr<'T> = 
                ignore obj // pretend the variable is used
                let e = new System.ArgumentException(ErrorStrings.AddressOpNotFirstClassString) 
                (# "throw" (e :> System.Exception) : nativeptr<'T> #)     
          
        
        open IntrinsicOperators
#if FX_RESHAPED_REFLECTION
        open PrimReflectionAdapters
#endif
        [<CodeAnalysis.SuppressMessage("Microsoft.Design", "CA1034:NestedTypesShouldNotBeVisible")>]  // nested module OK
        module IntrinsicFunctions =        
            
            // Unboxing, type casts, type tests

            type TypeNullnessSemantics = int
            // CLI reference types
            let TypeNullnessSemantics_NullIsExtraValue = 1
            // F# types with [<UseNullAsTrueValue>]
            let TypeNullnessSemantics_NullTrueValue = 2
            // F# record, union, tuple, function types
            let TypeNullnessSemantics_NullNotLiked = 3
            // structs
            let TypeNullnessSemantics_NullNever = 4
            
            // duplicated from above since we're using integers in this section
            let CompilationRepresentationFlags_PermitNull = 8

            let getTypeInfo (ty:Type) =
                if ty.IsValueType 
                then TypeNullnessSemantics_NullNever else
                let mappingAttrs = ty.GetCustomAttributes(typeof<CompilationMappingAttribute>, false)
                if mappingAttrs.Length = 0 
                then TypeNullnessSemantics_NullIsExtraValue
                elif ty.Equals(typeof<unit>) then 
                    TypeNullnessSemantics_NullTrueValue
                elif typeof<Delegate>.IsAssignableFrom(ty) then 
                    TypeNullnessSemantics_NullIsExtraValue
                elif ty.GetCustomAttributes(typeof<AllowNullLiteralAttribute>, false).Length > 0 then
                    TypeNullnessSemantics_NullIsExtraValue
                else
                    let reprAttrs = ty.GetCustomAttributes(typeof<CompilationRepresentationAttribute>, false)
                    if reprAttrs.Length = 0 then 
                        TypeNullnessSemantics_NullNotLiked 
                    else
                        let reprAttr = get reprAttrs 0
                        let reprAttr = (# "unbox.any !0" type (CompilationRepresentationAttribute) reprAttr : CompilationRepresentationAttribute #)
                        if (# "and" reprAttr.Flags CompilationRepresentationFlags_PermitNull : int #) = 0
                        then TypeNullnessSemantics_NullNotLiked
                        else TypeNullnessSemantics_NullTrueValue

            [<CodeAnalysis.SuppressMessage("Microsoft.Performance","CA1812:AvoidUninstantiatedInternalClasses")>]             
            type TypeInfo<'T>() = 
               // Compute an on-demand per-instantiation static field
               static let info = getTypeInfo typeof<'T>

               // Publish the results of that computation
               static member TypeInfo = info
                         

            // Note: cheap nullness test for generic value:
            //  IL_0000:  ldarg.1
            //  IL_0001:  box        !TKey
            //  IL_0006:  brtrue.s   IL_000e

            // worst case: nothing known about source or destination
            let UnboxGeneric<'T>(source: obj) = 
                if notnullPrim(source) or TypeInfo<'T>.TypeInfo <> TypeNullnessSemantics_NullNotLiked then 
                    unboxPrim<'T>(source)
                else
                    //System.Console.WriteLine("UnboxGeneric, x = {0}, 'T = {1}", x, typeof<'T>)
                    raise (System.NullReferenceException()) 

            // better: source is NOT TypeNullnessSemantics_NullNotLiked 
            let inline UnboxFast<'T>(source: obj) = 
                // assert not(TypeInfo<'T>.TypeInfo = TypeNullnessSemantics_NullNotLiked)
                unboxPrim<'T>(source)


            // worst case: nothing known about source or destination
            let TypeTestGeneric<'T>(source: obj) = 
                if notnullPrim(isinstPrim<'T>(source)) then true
                elif notnullPrim(source) then false
                else (TypeInfo<'T>.TypeInfo = TypeNullnessSemantics_NullTrueValue)

            // quick entry: source is NOT TypeNullnessSemantics_NullTrueValue 
            let inline TypeTestFast<'T>(source: obj) = 
                //assert not(TypeInfo<'T>.TypeInfo = TypeNullnessSemantics_NullTrueValue)
                notnullPrim(isinstPrim<'T>(source)) 

            let Dispose<'T when 'T :> IDisposable >(resource:'T) = 
                match box resource with 
                | null -> ()
                | _ -> resource.Dispose()

            let FailInit() : unit = raise (InvalidOperationException(SR.GetString(SR.checkInit)))

            let FailStaticInit() : unit = raise (InvalidOperationException(SR.GetString(SR.checkStaticInit)))

            let CheckThis (x : 'T when 'T : not struct) = 
                match box x with 
                | null -> raise (InvalidOperationException(SR.GetString(SR.checkInit)))
                | _ -> x

            let inline MakeDecimal low medium high isNegative scale =  Decimal(low,medium,high,isNegative,scale)

            let inline GetString (source: string) (index:int) =   source.Chars(index)

            let inline CreateInstance<'T when 'T : (new : unit -> 'T) >() = 
                 (System.Activator.CreateInstance() : 'T)

            let inline GetArray (source: 'T array) (index:int) =  (# "ldelem.any !0" type ('T) source index : 'T #)  

            let inline SetArray (target: 'T array) (index:int) (value:'T) =  (# "stelem.any !0" type ('T) target index value #)  

            let inline GetArraySub arr (start:int) (len:int) =
                let len = if len < 0 then 0 else len
                let dst = zeroCreate len   
                for i = 0 to len - 1 do 
                    SetArray dst i (GetArray arr (start + i))
                dst

            let inline SetArraySub arr (start:int) (len:int) (src:_[]) =
                for i = 0 to len - 1 do 
                    SetArray arr (start+i) (GetArray src i)


            let inline GetArray2D (source: 'T[,]) (index1: int) (index2: int) = (# "ldelem.multi 2 !0" type ('T) source index1 index2 : 'T #)  

            let inline SetArray2D (target: 'T[,]) (index1: int) (index2: int) (value: 'T) = (# "stelem.multi 2 !0" type ('T) target index1 index2 value #)  

            let inline GetArray2DLength1 (arr: 'T[,]) =  (# "ldlen.multi 2 0" arr : int #)  
            let inline GetArray2DLength2 (arr: 'T[,]) =  (# "ldlen.multi 2 1" arr : int #)  

            let inline Array2DZeroCreate (n:int) (m:int) = (# "newarr.multi 2 !0" type ('T) n m : 'T[,] #)
            let GetArray2DSub (src: 'T[,]) src1 src2 len1 len2 =
                let len1 = (if len1 < 0 then 0 else len1)
                let len2 = (if len2 < 0 then 0 else len2)
                let dst = Array2DZeroCreate len1 len2
                for i = 0 to len1 - 1 do
                    for j = 0 to len2 - 1 do
                        SetArray2D dst i j (GetArray2D src (src1 + i) (src2 + j))
                dst

            let SetArray2DSub (dst: 'T[,]) src1 src2 len1 len2 src =
                for i = 0 to len1 - 1 do
                    for j = 0 to len2 - 1 do
                        SetArray2D dst (src1+i) (src2+j) (GetArray2D src i j)


            let inline GetArray3D (source: 'T[,,]) (index1: int) (index2: int) (index3: int) = 
                (# "ldelem.multi 3 !0" type ('T) source index1 index2 index3 : 'T #)  

            let inline SetArray3D (target: 'T[,,]) (index1: int) (index2: int) (index3: int) (value:'T) = 
                (# "stelem.multi 3 !0" type ('T) target index1 index2 index3 value #)  

            let inline GetArray3DLength1 (arr: 'T[,,]) =  (# "ldlen.multi 3 0" arr : int #)  

            let inline GetArray3DLength2 (arr: 'T[,,]) =  (# "ldlen.multi 3 1" arr : int #)  

            let inline GetArray3DLength3 (arr: 'T[,,]) =  (# "ldlen.multi 3 2" arr : int #)  

            let inline Array3DZeroCreate (n1:int) (n2:int) (n3:int) = (# "newarr.multi 3 !0" type ('T) n1 n2 n3 : 'T[,,] #)

            let GetArray3DSub (src: 'T[,,]) src1 src2 src3 len1 len2 len3 =
                let len1 = (if len1 < 0 then 0 else len1)
                let len2 = (if len2 < 0 then 0 else len2)
                let len3 = (if len3 < 0 then 0 else len3)
                let dst = Array3DZeroCreate len1 len2 len3
                for i = 0 to len1 - 1 do
                    for j = 0 to len2 - 1 do
                        for k = 0 to len3 - 1 do
                            SetArray3D dst i j k (GetArray3D src (src1+i) (src2+j) (src3+k))
                dst

            let SetArray3DSub (dst: 'T[,,]) src1 src2 src3 len1 len2 len3 src =
                for i = 0 to len1 - 1 do
                    for j = 0 to len2 - 1 do
                        for k = 0 to len3 - 1 do
                            SetArray3D dst (src1+i) (src2+j) (src3+k) (GetArray3D src i j k)


            let inline GetArray4D (source: 'T[,,,]) (index1: int) (index2: int) (index3: int) (index4: int) = 
                (# "ldelem.multi 4 !0" type ('T) source index1 index2 index3 index4 : 'T #)  

            let inline SetArray4D (target: 'T[,,,]) (index1: int) (index2: int) (index3: int) (index4: int) (value:'T) = 
                (# "stelem.multi 4 !0" type ('T) target index1 index2 index3 index4 value #)  

            let inline Array4DLength1 (arr: 'T[,,,]) =  (# "ldlen.multi 4 0" arr : int #)  

            let inline Array4DLength2 (arr: 'T[,,,]) =  (# "ldlen.multi 4 1" arr : int #)  

            let inline Array4DLength3 (arr: 'T[,,,]) =  (# "ldlen.multi 4 2" arr : int #)  

            let inline Array4DLength4 (arr: 'T[,,,]) =  (# "ldlen.multi 4 3" arr : int #)  

            let inline Array4DZeroCreate (n1:int) (n2:int) (n3:int) (n4:int) = (# "newarr.multi 4 !0" type ('T) n1 n2 n3 n4 : 'T[,,,] #)

            let GetArray4DSub (src: 'T[,,,]) src1 src2 src3 src4 len1 len2 len3 len4 =
                let len1 = (if len1 < 0 then 0 else len1)
                let len2 = (if len2 < 0 then 0 else len2)
                let len3 = (if len3 < 0 then 0 else len3)
                let len4 = (if len4 < 0 then 0 else len4)
                let dst = Array4DZeroCreate len1 len2 len3 len4
                for i = 0 to len1 - 1 do
                    for j = 0 to len2 - 1 do
                        for k = 0 to len3 - 1 do
                          for m = 0 to len4 - 1 do
                              SetArray4D dst i j k m (GetArray4D src (src1+i) (src2+j) (src3+k) (src4+m))
                dst

            let SetArray4DSub (dst: 'T[,,,]) src1 src2 src3 src4 len1 len2 len3 len4 src =
                for i = 0 to len1 - 1 do
                    for j = 0 to len2 - 1 do
                        for k = 0 to len3 - 1 do
                          for m = 0 to len4 - 1 do
                            SetArray4D dst (src1+i) (src2+j) (src3+k) (src4+m) (GetArray4D src i j k m)

        let inline anyToString nullStr x = 
            match box x with 
            | null -> nullStr
            | :? System.IFormattable as f -> f.ToString(null,System.Globalization.CultureInfo.InvariantCulture)
            | obj ->  obj.ToString()

        let anyToStringShowingNull x = anyToString "null" x

        module HashCompare = 
        
            //-------------------------------------------------------------------------
            // LanguagePrimitives.HashCompare: Physical Equality
            //------------------------------------------------------------------------- 

            // NOTE: compiler/optimizer is aware of this function and optimizes calls to it in many situations
            // where it is known that PhysicalEqualityObj is identical to reference comparison
            let PhysicalEqualityIntrinsic (x:'T) (y:'T) : bool when 'T : not struct = 
                objEq (box x) (box y)

            let inline PhysicalEqualityFast (x:'T) (y:'T) : bool when 'T : not struct  = 
                PhysicalEqualityIntrinsic x y
          
            let PhysicalHashIntrinsic (input: 'T) : int when 'T : not struct  = 
                System.Runtime.CompilerServices.RuntimeHelpers.GetHashCode(box input)

            let inline PhysicalHashFast (input: 'T) = 
                PhysicalHashIntrinsic input


            //-------------------------------------------------------------------------
            // LanguagePrimitives.HashCompare: Comparison
            //
            // Bi-modal generic comparison helper implementation.
            //
            // The comparison implementation is run in either Equivalence Relation or Partial 
            // Equivalence Relation (PER) mode which governs what happens when NaNs are compared.
            //
            // Some representations chosen by F# are legitimately allowed to be null, e.g. the None value.
            // However, null values don't support the polymorphic virtual comparison operation CompareTo 
            // so the test for nullness must be made on the caller side.
            //------------------------------------------------------------------------- 

            let FailGenericComparison (obj: obj)  = 
                raise (new System.ArgumentException(String.Format(SR.GetString(SR.genericCompareFail1), obj.GetType().ToString())))
            
               
            /// This type has two instances - fsComparerER and fsComparerThrow.
            ///   - fsComparerER  = ER semantics = no throw on NaN comparison = new GenericComparer(false) = GenericComparer = GenericComparison
            ///   - fsComparerPER  = PER semantics = local throw on NaN comparison = new GenericComparer(true) = LessThan/GreaterThan etc.
            type GenericComparer(throwsOnPER:bool) = 
                interface System.Collections.IComparer 
                member  c.ThrowsOnPER = throwsOnPER

            /// The unique exception object that is thrown locally when NaNs are compared in PER mode (by fsComparerPER)
            /// This exception should never be observed by user code.
            let NaNException = new System.Exception()                                                 
                    
            /// Implements generic comparison between two objects. This corresponds to the pseudo-code in the F#
            /// specification.  The treatment of NaNs is governed by "comp".
            let rec GenericCompare (comp:GenericComparer) (xobj:obj,yobj:obj) = 
                (*if objEq xobj yobj then 0 else *)
                  match xobj,yobj with 
                   | null,null -> 0
                   | null,_ -> -1
                   | _,null -> 1
                   // Use Ordinal comparison for strings
                   | (:? string as x),(:? string as y) -> System.String.CompareOrdinal(x, y)
                   // Permit structural comparison on arrays
                   | (:? System.Array as arr1),_ -> 
                       match arr1,yobj with 
                       // Fast path
                       | (:? (obj[]) as arr1), (:? (obj[]) as arr2)      -> GenericComparisonObjArrayWithComparer comp arr1 arr2
                       // Fast path
                       | (:? (byte[]) as arr1), (:? (byte[]) as arr2)     -> GenericComparisonByteArray arr1 arr2
                       | _                   , (:? System.Array as arr2) -> GenericComparisonArbArrayWithComparer comp arr1 arr2
                       | _ -> FailGenericComparison xobj
                   // Check for IStructuralComparable
                   | (:? IStructuralComparable as x),_ ->
                       x.CompareTo(yobj,comp)
                   // Check for IComparable
                   | (:? System.IComparable as x),_ -> 
                       if comp.ThrowsOnPER then 
                           match xobj,yobj with 
                           | (:? float as x),(:? float as y) -> 
                                if (System.Double.IsNaN x || System.Double.IsNaN y) then 
                                    raise NaNException
                           | (:? float32 as x),(:? float32 as y) -> 
                                if (System.Single.IsNaN x || System.Single.IsNaN y) then 
                                    raise NaNException
                           | _ -> ()
                       x.CompareTo(yobj)
                   | (:? nativeint as x),(:? nativeint as y) -> if (# "clt" x y : bool #) then (-1) else (# "cgt" x y : int #)
                   | (:? unativeint as x),(:? unativeint as y) -> if (# "clt.un" x y : bool #) then (-1) else (# "cgt.un" x y : int #)
                   | _,(:? IStructuralComparable as yc) ->
                       let res = yc.CompareTo(xobj,comp)
                       if res < 0 then 1 elif res > 0 then -1 else 0
                   | _,(:? System.IComparable as yc) -> 
                       // Note -c doesn't work here: be careful of comparison function returning minint
                       let c = yc.CompareTo(xobj) in 
                       if c < 0 then 1 elif c > 0 then -1 else 0
                   | _ -> FailGenericComparison xobj

            /// specialcase: Core implementation of structural comparison on arbitrary arrays.
            and GenericComparisonArbArrayWithComparer (comp:GenericComparer) (x:System.Array) (y:System.Array) : int  =
#if FX_NO_ARRAY_LONG_LENGTH            
                if x.Rank = 1 && y.Rank = 1 then 
                    let lenx = x.Length
                    let leny = y.Length 
                    let c = intOrder lenx leny 
                    if c <> 0 then c else
                    let basex = (x.GetLowerBound(0))
                    let basey = (y.GetLowerBound(0))
                    let c = intOrder basex basey
                    if c <> 0 then c else
                    let rec check i =
                       if i >= lenx then 0 else 
                       let c = GenericCompare comp ((x.GetValue(i + basex)),(y.GetValue(i + basey)))
                       if c <> 0 then c else check (i + 1)
                    check 0
                elif x.Rank = 2 && y.Rank = 2 then 
                    let lenx0 = x.GetLength(0)
                    let leny0 = y.GetLength(0)
                    let c = intOrder lenx0 leny0 
                    if c <> 0 then c else
                    let lenx1 = x.GetLength(1)
                    let leny1 = y.GetLength(1)
                    let c = intOrder lenx1 leny1 
                    if c <> 0 then c else
                    let basex0 = (x.GetLowerBound(0))
                    let basex1 = (x.GetLowerBound(1))
                    let basey0 = (y.GetLowerBound(0))
                    let basey1 = (y.GetLowerBound(1))
                    let c = intOrder basex0 basey0
                    if c <> 0 then c else
                    let c = intOrder basex1 basey1
                    if c <> 0 then c else
                    let rec check0 i =
                       let rec check1 j = 
                           if j >= lenx1 then 0 else
                           let c = GenericCompare comp ((x.GetValue(i + basex0,j + basex1)), (y.GetValue(i + basey0,j + basey1)))
                           if c <> 0 then c else check1 (j + 1)
                       if i >= lenx0 then 0 else 
                       let c = check1 0
                       if c <> 0 then c else
                       check0 (i + 1)
                    check0 0
                else
                    let c = intOrder x.Rank y.Rank
                    if c <> 0 then c else
                    let ndims = x.Rank
                    // check lengths 
                    let rec precheck k = 
                        if k >= ndims then 0 else
                        let c = intOrder (x.GetLength(k)) (y.GetLength(k))
                        if c <> 0 then c else
                        let c = intOrder (x.GetLowerBound(k)) (y.GetLowerBound(k))
                        if c <> 0 then c else
                        precheck (k+1)
                    let c = precheck 0 
                    if c <> 0 then c else
                    let idxs : int[] = zeroCreate ndims 
                    let rec checkN k baseIdx i lim =
                       if i >= lim then 0 else
                       set idxs k (baseIdx + i)
                       let c = 
                           if k = ndims - 1
                           then GenericCompare comp ((x.GetValue(idxs)), (y.GetValue(idxs)))
                           else check (k+1) 
                       if c <> 0 then c else 
                       checkN k baseIdx (i + 1) lim
                    and check k =
                       if k >= ndims then 0 else
                       let baseIdx = x.GetLowerBound(k)
                       checkN k baseIdx 0 (x.GetLength(k))
                    check 0
#else
                if x.Rank = 1 && y.Rank = 1 then 
                    let lenx = x.LongLength
                    let leny = y.LongLength 
                    let c = int64Order lenx leny 
                    if c <> 0 then c else
                    let basex = int64 (x.GetLowerBound(0))
                    let basey = int64 (y.GetLowerBound(0))
                    let c = int64Order basex basey
                    if c <> 0 then c else
                    let rec check i =
                       if i >=. lenx then 0 else 
                       let c = GenericCompare comp ((x.GetValue(i +. basex)), (y.GetValue(i +. basey)))
                       if c <> 0 then c else check (i +. 1L)
                    check 0L
                elif x.Rank = 2 && y.Rank = 2 then 
                    let lenx0 = x.GetLongLength(0)
                    let leny0 = y.GetLongLength(0)
                    let c = int64Order lenx0 leny0 
                    if c <> 0 then c else
                    let lenx1 = x.GetLongLength(1)
                    let leny1 = y.GetLongLength(1)
                    let c = int64Order lenx1 leny1 
                    if c <> 0 then c else
                    let basex0 = int64 (x.GetLowerBound(0))
                    let basey0 = int64 (y.GetLowerBound(0))
                    let c = int64Order basex0 basey0
                    if c <> 0 then c else
                    let basex1 = int64 (x.GetLowerBound(1))
                    let basey1 = int64 (y.GetLowerBound(1))
                    let c = int64Order basex1 basey1
                    if c <> 0 then c else
                    let rec check0 i =
                       let rec check1 j = 
                           if j >=. lenx1 then 0 else
                           let c = GenericCompare comp ((x.GetValue(i +. basex0,j +. basex1)), (y.GetValue(i +. basey0,j +. basey1)))
                           if c <> 0 then c else check1 (j +. 1L)
                       if i >=. lenx0 then 0 else 
                       let c = check1 0L
                       if c <> 0 then c else
                       check0 (i +. 1L)
                    check0 0L
                else
                    let c = intOrder x.Rank y.Rank
                    if c <> 0 then c else
                    let ndims = x.Rank
                    // check lengths 
                    let rec precheck k = 
                        if k >= ndims then 0 else
                        let c = int64Order (x.GetLongLength(k)) (y.GetLongLength(k))
                        if c <> 0 then c else
                        let c = intOrder (x.GetLowerBound(k)) (y.GetLowerBound(k))
                        if c <> 0 then c else
                        precheck (k+1)
                    let c = precheck 0 
                    if c <> 0 then c else
                    let idxs : int64[] = zeroCreate ndims 
                    let rec checkN k baseIdx i lim =
                       if i >=. lim then 0 else
                       set idxs k (baseIdx +. i)
                       let c = 
                           if k = ndims - 1
                           then GenericCompare comp ((x.GetValue(idxs)), (y.GetValue(idxs)))
                           else check (k+1) 
                       if c <> 0 then c else 
                       checkN k baseIdx (i +. 1L) lim
                    and check k =
                       if k >= ndims then 0 else
                       let baseIdx = x.GetLowerBound(k)
                       checkN k (int64 baseIdx) 0L (x.GetLongLength(k))
                    check 0
#endif                
              
            /// optimized case: Core implementation of structural comparison on object arrays.
            and GenericComparisonObjArrayWithComparer (comp:GenericComparer) (x:obj[]) (y:obj[]) : int  =
                let lenx = x.Length 
                let leny = y.Length 
                let c = intOrder lenx leny 
                if c <> 0 then c 
                else
                    let mutable i = 0
                    let mutable res = 0  
                    while i < lenx do 
                        let c = GenericCompare comp ((get x i), (get y i)) 
                        if c <> 0 then (res <- c; i <- lenx) 
                        else i <- i + 1
                    res

            /// optimized case: Core implementation of structural comparison on arrays.
            and GenericComparisonByteArray (x:byte[]) (y:byte[]) : int =
                let lenx = x.Length 
                let leny = y.Length 
                let c = intOrder lenx leny 
                if c <> 0 then c 
                else
                    let mutable i = 0 
                    let mutable res = 0 
                    while i < lenx do 
                        let c = byteOrder (get x i) (get y i) 
                        if c <> 0 then (res <- c; i <- lenx) 
                        else i <- i + 1
                    res

            type GenericComparer with
                interface System.Collections.IComparer with
                    override c.Compare(x:obj,y:obj) = GenericCompare c (x,y)
            
            /// The unique object for comparing values in PER mode (where local exceptions are thrown when NaNs are compared)
            let fsComparerPER        = GenericComparer(true)  

            /// The unique object for comparing values in ER mode (where "0" is returned when NaNs are compared)
            let fsComparerER = GenericComparer(false) 

            /// Compare two values of the same generic type, using "comp".
            //
            // "comp" is assumed to be either fsComparerPER or fsComparerER (and hence 'Compare' is implemented via 'GenericCompare').
            //
            // NOTE: the compiler optimizer is aware of this function and devirtualizes in the 
            // cases where it is known how a particular type implements generic comparison.
            let GenericComparisonWithComparerIntrinsic<'T> (comp:System.Collections.IComparer) (x:'T) (y:'T) : int = 
                comp.Compare(box x, box y)

            /// Compare two values of the same generic type, in either PER or ER mode, but include static optimizations
            /// for various well-known cases.
            //
            // "comp" is assumed to be either fsComparerPER or fsComparerER (and hence 'Compare' is implemented via 'GenericCompare').
            //
            let inline GenericComparisonWithComparerFast<'T> (comp:System.Collections.IComparer) (x:'T) (y:'T) : int = 
                 GenericComparisonWithComparerIntrinsic comp x y
                 when 'T : bool   = if (# "clt" x y : bool #) then (-1) else (# "cgt" x y : int #)
                 when 'T : sbyte  = if (# "clt" x y : bool #) then (-1) else (# "cgt" x y : int #)
                 when 'T : int16  = if (# "clt" x y : bool #) then (-1) else (# "cgt" x y : int #)
                 when 'T : int32  = if (# "clt" x y : bool #) then (-1) else (# "cgt" x y : int #)
                 when 'T : int64  = if (# "clt" x y : bool #) then (-1) else (# "cgt" x y : int #)
                 when 'T : nativeint  = if (# "clt" x y : bool #) then (-1) else (# "cgt" x y : int #)
                 when 'T : byte   = if (# "clt.un" x y : bool #) then (-1) else (# "cgt.un" x y : int #)
                 when 'T : uint16 = if (# "clt.un" x y : bool #) then (-1) else (# "cgt.un" x y : int #)
                 when 'T : uint32 = if (# "clt.un" x y : bool #) then (-1) else (# "cgt.un" x y : int #)
                 when 'T : uint64 = if (# "clt.un" x y : bool #) then (-1) else (# "cgt.un" x y : int #)
                 when 'T : unativeint = if (# "clt.un" x y : bool #) then (-1) else (# "cgt.un" x y : int #)
                 // Note, these bail out to GenericComparisonWithComparerIntrinsic if called with NaN values, because clt and cgt and ceq all return "false" for that case.
                 when 'T : float  = if   (# "clt" x y : bool #) then (-1)
                                    elif (# "cgt" x y : bool #) then (1)
                                    elif (# "ceq" x y : bool #) then (0)
                                    else GenericComparisonWithComparerIntrinsic comp x y
                 when 'T : float32 = if   (# "clt" x y : bool #) then (-1)
                                     elif (# "cgt" x y : bool #) then (1)
                                     elif (# "ceq" x y : bool #) then (0)
                                     else GenericComparisonWithComparerIntrinsic comp x y
                 when 'T : char   = if (# "clt.un" x y : bool #) then (-1) else (# "cgt.un" x y : int #)
                 when 'T : string = 
                     // NOTE: we don't have to null check here because System.String.CompareOrdinal
                     // gives reliable results on null values.
                     System.String.CompareOrdinal((# "" x : string #) ,(# "" y : string #))
                 when 'T : decimal     = System.Decimal.Compare((# "" x:decimal #), (# "" y:decimal #))


            /// Generic comparison. Implements ER mode (where "0" is returned when NaNs are compared)
            //
            // The compiler optimizer is aware of this function  (see use of generic_comparison_inner_vref in opt.fs)
            // and devirtualizes calls to it based on "T".
            let GenericComparisonIntrinsic<'T> (x:'T) (y:'T) : int = 
                GenericComparisonWithComparerIntrinsic (fsComparerER :> IComparer) x y


            /// Generic less-than. Uses comparison implementation in PER mode but catches 
            /// the local exception that is thrown when NaN's are compared.
            let GenericLessThanIntrinsic (x:'T) (y:'T) = 
                try
                    (# "clt" (GenericComparisonWithComparerIntrinsic fsComparerPER x y) 0 : bool #)
                with
                    | e when System.Runtime.CompilerServices.RuntimeHelpers.Equals(e, NaNException) -> false
                    
            
            /// Generic greater-than. Uses comparison implementation in PER mode but catches 
            /// the local exception that is thrown when NaN's are compared.
            let GenericGreaterThanIntrinsic (x:'T) (y:'T) = 
                try
                    (# "cgt" (GenericComparisonWithComparerIntrinsic fsComparerPER x y) 0 : bool #)
                with
                    | e when System.Runtime.CompilerServices.RuntimeHelpers.Equals(e, NaNException) -> false
            
             
            /// Generic greater-than-or-equal. Uses comparison implementation in PER mode but catches 
            /// the local exception that is thrown when NaN's are compared.
            let GenericGreaterOrEqualIntrinsic (x:'T) (y:'T) = 
                try
                    (# "cgt" (GenericComparisonWithComparerIntrinsic fsComparerPER x y) (-1) : bool #)
                with
                    | e when System.Runtime.CompilerServices.RuntimeHelpers.Equals(e, NaNException) -> false
                    
            
            
            /// Generic less-than-or-equal. Uses comparison implementation in PER mode but catches 
            /// the local exception that is thrown when NaN's are compared.
            let GenericLessOrEqualIntrinsic (x:'T) (y:'T) = 
                try
                    (# "clt" (GenericComparisonWithComparerIntrinsic fsComparerPER x y) 1 : bool #)
                with
                    | e when System.Runtime.CompilerServices.RuntimeHelpers.Equals(e, NaNException) -> false


            /// Compare two values of the same generic type, in ER mode, with static optimizations 
            /// for known cases.
            let inline GenericComparisonFast<'T> (x:'T) (y:'T) : int = 
                 GenericComparisonIntrinsic x y
                 when 'T : bool   = if (# "clt" x y : bool #) then (-1) else (# "cgt" x y : int #)
                 when 'T : sbyte  = if (# "clt" x y : bool #) then (-1) else (# "cgt" x y : int #)
                 when 'T : int16  = if (# "clt" x y : bool #) then (-1) else (# "cgt" x y : int #)
                 when 'T : int32  = if (# "clt" x y : bool #) then (-1) else (# "cgt" x y : int #)
                 when 'T : int64  = if (# "clt" x y : bool #) then (-1) else (# "cgt" x y : int #)
                 when 'T : nativeint  = if (# "clt" x y : bool #) then (-1) else (# "cgt" x y : int #)
                 when 'T : byte   = if (# "clt.un" x y : bool #) then (-1) else (# "cgt.un" x y : int #)
                 when 'T : uint16 = if (# "clt.un" x y : bool #) then (-1) else (# "cgt.un" x y : int #)
                 when 'T : uint32 = if (# "clt.un" x y : bool #) then (-1) else (# "cgt.un" x y : int #)
                 when 'T : uint64 = if (# "clt.un" x y : bool #) then (-1) else (# "cgt.un" x y : int #)
                 when 'T : unativeint = if (# "clt.un" x y : bool #) then (-1) else (# "cgt.un" x y : int #)
                 when 'T : float  = if   (# "clt" x y : bool #) then (-1)
                                    elif (# "cgt" x y : bool #) then (1)
                                    elif (# "ceq" x y : bool #) then (0)
                                    elif (# "ceq" y y : bool #) then (-1)
                                    else (# "ceq" x x : int #)
                 when 'T : float32 = if   (# "clt" x y : bool #) then (-1)
                                     elif (# "cgt" x y : bool #) then (1)
                                     elif (# "ceq" x y : bool #) then (0)
                                     elif (# "ceq" y y : bool #) then (-1)
                                     else (# "ceq" x x : int #)
                 when 'T : char   = if (# "clt.un" x y : bool #) then (-1) else (# "cgt.un" x y : int #)
                 when 'T : string = 
                     // NOTE: we don't have to null check here because System.String.CompareOrdinal
                     // gives reliable results on null values.
                     System.String.CompareOrdinal((# "" x : string #) ,(# "" y : string #))
                 when 'T : decimal     = System.Decimal.Compare((# "" x:decimal #), (# "" y:decimal #))

            /// Generic less-than with static optimizations for some well-known cases.
            let inline GenericLessThanFast (x:'T) (y:'T) = 
                GenericLessThanIntrinsic x y
                when 'T : bool   = (# "clt" x y : bool #)
                when 'T : sbyte  = (# "clt" x y : bool #)
                when 'T : int16  = (# "clt" x y : bool #)
                when 'T : int32  = (# "clt" x y : bool #)
                when 'T : int64  = (# "clt" x y : bool #)
                when 'T : byte   = (# "clt.un" x y : bool #)
                when 'T : uint16 = (# "clt.un" x y : bool #)
                when 'T : uint32 = (# "clt.un" x y : bool #)
                when 'T : uint64 = (# "clt.un" x y : bool #)
                when 'T : unativeint = (# "clt.un" x y : bool #)
                when 'T : nativeint  = (# "clt" x y : bool #)
                when 'T : float  = (# "clt" x y : bool #) 
                when 'T : float32= (# "clt" x y : bool #) 
                when 'T : char   = (# "clt" x y : bool #)
                when 'T : decimal     = System.Decimal.op_LessThan ((# "" x:decimal #), (# "" y:decimal #))
              
            /// Generic greater-than with static optimizations for some well-known cases.
            let inline GenericGreaterThanFast (x:'T) (y:'T) = 
                GenericGreaterThanIntrinsic x y
                when 'T : bool       = (# "cgt" x y : bool #)
                when 'T : sbyte      = (# "cgt" x y : bool #)
                when 'T : int16      = (# "cgt" x y : bool #)
                when 'T : int32      = (# "cgt" x y : bool #)
                when 'T : int64      = (# "cgt" x y : bool #)
                when 'T : nativeint  = (# "cgt" x y : bool #)
                when 'T : byte       = (# "cgt.un" x y : bool #)
                when 'T : uint16     = (# "cgt.un" x y : bool #)
                when 'T : uint32     = (# "cgt.un" x y : bool #)
                when 'T : uint64     = (# "cgt.un" x y : bool #)
                when 'T : unativeint = (# "cgt.un" x y : bool #)
                when 'T : float      = (# "cgt" x y : bool #) 
                when 'T : float32    = (# "cgt" x y : bool #) 
                when 'T : char       = (# "cgt" x y : bool #)
                when 'T : decimal     = System.Decimal.op_GreaterThan ((# "" x:decimal #), (# "" y:decimal #))

            /// Generic less-than-or-equal with static optimizations for some well-known cases.
            let inline GenericLessOrEqualFast (x:'T) (y:'T) = 
                GenericLessOrEqualIntrinsic x y
                when 'T : bool       = not (# "cgt" x y : bool #)
                when 'T : sbyte      = not (# "cgt" x y : bool #)
                when 'T : int16      = not (# "cgt" x y : bool #)
                when 'T : int32      = not (# "cgt" x y : bool #)
                when 'T : int64      = not (# "cgt" x y : bool #)
                when 'T : nativeint  = not (# "cgt" x y : bool #)
                when 'T : byte       = not (# "cgt.un" x y : bool #)
                when 'T : uint16     = not (# "cgt.un" x y : bool #)
                when 'T : uint32     = not (# "cgt.un" x y : bool #)
                when 'T : uint64     = not (# "cgt.un" x y : bool #)
                when 'T : unativeint = not (# "cgt.un" x y : bool #)
                when 'T : float      = not (# "cgt.un" x y : bool #) 
                when 'T : float32    = not (# "cgt.un" x y : bool #) 
                when 'T : char       = not(# "cgt" x y : bool #)
                when 'T : decimal     = System.Decimal.op_LessThanOrEqual ((# "" x:decimal #), (# "" y:decimal #))

            /// Generic greater-than-or-equal with static optimizations for some well-known cases.
            let inline GenericGreaterOrEqualFast (x:'T) (y:'T) = 
                GenericGreaterOrEqualIntrinsic x y
                when 'T : bool       = not (# "clt" x y : bool #)
                when 'T : sbyte      = not (# "clt" x y : bool #)
                when 'T : int16      = not (# "clt" x y : bool #)
                when 'T : int32      = not (# "clt" x y : bool #)
                when 'T : int64      = not (# "clt" x y : bool #)
                when 'T : nativeint  = not (# "clt" x y : bool #)
                when 'T : byte       = not (# "clt.un" x y : bool #)
                when 'T : uint16     = not (# "clt.un" x y : bool #)
                when 'T : uint32     = not (# "clt.un" x y : bool #)
                when 'T : uint64     = not (# "clt.un" x y : bool #)
                when 'T : unativeint = not (# "clt.un" x y : bool #)
                when 'T : float      = not (# "clt.un" x y : bool #) 
                when 'T : float32    = not (# "clt.un" x y : bool #)
                when 'T : char       = not (# "clt" x y : bool #)
                when 'T : decimal     = System.Decimal.op_GreaterThanOrEqual ((# "" x:decimal #), (# "" y:decimal #))


            //-------------------------------------------------------------------------
            // LanguagePrimitives.HashCompare: EQUALITY
            //------------------------------------------------------------------------- 


            /// optimized case: Core implementation of structural equality on arrays.
            let GenericEqualityByteArray (x:byte[]) (y:byte[]) : bool=
                let lenx = x.Length 
                let leny = y.Length 
                let c = (lenx = leny)
                if not c then c 
                else
                    let mutable i = 0 
                    let mutable res = true
                    while i < lenx do 
                        let c = byteEq (get x i) (get y i) 
                        if not c then (res <- false; i <- lenx) 
                        else i <- i + 1
                    res

            /// optimized case: Core implementation of structural equality on arrays.
            let GenericEqualityInt32Array (x:int[]) (y:int[]) : bool=
                let lenx = x.Length 
                let leny = y.Length 
                let c = (lenx = leny)
                if not c then c 
                else
                    let mutable i = 0 
                    let mutable res = true
                    while i < lenx do 
                        let c = int32Eq (get x i) (get y i) 
                        if not c then (res <- false; i <- lenx) 
                        else i <- i + 1
                    res

            /// optimized case: Core implementation of structural equality on arrays
            let GenericEqualitySingleArray er (x:float32[]) (y:float32[]) : bool=
                let lenx = x.Length 
                let leny = y.Length 
                let f32eq x y = if er && not(float32Eq x x) && not(float32Eq y y) then true else (float32Eq x y)
                let c = (lenx = leny)
                if not c then c 
                else
                    let mutable i = 0 
                    let mutable res = true
                    while i < lenx do 
                        let c = f32eq (get x i) (get y i) 
                        if not c then (res <- false; i <- lenx) 
                        else i <- i + 1
                    res

            /// optimized case: Core implementation of structural equality on arrays.
            let GenericEqualityDoubleArray er (x:float[]) (y:float[]) : bool=
                let lenx = x.Length 
                let leny = y.Length 
                let c = (lenx = leny)
                let feq x y = if er && not(floatEq x x) && not(floatEq y y) then true else (floatEq x y)
                if not c then c 
                else
                    let mutable i = 0 
                    let mutable res = true
                    while i < lenx do 
                        let c = feq (get x i) (get y i) 
                        if not c then (res <- false; i <- lenx) 
                        else i <- i + 1
                    res

            /// optimized case: Core implementation of structural equality on arrays.
            let GenericEqualityCharArray (x:char[]) (y:char[]) : bool=
                let lenx = x.Length 
                let leny = y.Length 
                let c = (lenx = leny)
                if not c then c 
                else
                    let mutable i = 0 
                    let mutable res = true
                    while i < lenx do 
                        let c = charEq (get x i) (get y i) 
                        if not c then (res <- false; i <- lenx) 
                        else i <- i + 1
                    res

            /// optimized case: Core implementation of structural equality on arrays.
            let GenericEqualityInt64Array (x:int64[]) (y:int64[]) : bool=
                let lenx = x.Length 
                let leny = y.Length 
                let c = (lenx = leny)
                if not c then c 
                else
                    let mutable i = 0 
                    let mutable res = true
                    while i < lenx do 
                        let c = int64Eq (get x i) (get y i) 
                        if not c then (res <- false; i <- lenx) 
                        else i <- i + 1
                    res



            /// The core implementation of generic equality between two objects.  This corresponds
            /// to th e pseudo-code in the F# language spec.
            //
            // Run in either PER or ER mode.  In PER mode, equality involving a NaN returns "false".
            // In ER mode, equality on two NaNs returns "true".
            //
            // If "er" is true the "iec" is fsEqualityComparerNoHashingER
            // If "er" is false the "iec" is fsEqualityComparerNoHashingPER
            let rec GenericEqualityObj (er:bool) (iec:System.Collections.IEqualityComparer) ((xobj:obj),(yobj:obj)) : bool = 
                (*if objEq xobj yobj then true else  *)
                match xobj,yobj with 
                 | null,null -> true
                 | null,_ -> false
                 | _,null -> false
                 | (:? string as xs),(:? string as ys) -> System.String.Equals(xs,ys)
                 // Permit structural equality on arrays
                 | (:? System.Array as arr1),_ -> 
                     match arr1,yobj with 
                     // Fast path
                     | (:? (obj[]) as arr1),    (:? (obj[]) as arr2)      -> GenericEqualityObjArray er iec arr1 arr2
                     // Fast path
                     | (:? (byte[]) as arr1),    (:? (byte[]) as arr2)     -> GenericEqualityByteArray arr1 arr2
                     | (:? (int32[]) as arr1),   (:? (int32[]) as arr2)   -> GenericEqualityInt32Array arr1 arr2
                     | (:? (int64[]) as arr1),   (:? (int64[]) as arr2)   -> GenericEqualityInt64Array arr1 arr2
                     | (:? (char[]) as arr1),    (:? (char[]) as arr2)     -> GenericEqualityCharArray arr1 arr2
                     | (:? (float32[]) as arr1), (:? (float32[]) as arr2) -> GenericEqualitySingleArray er arr1 arr2
                     | (:? (float[]) as arr1),   (:? (float[]) as arr2)     -> GenericEqualityDoubleArray er arr1 arr2
                     | _                   ,    (:? System.Array as arr2) -> GenericEqualityArbArray er iec arr1 arr2
                     | _ -> xobj.Equals(yobj)
                 | (:? IStructuralEquatable as x1),_ -> x1.Equals(yobj,iec)
                 // Ensure ER NaN semantics on recursive calls
                 | (:? float as f1), (:? float as f2) ->
                    if er && (not (# "ceq" f1 f1 : bool #)) && (not (# "ceq" f2 f2 : bool #)) then true // NAN with ER semantics
                    else (# "ceq" f1 f2 : bool #) // PER semantics
                 | (:? float32 as f1), (:? float32 as f2) ->
                    if er && (not (# "ceq" f1 f1 : bool #)) && (not (# "ceq" f2 f2 : bool #)) then true // NAN with ER semantics
                    else (# "ceq" f1 f2 : bool #)  // PER semantics
                 | _ -> xobj.Equals(yobj)

            /// specialcase: Core implementation of structural equality on arbitrary arrays.
            and GenericEqualityArbArray er (iec:System.Collections.IEqualityComparer) (x:System.Array) (y:System.Array) : bool =
#if FX_NO_ARRAY_LONG_LENGTH
                if x.Rank = 1 && y.Rank = 1 then 
                    // check lengths 
                    let lenx = x.Length
                    let leny = y.Length 
                    (int32Eq lenx leny) &&
                    // check contents
                    let basex = x.GetLowerBound(0)
                    let basey = y.GetLowerBound(0)
                    (int32Eq basex basey) &&
                    let rec check i = (i >= lenx) || (GenericEqualityObj er iec ((x.GetValue(basex + i)),(y.GetValue(basey + i))) && check (i + 1))
                    check 0                    
                elif x.Rank = 2 && y.Rank = 2 then 
                    // check lengths 
                    let lenx0 = x.GetLength(0)
                    let leny0 = y.GetLength(0)
                    (int32Eq lenx0 leny0) && 
                    let lenx1 = x.GetLength(1)
                    let leny1 = y.GetLength(1)
                    (int32Eq lenx1 leny1) && 
                    let basex0 = x.GetLowerBound(0)
                    let basex1 = x.GetLowerBound(1)
                    let basey0 = y.GetLowerBound(0)
                    let basey1 = y.GetLowerBound(1)
                    (int32Eq basex0 basey0) && 
                    (int32Eq basex1 basey1) && 
                    // check contents
                    let rec check0 i =
                       let rec check1 j = (j >= lenx1) || (GenericEqualityObj er iec ((x.GetValue(basex0 + i,basex1 + j)), (y.GetValue(basey0 + i,basey1 + j))) && check1 (j + 1))
                       (i >= lenx0) || (check1 0 && check0 (i + 1))
                    check0 0
                else 
                    (x.Rank = y.Rank) && 
                    let ndims = x.Rank
                    // check lengths 
                    let rec precheck k = 
                        (k >= ndims) || 
                        (int32Eq (x.GetLength(k)) (y.GetLength(k)) && 
                         int32Eq (x.GetLowerBound(k)) (y.GetLowerBound(k)) && 
                         precheck (k+1))
                    precheck 0 &&
                    let idxs : int32[] = zeroCreate ndims 
                    // check contents
                    let rec checkN k baseIdx i lim =
                       (i >= lim) ||
                       (set idxs k (baseIdx + i);
                        (if k = ndims - 1 
                         then GenericEqualityObj er iec ((x.GetValue(idxs)),(y.GetValue(idxs)))
                         else check (k+1)) && 
                        checkN k baseIdx (i + 1) lim)
                    and check k = 
                       (k >= ndims) || 
                       (let baseIdx = x.GetLowerBound(k)
                        checkN k baseIdx 0 (x.GetLength(k)))
                           
                    check 0
#else
                if x.Rank = 1 && y.Rank = 1 then 
                    // check lengths 
                    let lenx = x.LongLength
                    let leny = y.LongLength 
                    (int64Eq lenx leny) &&
                    // check contents
                    let basex = int64 (x.GetLowerBound(0))
                    let basey = int64 (y.GetLowerBound(0))
                    (int64Eq basex basey) &&                    
                    let rec check i = (i >=. lenx) || (GenericEqualityObj er iec ((x.GetValue(basex +. i)),(y.GetValue(basey +. i))) && check (i +. 1L))
                    check 0L                    
                elif x.Rank = 2 && y.Rank = 2 then 
                    // check lengths 
                    let lenx0 = x.GetLongLength(0)
                    let leny0 = y.GetLongLength(0)
                    (int64Eq lenx0 leny0) && 
                    let lenx1 = x.GetLongLength(1)
                    let leny1 = y.GetLongLength(1)
                    (int64Eq lenx1 leny1) && 
                    let basex0 = int64 (x.GetLowerBound(0))
                    let basex1 = int64 (x.GetLowerBound(1))
                    let basey0 = int64 (y.GetLowerBound(0))
                    let basey1 = int64 (y.GetLowerBound(1))
                    (int64Eq basex0 basey0) && 
                    (int64Eq basex1 basey1) && 
                    // check contents
                    let rec check0 i =
                       let rec check1 j = (j >=. lenx1) || (GenericEqualityObj er iec ((x.GetValue(basex0 +. i,basex1 +. j)),(y.GetValue(basey0 +. i,basey1 +. j))) && check1 (j +. 1L))
                       (i >=. lenx0) || (check1 0L && check0 (i +. 1L))
                    check0 0L
                else 
                    (x.Rank = y.Rank) && 
                    let ndims = x.Rank
                    // check lengths 
                    let rec precheck k = 
                        (k >= ndims) || 
                        (int64Eq (x.GetLongLength(k)) (y.GetLongLength(k)) && 
                         int32Eq (x.GetLowerBound(k)) (y.GetLowerBound(k)) && 
                         precheck (k+1))
                    precheck 0 &&
                    let idxs : int64[] = zeroCreate ndims 
                    // check contents
                    let rec checkN k baseIdx i lim =
                       (i >=. lim) ||
                       (set idxs k (baseIdx +. i);
                        (if k = ndims - 1
                         then GenericEqualityObj er iec ((x.GetValue(idxs)),(y.GetValue(idxs)))
                         else check (k+1)) && 
                        checkN k baseIdx (i +. 1L) lim)
                    and check k = 
                       (k >= ndims) || 
                       (let baseIdx = x.GetLowerBound(k)
                        checkN k (int64 baseIdx) 0L (x.GetLongLength(k)))
                           
                    check 0
#endif                    
              
            /// optimized case: Core implementation of structural equality on object arrays.
            and GenericEqualityObjArray er iec (x:obj[]) (y:obj[]) : bool =
                let lenx = x.Length 
                let leny = y.Length 
                let c = (lenx = leny )
                if not c then c 
                else
                    let mutable i = 0
                    let mutable res = true
                    while i < lenx do 
                        let c = GenericEqualityObj er iec ((get x i),(get y i))
                        if not c then (res <- false; i <- lenx) 
                        else i <- i + 1
                    res


            /// One of the two unique instances of System.Collections.IEqualityComparer. Implements PER semantics
            /// where equality on NaN returns "false".
            let fsEqualityComparerNoHashingPER = 
                { new System.Collections.IEqualityComparer with
                    override iec.Equals(x:obj,y:obj) = GenericEqualityObj false iec (x,y)  // PER Semantics
                    override iec.GetHashCode(x:obj) = raise (InvalidOperationException (SR.GetString(SR.notUsedForHashing))) }
                    
            /// One of the two unique instances of System.Collections.IEqualityComparer. Implements ER semantics
            /// where equality on NaN returns "true".
            let fsEqualityComparerNoHashingER = 
                { new System.Collections.IEqualityComparer with
                    override iec.Equals(x:obj,y:obj) = GenericEqualityObj true iec (x,y)  // ER Semantics
                    override iec.GetHashCode(x:obj) = raise (InvalidOperationException (SR.GetString(SR.notUsedForHashing))) }

            /// Implements generic equality between two values, with PER semantics for NaN (so equality on two NaN values returns false)
            //
            // The compiler optimizer is aware of this function  (see use of generic_equality_per_inner_vref in opt.fs)
            // and devirtualizes calls to it based on "T".
            let GenericEqualityIntrinsic (x : 'T) (y : 'T) : bool = 
                GenericEqualityObj false fsEqualityComparerNoHashingPER ((box x), (box y))
                
            /// Implements generic equality between two values, with ER semantics for NaN (so equality on two NaN values returns true)
            //
            // ER semantics is used for recursive calls when implementing .Equals(that) for structural data, see the code generated for record and union types in augment.fs
            //
            // The compiler optimizer is aware of this function (see use of generic_equality_er_inner_vref in opt.fs)
            // and devirtualizes calls to it based on "T".
            let GenericEqualityERIntrinsic (x : 'T) (y : 'T) : bool =
                GenericEqualityObj true fsEqualityComparerNoHashingER ((box x), (box y))
                
            /// Implements generic equality between two values using "comp" for recursive calls.
            //
            // The compiler optimizer is aware of this function  (see use of generic_equality_withc_inner_vref in opt.fs)
            // and devirtualizes calls to it based on "T", and under the assumption that "comp" 
            // is either fsEqualityComparerNoHashingER or fsEqualityComparerNoHashingPER.
            let GenericEqualityWithComparerIntrinsic (comp : System.Collections.IEqualityComparer) (x : 'T) (y : 'T) : bool =
                comp.Equals((box x),(box y))
                

            /// Implements generic equality between two values, with ER semantics for NaN (so equality on two NaN values returns true)
            //
            // ER semantics is used for recursive calls when implementing .Equals(that) for structural data, see the code generated for record and union types in augment.fs
            //
            // If no static optimization applies, this becomes GenericEqualityERIntrinsic.
            let inline GenericEqualityERFast (x : 'T) (y : 'T) : bool = 
                  GenericEqualityERIntrinsic x y
                  when 'T : bool    = (# "ceq" x y : bool #)
                  when 'T : sbyte   = (# "ceq" x y : bool #)
                  when 'T : int16   = (# "ceq" x y : bool #)
                  when 'T : int32   = (# "ceq" x y : bool #)
                  when 'T : int64   = (# "ceq" x y : bool #)
                  when 'T : byte    = (# "ceq" x y : bool #)
                  when 'T : uint16  = (# "ceq" x y : bool #)
                  when 'T : uint32  = (# "ceq" x y : bool #)
                  when 'T : uint64  = (# "ceq" x y : bool #)
                  when 'T : nativeint  = (# "ceq" x y : bool #)
                  when 'T : unativeint  = (# "ceq" x y : bool #)
                  when 'T : float = 
                    if not (# "ceq" x x : bool #) && not (# "ceq" y y : bool #) then
                        true
                    else
                        (# "ceq" x y : bool #)
                  when 'T : float32 =
                    if not (# "ceq" x x : bool #) && not (# "ceq" y y : bool #) then
                        true
                    else
                        (# "ceq" x y : bool #)
                  when 'T : char    = (# "ceq" x y : bool #)
                  when 'T : string  = System.String.Equals((# "" x : string #),(# "" y : string #))
                  when 'T : decimal     = System.Decimal.op_Equality((# "" x:decimal #), (# "" y:decimal #))
                               
            /// Implements generic equality between two values, with PER semantics for NaN (so equality on two NaN values returns false)
            //
            // If no static optimization applies, this becomes GenericEqualityIntrinsic.
            let inline GenericEqualityFast (x : 'T) (y : 'T) : bool = 
                  GenericEqualityIntrinsic x y
                  when 'T : bool    = (# "ceq" x y : bool #)
                  when 'T : sbyte   = (# "ceq" x y : bool #)
                  when 'T : int16   = (# "ceq" x y : bool #)
                  when 'T : int32   = (# "ceq" x y : bool #)
                  when 'T : int64   = (# "ceq" x y : bool #)
                  when 'T : byte    = (# "ceq" x y : bool #)
                  when 'T : uint16  = (# "ceq" x y : bool #)
                  when 'T : uint32  = (# "ceq" x y : bool #)
                  when 'T : uint64  = (# "ceq" x y : bool #)
                  when 'T : float   = (# "ceq" x y : bool #)
                  when 'T : float32 = (# "ceq" x y : bool #)
                  when 'T : char    = (# "ceq" x y : bool #)
                  when 'T : nativeint  = (# "ceq" x y : bool #)
                  when 'T : unativeint  = (# "ceq" x y : bool #)
                  when 'T : string  = System.String.Equals((# "" x : string #),(# "" y : string #))
                  when 'T : decimal     = System.Decimal.op_Equality((# "" x:decimal #), (# "" y:decimal #))
                  
            /// A compiler intrinsic generated during optimization of calls to GenericEqualityIntrinsic on tuple values.
            //
            // If no static optimization applies, this becomes GenericEqualityIntrinsic.
            //
            // Note, although this function says "WithComparer", the static optimization conditionals for float and float32
            // mean that it has PER semantics. This is OK because calls to this function are only generated by 
            // the F# compiler, ultimately stemming from an optimization of GenericEqualityIntrinsic when used on a tuple type.
            let inline GenericEqualityWithComparerFast (comp : System.Collections.IEqualityComparer) (x : 'T) (y : 'T) : bool = 
                  GenericEqualityWithComparerIntrinsic comp x y
                  when 'T : bool    = (# "ceq" x y : bool #)
                  when 'T : sbyte   = (# "ceq" x y : bool #)
                  when 'T : int16   = (# "ceq" x y : bool #)
                  when 'T : int32   = (# "ceq" x y : bool #)
                  when 'T : int64   = (# "ceq" x y : bool #)
                  when 'T : byte    = (# "ceq" x y : bool #)
                  when 'T : uint16  = (# "ceq" x y : bool #)
                  when 'T : uint32  = (# "ceq" x y : bool #)
                  when 'T : uint64  = (# "ceq" x y : bool #)
                  when 'T : float   = (# "ceq" x y : bool #)        
                  when 'T : float32 = (# "ceq" x y : bool #)          
                  when 'T : char    = (# "ceq" x y : bool #)
                  when 'T : nativeint  = (# "ceq" x y : bool #)
                  when 'T : unativeint  = (# "ceq" x y : bool #)
                  when 'T : string  = System.String.Equals((# "" x : string #),(# "" y : string #))                  
                  when 'T : decimal     = System.Decimal.op_Equality((# "" x:decimal #), (# "" y:decimal #))
                  

            let inline GenericInequalityFast (x:'T) (y:'T) = (not(GenericEqualityFast x y) : bool)
            let inline GenericInequalityERFast (x:'T) (y:'T) = (not(GenericEqualityERFast x y) : bool)


            //-------------------------------------------------------------------------
            // LanguagePrimitives.HashCompare: HASHING.  
            //------------------------------------------------------------------------- 



            let defaultHashNodes = 18 

            /// The implementation of IEqualityComparer, using depth-limited for hashing and PER semantics for NaN equality.
            type CountLimitedHasherPER(sz:int) =
                [<DefaultValue>]
                val mutable nodeCount : int
                
                member x.Fresh() = 
                    if (System.Threading.Interlocked.CompareExchange(&(x.nodeCount), sz, 0) = 0) then 
                        x
                    else
                        new CountLimitedHasherPER(sz)
                
                interface IEqualityComparer 

            /// The implementation of IEqualityComparer, using unlimited depth for hashing and ER semantics for NaN equality.
            type UnlimitedHasherER() =
                interface IEqualityComparer 
                
            /// The implementation of IEqualityComparer, using unlimited depth for hashing and PER semantics for NaN equality.
            type UnlimitedHasherPER() =
                interface IEqualityComparer
                    

            /// The unique object for unlimited depth for hashing and ER semantics for equality.
            let fsEqualityComparerUnlimitedHashingER = UnlimitedHasherER()

            /// The unique object for unlimited depth for hashing and PER semantics for equality.
            let fsEqualityComparerUnlimitedHashingPER = UnlimitedHasherPER()
             
            let inline HashCombine nr x y = (x <<< 1) + y + 631 * nr

            let GenericHashObjArray (iec : System.Collections.IEqualityComparer) (x: obj[]) : int =
                  let len = x.Length 
                  let mutable i = len - 1 
                  if i > defaultHashNodes then i <- defaultHashNodes // limit the hash
                  let mutable acc = 0   
                  while (i >= 0) do 
                      // NOTE: GenericHash* call decreases nr 
                      acc <- HashCombine i acc (iec.GetHashCode(x.GetValue(i)));
                      i <- i - 1
                  acc

            // optimized case - byte arrays 
            let GenericHashByteArray (x: byte[]) : int =
                  let len = length x 
                  let mutable i = len - 1 
                  if i > defaultHashNodes then i <- defaultHashNodes // limit the hash
                  let mutable acc = 0   
                  while (i >= 0) do 
                      acc <- HashCombine i acc (intOfByte (get x i));
                      i <- i - 1
                  acc

            // optimized case - int arrays 
            let GenericHashInt32Array (x: int[]) : int =
                  let len = length x 
                  let mutable i = len - 1 
                  if i > defaultHashNodes then i <- defaultHashNodes // limit the hash
                  let mutable acc = 0   
                  while (i >= 0) do 
                      acc <- HashCombine i acc (get x i);
                      i <- i - 1
                  acc

            // optimized case - int arrays 
            let GenericHashInt64Array (x: int64[]) : int =
                  let len = length x 
                  let mutable i = len - 1 
                  if i > defaultHashNodes then i <- defaultHashNodes // limit the hash
                  let mutable acc = 0   
                  while (i >= 0) do 
                      acc <- HashCombine i acc (int32 (get x i));
                      i <- i - 1
                  acc

            // special case - arrays do not by default have a decent structural hashing function
            let GenericHashArbArray (iec : System.Collections.IEqualityComparer) (x: System.Array) : int =
                  match x.Rank  with 
                  | 1 -> 
                    let b = x.GetLowerBound(0) 
                    let len = x.Length 
                    let mutable i = b + len - 1 
                    if i > b + defaultHashNodes  then i <- b + defaultHashNodes  // limit the hash
                    let mutable acc = 0                  
                    while (i >= b) do 
                        // NOTE: GenericHash* call decreases nr 
                        acc <- HashCombine i acc (iec.GetHashCode(x.GetValue(i)));
                        i <- i - 1
                    acc
                  | _ -> 
                     HashCombine 10 (x.GetLength(0)) (x.GetLength(1)) 

            // Core implementation of structural hashing, corresponds to pseudo-code in the 
            // F# Language spec.  Searches for the IStructuralHash interface, otherwise uses GetHashCode().
            // Arrays are structurally hashed through a separate technique.
            //
            // "iec" is either fsEqualityComparerUnlimitedHashingER, fsEqualityComparerUnlimitedHashingPER or a CountLimitedHasherPER.
            let rec GenericHashParamObj (iec : System.Collections.IEqualityComparer) (x: obj) : int =
                  match x with 
                  | null -> 0 
                  | (:? System.Array as a) -> 
                      match a with 
                      | :? (obj[]) as oa -> GenericHashObjArray iec oa 
                      | :? (byte[]) as ba -> GenericHashByteArray ba 
                      | :? (int[]) as ba -> GenericHashInt32Array ba 
                      | :? (int64[]) as ba -> GenericHashInt64Array ba 
                      | _ -> GenericHashArbArray iec a 
                  | :? IStructuralEquatable as a ->    
                      a.GetHashCode(iec)
                  | _ -> 
                      x.GetHashCode()


            /// Fill in the implementation of CountLimitedHasherPER
            type CountLimitedHasherPER with
                
                interface System.Collections.IEqualityComparer with
                    override iec.Equals(x:obj,y:obj) =
                        GenericEqualityObj false iec (x,y)
                    override iec.GetHashCode(x:obj) =
                        iec.nodeCount <- iec.nodeCount - 1
                        if iec.nodeCount > 0 then
                            GenericHashParamObj iec  x
                        else
                            -1
               
            /// Fill in the implementation of UnlimitedHasherER
            type UnlimitedHasherER with
                
                interface System.Collections.IEqualityComparer with
                    override iec.Equals(x:obj,y:obj) = GenericEqualityObj true iec (x,y)
                    override iec.GetHashCode(x:obj) = GenericHashParamObj iec  x
                   
            /// Fill in the implementation of UnlimitedHasherPER
            type UnlimitedHasherPER with
                interface System.Collections.IEqualityComparer with
                    override iec.Equals(x:obj,y:obj) = GenericEqualityObj false iec (x,y)
                    override iec.GetHashCode(x:obj) = GenericHashParamObj iec x

            /// Intrinsic for calls to depth-unlimited structural hashing that were not optimized by static conditionals.
            //
            // NOTE: The compiler optimizer is aware of this function (see uses of generic_hash_inner_vref in opt.fs)
            // and devirtualizes calls to it based on type "T".
            let GenericHashIntrinsic input = GenericHashParamObj fsEqualityComparerUnlimitedHashingPER (box input)

            /// Intrinsic for calls to depth-limited structural hashing that were not optimized by static conditionals.
            let LimitedGenericHashIntrinsic limit input = GenericHashParamObj (CountLimitedHasherPER(limit)) (box input)

            /// Intrinsic for a recursive call to structural hashing that was not optimized by static conditionals.
            //
            // "iec" is assumed to be either fsEqualityComparerUnlimitedHashingER, fsEqualityComparerUnlimitedHashingPER or 
            // a CountLimitedHasherPER.
            //
            // NOTE: The compiler optimizer is aware of this function (see uses of generic_hash_withc_inner_vref in opt.fs)
            // and devirtualizes calls to it based on type "T".
            let GenericHashWithComparerIntrinsic<'T> (comp : System.Collections.IEqualityComparer) (input : 'T) : int =
                GenericHashParamObj comp (box input)
                
            /// Direct call to GetHashCode on the string type
            let inline HashString (s:string) = 
                 match s with 
                 | null -> 0 
                 | _ -> (# "call instance int32 [mscorlib]System.String::GetHashCode()" s : int #)
                    
            // from mscorlib v4.0.30319
            let inline HashChar (x:char) = (# "or" (# "shl" x 16 : int #) x : int #)
            let inline HashSByte (x:sbyte) = (# "xor" (# "shl" x 8 : int #) x : int #)
            let inline HashInt16 (x:int16) = (# "or" (# "conv.u2" x : int #) (# "shl" x 16 : int #) : int #)
            let inline HashInt64 (x:int64) = (# "xor" (# "conv.i4" x : int #) (# "conv.i4" (# "shr" x 32 : int #) : int #) : int #)
            let inline HashUInt64 (x:uint64) = (# "xor" (# "conv.i4" x : int #) (# "conv.i4" (# "shr.un" x 32 : int #) : int #) : int #)
            let inline HashIntPtr (x:nativeint) = (# "conv.i4" (# "conv.u8" x : uint64 #) : int #)
            let inline HashUIntPtr (x:unativeint) = (# "and" (# "conv.i4" (# "conv.u8" x : uint64 #) : int #) 0x7fffffff : int #)

            /// Core entry into structural hashing for either limited or unlimited hashing.  
            //
            // "iec" is assumed to be either fsEqualityComparerUnlimitedHashingER, fsEqualityComparerUnlimitedHashingPER or 
            // a CountLimitedHasherPER.
            let inline GenericHashWithComparerFast (iec : System.Collections.IEqualityComparer) (x:'T) : int = 
                GenericHashWithComparerIntrinsic iec x 
                when 'T : bool   = (# "" x : int #)
                when 'T : int32  = (# "" x : int #)
                when 'T : byte   = (# "" x : int #)
                when 'T : uint32 = (# "" x : int #)                          
                when 'T : char = HashChar (# "" x : char #)                         
                when 'T : sbyte = HashSByte (# "" x : sbyte #)                          
                when 'T : int16 = HashInt16 (# "" x : int16 #)
                when 'T : int64 = HashInt64 (# "" x : int64 #)
                when 'T : uint64 = HashUInt64 (# "" x : uint64 #)
                when 'T : nativeint = HashIntPtr (# "" x : nativeint #)
                when 'T : unativeint = HashUIntPtr (# "" x : unativeint #)
                when 'T : uint16 = (# "" x : int #)                    
                when 'T : string = HashString  (# "" x : string #)
                    
            /// Core entry into depth-unlimited structural hashing.  Hash to a given depth limit.
            let inline GenericHashFast (x:'T) : int = 
                GenericHashIntrinsic x 
                when 'T : bool   = (# "" x : int #)
                when 'T : int32  = (# "" x : int #)
                when 'T : byte   = (# "" x : int #)
                when 'T : uint32 = (# "" x : int #)
                when 'T : char = HashChar (# "" x : char #)
                when 'T : sbyte = HashSByte (# "" x : sbyte #)
                when 'T : int16 = HashInt16 (# "" x : int16 #)
                when 'T : int64 = HashInt64 (# "" x : int64 #)
                when 'T : uint64 = HashUInt64 (# "" x : uint64 #)
                when 'T : nativeint = HashIntPtr (# "" x : nativeint #)
                when 'T : unativeint = HashUIntPtr (# "" x : unativeint #)
                when 'T : uint16 = (# "" x : int #)                    
                when 'T : string = HashString  (# "" x : string #)

            /// Core entry into depth-limited structural hashing.  
            let inline GenericLimitedHashFast (limit:int) (x:'T) : int = 
                LimitedGenericHashIntrinsic limit x 
                when 'T : bool   = (# "" x : int #)
                when 'T : int32  = (# "" x : int #)
                when 'T : byte   = (# "" x : int #)
                when 'T : uint32 = (# "" x : int #)                    
                when 'T : char = HashChar (# "" x : char #)                          
                when 'T : sbyte = HashSByte (# "" x : sbyte #)                          
                when 'T : int16 = HashInt16 (# "" x : int16 #)
                when 'T : int64 = HashInt64 (# "" x : int64 #)
                when 'T : uint64 = HashUInt64 (# "" x : uint64 #)
                when 'T : nativeint = HashIntPtr (# "" x : nativeint #)
                when 'T : unativeint = HashUIntPtr (# "" x : unativeint #)
                when 'T : uint16 = (# "" x : int #)                    
                when 'T : string = HashString  (# "" x : string #)


            /// Compiler intrinsic generated for devirtualized calls to structural hashing on tuples.  
            //
            // The F# compiler optimizer generates calls to this function when GenericHashWithComparerIntrinsic is used 
            // statically with a tuple type.
            // 
            // Because the function subsequently gets inlined, the calls to GenericHashWithComparerFast can be 
            // often statically optimized or devirtualized based on the statically known type.
            let inline FastHashTuple2 (comparer:System.Collections.IEqualityComparer) (x1,x2) = 
                TupleUtils.combineTupleHashes (GenericHashWithComparerFast comparer x1) (GenericHashWithComparerFast comparer x2)

            /// Compiler intrinsic generated for devirtualized calls to structural hashing on tuples.  
            //
            // The F# compiler optimizer generates calls to this function when GenericHashWithComparerIntrinsic is used 
            // statically with a tuple type.
            //
            // Because the function subsequently gets inlined, the calls to GenericHashWithComparerFast can be 
            // often statically optimized or devirtualized based on the statically known type.
            let inline FastHashTuple3 (comparer:System.Collections.IEqualityComparer) (x1,x2,x3) =
                TupleUtils.combineTupleHashes (TupleUtils.combineTupleHashes (GenericHashWithComparerFast comparer x1) (GenericHashWithComparerFast comparer x2)) (GenericHashWithComparerFast comparer x3)

            /// Compiler intrinsic generated for devirtualized calls to structural hashing on tuples.  
            //
            // The F# compiler optimizer generates calls to this function when GenericHashWithComparerIntrinsic is used 
            // statically with a tuple type.
            //
            // Because the function subsequently gets inlined, the calls to GenericHashWithComparerFast can be 
            // often statically optimized or devirtualized based on the statically known type.
            let inline FastHashTuple4 (comparer:System.Collections.IEqualityComparer) (x1,x2,x3,x4) = 
                TupleUtils.combineTupleHashes (TupleUtils.combineTupleHashes (GenericHashWithComparerFast comparer x1) (GenericHashWithComparerFast comparer x2)) (TupleUtils.combineTupleHashes (GenericHashWithComparerFast comparer x3) (GenericHashWithComparerFast comparer x4))

            /// Compiler intrinsic generated for devirtualized calls to structural hashing on tuples.  
            //
            // The F# compiler optimizer generates calls to this function when GenericHashWithComparerIntrinsic is used 
            // statically with a tuple type.
            //
            // Because the function subsequently gets inlined, the calls to GenericHashWithComparerFast can be 
            // often statically optimized or devirtualized based on the statically known type.
            let inline FastHashTuple5 (comparer:System.Collections.IEqualityComparer) (x1,x2,x3,x4,x5) = 
                TupleUtils.combineTupleHashes (TupleUtils.combineTupleHashes (TupleUtils.combineTupleHashes (GenericHashWithComparerFast comparer x1) (GenericHashWithComparerFast comparer x2)) (TupleUtils.combineTupleHashes (GenericHashWithComparerFast comparer x3) (GenericHashWithComparerFast comparer x4))) (GenericHashWithComparerFast comparer x5)

            /// Compiler intrinsic generated for devirtualized calls to PER-semantic structural equality on tuples
            //
            // The F# compiler optimizer generates calls to this function when GenericEqualityIntrinsic is used 
            // statically with a tuple type.
            // 
            // Because the function subsequently gets inlined, the calls to GenericEqualityWithComparerFast can be 
            // often statically optimized or devirtualized based on the statically known type.
            let inline FastEqualsTuple2 (comparer:System.Collections.IEqualityComparer) (x1,x2) (y1,y2) = 
                GenericEqualityWithComparerFast comparer x1 y1 &&
                GenericEqualityWithComparerFast comparer x2 y2

            /// Compiler intrinsic generated for devirtualized calls to PER-semantic structural equality on tuples.  
            //
            // The F# compiler optimizer generates calls to this function when GenericEqualityIntrinsic is used 
            // statically with a tuple type.
            // 
            // Because the function subsequently gets inlined, the calls to GenericEqualityWithComparerFast can be 
            // often statically optimized or devirtualized based on the statically known type.
            let inline FastEqualsTuple3 (comparer:System.Collections.IEqualityComparer) (x1,x2,x3) (y1,y2,y3) = 
                GenericEqualityWithComparerFast comparer x1 y1 &&
                GenericEqualityWithComparerFast comparer x2 y2 &&
                GenericEqualityWithComparerFast comparer x3 y3

            /// Compiler intrinsic generated for devirtualized calls to PER-semantic structural equality on tuples (with PER semantics).  
            //
            // The F# compiler optimizer generates calls to this function when GenericEqualityIntrinsic is used 
            // statically with a tuple type.
            // 
            // Because the function subsequently gets inlined, the calls to GenericEqualityWithComparerFast can be 
            // often statically optimized or devirtualized based on the statically known type.
            let inline FastEqualsTuple4 (comparer:System.Collections.IEqualityComparer) (x1,x2,x3,x4) (y1,y2,y3,y4) = 
                GenericEqualityWithComparerFast comparer x1 y1 &&
                GenericEqualityWithComparerFast comparer x2 y2 &&
                GenericEqualityWithComparerFast comparer x3 y3 &&
                GenericEqualityWithComparerFast comparer x4 y4

            /// Compiler intrinsic generated for devirtualized calls to PER-semantic structural equality on tuples.  
            //
            // The F# compiler optimizer generates calls to this function when GenericEqualityIntrinsic is used 
            // statically with a tuple type.
            // 
            // Because the function subsequently gets inlined, the calls to GenericEqualityWithComparerFast can be 
            // often statically optimized or devirtualized based on the statically known type.
            let inline FastEqualsTuple5 (comparer:System.Collections.IEqualityComparer) (x1,x2,x3,x4,x5) (y1,y2,y3,y4,y5) = 
                GenericEqualityWithComparerFast comparer x1 y1 &&
                GenericEqualityWithComparerFast comparer x2 y2 &&
                GenericEqualityWithComparerFast comparer x3 y3 &&
                GenericEqualityWithComparerFast comparer x4 y4 &&
                GenericEqualityWithComparerFast comparer x5 y5

            /// Compiler intrinsic generated for devirtualized calls to structural comparison on tuples (with ER semantics)
            //
            // The F# compiler optimizer generates calls to this function when GenericComparisonIntrinsic is used 
            // statically with a tuple type.
            // 
            // Because the function subsequently gets inlined, the calls to GenericComparisonWithComparerFast can be 
            // often statically optimized or devirtualized based on the statically known type.
            let inline FastCompareTuple2 (comparer:System.Collections.IComparer)  (x1,x2) (y1,y2) =
                let  n = GenericComparisonWithComparerFast comparer x1 y1
                if n <> 0 then n else
                GenericComparisonWithComparerFast comparer x2 y2

            /// Compiler intrinsic generated for devirtualized calls to structural comparison on tuples (with ER semantics)
            //
            // The F# compiler optimizer generates calls to this function when GenericComparisonIntrinsic is used 
            // statically with a tuple type.
            // 
            // Because the function subsequently gets inlined, the calls to GenericComparisonWithComparerFast can be 
            // often statically optimized or devirtualized based on the statically known type.
            let inline FastCompareTuple3 (comparer:System.Collections.IComparer) (x1,x2,x3) (y1,y2,y3) =
                let  n = GenericComparisonWithComparerFast comparer x1 y1
                if n <> 0 then n else
                let  n = GenericComparisonWithComparerFast comparer x2 y2
                if n <> 0 then n else
                GenericComparisonWithComparerFast comparer x3 y3

            /// Compiler intrinsic generated for devirtualized calls to structural comparison on tuples (with ER semantics)
            //
            // The F# compiler optimizer generates calls to this function when GenericComparisonIntrinsic is used 
            // statically with a tuple type.
            // 
            // Because the function subsequently gets inlined, the calls to GenericComparisonWithComparerFast can be 
            // often statically optimized or devirtualized based on the statically known type.
            let inline FastCompareTuple4 (comparer:System.Collections.IComparer) (x1,x2,x3,x4) (y1,y2,y3,y4) = 
                let  n = GenericComparisonWithComparerFast comparer x1 y1
                if n <> 0 then n else
                let  n = GenericComparisonWithComparerFast comparer x2 y2
                if n <> 0 then n else
                let  n = GenericComparisonWithComparerFast comparer x3 y3
                if n <> 0 then n else
                GenericComparisonWithComparerFast comparer x4 y4
            
            /// Compiler intrinsic generated for devirtualized calls to structural comparison on tuples (with ER semantics)
            //
            // The F# compiler optimizer generates calls to this function when GenericComparisonIntrinsic is used 
            // statically with a tuple type.
            // 
            // Because the function subsequently gets inlined, the calls to GenericComparisonWithComparerFast can be 
            // often statically optimized or devirtualized based on the statically known type.
            let inline FastCompareTuple5 (comparer:System.Collections.IComparer) (x1,x2,x3,x4,x5) (y1,y2,y3,y4,y5) =
                let  n = GenericComparisonWithComparerFast comparer x1 y1
                if n <> 0 then n else
                let  n = GenericComparisonWithComparerFast comparer x2 y2
                if n <> 0 then n else
                let  n = GenericComparisonWithComparerFast comparer x3 y3
                if n <> 0 then n else
                let  n = GenericComparisonWithComparerFast comparer x4 y4
                if n <> 0 then n else
                GenericComparisonWithComparerFast comparer x5 y5

        //-------------------------------------------------------------------------
        // LanguagePrimitives: PUBLISH HASH, EQUALITY AND COMPARISON FUNCTIONS.  
        //------------------------------------------------------------------------- 

        // Publish the intrinsic plus the static optimization conditionals
        let inline GenericEquality e1 e2 = HashCompare.GenericEqualityFast e1 e2

        let inline GenericEqualityER e1 e2 = HashCompare.GenericEqualityERFast e1 e2

        let inline GenericEqualityWithComparer comp e1 e2 = HashCompare.GenericEqualityWithComparerFast comp e1 e2

        let inline GenericComparison e1 e2 = HashCompare.GenericComparisonFast e1 e2

        let inline GenericComparisonWithComparer comp e1 e2 = HashCompare.GenericComparisonWithComparerFast comp e1 e2

        let inline GenericLessThan e1 e2 = HashCompare.GenericLessThanFast e1 e2

        let inline GenericGreaterThan e1 e2 = HashCompare.GenericGreaterThanFast e1 e2

        let inline GenericLessOrEqual e1 e2 = HashCompare.GenericLessOrEqualFast e1 e2

        let inline GenericGreaterOrEqual e1 e2 = HashCompare.GenericGreaterOrEqualFast e1 e2

        let inline retype<'T,'U> (x:'T) : 'U = (# "" x : 'U #)

        let inline GenericMinimum (e1: 'T) (e2: 'T) = 
            if HashCompare.GenericLessThanFast e1 e2 then e1 else e2
            when 'T : float         = (System.Math.Min : float * float -> float)(retype<_,float> e1, retype<_,float> e2)
            when 'T : float32       = (System.Math.Min : float32 * float32 -> float32)(retype<_,float32> e1, retype<_,float32> e2)

        let inline GenericMaximum (e1: 'T) (e2: 'T) = 
            if HashCompare.GenericLessThanFast e1 e2 then e2 else e1
            when 'T : float         = (System.Math.Max : float * float -> float)(retype<_,float> e1, retype<_,float> e2)
            when 'T : float32       = (System.Math.Max : float32 * float32 -> float32)(retype<_,float32> e1, retype<_,float32> e2)

        let inline PhysicalEquality e1 e2 = HashCompare.PhysicalEqualityFast e1 e2

        let inline PhysicalHash obj = HashCompare.PhysicalHashFast obj
        
        let GenericComparer = HashCompare.fsComparerER :> IComparer

        let GenericEqualityComparer = HashCompare.fsEqualityComparerUnlimitedHashingPER :> IEqualityComparer

        let GenericEqualityERComparer = HashCompare.fsEqualityComparerUnlimitedHashingER :> IEqualityComparer

        let inline GenericHash obj = HashCompare.GenericHashFast obj

        let inline GenericLimitedHash limit obj = HashCompare.GenericLimitedHashFast limit obj

        let inline GenericHashWithComparer comparer obj = HashCompare.GenericHashWithComparerFast comparer obj

        //-------------------------------------------------------------------------
        // LanguagePrimitives: PUBLISH IEqualityComparer AND IComparer OBJECTS
        //------------------------------------------------------------------------- 


        let inline MakeGenericEqualityComparer<'T>() = 
            // type-specialize some common cases to generate more efficient functions 
            { new System.Collections.Generic.IEqualityComparer<'T> with 
                  member self.GetHashCode(x) = GenericHash x 
                  member self.Equals(x,y) = GenericEquality x y }

        let inline MakeGenericLimitedEqualityComparer<'T>(limit:int) = 
            // type-specialize some common cases to generate more efficient functions 
            { new System.Collections.Generic.IEqualityComparer<'T> with 
                  member self.GetHashCode(x) = GenericLimitedHash limit x 
                  member self.Equals(x,y) = GenericEquality x y }

        let BoolIEquality    = MakeGenericEqualityComparer<bool>()
        let CharIEquality    = MakeGenericEqualityComparer<char>()
        let StringIEquality  = MakeGenericEqualityComparer<string>()
        let SByteIEquality   = MakeGenericEqualityComparer<sbyte>()
        let Int16IEquality   = MakeGenericEqualityComparer<int16>()
        let Int32IEquality   = MakeGenericEqualityComparer<int32>()
        let Int64IEquality   = MakeGenericEqualityComparer<int64>()
        let IntPtrIEquality  = MakeGenericEqualityComparer<nativeint>()
        let ByteIEquality    = MakeGenericEqualityComparer<byte>()
        let UInt16IEquality  = MakeGenericEqualityComparer<uint16>()
        let UInt32IEquality  = MakeGenericEqualityComparer<uint32>()
        let UInt64IEquality  = MakeGenericEqualityComparer<uint64>()
        let UIntPtrIEquality = MakeGenericEqualityComparer<unativeint>()
        let FloatIEquality   = MakeGenericEqualityComparer<float>()
        let Float32IEquality = MakeGenericEqualityComparer<float32>()
        let DecimalIEquality = MakeGenericEqualityComparer<decimal>()

        [<CodeAnalysis.SuppressMessage("Microsoft.Performance","CA1812:AvoidUninstantiatedInternalClasses")>]     
        type FastGenericEqualityComparerTable<'T>() = 
            static let f : System.Collections.Generic.IEqualityComparer<'T> = 
                match typeof<'T> with 
                | ty when ty.Equals(typeof<bool>)       -> unboxPrim (box BoolIEquality)
                | ty when ty.Equals(typeof<byte>)       -> unboxPrim (box ByteIEquality)
                | ty when ty.Equals(typeof<int32>)      -> unboxPrim (box Int32IEquality)
                | ty when ty.Equals(typeof<uint32>)     -> unboxPrim (box UInt32IEquality)
                | ty when ty.Equals(typeof<char>)       -> unboxPrim (box CharIEquality)
                | ty when ty.Equals(typeof<sbyte>)      -> unboxPrim (box SByteIEquality)
                | ty when ty.Equals(typeof<int16>)      -> unboxPrim (box Int16IEquality)
                | ty when ty.Equals(typeof<int64>)      -> unboxPrim (box Int64IEquality)
                | ty when ty.Equals(typeof<nativeint>)  -> unboxPrim (box IntPtrIEquality)
                | ty when ty.Equals(typeof<uint16>)     -> unboxPrim (box UInt16IEquality)
                | ty when ty.Equals(typeof<uint64>)     -> unboxPrim (box UInt64IEquality)
                | ty when ty.Equals(typeof<unativeint>) -> unboxPrim (box UIntPtrIEquality)
                | ty when ty.Equals(typeof<float>)      -> unboxPrim (box FloatIEquality)
                | ty when ty.Equals(typeof<float32>)    -> unboxPrim (box Float32IEquality)
                | ty when ty.Equals(typeof<decimal>)    -> unboxPrim (box DecimalIEquality)
                | ty when ty.Equals(typeof<string>)     -> unboxPrim (box StringIEquality)
                | _ -> MakeGenericEqualityComparer<'T>()
            static member Function : System.Collections.Generic.IEqualityComparer<'T> = f

        let FastGenericEqualityComparerFromTable<'T> = FastGenericEqualityComparerTable<'T>.Function

        // This is the implementation of HashIdentity.Structural.  In most cases this just becomes
        // FastGenericEqualityComparerFromTable.
        let inline FastGenericEqualityComparer<'T> = 
            // This gets used if 'T can't be resolved to anything interesting
            FastGenericEqualityComparerFromTable<'T>
            // When 'T is a primitive, just use the fixed entry in the table
            when 'T : bool   = FastGenericEqualityComparerFromTable<'T>
            when 'T : int32  = FastGenericEqualityComparerFromTable<'T>
            when 'T : byte   = FastGenericEqualityComparerFromTable<'T>
            when 'T : uint32 = FastGenericEqualityComparerFromTable<'T>
            when 'T : string = FastGenericEqualityComparerFromTable<'T>
            when 'T : sbyte  = FastGenericEqualityComparerFromTable<'T>
            when 'T : int16  = FastGenericEqualityComparerFromTable<'T>
            when 'T : int64  = FastGenericEqualityComparerFromTable<'T>
            when 'T : nativeint  = FastGenericEqualityComparerFromTable<'T>
            when 'T : uint16 = FastGenericEqualityComparerFromTable<'T>
            when 'T : uint64 = FastGenericEqualityComparerFromTable<'T>
            when 'T : unativeint = FastGenericEqualityComparerFromTable<'T>
            when 'T : float  = FastGenericEqualityComparerFromTable<'T>
            when 'T : float32 = FastGenericEqualityComparerFromTable<'T>
            when 'T : char   = FastGenericEqualityComparerFromTable<'T>
            when 'T : decimal = FastGenericEqualityComparerFromTable<'T>
             // According to the somewhat subtle rules of static optimizations,
             // this condition is used whenever 'T is resolved to a nominal or tuple type 
             // and none of the other rules above apply.
             //
             // When 'T is statically known to be nominal or tuple, it is better to inline the implementation of 
             // MakeGenericEqualityComparer. This is then reduced by further inlining to the primitives 
             // known to the F# compiler which are then often optimized for the particular nominal type involved.
            when 'T : 'T = MakeGenericEqualityComparer<'T>()

        let inline FastLimitedGenericEqualityComparer<'T>(limit) = MakeGenericLimitedEqualityComparer<'T>(limit) 

        let inline MakeGenericComparer<'T>()  = 
            { new System.Collections.Generic.IComparer<'T> with 
                 member __.Compare(x,y) = GenericComparison x y }

        let CharComparer    = MakeGenericComparer<char>()
        let StringComparer  = MakeGenericComparer<string>()
        let SByteComparer   = MakeGenericComparer<sbyte>()
        let Int16Comparer   = MakeGenericComparer<int16>()
        let Int32Comparer   = MakeGenericComparer<int32>()
        let Int64Comparer   = MakeGenericComparer<int64>()
        let IntPtrComparer  = MakeGenericComparer<nativeint>()
        let ByteComparer    = MakeGenericComparer<byte>()
        let UInt16Comparer  = MakeGenericComparer<uint16>()
        let UInt32Comparer  = MakeGenericComparer<uint32>()
        let UInt64Comparer  = MakeGenericComparer<uint64>()
        let UIntPtrComparer = MakeGenericComparer<unativeint>()
        let FloatComparer   = MakeGenericComparer<float>()
        let Float32Comparer = MakeGenericComparer<float32>()
        let DecimalComparer = MakeGenericComparer<decimal>()
        let BoolComparer    = MakeGenericComparer<bool>()

        /// Use a type-indexed table to ensure we only create a single FastStructuralComparison function
        /// for each type
        [<CodeAnalysis.SuppressMessage("Microsoft.Performance","CA1812:AvoidUninstantiatedInternalClasses")>]     
        type FastGenericComparerTable<'T>() = 

            // The CLI implementation of mscorlib optimizes array sorting
            // when the comparer is either null or precisely
            // reference-equals to System.Collections.Generic.Comparer<'T>.Default.
            // This is an indication that a "fast" array sorting helper can be used.
            //
            // So, for all the types listed below, we want to pass in a value of "null" for
            // the comparer object.  Note that F# generic comparison coincides precisely with 
            // System.Collections.Generic.Comparer<'T>.Default for these types.
            //
            // A "null" comparer is only valid if the values do not have identity, e.g. integers.
            // That is, an unstable sort of the array must be the semantically the 
            // same as a stable sort of the array. See Array.stableSortInPlace.
            //
            // REVIEW: in a future version we could extend this to include additional types 
            static let fCanBeNull : System.Collections.Generic.IComparer<'T>  = 
                match typeof<'T> with 
                | ty when ty.Equals(typeof<nativeint>)  -> unboxPrim (box IntPtrComparer)
                | ty when ty.Equals(typeof<unativeint>) -> unboxPrim (box UIntPtrComparer)
                | ty when ty.Equals(typeof<byte>)       -> null    
                | ty when ty.Equals(typeof<char>)       -> null    
                | ty when ty.Equals(typeof<sbyte>)      -> null     
                | ty when ty.Equals(typeof<int16>)      -> null    
                | ty when ty.Equals(typeof<int32>)      -> null    
                | ty when ty.Equals(typeof<int64>)      -> null    
                | ty when ty.Equals(typeof<uint16>)     -> null    
                | ty when ty.Equals(typeof<uint32>)     -> null    
                | ty when ty.Equals(typeof<uint64>)     -> null    
                | ty when ty.Equals(typeof<float>)      -> null    
                | ty when ty.Equals(typeof<float32>)    -> null    
                | ty when ty.Equals(typeof<decimal>)    -> null    
                | ty when ty.Equals(typeof<string>)     -> unboxPrim (box StringComparer)
                | ty when ty.Equals(typeof<bool>)       -> null
                | _ -> MakeGenericComparer<'T>()

            static let f : System.Collections.Generic.IComparer<'T>  = 
                match typeof<'T> with 
                | ty when ty.Equals(typeof<byte>)       -> unboxPrim (box ByteComparer)
                | ty when ty.Equals(typeof<char>)       -> unboxPrim (box CharComparer)
                | ty when ty.Equals(typeof<sbyte>)      -> unboxPrim (box SByteComparer)
                | ty when ty.Equals(typeof<int16>)      -> unboxPrim (box Int16Comparer)
                | ty when ty.Equals(typeof<int32>)      -> unboxPrim (box Int32Comparer)
                | ty when ty.Equals(typeof<int64>)      -> unboxPrim (box Int64Comparer)
                | ty when ty.Equals(typeof<nativeint>)  -> unboxPrim (box IntPtrComparer)
                | ty when ty.Equals(typeof<uint16>)     -> unboxPrim (box UInt16Comparer)
                | ty when ty.Equals(typeof<uint32>)     -> unboxPrim (box UInt32Comparer)
                | ty when ty.Equals(typeof<uint64>)     -> unboxPrim (box UInt64Comparer)
                | ty when ty.Equals(typeof<unativeint>) -> unboxPrim (box UIntPtrComparer)
                | ty when ty.Equals(typeof<float>)      -> unboxPrim (box FloatComparer)
                | ty when ty.Equals(typeof<float32>)    -> unboxPrim (box Float32Comparer)
                | ty when ty.Equals(typeof<decimal>)    -> unboxPrim (box DecimalComparer)
                | ty when ty.Equals(typeof<string>)     -> unboxPrim (box StringComparer)
<<<<<<< HEAD
                | ty when ty.Equals(typeof<bool>)     -> unboxPrim (box BoolComparer)
=======
                | ty when ty.Equals(typeof<bool>)       -> unboxPrim (box BoolComparer)
>>>>>>> 0e851c63
                | _ -> 
                    // Review: There are situations where we should be able
                    // to return System.Collections.Generic.Comparer<'T>.Default here.
                    // For example, for any value type.
                    MakeGenericComparer<'T>()

            static member Value : System.Collections.Generic.IComparer<'T> = f

            static member ValueCanBeNullIfDefaultSemantics : System.Collections.Generic.IComparer<'T> = fCanBeNull
        
        let FastGenericComparerFromTable<'T> = 
            FastGenericComparerTable<'T>.Value

        let inline FastGenericComparer<'T> = 
            // This gets used is 'T can't be resolved to anything interesting
            FastGenericComparerFromTable<'T>
            // When 'T is a primitive, just use the fixed entry in the table
            when 'T : bool   = FastGenericComparerFromTable<'T>
            when 'T : sbyte  = FastGenericComparerFromTable<'T>
            when 'T : int16  = FastGenericComparerFromTable<'T>
            when 'T : int32  = FastGenericComparerFromTable<'T>
            when 'T : int64  = FastGenericComparerFromTable<'T>
            when 'T : nativeint  = FastGenericComparerFromTable<'T>
            when 'T : byte   = FastGenericComparerFromTable<'T>
            when 'T : uint16 = FastGenericComparerFromTable<'T>
            when 'T : uint32 = FastGenericComparerFromTable<'T>
            when 'T : uint64 = FastGenericComparerFromTable<'T>
            when 'T : unativeint = FastGenericComparerFromTable<'T>
            when 'T : float  = FastGenericComparerFromTable<'T>
            when 'T : float32 = FastGenericComparerFromTable<'T>
            when 'T : char   = FastGenericComparerFromTable<'T>
            when 'T : string = FastGenericComparerFromTable<'T>
            when 'T : decimal = FastGenericComparerFromTable<'T>
             // According to the somewhat subtle rules of static optimizations,
             // this condition is used whenever 'T is resolved by inlining to be a nominal type 
             // and none of the other rules above apply
             //
             // In this case it is better to inline the implementation of MakeGenericComparer so that
             // the comparison object is eventually reduced to the primitives known to the F# compiler
             // which are then optimized for the particular nominal type involved.
            when 'T : 'T = MakeGenericComparer<'T>()
            
        let FastGenericComparerCanBeNull<'T> = FastGenericComparerTable<'T>.ValueCanBeNullIfDefaultSemantics

        //-------------------------------------------------------------------------
        // LanguagePrimitives: ENUMS
        //------------------------------------------------------------------------- 

        let inline EnumOfValue (value : 'T) : 'Enum when 'Enum : enum<'T> = 
            unboxPrim<'Enum>(box value)
             // According to the somewhat subtle rules of static optimizations,
             // this condition is used whenever 'Enum is resolved to a nominal type
            when 'Enum : 'Enum = (retype value : 'Enum)

        let inline EnumToValue (enum : 'Enum) : 'T when 'Enum : enum<'T> = 
            unboxPrim<'T>(box enum)
             // According to the somewhat subtle rules of static optimizations,
             // this condition is used whenever 'Enum is resolved to a nominal type
            when 'Enum : 'Enum = (retype enum : 'T)

        //-------------------------------------------------------------------------
        // LanguagePrimitives: MEASURES
        //------------------------------------------------------------------------- 

        let inline FloatWithMeasure (f : float) : float<'Measure> = retype f
        let inline Float32WithMeasure (f : float32) : float32<'Measure> = retype f
        let inline DecimalWithMeasure (f : decimal) : decimal<'Measure> = retype f
        let inline Int32WithMeasure (f : int) : int<'Measure> = retype f
        let inline Int16WithMeasure (f : int16) : int16<'Measure> = retype f
        let inline SByteWithMeasure (f : sbyte) : sbyte<'Measure> = retype f
        let inline Int64WithMeasure (f : int64) : int64<'Measure> = retype f

        let inline formatError() = raise (new System.FormatException(SR.GetString(SR.badFormatString)))

        // Parse formats
        //      DDDDDDDD
        //      -DDDDDDDD
        //      0xHHHHHHHH
        //      -0xHHHHHHHH
        //      0bBBBBBBB
        //      -0bBBBBBBB
        //      0oOOOOOOO
        //      -0oOOOOOOO
        // without leading/trailing spaces.
        ///
        // Note: Parse defaults to NumberStyles.Integer =  AllowLeadingWhite ||| AllowTrailingWhite ||| AllowLeadingSign
        // However, that is not the required behaviour of 'int32', 'int64' etc. when used on string
        // arguments: we explicitly disallow AllowLeadingWhite ||| AllowTrailingWhite 
        // and only request AllowLeadingSign.

        let isOXB c = 
            let c = System.Char.ToLowerInvariant c
            charEq c 'x' || charEq c 'o' || charEq c 'b'

        let is0OXB (s:string) p l = 
            l >= p + 2 && charEq (s.Chars(p)) '0' && isOXB (s.Chars(p+1))

        let get0OXB (s:string) (p:byref<int>)  l = 
            if is0OXB s p l
            then let r = System.Char.ToLowerInvariant(s.Chars(p+1)) in p <- p + 2; r
            else 'd' 

        let getSign32 (s:string) (p:byref<int>) l = 
            if (l >= p + 1 && charEq (s.Chars(p)) '-') 
            then p <- p + 1; -1
            else 1 

        let getSign64 (s:string) (p:byref<int>) l = 
            if (l >= p + 1 && charEq (s.Chars(p)) '-') 
            then p <- p + 1; -1L
            else 1L 

        let parseOctalUInt64 (s:string) p l = 
            let rec parse n acc = if n < l then parse (n+1) (acc *.. 8UL +.. (let c = s.Chars(n) in if c >=... '0' && c <=... '7' then Convert.ToUInt64(c) -.. Convert.ToUInt64('0') else formatError())) else acc in
            parse p 0UL

        let parseBinaryUInt64 (s:string) p l = 
            let rec parse n acc = if n < l then parse (n+1) (acc *.. 2UL +.. (match s.Chars(n) with '0' -> 0UL | '1' -> 1UL | _ -> formatError())) else acc in          
            parse p 0UL

        let inline removeUnderscores (s:string) =
            match s with
            | null -> null
            | s -> s.Replace("_", "")

        let ParseUInt32 (s:string) = 
            if System.Object.ReferenceEquals(s,null) then
                raise( new System.ArgumentNullException("s") )
            let s = removeUnderscores (s.Trim())
            let l = s.Length 
            let mutable p = 0 
            let specifier = get0OXB s &p l 
            if p >= l then formatError() else
            match specifier with 
            | 'x' -> UInt32.Parse( s.Substring(p), NumberStyles.AllowHexSpecifier,CultureInfo.InvariantCulture)
            | 'b' -> Convert.ToUInt32(parseBinaryUInt64 s p l)
            | 'o' -> Convert.ToUInt32(parseOctalUInt64 s p l)
            | _ -> UInt32.Parse(s.Substring(p), NumberStyles.Integer, CultureInfo.InvariantCulture) in

        let inline int32OfUInt32 (x:uint32) = (# "" x  : int32 #)
        let inline int64OfUInt64 (x:uint64) = (# "" x  : int64 #)

        let ParseInt32 (s:string) = 
            if System.Object.ReferenceEquals(s,null) then
                raise( new System.ArgumentNullException("s") )
            let s = removeUnderscores (s.Trim())
            let l = s.Length 
            let mutable p = 0 
            let sign = getSign32 s &p l 
            let specifier = get0OXB s &p l 
            if p >= l then formatError() else
            match Char.ToLowerInvariant(specifier) with 
            | 'x' -> sign * (int32OfUInt32 (Convert.ToUInt32(UInt64.Parse(s.Substring(p), NumberStyles.AllowHexSpecifier,CultureInfo.InvariantCulture))))
            | 'b' -> sign * (int32OfUInt32 (Convert.ToUInt32(parseBinaryUInt64 s p l)))
            | 'o' -> sign * (int32OfUInt32 (Convert.ToUInt32(parseOctalUInt64 s p l)))
            | _ -> Int32.Parse(s, NumberStyles.AllowLeadingSign, CultureInfo.InvariantCulture)

        let ParseInt64 (s:string) = 
            if System.Object.ReferenceEquals(s,null) then
                raise( new System.ArgumentNullException("s") )
            let s = removeUnderscores (s.Trim())
            let l = s.Length 
            let mutable p = 0 
            let sign = getSign64 s &p l 
            let specifier = get0OXB s &p l 
            if p >= l then formatError() else
            match Char.ToLowerInvariant(specifier) with 
            | 'x' -> sign *. Int64.Parse(s.Substring(p), NumberStyles.AllowHexSpecifier,CultureInfo.InvariantCulture)
            | 'b' -> sign *. (int64OfUInt64 (parseBinaryUInt64 s p l))
            | 'o' -> sign *. (int64OfUInt64 (parseOctalUInt64 s p l))
            | _ -> Int64.Parse(s, NumberStyles.AllowLeadingSign, CultureInfo.InvariantCulture)

        let ParseUInt64     (s:string) : uint64 = 
            if System.Object.ReferenceEquals(s,null) then
                raise( new System.ArgumentNullException("s") )
            let s = removeUnderscores (s.Trim())
            let l = s.Length 
            let mutable p = 0 
            let specifier = get0OXB s &p l 
            if p >= l then formatError() else
            match specifier with 
            | 'x' -> UInt64.Parse(s.Substring(p), NumberStyles.AllowHexSpecifier,CultureInfo.InvariantCulture)
            | 'b' -> parseBinaryUInt64 s p l
            | 'o' -> parseOctalUInt64 s p l
            | _ -> UInt64.Parse(s.Substring(p), NumberStyles.AllowLeadingSign, CultureInfo.InvariantCulture) 


        [<CodeAnalysis.SuppressMessage("Microsoft.Performance","CA1812:AvoidUninstantiatedInternalClasses")>]
        type GenericZeroDynamicImplTable<'T>() = 
            static let result : 'T = 
                // The dynamic implementation
                let aty = typeof<'T>
                if   aty.Equals(typeof<sbyte>)      then unboxPrim<'T> (box 0y)
                elif aty.Equals(typeof<int16>)      then unboxPrim<'T> (box 0s)
                elif aty.Equals(typeof<int32>)      then unboxPrim<'T> (box 0)
                elif aty.Equals(typeof<int64>)      then unboxPrim<'T> (box 0L)
                elif aty.Equals(typeof<nativeint>)  then unboxPrim<'T> (box 0n)
                elif aty.Equals(typeof<byte>)       then unboxPrim<'T> (box 0uy)
                elif aty.Equals(typeof<uint16>)     then unboxPrim<'T> (box 0us)
                elif aty.Equals(typeof<uint32>)     then unboxPrim<'T> (box 0u)
                elif aty.Equals(typeof<uint64>)     then unboxPrim<'T> (box 0UL)
                elif aty.Equals(typeof<unativeint>) then unboxPrim<'T> (box 0un)
                elif aty.Equals(typeof<decimal>)    then unboxPrim<'T> (box 0M)
                elif aty.Equals(typeof<float>)      then unboxPrim<'T> (box 0.0)
                elif aty.Equals(typeof<float32>)    then unboxPrim<'T> (box 0.0f)
                else 
                   let pinfo = aty.GetProperty("Zero")
                   unboxPrim<'T> (pinfo.GetValue(null,null))
            static member Result : 'T = result
                   
        [<CodeAnalysis.SuppressMessage("Microsoft.Performance","CA1812:AvoidUninstantiatedInternalClasses")>]
        type GenericOneDynamicImplTable<'T>() = 
            static let result : 'T = 
                // The dynamic implementation
                let aty = typeof<'T>
                if   aty.Equals(typeof<sbyte>)      then unboxPrim<'T> (box 1y)
                elif aty.Equals(typeof<int16>)      then unboxPrim<'T> (box 1s)
                elif aty.Equals(typeof<int32>)      then unboxPrim<'T> (box 1)
                elif aty.Equals(typeof<int64>)      then unboxPrim<'T> (box 1L)
                elif aty.Equals(typeof<nativeint>)  then unboxPrim<'T> (box 1n)
                elif aty.Equals(typeof<byte>)       then unboxPrim<'T> (box 1uy)
                elif aty.Equals(typeof<uint16>)     then unboxPrim<'T> (box 1us)
                elif aty.Equals(typeof<char>)       then unboxPrim<'T> (box (retype 1us : char))
                elif aty.Equals(typeof<uint32>)     then unboxPrim<'T> (box 1u)
                elif aty.Equals(typeof<uint64>)     then unboxPrim<'T> (box 1UL)
                elif aty.Equals(typeof<unativeint>) then unboxPrim<'T> (box 1un)
                elif aty.Equals(typeof<decimal>)    then unboxPrim<'T> (box 1M)
                elif aty.Equals(typeof<float>)      then unboxPrim<'T> (box 1.0)
                elif aty.Equals(typeof<float32>)    then unboxPrim<'T> (box 1.0f)
                else 
                   let pinfo = aty.GetProperty("One")
                   unboxPrim<'T> (pinfo.GetValue(null,null))

            static member Result : 'T = result

        let GenericZeroDynamic<'T>() : 'T = GenericZeroDynamicImplTable<'T>.Result
        let GenericOneDynamic<'T>() : 'T = GenericOneDynamicImplTable<'T>.Result

        let inline GenericZero< ^T when ^T : (static member Zero : ^T) > : ^T =
            GenericZeroDynamic<(^T)>()
            when ^T : int32       = 0
            when ^T : float       = 0.0
            when ^T : float32     = 0.0f
            when ^T : int64       = 0L
            when ^T : uint64      = 0UL
            when ^T : uint32      = 0ul
            when ^T : nativeint   = 0n
            when ^T : unativeint  = 0un
            when ^T : int16       = 0s
            when ^T : uint16      = 0us
            when ^T : sbyte       = 0y
            when ^T : byte        = 0uy
            when ^T : decimal     = 0M
             // According to the somewhat subtle rules of static optimizations,
             // this condition is used whenever ^T is resolved to a nominal type
            when ^T : ^T = (^T : (static member Zero : ^T) ())


        let inline GenericOne< ^T when ^T : (static member One : ^T) > : ^T =
            GenericOneDynamic<(^T)>()
            when ^T : int32       = 1
            when ^T : float       = 1.0
            when ^T : float32     = 1.0f
            when ^T : int64       = 1L
            when ^T : uint64      = 1UL
            when ^T : uint32      = 1ul
            when ^T : nativeint   = 1n
            when ^T : unativeint  = 1un
            when ^T : int16       = 1s
            when ^T : uint16      = 1us
            when ^T : char        = (retype 1us : char)
            when ^T : sbyte       = 1y
            when ^T : byte        = 1uy
            when ^T : decimal     = 1M
             // According to the somewhat subtle rules of static optimizations,
             // this condition is used whenever ^T is resolved to a nominal type
             // That is, not in the generic implementation of '+'
            when ^T : ^T = (^T : (static member One : ^T) ())

        [<CodeAnalysis.SuppressMessage("Microsoft.Performance","CA1812:AvoidUninstantiatedInternalClasses")>]
        type GenericDivideByIntDynamicImplTable<'T>() = 
            static let result : ('T -> int -> 'T) = 
                // The dynamic implementation
                let aty = typeof<'T>
                if aty.Equals(typeof<decimal>)    then unboxPrim<_> (box (fun (x:decimal) (n:int) -> System.Decimal.Divide(x, System.Convert.ToDecimal(n))))
                elif aty.Equals(typeof<float>)      then unboxPrim<_> (box (fun (x:float) (n:int) -> (# "div" x ((# "conv.r8" n  : float #)) : float #)))
                elif aty.Equals(typeof<float32>)    then unboxPrim<_> (box (fun (x:float32) (n:int) -> (# "div" x ((# "conv.r4" n  : float32 #)) : float32 #)))
                else 
                    match aty.GetMethod("DivideByInt",[| aty; typeof<int> |]) with 
                    | null -> raise (NotSupportedException (SR.GetString(SR.dyInvDivByIntCoerce)))
                    | m -> (fun x n -> unboxPrim<_> (m.Invoke(null,[| box x; box n |])))

            static member Result : ('T -> int -> 'T) = result

        let DivideByIntDynamic<'T> x y = GenericDivideByIntDynamicImplTable<('T)>.Result x y

        let inline DivideByInt< ^T when ^T : (static member DivideByInt : ^T * int -> ^T) > (x:^T) (y:int) : ^T =
            DivideByIntDynamic<'T> x y
            when ^T : float       = (# "div" x ((# "conv.r8" (y:int)  : float #)) : float #)
            when ^T : float32     = (# "div" x ((# "conv.r4" (y:int)  : float32 #)) : float32 #)
            when ^T : decimal     = System.Decimal.Divide((retype x:decimal), System.Convert.ToDecimal(y))
            when ^T : ^T = (^T : (static member DivideByInt : ^T * int -> ^T) (x, y))


        // Dynamic implementation of addition operator resolution
        [<CodeAnalysis.SuppressMessage("Microsoft.Performance","CA1812:AvoidUninstantiatedInternalClasses")>]
        type AdditionDynamicImplTable<'T,'U,'V>() = 
            static let impl : ('T -> 'U -> 'V) = 
                // The dynamic implementation
                let aty = typeof<'T>
                let bty = typeof<'U>
                let cty = typeof<'V> 
                let dyn() = 
                    let ameth = aty.GetMethod("op_Addition",[| aty; bty |])
                    let bmeth = if aty.Equals(bty) then null else bty.GetMethod("op_Addition",[| aty; bty |])
                    match ameth,bmeth  with 
                    | null, null -> raise (NotSupportedException (SR.GetString(SR.dyInvOpAddCoerce)))
                    | m,null | null,m -> (fun x y -> unboxPrim<_> (m.Invoke(null,[| box x; box y |])))
                    | _ -> raise (NotSupportedException (SR.GetString(SR.dyInvOpAddOverload)))
                        
                if aty.Equals(bty) && bty.Equals(cty) then
                    if aty.Equals(typeof<sbyte>)        then unboxPrim<_> (box (fun (x:sbyte)      (y:sbyte)      -> (# "conv.i1" (# "add" x y : int32 #) : sbyte #)))
                    elif aty.Equals(typeof<int16>)      then unboxPrim<_> (box (fun (x:int16)      (y:int16)      -> (# "conv.i2" (# "add" x y : int32 #) : int16 #)))
                    elif aty.Equals(typeof<int32>)      then unboxPrim<_> (box (fun (x:int32)      (y:int32)      -> (# "add" x y : int32 #)))
                    elif aty.Equals(typeof<int64>)      then unboxPrim<_> (box (fun (x:int64)      (y:int64)      -> (# "add" x y : int64 #)))
                    elif aty.Equals(typeof<nativeint>)  then unboxPrim<_> (box (fun (x:nativeint)  (y:nativeint)  -> (# "add" x y : nativeint #)))
                    elif aty.Equals(typeof<byte>)       then unboxPrim<_> (box (fun (x:byte)       (y:byte)       -> (# "conv.u1" (# "add" x y : uint32 #) : byte #)))
                    elif aty.Equals(typeof<uint16>)     then unboxPrim<_> (box (fun (x:uint16)     (y:uint16)     -> (# "conv.u2" (# "add" x y : uint32 #) : uint16 #)))
                    elif aty.Equals(typeof<uint32>)     then unboxPrim<_> (box (fun (x:uint32)     (y:uint32)     -> (# "add" x y : uint32 #)))
                    elif aty.Equals(typeof<uint64>)     then unboxPrim<_> (box (fun (x:uint64)     (y:uint64)     -> (# "add" x y : uint64 #)))
                    elif aty.Equals(typeof<unativeint>) then unboxPrim<_> (box (fun (x:unativeint) (y:unativeint) -> (# "add" x y : unativeint #)))
                    elif aty.Equals(typeof<float>)      then unboxPrim<_> (box (fun (x:float)      (y:float)      -> (# "add" x y : float #)))
                    elif aty.Equals(typeof<float32>)    then unboxPrim<_> (box (fun (x:float32)    (y:float32)    -> (# "add" x y : float32 #)))
                    elif aty.Equals(typeof<string>)     then unboxPrim<_> (box (fun (x:string)     (y:string)     -> System.String.Concat(x,y)))
                    else dyn()
                else dyn()

            static member Impl : ('T -> 'U -> 'V) = impl

        let AdditionDynamic<'T,'U,'V> x y  = AdditionDynamicImplTable<'T,'U,'V>.Impl x y

        // Dynamic implementation of checked addition operator resolution
        [<CodeAnalysis.SuppressMessage("Microsoft.Performance","CA1812:AvoidUninstantiatedInternalClasses")>]
        type CheckedAdditionDynamicImplTable<'T,'U,'V>() = 
            static let impl : ('T -> 'U -> 'V) = 
                // The dynamic implementation
                let aty = typeof<'T>
                let bty = typeof<'U>
                let cty = typeof<'V> 
                let dyn() = 
                    let ameth = aty.GetMethod("op_Addition",[| aty; bty |])
                    let bmeth = if aty.Equals(bty) then null else bty.GetMethod("op_Addition",[| aty; bty |])
                    match ameth,bmeth  with 
                    | null, null -> raise (NotSupportedException (SR.GetString(SR.dyInvOpAddCoerce)))
                    | m,null | null,m -> (fun x y -> unboxPrim<_> (m.Invoke(null,[| box x; box y |])))
                    | _ -> raise (NotSupportedException (SR.GetString(SR.dyInvOpAddOverload)))
                        
                if aty.Equals(bty) && bty.Equals(cty) then
                    if aty.Equals(typeof<sbyte>)        then unboxPrim<_> (box (fun (x:sbyte)      (y:sbyte)      -> (# "conv.ovf.i1" (# "add.ovf" x y : int32 #) : sbyte #)))
                    elif aty.Equals(typeof<int16>)      then unboxPrim<_> (box (fun (x:int16)      (y:int16)      -> (# "conv.ovf.i2" (# "add.ovf" x y : int32 #) : int16 #)))
                    elif aty.Equals(typeof<int32>)      then unboxPrim<_> (box (fun (x:int32)      (y:int32)      -> (# "add.ovf" x y : int32 #)))
                    elif aty.Equals(typeof<int64>)      then unboxPrim<_> (box (fun (x:int64)      (y:int64)      -> (# "add.ovf" x y : int64 #)))
                    elif aty.Equals(typeof<nativeint>)  then unboxPrim<_> (box (fun (x:nativeint)  (y:nativeint)  -> (# "add.ovf" x y : nativeint #)))
                    elif aty.Equals(typeof<byte>)       then unboxPrim<_> (box (fun (x:byte)       (y:byte)       -> (# "conv.ovf.u1.un" (# "add.ovf.un" x y : uint32 #) : byte #)))
                    elif aty.Equals(typeof<uint16>)     then unboxPrim<_> (box (fun (x:uint16)     (y:uint16)     -> (# "conv.ovf.u2.un" (# "add.ovf.un" x y : uint32 #) : uint16 #)))
                    elif aty.Equals(typeof<char>)       then unboxPrim<_> (box (fun (x:char)       (y:char)       -> (# "conv.ovf.u2.un" (# "add.ovf.un" x y : uint32 #) : char #)))
                    elif aty.Equals(typeof<uint32>)     then unboxPrim<_> (box (fun (x:uint32)     (y:uint32)     -> (# "add.ovf.un" x y : uint32 #)))
                    elif aty.Equals(typeof<uint64>)     then unboxPrim<_> (box (fun (x:uint64)     (y:uint64)     -> (# "add.ovf.un" x y : uint64 #)))
                    elif aty.Equals(typeof<unativeint>) then unboxPrim<_> (box (fun (x:unativeint) (y:unativeint) -> (# "add.ovf.un" x y : unativeint #)))
                    elif aty.Equals(typeof<float>)      then unboxPrim<_> (box (fun (x:float)      (y:float)      -> (# "add" x y : float #)))
                    elif aty.Equals(typeof<float32>)    then unboxPrim<_> (box (fun (x:float32)    (y:float32)    -> (# "add" x y : float32 #)))
                    elif aty.Equals(typeof<string>)     then unboxPrim<_> (box (fun (x:string)     (y:string)     -> System.String.Concat(x,y)))
                    else dyn()
                else dyn()


            static member Impl : ('T -> 'U -> 'V) = impl

        let CheckedAdditionDynamic<'T,'U,'V> x y  = CheckedAdditionDynamicImplTable<'T,'U,'V>.Impl x y


        // Dynamic implementation of addition operator resolution
        [<CodeAnalysis.SuppressMessage("Microsoft.Performance","CA1812:AvoidUninstantiatedInternalClasses")>]
        type MultiplyDynamicImplTable<'T,'U,'V>() = 
            static let impl : ('T -> 'U -> 'V) = 
                // The dynamic implementation
                let aty = typeof<'T>
                let bty = typeof<'U>
                let cty = typeof<'V> 
                let dyn() = 
                    let ameth = aty.GetMethod("op_Multiply",[| aty; bty |])
                    let bmeth = if aty.Equals(bty) then null else bty.GetMethod("op_Multiply",[| aty; bty |])
                    match ameth,bmeth  with 
                    | null, null -> raise (NotSupportedException (SR.GetString(SR.dyInvOpMultCoerce)))
                    | m,null | null,m -> (fun x y -> unboxPrim<_> (m.Invoke(null,[| box x; box y |])))
                    | _ -> raise (NotSupportedException (SR.GetString(SR.dyInvOpMultOverload)))
                        
                if aty.Equals(bty) && bty.Equals(cty) then
                    if aty.Equals(typeof<sbyte>)        then unboxPrim<_> (box (fun (x:sbyte)      (y:sbyte)      -> (# "conv.i1" (# "mul" x y : int32 #) : sbyte #)))
                    elif aty.Equals(typeof<int16>)      then unboxPrim<_> (box (fun (x:int16)      (y:int16)      -> (# "conv.i2" (# "mul" x y : int32 #) : int16 #)))
                    elif aty.Equals(typeof<int32>)      then unboxPrim<_> (box (fun (x:int32)      (y:int32)      -> (# "mul" x y : int32 #)))
                    elif aty.Equals(typeof<int64>)      then unboxPrim<_> (box (fun (x:int64)      (y:int64)      -> (# "mul" x y : int64 #)))
                    elif aty.Equals(typeof<nativeint>)  then unboxPrim<_> (box (fun (x:nativeint)  (y:nativeint)  -> (# "mul" x y : nativeint #)))
                    elif aty.Equals(typeof<byte>)       then unboxPrim<_> (box (fun (x:byte)       (y:byte)       -> (# "conv.u1" (# "mul" x y : uint32 #) : byte #)))
                    elif aty.Equals(typeof<uint16>)     then unboxPrim<_> (box (fun (x:uint16)     (y:uint16)     -> (# "conv.u2" (# "mul" x y : uint32 #) : uint16 #)))
                    elif aty.Equals(typeof<uint32>)     then unboxPrim<_> (box (fun (x:uint32)     (y:uint32)     -> (# "mul" x y : uint32 #)))
                    elif aty.Equals(typeof<uint64>)     then unboxPrim<_> (box (fun (x:uint64)     (y:uint64)     -> (# "mul" x y : uint64 #)))
                    elif aty.Equals(typeof<unativeint>) then unboxPrim<_> (box (fun (x:unativeint) (y:unativeint) -> (# "mul" x y : unativeint #)))
                    elif aty.Equals(typeof<float>)      then unboxPrim<_> (box (fun (x:float)      (y:float)      -> (# "mul" x y : float #)))
                    elif aty.Equals(typeof<float32>)    then unboxPrim<_> (box (fun (x:float32)    (y:float32)    -> (# "mul" x y : float32 #)))
                    elif aty.Equals(typeof<string>)     then unboxPrim<_> (box (fun (x:string)     (y:string)     -> System.String.Concat(x,y)))
                    else dyn()
                else dyn()

            static member Impl : ('T -> 'U -> 'V) = impl

        let MultiplyDynamic<'T,'U,'V> x y  = MultiplyDynamicImplTable<'T,'U,'V>.Impl x y

        // Dynamic implementation of checked addition operator resolution
        [<CodeAnalysis.SuppressMessage("Microsoft.Performance","CA1812:AvoidUninstantiatedInternalClasses")>]
        type CheckedMultiplyDynamicImplTable<'T,'U,'V>() = 
            static let impl : ('T -> 'U -> 'V) = 
                // The dynamic implementation
                let aty = typeof<'T>
                let bty = typeof<'U>
                let cty = typeof<'V> 
                let dyn() = 
                    let ameth = aty.GetMethod("op_Multiply",[| aty; bty |])
                    let bmeth = if aty.Equals(bty) then null else bty.GetMethod("op_Multiply",[| aty; bty |])
                    match ameth,bmeth  with 
                    | null, null -> raise (NotSupportedException (SR.GetString(SR.dyInvOpMultCoerce)))
                    | m,null | null,m -> (fun x y -> unboxPrim<_> (m.Invoke(null,[| box x; box y |])))
                    | _ -> raise (NotSupportedException (SR.GetString(SR.dyInvOpMultOverload)))
                        
                if aty.Equals(bty) && bty.Equals(cty) then
                    if aty.Equals(typeof<sbyte>)        then unboxPrim<_> (box (fun (x:sbyte)      (y:sbyte)      -> (# "conv.ovf.i1" (# "mul.ovf" x y : int32 #) : sbyte #)))
                    elif aty.Equals(typeof<int16>)      then unboxPrim<_> (box (fun (x:int16)      (y:int16)      -> (# "conv.ovf.i2" (# "mul.ovf" x y : int32 #) : int16 #)))
                    elif aty.Equals(typeof<int32>)      then unboxPrim<_> (box (fun (x:int32)      (y:int32)      -> (# "mul.ovf" x y : int32 #)))
                    elif aty.Equals(typeof<int64>)      then unboxPrim<_> (box (fun (x:int64)      (y:int64)      -> (# "mul.ovf" x y : int64 #)))
                    elif aty.Equals(typeof<nativeint>)  then unboxPrim<_> (box (fun (x:nativeint)  (y:nativeint)  -> (# "mul.ovf" x y : nativeint #)))
                    elif aty.Equals(typeof<byte>)       then unboxPrim<_> (box (fun (x:byte)       (y:byte)       -> (# "conv.ovf.u1.un" (# "mul.ovf.un" x y : uint32 #) : byte #)))
                    elif aty.Equals(typeof<uint16>)     then unboxPrim<_> (box (fun (x:uint16)     (y:uint16)     -> (# "conv.ovf.u2.un" (# "mul.ovf.un" x y : uint16 #) : uint16 #)))
                    elif aty.Equals(typeof<uint32>)     then unboxPrim<_> (box (fun (x:uint32)     (y:uint32)     -> (# "mul.ovf.un" x y : uint32 #)))
                    elif aty.Equals(typeof<uint64>)     then unboxPrim<_> (box (fun (x:uint64)     (y:uint64)     -> (# "mul.ovf.un" x y : uint64 #)))
                    elif aty.Equals(typeof<unativeint>) then unboxPrim<_> (box (fun (x:unativeint) (y:unativeint) -> (# "mul.ovf.un" x y : unativeint #)))
                    elif aty.Equals(typeof<float>)      then unboxPrim<_> (box (fun (x:float)      (y:float)      -> (# "mul" x y : float #)))
                    elif aty.Equals(typeof<float32>)    then unboxPrim<_> (box (fun (x:float32)    (y:float32)    -> (# "mul" x y : float32 #)))
                    elif aty.Equals(typeof<string>)     then unboxPrim<_> (box (fun (x:string)     (y:string)     -> System.String.Concat(x,y)))
                    else dyn()
                else dyn()

            static member Impl : ('T -> 'U -> 'V) = impl

        let CheckedMultiplyDynamic<'T,'U,'V> x y  = CheckedMultiplyDynamicImplTable<'T,'U,'V>.Impl x y


namespace System

    open System
    open System.Collections
    open System.Collections.Generic
    open System.Diagnostics
    open System.Globalization
    open System.Text
    open Microsoft.FSharp.Core
    open Microsoft.FSharp.Core.BasicInlinedOperations
    open Microsoft.FSharp.Core.LanguagePrimitives
    open Microsoft.FSharp.Core.LanguagePrimitives.IntrinsicOperators
    open Microsoft.FSharp.Core.LanguagePrimitives.IntrinsicFunctions


namespace Microsoft.FSharp.Core

    open System
    open System.Collections
    open System.Collections.Generic
    open System.Diagnostics
    open System.Globalization
    open System.Text
    open Microsoft.FSharp.Core.BasicInlinedOperations
    open Microsoft.FSharp.Core.LanguagePrimitives
    open Microsoft.FSharp.Core.LanguagePrimitives.IntrinsicOperators
    open Microsoft.FSharp.Core.LanguagePrimitives.IntrinsicFunctions

    [<StructuralEquality; StructuralComparison>]
    [<CompiledName("FSharpChoice`2")>]
    type Choice<'T1,'T2> = 
      | Choice1Of2 of 'T1 
      | Choice2Of2 of 'T2
    
    [<StructuralEquality; StructuralComparison>]
    [<CompiledName("FSharpChoice`3")>]
    type Choice<'T1,'T2,'T3> = 
      | Choice1Of3 of 'T1 
      | Choice2Of3 of 'T2
      | Choice3Of3 of 'T3
    
    [<StructuralEquality; StructuralComparison>]
    [<CompiledName("FSharpChoice`4")>]
    type Choice<'T1,'T2,'T3,'T4> = 
      | Choice1Of4 of 'T1 
      | Choice2Of4 of 'T2
      | Choice3Of4 of 'T3
      | Choice4Of4 of 'T4
    
    [<StructuralEquality; StructuralComparison>]
    [<CompiledName("FSharpChoice`5")>]
    type Choice<'T1,'T2,'T3,'T4,'T5> = 
      | Choice1Of5 of 'T1 
      | Choice2Of5 of 'T2
      | Choice3Of5 of 'T3
      | Choice4Of5 of 'T4
      | Choice5Of5 of 'T5
    
    [<StructuralEquality; StructuralComparison>]
    [<CompiledName("FSharpChoice`6")>]
    type Choice<'T1,'T2,'T3,'T4,'T5,'T6> = 
      | Choice1Of6 of 'T1
      | Choice2Of6 of 'T2
      | Choice3Of6 of 'T3
      | Choice4Of6 of 'T4
      | Choice5Of6 of 'T5
      | Choice6Of6 of 'T6
    
    [<StructuralEquality; StructuralComparison>]
    [<CompiledName("FSharpChoice`7")>]
    type Choice<'T1,'T2,'T3,'T4,'T5,'T6,'T7> = 
      | Choice1Of7 of 'T1
      | Choice2Of7 of 'T2
      | Choice3Of7 of 'T3
      | Choice4Of7 of 'T4
      | Choice5Of7 of 'T5
      | Choice6Of7 of 'T6
      | Choice7Of7 of 'T7
          
    //-------------------------------------------------------------------------
    // F#-specific Exceptions

    [<StructuralEquality; NoComparison>]
    exception MatchFailureException of string * int * int with 
        override x.Message  = SR.GetString(SR.matchCasesIncomplete)

    //-------------------------------------------------------------------------
    // Function Values

    [<AbstractClass>]
    type FSharpTypeFunc [<DebuggerHidden>] () = 
        abstract Specialize<'T> : unit -> obj

    [<AbstractClass>]
    type FSharpFunc<'T,'Res> [<DebuggerHidden>] () = 
        abstract Invoke : 'T -> 'Res

    module OptimizedClosures = 

          [<AbstractClass>]
          type FSharpFunc<'T,'U,'V> [<DebuggerHidden>] () = 
              inherit FSharpFunc<'T,('U -> 'V)>()
              abstract Invoke : 'T * 'U -> 'V
              override f.Invoke(t) = (fun u -> f.Invoke(t,u))
              static member Adapt(func : 'T -> 'U -> 'V) = 
                  match box func with 
                  // Does it take two arguments without side effect?
                  | :? FSharpFunc<'T,'U,'V> as f -> f

                  | _ -> { new FSharpFunc<'T,'U,'V>() with 
                              member x.Invoke(t,u) = (retype func : FSharpFunc<'T,FSharpFunc<'U,'V>>).Invoke(t).Invoke(u) }

          [<AbstractClass>]
          type FSharpFunc<'T,'U,'V,'W> [<DebuggerHidden>] () = 
              inherit FSharpFunc<'T,('U -> 'V -> 'W)>()
              abstract Invoke : 'T * 'U * 'V -> 'W
              override f.Invoke(t) = (fun u v -> f.Invoke(t,u,v))
              static member Adapt(func : 'T -> 'U -> 'V -> 'W) = 
                  match box func with 
                  // Does it take three arguments without side effect?
                  | :? FSharpFunc<'T,'U,'V,'W> as f -> f

                  // Does it take two arguments without side effect?
                  | :? FSharpFunc<'T,'U,FSharpFunc<'V,'W>> as f ->
                         { new FSharpFunc<'T,'U,'V,'W>() with 
                              member x.Invoke(t,u,v) = f.Invoke(t,u).Invoke(v) }

                  | _ -> { new FSharpFunc<'T,'U,'V,'W>() with 
                              member x.Invoke(t,u,v) = (retype func : FSharpFunc<'T,('U -> 'V -> 'W)>).Invoke(t) u v }

          [<AbstractClass>]
          type FSharpFunc<'T,'U,'V,'W,'X> [<DebuggerHidden>] () = 
              inherit FSharpFunc<'T,('U -> 'V -> 'W -> 'X)>()
              abstract Invoke : 'T * 'U * 'V * 'W -> 'X
              static member Adapt(func : 'T -> 'U -> 'V -> 'W -> 'X) = 
                  match box func with 
                  // Does it take four arguments without side effect?
                  | :? FSharpFunc<'T,'U,'V,'W,'X> as f -> f

                  // Does it take three arguments without side effect?
                  | :? FSharpFunc<'T,'U,'V,FSharpFunc<'W,'X>> as f ->
                         { new FSharpFunc<'T,'U,'V,'W,'X>() with 
                              member x.Invoke(t,u,v,w) = f.Invoke(t,u,v).Invoke(w) }

                  // Does it take two arguments without side effect?
                  | :? FSharpFunc<'T,'U,('V -> 'W -> 'X)> as f ->
                         { new FSharpFunc<'T,'U,'V,'W,'X>() with 
                              member x.Invoke(t,u,v,w) = f.Invoke(t,u) v w }

                  | _ -> { new FSharpFunc<'T,'U,'V,'W,'X>() with 
                              member x.Invoke(t,u,v,w) = ((retype func : FSharpFunc<'T,('U -> 'V -> 'W -> 'X)>).Invoke(t)) u v w   }
              override f.Invoke(t) = (fun u v w -> f.Invoke(t,u,v,w))

          [<AbstractClass>]
          type FSharpFunc<'T,'U,'V,'W,'X,'Y> [<DebuggerHidden>] () =
              inherit FSharpFunc<'T,('U -> 'V -> 'W -> 'X -> 'Y)>()
              abstract Invoke : 'T * 'U * 'V * 'W * 'X -> 'Y
              override f.Invoke(t) = (fun u v w x -> f.Invoke(t,u,v,w,x))
              static member Adapt(func : 'T -> 'U -> 'V -> 'W -> 'X -> 'Y) = 
                  match box func with 

                  // Does it take five arguments without side effect?
                  | :? FSharpFunc<'T,'U,'V,'W,'X,'Y> as f -> f

                  // Does it take four arguments without side effect?
                  | :? FSharpFunc<'T,'U,'V,'W,FSharpFunc<'X,'Y>> as f ->
                         { new FSharpFunc<'T,'U,'V,'W,'X,'Y>() with 
                              member ff.Invoke(t,u,v,w,x) = f.Invoke(t,u,v,w).Invoke(x) }

                  // Does it take three arguments without side effect?
                  | :? FSharpFunc<'T,'U,'V,('W -> 'X -> 'Y)> as f ->
                         { new FSharpFunc<'T,'U,'V,'W,'X,'Y>() with 
                              member ff.Invoke(t,u,v,w,x) = f.Invoke(t,u,v) w x }

                  // Does it take two arguments without side effect?
                  | :? FSharpFunc<'T,'U,('V -> 'W -> 'X -> 'Y)> as f ->
                         { new FSharpFunc<'T,'U,'V,'W,'X,'Y>() with 
                              member ff.Invoke(t,u,v,w,x) = f.Invoke(t,u) v w x }

                  | _ -> { new FSharpFunc<'T,'U,'V,'W,'X,'Y>() with 
                              member ff.Invoke(t,u,v,w,x) = ((retype func : FSharpFunc<'T,('U -> 'V -> 'W -> 'X -> 'Y)>).Invoke(t)) u v w x  }
          
          let inline invokeFast2((f1 : FSharpFunc<'T,('U -> 'V)>), t,u) =
              match f1 with
              | :? FSharpFunc<'T,'U,'V> as f2 -> f2.Invoke(t,u)
              | _                            -> (f1.Invoke(t)) u     
          
          let inline invokeFast3((f1 : FSharpFunc<'T,('U -> 'V -> 'W)>), t,u,v) =
               match f1 with
               | :? FSharpFunc<'T,'U,'V,'W>      as f3 -> f3.Invoke(t,u,v)
               | :? FSharpFunc<'T,'U,('V -> 'W)> as f2 -> (f2.Invoke(t,u)) v
               | _                                    -> (f1.Invoke(t)) u v
               
          let inline invokeFast4((f1 : FSharpFunc<'T,('U -> 'V -> 'W -> 'X)>), t,u,v,w) =
               match f1 with
               | :? FSharpFunc<'T,'U,'V,'W,'X>         as f4 -> f4.Invoke(t,u,v,w)
               | :? FSharpFunc<'T,'U,'V,('W -> 'X)>    as f3 -> (f3.Invoke(t,u,v)) w
               | :? FSharpFunc<'T,'U,('V -> 'W -> 'X)> as f2 -> (f2.Invoke(t,u)) v w
               | _                                          -> (f1.Invoke(t)) u v w

          let inline invokeFast5((f1 : FSharpFunc<'T,('U -> 'V -> 'W -> 'X -> 'Y)>), t,u,v,w,x) =
               match f1 with
               | :? FSharpFunc<'T,'U,'V,'W,'X,'Y>             as f5 -> f5.Invoke(t,u,v,w,x)
               | :? FSharpFunc<'T,'U,'V,'W,('X -> 'Y)>        as f4 -> (f4.Invoke(t,u,v,w)) x
               | :? FSharpFunc<'T,'U,'V,('W -> 'X -> 'Y)>     as f3 -> (f3.Invoke(t,u,v)) w x
               | :? FSharpFunc<'T,'U,('V -> 'W -> 'X -> 'Y)>  as f2 -> (f2.Invoke(t,u)) v w x
               | _                                                 -> (f1.Invoke(t)) u v w x


    type FSharpFunc<'T,'Res> with
#if FX_NO_CONVERTER
        [<CodeAnalysis.SuppressMessage("Microsoft.Usage", "CA2225:OperatorOverloadsHaveNamedAlternates")>]
        static member op_Implicit (func : System.Func<_,_>) : ('T -> 'Res) =  (fun t -> func.Invoke(t))
        [<CodeAnalysis.SuppressMessage("Microsoft.Usage", "CA2225:OperatorOverloadsHaveNamedAlternates")>]
        static member op_Implicit (func : ('T -> 'Res) ) =  new System.Func<'T,'Res>(func)
#else    
        [<CodeAnalysis.SuppressMessage("Microsoft.Usage", "CA2225:OperatorOverloadsHaveNamedAlternates")>]
        static member op_Implicit (converter : System.Converter<_,_>) : ('T -> 'Res) =  (fun t -> converter.Invoke(t))
        [<CodeAnalysis.SuppressMessage("Microsoft.Usage", "CA2225:OperatorOverloadsHaveNamedAlternates")>]
        static member op_Implicit (func : ('T -> 'Res) ) =  new System.Converter<'T,'Res>(func)

        static member FromConverter (converter : System.Converter<_,_>) : ('T -> 'Res) =  (fun t -> converter.Invoke(t))
        static member ToConverter ( func : ('T -> 'Res) ) =  new System.Converter<'T,'Res>(func)
#endif
        static member InvokeFast (func:FSharpFunc<_,_>, arg1:'T, arg2:'Res)                   = OptimizedClosures.invokeFast2(func, arg1, arg2) 
        static member InvokeFast (func:FSharpFunc<_,_>, arg1:'T, arg2:'Res, arg3)             = OptimizedClosures.invokeFast3(func, arg1, arg2, arg3)
        static member InvokeFast (func:FSharpFunc<_,_>, arg1:'T, arg2:'Res, arg3, arg4)       = OptimizedClosures.invokeFast4(func, arg1, arg2, arg3, arg4)
        static member InvokeFast (func:FSharpFunc<_,_>, arg1:'T, arg2:'Res, arg3, arg4, arg5) = OptimizedClosures.invokeFast5(func, arg1, arg2, arg3, arg4, arg5)

    [<AbstractClass>]
    [<Sealed>]
    type FuncConvert = 
        static member  ToFSharpFunc (action: Action<_>) = (fun t -> action.Invoke(t))
#if FX_NO_CONVERTER
        static member  ToFSharpFunc (converter: System.Func<_, _>) = (fun t -> converter.Invoke(t))
#else        
        static member  ToFSharpFunc (converter: Converter<_,_>) = (fun t -> converter.Invoke(t))
#endif        
        static member FuncFromTupled (func:'T1 * 'T2 -> 'Res) = (fun a b -> func (a, b))
        static member FuncFromTupled (func:'T1 * 'T2 * 'T3 -> 'Res) = (fun a b c -> func (a, b, c))
        static member FuncFromTupled (func:'T1 * 'T2 * 'T3 * 'T4 -> 'Res) = (fun a b c d -> func (a, b, c, d))
        static member FuncFromTupled (func:'T1 * 'T2 * 'T3 * 'T4 * 'T5 -> 'Res) = (fun a b c d e-> func (a, b, c, d, e))



    //-------------------------------------------------------------------------
    // Refs
    //-------------------------------------------------------------------------

    [<DebuggerDisplay("{contents}")>]
    [<StructuralEquality; StructuralComparison>]
    [<CompiledName("FSharpRef`1")>]
    type Ref<'T> = 
        { 
          [<DebuggerBrowsable(DebuggerBrowsableState.Never)>]
          mutable contents: 'T }
        member x.Value 
            with get() = x.contents
            and  set v = x.contents <- v

    and 'T ref = Ref<'T> 

    //-------------------------------------------------------------------------
    // Options
    //-------------------------------------------------------------------------

    [<DefaultAugmentation(false)>]
    [<DebuggerDisplay("Some({Value})")>]
    [<CompilationRepresentation(CompilationRepresentationFlags.UseNullAsTrueValue)>]
    [<CodeAnalysis.SuppressMessage("Microsoft.Naming", "CA1716:IdentifiersShouldNotMatchKeywords", MessageId="Option")>]
    [<StructuralEquality; StructuralComparison>]
    [<CompiledName("FSharpOption`1")>]
    type Option<'T> = 
        | None :       'T option
        | Some : Value:'T -> 'T option 

        [<CompilationRepresentation(CompilationRepresentationFlags.Instance)>]
        member x.Value = match x with Some x -> x | None -> raise (new System.InvalidOperationException("Option.Value"))

        [<DebuggerBrowsable(DebuggerBrowsableState.Never)>]
        member x.IsNone = match x with None -> true | _ -> false

        [<DebuggerBrowsable(DebuggerBrowsableState.Never)>]
        member x.IsSome = match x with Some _ -> true | _ -> false

        [<DebuggerBrowsable(DebuggerBrowsableState.Never)>]
        static member None : 'T option = None

        static member Some (value) : 'T option = Some(value)

        static member op_Implicit (value) : 'T option = Some(value)

        override x.ToString() = 
           // x is non-null, hence Some
           "Some("^anyToStringShowingNull x.Value^")"

    and 'T option = Option<'T> 

    [<StructuralEquality; StructuralComparison>]
    [<CompiledName("FSharpResult`2")>]
    [<Struct>]
    type Result<'T,'TError> = 
      | Ok of ResultValue:'T 
      | Error of ErrorValue:'TError

    [<StructuralEquality; StructuralComparison>]
    [<Struct>]
    [<CompiledName("FSharpValueOption`1")>]
    type ValueOption<'T> =
        | ValueNone : 'T voption
        | ValueSome : 'T -> 'T voption

        member x.Value = match x with ValueSome x -> x | ValueNone -> raise (new System.InvalidOperationException("ValueOption.Value"))


    and 'T voption = ValueOption<'T>

namespace Microsoft.FSharp.Collections

    //-------------------------------------------------------------------------
    // Lists
    //-------------------------------------------------------------------------

    open System.Collections.Generic
    open System.Diagnostics
    open Microsoft.FSharp.Core
    open Microsoft.FSharp.Core.LanguagePrimitives
    open Microsoft.FSharp.Core.LanguagePrimitives.IntrinsicOperators
    open Microsoft.FSharp.Core.LanguagePrimitives.IntrinsicFunctions
    open Microsoft.FSharp.Core.BasicInlinedOperations

    [<DefaultAugmentation(false)>]
    [<DebuggerTypeProxyAttribute(typedefof<ListDebugView<_>>)>]
    [<DebuggerDisplay("{DebugDisplay,nq}")>]
    [<CodeAnalysis.SuppressMessage("Microsoft.Naming", "CA1710:IdentifiersShouldHaveCorrectSuffix")>]
    [<StructuralEquality; StructuralComparison>]
    [<CompiledName("FSharpList`1")>]
    type List<'T> = 
       | ([])  :                  'T list
       | (::)  : Head: 'T * Tail: 'T list -> 'T list
       interface System.Collections.Generic.IEnumerable<'T>
       interface System.Collections.IEnumerable
       interface System.Collections.Generic.IReadOnlyCollection<'T>
       interface System.Collections.Generic.IReadOnlyList<'T>
        
    and 'T list = List<'T>

    //-------------------------------------------------------------------------
    // List (debug view)
    //-------------------------------------------------------------------------

    and
       ListDebugView<'T>(l:list<'T>) =

           let ListDebugViewMaxLength = 50                          // default displayed Max Length
           let ListDebugViewMaxFullLength = 5000                    // display only when FullList opened (5000 is a super big display used to cut-off an infinite list or undebuggably huge one)
           let rec count l n max =
               match l with
               | [] -> n
               | _::t -> if n > max then n else count t (n+1) max

           let items length =
               let items = zeroCreate length
               let rec copy (items: 'T[]) l i = 
                   match l with
                   | [] -> () 
                   | h::t -> 
                       if i < length then 
                           SetArray items i h
                           copy items t (i+1)

               copy items l 0
               items

           [<DebuggerBrowsable(DebuggerBrowsableState.RootHidden)>]
           member x.Items = items (count l 0 ListDebugViewMaxLength)

           [<DebuggerBrowsable(DebuggerBrowsableState.Collapsed)>]
           member x._FullList = items (count l 0 ListDebugViewMaxFullLength)

    type ResizeArray<'T> = System.Collections.Generic.List<'T>

    //-------------------------------------------------------------------------
    // List (augmentation)
    //-------------------------------------------------------------------------

    module PrivateListHelpers = 

        let notStarted() = raise (new System.InvalidOperationException(SR.GetString(SR.enumerationNotStarted)))
        let alreadyFinished() = raise (new System.InvalidOperationException(SR.GetString(SR.enumerationAlreadyFinished)))
        let outOfRange() = raise (System.IndexOutOfRangeException(SR.GetString(SR.indexOutOfBounds)))

        let nonempty x = match x with [] -> false | _ -> true
        // optimized mutation-based implementation. This code is only valid in fslib, where mutation of private
        // tail cons cells is permitted in carefully written library code.
        let inline setFreshConsTail cons t = cons.(::).1 <- t
        let inline freshConsNoTail h = h :: (# "ldnull" : 'T list #)

        // Return the last cons it the chain
        let rec appendToFreshConsTail cons xs = 
            match xs with 
            | [] -> cons
            | h::t -> 
                let cons2 = [h]
                setFreshConsTail cons cons2
                appendToFreshConsTail cons2 t

        type ListEnumerator<'T> (s: 'T list) = 
             let mutable curr = s 
             let mutable started = false 

             member x.GetCurrent() = 
                 if started then 
                     match curr with 
                     | [] -> alreadyFinished()
                     | h :: _ -> h
                 else 
                     notStarted()

             interface IEnumerator<'T> with 
                 member x.Current = x.GetCurrent()

             interface System.Collections.IEnumerator with 
                  member x.MoveNext() = 
                      if started then 
                          match curr with 
                          | _ :: t -> 
                              curr <- t; 
                              nonempty curr
                          | _ -> false
                      else 
                          started <- true; 
                          nonempty curr

                  member x.Current = box (x.GetCurrent())

                  member x.Reset() = 
                      started <- false; 
                      curr <- s

             interface System.IDisposable with 
                  member x.Dispose() = () 

        let mkListEnumerator s = (new ListEnumerator<'T>(s) :> IEnumerator<'T>)

        let rec lengthAcc acc xs = match xs with [] -> acc | _ :: t -> lengthAcc (acc+1) t 

        let rec nth l n = 
            match l with 
            | [] -> raise (new System.ArgumentException(SR.GetString(SR.indexOutOfBounds),"n"))
            | h::t -> 
               if n < 0 then raise (new System.ArgumentException((SR.GetString(SR.inputMustBeNonNegative)),"n"))
               elif n = 0 then h
               else nth t (n - 1)

        // similar to 'takeFreshConsTail' but with exceptions same as array slicing
        let rec sliceFreshConsTail cons n l =
            if n = 0 then setFreshConsTail cons [] else
            match l with
            | [] -> outOfRange()
            | x::xs ->
                let cons2 = freshConsNoTail x
                setFreshConsTail cons cons2
                sliceFreshConsTail cons2 (n - 1) xs

        // similar to 'take' but with n representing an index, not a number of elements
        // and with exceptions matching array slicing
        let sliceTake n l =
            if n < 0 then [] else
            match l with
            | [] -> outOfRange()
            | x::xs ->
                let cons = freshConsNoTail x
                sliceFreshConsTail cons n xs
                cons

        // similar to 'skip' but with exceptions same as array slicing
        let sliceSkip n l =
            if n < 0 then outOfRange()
            let rec loop i lst =
                match lst with
                | _ when i = 0 -> lst
                | _::t -> loop (i-1) t
                | [] -> outOfRange()
            loop n l

    type List<'T> with
        [<DebuggerBrowsable(DebuggerBrowsableState.Never)>]
        member l.Length = PrivateListHelpers.lengthAcc 0 l

        [<DebuggerBrowsable(DebuggerBrowsableState.Never)>]
        member l.DebugDisplay = 
           let n = l.Length
           let txt = 
               if n > 1000 then "Length > 1000"
               else System.String.Concat( [| "Length = "; n.ToString() |])
           txt

        member l.Head   = match l with a :: _ -> a | [] -> raise (System.InvalidOperationException(SR.GetString(SR.inputListWasEmpty)))
        member l.Tail   = match l with _ :: b -> b | [] -> raise (System.InvalidOperationException(SR.GetString(SR.inputListWasEmpty)))

        [<DebuggerBrowsable(DebuggerBrowsableState.Never)>]
        member l.IsEmpty  = match l with [] -> true | _ -> false
        member l.Item with get(index) = PrivateListHelpers.nth l index

        [<DebuggerBrowsable(DebuggerBrowsableState.Never)>]
        static member Empty       : 'T list = []

        static member Cons(head,tail) : 'T list = head::tail
        override x.ToString() = 
           match x with 
           | [] -> "[]"
           | [h1] -> System.Text.StringBuilder().Append("[").Append(anyToStringShowingNull h1).Append("]").ToString()
           | [h1;h2] -> System.Text.StringBuilder().Append("[").Append(anyToStringShowingNull h1).Append("; ").Append(anyToStringShowingNull h2).Append("]").ToString()
           | [h1;h2;h3] -> System.Text.StringBuilder().Append("[").Append(anyToStringShowingNull h1).Append("; ").Append(anyToStringShowingNull h2).Append("; ").Append(anyToStringShowingNull h3).Append("]").ToString()
           | h1 :: h2 :: h3 :: _ -> System.Text.StringBuilder().Append("[").Append(anyToStringShowingNull h1).Append("; ").Append(anyToStringShowingNull h2).Append("; ").Append(anyToStringShowingNull h3).Append("; ... ]").ToString() 

        member l.GetSlice(startIndex: int option, endIndex: int option ) = 
            match (startIndex, endIndex) with
            | None, None -> l
            | Some(i), None -> PrivateListHelpers.sliceSkip i l
            | None, Some(j) -> PrivateListHelpers.sliceTake j l
            | Some(i), Some(j) ->
                if i > j then [] else
                PrivateListHelpers.sliceTake (j-i) (PrivateListHelpers.sliceSkip i l)

        interface IEnumerable<'T> with
            member l.GetEnumerator() = PrivateListHelpers.mkListEnumerator l

        interface System.Collections.IEnumerable with
            member l.GetEnumerator() = (PrivateListHelpers.mkListEnumerator l :> System.Collections.IEnumerator)

        interface IReadOnlyCollection<'T> with
            member l.Count = l.Length

        interface IReadOnlyList<'T> with
            member l.Item with get(index) = l.[index]

    type seq<'T> = IEnumerable<'T>

        
//-------------------------------------------------------------------------
// Operators
//-------------------------------------------------------------------------


namespace Microsoft.FSharp.Core

    open System
    open System.Diagnostics              
    open System.Collections.Generic
    open System.Globalization
    open Microsoft.FSharp.Core
    open Microsoft.FSharp.Core.LanguagePrimitives
    open Microsoft.FSharp.Core.LanguagePrimitives.IntrinsicOperators
    open Microsoft.FSharp.Core.LanguagePrimitives.IntrinsicFunctions
    open Microsoft.FSharp.Core.BasicInlinedOperations
    open Microsoft.FSharp.Collections



    [<CodeAnalysis.SuppressMessage("Microsoft.Design", "CA1046:DoNotOverloadOperatorEqualsOnReferenceTypes")>]
    module Operators = 

        [<CompiledName("CreateSequence")>]
        let seq (sequence: seq<'T>) = sequence 

        [<CompiledName("Unbox")>]
        let inline unbox (value: obj) = UnboxGeneric(value)

        [<CompiledName("Box")>]
        let inline box (value: 'T)  = (# "box !0" type ('T) value : obj #)

        [<CompiledName("TryUnbox")>]
        let inline tryUnbox (value:obj)  = 
            match value with 
            | :? 'T as v -> Some v
            | _ -> None

        [<CompiledName("IsNull")>]
        let inline isNull (value : 'T) = 
            match value with 
            | null -> true 
            | _ -> false

        [<CompiledName("IsNotNull")>]
        let inline internal isNotNull (value : 'T) = 
            match value with 
            | null -> false 
            | _ -> true

        [<CompiledName("Raise")>]
        let inline raise (exn: exn) = (# "throw" exn : 'T #)

        let Failure message = new System.Exception(message)
        
        [<CompiledName("FailurePattern")>]
        let (|Failure|_|) (error: exn) = if error.GetType().Equals(typeof<System.Exception>) then Some error.Message else None

        [<CompiledName("Not")>]
        let inline not (value: bool) = (# "ceq" value false : bool #)
           

        let inline (<) x y = GenericLessThan x y
        let inline (>) x y = GenericGreaterThan x y
        let inline (>=) x y = GenericGreaterOrEqual x y
        let inline (<=) x y = GenericLessOrEqual x y
        let inline (=) x y = GenericEquality x y
        let inline (<>) x y = not (GenericEquality x y)

        [<CompiledName("Compare")>]
        let inline compare (e1: 'T) (e2: 'T) = GenericComparison e1 e2

        [<CompiledName("Max")>]
        let inline max e1 e2 = GenericMaximum e1 e2

        [<CompiledName("Min")>]
        let inline min e1 e2 = GenericMinimum e1 e2

        [<CompiledName("FailWith")>]
        let inline failwith message = raise (Failure(message))

        [<CompiledName("InvalidArg")>]
        [<CodeAnalysis.SuppressMessage("Microsoft.Naming","CA1704:IdentifiersShouldBeSpelledCorrectly")>]
        let inline invalidArg (argumentName:string) (message:string) = 
            raise (new System.ArgumentException(message,argumentName))

        [<CompiledName("NullArg")>]
        [<CodeAnalysis.SuppressMessage("Microsoft.Naming","CA1704:IdentifiersShouldBeSpelledCorrectly")>]
        let inline nullArg (argumentName:string) = 
            raise (new System.ArgumentNullException(argumentName))        

        [<CompiledName("InvalidOp")>]
        [<CodeAnalysis.SuppressMessage("Microsoft.Naming","CA1704:IdentifiersShouldBeSpelledCorrectly")>]
        let inline invalidOp message = raise (System.InvalidOperationException(message))

        [<CompiledName("Rethrow")>]
        [<NoDynamicInvocation>]
        let inline rethrow() = unbox(# "rethrow ldnull" : System.Object #)

        [<CompiledName("Reraise")>]
        [<NoDynamicInvocation>]
        let inline reraise() = unbox(# "rethrow ldnull" : System.Object #)

        [<CompiledName("Fst")>]
        [<CodeAnalysis.SuppressMessage("Microsoft.Naming","CA1704:IdentifiersShouldBeSpelledCorrectly")>]
        let inline fst (a, _) = a

        [<CompiledName("Snd")>]
        [<CodeAnalysis.SuppressMessage("Microsoft.Naming","CA1704:IdentifiersShouldBeSpelledCorrectly")>]
        let inline snd (_, b) = b

        [<CompiledName("Ignore")>]
        let inline ignore _ = ()

        [<CompiledName("Ref")>]
        [<CodeAnalysis.SuppressMessage("Microsoft.Naming","CA1704:IdentifiersShouldBeSpelledCorrectly")>]
        let ref value = { contents = value }

        let (:=) cell value = cell.contents <- value

        let (!) cell = cell.contents

        let inline (|>) arg func = func arg

        let inline (||>) (arg1, arg2) func = func arg1 arg2

        let inline (|||>) (arg1, arg2, arg3) func = func arg1 arg2 arg3

        let inline (<|) func arg1 = func arg1

        let inline (<||) func (arg1, arg2) = func arg1 arg2

        let inline (<|||) func (arg1, arg2, arg3) = func arg1 arg2 arg3

        let inline (>>) func1 func2 x = func2 (func1 x)

        let inline (<<) func2 func1 x = func2 (func1 x)

        let (^) (s1: string) (s2: string) = System.String.Concat(s1, s2)

        [<CompiledName("DefaultArg")>]
        let defaultArg arg defaultValue = match arg with None -> defaultValue | Some v -> v
        
        [<CompiledName("DefaultValueArg")>]
        let defaultValueArg arg defaultValue = match arg with ValueNone -> defaultValue | ValueSome v -> v

        [<NoDynamicInvocation>]
        let inline (~-) (n: ^T) : ^T = 
            (^T : (static member (~-) : ^T -> ^T) (n))
             when ^T : int32     = (# "neg" n  : int32 #)
             when ^T : float     = (# "neg" n  : float #)
             when ^T : float32   = (# "neg" n  : float32 #)
             when ^T : int64     = (# "neg" n  : int64 #)
             when ^T : int16     = (# "neg" n  : int16 #)
             when ^T : nativeint = (# "neg" n  : nativeint #)
             when ^T : sbyte     = (# "neg" n  : sbyte #)
             when ^T : decimal   = (# "" (System.Decimal.op_UnaryNegation((# "" n : decimal #))) : ^T #)


        let inline (+) (x: ^T) (y: ^U) : ^V = 
             AdditionDynamic<(^T),(^U),(^V)>  x y 
             when ^T : int32       and ^U : int32      = (# "add" x y : int32 #)
             when ^T : float       and ^U : float      = (# "add" x y : float #)
             when ^T : float32     and ^U : float32    = (# "add" x y : float32 #)
             when ^T : int64       and ^U : int64      = (# "add" x y : int64 #)
             when ^T : uint64      and ^U : uint64     = (# "add" x y : uint64 #)
             when ^T : uint32      and ^U : uint32     = (# "add" x y : uint32 #)
             when ^T : nativeint   and ^U : nativeint  = (# "add" x y : nativeint #)
             when ^T : unativeint  and ^U : unativeint = (# "add" x y : unativeint #)
             when ^T : int16       and ^U : int16      = (# "conv.i2" (# "add" x y : int32 #) : int16 #)
             when ^T : uint16      and ^U : uint16     = (# "conv.u2" (# "add" x y : uint32 #) : uint16 #)
             when ^T : char        and ^U : char       = (# "conv.u2" (# "add" x y : uint32 #) : char #)
             when ^T : sbyte       and ^U : sbyte      = (# "conv.i1" (# "add" x y : int32 #) : sbyte #)
             when ^T : byte        and ^U : byte       = (# "conv.u1" (# "add" x y : uint32 #) : byte #)
             when ^T : string      and ^U : string     = (# "" (System.String.Concat((# "" x : string #),(# "" y : string #))) : ^T #)
             when ^T : decimal     and ^U : decimal    = (# "" (System.Decimal.op_Addition((# "" x : decimal #),(# "" y : decimal #))) : ^V #)

             // According to the somewhat subtle rules of static optimizations,
             // this condition is used whenever ^T is resolved to a nominal type
             // That is, not in the generic implementation of '+'
             when ^T : ^T = ((^T or ^U): (static member (+) : ^T * ^U -> ^V) (x,y))

        [<NoDynamicInvocation>]
        let inline (-) (x: ^T) (y: ^U) : ^V = 
             ((^T or ^U): (static member (-) : ^T * ^U -> ^V) (x,y))
             when ^T : int32      and ^U : int32      = (# "sub" x y : int32 #)
             when ^T : float      and ^U : float      = (# "sub" x y : float #)
             when ^T : float32    and ^U : float32    = (# "sub" x y : float32 #)
             when ^T : int64      and ^U : int64      = (# "sub" x y : int64 #)
             when ^T : uint64     and ^U : uint64     = (# "sub" x y : uint64 #)
             when ^T : uint32     and ^U : uint32     = (# "sub" x y : uint32 #)
             when ^T : nativeint  and ^U : nativeint  = (# "sub" x y : nativeint #)
             when ^T : unativeint and ^U : unativeint = (# "sub" x y : unativeint #)
             when ^T : int16       and ^U : int16      = (# "conv.i2" (# "sub" x y : int32 #) : int16 #)
             when ^T : uint16      and ^U : uint16     = (# "conv.u2" (# "sub" x y : uint32 #) : uint16 #)
             when ^T : sbyte       and ^U : sbyte      = (# "conv.i1" (# "sub" x y : int32 #) : sbyte #)
             when ^T : byte        and ^U : byte       = (# "conv.u1" (# "sub" x y : uint32 #) : byte #)
             when ^T : decimal     and ^U : decimal    = (# "" (System.Decimal.op_Subtraction((# "" x : decimal #),(# "" y : decimal #))) : ^V #)


        let inline ( * ) (x: ^T) (y: ^U) : ^V = 
             MultiplyDynamic<(^T),(^U),(^V)>  x y 
             when ^T : int32      and ^U : int32      = (# "mul" x y : int32 #)
             when ^T : float      and ^U : float      = (# "mul" x y : float #)
             when ^T : float32    and ^U : float32    = (# "mul" x y : float32 #)
             when ^T : int64      and ^U : int64      = (# "mul" x y : int64 #)
             when ^T : uint64     and ^U : uint64     = (# "mul" x y : uint64 #)
             when ^T : uint32     and ^U : uint32     = (# "mul" x y : uint32 #)
             when ^T : nativeint  and ^U : nativeint  = (# "mul" x y : nativeint #)
             when ^T : unativeint and ^U : unativeint = (# "mul" x y : unativeint #)
             when ^T : int16       and ^U : int16      = (# "conv.i2" (# "mul" x y : int32 #) : int16 #)
             when ^T : uint16      and ^U : uint16     = (# "conv.u2" (# "mul" x y : uint32 #) : uint16 #)
             when ^T : sbyte       and ^U : sbyte      = (# "conv.i1" (# "mul" x y : int32 #) : sbyte #)
             when ^T : byte        and ^U : byte       = (# "conv.u1" (# "mul" x y : uint32 #) : byte #)
             when ^T : decimal     and ^U : decimal    = (# "" (System.Decimal.op_Multiply((# "" x : decimal #),(# "" y : decimal #))) : ^V #)
             // According to the somewhat subtle rules of static optimizations,
             // this condition is used whenever ^T is resolved to a nominal type
             // That is, not in the generic implementation of '*'
             when ^T : ^T = ((^T or ^U): (static member (*) : ^T * ^U -> ^V) (x,y))

        [<NoDynamicInvocation>]
        let inline ( / ) (x: ^T) (y: ^U) : ^V = 
             ((^T or ^U): (static member (/) : ^T * ^U -> ^V) (x,y))
             when ^T : int32       and ^U : int32      = (# "div" x y : int32 #)
             when ^T : float       and ^U : float      = (# "div" x y : float #)
             when ^T : float32     and ^U : float32    = (# "div" x y : float32 #)
             when ^T : int64       and ^U : int64      = (# "div" x y : int64 #)
             when ^T : uint64      and ^U : uint64     = (# "div.un" x y : uint64 #)
             when ^T : uint32      and ^U : uint32     = (# "div.un" x y : uint32 #)
             when ^T : nativeint   and ^U : nativeint  = (# "div" x y : nativeint #)
             when ^T : unativeint  and ^U : unativeint = (# "div.un" x y : unativeint #)
             when ^T : int16       and ^U : int16      = (# "conv.i2" (# "div" x y : int32 #) : int16 #)
             when ^T : uint16      and ^U : uint16     = (# "conv.u2" (# "div.un" x y : uint32 #) : uint16 #)
             when ^T : sbyte       and ^U : sbyte      = (# "conv.i1" (# "div" x y : int32 #) : sbyte #)
             when ^T : byte        and ^U : byte       = (# "conv.u1" (# "div.un" x y : uint32 #) : byte #)
             when ^T : decimal     and ^U : decimal    = (# "" (System.Decimal.op_Division((# "" x : decimal #),(# "" y : decimal #))) : ^V #)
        
        [<NoDynamicInvocation>]
        let inline ( % ) (x: ^T) (y: ^U) : ^V = 
             ((^T or ^U): (static member (%) : ^T * ^U -> ^V) (x,y))
             when ^T : int32       and ^U : int32      = (# "rem" x y : int32 #)
             when ^T : float       and ^U : float      = (# "rem" x y : float #)
             when ^T : float32     and ^U : float32    = (# "rem" x y : float32 #)
             when ^T : int64       and ^U : int64      = (# "rem" x y : int64 #)
             when ^T : uint64      and ^U : uint64     = (# "rem.un" x y : uint64 #)
             when ^T : uint32      and ^U : uint32     = (# "rem.un" x y : uint32 #)
             when ^T : nativeint   and ^U : nativeint  = (# "rem" x y : nativeint #)
             when ^T : unativeint  and ^U : unativeint = (# "rem.un" x y : unativeint #)
             when ^T : int16       and ^U : int16      = (# "conv.i2" (# "rem"    x y : int32  #) : int16  #)
             when ^T : uint16      and ^U : uint16     = (# "conv.u2" (# "rem.un" x y : uint32 #) : uint16 #)
             when ^T : sbyte       and ^U : sbyte      = (# "conv.i1" (# "rem"    x y : int32  #) : sbyte  #)
             when ^T : byte        and ^U : byte       = (# "conv.u1" (# "rem.un" x y : uint32 #) : byte   #)
             when ^T : decimal     and ^U : decimal    = (# "" (System.Decimal.op_Modulus((# "" x : decimal #),(# "" y : decimal #))) : ^V #)
        
        [<NoDynamicInvocation>]
        let inline (~+) (value: ^T) : ^T =
             (^T: (static member (~+) : ^T -> ^T) (value))
             when ^T : int32      = value
             when ^T : float      = value
             when ^T : float32    = value
             when ^T : int64      = value
             when ^T : uint64     = value
             when ^T : uint32     = value
             when ^T : int16      = value
             when ^T : uint16     = value
             when ^T : nativeint  = value
             when ^T : unativeint = value
             when ^T : sbyte      = value
             when ^T : byte       = value
             when ^T : decimal    = value

        let inline mask (n:int) (m:int) = (# "and" n m : int #)
        
        [<NoDynamicInvocation>]
        let inline (<<<) (value: ^T) (shift:int) : ^T = 
             (^T: (static member (<<<) : ^T * int -> ^T) (value,shift))
             when ^T : int32      = (# "shl" value (mask shift 31) : int #)
             when ^T : uint32     = (# "shl" value (mask shift 31) : uint32 #)
             when ^T : int64      = (# "shl" value (mask shift 63) : int64 #)
             when ^T : uint64     = (# "shl" value (mask shift 63) : uint64 #)
             when ^T : nativeint  = (# "shl" value shift : nativeint #)
             when ^T : unativeint = (# "shl" value shift : unativeint #)
             when ^T : int16      = (# "conv.i2" (# "shl" value (mask shift 15) : int32  #) : int16 #)
             when ^T : uint16     = (# "conv.u2" (# "shl" value (mask shift 15) : uint32 #) : uint16 #)
             when ^T : sbyte      = (# "conv.i1" (# "shl" value (mask shift 7 ) : int32  #) : sbyte #)
             when ^T : byte       = (# "conv.u1" (# "shl" value (mask shift 7 ) : uint32 #) : byte #)

        [<NoDynamicInvocation>]
        let inline (>>>) (value: ^T) (shift:int) : ^T = 
             (^T: (static member (>>>) : ^T * int -> ^T) (value,shift))
             when ^T : int32      = (# "shr"    value (mask shift 31) : int32 #)
             when ^T : uint32     = (# "shr.un" value (mask shift 31) : uint32 #)
             when ^T : int64      = (# "shr"    value (mask shift 63) : int64 #)
             when ^T : uint64     = (# "shr.un" value (mask shift 63) : uint64 #)
             when ^T : nativeint  = (# "shr"    value shift : nativeint #)
             when ^T : unativeint = (# "shr.un" value shift : unativeint #)
             when ^T : int16      = (# "conv.i2" (# "shr"    value (mask shift 15) : int32  #) : int16 #)
             when ^T : uint16     = (# "conv.u2" (# "shr.un" value (mask shift 15) : uint32 #) : uint16 #)
             when ^T : sbyte      = (# "conv.i1" (# "shr"    value (mask shift 7 ) : int32  #) : sbyte #)
             when ^T : byte       = (# "conv.u1" (# "shr.un" value (mask shift 7 ) : uint32 #) : byte #)

        [<NoDynamicInvocation>]
        let inline (&&&) (x: ^T) (y: ^T) : ^T = 
             (^T: (static member (&&&) : ^T * ^T -> ^T) (x,y))
             when ^T : int32      = (# "and" x y : int32 #)
             when ^T : int64      = (# "and" x y : int64 #)
             when ^T : uint64     = (# "and" x y : uint64 #)
             when ^T : uint32     = (# "and" x y : uint32 #)
             when ^T : int16      = (# "and" x y : int16 #)
             when ^T : uint16     = (# "and" x y : uint16 #)
             when ^T : nativeint  = (# "and" x y : nativeint #)
             when ^T : unativeint = (# "and" x y : unativeint #)
             when ^T : sbyte      = (# "and" x y : sbyte #)
             when ^T : byte       = (# "and" x y : byte #)

        [<NoDynamicInvocation>]
        let inline (|||) (x: ^T) (y: ^T) : ^T = 
             (^T: (static member (|||) : ^T * ^T -> ^T) (x,y))
             when ^T : int32      = (# "or" x y : int32 #)
             when ^T : int64      = (# "or" x y : int64 #)
             when ^T : uint64     = (# "or" x y : uint64 #)
             when ^T : uint32     = (# "or" x y : uint32 #)
             when ^T : int16      = (# "or" x y : int16 #)
             when ^T : uint16     = (# "or" x y : uint16 #)
             when ^T : nativeint  = (# "or" x y : nativeint #)
             when ^T : unativeint = (# "or" x y : unativeint #)
             when ^T : sbyte      = (# "or" x y : sbyte #)
             when ^T : byte       = (# "or" x y : byte #)

        [<NoDynamicInvocation>]
        let inline (^^^) (x: ^T) (y: ^T) : ^T = 
             (^T: (static member (^^^) : ^T * ^T -> ^T) (x,y))
             when ^T : int32      = (# "xor" x y : int32 #)
             when ^T : int64      = (# "xor" x y : int64 #)
             when ^T : uint64     = (# "xor" x y : uint64 #)
             when ^T : uint32     = (# "xor" x y : uint32 #)
             when ^T : int16      = (# "xor" x y : int16 #)
             when ^T : uint16     = (# "xor" x y : uint16 #)
             when ^T : nativeint  = (# "xor" x y : nativeint #)
             when ^T : unativeint = (# "xor" x y : unativeint #)
             when ^T : sbyte      = (# "xor" x y : sbyte #)
             when ^T : byte       = (# "xor" x y : byte #)
        
        [<NoDynamicInvocation>]
        let inline (~~~) (value: ^T) : ^T = 
             (^T: (static member (~~~) : ^T -> ^T) (value))
             when ^T : int32      = (# "not" value : int32 #)
             when ^T : int64      = (# "not" value : int64 #)
             when ^T : uint64     = (# "not" value : uint64 #)
             when ^T : uint32     = (# "not" value : uint32 #)
             when ^T : nativeint  = (# "not" value : nativeint #)
             when ^T : unativeint = (# "not" value : unativeint #)
             when ^T : int16      = (# "conv.i2" (# "not" value : int32  #) : int16 #)
             when ^T : uint16     = (# "conv.u2" (# "not" value : uint32 #) : uint16 #)
             when ^T : sbyte      = (# "conv.i1" (# "not" value : int32  #) : sbyte #)
             when ^T : byte       = (# "conv.u1" (# "not" value : uint32 #) : byte #)

        let inline castToString (x:'T) = (# "" x : string #)  // internal

        // let rec (@) x y = match x with [] -> y | (h::t) -> h :: (t @ y)
        let (@) list1 list2 = 
            match list1 with
            | [] -> list2
            | (h::t) -> 
            match list2 with
            | [] -> list1
            | _ ->
              match t with
              | [] -> h :: list2
              | _ ->
                  let res = [h] 
                  let lastCons = PrivateListHelpers.appendToFreshConsTail res t 
                  PrivateListHelpers.setFreshConsTail lastCons list2
                  res

        [<CompiledName("Increment")>]
        let incr cell = cell.contents <- cell.contents + 1

        [<CompiledName("Decrement")>]
        let decr cell = cell.contents <- cell.contents - 1

        [<CompiledName("Exit")>]
        let exit (exitcode:int) = System.Environment.Exit(exitcode); failwith "System.Environment.Exit did not exit!"

        let inline parseByte (s:string)       = (# "conv.ovf.u1" (ParseUInt32 s) : byte #)
        let inline ParseSByte (s:string)      = (# "conv.ovf.i1" (ParseInt32 s)  : sbyte #)
        let inline ParseInt16 (s:string)      = (# "conv.ovf.i2" (ParseInt32 s)  : int16 #)
        let inline ParseUInt16 (s:string)     = (# "conv.ovf.u2" (ParseUInt32 s) : uint16 #)
        let inline ParseIntPtr (s:string)  = (# "conv.ovf.i"  (ParseInt64 s)  : nativeint #)
        let inline ParseUIntPtr (s:string) = (# "conv.ovf.u"  (ParseInt64 s)  : unativeint #)
        let inline ParseDouble (s:string)   = Double.Parse(removeUnderscores s,NumberStyles.Float, CultureInfo.InvariantCulture)
        let inline ParseSingle (s:string) = Single.Parse(removeUnderscores s,NumberStyles.Float, CultureInfo.InvariantCulture)
            

        [<NoDynamicInvocation>]
        [<CompiledName("ToByte")>]
        let inline byte (value: ^T) = 
            (^T : (static member op_Explicit: ^T -> byte) (value))
             when ^T : string     = parseByte (castToString value)
             when ^T : float      = (# "conv.u1" value  : byte #)
             when ^T : float32    = (# "conv.u1" value  : byte #)
             when ^T : int64      = (# "conv.u1" value  : byte #)
             when ^T : int32      = (# "conv.u1" value  : byte #)
             when ^T : int16      = (# "conv.u1" value  : byte #)
             when ^T : nativeint  = (# "conv.u1" value  : byte #)
             when ^T : sbyte      = (# "conv.u1" value  : byte #)
             when ^T : uint64     = (# "conv.u1" value  : byte #)
             when ^T : uint32     = (# "conv.u1" value  : byte #)
             when ^T : uint16     = (# "conv.u1" value  : byte #)
             when ^T : char       = (# "conv.u1" value  : byte #)
             when ^T : unativeint = (# "conv.u1" value  : byte #)
             when ^T : byte       = (# "conv.u1" value  : byte #)

        [<NoDynamicInvocation>]
        [<CompiledName("ToSByte")>]
        let inline sbyte (value: ^T) = 
            (^T : (static member op_Explicit: ^T -> sbyte) (value))
             when ^T : string     = ParseSByte (castToString value)
             when ^T : float     = (# "conv.i1" value  : sbyte #)
             when ^T : float32   = (# "conv.i1" value  : sbyte #)
             when ^T : int64     = (# "conv.i1" value  : sbyte #)
             when ^T : int32     = (# "conv.i1" value  : sbyte #)
             when ^T : int16     = (# "conv.i1" value  : sbyte #)
             when ^T : nativeint = (# "conv.i1" value  : sbyte #)
             when ^T : sbyte     = (# "conv.i1" value  : sbyte #)
             when ^T : uint64     = (# "conv.i1" value  : sbyte #)
             when ^T : uint32     = (# "conv.i1" value  : sbyte #)
             when ^T : uint16     = (# "conv.i1" value  : sbyte #)
             when ^T : char       = (# "conv.i1" value  : sbyte #)
             when ^T : unativeint = (# "conv.i1" value  : sbyte #)
             when ^T : byte     = (# "conv.i1" value  : sbyte #)

        [<NoDynamicInvocation>]
        [<CompiledName("ToUInt16")>]
        let inline uint16 (value: ^T) = 
            (^T : (static member op_Explicit: ^T -> uint16) (value))
             when ^T : string     = ParseUInt16 (castToString value)
             when ^T : float     = (# "conv.u2" value  : uint16 #)
             when ^T : float32   = (# "conv.u2" value  : uint16 #)
             when ^T : int64     = (# "conv.u2" value  : uint16 #)
             when ^T : int32     = (# "conv.u2" value  : uint16 #)
             when ^T : int16     = (# "conv.u2" value  : uint16 #)
             when ^T : nativeint = (# "conv.u2" value  : uint16 #)
             when ^T : sbyte     = (# "conv.u2" value  : uint16 #)
             when ^T : uint64     = (# "conv.u2" value  : uint16 #)
             when ^T : uint32     = (# "conv.u2" value  : uint16 #)
             when ^T : uint16     = (# "conv.u2" value  : uint16 #)
             when ^T : char       = (# "conv.u2" value  : uint16 #)
             when ^T : unativeint = (# "conv.u2" value  : uint16 #)
             when ^T : byte     = (# "conv.u2" value  : uint16 #)

        [<NoDynamicInvocation>]
        [<CompiledName("ToInt16")>]
        let inline int16 (value: ^T) = 
            (^T : (static member op_Explicit: ^T -> int16) (value))
             when ^T : string     = ParseInt16 (castToString value)
             when ^T : float     = (# "conv.i2" value  : int16 #)
             when ^T : float32   = (# "conv.i2" value  : int16 #)
             when ^T : int64     = (# "conv.i2" value  : int16 #)
             when ^T : int32     = (# "conv.i2" value  : int16 #)
             when ^T : int16     = (# "conv.i2" value  : int16 #)
             when ^T : nativeint = (# "conv.i2" value  : int16 #)
             when ^T : sbyte     = (# "conv.i2" value  : int16 #)
             when ^T : uint64     = (# "conv.i2" value  : int16 #)
             when ^T : uint32     = (# "conv.i2" value  : int16 #)
             when ^T : uint16     = (# "conv.i2" value  : int16 #)
             when ^T : char       = (# "conv.i2" value  : int16 #)
             when ^T : unativeint = (# "conv.i2" value  : int16 #)
             when ^T : byte     = (# "conv.i2" value  : int16 #)

        [<NoDynamicInvocation>]
        [<CompiledName("ToUInt32")>]
        let inline uint32 (value: ^T) = 
            (^T : (static member op_Explicit: ^T -> uint32) (value))
             when ^T : string     = ParseUInt32 (castToString value)
             when ^T : float     = (# "conv.u4" value  : uint32 #)
             when ^T : float32   = (# "conv.u4" value  : uint32 #)

             when ^T : int64     = (# "conv.u4" value  : uint32 #)
             when ^T : nativeint = (# "conv.u4" value  : uint32 #)
             
             // For integers shorter that 32 bits, we must first 
             // sign-widen the signed integer to 32 bits, and then 
             // "convert" from signed int32 to unsigned int32
             // This is a no-op on IL stack (ECMA 335 Part III 1.5 Tables 8 & 9)
             when ^T : int32     = (# "" value : uint32 #)
             when ^T : int16     = (# "" value : uint32 #)
             when ^T : sbyte     = (# "" value : uint32 #)             
             
             when ^T : uint64     = (# "conv.u4" value  : uint32 #)
             when ^T : uint32     = (# "conv.u4" value  : uint32 #)
             when ^T : uint16     = (# "conv.u4" value  : uint32 #)
             when ^T : char       = (# "conv.u4" value  : uint32 #)
             when ^T : unativeint = (# "conv.u4" value  : uint32 #)
             when ^T : byte     = (# "conv.u4" value  : uint32 #)

        [<NoDynamicInvocation>]
        [<CompiledName("ToInt32")>]
        let inline int32 (value: ^T) = 
            (^T : (static member op_Explicit: ^T -> int32) (value))
             when ^T : string     = ParseInt32 (castToString value)
             when ^T : float     = (# "conv.i4" value  : int32 #)
             when ^T : float32   = (# "conv.i4" value  : int32 #)
             when ^T : int64     = (# "conv.i4" value  : int32 #)
             when ^T : nativeint = (# "conv.i4" value  : int32 #)
             
             // For integers shorter that 32 bits, we sign-widen the signed integer to 32 bits
             // This is a no-op on IL stack (ECMA 335 Part III 1.5 Tables 8 & 9)
             when ^T : int32     = (# "" value  : int32 #)
             when ^T : int16     = (# "" value  : int32 #)
             when ^T : sbyte     = (# "" value  : int32 #)
             
             when ^T : uint64     = (# "conv.i4" value  : int32 #)             
             when ^T : uint32     = (# "" value  : int32 #) // Signed<->Unsigned conversion is a no-op on IL stack
             when ^T : uint16     = (# "conv.i4" value  : int32 #)
             when ^T : char       = (# "conv.i4" value  : int32 #)
             when ^T : unativeint = (# "conv.i4" value  : int32 #)
             when ^T : byte     = (# "conv.i4" value  : int32 #)

        [<CompiledName("ToInt")>]
        let inline int value = int32  value         

        [<CompiledName("ToEnum")>]
        let inline enum< ^T when ^T : enum<int32> > (value:int32) : ^T = EnumOfValue value

        [<CompiledName("KeyValuePattern")>]
        let ( |KeyValue| ) (keyValuePair : KeyValuePair<'T,'U>) = (keyValuePair.Key, keyValuePair.Value)

        [<CompiledName("Infinity")>]
        let infinity = System.Double.PositiveInfinity

        [<CompiledName("NaN")>]
        let nan = System.Double.NaN 

        [<CompiledName("InfinitySingle")>]
        let infinityf = System.Single.PositiveInfinity

        [<CompiledName("NaNSingle")>]
        let nanf = System.Single.NaN 

        [<NoDynamicInvocation>]
        [<CompiledName("ToUInt64")>]
        let inline uint64 (value: ^T) = 
            (^T : (static member op_Explicit: ^T -> uint64) (value))
             when ^T : string     = ParseUInt64 (castToString value)
             when ^T : float     = (# "conv.u8" value  : uint64 #)
             when ^T : float32   = (# "conv.u8" value  : uint64 #)
                          
             // we must first sign-widen the signed integer to 64 bits, and then 
             // "convert" from signed int64 to unsigned int64             
             // conv.i8 sign-widens the input, and on IL stack, 
             // conversion from signed to unsigned is a no-op (ECMA 335 Part III 1.5 Table 8)
             when ^T : int64     = (# "" value  : uint64 #)
             when ^T : int32     = (# "conv.i8" value  : uint64 #)
             when ^T : int16     = (# "conv.i8" value  : uint64 #)
             when ^T : nativeint = (# "conv.i8" value  : uint64 #)
             when ^T : sbyte     = (# "conv.i8" value  : uint64 #)
             
             
             when ^T : uint64     = (# "" value  : uint64 #)
             when ^T : uint32     = (# "conv.u8" value  : uint64 #)
             when ^T : uint16     = (# "conv.u8" value  : uint64 #)
             when ^T : char       = (# "conv.u8" value  : uint64 #)
             when ^T : unativeint = (# "conv.u8" value  : uint64 #)
             when ^T : byte     = (# "conv.u8" value  : uint64 #)

        [<NoDynamicInvocation>]
        [<CompiledName("ToInt64")>]
        let inline int64 (value: ^T) = 
            (^T : (static member op_Explicit: ^T -> int64) (value))
             when ^T : string     = ParseInt64 (castToString value)
             when ^T : float     = (# "conv.i8" value  : int64 #)
             when ^T : float32   = (# "conv.i8" value  : int64 #)
             when ^T : int64     = (# "conv.i8" value  : int64 #)
             when ^T : int32     = (# "conv.i8" value  : int64 #)
             when ^T : int16     = (# "conv.i8" value  : int64 #)
             when ^T : nativeint = (# "conv.i8" value  : int64 #)
             when ^T : sbyte     = (# "conv.i8" value  : int64 #)
             
             // When converting unsigned integer, we should zero-widen them, NOT sign-widen 
             // No-op for uint64, conv.u8 for uint32, for smaller types conv.u8 and conv.i8 are identical.
             // For nativeint, conv.u8 works correctly both in 32 bit and 64 bit case.
             when ^T : uint64     = (# "" value  : int64 #)             
             when ^T : uint32     = (# "conv.u8" value  : int64 #)
             when ^T : uint16     = (# "conv.u8" value  : int64 #)
             when ^T : char       = (# "conv.u8" value  : int64 #)
             when ^T : unativeint = (# "conv.u8" value  : int64 #)
             when ^T : byte     = (# "conv.u8" value  : int64 #)

        [<NoDynamicInvocation>]
        [<CompiledName("ToSingle")>]
        let inline float32 (value: ^T) = 
            (^T : (static member op_Explicit: ^T -> float32) (value))
             when ^T : string     = ParseSingle (castToString value)
             when ^T : float     = (# "conv.r4" value  : float32 #)
             // NOTE: float32 should convert its argument to 32-bit float even when applied to a higher precision float stored in a register. See devdiv2#49888.
             when ^T : float32   = (# "conv.r4" value  : float32 #)
             when ^T : int64     = (# "conv.r4" value  : float32 #)
             when ^T : int32     = (# "conv.r4" value  : float32 #)
             when ^T : int16     = (# "conv.r4" value  : float32 #)
             when ^T : nativeint = (# "conv.r4" value  : float32 #)
             when ^T : sbyte     = (# "conv.r4" value  : float32 #)
             when ^T : uint64     = (# "conv.r.un conv.r4" value  : float32 #)
             when ^T : uint32     = (# "conv.r.un conv.r4" value  : float32 #)
             when ^T : uint16     = (# "conv.r.un conv.r4" value  : float32 #)
             when ^T : char       = (# "conv.r.un conv.r4" value  : float32 #)
             when ^T : unativeint = (# "conv.r.un conv.r4" value  : float32 #)
             when ^T : byte     = (# "conv.r.un conv.r4" value  : float32 #)

        [<NoDynamicInvocation>]
        [<CompiledName("ToDouble")>]
        let inline float (value: ^T) = 
            (^T : (static member op_Explicit: ^T -> float) (value))
             when ^T : string     = ParseDouble (castToString value)
             // NOTE: float should convert its argument to 64-bit float even when applied to a higher precision float stored in a register. See devdiv2#49888.
             when ^T : float     = (# "conv.r8" value  : float #)
             when ^T : float32   = (# "conv.r8" value  : float #)
             when ^T : int64     = (# "conv.r8" value  : float #)
             when ^T : int32     = (# "conv.r8" value  : float #)
             when ^T : int16     = (# "conv.r8" value  : float #)
             when ^T : nativeint = (# "conv.r8" value  : float #)
             when ^T : sbyte     = (# "conv.r8" value  : float #)
             when ^T : uint64     = (# "conv.r.un conv.r8" value  : float #)
             when ^T : uint32     = (# "conv.r.un conv.r8" value  : float #)
             when ^T : uint16     = (# "conv.r.un conv.r8" value  : float #)
             when ^T : char       = (# "conv.r.un conv.r8" value  : float #)
             when ^T : unativeint = (# "conv.r.un conv.r8" value  : float #)
             when ^T : byte       = (# "conv.r.un conv.r8" value  : float #)
             when ^T : decimal    = (System.Convert.ToDouble((# "" value : decimal #))) 

        [<NoDynamicInvocation>]
        [<CompiledName("ToDecimal")>]
        let inline decimal (value: ^T) = 
            (^T : (static member op_Explicit: ^T -> decimal) (value))
             when ^T : string     = (System.Decimal.Parse(castToString value,NumberStyles.Float,CultureInfo.InvariantCulture))
             when ^T : float      = (System.Convert.ToDecimal((# "" value : float #))) 
             when ^T : float32    = (System.Convert.ToDecimal((# "" value : float32 #))) 
             when ^T : int64      = (System.Convert.ToDecimal((# "" value : int64 #))) 
             when ^T : int32      = (System.Convert.ToDecimal((# "" value : int32 #))) 
             when ^T : int16      = (System.Convert.ToDecimal((# "" value : int16 #))) 
             when ^T : nativeint  = (System.Convert.ToDecimal(int64 (# "" value : nativeint #))) 
             when ^T : sbyte      = (System.Convert.ToDecimal((# "" value : sbyte #))) 
             when ^T : uint64     = (System.Convert.ToDecimal((# "" value : uint64 #))) 
             when ^T : uint32     = (System.Convert.ToDecimal((# "" value : uint32 #))) 
             when ^T : uint16     = (System.Convert.ToDecimal((# "" value : uint16 #))) 
             when ^T : unativeint = (System.Convert.ToDecimal(uint64 (# "" value : unativeint #))) 
             when ^T : byte       = (System.Convert.ToDecimal((# "" value : byte #))) 
             when ^T : decimal    = (# "" value : decimal #)

        // Recall type names.
        // Framework names:     sbyte, byte,  int16, uint16, int32, uint32, int64, uint64, single,  double.
        // C# names:            sbyte, byte,  short, ushort, int,   uint,   long,  ulong,  single,  double.
        // F# names:            sbyte, byte,  int16, uint16, int,   uint32, int64, uint64, float32, float.

        [<NoDynamicInvocation>]
        [<CompiledName("ToUIntPtr")>]
        let inline unativeint (value: ^T) = 
            (^T : (static member op_Explicit: ^T -> unativeint) (value))
             when ^T : string     = ParseUIntPtr (castToString value)
             when ^T : float     = (# "conv.u" value  : unativeint #)
             when ^T : float32   = (# "conv.u" value  : unativeint #)
             
             // Narrower signed types we sign-extend.
             // Same length signed types we leave as such (so -1 gets reinterpreted as unsigned MaxValue).
             // Wider signed types we truncate.
             // conv.i does just that for both 32 and 64 bit case of nativeint, and conversion from nativeint is no-op.
             when ^T : int64     = (# "conv.i" value  : unativeint #)
             when ^T : int32     = (# "conv.i" value  : unativeint #)
             when ^T : int16     = (# "conv.i" value  : unativeint #)
             when ^T : nativeint = (# "" value  : unativeint #)
             when ^T : sbyte     = (# "conv.i" value  : unativeint #)
             
             when ^T : uint64     = (# "conv.u" value  : unativeint #)
             when ^T : uint32     = (# "conv.u" value  : unativeint #)
             when ^T : uint16     = (# "conv.u" value  : unativeint #)
             when ^T : char       = (# "conv.u" value  : unativeint #)
             when ^T : unativeint = (# "" value  : unativeint #)
             when ^T : byte       = (# "conv.u" value  : unativeint #)

        [<NoDynamicInvocation>]
        [<CompiledName("ToIntPtr")>]
        let inline nativeint (value: ^T) = 
            (^T : (static member op_Explicit: ^T -> nativeint) (value))
             when ^T : string     = ParseIntPtr (castToString value)
             when ^T : float      = (# "conv.i" value  : nativeint #)
             when ^T : float32    = (# "conv.i" value  : nativeint #)
                         
             when ^T : int64      = (# "conv.i" value  : nativeint #)
             when ^T : int32      = (# "conv.i" value  : nativeint #)
             when ^T : int16      = (# "conv.i" value  : nativeint #)
             when ^T : nativeint  = (# "conv.i" value  : nativeint #)
             when ^T : sbyte      = (# "conv.i" value  : nativeint #)

             // Narrower unsigned types we zero-extend.
             // Same length unsigned types we leave as such (so unsigned MaxValue (all-bits-set) gets reinterpreted as -1).
             // Wider unsigned types we truncate.
             // conv.u does just that for both 32- and 64-bit-wide nativeint, and conversion from unativeint is no-op.
             when ^T : uint64     = (# "conv.u" value  : nativeint #)
             when ^T : uint32     = (# "conv.u" value  : nativeint #)
             when ^T : uint16     = (# "conv.u" value  : nativeint #)
             when ^T : char       = (# "conv.u" value  : nativeint #)
             when ^T : unativeint = (# "" value  : nativeint #)
             when ^T : byte       = (# "conv.i" value  : nativeint #)

        [<CompiledName("ToString")>]
        let inline string (value: ^T) = 
             anyToString "" value
             // since we have static optimization conditionals for ints below, we need to special-case Enums.
             // This way we'll print their symbolic value, as opposed to their integral one (Eg., "A", rather than "1")
             when ^T struct = anyToString "" value
             when ^T : float      = (# "" value : float      #).ToString("g",CultureInfo.InvariantCulture)
             when ^T : float32    = (# "" value : float32    #).ToString("g",CultureInfo.InvariantCulture)
             when ^T : int64      = (# "" value : int64      #).ToString("g",CultureInfo.InvariantCulture)
             when ^T : int32      = (# "" value : int32      #).ToString("g",CultureInfo.InvariantCulture)
             when ^T : int16      = (# "" value : int16      #).ToString("g",CultureInfo.InvariantCulture)
             when ^T : nativeint  = (# "" value : nativeint  #).ToString()
             when ^T : sbyte      = (# "" value : sbyte      #).ToString("g",CultureInfo.InvariantCulture)
             when ^T : uint64     = (# "" value : uint64     #).ToString("g",CultureInfo.InvariantCulture)
             when ^T : uint32     = (# "" value : uint32     #).ToString("g",CultureInfo.InvariantCulture)
             when ^T : int16      = (# "" value : int16      #).ToString("g",CultureInfo.InvariantCulture)
             when ^T : unativeint = (# "" value : unativeint #).ToString()
             when ^T : byte       = (# "" value : byte       #).ToString("g",CultureInfo.InvariantCulture)

        [<NoDynamicInvocation>]
        [<CompiledName("ToChar")>]
        let inline char (value: ^T) = 
            (^T : (static member op_Explicit: ^T -> char) (value))
             when ^T : string     = (System.Char.Parse(castToString value))
             when ^T : float      = (# "conv.u2" value  : char #)
             when ^T : float32    = (# "conv.u2" value  : char #)
             when ^T : int64      = (# "conv.u2" value  : char #)
             when ^T : int32      = (# "conv.u2" value  : char #)
             when ^T : int16      = (# "conv.u2" value  : char #)
             when ^T : nativeint  = (# "conv.u2" value  : char #)
             when ^T : sbyte      = (# "conv.u2" value  : char #)
             when ^T : uint64     = (# "conv.u2" value  : char #)
             when ^T : uint32     = (# "conv.u2" value  : char #)
             when ^T : uint16     = (# "conv.u2" value  : char #)
             when ^T : char       = (# "conv.u2" value  : char #)
             when ^T : unativeint = (# "conv.u2" value  : char #)
             when ^T : byte       = (# "conv.u2" value  : char #)

        
        module NonStructuralComparison = 
            /// Static less-than with static optimizations for some well-known cases.
            let inline (<) (x:^T) (y:^U) = 
                ((^T or ^U): (static member (<) : ^T * ^U -> bool) (x,y))
                when ^T : bool   = (# "clt" x y : bool #)
                when ^T : sbyte  = (# "clt" x y : bool #)
                when ^T : int16  = (# "clt" x y : bool #)
                when ^T : int32  = (# "clt" x y : bool #)
                when ^T : int64  = (# "clt" x y : bool #)
                when ^T : byte   = (# "clt.un" x y : bool #)
                when ^T : uint16 = (# "clt.un" x y : bool #)
                when ^T : uint32 = (# "clt.un" x y : bool #)
                when ^T : uint64 = (# "clt.un" x y : bool #)
                when ^T : unativeint = (# "clt.un" x y : bool #)
                when ^T : nativeint  = (# "clt" x y : bool #)
                when ^T : float  = (# "clt" x y : bool #) 
                when ^T : float32= (# "clt" x y : bool #) 
                when ^T : char   = (# "clt" x y : bool #)
                when ^T : decimal     = System.Decimal.op_LessThan ((# "" x:decimal #), (# "" y:decimal #))
                when ^T : string     = (# "clt" (System.String.CompareOrdinal((# "" x : string #) ,(# "" y : string #))) 0 : bool #)             

            /// Static greater-than with static optimizations for some well-known cases.
            let inline (>) (x:^T) (y:^U) = 
                ((^T or ^U): (static member (>) : ^T * ^U -> bool) (x,y))
                when 'T : bool       = (# "cgt" x y : bool #)
                when 'T : sbyte      = (# "cgt" x y : bool #)
                when 'T : int16      = (# "cgt" x y : bool #)
                when 'T : int32      = (# "cgt" x y : bool #)
                when 'T : int64      = (# "cgt" x y : bool #)
                when 'T : nativeint  = (# "cgt" x y : bool #)
                when 'T : byte       = (# "cgt.un" x y : bool #)
                when 'T : uint16     = (# "cgt.un" x y : bool #)
                when 'T : uint32     = (# "cgt.un" x y : bool #)
                when 'T : uint64     = (# "cgt.un" x y : bool #)
                when 'T : unativeint = (# "cgt.un" x y : bool #)
                when 'T : float      = (# "cgt" x y : bool #) 
                when 'T : float32    = (# "cgt" x y : bool #) 
                when 'T : char       = (# "cgt" x y : bool #)
                when 'T : decimal     = System.Decimal.op_GreaterThan ((# "" x:decimal #), (# "" y:decimal #))
                when ^T : string     = (# "cgt" (System.String.CompareOrdinal((# "" x : string #) ,(# "" y : string #))) 0 : bool #)             

            /// Static less-than-or-equal with static optimizations for some well-known cases.
            let inline (<=) (x:^T) (y:^U) = 
                ((^T or ^U): (static member (<=) : ^T * ^U -> bool) (x,y))
                when 'T : bool       = not (# "cgt" x y : bool #)
                when 'T : sbyte      = not (# "cgt" x y : bool #)
                when 'T : int16      = not (# "cgt" x y : bool #)
                when 'T : int32      = not (# "cgt" x y : bool #)
                when 'T : int64      = not (# "cgt" x y : bool #)
                when 'T : nativeint  = not (# "cgt" x y : bool #)
                when 'T : byte       = not (# "cgt.un" x y : bool #)
                when 'T : uint16     = not (# "cgt.un" x y : bool #)
                when 'T : uint32     = not (# "cgt.un" x y : bool #)
                when 'T : uint64     = not (# "cgt.un" x y : bool #)
                when 'T : unativeint = not (# "cgt.un" x y : bool #)
                when 'T : float      = not (# "cgt.un" x y : bool #) 
                when 'T : float32    = not (# "cgt.un" x y : bool #) 
                when 'T : char       = not (# "cgt" x y : bool #)
                when 'T : decimal     = System.Decimal.op_LessThanOrEqual ((# "" x:decimal #), (# "" y:decimal #))
                when ^T : string     = not (# "cgt" (System.String.CompareOrdinal((# "" x : string #) ,(# "" y : string #))) 0 : bool #)             

            /// Static greater-than-or-equal with static optimizations for some well-known cases.
            let inline (>=) (x:^T) (y:^U) = 
                ((^T or ^U): (static member (>=) : ^T * ^U -> bool) (x,y))
                when 'T : bool       = not (# "clt" x y : bool #)
                when 'T : sbyte      = not (# "clt" x y : bool #)
                when 'T : int16      = not (# "clt" x y : bool #)
                when 'T : int32      = not (# "clt" x y : bool #)
                when 'T : int64      = not (# "clt" x y : bool #)
                when 'T : nativeint  = not (# "clt" x y : bool #)
                when 'T : byte       = not (# "clt.un" x y : bool #)
                when 'T : uint16     = not (# "clt.un" x y : bool #)
                when 'T : uint32     = not (# "clt.un" x y : bool #)
                when 'T : uint64     = not (# "clt.un" x y : bool #)
                when 'T : unativeint = not (# "clt.un" x y : bool #)
                when 'T : float      = not (# "clt.un" x y : bool #) 
                when 'T : float32    = not (# "clt.un" x y : bool #)
                when 'T : char       = not (# "clt" x y : bool #)
                when 'T : decimal     = System.Decimal.op_GreaterThanOrEqual ((# "" x:decimal #), (# "" y:decimal #))
                when ^T : string     = not (# "clt" (System.String.CompareOrdinal((# "" x : string #) ,(# "" y : string #))) 0 : bool #)             


            /// Static greater-than-or-equal with static optimizations for some well-known cases.
            let inline (=) (x:^T) (y:^T) = 
                (^T : (static member (=) : ^T * ^T -> bool) (x,y))
                when ^T : bool    = (# "ceq" x y : bool #)
                when ^T : sbyte   = (# "ceq" x y : bool #)
                when ^T : int16   = (# "ceq" x y : bool #)
                when ^T : int32   = (# "ceq" x y : bool #)
                when ^T : int64   = (# "ceq" x y : bool #)
                when ^T : byte    = (# "ceq" x y : bool #)
                when ^T : uint16  = (# "ceq" x y : bool #)
                when ^T : uint32  = (# "ceq" x y : bool #)
                when ^T : uint64  = (# "ceq" x y : bool #)
                when ^T : float   = (# "ceq" x y : bool #)
                when ^T : float32 = (# "ceq" x y : bool #)
                when ^T : char    = (# "ceq" x y : bool #)
                when ^T : nativeint  = (# "ceq" x y : bool #)
                when ^T : unativeint  = (# "ceq" x y : bool #)
                when ^T : string  = System.String.Equals((# "" x : string #),(# "" y : string #))
                when ^T : decimal     = System.Decimal.op_Equality((# "" x:decimal #), (# "" y:decimal #))

            let inline (<>) (x:^T) (y:^T) = 
                (^T : (static member (<>) : ^T * ^T -> bool) (x,y))
                when ^T : bool    = not (# "ceq" x y : bool #)
                when ^T : sbyte   = not (# "ceq" x y : bool #)
                when ^T : int16   = not (# "ceq" x y : bool #)
                when ^T : int32   = not (# "ceq" x y : bool #)
                when ^T : int64   = not (# "ceq" x y : bool #)
                when ^T : byte    = not (# "ceq" x y : bool #)
                when ^T : uint16  = not (# "ceq" x y : bool #)
                when ^T : uint32  = not (# "ceq" x y : bool #)
                when ^T : uint64  = not (# "ceq" x y : bool #)
                when ^T : float   = not (# "ceq" x y : bool #)
                when ^T : float32 = not (# "ceq" x y : bool #)
                when ^T : char    = not (# "ceq" x y : bool #)
                when ^T : nativeint  = not (# "ceq" x y : bool #)
                when ^T : unativeint  = not (# "ceq" x y : bool #)
                when ^T : string  = not (System.String.Equals((# "" x : string #),(# "" y : string #)))
                when ^T : decimal     = System.Decimal.op_Inequality((# "" x:decimal #), (# "" y:decimal #))


            // static comparison (ER mode) with static optimizations for some well-known cases
            [<CompiledName("Compare")>]
            let inline compare (e1: ^T) (e2: ^T) : int = 
                 (if e1 < e2 then -1 elif e1 > e2 then 1 else 0)
                 when ^T : bool   = if (# "clt" e1 e2 : bool #) then (-1) else (# "cgt" e1 e2 : int #)
                 when ^T : sbyte  = if (# "clt" e1 e2 : bool #) then (-1) else (# "cgt" e1 e2 : int #)
                 when ^T : int16  = if (# "clt" e1 e2 : bool #) then (-1) else (# "cgt" e1 e2 : int #)
                 when ^T : int32  = if (# "clt" e1 e2 : bool #) then (-1) else (# "cgt" e1 e2 : int #)
                 when ^T : int64  = if (# "clt" e1 e2 : bool #) then (-1) else (# "cgt" e1 e2 : int #)
                 when ^T : nativeint  = if (# "clt" e1 e2 : bool #) then (-1) else (# "cgt" e1 e2 : int #)
                 when ^T : byte   = if (# "clt.un" e1 e2 : bool #) then (-1) else (# "cgt.un" e1 e2 : int #)
                 when ^T : uint16 = if (# "clt.un" e1 e2 : bool #) then (-1) else (# "cgt.un" e1 e2 : int #)
                 when ^T : uint32 = if (# "clt.un" e1 e2 : bool #) then (-1) else (# "cgt.un" e1 e2 : int #)
                 when ^T : uint64 = if (# "clt.un" e1 e2 : bool #) then (-1) else (# "cgt.un" e1 e2 : int #)
                 when ^T : unativeint = if (# "clt.un" e1 e2 : bool #) then (-1) else (# "cgt.un" e1 e2 : int #)
                 when ^T : float  = if   (# "clt" e1 e2 : bool #) then (-1)
                                    elif (# "cgt" e1 e2 : bool #) then (1)
                                    elif (# "ceq" e1 e2 : bool #) then (0)
                                    elif (# "ceq" e2 e2 : bool #) then (-1)
                                    else (# "ceq" e1 e1 : int #)
                 when ^T : float32 = if   (# "clt" e1 e2 : bool #) then (-1)
                                     elif (# "cgt" e1 e2 : bool #) then (1)
                                     elif (# "ceq" e1 e2 : bool #) then (0)
                                     elif (# "ceq" e2 e2 : bool #) then (-1)
                                     else (# "ceq" e1 e1 : int #)
                 when ^T : char   = if (# "clt.un" e1 e2 : bool #) then (-1) else (# "cgt.un" e1 e2 : int #)
                 when ^T : string = 
                     // NOTE: we don't have to null check here because System.String.CompareOrdinal
                     // gives reliable results on null values.
                     System.String.CompareOrdinal((# "" e1 : string #) ,(# "" e2 : string #))
                 when ^T : decimal     = System.Decimal.Compare((# "" e1:decimal #), (# "" e2:decimal #))

            [<CompiledName("Max")>]
            let inline max (e1: ^T) (e2: ^T) = 
                (if e1 < e2 then e2 else e1)
                when ^T : float         = (System.Math.Max : float * float -> float)(retype<_,float> e1, retype<_,float> e2)
                when ^T : float32       = (System.Math.Max : float32 * float32 -> float32)(retype<_,float32> e1, retype<_,float32> e2)

            [<CompiledName("Min")>]
            let inline min (e1: ^T) (e2: ^T) = 
                (if e1 < e2 then e1 else e2)
                when ^T : float         = (System.Math.Min : float * float -> float)(retype<_,float> e1, retype<_,float> e2)
                when ^T : float32       = (System.Math.Min : float32 * float32 -> float32)(retype<_,float32> e1, retype<_,float32> e2)

            [<CompiledName("Hash")>]
            let inline hash (value:'T) = 
                value.GetHashCode()
                when 'T : bool   = (# "" value : int #)
                when 'T : int32  = (# "" value : int #)
                when 'T : byte   = (# "" value : int #)
                when 'T : uint32 = (# "" value : int #)
                when 'T : char = HashCompare.HashChar (# "" value : char #)
                when 'T : sbyte = HashCompare.HashSByte (# "" value : sbyte #)
                when 'T : int16 = HashCompare.HashInt16 (# "" value : int16 #)
                when 'T : int64 = HashCompare.HashInt64 (# "" value : int64 #)
                when 'T : uint64 = HashCompare.HashUInt64 (# "" value : uint64 #)
                when 'T : nativeint = HashCompare.HashIntPtr (# "" value : nativeint #)
                when 'T : unativeint = HashCompare.HashUIntPtr (# "" value : unativeint #)
                when 'T : uint16 = (# "" value : int #)                    
                when 'T : string = HashCompare.HashString  (# "" value : string #)

        module Attributes = 
            open System.Runtime.CompilerServices

#if !FX_NO_DEFAULT_DEPENDENCY_TYPE
            [<assembly: System.Runtime.CompilerServices.DefaultDependency(System.Runtime.CompilerServices.LoadHint.Always)>] 
#endif

#if !FX_NO_COMVISIBLE
            [<assembly: System.Runtime.InteropServices.ComVisible(false)>]
#endif            
            [<assembly: System.CLSCompliant(true)>]

#if BE_SECURITY_TRANSPARENT
            [<assembly: System.Security.SecurityTransparent>] // assembly is fully transparent
#if CROSS_PLATFORM_COMPILER
#else
            [<assembly: System.Security.SecurityRules(System.Security.SecurityRuleSet.Level2)>] // v4 transparency; soon to be the default, but not yet
#endif
#else
#if !FX_NO_SECURITY_PERMISSIONS
            // REVIEW: Need to choose a specific permission for the action to be applied to
            [<assembly: System.Security.Permissions.SecurityPermission(System.Security.Permissions.SecurityAction.RequestMinimum)>]
#endif
#endif
            do ()

#if FX_NO_MONITOR_REPORTS_LOCKTAKEN
        [<CompiledName("Lock")>]
        let inline lock (lockobj : 'T when 'T : not struct) f  = 
            System.Threading.Monitor.Enter(lockobj);
            try f()
            finally
                System.Threading.Monitor.Exit(lockobj)
#else
        [<CompiledName("Lock")>]
        let inline lock (lockObject : 'T when 'T : not struct) action  = 
            let mutable lockTaken = false
            try 
                System.Threading.Monitor.Enter(lockObject, &lockTaken);
                action()
            finally
                if lockTaken then
                    System.Threading.Monitor.Exit(lockObject)
#endif


        [<CompiledName("Using")>]
        let using (resource : 'T when 'T :> System.IDisposable) action = 
            try action(resource)
            finally match (box resource) with null -> () | _ -> resource.Dispose()

        [<CompiledName("TypeOf")>]
        let inline typeof<'T> = BasicInlinedOperations.typeof<'T>

        [<CompiledName("MethodHandleOf")>]
        let methodhandleof (_call: ('T -> 'TResult)) : System.RuntimeMethodHandle = raise (Exception "may not call directly, should always be optimized away")

        [<CompiledName("TypeDefOf")>]
        let inline typedefof<'T> = BasicInlinedOperations.typedefof<'T>

        [<CompiledName("SizeOf")>]
        let inline sizeof<'T> = BasicInlinedOperations.sizeof<'T>

        [<CompiledName("Hash")>]
        let inline hash (obj: 'T) = LanguagePrimitives.GenericHash obj

        [<CodeAnalysis.SuppressMessage("Microsoft.Naming","CA1709:IdentifiersShouldBeCasedCorrectly");  CodeAnalysis.SuppressMessage("Microsoft.Naming","CA1704:IdentifiersShouldBeSpelledCorrectly")>]
        let inline limitedHash (limit:int) (obj: 'T) = LanguagePrimitives.GenericLimitedHash limit obj

        [<CompiledName("Identity")>]
        let id x = x

#if !FX_NO_SYSTEM_CONSOLE
        // std* are TypeFunctions with the effect of reading the property on instantiation.
        // So, direct uses of stdout should capture the current System.Console.Out at that point.
        [<CompiledName("ConsoleIn")>]
        let stdin<'T>  = System.Console.In

        [<CompiledName("ConsoleOut")>]
        let stdout<'T> = System.Console.Out

        [<CompiledName("ConsoleError")>]
        let stderr<'T> = System.Console.Error
#endif
            

        module Unchecked = 

            [<CompiledName("Unbox")>]
            let inline unbox<'T> (v:obj) = unboxPrim<'T> v

            [<CompiledName("DefaultOf")>]
            let inline defaultof<'T> = unsafeDefault<'T>

            [<CompiledName("Compare")>]
            let inline compare x y = GenericComparison x y

            [<CompiledName("Equals")>]
            let inline equals x y = GenericEquality x y

            [<CompiledName("Hash")>]
            let inline hash x = GenericHash x

        module Checked = 
        
            let inline (+) (x: ^T) (y: ^U) : ^V = 
                 CheckedAdditionDynamic<(^T),(^U),(^V)>  x y 
                 when ^T : int32       and ^U : int32      = (# "add.ovf" x y : int32 #)
                 when ^T : float       and ^U : float      = (# "add" x y : float #)
                 when ^T : float32     and ^U : float32    = (# "add" x y : float32 #)
                 when ^T : int64       and ^U : int64      = (# "add.ovf" x y : int64 #)
                 when ^T : uint64      and ^U : uint64     = (# "add.ovf.un" x y : uint64 #)
                 when ^T : uint32      and ^U : uint32     = (# "add.ovf.un" x y : uint32 #)
                 when ^T : nativeint   and ^U : nativeint  = (# "add.ovf" x y : nativeint #)
                 when ^T : unativeint  and ^U : unativeint = (# "add.ovf.un" x y : unativeint #)
                 when ^T : int16       and ^U : int16      = (# "conv.ovf.i2" (# "add.ovf" x y : int32 #) : int16 #)
                 when ^T : uint16      and ^U : uint16     = (# "conv.ovf.u2.un" (# "add.ovf.un" x y : uint32 #) : uint16 #)
                 when ^T : char        and ^U : char       = (# "conv.ovf.u2.un" (# "add.ovf.un" x y : uint32 #) : char #)
                 when ^T : sbyte       and ^U : sbyte      = (# "conv.ovf.i1" (# "add.ovf" x y : int32 #) : sbyte #)
                 when ^T : byte        and ^U : byte       = (# "conv.ovf.u1.un" (# "add.ovf.un" x y : uint32 #) : byte #)
                 when ^T : string      and ^U : string     = (# "" (System.String.Concat((# "" x : string #),(# "" y : string #))) : ^T #)
                 when ^T : decimal     and ^U : decimal    = (# "" (System.Decimal.op_Addition((# "" x : decimal #),(# "" y : decimal #))) : ^V #)
                 // According to the somewhat subtle rules of static optimizations,
                 // this condition is used whenever ^T is resolved to a nominal type
                 // That is, not in the generic implementation of '+'
                 when ^T : ^T = ((^T or ^U): (static member (+) : ^T * ^U -> ^V) (x,y))

            [<NoDynamicInvocation>]
            let inline (-) (x: ^T) (y: ^U) : ^V = 
                 ((^T or ^U): (static member (-) : ^T * ^U -> ^V) (x,y))
                 when ^T : int32      and ^U : int32      = (# "sub.ovf" x y : int32 #)
                 when ^T : float      and ^U : float      = (# "sub" x y : float #)
                 when ^T : float32    and ^U : float32    = (# "sub" x y : float32 #)
                 when ^T : int64      and ^U : int64      = (# "sub.ovf" x y : int64 #)
                 when ^T : uint64     and ^U : uint64     = (# "sub.ovf.un" x y : uint64 #)
                 when ^T : uint32     and ^U : uint32     = (# "sub.ovf.un" x y : uint32 #)
                 when ^T : nativeint  and ^U : nativeint  = (# "sub.ovf" x y : nativeint #)
                 when ^T : unativeint and ^U : unativeint = (# "sub.ovf.un" x y : unativeint #)
                 when ^T : int16       and ^U : int16      = (# "conv.ovf.i2" (# "sub.ovf" x y : int32 #) : int16 #)
                 when ^T : uint16      and ^U : uint16     = (# "conv.ovf.u2.un" (# "sub.ovf.un" x y : uint32 #) : uint16 #)
                 when ^T : sbyte       and ^U : sbyte      = (# "conv.ovf.i1" (# "sub.ovf" x y : int32 #) : sbyte #)
                 when ^T : byte        and ^U : byte       = (# "conv.ovf.u1.un" (# "sub.ovf.un" x y : uint32 #) : byte #)
                 when ^T : decimal     and ^U : decimal    = (# "" (System.Decimal.op_Subtraction((# "" x : decimal #),(# "" y : decimal #))) : ^V #)

            [<NoDynamicInvocation>]
            let inline (~-) (value: ^T) : ^T = 
                (^T : (static member (~-) : ^T -> ^T) (value))
                 when ^T : int32     = (# "sub.ovf" 0 value  : int32 #)
                 when ^T : float     = (# "neg" value  : float #)
                 when ^T : float32   = (# "neg" value  : float32 #)
                 when ^T : int64     = (# "sub.ovf" 0L value  : int64 #)
                 when ^T : int16     = (# "sub.ovf" 0s value  : int16 #)
                 when ^T : nativeint = (# "sub.ovf" 0n value  : nativeint #)
                 when ^T : sbyte     = (# "sub.ovf" 0y value  : sbyte #)
                 when ^T : decimal   = (# "" (System.Decimal.op_UnaryNegation((# "" value : decimal #))) : ^T #)

            let inline ( * ) (x: ^T) (y: ^U) : ^V = 
                 CheckedMultiplyDynamic<(^T),(^U),(^V)>  x y 
                 when ^T : sbyte       and ^U : sbyte      = (# "conv.ovf.i1" (# "mul.ovf" x y : int32 #) : sbyte #)
                 when ^T : int16       and ^U : int16      = (# "conv.ovf.i2" (# "mul.ovf" x y : int32 #) : int16 #)
                 when ^T : int64      and ^U : int64      = (# "mul.ovf" x y : int64 #)
                 when ^T : int32      and ^U : int32      = (# "mul.ovf" x y : int32 #)
                 when ^T : nativeint  and ^U : nativeint  = (# "mul.ovf" x y : nativeint #)
                 when ^T : byte        and ^U : byte       = (# "conv.ovf.u1.un" (# "mul.ovf.un" x y : uint32 #) : byte #)
                 when ^T : uint16      and ^U : uint16     = (# "conv.ovf.u2.un" (# "mul.ovf.un" x y : uint32 #) : uint16 #)
                 when ^T : uint32     and ^U : uint32     = (# "mul.ovf.un" x y : uint32 #)
                 when ^T : uint64     and ^U : uint64     = (# "mul.ovf.un" x y : uint64 #)
                 when ^T : unativeint and ^U : unativeint = (# "mul.ovf.un" x y : unativeint #)
                 when ^T : float      and ^U : float      = (# "mul" x y : float #)
                 when ^T : float32    and ^U : float32    = (# "mul" x y : float32 #)
                 when ^T : decimal     and ^U : decimal    = (# "" (System.Decimal.op_Multiply((# "" x : decimal #),(# "" y : decimal #))) : ^V #)
                 // According to the somewhat subtle rules of static optimizations,
                 // this condition is used whenever ^T is resolved to a nominal type
                 // That is, not in the generic implementation of '*'
                 when ^T : ^T = ((^T or ^U): (static member (*) : ^T * ^U -> ^V) (x,y))

            [<NoDynamicInvocation>]
            [<CompiledName("ToByte")>]
            let inline byte (value: ^T) = 
                (^T : (static member op_Explicit: ^T -> byte) (value))
                 when ^T : string     = parseByte (castToString value)
                 when ^T : float     = (# "conv.ovf.u1" value  : byte #)
                 when ^T : float32   = (# "conv.ovf.u1" value  : byte #)
                 when ^T : int64     = (# "conv.ovf.u1" value  : byte #)
                 when ^T : int32     = (# "conv.ovf.u1" value  : byte #)
                 when ^T : int16     = (# "conv.ovf.u1" value  : byte #)
                 when ^T : nativeint = (# "conv.ovf.u1" value  : byte #)
                 when ^T : sbyte     = (# "conv.ovf.u1" value  : byte #)
                 when ^T : uint64     = (# "conv.ovf.u1.un" value  : byte #)
                 when ^T : uint32     = (# "conv.ovf.u1.un" value  : byte #)
                 when ^T : uint16     = (# "conv.ovf.u1.un" value  : byte #)
                 when ^T : char       = (# "conv.ovf.u1.un" value  : byte #)
                 when ^T : unativeint = (# "conv.ovf.u1.un" value  : byte #)
                 when ^T : byte     = (# "conv.ovf.u1.un" value  : byte #)

            [<NoDynamicInvocation>]
            [<CompiledName("ToSByte")>]
            let inline sbyte (value: ^T) = 
                (^T : (static member op_Explicit: ^T -> sbyte) (value))
                 when ^T : string     = ParseSByte (castToString value)
                 when ^T : float     = (# "conv.ovf.i1" value  : sbyte #)
                 when ^T : float32   = (# "conv.ovf.i1" value  : sbyte #)
                 when ^T : int64     = (# "conv.ovf.i1" value  : sbyte #)
                 when ^T : int32     = (# "conv.ovf.i1" value  : sbyte #)
                 when ^T : int16     = (# "conv.ovf.i1" value  : sbyte #)
                 when ^T : nativeint = (# "conv.ovf.i1" value  : sbyte #)
                 when ^T : sbyte     = (# "conv.ovf.i1" value  : sbyte #)
                 when ^T : uint64     = (# "conv.ovf.i1.un" value  : sbyte #)
                 when ^T : uint32     = (# "conv.ovf.i1.un" value  : sbyte #)
                 when ^T : uint16     = (# "conv.ovf.i1.un" value  : sbyte #)
                 when ^T : char       = (# "conv.ovf.i1.un" value  : sbyte #)
                 when ^T : unativeint = (# "conv.ovf.i1.un" value  : sbyte #)
                 when ^T : byte     = (# "conv.ovf.i1.un" value  : sbyte #)

            [<NoDynamicInvocation>]
            [<CompiledName("ToUInt16")>]
            let inline uint16 (value: ^T) = 
                (^T : (static member op_Explicit: ^T -> uint16) (value))
                 when ^T : string     = ParseUInt16 (castToString value)
                 when ^T : float      = (# "conv.ovf.u2" value  : uint16 #)
                 when ^T : float32    = (# "conv.ovf.u2" value  : uint16 #)
                 when ^T : int64      = (# "conv.ovf.u2" value  : uint16 #)
                 when ^T : int32      = (# "conv.ovf.u2" value  : uint16 #)
                 when ^T : int16      = (# "conv.ovf.u2" value  : uint16 #)
                 when ^T : nativeint  = (# "conv.ovf.u2" value  : uint16 #)
                 when ^T : sbyte      = (# "conv.ovf.u2" value  : uint16 #)
                 when ^T : uint64     = (# "conv.ovf.u2.un" value  : uint16 #)
                 when ^T : uint32     = (# "conv.ovf.u2.un" value  : uint16 #)
                 when ^T : uint16     = (# "conv.ovf.u2.un" value  : uint16 #)
                 when ^T : char       = (# "conv.ovf.u2.un" value  : uint16 #)
                 when ^T : unativeint = (# "conv.ovf.u2.un" value  : uint16 #)
                 when ^T : byte       = (# "conv.ovf.u2.un" value  : uint16 #)

            [<NoDynamicInvocation>]
            [<CompiledName("ToChar")>]
            let inline char (value: ^T) = 
                (^T : (static member op_Explicit: ^T -> char) (value))
                 when ^T : string     = (System.Char.Parse(castToString value))
                 when ^T : float      = (# "conv.ovf.u2" value  : char #)
                 when ^T : float32    = (# "conv.ovf.u2" value  : char #)
                 when ^T : int64      = (# "conv.ovf.u2" value  : char #)
                 when ^T : int32      = (# "conv.ovf.u2" value  : char #)
                 when ^T : int16      = (# "conv.ovf.u2" value  : char #)
                 when ^T : nativeint  = (# "conv.ovf.u2" value  : char #)
                 when ^T : sbyte      = (# "conv.ovf.u2" value  : char #)
                 when ^T : uint64     = (# "conv.ovf.u2.un" value  : char #)
                 when ^T : uint32     = (# "conv.ovf.u2.un" value  : char #)
                 when ^T : uint16     = (# "conv.ovf.u2.un" value  : char #)
                 when ^T : char       = (# "conv.ovf.u2.un" value  : char #)
                 when ^T : unativeint = (# "conv.ovf.u2.un" value  : char #)
                 when ^T : byte       = (# "conv.ovf.u2.un" value  : char #)

            [<NoDynamicInvocation>]
            [<CompiledName("ToInt16")>]
            let inline int16 (value: ^T) = 
                (^T : (static member op_Explicit: ^T -> int16) (value))
                 when ^T : string     = ParseInt16 (castToString value)
                 when ^T : float     = (# "conv.ovf.i2" value  : int16 #)
                 when ^T : float32   = (# "conv.ovf.i2" value  : int16 #)
                 when ^T : int64     = (# "conv.ovf.i2" value  : int16 #)
                 when ^T : int32     = (# "conv.ovf.i2" value  : int16 #)
                 when ^T : int16     = (# "conv.ovf.i2" value  : int16 #)
                 when ^T : nativeint = (# "conv.ovf.i2" value  : int16 #)
                 when ^T : sbyte     = (# "conv.ovf.i2" value  : int16 #)
                 when ^T : uint64     = (# "conv.ovf.i2.un" value  : int16 #)
                 when ^T : uint32     = (# "conv.ovf.i2.un" value  : int16 #)
                 when ^T : uint16     = (# "conv.ovf.i2.un" value  : int16 #)
                 when ^T : char       = (# "conv.ovf.i2.un" value  : int16 #)
                 when ^T : unativeint = (# "conv.ovf.i2.un" value  : int16 #)
                 when ^T : byte     = (# "conv.ovf.i2.un" value  : int16 #)

            [<NoDynamicInvocation>]
            [<CompiledName("ToUInt32")>]
            let inline uint32 (value: ^T) = 
                (^T : (static member op_Explicit: ^T -> uint32) (value))
                 when ^T : string     = ParseUInt32 (castToString value)
                 when ^T : float     = (# "conv.ovf.u4" value  : uint32 #)
                 when ^T : float32   = (# "conv.ovf.u4" value  : uint32 #)
                 when ^T : int64     = (# "conv.ovf.u4" value  : uint32 #)
                 when ^T : int32     = (# "conv.ovf.u4" value  : uint32 #)
                 when ^T : int16     = (# "conv.ovf.u4" value  : uint32 #)
                 when ^T : nativeint = (# "conv.ovf.u4" value  : uint32 #)
                 when ^T : sbyte     = (# "conv.ovf.u4" value  : uint32 #)
                 when ^T : uint64     = (# "conv.ovf.u4.un" value  : uint32 #)
                 when ^T : uint32     = (# "conv.ovf.u4.un" value  : uint32 #)
                 when ^T : uint16     = (# "conv.ovf.u4.un" value  : uint32 #)
                 when ^T : char       = (# "conv.ovf.u4.un" value  : uint32 #)
                 when ^T : unativeint = (# "conv.ovf.u4.un" value  : uint32 #)
                 when ^T : byte     = (# "conv.ovf.u4.un" value  : uint32 #)

            [<NoDynamicInvocation>]
            [<CompiledName("ToInt32")>]
            let inline int32 (value: ^T) = 
                (^T : (static member op_Explicit: ^T -> int32) (value))
                 when ^T : string     = ParseInt32 (castToString value)
                 when ^T : float     = (# "conv.ovf.i4" value  : int32 #)
                 when ^T : float32   = (# "conv.ovf.i4" value  : int32 #)
                 when ^T : int64     = (# "conv.ovf.i4" value  : int32 #)
                 when ^T : int32     = (# "conv.ovf.i4" value  : int32 #)
                 when ^T : int16     = (# "conv.ovf.i4" value  : int32 #)
                 when ^T : nativeint = (# "conv.ovf.i4" value  : int32 #)
                 when ^T : sbyte     = (# "conv.ovf.i4" value  : int32 #)
                 when ^T : uint64     = (# "conv.ovf.i4.un" value  : int32 #)
                 when ^T : uint32     = (# "conv.ovf.i4.un" value  : int32 #)
                 when ^T : uint16     = (# "conv.ovf.i4.un" value  : int32 #)
                 when ^T : char       = (# "conv.ovf.i4.un" value  : int32 #)
                 when ^T : unativeint = (# "conv.ovf.i4.un" value  : int32 #)
                 when ^T : byte     = (# "conv.ovf.i4.un" value  : int32 #)


            [<CompiledName("ToInt")>]
            let inline int value = int32 value

            [<NoDynamicInvocation>]
            [<CompiledName("ToUInt64")>]
            let inline uint64 (value: ^T) = 
                (^T : (static member op_Explicit: ^T -> uint64) (value))
                 when ^T : string     = ParseUInt64 (castToString value)
                 when ^T : float     = (# "conv.ovf.u8" value  : uint64 #)
                 when ^T : float32   = (# "conv.ovf.u8" value  : uint64 #)
                 when ^T : int64     = (# "conv.ovf.u8" value  : uint64 #)
                 when ^T : int32     = (# "conv.ovf.u8" value  : uint64 #)
                 when ^T : int16     = (# "conv.ovf.u8" value  : uint64 #)
                 when ^T : nativeint = (# "conv.ovf.u8" value  : uint64 #)
                 when ^T : sbyte     = (# "conv.ovf.u8" value  : uint64 #)
                 when ^T : uint64     = (# "conv.ovf.u8.un" value  : uint64 #)
                 when ^T : uint32     = (# "conv.ovf.u8.un" value  : uint64 #)
                 when ^T : uint16     = (# "conv.ovf.u8.un" value  : uint64 #)
                 when ^T : char       = (# "conv.ovf.u8.un" value  : uint64 #)
                 when ^T : unativeint = (# "conv.ovf.u8.un" value  : uint64 #)
                 when ^T : byte     = (# "conv.ovf.u8.un" value  : uint64 #)

            [<NoDynamicInvocation>]
            [<CompiledName("ToInt64")>]
            let inline int64 (value: ^T) = 
                (^T : (static member op_Explicit: ^T -> int64) (value))
                 when ^T : string     = ParseInt64 (castToString value)
                 when ^T : float     = (# "conv.ovf.i8" value  : int64 #)
                 when ^T : float32   = (# "conv.ovf.i8" value  : int64 #)
                 when ^T : int64     = (# "conv.ovf.i8" value  : int64 #)
                 when ^T : int32     = (# "conv.ovf.i8" value  : int64 #)
                 when ^T : int16     = (# "conv.ovf.i8" value  : int64 #)
                 when ^T : nativeint = (# "conv.ovf.i8" value  : int64 #)
                 when ^T : sbyte     = (# "conv.ovf.i8" value  : int64 #)
                 when ^T : uint64     = (# "conv.ovf.i8.un" value  : int64 #)
                 when ^T : uint32     = (# "conv.ovf.i8.un" value  : int64 #)
                 when ^T : uint16     = (# "conv.ovf.i8.un" value  : int64 #)
                 when ^T : char       = (# "conv.ovf.i8.un" value  : int64 #)
                 when ^T : unativeint = (# "conv.ovf.i8.un" value  : int64 #)
                 when ^T : byte     = (# "conv.ovf.i8.un" value  : int64 #)

            [<NoDynamicInvocation>]
            [<CompiledName("ToUIntPtr")>]
            let inline unativeint (value: ^T) = 
                (^T : (static member op_Explicit: ^T -> unativeint) (value))
                 when ^T : string     = ParseUIntPtr (castToString value)
                 when ^T : float     = (# "conv.ovf.u" value  : unativeint #)
                 when ^T : float32   = (# "conv.ovf.u" value  : unativeint #)
                 when ^T : int64     = (# "conv.ovf.u" value  : unativeint #)
                 when ^T : int32     = (# "conv.ovf.u" value  : unativeint #)
                 when ^T : int16     = (# "conv.ovf.u" value  : unativeint #)
                 when ^T : nativeint = (# "conv.ovf.u" value  : unativeint #)
                 when ^T : sbyte     = (# "conv.ovf.u" value  : unativeint #)
                 when ^T : uint64     = (# "conv.ovf.u.un" value  : unativeint #)
                 when ^T : uint32     = (# "conv.ovf.u.un" value  : unativeint #)
                 when ^T : uint16     = (# "conv.ovf.u.un" value  : unativeint #)
                 when ^T : char       = (# "conv.ovf.u.un" value  : unativeint #)
                 when ^T : unativeint = (# "conv.ovf.u.un" value  : unativeint #)
                 when ^T : byte     = (# "conv.ovf.u.un" value  : unativeint #)

            [<NoDynamicInvocation>]
            [<CompiledName("ToIntPtr")>]
            let inline nativeint (value: ^T) = 
                (^T : (static member op_Explicit: ^T -> nativeint) (value))
                 when ^T : string     = ParseIntPtr (castToString value)
                 when ^T : float     = (# "conv.ovf.i" value  : nativeint #)
                 when ^T : float32   = (# "conv.ovf.i" value  : nativeint #)
                 when ^T : int64     = (# "conv.ovf.i" value  : nativeint #)
                 when ^T : int32     = (# "conv.ovf.i" value  : nativeint #)
                 when ^T : int16     = (# "conv.ovf.i" value  : nativeint #)
                 when ^T : nativeint = (# "conv.ovf.i" value  : nativeint #)
                 when ^T : sbyte     = (# "conv.ovf.i" value  : nativeint #)
                 when ^T : uint64     = (# "conv.ovf.i.un" value  : nativeint #)
                 when ^T : uint32     = (# "conv.ovf.i.un" value  : nativeint #)
                 when ^T : uint16     = (# "conv.ovf.i.un" value  : nativeint #)
                 when ^T : char       = (# "conv.ovf.i.un" value  : nativeint #)
                 when ^T : unativeint = (# "conv.ovf.i.un" value  : nativeint #)
                 when ^T : byte     = (# "conv.ovf.i.un" value  : nativeint #)

        module OperatorIntrinsics =  
            
            open System.Collections
#if FX_RESHAPED_REFLECTION
            open PrimReflectionAdapters
#endif
            
            let notStarted() = raise (new System.InvalidOperationException(SR.GetString(SR.enumerationNotStarted)))
            let alreadyFinished() = raise (new System.InvalidOperationException(SR.GetString(SR.enumerationAlreadyFinished)))

            // Notes on "inline" with range ienumerable generation.
            // "inline" is used to ensure that primitive ops like add,sub etc. are direct calls.
            // However, it is not used to ensure all explicit lambda arguments can be reduced by the optimiser.

            type Mode = 
                | NotStarted = 0
                | Running = 1
                | Finished = 2

            [<AbstractClass>]
            type BaseRangeEnumerator<'T>() =
                // Generate enumerator from mutable state "z".
                // Marked "inline" to ensure argument functions are reduced (by optimiser).
                let mutable mode = Mode.NotStarted
                let getCurrent(x:BaseRangeEnumerator<'T>) = 
                    match mode with
                    | Mode.NotStarted -> notStarted()
                    | Mode.Running    -> x.Current
                    | _          -> alreadyFinished()
                interface IEnumerator<'T> with
                    member x.Current = getCurrent(x)
                interface System.Collections.IEnumerator with 
                    member x.Current = box (getCurrent(x))
                    member x.MoveNext() = 
                        match mode with
                        | Mode.NotStarted -> if x.CanStart then (mode <- Mode.Running; true) else (mode <- Mode.Finished; false)
                        | Mode.Running    -> if x.CanStep then true                          else (mode <- Mode.Finished; false)
                        | _           -> false
                    member x.Reset() = 
                        mode <- Mode.NotStarted
                        x.DoReset()
                interface System.IDisposable with 
                    member x.Dispose() = ()
                abstract CanStart : bool
                abstract CanStep : bool
                abstract DoReset : unit -> unit
                abstract Current : 'T
                

            type EmptyEnumerator<'T>() = 
                inherit BaseRangeEnumerator<'T>()
                override x.CanStart = false
                override x.CanStep = false
                override x.DoReset() = ()
                override x.Current = Unchecked.defaultof<_>

            type SingletonEnumerator<'T>(v:'T) = 
                inherit BaseRangeEnumerator<'T>()
                override x.CanStart = true
                override x.CanStep = false
                override x.DoReset() = ()
                override x.Current = v

            [<AbstractClass>]
            type ProperIntegralRangeEnumerator<'State,'T>(n:'State, m:'State) = 
                // NOTE: The ordering << is an argument.
                // << will be < or > depending on direction.
                // Assumes n << m and zero << step (i.e. it's a "proper" range).
                //--------
                // NOTE: "inline" so << becomes direct operation (should be IL comparison operation)
                inherit BaseRangeEnumerator<'T>()
                let mutable z : 'State = n
                override obj.DoReset() = z <- n
                override obj.Current = obj.Result z
                override obj.CanStep = 
                    let x  = z
                    let x' = obj.Step z 
                    if    obj.Before x' x                       then false           // x+step has wrapped around
                    elif  obj.Equal x' x                          then false           // x+step has not moved (unexpected, step<>0)
                    elif  obj.Before x x' && obj.Before x' m  then (z <- x'; true) // x+step has moved towards end point
                    elif  obj.Equal x' m                          then (z <- x'; true) // x+step has reached end point
                    else                                          false           // x+step has passed end point
                abstract Before: 'State -> 'State -> bool
                abstract Equal: 'State -> 'State -> bool
                abstract Step: 'State -> 'State
                abstract Result: 'State -> 'T

            let inline enumerator (x : IEnumerator<_>) = x
            
            let inline integralRangeStepEnumerator (zero,add,n,step,m,f) : IEnumerator<_> =
                // Generates sequence z_i where z_i = f (n + i.step) while n + i.step is in region (n,m)
                if n = m then
                    new SingletonEnumerator<_> (f n) |> enumerator 
                else
                    let up = (n < m)
                    let canStart = not (if up then step < zero else step > zero) // check for interval increasing, step decreasing 
                    // generate proper increasing sequence
                    { new ProperIntegralRangeEnumerator<_,_>(n,m) with 
                          member x.CanStart = canStart
                          member x.Before a b = if up then (a < b) else (a > b)
                          member x.Equal a b = (a = b)
                          member x.Step a = add a step
                          member x.Result a = f a } |> enumerator 

            // For RangeGeneric, one and add are functions representing the static resolution of GenericOne and (+)
            // for the particular static type. 
            let inline integralRange<'T> (one:'T, add:'T -> 'T -> 'T, n:'T, m:'T) =
                let gen() = 
                    // Generates sequence z_i where z_i = (n + i.step) while n + i.step is in region (n,m)
                    if n = m then
                        new SingletonEnumerator<_>(n) |> enumerator 
                    else
                        let canStart = (n < m)
                        // generate proper increasing sequence
                        { new ProperIntegralRangeEnumerator<_,_>(n,m) with 
                              member x.CanStart = canStart
                              member x.Before a b = (a < b)
                              member x.Equal a b = (a = b)
                              member x.Step a = add a one
                              member x.Result a = a } |> enumerator 

                { new IEnumerable<'T> with 
                      member x.GetEnumerator() = gen() 
                  interface IEnumerable with 
                      member x.GetEnumerator() = (gen() :> IEnumerator) }

            [<NoEquality; NoComparison>]
            type VariableStepIntegralRangeState<'T> = {
                mutable Started  : bool
                mutable Complete : bool
                mutable Current  : 'T
            }
            let inline variableStepIntegralRange n step m =
                if step = LanguagePrimitives.GenericZero then
                    invalidArg "step" (SR.GetString(SR.stepCannotBeZero));

                let variableStepRangeEnumerator () =
                    let state = {
                        Started  = false
                        Complete = false
                        Current  = Unchecked.defaultof<'T>
                    }

                    let current () = 
                        // according to IEnumerator<int>.Current documentation, the result of of Current
                        // is undefined prior to the first call of MoveNext and post called to MoveNext
                        // that return false (see https://msdn.microsoft.com/en-us/library/58e146b7%28v=vs.110%29.aspx)
                        // so we should be able to just return value here, and we could get rid of the 
                        // complete variable which would be faster
                        if not state.Started then
                            notStarted ()
                        elif state.Complete then
                            alreadyFinished ()
                        else
                            state.Current

                    { new IEnumerator<'T> with
                        member __.Current = current ()

                      interface System.IDisposable with
                        member __.Dispose () = ()

                      interface IEnumerator with 
                        member __.Current = box (current ())

                        member __.Reset () =
                            state.Started <- false
                            state.Complete <- false
                            state.Current <- Unchecked.defaultof<_> 

                        member __.MoveNext () =
                            if not state.Started then
                                state.Started <- true
                                state.Current <- n
                                state.Complete <- 
                                    (  (step > LanguagePrimitives.GenericZero && state.Current > m)
                                    || (step < LanguagePrimitives.GenericZero && state.Current < m))
                            else
                                let next = state.Current + step
                                if   (step > LanguagePrimitives.GenericZero && next > state.Current && next <= m)
                                    || (step < LanguagePrimitives.GenericZero && next < state.Current && next >= m) then
                                    state.Current <- next
                                else
                                    state.Complete <- true

                            not state.Complete}

                { new IEnumerable<'T> with
                    member __.GetEnumerator () = variableStepRangeEnumerator ()

                  interface IEnumerable with
                    member this.GetEnumerator () = (variableStepRangeEnumerator ()) :> IEnumerator }

            let inline simpleIntegralRange minValue maxValue n step m =
                if step <> LanguagePrimitives.GenericOne || n > m || n = minValue || m = maxValue then 
                    variableStepIntegralRange n step m
                else 
                    // a constrained, common simple iterator that is fast.
                    let singleStepRangeEnumerator () =
                        let value : Ref<'T> = ref (n - LanguagePrimitives.GenericOne)

                        let inline current () =
                            // according to IEnumerator<int>.Current documentation, the result of of Current
                            // is undefined prior to the first call of MoveNext and post called to MoveNext
                            // that return false (see https://msdn.microsoft.com/en-us/library/58e146b7%28v=vs.110%29.aspx)
                            // so we should be able to just return value here, which would be faster
                            let derefValue = !value
                            if derefValue < n then
                                notStarted ()
                            elif derefValue > m then
                                alreadyFinished ()
                            else 
                                derefValue

                        { new IEnumerator<'T> with
                            member __.Current = current ()

                          interface System.IDisposable with
                            member __.Dispose () = ()

                          interface IEnumerator with
                            member __.Current = box (current ())
                            member __.Reset () = value := n - LanguagePrimitives.GenericOne
                            member __.MoveNext () =
                                let derefValue = !value
                                if derefValue < m then
                                    value := derefValue + LanguagePrimitives.GenericOne
                                    true
                                elif derefValue = m then 
                                    value := derefValue + LanguagePrimitives.GenericOne
                                    false
                                else false }

                    { new IEnumerable<'T> with
                        member __.GetEnumerator () = singleStepRangeEnumerator ()

                      interface IEnumerable with
                        member __.GetEnumerator () = (singleStepRangeEnumerator ()) :> IEnumerator }

            // For RangeStepGeneric, zero and add are functions representing the static resolution of GenericZero and (+)
            // for the particular static type. 
            let inline integralRangeStep<'T,'Step> (zero:'Step) (add:'T -> 'Step -> 'T) (n:'T, step:'Step, m:'T) =
                if step = zero then invalidArg "step" (SR.GetString(SR.stepCannotBeZero));
                let gen() = integralRangeStepEnumerator (zero, add, n, step, m, id)
                { new IEnumerable<'T> with 
                      member x.GetEnumerator() = gen() 
                  interface IEnumerable with 
                      member x.GetEnumerator() = (gen() :> IEnumerator) }

            let inline isNaN x = x <> x // NaN is the only value that does not equal itself.
            
            [<AbstractClass>]
            type ProperFloatingRangeStepEnumerator<'T>(n:'T, m:'T) = 
                inherit BaseRangeEnumerator<'T>()
                let mutable z = n
                override obj.DoReset() = z <- n
                override obj.Current = z
                override obj.CanStep = 
                    let x  = z
                    let x' = obj.Step z 
                    // NOTE: The following code is similar to the integer case, but there are differences.
                    // * With floats, there is a NaN case to consider.
                    // * With floats, there should not be any wrapping around arithmetic.
                    // * With floats, x + step == x is possible when step>0.                                 
                    if   obj.Equal x' x                           then false              // no movement, loss of precision
                    elif obj.Before x x' && obj.Before x' m       then (z <- x'; true)    // advanced towards end point
                    elif obj.Equal x' m                           then (z <- x'; true)    // hit end point
                    elif obj.Before m x'                          then false              // passed beyond end point
                                                                                          // [includes x' infinite, m finite case]
                    elif not (obj.Equal x' x')                    then false              // x' has become NaN, which is possible...
                                                                                          // e.g. -infinity + infinity = NaN
                    //elif lt x' x               then failwith           // x + step should not move against <<
                    //                                  "Broken invariant in F# floating point range"
                    else                                               false              

                // NOTE: The ordering Before is an argument. It will be < or > depending on direction.
                // We assume assume "Before n m" 
                abstract Before: 'T -> 'T -> bool
                abstract Equal: 'T -> 'T -> bool
                abstract Step: 'T -> 'T 

            let inline floatingRangeStepEnumerator n step m =
                if step = GenericZero then invalidArg "step" (SR.GetString(SR.stepCannotBeZero));
                if isNaN n            then invalidArg "n"    (SR.GetString(SR.startCannotBeNaN));
                if isNaN step         then invalidArg "step" (SR.GetString(SR.stepCannotBeNaN));
                if isNaN m            then invalidArg "m"    (SR.GetString(SR.endCannotBeNaN));
                if n = m then
                    new SingletonEnumerator<_>(n) |> enumerator
                else 
                    let up = (n < m)
                    let canStart = not (if up then step < GenericZero else step > GenericZero) // interval increasing, step decreasing 
                    // generate proper increasing sequence
                    { new ProperFloatingRangeStepEnumerator<_>(n, m) with 
                          member x.CanStart = canStart
                          member x.Before a b = if up then (a < b) else (a > b)
                          member x.Equal a b = (a = b)
                          member x.Step a = a + step } |> enumerator 

            // When is a System.Double an System.Int32?
            let minIntR = -2147483648.0
            let maxIntR =  2147483647.0
            let isPreciseInt x = minIntR <= x && x <= maxIntR && System.Math.Floor x = x 

            // When a floating range looks like an exact number of steps, generate using {n+i.step} for i from an integer range.
            let inline semiPreciseFloatingRangeEnumerator ofInt n dx m =                                                 
                let numSteps = float ((m - n) / dx)
                if isPreciseInt numSteps then
                    integralRangeStepEnumerator(0, (+), 0, 1, int numSteps, (fun i -> n + (ofInt i * dx)))
                else
                    floatingRangeStepEnumerator n dx m

            let inline floatingRange ofInt (n,step,m) =
                let gen() = semiPreciseFloatingRangeEnumerator ofInt n step m 
                { new IEnumerable<'T> with 
                      member x.GetEnumerator() = gen() 
                  interface System.Collections.IEnumerable with 
                      member x.GetEnumerator() = (gen() :> System.Collections.IEnumerator) }

            let RangeInt32   start step stop : seq<int>        = simpleIntegralRange Int32.MinValue Int32.MaxValue start step stop
            let RangeInt64   start step stop : seq<int64>      = simpleIntegralRange Int64.MinValue Int64.MaxValue start step stop
            let RangeUInt64  start step stop : seq<uint64>     = simpleIntegralRange UInt64.MinValue UInt64.MaxValue start step stop
            let RangeUInt32  start step stop : seq<uint32>     = simpleIntegralRange UInt32.MinValue UInt32.MaxValue start step stop
            let RangeIntPtr  start step stop : seq<nativeint>  = variableStepIntegralRange start step stop
            let RangeUIntPtr start step stop : seq<unativeint> = variableStepIntegralRange start step stop
            let RangeInt16   start step stop : seq<int16>      = simpleIntegralRange Int16.MinValue Int16.MaxValue start step stop
            let RangeUInt16  start step stop : seq<uint16>     = simpleIntegralRange UInt16.MinValue UInt16.MaxValue start step stop
            let RangeSByte   start step stop : seq<sbyte>      = simpleIntegralRange SByte.MinValue SByte.MaxValue start step stop
            let RangeByte    start step stop : seq<byte>       = simpleIntegralRange Byte.MinValue Byte.MaxValue start step stop
            let RangeDouble  start step stop : seq<float>      = floatingRange float   (start,step,stop)
            let RangeSingle  start step stop : seq<float32>    = floatingRange float32 (start,step,stop)
            let RangeGeneric   one add start stop : seq<'T> = integralRange (one,add,start,stop)
            let RangeStepGeneric   zero add start step stop : seq<'T> = integralRangeStep zero add  (start,step,stop)
            let RangeChar (start:char) (stop:char) = 
                integralRange ((retype 1us : char),(fun (x:char) (y:char) -> retype ((retype x : uint16) + (retype y : uint16)) ),start,stop)


            let inline toFloat (x:float32) = (# "conv.r8" x : float #)
            let inline toFloat32 (x:float) = (# "conv.r4" x : float32 #)

            let inline ComputePowerGenericInlined one mul x n =
                let rec loop n = 
                    match n with 
                    | 0 -> one
                    | 1 -> x
                    | 2 -> mul x x 
                    | 3 -> mul (mul x x) x
                    | 4 -> let v = mul x x in mul v v
                    | _ -> 
                        let v = loop (n/2) in 
                        let v = mul v v in
                        if n%2 = 0 then v else mul v x in
                loop n


            [<CodeAnalysis.SuppressMessage("Microsoft.Naming","CA1709:IdentifiersShouldBeCasedCorrectly");  CodeAnalysis.SuppressMessage("Microsoft.Naming","CA1704:IdentifiersShouldBeSpelledCorrectly")>]
            let PowByte (x:byte) n = ComputePowerGenericInlined  1uy Checked.( * ) x n 

            [<CodeAnalysis.SuppressMessage("Microsoft.Naming","CA1709:IdentifiersShouldBeCasedCorrectly");  CodeAnalysis.SuppressMessage("Microsoft.Naming","CA1704:IdentifiersShouldBeSpelledCorrectly")>]
            let PowSByte (x:sbyte) n = ComputePowerGenericInlined  1y Checked.( * ) x n 

            [<CodeAnalysis.SuppressMessage("Microsoft.Naming","CA1709:IdentifiersShouldBeCasedCorrectly");  CodeAnalysis.SuppressMessage("Microsoft.Naming","CA1704:IdentifiersShouldBeSpelledCorrectly")>]
            let PowInt16 (x:int16) n = ComputePowerGenericInlined  1s Checked.( * ) x n 

            [<CodeAnalysis.SuppressMessage("Microsoft.Naming","CA1709:IdentifiersShouldBeCasedCorrectly");  CodeAnalysis.SuppressMessage("Microsoft.Naming","CA1704:IdentifiersShouldBeSpelledCorrectly")>]
            let PowUInt16 (x:uint16) n = ComputePowerGenericInlined  1us Checked.( * ) x n 

            [<CodeAnalysis.SuppressMessage("Microsoft.Naming","CA1709:IdentifiersShouldBeCasedCorrectly");  CodeAnalysis.SuppressMessage("Microsoft.Naming","CA1704:IdentifiersShouldBeSpelledCorrectly")>]
            let PowInt32 (x:int32) n = ComputePowerGenericInlined  1 Checked.( * ) x n 

            [<CodeAnalysis.SuppressMessage("Microsoft.Naming","CA1709:IdentifiersShouldBeCasedCorrectly");  CodeAnalysis.SuppressMessage("Microsoft.Naming","CA1704:IdentifiersShouldBeSpelledCorrectly")>]
            let PowUInt32 (x:uint32) n = ComputePowerGenericInlined  1u Checked.( * ) x n 

            [<CodeAnalysis.SuppressMessage("Microsoft.Naming","CA1709:IdentifiersShouldBeCasedCorrectly");  CodeAnalysis.SuppressMessage("Microsoft.Naming","CA1704:IdentifiersShouldBeSpelledCorrectly")>]
            let PowInt64 (x:int64) n = ComputePowerGenericInlined  1L Checked.( * ) x n 

            [<CodeAnalysis.SuppressMessage("Microsoft.Naming","CA1709:IdentifiersShouldBeCasedCorrectly");  CodeAnalysis.SuppressMessage("Microsoft.Naming","CA1704:IdentifiersShouldBeSpelledCorrectly")>]
            let PowUInt64 (x:uint64) n = ComputePowerGenericInlined  1UL Checked.( * ) x n 

            [<CodeAnalysis.SuppressMessage("Microsoft.Naming","CA1709:IdentifiersShouldBeCasedCorrectly");  CodeAnalysis.SuppressMessage("Microsoft.Naming","CA1704:IdentifiersShouldBeSpelledCorrectly")>]
            let PowIntPtr (x:nativeint) n = ComputePowerGenericInlined  1n Checked.( * ) x n 

            [<CodeAnalysis.SuppressMessage("Microsoft.Naming","CA1709:IdentifiersShouldBeCasedCorrectly");  CodeAnalysis.SuppressMessage("Microsoft.Naming","CA1704:IdentifiersShouldBeSpelledCorrectly")>]
            let PowUIntPtr (x:unativeint) n = ComputePowerGenericInlined  1un Checked.( * ) x n 

            [<CodeAnalysis.SuppressMessage("Microsoft.Naming","CA1709:IdentifiersShouldBeCasedCorrectly");  CodeAnalysis.SuppressMessage("Microsoft.Naming","CA1704:IdentifiersShouldBeSpelledCorrectly")>]
            let PowSingle (x:float32) n = ComputePowerGenericInlined  1.0f Checked.( * ) x n 

            [<CodeAnalysis.SuppressMessage("Microsoft.Naming","CA1709:IdentifiersShouldBeCasedCorrectly");  CodeAnalysis.SuppressMessage("Microsoft.Naming","CA1704:IdentifiersShouldBeSpelledCorrectly")>]
            let PowDouble (x:float) n = ComputePowerGenericInlined  1.0 Checked.( * ) x n 

            [<CodeAnalysis.SuppressMessage("Microsoft.Naming","CA1709:IdentifiersShouldBeCasedCorrectly");  CodeAnalysis.SuppressMessage("Microsoft.Naming","CA1704:IdentifiersShouldBeSpelledCorrectly")>]
            let PowDecimal (x:decimal) n = ComputePowerGenericInlined  1.0M Checked.( * ) x n 

            [<CodeAnalysis.SuppressMessage("Microsoft.Naming","CA1709:IdentifiersShouldBeCasedCorrectly");  CodeAnalysis.SuppressMessage("Microsoft.Naming","CA1704:IdentifiersShouldBeSpelledCorrectly")>]
            let PowGeneric (one, mul, value: 'T, exponent) = ComputePowerGenericInlined  one mul value exponent 

            let inline ComputeSlice bound start finish length =
                match start, finish with
                | None, None -> bound, bound + length - 1
                | None, Some n when n >= bound  -> bound , n
                | Some m, None when m <= bound + length -> m, bound + length - 1
                | Some m, Some n -> m, n
                | _ -> raise (System.IndexOutOfRangeException())

            let inline GetArraySlice (source: _[]) start finish =
                let start, finish = ComputeSlice 0 start finish source.Length
                GetArraySub source start (finish - start + 1)

            let inline SetArraySlice (target: _[]) start finish (source: _[]) = 
                let start  = (match start with None -> 0 | Some n -> n) 
                let finish = (match finish with None -> target.Length - 1 | Some n -> n) 
                SetArraySub target start (finish - start + 1) source

            let GetArraySlice2D (source: _[,]) start1 finish1 start2 finish2 =
                let bound1 = source.GetLowerBound(0)
                let bound2 = source.GetLowerBound(1)
                let start1, finish1 = ComputeSlice bound1 start1 finish1 (GetArray2DLength1 source)
                let start2, finish2 = ComputeSlice bound2 start2 finish2 (GetArray2DLength2 source)
                let len1 = (finish1 - start1 + 1)
                let len2 = (finish2 - start2 + 1)
                GetArray2DSub source start1 start2 len1 len2

            let inline GetArraySlice2DFixed1 (source: _[,]) index1 start2 finish2 = 
                let bound2 = source.GetLowerBound(1)
                let start2, finish2 = ComputeSlice bound2 start2 finish2 (GetArray2DLength2 source)
                let len2 = (finish2 - start2 + 1)
                let dst = zeroCreate (if len2 < 0 then 0 else len2)
                for j = 0 to len2 - 1 do 
                    SetArray dst j (GetArray2D source index1 (start2+j))
                dst

            let inline GetArraySlice2DFixed2 (source: _[,]) start1 finish1 index2 =
                let bound1 = source.GetLowerBound(0)
                let start1, finish1 = ComputeSlice bound1 start1 finish1 (GetArray2DLength1 source) 
                let len1 = (finish1 - start1 + 1)
                let dst = zeroCreate (if len1 < 0 then 0 else len1)
                for i = 0 to len1 - 1 do 
                    SetArray dst i (GetArray2D source (start1+i) index2)
                dst

            let inline SetArraySlice2DFixed1 (target: _[,]) index1 start2 finish2 (source: _[]) = 
                let bound2 = target.GetLowerBound(1)
                let start2  = (match start2 with None -> bound2 | Some n -> n) 
                let finish2 = (match finish2 with None -> bound2 + GetArray2DLength2 target - 1 | Some n -> n) 
                let len2 = (finish2 - start2 + 1)
                for j = 0 to len2 - 1 do
                    SetArray2D target index1 (bound2+start2+j) (GetArray source j)

            let inline SetArraySlice2DFixed2 (target: _[,]) start1 finish1 index2 (source:_[]) = 
                let bound1 = target.GetLowerBound(0)
                let start1  = (match start1 with None -> bound1 | Some n -> n) 
                let finish1 = (match finish1 with None -> bound1 + GetArray2DLength1 target - 1 | Some n -> n) 
                let len1 = (finish1 - start1 + 1)
                for i = 0 to len1 - 1 do
                    SetArray2D target (bound1+start1+i) index2 (GetArray source i)

            let SetArraySlice2D (target: _[,]) start1 finish1 start2 finish2 (source: _[,]) = 
                let bound1 = target.GetLowerBound(0)
                let bound2 = target.GetLowerBound(1)
                let start1  = (match start1 with None -> bound1 | Some n -> n) 
                let start2  = (match start2 with None -> bound2 | Some n -> n) 
                let finish1 = (match finish1 with None -> bound1 + GetArray2DLength1 target - 1 | Some n -> n) 
                let finish2 = (match finish2 with None -> bound2 + GetArray2DLength2 target - 1 | Some n -> n) 
                SetArray2DSub target start1 start2 (finish1 - start1 + 1) (finish2 - start2 + 1) source

            let GetArraySlice3D (source: _[,,]) start1 finish1 start2 finish2 start3 finish3 =
                let bound1 = source.GetLowerBound(0)
                let bound2 = source.GetLowerBound(1)
                let bound3 = source.GetLowerBound(2)
                let start1, finish1 = ComputeSlice bound1 start1 finish1 (GetArray3DLength1 source)              
                let start2, finish2 = ComputeSlice bound2 start2 finish2 (GetArray3DLength2 source)              
                let start3, finish3 = ComputeSlice bound3 start3 finish3 (GetArray3DLength3 source)              
                let len1 = (finish1 - start1 + 1)
                let len2 = (finish2 - start2 + 1)
                let len3 = (finish3 - start3 + 1)
                GetArray3DSub source start1 start2 start3 len1 len2 len3

            let SetArraySlice3D (target: _[,,]) start1 finish1 start2 finish2 start3 finish3 (source:_[,,]) = 
                let bound1 = target.GetLowerBound(0)
                let bound2 = target.GetLowerBound(1)
                let bound3 = target.GetLowerBound(2)
                let start1  = (match start1 with None -> bound1 | Some n -> n) 
                let start2  = (match start2 with None -> bound2 | Some n -> n) 
                let start3  = (match start3 with None -> bound3 | Some n -> n) 
                let finish1 = (match finish1 with None -> bound1 + GetArray3DLength1 target - 1 | Some n -> n) 
                let finish2 = (match finish2 with None -> bound2 + GetArray3DLength2 target - 1 | Some n -> n) 
                let finish3 = (match finish3 with None -> bound3 + GetArray3DLength3 target - 1 | Some n -> n) 
                SetArray3DSub target start1 start2 start3 (finish1 - start1 + 1) (finish2 - start2 + 1) (finish3 - start3 + 1) source

            let GetArraySlice4D (source: _[,,,]) start1 finish1 start2 finish2 start3 finish3 start4 finish4 = 
                let bound1 = source.GetLowerBound(0)
                let bound2 = source.GetLowerBound(1)
                let bound3 = source.GetLowerBound(2)
                let bound4 = source.GetLowerBound(3)
                let start1, finish1 = ComputeSlice bound1 start1 finish1 (Array4DLength1 source)              
                let start2, finish2 = ComputeSlice bound2 start2 finish2 (Array4DLength2 source)              
                let start3, finish3 = ComputeSlice bound3 start3 finish3 (Array4DLength3 source)              
                let start4, finish4 = ComputeSlice bound4 start4 finish4 (Array4DLength4 source)              
                let len1 = (finish1 - start1 + 1)
                let len2 = (finish2 - start2 + 1)
                let len3 = (finish3 - start3 + 1)
                let len4 = (finish4 - start4 + 1)
                GetArray4DSub source start1 start2 start3 start4 len1 len2 len3 len4

            let SetArraySlice4D (target: _[,,,]) start1 finish1 start2 finish2 start3 finish3 start4 finish4 (source:_[,,,]) = 
                let bound1 = target.GetLowerBound(0)
                let bound2 = target.GetLowerBound(1)
                let bound3 = target.GetLowerBound(2)
                let bound4 = target.GetLowerBound(3)
                let start1  = (match start1 with None -> bound1 | Some n -> n) 
                let start2  = (match start2 with None -> bound2 | Some n -> n) 
                let start3  = (match start3 with None -> bound3 | Some n -> n) 
                let start4  = (match start4 with None -> bound4 | Some n -> n) 
                let finish1 = (match finish1 with None -> bound1 + Array4DLength1 target - 1 | Some n -> n) 
                let finish2 = (match finish2 with None -> bound2 + Array4DLength2 target - 1 | Some n -> n) 
                let finish3 = (match finish3 with None -> bound3 + Array4DLength3 target - 1 | Some n -> n) 
                let finish4 = (match finish4 with None -> bound4 + Array4DLength4 target - 1 | Some n -> n) 
                SetArray4DSub target start1 start2 start3 start4 (finish1 - start1 + 1) (finish2 - start2 + 1) (finish3 - start3 + 1) (finish4 - start4 + 1) source

            let inline GetStringSlice (source: string) start finish =
                let start, finish = ComputeSlice 0 start finish source.Length
                let len = finish-start+1
                if len <= 0 then String.Empty
                else source.Substring(start, len)

            [<NoDynamicInvocation>]
            let inline absImpl (x: ^T) : ^T = 
                 (^T: (static member Abs : ^T -> ^T) (x))
                 when ^T : int32       = let x : int32     = retype x in System.Math.Abs(x)
                 when ^T : float       = let x : float     = retype x in System.Math.Abs(x)
                 when ^T : float32     = let x : float32   = retype x in System.Math.Abs(x)
                 when ^T : int64       = let x : int64     = retype x in System.Math.Abs(x)
                 when ^T : nativeint   = 
                    let x : nativeint = retype x in 
                    if x >= 0n then x else 
                    let res = -x in 
                    if res < 0n then raise (System.OverflowException(ErrorStrings.NoNegateMinValueString))
                    res
                 when ^T : int16       = let x : int16     = retype x in System.Math.Abs(x)
                 when ^T : sbyte       = let x : sbyte     = retype x in System.Math.Abs(x)
                 when ^T : decimal     = System.Math.Abs(retype x : decimal) 
            
            [<NoDynamicInvocation>]
            let inline  acosImpl(x: ^T) : ^T = 
                 (^T: (static member Acos : ^T -> ^T) (x))
                 when ^T : float       = System.Math.Acos(retype x)
                 when ^T : float32     = System.Math.Acos(toFloat (retype x)) |> toFloat32

            [<NoDynamicInvocation>]
            let inline  asinImpl(x: ^T) : ^T = 
                 (^T: (static member Asin : ^T -> ^T) (x))
                 when ^T : float       = System.Math.Asin(retype x)
                 when ^T : float32     = System.Math.Asin(toFloat (retype x)) |> toFloat32

            [<NoDynamicInvocation>]
            let inline  atanImpl(x: ^T) : ^T = 
                 (^T: (static member Atan : ^T -> ^T) (x))
                 when ^T : float       = System.Math.Atan(retype x)
                 when ^T : float32     = System.Math.Atan(toFloat (retype x)) |> toFloat32

            [<NoDynamicInvocation>]
            let inline  atan2Impl(x: ^T) (y: ^T) : 'U = 
                 (^T: (static member Atan2 : ^T * ^T -> 'U) (x,y))
                 when ^T : float       = System.Math.Atan2(retype x, retype y)
                 when ^T : float32     = System.Math.Atan2(toFloat (retype x), toFloat(retype y)) |> toFloat32

            [<NoDynamicInvocation>]
            let inline  ceilImpl(x: ^T) : ^T = 
                 (^T: (static member Ceiling : ^T -> ^T) (x))
                 when ^T : float       = System.Math.Ceiling(retype x : float)
                 when ^T : float32     = System.Math.Ceiling(toFloat (retype x)) |> toFloat32

            [<NoDynamicInvocation>]
            let inline  expImpl(x: ^T) : ^T = 
                 (^T: (static member Exp : ^T -> ^T) (x))
                 when ^T : float       = System.Math.Exp(retype x)
                 when ^T : float32     = System.Math.Exp(toFloat (retype x)) |> toFloat32

            [<NoDynamicInvocation>]
            let inline floorImpl (x: ^T) : ^T = 
                 (^T: (static member Floor : ^T -> ^T) (x))
                 when ^T : float       = System.Math.Floor(retype x : float)
                 when ^T : float32     = System.Math.Floor(toFloat (retype x)) |> toFloat32

            [<NoDynamicInvocation>]
            let inline truncateImpl (x: ^T) : ^T = 
                 (^T: (static member Truncate : ^T -> ^T) (x))
                 when ^T : float       = System.Math.Truncate(retype x : float) 
                 when ^T : float32     = System.Math.Truncate(toFloat (retype x))  |> toFloat32

            [<NoDynamicInvocation>]
            let inline roundImpl (x: ^T) : ^T = 
                 (^T: (static member Round : ^T -> ^T) (x))
                 when ^T : float       = System.Math.Round(retype x : float)
                 when ^T : float32     = System.Math.Round(toFloat (retype x)) |> toFloat32

            [<NoDynamicInvocation>]
            let inline signImpl (x: ^T) : int = 
                 (^T: (member Sign : int) (x))
                 when ^T : int32       = System.Math.Sign(retype x : int32)
                 when ^T : int64       = System.Math.Sign(retype x : int64)
                 when ^T : nativeint   = if (retype x : nativeint) < 0n then -1 else if (retype x : nativeint) > 0n then 1 else 0
                 when ^T : int16       = System.Math.Sign(retype x : int16)
                 when ^T : sbyte       = System.Math.Sign(retype x : sbyte)
                 when ^T : float       = System.Math.Sign(retype x : float)
                 when ^T : float32     = System.Math.Sign(toFloat (retype x)) 
                 when ^T : decimal     = System.Math.Sign(retype x : decimal) 

            [<NoDynamicInvocation>]
            let inline  logImpl(x: ^T) : ^T = 
                 (^T: (static member Log : ^T -> ^T) (x))
                 when ^T : float       = System.Math.Log(retype x)
                 when ^T : float32     = System.Math.Log(toFloat (retype x)) |> toFloat32
            
            [<NoDynamicInvocation>]
            let inline  log10Impl(x: ^T) : ^T = 
                 (^T: (static member Log10 : ^T -> ^T) (x))
                 when ^T : float       = System.Math.Log10(retype x)
                 when ^T : float32     = System.Math.Log10(toFloat (retype x)) |> toFloat32

            [<NoDynamicInvocation>]
            let inline  sqrtImpl(x: ^T) : ^U = 
                 (^T: (static member Sqrt : ^T -> ^U) (x))
                 when ^T : float       = System.Math.Sqrt(retype x : float)
                 when ^T : float32     = System.Math.Sqrt(toFloat (retype x)) |> toFloat32

            [<NoDynamicInvocation>]
            let inline  cosImpl(x: ^T) : ^T = 
                 (^T: (static member Cos : ^T -> ^T) (x))
                 when ^T : float       = System.Math.Cos(retype x)
                 when ^T : float32     = System.Math.Cos(toFloat (retype x)) |> toFloat32

            [<NoDynamicInvocation>]
            let inline  coshImpl(x: ^T) : ^T = 
                 (^T: (static member Cosh : ^T -> ^T) (x))
                 when ^T : float       = System.Math.Cosh(retype x)
                 when ^T : float32     = System.Math.Cosh(toFloat (retype x)) |> toFloat32

            [<NoDynamicInvocation>]
            let inline  sinImpl(x: ^T) : ^T = 
                 (^T: (static member Sin : ^T -> ^T) (x))
                 when ^T : float       = System.Math.Sin(retype x)
                 when ^T : float32     = System.Math.Sin(toFloat (retype x)) |> toFloat32

            [<NoDynamicInvocation>]
            let inline  sinhImpl(x: ^T) : ^T = 
                 (^T: (static member Sinh : ^T -> ^T) (x))
                 when ^T : float       = System.Math.Sinh(retype x)
                 when ^T : float32     = System.Math.Sinh(toFloat (retype x)) |> toFloat32

            [<NoDynamicInvocation>]
            let inline  tanImpl(x: ^T) : ^T = 
                 (^T: (static member Tan : ^T -> ^T) (x))
                 when ^T : float       = System.Math.Tan(retype x)
                 when ^T : float32     = System.Math.Tan(toFloat (retype x)) |> toFloat32

            [<NoDynamicInvocation>]
            let inline  tanhImpl(x: ^T) : ^T = 
                 (^T: (static member Tanh : ^T -> ^T) (x))
                 when ^T : float       = System.Math.Tanh(retype x)
                 when ^T : float32     = System.Math.Tanh(toFloat (retype x)) |> toFloat32

            [<NoDynamicInvocation>]
            let inline  powImpl (x: ^T) (y: ^U) : ^T = 
                 (^T: (static member Pow : ^T * ^U -> ^T) (x,y))
                 when ^T : float       = System.Math.Pow((retype x : float), (retype y: float))
                 when ^T : float32     = System.Math.Pow(toFloat (retype x), toFloat(retype y)) |> toFloat32

            [<CodeAnalysis.SuppressMessage("Microsoft.Performance","CA1812:AvoidUninstantiatedInternalClasses")>]
            let UnaryDynamicImpl nm : ('T -> 'U) =
                 let aty = typeof<'T>
                 let minfo = aty.GetMethod(nm, [| aty |])
                 (fun x -> unboxPrim<_>(minfo.Invoke(null,[| box x|])))

            let BinaryDynamicImpl nm : ('T -> 'U -> 'V) =
                 let aty = typeof<'T>
                 let bty = typeof<'U>
                 let minfo = aty.GetMethod(nm,[| aty;bty |])
                 (fun x y -> unboxPrim<_>(minfo.Invoke(null,[| box x; box y|])))

            [<CodeAnalysis.SuppressMessage("Microsoft.Performance","CA1812:AvoidUninstantiatedInternalClasses")>]                
            type AbsDynamicImplTable<'T>() = 
                static let result : ('T -> 'T) = 
                    let aty = typeof<'T>
                    if   aty.Equals(typeof<sbyte>)      then unboxPrim<_>(fun (x:sbyte)     -> absImpl x)
                    elif aty.Equals(typeof<int16>)      then unboxPrim<_>(fun (x:int16)     -> absImpl x)
                    elif aty.Equals(typeof<int32>)      then unboxPrim<_>(fun (x:int32)     -> absImpl x)
                    elif aty.Equals(typeof<int64>)      then unboxPrim<_>(fun (x:int64)     -> absImpl x)
                    elif aty.Equals(typeof<nativeint>)  then unboxPrim<_>(fun (x:nativeint) -> absImpl x)
                    elif aty.Equals(typeof<float>)      then unboxPrim<_>(fun (x:float)     -> absImpl x)
                    elif aty.Equals(typeof<float32>)    then unboxPrim<_>(fun (x:float32)   -> absImpl x)
                    elif aty.Equals(typeof<decimal>)    then unboxPrim<_>(fun (x:decimal)   -> absImpl x)
                    else UnaryDynamicImpl "Abs" 
                static member Result : ('T -> 'T) = result

            [<CodeAnalysis.SuppressMessage("Microsoft.Performance","CA1812:AvoidUninstantiatedInternalClasses")>]
            type AcosDynamicImplTable<'T>() = 
                static let result : ('T -> 'T) = 
                    let aty = typeof<'T>
                    if aty.Equals(typeof<float>)        then unboxPrim<_>(fun (x:float)     -> acosImpl x)
                    elif aty.Equals(typeof<float32>)    then unboxPrim<_>(fun (x:float32)   -> acosImpl x)
                    else UnaryDynamicImpl "Acos" 
                static member Result : ('T -> 'T) = result

            [<CodeAnalysis.SuppressMessage("Microsoft.Performance","CA1812:AvoidUninstantiatedInternalClasses")>]
            type AsinDynamicImplTable<'T>() = 
                static let result : ('T -> 'T) = 
                    let aty = typeof<'T>
                    if aty.Equals(typeof<float>)        then unboxPrim<_>(fun (x:float)     -> asinImpl x)
                    elif aty.Equals(typeof<float32>)    then unboxPrim<_>(fun (x:float32)   -> asinImpl x)
                    else UnaryDynamicImpl "Asin" 
                static member Result : ('T -> 'T) = result

            [<CodeAnalysis.SuppressMessage("Microsoft.Performance","CA1812:AvoidUninstantiatedInternalClasses")>]
            type AtanDynamicImplTable<'T>() = 
                static let result : ('T -> 'T) = 
                    let aty = typeof<'T>
                    if aty.Equals(typeof<float>)        then unboxPrim<_>(fun (x:float)     -> atanImpl x)
                    elif aty.Equals(typeof<float32>)    then unboxPrim<_>(fun (x:float32)   -> atanImpl x)
                    else UnaryDynamicImpl "Atan" 
                static member Result : ('T -> 'T) = result

            [<CodeAnalysis.SuppressMessage("Microsoft.Performance","CA1812:AvoidUninstantiatedInternalClasses")>]
            type Atan2DynamicImplTable<'T,'U>() = 
                static let result : ('T -> 'T -> 'U) = 
                    let aty = typeof<'T>
                    if aty.Equals(typeof<float>)        then unboxPrim<_>(fun (x:float)  (y:float)   -> atan2Impl x y)
                    elif aty.Equals(typeof<float32>)    then unboxPrim<_>(fun (x:float32) (y:float32)  -> atan2Impl x y)
                    else BinaryDynamicImpl "Atan2"
                static member Result : ('T -> 'T -> 'U) = result

            [<CodeAnalysis.SuppressMessage("Microsoft.Performance","CA1812:AvoidUninstantiatedInternalClasses")>]
            type CeilingDynamicImplTable<'T>() = 
                static let result : ('T -> 'T) = 
                    let aty = typeof<'T>
                    if aty.Equals(typeof<float>)        then unboxPrim<_>(fun (x:float)     -> ceilImpl x)
                    elif aty.Equals(typeof<float32>)    then unboxPrim<_>(fun (x:float32)   -> ceilImpl x)
                    else UnaryDynamicImpl "Ceiling" 
                static member Result : ('T -> 'T) = result

            [<CodeAnalysis.SuppressMessage("Microsoft.Performance","CA1812:AvoidUninstantiatedInternalClasses")>]
            type ExpDynamicImplTable<'T>() = 
                static let result : ('T -> 'T) = 
                    let aty = typeof<'T>
                    if aty.Equals(typeof<float>)        then unboxPrim<_>(fun (x:float)     -> expImpl x)
                    elif aty.Equals(typeof<float32>)    then unboxPrim<_>(fun (x:float32)   -> expImpl x)
                    else UnaryDynamicImpl "Exp" 
                static member Result : ('T -> 'T) = result

            [<CodeAnalysis.SuppressMessage("Microsoft.Performance","CA1812:AvoidUninstantiatedInternalClasses")>]
            type FloorDynamicImplTable<'T>() = 
                static let result : ('T -> 'T) = 
                    let aty = typeof<'T>
                    if aty.Equals(typeof<float>)        then unboxPrim<_>(fun (x:float)     -> floorImpl x)
                    elif aty.Equals(typeof<float32>)    then unboxPrim<_>(fun (x:float32)   -> floorImpl x)
                    else UnaryDynamicImpl "Floor" 
                static member Result : ('T -> 'T) = result

            [<CodeAnalysis.SuppressMessage("Microsoft.Performance","CA1812:AvoidUninstantiatedInternalClasses")>]
            type TruncateDynamicImplTable<'T>() = 
                static let result : ('T -> 'T) = 
                    let aty = typeof<'T>
                    if aty.Equals(typeof<float>)        then unboxPrim<_>(fun (x:float)     -> truncateImpl x)
                    elif aty.Equals(typeof<float32>)    then unboxPrim<_>(fun (x:float32)   -> truncateImpl x)
                    else UnaryDynamicImpl "Truncate" 
                static member Result : ('T -> 'T) = result

            [<CodeAnalysis.SuppressMessage("Microsoft.Performance","CA1812:AvoidUninstantiatedInternalClasses")>]
            type RoundDynamicImplTable<'T>() = 
                static let result : ('T -> 'T) = 
                    let aty = typeof<'T>
                    if aty.Equals(typeof<float>)        then unboxPrim<_>(fun (x:float)     -> roundImpl x)
                    elif aty.Equals(typeof<float32>)    then unboxPrim<_>(fun (x:float32)   -> roundImpl x)
                    else UnaryDynamicImpl "Round" 
                static member Result : ('T -> 'T) = result

            [<CodeAnalysis.SuppressMessage("Microsoft.Performance","CA1812:AvoidUninstantiatedInternalClasses")>]
            type SignDynamicImplTable<'T>() = 
                static let result : ('T -> int) = 
                    let aty = typeof<'T>
                    if aty.Equals(typeof<float>)        then unboxPrim<_>(fun (x:float)     -> signImpl x)
                    elif aty.Equals(typeof<float32>)    then unboxPrim<_>(fun (x:float32)   -> signImpl x)
                    elif aty.Equals(typeof<nativeint>)    then unboxPrim<_>(fun (x:nativeint)   -> signImpl x)
                    elif aty.Equals(typeof<decimal>)    then unboxPrim<_>(fun (x:decimal)   -> signImpl x)
                    elif aty.Equals(typeof<int16>)    then unboxPrim<_>(fun (x:int16)   -> signImpl x)
                    elif aty.Equals(typeof<int32>)    then unboxPrim<_>(fun (x:int32)   -> signImpl x)
                    elif aty.Equals(typeof<int64>)    then unboxPrim<_>(fun (x:int64)   -> signImpl x)
                    elif aty.Equals(typeof<sbyte>)    then unboxPrim<_>(fun (x:sbyte)   -> signImpl x)
                    else UnaryDynamicImpl "Sign" 
                static member Result : ('T -> int) = result

            [<CodeAnalysis.SuppressMessage("Microsoft.Performance","CA1812:AvoidUninstantiatedInternalClasses")>]
            type LogDynamicImplTable<'T>() = 
                static let result : ('T -> 'T) = 
                    let aty = typeof<'T>
                    if aty.Equals(typeof<float>)        then unboxPrim<_>(fun (x:float)     -> logImpl x)
                    elif aty.Equals(typeof<float32>)    then unboxPrim<_>(fun (x:float32)   -> logImpl x)
                    else UnaryDynamicImpl "Log" 
                static member Result : ('T -> 'T) = result

            [<CodeAnalysis.SuppressMessage("Microsoft.Performance","CA1812:AvoidUninstantiatedInternalClasses")>]
            type Log10DynamicImplTable<'T>() = 
                static let result : ('T -> 'T) = 
                    let aty = typeof<'T>
                    if aty.Equals(typeof<float>)        then unboxPrim<_>(fun (x:float)     -> log10Impl x)
                    elif aty.Equals(typeof<float32>)    then unboxPrim<_>(fun (x:float32)   -> log10Impl x)
                    else UnaryDynamicImpl "Log10" 
                static member Result : ('T -> 'T) = result

            [<CodeAnalysis.SuppressMessage("Microsoft.Performance","CA1812:AvoidUninstantiatedInternalClasses")>]
            type SqrtDynamicImplTable<'T,'U>() = 
                static let result : ('T -> 'U) = 
                    let aty = typeof<'T>
                    if aty.Equals(typeof<float>)        then unboxPrim<_>(fun (x:float)     -> sqrtImpl x)
                    elif aty.Equals(typeof<float32>)    then unboxPrim<_>(fun (x:float32)   -> sqrtImpl x)
                    else UnaryDynamicImpl "Sqrt" 
                static member Result : ('T -> 'U) = result

            [<CodeAnalysis.SuppressMessage("Microsoft.Performance","CA1812:AvoidUninstantiatedInternalClasses")>]
            type CosDynamicImplTable<'T>() = 
                static let result : ('T -> 'T) = 
                    let aty = typeof<'T>
                    if aty.Equals(typeof<float>)        then unboxPrim<_>(fun (x:float)     -> cosImpl x)
                    elif aty.Equals(typeof<float32>)    then unboxPrim<_>(fun (x:float32)   -> cosImpl x)
                    else UnaryDynamicImpl "Cos" 
                static member Result : ('T -> 'T) = result

            [<CodeAnalysis.SuppressMessage("Microsoft.Performance","CA1812:AvoidUninstantiatedInternalClasses")>]
            type CoshDynamicImplTable<'T>() = 
                static let result : ('T -> 'T) = 
                    let aty = typeof<'T>
                    if aty.Equals(typeof<float>)        then unboxPrim<_>(fun (x:float)     -> coshImpl x)
                    elif aty.Equals(typeof<float32>)    then unboxPrim<_>(fun (x:float32)   -> coshImpl x)
                    else UnaryDynamicImpl "Cosh" 
                static member Result : ('T -> 'T) = result

            [<CodeAnalysis.SuppressMessage("Microsoft.Performance","CA1812:AvoidUninstantiatedInternalClasses")>]
            type SinDynamicImplTable<'T>() = 
                static let result : ('T -> 'T) = 
                    let aty = typeof<'T>
                    if aty.Equals(typeof<float>)        then unboxPrim<_>(fun (x:float)     -> sinImpl x)
                    elif aty.Equals(typeof<float32>)    then unboxPrim<_>(fun (x:float32)   -> sinImpl x)
                    else UnaryDynamicImpl "Sin" 
                static member Result : ('T -> 'T) = result

            [<CodeAnalysis.SuppressMessage("Microsoft.Performance","CA1812:AvoidUninstantiatedInternalClasses")>]
            type SinhDynamicImplTable<'T>() = 
                static let result : ('T -> 'T) = 
                    let aty = typeof<'T>
                    if aty.Equals(typeof<float>)        then unboxPrim<_>(fun (x:float)     -> sinhImpl x)
                    elif aty.Equals(typeof<float32>)    then unboxPrim<_>(fun (x:float32)   -> sinhImpl x)
                    else UnaryDynamicImpl "Sinh" 
                static member Result : ('T -> 'T) = result

            [<CodeAnalysis.SuppressMessage("Microsoft.Performance","CA1812:AvoidUninstantiatedInternalClasses")>]
            type TanDynamicImplTable<'T>() = 
                static let result : ('T -> 'T) = 
                    let aty = typeof<'T>
                    if aty.Equals(typeof<float>)        then unboxPrim<_>(fun (x:float)     -> tanImpl x)
                    elif aty.Equals(typeof<float32>)    then unboxPrim<_>(fun (x:float32)   -> tanImpl x)
                    else UnaryDynamicImpl "Tan" 
                static member Result : ('T -> 'T) = result

            [<CodeAnalysis.SuppressMessage("Microsoft.Performance","CA1812:AvoidUninstantiatedInternalClasses")>]
            type TanhDynamicImplTable<'T>() = 
                static let result : ('T -> 'T) = 
                    let aty = typeof<'T>
                    if aty.Equals(typeof<float>)        then unboxPrim<_>(fun (x:float)     -> tanhImpl x)
                    elif aty.Equals(typeof<float32>)    then unboxPrim<_>(fun (x:float32)   -> tanhImpl x)
                    else UnaryDynamicImpl "Tanh" 
                static member Result : ('T -> 'T) = result

            [<CodeAnalysis.SuppressMessage("Microsoft.Performance","CA1812:AvoidUninstantiatedInternalClasses")>]
            type PowDynamicImplTable<'T,'U>() = 
                static let result : ('T -> 'U -> 'T) = 
                    let aty = typeof<'T>
                    if aty.Equals(typeof<float>)        then unboxPrim<_>(fun (x:float)   (y:float)  -> powImpl x y)
                    elif aty.Equals(typeof<float32>)    then unboxPrim<_>(fun (x:float32) (y:float32)  -> powImpl x y)
                    else BinaryDynamicImpl "Pow" 
                static member Result : ('T -> 'U -> 'T) = result

            let AbsDynamic x            = AbsDynamicImplTable<_>.Result x
            let AcosDynamic x           = AcosDynamicImplTable<_>.Result x
            let AsinDynamic x           = AsinDynamicImplTable<_>.Result x
            let AtanDynamic x           = AtanDynamicImplTable<_>.Result x
            let Atan2Dynamic y x        = Atan2DynamicImplTable<_,_>.Result y x
            let CeilingDynamic x        = CeilingDynamicImplTable<_>.Result x 
            let ExpDynamic x            = ExpDynamicImplTable<_>.Result x 
            let FloorDynamic x          = FloorDynamicImplTable<_>.Result x 
            let TruncateDynamic x       = TruncateDynamicImplTable<_>.Result x 
            let RoundDynamic x          = RoundDynamicImplTable<_>.Result x 
            let SignDynamic x           = SignDynamicImplTable<_>.Result x 
            let LogDynamic x            = LogDynamicImplTable<_>.Result x 
            let Log10Dynamic x          = Log10DynamicImplTable<_>.Result x 
            let SqrtDynamic x           = SqrtDynamicImplTable<_,_>.Result x 
            let CosDynamic x            = CosDynamicImplTable<_>.Result x 
            let CoshDynamic x           = CoshDynamicImplTable<_>.Result x 
            let SinDynamic x            = SinDynamicImplTable<_>.Result x 
            let SinhDynamic x           = SinhDynamicImplTable<_>.Result x 
            let TanDynamic x            = TanDynamicImplTable<_>.Result x 
            let TanhDynamic x           = TanhDynamicImplTable<_>.Result x 
            let PowDynamic x y          = PowDynamicImplTable<_,_>.Result x y


        open OperatorIntrinsics
                   
        let inline (..) (start:^T) (finish:^T) = 
           RangeGeneric (GenericOne< (^T) >)  Checked.(+) start finish
           when ^T : int32       = RangeInt32   (retype start) 1    (retype finish)
           when ^T : float       = RangeDouble  (retype start) 1.0  (retype finish)
           when ^T : float32     = RangeSingle  (retype start) 1.0f (retype finish)
           when ^T : int64       = RangeInt64   (retype start) 1L   (retype finish)
           when ^T : uint64      = RangeUInt64  (retype start) 1UL  (retype finish)
           when ^T : uint32      = RangeUInt32  (retype start) 1ul  (retype finish)
           when ^T : nativeint   = RangeIntPtr  (retype start) 1n   (retype finish)
           when ^T : unativeint  = RangeUIntPtr (retype start) 1un  (retype finish)
           when ^T : int16       = RangeInt16   (retype start) 1s   (retype finish)
           when ^T : uint16      = RangeUInt16  (retype start) 1us  (retype finish)
           when ^T : sbyte       = RangeSByte   (retype start) 1y   (retype finish)
           when ^T : byte        = RangeByte    (retype start) 1uy  (retype finish)
           when ^T : char        = RangeChar    (retype start) (retype finish)

        let inline (.. ..) (start: ^T) (step: ^U) (finish: ^T) = 
           RangeStepGeneric (GenericZero< (^U) >) Checked.(+) start step finish
           when ^T : int32       = RangeInt32   (retype start) (retype step) (retype finish)
           when ^T : float       = RangeDouble  (retype start) (retype step) (retype finish)
           when ^T : float32     = RangeSingle  (retype start) (retype step) (retype finish)
           when ^T : int64       = RangeInt64   (retype start) (retype step) (retype finish)
           when ^T : uint64      = RangeUInt64  (retype start) (retype step) (retype finish)
           when ^T : uint32      = RangeUInt32  (retype start) (retype step) (retype finish)
           when ^T : nativeint   = RangeIntPtr  (retype start) (retype step) (retype finish)
           when ^T : unativeint  = RangeUIntPtr (retype start) (retype step) (retype finish)
           when ^T : int16       = RangeInt16   (retype start) (retype step) (retype finish)
           when ^T : uint16      = RangeUInt16  (retype start) (retype step) (retype finish)
           when ^T : sbyte       = RangeSByte   (retype start) (retype step) (retype finish)
           when ^T : byte        = RangeByte    (retype start) (retype step) (retype finish)
        

        type ``[,]``<'T> with 
            member arr.GetSlice(x : int, y1 : int option, y2 : int option) = GetArraySlice2DFixed1 arr x y1 y2 
            member arr.GetSlice(x1 : int option, x2 : int option, y : int) = GetArraySlice2DFixed2 arr x1 x2 y

            member arr.SetSlice(x : int, y1 : int option, y2 : int option, source:'T[]) = SetArraySlice2DFixed1 arr x y1 y2 source
            member arr.SetSlice(x1 : int option, x2 : int option, y : int, source:'T[]) = SetArraySlice2DFixed2 arr x1 x2 y source

        [<CompiledName("Abs")>]
        let inline abs (value: ^T) : ^T = 
             AbsDynamic value
             when ^T : ^T = absImpl value

        [<CompiledName("Acos")>]
        let inline  acos (value: ^T) : ^T = 
             AcosDynamic value
             when ^T : ^T       = acosImpl value

        [<CompiledName("Asin")>]
        let inline  asin (value: ^T) : ^T = 
             AsinDynamic value
             when ^T : ^T       = asinImpl value

        [<CompiledName("Atan")>]
        let inline  atan (value: ^T) : ^T = 
             AtanDynamic value
             when ^T : ^T       = atanImpl value

        [<CompiledName("Atan2")>]
        let inline  atan2(y: ^T) (x: ^T) : 'U = 
             Atan2Dynamic y x
             when ^T : ^T       = (atan2Impl y x : 'U)

        [<CompiledName("Ceiling")>]
        let inline  ceil (value: ^T) : ^T = 
             CeilingDynamic value
             when ^T : ^T       = ceilImpl value

        [<CompiledName("Exp")>]
        let inline  exp(value: ^T) : ^T = 
             ExpDynamic value
             when ^T : ^T       = expImpl value

        [<CompiledName("Floor")>]
        let inline floor (value: ^T) : ^T = 
             FloorDynamic value
             when ^T : ^T       = floorImpl value

        [<CompiledName("Truncate")>]
        let inline truncate (value: ^T) : ^T = 
             TruncateDynamic value
             when ^T : ^T       = truncateImpl value

        [<CompiledName("Round")>]
        let inline round (value: ^T) : ^T = 
             RoundDynamic value
             when ^T : ^T       = roundImpl value

        [<CompiledName("Sign")>]
        let inline sign (value: ^T) : int = 
             SignDynamic value
             when ^T : ^T       = signImpl value

        [<CompiledName("Log")>]
        let inline  log (value: ^T) : ^T = 
             LogDynamic value
             when ^T : ^T       = logImpl value

        [<CompiledName("Log10")>]
        let inline  log10 (value: ^T) : ^T = 
             Log10Dynamic value
             when ^T : ^T       = log10Impl value

        [<CompiledName("Sqrt")>]
        let inline  sqrt (value: ^T) : ^U = 
             SqrtDynamic value
             when ^T : ^T       = (sqrtImpl value : ^U)

        [<CompiledName("Cos")>]
        let inline  cos (value: ^T) : ^T = 
             CosDynamic value
             when ^T : ^T       = cosImpl value

        [<CompiledName("Cosh")>]
        let inline cosh (value: ^T) : ^T = 
             CoshDynamic value
             when ^T : ^T       = coshImpl value

        [<CompiledName("Sin")>]
        let inline sin (value: ^T) : ^T = 
             SinDynamic value
             when ^T : ^T       = sinImpl value

        [<CompiledName("Sinh")>]
        let inline sinh (value: ^T) : ^T = 
             SinhDynamic value
             when ^T : ^T       = sinhImpl value

        [<CompiledName("Tan")>]
        let inline tan (value: ^T) : ^T = 
             TanDynamic value
             when ^T : ^T       = tanImpl value

        [<CompiledName("Tanh")>]
        let inline tanh (value: ^T) : ^T = 
             TanhDynamic value
             when ^T : ^T       = tanhImpl value

        let inline ( ** ) (x: ^T) (y: ^U) : ^T = 
             PowDynamic x y
             when ^T : ^T       = powImpl x y

        let inline gpown  (x: ^T) n =
            let v = PowGeneric (GenericOne< (^T) >, Checked.( * ), x,n) 
            if n < 0 then GenericOne< (^T) > / v
            else v

        [<CompiledName("PowInteger")>]
        let inline pown  (x: ^T) n =
             (if n = Int32.MinValue then gpown x (n+1) / x else gpown x n)
             when ^T : int32 = 
                         (let x = (retype x : int32) in
                          if  x = 2 && n >= 0 && n < 31 then 1 <<< n 
                          elif n >= 0 then PowInt32 x n 
                          else 1 / PowInt32 x n)
             when ^T : int64 = 
                         (let x = (retype x : int64) in
                          if  x = 2L && n >= 0 && n < 63 then 1L <<< n 
                          elif n >= 0 then PowInt64 x n 
                          else 1L / PowInt64 x n)
             when ^T : int16 = 
                         (let x = (retype x : int16) in
                          if  x = 2s && n >= 0 && n < 15 then 1s <<< n 
                          elif n >= 0 then PowInt16 x n 
                          else 1s / PowInt16 x n)
             when ^T : sbyte = 
                         (let x = (retype x : sbyte) in
                          if  x = 2y && n >= 0 && n < 7 then 1y <<< n 
                          elif n >= 0 then PowSByte x n 
                          else 1y / PowSByte x n)
             when ^T : nativeint = 
                         (let x = (retype x : nativeint) in
                          if  x = 2n && n >= 0 && n < 31 then 1n <<< n 
                          elif n >= 0 then PowIntPtr x n 
                          else 1n / PowIntPtr x n)
             when ^T : uint32 = 
                         (let x = (retype x : uint32) in
                          if  x = 2u && n >= 0 && n <= 31 then 1u <<< n 
                          elif n >= 0 then PowUInt32 x n 
                          else 1u / PowUInt32 x n)
             when ^T : uint64 = 
                         (let x = (retype x : uint64) in
                          if  x = 2UL && n >= 0 && n <= 63 then 1UL <<< n 
                          elif n >= 0 then PowUInt64 x n 
                          else 1UL / PowUInt64 x n)
             when ^T : uint16 = 
                         (let x = (retype x : uint16) in
                          if  x = 2us && n >= 0 && n <= 15 then 1us <<< n 
                          elif n >= 0 then PowUInt16 x n 
                          else 1us / PowUInt16 x n)
             when ^T : byte = 
                         (let x = (retype x : byte) in
                          if  x = 2uy && n >= 0 && n <= 7 then 1uy <<< n 
                          elif n >= 0 then PowByte x n 
                          else 1uy / PowByte x n)
             when ^T : unativeint = 
                         (let x = (retype x : unativeint) in
                          if  x = 2un && n >= 0 && n <= 31 then 1un <<< n 
                          elif n >= 0 then PowUIntPtr x n 
                          else 1un / PowUIntPtr x n)

             when ^T : float       = 
                         (let x = (retype x : float) in
                         if n >= 0 then PowDouble x n else 1.0 /  PowDouble x n)
             when ^T : float32     = 
                         (let x = (retype x : float32) in
                          if n >= 0 then PowSingle x n else 1.0f /  PowSingle x n)
             when ^T : decimal     = 
                         (let x = (retype x : decimal) in
                          if n >= 0 then PowDecimal x n else 1.0M /  PowDecimal x n)


    /// Represents the types of byrefs in F# 4.5+
    module ByRefKinds = 

        /// Represents a byref that can be written
        type Out() = class end

        /// Represents a byref that can be read
        type In() = class end

        /// Represents a byref that can be both read and written
        type InOut = Choice<In, Out>

    /// <summary>Represents a in-argument or readonly managed pointer in F# code. This type should only be used with F# 4.5+.</summary>
    type inref<'T> = byref<'T, ByRefKinds.In>

    /// <summary>Represents a out-argument managed pointer in F# code. This type should only be used with F# 4.5+.</summary>
    type outref<'T> = byref<'T, ByRefKinds.Out>

namespace Microsoft.FSharp.Control

    open System    
    open System.Threading    
    open System.Diagnostics
    open Microsoft.FSharp.Core
    open Microsoft.FSharp.Core.Operators

    module LazyExtensions = 
        type System.Lazy<'T> with
            [<CompiledName("Create")>] // give the extension member a 'nice', unmangled compiled name, unique within this module
            static member Create(creator : unit -> 'T) : Lazy<'T> =
                let creator = Func<'T>(creator)
                Lazy<'T>(creator, true)

            [<CompiledName("CreateFromValue")>] // give the extension member a 'nice', unmangled compiled name, unique within this module
            static member CreateFromValue(value : 'T) : Lazy<'T> =
                Lazy<'T>.Create(fun () -> value)

            [<CompiledName("IsDelayedDeprecated")>] // give the extension member a 'nice', unmangled compiled name, unique within this module
            member x.IsDelayed = not(x.IsValueCreated)

            [<CompiledName("IsForcedDeprecated")>] // give the extension member a 'nice', unmangled compiled name, unique within this module
            member x.IsForced = x.IsValueCreated

            [<CompiledName("Force")>] // give the extension member a 'nice', unmangled compiled name, unique within this module
            member x.Force() = x.Value

            [<CompiledName("SynchronizedForceDeprecated")>] // give the extension member a 'nice', unmangled compiled name, unique within this module
            member x.SynchronizedForce() = x.Value

            [<CompiledName("UnsynchronizedForceDeprecated")>] // give the extension member a 'nice', unmangled compiled name, unique within this module
            member x.UnsynchronizedForce() = x.Value
            
    type Lazy<'T> = System.Lazy<'T>

    type 'T ``lazy`` = Lazy<'T>       


namespace Microsoft.FSharp.Control

    open System
    open Microsoft.FSharp.Core

    type IDelegateEvent<'Delegate when 'Delegate :> System.Delegate > =
        abstract AddHandler: handler:'Delegate -> unit
        abstract RemoveHandler: handler:'Delegate -> unit 

    type IEvent<'Delegate,'Args when 'Delegate : delegate<'Args,unit> and 'Delegate :> System.Delegate > =
        inherit IDelegateEvent<'Delegate>
        inherit IObservable<'Args>

    [<CompiledName("FSharpHandler`1")>]
    type Handler<'Args> =  delegate of sender:obj * args:'Args -> unit 

    type IEvent<'Args> = IEvent<Handler<'Args>, 'Args>

    do()<|MERGE_RESOLUTION|>--- conflicted
+++ resolved
@@ -2220,11 +2220,7 @@
                 | ty when ty.Equals(typeof<float32>)    -> unboxPrim (box Float32Comparer)
                 | ty when ty.Equals(typeof<decimal>)    -> unboxPrim (box DecimalComparer)
                 | ty when ty.Equals(typeof<string>)     -> unboxPrim (box StringComparer)
-<<<<<<< HEAD
-                | ty when ty.Equals(typeof<bool>)     -> unboxPrim (box BoolComparer)
-=======
                 | ty when ty.Equals(typeof<bool>)       -> unboxPrim (box BoolComparer)
->>>>>>> 0e851c63
                 | _ -> 
                     // Review: There are situations where we should be able
                     // to return System.Collections.Generic.Comparer<'T>.Default here.
