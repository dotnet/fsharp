--- conflicted
+++ resolved
@@ -659,12 +659,8 @@
                 | _ -> raise (System.IndexOutOfRangeException())
 
             let inline Array2DZeroCreate (n:int) (m:int) = (# "newarr.multi 2 !0" type ('T) n m : 'T[,] #)
-<<<<<<< HEAD
+            
             let inline GetArray2DSub (src: 'T[,]) src1 src2 len1 len2 =
-=======
-
-            let GetArray2DSub (src: 'T[,]) src1 src2 len1 len2 =
->>>>>>> 1b65cd97
                 let len1 = (if len1 < 0 then 0 else len1)
                 let len2 = (if len2 < 0 then 0 else len2)
                 let dst = Array2DZeroCreate len1 len2
