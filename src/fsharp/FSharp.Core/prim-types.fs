// Copyright (c) Microsoft Corporation.  All Rights Reserved.  See License.txt in the project root for license information.

#nowarn "25" // Incomplete match expressions 
#nowarn "35" // This construct is deprecated: the treatment of this operator is now handled directly by the F# compiler and its meaning may not be redefined.
#nowarn "44" // This construct is deprecated. This function is for use by compiled F# code and should not be used directly
#nowarn "52" // The value has been copied to ensure the original is not mutated by this operation
#nowarn "60" // Override implementations in augmentations are now deprecated. Override implementations should be given as part of the initial declaration of a type.
#nowarn "61" // The containing type can use 'null' as a representation value for its nullary union case. This member will be compiled as a static member.
#nowarn "69" // Interface implementations in augmentations are now deprecated. Interface implementations should be given on the initial declaration...
#nowarn "77" // Member constraints with the name 'Exp' are given special status by the F# compiler...
#nowarn "3218" // mismatch of parameter name for 'fst' and 'snd'

namespace Microsoft.FSharp.Core

    open System
    open System.Collections
    open System.Collections.Generic
    open System.Diagnostics
    open System.Globalization
    open System.Reflection
    open System.Text
    
    type Unit() =
        override x.GetHashCode() = 0
        override x.Equals(obj:obj) = 
            match obj with null -> true | :? Unit -> true | _ -> false
        interface System.IComparable with 
            member x.CompareTo(_obj:obj) = 0
        
    and unit = Unit

    type SourceConstructFlags = 
       | None = 0
       | SumType = 1
       | RecordType = 2
       | ObjectType = 3
       | Field = 4
       | Exception = 5
       | Closure = 6
       | Module = 7
       | UnionCase = 8
       | Value = 9
       | KindMask = 31
       | NonPublicRepresentation = 32

    [<Flags>]
    type CompilationRepresentationFlags = 
       | None = 0
       | Static = 1
       | Instance = 2      
       /// append 'Module' to the end of a non-unique module
       | ModuleSuffix = 4  
       | UseNullAsTrueValue = 8
       | Event = 16

    [<AttributeUsage(AttributeTargets.Class, AllowMultiple=false)>]
    type SealedAttribute(value:bool) =
        inherit System.Attribute()
        member x.Value = value
        new() = new SealedAttribute(true)
      
    [<AttributeUsage(AttributeTargets.Class, AllowMultiple=false)>]
    [<Sealed>]
    type AbstractClassAttribute() =
        inherit System.Attribute()
      
    [<AttributeUsage(AttributeTargets.GenericParameter, AllowMultiple=false)>]
    [<Sealed>]
    type EqualityConditionalOnAttribute() =
        inherit System.Attribute()
      
    [<AttributeUsage(AttributeTargets.GenericParameter, AllowMultiple=false)>]
    [<Sealed>]
    type ComparisonConditionalOnAttribute() =
        inherit System.Attribute()
      
    [<AttributeUsage(AttributeTargets.Class, AllowMultiple=false)>]
    [<Sealed>]
    type AllowNullLiteralAttribute(value: bool) =
        inherit System.Attribute()
        member x.Value = value
        new () = new AllowNullLiteralAttribute(true)
      
    [<AttributeUsage(AttributeTargets.Field, AllowMultiple=false)>]
    [<Sealed>]
    type VolatileFieldAttribute() =
        inherit System.Attribute()
      
    [<AttributeUsage (AttributeTargets.Class, AllowMultiple=false)>]  
    [<Sealed>]
    type DefaultAugmentationAttribute(value:bool) = 
        inherit System.Attribute()
        member x.Value = value

    [<AttributeUsage (AttributeTargets.Property, AllowMultiple=false)>]  
    [<Sealed>]
    type CLIEventAttribute() = 
        inherit System.Attribute()

    [<AttributeUsage (AttributeTargets.Class, AllowMultiple=false)>]  
    [<Sealed>]
    type CLIMutableAttribute() = 
        inherit System.Attribute()

    [<AttributeUsage (AttributeTargets.Class, AllowMultiple=false)>]  
    [<Sealed>]
    type AutoSerializableAttribute(value:bool) = 
        inherit System.Attribute()
        member x.Value = value

    [<AttributeUsage (AttributeTargets.Field, AllowMultiple=false)>]  
    [<Sealed>]
    type DefaultValueAttribute(check:bool) = 
        inherit System.Attribute()
        member x.Check = check
        new() = new DefaultValueAttribute(true)

    [<AttributeUsage (AttributeTargets.Method, AllowMultiple=false)>]  
    [<Sealed>]
    type EntryPointAttribute() = 
        inherit System.Attribute()

    [<AttributeUsage (AttributeTargets.Class, AllowMultiple=false)>]  
    [<Sealed>]
    type ReferenceEqualityAttribute() = 
        inherit System.Attribute()

    [<AttributeUsage (AttributeTargets.Class, AllowMultiple=false)>]  
    [<Sealed>]
    type StructuralComparisonAttribute() = 
        inherit System.Attribute()

    [<AttributeUsage (AttributeTargets.Class, AllowMultiple=false)>]  
    [<Sealed>]
    type StructuralEqualityAttribute() = 
        inherit System.Attribute()

    [<AttributeUsage (AttributeTargets.Class ||| AttributeTargets.Interface ||| AttributeTargets.Delegate ||| AttributeTargets.Struct ||| AttributeTargets.Enum, AllowMultiple=false)>]  
    [<Sealed>]
    type NoEqualityAttribute() = 
        inherit System.Attribute()

    [<AttributeUsage (AttributeTargets.Class ||| AttributeTargets.Struct, AllowMultiple=false)>]  
    [<Sealed>]
    type CustomEqualityAttribute() = 
        inherit System.Attribute()

    [<AttributeUsage (AttributeTargets.Class ||| AttributeTargets.Struct, AllowMultiple=false)>]  
    [<Sealed>]
    type CustomComparisonAttribute() = 
        inherit System.Attribute()

    [<AttributeUsage (AttributeTargets.Class ||| AttributeTargets.Interface ||| AttributeTargets.Delegate ||| AttributeTargets.Struct ||| AttributeTargets.Enum, AllowMultiple=false)>]  
    [<Sealed>]
    type NoComparisonAttribute() = 
        inherit System.Attribute()

    [<AttributeUsage (AttributeTargets.Class ||| AttributeTargets.Parameter ||| AttributeTargets.Method ||| AttributeTargets.Property ||| AttributeTargets.Constructor, AllowMultiple=false)>]  
    [<Sealed>]
    type ReflectedDefinitionAttribute(includeValue: bool) =
        inherit System.Attribute()
        new() = ReflectedDefinitionAttribute(false)
        member x.IncludeValue = includeValue

    [<AttributeUsage (AttributeTargets.Method ||| AttributeTargets.Class ||| AttributeTargets.Field ||| AttributeTargets.Interface ||| AttributeTargets.Struct ||| AttributeTargets.Delegate ||| AttributeTargets.Enum ||| AttributeTargets.Property, AllowMultiple=false)>]  
    [<Sealed>]
    type CompiledNameAttribute(compiledName:string) =
        inherit System.Attribute()
        member x.CompiledName = compiledName

    [<AttributeUsage (AttributeTargets.Struct, AllowMultiple=false)>]  
    [<Sealed>]
    type StructAttribute() =
        inherit System.Attribute()

    [<AttributeUsage (AttributeTargets.GenericParameter ||| AttributeTargets.Class, AllowMultiple=false)>]  
    [<Sealed>]
    type MeasureAttribute() =
        inherit System.Attribute()

    [<AttributeUsage (AttributeTargets.Class, AllowMultiple=false)>]  
    [<Sealed>]
    type MeasureAnnotatedAbbreviationAttribute() =
        inherit System.Attribute()

    [<AttributeUsage (AttributeTargets.Interface, AllowMultiple=false)>]  
    [<Sealed>]
    type InterfaceAttribute() =
        inherit System.Attribute()

    [<AttributeUsage (AttributeTargets.Class, AllowMultiple=false)>]  
    [<Sealed>]
    type ClassAttribute() =
        inherit System.Attribute()

    [<AttributeUsage(AttributeTargets.Field, AllowMultiple=false)>]
    [<Sealed>]
    type LiteralAttribute() =
        inherit System.Attribute()

    [<AttributeUsage(AttributeTargets.Assembly, AllowMultiple=false)>]
    [<Sealed>]
    type FSharpInterfaceDataVersionAttribute(major:int,minor:int,release:int)  =
        inherit System.Attribute()
        member x.Major = major
        member x.Minor = minor
        member x.Release = release

    [<AttributeUsage(AttributeTargets.All, AllowMultiple=false)>]
    [<Sealed>]
    type CompilationMappingAttribute(sourceConstructFlags:SourceConstructFlags,
                                     variantNumber:int,
                                     sequenceNumber:int,
                                     resourceName:string,
                                     typeDefinitions:System.Type[])  =
        inherit System.Attribute()
        member x.SourceConstructFlags = sourceConstructFlags
        member x.SequenceNumber = sequenceNumber
        member x.VariantNumber = variantNumber
        new(sourceConstructFlags) = CompilationMappingAttribute(sourceConstructFlags,0,0)
        new(sourceConstructFlags,sequenceNumber) = CompilationMappingAttribute(sourceConstructFlags,0,sequenceNumber)
        new(sourceConstructFlags,variantNumber,sequenceNumber) = CompilationMappingAttribute(sourceConstructFlags,variantNumber,sequenceNumber,null,null)
        new(resourceName, typeDefinitions) = CompilationMappingAttribute(SourceConstructFlags.None,0,0,resourceName, typeDefinitions)
        member x.TypeDefinitions = typeDefinitions
        member x.ResourceName = resourceName

    [<AttributeUsage(AttributeTargets.All, AllowMultiple=false)>]
    [<Sealed>]
    type CompilationSourceNameAttribute(sourceName:string)  =
        inherit System.Attribute()
        member x.SourceName = sourceName

    //-------------------------------------------------------------------------
    [<AttributeUsage(AttributeTargets.All, AllowMultiple=false)>]
    [<Sealed>]
    type CompilationRepresentationAttribute (flags : CompilationRepresentationFlags) =
        inherit System.Attribute()
        member x.Flags = flags

    [<AttributeUsage(AttributeTargets.All, AllowMultiple=false)>]
    [<Sealed>]
    type ExperimentalAttribute(message:string) =
        inherit System.Attribute()
        member x.Message = message    

    [<AttributeUsage(AttributeTargets.Method, AllowMultiple=false)>]
    [<Sealed>]
    type CompilationArgumentCountsAttribute(counts:int[]) =
        inherit System.Attribute()
        member x.Counts = 
           let unboxPrim(x:obj) = (# "unbox.any !0" type ('T) x : 'T #)
           (unboxPrim(counts.Clone()) : System.Collections.Generic.IEnumerable<int>)

    [<AttributeUsage(AttributeTargets.Method, AllowMultiple=false)>]
    [<Sealed>]
    type CustomOperationAttribute(name:string) =
        inherit System.Attribute()
        let mutable isBinary = false
        let mutable allowInto = false
        let mutable isJoin = false
        let mutable isGroupJoin = false
        let mutable maintainsVarSpace = false
        let mutable maintainsVarSpaceWithBind = false
        let mutable joinOnWord = ""
        member x.Name = name
        member x.AllowIntoPattern with get() = allowInto and set v = allowInto <- v
        member x.IsLikeZip with get() = isBinary and set v = isBinary <- v
        member x.IsLikeJoin with get() = isJoin and set v = isJoin <- v
        member x.IsLikeGroupJoin with get() = isGroupJoin and set v = isGroupJoin <- v
        member x.JoinConditionWord with get() = joinOnWord and set v = joinOnWord <- v

        member x.MaintainsVariableSpace with get() = maintainsVarSpace and set v = maintainsVarSpace <- v
        member x.MaintainsVariableSpaceUsingBind with get() = maintainsVarSpaceWithBind and set v = maintainsVarSpaceWithBind <- v

    [<AttributeUsage(AttributeTargets.Parameter, AllowMultiple=false)>]
    [<Sealed>]
    type ProjectionParameterAttribute() =
        inherit System.Attribute()

    [<AttributeUsage(AttributeTargets.Class ||| AttributeTargets.Interface ||| AttributeTargets.Struct ||| AttributeTargets.Delegate ||| AttributeTargets.Enum, AllowMultiple=false)>]
    [<Sealed>]
    type StructuredFormatDisplayAttribute(value:string) =
        inherit System.Attribute()
        member x.Value = value

    [<AttributeUsage(AttributeTargets.All, AllowMultiple=false)>]
    [<Sealed>]
    type CompilerMessageAttribute(message:string, messageNumber : int) =
        inherit System.Attribute()
        let mutable isError = false
        let mutable isHidden = false
        member x.Message = message
        member x.MessageNumber = messageNumber
        member x.IsError with get() = isError and set v = isError <- v
        member x.IsHidden with get() = isHidden and set v = isHidden <- v

    [<AttributeUsage(AttributeTargets.Method ||| AttributeTargets.Property, AllowMultiple=false)>]
    [<Sealed>]
    type UnverifiableAttribute() =
        inherit System.Attribute()

    [<AttributeUsage(AttributeTargets.Method ||| AttributeTargets.Property, AllowMultiple=false)>]
    [<Sealed>]
    type NoDynamicInvocationAttribute(legacy: bool) =

        inherit System.Attribute()

<<<<<<< HEAD
        new () = NoDynamicInvocationAttribute(false)

        member x.IsLegacy = legacy

    [<AttributeUsage(AttributeTargets.Parameter,AllowMultiple=false)>]
=======
    [<AttributeUsage(AttributeTargets.Parameter, AllowMultiple=false)>]
>>>>>>> 92ffe0ce
    [<Sealed>]
    type OptionalArgumentAttribute() =
        inherit System.Attribute()

    [<AttributeUsage(AttributeTargets.Method, AllowMultiple=false)>]
    [<Sealed>]
    type GeneralizableValueAttribute() =
        inherit System.Attribute()

    [<AttributeUsage(AttributeTargets.Method, AllowMultiple=false)>]
    [<Sealed>]
    type RequiresExplicitTypeArgumentsAttribute() =
        inherit System.Attribute()
      
    [<AttributeUsage(AttributeTargets.Class, AllowMultiple=false)>]
    [<Sealed>]
    type RequireQualifiedAccessAttribute() =
        inherit System.Attribute()

    [<AttributeUsage (AttributeTargets.Class ||| AttributeTargets.Assembly, AllowMultiple=true)>]  
    [<Sealed>]
    type AutoOpenAttribute(path:string) =
        inherit System.Attribute()
        member x.Path = path
        new() =  AutoOpenAttribute("")

    /// This Attribute is used to make Value bindings like
    ///      let x = some code
    /// operate like static properties.
    [<AttributeUsage(AttributeTargets.Property, AllowMultiple=false)>]
    [<Sealed>]
    type ValueAsStaticPropertyAttribute() =
        inherit System.Attribute()

    [<MeasureAnnotatedAbbreviation>] type float<[<Measure>] 'Measure> = float 
    [<MeasureAnnotatedAbbreviation>] type float32<[<Measure>] 'Measure> = float32
    [<MeasureAnnotatedAbbreviation>] type decimal<[<Measure>] 'Measure> = decimal
    [<MeasureAnnotatedAbbreviation>] type int<[<Measure>] 'Measure> = int
    [<MeasureAnnotatedAbbreviation>] type sbyte<[<Measure>] 'Measure> = sbyte
    [<MeasureAnnotatedAbbreviation>] type int16<[<Measure>] 'Measure> = int16
    [<MeasureAnnotatedAbbreviation>] type int64<[<Measure>] 'Measure> = int64

    /// <summary>Represents a managed pointer in F# code.</c></summary>
    type byref<'T> = (# "!0&" #)

    /// <summary>Represents a managed pointer in F# code.</summary>
    type byref<'T, 'Kind> = (# "!0&" #)

    /// Represents the types of byrefs in F# 4.5+
    module ByRefKinds = 

        /// Represents a byref that can be written
        [<Sealed>]
        type Out() = class end

        /// Represents a byref that can be read
        [<Sealed>]
        type In() = class end

        /// Represents a byref that can be both read and written
        [<Sealed>]
        type InOut = class end 

    /// <summary>Represents a in-argument or readonly managed pointer in F# code. This type should only be used with F# 4.5+.</summary>
    type inref<'T> = byref<'T, ByRefKinds.In>

    /// <summary>Represents a out-argument managed pointer in F# code. This type should only be used with F# 4.5+.</summary>
    type outref<'T> = byref<'T, ByRefKinds.Out>

#if FX_RESHAPED_REFLECTION
    module PrimReflectionAdapters =
        
        open System.Reflection
        open System.Linq
        // copied from BasicInlinedOperations
        let inline box     (x:'T) = (# "box !0" type ('T) x : obj #)
        let inline unboxPrim<'T>(x:obj) = (# "unbox.any !0" type ('T) x : 'T #)
        type System.Type with
            member inline this.IsGenericType = this.GetTypeInfo().IsGenericType
            member inline this.IsValueType = this.GetTypeInfo().IsValueType
            member inline this.IsSealed = this.GetTypeInfo().IsSealed
            member inline this.IsAssignableFrom(otherType: Type) = this.GetTypeInfo().IsAssignableFrom(otherType.GetTypeInfo())
            member inline this.GetGenericArguments() = this.GetTypeInfo().GenericTypeArguments
            member inline this.GetProperty(name) = this.GetTypeInfo().GetProperty(name)
            member inline this.GetMethod(name:string, parameterTypes: Type[]) = this.GetTypeInfo().GetMethod(name, parameterTypes)
            member inline this.GetCustomAttributes(attributeType: Type, inherits: bool) : obj[] = 
                unboxPrim<_> (box (CustomAttributeExtensions.GetCustomAttributes(this.GetTypeInfo(), attributeType, inherits).ToArray()))

    open PrimReflectionAdapters

#endif

    module internal BasicInlinedOperations =  
        let inline unboxPrim<'T>(x:obj) = (# "unbox.any !0" type ('T) x : 'T #)
        let inline box     (x:'T) = (# "box !0" type ('T) x : obj #)
        let inline not     (b:bool) = (# "ceq" b false : bool #)
        let inline (=)     (x:int)   (y:int)    = (# "ceq" x y : bool #) 
        let inline (<>)    (x:int)   (y:int)    = not(# "ceq" x y : bool #) 
        let inline (>=)    (x:int)   (y:int)    = not(# "clt" x y : bool #)
        let inline (>=.)   (x:int64) (y:int64)  = not(# "clt" x y : bool #)
        let inline (>=...) (x:char)  (y:char)   = not(# "clt" x y : bool #)
        let inline (<=...) (x:char)  (y:char)   = not(# "cgt" x y : bool #)

        let inline (/)     (x:int)    (y:int)    = (# "div" x y : int #)
        let inline (+)     (x:int)    (y:int)    = (# "add" x y : int #)
        let inline (+.)    (x:int64)  (y:int64)  = (# "add" x y : int64 #)
        let inline (+..)   (x:uint64) (y:uint64) = (# "add" x y : uint64 #)
        let inline ( *. )  (x:int64)  (y:int64)  = (# "mul" x y : int64 #)
        let inline ( *.. ) (x:uint64) (y:uint64) = (# "mul" x y : uint64 #)
        let inline (^)     (x:string) (y:string) = String.Concat(x,y)
        let inline (<<<)   (x:int)    (y:int)    = (# "shl" x y : int #)
        let inline ( * )   (x:int)    (y:int)    = (# "mul" x y : int #)
        let inline (-)     (x:int)    (y:int)    = (# "sub" x y : int #)
        let inline (-.)    (x:int64)  (y:int64)  = (# "sub" x y : int64 #)
        let inline (-..)   (x:uint64) (y:uint64) = (# "sub" x y : uint64 #)
        let inline (>)     (x:int)    (y:int)    = (# "cgt" x y : bool #)
        let inline (<)     (x:int)    (y:int)    = (# "clt" x y : bool #)
        
        let inline ignore _ = ()
        let inline intOfByte (b:byte) = (# "" b : int #)
        let inline raise (e: System.Exception) = (# "throw" e : 'U #)
        let inline length (x: 'T[]) = (# "ldlen conv.i4" x : int #)
        let inline zeroCreate (n:int) = (# "newarr !0" type ('T) n : 'T[] #)
        let inline get (arr: 'T[]) (n:int) =  (# "ldelem.any !0" type ('T) arr n : 'T #)
        let set (arr: 'T[]) (n:int) (x:'T) =  (# "stelem.any !0" type ('T) arr n x #)


        let inline objEq (xobj:obj) (yobj:obj) = (# "ceq" xobj yobj : bool #)
        let inline int64Eq (x:int64) (y:int64) = (# "ceq" x y : bool #) 
        let inline int32Eq (x:int32) (y:int32) = (# "ceq" x y : bool #) 
        let inline floatEq (x:float) (y:float) = (# "ceq" x y : bool #) 
        let inline float32Eq (x:float32) (y:float32) = (# "ceq" x y : bool #) 
        let inline charEq (x:char) (y:char) = (# "ceq" x y : bool #) 
        let inline intOrder (x:int) (y:int) = if (# "clt" x y : bool #) then (0-1) else (# "cgt" x y : int #)
        let inline int64Order (x:int64) (y:int64) = if (# "clt" x y : bool #) then (0-1) else (# "cgt" x y : int #)
        let inline byteOrder (x:byte) (y:byte) = if (# "clt" x y : bool #) then (0-1) else (# "cgt" x y : int #)
        let inline byteEq (x:byte) (y:byte) = (# "ceq" x y : bool #) 
        let inline int64 (x:int) = (# "conv.i8" x  : int64 #)
        let inline int32 (x:int64) = (# "conv.i4" x  : int32 #)

        let inline typeof<'T> =
            let tok = (# "ldtoken !0" type('T) : System.RuntimeTypeHandle #)
            System.Type.GetTypeFromHandle(tok)

        let inline typedefof<'T> = 
            let ty = typeof<'T>
            if ty.IsGenericType then ty.GetGenericTypeDefinition() else ty
        
        let inline sizeof<'T>  =
            (# "sizeof !0" type('T) : int #) 

        let inline unsafeDefault<'T> : 'T = (# "ilzero !0" type ('T) : 'T #)
        let inline isinstPrim<'T>(x:obj) = (# "isinst !0" type ('T) x : obj #)
        let inline castclassPrim<'T>(x:obj) = (# "castclass !0" type ('T) x : 'T #)
        let inline notnullPrim<'T when 'T : not struct>(x:'T) = (# "ldnull cgt.un" x : bool #)

        let inline iscastPrim<'T when 'T : not struct>(x:obj) = (# "isinst !0" type ('T) x : 'T #)

        let inline mask (n:int) (m:int) = (# "and" n m : int #)

    open BasicInlinedOperations

    
    module TupleUtils =
    
        // adapted from System.Tuple::CombineHashCodes
        let inline opshl (x:int) (n:int) : int =  (# "shl" x (mask n 31) : int #)
        let inline opxor (x:int) (y:int) : int = (# "xor" x y : int32 #)
        let inline combineTupleHashes (h1 : int) (h2 : int) = (opxor ((opshl h1  5) + h1)  h2)

        let combineTupleHashCodes (codes : int []) =
            let mutable (num : int32) = codes.Length - 1
            
            while (num > 1) do
                let mutable i = 0
                while ((i * 2) < (num+1)) do
                    let index = i * 2
                    let num' = index + 1
                    if index = num then
                        set codes i (get codes index)
                        num <- i
                    else
                        set codes i (combineTupleHashes (get codes index) (get codes num))
                        if num' = num then
                            num <- i
                    i <- i + 1
            combineTupleHashes (get codes 0) (get codes 1)


    //-------------------------------------------------------------------------
    // The main aim here is to bootstrap the definition of structural hashing 
    // and comparison.  Calls to these form part of the auto-generated 
    // code for each new datatype.

    module LanguagePrimitives =  

        module (* internal *) ErrorStrings =
            // inline functions cannot call GetString, so we must make these bits public 
            [<ValueAsStaticProperty>]
            let AddressOpNotFirstClassString = SR.GetString(SR.addressOpNotFirstClass)

            [<ValueAsStaticProperty>]
            let NoNegateMinValueString = SR.GetString(SR.noNegateMinValue)

            // needs to be public to be visible from inline function 'average' and others
            [<ValueAsStaticProperty>]
            let InputSequenceEmptyString = SR.GetString(SR.inputSequenceEmpty) 

            // needs to be public to be visible from inline function 'average' and others
            [<ValueAsStaticProperty>]
            let InputArrayEmptyString = SR.GetString(SR.arrayWasEmpty) 

            // needs to be public to be visible from inline function 'average' and others
            [<ValueAsStaticProperty>]
            let InputMustBeNonNegativeString = SR.GetString(SR.inputMustBeNonNegative)
            
        [<CodeAnalysis.SuppressMessage("Microsoft.Design", "CA1034:NestedTypesShouldNotBeVisible")>]  // nested module OK              
        module IntrinsicOperators =        
            //-------------------------------------------------------------------------
            // Lazy and/or.  Laziness added by the F# compiler.
            
            let (&) e1 e2 = if e1 then e2 else false
            let (&&) e1 e2 = if e1 then e2 else false
            [<CompiledName("Or")>]
            let (or) e1 e2 = if e1 then true else e2
            let (||) e1 e2 = if e1 then true else e2
            
            //-------------------------------------------------------------------------
            // Address-of
            // Note, "raise<'T> : exn -> 'T" is manually inlined below.
            // Byref usage checks prohibit type instantiations involving byrefs.

            [<NoDynamicInvocation>]
            let inline (~&)  (obj : 'T) : byref<'T>     = 
                ignore obj // pretend the variable is used
                let e = new System.ArgumentException(ErrorStrings.AddressOpNotFirstClassString) 
                (# "throw" (e :> System.Exception) : byref<'T> #)
                 
            [<NoDynamicInvocation>]
            let inline (~&&) (obj : 'T) : nativeptr<'T> = 
                ignore obj // pretend the variable is used
                let e = new System.ArgumentException(ErrorStrings.AddressOpNotFirstClassString) 
                (# "throw" (e :> System.Exception) : nativeptr<'T> #)     
          
        
        open IntrinsicOperators
#if FX_RESHAPED_REFLECTION
        open PrimReflectionAdapters
#endif
        [<CodeAnalysis.SuppressMessage("Microsoft.Design", "CA1034:NestedTypesShouldNotBeVisible")>]  // nested module OK
        module IntrinsicFunctions =        
            
            // Unboxing, type casts, type tests

            type TypeNullnessSemantics = int
            // CLI reference types
            let TypeNullnessSemantics_NullIsExtraValue = 1
            // F# types with [<UseNullAsTrueValue>]
            let TypeNullnessSemantics_NullTrueValue = 2
            // F# record, union, tuple, function types
            let TypeNullnessSemantics_NullNotLiked = 3
            // structs
            let TypeNullnessSemantics_NullNever = 4
            
            // duplicated from above since we're using integers in this section
            let CompilationRepresentationFlags_PermitNull = 8

            let getTypeInfo (ty:Type) =
                if ty.IsValueType 
                then TypeNullnessSemantics_NullNever else
                let mappingAttrs = ty.GetCustomAttributes(typeof<CompilationMappingAttribute>, false)
                if mappingAttrs.Length = 0 
                then TypeNullnessSemantics_NullIsExtraValue
                elif ty.Equals(typeof<unit>) then 
                    TypeNullnessSemantics_NullTrueValue
                elif typeof<Delegate>.IsAssignableFrom(ty) then 
                    TypeNullnessSemantics_NullIsExtraValue
                elif ty.GetCustomAttributes(typeof<AllowNullLiteralAttribute>, false).Length > 0 then
                    TypeNullnessSemantics_NullIsExtraValue
                else
                    let reprAttrs = ty.GetCustomAttributes(typeof<CompilationRepresentationAttribute>, false)
                    if reprAttrs.Length = 0 then 
                        TypeNullnessSemantics_NullNotLiked 
                    else
                        let reprAttr = get reprAttrs 0
                        let reprAttr = (# "unbox.any !0" type (CompilationRepresentationAttribute) reprAttr : CompilationRepresentationAttribute #)
                        if (# "and" reprAttr.Flags CompilationRepresentationFlags_PermitNull : int #) = 0
                        then TypeNullnessSemantics_NullNotLiked
                        else TypeNullnessSemantics_NullTrueValue

             
            type TypeInfo<'T>() = 
               // Compute an on-demand per-instantiation static field
               static let info = getTypeInfo typeof<'T>

               // Publish the results of that computation
               static member TypeInfo = info
                         

            // Note: cheap nullness test for generic value:
            //  IL_0000:  ldarg.1
            //  IL_0001:  box        !TKey
            //  IL_0006:  brtrue.s   IL_000e

            // worst case: nothing known about source or destination
            let UnboxGeneric<'T>(source: obj) = 
                if notnullPrim(source) or TypeInfo<'T>.TypeInfo <> TypeNullnessSemantics_NullNotLiked then 
                    unboxPrim<'T>(source)
                else
                    //System.Console.WriteLine("UnboxGeneric, x = {0}, 'T = {1}", x, typeof<'T>)
                    raise (System.NullReferenceException()) 

            // better: source is NOT TypeNullnessSemantics_NullNotLiked 
            let inline UnboxFast<'T>(source: obj) = 
                // assert not(TypeInfo<'T>.TypeInfo = TypeNullnessSemantics_NullNotLiked)
                unboxPrim<'T>(source)


            // worst case: nothing known about source or destination
            let TypeTestGeneric<'T>(source: obj) = 
                if notnullPrim(isinstPrim<'T>(source)) then true
                elif notnullPrim(source) then false
                else (TypeInfo<'T>.TypeInfo = TypeNullnessSemantics_NullTrueValue)

            // quick entry: source is NOT TypeNullnessSemantics_NullTrueValue 
            let inline TypeTestFast<'T>(source: obj) = 
                //assert not(TypeInfo<'T>.TypeInfo = TypeNullnessSemantics_NullTrueValue)
                notnullPrim(isinstPrim<'T>(source)) 

            let Dispose<'T when 'T :> IDisposable >(resource:'T) = 
                match box resource with 
                | null -> ()
                | _ -> resource.Dispose()

            let FailInit() : unit = raise (InvalidOperationException(SR.GetString(SR.checkInit)))

            let FailStaticInit() : unit = raise (InvalidOperationException(SR.GetString(SR.checkStaticInit)))

            let CheckThis (x : 'T when 'T : not struct) = 
                match box x with 
                | null -> raise (InvalidOperationException(SR.GetString(SR.checkInit)))
                | _ -> x

            let inline MakeDecimal low medium high isNegative scale =  Decimal(low,medium,high,isNegative,scale)

            let inline GetString (source: string) (index:int) =   source.Chars(index)

            let inline CreateInstance<'T when 'T : (new : unit -> 'T) >() = 
                 (System.Activator.CreateInstance() : 'T)

            let inline GetArray (source: 'T array) (index:int) =  (# "ldelem.any !0" type ('T) source index : 'T #)  

            let inline SetArray (target: 'T array) (index:int) (value:'T) =  (# "stelem.any !0" type ('T) target index value #)  

            let inline GetArraySub arr (start:int) (len:int) =
                let len = if len < 0 then 0 else len
                let dst = zeroCreate len   
                for i = 0 to len - 1 do 
                    SetArray dst i (GetArray arr (start + i))
                dst

            let inline SetArraySub arr (start:int) (len:int) (src:_[]) =
                for i = 0 to len - 1 do 
                    SetArray arr (start+i) (GetArray src i)


            let inline GetArray2D (source: 'T[,]) (index1: int) (index2: int) = (# "ldelem.multi 2 !0" type ('T) source index1 index2 : 'T #)  

            let inline SetArray2D (target: 'T[,]) (index1: int) (index2: int) (value: 'T) = (# "stelem.multi 2 !0" type ('T) target index1 index2 value #)  

            let inline GetArray2DLength1 (arr: 'T[,]) =  (# "ldlen.multi 2 0" arr : int #)  
            let inline GetArray2DLength2 (arr: 'T[,]) =  (# "ldlen.multi 2 1" arr : int #)  

            let inline Array2DZeroCreate (n:int) (m:int) = (# "newarr.multi 2 !0" type ('T) n m : 'T[,] #)
            let GetArray2DSub (src: 'T[,]) src1 src2 len1 len2 =
                let len1 = (if len1 < 0 then 0 else len1)
                let len2 = (if len2 < 0 then 0 else len2)
                let dst = Array2DZeroCreate len1 len2
                for i = 0 to len1 - 1 do
                    for j = 0 to len2 - 1 do
                        SetArray2D dst i j (GetArray2D src (src1 + i) (src2 + j))
                dst

            let SetArray2DSub (dst: 'T[,]) src1 src2 len1 len2 src =
                for i = 0 to len1 - 1 do
                    for j = 0 to len2 - 1 do
                        SetArray2D dst (src1+i) (src2+j) (GetArray2D src i j)


            let inline GetArray3D (source: 'T[,,]) (index1: int) (index2: int) (index3: int) = 
                (# "ldelem.multi 3 !0" type ('T) source index1 index2 index3 : 'T #)  

            let inline SetArray3D (target: 'T[,,]) (index1: int) (index2: int) (index3: int) (value:'T) = 
                (# "stelem.multi 3 !0" type ('T) target index1 index2 index3 value #)  

            let inline GetArray3DLength1 (arr: 'T[,,]) =  (# "ldlen.multi 3 0" arr : int #)  

            let inline GetArray3DLength2 (arr: 'T[,,]) =  (# "ldlen.multi 3 1" arr : int #)  

            let inline GetArray3DLength3 (arr: 'T[,,]) =  (# "ldlen.multi 3 2" arr : int #)  

            let inline Array3DZeroCreate (n1:int) (n2:int) (n3:int) = (# "newarr.multi 3 !0" type ('T) n1 n2 n3 : 'T[,,] #)

            let GetArray3DSub (src: 'T[,,]) src1 src2 src3 len1 len2 len3 =
                let len1 = (if len1 < 0 then 0 else len1)
                let len2 = (if len2 < 0 then 0 else len2)
                let len3 = (if len3 < 0 then 0 else len3)
                let dst = Array3DZeroCreate len1 len2 len3
                for i = 0 to len1 - 1 do
                    for j = 0 to len2 - 1 do
                        for k = 0 to len3 - 1 do
                            SetArray3D dst i j k (GetArray3D src (src1+i) (src2+j) (src3+k))
                dst

            let SetArray3DSub (dst: 'T[,,]) src1 src2 src3 len1 len2 len3 src =
                for i = 0 to len1 - 1 do
                    for j = 0 to len2 - 1 do
                        for k = 0 to len3 - 1 do
                            SetArray3D dst (src1+i) (src2+j) (src3+k) (GetArray3D src i j k)


            let inline GetArray4D (source: 'T[,,,]) (index1: int) (index2: int) (index3: int) (index4: int) = 
                (# "ldelem.multi 4 !0" type ('T) source index1 index2 index3 index4 : 'T #)  

            let inline SetArray4D (target: 'T[,,,]) (index1: int) (index2: int) (index3: int) (index4: int) (value:'T) = 
                (# "stelem.multi 4 !0" type ('T) target index1 index2 index3 index4 value #)  

            let inline Array4DLength1 (arr: 'T[,,,]) =  (# "ldlen.multi 4 0" arr : int #)  

            let inline Array4DLength2 (arr: 'T[,,,]) =  (# "ldlen.multi 4 1" arr : int #)  

            let inline Array4DLength3 (arr: 'T[,,,]) =  (# "ldlen.multi 4 2" arr : int #)  

            let inline Array4DLength4 (arr: 'T[,,,]) =  (# "ldlen.multi 4 3" arr : int #)  

            let inline Array4DZeroCreate (n1:int) (n2:int) (n3:int) (n4:int) = (# "newarr.multi 4 !0" type ('T) n1 n2 n3 n4 : 'T[,,,] #)

            let GetArray4DSub (src: 'T[,,,]) src1 src2 src3 src4 len1 len2 len3 len4 =
                let len1 = (if len1 < 0 then 0 else len1)
                let len2 = (if len2 < 0 then 0 else len2)
                let len3 = (if len3 < 0 then 0 else len3)
                let len4 = (if len4 < 0 then 0 else len4)
                let dst = Array4DZeroCreate len1 len2 len3 len4
                for i = 0 to len1 - 1 do
                    for j = 0 to len2 - 1 do
                        for k = 0 to len3 - 1 do
                          for m = 0 to len4 - 1 do
                              SetArray4D dst i j k m (GetArray4D src (src1+i) (src2+j) (src3+k) (src4+m))
                dst

            let SetArray4DSub (dst: 'T[,,,]) src1 src2 src3 src4 len1 len2 len3 len4 src =
                for i = 0 to len1 - 1 do
                    for j = 0 to len2 - 1 do
                        for k = 0 to len3 - 1 do
                          for m = 0 to len4 - 1 do
                            SetArray4D dst (src1+i) (src2+j) (src3+k) (src4+m) (GetArray4D src i j k m)

        let inline anyToString nullStr x = 
            match box x with 
            | null -> nullStr
            | :? System.IFormattable as f -> f.ToString(null,System.Globalization.CultureInfo.InvariantCulture)
            | obj ->  obj.ToString()

        let anyToStringShowingNull x = anyToString "null" x

        module HashCompare = 
        
            //-------------------------------------------------------------------------
            // LanguagePrimitives.HashCompare: Physical Equality
            //------------------------------------------------------------------------- 

            // NOTE: compiler/optimizer is aware of this function and optimizes calls to it in many situations
            // where it is known that PhysicalEqualityObj is identical to reference comparison
            let PhysicalEqualityIntrinsic (x:'T) (y:'T) : bool when 'T : not struct = 
                objEq (box x) (box y)

            let inline PhysicalEqualityFast (x:'T) (y:'T) : bool when 'T : not struct  = 
                PhysicalEqualityIntrinsic x y
          
            let PhysicalHashIntrinsic (input: 'T) : int when 'T : not struct  = 
                System.Runtime.CompilerServices.RuntimeHelpers.GetHashCode(box input)

            let inline PhysicalHashFast (input: 'T) = 
                PhysicalHashIntrinsic input


            //-------------------------------------------------------------------------
            // LanguagePrimitives.HashCompare: Comparison
            //
            // Bi-modal generic comparison helper implementation.
            //
            // The comparison implementation is run in either Equivalence Relation or Partial 
            // Equivalence Relation (PER) mode which governs what happens when NaNs are compared.
            //
            // Some representations chosen by F# are legitimately allowed to be null, e.g. the None value.
            // However, null values don't support the polymorphic virtual comparison operation CompareTo 
            // so the test for nullness must be made on the caller side.
            //------------------------------------------------------------------------- 

            let FailGenericComparison (obj: obj)  = 
                raise (new System.ArgumentException(String.Format(SR.GetString(SR.genericCompareFail1), obj.GetType().ToString())))
            
               
            /// This type has two instances - fsComparerER and fsComparerThrow.
            ///   - fsComparerER  = ER semantics = no throw on NaN comparison = new GenericComparer(false) = GenericComparer = GenericComparison
            ///   - fsComparerPER  = PER semantics = local throw on NaN comparison = new GenericComparer(true) = LessThan/GreaterThan etc.
            type GenericComparer(throwsOnPER:bool) = 
                interface System.Collections.IComparer 
                member  c.ThrowsOnPER = throwsOnPER

            /// The unique exception object that is thrown locally when NaNs are compared in PER mode (by fsComparerPER)
            /// This exception should never be observed by user code.
            let NaNException = new System.Exception()                                                 
                    
            /// Implements generic comparison between two objects. This corresponds to the pseudo-code in the F#
            /// specification.  The treatment of NaNs is governed by "comp".
            let rec GenericCompare (comp:GenericComparer) (xobj:obj,yobj:obj) = 
                  match xobj,yobj with 
                   | null,null -> 0
                   | null,_ -> -1
                   | _,null -> 1

                   // Use Ordinal comparison for strings
                   | (:? string as x),(:? string as y) ->
                       String.CompareOrdinal(x, y)

                   // Permit structural comparison on arrays
                   | (:? System.Array as arr1),_ -> 
                       match arr1,yobj with 
                       // Fast path
                       | (:? (obj[]) as arr1), (:? (obj[]) as arr2) ->
                           GenericComparisonObjArrayWithComparer comp arr1 arr2
                       // Fast path
                       | (:? (byte[]) as arr1), (:? (byte[]) as arr2) ->
                           GenericComparisonByteArray arr1 arr2
                       | _, (:? System.Array as arr2) ->
                           GenericComparisonArbArrayWithComparer comp arr1 arr2
                       | _ ->
                           FailGenericComparison xobj

                   // Check for IStructuralComparable
                   | (:? IStructuralComparable as x),_ ->
                       x.CompareTo(yobj,comp)

                   // Check for IComparable
                   | (:? System.IComparable as x),_ -> 
                       if comp.ThrowsOnPER then 
                           match xobj,yobj with 
                           | (:? float as x),(:? float as y) -> 
                                if (System.Double.IsNaN x || System.Double.IsNaN y) then 
                                    raise NaNException
                           | (:? float32 as x),(:? float32 as y) -> 
                                if (System.Single.IsNaN x || System.Single.IsNaN y) then 
                                    raise NaNException
                           | _ -> ()
                       x.CompareTo(yobj)

                   | (:? nativeint as x),(:? nativeint as y) ->
                       if (# "clt" x y : bool #) then (-1) else (# "cgt" x y : int #)

                   | (:? unativeint as x),(:? unativeint as y) ->
                       if (# "clt.un" x y : bool #) then (-1) else (# "cgt.un" x y : int #)

                   | _,(:? IStructuralComparable as yc) ->
                       let res = yc.CompareTo(xobj,comp)
                       if res < 0 then 1 elif res > 0 then -1 else 0

                   | _,(:? System.IComparable as yc) -> 
                       // Note -c doesn't work here: be careful of comparison function returning minint
                       let c = yc.CompareTo(xobj)
                       if c < 0 then 1 elif c > 0 then -1 else 0

                   | _ -> FailGenericComparison xobj

            /// specialcase: Core implementation of structural comparison on arbitrary arrays.
            and GenericComparisonArbArrayWithComparer (comp:GenericComparer) (x:System.Array) (y:System.Array) : int  =
#if FX_NO_ARRAY_LONG_LENGTH            
                if x.Rank = 1 && y.Rank = 1 then 
                    let lenx = x.Length
                    let leny = y.Length 
                    let c = intOrder lenx leny 
                    if c <> 0 then c else
                    let basex = (x.GetLowerBound(0))
                    let basey = (y.GetLowerBound(0))
                    let c = intOrder basex basey
                    if c <> 0 then c else
                    let rec check i =
                       if i >= lenx then 0 else 
                       let c = GenericCompare comp ((x.GetValue(i + basex)),(y.GetValue(i + basey)))
                       if c <> 0 then c else check (i + 1)
                    check 0
                elif x.Rank = 2 && y.Rank = 2 then 
                    let lenx0 = x.GetLength(0)
                    let leny0 = y.GetLength(0)
                    let c = intOrder lenx0 leny0 
                    if c <> 0 then c else
                    let lenx1 = x.GetLength(1)
                    let leny1 = y.GetLength(1)
                    let c = intOrder lenx1 leny1 
                    if c <> 0 then c else
                    let basex0 = (x.GetLowerBound(0))
                    let basex1 = (x.GetLowerBound(1))
                    let basey0 = (y.GetLowerBound(0))
                    let basey1 = (y.GetLowerBound(1))
                    let c = intOrder basex0 basey0
                    if c <> 0 then c else
                    let c = intOrder basex1 basey1
                    if c <> 0 then c else
                    let rec check0 i =
                       let rec check1 j = 
                           if j >= lenx1 then 0 else
                           let c = GenericCompare comp ((x.GetValue(i + basex0,j + basex1)), (y.GetValue(i + basey0,j + basey1)))
                           if c <> 0 then c else check1 (j + 1)
                       if i >= lenx0 then 0 else 
                       let c = check1 0
                       if c <> 0 then c else
                       check0 (i + 1)
                    check0 0
                else
                    let c = intOrder x.Rank y.Rank
                    if c <> 0 then c else
                    let ndims = x.Rank
                    // check lengths 
                    let rec precheck k = 
                        if k >= ndims then 0 else
                        let c = intOrder (x.GetLength(k)) (y.GetLength(k))
                        if c <> 0 then c else
                        let c = intOrder (x.GetLowerBound(k)) (y.GetLowerBound(k))
                        if c <> 0 then c else
                        precheck (k+1)
                    let c = precheck 0 
                    if c <> 0 then c else
                    let idxs : int[] = zeroCreate ndims 
                    let rec checkN k baseIdx i lim =
                       if i >= lim then 0 else
                       set idxs k (baseIdx + i)
                       let c = 
                           if k = ndims - 1
                           then GenericCompare comp ((x.GetValue(idxs)), (y.GetValue(idxs)))
                           else check (k+1) 
                       if c <> 0 then c else 
                       checkN k baseIdx (i + 1) lim
                    and check k =
                       if k >= ndims then 0 else
                       let baseIdx = x.GetLowerBound(k)
                       checkN k baseIdx 0 (x.GetLength(k))
                    check 0
#else
                if x.Rank = 1 && y.Rank = 1 then 
                    let lenx = x.LongLength
                    let leny = y.LongLength 
                    let c = int64Order lenx leny 
                    if c <> 0 then c else
                    let basex = int64 (x.GetLowerBound(0))
                    let basey = int64 (y.GetLowerBound(0))
                    let c = int64Order basex basey
                    if c <> 0 then c else
                    let rec check i =
                       if i >=. lenx then 0 else 
                       let c = GenericCompare comp ((x.GetValue(i +. basex)), (y.GetValue(i +. basey)))
                       if c <> 0 then c else check (i +. 1L)
                    check 0L
                elif x.Rank = 2 && y.Rank = 2 then 
                    let lenx0 = x.GetLongLength(0)
                    let leny0 = y.GetLongLength(0)
                    let c = int64Order lenx0 leny0 
                    if c <> 0 then c else
                    let lenx1 = x.GetLongLength(1)
                    let leny1 = y.GetLongLength(1)
                    let c = int64Order lenx1 leny1 
                    if c <> 0 then c else
                    let basex0 = int64 (x.GetLowerBound(0))
                    let basey0 = int64 (y.GetLowerBound(0))
                    let c = int64Order basex0 basey0
                    if c <> 0 then c else
                    let basex1 = int64 (x.GetLowerBound(1))
                    let basey1 = int64 (y.GetLowerBound(1))
                    let c = int64Order basex1 basey1
                    if c <> 0 then c else
                    let rec check0 i =
                       let rec check1 j = 
                           if j >=. lenx1 then 0 else
                           let c = GenericCompare comp ((x.GetValue(i +. basex0,j +. basex1)), (y.GetValue(i +. basey0,j +. basey1)))
                           if c <> 0 then c else check1 (j +. 1L)
                       if i >=. lenx0 then 0 else 
                       let c = check1 0L
                       if c <> 0 then c else
                       check0 (i +. 1L)
                    check0 0L
                else
                    let c = intOrder x.Rank y.Rank
                    if c <> 0 then c else
                    let ndims = x.Rank
                    // check lengths 
                    let rec precheck k = 
                        if k >= ndims then 0 else
                        let c = int64Order (x.GetLongLength(k)) (y.GetLongLength(k))
                        if c <> 0 then c else
                        let c = intOrder (x.GetLowerBound(k)) (y.GetLowerBound(k))
                        if c <> 0 then c else
                        precheck (k+1)
                    let c = precheck 0 
                    if c <> 0 then c else
                    let idxs : int64[] = zeroCreate ndims 
                    let rec checkN k baseIdx i lim =
                       if i >=. lim then 0 else
                       set idxs k (baseIdx +. i)
                       let c = 
                           if k = ndims - 1
                           then GenericCompare comp ((x.GetValue(idxs)), (y.GetValue(idxs)))
                           else check (k+1) 
                       if c <> 0 then c else 
                       checkN k baseIdx (i +. 1L) lim
                    and check k =
                       if k >= ndims then 0 else
                       let baseIdx = x.GetLowerBound(k)
                       checkN k (int64 baseIdx) 0L (x.GetLongLength(k))
                    check 0
#endif                
              
            /// optimized case: Core implementation of structural comparison on object arrays.
            and GenericComparisonObjArrayWithComparer (comp:GenericComparer) (x:obj[]) (y:obj[]) : int  =
                let lenx = x.Length 
                let leny = y.Length 
                let c = intOrder lenx leny 
                if c <> 0 then c 
                else
                    let mutable i = 0
                    let mutable res = 0  
                    while i < lenx do 
                        let c = GenericCompare comp ((get x i), (get y i)) 
                        if c <> 0 then (res <- c; i <- lenx) 
                        else i <- i + 1
                    res

            /// optimized case: Core implementation of structural comparison on arrays.
            and GenericComparisonByteArray (x:byte[]) (y:byte[]) : int =
                let lenx = x.Length 
                let leny = y.Length 
                let c = intOrder lenx leny 
                if c <> 0 then c 
                else
                    let mutable i = 0 
                    let mutable res = 0 
                    while i < lenx do 
                        let c = byteOrder (get x i) (get y i) 
                        if c <> 0 then (res <- c; i <- lenx) 
                        else i <- i + 1
                    res

            type GenericComparer with
                interface System.Collections.IComparer with
                    override c.Compare(x:obj,y:obj) = GenericCompare c (x,y)
            
            /// The unique object for comparing values in PER mode (where local exceptions are thrown when NaNs are compared)
            let fsComparerPER        = GenericComparer(true)  

            /// The unique object for comparing values in ER mode (where "0" is returned when NaNs are compared)
            let fsComparerER = GenericComparer(false) 

            /// Compare two values of the same generic type, using "comp".
            //
            // "comp" is assumed to be either fsComparerPER or fsComparerER (and hence 'Compare' is implemented via 'GenericCompare').
            //
            // NOTE: the compiler optimizer is aware of this function and devirtualizes in the 
            // cases where it is known how a particular type implements generic comparison.
            let GenericComparisonWithComparerIntrinsic<'T> (comp:System.Collections.IComparer) (x:'T) (y:'T) : int = 
                comp.Compare(box x, box y)

            /// Compare two values of the same generic type, in either PER or ER mode, but include static optimizations
            /// for various well-known cases.
            //
            // "comp" is assumed to be either fsComparerPER or fsComparerER (and hence 'Compare' is implemented via 'GenericCompare').
            //
            let inline GenericComparisonWithComparerFast<'T> (comp:System.Collections.IComparer) (x:'T) (y:'T) : int = 
                 GenericComparisonWithComparerIntrinsic comp x y
                 when 'T : bool   = if (# "clt" x y : bool #) then (-1) else (# "cgt" x y : int #)
                 when 'T : sbyte  = if (# "clt" x y : bool #) then (-1) else (# "cgt" x y : int #)
                 when 'T : int16  = if (# "clt" x y : bool #) then (-1) else (# "cgt" x y : int #)
                 when 'T : int32  = if (# "clt" x y : bool #) then (-1) else (# "cgt" x y : int #)
                 when 'T : int64  = if (# "clt" x y : bool #) then (-1) else (# "cgt" x y : int #)
                 when 'T : nativeint  = if (# "clt" x y : bool #) then (-1) else (# "cgt" x y : int #)
                 when 'T : byte   = if (# "clt.un" x y : bool #) then (-1) else (# "cgt.un" x y : int #)
                 when 'T : uint16 = if (# "clt.un" x y : bool #) then (-1) else (# "cgt.un" x y : int #)
                 when 'T : uint32 = if (# "clt.un" x y : bool #) then (-1) else (# "cgt.un" x y : int #)
                 when 'T : uint64 = if (# "clt.un" x y : bool #) then (-1) else (# "cgt.un" x y : int #)
                 when 'T : unativeint = if (# "clt.un" x y : bool #) then (-1) else (# "cgt.un" x y : int #)
                 // Note, these bail out to GenericComparisonWithComparerIntrinsic if called with NaN values, because clt and cgt and ceq all return "false" for that case.
                 when 'T : float  = if   (# "clt" x y : bool #) then (-1)
                                    elif (# "cgt" x y : bool #) then (1)
                                    elif (# "ceq" x y : bool #) then (0)
                                    else GenericComparisonWithComparerIntrinsic comp x y
                 when 'T : float32 = if   (# "clt" x y : bool #) then (-1)
                                     elif (# "cgt" x y : bool #) then (1)
                                     elif (# "ceq" x y : bool #) then (0)
                                     else GenericComparisonWithComparerIntrinsic comp x y
                 when 'T : char   = if (# "clt.un" x y : bool #) then (-1) else (# "cgt.un" x y : int #)
                 when 'T : string = 
                     // NOTE: we don't have to null check here because String.CompareOrdinal
                     // gives reliable results on null values.
                     String.CompareOrdinal((# "" x : string #),(# "" y : string #))
                 when 'T : decimal     = Decimal.Compare((# "" x:decimal #), (# "" y:decimal #))


            /// Generic comparison. Implements ER mode (where "0" is returned when NaNs are compared)
            //
            // The compiler optimizer is aware of this function  (see use of generic_comparison_inner_vref in opt.fs)
            // and devirtualizes calls to it based on "T".
            let GenericComparisonIntrinsic<'T> (x:'T) (y:'T) : int = 
                GenericComparisonWithComparerIntrinsic (fsComparerER :> IComparer) x y


            /// Generic less-than. Uses comparison implementation in PER mode but catches 
            /// the local exception that is thrown when NaN's are compared.
            let GenericLessThanIntrinsic (x:'T) (y:'T) = 
                try
                    (# "clt" (GenericComparisonWithComparerIntrinsic fsComparerPER x y) 0 : bool #)
                with
                    | e when System.Runtime.CompilerServices.RuntimeHelpers.Equals(e, NaNException) -> false
                    
            
            /// Generic greater-than. Uses comparison implementation in PER mode but catches 
            /// the local exception that is thrown when NaN's are compared.
            let GenericGreaterThanIntrinsic (x:'T) (y:'T) = 
                try
                    (# "cgt" (GenericComparisonWithComparerIntrinsic fsComparerPER x y) 0 : bool #)
                with
                    | e when System.Runtime.CompilerServices.RuntimeHelpers.Equals(e, NaNException) -> false
            
             
            /// Generic greater-than-or-equal. Uses comparison implementation in PER mode but catches 
            /// the local exception that is thrown when NaN's are compared.
            let GenericGreaterOrEqualIntrinsic (x:'T) (y:'T) = 
                try
                    (# "cgt" (GenericComparisonWithComparerIntrinsic fsComparerPER x y) (-1) : bool #)
                with
                    | e when System.Runtime.CompilerServices.RuntimeHelpers.Equals(e, NaNException) -> false
                    
            
            
            /// Generic less-than-or-equal. Uses comparison implementation in PER mode but catches 
            /// the local exception that is thrown when NaN's are compared.
            let GenericLessOrEqualIntrinsic (x:'T) (y:'T) = 
                try
                    (# "clt" (GenericComparisonWithComparerIntrinsic fsComparerPER x y) 1 : bool #)
                with
                    | e when System.Runtime.CompilerServices.RuntimeHelpers.Equals(e, NaNException) -> false


            /// Compare two values of the same generic type, in ER mode, with static optimizations 
            /// for known cases.
            let inline GenericComparisonFast<'T> (x:'T) (y:'T) : int = 
                 GenericComparisonIntrinsic x y
                 when 'T : bool   = if (# "clt" x y : bool #) then (-1) else (# "cgt" x y : int #)
                 when 'T : sbyte  = if (# "clt" x y : bool #) then (-1) else (# "cgt" x y : int #)
                 when 'T : int16  = if (# "clt" x y : bool #) then (-1) else (# "cgt" x y : int #)
                 when 'T : int32  = if (# "clt" x y : bool #) then (-1) else (# "cgt" x y : int #)
                 when 'T : int64  = if (# "clt" x y : bool #) then (-1) else (# "cgt" x y : int #)
                 when 'T : nativeint  = if (# "clt" x y : bool #) then (-1) else (# "cgt" x y : int #)
                 when 'T : byte   = if (# "clt.un" x y : bool #) then (-1) else (# "cgt.un" x y : int #)
                 when 'T : uint16 = if (# "clt.un" x y : bool #) then (-1) else (# "cgt.un" x y : int #)
                 when 'T : uint32 = if (# "clt.un" x y : bool #) then (-1) else (# "cgt.un" x y : int #)
                 when 'T : uint64 = if (# "clt.un" x y : bool #) then (-1) else (# "cgt.un" x y : int #)
                 when 'T : unativeint = if (# "clt.un" x y : bool #) then (-1) else (# "cgt.un" x y : int #)
                 when 'T : float  = if   (# "clt" x y : bool #) then (-1)
                                    elif (# "cgt" x y : bool #) then (1)
                                    elif (# "ceq" x y : bool #) then (0)
                                    elif (# "ceq" y y : bool #) then (-1)
                                    else (# "ceq" x x : int #)
                 when 'T : float32 = if   (# "clt" x y : bool #) then (-1)
                                     elif (# "cgt" x y : bool #) then (1)
                                     elif (# "ceq" x y : bool #) then (0)
                                     elif (# "ceq" y y : bool #) then (-1)
                                     else (# "ceq" x x : int #)
                 when 'T : char   = if (# "clt.un" x y : bool #) then (-1) else (# "cgt.un" x y : int #)
                 when 'T : string = 
                     // NOTE: we don't have to null check here because String.CompareOrdinal
                     // gives reliable results on null values.
                     String.CompareOrdinal((# "" x : string #),(# "" y : string #))
                 when 'T : decimal     = Decimal.Compare((# "" x:decimal #), (# "" y:decimal #))

            /// Generic less-than with static optimizations for some well-known cases.
            let inline GenericLessThanFast (x:'T) (y:'T) = 
                GenericLessThanIntrinsic x y
                when 'T : bool   = (# "clt" x y : bool #)
                when 'T : sbyte  = (# "clt" x y : bool #)
                when 'T : int16  = (# "clt" x y : bool #)
                when 'T : int32  = (# "clt" x y : bool #)
                when 'T : int64  = (# "clt" x y : bool #)
                when 'T : byte   = (# "clt.un" x y : bool #)
                when 'T : uint16 = (# "clt.un" x y : bool #)
                when 'T : uint32 = (# "clt.un" x y : bool #)
                when 'T : uint64 = (# "clt.un" x y : bool #)
                when 'T : unativeint = (# "clt.un" x y : bool #)
                when 'T : nativeint  = (# "clt" x y : bool #)
                when 'T : float  = (# "clt" x y : bool #) 
                when 'T : float32= (# "clt" x y : bool #) 
                when 'T : char   = (# "clt" x y : bool #)
                when 'T : decimal     = Decimal.op_LessThan ((# "" x:decimal #), (# "" y:decimal #))
              
            /// Generic greater-than with static optimizations for some well-known cases.
            let inline GenericGreaterThanFast (x:'T) (y:'T) = 
                GenericGreaterThanIntrinsic x y
                when 'T : bool       = (# "cgt" x y : bool #)
                when 'T : sbyte      = (# "cgt" x y : bool #)
                when 'T : int16      = (# "cgt" x y : bool #)
                when 'T : int32      = (# "cgt" x y : bool #)
                when 'T : int64      = (# "cgt" x y : bool #)
                when 'T : nativeint  = (# "cgt" x y : bool #)
                when 'T : byte       = (# "cgt.un" x y : bool #)
                when 'T : uint16     = (# "cgt.un" x y : bool #)
                when 'T : uint32     = (# "cgt.un" x y : bool #)
                when 'T : uint64     = (# "cgt.un" x y : bool #)
                when 'T : unativeint = (# "cgt.un" x y : bool #)
                when 'T : float      = (# "cgt" x y : bool #) 
                when 'T : float32    = (# "cgt" x y : bool #) 
                when 'T : char       = (# "cgt" x y : bool #)
                when 'T : decimal     = Decimal.op_GreaterThan ((# "" x:decimal #), (# "" y:decimal #))

            /// Generic less-than-or-equal with static optimizations for some well-known cases.
            let inline GenericLessOrEqualFast (x:'T) (y:'T) = 
                GenericLessOrEqualIntrinsic x y
                when 'T : bool       = not (# "cgt" x y : bool #)
                when 'T : sbyte      = not (# "cgt" x y : bool #)
                when 'T : int16      = not (# "cgt" x y : bool #)
                when 'T : int32      = not (# "cgt" x y : bool #)
                when 'T : int64      = not (# "cgt" x y : bool #)
                when 'T : nativeint  = not (# "cgt" x y : bool #)
                when 'T : byte       = not (# "cgt.un" x y : bool #)
                when 'T : uint16     = not (# "cgt.un" x y : bool #)
                when 'T : uint32     = not (# "cgt.un" x y : bool #)
                when 'T : uint64     = not (# "cgt.un" x y : bool #)
                when 'T : unativeint = not (# "cgt.un" x y : bool #)
                when 'T : float      = not (# "cgt.un" x y : bool #) 
                when 'T : float32    = not (# "cgt.un" x y : bool #) 
                when 'T : char       = not(# "cgt" x y : bool #)
                when 'T : decimal     = Decimal.op_LessThanOrEqual ((# "" x:decimal #), (# "" y:decimal #))

            /// Generic greater-than-or-equal with static optimizations for some well-known cases.
            let inline GenericGreaterOrEqualFast (x:'T) (y:'T) = 
                GenericGreaterOrEqualIntrinsic x y
                when 'T : bool       = not (# "clt" x y : bool #)
                when 'T : sbyte      = not (# "clt" x y : bool #)
                when 'T : int16      = not (# "clt" x y : bool #)
                when 'T : int32      = not (# "clt" x y : bool #)
                when 'T : int64      = not (# "clt" x y : bool #)
                when 'T : nativeint  = not (# "clt" x y : bool #)
                when 'T : byte       = not (# "clt.un" x y : bool #)
                when 'T : uint16     = not (# "clt.un" x y : bool #)
                when 'T : uint32     = not (# "clt.un" x y : bool #)
                when 'T : uint64     = not (# "clt.un" x y : bool #)
                when 'T : unativeint = not (# "clt.un" x y : bool #)
                when 'T : float      = not (# "clt.un" x y : bool #) 
                when 'T : float32    = not (# "clt.un" x y : bool #)
                when 'T : char       = not (# "clt" x y : bool #)
                when 'T : decimal     = Decimal.op_GreaterThanOrEqual ((# "" x:decimal #), (# "" y:decimal #))


            //-------------------------------------------------------------------------
            // LanguagePrimitives.HashCompare: EQUALITY
            //------------------------------------------------------------------------- 


            /// optimized case: Core implementation of structural equality on arrays.
            let GenericEqualityByteArray (x:byte[]) (y:byte[]) : bool=
                let lenx = x.Length 
                let leny = y.Length 
                let c = (lenx = leny)
                if not c then c 
                else
                    let mutable i = 0 
                    let mutable res = true
                    while i < lenx do 
                        let c = byteEq (get x i) (get y i) 
                        if not c then (res <- false; i <- lenx) 
                        else i <- i + 1
                    res

            /// optimized case: Core implementation of structural equality on arrays.
            let GenericEqualityInt32Array (x:int[]) (y:int[]) : bool=
                let lenx = x.Length 
                let leny = y.Length 
                let c = (lenx = leny)
                if not c then c 
                else
                    let mutable i = 0 
                    let mutable res = true
                    while i < lenx do 
                        let c = int32Eq (get x i) (get y i) 
                        if not c then (res <- false; i <- lenx) 
                        else i <- i + 1
                    res

            /// optimized case: Core implementation of structural equality on arrays
            let GenericEqualitySingleArray er (x:float32[]) (y:float32[]) : bool=
                let lenx = x.Length 
                let leny = y.Length 
                let f32eq x y = if er && not(float32Eq x x) && not(float32Eq y y) then true else (float32Eq x y)
                let c = (lenx = leny)
                if not c then c 
                else
                    let mutable i = 0 
                    let mutable res = true
                    while i < lenx do 
                        let c = f32eq (get x i) (get y i) 
                        if not c then (res <- false; i <- lenx) 
                        else i <- i + 1
                    res

            /// optimized case: Core implementation of structural equality on arrays.
            let GenericEqualityDoubleArray er (x:float[]) (y:float[]) : bool=
                let lenx = x.Length 
                let leny = y.Length 
                let c = (lenx = leny)
                let feq x y = if er && not(floatEq x x) && not(floatEq y y) then true else (floatEq x y)
                if not c then c 
                else
                    let mutable i = 0 
                    let mutable res = true
                    while i < lenx do 
                        let c = feq (get x i) (get y i) 
                        if not c then (res <- false; i <- lenx) 
                        else i <- i + 1
                    res

            /// optimized case: Core implementation of structural equality on arrays.
            let GenericEqualityCharArray (x:char[]) (y:char[]) : bool=
                let lenx = x.Length 
                let leny = y.Length 
                let c = (lenx = leny)
                if not c then c 
                else
                    let mutable i = 0 
                    let mutable res = true
                    while i < lenx do 
                        let c = charEq (get x i) (get y i) 
                        if not c then (res <- false; i <- lenx) 
                        else i <- i + 1
                    res

            /// optimized case: Core implementation of structural equality on arrays.
            let GenericEqualityInt64Array (x:int64[]) (y:int64[]) : bool=
                let lenx = x.Length 
                let leny = y.Length 
                let c = (lenx = leny)
                if not c then c 
                else
                    let mutable i = 0 
                    let mutable res = true
                    while i < lenx do 
                        let c = int64Eq (get x i) (get y i) 
                        if not c then (res <- false; i <- lenx) 
                        else i <- i + 1
                    res



            /// The core implementation of generic equality between two objects.  This corresponds
            /// to th e pseudo-code in the F# language spec.
            //
            // Run in either PER or ER mode.  In PER mode, equality involving a NaN returns "false".
            // In ER mode, equality on two NaNs returns "true".
            //
            // If "er" is true the "iec" is fsEqualityComparerNoHashingER
            // If "er" is false the "iec" is fsEqualityComparerNoHashingPER
            let rec GenericEqualityObj (er:bool) (iec:System.Collections.IEqualityComparer) ((xobj:obj),(yobj:obj)) : bool = 
                (*if objEq xobj yobj then true else  *)
                match xobj,yobj with 
                 | null,null -> true
                 | null,_ -> false
                 | _,null -> false
                 | (:? string as xs),(:? string as ys) -> String.Equals(xs,ys)
                 // Permit structural equality on arrays
                 | (:? System.Array as arr1),_ -> 
                     match arr1,yobj with 
                     // Fast path
                     | (:? (obj[]) as arr1),    (:? (obj[]) as arr2)      -> GenericEqualityObjArray er iec arr1 arr2
                     // Fast path
                     | (:? (byte[]) as arr1),    (:? (byte[]) as arr2)     -> GenericEqualityByteArray arr1 arr2
                     | (:? (int32[]) as arr1),   (:? (int32[]) as arr2)   -> GenericEqualityInt32Array arr1 arr2
                     | (:? (int64[]) as arr1),   (:? (int64[]) as arr2)   -> GenericEqualityInt64Array arr1 arr2
                     | (:? (char[]) as arr1),    (:? (char[]) as arr2)     -> GenericEqualityCharArray arr1 arr2
                     | (:? (float32[]) as arr1), (:? (float32[]) as arr2) -> GenericEqualitySingleArray er arr1 arr2
                     | (:? (float[]) as arr1),   (:? (float[]) as arr2)     -> GenericEqualityDoubleArray er arr1 arr2
                     | _,    (:? System.Array as arr2) -> GenericEqualityArbArray er iec arr1 arr2
                     | _ -> xobj.Equals(yobj)
                 | (:? IStructuralEquatable as x1),_ -> x1.Equals(yobj,iec)
                 // Ensure ER NaN semantics on recursive calls
                 | (:? float as f1), (:? float as f2) ->
                    if er && (not (# "ceq" f1 f1 : bool #)) && (not (# "ceq" f2 f2 : bool #)) then true // NAN with ER semantics
                    else (# "ceq" f1 f2 : bool #) // PER semantics
                 | (:? float32 as f1), (:? float32 as f2) ->
                    if er && (not (# "ceq" f1 f1 : bool #)) && (not (# "ceq" f2 f2 : bool #)) then true // NAN with ER semantics
                    else (# "ceq" f1 f2 : bool #)  // PER semantics
                 | _ -> xobj.Equals(yobj)

            /// specialcase: Core implementation of structural equality on arbitrary arrays.
            and GenericEqualityArbArray er (iec:System.Collections.IEqualityComparer) (x:System.Array) (y:System.Array) : bool =
#if FX_NO_ARRAY_LONG_LENGTH
                if x.Rank = 1 && y.Rank = 1 then 
                    // check lengths 
                    let lenx = x.Length
                    let leny = y.Length 
                    (int32Eq lenx leny) &&
                    // check contents
                    let basex = x.GetLowerBound(0)
                    let basey = y.GetLowerBound(0)
                    (int32Eq basex basey) &&
                    let rec check i = (i >= lenx) || (GenericEqualityObj er iec ((x.GetValue(basex + i)),(y.GetValue(basey + i))) && check (i + 1))
                    check 0                    
                elif x.Rank = 2 && y.Rank = 2 then 
                    // check lengths 
                    let lenx0 = x.GetLength(0)
                    let leny0 = y.GetLength(0)
                    (int32Eq lenx0 leny0) && 
                    let lenx1 = x.GetLength(1)
                    let leny1 = y.GetLength(1)
                    (int32Eq lenx1 leny1) && 
                    let basex0 = x.GetLowerBound(0)
                    let basex1 = x.GetLowerBound(1)
                    let basey0 = y.GetLowerBound(0)
                    let basey1 = y.GetLowerBound(1)
                    (int32Eq basex0 basey0) && 
                    (int32Eq basex1 basey1) && 
                    // check contents
                    let rec check0 i =
                       let rec check1 j = (j >= lenx1) || (GenericEqualityObj er iec ((x.GetValue(basex0 + i,basex1 + j)), (y.GetValue(basey0 + i,basey1 + j))) && check1 (j + 1))
                       (i >= lenx0) || (check1 0 && check0 (i + 1))
                    check0 0
                else 
                    (x.Rank = y.Rank) && 
                    let ndims = x.Rank
                    // check lengths 
                    let rec precheck k = 
                        (k >= ndims) || 
                        (int32Eq (x.GetLength(k)) (y.GetLength(k)) && 
                         int32Eq (x.GetLowerBound(k)) (y.GetLowerBound(k)) && 
                         precheck (k+1))
                    precheck 0 &&
                    let idxs : int32[] = zeroCreate ndims 
                    // check contents
                    let rec checkN k baseIdx i lim =
                       (i >= lim) ||
                       (set idxs k (baseIdx + i);
                        (if k = ndims - 1 
                         then GenericEqualityObj er iec ((x.GetValue(idxs)),(y.GetValue(idxs)))
                         else check (k+1)) && 
                        checkN k baseIdx (i + 1) lim)
                    and check k = 
                       (k >= ndims) || 
                       (let baseIdx = x.GetLowerBound(k)
                        checkN k baseIdx 0 (x.GetLength(k)))
                           
                    check 0
#else
                if x.Rank = 1 && y.Rank = 1 then 
                    // check lengths 
                    let lenx = x.LongLength
                    let leny = y.LongLength 
                    (int64Eq lenx leny) &&
                    // check contents
                    let basex = int64 (x.GetLowerBound(0))
                    let basey = int64 (y.GetLowerBound(0))
                    (int64Eq basex basey) &&                    
                    let rec check i = (i >=. lenx) || (GenericEqualityObj er iec ((x.GetValue(basex +. i)),(y.GetValue(basey +. i))) && check (i +. 1L))
                    check 0L                    
                elif x.Rank = 2 && y.Rank = 2 then 
                    // check lengths 
                    let lenx0 = x.GetLongLength(0)
                    let leny0 = y.GetLongLength(0)
                    (int64Eq lenx0 leny0) && 
                    let lenx1 = x.GetLongLength(1)
                    let leny1 = y.GetLongLength(1)
                    (int64Eq lenx1 leny1) && 
                    let basex0 = int64 (x.GetLowerBound(0))
                    let basex1 = int64 (x.GetLowerBound(1))
                    let basey0 = int64 (y.GetLowerBound(0))
                    let basey1 = int64 (y.GetLowerBound(1))
                    (int64Eq basex0 basey0) && 
                    (int64Eq basex1 basey1) && 
                    // check contents
                    let rec check0 i =
                       let rec check1 j = (j >=. lenx1) || (GenericEqualityObj er iec ((x.GetValue(basex0 +. i,basex1 +. j)),(y.GetValue(basey0 +. i,basey1 +. j))) && check1 (j +. 1L))
                       (i >=. lenx0) || (check1 0L && check0 (i +. 1L))
                    check0 0L
                else 
                    (x.Rank = y.Rank) && 
                    let ndims = x.Rank
                    // check lengths 
                    let rec precheck k = 
                        (k >= ndims) || 
                        (int64Eq (x.GetLongLength(k)) (y.GetLongLength(k)) && 
                         int32Eq (x.GetLowerBound(k)) (y.GetLowerBound(k)) && 
                         precheck (k+1))
                    precheck 0 &&
                    let idxs : int64[] = zeroCreate ndims 
                    // check contents
                    let rec checkN k baseIdx i lim =
                       (i >=. lim) ||
                       (set idxs k (baseIdx +. i);
                        (if k = ndims - 1
                         then GenericEqualityObj er iec ((x.GetValue(idxs)),(y.GetValue(idxs)))
                         else check (k+1)) && 
                        checkN k baseIdx (i +. 1L) lim)
                    and check k = 
                       (k >= ndims) || 
                       (let baseIdx = x.GetLowerBound(k)
                        checkN k (int64 baseIdx) 0L (x.GetLongLength(k)))
                           
                    check 0
#endif                    
              
            /// optimized case: Core implementation of structural equality on object arrays.
            and GenericEqualityObjArray er iec (x:obj[]) (y:obj[]) : bool =
                let lenx = x.Length 
                let leny = y.Length 
                let c = (lenx = leny )
                if not c then c 
                else
                    let mutable i = 0
                    let mutable res = true
                    while i < lenx do 
                        let c = GenericEqualityObj er iec ((get x i),(get y i))
                        if not c then (res <- false; i <- lenx) 
                        else i <- i + 1
                    res


            /// One of the two unique instances of System.Collections.IEqualityComparer. Implements PER semantics
            /// where equality on NaN returns "false".
            let fsEqualityComparerNoHashingPER = 
                { new System.Collections.IEqualityComparer with
                    override iec.Equals(x:obj,y:obj) = GenericEqualityObj false iec (x,y)  // PER Semantics
                    override iec.GetHashCode(x:obj) = raise (InvalidOperationException (SR.GetString(SR.notUsedForHashing))) }
                    
            /// One of the two unique instances of System.Collections.IEqualityComparer. Implements ER semantics
            /// where equality on NaN returns "true".
            let fsEqualityComparerNoHashingER = 
                { new System.Collections.IEqualityComparer with
                    override iec.Equals(x:obj,y:obj) = GenericEqualityObj true iec (x,y)  // ER Semantics
                    override iec.GetHashCode(x:obj) = raise (InvalidOperationException (SR.GetString(SR.notUsedForHashing))) }

            /// Implements generic equality between two values, with PER semantics for NaN (so equality on two NaN values returns false)
            //
            // The compiler optimizer is aware of this function  (see use of generic_equality_per_inner_vref in opt.fs)
            // and devirtualizes calls to it based on "T".
            let GenericEqualityIntrinsic (x : 'T) (y : 'T) : bool = 
                GenericEqualityObj false fsEqualityComparerNoHashingPER ((box x), (box y))
                
            /// Implements generic equality between two values, with ER semantics for NaN (so equality on two NaN values returns true)
            //
            // ER semantics is used for recursive calls when implementing .Equals(that) for structural data, see the code generated for record and union types in augment.fs
            //
            // The compiler optimizer is aware of this function (see use of generic_equality_er_inner_vref in opt.fs)
            // and devirtualizes calls to it based on "T".
            let GenericEqualityERIntrinsic (x : 'T) (y : 'T) : bool =
                GenericEqualityObj true fsEqualityComparerNoHashingER ((box x), (box y))
                
            /// Implements generic equality between two values using "comp" for recursive calls.
            //
            // The compiler optimizer is aware of this function  (see use of generic_equality_withc_inner_vref in opt.fs)
            // and devirtualizes calls to it based on "T", and under the assumption that "comp" 
            // is either fsEqualityComparerNoHashingER or fsEqualityComparerNoHashingPER.
            let GenericEqualityWithComparerIntrinsic (comp : System.Collections.IEqualityComparer) (x : 'T) (y : 'T) : bool =
                comp.Equals((box x),(box y))
                

            /// Implements generic equality between two values, with ER semantics for NaN (so equality on two NaN values returns true)
            //
            // ER semantics is used for recursive calls when implementing .Equals(that) for structural data, see the code generated for record and union types in augment.fs
            //
            // If no static optimization applies, this becomes GenericEqualityERIntrinsic.
            let inline GenericEqualityERFast (x : 'T) (y : 'T) : bool = 
                  GenericEqualityERIntrinsic x y
                  when 'T : bool    = (# "ceq" x y : bool #)
                  when 'T : sbyte   = (# "ceq" x y : bool #)
                  when 'T : int16   = (# "ceq" x y : bool #)
                  when 'T : int32   = (# "ceq" x y : bool #)
                  when 'T : int64   = (# "ceq" x y : bool #)
                  when 'T : byte    = (# "ceq" x y : bool #)
                  when 'T : uint16  = (# "ceq" x y : bool #)
                  when 'T : uint32  = (# "ceq" x y : bool #)
                  when 'T : uint64  = (# "ceq" x y : bool #)
                  when 'T : nativeint  = (# "ceq" x y : bool #)
                  when 'T : unativeint  = (# "ceq" x y : bool #)
                  when 'T : float = 
                    if (# "ceq" x y : bool #) then
                        true
                    else
                        not (# "ceq" x x : bool #) && not (# "ceq" y y : bool #)
                  when 'T : float32 =
                    if (# "ceq" x y : bool #) then
                        true
                    else
                        not (# "ceq" x x : bool #) && not (# "ceq" y y : bool #)
                  when 'T : char    = (# "ceq" x y : bool #)
                  when 'T : string  = String.Equals((# "" x : string #),(# "" y : string #))
                  when 'T : decimal     = Decimal.op_Equality((# "" x:decimal #), (# "" y:decimal #))
                               
            /// Implements generic equality between two values, with PER semantics for NaN (so equality on two NaN values returns false)
            //
            // If no static optimization applies, this becomes GenericEqualityIntrinsic.
            let inline GenericEqualityFast (x : 'T) (y : 'T) : bool = 
                  GenericEqualityIntrinsic x y
                  when 'T : bool    = (# "ceq" x y : bool #)
                  when 'T : sbyte   = (# "ceq" x y : bool #)
                  when 'T : int16   = (# "ceq" x y : bool #)
                  when 'T : int32   = (# "ceq" x y : bool #)
                  when 'T : int64   = (# "ceq" x y : bool #)
                  when 'T : byte    = (# "ceq" x y : bool #)
                  when 'T : uint16  = (# "ceq" x y : bool #)
                  when 'T : uint32  = (# "ceq" x y : bool #)
                  when 'T : uint64  = (# "ceq" x y : bool #)
                  when 'T : float   = (# "ceq" x y : bool #)
                  when 'T : float32 = (# "ceq" x y : bool #)
                  when 'T : char    = (# "ceq" x y : bool #)
                  when 'T : nativeint  = (# "ceq" x y : bool #)
                  when 'T : unativeint  = (# "ceq" x y : bool #)
                  when 'T : string  = String.Equals((# "" x : string #),(# "" y : string #))
                  when 'T : decimal     = Decimal.op_Equality((# "" x:decimal #), (# "" y:decimal #))
                  
            /// A compiler intrinsic generated during optimization of calls to GenericEqualityIntrinsic on tuple values.
            //
            // If no static optimization applies, this becomes GenericEqualityIntrinsic.
            //
            // Note, although this function says "WithComparer", the static optimization conditionals for float and float32
            // mean that it has PER semantics. This is OK because calls to this function are only generated by 
            // the F# compiler, ultimately stemming from an optimization of GenericEqualityIntrinsic when used on a tuple type.
            let inline GenericEqualityWithComparerFast (comp : System.Collections.IEqualityComparer) (x : 'T) (y : 'T) : bool = 
                  GenericEqualityWithComparerIntrinsic comp x y
                  when 'T : bool    = (# "ceq" x y : bool #)
                  when 'T : sbyte   = (# "ceq" x y : bool #)
                  when 'T : int16   = (# "ceq" x y : bool #)
                  when 'T : int32   = (# "ceq" x y : bool #)
                  when 'T : int64   = (# "ceq" x y : bool #)
                  when 'T : byte    = (# "ceq" x y : bool #)
                  when 'T : uint16  = (# "ceq" x y : bool #)
                  when 'T : uint32  = (# "ceq" x y : bool #)
                  when 'T : uint64  = (# "ceq" x y : bool #)
                  when 'T : float   = (# "ceq" x y : bool #)        
                  when 'T : float32 = (# "ceq" x y : bool #)          
                  when 'T : char    = (# "ceq" x y : bool #)
                  when 'T : nativeint  = (# "ceq" x y : bool #)
                  when 'T : unativeint  = (# "ceq" x y : bool #)
                  when 'T : string  = String.Equals((# "" x : string #),(# "" y : string #))                  
                  when 'T : decimal     = Decimal.op_Equality((# "" x:decimal #), (# "" y:decimal #))
                  

            let inline GenericInequalityFast (x:'T) (y:'T) = (not(GenericEqualityFast x y) : bool)
            let inline GenericInequalityERFast (x:'T) (y:'T) = (not(GenericEqualityERFast x y) : bool)


            //-------------------------------------------------------------------------
            // LanguagePrimitives.HashCompare: HASHING.  
            //------------------------------------------------------------------------- 



            let defaultHashNodes = 18 

            /// The implementation of IEqualityComparer, using depth-limited for hashing and PER semantics for NaN equality.
            type CountLimitedHasherPER(sz:int) =
                [<DefaultValue>]
                val mutable nodeCount : int
                
                member x.Fresh() = 
                    if (System.Threading.Interlocked.CompareExchange(&(x.nodeCount), sz, 0) = 0) then 
                        x
                    else
                        new CountLimitedHasherPER(sz)
                
                interface IEqualityComparer 

            /// The implementation of IEqualityComparer, using unlimited depth for hashing and ER semantics for NaN equality.
            type UnlimitedHasherER() =
                interface IEqualityComparer 
                
            /// The implementation of IEqualityComparer, using unlimited depth for hashing and PER semantics for NaN equality.
            type UnlimitedHasherPER() =
                interface IEqualityComparer
                    

            /// The unique object for unlimited depth for hashing and ER semantics for equality.
            let fsEqualityComparerUnlimitedHashingER = UnlimitedHasherER()

            /// The unique object for unlimited depth for hashing and PER semantics for equality.
            let fsEqualityComparerUnlimitedHashingPER = UnlimitedHasherPER()
             
            let inline HashCombine nr x y = (x <<< 1) + y + 631 * nr

            let GenericHashObjArray (iec : System.Collections.IEqualityComparer) (x: obj[]) : int =
                  let len = x.Length 
                  let mutable i = len - 1 
                  if i > defaultHashNodes then i <- defaultHashNodes // limit the hash
                  let mutable acc = 0   
                  while (i >= 0) do 
                      // NOTE: GenericHash* call decreases nr 
                      acc <- HashCombine i acc (iec.GetHashCode(x.GetValue(i)));
                      i <- i - 1
                  acc

            // optimized case - byte arrays 
            let GenericHashByteArray (x: byte[]) : int =
                  let len = length x 
                  let mutable i = len - 1 
                  if i > defaultHashNodes then i <- defaultHashNodes // limit the hash
                  let mutable acc = 0   
                  while (i >= 0) do 
                      acc <- HashCombine i acc (intOfByte (get x i));
                      i <- i - 1
                  acc

            // optimized case - int arrays 
            let GenericHashInt32Array (x: int[]) : int =
                  let len = length x 
                  let mutable i = len - 1 
                  if i > defaultHashNodes then i <- defaultHashNodes // limit the hash
                  let mutable acc = 0   
                  while (i >= 0) do 
                      acc <- HashCombine i acc (get x i);
                      i <- i - 1
                  acc

            // optimized case - int arrays 
            let GenericHashInt64Array (x: int64[]) : int =
                  let len = length x 
                  let mutable i = len - 1 
                  if i > defaultHashNodes then i <- defaultHashNodes // limit the hash
                  let mutable acc = 0   
                  while (i >= 0) do 
                      acc <- HashCombine i acc (int32 (get x i));
                      i <- i - 1
                  acc

            // special case - arrays do not by default have a decent structural hashing function
            let GenericHashArbArray (iec : System.Collections.IEqualityComparer) (x: System.Array) : int =
                  match x.Rank  with 
                  | 1 -> 
                    let b = x.GetLowerBound(0) 
                    let len = x.Length 
                    let mutable i = b + len - 1 
                    if i > b + defaultHashNodes  then i <- b + defaultHashNodes  // limit the hash
                    let mutable acc = 0                  
                    while (i >= b) do 
                        // NOTE: GenericHash* call decreases nr 
                        acc <- HashCombine i acc (iec.GetHashCode(x.GetValue(i)));
                        i <- i - 1
                    acc
                  | _ -> 
                     HashCombine 10 (x.GetLength(0)) (x.GetLength(1)) 

            // Core implementation of structural hashing, corresponds to pseudo-code in the 
            // F# Language spec.  Searches for the IStructuralHash interface, otherwise uses GetHashCode().
            // Arrays are structurally hashed through a separate technique.
            //
            // "iec" is either fsEqualityComparerUnlimitedHashingER, fsEqualityComparerUnlimitedHashingPER or a CountLimitedHasherPER.
            let rec GenericHashParamObj (iec : System.Collections.IEqualityComparer) (x: obj) : int =
                  match x with 
                  | null -> 0 
                  | (:? System.Array as a) -> 
                      match a with 
                      | :? (obj[]) as oa -> GenericHashObjArray iec oa 
                      | :? (byte[]) as ba -> GenericHashByteArray ba 
                      | :? (int[]) as ba -> GenericHashInt32Array ba 
                      | :? (int64[]) as ba -> GenericHashInt64Array ba 
                      | _ -> GenericHashArbArray iec a 
                  | :? IStructuralEquatable as a ->    
                      a.GetHashCode(iec)
                  | _ -> 
                      x.GetHashCode()


            /// Fill in the implementation of CountLimitedHasherPER
            type CountLimitedHasherPER with
                
                interface System.Collections.IEqualityComparer with
                    override iec.Equals(x:obj,y:obj) =
                        GenericEqualityObj false iec (x,y)
                    override iec.GetHashCode(x:obj) =
                        iec.nodeCount <- iec.nodeCount - 1
                        if iec.nodeCount > 0 then
                            GenericHashParamObj iec  x
                        else
                            -1
               
            /// Fill in the implementation of UnlimitedHasherER
            type UnlimitedHasherER with
                
                interface System.Collections.IEqualityComparer with
                    override iec.Equals(x:obj,y:obj) = GenericEqualityObj true iec (x,y)
                    override iec.GetHashCode(x:obj) = GenericHashParamObj iec  x
                   
            /// Fill in the implementation of UnlimitedHasherPER
            type UnlimitedHasherPER with
                interface System.Collections.IEqualityComparer with
                    override iec.Equals(x:obj,y:obj) = GenericEqualityObj false iec (x,y)
                    override iec.GetHashCode(x:obj) = GenericHashParamObj iec x

            /// Intrinsic for calls to depth-unlimited structural hashing that were not optimized by static conditionals.
            //
            // NOTE: The compiler optimizer is aware of this function (see uses of generic_hash_inner_vref in opt.fs)
            // and devirtualizes calls to it based on type "T".
            let GenericHashIntrinsic input = GenericHashParamObj fsEqualityComparerUnlimitedHashingPER (box input)

            /// Intrinsic for calls to depth-limited structural hashing that were not optimized by static conditionals.
            let LimitedGenericHashIntrinsic limit input = GenericHashParamObj (CountLimitedHasherPER(limit)) (box input)

            /// Intrinsic for a recursive call to structural hashing that was not optimized by static conditionals.
            //
            // "iec" is assumed to be either fsEqualityComparerUnlimitedHashingER, fsEqualityComparerUnlimitedHashingPER or 
            // a CountLimitedHasherPER.
            //
            // NOTE: The compiler optimizer is aware of this function (see uses of generic_hash_withc_inner_vref in opt.fs)
            // and devirtualizes calls to it based on type "T".
            let GenericHashWithComparerIntrinsic<'T> (comp : System.Collections.IEqualityComparer) (input : 'T) : int =
                GenericHashParamObj comp (box input)
                
            /// Direct call to GetHashCode on the string type
            let inline HashString (s:string) = 
                 match s with 
                 | null -> 0 
                 | _ -> (# "call instance int32 [mscorlib]System.String::GetHashCode()" s : int #)
                    
            // from mscorlib v4.0.30319
            let inline HashChar (x:char) = (# "or" (# "shl" x 16 : int #) x : int #)
            let inline HashSByte (x:sbyte) = (# "xor" (# "shl" x 8 : int #) x : int #)
            let inline HashInt16 (x:int16) = (# "or" (# "conv.u2" x : int #) (# "shl" x 16 : int #) : int #)
            let inline HashInt64 (x:int64) = (# "xor" (# "conv.i4" x : int #) (# "conv.i4" (# "shr" x 32 : int #) : int #) : int #)
            let inline HashUInt64 (x:uint64) = (# "xor" (# "conv.i4" x : int #) (# "conv.i4" (# "shr.un" x 32 : int #) : int #) : int #)
            let inline HashIntPtr (x:nativeint) = (# "conv.i4" (# "conv.u8" x : uint64 #) : int #)
            let inline HashUIntPtr (x:unativeint) = (# "and" (# "conv.i4" (# "conv.u8" x : uint64 #) : int #) 0x7fffffff : int #)

            /// Core entry into structural hashing for either limited or unlimited hashing.  
            //
            // "iec" is assumed to be either fsEqualityComparerUnlimitedHashingER, fsEqualityComparerUnlimitedHashingPER or 
            // a CountLimitedHasherPER.
            let inline GenericHashWithComparerFast (iec : System.Collections.IEqualityComparer) (x:'T) : int = 
                GenericHashWithComparerIntrinsic iec x 
                when 'T : bool   = (# "" x : int #)
                when 'T : int32  = (# "" x : int #)
                when 'T : byte   = (# "" x : int #)
                when 'T : uint32 = (# "" x : int #)                          
                when 'T : char = HashChar (# "" x : char #)                         
                when 'T : sbyte = HashSByte (# "" x : sbyte #)                          
                when 'T : int16 = HashInt16 (# "" x : int16 #)
                when 'T : int64 = HashInt64 (# "" x : int64 #)
                when 'T : uint64 = HashUInt64 (# "" x : uint64 #)
                when 'T : nativeint = HashIntPtr (# "" x : nativeint #)
                when 'T : unativeint = HashUIntPtr (# "" x : unativeint #)
                when 'T : uint16 = (# "" x : int #)                    
                when 'T : string = HashString  (# "" x : string #)
                    
            /// Core entry into depth-unlimited structural hashing.  Hash to a given depth limit.
            let inline GenericHashFast (x:'T) : int = 
                GenericHashIntrinsic x 
                when 'T : bool   = (# "" x : int #)
                when 'T : int32  = (# "" x : int #)
                when 'T : byte   = (# "" x : int #)
                when 'T : uint32 = (# "" x : int #)
                when 'T : char = HashChar (# "" x : char #)
                when 'T : sbyte = HashSByte (# "" x : sbyte #)
                when 'T : int16 = HashInt16 (# "" x : int16 #)
                when 'T : int64 = HashInt64 (# "" x : int64 #)
                when 'T : uint64 = HashUInt64 (# "" x : uint64 #)
                when 'T : nativeint = HashIntPtr (# "" x : nativeint #)
                when 'T : unativeint = HashUIntPtr (# "" x : unativeint #)
                when 'T : uint16 = (# "" x : int #)                    
                when 'T : string = HashString  (# "" x : string #)

            /// Core entry into depth-limited structural hashing.  
            let inline GenericLimitedHashFast (limit:int) (x:'T) : int = 
                LimitedGenericHashIntrinsic limit x 
                when 'T : bool   = (# "" x : int #)
                when 'T : int32  = (# "" x : int #)
                when 'T : byte   = (# "" x : int #)
                when 'T : uint32 = (# "" x : int #)                    
                when 'T : char = HashChar (# "" x : char #)                          
                when 'T : sbyte = HashSByte (# "" x : sbyte #)                          
                when 'T : int16 = HashInt16 (# "" x : int16 #)
                when 'T : int64 = HashInt64 (# "" x : int64 #)
                when 'T : uint64 = HashUInt64 (# "" x : uint64 #)
                when 'T : nativeint = HashIntPtr (# "" x : nativeint #)
                when 'T : unativeint = HashUIntPtr (# "" x : unativeint #)
                when 'T : uint16 = (# "" x : int #)                    
                when 'T : string = HashString  (# "" x : string #)


            /// Compiler intrinsic generated for devirtualized calls to structural hashing on tuples.  
            //
            // The F# compiler optimizer generates calls to this function when GenericHashWithComparerIntrinsic is used 
            // statically with a tuple type.
            // 
            // Because the function subsequently gets inlined, the calls to GenericHashWithComparerFast can be 
            // often statically optimized or devirtualized based on the statically known type.
            let inline FastHashTuple2 (comparer:System.Collections.IEqualityComparer) (x1,x2) = 
                TupleUtils.combineTupleHashes
                    (GenericHashWithComparerFast comparer x1)
                    (GenericHashWithComparerFast comparer x2)

            /// Compiler intrinsic generated for devirtualized calls to structural hashing on tuples.  
            //
            // The F# compiler optimizer generates calls to this function when GenericHashWithComparerIntrinsic is used 
            // statically with a tuple type.
            //
            // Because the function subsequently gets inlined, the calls to GenericHashWithComparerFast can be 
            // often statically optimized or devirtualized based on the statically known type.
            let inline FastHashTuple3 (comparer:System.Collections.IEqualityComparer) (x1,x2,x3) =
                TupleUtils.combineTupleHashes
                    (TupleUtils.combineTupleHashes
                        (GenericHashWithComparerFast comparer x1)
                        (GenericHashWithComparerFast comparer x2))
                    (GenericHashWithComparerFast comparer x3)

            /// Compiler intrinsic generated for devirtualized calls to structural hashing on tuples.  
            //
            // The F# compiler optimizer generates calls to this function when GenericHashWithComparerIntrinsic is used 
            // statically with a tuple type.
            //
            // Because the function subsequently gets inlined, the calls to GenericHashWithComparerFast can be 
            // often statically optimized or devirtualized based on the statically known type.
            let inline FastHashTuple4 (comparer:System.Collections.IEqualityComparer) (x1,x2,x3,x4) = 
                TupleUtils.combineTupleHashes
                    (TupleUtils.combineTupleHashes
                        (GenericHashWithComparerFast comparer x1)
                        (GenericHashWithComparerFast comparer x2))
                    (TupleUtils.combineTupleHashes
                        (GenericHashWithComparerFast comparer x3)
                        (GenericHashWithComparerFast comparer x4))

            /// Compiler intrinsic generated for devirtualized calls to structural hashing on tuples.  
            //
            // The F# compiler optimizer generates calls to this function when GenericHashWithComparerIntrinsic is used 
            // statically with a tuple type.
            //
            // Because the function subsequently gets inlined, the calls to GenericHashWithComparerFast can be 
            // often statically optimized or devirtualized based on the statically known type.
            let inline FastHashTuple5 (comparer:System.Collections.IEqualityComparer) (x1,x2,x3,x4,x5) = 
                TupleUtils.combineTupleHashes 
                    (TupleUtils.combineTupleHashes 
                        (TupleUtils.combineTupleHashes 
                            (GenericHashWithComparerFast comparer x1)
                            (GenericHashWithComparerFast comparer x2))
                        (TupleUtils.combineTupleHashes
                            (GenericHashWithComparerFast comparer x3)
                            (GenericHashWithComparerFast comparer x4)))
                    (GenericHashWithComparerFast comparer x5)

            /// Compiler intrinsic generated for devirtualized calls to PER-semantic structural equality on tuples
            //
            // The F# compiler optimizer generates calls to this function when GenericEqualityIntrinsic is used 
            // statically with a tuple type.
            // 
            // Because the function subsequently gets inlined, the calls to GenericEqualityWithComparerFast can be 
            // often statically optimized or devirtualized based on the statically known type.
            let inline FastEqualsTuple2 (comparer:System.Collections.IEqualityComparer) (x1,x2) (y1,y2) = 
                GenericEqualityWithComparerFast comparer x1 y1 &&
                GenericEqualityWithComparerFast comparer x2 y2

            /// Compiler intrinsic generated for devirtualized calls to PER-semantic structural equality on tuples.  
            //
            // The F# compiler optimizer generates calls to this function when GenericEqualityIntrinsic is used 
            // statically with a tuple type.
            // 
            // Because the function subsequently gets inlined, the calls to GenericEqualityWithComparerFast can be 
            // often statically optimized or devirtualized based on the statically known type.
            let inline FastEqualsTuple3 (comparer:System.Collections.IEqualityComparer) (x1,x2,x3) (y1,y2,y3) = 
                GenericEqualityWithComparerFast comparer x1 y1 &&
                GenericEqualityWithComparerFast comparer x2 y2 &&
                GenericEqualityWithComparerFast comparer x3 y3

            /// Compiler intrinsic generated for devirtualized calls to PER-semantic structural equality on tuples (with PER semantics).  
            //
            // The F# compiler optimizer generates calls to this function when GenericEqualityIntrinsic is used 
            // statically with a tuple type.
            // 
            // Because the function subsequently gets inlined, the calls to GenericEqualityWithComparerFast can be 
            // often statically optimized or devirtualized based on the statically known type.
            let inline FastEqualsTuple4 (comparer:System.Collections.IEqualityComparer) (x1,x2,x3,x4) (y1,y2,y3,y4) = 
                GenericEqualityWithComparerFast comparer x1 y1 &&
                GenericEqualityWithComparerFast comparer x2 y2 &&
                GenericEqualityWithComparerFast comparer x3 y3 &&
                GenericEqualityWithComparerFast comparer x4 y4

            /// Compiler intrinsic generated for devirtualized calls to PER-semantic structural equality on tuples.  
            //
            // The F# compiler optimizer generates calls to this function when GenericEqualityIntrinsic is used 
            // statically with a tuple type.
            // 
            // Because the function subsequently gets inlined, the calls to GenericEqualityWithComparerFast can be 
            // often statically optimized or devirtualized based on the statically known type.
            let inline FastEqualsTuple5 (comparer:System.Collections.IEqualityComparer) (x1,x2,x3,x4,x5) (y1,y2,y3,y4,y5) = 
                GenericEqualityWithComparerFast comparer x1 y1 &&
                GenericEqualityWithComparerFast comparer x2 y2 &&
                GenericEqualityWithComparerFast comparer x3 y3 &&
                GenericEqualityWithComparerFast comparer x4 y4 &&
                GenericEqualityWithComparerFast comparer x5 y5

            /// Compiler intrinsic generated for devirtualized calls to structural comparison on tuples (with ER semantics)
            //
            // The F# compiler optimizer generates calls to this function when GenericComparisonIntrinsic is used 
            // statically with a tuple type.
            // 
            // Because the function subsequently gets inlined, the calls to GenericComparisonWithComparerFast can be 
            // often statically optimized or devirtualized based on the statically known type.
            let inline FastCompareTuple2 (comparer:System.Collections.IComparer)  (x1,x2) (y1,y2) =
                let  n = GenericComparisonWithComparerFast comparer x1 y1
                if n <> 0 then n else
                GenericComparisonWithComparerFast comparer x2 y2

            /// Compiler intrinsic generated for devirtualized calls to structural comparison on tuples (with ER semantics)
            //
            // The F# compiler optimizer generates calls to this function when GenericComparisonIntrinsic is used 
            // statically with a tuple type.
            // 
            // Because the function subsequently gets inlined, the calls to GenericComparisonWithComparerFast can be 
            // often statically optimized or devirtualized based on the statically known type.
            let inline FastCompareTuple3 (comparer:System.Collections.IComparer) (x1,x2,x3) (y1,y2,y3) =
                let  n = GenericComparisonWithComparerFast comparer x1 y1
                if n <> 0 then n else
                let  n = GenericComparisonWithComparerFast comparer x2 y2
                if n <> 0 then n else
                GenericComparisonWithComparerFast comparer x3 y3

            /// Compiler intrinsic generated for devirtualized calls to structural comparison on tuples (with ER semantics)
            //
            // The F# compiler optimizer generates calls to this function when GenericComparisonIntrinsic is used 
            // statically with a tuple type.
            // 
            // Because the function subsequently gets inlined, the calls to GenericComparisonWithComparerFast can be 
            // often statically optimized or devirtualized based on the statically known type.
            let inline FastCompareTuple4 (comparer:System.Collections.IComparer) (x1,x2,x3,x4) (y1,y2,y3,y4) = 
                let  n = GenericComparisonWithComparerFast comparer x1 y1
                if n <> 0 then n else
                let  n = GenericComparisonWithComparerFast comparer x2 y2
                if n <> 0 then n else
                let  n = GenericComparisonWithComparerFast comparer x3 y3
                if n <> 0 then n else
                GenericComparisonWithComparerFast comparer x4 y4
            
            /// Compiler intrinsic generated for devirtualized calls to structural comparison on tuples (with ER semantics)
            //
            // The F# compiler optimizer generates calls to this function when GenericComparisonIntrinsic is used 
            // statically with a tuple type.
            // 
            // Because the function subsequently gets inlined, the calls to GenericComparisonWithComparerFast can be 
            // often statically optimized or devirtualized based on the statically known type.
            let inline FastCompareTuple5 (comparer:System.Collections.IComparer) (x1,x2,x3,x4,x5) (y1,y2,y3,y4,y5) =
                let  n = GenericComparisonWithComparerFast comparer x1 y1
                if n <> 0 then n else
                let  n = GenericComparisonWithComparerFast comparer x2 y2
                if n <> 0 then n else
                let  n = GenericComparisonWithComparerFast comparer x3 y3
                if n <> 0 then n else
                let  n = GenericComparisonWithComparerFast comparer x4 y4
                if n <> 0 then n else
                GenericComparisonWithComparerFast comparer x5 y5

        //-------------------------------------------------------------------------
        // LanguagePrimitives: PUBLISH HASH, EQUALITY AND COMPARISON FUNCTIONS.  
        //------------------------------------------------------------------------- 

        // Publish the intrinsic plus the static optimization conditionals
        let inline GenericEquality e1 e2 = HashCompare.GenericEqualityFast e1 e2

        let inline GenericEqualityER e1 e2 = HashCompare.GenericEqualityERFast e1 e2

        let inline GenericEqualityWithComparer comp e1 e2 = HashCompare.GenericEqualityWithComparerFast comp e1 e2

        let inline GenericComparison e1 e2 = HashCompare.GenericComparisonFast e1 e2

        let inline GenericComparisonWithComparer comp e1 e2 = HashCompare.GenericComparisonWithComparerFast comp e1 e2

        let inline GenericLessThan e1 e2 = HashCompare.GenericLessThanFast e1 e2

        let inline GenericGreaterThan e1 e2 = HashCompare.GenericGreaterThanFast e1 e2

        let inline GenericLessOrEqual e1 e2 = HashCompare.GenericLessOrEqualFast e1 e2

        let inline GenericGreaterOrEqual e1 e2 = HashCompare.GenericGreaterOrEqualFast e1 e2

        let inline retype<'T,'U> (x:'T) : 'U = (# "" x : 'U #)

        let inline GenericMinimum (e1: 'T) (e2: 'T) = 
            if HashCompare.GenericLessThanFast e1 e2 then e1 else e2
            when 'T : float         = (System.Math.Min : float * float -> float)(retype<_,float> e1, retype<_,float> e2)
            when 'T : float32       = (System.Math.Min : float32 * float32 -> float32)(retype<_,float32> e1, retype<_,float32> e2)

        let inline GenericMaximum (e1: 'T) (e2: 'T) = 
            if HashCompare.GenericLessThanFast e1 e2 then e2 else e1
            when 'T : float         = (System.Math.Max : float * float -> float)(retype<_,float> e1, retype<_,float> e2)
            when 'T : float32       = (System.Math.Max : float32 * float32 -> float32)(retype<_,float32> e1, retype<_,float32> e2)

        let inline PhysicalEquality e1 e2 = HashCompare.PhysicalEqualityFast e1 e2

        let inline PhysicalHash obj = HashCompare.PhysicalHashFast obj
        
        let GenericComparer = HashCompare.fsComparerER :> IComparer

        let GenericEqualityComparer = HashCompare.fsEqualityComparerUnlimitedHashingPER :> IEqualityComparer

        let GenericEqualityERComparer = HashCompare.fsEqualityComparerUnlimitedHashingER :> IEqualityComparer

        let inline GenericHash obj = HashCompare.GenericHashFast obj

        let inline GenericLimitedHash limit obj = HashCompare.GenericLimitedHashFast limit obj

        let inline GenericHashWithComparer comparer obj = HashCompare.GenericHashWithComparerFast comparer obj

        //-------------------------------------------------------------------------
        // LanguagePrimitives: PUBLISH IEqualityComparer AND IComparer OBJECTS
        //------------------------------------------------------------------------- 


        let inline MakeGenericEqualityComparer<'T>() = 
            // type-specialize some common cases to generate more efficient functions 
            { new System.Collections.Generic.IEqualityComparer<'T> with 
                  member self.GetHashCode(x) = GenericHash x 
                  member self.Equals(x,y) = GenericEquality x y }

        let inline MakeGenericLimitedEqualityComparer<'T>(limit:int) = 
            // type-specialize some common cases to generate more efficient functions 
            { new System.Collections.Generic.IEqualityComparer<'T> with 
                  member self.GetHashCode(x) = GenericLimitedHash limit x 
                  member self.Equals(x,y) = GenericEquality x y }

        let BoolIEquality    = MakeGenericEqualityComparer<bool>()
        let CharIEquality    = MakeGenericEqualityComparer<char>()
        let StringIEquality  = MakeGenericEqualityComparer<string>()
        let SByteIEquality   = MakeGenericEqualityComparer<sbyte>()
        let Int16IEquality   = MakeGenericEqualityComparer<int16>()
        let Int32IEquality   = MakeGenericEqualityComparer<int32>()
        let Int64IEquality   = MakeGenericEqualityComparer<int64>()
        let IntPtrIEquality  = MakeGenericEqualityComparer<nativeint>()
        let ByteIEquality    = MakeGenericEqualityComparer<byte>()
        let UInt16IEquality  = MakeGenericEqualityComparer<uint16>()
        let UInt32IEquality  = MakeGenericEqualityComparer<uint32>()
        let UInt64IEquality  = MakeGenericEqualityComparer<uint64>()
        let UIntPtrIEquality = MakeGenericEqualityComparer<unativeint>()
        let FloatIEquality   = MakeGenericEqualityComparer<float>()
        let Float32IEquality = MakeGenericEqualityComparer<float32>()
        let DecimalIEquality = MakeGenericEqualityComparer<decimal>()

        [<CodeAnalysis.SuppressMessage("Microsoft.Performance","CA1812:AvoidUninstantiatedInternalClasses")>]     
        type FastGenericEqualityComparerTable<'T>() = 
            static let f : System.Collections.Generic.IEqualityComparer<'T> = 
                match typeof<'T> with 
                | ty when ty.Equals(typeof<bool>)       -> unboxPrim (box BoolIEquality)
                | ty when ty.Equals(typeof<byte>)       -> unboxPrim (box ByteIEquality)
                | ty when ty.Equals(typeof<int32>)      -> unboxPrim (box Int32IEquality)
                | ty when ty.Equals(typeof<uint32>)     -> unboxPrim (box UInt32IEquality)
                | ty when ty.Equals(typeof<char>)       -> unboxPrim (box CharIEquality)
                | ty when ty.Equals(typeof<sbyte>)      -> unboxPrim (box SByteIEquality)
                | ty when ty.Equals(typeof<int16>)      -> unboxPrim (box Int16IEquality)
                | ty when ty.Equals(typeof<int64>)      -> unboxPrim (box Int64IEquality)
                | ty when ty.Equals(typeof<nativeint>)  -> unboxPrim (box IntPtrIEquality)
                | ty when ty.Equals(typeof<uint16>)     -> unboxPrim (box UInt16IEquality)
                | ty when ty.Equals(typeof<uint64>)     -> unboxPrim (box UInt64IEquality)
                | ty when ty.Equals(typeof<unativeint>) -> unboxPrim (box UIntPtrIEquality)
                | ty when ty.Equals(typeof<float>)      -> unboxPrim (box FloatIEquality)
                | ty when ty.Equals(typeof<float32>)    -> unboxPrim (box Float32IEquality)
                | ty when ty.Equals(typeof<decimal>)    -> unboxPrim (box DecimalIEquality)
                | ty when ty.Equals(typeof<string>)     -> unboxPrim (box StringIEquality)
                | _ -> MakeGenericEqualityComparer<'T>()
            static member Function : System.Collections.Generic.IEqualityComparer<'T> = f

        let FastGenericEqualityComparerFromTable<'T> = FastGenericEqualityComparerTable<'T>.Function

        // This is the implementation of HashIdentity.Structural.  In most cases this just becomes
        // FastGenericEqualityComparerFromTable.
        let inline FastGenericEqualityComparer<'T> = 
            // This gets used if 'T can't be resolved to anything interesting
            FastGenericEqualityComparerFromTable<'T>
            // When 'T is a primitive, just use the fixed entry in the table
            when 'T : bool   = FastGenericEqualityComparerFromTable<'T>
            when 'T : int32  = FastGenericEqualityComparerFromTable<'T>
            when 'T : byte   = FastGenericEqualityComparerFromTable<'T>
            when 'T : uint32 = FastGenericEqualityComparerFromTable<'T>
            when 'T : string = FastGenericEqualityComparerFromTable<'T>
            when 'T : sbyte  = FastGenericEqualityComparerFromTable<'T>
            when 'T : int16  = FastGenericEqualityComparerFromTable<'T>
            when 'T : int64  = FastGenericEqualityComparerFromTable<'T>
            when 'T : nativeint  = FastGenericEqualityComparerFromTable<'T>
            when 'T : uint16 = FastGenericEqualityComparerFromTable<'T>
            when 'T : uint64 = FastGenericEqualityComparerFromTable<'T>
            when 'T : unativeint = FastGenericEqualityComparerFromTable<'T>
            when 'T : float  = FastGenericEqualityComparerFromTable<'T>
            when 'T : float32 = FastGenericEqualityComparerFromTable<'T>
            when 'T : char   = FastGenericEqualityComparerFromTable<'T>
            when 'T : decimal = FastGenericEqualityComparerFromTable<'T>
             // According to the somewhat subtle rules of static optimizations,
             // this condition is used whenever 'T is resolved to a nominal or tuple type 
             // and none of the other rules above apply.
             //
             // When 'T is statically known to be nominal or tuple, it is better to inline the implementation of 
             // MakeGenericEqualityComparer. This is then reduced by further inlining to the primitives 
             // known to the F# compiler which are then often optimized for the particular nominal type involved.
            when 'T : 'T = MakeGenericEqualityComparer<'T>()

        let inline FastLimitedGenericEqualityComparer<'T>(limit) = MakeGenericLimitedEqualityComparer<'T>(limit) 

        let inline MakeGenericComparer<'T>()  = 
            { new System.Collections.Generic.IComparer<'T> with 
                 member __.Compare(x,y) = GenericComparison x y }

        let CharComparer    = MakeGenericComparer<char>()
        let StringComparer  = MakeGenericComparer<string>()
        let SByteComparer   = MakeGenericComparer<sbyte>()
        let Int16Comparer   = MakeGenericComparer<int16>()
        let Int32Comparer   = MakeGenericComparer<int32>()
        let Int64Comparer   = MakeGenericComparer<int64>()
        let IntPtrComparer  = MakeGenericComparer<nativeint>()
        let ByteComparer    = MakeGenericComparer<byte>()
        let UInt16Comparer  = MakeGenericComparer<uint16>()
        let UInt32Comparer  = MakeGenericComparer<uint32>()
        let UInt64Comparer  = MakeGenericComparer<uint64>()
        let UIntPtrComparer = MakeGenericComparer<unativeint>()
        let FloatComparer   = MakeGenericComparer<float>()
        let Float32Comparer = MakeGenericComparer<float32>()
        let DecimalComparer = MakeGenericComparer<decimal>()
        let BoolComparer    = MakeGenericComparer<bool>()

        /// Use a type-indexed table to ensure we only create a single FastStructuralComparison function
        /// for each type
        [<CodeAnalysis.SuppressMessage("Microsoft.Performance","CA1812:AvoidUninstantiatedInternalClasses")>]     
        type FastGenericComparerTable<'T>() = 

            // The CLI implementation of mscorlib optimizes array sorting
            // when the comparer is either null or precisely
            // reference-equals to System.Collections.Generic.Comparer<'T>.Default.
            // This is an indication that a "fast" array sorting helper can be used.
            //
            // So, for all the types listed below, we want to pass in a value of "null" for
            // the comparer object.  Note that F# generic comparison coincides precisely with 
            // System.Collections.Generic.Comparer<'T>.Default for these types.
            //
            // A "null" comparer is only valid if the values do not have identity, e.g. integers.
            // That is, an unstable sort of the array must be the semantically the 
            // same as a stable sort of the array. See Array.stableSortInPlace.
            //
            // REVIEW: in a future version we could extend this to include additional types 
            static let fCanBeNull : System.Collections.Generic.IComparer<'T>  = 
                match typeof<'T> with 
                | ty when ty.Equals(typeof<nativeint>)  -> unboxPrim (box IntPtrComparer)
                | ty when ty.Equals(typeof<unativeint>) -> unboxPrim (box UIntPtrComparer)
                | ty when ty.Equals(typeof<byte>)       -> null    
                | ty when ty.Equals(typeof<char>)       -> null    
                | ty when ty.Equals(typeof<sbyte>)      -> null     
                | ty when ty.Equals(typeof<int16>)      -> null    
                | ty when ty.Equals(typeof<int32>)      -> null    
                | ty when ty.Equals(typeof<int64>)      -> null    
                | ty when ty.Equals(typeof<uint16>)     -> null    
                | ty when ty.Equals(typeof<uint32>)     -> null    
                | ty when ty.Equals(typeof<uint64>)     -> null    
                | ty when ty.Equals(typeof<float>)      -> null    
                | ty when ty.Equals(typeof<float32>)    -> null    
                | ty when ty.Equals(typeof<decimal>)    -> null    
                | ty when ty.Equals(typeof<string>)     -> unboxPrim (box StringComparer)
                | ty when ty.Equals(typeof<bool>)       -> null
                | _ -> MakeGenericComparer<'T>()

            static let f : System.Collections.Generic.IComparer<'T>  = 
                match typeof<'T> with 
                | ty when ty.Equals(typeof<byte>)       -> unboxPrim (box ByteComparer)
                | ty when ty.Equals(typeof<char>)       -> unboxPrim (box CharComparer)
                | ty when ty.Equals(typeof<sbyte>)      -> unboxPrim (box SByteComparer)
                | ty when ty.Equals(typeof<int16>)      -> unboxPrim (box Int16Comparer)
                | ty when ty.Equals(typeof<int32>)      -> unboxPrim (box Int32Comparer)
                | ty when ty.Equals(typeof<int64>)      -> unboxPrim (box Int64Comparer)
                | ty when ty.Equals(typeof<nativeint>)  -> unboxPrim (box IntPtrComparer)
                | ty when ty.Equals(typeof<uint16>)     -> unboxPrim (box UInt16Comparer)
                | ty when ty.Equals(typeof<uint32>)     -> unboxPrim (box UInt32Comparer)
                | ty when ty.Equals(typeof<uint64>)     -> unboxPrim (box UInt64Comparer)
                | ty when ty.Equals(typeof<unativeint>) -> unboxPrim (box UIntPtrComparer)
                | ty when ty.Equals(typeof<float>)      -> unboxPrim (box FloatComparer)
                | ty when ty.Equals(typeof<float32>)    -> unboxPrim (box Float32Comparer)
                | ty when ty.Equals(typeof<decimal>)    -> unboxPrim (box DecimalComparer)
                | ty when ty.Equals(typeof<string>)     -> unboxPrim (box StringComparer)
                | ty when ty.Equals(typeof<bool>)       -> unboxPrim (box BoolComparer)
                | _ -> 
                    // Review: There are situations where we should be able
                    // to return System.Collections.Generic.Comparer<'T>.Default here.
                    // For example, for any value type.
                    MakeGenericComparer<'T>()

            static member Value : System.Collections.Generic.IComparer<'T> = f

            static member ValueCanBeNullIfDefaultSemantics : System.Collections.Generic.IComparer<'T> = fCanBeNull
        
        let FastGenericComparerFromTable<'T> = 
            FastGenericComparerTable<'T>.Value

        let inline FastGenericComparer<'T> = 
            // This gets used is 'T can't be resolved to anything interesting
            FastGenericComparerFromTable<'T>
            // When 'T is a primitive, just use the fixed entry in the table
            when 'T : bool   = FastGenericComparerFromTable<'T>
            when 'T : sbyte  = FastGenericComparerFromTable<'T>
            when 'T : int16  = FastGenericComparerFromTable<'T>
            when 'T : int32  = FastGenericComparerFromTable<'T>
            when 'T : int64  = FastGenericComparerFromTable<'T>
            when 'T : nativeint  = FastGenericComparerFromTable<'T>
            when 'T : byte   = FastGenericComparerFromTable<'T>
            when 'T : uint16 = FastGenericComparerFromTable<'T>
            when 'T : uint32 = FastGenericComparerFromTable<'T>
            when 'T : uint64 = FastGenericComparerFromTable<'T>
            when 'T : unativeint = FastGenericComparerFromTable<'T>
            when 'T : float  = FastGenericComparerFromTable<'T>
            when 'T : float32 = FastGenericComparerFromTable<'T>
            when 'T : char   = FastGenericComparerFromTable<'T>
            when 'T : string = FastGenericComparerFromTable<'T>
            when 'T : decimal = FastGenericComparerFromTable<'T>
             // According to the somewhat subtle rules of static optimizations,
             // this condition is used whenever 'T is resolved by inlining to be a nominal type 
             // and none of the other rules above apply
             //
             // In this case it is better to inline the implementation of MakeGenericComparer so that
             // the comparison object is eventually reduced to the primitives known to the F# compiler
             // which are then optimized for the particular nominal type involved.
            when 'T : 'T = MakeGenericComparer<'T>()
            
        let FastGenericComparerCanBeNull<'T> = FastGenericComparerTable<'T>.ValueCanBeNullIfDefaultSemantics

        //-------------------------------------------------------------------------
        // LanguagePrimitives: ENUMS
        //------------------------------------------------------------------------- 

        let inline EnumOfValue (value : 'T) : 'Enum when 'Enum : enum<'T> = 
            unboxPrim<'Enum>(box value)
             // According to the somewhat subtle rules of static optimizations,
             // this condition is used whenever 'Enum is resolved to a nominal type or witnesses are available
            when 'Enum : 'Enum = (retype value : 'Enum)

        let inline EnumToValue (enum : 'Enum) : 'T when 'Enum : enum<'T> = 
            unboxPrim<'T>(box enum)
             // According to the somewhat subtle rules of static optimizations,
             // this condition is used whenever 'Enum is resolved to a nominal type or witnesses are available
            when 'Enum : 'Enum = (retype enum : 'T)

        //-------------------------------------------------------------------------
        // LanguagePrimitives: MEASURES
        //------------------------------------------------------------------------- 

        let inline FloatWithMeasure (f : float) : float<'Measure> = retype f
        let inline Float32WithMeasure (f : float32) : float32<'Measure> = retype f
        let inline DecimalWithMeasure (f : decimal) : decimal<'Measure> = retype f
        let inline Int32WithMeasure (f : int) : int<'Measure> = retype f
        let inline Int16WithMeasure (f : int16) : int16<'Measure> = retype f
        let inline SByteWithMeasure (f : sbyte) : sbyte<'Measure> = retype f
        let inline Int64WithMeasure (f : int64) : int64<'Measure> = retype f

        let inline formatError() = raise (new System.FormatException(SR.GetString(SR.badFormatString)))

        // Parse formats
        //      DDDDDDDD
        //      -DDDDDDDD
        //      0xHHHHHHHH
        //      -0xHHHHHHHH
        //      0bBBBBBBB
        //      -0bBBBBBBB
        //      0oOOOOOOO
        //      -0oOOOOOOO
        // without leading/trailing spaces.
        ///
        // Note: Parse defaults to NumberStyles.Integer =  AllowLeadingWhite ||| AllowTrailingWhite ||| AllowLeadingSign
        // However, that is not the required behaviour of 'int32', 'int64' etc. when used on string
        // arguments: we explicitly disallow AllowLeadingWhite ||| AllowTrailingWhite 
        // and only request AllowLeadingSign.

        let isOXB c = 
            let c = System.Char.ToLowerInvariant c
            charEq c 'x' || charEq c 'o' || charEq c 'b'

        let is0OXB (s:string) p l = 
            l >= p + 2 && charEq (s.Chars(p)) '0' && isOXB (s.Chars(p+1))

        let get0OXB (s:string) (p:byref<int>)  l = 
            if is0OXB s p l
            then let r = System.Char.ToLowerInvariant(s.Chars(p+1)) in p <- p + 2; r
            else 'd' 

        let getSign32 (s:string) (p:byref<int>) l = 
            if (l >= p + 1 && charEq (s.Chars(p)) '-') 
            then p <- p + 1; -1
            else 1 

        let getSign64 (s:string) (p:byref<int>) l = 
            if (l >= p + 1 && charEq (s.Chars(p)) '-') 
            then p <- p + 1; -1L
            else 1L 

        let parseOctalUInt64 (s:string) p l = 
            let rec parse n acc = if n < l then parse (n+1) (acc *.. 8UL +.. (let c = s.Chars(n) in if c >=... '0' && c <=... '7' then Convert.ToUInt64(c) -.. Convert.ToUInt64('0') else formatError())) else acc in
            parse p 0UL

        let parseBinaryUInt64 (s:string) p l = 
            let rec parse n acc = if n < l then parse (n+1) (acc *.. 2UL +.. (match s.Chars(n) with '0' -> 0UL | '1' -> 1UL | _ -> formatError())) else acc in          
            parse p 0UL

        let inline removeUnderscores (s:string) =
            match s with
            | null -> null
            | s -> s.Replace("_", "")

        let ParseUInt32 (s:string) = 
            if System.Object.ReferenceEquals(s,null) then
                raise( new System.ArgumentNullException("s") )
            let s = removeUnderscores (s.Trim())
            let l = s.Length 
            let mutable p = 0 
            let specifier = get0OXB s &p l 
            if p >= l then formatError() else
            match specifier with 
            | 'x' -> UInt32.Parse( s.Substring(p), NumberStyles.AllowHexSpecifier,CultureInfo.InvariantCulture)
            | 'b' -> Convert.ToUInt32(parseBinaryUInt64 s p l)
            | 'o' -> Convert.ToUInt32(parseOctalUInt64 s p l)
            | _ -> UInt32.Parse(s.Substring(p), NumberStyles.Integer, CultureInfo.InvariantCulture) in

        let inline int32OfUInt32 (x:uint32) = (# "" x  : int32 #)
        let inline int64OfUInt64 (x:uint64) = (# "" x  : int64 #)

        let ParseInt32 (s:string) = 
            if System.Object.ReferenceEquals(s,null) then
                raise( new System.ArgumentNullException("s") )
            let s = removeUnderscores (s.Trim())
            let l = s.Length 
            let mutable p = 0 
            let sign = getSign32 s &p l 
            let specifier = get0OXB s &p l 
            if p >= l then formatError() else
            match Char.ToLowerInvariant(specifier) with 
            | 'x' -> sign * (int32OfUInt32 (Convert.ToUInt32(UInt64.Parse(s.Substring(p), NumberStyles.AllowHexSpecifier,CultureInfo.InvariantCulture))))
            | 'b' -> sign * (int32OfUInt32 (Convert.ToUInt32(parseBinaryUInt64 s p l)))
            | 'o' -> sign * (int32OfUInt32 (Convert.ToUInt32(parseOctalUInt64 s p l)))
            | _ -> Int32.Parse(s, NumberStyles.AllowLeadingSign, CultureInfo.InvariantCulture)

        let ParseInt64 (s:string) = 
            if System.Object.ReferenceEquals(s,null) then
                raise( new System.ArgumentNullException("s") )
            let s = removeUnderscores (s.Trim())
            let l = s.Length 
            let mutable p = 0 
            let sign = getSign64 s &p l 
            let specifier = get0OXB s &p l 
            if p >= l then formatError() else
            match Char.ToLowerInvariant(specifier) with 
            | 'x' -> sign *. Int64.Parse(s.Substring(p), NumberStyles.AllowHexSpecifier,CultureInfo.InvariantCulture)
            | 'b' -> sign *. (int64OfUInt64 (parseBinaryUInt64 s p l))
            | 'o' -> sign *. (int64OfUInt64 (parseOctalUInt64 s p l))
            | _ -> Int64.Parse(s, NumberStyles.AllowLeadingSign, CultureInfo.InvariantCulture)

        let ParseUInt64     (s:string) : uint64 = 
            if System.Object.ReferenceEquals(s,null) then
                raise( new System.ArgumentNullException("s") )
            let s = removeUnderscores (s.Trim())
            let l = s.Length 
            let mutable p = 0 
            let specifier = get0OXB s &p l 
            if p >= l then formatError() else
            match specifier with 
            | 'x' -> UInt64.Parse(s.Substring(p), NumberStyles.AllowHexSpecifier,CultureInfo.InvariantCulture)
            | 'b' -> parseBinaryUInt64 s p l
            | 'o' -> parseOctalUInt64 s p l
            | _ -> UInt64.Parse(s.Substring(p), NumberStyles.AllowLeadingSign, CultureInfo.InvariantCulture) 

        let inline ParseByte (s:string)       = (# "conv.ovf.u1" (ParseUInt32 s) : byte #)

        let inline ParseSByte (s:string)      = (# "conv.ovf.i1" (ParseInt32 s)  : sbyte #)

        let inline ParseInt16 (s:string)      = (# "conv.ovf.i2" (ParseInt32 s)  : int16 #)

        let inline ParseUInt16 (s:string)     = (# "conv.ovf.u2" (ParseUInt32 s) : uint16 #)

        let inline ParseIntPtr (s:string)  = (# "conv.ovf.i"  (ParseInt64 s)  : nativeint #)

        let inline ParseUIntPtr (s:string) = (# "conv.ovf.u"  (ParseInt64 s)  : unativeint #)

        let inline ParseDouble (s:string)   = Double.Parse(removeUnderscores s,NumberStyles.Float, CultureInfo.InvariantCulture)

        let inline ParseSingle (s:string) = Single.Parse(removeUnderscores s,NumberStyles.Float, CultureInfo.InvariantCulture)
            
        type BuiltInWitnesses = 
            static member inline op_Addition(x: int32, y: int32) = (# "add" x y : int32 #)
            static member inline op_Addition(x: float, y: float) = (# "add" x y : float #)
            static member inline op_Addition(x: float32, y: float32) = (# "add" x y : float32 #)
            static member inline op_Addition(x: int64, y: int64) = (# "add" x y : int64 #)
            static member inline op_Addition(x: uint64, y: uint64) = (# "add" x y : uint64 #)
            static member inline op_Addition(x: uint32, y: uint32) = (# "add" x y : uint32 #)
            static member inline op_Addition(x: nativeint, y: nativeint) = (# "add" x y : nativeint #)
            static member inline op_Addition(x: unativeint, y: unativeint) = (# "add" x y : unativeint #)
            static member inline op_Addition(x: int16, y: int16) = (# "conv.i2" (# "add" x y : int32 #) : int16 #)
            static member inline op_Addition(x: uint16, y: uint16) = (# "conv.u2" (# "add" x y : uint32 #) : uint16 #)
            static member inline op_Addition(x: char, y: char) = (# "conv.u2" (# "add" x y : uint32 #) : char #)
            static member inline op_Addition(x: sbyte, y: sbyte) = (# "conv.i1" (# "add" x y : int32 #) : sbyte #)
            static member inline op_Addition(x: byte, y: byte) = (# "conv.u1" (# "add" x y : uint32 #) : byte #)
            static member inline op_Addition(x: string, y: string) = String.Concat(x, y)
            static member inline op_Addition(x: decimal, y: decimal) = Decimal.op_Addition(x, y)
            
            static member inline op_Multiply(x: int32, y: int32) = (# "mul" x y : int32 #)
            static member inline op_Multiply(x: float, y: float) = (# "mul" x y : float #)
            static member inline op_Multiply(x: float32, y: float32) = (# "mul" x y : float32 #)
            static member inline op_Multiply(x: int64, y: int64) = (# "mul" x y : int64 #)
            static member inline op_Multiply(x: uint64, y: uint64) = (# "mul" x y : uint64 #)
            static member inline op_Multiply(x: uint32, y: uint32) = (# "mul" x y : uint32 #)
            static member inline op_Multiply(x: nativeint, y: nativeint) = (# "mul" x y : nativeint #)
            static member inline op_Multiply(x: unativeint, y: unativeint) = (# "mul" x y : unativeint #)
            static member inline op_Multiply(x: int16, y: int16) = (# "conv.i2" (# "mul" x y : int32 #) : int16 #)
            static member inline op_Multiply(x: uint16, y: uint16) = (# "conv.u2" (# "mul" x y : uint32 #) : uint16 #)
            static member inline op_Multiply(x: sbyte, y: sbyte) = (# "conv.i1" (# "mul" x y : int32 #) : sbyte #)
            static member inline op_Multiply(x: byte, y: byte) = (# "conv.u1" (# "mul" x y : uint32 #) : byte #)
            static member inline op_Multiply(x: decimal, y: decimal) = Decimal.op_Multiply(x, y)

            static member inline op_UnaryNegation(value: int32) = (# "neg" value : int32 #)
            static member inline op_UnaryNegation(value: float) = (# "neg" value : float #)
            static member inline op_UnaryNegation(value: float32) = (# "neg" value : float32 #)
            static member inline op_UnaryNegation(value: int64) = (# "neg" value : int64 #)
            static member inline op_UnaryNegation(value: int16) = (# "neg" value : int16 #)
            static member inline op_UnaryNegation(value: nativeint) = (# "neg" value : nativeint #)
            static member inline op_UnaryNegation(value: sbyte) = (# "neg" value : sbyte #)
            static member inline op_UnaryNegation(value: decimal) = Decimal.op_UnaryNegation(value)
            
            static member inline op_Subtraction(x: int32, y: int32) = (# "sub" x y : int32 #)
            static member inline op_Subtraction(x: float, y: float) = (# "sub" x y : float #)
            static member inline op_Subtraction(x: float32, y: float32) = (# "sub" x y : float32 #)
            static member inline op_Subtraction(x: int64, y: int64) = (# "sub" x y : int64 #)
            static member inline op_Subtraction(x: uint64, y: uint64) = (# "sub" x y : uint64 #)
            static member inline op_Subtraction(x: uint32, y: uint32) = (# "sub" x y : uint32 #)
            static member inline op_Subtraction(x: nativeint, y: nativeint) = (# "sub" x y : nativeint #)
            static member inline op_Subtraction(x: unativeint, y: unativeint) = (# "sub" x y : unativeint #)
            static member inline op_Subtraction(x: int16, y: int16) = (# "conv.i2" (# "sub" x y : int32 #) : int16 #)
            static member inline op_Subtraction(x: uint16, y: uint16) = (# "conv.u2" (# "sub" x y : uint32 #) : uint16 #)
            static member inline op_Subtraction(x: sbyte, y: sbyte) = (# "conv.i1" (# "sub" x y : int32 #) : sbyte #)
            static member inline op_Subtraction(x: byte, y: byte) = (# "conv.u1" (# "sub" x y : uint32 #) : byte #)
            static member inline op_Subtraction(x: decimal, y: decimal) = Decimal.op_Subtraction(x, y)
            
            static member inline op_Division(x: int32, y: int32) = (# "div" x y : int32 #)
            static member inline op_Division(x: float, y: float) = (# "div" x y : float #)
            static member inline op_Division(x: float32, y: float32) = (# "div" x y : float32 #)
            static member inline op_Division(x: int64, y: int64) = (# "div" x y : int64 #)
            static member inline op_Division(x: uint64, y: uint64) = (# "div.un" x y : uint64 #)
            static member inline op_Division(x: uint32, y: uint32) = (# "div.un" x y : uint32 #)
            static member inline op_Division(x: nativeint, y: nativeint) = (# "div" x y : nativeint #)
            static member inline op_Division(x: unativeint, y: unativeint) = (# "div.un" x y : unativeint #)
            static member inline op_Division(x: int16, y: int16) = (# "conv.i2" (# "div" x y : int32 #) : int16 #)
            static member inline op_Division(x: uint16, y: uint16) = (# "conv.u2" (# "div.un" x y : uint32 #) : uint16 #)
            static member inline op_Division(x: sbyte, y: sbyte) = (# "conv.i1" (# "div" x y : int32 #) : sbyte #)
            static member inline op_Division(x: byte, y: byte) = (# "conv.u1" (# "div.un" x y : uint32 #) : byte #)
            static member inline op_Division(x: decimal, y: decimal) = Decimal.op_Division(x, y)

            static member inline op_Modulus(x: int32, y: int32) = (# "rem" x y : int32 #)
            static member inline op_Modulus(x: float, y: float) = (# "rem" x y : float #)
            static member inline op_Modulus(x: float32, y: float32) = (# "rem" x y : float32 #)
            static member inline op_Modulus(x: int64, y: int64) = (# "rem" x y : int64 #)
            static member inline op_Modulus(x: uint64, y: uint64) = (# "rem.un" x y : uint64 #)
            static member inline op_Modulus(x: uint32, y: uint32) = (# "rem.un" x y : uint32 #)
            static member inline op_Modulus(x: nativeint, y: nativeint) = (# "rem" x y : nativeint #)
            static member inline op_Modulus(x: unativeint, y: unativeint) = (# "rem.un" x y : unativeint #)
            static member inline op_Modulus(x: int16, y: int16) = (# "conv.i2" (# "rem"    x y : int32  #) : int16  #)
            static member inline op_Modulus(x: uint16, y: uint16) = (# "conv.u2" (# "rem.un" x y : uint32 #) : uint16 #)
            static member inline op_Modulus(x: sbyte, y: sbyte) = (# "conv.i1" (# "rem"    x y : int32  #) : sbyte  #)
            static member inline op_Modulus(x: byte, y: byte) = (# "conv.u1" (# "rem.un" x y : uint32 #) : byte   #)
            static member inline op_Modulus(x: decimal, y: decimal) = Decimal.op_Modulus(x, y) 

            static member inline op_CheckedAddition(x: int32, y: int32) = (# "add.ovf" x y : int32 #)
            static member inline op_CheckedAddition(x: float, y: float) = (# "add" x y : float #)
            static member inline op_CheckedAddition(x: float32, y: float32) = (# "add" x y : float32 #)
            static member inline op_CheckedAddition(x: int64, y: int64) = (# "add.ovf" x y : int64 #)
            static member inline op_CheckedAddition(x: uint64, y: uint64) = (# "add.ovf.un" x y : uint64 #)
            static member inline op_CheckedAddition(x: uint32, y: uint32) = (# "add.ovf.un" x y : uint32 #)
            static member inline op_CheckedAddition(x: nativeint, y: nativeint) = (# "add.ovf" x y : nativeint #)
            static member inline op_CheckedAddition(x: unativeint, y: unativeint) = (# "add.ovf.un" x y : unativeint #)
            static member inline op_CheckedAddition(x: int16, y: int16) = (# "conv.ovf.i2" (# "add.ovf" x y : int32 #) : int16 #)
            static member inline op_CheckedAddition(x: uint16, y: uint16) =  (# "conv.ovf.u2.un" (# "add.ovf.un" x y : uint32 #) : uint16 #)
            static member inline op_CheckedAddition(x: char, y: char) = (# "conv.ovf.u2.un" (# "add.ovf.un" x y : uint32 #) : char #)
            static member inline op_CheckedAddition(x: sbyte, y: sbyte) = (# "conv.ovf.i1" (# "add.ovf" x y : int32 #) : sbyte #)
            static member inline op_CheckedAddition(x: byte, y: byte) = (# "conv.ovf.u1.un" (# "add.ovf.un" x y : uint32 #) : byte #)
            static member inline op_CheckedAddition(x: string, y: string) = String.Concat(x, y)

            static member inline op_CheckedSubtraction(x: int32, y: int32) = (# "sub.ovf" x y : int32 #)
            static member inline op_CheckedSubtraction(x: float, y: float) = (# "sub" x y : float #)
            static member inline op_CheckedSubtraction(x: float32, y: float32) = (# "sub" x y : float32 #)
            static member inline op_CheckedSubtraction(x: int64, y: int64) = (# "sub.ovf" x y : int64 #)
            static member inline op_CheckedSubtraction(x: uint64, y: uint64) = (# "sub.ovf.un" x y : uint64 #)
            static member inline op_CheckedSubtraction(x: uint32, y: uint32) = (# "sub.ovf.un" x y : uint32 #)
            static member inline op_CheckedSubtraction(x: nativeint, y: nativeint) = (# "sub.ovf" x y : nativeint #)
            static member inline op_CheckedSubtraction(x: unativeint, y: unativeint) = (# "sub.ovf.un" x y : unativeint #)
            static member inline op_CheckedSubtraction(x: int16, y: int16) = (# "conv.ovf.i2" (# "sub.ovf" x y : int32 #) : int16 #)
            static member inline op_CheckedSubtraction(x: uint16, y: uint16) =  (# "conv.ovf.u2.un" (# "sub.ovf.un" x y : uint32 #) : uint16 #)
            static member inline op_CheckedSubtraction(x: sbyte, y: sbyte) = (# "conv.ovf.i1" (# "sub.ovf" x y : int32 #) : sbyte #)
            static member inline op_CheckedSubtraction(x: byte, y: byte) = (# "conv.ovf.u1.un" (# "sub.ovf.un" x y : uint32 #) : byte #)

            static member inline op_CheckedMultiply(x: int32, y: int32) = (# "mul.ovf" x y : int32 #)
            static member inline op_CheckedMultiply(x: float, y: float) = (# "mul" x y : float #)
            static member inline op_CheckedMultiply(x: float32, y: float32) = (# "mul" x y : float32 #)
            static member inline op_CheckedMultiply(x: int64, y: int64) = (# "mul.ovf" x y : int64 #)
            static member inline op_CheckedMultiply(x: uint64, y: uint64) = (# "mul.ovf.un" x y : uint64 #)
            static member inline op_CheckedMultiply(x: uint32, y: uint32) = (# "mul.ovf.un" x y : uint32 #)
            static member inline op_CheckedMultiply(x: nativeint, y: nativeint) = (# "mul.ovf" x y : nativeint #)
            static member inline op_CheckedMultiply(x: unativeint, y: unativeint) = (# "mul.ovf.un" x y : unativeint #)
            static member inline op_CheckedMultiply(x: int16, y: int16) = (# "conv.ovf.i2" (# "mul.ovf" x y : int32 #) : int16 #)
            static member inline op_CheckedMultiply(x: uint16, y: uint16) = (# "conv.ovf.u2.un" (# "mul.ovf.un" x y : uint16 #) : uint16 #)
            static member inline op_CheckedMultiply(x: sbyte, y: sbyte) = (# "conv.ovf.i1" (# "mul.ovf" x y : int32 #) : sbyte #)
            static member inline op_CheckedMultiply(x: byte, y: byte) = (# "conv.ovf.u1.un" (# "mul.ovf.un" x y : uint32 #) : byte #)

            static member inline op_CheckedUnaryNegation(value: int32) = (# "sub.ovf" 0 value  : int32 #)
            static member inline op_CheckedUnaryNegation(value: float) = (# "neg" value  : float #)
            static member inline op_CheckedUnaryNegation(value: float32) = (# "neg" value  : float32 #)
            static member inline op_CheckedUnaryNegation(value: int64) = (# "sub.ovf" 0L value  : int64 #)
            static member inline op_CheckedUnaryNegation(value: int16) = (# "sub.ovf" 0s value  : int16 #)
            static member inline op_CheckedUnaryNegation(value: nativeint) = (# "sub.ovf" 0n value  : nativeint #)
            static member inline op_CheckedUnaryNegation(value: sbyte) = (# "sub.ovf" 0y value  : sbyte #)
            
            static member inline op_LeftShift(value: int32, shift: int32) = (# "shl" value (mask shift 31) : int #)
            static member inline op_LeftShift(value: uint32, shift: int32) = (# "shl" value (mask shift 31) : uint32 #)
            static member inline op_LeftShift(value: int64, shift: int32) = (# "shl" value (mask shift 63) : int64 #)
            static member inline op_LeftShift(value: uint64, shift: int32) = (# "shl" value (mask shift 63) : uint64 #)
            static member inline op_LeftShift(value: nativeint, shift: int32) = (# "shl" value shift : nativeint #)
            static member inline op_LeftShift(value: unativeint, shift: int32) = (# "shl" value shift : unativeint #)
            static member inline op_LeftShift(value: int16, shift: int32) = (# "conv.i2" (# "shl" value (mask shift 15) : int32  #) : int16 #)
            static member inline op_LeftShift(value: uint16, shift: int32) = (# "conv.u2" (# "shl" value (mask shift 15) : uint32 #) : uint16 #)
            static member inline op_LeftShift(value: sbyte, shift: int32) = (# "conv.i1" (# "shl" value (mask shift 7) : int32  #) : sbyte #)
            static member inline op_LeftShift(value: byte, shift: int32) =  (# "conv.u1" (# "shl" value (mask shift 7) : uint32 #) : byte #)

            static member inline op_RightShift(value: sbyte, shift: int32) = (# "conv.i1" (# "shr"    value (mask shift 7 ) : int32  #) : sbyte #)
            static member inline op_RightShift(value: byte, shift: int32) = (# "conv.u1" (# "shr.un" value (mask shift 7 ) : uint32 #) : byte #)
            static member inline op_RightShift(value: int16, shift: int32) = (# "conv.i2" (# "shr"    value (mask shift 15) : int32  #) : int16 #)
            static member inline op_RightShift(value: uint16, shift: int32) = (# "conv.u2" (# "shr.un" value (mask shift 15) : uint32 #) : uint16 #)
            static member inline op_RightShift(value: int32, shift: int32) = (# "shr"    value (mask shift 31) : int32 #)
            static member inline op_RightShift(value: uint32, shift: int32) = (# "shr.un" value (mask shift 31) : uint32 #)
            static member inline op_RightShift(value: int64, shift: int32) = (# "shr"    value (mask shift 63) : int64 #)
            static member inline op_RightShift(value: uint64, shift: int32) = (# "shr.un" value (mask shift 63) : uint64 #)
            static member inline op_RightShift(value: nativeint, shift: int32) = (# "shr"    value shift : nativeint #)
            static member inline op_RightShift(value: unativeint, shift: int32) = (# "shr.un" value shift : unativeint #)

            static member inline op_BitwiseAnd(x: sbyte, y: sbyte) = (# "and" x y : sbyte #)
            static member inline op_BitwiseAnd(x: byte, y: byte) = (# "and" x y : byte #)
            static member inline op_BitwiseAnd(x: int16, y: int16) = (# "and" x y : int16 #)
            static member inline op_BitwiseAnd(x: uint16, y: uint16) = (# "and" x y : uint16 #)
            static member inline op_BitwiseAnd(x: int32, y: int32) = (# "and" x y : int32 #)
            static member inline op_BitwiseAnd(x: uint32, y: uint32) = (# "and" x y : uint32 #)
            static member inline op_BitwiseAnd(x: int64, y: int64) = (# "and" x y : int64 #)
            static member inline op_BitwiseAnd(x: uint64, y: uint64) = (# "and" x y : uint64 #)
            static member inline op_BitwiseAnd(x: nativeint, y: nativeint) = (# "and" x y : nativeint #)
            static member inline op_BitwiseAnd(x: unativeint, y: unativeint) = (# "and" x y : unativeint #)

            static member inline op_BitwiseOr(x: sbyte, y: sbyte) = (# "or" x y : sbyte #)
            static member inline op_BitwiseOr(x: byte, y: byte) = (# "or" x y : byte #)
            static member inline op_BitwiseOr(x: int16, y: int16) = (# "or" x y : int16 #)
            static member inline op_BitwiseOr(x: uint16, y: uint16) = (# "or" x y : uint16 #)
            static member inline op_BitwiseOr(x: int32, y: int32) = (# "or" x y : int32 #)
            static member inline op_BitwiseOr(x: uint32, y: uint32) = (# "or" x y : uint32 #)
            static member inline op_BitwiseOr(x: int64, y: int64) = (# "or" x y : int64 #)
            static member inline op_BitwiseOr(x: uint64, y: uint64) = (# "or" x y : uint64 #)
            static member inline op_BitwiseOr(x: nativeint, y: nativeint) = (# "or" x y : nativeint #)
            static member inline op_BitwiseOr(x: unativeint, y: unativeint) = (# "or" x y : unativeint #)

            static member inline op_ExclusiveOr(x: sbyte, y: sbyte) = (# "xor" x y : sbyte #)
            static member inline op_ExclusiveOr(x: byte, y: byte) = (# "xor" x y : byte #)
            static member inline op_ExclusiveOr(x: int16, y: int16) = (# "xor" x y : int16 #)
            static member inline op_ExclusiveOr(x: uint16, y: uint16) = (# "xor" x y : uint16 #)
            static member inline op_ExclusiveOr(x: int32, y: int32) = (# "xor" x y : int32 #)
            static member inline op_ExclusiveOr(x: uint32, y: uint32) = (# "xor" x y : uint32 #)
            static member inline op_ExclusiveOr(x: int64, y: int64) = (# "xor" x y : int64 #)
            static member inline op_ExclusiveOr(x: uint64, y: uint64) = (# "xor" x y : uint64 #)
            static member inline op_ExclusiveOr(x: nativeint, y: nativeint) = (# "xor" x y : nativeint #)
            static member inline op_ExclusiveOr(x: unativeint, y: unativeint) = (# "xor" x y : unativeint #)

            static member inline op_LogicalNot(value: sbyte) = (# "conv.i1" (# "not" value : int32  #) : sbyte #)
            static member inline op_LogicalNot(value: byte) = (# "conv.u1" (# "not" value : uint32 #) : byte #)
            static member inline op_LogicalNot(value: int16) = (# "conv.i2" (# "not" value : int32  #) : int16 #)
            static member inline op_LogicalNot(value: uint16) = (# "conv.u2" (# "not" value : uint32 #) : uint16 #)
            static member inline op_LogicalNot(value: int32) = (# "not" value : int32 #)
            static member inline op_LogicalNot(value: uint32) = (# "not" value : uint32 #)
            static member inline op_LogicalNot(value: int64) = (# "not" value : int64 #)
            static member inline op_LogicalNot(value: uint64) = (# "not" value : uint64 #)
            static member inline op_LogicalNot(value: nativeint) = (# "not" value : nativeint #)
            static member inline op_LogicalNot(value: unativeint) = (# "not" value : unativeint #)

            static member inline op_Explicit(value: sbyte) : byte = (# "conv.u1" value  : byte #)
            static member inline op_Explicit(value: byte) : byte = (# "conv.u1" value  : byte #)
            static member inline op_Explicit(value: int16) : byte = (# "conv.u1" value  : byte #)
            static member inline op_Explicit(value: uint16) : byte = (# "conv.u1" value  : byte #)
            static member inline op_Explicit(value: int32) : byte = (# "conv.u1" value  : byte #)
            static member inline op_Explicit(value: uint32) : byte = (# "conv.u1" value  : byte #)
            static member inline op_Explicit(value: int64) : byte = (# "conv.u1" value  : byte #)
            static member inline op_Explicit(value: uint64) : byte = (# "conv.u1" value  : byte #)
            static member inline op_Explicit(value: nativeint) : byte = (# "conv.u1" value  : byte #)
            static member inline op_Explicit(value: unativeint) : byte = (# "conv.u1" value  : byte #)
            static member inline op_Explicit(value: float) : byte = (# "conv.u1" value  : byte #)
            static member inline op_Explicit(value: float32) : byte = (# "conv.u1" value  : byte #)
            static member inline op_Explicit(value: char) : byte = (# "conv.u1" value  : byte #)
            static member inline op_Explicit(value: string) : byte = ParseByte value

            static member inline op_Explicit(value: string) : sbyte = ParseSByte value
            static member inline op_Explicit(value: float) : sbyte = (# "conv.i1" value  : sbyte #)
            static member inline op_Explicit(value: float32) : sbyte = (# "conv.i1" value  : sbyte #)
            static member inline op_Explicit(value: int64) : sbyte = (# "conv.i1" value  : sbyte #)
            static member inline op_Explicit(value: int32) : sbyte = (# "conv.i1" value  : sbyte #)
            static member inline op_Explicit(value: int16) : sbyte = (# "conv.i1" value  : sbyte #)
            static member inline op_Explicit(value: nativeint) : sbyte = (# "conv.i1" value  : sbyte #)
            static member inline op_Explicit(value: sbyte) : sbyte = (# "conv.i1" value  : sbyte #)
            static member inline op_Explicit(value: uint64) : sbyte = (# "conv.i1" value  : sbyte #)
            static member inline op_Explicit(value: uint32) : sbyte = (# "conv.i1" value  : sbyte #)
            static member inline op_Explicit(value: uint16) : sbyte = (# "conv.i1" value  : sbyte #)
            static member inline op_Explicit(value: char) : sbyte = (# "conv.i1" value  : sbyte #)
            static member inline op_Explicit(value: unativeint) : sbyte = (# "conv.i1" value  : sbyte #)
            static member inline op_Explicit(value: byte) : sbyte = (# "conv.i1" value  : sbyte #)

            static member inline op_Explicit(value: string) : uint16 = ParseUInt16 value
            static member inline op_Explicit(value: float) : uint16 = (# "conv.u2" value  : uint16 #)
            static member inline op_Explicit(value: float32) : uint16 = (# "conv.u2" value  : uint16 #)
            static member inline op_Explicit(value: int64) : uint16 = (# "conv.u2" value  : uint16 #)
            static member inline op_Explicit(value: int32) : uint16 = (# "conv.u2" value  : uint16 #)
            static member inline op_Explicit(value: int16) : uint16 = (# "conv.u2" value  : uint16 #)
            static member inline op_Explicit(value: nativeint) : uint16 = (# "conv.u2" value  : uint16 #)
            static member inline op_Explicit(value: sbyte) : uint16 = (# "conv.u2" value  : uint16 #)
            static member inline op_Explicit(value: uint64) : uint16 = (# "conv.u2" value  : uint16 #)
            static member inline op_Explicit(value: uint32) : uint16 = (# "conv.u2" value  : uint16 #)
            static member inline op_Explicit(value: uint16) : uint16 = (# "conv.u2" value  : uint16 #)
            static member inline op_Explicit(value: char) : uint16 = (# "conv.u2" value  : uint16 #)
            static member inline op_Explicit(value: unativeint) : uint16 = (# "conv.u2" value  : uint16 #)
            static member inline op_Explicit(value: byte) : uint16 = (# "conv.u2" value  : uint16 #)

            static member inline op_Explicit(value: string) : int16 = ParseInt16 value
            static member inline op_Explicit(value: float) : int16 = (# "conv.i2" value  : int16 #)
            static member inline op_Explicit(value: float32) : int16 = (# "conv.i2" value  : int16 #)
            static member inline op_Explicit(value: int64) : int16 = (# "conv.i2" value  : int16 #)
            static member inline op_Explicit(value: int32) : int16 = (# "conv.i2" value  : int16 #)
            static member inline op_Explicit(value: int16) : int16 = (# "conv.i2" value  : int16 #)
            static member inline op_Explicit(value: nativeint) : int16 = (# "conv.i2" value  : int16 #)
            static member inline op_Explicit(value: sbyte) : int16 = (# "conv.i2" value  : int16 #)
            static member inline op_Explicit(value: uint64) : int16 = (# "conv.i2" value  : int16 #)
            static member inline op_Explicit(value: uint32) : int16 = (# "conv.i2" value  : int16 #)
            static member inline op_Explicit(value: uint16) : int16 = (# "conv.i2" value  : int16 #)
            static member inline op_Explicit(value: char) : int16 = (# "conv.i2" value  : int16 #)
            static member inline op_Explicit(value: unativeint) : int16 = (# "conv.i2" value  : int16 #)
            static member inline op_Explicit(value: byte) : int16 = (# "conv.i2" value  : int16 #)

            static member inline op_Explicit(value: string) : uint32 = ParseUInt32 value
            static member inline op_Explicit(value: float) : uint32 = (# "conv.u4" value  : uint32 #)
            static member inline op_Explicit(value: float32) : uint32 = (# "conv.u4" value  : uint32 #)
            static member inline op_Explicit(value: int64) : uint32 = (# "conv.u4" value  : uint32 #)
            static member inline op_Explicit(value: nativeint) : uint32 = (# "conv.u4" value  : uint32 #)
            static member inline op_Explicit(value: int32) : uint32 = (# "" value : uint32 #)
            static member inline op_Explicit(value: int16) : uint32 = (# "" value : uint32 #)
            static member inline op_Explicit(value: sbyte) : uint32 = (# "" value : uint32 #)                  
            static member inline op_Explicit(value: uint64) : uint32 = (# "conv.u4" value  : uint32 #)
            static member inline op_Explicit(value: uint32) : uint32 = (# "conv.u4" value  : uint32 #)
            static member inline op_Explicit(value: uint16) : uint32 = (# "conv.u4" value  : uint32 #)
            static member inline op_Explicit(value: char) : uint32 = (# "conv.u4" value  : uint32 #)
            static member inline op_Explicit(value: unativeint) : uint32 = (# "conv.u4" value  : uint32 #)
            static member inline op_Explicit(value: byte) : uint32 = (# "conv.u4" value  : uint32 #)

            static member inline op_Explicit(value: string) : int32 = ParseInt32 value
            static member inline op_Explicit(value: float) : int32 = (# "conv.i4" value  : int32 #)
            static member inline op_Explicit(value: float32) : int32 = (# "conv.i4" value  : int32 #)
            static member inline op_Explicit(value: int64) : int32 = (# "conv.i4" value  : int32 #)
            static member inline op_Explicit(value: nativeint) : int32 = (# "conv.i4" value  : int32 #)     
            static member inline op_Explicit(value: int32) : int32 = (# "" value  : int32 #)
            static member inline op_Explicit(value: int16) : int32 = (# "" value  : int32 #)
            static member inline op_Explicit(value: sbyte) : int32 = (# "" value  : int32 #)
            static member inline op_Explicit(value: uint64) : int32 = (# "conv.i4" value  : int32 #)             
            static member inline op_Explicit(value: uint32) : int32 = (# "" value  : int32 #)
            static member inline op_Explicit(value: uint16) : int32 = (# "conv.i4" value  : int32 #)
            static member inline op_Explicit(value: char) : int32 = (# "conv.i4" value  : int32 #)
            static member inline op_Explicit(value: unativeint) : int32 = (# "conv.i4" value  : int32 #)
            static member inline op_Explicit(value: byte) : int32 = (# "conv.i4" value  : int32 #)

            static member inline op_Explicit(value: string) : uint64 = ParseUInt64 value
            static member inline op_Explicit(value: float) : uint64 = (# "conv.u8" value  : uint64 #)
            static member inline op_Explicit(value: float32) : uint64 = (# "conv.u8" value  : uint64 #)
            static member inline op_Explicit(value: int64) : uint64 = (# "" value  : uint64 #)
            static member inline op_Explicit(value: int32) : uint64 = (# "conv.i8" value  : uint64 #)
            static member inline op_Explicit(value: int16) : uint64 = (# "conv.i8" value  : uint64 #)
            static member inline op_Explicit(value: nativeint) : uint64 = (# "conv.i8" value  : uint64 #)
            static member inline op_Explicit(value: sbyte) : uint64 = (# "conv.i8" value  : uint64 #)
            static member inline op_Explicit(value: uint64) : uint64 = (# "" value  : uint64 #)
            static member inline op_Explicit(value: uint32) : uint64 = (# "conv.u8" value  : uint64 #)
            static member inline op_Explicit(value: uint16) : uint64 = (# "conv.u8" value  : uint64 #)
            static member inline op_Explicit(value: char) : uint64 = (# "conv.u8" value  : uint64 #)
            static member inline op_Explicit(value: unativeint) : uint64 = (# "conv.u8" value  : uint64 #)
            static member inline op_Explicit(value: byte) : uint64 = (# "conv.u8" value  : uint64 #)

            static member inline op_Explicit(value: string) : int64 = ParseInt64 value
            static member inline op_Explicit(value: float) : int64 = (# "conv.i8" value  : int64 #)
            static member inline op_Explicit(value: float32) : int64 = (# "conv.i8" value  : int64 #)
            static member inline op_Explicit(value: int64) : int64 = (# "conv.i8" value  : int64 #)
            static member inline op_Explicit(value: int32) : int64 = (# "conv.i8" value  : int64 #)
            static member inline op_Explicit(value: int16) : int64 = (# "conv.i8" value  : int64 #)
            static member inline op_Explicit(value: nativeint) : int64 = (# "conv.i8" value  : int64 #)
            static member inline op_Explicit(value: sbyte) : int64 = (# "conv.i8" value  : int64 #)
            static member inline op_Explicit(value: uint64) : int64 = (# "" value  : int64 #)             
            static member inline op_Explicit(value: uint32) : int64 = (# "conv.u8" value  : int64 #)
            static member inline op_Explicit(value: uint16) : int64 = (# "conv.u8" value  : int64 #)
            static member inline op_Explicit(value: char) : int64 = (# "conv.u8" value  : int64 #)
            static member inline op_Explicit(value: unativeint) : int64 = (# "conv.u8" value  : int64 #)
            static member inline op_Explicit(value: byte) : int64 = (# "conv.u8" value  : int64 #)

            static member inline op_Explicit(value: string) : float32 = ParseSingle value
            static member inline op_Explicit(value: float) : float32 = (# "conv.r4" value  : float32 #)
            static member inline op_Explicit(value: float32) : float32 = (# "conv.r4" value  : float32 #)
            static member inline op_Explicit(value: int64) : float32 = (# "conv.r4" value  : float32 #)
            static member inline op_Explicit(value: int32) : float32 = (# "conv.r4" value  : float32 #)
            static member inline op_Explicit(value: int16) : float32 = (# "conv.r4" value  : float32 #)
            static member inline op_Explicit(value: nativeint) : float32 = (# "conv.r4" value  : float32 #)
            static member inline op_Explicit(value: sbyte) : float32 = (# "conv.r4" value  : float32 #)
            static member inline op_Explicit(value: uint64) : float32 = (# "conv.r.un conv.r4" value  : float32 #)
            static member inline op_Explicit(value: uint32) : float32 = (# "conv.r.un conv.r4" value  : float32 #)
            static member inline op_Explicit(value: uint16) : float32 = (# "conv.r.un conv.r4" value  : float32 #)
            static member inline op_Explicit(value: char) : float32 = (# "conv.r.un conv.r4" value  : float32 #)
            static member inline op_Explicit(value: unativeint) : float32 = (# "conv.r.un conv.r4" value  : float32 #)
            static member inline op_Explicit(value: byte) : float32 = (# "conv.r.un conv.r4" value  : float32 #)

            static member inline op_Explicit(value: string) : float = ParseDouble value
            static member inline op_Explicit(value: float) : float = (# "conv.r8" value  : float #)
            static member inline op_Explicit(value: float32) : float = (# "conv.r8" value  : float #)
            static member inline op_Explicit(value: int64) : float = (# "conv.r8" value  : float #)
            static member inline op_Explicit(value: int32) : float = (# "conv.r8" value  : float #)
            static member inline op_Explicit(value: int16) : float = (# "conv.r8" value  : float #)
            static member inline op_Explicit(value: nativeint) : float = (# "conv.r8" value  : float #)
            static member inline op_Explicit(value: sbyte) : float = (# "conv.r8" value  : float #)
            static member inline op_Explicit(value: uint64) : float = (# "conv.r.un conv.r8" value  : float #)
            static member inline op_Explicit(value: uint32) : float = (# "conv.r.un conv.r8" value  : float #)
            static member inline op_Explicit(value: uint16) : float = (# "conv.r.un conv.r8" value  : float #)
            static member inline op_Explicit(value: char) : float = (# "conv.r.un conv.r8" value  : float #)
            static member inline op_Explicit(value: unativeint) : float = (# "conv.r.un conv.r8" value  : float #)
            static member inline op_Explicit(value: byte) : float = (# "conv.r.un conv.r8" value  : float #)
            static member inline op_Explicit(value: decimal) : float = Convert.ToDouble(value) 

            static member inline op_Explicit(value: string) : decimal = Decimal.Parse(value,NumberStyles.Float,CultureInfo.InvariantCulture)
            static member inline op_Explicit(value: float) : decimal = Convert.ToDecimal(value) 
            static member inline op_Explicit(value: float32) : decimal = Convert.ToDecimal(value) 
            static member inline op_Explicit(value: int64) : decimal = Convert.ToDecimal(value)
            static member inline op_Explicit(value: int32) : decimal = Convert.ToDecimal(value)
            static member inline op_Explicit(value: int16) : decimal = Convert.ToDecimal(value)
            static member inline op_Explicit(value: nativeint) : decimal = Convert.ToDecimal(BuiltInWitnesses.op_Explicit value : int64)
            static member inline op_Explicit(value: sbyte) : decimal = Convert.ToDecimal(value) 
            static member inline op_Explicit(value: uint64) : decimal = Convert.ToDecimal(value) 
            static member inline op_Explicit(value: uint32) : decimal = Convert.ToDecimal(value) 
            static member inline op_Explicit(value: uint16) : decimal = Convert.ToDecimal(value) 
            static member inline op_Explicit(value: unativeint) : decimal = Convert.ToDecimal(BuiltInWitnesses.op_Explicit value : uint64) 
            static member inline op_Explicit(value: byte) : decimal = Convert.ToDecimal(value) 
            static member inline op_Explicit(value: decimal) : decimal = value

            static member inline op_Explicit(value: string) : unativeint = ParseUIntPtr value
            static member inline op_Explicit(value: float) : unativeint = (# "conv.u" value  : unativeint #)
            static member inline op_Explicit(value: float32) : unativeint = (# "conv.u" value  : unativeint #)
            static member inline op_Explicit(value: int64) : unativeint = (# "conv.i" value  : unativeint #)
            static member inline op_Explicit(value: int32) : unativeint = (# "conv.i" value  : unativeint #)
            static member inline op_Explicit(value: int16) : unativeint = (# "conv.i" value  : unativeint #)
            static member inline op_Explicit(value: nativeint) : unativeint = (# "" value  : unativeint #)
            static member inline op_Explicit(value: sbyte) : unativeint = (# "conv.i" value  : unativeint #)     
            static member inline op_Explicit(value: uint64) : unativeint = (# "conv.u" value  : unativeint #)
            static member inline op_Explicit(value: uint32) : unativeint = (# "conv.u" value  : unativeint #)
            static member inline op_Explicit(value: uint16) : unativeint = (# "conv.u" value  : unativeint #)
            static member inline op_Explicit(value: char) : unativeint = (# "conv.u" value  : unativeint #)
            static member inline op_Explicit(value: unativeint) : unativeint = (# "" value  : unativeint #)
            static member inline op_Explicit(value: byte) : unativeint = (# "conv.u" value  : unativeint #)

            static member inline op_Explicit(value: string) : nativeint = ParseIntPtr value
            static member inline op_Explicit(value: float) : nativeint = (# "conv.i" value  : nativeint #)
            static member inline op_Explicit(value: float32) : nativeint = (# "conv.i" value  : nativeint #)                 
            static member inline op_Explicit(value: int64) : nativeint = (# "conv.i" value  : nativeint #)
            static member inline op_Explicit(value: int32) : nativeint = (# "conv.i" value  : nativeint #)
            static member inline op_Explicit(value: int16) : nativeint = (# "conv.i" value  : nativeint #)
            static member inline op_Explicit(value: nativeint) : nativeint = (# "conv.i" value  : nativeint #)
            static member inline op_Explicit(value: sbyte) : nativeint = (# "conv.i" value  : nativeint #)
            static member inline op_Explicit(value: uint64) : nativeint = (# "conv.u" value  : nativeint #)
            static member inline op_Explicit(value: uint32) : nativeint = (# "conv.u" value  : nativeint #)
            static member inline op_Explicit(value: uint16) : nativeint = (# "conv.u" value  : nativeint #)
            static member inline op_Explicit(value: char) : nativeint = (# "conv.u" value  : nativeint #)
            static member inline op_Explicit(value: unativeint) : nativeint = (# "" value  : nativeint #)
            static member inline op_Explicit(value: byte) : nativeint = (# "conv.i" value  : nativeint #)

            static member inline op_Explicit(value: string) : char = (System.Char.Parse value)
            static member inline op_Explicit(value: float) : char = (# "conv.u2" value  : char #)
            static member inline op_Explicit(value: float32) : char = (# "conv.u2" value  : char #)
            static member inline op_Explicit(value: int64) : char = (# "conv.u2" value  : char #)
            static member inline op_Explicit(value: int32) : char = (# "conv.u2" value  : char #)
            static member inline op_Explicit(value: int16) : char = (# "conv.u2" value  : char #)
            static member inline op_Explicit(value: nativeint) : char = (# "conv.u2" value  : char #)
            static member inline op_Explicit(value: sbyte) : char = (# "conv.u2" value  : char #)
            static member inline op_Explicit(value: uint64) : char = (# "conv.u2" value  : char #)
            static member inline op_Explicit(value: uint32) : char = (# "conv.u2" value  : char #)
            static member inline op_Explicit(value: uint16) : char = (# "conv.u2" value  : char #)
            static member inline op_Explicit(value: char) : char = (# "conv.u2" value  : char #)
            static member inline op_Explicit(value: unativeint) : char = (# "conv.u2" value  : char #)
            static member inline op_Explicit(value: byte) : char = (# "conv.u2" value  : char #)

            static member inline op_LessThan(x: bool, y: bool) = (# "clt" x y : bool #)
            static member inline op_LessThan(x: sbyte, y: sbyte) = (# "clt" x y : bool #)
            static member inline op_LessThan(x: int16, y: int16) = (# "clt" x y : bool #)
            static member inline op_LessThan(x: int32, y: int32) = (# "clt" x y : bool #)
            static member inline op_LessThan(x: int64, y: int64) = (# "clt" x y : bool #)
            static member inline op_LessThan(x: byte, y: byte) = (# "clt.un" x y : bool #)
            static member inline op_LessThan(x: uint16, y: uint16) = (# "clt.un" x y : bool #)
            static member inline op_LessThan(x: uint32, y: uint32) = (# "clt.un" x y : bool #)
            static member inline op_LessThan(x: uint64, y: uint64) = (# "clt.un" x y : bool #)
            static member inline op_LessThan(x: unativeint, y: unativeint) = (# "clt.un" x y : bool #)
            static member inline op_LessThan(x: nativeint, y: nativeint) = (# "clt" x y : bool #)
            static member inline op_LessThan(x: float, y: float) = (# "clt" x y : bool #) 
            static member inline op_LessThan(x: float32, y: float32) = (# "clt" x y : bool #) 
            static member inline op_LessThan(x: char, y: char) = (# "clt" x y : bool #)
            static member inline op_LessThan(x: decimal, y: decimal) = Decimal.op_LessThan (x, y)
            static member inline op_LessThan(x: string, y: string) = (# "clt" (String.CompareOrdinal(x,y)) 0 : bool #)             

            static member inline op_GreaterThan(x: bool, y: bool) = (# "cgt" x y : bool #)
            static member inline op_GreaterThan(x: sbyte, y: sbyte) = (# "cgt" x y : bool #)
            static member inline op_GreaterThan(x: int16, y: int16) = (# "cgt" x y : bool #)
            static member inline op_GreaterThan(x: int32, y: int32) = (# "cgt" x y : bool #)
            static member inline op_GreaterThan(x: int64, y: int64) = (# "cgt" x y : bool #)
            static member inline op_GreaterThan(x: nativeint, y: nativeint) = (# "cgt" x y : bool #)
            static member inline op_GreaterThan(x: byte, y: byte) = (# "cgt.un" x y : bool #)
            static member inline op_GreaterThan(x: uint16, y: uint16) = (# "cgt.un" x y : bool #)
            static member inline op_GreaterThan(x: uint32, y: uint32) = (# "cgt.un" x y : bool #)
            static member inline op_GreaterThan(x: uint64, y: uint64) = (# "cgt.un" x y : bool #)
            static member inline op_GreaterThan(x: unativeint, y: unativeint) = (# "cgt.un" x y : bool #)
            static member inline op_GreaterThan(x: float, y: float) = (# "cgt" x y : bool #) 
            static member inline op_GreaterThan(x: float32, y: float32) = (# "cgt" x y : bool #) 
            static member inline op_GreaterThan(x: char, y: char) = (# "cgt" x y : bool #)
            static member inline op_GreaterThan(x: decimal, y: decimal) = Decimal.op_GreaterThan (x, y)
            static member inline op_GreaterThan(x: string, y: string) = (# "cgt" (String.CompareOrdinal(x, y)) 0 : bool #)             

            static member inline op_LessThanOrEqual(x: bool, y: bool) = not (# "cgt" x y : bool #)
            static member inline op_LessThanOrEqual(x: sbyte, y: sbyte) = not (# "cgt" x y : bool #)
            static member inline op_LessThanOrEqual(x: int16, y: int16) = not (# "cgt" x y : bool #)
            static member inline op_LessThanOrEqual(x: int32, y: int32) = not (# "cgt" x y : bool #)
            static member inline op_LessThanOrEqual(x: int64, y: int64) = not (# "cgt" x y : bool #)
            static member inline op_LessThanOrEqual(x: nativeint, y: nativeint) = not (# "cgt" x y : bool #)
            static member inline op_LessThanOrEqual(x: byte, y: byte) = not (# "cgt.un" x y : bool #)
            static member inline op_LessThanOrEqual(x: uint16, y: uint16) = not (# "cgt.un" x y : bool #)
            static member inline op_LessThanOrEqual(x: uint32, y: uint32) = not (# "cgt.un" x y : bool #)
            static member inline op_LessThanOrEqual(x: uint64, y: uint64) = not (# "cgt.un" x y : bool #)
            static member inline op_LessThanOrEqual(x: unativeint, y: unativeint) = not (# "cgt.un" x y : bool #)
            static member inline op_LessThanOrEqual(x: float, y: unativeint) = not (# "cgt.un" x y : bool #) 
            static member inline op_LessThanOrEqual(x: float32, y: float32) = not (# "cgt.un" x y : bool #) 
            static member inline op_LessThanOrEqual(x: char, y: char) = not (# "cgt" x y : bool #)
            static member inline op_LessThanOrEqual(x: decimal, y: decimal) = Decimal.op_LessThanOrEqual (x, y)
            static member inline op_LessThanOrEqual(x: string, y: string) = not (# "cgt" (String.CompareOrdinal(x, y)) 0 : bool #)             

            static member inline op_GreaterThanOrEqual(x: bool, y: bool) = not (# "clt" x y : bool #)
            static member inline op_GreaterThanOrEqual(x: sbyte, y: sbyte) = not (# "clt" x y : bool #)
            static member inline op_GreaterThanOrEqual(x: int16, y: int16) = not (# "clt" x y : bool #)
            static member inline op_GreaterThanOrEqual(x: int32, y: int32) = not (# "clt" x y : bool #)
            static member inline op_GreaterThanOrEqual(x: int64, y: int64) = not (# "clt" x y : bool #)
            static member inline op_GreaterThanOrEqual(x: nativeint, y: nativeint) = not (# "clt" x y : bool #)
            static member inline op_GreaterThanOrEqual(x: byte, y: byte) = not (# "clt.un" x y : bool #)
            static member inline op_GreaterThanOrEqual(x: uint16, y: uint16) = not (# "clt.un" x y : bool #)
            static member inline op_GreaterThanOrEqual(x: uint32, y: uint32) = not (# "clt.un" x y : bool #)
            static member inline op_GreaterThanOrEqual(x: uint64, y: uint64) = not (# "clt.un" x y : bool #)
            static member inline op_GreaterThanOrEqual(x: unativeint, y: unativeint) = not (# "clt.un" x y : bool #)
            static member inline op_GreaterThanOrEqual(x: float, y: float) = not (# "clt.un" x y : bool #) 
            static member inline op_GreaterThanOrEqual(x: float32, y: float32) = not (# "clt.un" x y : bool #)
            static member inline op_GreaterThanOrEqual(x: char, y: char) = not (# "clt" x y : bool #)
            static member inline op_GreaterThanOrEqual(x: decimal, y: decimal) = Decimal.op_GreaterThanOrEqual (x, y)
            static member inline op_GreaterThanOrEqual(x: string, y: string) = not (# "clt" (String.CompareOrdinal(x, y)) 0 : bool #)             

            static member inline op_Equality(x: bool, y: bool) = (# "ceq" x y : bool #)
            static member inline op_Equality(x: sbyte, y: sbyte) = (# "ceq" x y : bool #)
            static member inline op_Equality(x: int16, y: int16) = (# "ceq" x y : bool #)
            static member inline op_Equality(x: int32, y: int32) = (# "ceq" x y : bool #)
            static member inline op_Equality(x: int64, y: int64) = (# "ceq" x y : bool #)
            static member inline op_Equality(x: byte, y: byte) = (# "ceq" x y : bool #)
            static member inline op_Equality(x: uint16, y: uint16) = (# "ceq" x y : bool #)
            static member inline op_Equality(x: uint32, y: uint32) = (# "ceq" x y : bool #)
            static member inline op_Equality(x: uint64, y: uint64) = (# "ceq" x y : bool #)
            static member inline op_Equality(x: float, y: float) = (# "ceq" x y : bool #)
            static member inline op_Equality(x: float32, y: float32) = (# "ceq" x y : bool #)
            static member inline op_Equality(x: char, y: char) = (# "ceq" x y : bool #)
            static member inline op_Equality(x: nativeint, y: nativeint) = (# "ceq" x y : bool #)
            static member inline op_Equality(x: unativeint, y: unativeint) = (# "ceq" x y : bool #)
            static member inline op_Equality(x: string, y: string) = String.Equals(x, y)
            static member inline op_Equality(x: decimal, y: decimal) = Decimal.op_Equality(x, y)

            static member inline op_Inequality(x: bool, y: bool) = not (# "ceq" x y : bool #)
            static member inline op_Inequality(x: sbyte, y: sbyte) = not (# "ceq" x y : bool #)
            static member inline op_Inequality(x: int16, y: int16) = not (# "ceq" x y : bool #)
            static member inline op_Inequality(x: int32, y: int32) = not (# "ceq" x y : bool #)
            static member inline op_Inequality(x: int64, y: int64) = not (# "ceq" x y : bool #)
            static member inline op_Inequality(x: byte, y: byte) = not (# "ceq" x y : bool #)
            static member inline op_Inequality(x: uint16, y: uint16) = not (# "ceq" x y : bool #)
            static member inline op_Inequality(x: uint32, y: uint32) = not (# "ceq" x y : bool #)
            static member inline op_Inequality(x: uint64, y: uint64) = not (# "ceq" x y : bool #)
            static member inline op_Inequality(x: float, y: float) = not (# "ceq" x y : bool #)
            static member inline op_Inequality(x: float32, y: float32) = not (# "ceq" x y : bool #)
            static member inline op_Inequality(x: char, y: char) = not (# "ceq" x y : bool #)
            static member inline op_Inequality(x: nativeint, y: nativeint) = not (# "ceq" x y : bool #)
            static member inline op_Inequality(x: unativeint, y: unativeint) = not (# "ceq" x y : bool #)
            static member inline op_Inequality(x: string, y: string) = not (String.Equals(x, y))
            static member inline op_Inequality(x: decimal, y: decimal) = Decimal.op_Inequality(x, y)

            static member inline DivideByInt (x: decimal, n: int) = Decimal.Divide(x, Convert.ToDecimal(n))
            static member inline DivideByInt (x: float, n: int) = (# "div" x ((# "conv.r8" n  : float #)) : float #)
            static member inline DivideByInt (x: float32, n:int) = (# "div" x ((# "conv.r4" n  : float32 #)) : float32 #)

        type GenericZeroDynamicImplTable<'T>() = 
            static let result : 'T = 
                // The dynamic implementation
                let aty = typeof<'T>
                if   aty.Equals(typeof<sbyte>)      then unboxPrim<'T> (box 0y)
                elif aty.Equals(typeof<int16>)      then unboxPrim<'T> (box 0s)
                elif aty.Equals(typeof<int32>)      then unboxPrim<'T> (box 0)
                elif aty.Equals(typeof<int64>)      then unboxPrim<'T> (box 0L)
                elif aty.Equals(typeof<nativeint>)  then unboxPrim<'T> (box 0n)
                elif aty.Equals(typeof<byte>)       then unboxPrim<'T> (box 0uy)
                elif aty.Equals(typeof<uint16>)     then unboxPrim<'T> (box 0us)
                elif aty.Equals(typeof<uint32>)     then unboxPrim<'T> (box 0u)
                elif aty.Equals(typeof<uint64>)     then unboxPrim<'T> (box 0UL)
                elif aty.Equals(typeof<unativeint>) then unboxPrim<'T> (box 0un)
                elif aty.Equals(typeof<decimal>)    then unboxPrim<'T> (box 0M)
                elif aty.Equals(typeof<float>)      then unboxPrim<'T> (box 0.0)
                elif aty.Equals(typeof<float32>)    then unboxPrim<'T> (box 0.0f)
                else 
                   let pinfo = aty.GetTypeInfo().GetProperty("Zero")
                   unboxPrim<'T> (pinfo.GetValue(null,null))
            static member Result : 'T = result
                   
        // TODO: rationalise these
        type GenericOneDynamicImplTable<'T>() = 
            static let result : 'T = 
                // The dynamic implementation
                let aty = typeof<'T>
                if   aty.Equals(typeof<sbyte>)      then unboxPrim<'T> (box 1y)
                elif aty.Equals(typeof<int16>)      then unboxPrim<'T> (box 1s)
                elif aty.Equals(typeof<int32>)      then unboxPrim<'T> (box 1)
                elif aty.Equals(typeof<int64>)      then unboxPrim<'T> (box 1L)
                elif aty.Equals(typeof<nativeint>)  then unboxPrim<'T> (box 1n)
                elif aty.Equals(typeof<byte>)       then unboxPrim<'T> (box 1uy)
                elif aty.Equals(typeof<uint16>)     then unboxPrim<'T> (box 1us)
                elif aty.Equals(typeof<char>)       then unboxPrim<'T> (box (retype 1us : char))
                elif aty.Equals(typeof<uint32>)     then unboxPrim<'T> (box 1u)
                elif aty.Equals(typeof<uint64>)     then unboxPrim<'T> (box 1UL)
                elif aty.Equals(typeof<unativeint>) then unboxPrim<'T> (box 1un)
                elif aty.Equals(typeof<decimal>)    then unboxPrim<'T> (box 1M)
                elif aty.Equals(typeof<float>)      then unboxPrim<'T> (box 1.0)
                elif aty.Equals(typeof<float32>)    then unboxPrim<'T> (box 1.0f)
                else 
                   let pinfo = aty.GetTypeInfo().GetProperty("One")
                   unboxPrim<'T> (pinfo.GetValue(null,null))

            static member Result : 'T = result

        let GenericZeroDynamic<'T>() : 'T = GenericZeroDynamicImplTable<'T>.Result
        let GenericOneDynamic<'T>() : 'T = GenericOneDynamicImplTable<'T>.Result

        // TODO: rationalise these
        let inline GenericZero< ^T when ^T : (static member Zero : ^T) > : ^T =
            GenericZeroDynamic<(^T)>()
            when ^T : int32       = 0
            when ^T : float       = 0.0
            when ^T : float32     = 0.0f
            when ^T : int64       = 0L
            when ^T : uint64      = 0UL
            when ^T : uint32      = 0ul
            when ^T : nativeint   = 0n
            when ^T : unativeint  = 0un
            when ^T : int16       = 0s
            when ^T : uint16      = 0us
            when ^T : sbyte       = 0y
            when ^T : byte        = 0uy
            when ^T : decimal     = 0M
             // According to the somewhat subtle rules of static optimizations,
             // this condition is used whenever ^T is resolved to a nominal type or witnesses are available
            when ^T : ^T = (^T : (static member Zero : ^T) ())

        // TODO: rationalise these
        let inline GenericOne< ^T when ^T : (static member One : ^T) > : ^T =
            GenericOneDynamic<(^T)>()
            when ^T : int32       = 1
            when ^T : float       = 1.0
            when ^T : float32     = 1.0f
            when ^T : int64       = 1L
            when ^T : uint64      = 1UL
            when ^T : uint32      = 1ul
            when ^T : nativeint   = 1n
            when ^T : unativeint  = 1un
            when ^T : int16       = 1s
            when ^T : uint16      = 1us
            when ^T : char        = (retype 1us : char)
            when ^T : sbyte       = 1y
            when ^T : byte        = 1uy
            when ^T : decimal     = 1M
             // According to the somewhat subtle rules of static optimizations,
             // this condition is used whenever ^T is resolved to a nominal type or witnesses are available
             // That is, not in the generic implementation of '+'
            when ^T : ^T = (^T : (static member One : ^T) ())

        let UnaryDynamicImpl nm : ('T -> 'U) =
             let aty = typeof<'T>
             let minfo = aty.GetRuntimeMethod(nm, [| aty |])
             (fun x -> unboxPrim<_>(minfo.Invoke(null,[| box x|])))

        let BinaryDynamicImpl nm : ('T -> 'U -> 'V) =
             let aty = typeof<'T>
             let bty = typeof<'U>
             let minfo = aty.GetRuntimeMethod(nm,[| aty;bty |])
             (fun x y -> unboxPrim<_>(minfo.Invoke(null,[| box x; box y|])))

        // Dynamic implementation of operator resolution, using  BuiltInWitnesses as backing data
        type UnaryOpDynamicImplTable<'OpInfo,'T,'U>() = 
            static let impl : ('T -> 'U) = 
                // The dynamic implementation
                let aty = typeof<'T>
                let bty = typeof<'U>

                // Find the operator name
                //let staticBindingFlags = (BindingFlags.Static ||| BindingFlags.Public ||| BindingFlags.NonPublic)
                let opNameMeth = typeof<'OpInfo>.GetRuntimeMethod("get_Name", [| |] (*, staticBindingFlags, [| |], null*)  )
                let opName = opNameMeth.Invoke(null, [| |]) :?> string
                let builtinNameMeth = typeof<'OpInfo>.GetTypeInfo().GetMethod("get_BuiltInName", (* staticBindingFlags, *) [| |] (*, null *) )
                let builtinName = match builtinNameMeth with null -> opName | _ -> builtinNameMeth.Invoke(null, [| |]) :?> string

                let meth = 
                    let witnessesTy = typeof<BuiltInWitnesses>
                    let cmeth = 
                        if builtinName.Equals("op_Explicit") then 
                            let meths = witnessesTy.GetRuntimeMethods( (* staticBindingFlags *) )
                            let mutable res = null
                            for meth in meths do
                                if meth.Name.Equals(builtinName) then
                                    if (IntrinsicFunctions.GetArray (meth.GetParameters()) 0).ParameterType.Equals(aty) then
                                        if meth.ReturnType.Equals(bty) then
                                            res <- meth
                            res
                        else
                            witnessesTy.GetRuntimeMethod(builtinName, (* , staticBindingFlags *) [| aty |] (* , null *) )

                    match cmeth with 
                    | null -> 
                        let ameth = aty.GetRuntimeMethod(opName, [| aty |])
                        match ameth with
                        | null -> raise (NotSupportedException (SR.GetString(SR.dyInvOpAddCoerce)))
                        | res -> res
                    | res -> res
                (fun x -> unboxPrim<_> (meth.Invoke(null,[| box x |])))

            static member Impl : ('T -> 'U) = impl

        // Dynamic implementation of operator resolution, using  BuiltInWitnesses as backing data
        type BinaryOpDynamicImplTable<'OpInfo,'T,'U,'V>() = 
            static let impl : ('T -> 'U -> 'V) = 
                // The dynamic implementation
                let aty = typeof<'T>
                let bty = typeof<'U>

                // Find the operator name
                //let staticBindingFlags = (BindingFlags.Static ||| BindingFlags.Public ||| BindingFlags.NonPublic)
                let opNameMeth = typeof<'OpInfo>.GetRuntimeMethod("get_Name" (* , staticBindingFlags *) , [| |] (*, null *) )
                let opName = opNameMeth.Invoke(null, [| |]) :?> string
                let builtinNameMeth = typeof<'OpInfo>.GetRuntimeMethod("get_BuiltInName" (*, staticBindingFlags *) , [| |] (*, null *) )
                let builtinName = match builtinNameMeth with null -> opName | _ -> builtinNameMeth.Invoke(null, [| |]) :?> string

                let meth = 
                    let witnessesTy = typeof<BuiltInWitnesses>
                    let cmeth = witnessesTy.GetRuntimeMethod(builtinName (*, staticBindingFlags *) , [| aty; bty |] (*, null *) )
                    match cmeth with 
                    | null -> 
                        let ameth = aty.GetRuntimeMethod(opName, [| aty; bty |])
                        let bmeth = if aty.Equals(bty) then null else bty.GetRuntimeMethod(opName, [| aty; bty |])
                        match ameth, bmeth with
                        | null, null -> raise (NotSupportedException (SR.GetString(SR.dyInvOpAddCoerce)))
                        | m, null | null, m -> m
                        | _ ->  raise (NotSupportedException (SR.GetString(SR.dyInvOpAddOverload)))
                    | res -> res
                (fun x y -> unboxPrim<_> (meth.Invoke(null,[| box x; box y |])))

            static member Impl : ('T -> 'U -> 'V) = impl

        type OpAdditionInfo = static member Name = "op_Addition"
        let AdditionDynamic<'T,'U,'V> x y = BinaryOpDynamicImplTable<OpAdditionInfo,'T,'U,'V>.Impl x y

        type OpSubtractionInfo = static member Name = "op_Subtraction"
        let SubtractionDynamic<'T,'U,'V> x y = BinaryOpDynamicImplTable<OpSubtractionInfo,'T,'U,'V>.Impl x y

        type OpMultiplyInfo = static member Name = "op_Multiply"
        let MultiplyDynamic<'T,'U,'V> x y  = BinaryOpDynamicImplTable<OpMultiplyInfo,'T,'U,'V>.Impl x y

        type OpDivisionInfo = static member Name = "op_Division"
        let DivisionDynamic<'T,'U,'V> x y  = BinaryOpDynamicImplTable<OpDivisionInfo,'T,'U,'V>.Impl x y

        type OpModulusInfo = static member Name = "op_Modulus"
        let ModulusDynamic<'T,'U,'V> x y  = BinaryOpDynamicImplTable<OpModulusInfo,'T,'U,'V>.Impl x y

        type OpUnaryNegationInfo = static member Name = "op_UnaryNegation"
        let UnaryNegationDynamic<'T,'U> value = UnaryOpDynamicImplTable<OpUnaryNegationInfo,'T,'U>.Impl value

        type OpCheckedAdditionInfo = 
            static member Name = "op_Addition"
            static member BuiltInName = "op_CheckedAddition"
        let CheckedAdditionDynamic<'T,'U,'V> x y = BinaryOpDynamicImplTable<OpCheckedAdditionInfo,'T,'U,'V>.Impl x y

        type OpCheckedSubtractionInfo = 
            static member Name = "op_Subtraction"
            static member BuiltInName = "op_CheckedSubtraction"
        let CheckedSubtractionDynamic<'T,'U,'V> x y = BinaryOpDynamicImplTable<OpCheckedSubtractionInfo,'T,'U,'V>.Impl x y

        type OpCheckedMultiplyInfo = 
            static member Name = "op_Multiply"
            static member BuiltInName = "op_CheckedMultiply"
        let CheckedMultiplyDynamic<'T,'U,'V> x y = BinaryOpDynamicImplTable<OpCheckedMultiplyInfo,'T,'U,'V>.Impl x y

        type OpCheckedUnaryNegationInfo =
            static member Name = "op_UnaryNegation"
            static member BuiltInName = "op_CheckedUnaryNegation"
        let CheckedUnaryNegationDynamic<'T,'U> value = UnaryOpDynamicImplTable<OpCheckedUnaryNegationInfo,'T,'U>.Impl value

        type OpLeftShiftInfo = static member Name = "op_LeftShift"
        let OpLeftShiftDynamic<'T,'U,'V> x y = BinaryOpDynamicImplTable<OpLeftShiftInfo,'T,'U,'V>.Impl x y

        type OpRightShiftInfo = static member Name = "op_RightShift"
        let OpRightShiftDynamic<'T,'U,'V> x y = BinaryOpDynamicImplTable<OpRightShiftInfo,'T,'U,'V>.Impl x y

        type OpBitwiseAndInfo = static member Name = "op_BitwiseAnd"
        let OpBitwiseAndDynamic<'T,'U,'V> x y = BinaryOpDynamicImplTable<OpBitwiseAndInfo,'T,'U,'V>.Impl x y

        type OpBitwiseOrInfo = static member Name = "op_BitwiseOr"
        let OpBitwiseOrDynamic<'T,'U,'V> x y = BinaryOpDynamicImplTable<OpBitwiseOrInfo,'T,'U,'V>.Impl x y

        type OpBitwiseExclusiveOrInfo = static member Name = "op_ExclusiveOr"
        let OpBitwiseExclusiveOrDynamic<'T,'U,'V> x y = BinaryOpDynamicImplTable<OpBitwiseExclusiveOrInfo,'T,'U,'V>.Impl x y

        type OpLogicalNotInfo = static member Name = "op_LogicalNot"
        let OpLogicalNotDynamic<'T,'U> x = UnaryOpDynamicImplTable<OpLogicalNotInfo,'T,'U>.Impl x

        type OpExplicitInfo = static member Name = "op_Explicit"
        let OpExplicitDynamic<'T,'U> x = UnaryOpDynamicImplTable<OpExplicitInfo,'T,'U>.Impl x

        type OpLessThanInfo = static member Name = "op_LessThan"
        let OpLessThanDynamic<'T,'U,'V> x y = BinaryOpDynamicImplTable<OpLessThanInfo,'T,'U,'V>.Impl x y

        type OpGreaterThanInfo = static member Name = "op_GreaterThan"
        let OpGreaterThanDynamic<'T,'U,'V> x y = BinaryOpDynamicImplTable<OpGreaterThanInfo,'T,'U,'V>.Impl x y

        type OpLessThanOrEqualInfo = static member Name = "op_LessThanOrEqual"
        let OpLessThanOrEqualDynamic<'T,'U,'V> x y = BinaryOpDynamicImplTable<OpLessThanOrEqualInfo,'T,'U,'V>.Impl x y

        type OpGreaterThanOrEqualInfo = static member Name = "op_GreaterThanOrEqual"
        let OpGreaterThanOrEqualDynamic<'T,'U,'V> x y = BinaryOpDynamicImplTable<OpGreaterThanOrEqualInfo,'T,'U,'V>.Impl x y

        type OpEqualityInfo = static member Name = "op_Equality"
        let OpEqualityDynamic<'T,'U,'V> x y = BinaryOpDynamicImplTable<OpEqualityInfo,'T,'U,'V>.Impl x y

        type OpInequalityInfo = static member Name = "op_Inequality"
        let OpInequalityDynamic<'T,'U,'V> x y = BinaryOpDynamicImplTable<OpInequalityInfo,'T,'U,'V>.Impl x y

        type DivideByIntInfo = static member Name = "DivideByInt"
        let DivideByIntDynamic<'T> x y = BinaryOpDynamicImplTable<DivideByIntInfo,'T,int,'T>.Impl x y

        let inline DivideByInt< ^T when ^T : (static member DivideByInt : ^T * int -> ^T) > (x: ^T) (y: int) : ^T =
            DivideByIntDynamic<'T> x y
            when ^T : float = BuiltInWitnesses.DivideByInt ((retype x: float), y)
            when ^T : float32 = BuiltInWitnesses.DivideByInt ((retype x: float32), y)
            when ^T : decimal = BuiltInWitnesses.DivideByInt ((retype x: decimal), y)
            when ^T : ^T = (^T : (static member DivideByInt : ^T * int -> ^T) (x, y))

namespace Microsoft.FSharp.Core

    open System
    open System.Collections
    open System.Collections.Generic
    open System.Diagnostics
    open System.Globalization
    open System.Text
    open Microsoft.FSharp.Core.BasicInlinedOperations
    open Microsoft.FSharp.Core.LanguagePrimitives
    open Microsoft.FSharp.Core.LanguagePrimitives.IntrinsicOperators
    open Microsoft.FSharp.Core.LanguagePrimitives.IntrinsicFunctions

    [<StructuralEquality; StructuralComparison>]
    [<CompiledName("FSharpChoice`2")>]
    type Choice<'T1,'T2> = 
      | Choice1Of2 of 'T1 
      | Choice2Of2 of 'T2
    
    [<StructuralEquality; StructuralComparison>]
    [<CompiledName("FSharpChoice`3")>]
    type Choice<'T1,'T2,'T3> = 
      | Choice1Of3 of 'T1 
      | Choice2Of3 of 'T2
      | Choice3Of3 of 'T3
    
    [<StructuralEquality; StructuralComparison>]
    [<CompiledName("FSharpChoice`4")>]
    type Choice<'T1,'T2,'T3,'T4> = 
      | Choice1Of4 of 'T1 
      | Choice2Of4 of 'T2
      | Choice3Of4 of 'T3
      | Choice4Of4 of 'T4
    
    [<StructuralEquality; StructuralComparison>]
    [<CompiledName("FSharpChoice`5")>]
    type Choice<'T1,'T2,'T3,'T4,'T5> = 
      | Choice1Of5 of 'T1 
      | Choice2Of5 of 'T2
      | Choice3Of5 of 'T3
      | Choice4Of5 of 'T4
      | Choice5Of5 of 'T5
    
    [<StructuralEquality; StructuralComparison>]
    [<CompiledName("FSharpChoice`6")>]
    type Choice<'T1,'T2,'T3,'T4,'T5,'T6> = 
      | Choice1Of6 of 'T1
      | Choice2Of6 of 'T2
      | Choice3Of6 of 'T3
      | Choice4Of6 of 'T4
      | Choice5Of6 of 'T5
      | Choice6Of6 of 'T6
    
    [<StructuralEquality; StructuralComparison>]
    [<CompiledName("FSharpChoice`7")>]
    type Choice<'T1,'T2,'T3,'T4,'T5,'T6,'T7> = 
      | Choice1Of7 of 'T1
      | Choice2Of7 of 'T2
      | Choice3Of7 of 'T3
      | Choice4Of7 of 'T4
      | Choice5Of7 of 'T5
      | Choice6Of7 of 'T6
      | Choice7Of7 of 'T7
          
    //-------------------------------------------------------------------------
    // F#-specific Exceptions

    [<StructuralEquality; NoComparison>]
    exception MatchFailureException of string * int * int with 
        override x.Message  = SR.GetString(SR.matchCasesIncomplete)

    //-------------------------------------------------------------------------
    // Function Values

    [<AbstractClass>]
    type FSharpTypeFunc [<DebuggerHidden>] () = 
        abstract Specialize<'T> : unit -> obj

    [<AbstractClass>]
    type FSharpFunc<'T,'Res> [<DebuggerHidden>] () = 
        abstract Invoke : 'T -> 'Res

    module OptimizedClosures = 

          [<AbstractClass>]
          type FSharpFunc<'T,'U,'V> [<DebuggerHidden>] () = 
              inherit FSharpFunc<'T,('U -> 'V)>()
              abstract Invoke : 'T * 'U -> 'V
              override f.Invoke(t) = (fun u -> f.Invoke(t,u))
              static member Adapt(func : 'T -> 'U -> 'V) = 
                  match box func with 
                  // Does it take two arguments without side effect?
                  | :? FSharpFunc<'T,'U,'V> as f -> f

                  | _ -> { new FSharpFunc<'T,'U,'V>() with 
                              member x.Invoke(t,u) = (retype func : FSharpFunc<'T,FSharpFunc<'U,'V>>).Invoke(t).Invoke(u) }

          [<AbstractClass>]
          type FSharpFunc<'T,'U,'V,'W> [<DebuggerHidden>] () = 
              inherit FSharpFunc<'T,('U -> 'V -> 'W)>()
              abstract Invoke : 'T * 'U * 'V -> 'W
              override f.Invoke(t) = (fun u v -> f.Invoke(t,u,v))
              static member Adapt(func : 'T -> 'U -> 'V -> 'W) = 
                  match box func with 
                  // Does it take three arguments without side effect?
                  | :? FSharpFunc<'T,'U,'V,'W> as f -> f

                  // Does it take two arguments without side effect?
                  | :? FSharpFunc<'T,'U,FSharpFunc<'V,'W>> as f ->
                         { new FSharpFunc<'T,'U,'V,'W>() with 
                              member x.Invoke(t,u,v) = f.Invoke(t,u).Invoke(v) }

                  | _ -> { new FSharpFunc<'T,'U,'V,'W>() with 
                              member x.Invoke(t,u,v) = (retype func : FSharpFunc<'T,('U -> 'V -> 'W)>).Invoke(t) u v }

          [<AbstractClass>]
          type FSharpFunc<'T,'U,'V,'W,'X> [<DebuggerHidden>] () = 
              inherit FSharpFunc<'T,('U -> 'V -> 'W -> 'X)>()
              abstract Invoke : 'T * 'U * 'V * 'W -> 'X
              static member Adapt(func : 'T -> 'U -> 'V -> 'W -> 'X) = 
                  match box func with 
                  // Does it take four arguments without side effect?
                  | :? FSharpFunc<'T,'U,'V,'W,'X> as f -> f

                  // Does it take three arguments without side effect?
                  | :? FSharpFunc<'T,'U,'V,FSharpFunc<'W,'X>> as f ->
                         { new FSharpFunc<'T,'U,'V,'W,'X>() with 
                              member x.Invoke(t,u,v,w) = f.Invoke(t,u,v).Invoke(w) }

                  // Does it take two arguments without side effect?
                  | :? FSharpFunc<'T,'U,('V -> 'W -> 'X)> as f ->
                         { new FSharpFunc<'T,'U,'V,'W,'X>() with 
                              member x.Invoke(t,u,v,w) = f.Invoke(t,u) v w }

                  | _ -> { new FSharpFunc<'T,'U,'V,'W,'X>() with 
                              member x.Invoke(t,u,v,w) = ((retype func : FSharpFunc<'T,('U -> 'V -> 'W -> 'X)>).Invoke(t)) u v w   }
              override f.Invoke(t) = (fun u v w -> f.Invoke(t,u,v,w))

          [<AbstractClass>]
          type FSharpFunc<'T,'U,'V,'W,'X,'Y> [<DebuggerHidden>] () =
              inherit FSharpFunc<'T,('U -> 'V -> 'W -> 'X -> 'Y)>()
              abstract Invoke : 'T * 'U * 'V * 'W * 'X -> 'Y
              override f.Invoke(t) = (fun u v w x -> f.Invoke(t,u,v,w,x))
              static member Adapt(func : 'T -> 'U -> 'V -> 'W -> 'X -> 'Y) = 
                  match box func with 

                  // Does it take five arguments without side effect?
                  | :? FSharpFunc<'T,'U,'V,'W,'X,'Y> as f -> f

                  // Does it take four arguments without side effect?
                  | :? FSharpFunc<'T,'U,'V,'W,FSharpFunc<'X,'Y>> as f ->
                         { new FSharpFunc<'T,'U,'V,'W,'X,'Y>() with 
                              member ff.Invoke(t,u,v,w,x) = f.Invoke(t,u,v,w).Invoke(x) }

                  // Does it take three arguments without side effect?
                  | :? FSharpFunc<'T,'U,'V,('W -> 'X -> 'Y)> as f ->
                         { new FSharpFunc<'T,'U,'V,'W,'X,'Y>() with 
                              member ff.Invoke(t,u,v,w,x) = f.Invoke(t,u,v) w x }

                  // Does it take two arguments without side effect?
                  | :? FSharpFunc<'T,'U,('V -> 'W -> 'X -> 'Y)> as f ->
                         { new FSharpFunc<'T,'U,'V,'W,'X,'Y>() with 
                              member ff.Invoke(t,u,v,w,x) = f.Invoke(t,u) v w x }

                  | _ -> { new FSharpFunc<'T,'U,'V,'W,'X,'Y>() with 
                              member ff.Invoke(t,u,v,w,x) = ((retype func : FSharpFunc<'T,('U -> 'V -> 'W -> 'X -> 'Y)>).Invoke(t)) u v w x  }
          
          let inline invokeFast2((f1 : FSharpFunc<'T,('U -> 'V)>), t,u) =
              match f1 with
              | :? FSharpFunc<'T,'U,'V> as f2 -> f2.Invoke(t,u)
              | _                            -> (f1.Invoke(t)) u     
          
          let inline invokeFast3((f1 : FSharpFunc<'T,('U -> 'V -> 'W)>), t,u,v) =
               match f1 with
               | :? FSharpFunc<'T,'U,'V,'W>      as f3 -> f3.Invoke(t,u,v)
               | :? FSharpFunc<'T,'U,('V -> 'W)> as f2 -> (f2.Invoke(t,u)) v
               | _                                    -> (f1.Invoke(t)) u v
               
          let inline invokeFast4((f1 : FSharpFunc<'T,('U -> 'V -> 'W -> 'X)>), t,u,v,w) =
               match f1 with
               | :? FSharpFunc<'T,'U,'V,'W,'X>         as f4 -> f4.Invoke(t,u,v,w)
               | :? FSharpFunc<'T,'U,'V,('W -> 'X)>    as f3 -> (f3.Invoke(t,u,v)) w
               | :? FSharpFunc<'T,'U,('V -> 'W -> 'X)> as f2 -> (f2.Invoke(t,u)) v w
               | _                                          -> (f1.Invoke(t)) u v w

          let inline invokeFast5((f1 : FSharpFunc<'T,('U -> 'V -> 'W -> 'X -> 'Y)>), t,u,v,w,x) =
               match f1 with
               | :? FSharpFunc<'T,'U,'V,'W,'X,'Y>             as f5 -> f5.Invoke(t,u,v,w,x)
               | :? FSharpFunc<'T,'U,'V,'W,('X -> 'Y)>        as f4 -> (f4.Invoke(t,u,v,w)) x
               | :? FSharpFunc<'T,'U,'V,('W -> 'X -> 'Y)>     as f3 -> (f3.Invoke(t,u,v)) w x
               | :? FSharpFunc<'T,'U,('V -> 'W -> 'X -> 'Y)>  as f2 -> (f2.Invoke(t,u)) v w x
               | _                                                 -> (f1.Invoke(t)) u v w x


    type FSharpFunc<'T,'Res> with

        // Note: this is not made public in the signature, because of conflicts with the Converter overload.
        // The method remains in case someone is calling it via reflection.
        [<CodeAnalysis.SuppressMessage("Microsoft.Usage", "CA2225:OperatorOverloadsHaveNamedAlternates")>]
        static member op_Implicit(converter : System.Func<_,_>) : ('T -> 'Res) =  (fun t -> converter.Invoke(t))

        // Note: this is not made public in the signature, because of conflicts with the Converter overload.
        // The method remains in case someone is calling it via reflection.
        [<CodeAnalysis.SuppressMessage("Microsoft.Usage", "CA2225:OperatorOverloadsHaveNamedAlternates")>]
        static member op_Implicit(func : ('T -> 'Res) ) =  new System.Func<'T,'Res>(func)

#if !FX_NO_CONVERTER
        [<CodeAnalysis.SuppressMessage("Microsoft.Usage", "CA2225:OperatorOverloadsHaveNamedAlternates")>]
        static member op_Implicit(f : System.Converter<_,_>) : ('T -> 'Res) =  (fun t -> f.Invoke(t))

        [<CodeAnalysis.SuppressMessage("Microsoft.Usage", "CA2225:OperatorOverloadsHaveNamedAlternates")>]
        static member op_Implicit (func : ('T -> 'Res) ) =  new System.Converter<'T,'Res>(func)

        static member FromConverter (converter: System.Converter<_,_>) : ('T -> 'Res) =  (fun t -> converter.Invoke(t))

        static member ToConverter (func: ('T -> 'Res) ) =  new System.Converter<'T,'Res>(func)
#endif

        static member InvokeFast (func:FSharpFunc<_,_>, arg1: 'T, arg2: 'Res)                   = OptimizedClosures.invokeFast2(func, arg1, arg2) 

        static member InvokeFast (func:FSharpFunc<_,_>, arg1: 'T, arg2: 'Res, arg3)             = OptimizedClosures.invokeFast3(func, arg1, arg2, arg3)

        static member InvokeFast (func:FSharpFunc<_,_>, arg1: 'T, arg2: 'Res, arg3, arg4)       = OptimizedClosures.invokeFast4(func, arg1, arg2, arg3, arg4)

        static member InvokeFast (func:FSharpFunc<_,_>, arg1: 'T, arg2: 'Res, arg3, arg4, arg5) = OptimizedClosures.invokeFast5(func, arg1, arg2, arg3, arg4, arg5)

    [<AbstractClass>]
    [<Sealed>]
    type FuncConvert = 

        static member  inline ToFSharpFunc (action: Action<_>) = (fun t -> action.Invoke(t))

#if !FX_NO_CONVERTER
        static member  inline ToFSharpFunc (converter : Converter<_,_>) = (fun t -> converter.Invoke(t))
#endif

        // Note: this is not made public in the signature, because of conflicts with the Converter overload.
        // The method remains in case someone is calling it via reflection.
        static member  inline ToFSharpFunc (converter: System.Func<_, _>) = (fun t -> converter.Invoke(t))

        static member  inline FromFunc (func: System.Func<_>) = (fun () -> func.Invoke())

        static member  inline FromFunc (func: System.Func<_, _>) = (fun t -> func.Invoke(t))

        static member  inline FromFunc (func: System.Func<_, _, _>) = (fun t1 t2 -> func.Invoke(t1,t2))

        static member  inline FromFunc (func: System.Func<_, _, _, _>) = (fun t1 t2 t3 -> func.Invoke(t1,t2,t3))

        static member  inline FromFunc (func: System.Func<_, _, _, _, _>) = (fun t1 t2 t3 t4 -> func.Invoke(t1,t2,t3,t4))

        static member  inline FromFunc (func: System.Func<_, _, _, _, _, _>) = (fun t1 t2 t3 t4 t5 -> func.Invoke(t1,t2,t3,t4,t5))

        static member  inline FromAction (action: System.Action) = (fun () -> action.Invoke())

        static member  inline FromAction (action: System.Action<_>) = (fun t -> action.Invoke(t))

        static member  inline FromAction (action: System.Action<_, _>) = (fun t1 t2 -> action.Invoke(t1,t2))

        static member  inline FromAction (action: System.Action<_, _, _>) = (fun t1 t2 t3 -> action.Invoke(t1,t2,t3))

        static member  inline FromAction (action: System.Action<_, _, _, _>) = (fun t1 t2 t3 t4 -> action.Invoke(t1,t2,t3,t4))

        static member  inline FromAction (action: System.Action<_, _, _, _, _>) = (fun t1 t2 t3 t4 t5 -> action.Invoke(t1,t2,t3,t4,t5))

        static member inline FuncFromTupled (func: 'T1 * 'T2 -> 'Res) = (fun a b -> func (a, b))

        static member inline FuncFromTupled (func: 'T1 * 'T2 * 'T3 -> 'Res) = (fun a b c -> func (a, b, c))

        static member inline FuncFromTupled (func: 'T1 * 'T2 * 'T3 * 'T4 -> 'Res) = (fun a b c d -> func (a, b, c, d))

        static member inline FuncFromTupled (func: 'T1 * 'T2 * 'T3 * 'T4 * 'T5 -> 'Res) = (fun a b c d e -> func (a, b, c, d, e))

    //-------------------------------------------------------------------------
    // Refs
    //-------------------------------------------------------------------------

    [<DebuggerDisplay("{contents}")>]
    [<StructuralEquality; StructuralComparison>]
    [<CompiledName("FSharpRef`1")>]
    type Ref<'T> = 
        { 
          [<DebuggerBrowsable(DebuggerBrowsableState.Never)>]
          mutable contents: 'T }
        member x.Value 
            with get() = x.contents
            and  set v = x.contents <- v

    and 'T ref = Ref<'T> 

    //-------------------------------------------------------------------------
    // Options
    //-------------------------------------------------------------------------

    [<DefaultAugmentation(false)>]
    [<DebuggerDisplay("Some({Value})")>]
    [<CompilationRepresentation(CompilationRepresentationFlags.UseNullAsTrueValue)>]
    [<CodeAnalysis.SuppressMessage("Microsoft.Naming", "CA1716:IdentifiersShouldNotMatchKeywords", MessageId="Option")>]
    [<StructuralEquality; StructuralComparison>]
    [<CompiledName("FSharpOption`1")>]
    type Option<'T> = 
        | None :       'T option
        | Some : Value:'T -> 'T option 

        [<CompilationRepresentation(CompilationRepresentationFlags.Instance)>]
        member x.Value = match x with Some x -> x | None -> raise (new System.InvalidOperationException("Option.Value"))

        [<DebuggerBrowsable(DebuggerBrowsableState.Never)>]
        member x.IsNone = match x with None -> true | _ -> false

        [<DebuggerBrowsable(DebuggerBrowsableState.Never)>]
        member x.IsSome = match x with Some _ -> true | _ -> false

        [<DebuggerBrowsable(DebuggerBrowsableState.Never)>]
        static member None : 'T option = None

        static member Some (value) : 'T option = Some(value)

        static member op_Implicit (value) : 'T option = Some(value)

        override x.ToString() = 
           // x is non-null, hence Some
           "Some("^anyToStringShowingNull x.Value^")"

    and 'T option = Option<'T> 

    [<StructuralEquality; StructuralComparison>]
    [<CompiledName("FSharpResult`2")>]
    [<Struct>]
    type Result<'T,'TError> = 
      | Ok of ResultValue:'T 
      | Error of ErrorValue:'TError

    [<StructuralEquality; StructuralComparison>]
    [<Struct>]
    [<CompiledName("FSharpValueOption`1")>]
    [<DebuggerDisplay("ValueSome({Value})")>]
    type ValueOption<'T> =
        | ValueNone : 'T voption
        | ValueSome : 'T -> 'T voption

        member x.Value = match x with ValueSome x -> x | ValueNone -> raise (new System.InvalidOperationException("ValueOption.Value"))

        [<DebuggerBrowsable(DebuggerBrowsableState.Never)>]
        static member None : 'T voption = ValueNone

        static member Some (value) : 'T voption = ValueSome(value)

        [<DebuggerBrowsable(DebuggerBrowsableState.Never)>]
        member x.IsNone = match x with ValueNone -> true | _ -> false

        [<DebuggerBrowsable(DebuggerBrowsableState.Never)>]
        member x.IsSome = match x with ValueSome _ -> true | _ -> false

        static member op_Implicit (value) : 'T option = Some(value)

        override x.ToString() = 
           // x is non-null, hence ValueSome
           "ValueSome("^anyToStringShowingNull x.Value^")"

    and 'T voption = ValueOption<'T>

namespace Microsoft.FSharp.Collections

    open System
    open System.Collections.Generic
    open System.Diagnostics
    open Microsoft.FSharp.Core
    open Microsoft.FSharp.Core.LanguagePrimitives
    open Microsoft.FSharp.Core.LanguagePrimitives.IntrinsicOperators
    open Microsoft.FSharp.Core.LanguagePrimitives.IntrinsicFunctions
    open Microsoft.FSharp.Core.BasicInlinedOperations

    [<DefaultAugmentation(false)>]
    [<DebuggerTypeProxyAttribute(typedefof<ListDebugView<_>>)>]
    [<DebuggerDisplay("{DebugDisplay,nq}")>]
    [<CodeAnalysis.SuppressMessage("Microsoft.Naming", "CA1710:IdentifiersShouldHaveCorrectSuffix")>]
    [<StructuralEquality; StructuralComparison>]
    [<CompiledName("FSharpList`1")>]
    type List<'T> = 
       | ([])  :                  'T list
       | (::)  : Head: 'T * Tail: 'T list -> 'T list
       interface System.Collections.Generic.IEnumerable<'T>
       interface System.Collections.IEnumerable
       interface System.Collections.Generic.IReadOnlyCollection<'T>
       interface System.Collections.Generic.IReadOnlyList<'T>
        
    and 'T list = List<'T>

    //-------------------------------------------------------------------------
    // List (debug view)
    //-------------------------------------------------------------------------

    and
       ListDebugView<'T>(l:list<'T>) =

           let ListDebugViewMaxLength = 50                          // default displayed Max Length
           let ListDebugViewMaxFullLength = 5000                    // display only when FullList opened (5000 is a super big display used to cut-off an infinite list or undebuggably huge one)
           let rec count l n max =
               match l with
               | [] -> n
               | _::t -> if n > max then n else count t (n+1) max

           let items length =
               let items = zeroCreate length
               let rec copy (items: 'T[]) l i = 
                   match l with
                   | [] -> () 
                   | h::t -> 
                       if i < length then 
                           SetArray items i h
                           copy items t (i+1)

               copy items l 0
               items

           [<DebuggerBrowsable(DebuggerBrowsableState.RootHidden)>]
           member x.Items = items (count l 0 ListDebugViewMaxLength)

           [<DebuggerBrowsable(DebuggerBrowsableState.Collapsed)>]
           member x._FullList = items (count l 0 ListDebugViewMaxFullLength)

    type ResizeArray<'T> = System.Collections.Generic.List<'T>

    module PrivateListHelpers = 

        let notStarted() = raise (new System.InvalidOperationException(SR.GetString(SR.enumerationNotStarted)))
        let alreadyFinished() = raise (new System.InvalidOperationException(SR.GetString(SR.enumerationAlreadyFinished)))
        let outOfRange() = raise (System.IndexOutOfRangeException(SR.GetString(SR.indexOutOfBounds)))

        let nonempty x = match x with [] -> false | _ -> true
        // optimized mutation-based implementation. This code is only valid in fslib, where mutation of private
        // tail cons cells is permitted in carefully written library code.
        let inline setFreshConsTail cons t = cons.(::).1 <- t
        let inline freshConsNoTail h = h :: (# "ldnull" : 'T list #)

        // Return the last cons it the chain
        let rec appendToFreshConsTail cons xs = 
            match xs with 
            | [] -> cons
            | h::t -> 
                let cons2 = [h]
                setFreshConsTail cons cons2
                appendToFreshConsTail cons2 t

        type ListEnumerator<'T> (s: 'T list) = 
             let mutable curr = s 
             let mutable started = false 

             member x.GetCurrent() = 
                 if started then 
                     match curr with 
                     | [] -> alreadyFinished()
                     | h :: _ -> h
                 else 
                     notStarted()

             interface IEnumerator<'T> with 
                 member x.Current = x.GetCurrent()

             interface System.Collections.IEnumerator with 
                  member x.MoveNext() = 
                      if started then 
                          match curr with 
                          | _ :: t -> 
                              curr <- t; 
                              nonempty curr
                          | _ -> false
                      else 
                          started <- true; 
                          nonempty curr

                  member x.Current = box (x.GetCurrent())

                  member x.Reset() = 
                      started <- false; 
                      curr <- s

             interface System.IDisposable with 
                  member x.Dispose() = () 

        let mkListEnumerator s = (new ListEnumerator<'T>(s) :> IEnumerator<'T>)

        let rec lengthAcc acc xs = match xs with [] -> acc | _ :: t -> lengthAcc (acc+1) t 

        let rec nth l n = 
            match l with 
            | [] -> raise (new System.ArgumentException(SR.GetString(SR.indexOutOfBounds),"n"))
            | h::t -> 
               if n < 0 then raise (new System.ArgumentException((SR.GetString(SR.inputMustBeNonNegative)),"n"))
               elif n = 0 then h
               else nth t (n - 1)

        // similar to 'takeFreshConsTail' but with exceptions same as array slicing
        let rec sliceFreshConsTail cons n l =
            if n = 0 then setFreshConsTail cons [] else
            match l with
            | [] -> outOfRange()
            | x::xs ->
                let cons2 = freshConsNoTail x
                setFreshConsTail cons cons2
                sliceFreshConsTail cons2 (n - 1) xs

        // similar to 'take' but with n representing an index, not a number of elements
        // and with exceptions matching array slicing
        let sliceTake n l =
            if n < 0 then [] else
            match l with
            | [] -> outOfRange()
            | x::xs ->
                let cons = freshConsNoTail x
                sliceFreshConsTail cons n xs
                cons

        // similar to 'skip' but with exceptions same as array slicing
        let sliceSkip n l =
            if n < 0 then outOfRange()
            let rec loop i lst =
                match lst with
                | _ when i = 0 -> lst
                | _::t -> loop (i-1) t
                | [] -> outOfRange()
            loop n l

    type List<'T> with
        [<DebuggerBrowsable(DebuggerBrowsableState.Never)>]
        member l.Length = PrivateListHelpers.lengthAcc 0 l

        [<DebuggerBrowsable(DebuggerBrowsableState.Never)>]
        member l.DebugDisplay = 
           let n = l.Length
           let txt = 
               if n > 1000 then "Length > 1000"
               else String.Concat( [| "Length = "; n.ToString() |])
           txt

        member l.Head   = match l with a :: _ -> a | [] -> raise (System.InvalidOperationException(SR.GetString(SR.inputListWasEmpty)))
        member l.Tail   = match l with _ :: b -> b | [] -> raise (System.InvalidOperationException(SR.GetString(SR.inputListWasEmpty)))

        [<DebuggerBrowsable(DebuggerBrowsableState.Never)>]
        member l.IsEmpty  = match l with [] -> true | _ -> false
        member l.Item with get(index) = PrivateListHelpers.nth l index

        [<DebuggerBrowsable(DebuggerBrowsableState.Never)>]
        static member Empty       : 'T list = []

        static member Cons(head,tail) : 'T list = head::tail
        override x.ToString() = 
           match x with 
           | [] -> "[]"
           | [h1] -> System.Text.StringBuilder().Append("[").Append(anyToStringShowingNull h1).Append("]").ToString()
           | [h1;h2] -> System.Text.StringBuilder().Append("[").Append(anyToStringShowingNull h1).Append("; ").Append(anyToStringShowingNull h2).Append("]").ToString()
           | [h1;h2;h3] -> System.Text.StringBuilder().Append("[").Append(anyToStringShowingNull h1).Append("; ").Append(anyToStringShowingNull h2).Append("; ").Append(anyToStringShowingNull h3).Append("]").ToString()
           | h1 :: h2 :: h3 :: _ -> System.Text.StringBuilder().Append("[").Append(anyToStringShowingNull h1).Append("; ").Append(anyToStringShowingNull h2).Append("; ").Append(anyToStringShowingNull h3).Append("; ... ]").ToString() 

        member l.GetSlice(startIndex: int option, endIndex: int option ) = 
            match (startIndex, endIndex) with
            | None, None -> l
            | Some(i), None -> PrivateListHelpers.sliceSkip i l
            | None, Some(j) -> PrivateListHelpers.sliceTake j l
            | Some(i), Some(j) ->
                if i > j then [] else
                PrivateListHelpers.sliceTake (j-i) (PrivateListHelpers.sliceSkip i l)

        interface IEnumerable<'T> with
            member l.GetEnumerator() = PrivateListHelpers.mkListEnumerator l

        interface System.Collections.IEnumerable with
            member l.GetEnumerator() = (PrivateListHelpers.mkListEnumerator l :> System.Collections.IEnumerator)

        interface IReadOnlyCollection<'T> with
            member l.Count = l.Length

        interface IReadOnlyList<'T> with
            member l.Item with get(index) = l.[index]

    type seq<'T> = IEnumerable<'T>

        
//-------------------------------------------------------------------------
// Operators
//-------------------------------------------------------------------------


namespace Microsoft.FSharp.Core

    open System
    open System.Diagnostics              
    open System.Collections.Generic
    open System.Globalization
    open Microsoft.FSharp.Core
    open Microsoft.FSharp.Core.LanguagePrimitives
    open Microsoft.FSharp.Core.LanguagePrimitives.IntrinsicOperators
    open Microsoft.FSharp.Core.LanguagePrimitives.IntrinsicFunctions
    open Microsoft.FSharp.Core.BasicInlinedOperations
    open Microsoft.FSharp.Collections



    [<CodeAnalysis.SuppressMessage("Microsoft.Design", "CA1046:DoNotOverloadOperatorEqualsOnReferenceTypes")>]
    module Operators = 

        [<CompiledName("CreateSequence")>]
        let seq (sequence: seq<'T>) = sequence 

        [<CompiledName("Unbox")>]
        let inline unbox (value: obj) = UnboxGeneric(value)

        [<CompiledName("Box")>]
        let inline box (value: 'T)  = (# "box !0" type ('T) value : obj #)

        [<CompiledName("TryUnbox")>]
        let inline tryUnbox (value:obj)  = 
            match value with 
            | :? 'T as v -> Some v
            | _ -> None

        [<CompiledName("IsNull")>]
        let inline isNull (value : 'T) = 
            match value with 
            | null -> true 
            | _ -> false

        [<CompiledName("IsNotNull")>]
        let inline internal isNotNull (value : 'T) = 
            match value with 
            | null -> false 
            | _ -> true

        [<CompiledName("Raise")>]
        let inline raise (exn: exn) = (# "throw" exn : 'T #)

        let Failure message = new System.Exception(message)
        
        [<CompiledName("FailurePattern")>]
        let (|Failure|_|) (error: exn) = if error.GetType().Equals(typeof<System.Exception>) then Some error.Message else None

        [<CompiledName("Not")>]
        let inline not (value: bool) = (# "ceq" value false : bool #)
           

        let inline (<) x y = GenericLessThan x y
        let inline (>) x y = GenericGreaterThan x y
        let inline (>=) x y = GenericGreaterOrEqual x y
        let inline (<=) x y = GenericLessOrEqual x y
        let inline (=) x y = GenericEquality x y
        let inline (<>) x y = not (GenericEquality x y)

        [<CompiledName("Compare")>]
        let inline compare (e1: 'T) (e2: 'T) = GenericComparison e1 e2

        [<CompiledName("Max")>]
        let inline max e1 e2 = GenericMaximum e1 e2

        [<CompiledName("Min")>]
        let inline min e1 e2 = GenericMinimum e1 e2

        [<CompiledName("FailWith")>]
        let inline failwith message = raise (Failure(message))

        [<CompiledName("InvalidArg")>]
        [<CodeAnalysis.SuppressMessage("Microsoft.Naming","CA1704:IdentifiersShouldBeSpelledCorrectly")>]
        let inline invalidArg (argumentName:string) (message:string) = 
            raise (new System.ArgumentException(message,argumentName))

        [<CompiledName("NullArg")>]
        [<CodeAnalysis.SuppressMessage("Microsoft.Naming","CA1704:IdentifiersShouldBeSpelledCorrectly")>]
        let inline nullArg (argumentName:string) = 
            raise (new System.ArgumentNullException(argumentName))        

        [<CompiledName("InvalidOp")>]
        [<CodeAnalysis.SuppressMessage("Microsoft.Naming","CA1704:IdentifiersShouldBeSpelledCorrectly")>]
        let inline invalidOp message = raise (System.InvalidOperationException(message))

        [<CompiledName("Rethrow")>]
        [<NoDynamicInvocation>]
        let inline rethrow() = unbox(# "rethrow ldnull" : System.Object #)

        [<CompiledName("Reraise")>]
        [<NoDynamicInvocation>]
        let inline reraise() = unbox(# "rethrow ldnull" : System.Object #)

        [<CompiledName("Fst")>]
        [<CodeAnalysis.SuppressMessage("Microsoft.Naming","CA1704:IdentifiersShouldBeSpelledCorrectly")>]
        let inline fst (a, _) = a

        [<CompiledName("Snd")>]
        [<CodeAnalysis.SuppressMessage("Microsoft.Naming","CA1704:IdentifiersShouldBeSpelledCorrectly")>]
        let inline snd (_, b) = b

        [<CompiledName("Ignore")>]
        let inline ignore _ = ()

        [<CompiledName("Ref")>]
        [<CodeAnalysis.SuppressMessage("Microsoft.Naming","CA1704:IdentifiersShouldBeSpelledCorrectly")>]
        let ref value = { contents = value }

        let (:=) cell value = cell.contents <- value

        let (!) cell = cell.contents

        let inline (|>) arg func = func arg

        let inline (||>) (arg1, arg2) func = func arg1 arg2

        let inline (|||>) (arg1, arg2, arg3) func = func arg1 arg2 arg3

        let inline (<|) func arg1 = func arg1

        let inline (<||) func (arg1, arg2) = func arg1 arg2

        let inline (<|||) func (arg1, arg2, arg3) = func arg1 arg2 arg3

        let inline (>>) func1 func2 x = func2 (func1 x)

        let inline (<<) func2 func1 x = func2 (func1 x)

        let (^) (s1: string) (s2: string) = String.Concat(s1, s2)

        [<CompiledName("DefaultArg")>]
        let defaultArg arg defaultValue = match arg with None -> defaultValue | Some v -> v
        
        [<CompiledName("DefaultValueArg")>]
        let defaultValueArg arg defaultValue = match arg with ValueNone -> defaultValue | ValueSome v -> v

        let inline (~-) (n: ^T) : ^T = 
             UnaryNegationDynamic<(^T), (^T)> n
             when ^T : int32     = (# "neg" n  : int32 #)
             when ^T : float     = (# "neg" n  : float #)
             when ^T : float32   = (# "neg" n  : float32 #)
             when ^T : int64     = (# "neg" n  : int64 #)
             when ^T : int16     = (# "neg" n  : int16 #)
             when ^T : nativeint = (# "neg" n  : nativeint #)
             when ^T : sbyte     = (# "neg" n  : sbyte #)
             when ^T : decimal   = (# "" (Decimal.op_UnaryNegation((# "" n : decimal #))) : ^T #)
             // According to the somewhat subtle rules of static optimizations,
             // this condition is used whenever ^T is resolved to a nominal type or witnesses are available
             // That is, not in the generic implementation of '*'
             when ^T : ^T = (^T : (static member (~-) : ^T -> ^T) (n))

        let inline (+) (x: ^T) (y: ^U) : ^V = 
             AdditionDynamic<(^T),(^U),(^V)>  x y 
             when ^T : int32       and ^U : int32      = (# "add" x y : int32 #)
             when ^T : float       and ^U : float      = (# "add" x y : float #)
             when ^T : float32     and ^U : float32    = (# "add" x y : float32 #)
             when ^T : int64       and ^U : int64      = (# "add" x y : int64 #)
             when ^T : uint64      and ^U : uint64     = (# "add" x y : uint64 #)
             when ^T : uint32      and ^U : uint32     = (# "add" x y : uint32 #)
             when ^T : nativeint   and ^U : nativeint  = (# "add" x y : nativeint #)
             when ^T : unativeint  and ^U : unativeint = (# "add" x y : unativeint #)
             when ^T : int16       and ^U : int16      = (# "conv.i2" (# "add" x y : int32 #) : int16 #)
             when ^T : uint16      and ^U : uint16     = (# "conv.u2" (# "add" x y : uint32 #) : uint16 #)
             when ^T : char        and ^U : char       = (# "conv.u2" (# "add" x y : uint32 #) : char #)
             when ^T : sbyte       and ^U : sbyte      = (# "conv.i1" (# "add" x y : int32 #) : sbyte #)
             when ^T : byte        and ^U : byte       = (# "conv.u1" (# "add" x y : uint32 #) : byte #)
             when ^T : string      and ^U : string     = (# "" (String.Concat((# "" x : string #),(# "" y : string #))) : ^T #)
             when ^T : decimal     and ^U : decimal    = (# "" (Decimal.op_Addition((# "" x : decimal #),(# "" y : decimal #))) : ^V #)
             // According to the somewhat subtle rules of static optimizations,
             // this condition is used whenever ^T is resolved to a nominal type or witnesses are available
             when ^T : ^T = ((^T or ^U): (static member (+) : ^T * ^U -> ^V) (x,y))

        let inline (-) (x: ^T) (y: ^U) : ^V = 
             SubtractionDynamic<(^T),(^U),(^V)>  x y 
             when ^T : int32      and ^U : int32      = (# "sub" x y : int32 #)
             when ^T : float      and ^U : float      = (# "sub" x y : float #)
             when ^T : float32    and ^U : float32    = (# "sub" x y : float32 #)
             when ^T : int64      and ^U : int64      = (# "sub" x y : int64 #)
             when ^T : uint64     and ^U : uint64     = (# "sub" x y : uint64 #)
             when ^T : uint32     and ^U : uint32     = (# "sub" x y : uint32 #)
             when ^T : nativeint  and ^U : nativeint  = (# "sub" x y : nativeint #)
             when ^T : unativeint and ^U : unativeint = (# "sub" x y : unativeint #)
             when ^T : int16       and ^U : int16      = (# "conv.i2" (# "sub" x y : int32 #) : int16 #)
             when ^T : uint16      and ^U : uint16     = (# "conv.u2" (# "sub" x y : uint32 #) : uint16 #)
             when ^T : sbyte       and ^U : sbyte      = (# "conv.i1" (# "sub" x y : int32 #) : sbyte #)
             when ^T : byte        and ^U : byte       = (# "conv.u1" (# "sub" x y : uint32 #) : byte #)
             when ^T : decimal     and ^U : decimal    = (# "" (Decimal.op_Subtraction((# "" x : decimal #),(# "" y : decimal #))) : ^V #)
             // According to the somewhat subtle rules of static optimizations,
             // this condition is used whenever ^T is resolved to a nominal type or witnesses are available
             when ^T : ^T = ((^T or ^U): (static member (-) : ^T * ^U -> ^V) (x,y))

        let inline ( * ) (x: ^T) (y: ^U) : ^V = 
             MultiplyDynamic<(^T),(^U),(^V)>  x y 
             when ^T : int32      and ^U : int32      = (# "mul" x y : int32 #)
             when ^T : float      and ^U : float      = (# "mul" x y : float #)
             when ^T : float32    and ^U : float32    = (# "mul" x y : float32 #)
             when ^T : int64      and ^U : int64      = (# "mul" x y : int64 #)
             when ^T : uint64     and ^U : uint64     = (# "mul" x y : uint64 #)
             when ^T : uint32     and ^U : uint32     = (# "mul" x y : uint32 #)
             when ^T : nativeint  and ^U : nativeint  = (# "mul" x y : nativeint #)
             when ^T : unativeint and ^U : unativeint = (# "mul" x y : unativeint #)
             when ^T : int16       and ^U : int16      = (# "conv.i2" (# "mul" x y : int32 #) : int16 #)
             when ^T : uint16      and ^U : uint16     = (# "conv.u2" (# "mul" x y : uint32 #) : uint16 #)
             when ^T : sbyte       and ^U : sbyte      = (# "conv.i1" (# "mul" x y : int32 #) : sbyte #)
             when ^T : byte        and ^U : byte       = (# "conv.u1" (# "mul" x y : uint32 #) : byte #)
             when ^T : decimal     and ^U : decimal    = (# "" (Decimal.op_Multiply((# "" x : decimal #),(# "" y : decimal #))) : ^V #)
             // According to the somewhat subtle rules of static optimizations,
             // this condition is used whenever ^T is resolved to a nominal type or witnesses are available
             when ^T : ^T = ((^T or ^U): (static member (*) : ^T * ^U -> ^V) (x,y))

        let inline ( / ) (x: ^T) (y: ^U) : ^V = 
             DivisionDynamic<(^T),(^U),(^V)>  x y 
             when ^T : int32       and ^U : int32      = (# "div" x y : int32 #)
             when ^T : float       and ^U : float      = (# "div" x y : float #)
             when ^T : float32     and ^U : float32    = (# "div" x y : float32 #)
             when ^T : int64       and ^U : int64      = (# "div" x y : int64 #)
             when ^T : uint64      and ^U : uint64     = (# "div.un" x y : uint64 #)
             when ^T : uint32      and ^U : uint32     = (# "div.un" x y : uint32 #)
             when ^T : nativeint   and ^U : nativeint  = (# "div" x y : nativeint #)
             when ^T : unativeint  and ^U : unativeint = (# "div.un" x y : unativeint #)
             when ^T : int16       and ^U : int16      = (# "conv.i2" (# "div" x y : int32 #) : int16 #)
             when ^T : uint16      and ^U : uint16     = (# "conv.u2" (# "div.un" x y : uint32 #) : uint16 #)
             when ^T : sbyte       and ^U : sbyte      = (# "conv.i1" (# "div" x y : int32 #) : sbyte #)
             when ^T : byte        and ^U : byte       = (# "conv.u1" (# "div.un" x y : uint32 #) : byte #)
             when ^T : decimal     and ^U : decimal    = (# "" (Decimal.op_Division((# "" x : decimal #),(# "" y : decimal #))) : ^V #)
             // According to the somewhat subtle rules of static optimizations,
             // this condition is used whenever ^T is resolved to a nominal type or witnesses are available
             when ^T : ^T = ((^T or ^U): (static member (/) : ^T * ^U -> ^V) (x,y))
        
        let inline ( % ) (x: ^T) (y: ^U) : ^V = 
             ModulusDynamic<(^T),(^U),(^V)>  x y 
             when ^T : int32       and ^U : int32      = (# "rem" x y : int32 #)
             when ^T : float       and ^U : float      = (# "rem" x y : float #)
             when ^T : float32     and ^U : float32    = (# "rem" x y : float32 #)
             when ^T : int64       and ^U : int64      = (# "rem" x y : int64 #)
             when ^T : uint64      and ^U : uint64     = (# "rem.un" x y : uint64 #)
             when ^T : uint32      and ^U : uint32     = (# "rem.un" x y : uint32 #)
             when ^T : nativeint   and ^U : nativeint  = (# "rem" x y : nativeint #)
             when ^T : unativeint  and ^U : unativeint = (# "rem.un" x y : unativeint #)
             when ^T : int16       and ^U : int16      = (# "conv.i2" (# "rem"    x y : int32  #) : int16  #)
             when ^T : uint16      and ^U : uint16     = (# "conv.u2" (# "rem.un" x y : uint32 #) : uint16 #)
             when ^T : sbyte       and ^U : sbyte      = (# "conv.i1" (# "rem"    x y : int32  #) : sbyte  #)
             when ^T : byte        and ^U : byte       = (# "conv.u1" (# "rem.un" x y : uint32 #) : byte   #)
             when ^T : decimal     and ^U : decimal    = (# "" (Decimal.op_Modulus((# "" x : decimal #),(# "" y : decimal #))) : ^V #)
             // According to the somewhat subtle rules of static optimizations,
             // this condition is used whenever ^T is resolved to a nominal type or witnesses are available
             when ^T : ^T = ((^T or ^U): (static member (%) : ^T * ^U -> ^V) (x,y))
        
        let inline (~+) (value: ^T) : ^T =
             value
             when ^T : int32      = value
             when ^T : float      = value
             when ^T : float32    = value
             when ^T : int64      = value
             when ^T : uint64     = value
             when ^T : uint32     = value
             when ^T : int16      = value
             when ^T : uint16     = value
             when ^T : nativeint  = value
             when ^T : unativeint = value
             when ^T : sbyte      = value
             when ^T : byte       = value
             when ^T : decimal    = value
             when ^T : ^T = (^T: (static member (~+) : ^T -> ^T) (value))

        let inline (<<<) (value: ^T) (shift:int) : ^T = 
             OpLeftShiftDynamic<(^T),int,(^T)> value shift
             when ^T : int32      = (# "shl" value (mask shift 31) : int #)
             when ^T : uint32     = (# "shl" value (mask shift 31) : uint32 #)
             when ^T : int64      = (# "shl" value (mask shift 63) : int64 #)
             when ^T : uint64     = (# "shl" value (mask shift 63) : uint64 #)
             when ^T : nativeint  = (# "shl" value shift : nativeint #)
             when ^T : unativeint = (# "shl" value shift : unativeint #)
             when ^T : int16      = (# "conv.i2" (# "shl" value (mask shift 15) : int32  #) : int16 #)
             when ^T : uint16     = (# "conv.u2" (# "shl" value (mask shift 15) : uint32 #) : uint16 #)
             when ^T : sbyte      = (# "conv.i1" (# "shl" value (mask shift 7 ) : int32  #) : sbyte #)
             when ^T : byte       = (# "conv.u1" (# "shl" value (mask shift 7 ) : uint32 #) : byte #)
             // According to the somewhat subtle rules of static optimizations,
             // this condition is used whenever ^T is resolved to a nominal type or witnesses are available
             when ^T : ^T = (^T: (static member (<<<) : ^T * int -> ^T) (value,shift))

        let inline (>>>) (value: ^T) (shift:int) : ^T = 
             OpRightShiftDynamic<(^T),int,(^T)> value shift
             when ^T : int32      = (# "shr"    value (mask shift 31) : int32 #)
             when ^T : uint32     = (# "shr.un" value (mask shift 31) : uint32 #)
             when ^T : int64      = (# "shr"    value (mask shift 63) : int64 #)
             when ^T : uint64     = (# "shr.un" value (mask shift 63) : uint64 #)
             when ^T : nativeint  = (# "shr"    value shift : nativeint #)
             when ^T : unativeint = (# "shr.un" value shift : unativeint #)
             when ^T : int16      = (# "conv.i2" (# "shr"    value (mask shift 15) : int32  #) : int16 #)
             when ^T : uint16     = (# "conv.u2" (# "shr.un" value (mask shift 15) : uint32 #) : uint16 #)
             when ^T : sbyte      = (# "conv.i1" (# "shr"    value (mask shift 7 ) : int32  #) : sbyte #)
             when ^T : byte       = (# "conv.u1" (# "shr.un" value (mask shift 7 ) : uint32 #) : byte #)
             // According to the somewhat subtle rules of static optimizations,
             // this condition is used whenever ^T is resolved to a nominal type or witnesses are available
             when ^T : ^T = (^T: (static member (>>>) : ^T * int -> ^T) (value, shift))

        let inline (&&&) (x: ^T) (y: ^T) : ^T = 
             OpBitwiseAndDynamic<(^T),(^T),(^T)> x y
             when ^T : int32      = (# "and" x y : int32 #)
             when ^T : int64      = (# "and" x y : int64 #)
             when ^T : uint64     = (# "and" x y : uint64 #)
             when ^T : uint32     = (# "and" x y : uint32 #)
             when ^T : int16      = (# "and" x y : int16 #)
             when ^T : uint16     = (# "and" x y : uint16 #)
             when ^T : nativeint  = (# "and" x y : nativeint #)
             when ^T : unativeint = (# "and" x y : unativeint #)
             when ^T : sbyte      = (# "and" x y : sbyte #)
             when ^T : byte       = (# "and" x y : byte #)
             // According to the somewhat subtle rules of static optimizations,
             // this condition is used whenever ^T is resolved to a nominal type or witnesses are available
             when ^T : ^T = (^T: (static member (&&&) : ^T * ^T -> ^T) (x, y))

        let inline (|||) (x: ^T) (y: ^T) : ^T = 
             OpBitwiseOrDynamic<(^T),(^T),(^T)> x y
             when ^T : int32      = (# "or" x y : int32 #)
             when ^T : int64      = (# "or" x y : int64 #)
             when ^T : uint64     = (# "or" x y : uint64 #)
             when ^T : uint32     = (# "or" x y : uint32 #)
             when ^T : int16      = (# "or" x y : int16 #)
             when ^T : uint16     = (# "or" x y : uint16 #)
             when ^T : nativeint  = (# "or" x y : nativeint #)
             when ^T : unativeint = (# "or" x y : unativeint #)
             when ^T : sbyte      = (# "or" x y : sbyte #)
             when ^T : byte       = (# "or" x y : byte #)
             // According to the somewhat subtle rules of static optimizations,
             // this condition is used whenever ^T is resolved to a nominal type or witnesses are available
             when ^T : ^T = (^T: (static member (|||) : ^T * ^T -> ^T) (x, y))

        let inline (^^^) (x: ^T) (y: ^T) : ^T = 
             OpBitwiseExclusiveOrDynamic<(^T),(^T),(^T)> x y
             when ^T : int32      = (# "xor" x y : int32 #)
             when ^T : int64      = (# "xor" x y : int64 #)
             when ^T : uint64     = (# "xor" x y : uint64 #)
             when ^T : uint32     = (# "xor" x y : uint32 #)
             when ^T : int16      = (# "xor" x y : int16 #)
             when ^T : uint16     = (# "xor" x y : uint16 #)
             when ^T : nativeint  = (# "xor" x y : nativeint #)
             when ^T : unativeint = (# "xor" x y : unativeint #)
             when ^T : sbyte      = (# "xor" x y : sbyte #)
             when ^T : byte       = (# "xor" x y : byte #)
             // According to the somewhat subtle rules of static optimizations,
             // this condition is used whenever ^T is resolved to a nominal type or witnesses are available
             when ^T : ^T = (^T: (static member (^^^) : ^T * ^T -> ^T) (x, y))
        
        let inline (~~~) (value: ^T) : ^T = 
             OpLogicalNotDynamic<(^T),(^T)> value
             when ^T : int32      = (# "not" value : int32 #)
             when ^T : int64      = (# "not" value : int64 #)
             when ^T : uint64     = (# "not" value : uint64 #)
             when ^T : uint32     = (# "not" value : uint32 #)
             when ^T : nativeint  = (# "not" value : nativeint #)
             when ^T : unativeint = (# "not" value : unativeint #)
             when ^T : int16      = (# "conv.i2" (# "not" value : int32  #) : int16 #)
             when ^T : uint16     = (# "conv.u2" (# "not" value : uint32 #) : uint16 #)
             when ^T : sbyte      = (# "conv.i1" (# "not" value : int32  #) : sbyte #)
             when ^T : byte       = (# "conv.u1" (# "not" value : uint32 #) : byte #)
             // According to the somewhat subtle rules of static optimizations,
             // this condition is used whenever ^T is resolved to a nominal type or witnesses are available
             when ^T : ^T = (^T: (static member (~~~) : ^T -> ^T) (value))

        let inline castToString (x:'T) = (# "" x : string #)  // internal

        // let rec (@) x y = match x with [] -> y | (h::t) -> h :: (t @ y)
        let (@) list1 list2 = 
            match list1 with
            | [] -> list2
            | (h::t) -> 
            match list2 with
            | [] -> list1
            | _ ->
              match t with
              | [] -> h :: list2
              | _ ->
                  let res = [h] 
                  let lastCons = PrivateListHelpers.appendToFreshConsTail res t 
                  PrivateListHelpers.setFreshConsTail lastCons list2
                  res

        [<CompiledName("Increment")>]
        let incr cell = cell.contents <- cell.contents + 1

        [<CompiledName("Decrement")>]
        let decr cell = cell.contents <- cell.contents - 1

        [<CompiledName("Exit")>]
        let exit (exitcode:int) = System.Environment.Exit(exitcode); failwith "System.Environment.Exit did not exit!"

        [<CompiledName("ToByte")>]
        let inline byte (value: ^T) = 
             OpExplicitDynamic<(^T), byte> value
             when ^T : string     = ParseByte (castToString value)
             when ^T : float      = (# "conv.u1" value  : byte #)
             when ^T : float32    = (# "conv.u1" value  : byte #)
             when ^T : int64      = (# "conv.u1" value  : byte #)
             when ^T : int32      = (# "conv.u1" value  : byte #)
             when ^T : int16      = (# "conv.u1" value  : byte #)
             when ^T : nativeint  = (# "conv.u1" value  : byte #)
             when ^T : sbyte      = (# "conv.u1" value  : byte #)
             when ^T : uint64     = (# "conv.u1" value  : byte #)
             when ^T : uint32     = (# "conv.u1" value  : byte #)
             when ^T : uint16     = (# "conv.u1" value  : byte #)
             when ^T : char       = (# "conv.u1" value  : byte #)
             when ^T : unativeint = (# "conv.u1" value  : byte #)
             when ^T : byte       = (# "conv.u1" value  : byte #)
             // According to the somewhat subtle rules of static optimizations,
             // this condition is used whenever ^T is resolved to a nominal type or witnesses are available
             when ^T : ^T = (^T : (static member op_Explicit: ^T -> byte) (value))
            
        [<CompiledName("ToSByte")>]
        let inline sbyte (value: ^T) = 
             OpExplicitDynamic<(^T), sbyte> value
             when ^T : string     = ParseSByte (castToString value)
             when ^T : float     = (# "conv.i1" value  : sbyte #)
             when ^T : float32   = (# "conv.i1" value  : sbyte #)
             when ^T : int64     = (# "conv.i1" value  : sbyte #)
             when ^T : int32     = (# "conv.i1" value  : sbyte #)
             when ^T : int16     = (# "conv.i1" value  : sbyte #)
             when ^T : nativeint = (# "conv.i1" value  : sbyte #)
             when ^T : sbyte     = (# "conv.i1" value  : sbyte #)
             when ^T : uint64     = (# "conv.i1" value  : sbyte #)
             when ^T : uint32     = (# "conv.i1" value  : sbyte #)
             when ^T : uint16     = (# "conv.i1" value  : sbyte #)
             when ^T : char       = (# "conv.i1" value  : sbyte #)
             when ^T : unativeint = (# "conv.i1" value  : sbyte #)
             when ^T : byte     = (# "conv.i1" value  : sbyte #)
             // According to the somewhat subtle rules of static optimizations,
             // this condition is used whenever ^T is resolved to a nominal type or witnesses are available
             when ^T : ^T = (^T : (static member op_Explicit: ^T -> sbyte) (value))

        [<CompiledName("ToUInt16")>]
        let inline uint16 (value: ^T) = 
             OpExplicitDynamic<(^T), uint16> value
             when ^T : string     = ParseUInt16 (castToString value)
             when ^T : float     = (# "conv.u2" value  : uint16 #)
             when ^T : float32   = (# "conv.u2" value  : uint16 #)
             when ^T : int64     = (# "conv.u2" value  : uint16 #)
             when ^T : int32     = (# "conv.u2" value  : uint16 #)
             when ^T : int16     = (# "conv.u2" value  : uint16 #)
             when ^T : nativeint = (# "conv.u2" value  : uint16 #)
             when ^T : sbyte     = (# "conv.u2" value  : uint16 #)
             when ^T : uint64     = (# "conv.u2" value  : uint16 #)
             when ^T : uint32     = (# "conv.u2" value  : uint16 #)
             when ^T : uint16     = (# "conv.u2" value  : uint16 #)
             when ^T : char       = (# "conv.u2" value  : uint16 #)
             when ^T : unativeint = (# "conv.u2" value  : uint16 #)
             when ^T : byte     = (# "conv.u2" value  : uint16 #)
             // According to the somewhat subtle rules of static optimizations,
             // this condition is used whenever ^T is resolved to a nominal type or witnesses are available
             when ^T : ^T = (^T : (static member op_Explicit: ^T -> uint16) (value))

        [<CompiledName("ToInt16")>]
        let inline int16 (value: ^T) = 
             OpExplicitDynamic<(^T), int16> value
             when ^T : string     = ParseInt16 (castToString value)
             when ^T : float     = (# "conv.i2" value  : int16 #)
             when ^T : float32   = (# "conv.i2" value  : int16 #)
             when ^T : int64     = (# "conv.i2" value  : int16 #)
             when ^T : int32     = (# "conv.i2" value  : int16 #)
             when ^T : int16     = (# "conv.i2" value  : int16 #)
             when ^T : nativeint = (# "conv.i2" value  : int16 #)
             when ^T : sbyte     = (# "conv.i2" value  : int16 #)
             when ^T : uint64     = (# "conv.i2" value  : int16 #)
             when ^T : uint32     = (# "conv.i2" value  : int16 #)
             when ^T : uint16     = (# "conv.i2" value  : int16 #)
             when ^T : char       = (# "conv.i2" value  : int16 #)
             when ^T : unativeint = (# "conv.i2" value  : int16 #)
             when ^T : byte     = (# "conv.i2" value  : int16 #)
             // According to the somewhat subtle rules of static optimizations,
             // this condition is used whenever ^T is resolved to a nominal type or witnesses are available
             when ^T : ^T = (^T : (static member op_Explicit: ^T -> int16) (value))

        [<CompiledName("ToUInt32")>]
        let inline uint32 (value: ^T) = 
             OpExplicitDynamic<(^T), uint32> value
             when ^T : string     = ParseUInt32 (castToString value)
             when ^T : float     = (# "conv.u4" value  : uint32 #)
             when ^T : float32   = (# "conv.u4" value  : uint32 #)
             when ^T : int64     = (# "conv.u4" value  : uint32 #)
             when ^T : nativeint = (# "conv.u4" value  : uint32 #)
             // For integers shorter that 32 bits, we must first 
             // sign-widen the signed integer to 32 bits, and then 
             // "convert" from signed int32 to unsigned int32
             // This is a no-op on IL stack (ECMA 335 Part III 1.5 Tables 8 & 9)
             when ^T : int32     = (# "" value : uint32 #)
             when ^T : int16     = (# "" value : uint32 #)
             when ^T : sbyte     = (# "" value : uint32 #)             
             when ^T : uint64     = (# "conv.u4" value  : uint32 #)
             when ^T : uint32     = (# "conv.u4" value  : uint32 #)
             when ^T : uint16     = (# "conv.u4" value  : uint32 #)
             when ^T : char       = (# "conv.u4" value  : uint32 #)
             when ^T : unativeint = (# "conv.u4" value  : uint32 #)
             when ^T : byte     = (# "conv.u4" value  : uint32 #)
             // According to the somewhat subtle rules of static optimizations,
             // this condition is used whenever ^T is resolved to a nominal type or witnesses are available
             when ^T : ^T = (^T : (static member op_Explicit: ^T -> uint32) (value))

        [<CompiledName("ToInt32")>]
        let inline int32 (value: ^T) = 
             OpExplicitDynamic<(^T), int32> value
             when ^T : string     = ParseInt32 (castToString value)
             when ^T : float     = (# "conv.i4" value  : int32 #)
             when ^T : float32   = (# "conv.i4" value  : int32 #)
             when ^T : int64     = (# "conv.i4" value  : int32 #)
             when ^T : nativeint = (# "conv.i4" value  : int32 #)
             // For integers shorter that 32 bits, we sign-widen the signed integer to 32 bits
             // This is a no-op on IL stack (ECMA 335 Part III 1.5 Tables 8 & 9)
             when ^T : int32     = (# "" value  : int32 #)
             when ^T : int16     = (# "" value  : int32 #)
             when ^T : sbyte     = (# "" value  : int32 #)
             when ^T : uint64     = (# "conv.i4" value  : int32 #)             
             when ^T : uint32     = (# "" value  : int32 #) // Signed<->Unsigned conversion is a no-op on IL stack
             when ^T : uint16     = (# "conv.i4" value  : int32 #)
             when ^T : char       = (# "conv.i4" value  : int32 #)
             when ^T : unativeint = (# "conv.i4" value  : int32 #)
             when ^T : byte     = (# "conv.i4" value  : int32 #)
             // According to the somewhat subtle rules of static optimizations,
             // this condition is used whenever ^T is resolved to a nominal type or witnesses are available
             when ^T : ^T = (^T : (static member op_Explicit: ^T -> int32) (value))

        [<CompiledName("ToInt")>]
        let inline int value = int32  value         

        [<CompiledName("ToEnum")>]
        let inline enum< ^T when ^T : enum<int32> > (value:int32) : ^T = EnumOfValue value

        [<CompiledName("KeyValuePattern")>]
        let ( |KeyValue| ) (keyValuePair : KeyValuePair<'T,'U>) = (keyValuePair.Key, keyValuePair.Value)

        [<CompiledName("Infinity")>]
        let infinity = System.Double.PositiveInfinity

        [<CompiledName("NaN")>]
        let nan = System.Double.NaN 

        [<CompiledName("InfinitySingle")>]
        let infinityf = System.Single.PositiveInfinity

        [<CompiledName("NaNSingle")>]
        let nanf = System.Single.NaN 

        [<CompiledName("ToUInt64")>]
        let inline uint64 (value: ^T) = 
             OpExplicitDynamic<(^T), uint64> value
             when ^T : string     = ParseUInt64 (castToString value)
             when ^T : float     = (# "conv.u8" value  : uint64 #)
             when ^T : float32   = (# "conv.u8" value  : uint64 #)
             // we must first sign-widen the signed integer to 64 bits, and then 
             // "convert" from signed int64 to unsigned int64             
             // conv.i8 sign-widens the input, and on IL stack, 
             // conversion from signed to unsigned is a no-op (ECMA 335 Part III 1.5 Table 8)
             when ^T : int64     = (# "" value  : uint64 #)
             when ^T : int32     = (# "conv.i8" value  : uint64 #)
             when ^T : int16     = (# "conv.i8" value  : uint64 #)
             when ^T : nativeint = (# "conv.i8" value  : uint64 #)
             when ^T : sbyte     = (# "conv.i8" value  : uint64 #)
             when ^T : uint64     = (# "" value  : uint64 #)
             when ^T : uint32     = (# "conv.u8" value  : uint64 #)
             when ^T : uint16     = (# "conv.u8" value  : uint64 #)
             when ^T : char       = (# "conv.u8" value  : uint64 #)
             when ^T : unativeint = (# "conv.u8" value  : uint64 #)
             when ^T : byte     = (# "conv.u8" value  : uint64 #)
             // According to the somewhat subtle rules of static optimizations,
             // this condition is used whenever ^T is resolved to a nominal type or witnesses are available
             when ^T : ^T = (^T : (static member op_Explicit: ^T -> uint64) (value))

        [<CompiledName("ToInt64")>]
        let inline int64 (value: ^T) = 
             OpExplicitDynamic<(^T), int64> value
             when ^T : string     = ParseInt64 (castToString value)
             when ^T : float     = (# "conv.i8" value  : int64 #)
             when ^T : float32   = (# "conv.i8" value  : int64 #)
             when ^T : int64     = (# "conv.i8" value  : int64 #)
             when ^T : int32     = (# "conv.i8" value  : int64 #)
             when ^T : int16     = (# "conv.i8" value  : int64 #)
             when ^T : nativeint = (# "conv.i8" value  : int64 #)
             when ^T : sbyte     = (# "conv.i8" value  : int64 #)
             // When converting unsigned integer, we should zero-widen them, NOT sign-widen 
             // No-op for uint64, conv.u8 for uint32, for smaller types conv.u8 and conv.i8 are identical.
             // For nativeint, conv.u8 works correctly both in 32 bit and 64 bit case.
             when ^T : uint64     = (# "" value  : int64 #)             
             when ^T : uint32     = (# "conv.u8" value  : int64 #)
             when ^T : uint16     = (# "conv.u8" value  : int64 #)
             when ^T : char       = (# "conv.u8" value  : int64 #)
             when ^T : unativeint = (# "conv.u8" value  : int64 #)
             when ^T : byte     = (# "conv.u8" value  : int64 #)
             // According to the somewhat subtle rules of static optimizations,
             // this condition is used whenever ^T is resolved to a nominal type or witnesses are available
             when ^T : ^T = (^T : (static member op_Explicit: ^T -> int64) (value))

        [<CompiledName("ToSingle")>]
        let inline float32 (value: ^T) = 
             OpExplicitDynamic<(^T), float32> value
             when ^T : string     = ParseSingle (castToString value)
             when ^T : float     = (# "conv.r4" value  : float32 #)
             // NOTE: float32 should convert its argument to 32-bit float even when applied to a higher precision float stored in a register. See devdiv2#49888.
             when ^T : float32   = (# "conv.r4" value  : float32 #)
             when ^T : int64     = (# "conv.r4" value  : float32 #)
             when ^T : int32     = (# "conv.r4" value  : float32 #)
             when ^T : int16     = (# "conv.r4" value  : float32 #)
             when ^T : nativeint = (# "conv.r4" value  : float32 #)
             when ^T : sbyte     = (# "conv.r4" value  : float32 #)
             when ^T : uint64     = (# "conv.r.un conv.r4" value  : float32 #)
             when ^T : uint32     = (# "conv.r.un conv.r4" value  : float32 #)
             when ^T : uint16     = (# "conv.r.un conv.r4" value  : float32 #)
             when ^T : char       = (# "conv.r.un conv.r4" value  : float32 #)
             when ^T : unativeint = (# "conv.r.un conv.r4" value  : float32 #)
             when ^T : byte     = (# "conv.r.un conv.r4" value  : float32 #)
             // According to the somewhat subtle rules of static optimizations,
             // this condition is used whenever ^T is resolved to a nominal type or witnesses are available
             when ^T : ^T = (^T : (static member op_Explicit: ^T -> float32) (value))

        [<CompiledName("ToDouble")>]
        let inline float (value: ^T) = 
             OpExplicitDynamic<(^T), float> value
             when ^T : string     = ParseDouble (castToString value)
             // NOTE: float should convert its argument to 64-bit float even when applied to a higher precision float stored in a register. See devdiv2#49888.
             when ^T : float     = (# "conv.r8" value  : float #)
             when ^T : float32   = (# "conv.r8" value  : float #)
             when ^T : int64     = (# "conv.r8" value  : float #)
             when ^T : int32     = (# "conv.r8" value  : float #)
             when ^T : int16     = (# "conv.r8" value  : float #)
             when ^T : nativeint = (# "conv.r8" value  : float #)
             when ^T : sbyte     = (# "conv.r8" value  : float #)
             when ^T : uint64     = (# "conv.r.un conv.r8" value  : float #)
             when ^T : uint32     = (# "conv.r.un conv.r8" value  : float #)
             when ^T : uint16     = (# "conv.r.un conv.r8" value  : float #)
             when ^T : char       = (# "conv.r.un conv.r8" value  : float #)
             when ^T : unativeint = (# "conv.r.un conv.r8" value  : float #)
             when ^T : byte       = (# "conv.r.un conv.r8" value  : float #)
             when ^T : decimal    = (Convert.ToDouble((# "" value : decimal #))) 
             // According to the somewhat subtle rules of static optimizations,
             // this condition is used whenever ^T is resolved to a nominal type or witnesses are available
             when ^T : ^T = (^T : (static member op_Explicit: ^T -> float) (value))

        [<CompiledName("ToDecimal")>]
        let inline decimal (value: ^T) = 
             OpExplicitDynamic<(^T), decimal> value
             when ^T : string     = (Decimal.Parse(castToString value,NumberStyles.Float,CultureInfo.InvariantCulture))
             when ^T : float      = (Convert.ToDecimal((# "" value : float #))) 
             when ^T : float32    = (Convert.ToDecimal((# "" value : float32 #))) 
             when ^T : int64      = (Convert.ToDecimal((# "" value : int64 #))) 
             when ^T : int32      = (Convert.ToDecimal((# "" value : int32 #))) 
             when ^T : int16      = (Convert.ToDecimal((# "" value : int16 #))) 
             when ^T : nativeint  = (Convert.ToDecimal(int64 (# "" value : nativeint #))) 
             when ^T : sbyte      = (Convert.ToDecimal((# "" value : sbyte #))) 
             when ^T : uint64     = (Convert.ToDecimal((# "" value : uint64 #))) 
             when ^T : uint32     = (Convert.ToDecimal((# "" value : uint32 #))) 
             when ^T : uint16     = (Convert.ToDecimal((# "" value : uint16 #))) 
             when ^T : unativeint = (Convert.ToDecimal(uint64 (# "" value : unativeint #))) 
             when ^T : byte       = (Convert.ToDecimal((# "" value : byte #))) 
             when ^T : decimal    = (# "" value : decimal #)
             // According to the somewhat subtle rules of static optimizations,
             // this condition is used whenever ^T is resolved to a nominal type or witnesses are available
             when ^T : ^T = (^T : (static member op_Explicit: ^T -> decimal) (value))

        [<CompiledName("ToUIntPtr")>]
        let inline unativeint (value: ^T) = 
             OpExplicitDynamic<(^T), unativeint> value
             when ^T : string     = ParseUIntPtr (castToString value)
             when ^T : float     = (# "conv.u" value  : unativeint #)
             when ^T : float32   = (# "conv.u" value  : unativeint #)
             // Narrower signed types we sign-extend.
             // Same length signed types we leave as such (so -1 gets reinterpreted as unsigned MaxValue).
             // Wider signed types we truncate.
             // conv.i does just that for both 32 and 64 bit case of nativeint, and conversion from nativeint is no-op.
             when ^T : int64     = (# "conv.i" value  : unativeint #)
             when ^T : int32     = (# "conv.i" value  : unativeint #)
             when ^T : int16     = (# "conv.i" value  : unativeint #)
             when ^T : nativeint = (# "" value  : unativeint #)
             when ^T : sbyte     = (# "conv.i" value  : unativeint #)
             when ^T : uint64     = (# "conv.u" value  : unativeint #)
             when ^T : uint32     = (# "conv.u" value  : unativeint #)
             when ^T : uint16     = (# "conv.u" value  : unativeint #)
             when ^T : char       = (# "conv.u" value  : unativeint #)
             when ^T : unativeint = (# "" value  : unativeint #)
             when ^T : byte       = (# "conv.u" value  : unativeint #)
             // According to the somewhat subtle rules of static optimizations,
             // this condition is used whenever ^T is resolved to a nominal type or witnesses are available
             when ^T : ^T = (^T : (static member op_Explicit: ^T -> unativeint) (value))

        [<CompiledName("ToIntPtr")>]
        let inline nativeint (value: ^T) = 
             OpExplicitDynamic<(^T), nativeint> value
             when ^T : string     = ParseIntPtr (castToString value)
             when ^T : float      = (# "conv.i" value  : nativeint #)
             when ^T : float32    = (# "conv.i" value  : nativeint #)
             when ^T : int64      = (# "conv.i" value  : nativeint #)
             when ^T : int32      = (# "conv.i" value  : nativeint #)
             when ^T : int16      = (# "conv.i" value  : nativeint #)
             when ^T : nativeint  = (# "conv.i" value  : nativeint #)
             when ^T : sbyte      = (# "conv.i" value  : nativeint #)
             // Narrower unsigned types we zero-extend.
             // Same length unsigned types we leave as such (so unsigned MaxValue (all-bits-set) gets reinterpreted as -1).
             // Wider unsigned types we truncate.
             // conv.u does just that for both 32- and 64-bit-wide nativeint, and conversion from unativeint is no-op.
             when ^T : uint64     = (# "conv.u" value  : nativeint #)
             when ^T : uint32     = (# "conv.u" value  : nativeint #)
             when ^T : uint16     = (# "conv.u" value  : nativeint #)
             when ^T : char       = (# "conv.u" value  : nativeint #)
             when ^T : unativeint = (# "" value  : nativeint #)
             when ^T : byte       = (# "conv.i" value  : nativeint #)
             // According to the somewhat subtle rules of static optimizations,
             // this condition is used whenever ^T is resolved to a nominal type or witnesses are available
             when ^T : ^T = (^T : (static member op_Explicit: ^T -> nativeint) (value))

        [<CompiledName("ToString")>]
        let inline string (value: ^T) = 
             anyToString "" value
             // since we have static optimization conditionals for ints below, we need to special-case Enums.
             // This way we'll print their symbolic value, as opposed to their integral one (Eg., "A", rather than "1")
             when ^T struct = anyToString "" value
             when ^T : float      = (# "" value : float      #).ToString("g",CultureInfo.InvariantCulture)
             when ^T : float32    = (# "" value : float32    #).ToString("g",CultureInfo.InvariantCulture)
             when ^T : int64      = (# "" value : int64      #).ToString("g",CultureInfo.InvariantCulture)
             when ^T : int32      = (# "" value : int32      #).ToString("g",CultureInfo.InvariantCulture)
             when ^T : int16      = (# "" value : int16      #).ToString("g",CultureInfo.InvariantCulture)
             when ^T : nativeint  = (# "" value : nativeint  #).ToString()
             when ^T : sbyte      = (# "" value : sbyte      #).ToString("g",CultureInfo.InvariantCulture)
             when ^T : uint64     = (# "" value : uint64     #).ToString("g",CultureInfo.InvariantCulture)
             when ^T : uint32     = (# "" value : uint32     #).ToString("g",CultureInfo.InvariantCulture)
             when ^T : int16      = (# "" value : int16      #).ToString("g",CultureInfo.InvariantCulture)
             when ^T : unativeint = (# "" value : unativeint #).ToString()
             when ^T : byte       = (# "" value : byte       #).ToString("g",CultureInfo.InvariantCulture)

        [<CompiledName("ToChar")>]
        let inline char (value: ^T) = 
             OpExplicitDynamic<(^T), char> value
             when ^T : string     = (System.Char.Parse(castToString value))
             when ^T : float      = (# "conv.u2" value  : char #)
             when ^T : float32    = (# "conv.u2" value  : char #)
             when ^T : int64      = (# "conv.u2" value  : char #)
             when ^T : int32      = (# "conv.u2" value  : char #)
             when ^T : int16      = (# "conv.u2" value  : char #)
             when ^T : nativeint  = (# "conv.u2" value  : char #)
             when ^T : sbyte      = (# "conv.u2" value  : char #)
             when ^T : uint64     = (# "conv.u2" value  : char #)
             when ^T : uint32     = (# "conv.u2" value  : char #)
             when ^T : uint16     = (# "conv.u2" value  : char #)
             when ^T : char       = (# "conv.u2" value  : char #)
             when ^T : unativeint = (# "conv.u2" value  : char #)
             when ^T : byte       = (# "conv.u2" value  : char #)
             // According to the somewhat subtle rules of static optimizations,
             // this condition is used whenever ^T is resolved to a nominal type or witnesses are available
             when ^T : ^T = (^T : (static member op_Explicit: ^T -> char) (value))
        
        module NonStructuralComparison = 
            /// Static less-than with static optimizations for some well-known cases.
            let inline (<) (x:^T) (y:^U) = 
                OpLessThanDynamic<(^T), (^U), bool> x y
                when ^T : bool   = (# "clt" x y : bool #)
                when ^T : sbyte  = (# "clt" x y : bool #)
                when ^T : int16  = (# "clt" x y : bool #)
                when ^T : int32  = (# "clt" x y : bool #)
                when ^T : int64  = (# "clt" x y : bool #)
                when ^T : byte   = (# "clt.un" x y : bool #)
                when ^T : uint16 = (# "clt.un" x y : bool #)
                when ^T : uint32 = (# "clt.un" x y : bool #)
                when ^T : uint64 = (# "clt.un" x y : bool #)
                when ^T : unativeint = (# "clt.un" x y : bool #)
                when ^T : nativeint  = (# "clt" x y : bool #)
                when ^T : float  = (# "clt" x y : bool #) 
                when ^T : float32= (# "clt" x y : bool #) 
                when ^T : char   = (# "clt" x y : bool #)
                when ^T : decimal     = Decimal.op_LessThan ((# "" x:decimal #), (# "" y:decimal #))
                when ^T : string     = (# "clt" (String.CompareOrdinal((# "" x : string #),(# "" y : string #))) 0 : bool #)             
                // According to the somewhat subtle rules of static optimizations,
                // this condition is used whenever ^T is resolved to a nominal type or witnesses are available
                when ^T : ^T = ((^T or ^U): (static member (<) : ^T * ^U -> bool) (x,y))

            /// Static greater-than with static optimizations for some well-known cases.
            let inline (>) (x:^T) (y:^U) = 
                OpGreaterThanDynamic<(^T), (^U), bool> x y
                when 'T : bool       = (# "cgt" x y : bool #)
                when 'T : sbyte      = (# "cgt" x y : bool #)
                when 'T : int16      = (# "cgt" x y : bool #)
                when 'T : int32      = (# "cgt" x y : bool #)
                when 'T : int64      = (# "cgt" x y : bool #)
                when 'T : nativeint  = (# "cgt" x y : bool #)
                when 'T : byte       = (# "cgt.un" x y : bool #)
                when 'T : uint16     = (# "cgt.un" x y : bool #)
                when 'T : uint32     = (# "cgt.un" x y : bool #)
                when 'T : uint64     = (# "cgt.un" x y : bool #)
                when 'T : unativeint = (# "cgt.un" x y : bool #)
                when 'T : float      = (# "cgt" x y : bool #) 
                when 'T : float32    = (# "cgt" x y : bool #) 
                when 'T : char       = (# "cgt" x y : bool #)
                when 'T : decimal     = Decimal.op_GreaterThan ((# "" x:decimal #), (# "" y:decimal #))
                when ^T : string     = (# "cgt" (String.CompareOrdinal((# "" x : string #),(# "" y : string #))) 0 : bool #)             
                // According to the somewhat subtle rules of static optimizations,
                // this condition is used whenever ^T is resolved to a nominal type or witnesses are available
                when ^T : ^T = ((^T or ^U): (static member (>) : ^T * ^U -> bool) (x,y))

            /// Static less-than-or-equal with static optimizations for some well-known cases.
            let inline (<=) (x:^T) (y:^U) = 
                OpLessThanOrEqualDynamic<(^T), (^U), bool> x y
                when 'T : bool       = not (# "cgt" x y : bool #)
                when 'T : sbyte      = not (# "cgt" x y : bool #)
                when 'T : int16      = not (# "cgt" x y : bool #)
                when 'T : int32      = not (# "cgt" x y : bool #)
                when 'T : int64      = not (# "cgt" x y : bool #)
                when 'T : nativeint  = not (# "cgt" x y : bool #)
                when 'T : byte       = not (# "cgt.un" x y : bool #)
                when 'T : uint16     = not (# "cgt.un" x y : bool #)
                when 'T : uint32     = not (# "cgt.un" x y : bool #)
                when 'T : uint64     = not (# "cgt.un" x y : bool #)
                when 'T : unativeint = not (# "cgt.un" x y : bool #)
                when 'T : float      = not (# "cgt.un" x y : bool #) 
                when 'T : float32    = not (# "cgt.un" x y : bool #) 
                when 'T : char       = not (# "cgt" x y : bool #)
                when 'T : decimal     = Decimal.op_LessThanOrEqual ((# "" x:decimal #), (# "" y:decimal #))
                when ^T : string     = not (# "cgt" (String.CompareOrdinal((# "" x : string #),(# "" y : string #))) 0 : bool #)             
                // According to the somewhat subtle rules of static optimizations,
                // this condition is used whenever ^T is resolved to a nominal type or witnesses are available
                when ^T : ^T = ((^T or ^U): (static member (<=) : ^T * ^U -> bool) (x,y))

            /// Static greater-than-or-equal with static optimizations for some well-known cases.
            let inline (>=) (x:^T) (y:^U) = 
                OpGreaterThanOrEqualDynamic<(^T), (^U), bool> x y
                when 'T : bool       = not (# "clt" x y : bool #)
                when 'T : sbyte      = not (# "clt" x y : bool #)
                when 'T : int16      = not (# "clt" x y : bool #)
                when 'T : int32      = not (# "clt" x y : bool #)
                when 'T : int64      = not (# "clt" x y : bool #)
                when 'T : nativeint  = not (# "clt" x y : bool #)
                when 'T : byte       = not (# "clt.un" x y : bool #)
                when 'T : uint16     = not (# "clt.un" x y : bool #)
                when 'T : uint32     = not (# "clt.un" x y : bool #)
                when 'T : uint64     = not (# "clt.un" x y : bool #)
                when 'T : unativeint = not (# "clt.un" x y : bool #)
                when 'T : float      = not (# "clt.un" x y : bool #) 
                when 'T : float32    = not (# "clt.un" x y : bool #)
                when 'T : char       = not (# "clt" x y : bool #)
                when 'T : decimal     = Decimal.op_GreaterThanOrEqual ((# "" x:decimal #), (# "" y:decimal #))
                when ^T : string     = not (# "clt" (String.CompareOrdinal((# "" x : string #),(# "" y : string #))) 0 : bool #)             
                // According to the somewhat subtle rules of static optimizations,
                // this condition is used whenever ^T is resolved to a nominal type or witnesses are available
                when ^T : ^T = ((^T or ^U): (static member (>=) : ^T * ^U -> bool) (x,y))

            /// Static greater-than-or-equal with static optimizations for some well-known cases.
            let inline (=) (x:^T) (y:^T) = 
                OpEqualityDynamic<(^T), (^T), bool> x y
                when ^T : bool    = (# "ceq" x y : bool #)
                when ^T : sbyte   = (# "ceq" x y : bool #)
                when ^T : int16   = (# "ceq" x y : bool #)
                when ^T : int32   = (# "ceq" x y : bool #)
                when ^T : int64   = (# "ceq" x y : bool #)
                when ^T : byte    = (# "ceq" x y : bool #)
                when ^T : uint16  = (# "ceq" x y : bool #)
                when ^T : uint32  = (# "ceq" x y : bool #)
                when ^T : uint64  = (# "ceq" x y : bool #)
                when ^T : float   = (# "ceq" x y : bool #)
                when ^T : float32 = (# "ceq" x y : bool #)
                when ^T : char    = (# "ceq" x y : bool #)
                when ^T : nativeint  = (# "ceq" x y : bool #)
                when ^T : unativeint  = (# "ceq" x y : bool #)
                when ^T : string  = String.Equals((# "" x : string #),(# "" y : string #))
                when ^T : decimal = Decimal.op_Equality((# "" x:decimal #), (# "" y:decimal #))
                when ^T : ^T = (^T : (static member (=) : ^T * ^T -> bool) (x,y))

            let inline (<>) (x:^T) (y:^T) = 
                OpInequalityDynamic<(^T), (^T), bool> x y
                when ^T : bool    = not (# "ceq" x y : bool #)
                when ^T : sbyte   = not (# "ceq" x y : bool #)
                when ^T : int16   = not (# "ceq" x y : bool #)
                when ^T : int32   = not (# "ceq" x y : bool #)
                when ^T : int64   = not (# "ceq" x y : bool #)
                when ^T : byte    = not (# "ceq" x y : bool #)
                when ^T : uint16  = not (# "ceq" x y : bool #)
                when ^T : uint32  = not (# "ceq" x y : bool #)
                when ^T : uint64  = not (# "ceq" x y : bool #)
                when ^T : float   = not (# "ceq" x y : bool #)
                when ^T : float32 = not (# "ceq" x y : bool #)
                when ^T : char    = not (# "ceq" x y : bool #)
                when ^T : nativeint  = not (# "ceq" x y : bool #)
                when ^T : unativeint  = not (# "ceq" x y : bool #)
                when ^T : string  = not (String.Equals((# "" x : string #),(# "" y : string #)))
                when ^T : decimal     = Decimal.op_Inequality((# "" x:decimal #), (# "" y:decimal #))
                when ^T : ^T = (^T : (static member (<>) : ^T * ^T -> bool) (x,y))

            // static comparison (ER mode) with static optimizations for some well-known cases
            [<CompiledName("Compare")>]
            let inline compare (e1: ^T) (e2: ^T) : int = 
                 (if e1 < e2 then -1 elif e1 > e2 then 1 else 0)
                 when ^T : bool   = if (# "clt" e1 e2 : bool #) then (-1) else (# "cgt" e1 e2 : int #)
                 when ^T : sbyte  = if (# "clt" e1 e2 : bool #) then (-1) else (# "cgt" e1 e2 : int #)
                 when ^T : int16  = if (# "clt" e1 e2 : bool #) then (-1) else (# "cgt" e1 e2 : int #)
                 when ^T : int32  = if (# "clt" e1 e2 : bool #) then (-1) else (# "cgt" e1 e2 : int #)
                 when ^T : int64  = if (# "clt" e1 e2 : bool #) then (-1) else (# "cgt" e1 e2 : int #)
                 when ^T : nativeint  = if (# "clt" e1 e2 : bool #) then (-1) else (# "cgt" e1 e2 : int #)
                 when ^T : byte   = if (# "clt.un" e1 e2 : bool #) then (-1) else (# "cgt.un" e1 e2 : int #)
                 when ^T : uint16 = if (# "clt.un" e1 e2 : bool #) then (-1) else (# "cgt.un" e1 e2 : int #)
                 when ^T : uint32 = if (# "clt.un" e1 e2 : bool #) then (-1) else (# "cgt.un" e1 e2 : int #)
                 when ^T : uint64 = if (# "clt.un" e1 e2 : bool #) then (-1) else (# "cgt.un" e1 e2 : int #)
                 when ^T : unativeint = if (# "clt.un" e1 e2 : bool #) then (-1) else (# "cgt.un" e1 e2 : int #)
                 when ^T : float  = if   (# "clt" e1 e2 : bool #) then (-1)
                                    elif (# "cgt" e1 e2 : bool #) then (1)
                                    elif (# "ceq" e1 e2 : bool #) then (0)
                                    elif (# "ceq" e2 e2 : bool #) then (-1)
                                    else (# "ceq" e1 e1 : int #)
                 when ^T : float32 = if   (# "clt" e1 e2 : bool #) then (-1)
                                     elif (# "cgt" e1 e2 : bool #) then (1)
                                     elif (# "ceq" e1 e2 : bool #) then (0)
                                     elif (# "ceq" e2 e2 : bool #) then (-1)
                                     else (# "ceq" e1 e1 : int #)
                 when ^T : char   = if (# "clt.un" e1 e2 : bool #) then (-1) else (# "cgt.un" e1 e2 : int #)
                 when ^T : string = 
                     // NOTE: we don't have to null check here because String.CompareOrdinal
                     // gives reliable results on null values.
                     String.CompareOrdinal((# "" e1 : string #),(# "" e2 : string #))
                 when ^T : decimal     = Decimal.Compare((# "" e1:decimal #), (# "" e2:decimal #))

            [<CompiledName("Max")>]
            let inline max (e1: ^T) (e2: ^T) = 
                (if e1 < e2 then e2 else e1)
                when ^T : float         = (System.Math.Max : float * float -> float)(retype<_,float> e1, retype<_,float> e2)
                when ^T : float32       = (System.Math.Max : float32 * float32 -> float32)(retype<_,float32> e1, retype<_,float32> e2)

            [<CompiledName("Min")>]
            let inline min (e1: ^T) (e2: ^T) = 
                (if e1 < e2 then e1 else e2)
                when ^T : float         = (System.Math.Min : float * float -> float)(retype<_,float> e1, retype<_,float> e2)
                when ^T : float32       = (System.Math.Min : float32 * float32 -> float32)(retype<_,float32> e1, retype<_,float32> e2)

            [<CompiledName("Hash")>]
            let inline hash (value:'T) = 
                value.GetHashCode()
                when 'T : bool   = (# "" value : int #)
                when 'T : int32  = (# "" value : int #)
                when 'T : byte   = (# "" value : int #)
                when 'T : uint32 = (# "" value : int #)
                when 'T : char = HashCompare.HashChar (# "" value : char #)
                when 'T : sbyte = HashCompare.HashSByte (# "" value : sbyte #)
                when 'T : int16 = HashCompare.HashInt16 (# "" value : int16 #)
                when 'T : int64 = HashCompare.HashInt64 (# "" value : int64 #)
                when 'T : uint64 = HashCompare.HashUInt64 (# "" value : uint64 #)
                when 'T : nativeint = HashCompare.HashIntPtr (# "" value : nativeint #)
                when 'T : unativeint = HashCompare.HashUIntPtr (# "" value : unativeint #)
                when 'T : uint16 = (# "" value : int #)                    
                when 'T : string = HashCompare.HashString  (# "" value : string #)

        module Attributes = 
            open System.Runtime.CompilerServices

#if !FX_NO_DEFAULT_DEPENDENCY_TYPE
            [<assembly: System.Runtime.CompilerServices.DefaultDependency(System.Runtime.CompilerServices.LoadHint.Always)>] 
#endif

#if !FX_NO_COMVISIBLE
            [<assembly: System.Runtime.InteropServices.ComVisible(false)>]
#endif            
            [<assembly: System.CLSCompliant(true)>]

#if BE_SECURITY_TRANSPARENT
            [<assembly: System.Security.SecurityTransparent>] // assembly is fully transparent
#if CROSS_PLATFORM_COMPILER
#else
            [<assembly: System.Security.SecurityRules(System.Security.SecurityRuleSet.Level2)>] // v4 transparency; soon to be the default, but not yet
#endif
#else
#if !FX_NO_SECURITY_PERMISSIONS
            // REVIEW: Need to choose a specific permission for the action to be applied to
            [<assembly: System.Security.Permissions.SecurityPermission(System.Security.Permissions.SecurityAction.RequestMinimum)>]
#endif
#endif
            do ()

#if FX_NO_MONITOR_REPORTS_LOCKTAKEN
        [<CompiledName("Lock")>]
        let inline lock (lockobj : 'T when 'T : not struct) f  = 
            System.Threading.Monitor.Enter(lockobj);
            try f()
            finally
                System.Threading.Monitor.Exit(lockobj)
#else
        [<CompiledName("Lock")>]
        let inline lock (lockObject : 'T when 'T : not struct) action  = 
            let mutable lockTaken = false
            try 
                System.Threading.Monitor.Enter(lockObject, &lockTaken);
                action()
            finally
                if lockTaken then
                    System.Threading.Monitor.Exit(lockObject)
#endif


        [<CompiledName("Using")>]
        let using (resource : 'T when 'T :> System.IDisposable) action = 
            try action(resource)
            finally match (box resource) with null -> () | _ -> resource.Dispose()

        [<CompiledName("TypeOf")>]
        let inline typeof<'T> = BasicInlinedOperations.typeof<'T>

        [<CompiledName("MethodHandleOf")>]
        let methodhandleof (_call: ('T -> 'TResult)) : System.RuntimeMethodHandle = raise (Exception "may not call directly, should always be optimized away")

        [<CompiledName("TypeDefOf")>]
        let inline typedefof<'T> = BasicInlinedOperations.typedefof<'T>

        [<CompiledName("SizeOf")>]
        let inline sizeof<'T> = BasicInlinedOperations.sizeof<'T>

        [<CompiledName("Hash")>]
        let inline hash (obj: 'T) = LanguagePrimitives.GenericHash obj

        [<CodeAnalysis.SuppressMessage("Microsoft.Naming","CA1709:IdentifiersShouldBeCasedCorrectly");  CodeAnalysis.SuppressMessage("Microsoft.Naming","CA1704:IdentifiersShouldBeSpelledCorrectly")>]
        let inline limitedHash (limit:int) (obj: 'T) = LanguagePrimitives.GenericLimitedHash limit obj

        [<CompiledName("Identity")>]
        let id x = x

#if !FX_NO_SYSTEM_CONSOLE
        // std* are TypeFunctions with the effect of reading the property on instantiation.
        // So, direct uses of stdout should capture the current System.Console.Out at that point.
        [<CompiledName("ConsoleIn")>]
        let stdin<'T>  = System.Console.In

        [<CompiledName("ConsoleOut")>]
        let stdout<'T> = System.Console.Out

        [<CompiledName("ConsoleError")>]
        let stderr<'T> = System.Console.Error
#endif
            

        module Unchecked = 

            [<CompiledName("Unbox")>]
            let inline unbox<'T> (v:obj) = unboxPrim<'T> v

            [<CompiledName("DefaultOf")>]
            let inline defaultof<'T> = unsafeDefault<'T>

            [<CompiledName("Compare")>]
            let inline compare x y = GenericComparison x y

            [<CompiledName("Equals")>]
            let inline equals x y = GenericEquality x y

            [<CompiledName("Hash")>]
            let inline hash x = GenericHash x

        module Checked = 
        
            let inline (+) (x: ^T) (y: ^U) : ^V = 
                 CheckedAdditionDynamic<(^T),(^U),(^V)>  x y 
                 when ^T : int32       and ^U : int32      = (# "add.ovf" x y : int32 #)
                 when ^T : float       and ^U : float      = (# "add" x y : float #)
                 when ^T : float32     and ^U : float32    = (# "add" x y : float32 #)
                 when ^T : int64       and ^U : int64      = (# "add.ovf" x y : int64 #)
                 when ^T : uint64      and ^U : uint64     = (# "add.ovf.un" x y : uint64 #)
                 when ^T : uint32      and ^U : uint32     = (# "add.ovf.un" x y : uint32 #)
                 when ^T : nativeint   and ^U : nativeint  = (# "add.ovf" x y : nativeint #)
                 when ^T : unativeint  and ^U : unativeint = (# "add.ovf.un" x y : unativeint #)
                 when ^T : int16       and ^U : int16      = (# "conv.ovf.i2" (# "add.ovf" x y : int32 #) : int16 #)
                 when ^T : uint16      and ^U : uint16     = (# "conv.ovf.u2.un" (# "add.ovf.un" x y : uint32 #) : uint16 #)
                 when ^T : char        and ^U : char       = (# "conv.ovf.u2.un" (# "add.ovf.un" x y : uint32 #) : char #)
                 when ^T : sbyte       and ^U : sbyte      = (# "conv.ovf.i1" (# "add.ovf" x y : int32 #) : sbyte #)
                 when ^T : byte        and ^U : byte       = (# "conv.ovf.u1.un" (# "add.ovf.un" x y : uint32 #) : byte #)
                 when ^T : string      and ^U : string     = (# "" (String.Concat((# "" x : string #),(# "" y : string #))) : ^T #)
                 when ^T : decimal     and ^U : decimal    = (# "" (Decimal.op_Addition((# "" x : decimal #),(# "" y : decimal #))) : ^V #)
                 // According to the somewhat subtle rules of static optimizations,
                 // this condition is used whenever ^T is resolved to a nominal type or witnesses are available
                 when ^T : ^T = ((^T or ^U): (static member (+) : ^T * ^U -> ^V) (x,y))

            let inline (-) (x: ^T) (y: ^U) : ^V = 
                 CheckedSubtractionDynamic<(^T),(^U),(^V)>  x y 
                 when ^T : int32      and ^U : int32      = (# "sub.ovf" x y : int32 #)
                 when ^T : float      and ^U : float      = (# "sub" x y : float #)
                 when ^T : float32    and ^U : float32    = (# "sub" x y : float32 #)
                 when ^T : int64      and ^U : int64      = (# "sub.ovf" x y : int64 #)
                 when ^T : uint64     and ^U : uint64     = (# "sub.ovf.un" x y : uint64 #)
                 when ^T : uint32     and ^U : uint32     = (# "sub.ovf.un" x y : uint32 #)
                 when ^T : nativeint  and ^U : nativeint  = (# "sub.ovf" x y : nativeint #)
                 when ^T : unativeint and ^U : unativeint = (# "sub.ovf.un" x y : unativeint #)
                 when ^T : int16       and ^U : int16      = (# "conv.ovf.i2" (# "sub.ovf" x y : int32 #) : int16 #)
                 when ^T : uint16      and ^U : uint16     = (# "conv.ovf.u2.un" (# "sub.ovf.un" x y : uint32 #) : uint16 #)
                 when ^T : sbyte       and ^U : sbyte      = (# "conv.ovf.i1" (# "sub.ovf" x y : int32 #) : sbyte #)
                 when ^T : byte        and ^U : byte       = (# "conv.ovf.u1.un" (# "sub.ovf.un" x y : uint32 #) : byte #)
                 when ^T : decimal     and ^U : decimal    = (# "" (Decimal.op_Subtraction((# "" x : decimal #),(# "" y : decimal #))) : ^V #)
                 // According to the somewhat subtle rules of static optimizations,
                 // this condition is used whenever ^T is resolved to a nominal type or witnesses are available
                 when ^T : ^T = ((^T or ^U): (static member (-) : ^T * ^U -> ^V) (x,y))

            let inline (~-) (value: ^T) : ^T = 
                 CheckedUnaryNegationDynamic<(^T),(^T)>  value 
                 when ^T : int32     = (# "sub.ovf" 0 value  : int32 #)
                 when ^T : float     = (# "neg" value  : float #)
                 when ^T : float32   = (# "neg" value  : float32 #)
                 when ^T : int64     = (# "sub.ovf" 0L value  : int64 #)
                 when ^T : int16     = (# "sub.ovf" 0s value  : int16 #)
                 when ^T : nativeint = (# "sub.ovf" 0n value  : nativeint #)
                 when ^T : sbyte     = (# "sub.ovf" 0y value  : sbyte #)
                 when ^T : decimal   = (# "" (Decimal.op_UnaryNegation((# "" value : decimal #))) : ^T #)
                 // According to the somewhat subtle rules of static optimizations,
                 // this condition is used whenever ^T is resolved to a nominal type or witnesses are available
                 when ^T : ^T = (^T : (static member (~-) : ^T -> ^T) (value))

            let inline ( * ) (x: ^T) (y: ^U) : ^V = 
                 CheckedMultiplyDynamic<(^T),(^U),(^V)>  x y 
                 when ^T : sbyte       and ^U : sbyte      = (# "conv.ovf.i1" (# "mul.ovf" x y : int32 #) : sbyte #)
                 when ^T : int16       and ^U : int16      = (# "conv.ovf.i2" (# "mul.ovf" x y : int32 #) : int16 #)
                 when ^T : int64      and ^U : int64      = (# "mul.ovf" x y : int64 #)
                 when ^T : int32      and ^U : int32      = (# "mul.ovf" x y : int32 #)
                 when ^T : nativeint  and ^U : nativeint  = (# "mul.ovf" x y : nativeint #)
                 when ^T : byte        and ^U : byte       = (# "conv.ovf.u1.un" (# "mul.ovf.un" x y : uint32 #) : byte #)
                 when ^T : uint16      and ^U : uint16     = (# "conv.ovf.u2.un" (# "mul.ovf.un" x y : uint32 #) : uint16 #)
                 when ^T : uint32     and ^U : uint32     = (# "mul.ovf.un" x y : uint32 #)
                 when ^T : uint64     and ^U : uint64     = (# "mul.ovf.un" x y : uint64 #)
                 when ^T : unativeint and ^U : unativeint = (# "mul.ovf.un" x y : unativeint #)
                 when ^T : float      and ^U : float      = (# "mul" x y : float #)
                 when ^T : float32    and ^U : float32    = (# "mul" x y : float32 #)
                 when ^T : decimal     and ^U : decimal    = (# "" (Decimal.op_Multiply((# "" x : decimal #),(# "" y : decimal #))) : ^V #)
                 // According to the somewhat subtle rules of static optimizations,
                 // this condition is used whenever ^T is resolved to a nominal type or witnesses are available
                 // That is, not in the generic implementation of '*'
                 when ^T : ^T = ((^T or ^U): (static member (*) : ^T * ^U -> ^V) (x,y))

            [<CompiledName("ToByte")>]
            let inline byte (value: ^T) = 
                 OpExplicitDynamic<(^T),byte> value 
                 when ^T : string     = ParseByte (castToString value)
                 when ^T : float     = (# "conv.ovf.u1" value  : byte #)
                 when ^T : float32   = (# "conv.ovf.u1" value  : byte #)
                 when ^T : int64     = (# "conv.ovf.u1" value  : byte #)
                 when ^T : int32     = (# "conv.ovf.u1" value  : byte #)
                 when ^T : int16     = (# "conv.ovf.u1" value  : byte #)
                 when ^T : nativeint = (# "conv.ovf.u1" value  : byte #)
                 when ^T : sbyte     = (# "conv.ovf.u1" value  : byte #)
                 when ^T : uint64     = (# "conv.ovf.u1.un" value  : byte #)
                 when ^T : uint32     = (# "conv.ovf.u1.un" value  : byte #)
                 when ^T : uint16     = (# "conv.ovf.u1.un" value  : byte #)
                 when ^T : char       = (# "conv.ovf.u1.un" value  : byte #)
                 when ^T : unativeint = (# "conv.ovf.u1.un" value  : byte #)
                 when ^T : byte     = (# "conv.ovf.u1.un" value  : byte #)
                 // According to the somewhat subtle rules of static optimizations,
                 // this condition is used whenever ^T is resolved to a nominal type or witnesses are available
                 // That is, not in the generic implementation of '*'
                 when ^T : ^T = (^T : (static member op_Explicit: ^T -> byte) (value))

            [<CompiledName("ToSByte")>]
            let inline sbyte (value: ^T) = 
                 OpExplicitDynamic<(^T),sbyte> value 
                 when ^T : string     = ParseSByte (castToString value)
                 when ^T : float     = (# "conv.ovf.i1" value  : sbyte #)
                 when ^T : float32   = (# "conv.ovf.i1" value  : sbyte #)
                 when ^T : int64     = (# "conv.ovf.i1" value  : sbyte #)
                 when ^T : int32     = (# "conv.ovf.i1" value  : sbyte #)
                 when ^T : int16     = (# "conv.ovf.i1" value  : sbyte #)
                 when ^T : nativeint = (# "conv.ovf.i1" value  : sbyte #)
                 when ^T : sbyte     = (# "conv.ovf.i1" value  : sbyte #)
                 when ^T : uint64     = (# "conv.ovf.i1.un" value  : sbyte #)
                 when ^T : uint32     = (# "conv.ovf.i1.un" value  : sbyte #)
                 when ^T : uint16     = (# "conv.ovf.i1.un" value  : sbyte #)
                 when ^T : char       = (# "conv.ovf.i1.un" value  : sbyte #)
                 when ^T : unativeint = (# "conv.ovf.i1.un" value  : sbyte #)
                 when ^T : byte     = (# "conv.ovf.i1.un" value  : sbyte #)
                 // According to the somewhat subtle rules of static optimizations,
                 // this condition is used whenever ^T is resolved to a nominal type or witnesses are available
                 // That is, not in the generic implementation of '*'
                 when ^T : ^T = (^T : (static member op_Explicit: ^T -> sbyte) (value))

            [<CompiledName("ToUInt16")>]
            let inline uint16 (value: ^T) = 
                 OpExplicitDynamic<(^T),uint16> value 
                 when ^T : string     = ParseUInt16 (castToString value)
                 when ^T : float      = (# "conv.ovf.u2" value  : uint16 #)
                 when ^T : float32    = (# "conv.ovf.u2" value  : uint16 #)
                 when ^T : int64      = (# "conv.ovf.u2" value  : uint16 #)
                 when ^T : int32      = (# "conv.ovf.u2" value  : uint16 #)
                 when ^T : int16      = (# "conv.ovf.u2" value  : uint16 #)
                 when ^T : nativeint  = (# "conv.ovf.u2" value  : uint16 #)
                 when ^T : sbyte      = (# "conv.ovf.u2" value  : uint16 #)
                 when ^T : uint64     = (# "conv.ovf.u2.un" value  : uint16 #)
                 when ^T : uint32     = (# "conv.ovf.u2.un" value  : uint16 #)
                 when ^T : uint16     = (# "conv.ovf.u2.un" value  : uint16 #)
                 when ^T : char       = (# "conv.ovf.u2.un" value  : uint16 #)
                 when ^T : unativeint = (# "conv.ovf.u2.un" value  : uint16 #)
                 when ^T : byte       = (# "conv.ovf.u2.un" value  : uint16 #)
                 // According to the somewhat subtle rules of static optimizations,
                 // this condition is used whenever ^T is resolved to a nominal type or witnesses are available
                 // That is, not in the generic implementation of '*'
                 when ^T : ^T = (^T : (static member op_Explicit: ^T -> uint16) (value))

            [<CompiledName("ToChar")>]
            let inline char (value: ^T) = 
                 OpExplicitDynamic<(^T), char> value 
                 when ^T : string     = (System.Char.Parse(castToString value))
                 when ^T : float      = (# "conv.ovf.u2" value  : char #)
                 when ^T : float32    = (# "conv.ovf.u2" value  : char #)
                 when ^T : int64      = (# "conv.ovf.u2" value  : char #)
                 when ^T : int32      = (# "conv.ovf.u2" value  : char #)
                 when ^T : int16      = (# "conv.ovf.u2" value  : char #)
                 when ^T : nativeint  = (# "conv.ovf.u2" value  : char #)
                 when ^T : sbyte      = (# "conv.ovf.u2" value  : char #)
                 when ^T : uint64     = (# "conv.ovf.u2.un" value  : char #)
                 when ^T : uint32     = (# "conv.ovf.u2.un" value  : char #)
                 when ^T : uint16     = (# "conv.ovf.u2.un" value  : char #)
                 when ^T : char       = (# "conv.ovf.u2.un" value  : char #)
                 when ^T : unativeint = (# "conv.ovf.u2.un" value  : char #)
                 when ^T : byte       = (# "conv.ovf.u2.un" value  : char #)
                 // According to the somewhat subtle rules of static optimizations,
                 // this condition is used whenever ^T is resolved to a nominal type or witnesses are available
                 // That is, not in the generic implementation of '*'
                 when ^T : ^T = (^T : (static member op_Explicit: ^T -> char) (value))

            [<CompiledName("ToInt16")>]
            let inline int16 (value: ^T) = 
                 OpExplicitDynamic<(^T), int16> value 
                 when ^T : string     = ParseInt16 (castToString value)
                 when ^T : float     = (# "conv.ovf.i2" value  : int16 #)
                 when ^T : float32   = (# "conv.ovf.i2" value  : int16 #)
                 when ^T : int64     = (# "conv.ovf.i2" value  : int16 #)
                 when ^T : int32     = (# "conv.ovf.i2" value  : int16 #)
                 when ^T : int16     = (# "conv.ovf.i2" value  : int16 #)
                 when ^T : nativeint = (# "conv.ovf.i2" value  : int16 #)
                 when ^T : sbyte     = (# "conv.ovf.i2" value  : int16 #)
                 when ^T : uint64     = (# "conv.ovf.i2.un" value  : int16 #)
                 when ^T : uint32     = (# "conv.ovf.i2.un" value  : int16 #)
                 when ^T : uint16     = (# "conv.ovf.i2.un" value  : int16 #)
                 when ^T : char       = (# "conv.ovf.i2.un" value  : int16 #)
                 when ^T : unativeint = (# "conv.ovf.i2.un" value  : int16 #)
                 when ^T : byte     = (# "conv.ovf.i2.un" value  : int16 #)
                 // According to the somewhat subtle rules of static optimizations,
                 // this condition is used whenever ^T is resolved to a nominal type or witnesses are available
                 // That is, not in the generic implementation of '*'
                 when ^T : ^T = (^T : (static member op_Explicit: ^T -> int16) (value))

            [<CompiledName("ToUInt32")>]
            let inline uint32 (value: ^T) = 
                 OpExplicitDynamic<(^T), uint32> value 
                 when ^T : string     = ParseUInt32 (castToString value)
                 when ^T : float     = (# "conv.ovf.u4" value  : uint32 #)
                 when ^T : float32   = (# "conv.ovf.u4" value  : uint32 #)
                 when ^T : int64     = (# "conv.ovf.u4" value  : uint32 #)
                 when ^T : int32     = (# "conv.ovf.u4" value  : uint32 #)
                 when ^T : int16     = (# "conv.ovf.u4" value  : uint32 #)
                 when ^T : nativeint = (# "conv.ovf.u4" value  : uint32 #)
                 when ^T : sbyte     = (# "conv.ovf.u4" value  : uint32 #)
                 when ^T : uint64     = (# "conv.ovf.u4.un" value  : uint32 #)
                 when ^T : uint32     = (# "conv.ovf.u4.un" value  : uint32 #)
                 when ^T : uint16     = (# "conv.ovf.u4.un" value  : uint32 #)
                 when ^T : char       = (# "conv.ovf.u4.un" value  : uint32 #)
                 when ^T : unativeint = (# "conv.ovf.u4.un" value  : uint32 #)
                 when ^T : byte     = (# "conv.ovf.u4.un" value  : uint32 #)
                 // According to the somewhat subtle rules of static optimizations,
                 // this condition is used whenever ^T is resolved to a nominal type or witnesses are available
                 // That is, not in the generic implementation of '*'
                 when ^T : ^T = (^T : (static member op_Explicit: ^T -> uint32) (value))

            [<CompiledName("ToInt32")>]
            let inline int32 (value: ^T) = 
                 OpExplicitDynamic<(^T), int32> value 
                 when ^T : string     = ParseInt32 (castToString value)
                 when ^T : float     = (# "conv.ovf.i4" value  : int32 #)
                 when ^T : float32   = (# "conv.ovf.i4" value  : int32 #)
                 when ^T : int64     = (# "conv.ovf.i4" value  : int32 #)
                 when ^T : int32     = (# "conv.ovf.i4" value  : int32 #)
                 when ^T : int16     = (# "conv.ovf.i4" value  : int32 #)
                 when ^T : nativeint = (# "conv.ovf.i4" value  : int32 #)
                 when ^T : sbyte     = (# "conv.ovf.i4" value  : int32 #)
                 when ^T : uint64     = (# "conv.ovf.i4.un" value  : int32 #)
                 when ^T : uint32     = (# "conv.ovf.i4.un" value  : int32 #)
                 when ^T : uint16     = (# "conv.ovf.i4.un" value  : int32 #)
                 when ^T : char       = (# "conv.ovf.i4.un" value  : int32 #)
                 when ^T : unativeint = (# "conv.ovf.i4.un" value  : int32 #)
                 when ^T : byte     = (# "conv.ovf.i4.un" value  : int32 #)
                 // According to the somewhat subtle rules of static optimizations,
                 // this condition is used whenever ^T is resolved to a nominal type or witnesses are available
                 // That is, not in the generic implementation of '*'
                 when ^T : ^T = (^T : (static member op_Explicit: ^T -> int32) (value))

            [<CompiledName("ToInt")>]
            let inline int value = int32 value

            [<CompiledName("ToUInt64")>]
            let inline uint64 (value: ^T) = 
                 OpExplicitDynamic<(^T), uint64> value 
                 when ^T : string     = ParseUInt64 (castToString value)
                 when ^T : float     = (# "conv.ovf.u8" value  : uint64 #)
                 when ^T : float32   = (# "conv.ovf.u8" value  : uint64 #)
                 when ^T : int64     = (# "conv.ovf.u8" value  : uint64 #)
                 when ^T : int32     = (# "conv.ovf.u8" value  : uint64 #)
                 when ^T : int16     = (# "conv.ovf.u8" value  : uint64 #)
                 when ^T : nativeint = (# "conv.ovf.u8" value  : uint64 #)
                 when ^T : sbyte     = (# "conv.ovf.u8" value  : uint64 #)
                 when ^T : uint64     = (# "conv.ovf.u8.un" value  : uint64 #)
                 when ^T : uint32     = (# "conv.ovf.u8.un" value  : uint64 #)
                 when ^T : uint16     = (# "conv.ovf.u8.un" value  : uint64 #)
                 when ^T : char       = (# "conv.ovf.u8.un" value  : uint64 #)
                 when ^T : unativeint = (# "conv.ovf.u8.un" value  : uint64 #)
                 when ^T : byte     = (# "conv.ovf.u8.un" value  : uint64 #)
                 // According to the somewhat subtle rules of static optimizations,
                 // this condition is used whenever ^T is resolved to a nominal type or witnesses are available
                 // That is, not in the generic implementation of '*'
                 when ^T : ^T = (^T : (static member op_Explicit: ^T -> uint64) (value))

            [<CompiledName("ToInt64")>]
            let inline int64 (value: ^T) = 
                 OpExplicitDynamic<(^T), int64> value 
                 when ^T : string     = ParseInt64 (castToString value)
                 when ^T : float     = (# "conv.ovf.i8" value  : int64 #)
                 when ^T : float32   = (# "conv.ovf.i8" value  : int64 #)
                 when ^T : int64     = (# "conv.ovf.i8" value  : int64 #)
                 when ^T : int32     = (# "conv.ovf.i8" value  : int64 #)
                 when ^T : int16     = (# "conv.ovf.i8" value  : int64 #)
                 when ^T : nativeint = (# "conv.ovf.i8" value  : int64 #)
                 when ^T : sbyte     = (# "conv.ovf.i8" value  : int64 #)
                 when ^T : uint64     = (# "conv.ovf.i8.un" value  : int64 #)
                 when ^T : uint32     = (# "conv.ovf.i8.un" value  : int64 #)
                 when ^T : uint16     = (# "conv.ovf.i8.un" value  : int64 #)
                 when ^T : char       = (# "conv.ovf.i8.un" value  : int64 #)
                 when ^T : unativeint = (# "conv.ovf.i8.un" value  : int64 #)
                 when ^T : byte     = (# "conv.ovf.i8.un" value  : int64 #)
                 // According to the somewhat subtle rules of static optimizations,
                 // this condition is used whenever ^T is resolved to a nominal type or witnesses are available
                 // That is, not in the generic implementation of '*'
                 when ^T : ^T = (^T : (static member op_Explicit: ^T -> int64) (value))

            [<CompiledName("ToUIntPtr")>]
            let inline unativeint (value: ^T) = 
                 OpExplicitDynamic<(^T), unativeint> value 
                 when ^T : string     = ParseUIntPtr (castToString value)
                 when ^T : float     = (# "conv.ovf.u" value  : unativeint #)
                 when ^T : float32   = (# "conv.ovf.u" value  : unativeint #)
                 when ^T : int64     = (# "conv.ovf.u" value  : unativeint #)
                 when ^T : int32     = (# "conv.ovf.u" value  : unativeint #)
                 when ^T : int16     = (# "conv.ovf.u" value  : unativeint #)
                 when ^T : nativeint = (# "conv.ovf.u" value  : unativeint #)
                 when ^T : sbyte     = (# "conv.ovf.u" value  : unativeint #)
                 when ^T : uint64     = (# "conv.ovf.u.un" value  : unativeint #)
                 when ^T : uint32     = (# "conv.ovf.u.un" value  : unativeint #)
                 when ^T : uint16     = (# "conv.ovf.u.un" value  : unativeint #)
                 when ^T : char       = (# "conv.ovf.u.un" value  : unativeint #)
                 when ^T : unativeint = (# "conv.ovf.u.un" value  : unativeint #)
                 when ^T : byte     = (# "conv.ovf.u.un" value  : unativeint #)
                 // According to the somewhat subtle rules of static optimizations,
                 // this condition is used whenever ^T is resolved to a nominal type or witnesses are available
                 // That is, not in the generic implementation of '*'
                 when ^T : ^T = (^T : (static member op_Explicit: ^T -> unativeint) (value))

            [<CompiledName("ToIntPtr")>]
            let inline nativeint (value: ^T) = 
                 OpExplicitDynamic<(^T), nativeint> value 
                 when ^T : string     = ParseIntPtr (castToString value)
                 when ^T : float     = (# "conv.ovf.i" value  : nativeint #)
                 when ^T : float32   = (# "conv.ovf.i" value  : nativeint #)
                 when ^T : int64     = (# "conv.ovf.i" value  : nativeint #)
                 when ^T : int32     = (# "conv.ovf.i" value  : nativeint #)
                 when ^T : int16     = (# "conv.ovf.i" value  : nativeint #)
                 when ^T : nativeint = (# "conv.ovf.i" value  : nativeint #)
                 when ^T : sbyte     = (# "conv.ovf.i" value  : nativeint #)
                 when ^T : uint64     = (# "conv.ovf.i.un" value  : nativeint #)
                 when ^T : uint32     = (# "conv.ovf.i.un" value  : nativeint #)
                 when ^T : uint16     = (# "conv.ovf.i.un" value  : nativeint #)
                 when ^T : char       = (# "conv.ovf.i.un" value  : nativeint #)
                 when ^T : unativeint = (# "conv.ovf.i.un" value  : nativeint #)
                 when ^T : byte     = (# "conv.ovf.i.un" value  : nativeint #)
                 // According to the somewhat subtle rules of static optimizations,
                 // this condition is used whenever ^T is resolved to a nominal type or witnesses are available
                 // That is, not in the generic implementation of '*'
                 when ^T : ^T = (^T : (static member op_Explicit: ^T -> nativeint) (value))

        module OperatorIntrinsics =  
            
            open System.Collections
#if FX_RESHAPED_REFLECTION
            open PrimReflectionAdapters
#endif
            
            let notStarted() = raise (new System.InvalidOperationException(SR.GetString(SR.enumerationNotStarted)))
            let alreadyFinished() = raise (new System.InvalidOperationException(SR.GetString(SR.enumerationAlreadyFinished)))

            // Notes on "inline" with range ienumerable generation.
            // "inline" is used to ensure that primitive ops like add,sub etc. are direct calls.
            // However, it is not used to ensure all explicit lambda arguments can be reduced by the optimiser.

            type Mode = 
                | NotStarted = 0
                | Running = 1
                | Finished = 2

            [<AbstractClass>]
            type BaseRangeEnumerator<'T>() =
                // Generate enumerator from mutable state "z".
                // Marked "inline" to ensure argument functions are reduced (by optimiser).
                let mutable mode = Mode.NotStarted
                let getCurrent(x:BaseRangeEnumerator<'T>) = 
                    match mode with
                    | Mode.NotStarted -> notStarted()
                    | Mode.Running    -> x.Current
                    | _          -> alreadyFinished()
                interface IEnumerator<'T> with
                    member x.Current = getCurrent(x)
                interface System.Collections.IEnumerator with 
                    member x.Current = box (getCurrent(x))
                    member x.MoveNext() = 
                        match mode with
                        | Mode.NotStarted -> if x.CanStart then (mode <- Mode.Running; true) else (mode <- Mode.Finished; false)
                        | Mode.Running    -> if x.CanStep then true                          else (mode <- Mode.Finished; false)
                        | _           -> false
                    member x.Reset() = 
                        mode <- Mode.NotStarted
                        x.DoReset()
                interface System.IDisposable with 
                    member x.Dispose() = ()
                abstract CanStart : bool
                abstract CanStep : bool
                abstract DoReset : unit -> unit
                abstract Current : 'T
                

            type EmptyEnumerator<'T>() = 
                inherit BaseRangeEnumerator<'T>()
                override x.CanStart = false
                override x.CanStep = false
                override x.DoReset() = ()
                override x.Current = Unchecked.defaultof<_>

            type SingletonEnumerator<'T>(v:'T) = 
                inherit BaseRangeEnumerator<'T>()
                override x.CanStart = true
                override x.CanStep = false
                override x.DoReset() = ()
                override x.Current = v

            [<AbstractClass>]
            type ProperIntegralRangeEnumerator<'State,'T>(n:'State, m:'State) = 
                // NOTE: The ordering << is an argument.
                // << will be < or > depending on direction.
                // Assumes n << m and zero << step (i.e. it's a "proper" range).
                //--------
                // NOTE: "inline" so << becomes direct operation (should be IL comparison operation)
                inherit BaseRangeEnumerator<'T>()
                let mutable z : 'State = n
                override obj.DoReset() = z <- n
                override obj.Current = obj.Result z
                override obj.CanStep = 
                    let x  = z
                    let x' = obj.Step z 
                    if    obj.Before x' x                       then false           // x+step has wrapped around
                    elif  obj.Equal x' x                          then false           // x+step has not moved (unexpected, step<>0)
                    elif  obj.Before x x' && obj.Before x' m  then (z <- x'; true) // x+step has moved towards end point
                    elif  obj.Equal x' m                          then (z <- x'; true) // x+step has reached end point
                    else                                          false           // x+step has passed end point
                abstract Before: 'State -> 'State -> bool
                abstract Equal: 'State -> 'State -> bool
                abstract Step: 'State -> 'State
                abstract Result: 'State -> 'T

            let inline enumerator (x : IEnumerator<_>) = x
            
            let inline integralRangeStepEnumerator (zero,add,n,step,m,f) : IEnumerator<_> =
                // Generates sequence z_i where z_i = f (n + i.step) while n + i.step is in region (n,m)
                if n = m then
                    new SingletonEnumerator<_> (f n) |> enumerator 
                else
                    let up = (n < m)
                    let canStart = not (if up then step < zero else step > zero) // check for interval increasing, step decreasing 
                    // generate proper increasing sequence
                    { new ProperIntegralRangeEnumerator<_,_>(n,m) with 
                          member x.CanStart = canStart
                          member x.Before a b = if up then (a < b) else (a > b)
                          member x.Equal a b = (a = b)
                          member x.Step a = add a step
                          member x.Result a = f a } |> enumerator 

            // For RangeGeneric, one and add are functions representing the static resolution of GenericOne and (+)
            // for the particular static type. 
            let inline integralRange<'T> (one:'T, add:'T -> 'T -> 'T, n:'T, m:'T) =
                let gen() = 
                    // Generates sequence z_i where z_i = (n + i.step) while n + i.step is in region (n,m)
                    if n = m then
                        new SingletonEnumerator<_>(n) |> enumerator 
                    else
                        let canStart = (n < m)
                        // generate proper increasing sequence
                        { new ProperIntegralRangeEnumerator<_,_>(n,m) with 
                              member x.CanStart = canStart
                              member x.Before a b = (a < b)
                              member x.Equal a b = (a = b)
                              member x.Step a = add a one
                              member x.Result a = a } |> enumerator 

                { new IEnumerable<'T> with 
                      member x.GetEnumerator() = gen() 
                  interface IEnumerable with 
                      member x.GetEnumerator() = (gen() :> IEnumerator) }

            [<NoEquality; NoComparison>]
            type VariableStepIntegralRangeState<'T> = {
                mutable Started  : bool
                mutable Complete : bool
                mutable Current  : 'T
            }
            let inline variableStepIntegralRange n step m =
                if step = LanguagePrimitives.GenericZero then
                    invalidArg "step" (SR.GetString(SR.stepCannotBeZero));

                let variableStepRangeEnumerator () =
                    let state = {
                        Started  = false
                        Complete = false
                        Current  = Unchecked.defaultof<'T>
                    }

                    let current () = 
                        // according to IEnumerator<int>.Current documentation, the result of of Current
                        // is undefined prior to the first call of MoveNext and post called to MoveNext
                        // that return false (see https://msdn.microsoft.com/en-us/library/58e146b7%28v=vs.110%29.aspx)
                        // so we should be able to just return value here, and we could get rid of the 
                        // complete variable which would be faster
                        if not state.Started then
                            notStarted ()
                        elif state.Complete then
                            alreadyFinished ()
                        else
                            state.Current

                    { new IEnumerator<'T> with
                        member __.Current = current ()

                      interface System.IDisposable with
                        member __.Dispose () = ()

                      interface IEnumerator with 
                        member __.Current = box (current ())

                        member __.Reset () =
                            state.Started <- false
                            state.Complete <- false
                            state.Current <- Unchecked.defaultof<_> 

                        member __.MoveNext () =
                            if not state.Started then
                                state.Started <- true
                                state.Current <- n
                                state.Complete <- 
                                    (  (step > LanguagePrimitives.GenericZero && state.Current > m)
                                    || (step < LanguagePrimitives.GenericZero && state.Current < m))
                            else
                                let next = state.Current + step
                                if   (step > LanguagePrimitives.GenericZero && next > state.Current && next <= m)
                                    || (step < LanguagePrimitives.GenericZero && next < state.Current && next >= m) then
                                    state.Current <- next
                                else
                                    state.Complete <- true

                            not state.Complete}

                { new IEnumerable<'T> with
                    member __.GetEnumerator () = variableStepRangeEnumerator ()

                  interface IEnumerable with
                    member this.GetEnumerator () = (variableStepRangeEnumerator ()) :> IEnumerator }

            let inline simpleIntegralRange minValue maxValue n step m =
                if step <> LanguagePrimitives.GenericOne || n > m || n = minValue || m = maxValue then 
                    variableStepIntegralRange n step m
                else 
                    // a constrained, common simple iterator that is fast.
                    let singleStepRangeEnumerator () =
                        let value : Ref<'T> = ref (n - LanguagePrimitives.GenericOne)

                        let inline current () =
                            // according to IEnumerator<int>.Current documentation, the result of of Current
                            // is undefined prior to the first call of MoveNext and post called to MoveNext
                            // that return false (see https://msdn.microsoft.com/en-us/library/58e146b7%28v=vs.110%29.aspx)
                            // so we should be able to just return value here, which would be faster
                            let derefValue = !value
                            if derefValue < n then
                                notStarted ()
                            elif derefValue > m then
                                alreadyFinished ()
                            else 
                                derefValue

                        { new IEnumerator<'T> with
                            member __.Current = current ()

                          interface System.IDisposable with
                            member __.Dispose () = ()

                          interface IEnumerator with
                            member __.Current = box (current ())
                            member __.Reset () = value := n - LanguagePrimitives.GenericOne
                            member __.MoveNext () =
                                let derefValue = !value
                                if derefValue < m then
                                    value := derefValue + LanguagePrimitives.GenericOne
                                    true
                                elif derefValue = m then 
                                    value := derefValue + LanguagePrimitives.GenericOne
                                    false
                                else false }

                    { new IEnumerable<'T> with
                        member __.GetEnumerator () = singleStepRangeEnumerator ()

                      interface IEnumerable with
                        member __.GetEnumerator () = (singleStepRangeEnumerator ()) :> IEnumerator }

            // For RangeStepGeneric, zero and add are functions representing the static resolution of GenericZero and (+)
            // for the particular static type. 
            let inline integralRangeStep<'T,'Step> (zero:'Step) (add:'T -> 'Step -> 'T) (n:'T, step:'Step, m:'T) =
                if step = zero then invalidArg "step" (SR.GetString(SR.stepCannotBeZero));
                let gen() = integralRangeStepEnumerator (zero, add, n, step, m, id)
                { new IEnumerable<'T> with 
                      member x.GetEnumerator() = gen() 
                  interface IEnumerable with 
                      member x.GetEnumerator() = (gen() :> IEnumerator) }

            let inline isNaN x = x <> x // NaN is the only value that does not equal itself.
            
            [<AbstractClass>]
            type ProperFloatingRangeStepEnumerator<'T>(n:'T, m:'T) = 
                inherit BaseRangeEnumerator<'T>()
                let mutable z = n
                override obj.DoReset() = z <- n
                override obj.Current = z
                override obj.CanStep = 
                    let x  = z
                    let x' = obj.Step z 
                    // NOTE: The following code is similar to the integer case, but there are differences.
                    // * With floats, there is a NaN case to consider.
                    // * With floats, there should not be any wrapping around arithmetic.
                    // * With floats, x + step == x is possible when step>0.                                 
                    if   obj.Equal x' x                           then false              // no movement, loss of precision
                    elif obj.Before x x' && obj.Before x' m       then (z <- x'; true)    // advanced towards end point
                    elif obj.Equal x' m                           then (z <- x'; true)    // hit end point
                    elif obj.Before m x'                          then false              // passed beyond end point
                                                                                          // [includes x' infinite, m finite case]
                    elif not (obj.Equal x' x')                    then false              // x' has become NaN, which is possible...
                                                                                          // e.g. -infinity + infinity = NaN
                    //elif lt x' x               then failwith           // x + step should not move against <<
                    //                                  "Broken invariant in F# floating point range"
                    else                                               false              

                // NOTE: The ordering Before is an argument. It will be < or > depending on direction.
                // We assume assume "Before n m" 
                abstract Before: 'T -> 'T -> bool
                abstract Equal: 'T -> 'T -> bool
                abstract Step: 'T -> 'T 

            let inline floatingRangeStepEnumerator n step m =
                if step = GenericZero then invalidArg "step" (SR.GetString(SR.stepCannotBeZero));
                if isNaN n            then invalidArg "n"    (SR.GetString(SR.startCannotBeNaN));
                if isNaN step         then invalidArg "step" (SR.GetString(SR.stepCannotBeNaN));
                if isNaN m            then invalidArg "m"    (SR.GetString(SR.endCannotBeNaN));
                if n = m then
                    new SingletonEnumerator<_>(n) |> enumerator
                else 
                    let up = (n < m)
                    let canStart = not (if up then step < GenericZero else step > GenericZero) // interval increasing, step decreasing 
                    // generate proper increasing sequence
                    { new ProperFloatingRangeStepEnumerator<_>(n, m) with 
                          member x.CanStart = canStart
                          member x.Before a b = if up then (a < b) else (a > b)
                          member x.Equal a b = (a = b)
                          member x.Step a = a + step } |> enumerator 

            // When is a System.Double an System.Int32?
            let minIntR = -2147483648.0
            let maxIntR =  2147483647.0
            let isPreciseInt x = minIntR <= x && x <= maxIntR && System.Math.Floor x = x 

            // When a floating range looks like an exact number of steps, generate using {n+i.step} for i from an integer range.
            let inline semiPreciseFloatingRangeEnumerator ofInt n dx m =                                                 
                let numSteps = float ((m - n) / dx)
                if isPreciseInt numSteps then
                    integralRangeStepEnumerator(0, (+), 0, 1, int numSteps, (fun i -> n + (ofInt i * dx)))
                else
                    floatingRangeStepEnumerator n dx m

            let inline floatingRange ofInt (n,step,m) =
                let gen() = semiPreciseFloatingRangeEnumerator ofInt n step m 
                { new IEnumerable<'T> with 
                      member x.GetEnumerator() = gen() 
                  interface System.Collections.IEnumerable with 
                      member x.GetEnumerator() = (gen() :> System.Collections.IEnumerator) }

            let RangeInt32   start step stop : seq<int>        = simpleIntegralRange Int32.MinValue Int32.MaxValue start step stop
            let RangeInt64   start step stop : seq<int64>      = simpleIntegralRange Int64.MinValue Int64.MaxValue start step stop
            let RangeUInt64  start step stop : seq<uint64>     = simpleIntegralRange UInt64.MinValue UInt64.MaxValue start step stop
            let RangeUInt32  start step stop : seq<uint32>     = simpleIntegralRange UInt32.MinValue UInt32.MaxValue start step stop
            let RangeIntPtr  start step stop : seq<nativeint>  = variableStepIntegralRange start step stop
            let RangeUIntPtr start step stop : seq<unativeint> = variableStepIntegralRange start step stop
            let RangeInt16   start step stop : seq<int16>      = simpleIntegralRange Int16.MinValue Int16.MaxValue start step stop
            let RangeUInt16  start step stop : seq<uint16>     = simpleIntegralRange UInt16.MinValue UInt16.MaxValue start step stop
            let RangeSByte   start step stop : seq<sbyte>      = simpleIntegralRange SByte.MinValue SByte.MaxValue start step stop
            let RangeByte    start step stop : seq<byte>       = simpleIntegralRange Byte.MinValue Byte.MaxValue start step stop
            let RangeDouble  start step stop : seq<float>      = floatingRange float   (start,step,stop)
            let RangeSingle  start step stop : seq<float32>    = floatingRange float32 (start,step,stop)
            let RangeGeneric   one add start stop : seq<'T> = integralRange (one,add,start,stop)
            let RangeStepGeneric   zero add start step stop : seq<'T> = integralRangeStep zero add  (start,step,stop)
            let RangeChar (start:char) (stop:char) = 
                integralRange ((retype 1us : char),(fun (x:char) (y:char) -> retype ((retype x : uint16) + (retype y : uint16)) ),start,stop)


            let inline toFloat (x:float32) = (# "conv.r8" x : float #)
            let inline toFloat32 (x:float) = (# "conv.r4" x : float32 #)

            let inline ComputePowerGenericInlined one mul x n =
                let rec loop n = 
                    match n with 
                    | 0 -> one
                    | 1 -> x
                    | 2 -> mul x x 
                    | 3 -> mul (mul x x) x
                    | 4 -> let v = mul x x in mul v v
                    | _ -> 
                        let v = loop (n/2) in 
                        let v = mul v v in
                        if n%2 = 0 then v else mul v x in
                loop n


            [<CodeAnalysis.SuppressMessage("Microsoft.Naming","CA1709:IdentifiersShouldBeCasedCorrectly");  CodeAnalysis.SuppressMessage("Microsoft.Naming","CA1704:IdentifiersShouldBeSpelledCorrectly")>]
            let PowByte (x:byte) n = ComputePowerGenericInlined  1uy Checked.( * ) x n 

            [<CodeAnalysis.SuppressMessage("Microsoft.Naming","CA1709:IdentifiersShouldBeCasedCorrectly");  CodeAnalysis.SuppressMessage("Microsoft.Naming","CA1704:IdentifiersShouldBeSpelledCorrectly")>]
            let PowSByte (x:sbyte) n = ComputePowerGenericInlined  1y Checked.( * ) x n 

            [<CodeAnalysis.SuppressMessage("Microsoft.Naming","CA1709:IdentifiersShouldBeCasedCorrectly");  CodeAnalysis.SuppressMessage("Microsoft.Naming","CA1704:IdentifiersShouldBeSpelledCorrectly")>]
            let PowInt16 (x:int16) n = ComputePowerGenericInlined  1s Checked.( * ) x n 

            [<CodeAnalysis.SuppressMessage("Microsoft.Naming","CA1709:IdentifiersShouldBeCasedCorrectly");  CodeAnalysis.SuppressMessage("Microsoft.Naming","CA1704:IdentifiersShouldBeSpelledCorrectly")>]
            let PowUInt16 (x:uint16) n = ComputePowerGenericInlined  1us Checked.( * ) x n 

            [<CodeAnalysis.SuppressMessage("Microsoft.Naming","CA1709:IdentifiersShouldBeCasedCorrectly");  CodeAnalysis.SuppressMessage("Microsoft.Naming","CA1704:IdentifiersShouldBeSpelledCorrectly")>]
            let PowInt32 (x:int32) n = ComputePowerGenericInlined  1 Checked.( * ) x n 

            [<CodeAnalysis.SuppressMessage("Microsoft.Naming","CA1709:IdentifiersShouldBeCasedCorrectly");  CodeAnalysis.SuppressMessage("Microsoft.Naming","CA1704:IdentifiersShouldBeSpelledCorrectly")>]
            let PowUInt32 (x:uint32) n = ComputePowerGenericInlined  1u Checked.( * ) x n 

            [<CodeAnalysis.SuppressMessage("Microsoft.Naming","CA1709:IdentifiersShouldBeCasedCorrectly");  CodeAnalysis.SuppressMessage("Microsoft.Naming","CA1704:IdentifiersShouldBeSpelledCorrectly")>]
            let PowInt64 (x:int64) n = ComputePowerGenericInlined  1L Checked.( * ) x n 

            [<CodeAnalysis.SuppressMessage("Microsoft.Naming","CA1709:IdentifiersShouldBeCasedCorrectly");  CodeAnalysis.SuppressMessage("Microsoft.Naming","CA1704:IdentifiersShouldBeSpelledCorrectly")>]
            let PowUInt64 (x:uint64) n = ComputePowerGenericInlined  1UL Checked.( * ) x n 

            [<CodeAnalysis.SuppressMessage("Microsoft.Naming","CA1709:IdentifiersShouldBeCasedCorrectly");  CodeAnalysis.SuppressMessage("Microsoft.Naming","CA1704:IdentifiersShouldBeSpelledCorrectly")>]
            let PowIntPtr (x:nativeint) n = ComputePowerGenericInlined  1n Checked.( * ) x n 

            [<CodeAnalysis.SuppressMessage("Microsoft.Naming","CA1709:IdentifiersShouldBeCasedCorrectly");  CodeAnalysis.SuppressMessage("Microsoft.Naming","CA1704:IdentifiersShouldBeSpelledCorrectly")>]
            let PowUIntPtr (x:unativeint) n = ComputePowerGenericInlined  1un Checked.( * ) x n 

            [<CodeAnalysis.SuppressMessage("Microsoft.Naming","CA1709:IdentifiersShouldBeCasedCorrectly");  CodeAnalysis.SuppressMessage("Microsoft.Naming","CA1704:IdentifiersShouldBeSpelledCorrectly")>]
            let PowSingle (x:float32) n = ComputePowerGenericInlined  1.0f Checked.( * ) x n 

            [<CodeAnalysis.SuppressMessage("Microsoft.Naming","CA1709:IdentifiersShouldBeCasedCorrectly");  CodeAnalysis.SuppressMessage("Microsoft.Naming","CA1704:IdentifiersShouldBeSpelledCorrectly")>]
            let PowDouble (x:float) n = ComputePowerGenericInlined  1.0 Checked.( * ) x n 

            [<CodeAnalysis.SuppressMessage("Microsoft.Naming","CA1709:IdentifiersShouldBeCasedCorrectly");  CodeAnalysis.SuppressMessage("Microsoft.Naming","CA1704:IdentifiersShouldBeSpelledCorrectly")>]
            let PowDecimal (x:decimal) n = ComputePowerGenericInlined  1.0M Checked.( * ) x n 

            [<CodeAnalysis.SuppressMessage("Microsoft.Naming","CA1709:IdentifiersShouldBeCasedCorrectly");  CodeAnalysis.SuppressMessage("Microsoft.Naming","CA1704:IdentifiersShouldBeSpelledCorrectly")>]
            let PowGeneric (one, mul, value: 'T, exponent) = ComputePowerGenericInlined  one mul value exponent 

            let inline ComputeSlice bound start finish length =
                match start, finish with
                | None, None -> bound, bound + length - 1
                | None, Some n when n >= bound  -> bound, n
                | Some m, None when m <= bound + length -> m, bound + length - 1
                | Some m, Some n -> m, n
                | _ -> raise (System.IndexOutOfRangeException())

            let inline GetArraySlice (source: _[]) start finish =
                let start, finish = ComputeSlice 0 start finish source.Length
                GetArraySub source start (finish - start + 1)

            let inline SetArraySlice (target: _[]) start finish (source: _[]) = 
                let start  = (match start with None -> 0 | Some n -> n) 
                let finish = (match finish with None -> target.Length - 1 | Some n -> n) 
                SetArraySub target start (finish - start + 1) source

            let GetArraySlice2D (source: _[,]) start1 finish1 start2 finish2 =
                let bound1 = source.GetLowerBound(0)
                let bound2 = source.GetLowerBound(1)
                let start1, finish1 = ComputeSlice bound1 start1 finish1 (GetArray2DLength1 source)
                let start2, finish2 = ComputeSlice bound2 start2 finish2 (GetArray2DLength2 source)
                let len1 = (finish1 - start1 + 1)
                let len2 = (finish2 - start2 + 1)
                GetArray2DSub source start1 start2 len1 len2

            let inline GetArraySlice2DFixed1 (source: _[,]) index1 start2 finish2 = 
                let bound2 = source.GetLowerBound(1)
                let start2, finish2 = ComputeSlice bound2 start2 finish2 (GetArray2DLength2 source)
                let len2 = (finish2 - start2 + 1)
                let dst = zeroCreate (if len2 < 0 then 0 else len2)
                for j = 0 to len2 - 1 do 
                    SetArray dst j (GetArray2D source index1 (start2+j))
                dst

            let inline GetArraySlice2DFixed2 (source: _[,]) start1 finish1 index2 =
                let bound1 = source.GetLowerBound(0)
                let start1, finish1 = ComputeSlice bound1 start1 finish1 (GetArray2DLength1 source) 
                let len1 = (finish1 - start1 + 1)
                let dst = zeroCreate (if len1 < 0 then 0 else len1)
                for i = 0 to len1 - 1 do 
                    SetArray dst i (GetArray2D source (start1+i) index2)
                dst

            let inline SetArraySlice2DFixed1 (target: _[,]) index1 start2 finish2 (source: _[]) = 
                let bound2 = target.GetLowerBound(1)
                let start2  = (match start2 with None -> bound2 | Some n -> n) 
                let finish2 = (match finish2 with None -> bound2 + GetArray2DLength2 target - 1 | Some n -> n) 
                let len2 = (finish2 - start2 + 1)
                for j = 0 to len2 - 1 do
                    SetArray2D target index1 (bound2+start2+j) (GetArray source j)

            let inline SetArraySlice2DFixed2 (target: _[,]) start1 finish1 index2 (source:_[]) = 
                let bound1 = target.GetLowerBound(0)
                let start1  = (match start1 with None -> bound1 | Some n -> n) 
                let finish1 = (match finish1 with None -> bound1 + GetArray2DLength1 target - 1 | Some n -> n) 
                let len1 = (finish1 - start1 + 1)
                for i = 0 to len1 - 1 do
                    SetArray2D target (bound1+start1+i) index2 (GetArray source i)

            let SetArraySlice2D (target: _[,]) start1 finish1 start2 finish2 (source: _[,]) = 
                let bound1 = target.GetLowerBound(0)
                let bound2 = target.GetLowerBound(1)
                let start1  = (match start1 with None -> bound1 | Some n -> n) 
                let start2  = (match start2 with None -> bound2 | Some n -> n) 
                let finish1 = (match finish1 with None -> bound1 + GetArray2DLength1 target - 1 | Some n -> n) 
                let finish2 = (match finish2 with None -> bound2 + GetArray2DLength2 target - 1 | Some n -> n) 
                SetArray2DSub target start1 start2 (finish1 - start1 + 1) (finish2 - start2 + 1) source

            let GetArraySlice3D (source: _[,,]) start1 finish1 start2 finish2 start3 finish3 =
                let bound1 = source.GetLowerBound(0)
                let bound2 = source.GetLowerBound(1)
                let bound3 = source.GetLowerBound(2)
                let start1, finish1 = ComputeSlice bound1 start1 finish1 (GetArray3DLength1 source)              
                let start2, finish2 = ComputeSlice bound2 start2 finish2 (GetArray3DLength2 source)              
                let start3, finish3 = ComputeSlice bound3 start3 finish3 (GetArray3DLength3 source)              
                let len1 = (finish1 - start1 + 1)
                let len2 = (finish2 - start2 + 1)
                let len3 = (finish3 - start3 + 1)
                GetArray3DSub source start1 start2 start3 len1 len2 len3

            let SetArraySlice3D (target: _[,,]) start1 finish1 start2 finish2 start3 finish3 (source:_[,,]) = 
                let bound1 = target.GetLowerBound(0)
                let bound2 = target.GetLowerBound(1)
                let bound3 = target.GetLowerBound(2)
                let start1  = (match start1 with None -> bound1 | Some n -> n) 
                let start2  = (match start2 with None -> bound2 | Some n -> n) 
                let start3  = (match start3 with None -> bound3 | Some n -> n) 
                let finish1 = (match finish1 with None -> bound1 + GetArray3DLength1 target - 1 | Some n -> n) 
                let finish2 = (match finish2 with None -> bound2 + GetArray3DLength2 target - 1 | Some n -> n) 
                let finish3 = (match finish3 with None -> bound3 + GetArray3DLength3 target - 1 | Some n -> n) 
                SetArray3DSub target start1 start2 start3 (finish1 - start1 + 1) (finish2 - start2 + 1) (finish3 - start3 + 1) source

            let GetArraySlice4D (source: _[,,,]) start1 finish1 start2 finish2 start3 finish3 start4 finish4 = 
                let bound1 = source.GetLowerBound(0)
                let bound2 = source.GetLowerBound(1)
                let bound3 = source.GetLowerBound(2)
                let bound4 = source.GetLowerBound(3)
                let start1, finish1 = ComputeSlice bound1 start1 finish1 (Array4DLength1 source)              
                let start2, finish2 = ComputeSlice bound2 start2 finish2 (Array4DLength2 source)              
                let start3, finish3 = ComputeSlice bound3 start3 finish3 (Array4DLength3 source)              
                let start4, finish4 = ComputeSlice bound4 start4 finish4 (Array4DLength4 source)              
                let len1 = (finish1 - start1 + 1)
                let len2 = (finish2 - start2 + 1)
                let len3 = (finish3 - start3 + 1)
                let len4 = (finish4 - start4 + 1)
                GetArray4DSub source start1 start2 start3 start4 len1 len2 len3 len4

            let SetArraySlice4D (target: _[,,,]) start1 finish1 start2 finish2 start3 finish3 start4 finish4 (source:_[,,,]) = 
                let bound1 = target.GetLowerBound(0)
                let bound2 = target.GetLowerBound(1)
                let bound3 = target.GetLowerBound(2)
                let bound4 = target.GetLowerBound(3)
                let start1  = (match start1 with None -> bound1 | Some n -> n) 
                let start2  = (match start2 with None -> bound2 | Some n -> n) 
                let start3  = (match start3 with None -> bound3 | Some n -> n) 
                let start4  = (match start4 with None -> bound4 | Some n -> n) 
                let finish1 = (match finish1 with None -> bound1 + Array4DLength1 target - 1 | Some n -> n) 
                let finish2 = (match finish2 with None -> bound2 + Array4DLength2 target - 1 | Some n -> n) 
                let finish3 = (match finish3 with None -> bound3 + Array4DLength3 target - 1 | Some n -> n) 
                let finish4 = (match finish4 with None -> bound4 + Array4DLength4 target - 1 | Some n -> n) 
                SetArray4DSub target start1 start2 start3 start4 (finish1 - start1 + 1) (finish2 - start2 + 1) (finish3 - start3 + 1) (finish4 - start4 + 1) source

            let inline GetStringSlice (source: string) start finish =
                let start, finish = ComputeSlice 0 start finish source.Length
                let len = finish-start+1
                if len <= 0 then String.Empty
                else source.Substring(start, len)

            let inline absImpl (x: ^T) : ^T = 
                 (^T: (static member Abs : ^T -> ^T) (x))
                 when ^T : int32       = let x : int32     = retype x in System.Math.Abs(x)
                 when ^T : float       = let x : float     = retype x in System.Math.Abs(x)
                 when ^T : float32     = let x : float32   = retype x in System.Math.Abs(x)
                 when ^T : int64       = let x : int64     = retype x in System.Math.Abs(x)
                 when ^T : nativeint   = 
                   (let x : nativeint = retype x 
                    if x >= 0n then 
                        x 
                    else 
                        let res = -x 
                        if res < 0n then raise (System.OverflowException(ErrorStrings.NoNegateMinValueString))
                        res)
                 when ^T : int16       = let x : int16     = retype x in System.Math.Abs(x)
                 when ^T : sbyte       = let x : sbyte     = retype x in System.Math.Abs(x)
                 when ^T : decimal     = System.Math.Abs(retype x : decimal) 
            
            let inline  acosImpl(x: ^T) : ^T = 
                 (^T: (static member Acos : ^T -> ^T) (x))
                 when ^T : float       = System.Math.Acos(retype x)
                 when ^T : float32     = System.Math.Acos(toFloat (retype x)) |> toFloat32

            let inline  asinImpl(x: ^T) : ^T = 
                 (^T: (static member Asin : ^T -> ^T) (x))
                 when ^T : float       = System.Math.Asin(retype x)
                 when ^T : float32     = System.Math.Asin(toFloat (retype x)) |> toFloat32

            let inline  atanImpl(x: ^T) : ^T = 
                 (^T: (static member Atan : ^T -> ^T) (x))
                 when ^T : float       = System.Math.Atan(retype x)
                 when ^T : float32     = System.Math.Atan(toFloat (retype x)) |> toFloat32

            let inline  atan2Impl(x: ^T) (y: ^T) : 'U = 
                 (^T: (static member Atan2 : ^T * ^T -> 'U) (x,y))
                 when ^T : float       = System.Math.Atan2(retype x, retype y)
                 when ^T : float32     = System.Math.Atan2(toFloat (retype x), toFloat(retype y)) |> toFloat32

            let inline  ceilImpl(x: ^T) : ^T = 
                 (^T: (static member Ceiling : ^T -> ^T) (x))
                 when ^T : float       = System.Math.Ceiling(retype x : float)
                 when ^T : float32     = System.Math.Ceiling(toFloat (retype x)) |> toFloat32

            let inline  expImpl(x: ^T) : ^T = 
                 (^T: (static member Exp : ^T -> ^T) (x))
                 when ^T : float       = System.Math.Exp(retype x)
                 when ^T : float32     = System.Math.Exp(toFloat (retype x)) |> toFloat32

            let inline floorImpl (x: ^T) : ^T = 
                 (^T: (static member Floor : ^T -> ^T) (x))
                 when ^T : float       = System.Math.Floor(retype x : float)
                 when ^T : float32     = System.Math.Floor(toFloat (retype x)) |> toFloat32

            let inline truncateImpl (x: ^T) : ^T = 
                 (^T: (static member Truncate : ^T -> ^T) (x))
                 when ^T : float       = System.Math.Truncate(retype x : float) 
                 when ^T : float32     = System.Math.Truncate(toFloat (retype x))  |> toFloat32

            let inline roundImpl (x: ^T) : ^T = 
                 (^T: (static member Round : ^T -> ^T) (x))
                 when ^T : float       = System.Math.Round(retype x : float)
                 when ^T : float32     = System.Math.Round(toFloat (retype x)) |> toFloat32

            let inline signImpl (x: ^T) : int = 
                 (^T: (member Sign : int) (x))
                 when ^T : int32       = System.Math.Sign(retype x : int32)
                 when ^T : int64       = System.Math.Sign(retype x : int64)
                 when ^T : nativeint   = if (retype x : nativeint) < 0n then -1 else if (retype x : nativeint) > 0n then 1 else 0
                 when ^T : int16       = System.Math.Sign(retype x : int16)
                 when ^T : sbyte       = System.Math.Sign(retype x : sbyte)
                 when ^T : float       = System.Math.Sign(retype x : float)
                 when ^T : float32     = System.Math.Sign(toFloat (retype x)) 
                 when ^T : decimal     = System.Math.Sign(retype x : decimal) 

            let inline  logImpl(x: ^T) : ^T = 
                 (^T: (static member Log : ^T -> ^T) (x))
                 when ^T : float       = System.Math.Log(retype x)
                 when ^T : float32     = System.Math.Log(toFloat (retype x)) |> toFloat32
            
            let inline  log10Impl(x: ^T) : ^T = 
                 (^T: (static member Log10 : ^T -> ^T) (x))
                 when ^T : float       = System.Math.Log10(retype x)
                 when ^T : float32     = System.Math.Log10(toFloat (retype x)) |> toFloat32

            let inline  sqrtImpl(x: ^T) : ^U = 
                 (^T: (static member Sqrt : ^T -> ^U) (x))
                 when ^T : float       = System.Math.Sqrt(retype x : float)
                 when ^T : float32     = System.Math.Sqrt(toFloat (retype x)) |> toFloat32

            let inline  cosImpl(x: ^T) : ^T = 
                 (^T: (static member Cos : ^T -> ^T) (x))
                 when ^T : float       = System.Math.Cos(retype x)
                 when ^T : float32     = System.Math.Cos(toFloat (retype x)) |> toFloat32

            let inline  coshImpl(x: ^T) : ^T = 
                 (^T: (static member Cosh : ^T -> ^T) (x))
                 when ^T : float       = System.Math.Cosh(retype x)
                 when ^T : float32     = System.Math.Cosh(toFloat (retype x)) |> toFloat32

            let inline  sinImpl(x: ^T) : ^T = 
                 (^T: (static member Sin : ^T -> ^T) (x))
                 when ^T : float       = System.Math.Sin(retype x)
                 when ^T : float32     = System.Math.Sin(toFloat (retype x)) |> toFloat32

            let inline  sinhImpl(x: ^T) : ^T = 
                 (^T: (static member Sinh : ^T -> ^T) (x))
                 when ^T : float       = System.Math.Sinh(retype x)
                 when ^T : float32     = System.Math.Sinh(toFloat (retype x)) |> toFloat32

            let inline  tanImpl(x: ^T) : ^T = 
                 (^T: (static member Tan : ^T -> ^T) (x))
                 when ^T : float       = System.Math.Tan(retype x)
                 when ^T : float32     = System.Math.Tan(toFloat (retype x)) |> toFloat32

            let inline  tanhImpl(x: ^T) : ^T = 
                 (^T: (static member Tanh : ^T -> ^T) (x))
                 when ^T : float       = System.Math.Tanh(retype x)
                 when ^T : float32     = System.Math.Tanh(toFloat (retype x)) |> toFloat32

            let inline  powImpl (x: ^T) (y: ^U) : ^T = 
                 (^T: (static member Pow : ^T * ^U -> ^T) (x,y))
                 when ^T : float       = System.Math.Pow((retype x : float), (retype y: float))
                 when ^T : float32     = System.Math.Pow(toFloat (retype x), toFloat(retype y)) |> toFloat32

            type AbsDynamicImplTable<'T>() = 
                static let result : ('T -> 'T) = 
                    let aty = typeof<'T>
                    if   aty.Equals(typeof<sbyte>)      then unboxPrim<_>(fun (x:sbyte)     -> absImpl x)
                    elif aty.Equals(typeof<int16>)      then unboxPrim<_>(fun (x:int16)     -> absImpl x)
                    elif aty.Equals(typeof<int32>)      then unboxPrim<_>(fun (x:int32)     -> absImpl x)
                    elif aty.Equals(typeof<int64>)      then unboxPrim<_>(fun (x:int64)     -> absImpl x)
                    elif aty.Equals(typeof<nativeint>)  then unboxPrim<_>(fun (x:nativeint) -> absImpl x)
                    elif aty.Equals(typeof<float>)      then unboxPrim<_>(fun (x:float)     -> absImpl x)
                    elif aty.Equals(typeof<float32>)    then unboxPrim<_>(fun (x:float32)   -> absImpl x)
                    elif aty.Equals(typeof<decimal>)    then unboxPrim<_>(fun (x:decimal)   -> absImpl x)
                    else UnaryDynamicImpl "Abs" 
                static member Result : ('T -> 'T) = result

            type AcosDynamicImplTable<'T>() = 
                static let result : ('T -> 'T) = 
                    let aty = typeof<'T>
                    if aty.Equals(typeof<float>)        then unboxPrim<_>(fun (x:float)     -> acosImpl x)
                    elif aty.Equals(typeof<float32>)    then unboxPrim<_>(fun (x:float32)   -> acosImpl x)
                    else UnaryDynamicImpl "Acos" 
                static member Result : ('T -> 'T) = result

            type AsinDynamicImplTable<'T>() = 
                static let result : ('T -> 'T) = 
                    let aty = typeof<'T>
                    if aty.Equals(typeof<float>)        then unboxPrim<_>(fun (x:float)     -> asinImpl x)
                    elif aty.Equals(typeof<float32>)    then unboxPrim<_>(fun (x:float32)   -> asinImpl x)
                    else UnaryDynamicImpl "Asin" 
                static member Result : ('T -> 'T) = result

            type AtanDynamicImplTable<'T>() = 
                static let result : ('T -> 'T) = 
                    let aty = typeof<'T>
                    if aty.Equals(typeof<float>)        then unboxPrim<_>(fun (x:float)     -> atanImpl x)
                    elif aty.Equals(typeof<float32>)    then unboxPrim<_>(fun (x:float32)   -> atanImpl x)
                    else UnaryDynamicImpl "Atan" 
                static member Result : ('T -> 'T) = result

            type Atan2DynamicImplTable<'T,'U>() = 
                static let result : ('T -> 'T -> 'U) = 
                    let aty = typeof<'T>
                    if aty.Equals(typeof<float>)        then unboxPrim<_>(fun (x:float)  (y:float)   -> atan2Impl x y)
                    elif aty.Equals(typeof<float32>)    then unboxPrim<_>(fun (x:float32) (y:float32)  -> atan2Impl x y)
                    else BinaryDynamicImpl "Atan2"
                static member Result : ('T -> 'T -> 'U) = result

            type CeilingDynamicImplTable<'T>() = 
                static let result : ('T -> 'T) = 
                    let aty = typeof<'T>
                    if aty.Equals(typeof<float>)        then unboxPrim<_>(fun (x:float)     -> ceilImpl x)
                    elif aty.Equals(typeof<float32>)    then unboxPrim<_>(fun (x:float32)   -> ceilImpl x)
                    else UnaryDynamicImpl "Ceiling" 
                static member Result : ('T -> 'T) = result

            type ExpDynamicImplTable<'T>() = 
                static let result : ('T -> 'T) = 
                    let aty = typeof<'T>
                    if aty.Equals(typeof<float>)        then unboxPrim<_>(fun (x:float)     -> expImpl x)
                    elif aty.Equals(typeof<float32>)    then unboxPrim<_>(fun (x:float32)   -> expImpl x)
                    else UnaryDynamicImpl "Exp" 
                static member Result : ('T -> 'T) = result

            type FloorDynamicImplTable<'T>() = 
                static let result : ('T -> 'T) = 
                    let aty = typeof<'T>
                    if aty.Equals(typeof<float>)        then unboxPrim<_>(fun (x:float)     -> floorImpl x)
                    elif aty.Equals(typeof<float32>)    then unboxPrim<_>(fun (x:float32)   -> floorImpl x)
                    else UnaryDynamicImpl "Floor" 
                static member Result : ('T -> 'T) = result

            type TruncateDynamicImplTable<'T>() = 
                static let result : ('T -> 'T) = 
                    let aty = typeof<'T>
                    if aty.Equals(typeof<float>)        then unboxPrim<_>(fun (x:float)     -> truncateImpl x)
                    elif aty.Equals(typeof<float32>)    then unboxPrim<_>(fun (x:float32)   -> truncateImpl x)
                    else UnaryDynamicImpl "Truncate" 
                static member Result : ('T -> 'T) = result

            type RoundDynamicImplTable<'T>() = 
                static let result : ('T -> 'T) = 
                    let aty = typeof<'T>
                    if aty.Equals(typeof<float>)        then unboxPrim<_>(fun (x:float)     -> roundImpl x)
                    elif aty.Equals(typeof<float32>)    then unboxPrim<_>(fun (x:float32)   -> roundImpl x)
                    else UnaryDynamicImpl "Round" 
                static member Result : ('T -> 'T) = result

            type SignDynamicImplTable<'T>() = 
                static let result : ('T -> int) = 
                    let aty = typeof<'T>
                    if aty.Equals(typeof<float>)        then unboxPrim<_>(fun (x:float)     -> signImpl x)
                    elif aty.Equals(typeof<float32>)    then unboxPrim<_>(fun (x:float32)   -> signImpl x)
                    elif aty.Equals(typeof<nativeint>)    then unboxPrim<_>(fun (x:nativeint)   -> signImpl x)
                    elif aty.Equals(typeof<decimal>)    then unboxPrim<_>(fun (x:decimal)   -> signImpl x)
                    elif aty.Equals(typeof<int16>)    then unboxPrim<_>(fun (x:int16)   -> signImpl x)
                    elif aty.Equals(typeof<int32>)    then unboxPrim<_>(fun (x:int32)   -> signImpl x)
                    elif aty.Equals(typeof<int64>)    then unboxPrim<_>(fun (x:int64)   -> signImpl x)
                    elif aty.Equals(typeof<sbyte>)    then unboxPrim<_>(fun (x:sbyte)   -> signImpl x)
                    else UnaryDynamicImpl "Sign" 
                static member Result : ('T -> int) = result

            type LogDynamicImplTable<'T>() = 
                static let result : ('T -> 'T) = 
                    let aty = typeof<'T>
                    if aty.Equals(typeof<float>)        then unboxPrim<_>(fun (x:float)     -> logImpl x)
                    elif aty.Equals(typeof<float32>)    then unboxPrim<_>(fun (x:float32)   -> logImpl x)
                    else UnaryDynamicImpl "Log" 
                static member Result : ('T -> 'T) = result

            type Log10DynamicImplTable<'T>() = 
                static let result : ('T -> 'T) = 
                    let aty = typeof<'T>
                    if aty.Equals(typeof<float>)        then unboxPrim<_>(fun (x:float)     -> log10Impl x)
                    elif aty.Equals(typeof<float32>)    then unboxPrim<_>(fun (x:float32)   -> log10Impl x)
                    else UnaryDynamicImpl "Log10" 
                static member Result : ('T -> 'T) = result

            type SqrtDynamicImplTable<'T,'U>() = 
                static let result : ('T -> 'U) = 
                    let aty = typeof<'T>
                    if aty.Equals(typeof<float>)        then unboxPrim<_>(fun (x:float)     -> sqrtImpl x)
                    elif aty.Equals(typeof<float32>)    then unboxPrim<_>(fun (x:float32)   -> sqrtImpl x)
                    else UnaryDynamicImpl "Sqrt" 
                static member Result : ('T -> 'U) = result

            type CosDynamicImplTable<'T>() = 
                static let result : ('T -> 'T) = 
                    let aty = typeof<'T>
                    if aty.Equals(typeof<float>)        then unboxPrim<_>(fun (x:float)     -> cosImpl x)
                    elif aty.Equals(typeof<float32>)    then unboxPrim<_>(fun (x:float32)   -> cosImpl x)
                    else UnaryDynamicImpl "Cos" 
                static member Result : ('T -> 'T) = result

            type CoshDynamicImplTable<'T>() = 
                static let result : ('T -> 'T) = 
                    let aty = typeof<'T>
                    if aty.Equals(typeof<float>)        then unboxPrim<_>(fun (x:float)     -> coshImpl x)
                    elif aty.Equals(typeof<float32>)    then unboxPrim<_>(fun (x:float32)   -> coshImpl x)
                    else UnaryDynamicImpl "Cosh" 
                static member Result : ('T -> 'T) = result

            type SinDynamicImplTable<'T>() = 
                static let result : ('T -> 'T) = 
                    let aty = typeof<'T>
                    if aty.Equals(typeof<float>)        then unboxPrim<_>(fun (x:float)     -> sinImpl x)
                    elif aty.Equals(typeof<float32>)    then unboxPrim<_>(fun (x:float32)   -> sinImpl x)
                    else UnaryDynamicImpl "Sin" 
                static member Result : ('T -> 'T) = result

            type SinhDynamicImplTable<'T>() = 
                static let result : ('T -> 'T) = 
                    let aty = typeof<'T>
                    if aty.Equals(typeof<float>)        then unboxPrim<_>(fun (x:float)     -> sinhImpl x)
                    elif aty.Equals(typeof<float32>)    then unboxPrim<_>(fun (x:float32)   -> sinhImpl x)
                    else UnaryDynamicImpl "Sinh" 
                static member Result : ('T -> 'T) = result

            type TanDynamicImplTable<'T>() = 
                static let result : ('T -> 'T) = 
                    let aty = typeof<'T>
                    if aty.Equals(typeof<float>)        then unboxPrim<_>(fun (x:float)     -> tanImpl x)
                    elif aty.Equals(typeof<float32>)    then unboxPrim<_>(fun (x:float32)   -> tanImpl x)
                    else UnaryDynamicImpl "Tan" 
                static member Result : ('T -> 'T) = result

            type TanhDynamicImplTable<'T>() = 
                static let result : ('T -> 'T) = 
                    let aty = typeof<'T>
                    if aty.Equals(typeof<float>)        then unboxPrim<_>(fun (x:float)     -> tanhImpl x)
                    elif aty.Equals(typeof<float32>)    then unboxPrim<_>(fun (x:float32)   -> tanhImpl x)
                    else UnaryDynamicImpl "Tanh" 
                static member Result : ('T -> 'T) = result

            type PowDynamicImplTable<'T,'U>() = 
                static let result : ('T -> 'U -> 'T) = 
                    let aty = typeof<'T>
                    if aty.Equals(typeof<float>)        then unboxPrim<_>(fun (x:float)   (y:float)  -> powImpl x y)
                    elif aty.Equals(typeof<float32>)    then unboxPrim<_>(fun (x:float32) (y:float32)  -> powImpl x y)
                    else BinaryDynamicImpl "Pow" 
                static member Result : ('T -> 'U -> 'T) = result

            let AbsDynamic x            = AbsDynamicImplTable<_>.Result x
            let AcosDynamic x           = AcosDynamicImplTable<_>.Result x
            let AsinDynamic x           = AsinDynamicImplTable<_>.Result x
            let AtanDynamic x           = AtanDynamicImplTable<_>.Result x
            let Atan2Dynamic y x        = Atan2DynamicImplTable<_,_>.Result y x
            let CeilingDynamic x        = CeilingDynamicImplTable<_>.Result x 
            let ExpDynamic x            = ExpDynamicImplTable<_>.Result x 
            let FloorDynamic x          = FloorDynamicImplTable<_>.Result x 
            let TruncateDynamic x       = TruncateDynamicImplTable<_>.Result x 
            let RoundDynamic x          = RoundDynamicImplTable<_>.Result x 
            let SignDynamic x           = SignDynamicImplTable<_>.Result x 
            let LogDynamic x            = LogDynamicImplTable<_>.Result x 
            let Log10Dynamic x          = Log10DynamicImplTable<_>.Result x 
            let SqrtDynamic x           = SqrtDynamicImplTable<_,_>.Result x 
            let CosDynamic x            = CosDynamicImplTable<_>.Result x 
            let CoshDynamic x           = CoshDynamicImplTable<_>.Result x 
            let SinDynamic x            = SinDynamicImplTable<_>.Result x 
            let SinhDynamic x           = SinhDynamicImplTable<_>.Result x 
            let TanDynamic x            = TanDynamicImplTable<_>.Result x 
            let TanhDynamic x           = TanhDynamicImplTable<_>.Result x 
            let PowDynamic x y          = PowDynamicImplTable<_,_>.Result x y

        open OperatorIntrinsics
                   
        let inline (..) (start:^T) (finish:^T) = 
           RangeGeneric (GenericOne< (^T) >)  Checked.(+) start finish
           when ^T : int32       = RangeInt32   (retype start) 1    (retype finish)
           when ^T : float       = RangeDouble  (retype start) 1.0  (retype finish)
           when ^T : float32     = RangeSingle  (retype start) 1.0f (retype finish)
           when ^T : int64       = RangeInt64   (retype start) 1L   (retype finish)
           when ^T : uint64      = RangeUInt64  (retype start) 1UL  (retype finish)
           when ^T : uint32      = RangeUInt32  (retype start) 1ul  (retype finish)
           when ^T : nativeint   = RangeIntPtr  (retype start) 1n   (retype finish)
           when ^T : unativeint  = RangeUIntPtr (retype start) 1un  (retype finish)
           when ^T : int16       = RangeInt16   (retype start) 1s   (retype finish)
           when ^T : uint16      = RangeUInt16  (retype start) 1us  (retype finish)
           when ^T : sbyte       = RangeSByte   (retype start) 1y   (retype finish)
           when ^T : byte        = RangeByte    (retype start) 1uy  (retype finish)
           when ^T : char        = RangeChar    (retype start) (retype finish)

        let inline (.. ..) (start: ^T) (step: ^U) (finish: ^T) = 
           RangeStepGeneric (GenericZero< (^U) >) Checked.(+) start step finish
           when ^T : int32       = RangeInt32   (retype start) (retype step) (retype finish)
           when ^T : float       = RangeDouble  (retype start) (retype step) (retype finish)
           when ^T : float32     = RangeSingle  (retype start) (retype step) (retype finish)
           when ^T : int64       = RangeInt64   (retype start) (retype step) (retype finish)
           when ^T : uint64      = RangeUInt64  (retype start) (retype step) (retype finish)
           when ^T : uint32      = RangeUInt32  (retype start) (retype step) (retype finish)
           when ^T : nativeint   = RangeIntPtr  (retype start) (retype step) (retype finish)
           when ^T : unativeint  = RangeUIntPtr (retype start) (retype step) (retype finish)
           when ^T : int16       = RangeInt16   (retype start) (retype step) (retype finish)
           when ^T : uint16      = RangeUInt16  (retype start) (retype step) (retype finish)
           when ^T : sbyte       = RangeSByte   (retype start) (retype step) (retype finish)
           when ^T : byte        = RangeByte    (retype start) (retype step) (retype finish)
        

        type ``[,]``<'T> with 
            member arr.GetSlice(x : int, y1 : int option, y2 : int option) = GetArraySlice2DFixed1 arr x y1 y2 
            member arr.GetSlice(x1 : int option, x2 : int option, y : int) = GetArraySlice2DFixed2 arr x1 x2 y

            member arr.SetSlice(x : int, y1 : int option, y2 : int option, source:'T[]) = SetArraySlice2DFixed1 arr x y1 y2 source
            member arr.SetSlice(x1 : int option, x2 : int option, y : int, source:'T[]) = SetArraySlice2DFixed2 arr x1 x2 y source

        [<CompiledName("Abs")>]
        let inline abs (value: ^T) : ^T = 
             AbsDynamic value
             when ^T : ^T = absImpl value

        [<CompiledName("Acos")>]
        let inline  acos (value: ^T) : ^T = 
             AcosDynamic value
             when ^T : ^T       = acosImpl value

        [<CompiledName("Asin")>]
        let inline  asin (value: ^T) : ^T = 
             AsinDynamic value
             when ^T : ^T       = asinImpl value

        [<CompiledName("Atan")>]
        let inline  atan (value: ^T) : ^T = 
             AtanDynamic value
             when ^T : ^T       = atanImpl value

        [<CompiledName("Atan2")>]
        let inline  atan2(y: ^T) (x: ^T) : 'U = 
             Atan2Dynamic y x
             when ^T : ^T       = (atan2Impl y x : 'U)

        [<CompiledName("Ceiling")>]
        let inline  ceil (value: ^T) : ^T = 
             CeilingDynamic value
             when ^T : ^T       = ceilImpl value

        [<CompiledName("Exp")>]
        let inline  exp(value: ^T) : ^T = 
             ExpDynamic value
             when ^T : ^T       = expImpl value

        [<CompiledName("Floor")>]
        let inline floor (value: ^T) : ^T = 
             FloorDynamic value
             when ^T : ^T       = floorImpl value

        [<CompiledName("Truncate")>]
        let inline truncate (value: ^T) : ^T = 
             TruncateDynamic value
             when ^T : ^T       = truncateImpl value

        [<CompiledName("Round")>]
        let inline round (value: ^T) : ^T = 
             RoundDynamic value
             when ^T : ^T       = roundImpl value

        [<CompiledName("Sign")>]
        let inline sign (value: ^T) : int = 
             SignDynamic value
             when ^T : ^T       = signImpl value

        [<CompiledName("Log")>]
        let inline  log (value: ^T) : ^T = 
             LogDynamic value
             when ^T : ^T       = logImpl value

        [<CompiledName("Log10")>]
        let inline  log10 (value: ^T) : ^T = 
             Log10Dynamic value
             when ^T : ^T       = log10Impl value

        [<CompiledName("Sqrt")>]
        let inline  sqrt (value: ^T) : ^U = 
             SqrtDynamic value
             when ^T : ^T       = (sqrtImpl value : ^U)

        [<CompiledName("Cos")>]
        let inline  cos (value: ^T) : ^T = 
             CosDynamic value
             when ^T : ^T       = cosImpl value

        [<CompiledName("Cosh")>]
        let inline cosh (value: ^T) : ^T = 
             CoshDynamic value
             when ^T : ^T       = coshImpl value

        [<CompiledName("Sin")>]
        let inline sin (value: ^T) : ^T = 
             SinDynamic value
             when ^T : ^T       = sinImpl value

        [<CompiledName("Sinh")>]
        let inline sinh (value: ^T) : ^T = 
             SinhDynamic value
             when ^T : ^T       = sinhImpl value

        [<CompiledName("Tan")>]
        let inline tan (value: ^T) : ^T = 
             TanDynamic value
             when ^T : ^T       = tanImpl value

        [<CompiledName("Tanh")>]
        let inline tanh (value: ^T) : ^T = 
             TanhDynamic value
             when ^T : ^T       = tanhImpl value

        let inline ( ** ) (x: ^T) (y: ^U) : ^T = 
             PowDynamic x y
             when ^T : ^T       = powImpl x y

        let inline gpown  (x: ^T) n =
            let v = PowGeneric (GenericOne< (^T) >, Checked.( * ), x,n) 
            if n < 0 then GenericOne< (^T) > / v
            else v

        [<CompiledName("PowInteger")>]
        let inline pown  (x: ^T) n =
             (if n = Int32.MinValue then gpown x (n+1) / x else gpown x n)
             when ^T : int32 = 
                         (let x = (retype x : int32) in
                          if  x = 2 && n >= 0 && n < 31 then 1 <<< n 
                          elif n >= 0 then PowInt32 x n 
                          else 1 / PowInt32 x n)
             when ^T : int64 = 
                         (let x = (retype x : int64) in
                          if  x = 2L && n >= 0 && n < 63 then 1L <<< n 
                          elif n >= 0 then PowInt64 x n 
                          else 1L / PowInt64 x n)
             when ^T : int16 = 
                         (let x = (retype x : int16) in
                          if  x = 2s && n >= 0 && n < 15 then 1s <<< n 
                          elif n >= 0 then PowInt16 x n 
                          else 1s / PowInt16 x n)
             when ^T : sbyte = 
                         (let x = (retype x : sbyte) in
                          if  x = 2y && n >= 0 && n < 7 then 1y <<< n 
                          elif n >= 0 then PowSByte x n 
                          else 1y / PowSByte x n)
             when ^T : nativeint = 
                         (let x = (retype x : nativeint) in
                          if  x = 2n && n >= 0 && n < 31 then 1n <<< n 
                          elif n >= 0 then PowIntPtr x n 
                          else 1n / PowIntPtr x n)
             when ^T : uint32 = 
                         (let x = (retype x : uint32) in
                          if  x = 2u && n >= 0 && n <= 31 then 1u <<< n 
                          elif n >= 0 then PowUInt32 x n 
                          else 1u / PowUInt32 x n)
             when ^T : uint64 = 
                         (let x = (retype x : uint64) in
                          if  x = 2UL && n >= 0 && n <= 63 then 1UL <<< n 
                          elif n >= 0 then PowUInt64 x n 
                          else 1UL / PowUInt64 x n)
             when ^T : uint16 = 
                         (let x = (retype x : uint16) in
                          if  x = 2us && n >= 0 && n <= 15 then 1us <<< n 
                          elif n >= 0 then PowUInt16 x n 
                          else 1us / PowUInt16 x n)
             when ^T : byte = 
                         (let x = (retype x : byte) in
                          if  x = 2uy && n >= 0 && n <= 7 then 1uy <<< n 
                          elif n >= 0 then PowByte x n 
                          else 1uy / PowByte x n)
             when ^T : unativeint = 
                         (let x = (retype x : unativeint) in
                          if  x = 2un && n >= 0 && n <= 31 then 1un <<< n 
                          elif n >= 0 then PowUIntPtr x n 
                          else 1un / PowUIntPtr x n)

             when ^T : float       = 
                         (let x = (retype x : float) in
                         if n >= 0 then PowDouble x n else 1.0 /  PowDouble x n)
             when ^T : float32     = 
                         (let x = (retype x : float32) in
                          if n >= 0 then PowSingle x n else 1.0f /  PowSingle x n)
             when ^T : decimal     = 
                         (let x = (retype x : decimal) in
                          if n >= 0 then PowDecimal x n else 1.0M /  PowDecimal x n)


namespace Microsoft.FSharp.Control

    open System    
    open System.Threading    
    open System.Diagnostics
    open Microsoft.FSharp.Core
    open Microsoft.FSharp.Core.Operators

    module LazyExtensions = 
        type System.Lazy<'T> with
            [<CompiledName("Create")>] // give the extension member a 'nice', unmangled compiled name, unique within this module
            static member Create(creator : unit -> 'T) : Lazy<'T> =
                let creator = Func<'T>(creator)
                Lazy<'T>(creator, true)

            [<CompiledName("CreateFromValue")>] // give the extension member a 'nice', unmangled compiled name, unique within this module
            static member CreateFromValue(value : 'T) : Lazy<'T> =
                Lazy<'T>.Create(fun () -> value)

            [<CompiledName("IsDelayedDeprecated")>] // give the extension member a 'nice', unmangled compiled name, unique within this module
            member x.IsDelayed = not(x.IsValueCreated)

            [<CompiledName("IsForcedDeprecated")>] // give the extension member a 'nice', unmangled compiled name, unique within this module
            member x.IsForced = x.IsValueCreated

            [<CompiledName("Force")>] // give the extension member a 'nice', unmangled compiled name, unique within this module
            member x.Force() = x.Value

            [<CompiledName("SynchronizedForceDeprecated")>] // give the extension member a 'nice', unmangled compiled name, unique within this module
            member x.SynchronizedForce() = x.Value

            [<CompiledName("UnsynchronizedForceDeprecated")>] // give the extension member a 'nice', unmangled compiled name, unique within this module
            member x.UnsynchronizedForce() = x.Value
            
    type Lazy<'T> = System.Lazy<'T>

    type 'T ``lazy`` = Lazy<'T>       


namespace Microsoft.FSharp.Control

    open System
    open Microsoft.FSharp.Core

    type IDelegateEvent<'Delegate when 'Delegate :> System.Delegate > =
        abstract AddHandler: handler:'Delegate -> unit
        abstract RemoveHandler: handler:'Delegate -> unit 

    type IEvent<'Delegate,'Args when 'Delegate : delegate<'Args,unit> and 'Delegate :> System.Delegate > =
        inherit IDelegateEvent<'Delegate>
        inherit IObservable<'Args>

    [<CompiledName("FSharpHandler`1")>]
    type Handler<'Args> =  delegate of sender:obj * args:'Args -> unit 

    type IEvent<'Args> = IEvent<Handler<'Args>, 'Args>

    do()<|MERGE_RESOLUTION|>--- conflicted
+++ resolved
@@ -305,15 +305,11 @@
 
         inherit System.Attribute()
 
-<<<<<<< HEAD
         new () = NoDynamicInvocationAttribute(false)
 
         member x.IsLegacy = legacy
 
     [<AttributeUsage(AttributeTargets.Parameter,AllowMultiple=false)>]
-=======
-    [<AttributeUsage(AttributeTargets.Parameter, AllowMultiple=false)>]
->>>>>>> 92ffe0ce
     [<Sealed>]
     type OptionalArgumentAttribute() =
         inherit System.Attribute()
