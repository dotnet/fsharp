// Copyright (c) Microsoft Corporation.  All Rights Reserved.  See License.txt in the project root for license information.

/// <summary>Types and functions related to expression quotations</summary>
namespace Microsoft.FSharp.Quotations

open Microsoft.FSharp.Core
open Microsoft.FSharp.Collections
open Microsoft.FSharp.Reflection
open System
open System.Reflection

/// <summary>Information at the binding site of a variable</summary>
///
/// <namespacedoc><summary>
///   Library functionality for F# quotations.
///    See also <a href="https://docs.microsoft.com/dotnet/fsharp/language-reference/code-quotations">F# Code Quotations</a> in the F# Language Guide.
/// </summary></namespacedoc>
[<Sealed>]
[<CompiledName("FSharpVar")>]
type Var =
    /// <summary>The type associated with the variable</summary>
    /// 
    /// <example-tbd></example-tbd>
    member Type : Type

    /// <summary>The declared name of the variable</summary>
    /// 
    /// <example-tbd></example-tbd>
    member Name : string

    /// <summary>Indicates if the variable represents a mutable storage location</summary>
    /// 
    /// <example-tbd></example-tbd>
    member IsMutable: bool

    /// <summary>Creates a new variable with the given name, type and mutability</summary>
    ///
    /// <param name="name">The declared name of the variable.</param>
    /// <param name="typ">The type associated with the variable.</param>
    /// <param name="isMutable">Indicates if the variable represents a mutable storage location. Default is false.</param>
    ///
    /// <returns>The created variable.</returns>
    /// 
    /// <example-tbd></example-tbd>
    new : name:string * typ:Type * ?isMutable : bool -> Var

    /// <summary>Fetches or create a new variable with the given name and type from a global pool of shared variables
    /// indexed by name and type</summary>
    ///
    /// <param name="name">The name of the variable.</param>
    /// <param name="typ">The type associated with the variable.</param>
    ///
    /// <returns>The retrieved or created variable.</returns>
    /// 
    /// <example-tbd></example-tbd>
    static member Global : name:string * typ:Type -> Var
    
    interface System.IComparable

/// <summary>Quoted expressions annotated with System.Type values. </summary>
[<CompiledName("FSharpExpr")>]
[<Class>]
type Expr =
    
    /// <summary>Substitutes through the given expression using the given functions
    /// to map variables to new values. The functions must give consistent results
    /// at each application. Variable renaming may occur on the target expression
    /// if variable capture occurs.</summary>
    ///
    /// <param name="substitution">The function to map variables into expressions.</param>
    ///
    /// <returns>The expression with the given substitutions.</returns>
    /// 
    /// <example-tbd></example-tbd>
    member Substitute : substitution:(Var -> Expr option) -> Expr 

    /// <summary>Gets the free expression variables of an expression as a list.</summary>
    /// <returns>A sequence of the free variables in the expression.</returns>
    /// 
    /// <example-tbd></example-tbd>
    member GetFreeVars : unit -> seq<Var>

    /// <summary>Returns type of an expression.</summary>
    /// 
    /// <example-tbd></example-tbd>
    member Type : Type

    /// <summary>Returns the custom attributes of an expression.</summary>
    /// 
    /// <example-tbd></example-tbd>
    member CustomAttributes : Expr list

    override Equals : obj:obj -> bool 
    
    /// <summary>Builds an expression that represents getting the address of a value.</summary>
    ///
    /// <param name="target">The target expression.</param>
    ///
    /// <returns>The resulting expression.</returns>
    /// 
    /// <example-tbd></example-tbd>
    static member AddressOf : target:Expr -> Expr
    
    /// <summary>Builds an expression that represents setting the value held at a particular address.</summary>
    ///
    /// <param name="target">The target expression.</param>
    /// <param name="value">The value to set at the address.</param>
    ///
    /// <returns>The resulting expression.</returns>
    /// 
    /// <example-tbd></example-tbd>
    static member AddressSet : target:Expr * value:Expr -> Expr
    
    /// <summary>Builds an expression that represents the application of a first class function value to a single argument.</summary>
    ///
    /// <param name="functionExpr">The function to apply.</param>
    /// <param name="argument">The argument to the function.</param>
    ///
    /// <returns>The resulting expression.</returns>
    /// 
    /// <example-tbd></example-tbd>
    static member Application: functionExpr:Expr * argument:Expr -> Expr
    
    /// <summary>Builds an expression that represents the application of a first class function value to multiple arguments</summary>
    ///
    /// <param name="functionExpr">The function to apply.</param>
    /// <param name="arguments">The list of lists of arguments to the function.</param>
    ///
    /// <returns>The resulting expression.</returns>
    /// 
    /// <example-tbd></example-tbd>
    static member Applications: functionExpr:Expr * arguments:list<list<Expr>> -> Expr
    
    /// <summary>Builds an expression that represents a call to an static method or module-bound function</summary>
    ///
    /// <param name="methodInfo">The MethodInfo describing the method to call.</param>
    /// <param name="arguments">The list of arguments to the method.</param>
    ///
    /// <returns>The resulting expression.</returns>
    /// 
    /// <example-tbd></example-tbd>
    static member Call : methodInfo:MethodInfo * arguments:list<Expr> -> Expr

    /// <summary>Builds an expression that represents a call to an instance method associated with an object</summary>
    ///
    /// <param name="obj">The input object.</param>
    /// <param name="methodInfo">The description of the method to call.</param>
    /// <param name="arguments">The list of arguments to the method.</param>
    ///
    /// <returns>The resulting expression.</returns>
    /// 
    /// <example-tbd></example-tbd>
    static member Call : obj:Expr * methodInfo:MethodInfo * arguments:list<Expr> -> Expr

    /// <summary>Builds an expression that represents a call to an static method or module-bound function</summary>
    ///
    /// <param name="methodInfo">The MethodInfo describing the method to call.</param>
    /// <param name="methodInfoWithWitnesses">The additional MethodInfo describing the method to call, accepting witnesses.</param>
    /// <param name="witnesses">The list of witnesses to the method.</param>
    /// <param name="arguments">The list of arguments to the method.</param>
    ///
    /// <returns>The resulting expression.</returns>
    /// 
    /// <example-tbd></example-tbd>
    static member CallWithWitnesses: methodInfo: MethodInfo * methodInfoWithWitnesses: MethodInfo * witnesses: Expr list * arguments: Expr list -> Expr

    /// <summary>Builds an expression that represents a call to an instance method associated with an object</summary>
    ///
    /// <param name="obj">The input object.</param>
    /// <param name="methodInfo">The description of the method to call.</param>
    /// <param name="methodInfoWithWitnesses">The additional MethodInfo describing the method to call, accepting witnesses.</param>
    /// <param name="witnesses">The list of witnesses to the method.</param>
    /// <param name="arguments">The list of arguments to the method.</param>
    ///
    /// <returns>The resulting expression.</returns>
    /// 
    /// <example-tbd></example-tbd>
    static member CallWithWitnesses: obj:Expr * methodInfo:MethodInfo * methodInfoWithWitnesses: MethodInfo * witnesses: Expr list * arguments:Expr list -> Expr

    /// <summary>Builds an expression that represents the coercion of an expression to a type</summary>
    ///
    /// <param name="source">The expression to coerce.</param>
    /// <param name="target">The target type.</param>
    ///
    /// <returns>The resulting expression.</returns>
    /// 
    /// <example-tbd></example-tbd>
    static member Coerce : source:Expr * target:Type -> Expr 

    /// <summary>Builds 'if ... then ... else' expressions.</summary>
    ///
    /// <param name="guard">The condition expression.</param>
    /// <param name="thenExpr">The <c>then</c> sub-expression.</param>
    /// <param name="elseExpr">The <c>else</c> sub-expression.</param>
    ///
    /// <returns>The resulting expression.</returns>
    /// 
    /// <example-tbd></example-tbd>
    static member IfThenElse : guard:Expr * thenExpr:Expr * elseExpr:Expr -> Expr 

    /// <summary>Builds a 'for i = ... to ... do ...' expression that represent loops over integer ranges</summary>
    ///
    /// <param name="loopVariable">The sub-expression declaring the loop variable.</param>
    /// <param name="start">The sub-expression setting the initial value of the loop variable.</param>
    /// <param name="endExpr">The sub-expression declaring the final value of the loop variable.</param>
    /// <param name="body">The sub-expression representing the body of the loop.</param>
    ///
    /// <returns>The resulting expression.</returns>
    /// 
    /// <example-tbd></example-tbd>
    static member ForIntegerRangeLoop: loopVariable:Var * start:Expr * endExpr:Expr * body:Expr -> Expr 

    /// <summary>Builds an expression that represents the access of a static field</summary>
    ///
    /// <param name="fieldInfo">The description of the field to access.</param>
    ///
    /// <returns>The resulting expression.</returns>
    /// 
    /// <example-tbd></example-tbd>
    static member FieldGet: fieldInfo:FieldInfo -> Expr 

    /// <summary>Builds an expression that represents the access of a field of an object</summary>
    ///
    /// <param name="obj">The input object.</param>
    /// <param name="fieldInfo">The description of the field to access.</param>
    ///
    /// <returns>The resulting expression.</returns>
    /// 
    /// <example-tbd></example-tbd>
    static member FieldGet: obj:Expr * fieldInfo:FieldInfo -> Expr 

    /// <summary>Builds an expression that represents writing to a static field </summary>
    ///
    /// <param name="fieldInfo">The description of the field to write to.</param>
    /// <param name="value">The value to the set to the field.</param>
    ///
    /// <returns>The resulting expression.</returns>
    /// 
    /// <example-tbd></example-tbd>
    static member FieldSet: fieldInfo:FieldInfo * value:Expr -> Expr 

    /// <summary>Builds an expression that represents writing to a field of an object</summary>
    ///
    /// <param name="obj">The input object.</param>
    /// <param name="fieldInfo">The description of the field to write to.</param>
    /// <param name="value">The value to set to the field.</param>
    ///
    /// <returns>The resulting expression.</returns>
    /// 
    /// <example-tbd></example-tbd>
    static member FieldSet: obj:Expr * fieldInfo:FieldInfo * value:Expr -> Expr 

    /// <summary>Builds an expression that represents the construction of an F# function value</summary>
    ///
    /// <param name="parameter">The parameter to the function.</param>
    /// <param name="body">The body of the function.</param>
    ///
    /// <returns>The resulting expression.</returns>
    /// 
    /// <example-tbd></example-tbd>
    static member Lambda : parameter:Var * body:Expr -> Expr

    /// <summary>Builds expressions associated with 'let' constructs</summary>
    ///
    /// <param name="letVariable">The variable in the let expression.</param>
    /// <param name="letExpr">The expression bound to the variable.</param>
    /// <param name="body">The sub-expression where the binding is in scope.</param>
    ///
    /// <returns>The resulting expression.</returns>
    /// 
    /// <example-tbd></example-tbd>
    static member Let : letVariable:Var * letExpr:Expr * body:Expr -> Expr 

    /// <summary>Builds recursive expressions associated with 'let rec' constructs</summary>
    ///
    /// <param name="bindings">The list of bindings for the let expression.</param>
    /// <param name="body">The sub-expression where the bindings are in scope.</param>
    ///
    /// <returns>The resulting expression.</returns>
    /// 
    /// <example-tbd></example-tbd>
    static member LetRecursive : bindings:(Var * Expr) list * body:Expr -> Expr 

    /// <summary>Builds an expression that represents the invocation of an object constructor</summary>
    ///
    /// <param name="constructorInfo">The description of the constructor.</param>
    /// <param name="arguments">The list of arguments to the constructor.</param>
    ///
    /// <returns>The resulting expression.</returns>
    /// 
    /// <example-tbd></example-tbd>
    static member NewObject: constructorInfo:ConstructorInfo * arguments:Expr list -> Expr 

    /// <summary>Builds an expression that represents the invocation of a default object constructor</summary>
    ///
    /// <param name="expressionType">The type on which the constructor is invoked.</param>
    ///
    /// <returns>The resulting expression.</returns>
    /// 
    /// <example-tbd></example-tbd>
    static member DefaultValue: expressionType:Type -> Expr 

    /// <summary>Builds an expression that represents the creation of an F# tuple value</summary>
    ///
    /// <param name="elements">The list of elements of the tuple.</param>
    ///
    /// <returns>The resulting expression.</returns>
    /// 
    /// <example-tbd></example-tbd>
    static member NewTuple: elements:Expr list -> Expr 

    /// <summary>Builds an expression that represents the creation of an F# tuple value</summary>
    ///
    /// <param name="asm">Runtime assembly containing System.ValueTuple definitions.</param>
    /// <param name="elements">The list of elements of the tuple.</param>
    ///
    /// <returns>The resulting expression.</returns>
    /// 
    /// <example-tbd></example-tbd>
    static member NewStructTuple: asm:Assembly * elements:Expr list -> Expr 

    /// <summary>Builds record-construction expressions </summary>
    ///
    /// <param name="recordType">The type of record.</param>
    /// <param name="elements">The list of elements of the record.</param>
    ///
    /// <returns>The resulting expression.</returns>
    /// 
    /// <example-tbd></example-tbd>
    static member NewRecord: recordType:Type * elements:Expr list -> Expr 

    /// <summary>Builds an expression that represents the creation of an array value initialized with the given elements</summary>
    ///
    /// <param name="elementType">The type for the elements of the array.</param>
    /// <param name="elements">The list of elements of the array.</param>
    ///
    /// <returns>The resulting expression.</returns>
    /// 
    /// <example-tbd></example-tbd>
    static member NewArray: elementType:Type * elements:Expr list -> Expr 

    /// <summary>Builds an expression that represents the creation of a delegate value for the given type</summary>
    ///
    /// <param name="delegateType">The type of delegate.</param>
    /// <param name="parameters">The parameters for the delegate.</param>
    /// <param name="body">The body of the function.</param>
    ///
    /// <returns>The resulting expression.</returns>
    /// 
    /// <example-tbd></example-tbd>
    static member NewDelegate: delegateType:Type * parameters:Var list * body:Expr -> Expr 

    /// <summary>Builds an expression that represents the creation of a union case value</summary>
    ///
    /// <param name="unionCase">The description of the union case.</param>
    /// <param name="arguments">The list of arguments for the case.</param>
    ///
    /// <returns>The resulting expression.</returns>
    /// 
    /// <example-tbd></example-tbd>
    static member NewUnionCase: unionCase:UnionCaseInfo * arguments:Expr list -> Expr 

    /// <summary>Builds an expression that represents reading a property of an object</summary>
    ///
    /// <param name="obj">The input object.</param>
    /// <param name="property">The description of the property.</param>
    /// <param name="indexerArgs">List of indices for the property if it is an indexed property.</param>
    ///
    /// <returns>The resulting expression.</returns>
    /// 
    /// <example-tbd></example-tbd>
    static member PropertyGet: obj:Expr * property:PropertyInfo  * ?indexerArgs: Expr list -> Expr 

    /// <summary>Builds an expression that represents reading a static property </summary>
    ///
    /// <param name="property">The description of the property.</param>
    /// <param name="indexerArgs">List of indices for the property if it is an indexed property.</param>
    ///
    /// <returns>The resulting expression.</returns>
    /// 
    /// <example-tbd></example-tbd>
    static member PropertyGet: property:PropertyInfo * ?indexerArgs: Expr list -> Expr 

    /// <summary>Builds an expression that represents writing to a property of an object</summary>
    ///
    /// <param name="obj">The input object.</param>
    /// <param name="property">The description of the property.</param>
    /// <param name="value">The value to set.</param>
    /// <param name="indexerArgs">List of indices for the property if it is an indexed property.</param>
    ///
    /// <returns>The resulting expression.</returns>
    /// 
    /// <example-tbd></example-tbd>
    static member PropertySet: obj:Expr * property:PropertyInfo * value:Expr * ?indexerArgs: Expr list -> Expr 

    /// <summary>Builds an expression that represents writing to a static property </summary>
    ///
    /// <param name="property">The description of the property.</param>
    /// <param name="value">The value to set.</param>
    /// <param name="indexerArgs">List of indices for the property if it is an indexed property.</param>
    ///
    /// <returns>The resulting expression.</returns>
    /// 
    /// <example-tbd></example-tbd>
    static member PropertySet: property:PropertyInfo * value:Expr * ?indexerArgs: Expr list -> Expr 

    /// <summary>Builds an expression that represents a nested typed or raw quotation literal</summary>
    ///
    /// <param name="inner">The expression being quoted.</param>
    ///
    /// <returns>The resulting expression.</returns>
    [<Obsolete("Please use Expr.QuoteTyped or Expr.QuoteRaw to distinguish between typed and raw quotation literals")>]
    /// 
    /// <example-tbd></example-tbd>
    static member Quote: inner:Expr -> Expr 

    /// <summary>Builds an expression that represents a nested raw quotation literal</summary>
    ///
    /// <param name="inner">The expression being quoted.</param>
    ///
    /// <returns>The resulting expression.</returns>
    /// 
    /// <example-tbd></example-tbd>
    static member QuoteRaw: inner:Expr -> Expr 

    /// <summary>Builds an expression that represents a nested typed quotation literal</summary>
    ///
    /// <param name="inner">The expression being quoted.</param>
    ///
    /// <returns>The resulting expression.</returns>
    /// 
    /// <example-tbd></example-tbd>
    static member QuoteTyped: inner:Expr -> Expr 

    /// <summary>Builds an expression that represents the sequential execution of one expression followed by another</summary>
    ///
    /// <param name="first">The first expression.</param>
    /// <param name="second">The second expression.</param>
    ///
    /// <returns>The resulting expression.</returns>
    /// 
    /// <example-tbd></example-tbd>
    static member Sequential: first:Expr * second:Expr -> Expr 

    /// <summary>Builds an expression that represents a try/with construct for exception filtering and catching.</summary>
    ///
    /// <param name="body">The body of the try expression.</param>
    /// <param name="filterVar"></param>
    /// <param name="filterBody"></param>
    /// <param name="catchVar">The variable to bind to a caught exception.</param>
    /// <param name="catchBody">The expression evaluated when an exception is caught.</param>
    ///
    /// <returns>The resulting expression.</returns>
    /// 
    /// <example-tbd></example-tbd>
    static member TryWith: body:Expr * filterVar:Var * filterBody:Expr * catchVar:Var * catchBody:Expr -> Expr 

    /// <summary>Builds an expression that represents a try/finally construct </summary>
    ///
    /// <param name="body">The body of the try expression.</param>
    /// <param name="compensation">The final part of the expression to be evaluated.</param>
    ///
    /// <returns>The resulting expression.</returns>
    /// 
    /// <example-tbd></example-tbd>
    static member TryFinally: body:Expr * compensation:Expr -> Expr 

    /// <summary>Builds an expression that represents getting a field of a tuple</summary>
    ///
    /// <param name="tuple">The input tuple.</param>
    /// <param name="index">The index of the tuple element to get.</param>
    ///
    /// <returns>The resulting expression.</returns>
    /// 
    /// <example-tbd></example-tbd>
    static member TupleGet: tuple:Expr * index:int -> Expr 


    /// <summary>Builds an expression that represents a type test.</summary>
    ///
    /// <param name="source">The expression to test.</param>
    /// <param name="target">The target type.</param>
    ///
    /// <returns>The resulting expression.</returns>
    /// 
    /// <example-tbd></example-tbd>
    static member TypeTest: source:Expr * target:Type -> Expr 

    /// <summary>Builds an expression that represents a test of a value is of a particular union case</summary>
    ///
    /// <param name="source">The expression to test.</param>
    /// <param name="unionCase">The description of the union case.</param>
    ///
    /// <returns>The resulting expression.</returns>
    /// 
    /// <example-tbd></example-tbd>
    static member UnionCaseTest: source:Expr * unionCase:UnionCaseInfo -> Expr 

    /// <summary>Builds an expression that represents a constant value of a particular type</summary>
    ///
    /// <param name="value">The untyped object.</param>
    /// <param name="expressionType">The type of the object.</param>
    ///
    /// <returns>The resulting expression.</returns>
    /// 
    /// <example-tbd></example-tbd>
    static member Value : value:obj * expressionType:Type -> Expr
    
    /// <summary>Builds an expression that represents a constant value </summary>
    ///
    /// <param name="value">The typed value.</param>
    ///
    /// <returns>The resulting expression.</returns>
    /// 
    /// <example-tbd></example-tbd>
    static member Value : value:'T -> Expr

    /// <summary>Builds an expression that represents a constant value, arising from a variable of the given name </summary>
    ///
    /// <param name="value">The typed value.</param>
    /// <param name="name">The name of the variable.</param>
    ///
    /// <returns>The resulting expression.</returns>
    /// 
    /// <example-tbd></example-tbd>
    static member ValueWithName : value:'T * name: string -> Expr

    /// <summary>Builds an expression that represents a constant value of a particular type, arising from a variable of the given name </summary>
    ///
    /// <param name="value">The untyped object.</param>
    /// <param name="expressionType">The type of the object.</param>
    /// <param name="name">The name of the variable.</param>
    ///
    /// <returns>The resulting expression.</returns>
    /// 
    /// <example-tbd></example-tbd>
    static member ValueWithName : value:obj * expressionType:Type * name: string -> Expr
    
    /// <summary>Builds an expression that represents a value and its associated reflected definition as a quotation</summary>
    ///
    /// <param name="value">The value being quoted.</param>
    /// <param name="definition">The definition of the value being quoted.</param>
    ///
    /// <returns>The resulting expression.</returns>
    /// 
    /// <example-tbd></example-tbd>
    static member WithValue: value: 'T * definition: Expr<'T> -> Expr<'T>

    /// <summary>Builds an expression that represents a value and its associated reflected definition as a quotation</summary>
    ///
    /// <param name="value">The untyped object.</param>
    /// <param name="expressionType">The type of the object.</param>
    /// <param name="definition">The definition of the value being quoted.</param>
    ///
    /// <returns>The resulting expression.</returns>
    /// 
    /// <example-tbd></example-tbd>
    static member WithValue: value: obj * expressionType:Type * definition: Expr -> Expr

    /// <summary>Builds an expression that represents a variable</summary>
    ///
    /// <param name="variable">The input variable.</param>
    ///
    /// <returns>The resulting expression.</returns>
    /// 
    /// <example-tbd></example-tbd>
    static member Var : variable:Var -> Expr
    
    /// <summary>Builds an expression that represents setting a mutable variable</summary>
    ///
    /// <param name="variable">The input variable.</param>
    /// <param name="value">The value to set.</param>
    ///
    /// <returns>The resulting expression.</returns>
    /// 
    /// <example-tbd></example-tbd>
    static member VarSet : variable:Var * value:Expr -> Expr
    
    /// <summary>Builds an expression that represents a while loop</summary>
    ///
    /// <param name="guard">The predicate to control the loop iteration.</param>
    /// <param name="body">The body of the while loop.</param>
    ///
    /// <returns>The resulting expression.</returns>
    /// 
    /// <example-tbd></example-tbd>
    static member WhileLoop : guard:Expr * body:Expr -> Expr

    /// <summary>Returns a new typed expression given an underlying runtime-typed expression.
    /// A type annotation is usually required to use this function, and 
    /// using an incorrect type annotation may result in a later runtime exception.</summary>
    ///
    /// <param name="source">The expression to cast.</param>
    ///
    /// <returns>The resulting typed expression.</returns>
    /// 
    /// <example-tbd></example-tbd>
    static member Cast : source:Expr -> Expr<'T> 

    /// <summary>Try and find a stored reflection definition for the given method. Stored reflection
    /// definitions are added to an F# assembly through the use of the [&lt;ReflectedDefinition&gt;] attribute.</summary>
    ///
    /// <param name="methodBase">The description of the method to find.</param>
    ///
    /// <returns>The reflection definition or None if a match could not be found.</returns>
    /// 
    /// <example-tbd></example-tbd>
    static member TryGetReflectedDefinition : methodBase:MethodBase -> Expr option
    
    /// <summary>This function is called automatically when quotation syntax (&lt;@ @&gt;) and other sources of
    /// quotations are used. </summary>
    ///
    /// <param name="qualifyingType">A type in the assembly where the quotation occurs.</param>
    /// <param name="spliceTypes">The spliced types, to replace references to type variables.</param>
    /// <param name="spliceExprs">The spliced expressions to replace references to spliced expressions.</param>
    /// <param name="bytes">The serialized form of the quoted expression.</param>
    ///
    /// <returns>The resulting expression.</returns>
    /// 
    /// <example-tbd></example-tbd>
    static member Deserialize : qualifyingType:System.Type * spliceTypes:list<System.Type> * spliceExprs:list<Expr> * bytes:byte[] -> Expr
    
    /// <summary>This function is called automatically when quotation syntax (&lt;@ @&gt;) and other sources of
    /// quotations are used. </summary>
    ///
    /// <param name="qualifyingType">A type in the assembly where the quotation occurs.</param>
    /// <param name="referencedTypes">The type definitions referenced.</param>
    /// <param name="spliceTypes">The spliced types, to replace references to type variables.</param>
    /// <param name="spliceExprs">The spliced expressions to replace references to spliced expressions.</param>
    /// <param name="bytes">The serialized form of the quoted expression.</param>
    ///
    /// <returns>The resulting expression.</returns>
    /// 
    /// <example-tbd></example-tbd>
    static member Deserialize40 : qualifyingType:Type * referencedTypes:Type[] * spliceTypes:Type[] * spliceExprs:Expr[] * bytes:byte[] -> Expr
    
    /// <summary>Permits interactive environments such as F# Interactive
    /// to explicitly register new pickled resources that represent persisted 
    /// top level definitions.</summary>
    ///
    /// <param name="assembly">The assembly associated with the resource.</param>
    /// <param name="resource">The unique name for the resources being added.</param>
    /// <param name="serializedValue">The serialized resource to register with the environment.</param>
    /// 
    /// <example-tbd></example-tbd>
    static member RegisterReflectedDefinitions: assembly:Assembly * resource:string * serializedValue:byte[] -> unit

    /// <summary>Permits interactive environments such as F# Interactive
    /// to explicitly register new pickled resources that represent persisted 
    /// top level definitions.</summary>
    ///
    /// <param name="assembly">The assembly associated with the resource.</param>
    /// <param name="resource">The unique name for the resources being added.</param>
    /// <param name="referencedTypes">The type definitions referenced.</param>
    /// <param name="serializedValue">The serialized resource to register with the environment.</param>
    /// 
    /// <example-tbd></example-tbd>
    static member RegisterReflectedDefinitions: assembly:Assembly * resource:string * serializedValue:byte[] * referencedTypes:Type[] -> unit

    /// <summary>Fetches or creates a new variable with the given name and type from a global pool of shared variables
    /// indexed by name and type. The type is given by the explicit or inferred type parameter</summary>
    ///
    /// <param name="name">The variable name.</param>
    ///
    /// <returns>The created of fetched typed global variable.</returns>
    /// 
    /// <example-tbd></example-tbd>
    static member GlobalVar<'T> : name:string -> Expr<'T>

    /// <summary>Format the expression as a string</summary>
    ///
    /// <param name="full">Indicates if method, property, constructor and type objects should be printed in detail. If false, these are abbreviated to their name.</param>
    ///
    /// <returns>The formatted string.</returns>
    member ToString : full: bool -> string

/// <summary>Type-carrying quoted expressions. Expressions are generated either
/// by quotations in source text or programatically</summary>
and [<CompiledName("FSharpExpr`1")>]
    [<Class>]
    Expr<'T> =
        inherit Expr
        /// <summary>Gets the raw expression associated with this type-carrying expression</summary>
        /// 
        /// <example-tbd></example-tbd>
        member Raw : Expr

<<<<<<< HEAD

=======
[<CompilationRepresentation(CompilationRepresentationFlags.ModuleSuffix)>]
>>>>>>> 792a5d45
/// <summary>Contains a set of primitive F# active patterns to analyze F# expression objects</summary>
[<CompilationRepresentation(CompilationRepresentationFlags.ModuleSuffix)>]
module Patterns =
    
    /// <summary>An active pattern to recognize expressions that represent getting the address of a value</summary>
    ///
    /// <param name="input">The input expression to match against.</param>
    ///
    /// <returns>When successful, the pattern binds the sub-expression of the input AddressOf expression</returns>
    /// 
    /// <example-tbd></example-tbd>
    [<CompiledName("AddressOfPattern")>]
    val (|AddressOf|_|)       : input:Expr -> Expr option

    /// <summary>An active pattern to recognize expressions that represent setting the value held at an address </summary>
    ///
    /// <param name="input">The input expression to match against.</param>
    ///
    /// <returns>When successful, the pattern binds the target and value expressions of the input expression</returns>
    /// 
    /// <example-tbd></example-tbd>
    [<CompiledName("AddressSetPattern")>]
    val (|AddressSet|_|)      : input:Expr -> (Expr * Expr) option

    /// <summary>An active pattern to recognize expressions that represent applications of first class function values</summary>
    ///
    /// <param name="input">The input expression to match against.</param>
    ///
    /// <returns>When successful, the pattern binds the function and argument of the input expression</returns>
    /// 
    /// <example-tbd></example-tbd>
    [<CompiledName("ApplicationPattern")>]
    val (|Application|_|)     : input:Expr -> (Expr * Expr) option

    /// <summary>An active pattern to recognize expressions that represent calls to static and instance methods, and functions defined in modules</summary>
    ///
    /// <param name="input">The input expression to match against.</param>
    ///
    /// <returns>When successful, the pattern binds the object, method and argument sub-expressions of the input expression</returns>
    /// 
    /// <example-tbd></example-tbd>
    [<CompiledName("CallPattern")>]
    val (|Call|_|)            : input:Expr -> (Expr option * MethodInfo * Expr list) option

    /// <summary>An active pattern to recognize expressions that represent calls to static and instance methods, and functions defined in modules, including witness arguments</summary>
    ///
    /// <param name="input">The input expression to match against.</param>
    ///
    /// <returns>When successful, the pattern binds the object, method, witness-argument and argument sub-expressions of the input expression</returns>
    /// 
    /// <example-tbd></example-tbd>
    [<CompiledName("CallWithWitnessesPattern")>]
    val (|CallWithWitnesses|_|) : input:Expr -> (Expr option * MethodInfo * MethodInfo * Expr list * Expr list) option

    /// <summary>An active pattern to recognize expressions that represent coercions from one type to another</summary>
    ///
    /// <param name="input">The input expression to match against.</param>
    ///
    /// <returns>When successful, the pattern binds the source expression and target type of the input expression</returns>
    /// 
    /// <example-tbd></example-tbd>
    [<CompiledName("CoercePattern")>]
    val (|Coerce|_|)          : input:Expr -> (Expr * Type) option

    /// <summary>An active pattern to recognize expressions that represent getting a static or instance field </summary>
    ///
    /// <param name="input">The input expression to match against.</param>
    ///
    /// <returns>When successful, the pattern binds the object and field of the input expression</returns>
    /// 
    /// <example-tbd></example-tbd>
    [<CompiledName("FieldGetPattern")>]
    val (|FieldGet|_|)        : input:Expr -> (Expr option * FieldInfo) option

    /// <summary>An active pattern to recognize expressions that represent setting a static or instance field </summary>
    ///
    /// <param name="input">The input expression to match against.</param>
    ///
    /// <returns>When successful, the pattern binds the object, field and value of the input expression</returns>
    /// 
    /// <example-tbd></example-tbd>
    [<CompiledName("FieldSetPattern")>]
    val (|FieldSet|_|)        : input:Expr -> (Expr option * FieldInfo * Expr) option

    /// <summary>An active pattern to recognize expressions that represent loops over integer ranges</summary>
    ///
    /// <param name="input">The input expression to match against.</param>
    ///
    /// <returns>When successful, the pattern binds the value, start, finish and body of the input expression</returns>
    /// 
    /// <example-tbd></example-tbd>
    [<CompiledName("ForIntegerRangeLoopPattern")>]
    val (|ForIntegerRangeLoop|_|) : input:Expr -> (Var * Expr * Expr * Expr) option

    /// <summary>An active pattern to recognize expressions that represent while loops </summary>
    ///
    /// <param name="input">The input expression to match against.</param>
    ///
    /// <returns>When successful, the pattern binds the guard and body of the input expression</returns>
    /// 
    /// <example-tbd></example-tbd>
    [<CompiledName("WhileLoopPattern")>]
    val (|WhileLoop|_|)       : input:Expr -> (Expr * Expr) option

    /// <summary>An active pattern to recognize expressions that represent conditionals</summary>
    ///
    /// <param name="input">The input expression to match against.</param>
    ///
    /// <returns>When successful, the pattern binds the condition, then-branch and else-branch of the input expression</returns>
    /// 
    /// <example-tbd></example-tbd>
    [<CompiledName("IfThenElsePattern")>]
    val (|IfThenElse|_|)      : input:Expr -> (Expr * Expr * Expr) option

    /// <summary>An active pattern to recognize expressions that represent first class function values</summary>
    ///
    /// <param name="input">The input expression to match against.</param>
    ///
    /// <returns>When successful, the pattern binds the variable and body of the input expression</returns>
    /// 
    /// <example-tbd></example-tbd>
    [<CompiledName("LambdaPattern")>]
    val (|Lambda|_|)          : input:Expr -> (Var * Expr) option

    /// <summary>An active pattern to recognize expressions that represent let bindings</summary>
    ///
    /// <param name="input">The input expression to match against.</param>
    ///
    /// <returns>When successful, the pattern binds the variable, binding expression and body of the input expression</returns>
    /// 
    /// <example-tbd></example-tbd>
    [<CompiledName("LetPattern")>]
    val (|Let|_|)             : input:Expr -> (Var * Expr * Expr) option

    /// <summary>An active pattern to recognize expressions that represent recursive let bindings of one or more variables</summary>
    ///
    /// <param name="input">The input expression to match against.</param>
    ///
    /// <returns>When successful, the pattern binds the bindings and body of the input expression</returns>
    /// 
    /// <example-tbd></example-tbd>
    [<CompiledName("LetRecursivePattern")>]
    val (|LetRecursive|_|)          : input:Expr -> ((Var * Expr) list * Expr) option

    /// <summary>An active pattern to recognize expressions that represent the construction of arrays </summary>
    ///
    /// <param name="input">The input expression to match against.</param>
    ///
    /// <returns>When successful, the pattern binds the element type and values of the input expression</returns>
    /// 
    /// <example-tbd></example-tbd>
    [<CompiledName("NewArrayPattern")>]
    val (|NewArray|_|)        : input:Expr -> (Type * Expr list) option

    /// <summary>An active pattern to recognize expressions that represent invocations of a default constructor of a struct</summary>
    ///
    /// <param name="input">The input expression to match against.</param>
    ///
    /// <returns>When successful, the pattern binds the relevant type of the input expression</returns>
    /// 
    /// <example-tbd></example-tbd>
    [<CompiledName("DefaultValuePattern")>]
    val (|DefaultValue|_|)    : input:Expr -> Type option

    /// <summary>An active pattern to recognize expressions that represent construction of delegate values</summary>
    ///
    /// <param name="input">The input expression to match against.</param>
    ///
    /// <returns>When successful, the pattern binds the delegate type, argument parameters and body of the input expression</returns>
    /// 
    /// <example-tbd></example-tbd>
    [<CompiledName("NewDelegatePattern")>]
    val (|NewDelegate|_|)     : input:Expr -> (Type * Var list * Expr) option

    /// <summary>An active pattern to recognize expressions that represent invocation of object constructors</summary>
    ///
    /// <param name="input">The input expression to match against.</param>
    ///
    /// <returns>When successful, the pattern binds the constructor and arguments of the input expression</returns>
    /// 
    /// <example-tbd></example-tbd>
    [<CompiledName("NewObjectPattern")>]
    val (|NewObject|_|)       : input:Expr -> (ConstructorInfo * Expr list) option

    /// <summary>An active pattern to recognize expressions that represent construction of record values</summary>
    ///
    /// <param name="input">The input expression to match against.</param>
    ///
    /// <returns>When successful, the pattern binds the record type and field values of the input expression</returns>
    /// 
    /// <example-tbd></example-tbd>
    [<CompiledName("NewRecordPattern")>]
    val (|NewRecord|_|)       : input:Expr -> (Type * Expr list) option

    /// <summary>An active pattern to recognize expressions that represent construction of particular union case values</summary>
    ///
    /// <param name="input">The input expression to match against.</param>
    ///
    /// <returns>When successful, the pattern binds the union case and field values of the input expression</returns>
    /// 
    /// <example-tbd></example-tbd>
    [<CompiledName("NewUnionCasePattern")>]
    val (|NewUnionCase|_|)    : input:Expr -> (UnionCaseInfo * Expr list) option

    /// <summary>An active pattern to recognize expressions that represent construction of tuple values</summary>
    ///
    /// <param name="input">The input expression to match against.</param>
    ///
    /// <returns>When successful, the pattern binds the element expressions of the input expression</returns>
    /// 
    /// <example-tbd></example-tbd>
    [<CompiledName("NewTuplePattern")>]
    val (|NewTuple|_|)        : input:Expr -> (Expr list) option

    /// <summary>An active pattern to recognize expressions that represent construction of struct tuple values</summary>
    ///
    /// <param name="input">The input expression to match against.</param>
    ///
    /// <returns>When successful, the pattern binds the element expressions of the input expression</returns>
    /// 
    /// <example-tbd></example-tbd>
    [<CompiledName("NewStructTuplePattern")>]
    val (|NewStructTuple|_|)        : input:Expr -> (Expr list) option

    /// <summary>An active pattern to recognize expressions that represent the read of a static or instance property, or a non-function value declared in a module</summary>
    ///
    /// <param name="input">The input expression to match against.</param>
    ///
    /// <returns>When successful, the pattern binds the object, property and indexer arguments of the input expression</returns>
    /// 
    /// <example-tbd></example-tbd>
    [<CompiledName("PropertyGetPattern")>]
    val (|PropertyGet|_|)         : input:Expr -> (Expr option * PropertyInfo * Expr list) option

    /// <summary>An active pattern to recognize expressions that represent setting a static or instance property, or a non-function value declared in a module</summary>
    ///
    /// <param name="input">The input expression to match against.</param>
    ///
    /// <returns>When successful, the pattern binds the object, property, indexer arguments and setter value of the input expression</returns>
    /// 
    /// <example-tbd></example-tbd>
    [<CompiledName("PropertySetPattern")>]
    val (|PropertySet|_|)         : input:Expr -> (Expr option * PropertyInfo * Expr list * Expr) option

    /// <summary>An active pattern to recognize expressions that represent a nested quotation literal</summary>
    ///
    /// <param name="input">The input expression to match against.</param>
    ///
    /// <returns>When successful, the pattern binds the nested quotation expression of the input expression</returns>
    /// 
    /// <example-tbd></example-tbd>
    [<CompiledName("QuotePattern")>]
    [<Obsolete("Please use QuoteTyped or QuoteRaw to distinguish between typed and raw quotation literals")>]
    val (|Quote|_|)           : input:Expr -> Expr option 

    /// <summary>An active pattern to recognize expressions that represent a nested raw quotation literal</summary>
    ///
    /// <param name="input">The input expression to match against.</param>
    ///
    /// <returns>When successful, the pattern binds the nested quotation expression of the input expression</returns>
    /// 
    /// <example-tbd></example-tbd>
    [<CompiledName("QuoteRawPattern")>]
    val (|QuoteRaw|_|)           : input:Expr -> Expr option 

    /// <summary>An active pattern to recognize expressions that represent a nested typed quotation literal</summary>
    ///
    /// <param name="input">The input expression to match against.</param>
    ///
    /// <returns>When successful, the pattern binds the nested quotation expression of the input expression</returns>
    /// 
    /// <example-tbd></example-tbd>
    [<CompiledName("QuoteTypedPattern")>]
    val (|QuoteTyped|_|)           : input:Expr -> Expr option 

    /// <summary>An active pattern to recognize expressions that represent sequential execution of one expression followed by another</summary>
    ///
    /// <param name="input">The input expression to match against.</param>
    ///
    /// <returns>When successful, the pattern binds the two sub-expressions of the input expression</returns>
    /// 
    /// <example-tbd></example-tbd>
    [<CompiledName("SequentialPattern")>]
    val (|Sequential|_|)      : input:Expr -> (Expr * Expr) option 

    /// <summary>An active pattern to recognize expressions that represent a try/with construct for exception filtering and catching </summary>
    ///
    /// <param name="input">The input expression to match against.</param>
    ///
    /// <returns>When successful, the pattern binds the body, exception variable, filter expression and catch expression of the input expression</returns>
    /// 
    /// <example-tbd></example-tbd>
    [<CompiledName("TryWithPattern")>]
    val (|TryWith|_|)        : input:Expr -> (Expr * Var * Expr * Var * Expr) option 

    /// <summary>An active pattern to recognize expressions that represent a try/finally construct </summary>
    ///
    /// <param name="input">The input expression to match against.</param>
    ///
    /// <returns>When successful, the pattern binds the body and handler parts of the try/finally expression</returns>
    /// 
    /// <example-tbd></example-tbd>
    [<CompiledName("TryFinallyPattern")>]
    val (|TryFinally|_|)      : input:Expr -> (Expr * Expr) option 

    /// <summary>An active pattern to recognize expressions that represent getting a tuple field</summary>
    ///
    /// <param name="input">The input expression to match against.</param>
    ///
    /// <returns>When successful, the pattern binds the expression and tuple field being accessed</returns>
    /// 
    /// <example-tbd></example-tbd>
    [<CompiledName("TupleGetPattern")>]
    val (|TupleGet|_|)        : input:Expr -> (Expr * int) option 

    /// <summary>An active pattern to recognize expressions that represent a dynamic type test</summary>
    ///
    /// <param name="input">The input expression to match against.</param>
    ///
    /// <returns>When successful, the pattern binds the expression and type being tested</returns>
    /// 
    /// <example-tbd></example-tbd>
    [<CompiledName("TypeTestPattern")>]
    val (|TypeTest|_|)        : input:Expr -> (Expr * Type) option 

    /// <summary>An active pattern to recognize expressions that represent a test if a value is of a particular union case</summary>
    ///
    /// <param name="input">The input expression to match against.</param>
    ///
    /// <returns>When successful, the pattern binds the expression and union case being tested</returns>
    /// 
    /// <example-tbd></example-tbd>
    [<CompiledName("UnionCaseTestPattern")>]
    val (|UnionCaseTest|_|)   : input:Expr -> (Expr * UnionCaseInfo) option 

    /// <summary>An active pattern to recognize expressions that represent a constant value. This also matches expressions matched by ValueWithName.</summary>
    ///
    /// <param name="input">The input expression to match against.</param>
    ///
    /// <returns>When successful, the pattern binds the boxed value and its static type</returns>
    /// 
    /// <example-tbd></example-tbd>
    [<CompiledName("ValuePattern")>]
    val (|Value|_|)           : input:Expr -> (obj * Type) option

    /// <summary>An active pattern to recognize expressions that represent a constant value</summary>
    ///
    /// <param name="input">The input expression to match against.</param>
    ///
    /// <returns>When successful, the pattern binds the boxed value, its static type and its name</returns>
    /// 
    /// <example-tbd></example-tbd>
    [<CompiledName("ValueWithNamePattern")>]
    val (|ValueWithName|_|)  : input:Expr -> (obj * Type * string) option

    /// <summary>An active pattern to recognize expressions that are a value with an associated definition</summary>
    ///
    /// <param name="input">The input expression to match against.</param>
    ///
    /// <returns>When successful, the pattern binds the boxed value, its static type and its definition</returns>
    /// 
    /// <example-tbd></example-tbd>
    [<CompiledName("WithValuePattern")>]
    val (|WithValue|_|)  : input:Expr -> (obj * Type * Expr) option

    /// <summary>An active pattern to recognize expressions that represent a variable</summary>
    ///
    /// <param name="input">The input expression to match against.</param>
    ///
    /// <returns>When successful, the pattern binds the variable of the input expression</returns>
    /// 
    /// <example-tbd></example-tbd>
    [<CompiledName("VarPattern")>]
    val (|Var|_|)             : input:Expr -> Var option

    /// <summary>An active pattern to recognize expressions that represent setting a mutable variable</summary>
    ///
    /// <param name="input">The input expression to match against.</param>
    ///
    /// <returns>When successful, the pattern binds the variable and value expression of the input expression</returns>
    /// 
    /// <example-tbd></example-tbd>
    [<CompiledName("VarSetPattern")>]
    val (|VarSet|_|)          : input:Expr -> (Var * Expr) option
    
/// <summary>Contains a set of derived F# active patterns to analyze F# expression objects</summary>
[<CompilationRepresentation(CompilationRepresentationFlags.ModuleSuffix)>]
module DerivedPatterns =    

    /// <summary>An active pattern to recognize expressions that represent a (possibly curried or tupled) first class function value</summary>
    ///
    /// <param name="input">The input expression to match against.</param>
    ///
    /// <returns>When successful, the pattern binds the curried variables and body of the input expression</returns>
    /// 
    /// <example-tbd></example-tbd>
    [<CompiledName("LambdasPattern")>]
    val (|Lambdas|_|)       : input:Expr -> (Var list list * Expr) option

    /// <summary>An active pattern to recognize expressions that represent the application of a (possibly curried or tupled) first class function value</summary>
    ///
    /// <param name="input">The input expression to match against.</param>
    ///
    /// <returns>When successful, the pattern binds the function and curried arguments of the input expression</returns>
    /// 
    /// <example-tbd></example-tbd>
    [<CompiledName("ApplicationsPattern")>]
    val (|Applications|_|)  : input:Expr -> (Expr * Expr list list) option

    /// <summary>An active pattern to recognize expressions of the form <c>a &amp;&amp; b</c> </summary>
    ///
    /// <param name="input">The input expression to match against.</param>
    ///
    /// <returns>When successful, the pattern binds the left and right parts of the input expression</returns>
    /// 
    /// <example-tbd></example-tbd>
    [<CompiledName("AndAlsoPattern")>]
    val (|AndAlso|_|)       : input:Expr -> (Expr * Expr) option

    /// <summary>An active pattern to recognize expressions of the form <c>a || b</c> </summary>
    ///
    /// <param name="input">The input expression to match against.</param>
    ///
    /// <returns>When successful, the pattern binds the left and right parts of the input expression</returns>
    /// 
    /// <example-tbd></example-tbd>
    [<CompiledName("OrElsePattern")>]
    val (|OrElse|_|)        : input:Expr -> (Expr * Expr) option

    /// <summary>An active pattern to recognize <c>()</c> constant expressions</summary>
    ///
    /// <param name="input">The input expression to match against.</param>
    ///
    /// <returns>When successful, the pattern does not bind any results</returns>
    /// 
    /// <example-tbd></example-tbd>
    [<CompiledName("UnitPattern")>]
    val (|Unit|_|)          : input:Expr -> unit option 

    /// <summary>An active pattern to recognize constant boolean expressions</summary>
    ///
    /// <param name="input">The input expression to match against.</param>
    ///
    /// <returns>When successful, the pattern binds the constant value from the input expression</returns>
    /// 
    /// <example-tbd></example-tbd>
    [<CompiledName("BoolPattern")>]
    val (|Bool|_|)          : input:Expr -> bool option 

    /// <summary>An active pattern to recognize constant string expressions</summary>
    ///
    /// <param name="input">The input expression to match against.</param>
    ///
    /// <returns>When successful, the pattern binds the constant value from the input expression</returns>
    /// 
    /// <example-tbd></example-tbd>
    [<CompiledName("StringPattern")>]
    val (|String|_|)        : input:Expr -> string option 

    /// <summary>An active pattern to recognize constant 32-bit floating point number expressions</summary>
    ///
    /// <param name="input">The input expression to match against.</param>
    ///
    /// <returns>When successful, the pattern binds the constant value from the input expression</returns>
    /// 
    /// <example-tbd></example-tbd>
    [<CompiledName("SinglePattern")>]
    val (|Single|_|)        : input:Expr -> float32 option 

    /// <summary>An active pattern to recognize constant 64-bit floating point number expressions</summary>
    ///
    /// <param name="input">The input expression to match against.</param>
    ///
    /// <returns>When successful, the pattern binds the constant value from the input expression</returns>
    /// 
    /// <example-tbd></example-tbd>
    [<CompiledName("DoublePattern")>]
    val (|Double|_|)        : input:Expr -> float option 

    /// <summary>An active pattern to recognize constant unicode character expressions</summary>
    ///
    /// <param name="input">The input expression to match against.</param>
    ///
    /// <returns>When successful, the pattern binds the constant value from the input expression</returns>
    /// 
    /// <example-tbd></example-tbd>
    [<CompiledName("CharPattern")>]
    val (|Char|_|)          : input:Expr -> char  option 

    /// <summary>An active pattern to recognize constant signed byte expressions</summary>
    ///
    /// <param name="input">The input expression to match against.</param>
    ///
    /// <returns>When successful, the pattern binds the constant value from the input expression</returns>
    /// 
    /// <example-tbd></example-tbd>
    [<CompiledName("SBytePattern")>]
    val (|SByte|_|)         : input:Expr -> sbyte option 

    /// <summary>An active pattern to recognize constant byte expressions</summary>
    ///
    /// <param name="input">The input expression to match against.</param>
    ///
    /// <returns>When successful, the pattern binds the constant value from the input expression</returns>
    /// 
    /// <example-tbd></example-tbd>
    [<CompiledName("BytePattern")>]
    val (|Byte|_|)          : input:Expr -> byte option 

    /// <summary>An active pattern to recognize constant int16 expressions</summary>
    ///
    /// <param name="input">The input expression to match against.</param>
    ///
    /// <returns>When successful, the pattern binds the constant value from the input expression</returns>
    /// 
    /// <example-tbd></example-tbd>
    [<CompiledName("Int16Pattern")>]
    val (|Int16|_|)         : input:Expr -> int16 option 

    /// <summary>An active pattern to recognize constant unsigned int16 expressions</summary>
    ///
    /// <param name="input">The input expression to match against.</param>
    ///
    /// <returns>When successful, the pattern binds the constant value from the input expression</returns>
    /// 
    /// <example-tbd></example-tbd>
    [<CompiledName("UInt16Pattern")>]
    val (|UInt16|_|)        : input:Expr -> uint16 option 

    /// <summary>An active pattern to recognize constant int32 expressions</summary>
    ///
    /// <param name="input">The input expression to match against.</param>
    ///
    /// <returns>When successful, the pattern binds the constant value from the input expression</returns>
    /// 
    /// <example-tbd></example-tbd>
    [<CompiledName("Int32Pattern")>]
    val (|Int32|_|)         : input:Expr -> int32 option 

    /// <summary>An active pattern to recognize constant unsigned int32 expressions</summary>
    ///
    /// <param name="input">The input expression to match against.</param>
    ///
    /// <returns>When successful, the pattern binds the constant value from the input expression</returns>
    /// 
    /// <example-tbd></example-tbd>
    [<CompiledName("UInt32Pattern")>]
    val (|UInt32|_|)        : input:Expr -> uint32 option 

    /// <summary>An active pattern to recognize constant int64 expressions</summary>
    ///
    /// <param name="input">The input expression to match against.</param>
    ///
    /// <returns>When successful, the pattern binds the constant value from the input expression</returns>
    /// 
    /// <example-tbd></example-tbd>
    [<CompiledName("Int64Pattern")>]
    val (|Int64|_|)         : input:Expr -> int64 option 

    /// <summary>An active pattern to recognize constant unsigned int64 expressions</summary>
    ///
    /// <param name="input">The input expression to match against.</param>
    ///
    /// <returns>When successful, the pattern binds the constant value from the input expression</returns>
    /// 
    /// <example-tbd></example-tbd>
    [<CompiledName("UInt64Pattern")>]
    val (|UInt64|_|)        : input:Expr -> uint64 option 

    /// <summary>An active pattern to recognize constant decimal expressions</summary>
    ///
    /// <param name="input">The input expression to match against.</param>
    ///
    /// <returns>When successful, the pattern binds the constant value from the input expression</returns>
    /// 
    /// <example-tbd></example-tbd>
    [<CompiledName("DecimalPattern")>]
    val (|Decimal|_|)        : input:Expr -> decimal option 

    /// <summary>A parameterized active pattern to recognize calls to a specified function or method.
    /// The returned elements are the optional target object (present if the target is an 
    /// instance method), the generic type instantiation (non-empty if the target is a generic
    /// instantiation), and the arguments to the function or method.</summary>
    ///
    /// <param name="templateParameter">The input template expression to specify the method to call.</param>
    ///
    /// <returns>The optional target object (present if the target is an 
    /// instance method), the generic type instantiation (non-empty if the target is a generic
    /// instantiation), and the arguments to the function or method.</returns>
    /// 
    /// <example-tbd></example-tbd>
    [<CompiledName("SpecificCallPattern")>]
    val (|SpecificCall|_|)  : templateParameter:Expr -> (Expr -> (Expr option * list<Type> * list<Expr>) option)

    /// <summary>An active pattern to recognize methods that have an associated ReflectedDefinition</summary>
    ///
    /// <param name="methodBase">The description of the method.</param>
    ///
    /// <returns>The expression of the method definition if found, or None.</returns>
    /// 
    /// <example-tbd></example-tbd>
    [<CompiledName("MethodWithReflectedDefinitionPattern")>]
    val (|MethodWithReflectedDefinition|_|) : methodBase:MethodBase -> Expr option
    
    /// <summary>An active pattern to recognize property getters or values in modules that have an associated ReflectedDefinition</summary>
    ///
    /// <param name="propertyInfo">The description of the property.</param>
    ///
    /// <returns>The expression of the method definition if found, or None.</returns>
    /// 
    /// <example-tbd></example-tbd>
    [<CompiledName("PropertyGetterWithReflectedDefinitionPattern")>]
    val (|PropertyGetterWithReflectedDefinition|_|) : propertyInfo:PropertyInfo -> Expr option

    /// <summary>An active pattern to recognize property setters that have an associated ReflectedDefinition</summary>
    ///
    /// <param name="propertyInfo">The description of the property.</param>
    ///
    /// <returns>The expression of the method definition if found, or None.</returns>
    /// 
    /// <example-tbd></example-tbd>
    [<CompiledName("PropertySetterWithReflectedDefinitionPattern")>]
    val (|PropertySetterWithReflectedDefinition|_|) : propertyInfo:PropertyInfo -> Expr option

/// <summary>Active patterns for traversing, visiting, rebuilding and transforming expressions in a generic way</summary>
[<CompilationRepresentation(CompilationRepresentationFlags.ModuleSuffix)>]
module ExprShape =

    /// <summary>An active pattern that performs a complete decomposition viewing the expression tree as a binding structure</summary>
    ///
    /// <param name="input">The input expression.</param>
    ///
    /// <returns>The decomposed Var, Lambda, or ConstApp.</returns>
    /// 
    /// <example-tbd></example-tbd>
    [<CompiledName("ShapePattern")>]
    val (|ShapeVar|ShapeLambda|ShapeCombination|) : 
            input:Expr -> Choice<Var,                // Var
                                 (Var * Expr),       // Lambda
                                 (obj * list<Expr>)> // ConstApp

    /// <summary>Re-build combination expressions. The first parameter should be an object
    /// returned by the <c>ShapeCombination</c> case of the active pattern in this module.</summary>
    ///
    /// <param name="shape">The input shape.</param>
    /// <param name="arguments">The list of arguments.</param>
    ///
    /// <returns>The rebuilt expression.</returns>
    val RebuildShapeCombination  : shape:obj * arguments:list<Expr> -> Expr<|MERGE_RESOLUTION|>--- conflicted
+++ resolved
@@ -685,11 +685,6 @@
         /// <example-tbd></example-tbd>
         member Raw : Expr
 
-<<<<<<< HEAD
-
-=======
-[<CompilationRepresentation(CompilationRepresentationFlags.ModuleSuffix)>]
->>>>>>> 792a5d45
 /// <summary>Contains a set of primitive F# active patterns to analyze F# expression objects</summary>
 [<CompilationRepresentation(CompilationRepresentationFlags.ModuleSuffix)>]
 module Patterns =
