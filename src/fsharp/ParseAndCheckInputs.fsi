// Copyright (c) Microsoft Corporation.  All Rights Reserved.  See License.txt in the project root for license information.

/// Contains logic to coordinate the parsing and checking of one or a group of files
module internal FSharp.Compiler.ParseAndCheckInputs

open System.IO
open Internal.Utilities.Library
open FSharp.Compiler.CheckExpressions
open FSharp.Compiler.CheckDeclarations
open FSharp.Compiler.CompilerGlobalState
open FSharp.Compiler.CompilerConfig
open FSharp.Compiler.CompilerImports
open FSharp.Compiler.Diagnostics
open FSharp.Compiler.DependencyManager
open FSharp.Compiler.ErrorLogger
open FSharp.Compiler.Syntax
open FSharp.Compiler.TcGlobals
open FSharp.Compiler.Text
open FSharp.Compiler.TypedTree
open FSharp.Compiler.UnicodeLexing

val IsScript: string -> bool

val ComputeQualifiedNameOfFileFromUniquePath: range * string list -> QualifiedNameOfFile

val PrependPathToInput: Ident list -> ParsedInput -> ParsedInput

/// State used to de-deduplicate module names along a list of file names
type ModuleNamesDict = Map<string, Map<string, QualifiedNameOfFile>>

/// Checks if a ParsedInput is using a module name that was already given and deduplicates the name if needed.
val DeduplicateParsedInputModuleName: ModuleNamesDict -> ParsedInput -> ParsedInput * ModuleNamesDict

/// Parse a single input (A signature file or implementation file)
val ParseInput:
    lexer: (Lexbuf -> Parser.token) *
    diagnosticOptions: FSharpDiagnosticOptions *
    errorLogger: ErrorLogger *
    lexbuf: Lexbuf *
    defaultNamespace: string option *
<<<<<<< HEAD
    filename: string *
    isLastCompiland:(bool * bool)
        -> ParsedInput
=======
    fileName: string *
    isLastCompiland: (bool * bool) ->
        ParsedInput
>>>>>>> 01e5bbb5

/// A general routine to process hash directives
val ProcessMetaCommandsFromInput:
    ('T -> range * string -> 'T) * ('T -> range * string * Directive -> 'T) * ('T -> range * string -> unit) ->
        TcConfigBuilder * ParsedInput * string * 'T ->
            'T

/// Process all the #r, #I etc. in an input.  For non-scripts report warnings about ignored directives.
val ApplyMetaCommandsFromInputToTcConfig: TcConfig * ParsedInput * string * DependencyProvider -> TcConfig

/// Process the #nowarn in an input and integrate them into the TcConfig
val ApplyNoWarnsToTcConfig: TcConfig * ParsedInput * string -> TcConfig

<<<<<<< HEAD
val GetScopedPragmasForInput:
    input: ParsedInput
        -> ScopedPragma list
=======
val GetScopedPragmasForInput: input: ParsedInput -> ScopedPragma list
>>>>>>> 01e5bbb5

/// Parse one input stream
val ParseOneInputStream:
    tcConfig: TcConfig *
    lexResourceManager: Lexhelp.LexResourceManager *
<<<<<<< HEAD
    filename: string *
    isLastCompiland: (bool * bool) *
    errorLogger: ErrorLogger *
    retryLocked: bool *
    stream: Stream
        -> ParsedInput
=======
    fileName: string *
    isLastCompiland: (bool * bool) *
    errorLogger: ErrorLogger *
    retryLocked: bool *
    stream: Stream ->
        ParsedInput
>>>>>>> 01e5bbb5

/// Parse one input source text
val ParseOneInputSourceText:
    tcConfig: TcConfig *
    lexResourceManager: Lexhelp.LexResourceManager *
<<<<<<< HEAD
    filename: string *
    isLastCompiland: (bool * bool) *
    errorLogger: ErrorLogger *
    sourceText: ISourceText
        -> ParsedInput
=======
    fileName: string *
    isLastCompiland: (bool * bool) *
    errorLogger: ErrorLogger *
    sourceText: ISourceText ->
        ParsedInput
>>>>>>> 01e5bbb5

/// Parse one input file
val ParseOneInputFile:
    tcConfig: TcConfig *
    lexResourceManager: Lexhelp.LexResourceManager *
<<<<<<< HEAD
    filename: string *
    isLastCompiland: (bool * bool) *
    errorLogger: ErrorLogger *
    retryLocked: bool
        -> ParsedInput
=======
    fileName: string *
    isLastCompiland: (bool * bool) *
    errorLogger: ErrorLogger *
    retryLocked: bool ->
        ParsedInput
>>>>>>> 01e5bbb5

val ParseOneInputLexbuf:
    tcConfig: TcConfig *
    lexResourceManager: Lexhelp.LexResourceManager *
    lexbuf: Lexbuf *
<<<<<<< HEAD
    filename: string *
    isLastCompiland: (bool * bool) *
    errorLogger: ErrorLogger
        -> ParsedInput

val EmptyParsedInput:
    filename: string *
    isLastCompiland: (bool * bool)
        -> ParsedInput 
=======
    fileName: string *
    isLastCompiland: (bool * bool) *
    errorLogger: ErrorLogger ->
        ParsedInput

val EmptyParsedInput: fileName: string * isLastCompiland: (bool * bool) -> ParsedInput
>>>>>>> 01e5bbb5

/// Parse multiple input files from disk
val ParseInputFiles:
    tcConfig: TcConfig *
    lexResourceManager: Lexhelp.LexResourceManager *
    sourceFiles: string list *
    errorLogger: ErrorLogger *
    exiter: Exiter *
    createErrorLogger: (Exiter -> CapturingErrorLogger) *
<<<<<<< HEAD
    retryLocked: bool
        -> (ParsedInput * string) list
=======
    retryLocked: bool ->
        (ParsedInput * string) list
>>>>>>> 01e5bbb5

/// Get the initial type checking environment including the loading of mscorlib/System.Core, FSharp.Core
/// applying the InternalsVisibleTo in referenced assemblies and opening 'Checked' if requested.
val GetInitialTcEnv: assemblyName: string * range * TcConfig * TcImports * TcGlobals -> TcEnv * OpenDeclaration list

/// Represents the incremental type checking state for a set of inputs
[<Sealed>]
type TcState =
    member NiceNameGenerator: NiceNameGenerator

    /// The CcuThunk for the current assembly being checked
    member Ccu: CcuThunk

    /// Get the typing environment implied by the set of signature files and/or inferred signatures of implementation files checked so far
    member TcEnvFromSignatures: TcEnv

    /// Get the typing environment implied by the set of implementation files checked so far
    member TcEnvFromImpls: TcEnv

    /// The inferred contents of the assembly, containing the signatures of all files.
    // a.fsi + b.fsi + c.fsi (after checking implementation file for c.fs)
    member CcuSig: ModuleOrNamespaceType

    member NextStateAfterIncrementalFragment: TcEnv -> TcState

    member CreatesGeneratedProvidedTypes: bool

/// Get the initial type checking state for a set of inputs
val GetInitialTcState:
    range * string * TcConfig * TcGlobals * TcImports * NiceNameGenerator * TcEnv * OpenDeclaration list -> TcState

/// Check one input, returned as an Eventually computation
val CheckOneInput:
    checkForErrors: (unit -> bool) *
    TcConfig *
    TcImports *
    TcGlobals *
    LongIdent option *
    NameResolution.TcResultsSink *
    TcState *
    ParsedInput *
<<<<<<< HEAD
    skipImplIfSigExists: bool
        -> Cancellable<(TcEnv * TopAttribs * TypedImplFile option * ModuleOrNamespaceType) * TcState>

/// Finish the checking of multiple inputs 
val CheckMultipleInputsFinish:
    (TcEnv * TopAttribs * 'T option * 'U) list *
    TcState
        -> (TcEnv * TopAttribs * 'T list * 'U list) * TcState
    
/// Finish the checking of a closed set of inputs 
val CheckClosedInputSetFinish:
    TypedImplFile list *
    TcState
        -> TcState * TypedImplFile list * ModuleOrNamespace

/// Check a closed set of inputs 
=======
    skipImplIfSigExists: bool ->
        Cancellable<(TcEnv * TopAttribs * TypedImplFile option * ModuleOrNamespaceType) * TcState>

/// Finish the checking of multiple inputs
val CheckMultipleInputsFinish:
    (TcEnv * TopAttribs * 'T option * 'U) list * TcState -> (TcEnv * TopAttribs * 'T list * 'U list) * TcState

/// Finish the checking of a closed set of inputs
val CheckClosedInputSetFinish: TypedImplFile list * TcState -> TcState * TypedImplFile list * ModuleOrNamespace

/// Check a closed set of inputs
>>>>>>> 01e5bbb5
val CheckClosedInputSet:
    CompilationThreadToken *
    checkForErrors: (unit -> bool) *
    TcConfig *
    TcImports *
    TcGlobals *
    LongIdent option *
    TcState *
<<<<<<< HEAD
    ParsedInput list
        -> TcState * TopAttribs * TypedImplFile list * TcEnv

/// Check a single input and finish the checking
val CheckOneInputAndFinish :
=======
    ParsedInput list ->
        TcState * TopAttribs * TypedImplFile list * TcEnv

/// Check a single input and finish the checking
val CheckOneInputAndFinish:
>>>>>>> 01e5bbb5
    checkForErrors: (unit -> bool) *
    TcConfig *
    TcImports *
    TcGlobals *
    LongIdent option *
    NameResolution.TcResultsSink *
    TcState *
<<<<<<< HEAD
    ParsedInput 
        -> Cancellable<(TcEnv * TopAttribs * TypedImplFile list * ModuleOrNamespaceType list) * TcState>
=======
    ParsedInput ->
        Cancellable<(TcEnv * TopAttribs * TypedImplFile list * ModuleOrNamespaceType list) * TcState>
>>>>>>> 01e5bbb5
<|MERGE_RESOLUTION|>--- conflicted
+++ resolved
@@ -38,15 +38,9 @@
     errorLogger: ErrorLogger *
     lexbuf: Lexbuf *
     defaultNamespace: string option *
-<<<<<<< HEAD
-    filename: string *
+    fileName: string *
     isLastCompiland:(bool * bool)
         -> ParsedInput
-=======
-    fileName: string *
-    isLastCompiland: (bool * bool) ->
-        ParsedInput
->>>>>>> 01e5bbb5
 
 /// A general routine to process hash directives
 val ProcessMetaCommandsFromInput:
@@ -60,92 +54,54 @@
 /// Process the #nowarn in an input and integrate them into the TcConfig
 val ApplyNoWarnsToTcConfig: TcConfig * ParsedInput * string -> TcConfig
 
-<<<<<<< HEAD
 val GetScopedPragmasForInput:
     input: ParsedInput
         -> ScopedPragma list
-=======
-val GetScopedPragmasForInput: input: ParsedInput -> ScopedPragma list
->>>>>>> 01e5bbb5
 
 /// Parse one input stream
 val ParseOneInputStream:
     tcConfig: TcConfig *
     lexResourceManager: Lexhelp.LexResourceManager *
-<<<<<<< HEAD
-    filename: string *
+    fileName: string *
     isLastCompiland: (bool * bool) *
     errorLogger: ErrorLogger *
     retryLocked: bool *
     stream: Stream
         -> ParsedInput
-=======
-    fileName: string *
-    isLastCompiland: (bool * bool) *
-    errorLogger: ErrorLogger *
-    retryLocked: bool *
-    stream: Stream ->
-        ParsedInput
->>>>>>> 01e5bbb5
 
 /// Parse one input source text
 val ParseOneInputSourceText:
     tcConfig: TcConfig *
     lexResourceManager: Lexhelp.LexResourceManager *
-<<<<<<< HEAD
-    filename: string *
+    fileName: string *
     isLastCompiland: (bool * bool) *
     errorLogger: ErrorLogger *
     sourceText: ISourceText
         -> ParsedInput
-=======
-    fileName: string *
-    isLastCompiland: (bool * bool) *
-    errorLogger: ErrorLogger *
-    sourceText: ISourceText ->
-        ParsedInput
->>>>>>> 01e5bbb5
 
 /// Parse one input file
 val ParseOneInputFile:
     tcConfig: TcConfig *
     lexResourceManager: Lexhelp.LexResourceManager *
-<<<<<<< HEAD
-    filename: string *
+    fileName: string *
     isLastCompiland: (bool * bool) *
     errorLogger: ErrorLogger *
     retryLocked: bool
         -> ParsedInput
-=======
-    fileName: string *
-    isLastCompiland: (bool * bool) *
-    errorLogger: ErrorLogger *
-    retryLocked: bool ->
-        ParsedInput
->>>>>>> 01e5bbb5
 
 val ParseOneInputLexbuf:
     tcConfig: TcConfig *
     lexResourceManager: Lexhelp.LexResourceManager *
     lexbuf: Lexbuf *
-<<<<<<< HEAD
-    filename: string *
+    fileName: string *
     isLastCompiland: (bool * bool) *
     errorLogger: ErrorLogger
         -> ParsedInput
 
 val EmptyParsedInput:
-    filename: string *
+    fileName: string *
     isLastCompiland: (bool * bool)
         -> ParsedInput 
-=======
-    fileName: string *
-    isLastCompiland: (bool * bool) *
-    errorLogger: ErrorLogger ->
-        ParsedInput
-
-val EmptyParsedInput: fileName: string * isLastCompiland: (bool * bool) -> ParsedInput
->>>>>>> 01e5bbb5
 
 /// Parse multiple input files from disk
 val ParseInputFiles:
@@ -155,13 +111,8 @@
     errorLogger: ErrorLogger *
     exiter: Exiter *
     createErrorLogger: (Exiter -> CapturingErrorLogger) *
-<<<<<<< HEAD
     retryLocked: bool
         -> (ParsedInput * string) list
-=======
-    retryLocked: bool ->
-        (ParsedInput * string) list
->>>>>>> 01e5bbb5
 
 /// Get the initial type checking environment including the loading of mscorlib/System.Core, FSharp.Core
 /// applying the InternalsVisibleTo in referenced assemblies and opening 'Checked' if requested.
@@ -203,7 +154,6 @@
     NameResolution.TcResultsSink *
     TcState *
     ParsedInput *
-<<<<<<< HEAD
     skipImplIfSigExists: bool
         -> Cancellable<(TcEnv * TopAttribs * TypedImplFile option * ModuleOrNamespaceType) * TcState>
 
@@ -220,19 +170,6 @@
         -> TcState * TypedImplFile list * ModuleOrNamespace
 
 /// Check a closed set of inputs 
-=======
-    skipImplIfSigExists: bool ->
-        Cancellable<(TcEnv * TopAttribs * TypedImplFile option * ModuleOrNamespaceType) * TcState>
-
-/// Finish the checking of multiple inputs
-val CheckMultipleInputsFinish:
-    (TcEnv * TopAttribs * 'T option * 'U) list * TcState -> (TcEnv * TopAttribs * 'T list * 'U list) * TcState
-
-/// Finish the checking of a closed set of inputs
-val CheckClosedInputSetFinish: TypedImplFile list * TcState -> TcState * TypedImplFile list * ModuleOrNamespace
-
-/// Check a closed set of inputs
->>>>>>> 01e5bbb5
 val CheckClosedInputSet:
     CompilationThreadToken *
     checkForErrors: (unit -> bool) *
@@ -241,19 +178,11 @@
     TcGlobals *
     LongIdent option *
     TcState *
-<<<<<<< HEAD
     ParsedInput list
         -> TcState * TopAttribs * TypedImplFile list * TcEnv
 
 /// Check a single input and finish the checking
 val CheckOneInputAndFinish :
-=======
-    ParsedInput list ->
-        TcState * TopAttribs * TypedImplFile list * TcEnv
-
-/// Check a single input and finish the checking
-val CheckOneInputAndFinish:
->>>>>>> 01e5bbb5
     checkForErrors: (unit -> bool) *
     TcConfig *
     TcImports *
@@ -261,10 +190,5 @@
     LongIdent option *
     NameResolution.TcResultsSink *
     TcState *
-<<<<<<< HEAD
     ParsedInput 
-        -> Cancellable<(TcEnv * TopAttribs * TypedImplFile list * ModuleOrNamespaceType list) * TcState>
-=======
-    ParsedInput ->
-        Cancellable<(TcEnv * TopAttribs * TypedImplFile list * ModuleOrNamespaceType list) * TcState>
->>>>>>> 01e5bbb5
+        -> Cancellable<(TcEnv * TopAttribs * TypedImplFile list * ModuleOrNamespaceType list) * TcState>