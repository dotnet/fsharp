// Copyright (c) Microsoft Corporation.  All Rights Reserved.  See License.txt in the project root for license information.

/// Contains logic to coordinate the parsing and checking of one or a group of files
module internal FSharp.Compiler.ParseAndCheckInputs

open Internal.Utilities.Library
open FSharp.Compiler.CheckExpressions
open FSharp.Compiler.CheckDeclarations
open FSharp.Compiler.CompilerGlobalState
open FSharp.Compiler.CompilerConfig
open FSharp.Compiler.CompilerImports
open FSharp.Compiler.DependencyManager
open FSharp.Compiler.ErrorLogger
open FSharp.Compiler.Syntax
open FSharp.Compiler.TcGlobals
open FSharp.Compiler.Text
open FSharp.Compiler.TypedTree
open FSharp.Compiler.UnicodeLexing

val IsScript: string -> bool

val ComputeQualifiedNameOfFileFromUniquePath: range * string list -> QualifiedNameOfFile

val PrependPathToInput: Ident list -> ParsedInput -> ParsedInput

/// State used to de-deduplicate module names along a list of file names
type ModuleNamesDict = Map<string,Map<string,QualifiedNameOfFile>>

/// Checks if a ParsedInput is using a module name that was already given and deduplicates the name if needed.
val DeduplicateParsedInputModuleName: ModuleNamesDict -> ParsedInput -> ParsedInput * ModuleNamesDict

/// Parse a single input (A signature file or implementation file)
val ParseInput: (Lexbuf -> Parser.token) * ErrorLogger * Lexbuf * string option * string * isLastCompiland:(bool * bool) -> ParsedInput

/// A general routine to process hash directives
val ProcessMetaCommandsFromInput : 
    (('T -> range * string -> 'T) * 
     ('T -> range * string * Directive -> 'T) *
     ('T -> range * string -> 'T) * 
     ('T -> range * string -> unit))
      -> TcConfigBuilder * ParsedInput * string * 'T 
      -> 'T

/// Process all the #r, #I etc. in an input.  For non-scripts report warnings about ignored directives.
val ApplyMetaCommandsFromInputToTcConfig: TcConfig * ParsedInput * string * DependencyProvider -> TcConfig

/// Process the #nowarn in an input and integrate them into the TcConfig
val ApplyNoWarnsToTcConfig: TcConfig * ParsedInput * string -> TcConfig

/// Parse one input file
val ParseOneInputFile: TcConfig * Lexhelp.LexResourceManager * string list * string * isLastCompiland: (bool * bool) * ErrorLogger * retryLocked: bool -> ParsedInput

/// Get the initial type checking environment including the loading of mscorlib/System.Core, FSharp.Core
/// applying the InternalsVisibleTo in referenced assemblies and opening 'Checked' if requested.
val GetInitialTcEnv: assemblyName: string * range * TcConfig * TcImports * TcGlobals -> TcEnv
                
[<Sealed>]
/// Represents the incremental type checking state for a set of inputs
type TcState =
    member NiceNameGenerator: NiceNameGenerator

    /// The CcuThunk for the current assembly being checked
    member Ccu: CcuThunk
    
    /// Get the typing environment implied by the set of signature files and/or inferred signatures of implementation files checked so far
    member TcEnvFromSignatures: TcEnv

    /// Get the typing environment implied by the set of implementation files checked so far
    member TcEnvFromImpls: TcEnv

    /// The inferred contents of the assembly, containing the signatures of all files.
    // a.fsi + b.fsi + c.fsi (after checking implementation file for c.fs)
    member CcuSig: ModuleOrNamespaceType

    member NextStateAfterIncrementalFragment: TcEnv -> TcState

    member CreatesGeneratedProvidedTypes: bool

/// Get the initial type checking state for a set of inputs
val GetInitialTcState: 
    range * string * TcConfig * TcGlobals * TcImports * NiceNameGenerator * TcEnv -> TcState

/// Check one input, returned as an Eventually computation
val TypeCheckOneInputEventually :
    checkForErrors:(unit -> bool) *
    TcConfig *
    TcImports *
    TcGlobals *
    LongIdent option *
    NameResolution.TcResultsSink *
    TcState *
    ParsedInput *
    skipImplIfSigExists: bool
      -> Eventually<(TcEnv * TopAttribs * (ParsedInput * TypedImplFile option * ModuleOrNamespaceType)) * TcState>

/// Finish the checking of multiple inputs 
val TypeCheckMultipleInputsFinish:
    (TcEnv * TopAttribs * ('T * TypedImplFile option * ModuleOrNamespaceType)) list * 
    TcState
        -> (TcEnv * TopAttribs * ('T * TypedImplFile option * ModuleOrNamespaceType) list) * TcState
    
/// Finish the checking of a closed set of inputs 
val TypeCheckClosedInputSetFinish: TcState -> TcState

/// Check a closed set of inputs 
val TypeCheckClosedInputSet:
    CompilationThreadToken *
    checkForErrors: (unit -> bool) *
    TcConfig *
    TcImports *
    TcGlobals *
    LongIdent option *
    TcState * ParsedInput list
      -> TcState * TopAttribs * (ParsedInput * TypedImplFile option * ModuleOrNamespaceType) list * TcEnv

/// Check a single input and finish the checking
val TypeCheckOneInputAndFinishEventually :
    checkForErrors: (unit -> bool) *
    TcConfig *
    TcImports *
    TcGlobals *
    LongIdent option *
    NameResolution.TcResultsSink *
    TcState *
    ParsedInput 
      -> Eventually<(TcEnv * TopAttribs * (ParsedInput * TypedImplFile option * ModuleOrNamespaceType) list) * TcState>

val GetScopedPragmasForInput: input: ParsedInput -> ScopedPragma list

val ParseOneInputLexbuf:
    tcConfig: TcConfig *
    lexResourceManager: Lexhelp.LexResourceManager *
    conditionalCompilationDefines: string list *
    lexbuf: Lexbuf *
    filename: string *
    isLastCompiland: (bool * bool) *
    errorLogger: ErrorLogger
      -> ParsedInput

val EmptyParsedInput:
    filename: string *
    isLastCompiland: (bool * bool)
<<<<<<< HEAD
      -> ParsedInput
=======
      -> ParsedInput 
>>>>>>> 89ad3715
<|MERGE_RESOLUTION|>--- conflicted
+++ resolved
@@ -140,8 +140,4 @@
 val EmptyParsedInput:
     filename: string *
     isLastCompiland: (bool * bool)
-<<<<<<< HEAD
-      -> ParsedInput
-=======
-      -> ParsedInput 
->>>>>>> 89ad3715
+      -> ParsedInput 