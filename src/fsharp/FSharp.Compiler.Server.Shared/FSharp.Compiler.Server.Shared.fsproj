--- conflicted
+++ resolved
@@ -23,12 +23,9 @@
   <!-- when building the proto tools, use an FSharp.Core package as the latest FSharp.Core code may not build with LKG compiler -->
   <ItemGroup>
     <ProjectReference Condition="'$(Configuration)' != 'Proto'" Include="$(MSBuildThisFileDirectory)..\FSharp.Core\FSharp.Core.fsproj" />
-<<<<<<< HEAD
     <PackageReference Condition="'$(Configuration)' == 'Proto'" Include="FSharp.Core" Version="4.6.2" />
-=======
      <!-- when building the proto tools, use an FSharp.Core package - the latest FSharp.Core code may not build with the LKG compiler -->
     <PackageReference Condition="'$(Configuration)' == 'Proto'" Include="FSharp.Core" Version="$(FSharpCoreProtoVersion)" />
->>>>>>> 6a27e027
   </ItemGroup>
 
   <ItemGroup>
