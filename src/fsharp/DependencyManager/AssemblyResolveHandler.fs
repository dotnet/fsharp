// Copyright (c) Microsoft Corporation.  All Rights Reserved.  Licensed under the Apache License, Version 2.0.  See License.txt in the project root for license information.

namespace FSharp.Compiler.DependencyManager

open System
open System.IO
open System.Reflection
open Internal.Utilities.FSharpEnvironment

/// Signature for ResolutionProbe callback
/// host implements this, it's job is to return a list of assembly paths to probe.
type AssemblyResolutionProbe = delegate of Unit -> seq<string>

/// Type that encapsulates AssemblyResolveHandler for managed packages
type AssemblyResolveHandlerCoreclr (assemblyProbingPaths: AssemblyResolutionProbe option) as this =
    let assemblyLoadContextType: Type = Type.GetType("System.Runtime.Loader.AssemblyLoadContext, System.Runtime.Loader", false)

    let loadFromAssemblyPathMethod =
        assemblyLoadContextType.GetMethod("LoadFromAssemblyPath", [| typeof<string> |])

/// Type that encapsulates AssemblyResolveHandler for managed packages
    let eventInfo, handler, defaultAssemblyLoadContext =
        let eventInfo = assemblyLoadContextType.GetEvent("Resolving")
        let mi =
            let gmi = this.GetType().GetMethod("ResolveAssemblyNetStandard", BindingFlags.Instance ||| BindingFlags.NonPublic)
            gmi.MakeGenericMethod(assemblyLoadContextType)

        eventInfo,
        Delegate.CreateDelegate(eventInfo.EventHandlerType, this, mi),
        assemblyLoadContextType.GetProperty("Default", BindingFlags.Static ||| BindingFlags.Public).GetValue(null, null)

    do eventInfo.AddEventHandler(defaultAssemblyLoadContext, handler)

    member _.ResolveAssemblyNetStandard (ctxt: 'T) (assemblyName: AssemblyName): Assembly =
        let loadAssembly path =
            loadFromAssemblyPathMethod.Invoke(ctxt, [| path |]) :?> Assembly

        let assemblyPaths =
            match assemblyProbingPaths with
            | None -> Seq.empty<string>
            | Some assemblyProbingPaths ->  assemblyProbingPaths.Invoke()

        try
            // args.Name is a displayname formatted assembly version.
            // E.g:  "System.IO.FileSystem, Version=4.1.1.0, Culture=en-US, PublicKeyToken=b03f5f7f11d50a3a"
            let simpleName = assemblyName.Name
            let assemblyPathOpt = assemblyPaths |> Seq.tryFind(fun path -> Path.GetFileNameWithoutExtension(path) = simpleName)
            match assemblyPathOpt with
            | Some path -> loadAssembly path
            | None -> Unchecked.defaultof<Assembly>

        with | _ -> Unchecked.defaultof<Assembly>

    interface IDisposable with
        member _x.Dispose() =
            eventInfo.RemoveEventHandler(defaultAssemblyLoadContext, handler)

/// Type that encapsulates AssemblyResolveHandler for managed packages
type AssemblyResolveHandlerDeskTop (assemblyProbingPaths: AssemblyResolutionProbe option) =

    let resolveAssemblyNET (assemblyName: AssemblyName): Assembly =

        let loadAssembly assemblyPath =
            Assembly.LoadFrom(assemblyPath)

        let assemblyPaths =
            match assemblyProbingPaths with
            | None -> Seq.empty<string>
            | Some assemblyProbingPaths ->  assemblyProbingPaths.Invoke()

        try
            // args.Name is a displayname formatted assembly version.
            // E.g:  "System.IO.FileSystem, Version=4.1.1.0, Culture=en-US, PublicKeyToken=b03f5f7f11d50a3a"
            let simpleName = assemblyName.Name
            let assemblyPathOpt = assemblyPaths |> Seq.tryFind(fun path -> Path.GetFileNameWithoutExtension(path) = simpleName)
            match assemblyPathOpt with
            | Some path -> loadAssembly path
            | None -> Unchecked.defaultof<Assembly>

        with | _ -> Unchecked.defaultof<Assembly>

    let handler = ResolveEventHandler(fun _ (args: ResolveEventArgs) -> resolveAssemblyNET (AssemblyName(args.Name)))
    do AppDomain.CurrentDomain.add_AssemblyResolve(handler)

    interface IDisposable with
        member _x.Dispose() =
            AppDomain.CurrentDomain.remove_AssemblyResolve(handler)

<<<<<<< HEAD
type AssemblyResolveHandler (assemblyProbingPaths: AssemblyResolutionProbe option) =
=======
type AssemblyResolveHandler internal (assemblyProbingPaths: AssemblyResolutionProbe option) =
>>>>>>> 1490dd5d

    let handler =
        if isRunningOnCoreClr then
            new AssemblyResolveHandlerCoreclr(assemblyProbingPaths) :> IDisposable
        else
            new AssemblyResolveHandlerDeskTop(assemblyProbingPaths) :> IDisposable

    new (assemblyProbingPaths: AssemblyResolutionProbe) = new AssemblyResolveHandler(Option.ofObj assemblyProbingPaths)

    interface IDisposable with
        member _.Dispose() = handler.Dispose()<|MERGE_RESOLUTION|>--- conflicted
+++ resolved
@@ -86,11 +86,7 @@
         member _x.Dispose() =
             AppDomain.CurrentDomain.remove_AssemblyResolve(handler)
 
-<<<<<<< HEAD
 type AssemblyResolveHandler (assemblyProbingPaths: AssemblyResolutionProbe option) =
-=======
-type AssemblyResolveHandler internal (assemblyProbingPaths: AssemblyResolutionProbe option) =
->>>>>>> 1490dd5d
 
     let handler =
         if isRunningOnCoreClr then
