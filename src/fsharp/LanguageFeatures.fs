// Copyright (c) Microsoft Corporation. All Rights Reserved. See License.txt in the project root for license information.

/// Coordinating compiler operations - configuration, loading initial context, reporting errors etc.
module internal FSharp.Compiler.Features

open System

//------------------------------------------------------------------------------------------------------------------
// Language version command line switch
//------------------------------------------------------------------------------------------------------------------
// Add your features to this List - in code use languageVersion.SupportsFeature(LanguageFeatures.yourFeature) 
// a return value of false means your feature is not supported by the user's language selection
// All new language features added from now on must be protected by this.
// Note:
//   *  The fslang design process will require a decision about feature name and whether it is required.
//   *  When a feature is assigned a release language, we will scrub the code of feature references and apply
//      the Release Language version.

[<RequireQualifiedAccess>]
type LanguageFeature =
    | SingleUnderscorePattern
    | WildCardInForLoop
    | RelaxWhitespace
    | NameOf
    | ImplicitYield
    | OpenStaticClasses
    | PackageManagement
    | FromEndSlicing
    | FixedIndexSlice3d4d

/// LanguageVersion management
type LanguageVersion (specifiedVersionAsString) =

    // When we increment language versions here preview is higher than current RTM version
    static let languageVersion46 = 4.6m
    static let languageVersion47 = 4.7m
    static let languageVersion50 = 5.0m
    static let previewVersion = 9999m                   // Language version when preview specified
    static let defaultVersion = languageVersion50       // Language version when default specified
    static let latestVersion = defaultVersion           // Language version when latest specified
    static let latestMajorVersion = languageVersion47   // Language version when latestmajor specified

    static let validOptions = [| "preview"; "default"; "latest"; "latestmajor" |]
    static let languageVersions = set [| languageVersion46; languageVersion47; languageVersion50 |]

    static let features =
        dict [
            // F# 4.7
            LanguageFeature.SingleUnderscorePattern, languageVersion47
            LanguageFeature.WildCardInForLoop, languageVersion47
            LanguageFeature.RelaxWhitespace, languageVersion47
            LanguageFeature.ImplicitYield, languageVersion47

<<<<<<< HEAD
            // F# 5.0
            LanguageFeature.FixedIndexSlice3d4d, languageVersion50
            LanguageFeature.FromEndSlicing, languageVersion50

            // Add new Language Features here...
=======
            // F# preview
>>>>>>> 6b696a7b
            LanguageFeature.NameOf, previewVersion
            LanguageFeature.OpenStaticClasses, previewVersion
            LanguageFeature.PackageManagement, previewVersion
        ]

    let specified =
        match specifiedVersionAsString with
        | "?" -> 0m
        | "preview" -> previewVersion
        | "default" -> defaultVersion
        | "latest" -> latestVersion
        | "latestmajor" -> latestMajorVersion
        | "4.6" -> languageVersion46
        | "4.7" -> languageVersion47
        | "5.0" -> languageVersion50
        | _ -> 0m

    /// Check if this feature is supported by the selected langversion
    member __.SupportsFeature featureId =
        match features.TryGetValue featureId with
        | true, v -> v <= specified
        | false, _ -> false

    /// Has preview been explicitly specified
    member __.IsPreviewEnabled =
        specified = previewVersion

    /// Does the languageVersion support this version string
    member __.ContainsVersion version =
        match version with
        | "?" | "preview" | "default" | "latest" | "latestmajor" -> true
        | _ -> languageVersions.Contains specified

    /// Get a list of valid strings for help text
    member __.ValidOptions = validOptions

    /// Get a list of valid versions for help text
    member __.ValidVersions =
        [|
            for v in languageVersions |> Seq.sort ->
                sprintf "%M%s" v (if v = defaultVersion then " (Default)" else "")
        |]

    /// Get the specified LanguageVersion
    member __.SpecifiedVersion = specified<|MERGE_RESOLUTION|>--- conflicted
+++ resolved
@@ -51,15 +51,11 @@
             LanguageFeature.RelaxWhitespace, languageVersion47
             LanguageFeature.ImplicitYield, languageVersion47
 
-<<<<<<< HEAD
             // F# 5.0
             LanguageFeature.FixedIndexSlice3d4d, languageVersion50
             LanguageFeature.FromEndSlicing, languageVersion50
 
-            // Add new Language Features here...
-=======
             // F# preview
->>>>>>> 6b696a7b
             LanguageFeature.NameOf, previewVersion
             LanguageFeature.OpenStaticClasses, previewVersion
             LanguageFeature.PackageManagement, previewVersion
