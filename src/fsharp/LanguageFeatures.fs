// Copyright (c) Microsoft Corporation. All Rights Reserved. See License.txt in the project root for license information.

/// Coordinating compiler operations - configuration, loading initial context, reporting errors etc.
module internal FSharp.Compiler.Features

open System

//------------------------------------------------------------------------------------------------------------------
// Language version command line switch
//------------------------------------------------------------------------------------------------------------------
// Add your features to this List - in code use languageVersion.SupportsFeature(LanguageFeatures.yourFeature) 
// a return value of false means your feature is not supported by the user's language selection
// All new language features added from now on must be protected by this.
// Note:
//   *  The fslang design process will require a decision about feature name and whether it is required.
//   *  When a feature is assigned a release language, we will scrub the code of feature references and apply
//      the Release Language version.

/// LanguageFeature enumeration
[<RequireQualifiedAccess>]
type LanguageFeature =
    | LanguageVersion46 = 0
    | LanguageVersion47 = 1
    | SingleUnderscorePattern = 2
    | WildCardInForLoop = 3
    | RelaxWhitespace = 4
    | NameOf = 5
<<<<<<< HEAD
    | DefaultInterfaceMethodsInterop = 6
=======
    | ImplicitYield = 6

>>>>>>> b6f0be90

/// LanguageVersion management
type LanguageVersion (specifiedVersion) =

    // When we increment language versions here preview is higher than current RTM version
    static let languageVersion46 = 4.6m
    static let languageVersion47 = 4.7m

    static let previewVersion = languageVersion47       // Language version when preview specified
    static let defaultVersion = languageVersion46       // Language version when default specified
    static let latestVersion = defaultVersion           // Language version when latest specified
    static let latestMajorVersion = languageVersion46   // Language version when latestmajor specified

    static let validOptions = [| "preview"; "default"; "latest"; "latestmajor" |]
    static let languageVersions = set [| latestVersion |]

    static let features = dict [|
        // Add new LanguageVersions here ...
        LanguageFeature.LanguageVersion47, 4.7m
        LanguageFeature.LanguageVersion46, 4.6m
        LanguageFeature.SingleUnderscorePattern, previewVersion
        LanguageFeature.WildCardInForLoop, previewVersion
        LanguageFeature.RelaxWhitespace, previewVersion
        LanguageFeature.NameOf, previewVersion
<<<<<<< HEAD
        LanguageFeature.DefaultInterfaceMethodsInterop, previewVersion
        // Add new LanguageFeatures here ...
=======
        LanguageFeature.ImplicitYield, previewVersion
>>>>>>> b6f0be90
        |]

    let specified =
        match specifiedVersion with
        | "?" -> 0m
        | "preview" -> previewVersion
        | "default" -> latestVersion
        | "latest" -> latestVersion
        | "latestmajor" -> latestMajorVersion
        | _ ->
            match Decimal.TryParse(specifiedVersion) with
            | true, v -> v
            | _ -> 0m

    /// Check if this feature is supported by the selected langversion
    member __.SupportsFeature featureId =
        match features.TryGetValue featureId with
        | true, v -> v <= specified
        | false, _ -> false

    /// Does the languageVersion support this version string
    member __.ContainsVersion version =
        match version with
        | "?" | "preview" | "default" | "latest" | "latestmajor" -> true
        | _ -> 
            match Decimal.TryParse(specifiedVersion) with
            | true, v -> languageVersions.Contains v
            | _ -> false

    /// Get a list of valid strings for help text
    member __.ValidOptions = validOptions

    /// Get a list of valid versions for help text
    member __.ValidVersions = [|
        for v in languageVersions |> Seq.sort do
            let label = if v = defaultVersion || v = latestVersion then "(Default)" else ""
            yield sprintf "%M %s" v label
            |]
<|MERGE_RESOLUTION|>--- conflicted
+++ resolved
@@ -25,12 +25,9 @@
     | WildCardInForLoop = 3
     | RelaxWhitespace = 4
     | NameOf = 5
-<<<<<<< HEAD
     | DefaultInterfaceMethodsInterop = 6
-=======
-    | ImplicitYield = 6
+    | ImplicitYield = 7
 
->>>>>>> b6f0be90
 
 /// LanguageVersion management
 type LanguageVersion (specifiedVersion) =
@@ -55,12 +52,9 @@
         LanguageFeature.WildCardInForLoop, previewVersion
         LanguageFeature.RelaxWhitespace, previewVersion
         LanguageFeature.NameOf, previewVersion
-<<<<<<< HEAD
         LanguageFeature.DefaultInterfaceMethodsInterop, previewVersion
+        LanguageFeature.ImplicitYield, previewVersion
         // Add new LanguageFeatures here ...
-=======
-        LanguageFeature.ImplicitYield, previewVersion
->>>>>>> b6f0be90
         |]
 
     let specified =
