--- conflicted
+++ resolved
@@ -32,13 +32,10 @@
     | NullableOptionalInterop
     | DefaultInterfaceMemberConsumption
     | WitnessPassing
-<<<<<<< HEAD
-    | NullnessChecking
-=======
     | InterfacesWithMultipleGenericInstantiation
     | StringInterpolation
     | OverloadsForCustomOperations
->>>>>>> 2702b33d
+    | NullnessChecking
 
 /// LanguageVersion management
 type LanguageVersion (specifiedVersionAsString) =
@@ -66,30 +63,20 @@
             // F# 5.0
             LanguageFeature.FixedIndexSlice3d4d, languageVersion50
             LanguageFeature.DotlessFloat32Literal, languageVersion50
-<<<<<<< HEAD
-            LanguageFeature.DotlessFloat32Literal, languageVersion50
-=======
             LanguageFeature.AndBang, languageVersion50
             LanguageFeature.NullableOptionalInterop, languageVersion50
             LanguageFeature.DefaultInterfaceMemberConsumption, languageVersion50
->>>>>>> 2702b33d
 
             // F# preview
             LanguageFeature.FromEndSlicing, previewVersion
             LanguageFeature.OpenTypeDeclaration, previewVersion
             LanguageFeature.PackageManagement, previewVersion
-<<<<<<< HEAD
-            LanguageFeature.AndBang, previewVersion
-            LanguageFeature.NullnessChecking, languageVersion47 // TODO: currently always on because requires FSharp.Core build
-            LanguageFeature.NullableOptionalInterop, previewVersion
-            LanguageFeature.DefaultInterfaceMemberConsumption, previewVersion
-=======
->>>>>>> 2702b33d
             LanguageFeature.WitnessPassing, previewVersion
             LanguageFeature.InterfacesWithMultipleGenericInstantiation, previewVersion
             LanguageFeature.NameOf, previewVersion
             LanguageFeature.StringInterpolation, previewVersion
             LanguageFeature.OverloadsForCustomOperations, previewVersion
+            LanguageFeature.NullnessChecking, languageVersion47 // TODO: currently always on because requires FSharp.Core build
         ]
 
     let specified =
