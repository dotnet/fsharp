// Copyright (c) Microsoft Corporation. All Rights Reserved. See License.txt in the project root for license information.

/// Coordinating compiler operations - configuration, loading initial context, reporting errors etc.
module internal FSharp.Compiler.Features

open System

//------------------------------------------------------------------------------------------------------------------
// Language version command line switch
//------------------------------------------------------------------------------------------------------------------
// Add your features to this List - in code use languageVersion.SupportsFeature(LanguageFeatures.yourFeature) 
// a return value of false means your feature is not supported by the user's language selection
// All new language features added from now on must be protected by this.
// Note:
//   *  The fslang design process will require a decision about feature name and whether it is required.
//   *  When a feature is assigned a release language, we will scrub the code of feature references and apply
//      the Release Language version.

[<RequireQualifiedAccess>]
type LanguageFeature =
    | SingleUnderscorePattern
    | WildCardInForLoop
    | RelaxWhitespace
    | NameOf
    | ImplicitYield
    | OpenTypeDeclaration
    | DotlessFloat32Literal
    | PackageManagement
    | FromEndSlicing
    | FixedIndexSlice3d4d
    | AndBang
    | NullableOptionalInterop
    | DefaultInterfaceMemberConsumption
    | WitnessPassing
    | InterfacesWithMultipleGenericInstantiation
    | StringInterpolation
    | OverloadsForCustomOperations
    | ExpandedMeasurables
<<<<<<< HEAD
    | StructActivePattern
=======
    | PrintfBinaryFormat
>>>>>>> 4e37ba37

/// LanguageVersion management
type LanguageVersion (specifiedVersionAsString) =

    // When we increment language versions here preview is higher than current RTM version
    static let languageVersion46 = 4.6m
    static let languageVersion47 = 4.7m
    static let languageVersion50 = 5.0m
    static let previewVersion = 9999m                   // Language version when preview specified
    static let defaultVersion = languageVersion50       // Language version when default specified
    static let latestVersion = defaultVersion           // Language version when latest specified
    static let latestMajorVersion = languageVersion50   // Language version when latestmajor specified

    static let validOptions = [| "preview"; "default"; "latest"; "latestmajor" |]
    static let languageVersions = set [| languageVersion46; languageVersion47 ; languageVersion50 |]

    static let features =
        dict [
            // F# 4.7
            LanguageFeature.SingleUnderscorePattern, languageVersion47
            LanguageFeature.WildCardInForLoop, languageVersion47
            LanguageFeature.RelaxWhitespace, languageVersion47
            LanguageFeature.ImplicitYield, languageVersion47

            // F# 5.0
            LanguageFeature.FixedIndexSlice3d4d, languageVersion50
            LanguageFeature.DotlessFloat32Literal, languageVersion50
            LanguageFeature.AndBang, languageVersion50
            LanguageFeature.NullableOptionalInterop, languageVersion50
            LanguageFeature.DefaultInterfaceMemberConsumption, languageVersion50
            LanguageFeature.OpenTypeDeclaration, languageVersion50
            LanguageFeature.PackageManagement, languageVersion50
            LanguageFeature.WitnessPassing, languageVersion50
            LanguageFeature.InterfacesWithMultipleGenericInstantiation, languageVersion50
            LanguageFeature.NameOf, languageVersion50
            LanguageFeature.StringInterpolation, languageVersion50

            // F# preview
            LanguageFeature.OverloadsForCustomOperations, previewVersion
            LanguageFeature.ExpandedMeasurables, previewVersion
            LanguageFeature.FromEndSlicing, previewVersion
<<<<<<< HEAD
            LanguageFeature.StructActivePattern, previewVersion
=======
            LanguageFeature.PrintfBinaryFormat, previewVersion
>>>>>>> 4e37ba37
        ]

    let specified =
        match specifiedVersionAsString with
        | "?" -> 0m
        | "preview" -> previewVersion
        | "default" -> defaultVersion
        | "latest" -> latestVersion
        | "latestmajor" -> latestMajorVersion
        | "4.6" -> languageVersion46
        | "4.7" -> languageVersion47
        | "5.0" -> languageVersion50
        | _ -> 0m

    let versionToString v =
        if v = previewVersion then "'preview'"
        else string v

    let specifiedString = versionToString specified

    /// Check if this feature is supported by the selected langversion
    member _.SupportsFeature featureId =
        match features.TryGetValue featureId with
        | true, v -> v <= specified
        | false, _ -> false

    /// Has preview been explicitly specified
    member _.IsPreviewEnabled =
        specified = previewVersion

    /// Does the languageVersion support this version string
    member _.ContainsVersion version =
        match version with
        | "?" | "preview" | "default" | "latest" | "latestmajor" -> true
        | _ -> languageVersions.Contains specified

    /// Get a list of valid strings for help text
    member _.ValidOptions = validOptions

    /// Get a list of valid versions for help text
    member _.ValidVersions =
        [|
            for v in languageVersions |> Seq.sort ->
                sprintf "%M%s" v (if v = defaultVersion then " (Default)" else "")
        |]

    /// Get the specified LanguageVersion
    member _.SpecifiedVersion = specified

    /// Get the specified LanguageVersion as a string
    member _.SpecifiedVersionString = specifiedString

    /// Get a string name for the given feature.
    member _.GetFeatureString feature =
        match feature with
        | LanguageFeature.SingleUnderscorePattern -> FSComp.SR.featureSingleUnderscorePattern()
        | LanguageFeature.WildCardInForLoop -> FSComp.SR.featureWildCardInForLoop()
        | LanguageFeature.RelaxWhitespace -> FSComp.SR.featureRelaxWhitespace()
        | LanguageFeature.NameOf -> FSComp.SR.featureNameOf()
        | LanguageFeature.ImplicitYield -> FSComp.SR.featureImplicitYield()
        | LanguageFeature.OpenTypeDeclaration -> FSComp.SR.featureOpenTypeDeclaration()
        | LanguageFeature.DotlessFloat32Literal -> FSComp.SR.featureDotlessFloat32Literal()
        | LanguageFeature.PackageManagement -> FSComp.SR.featurePackageManagement()
        | LanguageFeature.FromEndSlicing -> FSComp.SR.featureFromEndSlicing()
        | LanguageFeature.FixedIndexSlice3d4d -> FSComp.SR.featureFixedIndexSlice3d4d()
        | LanguageFeature.AndBang -> FSComp.SR.featureAndBang()
        | LanguageFeature.NullableOptionalInterop -> FSComp.SR.featureNullableOptionalInterop()
        | LanguageFeature.DefaultInterfaceMemberConsumption -> FSComp.SR.featureDefaultInterfaceMemberConsumption()
        | LanguageFeature.WitnessPassing -> FSComp.SR.featureWitnessPassing()
        | LanguageFeature.InterfacesWithMultipleGenericInstantiation -> FSComp.SR.featureInterfacesWithMultipleGenericInstantiation()
        | LanguageFeature.StringInterpolation -> FSComp.SR.featureStringInterpolation()
        | LanguageFeature.OverloadsForCustomOperations -> FSComp.SR.featureOverloadsForCustomOperations()
        | LanguageFeature.ExpandedMeasurables -> FSComp.SR.featureExpandedMeasurables()
<<<<<<< HEAD
        | LanguageFeature.StructActivePattern -> FSComp.SR.featureStructActivePattern()
=======
        | LanguageFeature.PrintfBinaryFormat -> FSComp.SR.featurePrintfBinaryFormat()
>>>>>>> 4e37ba37

    /// Get a version string associated with the given feature.
    member _.GetFeatureVersionString feature =
        match features.TryGetValue feature with
        | true, v -> versionToString v
        | _ -> invalidArg "feature" "Internal error: Unable to find feature."<|MERGE_RESOLUTION|>--- conflicted
+++ resolved
@@ -36,11 +36,8 @@
     | StringInterpolation
     | OverloadsForCustomOperations
     | ExpandedMeasurables
-<<<<<<< HEAD
     | StructActivePattern
-=======
     | PrintfBinaryFormat
->>>>>>> 4e37ba37
 
 /// LanguageVersion management
 type LanguageVersion (specifiedVersionAsString) =
@@ -82,11 +79,8 @@
             LanguageFeature.OverloadsForCustomOperations, previewVersion
             LanguageFeature.ExpandedMeasurables, previewVersion
             LanguageFeature.FromEndSlicing, previewVersion
-<<<<<<< HEAD
             LanguageFeature.StructActivePattern, previewVersion
-=======
             LanguageFeature.PrintfBinaryFormat, previewVersion
->>>>>>> 4e37ba37
         ]
 
     let specified =
@@ -160,11 +154,8 @@
         | LanguageFeature.StringInterpolation -> FSComp.SR.featureStringInterpolation()
         | LanguageFeature.OverloadsForCustomOperations -> FSComp.SR.featureOverloadsForCustomOperations()
         | LanguageFeature.ExpandedMeasurables -> FSComp.SR.featureExpandedMeasurables()
-<<<<<<< HEAD
         | LanguageFeature.StructActivePattern -> FSComp.SR.featureStructActivePattern()
-=======
         | LanguageFeature.PrintfBinaryFormat -> FSComp.SR.featurePrintfBinaryFormat()
->>>>>>> 4e37ba37
 
     /// Get a version string associated with the given feature.
     member _.GetFeatureVersionString feature =
