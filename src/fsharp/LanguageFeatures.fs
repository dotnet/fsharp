--- conflicted
+++ resolved
@@ -75,11 +75,8 @@
 
             // F# preview
             LanguageFeature.OverloadsForCustomOperations, previewVersion
-<<<<<<< HEAD
             LanguageFeature.ExpandedMeasurables, previewVersion
-=======
             LanguageFeature.FromEndSlicing, previewVersion
->>>>>>> f3967f30
         ]
 
     let specified =
