// Copyright (c) Microsoft Corporation. All Rights Reserved. See License.txt in the project root for license information.

/// Coordinating compiler operations - configuration, loading initial context, reporting errors etc.
module internal FSharp.Compiler.Features

//------------------------------------------------------------------------------------------------------------------
// Language version command line switch
//------------------------------------------------------------------------------------------------------------------
// Add your features to this List - in code use languageVersion.SupportsFeature(LanguageFeatures.yourFeature) 
// a return value of false means your feature is not supported by the user's language selection
// All new language features added from now on must be protected by this.
// Note:
//   *  The fslang design process will require a decision about feature name and whether it is required.
//   *  When a feature is assigned a release language, we will scrub the code of feature references and apply
//      the Release Language version.

[<RequireQualifiedAccess>]
type LanguageFeature =
    | SingleUnderscorePattern
    | WildCardInForLoop
    | RelaxWhitespace
    | RelaxWhitespace2
    | NameOf
    | ImplicitYield
    | OpenTypeDeclaration
    | DotlessFloat32Literal
    | PackageManagement
    | FromEndSlicing
    | FixedIndexSlice3d4d
    | AndBang
    | ResumableStateMachines
    | NullableOptionalInterop
    | DefaultInterfaceMemberConsumption
    | WitnessPassing
    | AdditionalTypeDirectedConversions
    | InterfacesWithMultipleGenericInstantiation
    | StringInterpolation
    | OverloadsForCustomOperations
    | ExpandedMeasurables
    | NullnessChecking
    | StructActivePattern
    | PrintfBinaryFormat
    | IndexerNotationWithoutDot
    | RefCellNotationInformationals
    | UseBindingValueDiscard
    | NonVariablePatternsToRightOfAsPatterns
    | AttributesToRightOfModuleKeyword
    | MLCompatRevisions

/// LanguageVersion management
type LanguageVersion (versionText) =

    // When we increment language versions here preview is higher than current RTM version
    static let languageVersion46 = 4.6m
    static let languageVersion47 = 4.7m
    static let languageVersion50 = 5.0m
    static let languageVersion60 = 6.0m
    static let previewVersion = 9999m                   // Language version when preview specified
    static let defaultVersion = languageVersion60       // Language version when default specified
    static let latestVersion = defaultVersion           // Language version when latest specified
    static let latestMajorVersion = languageVersion60   // Language version when latestmajor specified

    static let validOptions = [| "preview"; "default"; "latest"; "latestmajor" |]
    static let languageVersions = set [| languageVersion46; languageVersion47; languageVersion50; languageVersion60 |]

    static let features =
        dict [
            // F# 4.7
            LanguageFeature.SingleUnderscorePattern, languageVersion47
            LanguageFeature.WildCardInForLoop, languageVersion47
            LanguageFeature.RelaxWhitespace, languageVersion47
            LanguageFeature.ImplicitYield, languageVersion47

            // F# 5.0
            LanguageFeature.FixedIndexSlice3d4d, languageVersion50
            LanguageFeature.DotlessFloat32Literal, languageVersion50
            LanguageFeature.AndBang, languageVersion50
            LanguageFeature.NullableOptionalInterop, languageVersion50
            LanguageFeature.DefaultInterfaceMemberConsumption, languageVersion50
            LanguageFeature.OpenTypeDeclaration, languageVersion50
            LanguageFeature.PackageManagement, languageVersion50
            LanguageFeature.WitnessPassing, languageVersion50
            LanguageFeature.InterfacesWithMultipleGenericInstantiation, languageVersion50
            LanguageFeature.NameOf, languageVersion50
            LanguageFeature.StringInterpolation, languageVersion50

            // F# 6.0
            LanguageFeature.AdditionalTypeDirectedConversions, languageVersion60
            LanguageFeature.RelaxWhitespace2, languageVersion60
            LanguageFeature.OverloadsForCustomOperations, languageVersion60
            LanguageFeature.ExpandedMeasurables, languageVersion60
            LanguageFeature.ResumableStateMachines, languageVersion60
            LanguageFeature.StructActivePattern, languageVersion60
            LanguageFeature.PrintfBinaryFormat, languageVersion60
            LanguageFeature.IndexerNotationWithoutDot, languageVersion60
            LanguageFeature.RefCellNotationInformationals, languageVersion60
            LanguageFeature.UseBindingValueDiscard, languageVersion60
            LanguageFeature.NonVariablePatternsToRightOfAsPatterns, languageVersion60
            LanguageFeature.AttributesToRightOfModuleKeyword, languageVersion60

            // F# preview
            LanguageFeature.FromEndSlicing, previewVersion
<<<<<<< HEAD
            LanguageFeature.NullnessChecking, previewVersion
            LanguageFeature.ResumableStateMachines, previewVersion
            LanguageFeature.StructActivePattern, previewVersion
            LanguageFeature.PrintfBinaryFormat, previewVersion
            LanguageFeature.UseBindingValueDiscard, previewVersion
            LanguageFeature.NonVariablePatternsToRightOfAsPatterns, previewVersion
            LanguageFeature.AttributesToRightOfModuleKeyword, previewVersion
=======
            LanguageFeature.MLCompatRevisions,previewVersion
>>>>>>> ee93a1b3
        ]

    static let defaultLanguageVersion = LanguageVersion("default")

    let specified =
        match versionText with
        | "?" -> 0m
        | "preview" -> previewVersion
        | "default" -> defaultVersion
        | "latest" -> latestVersion
        | "latestmajor" -> latestMajorVersion
        | "4.6" -> languageVersion46
        | "4.7" -> languageVersion47
        | "5.0" -> languageVersion50
        | "6.0" -> languageVersion60
        | _ -> 0m

    let versionToString v =
        if v = previewVersion then "'preview'"
        else string v

    let specifiedString = versionToString specified

    /// Check if this feature is supported by the selected langversion
    member _.SupportsFeature featureId =
        match features.TryGetValue featureId with
        | true, v -> v <= specified
        | false, _ -> false

    /// Has preview been explicitly specified
    member _.IsExplicitlySpecifiedAs50OrBefore() =
        match versionText with
        | "4.6" -> true
        | "4.7" -> true
        | "5.0" -> true
        | _ -> false

    /// Has preview been explicitly specified
    member _.IsPreviewEnabled =
        specified = previewVersion

    /// Does the languageVersion support this version string
    member _.ContainsVersion version =
        match version with
        | "?" | "preview" | "default" | "latest" | "latestmajor" -> true
        | _ -> languageVersions.Contains specified

    /// Get a list of valid strings for help text
    member _.ValidOptions = validOptions

    /// Get a list of valid versions for help text
    member _.ValidVersions =
        [|
            for v in languageVersions |> Seq.sort ->
                sprintf "%M%s" v (if v = defaultVersion then " (Default)" else "")
        |]

    /// Get the text used to specify the version
    member _.VersionText = versionText

    /// Get the specified LanguageVersion
    member _.SpecifiedVersion = specified

    /// Get the specified LanguageVersion as a string
    member _.SpecifiedVersionString = specifiedString

    /// Get a string name for the given feature.
    member _.GetFeatureString feature =
        match feature with
        | LanguageFeature.SingleUnderscorePattern -> FSComp.SR.featureSingleUnderscorePattern()
        | LanguageFeature.WildCardInForLoop -> FSComp.SR.featureWildCardInForLoop()
        | LanguageFeature.RelaxWhitespace -> FSComp.SR.featureRelaxWhitespace()
        | LanguageFeature.RelaxWhitespace2 -> FSComp.SR.featureRelaxWhitespace2()
        | LanguageFeature.NameOf -> FSComp.SR.featureNameOf()
        | LanguageFeature.ImplicitYield -> FSComp.SR.featureImplicitYield()
        | LanguageFeature.OpenTypeDeclaration -> FSComp.SR.featureOpenTypeDeclaration()
        | LanguageFeature.DotlessFloat32Literal -> FSComp.SR.featureDotlessFloat32Literal()
        | LanguageFeature.PackageManagement -> FSComp.SR.featurePackageManagement()
        | LanguageFeature.FromEndSlicing -> FSComp.SR.featureFromEndSlicing()
        | LanguageFeature.FixedIndexSlice3d4d -> FSComp.SR.featureFixedIndexSlice3d4d()
        | LanguageFeature.AndBang -> FSComp.SR.featureAndBang()
        | LanguageFeature.NullnessChecking -> FSComp.SR.featureNullnessChecking()
        | LanguageFeature.ResumableStateMachines -> FSComp.SR.featureResumableStateMachines()
        | LanguageFeature.NullableOptionalInterop -> FSComp.SR.featureNullableOptionalInterop()
        | LanguageFeature.DefaultInterfaceMemberConsumption -> FSComp.SR.featureDefaultInterfaceMemberConsumption()
        | LanguageFeature.WitnessPassing -> FSComp.SR.featureWitnessPassing()
        | LanguageFeature.AdditionalTypeDirectedConversions -> FSComp.SR.featureAdditionalImplicitConversions()
        | LanguageFeature.InterfacesWithMultipleGenericInstantiation -> FSComp.SR.featureInterfacesWithMultipleGenericInstantiation()
        | LanguageFeature.StringInterpolation -> FSComp.SR.featureStringInterpolation()
        | LanguageFeature.OverloadsForCustomOperations -> FSComp.SR.featureOverloadsForCustomOperations()
        | LanguageFeature.ExpandedMeasurables -> FSComp.SR.featureExpandedMeasurables()
        | LanguageFeature.StructActivePattern -> FSComp.SR.featureStructActivePattern()
        | LanguageFeature.PrintfBinaryFormat -> FSComp.SR.featurePrintfBinaryFormat()
        | LanguageFeature.IndexerNotationWithoutDot -> FSComp.SR.featureIndexerNotationWithoutDot()
        | LanguageFeature.RefCellNotationInformationals -> FSComp.SR.featureRefCellNotationInformationals()
        | LanguageFeature.UseBindingValueDiscard -> FSComp.SR.featureDiscardUseValue()
        | LanguageFeature.NonVariablePatternsToRightOfAsPatterns -> FSComp.SR.featureNonVariablePatternsToRightOfAsPatterns()
        | LanguageFeature.AttributesToRightOfModuleKeyword -> FSComp.SR.featureAttributesToRightOfModuleKeyword()
        | LanguageFeature.MLCompatRevisions -> FSComp.SR.featureMLCompatRevisions()

    /// Get a version string associated with the given feature.
    member _.GetFeatureVersionString feature =
        match features.TryGetValue feature with
        | true, v -> versionToString v
        | _ -> invalidArg "feature" "Internal error: Unable to find feature."

    override x.Equals(yobj: obj) =
        match yobj with 
        | :? LanguageVersion as y -> x.SpecifiedVersion = y.SpecifiedVersion
        | _ -> false

    override x.GetHashCode() = hash x.SpecifiedVersion

    static member Default = defaultLanguageVersion<|MERGE_RESOLUTION|>--- conflicted
+++ resolved
@@ -100,7 +100,6 @@
 
             // F# preview
             LanguageFeature.FromEndSlicing, previewVersion
-<<<<<<< HEAD
             LanguageFeature.NullnessChecking, previewVersion
             LanguageFeature.ResumableStateMachines, previewVersion
             LanguageFeature.StructActivePattern, previewVersion
@@ -108,9 +107,7 @@
             LanguageFeature.UseBindingValueDiscard, previewVersion
             LanguageFeature.NonVariablePatternsToRightOfAsPatterns, previewVersion
             LanguageFeature.AttributesToRightOfModuleKeyword, previewVersion
-=======
             LanguageFeature.MLCompatRevisions,previewVersion
->>>>>>> ee93a1b3
         ]
 
     static let defaultLanguageVersion = LanguageVersion("default")
