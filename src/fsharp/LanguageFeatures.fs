// Copyright (c) Microsoft Corporation. All Rights Reserved. See License.txt in the project root for license information.

/// Coordinating compiler operations - configuration, loading initial context, reporting errors etc.
module internal FSharp.Compiler.Features

open System

//------------------------------------------------------------------------------------------------------------------
// Language version command line switch
//------------------------------------------------------------------------------------------------------------------
// Add your features to this List - in code use languageVersion.SupportsFeature(LanguageFeatures.yourFeature) 
// a return value of false means your feature is not supported by the user's language selection
// All new language features added from now on must be protected by this.
// Note:
//   *  The fslang design process will require a decision about feature name and whether it is required.
//   *  When a feature is assigned a release language, we will scrub the code of feature references and apply
//      the Release Language version.

[<RequireQualifiedAccess>]
type LanguageFeature =
    | SingleUnderscorePattern
    | WildCardInForLoop
    | RelaxWhitespace
    | NameOf
    | ImplicitYield
    | OpenTypeDeclaration
    | DotlessFloat32Literal
    | PackageManagement
    | FromEndSlicing
    | FixedIndexSlice3d4d
    | AndBang
    | NullableOptionalInterop
    | DefaultInterfaceMemberConsumption
    | WitnessPassing
<<<<<<< HEAD
    | ExtensionConstraintSolutions
=======
    | InterfacesWithMultipleGenericInstantiation
    | StringInterpolation
    | OverloadsForCustomOperations
>>>>>>> 2702b33d

/// LanguageVersion management
type LanguageVersion (specifiedVersionAsString) =

    // When we increment language versions here preview is higher than current RTM version
    static let languageVersion46 = 4.6m
    static let languageVersion47 = 4.7m
    static let languageVersion50 = 5.0m
    static let previewVersion = 9999m                   // Language version when preview specified
    static let defaultVersion = languageVersion47       // Language version when default specified
    static let latestVersion = defaultVersion           // Language version when latest specified
    static let latestMajorVersion = languageVersion47   // Language version when latestmajor specified

    static let validOptions = [| "preview"; "default"; "latest"; "latestmajor" |]
    static let languageVersions = set [| languageVersion46; languageVersion47 ; languageVersion50 |]

    static let features =
        dict [
            // F# 4.7
            LanguageFeature.SingleUnderscorePattern, languageVersion47
            LanguageFeature.WildCardInForLoop, languageVersion47
            LanguageFeature.RelaxWhitespace, languageVersion47
            LanguageFeature.ImplicitYield, languageVersion47

            // F# 5.0
            LanguageFeature.FixedIndexSlice3d4d, languageVersion50
            LanguageFeature.DotlessFloat32Literal, languageVersion50
            LanguageFeature.AndBang, languageVersion50
            LanguageFeature.NullableOptionalInterop, languageVersion50
            LanguageFeature.DefaultInterfaceMemberConsumption, languageVersion50

            // F# preview
            LanguageFeature.FromEndSlicing, previewVersion
            LanguageFeature.OpenTypeDeclaration, previewVersion
            LanguageFeature.PackageManagement, previewVersion
<<<<<<< HEAD
            LanguageFeature.ExtensionConstraintSolutions, previewVersion
            LanguageFeature.AndBang, previewVersion
            LanguageFeature.NullableOptionalInterop, previewVersion
            LanguageFeature.DefaultInterfaceMemberConsumption, previewVersion
=======
>>>>>>> 2702b33d
            LanguageFeature.WitnessPassing, previewVersion
            LanguageFeature.InterfacesWithMultipleGenericInstantiation, previewVersion
            LanguageFeature.NameOf, previewVersion
            LanguageFeature.StringInterpolation, previewVersion
            LanguageFeature.OverloadsForCustomOperations, previewVersion
        ]

    let specified =
        match specifiedVersionAsString with
        | "?" -> 0m
        | "preview" -> previewVersion
        | "default" -> defaultVersion
        | "latest" -> latestVersion
        | "latestmajor" -> latestMajorVersion
        | "4.6" -> languageVersion46
        | "4.7" -> languageVersion47
        | "5.0" -> languageVersion50
        | _ -> 0m

    let versionToString v =
        if v = previewVersion then "'preview'"
        else string v

    let specifiedString = versionToString specified

    /// Check if this feature is supported by the selected langversion
    member _.SupportsFeature featureId =
        match features.TryGetValue featureId with
        | true, v -> v <= specified
        | false, _ -> false

    /// Has preview been explicitly specified
    member _.IsPreviewEnabled =
        specified = previewVersion

    /// Does the languageVersion support this version string
    member _.ContainsVersion version =
        match version with
        | "?" | "preview" | "default" | "latest" | "latestmajor" -> true
        | _ -> languageVersions.Contains specified

    /// Get a list of valid strings for help text
    member _.ValidOptions = validOptions

    /// Get a list of valid versions for help text
    member _.ValidVersions =
        [|
            for v in languageVersions |> Seq.sort ->
                sprintf "%M%s" v (if v = defaultVersion then " (Default)" else "")
        |]

    /// Get the specified LanguageVersion
    member _.SpecifiedVersion = specified

    /// Get the specified LanguageVersion as a string
    member _.SpecifiedVersionString = specifiedString

    /// Get a string name for the given feature.
    member _.GetFeatureString feature =
        match feature with
        | LanguageFeature.SingleUnderscorePattern -> FSComp.SR.featureSingleUnderscorePattern()
        | LanguageFeature.WildCardInForLoop -> FSComp.SR.featureWildCardInForLoop()
        | LanguageFeature.RelaxWhitespace -> FSComp.SR.featureRelaxWhitespace()
        | LanguageFeature.NameOf -> FSComp.SR.featureNameOf()
        | LanguageFeature.ImplicitYield -> FSComp.SR.featureImplicitYield()
        | LanguageFeature.OpenTypeDeclaration -> FSComp.SR.featureOpenTypeDeclaration()
        | LanguageFeature.DotlessFloat32Literal -> FSComp.SR.featureDotlessFloat32Literal()
        | LanguageFeature.PackageManagement -> FSComp.SR.featurePackageManagement()
        | LanguageFeature.FromEndSlicing -> FSComp.SR.featureFromEndSlicing()
        | LanguageFeature.FixedIndexSlice3d4d -> FSComp.SR.featureFixedIndexSlice3d4d()
        | LanguageFeature.AndBang -> FSComp.SR.featureAndBang()
        | LanguageFeature.NullableOptionalInterop -> FSComp.SR.featureNullableOptionalInterop()
        | LanguageFeature.DefaultInterfaceMemberConsumption -> FSComp.SR.featureDefaultInterfaceMemberConsumption()
        | LanguageFeature.WitnessPassing -> FSComp.SR.featureWitnessPassing()
<<<<<<< HEAD
        | LanguageFeature.ExtensionConstraintSolutions -> FSComp.SR.featureExtensionConstraintSolutions()
=======
        | LanguageFeature.InterfacesWithMultipleGenericInstantiation -> FSComp.SR.featureInterfacesWithMultipleGenericInstantiation()
        | LanguageFeature.StringInterpolation -> FSComp.SR.featureStringInterpolation()
        | LanguageFeature.OverloadsForCustomOperations -> FSComp.SR.featureOverloadsForCustomOperations()
>>>>>>> 2702b33d

    /// Get a version string associated with the given feature.
    member _.GetFeatureVersionString feature =
        match features.TryGetValue feature with
        | true, v -> versionToString v
        | _ -> invalidArg "feature" "Internal error: Unable to find feature."<|MERGE_RESOLUTION|>--- conflicted
+++ resolved
@@ -32,13 +32,10 @@
     | NullableOptionalInterop
     | DefaultInterfaceMemberConsumption
     | WitnessPassing
-<<<<<<< HEAD
-    | ExtensionConstraintSolutions
-=======
     | InterfacesWithMultipleGenericInstantiation
     | StringInterpolation
     | OverloadsForCustomOperations
->>>>>>> 2702b33d
+    | ExtensionConstraintSolutions
 
 /// LanguageVersion management
 type LanguageVersion (specifiedVersionAsString) =
@@ -74,18 +71,12 @@
             LanguageFeature.FromEndSlicing, previewVersion
             LanguageFeature.OpenTypeDeclaration, previewVersion
             LanguageFeature.PackageManagement, previewVersion
-<<<<<<< HEAD
-            LanguageFeature.ExtensionConstraintSolutions, previewVersion
-            LanguageFeature.AndBang, previewVersion
-            LanguageFeature.NullableOptionalInterop, previewVersion
-            LanguageFeature.DefaultInterfaceMemberConsumption, previewVersion
-=======
->>>>>>> 2702b33d
             LanguageFeature.WitnessPassing, previewVersion
             LanguageFeature.InterfacesWithMultipleGenericInstantiation, previewVersion
             LanguageFeature.NameOf, previewVersion
             LanguageFeature.StringInterpolation, previewVersion
             LanguageFeature.OverloadsForCustomOperations, previewVersion
+            LanguageFeature.ExtensionConstraintSolutions, previewVersion
         ]
 
     let specified =
@@ -155,13 +146,10 @@
         | LanguageFeature.NullableOptionalInterop -> FSComp.SR.featureNullableOptionalInterop()
         | LanguageFeature.DefaultInterfaceMemberConsumption -> FSComp.SR.featureDefaultInterfaceMemberConsumption()
         | LanguageFeature.WitnessPassing -> FSComp.SR.featureWitnessPassing()
-<<<<<<< HEAD
-        | LanguageFeature.ExtensionConstraintSolutions -> FSComp.SR.featureExtensionConstraintSolutions()
-=======
         | LanguageFeature.InterfacesWithMultipleGenericInstantiation -> FSComp.SR.featureInterfacesWithMultipleGenericInstantiation()
         | LanguageFeature.StringInterpolation -> FSComp.SR.featureStringInterpolation()
         | LanguageFeature.OverloadsForCustomOperations -> FSComp.SR.featureOverloadsForCustomOperations()
->>>>>>> 2702b33d
+        | LanguageFeature.ExtensionConstraintSolutions -> FSComp.SR.featureExtensionConstraintSolutions()
 
     /// Get a version string associated with the given feature.
     member _.GetFeatureVersionString feature =
