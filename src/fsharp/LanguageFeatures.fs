// Copyright (c) Microsoft Corporation. All Rights Reserved. See License.txt in the project root for license information.

/// Coordinating compiler operations - configuration, loading initial context, reporting errors etc.
module internal FSharp.Compiler.Features

open System

//------------------------------------------------------------------------------------------------------------------
// Language version command line switch
//------------------------------------------------------------------------------------------------------------------
// Add your features to this List - in code use languageVersion.SupportsFeature(LanguageFeatures.yourFeature) 
// a return value of false means your feature is not supported by the user's language selection
// All new language features added from now on must be protected by this.
// Note:
//   *  The fslang design process will require a decision about feature name and whether it is required.
//   *  When a feature is assigned a release language, we will scrub the code of feature references and apply
//      the Release Language version.

[<RequireQualifiedAccess>]
type LanguageFeature =
    | SingleUnderscorePattern
    | WildCardInForLoop
    | RelaxWhitespace
    | NameOf
    | ImplicitYield
    | OpenTypeDeclaration
    | DotlessFloat32Literal
    | PackageManagement
    | FromEndSlicing
    | FixedIndexSlice3d4d
    | AndBang
    | NullableOptionalInterop
    | DefaultInterfaceMemberConsumption
    | WitnessPassing
<<<<<<< HEAD
    | ImplicitConversion
    | ErasedUnions
=======
    | AdditionalImplicitConversions
>>>>>>> 22665d01
    | InterfacesWithMultipleGenericInstantiation
    | StringInterpolation
    | OverloadsForCustomOperations
    | ExpandedMeasurables

/// LanguageVersion management
type LanguageVersion (specifiedVersionAsString) =

    // When we increment language versions here preview is higher than current RTM version
    static let languageVersion46 = 4.6m
    static let languageVersion47 = 4.7m
    static let languageVersion50 = 5.0m
    static let previewVersion = 9999m                   // Language version when preview specified
    static let defaultVersion = languageVersion50       // Language version when default specified
    static let latestVersion = defaultVersion           // Language version when latest specified
    static let latestMajorVersion = languageVersion50   // Language version when latestmajor specified

    static let validOptions = [| "preview"; "default"; "latest"; "latestmajor" |]
    static let languageVersions = set [| languageVersion46; languageVersion47 ; languageVersion50 |]

    static let features =
        dict [
            // F# 4.7
            LanguageFeature.SingleUnderscorePattern, languageVersion47
            LanguageFeature.WildCardInForLoop, languageVersion47
            LanguageFeature.RelaxWhitespace, languageVersion47
            LanguageFeature.ImplicitYield, languageVersion47

            // F# 5.0
            LanguageFeature.FixedIndexSlice3d4d, languageVersion50
            LanguageFeature.DotlessFloat32Literal, languageVersion50
            LanguageFeature.AndBang, languageVersion50
            LanguageFeature.NullableOptionalInterop, languageVersion50
            LanguageFeature.DefaultInterfaceMemberConsumption, languageVersion50
            LanguageFeature.OpenTypeDeclaration, languageVersion50
            LanguageFeature.PackageManagement, languageVersion50
            LanguageFeature.WitnessPassing, languageVersion50
            LanguageFeature.InterfacesWithMultipleGenericInstantiation, languageVersion50
            LanguageFeature.NameOf, languageVersion50
            LanguageFeature.StringInterpolation, languageVersion50

            // F# preview
<<<<<<< HEAD
            LanguageFeature.ImplicitConversion, previewVersion
            LanguageFeature.ErasedUnions, previewVersion
=======
            LanguageFeature.AdditionalImplicitConversions, previewVersion
>>>>>>> 22665d01
            LanguageFeature.OverloadsForCustomOperations, previewVersion
            LanguageFeature.ExpandedMeasurables, previewVersion
            LanguageFeature.FromEndSlicing, previewVersion
        ]

    let specified =
        match specifiedVersionAsString with
        | "?" -> 0m
        | "preview" -> previewVersion
        | "default" -> defaultVersion
        | "latest" -> latestVersion
        | "latestmajor" -> latestMajorVersion
        | "4.6" -> languageVersion46
        | "4.7" -> languageVersion47
        | "5.0" -> languageVersion50
        | _ -> 0m

    let versionToString v =
        if v = previewVersion then "'preview'"
        else string v

    let specifiedString = versionToString specified

    /// Check if this feature is supported by the selected langversion
    member _.SupportsFeature featureId =
        match features.TryGetValue featureId with
        | true, v -> v <= specified
        | false, _ -> false

    /// Has preview been explicitly specified
    member _.IsPreviewEnabled =
        specified = previewVersion

    /// Does the languageVersion support this version string
    member _.ContainsVersion version =
        match version with
        | "?" | "preview" | "default" | "latest" | "latestmajor" -> true
        | _ -> languageVersions.Contains specified

    /// Get a list of valid strings for help text
    member _.ValidOptions = validOptions

    /// Get a list of valid versions for help text
    member _.ValidVersions =
        [|
            for v in languageVersions |> Seq.sort ->
                sprintf "%M%s" v (if v = defaultVersion then " (Default)" else "")
        |]

    /// Get the specified LanguageVersion
    member _.SpecifiedVersion = specified

    /// Get the specified LanguageVersion as a string
    member _.SpecifiedVersionString = specifiedString

    /// Get a string name for the given feature.
    member _.GetFeatureString feature =
        match feature with
        | LanguageFeature.SingleUnderscorePattern -> FSComp.SR.featureSingleUnderscorePattern()
        | LanguageFeature.WildCardInForLoop -> FSComp.SR.featureWildCardInForLoop()
        | LanguageFeature.RelaxWhitespace -> FSComp.SR.featureRelaxWhitespace()
        | LanguageFeature.NameOf -> FSComp.SR.featureNameOf()
        | LanguageFeature.ImplicitYield -> FSComp.SR.featureImplicitYield()
        | LanguageFeature.OpenTypeDeclaration -> FSComp.SR.featureOpenTypeDeclaration()
        | LanguageFeature.DotlessFloat32Literal -> FSComp.SR.featureDotlessFloat32Literal()
        | LanguageFeature.PackageManagement -> FSComp.SR.featurePackageManagement()
        | LanguageFeature.FromEndSlicing -> FSComp.SR.featureFromEndSlicing()
        | LanguageFeature.FixedIndexSlice3d4d -> FSComp.SR.featureFixedIndexSlice3d4d()
        | LanguageFeature.AndBang -> FSComp.SR.featureAndBang()
        | LanguageFeature.NullableOptionalInterop -> FSComp.SR.featureNullableOptionalInterop()
        | LanguageFeature.DefaultInterfaceMemberConsumption -> FSComp.SR.featureDefaultInterfaceMemberConsumption()
        | LanguageFeature.WitnessPassing -> FSComp.SR.featureWitnessPassing()
<<<<<<< HEAD
        | LanguageFeature.ImplicitConversion -> FSComp.SR.featureImplicitConversion()
        | LanguageFeature.ErasedUnions -> FSComp.SR.featureErasedUnions()
=======
        | LanguageFeature.AdditionalImplicitConversions -> FSComp.SR.featureAdditionalImplicitConversions()
>>>>>>> 22665d01
        | LanguageFeature.InterfacesWithMultipleGenericInstantiation -> FSComp.SR.featureInterfacesWithMultipleGenericInstantiation()
        | LanguageFeature.StringInterpolation -> FSComp.SR.featureStringInterpolation()
        | LanguageFeature.OverloadsForCustomOperations -> FSComp.SR.featureOverloadsForCustomOperations()
        | LanguageFeature.ExpandedMeasurables -> FSComp.SR.featureExpandedMeasurables()

    /// Get a version string associated with the given feature.
    member _.GetFeatureVersionString feature =
        match features.TryGetValue feature with
        | true, v -> versionToString v
        | _ -> invalidArg "feature" "Internal error: Unable to find feature."<|MERGE_RESOLUTION|>--- conflicted
+++ resolved
@@ -32,12 +32,8 @@
     | NullableOptionalInterop
     | DefaultInterfaceMemberConsumption
     | WitnessPassing
-<<<<<<< HEAD
-    | ImplicitConversion
     | ErasedUnions
-=======
     | AdditionalImplicitConversions
->>>>>>> 22665d01
     | InterfacesWithMultipleGenericInstantiation
     | StringInterpolation
     | OverloadsForCustomOperations
@@ -80,12 +76,8 @@
             LanguageFeature.StringInterpolation, languageVersion50
 
             // F# preview
-<<<<<<< HEAD
-            LanguageFeature.ImplicitConversion, previewVersion
             LanguageFeature.ErasedUnions, previewVersion
-=======
             LanguageFeature.AdditionalImplicitConversions, previewVersion
->>>>>>> 22665d01
             LanguageFeature.OverloadsForCustomOperations, previewVersion
             LanguageFeature.ExpandedMeasurables, previewVersion
             LanguageFeature.FromEndSlicing, previewVersion
@@ -158,12 +150,8 @@
         | LanguageFeature.NullableOptionalInterop -> FSComp.SR.featureNullableOptionalInterop()
         | LanguageFeature.DefaultInterfaceMemberConsumption -> FSComp.SR.featureDefaultInterfaceMemberConsumption()
         | LanguageFeature.WitnessPassing -> FSComp.SR.featureWitnessPassing()
-<<<<<<< HEAD
-        | LanguageFeature.ImplicitConversion -> FSComp.SR.featureImplicitConversion()
         | LanguageFeature.ErasedUnions -> FSComp.SR.featureErasedUnions()
-=======
         | LanguageFeature.AdditionalImplicitConversions -> FSComp.SR.featureAdditionalImplicitConversions()
->>>>>>> 22665d01
         | LanguageFeature.InterfacesWithMultipleGenericInstantiation -> FSComp.SR.featureInterfacesWithMultipleGenericInstantiation()
         | LanguageFeature.StringInterpolation -> FSComp.SR.featureStringInterpolation()
         | LanguageFeature.OverloadsForCustomOperations -> FSComp.SR.featureOverloadsForCustomOperations()
