// Copyright (c) Microsoft Corporation. All Rights Reserved. See License.txt in the project root for license information.

/// Coordinating compiler operations - configuration, loading initial context, reporting errors etc.
module internal FSharp.Compiler.Features

open System

//------------------------------------------------------------------------------------------------------------------
// Language version command line switch
//------------------------------------------------------------------------------------------------------------------
// Add your features to this List - in code use languageVersion.SupportsFeature(LanguageFeatures.yourFeature) 
// a return value of false means your feature is not supported by the user's language selection
// All new language features added from now on must be protected by this.
// Note:
//   *  The fslang design process will require a decision about feature name and whether it is required.
//   *  When a feature is assigned a release language, we will scrub the code of feature references and apply
//      the Release Language version.

[<RequireQualifiedAccess>]
type LanguageFeature =
    | SingleUnderscorePattern
    | WildCardInForLoop
    | RelaxWhitespace
    | NameOf
    | ImplicitYield
    | OpenStaticClasses
    | DotlessFloat32Literal
    | PackageManagement
    | FromEndSlicing
    | FixedIndexSlice3d4d
    | AndBang
    | NullableOptionalInterop
    | DefaultInterfaceMemberConsumption
    | WitnessPassing
    | StringInterpolation

/// LanguageVersion management
type LanguageVersion (specifiedVersionAsString) =

    // When we increment language versions here preview is higher than current RTM version
    static let languageVersion46 = 4.6m
    static let languageVersion47 = 4.7m
    static let languageVersion50 = 5.0m
    static let previewVersion = 9999m                   // Language version when preview specified
    static let defaultVersion = languageVersion47       // Language version when default specified
    static let latestVersion = defaultVersion           // Language version when latest specified
    static let latestMajorVersion = languageVersion47   // Language version when latestmajor specified

    static let validOptions = [| "preview"; "default"; "latest"; "latestmajor" |]
    static let languageVersions = set [| languageVersion46; languageVersion47 ; languageVersion50 |]

    static let features =
        dict [
            // F# 4.7
            LanguageFeature.SingleUnderscorePattern, languageVersion47
            LanguageFeature.WildCardInForLoop, languageVersion47
            LanguageFeature.RelaxWhitespace, languageVersion47
            LanguageFeature.ImplicitYield, languageVersion47

            // F# 5.0
            LanguageFeature.FixedIndexSlice3d4d, languageVersion50
            LanguageFeature.DotlessFloat32Literal, languageVersion50
            LanguageFeature.AndBang, languageVersion50
            LanguageFeature.NullableOptionalInterop, languageVersion50
            LanguageFeature.DefaultInterfaceMemberConsumption, languageVersion50

            // F# preview
            LanguageFeature.FromEndSlicing, previewVersion
            LanguageFeature.OpenStaticClasses, previewVersion
            LanguageFeature.PackageManagement, previewVersion
            LanguageFeature.WitnessPassing, previewVersion
<<<<<<< HEAD
            LanguageFeature.StringInterpolation, previewVersion
=======
            LanguageFeature.NameOf, previewVersion
>>>>>>> 3a067f41
        ]

    let specified =
        match specifiedVersionAsString with
        | "?" -> 0m
        | "preview" -> previewVersion
        | "default" -> defaultVersion
        | "latest" -> latestVersion
        | "latestmajor" -> latestMajorVersion
        | "4.6" -> languageVersion46
        | "4.7" -> languageVersion47
        | "5.0" -> languageVersion50
        | _ -> 0m

    let versionToString v =
        if v = previewVersion then "'preview'"
        else string v

    let specifiedString = versionToString specified

    /// Check if this feature is supported by the selected langversion
    member _.SupportsFeature featureId =
        match features.TryGetValue featureId with
        | true, v -> v <= specified
        | false, _ -> false

    /// Has preview been explicitly specified
    member _.IsPreviewEnabled =
        specified = previewVersion

    /// Does the languageVersion support this version string
    member _.ContainsVersion version =
        match version with
        | "?" | "preview" | "default" | "latest" | "latestmajor" -> true
        | _ -> languageVersions.Contains specified

    /// Get a list of valid strings for help text
    member _.ValidOptions = validOptions

    /// Get a list of valid versions for help text
    member _.ValidVersions =
        [|
            for v in languageVersions |> Seq.sort ->
                sprintf "%M%s" v (if v = defaultVersion then " (Default)" else "")
        |]

    /// Get the specified LanguageVersion
    member _.SpecifiedVersion = specified

    /// Get the specified LanguageVersion as a string
    member _.SpecifiedVersionString = specifiedString

    /// Get a string name for the given feature.
    member _.GetFeatureString feature =
        match feature with
        | LanguageFeature.SingleUnderscorePattern -> FSComp.SR.featureSingleUnderscorePattern()
        | LanguageFeature.WildCardInForLoop -> FSComp.SR.featureWildCardInForLoop()
        | LanguageFeature.RelaxWhitespace -> FSComp.SR.featureRelaxWhitespace()
        | LanguageFeature.NameOf -> FSComp.SR.featureNameOf()
        | LanguageFeature.ImplicitYield -> FSComp.SR.featureImplicitYield()
        | LanguageFeature.OpenStaticClasses -> FSComp.SR.featureOpenStaticClasses()
        | LanguageFeature.DotlessFloat32Literal -> FSComp.SR.featureDotlessFloat32Literal()
        | LanguageFeature.PackageManagement -> FSComp.SR.featurePackageManagement()
        | LanguageFeature.FromEndSlicing -> FSComp.SR.featureFromEndSlicing()
        | LanguageFeature.FixedIndexSlice3d4d -> FSComp.SR.featureFixedIndexSlice3d4d()
        | LanguageFeature.AndBang -> FSComp.SR.featureAndBang()
        | LanguageFeature.NullableOptionalInterop -> FSComp.SR.featureNullableOptionalInterop()
        | LanguageFeature.DefaultInterfaceMemberConsumption -> FSComp.SR.featureDefaultInterfaceMemberConsumption()
        | LanguageFeature.WitnessPassing -> FSComp.SR.featureWitnessPassing()
        | LanguageFeature.StringInterpolation -> FSComp.SR.featureStringInterpolation()

    /// Get a version string associated with the given feature.
    member _.GetFeatureVersionString feature =
        match features.TryGetValue feature with
        | true, v -> versionToString v
        | _ -> invalidArg "feature" "Internal error: Unable to find feature."<|MERGE_RESOLUTION|>--- conflicted
+++ resolved
@@ -69,11 +69,8 @@
             LanguageFeature.OpenStaticClasses, previewVersion
             LanguageFeature.PackageManagement, previewVersion
             LanguageFeature.WitnessPassing, previewVersion
-<<<<<<< HEAD
             LanguageFeature.StringInterpolation, previewVersion
-=======
             LanguageFeature.NameOf, previewVersion
->>>>>>> 3a067f41
         ]
 
     let specified =
