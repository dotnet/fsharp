// Copyright (c) Microsoft Corporation. All Rights Reserved. See License.txt in the project root for license information.

/// Coordinating compiler operations - configuration, loading initial context, reporting errors etc.
module internal FSharp.Compiler.Features

//------------------------------------------------------------------------------------------------------------------
// Language version command line switch
//------------------------------------------------------------------------------------------------------------------
// Add your features to this List - in code use languageVersion.SupportsFeature(LanguageFeatures.yourFeature) 
// a return value of false means your feature is not supported by the user's language selection
// All new language features added from now on must be protected by this.
// Note:
//   *  The fslang design process will require a decision about feature name and whether it is required.
//   *  When a feature is assigned a release language, we will scrub the code of feature references and apply
//      the Release Language version.

[<RequireQualifiedAccess>]
type LanguageFeature =
    | SingleUnderscorePattern
    | WildCardInForLoop
    | RelaxWhitespace
    | RelaxWhitespace2
    | NameOf
    | ImplicitYield
    | OpenTypeDeclaration
    | DotlessFloat32Literal
    | PackageManagement
    | FromEndSlicing
    | FixedIndexSlice3d4d
    | AndBang
    | ResumableStateMachines
    | NullableOptionalInterop
    | DefaultInterfaceMemberConsumption
    | WitnessPassing
    | AdditionalTypeDirectedConversions
    | InterfacesWithMultipleGenericInstantiation
    | StringInterpolation
    | OverloadsForCustomOperations
    | ExpandedMeasurables
    | StructActivePattern
    | PrintfBinaryFormat
    | IndexerNotationWithoutDot
    | RefCellNotationInformationals
    | UseBindingValueDiscard
    | NonVariablePatternsToRightOfAsPatterns
    | AttributesToRightOfModuleKeyword
    | MLCompatRevisions

/// LanguageVersion management
type LanguageVersion (versionText) =

    // When we increment language versions here preview is higher than current RTM version
    static let languageVersion46 = 4.6m
    static let languageVersion47 = 4.7m
    static let languageVersion50 = 5.0m
    static let languageVersion60 = 6.0m
    static let previewVersion = 9999m                   // Language version when preview specified
    static let defaultVersion = languageVersion60       // Language version when default specified
    static let latestVersion = defaultVersion           // Language version when latest specified
    static let latestMajorVersion = languageVersion60   // Language version when latestmajor specified

    static let validOptions = [| "preview"; "default"; "latest"; "latestmajor" |]
    static let languageVersions = set [| languageVersion46; languageVersion47; languageVersion50; languageVersion60 |]

    static let features =
        dict [
            // F# 4.7
            LanguageFeature.SingleUnderscorePattern, languageVersion47
            LanguageFeature.WildCardInForLoop, languageVersion47
            LanguageFeature.RelaxWhitespace, languageVersion47
            LanguageFeature.ImplicitYield, languageVersion47

            // F# 5.0
            LanguageFeature.FixedIndexSlice3d4d, languageVersion50
            LanguageFeature.DotlessFloat32Literal, languageVersion50
            LanguageFeature.AndBang, languageVersion50
            LanguageFeature.NullableOptionalInterop, languageVersion50
            LanguageFeature.DefaultInterfaceMemberConsumption, languageVersion50
            LanguageFeature.OpenTypeDeclaration, languageVersion50
            LanguageFeature.PackageManagement, languageVersion50
            LanguageFeature.WitnessPassing, languageVersion50
            LanguageFeature.InterfacesWithMultipleGenericInstantiation, languageVersion50
            LanguageFeature.NameOf, languageVersion50
            LanguageFeature.StringInterpolation, languageVersion50

            // F# 6.0
            LanguageFeature.AdditionalTypeDirectedConversions, languageVersion60
            LanguageFeature.RelaxWhitespace2, languageVersion60
            LanguageFeature.OverloadsForCustomOperations, languageVersion60
            LanguageFeature.ExpandedMeasurables, languageVersion60
            LanguageFeature.ResumableStateMachines, languageVersion60
            LanguageFeature.StructActivePattern, languageVersion60
            LanguageFeature.PrintfBinaryFormat, languageVersion60
            LanguageFeature.IndexerNotationWithoutDot, languageVersion60
            LanguageFeature.RefCellNotationInformationals, languageVersion60
            LanguageFeature.UseBindingValueDiscard, languageVersion60
            LanguageFeature.NonVariablePatternsToRightOfAsPatterns, languageVersion60
            LanguageFeature.AttributesToRightOfModuleKeyword, languageVersion60

            // F# preview
            LanguageFeature.FromEndSlicing, previewVersion
<<<<<<< HEAD
            LanguageFeature.ResumableStateMachines, previewVersion
            LanguageFeature.StructActivePattern, previewVersion
            LanguageFeature.PrintfBinaryFormat, previewVersion
            LanguageFeature.IndexerNotationWithoutDot, previewVersion
            LanguageFeature.RefCellNotationInformationals, previewVersion
            LanguageFeature.UseBindingValueDiscard, previewVersion
            LanguageFeature.NonVariablePatternsToRightOfAsPatterns, previewVersion
            LanguageFeature.AttributesToRightOfModuleKeyword, previewVersion
            LanguageFeature.MLCompatRevisions,previewVersion
=======
>>>>>>> 29a1afe4
        ]

    static let defaultLanguageVersion = LanguageVersion("default")

    let specified =
        match versionText with
        | "?" -> 0m
        | "preview" -> previewVersion
        | "default" -> defaultVersion
        | "latest" -> latestVersion
        | "latestmajor" -> latestMajorVersion
        | "4.6" -> languageVersion46
        | "4.7" -> languageVersion47
        | "5.0" -> languageVersion50
        | "6.0" -> languageVersion60
        | _ -> 0m

    let versionToString v =
        if v = previewVersion then "'preview'"
        else string v

    let specifiedString = versionToString specified

    /// Check if this feature is supported by the selected langversion
    member _.SupportsFeature featureId =
        match features.TryGetValue featureId with
        | true, v -> v <= specified
        | false, _ -> false

    /// Has preview been explicitly specified
    member _.IsExplicitlySpecifiedAs50OrBefore() =
        match versionText with
        | "4.6" -> true
        | "4.7" -> true
        | "5.0" -> true
        | _ -> false

    /// Has preview been explicitly specified
    member _.IsPreviewEnabled =
        specified = previewVersion

    /// Does the languageVersion support this version string
    member _.ContainsVersion version =
        match version with
        | "?" | "preview" | "default" | "latest" | "latestmajor" -> true
        | _ -> languageVersions.Contains specified

    /// Get a list of valid strings for help text
    member _.ValidOptions = validOptions

    /// Get a list of valid versions for help text
    member _.ValidVersions =
        [|
            for v in languageVersions |> Seq.sort ->
                sprintf "%M%s" v (if v = defaultVersion then " (Default)" else "")
        |]

    /// Get the text used to specify the version
    member _.VersionText = versionText

    /// Get the specified LanguageVersion
    member _.SpecifiedVersion = specified

    /// Get the specified LanguageVersion as a string
    member _.SpecifiedVersionString = specifiedString

    /// Get a string name for the given feature.
    member _.GetFeatureString feature =
        match feature with
        | LanguageFeature.SingleUnderscorePattern -> FSComp.SR.featureSingleUnderscorePattern()
        | LanguageFeature.WildCardInForLoop -> FSComp.SR.featureWildCardInForLoop()
        | LanguageFeature.RelaxWhitespace -> FSComp.SR.featureRelaxWhitespace()
        | LanguageFeature.RelaxWhitespace2 -> FSComp.SR.featureRelaxWhitespace2()
        | LanguageFeature.NameOf -> FSComp.SR.featureNameOf()
        | LanguageFeature.ImplicitYield -> FSComp.SR.featureImplicitYield()
        | LanguageFeature.OpenTypeDeclaration -> FSComp.SR.featureOpenTypeDeclaration()
        | LanguageFeature.DotlessFloat32Literal -> FSComp.SR.featureDotlessFloat32Literal()
        | LanguageFeature.PackageManagement -> FSComp.SR.featurePackageManagement()
        | LanguageFeature.FromEndSlicing -> FSComp.SR.featureFromEndSlicing()
        | LanguageFeature.FixedIndexSlice3d4d -> FSComp.SR.featureFixedIndexSlice3d4d()
        | LanguageFeature.AndBang -> FSComp.SR.featureAndBang()
        | LanguageFeature.ResumableStateMachines -> FSComp.SR.featureResumableStateMachines()
        | LanguageFeature.NullableOptionalInterop -> FSComp.SR.featureNullableOptionalInterop()
        | LanguageFeature.DefaultInterfaceMemberConsumption -> FSComp.SR.featureDefaultInterfaceMemberConsumption()
        | LanguageFeature.WitnessPassing -> FSComp.SR.featureWitnessPassing()
        | LanguageFeature.AdditionalTypeDirectedConversions -> FSComp.SR.featureAdditionalImplicitConversions()
        | LanguageFeature.InterfacesWithMultipleGenericInstantiation -> FSComp.SR.featureInterfacesWithMultipleGenericInstantiation()
        | LanguageFeature.StringInterpolation -> FSComp.SR.featureStringInterpolation()
        | LanguageFeature.OverloadsForCustomOperations -> FSComp.SR.featureOverloadsForCustomOperations()
        | LanguageFeature.ExpandedMeasurables -> FSComp.SR.featureExpandedMeasurables()
        | LanguageFeature.StructActivePattern -> FSComp.SR.featureStructActivePattern()
        | LanguageFeature.PrintfBinaryFormat -> FSComp.SR.featurePrintfBinaryFormat()
        | LanguageFeature.IndexerNotationWithoutDot -> FSComp.SR.featureIndexerNotationWithoutDot()
        | LanguageFeature.RefCellNotationInformationals -> FSComp.SR.featureRefCellNotationInformationals()
        | LanguageFeature.UseBindingValueDiscard -> FSComp.SR.featureDiscardUseValue()
        | LanguageFeature.NonVariablePatternsToRightOfAsPatterns -> FSComp.SR.featureNonVariablePatternsToRightOfAsPatterns()
        | LanguageFeature.AttributesToRightOfModuleKeyword -> FSComp.SR.featureAttributesToRightOfModuleKeyword()
        | LanguageFeature.MLCompatRevisions -> FSComp.SR.featureMLCompatRevisions()

    /// Get a version string associated with the given feature.
    member _.GetFeatureVersionString feature =
        match features.TryGetValue feature with
        | true, v -> versionToString v
        | _ -> invalidArg "feature" "Internal error: Unable to find feature."

    override x.Equals(yobj: obj) =
        match yobj with 
        | :? LanguageVersion as y -> x.SpecifiedVersion = y.SpecifiedVersion
        | _ -> false

    override x.GetHashCode() = hash x.SpecifiedVersion

    static member Default = defaultLanguageVersion<|MERGE_RESOLUTION|>--- conflicted
+++ resolved
@@ -99,18 +99,7 @@
 
             // F# preview
             LanguageFeature.FromEndSlicing, previewVersion
-<<<<<<< HEAD
-            LanguageFeature.ResumableStateMachines, previewVersion
-            LanguageFeature.StructActivePattern, previewVersion
-            LanguageFeature.PrintfBinaryFormat, previewVersion
-            LanguageFeature.IndexerNotationWithoutDot, previewVersion
-            LanguageFeature.RefCellNotationInformationals, previewVersion
-            LanguageFeature.UseBindingValueDiscard, previewVersion
-            LanguageFeature.NonVariablePatternsToRightOfAsPatterns, previewVersion
-            LanguageFeature.AttributesToRightOfModuleKeyword, previewVersion
             LanguageFeature.MLCompatRevisions,previewVersion
-=======
->>>>>>> 29a1afe4
         ]
 
     static let defaultLanguageVersion = LanguageVersion("default")
