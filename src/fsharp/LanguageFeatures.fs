--- conflicted
+++ resolved
@@ -36,11 +36,8 @@
     | StringInterpolation
     | OverloadsForCustomOperations
     | ExpandedMeasurables
-<<<<<<< HEAD
     | NullnessChecking
-=======
     | StructActivePattern
->>>>>>> 200af477
     | PrintfBinaryFormat
 
 /// LanguageVersion management
@@ -83,11 +80,8 @@
             LanguageFeature.OverloadsForCustomOperations, previewVersion
             LanguageFeature.ExpandedMeasurables, previewVersion
             LanguageFeature.FromEndSlicing, previewVersion
-<<<<<<< HEAD
             LanguageFeature.NullnessChecking, previewVersion
-=======
             LanguageFeature.StructActivePattern, previewVersion
->>>>>>> 200af477
             LanguageFeature.PrintfBinaryFormat, previewVersion
         ]
 
