// Copyright (c) Microsoft Corporation. All Rights Reserved. See License.txt in the project root for license information.

/// Compute the load closure of a set of script files
module internal FSharp.Compiler.ScriptClosure

open System
open System.Collections.Generic
open System.IO
open System.Text
open Internal.Utilities.Library
open Internal.Utilities.Library.Extras
open FSharp.Compiler
open FSharp.Compiler.AbstractIL.IL
open FSharp.Compiler.CompilerConfig
open FSharp.Compiler.CompilerDiagnostics
open FSharp.Compiler.CompilerImports
open FSharp.Compiler.DependencyManager
open FSharp.Compiler.Diagnostics
open FSharp.Compiler.ErrorLogger
open FSharp.Compiler.IO
open FSharp.Compiler.CodeAnalysis
open FSharp.Compiler.ParseAndCheckInputs
open FSharp.Compiler.Syntax
open FSharp.Compiler.Text
open FSharp.Compiler.Text.Range

[<RequireQualifiedAccess>]
type LoadClosureInput =
    {
        FileName: string
        SyntaxTree: ParsedInput option
        ParseDiagnostics: (PhasedDiagnostic * FSharpDiagnosticSeverity) list
        MetaCommandDiagnostics: (PhasedDiagnostic * FSharpDiagnosticSeverity) list
    }

[<RequireQualifiedAccess>]
type LoadClosure =
    {
        /// The source files along with the ranges of the #load positions in each file.
        SourceFiles: (string * range list) list

        /// The resolved references along with the ranges of the #r positions in each file.
        References: (string * AssemblyResolution list) list

        /// The resolved pacakge references along with the ranges of the #r positions in each file.
        PackageReferences: (range * string list)[]

        /// Whether we're decided to use .NET Framework analysis for this script
        UseDesktopFramework: bool

        /// Was the SDK directory override given?
        SdkDirOverride: string option

        /// The list of references that were not resolved during load closure. These may still be extension references.
        UnresolvedReferences: UnresolvedAssemblyReference list

        /// The list of all sources in the closure with inputs when available
        Inputs: LoadClosureInput list

        /// The #load, including those that didn't resolve
        OriginalLoadReferences: (range * string * string) list

        /// The #nowarns
        NoWarns: (string * range list) list

        /// Diagnostics seen while processing resolutions
        ResolutionDiagnostics: (PhasedDiagnostic * FSharpDiagnosticSeverity) list

        /// Diagnostics seen while parsing root of closure
        AllRootFileDiagnostics: (PhasedDiagnostic * FSharpDiagnosticSeverity) list

        /// Diagnostics seen while processing the compiler options implied root of closure
        LoadClosureRootFileDiagnostics: (PhasedDiagnostic * FSharpDiagnosticSeverity) list
    }


[<RequireQualifiedAccess>]
type CodeContext =
    | CompilationAndEvaluation // in fsi.exe
    | Compilation  // in fsc.exe
    | Editing // in VS

module ScriptPreprocessClosure =

    /// Represents an input to the closure finding process
    type ClosureSource =
        ClosureSource of
<<<<<<< HEAD
            filename: string *
=======
            fileName: string *
>>>>>>> 01e5bbb5
            referenceRange: range *
            sourceText: ISourceText *
            parseRequired: bool

    /// Represents an output of the closure finding process
    type ClosureFile =
        ClosureFile of
<<<<<<< HEAD
            filename: string *
=======
            fileName: string *
>>>>>>> 01e5bbb5
            range: range *
            parsedInput: ParsedInput option *
            parseDiagnostics: (PhasedDiagnostic * FSharpDiagnosticSeverity) list *
            metaDiagnostics: (PhasedDiagnostic * FSharpDiagnosticSeverity) list *
            nowarns: (string * range) list

    type Observed() =
        let seen = Dictionary<_, bool>()
        member _.SetSeen check =
            if not(seen.ContainsKey check) then
                seen.Add(check, true)

        member _.HaveSeen check =
            seen.ContainsKey check

    /// Parse a script file (or any input file referenced by '#load')
    let ParseScriptClosureInput
        (
<<<<<<< HEAD
            filename: string,
=======
            fileName: string,
>>>>>>> 01e5bbb5
            sourceText: ISourceText,
            tcConfig: TcConfig,
            codeContext,
            lexResourceManager: Lexhelp.LexResourceManager,
            errorLogger: ErrorLogger
        ) =

        // fsc.exe -- COMPILED\!INTERACTIVE
        // fsi.exe -- !COMPILED\INTERACTIVE
        // Language service
        //     .fs -- EDITING + COMPILED\!INTERACTIVE
        //     .fsx -- EDITING + !COMPILED\INTERACTIVE
        let defines =
            match codeContext with
            | CodeContext.CompilationAndEvaluation -> ["INTERACTIVE"]
            | CodeContext.Compilation -> ["COMPILED"]
            | CodeContext.Editing -> "EDITING" :: (if IsScript fileName then ["INTERACTIVE"] else ["COMPILED"])

        let tcConfigB = tcConfig.CloneToBuilder() 
        tcConfigB.conditionalDefines <- defines @ tcConfig.conditionalDefines
        let tcConfig = TcConfig.Create(tcConfigB, false)
        
        let lexbuf = UnicodeLexing.SourceTextAsLexbuf(true, tcConfig.langVersion, sourceText)

        // The root compiland is last in the list of compilands.
<<<<<<< HEAD
        let isLastCompiland = (IsScript filename, tcConfig.target.IsExe)
        ParseOneInputLexbuf (tcConfig, lexResourceManager, lexbuf, filename, isLastCompiland, errorLogger)
=======
        let isLastCompiland = (IsScript fileName, tcConfig.target.IsExe)
        ParseOneInputLexbuf (tcConfig, lexResourceManager, lexbuf, fileName, isLastCompiland, errorLogger)
>>>>>>> 01e5bbb5

    /// Create a TcConfig for load closure starting from a single .fsx file
    let CreateScriptTextTcConfig
        (
            legacyReferenceResolver,
            defaultFSharpBinariesDir,
<<<<<<< HEAD
            filename: string,
=======
            fileName: string,
>>>>>>> 01e5bbb5
            codeContext,
            useSimpleResolution,
            useFsiAuxLib,
            basicReferences,
            applyCommandLineArgs,
            assumeDotNetFramework,
            useSdkRefs,
            sdkDirOverride,
            tryGetMetadataSnapshot,
            reduceMemoryUsage
        ) =

<<<<<<< HEAD
        let projectDir = Path.GetDirectoryName filename
=======
        let projectDir = Path.GetDirectoryName fileName
>>>>>>> 01e5bbb5
        let isInteractive = (codeContext = CodeContext.CompilationAndEvaluation)
        let isInvalidationSupported = (codeContext = CodeContext.Editing)

        let rangeForErrors = mkFirstLineOfFile fileName
        let tcConfigB =
            TcConfigBuilder.CreateNew(legacyReferenceResolver,
                defaultFSharpBinariesDir,
                reduceMemoryUsage,
                projectDir,
                isInteractive,
                isInvalidationSupported,
                CopyFSharpCoreFlag.No,
                tryGetMetadataSnapshot,
                sdkDirOverride,
                rangeForErrors)
        tcConfigB.SetPrimaryAssembly (if assumeDotNetFramework then PrimaryAssembly.Mscorlib else PrimaryAssembly.System_Runtime)
        tcConfigB.SetUseSdkRefs useSdkRefs

        applyCommandLineArgs tcConfigB

        // Work out the references for the script in its location. This may produce diagnostics.
        let scriptDefaultReferencesDiagnostics =

            match basicReferences with
            | None ->
                let errorLogger = CapturingErrorLogger("ScriptDefaultReferences")
                use unwindEL = PushErrorLoggerPhaseUntilUnwind (fun _ -> errorLogger)
                let references, useDotNetFramework = tcConfigB.FxResolver.GetDefaultReferences useFsiAuxLib

                // If the user requested .NET Core scripting but something went wrong and we reverted to
                // .NET Framework scripting then we must adjust both the primaryAssembly and fxResolver
                if useDotNetFramework <> assumeDotNetFramework then
                    tcConfigB.SetPrimaryAssembly (if useDotNetFramework then PrimaryAssembly.Mscorlib else PrimaryAssembly.System_Runtime)

                // Add script references
                for reference in references do
                    tcConfigB.AddReferencedAssemblyByPath(range0, reference)

                errorLogger.Diagnostics

            | Some (rs, diagnostics) ->
                for m, reference in rs do
                    tcConfigB.AddReferencedAssemblyByPath(m, reference)
                diagnostics

        tcConfigB.resolutionEnvironment <-
            match codeContext with
            | CodeContext.Editing -> LegacyResolutionEnvironment.EditingOrCompilation true
            | CodeContext.Compilation -> LegacyResolutionEnvironment.EditingOrCompilation false
            | CodeContext.CompilationAndEvaluation -> LegacyResolutionEnvironment.CompilationAndEvaluation

<<<<<<< HEAD
        tcConfigB.framework <- false
=======
        tcConfigB.implicitlyReferenceDotNetAssemblies <- false
>>>>>>> 01e5bbb5

        tcConfigB.useSimpleResolution <- useSimpleResolution

        // Indicates that there are some references not in basicReferencesForScriptLoadClosure which should
        // be added conditionally once the relevant version of mscorlib.dll has been detected.
        tcConfigB.implicitlyResolveAssemblies <- false

        tcConfigB.SetUseSdkRefs useSdkRefs

        TcConfig.Create(tcConfigB, validate=true), scriptDefaultReferencesDiagnostics

    let ClosureSourceOfFilename(fileName, m, inputCodePage, parseRequired) =
        try
            let fileName = FileSystem.GetFullPathShim fileName
            use stream = FileSystem.OpenFileForReadShim(fileName)
            use reader =
                match inputCodePage with
                | None -> new StreamReader(stream, true)
                | Some (n: int) -> new StreamReader(stream, Encoding.GetEncoding n)
            let source = reader.ReadToEnd()
            [ClosureSource(fileName, m, SourceText.ofString source, parseRequired)]
        with exn ->
            errorRecovery exn m
            []

    let ApplyMetaCommandsFromInputToTcConfigAndGatherNoWarn
        (
            tcConfig: TcConfig,
            inp: ParsedInput,
            pathOfMetaCommandSource,
            dependencyProvider
        ) =

        let tcConfigB = tcConfig.CloneToBuilder()
        let mutable nowarns = []
        let getWarningNumber = fun () (m, s) -> nowarns <- (s, m) :: nowarns
        let addReferenceDirective = fun () (m, s, directive) -> tcConfigB.AddReferenceDirective(dependencyProvider, m, s, directive)
        let addLoadedSource = fun () (m, s) -> tcConfigB.AddLoadedSource(m, s, pathOfMetaCommandSource)
        try
            ProcessMetaCommandsFromInput (getWarningNumber, addReferenceDirective, addLoadedSource) (tcConfigB, inp, pathOfMetaCommandSource, ())
        with ReportedError _ ->
            // Recover by using whatever did end up in the tcConfig
            ()

        try
            TcConfig.Create(tcConfigB, validate=false), nowarns
        with ReportedError _ ->
            // Recover by using a default TcConfig.
            let tcConfigB = tcConfig.CloneToBuilder()
            TcConfig.Create(tcConfigB, validate=false), nowarns

    let FindClosureFiles
        (
            mainFile,
            closureSources,
            origTcConfig:TcConfig,
            codeContext,
            lexResourceManager: Lexhelp.LexResourceManager,
            dependencyProvider: DependencyProvider
        ) =

        let mutable tcConfig = origTcConfig

        let observedSources = Observed()
        let loadScripts = HashSet<_>()
        let packageReferences = Dictionary<range, string list>(HashIdentity.Structural)

        // Resolve the packages
        let rec resolveDependencyManagerSources scriptName =
            if not (loadScripts.Contains scriptName) then
                [ for kv in tcConfig.packageManagerLines do
                    let packageManagerKey, packageManagerLines = kv.Key, kv.Value
                    match packageManagerLines with
                    | [] -> ()
                    | { Directive=_; LineStatus=_; Line=_; Range=m } :: _ ->
                        let reportError =
                            ResolvingErrorReport (fun errorType err msg ->
                                let error = err, msg
                                match errorType with
                                | ErrorReportType.Warning -> warning(Error(error, m))
                                | ErrorReportType.Error -> errorR(Error(error, m)))

                        match origTcConfig.packageManagerLines |> Map.tryFind packageManagerKey with
                        | Some oldDependencyManagerLines when oldDependencyManagerLines = packageManagerLines -> ()
                        | _ ->
                            let outputDir =  tcConfig.outputDir |> Option.defaultValue ""
                            match dependencyProvider.TryFindDependencyManagerByKey(tcConfig.compilerToolPaths, outputDir, reportError, packageManagerKey) with
                            | Null ->
                                errorR(Error(dependencyProvider.CreatePackageManagerUnknownError(tcConfig.compilerToolPaths, outputDir, packageManagerKey, reportError), m))

                            | NonNull dependencyManager ->
                                let directive d =
                                    match d with
                                    | Directive.Resolution -> "r"
                                    | Directive.Include -> "i"

                                let packageManagerTextLines = packageManagerLines |> List.map(fun l -> directive l.Directive, l.Line)
                                let tfm, rid = tcConfig.FxResolver.GetTfmAndRid()
                                let result = dependencyProvider.Resolve(dependencyManager, ".fsx", packageManagerTextLines, reportError, tfm, rid, tcConfig.implicitIncludeDir, mainFile, scriptName)
                                if result.Success then
                                    // Resolution produced no errors
                                    //Write outputs in F# Interactive and compiler
                                    if codeContext <> CodeContext.Editing then
                                        for line in result.StdOut do Console.Out.WriteLine(line)
                                        for line in result.StdError do Console.Error.WriteLine(line)

                                    packageReferences[m] <- [ for script in result.SourceFiles do yield! FileSystem.OpenFileForReadShim(script).ReadLines() ]
                                    if not (Seq.isEmpty result.Roots) then
                                        let tcConfigB = tcConfig.CloneToBuilder()
                                        for folder in result.Roots do
                                            tcConfigB.AddIncludePath(m, folder, "")
                                        tcConfigB.packageManagerLines <- PackageManagerLine.SetLinesAsProcessed packageManagerKey tcConfigB.packageManagerLines
                                        tcConfig <- TcConfig.Create(tcConfigB, validate=false)

                                    if not (Seq.isEmpty result.Resolutions) then
                                        let tcConfigB = tcConfig.CloneToBuilder()
                                        for resolution in result.Resolutions do
                                            tcConfigB.AddReferencedAssemblyByPath(m, resolution)
                                        tcConfig <- TcConfig.Create(tcConfigB, validate = false)

                                    for script in result.SourceFiles do
                                        use stream = FileSystem.OpenFileForReadShim(script)
                                        let scriptText = stream.ReadAllText()
                                        loadScripts.Add script |> ignore
                                        let iSourceText = SourceText.ofString scriptText
                                        yield! loop (ClosureSource(script, m, iSourceText, true))

                                else
                                    // Send outputs via diagnostics
                                    if (result.StdOut.Length > 0 || result.StdError.Length > 0) then
                                        for line in Array.append result.StdOut result.StdError do
                                            errorR(Error(FSComp.SR.packageManagerError(line), m))
                                    // Resolution produced errors update packagerManagerLines entries to note these failure
                                    // failed resolutions will no longer be considered
                                    let tcConfigB = tcConfig.CloneToBuilder()
                                    tcConfigB.packageManagerLines <- PackageManagerLine.RemoveUnprocessedLines packageManagerKey tcConfigB.packageManagerLines
                                    tcConfig <- TcConfig.Create(tcConfigB, validate=false)]
            else []

        and loop (ClosureSource(fileName, m, sourceText, parseRequired)) =
            [   if not (observedSources.HaveSeen(fileName)) then
                    observedSources.SetSeen(fileName)
                    //printfn "visiting %s" fileName
                    if IsScript fileName || parseRequired then
                        let parseResult, parseDiagnostics =
                            let errorLogger = CapturingErrorLogger("FindClosureParse")
                            use _unwindEL = PushErrorLoggerPhaseUntilUnwind (fun _ -> errorLogger)
<<<<<<< HEAD
                            let result = ParseScriptClosureInput (filename, sourceText, tcConfig, codeContext, lexResourceManager, errorLogger)
=======
                            let result = ParseScriptClosureInput (fileName, sourceText, tcConfig, codeContext, lexResourceManager, errorLogger)
>>>>>>> 01e5bbb5
                            result, errorLogger.Diagnostics

                        let errorLogger = CapturingErrorLogger("FindClosureMetaCommands")
                        use _unwindEL = PushErrorLoggerPhaseUntilUnwind (fun _ -> errorLogger)
                        let pathOfMetaCommandSource = Path.GetDirectoryName fileName
                        let preSources = tcConfig.GetAvailableLoadedSources()

                        let tcConfigResult, noWarns = ApplyMetaCommandsFromInputToTcConfigAndGatherNoWarn (tcConfig, parseResult, pathOfMetaCommandSource, dependencyProvider)
                        tcConfig <- tcConfigResult // We accumulate the tcConfig in order to collect assembly references

                        yield! resolveDependencyManagerSources fileName

                        let postSources = tcConfig.GetAvailableLoadedSources()
                        let sources = if preSources.Length < postSources.Length then postSources[preSources.Length..] else []

                        yield! resolveDependencyManagerSources fileName
                        for m, subFile in sources do
                            if IsScript subFile then
                                for subSource in ClosureSourceOfFilename(subFile, m, tcConfigResult.inputCodePage, false) do
                                    yield! loop subSource
                            else
                                yield ClosureFile(subFile, m, None, [], [], [])
                        yield ClosureFile(fileName, m, Some parseResult, parseDiagnostics, errorLogger.Diagnostics, noWarns)

                    else
                        // Don't traverse into .fs leafs.
                        printfn "yielding non-script source %s" fileName
                        yield ClosureFile(fileName, m, None, [], [], []) ]

        let sources = closureSources |> List.collect loop
        let packageReferences = packageReferences |> Seq.map (fun kvp -> kvp.Key, kvp.Value) |> Seq.toArray
        sources, tcConfig, packageReferences

    /// Reduce the full directive closure into LoadClosure
    let GetLoadClosure(rootFilename, closureFiles, tcConfig: TcConfig, codeContext, packageReferences, earlierDiagnostics) =

        // Mark the last file as isLastCompiland.
        let closureFiles =
            if isNil closureFiles then
                closureFiles
            else
                match List.frontAndBack closureFiles with
                | rest, ClosureFile
                           (fileName, m,
                            Some(ParsedInput.ImplFile (ParsedImplFileInput (name, isScript, qualNameOfFile, scopedPragmas, hashDirectives, implFileFlags, _, trivia))),
                            parseDiagnostics, metaDiagnostics, nowarns) ->

                    let isLastCompiland = (true, tcConfig.target.IsExe)
                    rest @ [ClosureFile
                                (fileName, m,
                                 Some(ParsedInput.ImplFile (ParsedImplFileInput (name, isScript, qualNameOfFile, scopedPragmas, hashDirectives, implFileFlags, isLastCompiland, trivia))),
                                 parseDiagnostics, metaDiagnostics, nowarns)]

                | _ -> closureFiles

        // Get all source files.
        let sourceFiles = [ for ClosureFile(fileName, m, _, _, _, _) in closureFiles -> (fileName, m) ]

        let sourceInputs =
            [  for ClosureFile(fileName, _, input, parseDiagnostics, metaDiagnostics, _nowarns) in closureFiles ->
                   ({ FileName=fileName
                      SyntaxTree=input
                      ParseDiagnostics=parseDiagnostics
                      MetaCommandDiagnostics=metaDiagnostics } : LoadClosureInput) ]

        let globalNoWarns = closureFiles |> List.collect (fun (ClosureFile(_, _, _, _, _, noWarns)) -> noWarns)

        // Resolve all references.
        let references, unresolvedReferences, resolutionDiagnostics =
            let errorLogger = CapturingErrorLogger("GetLoadClosure")

            use unwindEL = PushErrorLoggerPhaseUntilUnwind (fun _ -> errorLogger)
            let references, unresolvedReferences = TcAssemblyResolutions.GetAssemblyResolutionInformation(tcConfig)
            let references = references |> List.map (fun ar -> ar.resolvedPath, ar)
            references, unresolvedReferences, errorLogger.Diagnostics

        // Root errors and warnings - look at the last item in the closureFiles list
        let loadClosureRootDiagnostics, allRootDiagnostics =
            match List.rev closureFiles with
            | ClosureFile(_, _, _, parseDiagnostics, metaDiagnostics, _) :: _ ->
                (earlierDiagnostics @ metaDiagnostics @ resolutionDiagnostics),
                (parseDiagnostics @ earlierDiagnostics @ metaDiagnostics @ resolutionDiagnostics)
            | _ -> [], [] // When no file existed.

        let isRootRange exn =
            match GetRangeOfDiagnostic exn with
            | Some m ->
                // Return true if the error was *not* from a #load-ed file.
                let isArgParameterWhileNotEditing = (codeContext <> CodeContext.Editing) && (equals m range0 || equals m rangeStartup || equals m rangeCmdArgs)
                let isThisFileName = (0 = String.Compare(rootFilename, m.FileName, StringComparison.OrdinalIgnoreCase))
                isArgParameterWhileNotEditing || isThisFileName
            | None -> true

        // Filter out non-root errors and warnings
        let allRootDiagnostics = allRootDiagnostics |> List.filter (fst >> isRootRange)

        let result: LoadClosure =
            { SourceFiles = List.groupBy fst sourceFiles |> List.map (map2Of2 (List.map snd))
              References = List.groupBy fst references |> List.map (map2Of2 (List.map snd))
              PackageReferences = packageReferences
              UseDesktopFramework = (tcConfig.primaryAssembly = PrimaryAssembly.Mscorlib)
              SdkDirOverride = tcConfig.sdkDirOverride
              UnresolvedReferences = unresolvedReferences
              Inputs = sourceInputs
              NoWarns = List.groupBy fst globalNoWarns |> List.map (map2Of2 (List.map snd))
              OriginalLoadReferences = tcConfig.loadedSources
              ResolutionDiagnostics = resolutionDiagnostics
              AllRootFileDiagnostics = allRootDiagnostics
              LoadClosureRootFileDiagnostics = loadClosureRootDiagnostics }

        result

    /// Given source text, find the full load closure. Used from service.fs, when editing a script file
    let GetFullClosureOfScriptText
        (
            legacyReferenceResolver,
            defaultFSharpBinariesDir,
<<<<<<< HEAD
            filename,
=======
            fileName,
>>>>>>> 01e5bbb5
            sourceText,
            codeContext,
            useSimpleResolution,
            useFsiAuxLib,
            useSdkRefs,
            sdkDirOverride,
            lexResourceManager: Lexhelp.LexResourceManager,
            applyCommandLineArgs,
            assumeDotNetFramework,
            tryGetMetadataSnapshot,
            reduceMemoryUsage,
            dependencyProvider
        ) =

        // Resolve the basic references such as FSharp.Core.dll first, before processing any #I directives in the script
        //
        // This is tries to mimic the action of running the script in F# Interactive - the initial context for scripting is created
        // first, then #I and other directives are processed.
        let references0, assumeDotNetFramework, scriptDefaultReferencesDiagnostics =
            let tcConfig, scriptDefaultReferencesDiagnostics =
                CreateScriptTextTcConfig(legacyReferenceResolver, defaultFSharpBinariesDir,
                    fileName, codeContext, useSimpleResolution,
                    useFsiAuxLib, None, applyCommandLineArgs, assumeDotNetFramework,
                    useSdkRefs, sdkDirOverride, tryGetMetadataSnapshot, reduceMemoryUsage)

            let resolutions0, _unresolvedReferences = TcAssemblyResolutions.GetAssemblyResolutionInformation(tcConfig)
            let references0 = resolutions0 |> List.map (fun r->r.originalReference.Range, r.resolvedPath) |> Seq.distinct |> List.ofSeq
            references0, tcConfig.assumeDotNetFramework, scriptDefaultReferencesDiagnostics

        let tcConfig, scriptDefaultReferencesDiagnostics =
            CreateScriptTextTcConfig(legacyReferenceResolver, defaultFSharpBinariesDir, fileName,
                 codeContext, useSimpleResolution, useFsiAuxLib, Some (references0, scriptDefaultReferencesDiagnostics),
                 applyCommandLineArgs, assumeDotNetFramework, useSdkRefs, sdkDirOverride,
                 tryGetMetadataSnapshot, reduceMemoryUsage)

<<<<<<< HEAD
        let closureSources = [ClosureSource(filename, range0, sourceText, true)]
        let closureFiles, tcConfig, packageReferences = FindClosureFiles(filename, closureSources, tcConfig, codeContext, lexResourceManager, dependencyProvider)
        GetLoadClosure(filename, closureFiles, tcConfig, codeContext, packageReferences, scriptDefaultReferencesDiagnostics)
=======
        let closureSources = [ClosureSource(fileName, range0, sourceText, true)]
        let closureFiles, tcConfig, packageReferences = FindClosureFiles(fileName, closureSources, tcConfig, codeContext, lexResourceManager, dependencyProvider)
        GetLoadClosure(fileName, closureFiles, tcConfig, codeContext, packageReferences, scriptDefaultReferencesDiagnostics)
>>>>>>> 01e5bbb5

    /// Given source file fileName, find the full load closure
    /// Used from fsi.fs and fsc.fs, for #load and command line
    let GetFullClosureOfScriptFiles
        (
            tcConfig:TcConfig,
            files:(string*range) list,
            codeContext,
            lexResourceManager: Lexhelp.LexResourceManager,
            dependencyProvider
        ) =

        let mainFile, _mainFileRange = List.last files
<<<<<<< HEAD
        let closureSources = files |> List.collect (fun (filename, m) -> ClosureSourceOfFilename(filename, m,tcConfig.inputCodePage,true))
=======
        let closureSources = files |> List.collect (fun (fileName, m) -> ClosureSourceOfFilename(fileName, m,tcConfig.inputCodePage,true))
>>>>>>> 01e5bbb5
        let closureFiles, tcConfig, packageReferences = FindClosureFiles(mainFile, closureSources, tcConfig, codeContext, lexResourceManager, dependencyProvider)
        GetLoadClosure(mainFile, closureFiles, tcConfig, codeContext, packageReferences, [])

type LoadClosure with
    /// Analyze a script text and find the closure of its references.
    /// Used from FCS, when editing a script file.
    ///
    /// A temporary TcConfig is created along the way, is why this routine takes so many arguments. We want to be sure to use exactly the
    /// same arguments as the rest of the application.
    static member ComputeClosureOfScriptText
        (
            legacyReferenceResolver,
            defaultFSharpBinariesDir,
<<<<<<< HEAD
            filename: string,
=======
            fileName: string,
>>>>>>> 01e5bbb5
            sourceText: ISourceText,
            implicitDefines,
            useSimpleResolution: bool,
            useFsiAuxLib,
            useSdkRefs,
            sdkDir,
            lexResourceManager: Lexhelp.LexResourceManager,
            applyCompilerOptions,
            assumeDotNetFramework,
            tryGetMetadataSnapshot,
            reduceMemoryUsage,
            dependencyProvider
        ) =

        use unwindBuildPhase = PushThreadBuildPhaseUntilUnwind BuildPhase.Parse
        ScriptPreprocessClosure.GetFullClosureOfScriptText
            (legacyReferenceResolver, defaultFSharpBinariesDir, fileName, sourceText,
             implicitDefines, useSimpleResolution, useFsiAuxLib, useSdkRefs, sdkDir, lexResourceManager,
             applyCompilerOptions, assumeDotNetFramework, tryGetMetadataSnapshot, reduceMemoryUsage, dependencyProvider)

    /// Analyze a set of script files and find the closure of their references.
    static member ComputeClosureOfScriptFiles
        (
            tcConfig: TcConfig,
            files:(string*range) list,
            implicitDefines,
            lexResourceManager: Lexhelp.LexResourceManager,
            dependencyProvider
        ) =

        use unwindBuildPhase = PushThreadBuildPhaseUntilUnwind BuildPhase.Parse
        ScriptPreprocessClosure.GetFullClosureOfScriptFiles (tcConfig, files, implicitDefines, lexResourceManager, dependencyProvider)<|MERGE_RESOLUTION|>--- conflicted
+++ resolved
@@ -85,11 +85,7 @@
     /// Represents an input to the closure finding process
     type ClosureSource =
         ClosureSource of
-<<<<<<< HEAD
-            filename: string *
-=======
             fileName: string *
->>>>>>> 01e5bbb5
             referenceRange: range *
             sourceText: ISourceText *
             parseRequired: bool
@@ -97,11 +93,7 @@
     /// Represents an output of the closure finding process
     type ClosureFile =
         ClosureFile of
-<<<<<<< HEAD
-            filename: string *
-=======
             fileName: string *
->>>>>>> 01e5bbb5
             range: range *
             parsedInput: ParsedInput option *
             parseDiagnostics: (PhasedDiagnostic * FSharpDiagnosticSeverity) list *
@@ -120,11 +112,7 @@
     /// Parse a script file (or any input file referenced by '#load')
     let ParseScriptClosureInput
         (
-<<<<<<< HEAD
-            filename: string,
-=======
             fileName: string,
->>>>>>> 01e5bbb5
             sourceText: ISourceText,
             tcConfig: TcConfig,
             codeContext,
@@ -150,24 +138,15 @@
         let lexbuf = UnicodeLexing.SourceTextAsLexbuf(true, tcConfig.langVersion, sourceText)
 
         // The root compiland is last in the list of compilands.
-<<<<<<< HEAD
-        let isLastCompiland = (IsScript filename, tcConfig.target.IsExe)
-        ParseOneInputLexbuf (tcConfig, lexResourceManager, lexbuf, filename, isLastCompiland, errorLogger)
-=======
         let isLastCompiland = (IsScript fileName, tcConfig.target.IsExe)
         ParseOneInputLexbuf (tcConfig, lexResourceManager, lexbuf, fileName, isLastCompiland, errorLogger)
->>>>>>> 01e5bbb5
 
     /// Create a TcConfig for load closure starting from a single .fsx file
     let CreateScriptTextTcConfig
         (
             legacyReferenceResolver,
             defaultFSharpBinariesDir,
-<<<<<<< HEAD
-            filename: string,
-=======
             fileName: string,
->>>>>>> 01e5bbb5
             codeContext,
             useSimpleResolution,
             useFsiAuxLib,
@@ -180,11 +159,7 @@
             reduceMemoryUsage
         ) =
 
-<<<<<<< HEAD
-        let projectDir = Path.GetDirectoryName filename
-=======
         let projectDir = Path.GetDirectoryName fileName
->>>>>>> 01e5bbb5
         let isInteractive = (codeContext = CodeContext.CompilationAndEvaluation)
         let isInvalidationSupported = (codeContext = CodeContext.Editing)
 
@@ -236,11 +211,7 @@
             | CodeContext.Compilation -> LegacyResolutionEnvironment.EditingOrCompilation false
             | CodeContext.CompilationAndEvaluation -> LegacyResolutionEnvironment.CompilationAndEvaluation
 
-<<<<<<< HEAD
-        tcConfigB.framework <- false
-=======
         tcConfigB.implicitlyReferenceDotNetAssemblies <- false
->>>>>>> 01e5bbb5
 
         tcConfigB.useSimpleResolution <- useSimpleResolution
 
@@ -388,11 +359,7 @@
                         let parseResult, parseDiagnostics =
                             let errorLogger = CapturingErrorLogger("FindClosureParse")
                             use _unwindEL = PushErrorLoggerPhaseUntilUnwind (fun _ -> errorLogger)
-<<<<<<< HEAD
-                            let result = ParseScriptClosureInput (filename, sourceText, tcConfig, codeContext, lexResourceManager, errorLogger)
-=======
                             let result = ParseScriptClosureInput (fileName, sourceText, tcConfig, codeContext, lexResourceManager, errorLogger)
->>>>>>> 01e5bbb5
                             result, errorLogger.Diagnostics
 
                         let errorLogger = CapturingErrorLogger("FindClosureMetaCommands")
@@ -510,11 +477,7 @@
         (
             legacyReferenceResolver,
             defaultFSharpBinariesDir,
-<<<<<<< HEAD
-            filename,
-=======
             fileName,
->>>>>>> 01e5bbb5
             sourceText,
             codeContext,
             useSimpleResolution,
@@ -550,15 +513,9 @@
                  applyCommandLineArgs, assumeDotNetFramework, useSdkRefs, sdkDirOverride,
                  tryGetMetadataSnapshot, reduceMemoryUsage)
 
-<<<<<<< HEAD
-        let closureSources = [ClosureSource(filename, range0, sourceText, true)]
-        let closureFiles, tcConfig, packageReferences = FindClosureFiles(filename, closureSources, tcConfig, codeContext, lexResourceManager, dependencyProvider)
-        GetLoadClosure(filename, closureFiles, tcConfig, codeContext, packageReferences, scriptDefaultReferencesDiagnostics)
-=======
         let closureSources = [ClosureSource(fileName, range0, sourceText, true)]
         let closureFiles, tcConfig, packageReferences = FindClosureFiles(fileName, closureSources, tcConfig, codeContext, lexResourceManager, dependencyProvider)
         GetLoadClosure(fileName, closureFiles, tcConfig, codeContext, packageReferences, scriptDefaultReferencesDiagnostics)
->>>>>>> 01e5bbb5
 
     /// Given source file fileName, find the full load closure
     /// Used from fsi.fs and fsc.fs, for #load and command line
@@ -572,11 +529,7 @@
         ) =
 
         let mainFile, _mainFileRange = List.last files
-<<<<<<< HEAD
-        let closureSources = files |> List.collect (fun (filename, m) -> ClosureSourceOfFilename(filename, m,tcConfig.inputCodePage,true))
-=======
         let closureSources = files |> List.collect (fun (fileName, m) -> ClosureSourceOfFilename(fileName, m,tcConfig.inputCodePage,true))
->>>>>>> 01e5bbb5
         let closureFiles, tcConfig, packageReferences = FindClosureFiles(mainFile, closureSources, tcConfig, codeContext, lexResourceManager, dependencyProvider)
         GetLoadClosure(mainFile, closureFiles, tcConfig, codeContext, packageReferences, [])
 
@@ -590,11 +543,7 @@
         (
             legacyReferenceResolver,
             defaultFSharpBinariesDir,
-<<<<<<< HEAD
-            filename: string,
-=======
             fileName: string,
->>>>>>> 01e5bbb5
             sourceText: ISourceText,
             implicitDefines,
             useSimpleResolution: bool,
