// Copyright (c) Microsoft Corporation. All Rights Reserved. See License.txt in the project root for license information.

/// Compute the load closure of a set of script files
module internal FSharp.Compiler.ScriptClosure

open System
open System.Collections.Generic
open System.IO
open System.Text
open Internal.Utilities.Library
open Internal.Utilities.Library.Extras
open FSharp.Compiler
open FSharp.Compiler.AbstractIL.IL
open FSharp.Compiler.CompilerConfig
open FSharp.Compiler.CompilerDiagnostics
open FSharp.Compiler.CompilerImports
open FSharp.Compiler.DependencyManager
open FSharp.Compiler.Diagnostics
open FSharp.Compiler.ErrorLogger
open FSharp.Compiler.IO
open FSharp.Compiler.CodeAnalysis
open FSharp.Compiler.ParseAndCheckInputs
open FSharp.Compiler.Syntax
open FSharp.Compiler.Text
open FSharp.Compiler.Text.Range

[<RequireQualifiedAccess>]
type LoadClosureInput = 
    { FileName: string
      SyntaxTree: ParsedInput option
      ParseDiagnostics: (PhasedDiagnostic * FSharpDiagnosticSeverity) list 
      MetaCommandDiagnostics: (PhasedDiagnostic * FSharpDiagnosticSeverity) list }

[<RequireQualifiedAccess>]
type LoadClosure = 
    { /// The source files along with the ranges of the #load positions in each file.
      SourceFiles: (string * range list) list

      /// The resolved references along with the ranges of the #r positions in each file.
      References: (string * AssemblyResolution list) list

      /// The referenced compiler tools.
      CompilerTools: (range * string) list

      /// The resolved pacakge references along with the ranges of the #r positions in each file.
      PackageReferences: (range * string list)[]

      /// Whether we're decided to use .NET Framework analysis for this script
      UseDesktopFramework: bool

      /// Was the SDK directory override given?
      SdkDirOverride: string option

      /// The list of references that were not resolved during load closure. These may still be extension references.
      UnresolvedReferences: UnresolvedAssemblyReference list

      /// The list of all sources in the closure with inputs when available
      Inputs: LoadClosureInput list

      /// The #load, including those that didn't resolve
      OriginalLoadReferences: (range * string * string) list

      /// The #nowarns
      NoWarns: (string * range list) list

      /// Diagnostics seen while processing resolutions
      ResolutionDiagnostics: (PhasedDiagnostic * FSharpDiagnosticSeverity) list

      /// Diagnostics seen while parsing root of closure
      AllRootFileDiagnostics: (PhasedDiagnostic * FSharpDiagnosticSeverity) list

      /// Diagnostics seen while processing the compiler options implied root of closure
      LoadClosureRootFileDiagnostics: (PhasedDiagnostic * FSharpDiagnosticSeverity) list
    }   

[<RequireQualifiedAccess>]
type CodeContext =
    | CompilationAndEvaluation // in fsi.exe
    | Compilation  // in fsc.exe
    | Editing // in VS

module ScriptPreprocessClosure = 
    
    /// Represents an input to the closure finding process
    type ClosureSource = ClosureSource of filename: string * referenceRange: range * sourceText: ISourceText * parseRequired: bool 
        
    /// Represents an output of the closure finding process
    type ClosureFile = ClosureFile of string * range * ParsedInput option * (PhasedDiagnostic * FSharpDiagnosticSeverity) list * (PhasedDiagnostic * FSharpDiagnosticSeverity) list * (string * range) list // filename, range, errors, warnings, nowarns

    type Observed() =
        let seen = System.Collections.Generic.Dictionary<_, bool>()
        member ob.SetSeen check = 
            if not(seen.ContainsKey check) then 
                seen.Add(check, true)
        
        member ob.HaveSeen check =
            seen.ContainsKey check
    
    /// Parse a script from source.
    let ParseScriptText
           (filename: string, sourceText: ISourceText, tcConfig: TcConfig, codeContext,
            lexResourceManager: Lexhelp.LexResourceManager, errorLogger: ErrorLogger) =

        // fsc.exe -- COMPILED\!INTERACTIVE
        // fsi.exe -- !COMPILED\INTERACTIVE
        // Language service
        //     .fs -- EDITING + COMPILED\!INTERACTIVE
        //     .fsx -- EDITING + !COMPILED\INTERACTIVE    
        let defines =
            match codeContext with 
            | CodeContext.CompilationAndEvaluation -> ["INTERACTIVE"]
            | CodeContext.Compilation -> ["COMPILED"]
            | CodeContext.Editing -> "EDITING" :: (if IsScript filename then ["INTERACTIVE"] else ["COMPILED"])

        let isFeatureSupported featureId = tcConfig.langVersion.SupportsFeature featureId
        let lexbuf = UnicodeLexing.SourceTextAsLexbuf(isFeatureSupported, sourceText) 

        let isLastCompiland = (IsScript filename), tcConfig.target.IsExe        // The root compiland is last in the list of compilands.
        ParseOneInputLexbuf (tcConfig, lexResourceManager, defines, lexbuf, filename, isLastCompiland, errorLogger) 

    /// Create a TcConfig for load closure starting from a single .fsx file
    let CreateScriptTextTcConfig 
           (legacyReferenceResolver, defaultFSharpBinariesDir, 
            filename: string, codeContext, 
            useSimpleResolution, useFsiAuxLib, 
            basicReferences, applyCommandLineArgs, 
            assumeDotNetFramework, useSdkRefs, sdkDirOverride,
            tryGetMetadataSnapshot, reduceMemoryUsage) =

        let projectDir = Path.GetDirectoryName filename
        let isInteractive = (codeContext = CodeContext.CompilationAndEvaluation)
        let isInvalidationSupported = (codeContext = CodeContext.Editing)

        let rangeForErrors = mkFirstLineOfFile filename
        let tcConfigB =
            TcConfigBuilder.CreateNew(legacyReferenceResolver,
                defaultFSharpBinariesDir,
                reduceMemoryUsage,
                projectDir,
                isInteractive,
                isInvalidationSupported,
                CopyFSharpCoreFlag.No,
                tryGetMetadataSnapshot,
                sdkDirOverride,
                rangeForErrors)
        tcConfigB.SetPrimaryAssembly (if assumeDotNetFramework then PrimaryAssembly.Mscorlib else PrimaryAssembly.System_Runtime)
        tcConfigB.SetUseSdkRefs useSdkRefs

        applyCommandLineArgs tcConfigB

        // Work out the references for the script in its location. This may produce diagnostics.
        let scriptDefaultReferencesDiagnostics =

            match basicReferences with 
            | None ->
                let errorLogger = CapturingErrorLogger("ScriptDefaultReferences") 
                use unwindEL = PushErrorLoggerPhaseUntilUnwind (fun _ -> errorLogger)
                let references, useDotNetFramework = tcConfigB.FxResolver.GetDefaultReferences (useFsiAuxLib)
                
                // If the user requested .NET Core scripting but something went wrong and we reverted to
                // .NET Framework scripting then we must adjust both the primaryAssembly and fxResolver
                if useDotNetFramework <> assumeDotNetFramework then
                    tcConfigB.SetPrimaryAssembly (if useDotNetFramework then PrimaryAssembly.Mscorlib else PrimaryAssembly.System_Runtime)

                // Add script references
                for reference in references do
                    tcConfigB.AddReferencedAssemblyByPath(range0, reference)

                errorLogger.Diagnostics

            | Some (rs, diagnostics) ->
                for m, reference in rs do
                    tcConfigB.AddReferencedAssemblyByPath(m, reference)
                diagnostics

        tcConfigB.resolutionEnvironment <-
            match codeContext with 
            | CodeContext.Editing -> LegacyResolutionEnvironment.EditingOrCompilation true
            | CodeContext.Compilation -> LegacyResolutionEnvironment.EditingOrCompilation false
            | CodeContext.CompilationAndEvaluation -> LegacyResolutionEnvironment.CompilationAndEvaluation
        tcConfigB.framework <- false 
        tcConfigB.useSimpleResolution <- useSimpleResolution
        // Indicates that there are some references not in basicReferencesForScriptLoadClosure which should
        // be added conditionally once the relevant version of mscorlib.dll has been detected.
        tcConfigB.implicitlyResolveAssemblies <- false
        tcConfigB.SetUseSdkRefs useSdkRefs

        TcConfig.Create(tcConfigB, validate=true), scriptDefaultReferencesDiagnostics

    let ClosureSourceOfFilename(filename, m, inputCodePage, parseRequired) = 
        try
            let filename = FileSystem.GetFullPathShim filename
            use stream = FileSystem.FileStreamReadShim filename
            use reader = 
                match inputCodePage with 
                | None -> new StreamReader(stream, true)
                | Some (n: int) -> new StreamReader(stream, Encoding.GetEncoding n) 
            let source = reader.ReadToEnd()
            [ClosureSource(filename, m, SourceText.ofString source, parseRequired)]
        with e -> 
            errorRecovery e m 
            []
            
    let ApplyMetaCommandsFromInputToTcConfigAndGatherNoWarn
           (tcConfig: TcConfig, inp: ParsedInput,
            pathOfMetaCommandSource, dependencyProvider) = 

        let tcConfigB = tcConfig.CloneToBuilder() 
        let mutable nowarns = [] 
        let getWarningNumber = fun () (m, s) -> nowarns <- (s, m) :: nowarns
        let addReferenceDirective = fun () (m, s, directive) -> tcConfigB.AddReferenceDirective(dependencyProvider, m, s, directive)
        let addCompilerTool = fun () (m, s) -> tcConfigB.AddCompilerToolsByPath(m, s)
        let addLoadedSource = fun () (m, s) -> tcConfigB.AddLoadedSource(m, s, pathOfMetaCommandSource)
        try 
            ProcessMetaCommandsFromInput (getWarningNumber, addReferenceDirective, addCompilerTool, addLoadedSource) (tcConfigB, inp, pathOfMetaCommandSource, ())
        with ReportedError _ ->
            // Recover by using whatever did end up in the tcConfig
            ()
            
        try
            TcConfig.Create(tcConfigB, validate=false), nowarns
        with ReportedError _ ->
            // Recover by using a default TcConfig.
            let tcConfigB = tcConfig.CloneToBuilder() 
            TcConfig.Create(tcConfigB, validate=false), nowarns

    let FindClosureFiles
        (mainFile, _m, closureSources, origTcConfig:TcConfig, 
         codeContext, lexResourceManager: Lexhelp.LexResourceManager, dependencyProvider: DependencyProvider) =

        let mutable tcConfig = origTcConfig

        let observedSources = Observed()
        let loadScripts = HashSet<_>()
        let packageReferences = Dictionary<range, string list>(HashIdentity.Structural)

        // Resolve the packages
        let rec resolveDependencyManagerSources scriptName =
            if not (loadScripts.Contains scriptName) then
                [ for kv in tcConfig.packageManagerLines do
                    let packageManagerKey, packageManagerLines = kv.Key, kv.Value
                    match packageManagerLines with
                    | [] -> ()
                    | { Directive=_; LineStatus=_; Line=_; Range=m } :: _ ->
                        let reportError =
                            ResolvingErrorReport (fun errorType err msg ->
                                let error = err, msg
                                match errorType with
                                | ErrorReportType.Warning -> warning(Error(error, m))
                                | ErrorReportType.Error -> errorR(Error(error, m)))

                        match origTcConfig.packageManagerLines |> Map.tryFind packageManagerKey with
                        | Some oldDependencyManagerLines when oldDependencyManagerLines = packageManagerLines -> ()
                        | _ ->
                            let outputDir =  tcConfig.outputDir |> Option.defaultValue ""
                            match dependencyProvider.TryFindDependencyManagerByKey(List.map snd tcConfig.compilerToolPaths, outputDir, reportError, packageManagerKey) with
                            | null ->
                                errorR(Error(dependencyProvider.CreatePackageManagerUnknownError(List.map snd tcConfig.compilerToolPaths, outputDir, packageManagerKey, reportError), m))

                            | dependencyManager ->
                                let directive d =
                                    match d with
                                    | Directive.Resolution -> "r"
                                    | Directive.Include -> "i"

                                let packageManagerTextLines = packageManagerLines |> List.map(fun l -> directive l.Directive, l.Line)
                                let tfm, rid = tcConfig.FxResolver.GetTfmAndRid()
                                let result = dependencyProvider.Resolve(dependencyManager, ".fsx", packageManagerTextLines, reportError, tfm, rid, tcConfig.implicitIncludeDir, mainFile, scriptName)
                                if result.Success then
                                    // Resolution produced no errors
                                    //Write outputs in F# Interactive and compiler
                                    if codeContext <> CodeContext.Editing then 
                                        for line in result.StdOut do Console.Out.WriteLine(line)
                                        for line in result.StdError do Console.Error.WriteLine(line)

                                    packageReferences.[m] <- [ for script in result.SourceFiles do yield! File.ReadAllLines script ]
                                    if not (Seq.isEmpty result.Roots) then
                                        let tcConfigB = tcConfig.CloneToBuilder()
                                        for folder in result.Roots do 
                                            tcConfigB.AddIncludePath(m, folder, "")
                                        tcConfigB.packageManagerLines <- PackageManagerLine.SetLinesAsProcessed packageManagerKey tcConfigB.packageManagerLines
                                        tcConfig <- TcConfig.Create(tcConfigB, validate=false)

                                    if not (Seq.isEmpty result.Resolutions) then
                                        let tcConfigB = tcConfig.CloneToBuilder()
                                        for resolution in result.Resolutions do
                                            tcConfigB.AddReferencedAssemblyByPath(m, resolution)
                                        tcConfig <- TcConfig.Create(tcConfigB, validate = false)

                                    for script in result.SourceFiles do
                                        let scriptText = File.ReadAllText script
                                        loadScripts.Add script |> ignore
                                        let iSourceText = SourceText.ofString scriptText
                                        yield! loop (ClosureSource(script, m, iSourceText, true))

                                else
                                    // Send outputs via diagnostics
                                    if (result.StdOut.Length > 0 || result.StdError.Length > 0) then
                                        for line in Array.append result.StdOut result.StdError do
                                            errorR(Error(FSComp.SR.packageManagerError(line), m))
                                    // Resolution produced errors update packagerManagerLines entries to note these failure
                                    // failed resolutions will no longer be considered
                                    let tcConfigB = tcConfig.CloneToBuilder()
                                    tcConfigB.packageManagerLines <- PackageManagerLine.RemoveUnprocessedLines packageManagerKey tcConfigB.packageManagerLines 
                                    tcConfig <- TcConfig.Create(tcConfigB, validate=false)]
            else []

        and loop (ClosureSource(filename, m, sourceText, parseRequired)) = 
            [   if not (observedSources.HaveSeen(filename)) then
                    observedSources.SetSeen(filename)
                    //printfn "visiting %s" filename
                    if IsScript filename || parseRequired then 
                        let parseResult, parseDiagnostics =
                            let errorLogger = CapturingErrorLogger("FindClosureParse")
                            use _unwindEL = PushErrorLoggerPhaseUntilUnwind (fun _ -> errorLogger)
                            let result = ParseScriptText (filename, sourceText, tcConfig, codeContext, lexResourceManager, errorLogger) 
                            result, errorLogger.Diagnostics

<<<<<<< HEAD
                        match parseResult with 
                        | parsedScriptAst ->
                            let errorLogger = CapturingErrorLogger("FindClosureMetaCommands")
                            use _unwindEL = PushErrorLoggerPhaseUntilUnwind (fun _ -> errorLogger)
                            let pathOfMetaCommandSource = Path.GetDirectoryName filename
                            let preSources = tcConfig.GetAvailableLoadedSources()
=======
                        let errorLogger = CapturingErrorLogger("FindClosureMetaCommands")
                        use _unwindEL = PushErrorLoggerPhaseUntilUnwind (fun _ -> errorLogger)
                        let pathOfMetaCommandSource = Path.GetDirectoryName filename
                        let preSources = tcConfig.GetAvailableLoadedSources()
>>>>>>> 89ad3715

                        let tcConfigResult, noWarns = ApplyMetaCommandsFromInputToTcConfigAndGatherNoWarn (tcConfig, parseResult, pathOfMetaCommandSource, dependencyProvider)
                        tcConfig <- tcConfigResult // We accumulate the tcConfig in order to collect assembly references

                        yield! resolveDependencyManagerSources filename

                        let postSources = tcConfig.GetAvailableLoadedSources()
                        let sources = if preSources.Length < postSources.Length then postSources.[preSources.Length..] else []

<<<<<<< HEAD
                            yield! resolveDependencyManagerSources filename
                            for (m, subFile) in sources do
                                if IsScript subFile then 
                                    for subSource in ClosureSourceOfFilename(subFile, m, tcConfigResult.inputCodePage, false) do
                                        yield! loop subSource
                                else
                                    yield ClosureFile(subFile, m, None, [], [], []) 
                            yield ClosureFile(filename, m, Some parsedScriptAst, parseDiagnostics, errorLogger.Diagnostics, noWarns)
=======
                        yield! resolveDependencyManagerSources filename
                        for (m, subFile) in sources do
                            if IsScript subFile then 
                                for subSource in ClosureSourceOfFilename(subFile, m, tcConfigResult.inputCodePage, false) do
                                    yield! loop subSource
                            else
                                yield ClosureFile(subFile, m, None, [], [], []) 
                        yield ClosureFile(filename, m, Some parseResult, parseDiagnostics, errorLogger.Diagnostics, noWarns)

>>>>>>> 89ad3715
                    else 
                        // Don't traverse into .fs leafs.
                        printfn "yielding non-script source %s" filename
                        yield ClosureFile(filename, m, None, [], [], []) ]

        let sources = closureSources |> List.collect loop
        let packageReferences = packageReferences |> Seq.map (fun kvp -> kvp.Key, kvp.Value) |> Seq.toArray
        sources, tcConfig, packageReferences
        
    /// Reduce the full directive closure into LoadClosure
    let GetLoadClosure(ctok, rootFilename, closureFiles, tcConfig: TcConfig, codeContext, packageReferences, earlierDiagnostics) = 
    
        // Mark the last file as isLastCompiland. 
        let closureFiles =
            if isNil closureFiles then  
                closureFiles 
            else 
                match List.frontAndBack closureFiles with
                | rest, ClosureFile
                           (filename, m, 
                            Some(ParsedInput.ImplFile (ParsedImplFileInput (name, isScript, qualNameOfFile, scopedPragmas, hashDirectives, implFileFlags, _))), 
                            parseDiagnostics, metaDiagnostics, nowarns) -> 

                    let isLastCompiland = (true, tcConfig.target.IsExe)
                    rest @ [ClosureFile
                                (filename, m, 
                                 Some(ParsedInput.ImplFile (ParsedImplFileInput (name, isScript, qualNameOfFile, scopedPragmas, hashDirectives, implFileFlags, isLastCompiland))), 
                                 parseDiagnostics, metaDiagnostics, nowarns)]

                | _ -> closureFiles

        // Get all source files.
        let sourceFiles = [ for (ClosureFile(filename, m, _, _, _, _)) in closureFiles -> (filename, m) ]

        let sourceInputs = 
            [  for (ClosureFile(filename, _, input, parseDiagnostics, metaDiagnostics, _nowarns)) in closureFiles ->
                   ({ FileName=filename
                      SyntaxTree=input
                      ParseDiagnostics=parseDiagnostics
                      MetaCommandDiagnostics=metaDiagnostics } : LoadClosureInput) ]

        let globalNoWarns = closureFiles |> List.collect (fun (ClosureFile(_, _, _, _, _, noWarns)) -> noWarns)

        // Resolve all references.
        let references, unresolvedReferences, resolutionDiagnostics = 
            let errorLogger = CapturingErrorLogger("GetLoadClosure") 
        
            use unwindEL = PushErrorLoggerPhaseUntilUnwind (fun _ -> errorLogger)
            let references, unresolvedReferences = TcAssemblyResolutions.GetAssemblyResolutionInformation(ctok, tcConfig)
            let references = references |> List.map (fun ar -> ar.resolvedPath, ar)
            references, unresolvedReferences, errorLogger.Diagnostics

        // Root errors and warnings - look at the last item in the closureFiles list
        let loadClosureRootDiagnostics, allRootDiagnostics = 
            match List.rev closureFiles with
            | ClosureFile(_, _, _, parseDiagnostics, metaDiagnostics, _) :: _ -> 
                (earlierDiagnostics @ metaDiagnostics @ resolutionDiagnostics), 
                (parseDiagnostics @ earlierDiagnostics @ metaDiagnostics @ resolutionDiagnostics)
            | _ -> [], [] // When no file existed.
        
        let isRootRange exn =
            match GetRangeOfDiagnostic exn with
            | Some m -> 
                // Return true if the error was *not* from a #load-ed file.
                let isArgParameterWhileNotEditing = (codeContext <> CodeContext.Editing) && (Range.equals m range0 || Range.equals m rangeStartup || Range.equals m rangeCmdArgs)
                let isThisFileName = (0 = String.Compare(rootFilename, m.FileName, StringComparison.OrdinalIgnoreCase))
                isArgParameterWhileNotEditing || isThisFileName
            | None -> true

        // Filter out non-root errors and warnings
        let allRootDiagnostics = allRootDiagnostics |> List.filter (fst >> isRootRange)
        
        let result: LoadClosure =
            { SourceFiles = List.groupBy fst sourceFiles |> List.map (map2Of2 (List.map snd))
              References = List.groupBy fst references |> List.map (map2Of2 (List.map snd))
              CompilerTools = tcConfig.compilerToolPaths
              PackageReferences = packageReferences
              UseDesktopFramework = (tcConfig.primaryAssembly = PrimaryAssembly.Mscorlib)
              SdkDirOverride = tcConfig.sdkDirOverride
              UnresolvedReferences = unresolvedReferences
              Inputs = sourceInputs
              NoWarns = List.groupBy fst globalNoWarns |> List.map (map2Of2 (List.map snd))
              OriginalLoadReferences = tcConfig.loadedSources
              ResolutionDiagnostics = resolutionDiagnostics
              AllRootFileDiagnostics = allRootDiagnostics
              LoadClosureRootFileDiagnostics = loadClosureRootDiagnostics }

        result

    /// Given source text, find the full load closure. Used from service.fs, when editing a script file
    let GetFullClosureOfScriptText
           (ctok, legacyReferenceResolver, defaultFSharpBinariesDir, 
            filename, sourceText, codeContext, 
            useSimpleResolution, useFsiAuxLib, useSdkRefs, sdkDirOverride,
            lexResourceManager: Lexhelp.LexResourceManager, 
            applyCommandLineArgs, assumeDotNetFramework,
            tryGetMetadataSnapshot, reduceMemoryUsage, dependencyProvider) =

        // Resolve the basic references such as FSharp.Core.dll first, before processing any #I directives in the script
        //
        // This is tries to mimic the action of running the script in F# Interactive - the initial context for scripting is created
        // first, then #I and other directives are processed.
        let references0, assumeDotNetFramework, scriptDefaultReferencesDiagnostics = 
            let tcConfig, scriptDefaultReferencesDiagnostics = 
                CreateScriptTextTcConfig(legacyReferenceResolver, defaultFSharpBinariesDir, 
                    filename, codeContext, useSimpleResolution, 
                    useFsiAuxLib, None, applyCommandLineArgs, assumeDotNetFramework, 
                    useSdkRefs, sdkDirOverride, tryGetMetadataSnapshot, reduceMemoryUsage)

            let resolutions0, _unresolvedReferences = TcAssemblyResolutions.GetAssemblyResolutionInformation(ctok, tcConfig)
            let references0 = resolutions0 |> List.map (fun r->r.originalReference.Range, r.resolvedPath) |> Seq.distinct |> List.ofSeq
            references0, tcConfig.assumeDotNetFramework, scriptDefaultReferencesDiagnostics

        let tcConfig, scriptDefaultReferencesDiagnostics = 
            CreateScriptTextTcConfig(legacyReferenceResolver, defaultFSharpBinariesDir, filename, 
                 codeContext, useSimpleResolution, useFsiAuxLib, Some (references0, scriptDefaultReferencesDiagnostics), 
                 applyCommandLineArgs, assumeDotNetFramework, useSdkRefs, sdkDirOverride,
                 tryGetMetadataSnapshot, reduceMemoryUsage)

        let closureSources = [ClosureSource(filename, range0, sourceText, true)]
        let closureFiles, tcConfig, packageReferences = FindClosureFiles(filename, range0, closureSources, tcConfig, codeContext, lexResourceManager, dependencyProvider)
        GetLoadClosure(ctok, filename, closureFiles, tcConfig, codeContext, packageReferences, scriptDefaultReferencesDiagnostics)

    /// Given source filename, find the full load closure
    /// Used from fsi.fs and fsc.fs, for #load and command line
    let GetFullClosureOfScriptFiles
            (ctok, tcConfig:TcConfig, files:(string*range) list, codeContext, 
             lexResourceManager: Lexhelp.LexResourceManager, dependencyProvider) =

        let mainFile, mainFileRange = List.last files
        let closureSources = files |> List.collect (fun (filename, m) -> ClosureSourceOfFilename(filename, m,tcConfig.inputCodePage,true))
        let closureFiles, tcConfig, packageReferences = FindClosureFiles(mainFile, mainFileRange, closureSources, tcConfig, codeContext, lexResourceManager, dependencyProvider)
        GetLoadClosure(ctok, mainFile, closureFiles, tcConfig, codeContext, packageReferences, [])        

type LoadClosure with
    /// Analyze a script text and find the closure of its references. 
    /// Used from FCS, when editing a script file.  
    //
    /// A temporary TcConfig is created along the way, is why this routine takes so many arguments. We want to be sure to use exactly the
    /// same arguments as the rest of the application.
    static member ComputeClosureOfScriptText
                     (ctok, legacyReferenceResolver, defaultFSharpBinariesDir, 
                      filename: string, sourceText: ISourceText, implicitDefines, useSimpleResolution: bool, 
                      useFsiAuxLib, useSdkRefs, sdkDir, lexResourceManager: Lexhelp.LexResourceManager, 
                      applyCompilerOptions, assumeDotNetFramework, tryGetMetadataSnapshot,
                      reduceMemoryUsage, dependencyProvider) = 

        use unwindBuildPhase = PushThreadBuildPhaseUntilUnwind BuildPhase.Parse
        ScriptPreprocessClosure.GetFullClosureOfScriptText
            (ctok, legacyReferenceResolver, defaultFSharpBinariesDir, filename, sourceText, 
             implicitDefines, useSimpleResolution, useFsiAuxLib, useSdkRefs, sdkDir, lexResourceManager, 
             applyCompilerOptions, assumeDotNetFramework, tryGetMetadataSnapshot, reduceMemoryUsage, dependencyProvider)

    /// Analyze a set of script files and find the closure of their references.
    static member ComputeClosureOfScriptFiles
                     (ctok, tcConfig: TcConfig, files:(string*range) list, implicitDefines,
                      lexResourceManager: Lexhelp.LexResourceManager, dependencyProvider) =

        use unwindBuildPhase = PushThreadBuildPhaseUntilUnwind BuildPhase.Parse
        ScriptPreprocessClosure.GetFullClosureOfScriptFiles (ctok, tcConfig, files, implicitDefines, lexResourceManager, dependencyProvider)<|MERGE_RESOLUTION|>--- conflicted
+++ resolved
@@ -316,19 +316,10 @@
                             let result = ParseScriptText (filename, sourceText, tcConfig, codeContext, lexResourceManager, errorLogger) 
                             result, errorLogger.Diagnostics
 
-<<<<<<< HEAD
-                        match parseResult with 
-                        | parsedScriptAst ->
-                            let errorLogger = CapturingErrorLogger("FindClosureMetaCommands")
-                            use _unwindEL = PushErrorLoggerPhaseUntilUnwind (fun _ -> errorLogger)
-                            let pathOfMetaCommandSource = Path.GetDirectoryName filename
-                            let preSources = tcConfig.GetAvailableLoadedSources()
-=======
                         let errorLogger = CapturingErrorLogger("FindClosureMetaCommands")
                         use _unwindEL = PushErrorLoggerPhaseUntilUnwind (fun _ -> errorLogger)
                         let pathOfMetaCommandSource = Path.GetDirectoryName filename
                         let preSources = tcConfig.GetAvailableLoadedSources()
->>>>>>> 89ad3715
 
                         let tcConfigResult, noWarns = ApplyMetaCommandsFromInputToTcConfigAndGatherNoWarn (tcConfig, parseResult, pathOfMetaCommandSource, dependencyProvider)
                         tcConfig <- tcConfigResult // We accumulate the tcConfig in order to collect assembly references
@@ -338,16 +329,6 @@
                         let postSources = tcConfig.GetAvailableLoadedSources()
                         let sources = if preSources.Length < postSources.Length then postSources.[preSources.Length..] else []
 
-<<<<<<< HEAD
-                            yield! resolveDependencyManagerSources filename
-                            for (m, subFile) in sources do
-                                if IsScript subFile then 
-                                    for subSource in ClosureSourceOfFilename(subFile, m, tcConfigResult.inputCodePage, false) do
-                                        yield! loop subSource
-                                else
-                                    yield ClosureFile(subFile, m, None, [], [], []) 
-                            yield ClosureFile(filename, m, Some parsedScriptAst, parseDiagnostics, errorLogger.Diagnostics, noWarns)
-=======
                         yield! resolveDependencyManagerSources filename
                         for (m, subFile) in sources do
                             if IsScript subFile then 
@@ -357,7 +338,6 @@
                                 yield ClosureFile(subFile, m, None, [], [], []) 
                         yield ClosureFile(filename, m, Some parseResult, parseDiagnostics, errorLogger.Diagnostics, noWarns)
 
->>>>>>> 89ad3715
                     else 
                         // Don't traverse into .fs leafs.
                         printfn "yielding non-script source %s" filename
