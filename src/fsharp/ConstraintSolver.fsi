// Copyright (c) Microsoft Corporation.  All Rights Reserved.  See License.txt in the project root for license information.

/// Solves constraints using a mutable constraint-solver state
module internal FSharp.Compiler.ConstraintSolver

open FSharp.Compiler.AccessibilityLogic
open FSharp.Compiler.ErrorLogger
open FSharp.Compiler.Import
open FSharp.Compiler.Infos
open FSharp.Compiler.InfoReader
open FSharp.Compiler.MethodCalls
open FSharp.Compiler.Syntax
open FSharp.Compiler.TcGlobals
open FSharp.Compiler.Text
open FSharp.Compiler.TypedTree
open FSharp.Compiler.TypedTreeOps

/// Create a type variable representing the use of a "_" in F# code
val NewAnonTypar: TyparKind * range * TyparRigidity * TyparStaticReq * TyparDynamicReq -> Typar

/// Create an inference type variable
val NewInferenceType: TcGlobals -> TType

/// Create an inference type variable for the kind of a byref pointer
val NewByRefKindInferenceType: TcGlobals -> range -> TType

/// Create an inference type variable representing an error condition when checking an expression
val NewErrorType: unit -> TType

/// Create an inference type variable representing an error condition when checking a measure
val NewErrorMeasure: unit -> Measure

/// Create a list of inference type variables, one for each element in the input list
val NewInferenceTypes: TcGlobals -> 'a list -> TType list

/// Given a set of formal type parameters and their constraints, make new inference type variables for
/// each and ensure that the constraints on the new type variables are adjusted to refer to these.
val FreshenAndFixupTypars: range -> TyparRigidity -> Typars -> TType list -> Typars -> Typars * TyparInst * TType list

val FreshenTypeInst: range -> Typars -> Typars * TyparInst * TType list

val FreshenTypars: range -> Typars -> TType list

val FreshenMethInfo: range -> MethInfo -> TType list

/// Information about the context of a type equation.
[<RequireQualifiedAccess>]
type ContextInfo =

    /// No context was given.
    | NoContext

    /// The type equation comes from an IF expression.
    | IfExpression of range

    /// The type equation comes from an omitted else branch.
    | OmittedElseBranch of range

    /// The type equation comes from a type check of the result of an else branch.
    | ElseBranchResult of range

    /// The type equation comes from the verification of record fields.
    | RecordFields

    /// The type equation comes from the verification of a tuple in record fields.
    | TupleInRecordFields

    /// The type equation comes from a list or array constructor
    | CollectionElement of bool * range

    /// The type equation comes from a return in a computation expression.
    | ReturnInComputationExpression

    /// The type equation comes from a yield in a computation expression.
    | YieldInComputationExpression

    /// The type equation comes from a runtime type test.
    | RuntimeTypeTest of bool

    /// The type equation comes from an downcast where a upcast could be used.
    | DowncastUsedInsteadOfUpcast of bool

    /// The type equation comes from a return type of a pattern match clause (not the first clause).
    | FollowingPatternMatchClause of range

    /// The type equation comes from a pattern match guard.
    | PatternMatchGuard of range

    /// The type equation comes from a sequence expression.
    | SequenceExpression of TType

/// Captures relevant information for a particular failed overload resolution.
type OverloadInformation =
    { methodSlot: CalledMeth<Expr>
      infoReader: InfoReader
      error: exn }

/// Cases for overload resolution failure that exists in the implementation of the compiler.
type OverloadResolutionFailure =
    | NoOverloadsFound of methodName: string * candidates: OverloadInformation list * cx: TraitConstraintInfo option
    | PossibleCandidates of
        methodName: string *
        candidates: OverloadInformation list *  // methodNames may be different (with operators?), this is refactored from original logic to assemble overload failure message
        cx: TraitConstraintInfo option

/// Represents known information prior to checking an expression or pattern, e.g. it's expected type
type OverallTy =
    /// Each branch of the expression must have the type indicated
    | MustEqual of TType

    /// Each branch of the expression must convert to the type indicated
    | MustConvertTo of isMethodArg: bool * ty: TType

    /// Represents a point where no subsumption/widening is possible
<<<<<<< HEAD
    member Commit: TType 

exception ConstraintSolverTupleDiffLengths              of displayEnv: DisplayEnv * TType list * TType list * range * range
exception ConstraintSolverInfiniteTypes                 of displayEnv: DisplayEnv * contextInfo: ContextInfo * TType * TType * range * range
exception ConstraintSolverTypesNotInEqualityRelation    of displayEnv: DisplayEnv * TType * TType * range * range * ContextInfo
exception ConstraintSolverTypesNotInSubsumptionRelation of displayEnv: DisplayEnv * argTy: TType * paramTy: TType * callRange: range * parameterRange: range
exception ConstraintSolverMissingConstraint             of displayEnv: DisplayEnv * Typar * TyparConstraint * range * range
exception ConstraintSolverNullnessWarningEquivWithTypes of DisplayEnv * TType * TType * NullnessInfo * NullnessInfo * range  * range 
exception ConstraintSolverNullnessWarningWithTypes      of DisplayEnv * TType * TType * NullnessInfo * NullnessInfo * range  * range 
exception ConstraintSolverNullnessWarningWithType       of DisplayEnv * TType * NullnessInfo * range  * range 
exception ConstraintSolverNonNullnessWarningWithType    of DisplayEnv * TType * NullnessInfo * range  * range 
exception ConstraintSolverError                         of string * range * range

exception ErrorFromApplyingDefault              of tcGlobals: TcGlobals * displayEnv: DisplayEnv * Typar * TType * exn * range
exception ErrorFromAddingTypeEquation           of tcGlobals: TcGlobals * displayEnv: DisplayEnv * actualTy: TType * expectedTy: TType * exn * range
exception ErrorsFromAddingSubsumptionConstraint of tcGlobals: TcGlobals * displayEnv: DisplayEnv * actualTy: TType * expectedTy: TType * exn * ContextInfo * parameterRange: range
exception ErrorFromAddingConstraint             of displayEnv: DisplayEnv * exn * range
exception UnresolvedConversionOperator          of displayEnv: DisplayEnv * TType * TType * range
exception UnresolvedOverloading                 of displayEnv: DisplayEnv * callerArgs: CallerArgs<Expr> * failure: OverloadResolutionFailure * range
exception NonRigidTypar                         of displayEnv: DisplayEnv * string option * range * TType * TType * range

exception ArgDoesNotMatchError                  of error: ErrorsFromAddingSubsumptionConstraint * calledMeth: CalledMeth<Expr> * calledArg: CalledArg * callerArg: CallerArg<Expr>
=======
    member Commit: TType

exception ConstraintSolverTupleDiffLengths of displayEnv: DisplayEnv * TType list * TType list * range * range

exception ConstraintSolverInfiniteTypes of
    displayEnv: DisplayEnv *
    contextInfo: ContextInfo *
    TType *
    TType *
    range *
    range

exception ConstraintSolverTypesNotInEqualityRelation of
    displayEnv: DisplayEnv *
    TType *
    TType *
    range *
    range *
    ContextInfo

exception ConstraintSolverTypesNotInSubsumptionRelation of
    displayEnv: DisplayEnv *
    argTy: TType *
    paramTy: TType *
    callRange: range *
    parameterRange: range

exception ConstraintSolverMissingConstraint of displayEnv: DisplayEnv * Typar * TyparConstraint * range * range
exception ConstraintSolverError of string * range * range

exception ErrorFromApplyingDefault of tcGlobals: TcGlobals * displayEnv: DisplayEnv * Typar * TType * exn * range

exception ErrorFromAddingTypeEquation of
    tcGlobals: TcGlobals *
    displayEnv: DisplayEnv *
    actualTy: TType *
    expectedTy: TType *
    exn *
    range

exception ErrorsFromAddingSubsumptionConstraint of
    tcGlobals: TcGlobals *
    displayEnv: DisplayEnv *
    actualTy: TType *
    expectedTy: TType *
    exn *
    ContextInfo *
    parameterRange: range

exception ErrorFromAddingConstraint of displayEnv: DisplayEnv * exn * range
exception UnresolvedConversionOperator of displayEnv: DisplayEnv * TType * TType * range

exception UnresolvedOverloading of
    displayEnv: DisplayEnv *
    callerArgs: CallerArgs<Expr> *
    failure: OverloadResolutionFailure *
    range

exception NonRigidTypar of displayEnv: DisplayEnv * string option * range * TType * TType * range

exception ArgDoesNotMatchError of
    error: ErrorsFromAddingSubsumptionConstraint *
    calledMeth: CalledMeth<Expr> *
    calledArg: CalledArg *
    callerArg: CallerArg<Expr>

>>>>>>> f5e74287
/// A function that denotes captured tcVal, Used in constraint solver and elsewhere to get appropriate expressions for a ValRef.
type TcValF = ValRef -> ValUseFlag -> TType list -> range -> Expr * TType

[<Sealed>]
type ConstraintSolverState =
    static member New: TcGlobals * ImportMap * InfoReader * TcValF -> ConstraintSolverState

    /// Add a post-inference check to run at the end of inference
    member PushPostInferenceCheck: preDefaults: bool * check: (unit -> unit) -> unit

    /// Get the post-inference checks to run near the end of inference, but before defaults are applied
    member GetPostInferenceChecksPreDefaults: unit -> seq<unit -> unit>

    /// Get the post-inference checks to run at the end of inference
    member GetPostInferenceChecksFinal: unit -> seq<unit -> unit>

val BakedInTraitConstraintNames: Set<string>

[<Sealed; NoEquality; NoComparison>]
type Trace

type OptionalTrace =
    | NoTrace
    | WithTrace of Trace

val SimplifyMeasuresInTypeScheme: TcGlobals -> bool -> Typars -> TType -> TyparConstraint list -> Typars

/// The entry point to resolve the overloading for an entire call
val ResolveOverloadingForCall:
    DisplayEnv ->
    ConstraintSolverState ->
    range ->
    methodName: string ->
    callerArgs: CallerArgs<Expr> ->
    AccessorDomain ->
    calledMethGroup: CalledMeth<Expr> list ->
    permitOptArgs: bool ->
    reqdRetTy: OverallTy ->
        CalledMeth<Expr> option * OperationResult<unit>

val UnifyUniqueOverloading:
    DisplayEnv ->
    ConstraintSolverState ->
    range ->
    int * int ->
        string ->
        AccessorDomain ->
        CalledMeth<SynExpr> list ->
        OverallTy ->
            OperationResult<bool>

/// Remove the global constraints where these type variables appear in the support of the constraint
val EliminateConstraintsForGeneralizedTypars:
    DisplayEnv -> ConstraintSolverState -> range -> OptionalTrace -> Typars -> unit

val CheckDeclaredTypars: DisplayEnv -> ConstraintSolverState -> range -> Typars -> Typars -> unit

val AddCxTypeEqualsType: ContextInfo -> DisplayEnv -> ConstraintSolverState -> range -> TType -> TType -> unit

val AddCxTypeEqualsTypeUndoIfFailed: DisplayEnv -> ConstraintSolverState -> range -> TType -> TType -> bool

val AddCxTypeEqualsTypeUndoIfFailedOrWarnings: DisplayEnv -> ConstraintSolverState -> range -> TType -> TType -> bool

val AddCxTypeEqualsTypeMatchingOnlyUndoIfFailed: DisplayEnv -> ConstraintSolverState -> range -> TType -> TType -> bool

val AddCxTypeMustSubsumeType:
    ContextInfo -> DisplayEnv -> ConstraintSolverState -> range -> OptionalTrace -> TType -> TType -> unit

val AddCxTypeMustSubsumeTypeUndoIfFailed: DisplayEnv -> ConstraintSolverState -> range -> TType -> TType -> bool

val AddCxTypeMustSubsumeTypeMatchingOnlyUndoIfFailed:
    DisplayEnv -> ConstraintSolverState -> range -> extraRigidTypars: FreeTypars -> TType -> TType -> bool

val AddCxMethodConstraint: DisplayEnv -> ConstraintSolverState -> range -> OptionalTrace -> TraitConstraintInfo -> unit

val AddCxTypeDefnNotSupportsNull: DisplayEnv -> ConstraintSolverState -> range -> OptionalTrace -> TType -> unit

val AddCxTypeDefnSupportsNull: DisplayEnv -> ConstraintSolverState -> range -> OptionalTrace -> TType -> unit

val AddCxTypeUseSupportsNull: DisplayEnv -> ConstraintSolverState -> range -> OptionalTrace -> TType -> unit

val AddCxTypeMustSupportComparison: DisplayEnv -> ConstraintSolverState -> range -> OptionalTrace -> TType -> unit

val AddCxTypeMustSupportEquality: DisplayEnv -> ConstraintSolverState -> range -> OptionalTrace -> TType -> unit

val AddCxTypeMustSupportDefaultCtor: DisplayEnv -> ConstraintSolverState -> range -> OptionalTrace -> TType -> unit

val AddCxTypeIsReferenceType: DisplayEnv -> ConstraintSolverState -> range -> OptionalTrace -> TType -> unit

val AddCxTypeIsValueType: DisplayEnv -> ConstraintSolverState -> range -> OptionalTrace -> TType -> unit

val AddCxTypeIsUnmanaged: DisplayEnv -> ConstraintSolverState -> range -> OptionalTrace -> TType -> unit

val AddCxTypeIsEnum: DisplayEnv -> ConstraintSolverState -> range -> OptionalTrace -> TType -> TType -> unit

val AddCxTypeIsDelegate:
    DisplayEnv -> ConstraintSolverState -> range -> OptionalTrace -> TType -> TType -> TType -> unit

val AddCxTyparDefaultsTo: DisplayEnv -> ConstraintSolverState -> range -> ContextInfo -> Typar -> int -> TType -> unit

val SolveTypeAsError: DisplayEnv -> ConstraintSolverState -> range -> TType -> unit

val ApplyTyparDefaultAtPriority: DisplayEnv -> ConstraintSolverState -> priority: int -> Typar -> unit

/// Generate a witness expression if none is otherwise available, e.g. in legacy non-witness-passing code
val CodegenWitnessExprForTraitConstraint:
    TcValF -> TcGlobals -> ImportMap -> range -> TraitConstraintInfo -> Expr list -> OperationResult<Expr option>

/// Generate the arguments passed when using a generic construct that accepts traits witnesses
val CodegenWitnessesForTyparInst:
    TcValF ->
    TcGlobals ->
    ImportMap ->
    range ->
    Typars ->
    TType list ->
        OperationResult<Choice<TraitConstraintInfo, Expr> list>

/// Generate the lambda argument passed for a use of a generic construct that accepts trait witnesses
val CodegenWitnessArgForTraitConstraint:
    TcValF ->
    TcGlobals ->
    ImportMap ->
    range ->
    TraitConstraintInfo ->
        OperationResult<Choice<TraitConstraintInfo, Expr>>

/// For some code like "let f() = ([] = [])", a free choice is made for a type parameter
/// for an interior type variable.  This chooses a solution for a type parameter subject
/// to its constraints and applies that solution by using a constraint.
val ChooseTyparSolutionAndSolve: ConstraintSolverState -> DisplayEnv -> Typar -> unit

val IsApplicableMethApprox: TcGlobals -> ImportMap -> range -> MethInfo -> TType -> bool

val CanonicalizePartialInferenceProblem: ConstraintSolverState -> DisplayEnv -> range -> Typars -> unit<|MERGE_RESOLUTION|>--- conflicted
+++ resolved
@@ -112,33 +112,56 @@
     | MustConvertTo of isMethodArg: bool * ty: TType
 
     /// Represents a point where no subsumption/widening is possible
-<<<<<<< HEAD
-    member Commit: TType 
-
-exception ConstraintSolverTupleDiffLengths              of displayEnv: DisplayEnv * TType list * TType list * range * range
-exception ConstraintSolverInfiniteTypes                 of displayEnv: DisplayEnv * contextInfo: ContextInfo * TType * TType * range * range
-exception ConstraintSolverTypesNotInEqualityRelation    of displayEnv: DisplayEnv * TType * TType * range * range * ContextInfo
-exception ConstraintSolverTypesNotInSubsumptionRelation of displayEnv: DisplayEnv * argTy: TType * paramTy: TType * callRange: range * parameterRange: range
-exception ConstraintSolverMissingConstraint             of displayEnv: DisplayEnv * Typar * TyparConstraint * range * range
-exception ConstraintSolverNullnessWarningEquivWithTypes of DisplayEnv * TType * TType * NullnessInfo * NullnessInfo * range  * range 
-exception ConstraintSolverNullnessWarningWithTypes      of DisplayEnv * TType * TType * NullnessInfo * NullnessInfo * range  * range 
-exception ConstraintSolverNullnessWarningWithType       of DisplayEnv * TType * NullnessInfo * range  * range 
-exception ConstraintSolverNonNullnessWarningWithType    of DisplayEnv * TType * NullnessInfo * range  * range 
-exception ConstraintSolverError                         of string * range * range
-
-exception ErrorFromApplyingDefault              of tcGlobals: TcGlobals * displayEnv: DisplayEnv * Typar * TType * exn * range
-exception ErrorFromAddingTypeEquation           of tcGlobals: TcGlobals * displayEnv: DisplayEnv * actualTy: TType * expectedTy: TType * exn * range
-exception ErrorsFromAddingSubsumptionConstraint of tcGlobals: TcGlobals * displayEnv: DisplayEnv * actualTy: TType * expectedTy: TType * exn * ContextInfo * parameterRange: range
-exception ErrorFromAddingConstraint             of displayEnv: DisplayEnv * exn * range
-exception UnresolvedConversionOperator          of displayEnv: DisplayEnv * TType * TType * range
-exception UnresolvedOverloading                 of displayEnv: DisplayEnv * callerArgs: CallerArgs<Expr> * failure: OverloadResolutionFailure * range
-exception NonRigidTypar                         of displayEnv: DisplayEnv * string option * range * TType * TType * range
-
-exception ArgDoesNotMatchError                  of error: ErrorsFromAddingSubsumptionConstraint * calledMeth: CalledMeth<Expr> * calledArg: CalledArg * callerArg: CallerArg<Expr>
-=======
     member Commit: TType
 
 exception ConstraintSolverTupleDiffLengths of displayEnv: DisplayEnv * TType list * TType list * range * range
+
+exception ConstraintSolverInfiniteTypes of
+    displayEnv: DisplayEnv *
+    contextInfo: ContextInfo *
+    TType *
+    TType *
+    range *
+    range
+
+exception ConstraintSolverTypesNotInEqualityRelation of
+    displayEnv: DisplayEnv *
+    TType *
+    TType *
+    range *
+    range *
+    ContextInfo
+
+exception ConstraintSolverTypesNotInSubsumptionRelation of
+    displayEnv: DisplayEnv *
+    argTy: TType *
+    paramTy: TType *
+    callRange: range *
+    parameterRange: range
+
+exception ConstraintSolverMissingConstraint of displayEnv: DisplayEnv * Typar * TyparConstraint * range * range
+
+exception ConstraintSolverNullnessWarningEquivWithTypes of
+    DisplayEnv *
+    TType *
+    TType *
+    NullnessInfo *
+    NullnessInfo *
+    range *
+    range
+
+exception ConstraintSolverNullnessWarningWithTypes of
+    DisplayEnv *
+    TType *
+    TType *
+    NullnessInfo *
+    NullnessInfo *
+    range *
+    range
+
+exception ConstraintSolverNullnessWarningWithType of DisplayEnv * TType * NullnessInfo * range * range
+exception ConstraintSolverNonNullnessWarningWithType of DisplayEnv * TType * NullnessInfo * range * range
+exception ConstraintSolverError of string * range * range
 
 exception ConstraintSolverInfiniteTypes of
     displayEnv: DisplayEnv *
@@ -202,7 +225,6 @@
     calledArg: CalledArg *
     callerArg: CallerArg<Expr>
 
->>>>>>> f5e74287
 /// A function that denotes captured tcVal, Used in constraint solver and elsewhere to get appropriate expressions for a ValRef.
 type TcValF = ValRef -> ValUseFlag -> TType list -> range -> Expr * TType
 
