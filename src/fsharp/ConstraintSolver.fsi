// Copyright (c) Microsoft Corporation.  All Rights Reserved.  See License.txt in the project root for license information.

/// Solves constraints using a mutable constraint-solver state
module internal FSharp.Compiler.ConstraintSolver

open FSharp.Compiler 
open FSharp.Compiler.AccessibilityLogic
open FSharp.Compiler.Ast
open FSharp.Compiler.ErrorLogger
open FSharp.Compiler.NameResolution
open FSharp.Compiler.Tast
open FSharp.Compiler.Range
open FSharp.Compiler.Import
open FSharp.Compiler.Tastops
open FSharp.Compiler.TcGlobals
open FSharp.Compiler.Infos
open FSharp.Compiler.MethodCalls
open FSharp.Compiler.InfoReader

/// Create a type variable representing the use of a "_" in F# code
val NewAnonTypar: TyparKind * range * TyparRigidity * TyparStaticReq * TyparDynamicReq -> Typar

/// Create an inference type variable 
val NewInferenceType: unit -> TType

/// Create an inference type variable for the kind of a byref pointer
val NewByRefKindInferenceType: TcGlobals -> range -> TType

/// Create an inference type variable representing an error condition when checking an expression
val NewErrorType: unit -> TType

/// Create an inference type variable representing an error condition when checking a measure
val NewErrorMeasure: unit -> Measure

/// Create a list of inference type variables, one for each element in the input list
val NewInferenceTypes: 'a list -> TType list

/// Freshen a trait for use at a particular location
type TraitFreshener = (TraitConstraintInfo -> TraitPossibleExtensionMemberSolutions * TraitAccessorDomain)

/// Given a set of formal type parameters and their constraints, make new inference type variables for
/// each and ensure that the constraints on the new type variables are adjusted to refer to these.
<<<<<<< HEAD
val FreshenAndFixupTypars : TraitFreshener option -> range -> TyparRigidity -> Typars -> TType list -> Typars -> Typars * TyparInst * TType list

/// Make new type inference variables for the use of a generic construct at a particular location
val FreshenTypeInst : TraitFreshener option -> range -> Typars -> Typars * TyparInst * TType list

/// Make new type inference variables for the use of a generic construct at a particular location
val FreshenTypars : TraitFreshener option -> range -> Typars -> TType list

/// Make new type inference variables for the use of a method at a particular location
val FreshenMethInfo : TraitFreshener option -> range -> MethInfo -> TType list

/// Get the trait freshener for a particular location
val GetTraitFreshner : TcGlobals -> AccessorDomain -> NameResolutionEnv -> TraitFreshener
=======
val FreshenAndFixupTypars: range -> TyparRigidity -> Typars -> TType list -> Typars -> Typars * TyparInst * TType list

val FreshenTypeInst: range -> Typars -> Typars * TyparInst * TType list

val FreshenTypars: range -> Typars -> TType list

val FreshenMethInfo: range -> MethInfo -> TType list
>>>>>>> b8c748c6

[<RequireQualifiedAccess>] 
/// Information about the context of a type equation, for better error reporting
type ContextInfo =

    /// No context was given.
    | NoContext

    /// The type equation comes from an IF expression.
    | IfExpression of range

    /// The type equation comes from an omitted else branch.
    | OmittedElseBranch of range

    /// The type equation comes from a type check of the result of an else branch.
    | ElseBranchResult of range

    /// The type equation comes from the verification of record fields.
    | RecordFields

    /// The type equation comes from the verification of a tuple in record fields.
    | TupleInRecordFields

    /// The type equation comes from a list or array constructor
    | CollectionElement of bool * range

    /// The type equation comes from a return in a computation expression.
    | ReturnInComputationExpression

    /// The type equation comes from a yield in a computation expression.
    | YieldInComputationExpression

    /// The type equation comes from a runtime type test.
    | RuntimeTypeTest of bool

    /// The type equation comes from an downcast where a upcast could be used.
    | DowncastUsedInsteadOfUpcast of bool

    /// The type equation comes from a return type of a pattern match clause (not the first clause).
    | FollowingPatternMatchClause of range

    /// The type equation comes from a pattern match guard.
    | PatternMatchGuard of range

    /// The type equation comes from a sequence expression.
    | SequenceExpression of TType

exception ConstraintSolverTupleDiffLengths              of displayEnv: DisplayEnv * TType list * TType list * range * range
exception ConstraintSolverInfiniteTypes                 of displayEnv: DisplayEnv * contextInfo: ContextInfo * TType * TType * range * range
exception ConstraintSolverTypesNotInEqualityRelation    of displayEnv: DisplayEnv * TType * TType * range * range * ContextInfo
exception ConstraintSolverTypesNotInSubsumptionRelation of displayEnv: DisplayEnv * TType * TType * range * range
exception ConstraintSolverMissingConstraint             of displayEnv: DisplayEnv * Typar * TyparConstraint * range * range
exception ConstraintSolverError                         of string * range * range
exception ConstraintSolverRelatedInformation            of string option * range * exn

exception ErrorFromApplyingDefault              of tcGlobals: TcGlobals * displayEnv: DisplayEnv * Typar * TType * exn * range
exception ErrorFromAddingTypeEquation           of tcGlobals: TcGlobals * displayEnv: DisplayEnv * TType * TType * exn * range
exception ErrorsFromAddingSubsumptionConstraint of tcGlobals: TcGlobals * displayEnv: DisplayEnv * TType * TType * exn * ContextInfo * range
exception ErrorFromAddingConstraint             of displayEnv: DisplayEnv * exn * range
exception UnresolvedConversionOperator          of displayEnv: DisplayEnv * TType * TType * range
exception PossibleOverload                      of displayEnv: DisplayEnv * string * exn * range
exception UnresolvedOverloading                 of displayEnv: DisplayEnv * exn list * string * range
exception NonRigidTypar                         of displayEnv: DisplayEnv * string option * range * TType * TType * range

/// A function that denotes captured tcVal, Used in constraint solver and elsewhere to get appropriate expressions for a ValRef.
type TcValF = (ValRef -> ValUseFlag -> TType list -> range -> Expr * TType)

[<Sealed>]
type ConstraintSolverState =
    static member New: TcGlobals * Import.ImportMap * InfoReader * TcValF -> ConstraintSolverState

val BakedInTraitConstraintNames: Set<string>

[<Sealed; NoEquality; NoComparison>]
type Trace 

type OptionalTrace =
    | NoTrace
    | WithTrace of Trace

val SimplifyMeasuresInTypeScheme: TcGlobals -> bool -> Typars -> TType -> TyparConstraint list -> Typars

val ResolveOverloadingForCall: DisplayEnv -> ConstraintSolverState -> range -> string -> ndeep: int -> TraitConstraintInfo option -> int * int -> AccessorDomain -> CalledMeth<Expr> list ->  bool -> TType option -> CalledMeth<Expr> option * OperationResult<unit>

val UnifyUniqueOverloading: DisplayEnv -> ConstraintSolverState -> range -> int * int -> string -> AccessorDomain -> CalledMeth<SynExpr> list -> TType -> OperationResult<bool> 

/// Remove the global constraints where these type variables appear in the support of the constraint 
val EliminateConstraintsForGeneralizedTypars: DisplayEnv -> ConstraintSolverState -> range -> OptionalTrace -> Typars -> unit 

val CheckDeclaredTypars: DisplayEnv -> ConstraintSolverState -> range -> Typars -> Typars -> unit 

val AddCxTypeEqualsType: ContextInfo -> DisplayEnv -> ConstraintSolverState -> range -> TType -> TType -> unit

val AddCxTypeEqualsTypeUndoIfFailed: DisplayEnv -> ConstraintSolverState -> range -> TType -> TType -> bool

val AddCxTypeEqualsTypeUndoIfFailedOrWarnings: DisplayEnv -> ConstraintSolverState -> range -> TType -> TType -> bool

val AddCxTypeEqualsTypeMatchingOnlyUndoIfFailed: DisplayEnv -> ConstraintSolverState -> range -> TType -> TType -> bool

val AddCxTypeMustSubsumeType: ContextInfo -> DisplayEnv -> ConstraintSolverState -> range -> OptionalTrace -> TType -> TType -> unit

val AddCxTypeMustSubsumeTypeUndoIfFailed: DisplayEnv -> ConstraintSolverState -> range -> TType -> TType -> bool

val AddCxTypeMustSubsumeTypeMatchingOnlyUndoIfFailed: DisplayEnv -> ConstraintSolverState -> range -> TType -> TType -> bool

val AddCxMethodConstraint: DisplayEnv -> ConstraintSolverState -> range -> OptionalTrace -> TraitConstraintInfo -> unit

val AddCxTypeMustSupportNull: DisplayEnv -> ConstraintSolverState -> range -> OptionalTrace -> TType -> unit

val AddCxTypeMustSupportComparison: DisplayEnv -> ConstraintSolverState -> range -> OptionalTrace -> TType -> unit

val AddCxTypeMustSupportEquality: DisplayEnv -> ConstraintSolverState -> range -> OptionalTrace -> TType -> unit

val AddCxTypeMustSupportDefaultCtor: DisplayEnv -> ConstraintSolverState -> range -> OptionalTrace -> TType -> unit

val AddCxTypeIsReferenceType: DisplayEnv -> ConstraintSolverState -> range -> OptionalTrace -> TType -> unit

val AddCxTypeIsValueType: DisplayEnv -> ConstraintSolverState -> range -> OptionalTrace -> TType -> unit

val AddCxTypeIsUnmanaged: DisplayEnv -> ConstraintSolverState -> range -> OptionalTrace -> TType -> unit

val AddCxTypeIsEnum: DisplayEnv -> ConstraintSolverState -> range -> OptionalTrace -> TType -> TType -> unit

val AddCxTypeIsDelegate: DisplayEnv -> ConstraintSolverState -> range -> OptionalTrace -> TType -> TType -> TType -> unit

val AddCxTyparDefaultsTo:  DisplayEnv -> ConstraintSolverState -> range -> ContextInfo -> Typar -> int -> TType -> unit

val SolveTypeAsError: DisplayEnv -> ConstraintSolverState -> range -> TType -> unit

val ApplyTyparDefaultAtPriority: DisplayEnv -> ConstraintSolverState -> priority: int -> Typar -> unit

val CodegenWitnessThatTypeSupportsTraitConstraint: TcValF -> TcGlobals -> ImportMap -> range -> TraitConstraintInfo -> Expr list -> OperationResult<Expr option>

val ChooseTyparSolutionAndSolve: ConstraintSolverState -> DisplayEnv -> Typar -> unit

val IsApplicableMethApprox: TcGlobals -> ImportMap -> range -> MethInfo -> TType -> bool

val CanonicalizePartialInferenceProblem:  ConstraintSolverState -> DisplayEnv -> range -> Typars -> unit<|MERGE_RESOLUTION|>--- conflicted
+++ resolved
@@ -40,7 +40,6 @@
 
 /// Given a set of formal type parameters and their constraints, make new inference type variables for
 /// each and ensure that the constraints on the new type variables are adjusted to refer to these.
-<<<<<<< HEAD
 val FreshenAndFixupTypars : TraitFreshener option -> range -> TyparRigidity -> Typars -> TType list -> Typars -> Typars * TyparInst * TType list
 
 /// Make new type inference variables for the use of a generic construct at a particular location
@@ -54,15 +53,6 @@
 
 /// Get the trait freshener for a particular location
 val GetTraitFreshner : TcGlobals -> AccessorDomain -> NameResolutionEnv -> TraitFreshener
-=======
-val FreshenAndFixupTypars: range -> TyparRigidity -> Typars -> TType list -> Typars -> Typars * TyparInst * TType list
-
-val FreshenTypeInst: range -> Typars -> Typars * TyparInst * TType list
-
-val FreshenTypars: range -> Typars -> TType list
-
-val FreshenMethInfo: range -> MethInfo -> TType list
->>>>>>> b8c748c6
 
 [<RequireQualifiedAccess>] 
 /// Information about the context of a type equation, for better error reporting
