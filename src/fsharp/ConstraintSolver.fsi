
// Copyright (c) Microsoft Corporation.  All Rights Reserved.  See License.txt in the project root for license information.

/// Solves constraints using a mutable constraint-solver state
module internal FSharp.Compiler.ConstraintSolver

open FSharp.Compiler 
open FSharp.Compiler.AccessibilityLogic
open FSharp.Compiler.Ast
open FSharp.Compiler.ErrorLogger
open FSharp.Compiler.Tast
open FSharp.Compiler.Range
open FSharp.Compiler.Import
open FSharp.Compiler.Tastops
open FSharp.Compiler.TcGlobals
open FSharp.Compiler.Infos
open FSharp.Compiler.MethodCalls
open FSharp.Compiler.InfoReader

/// Create a type variable representing the use of a "_" in F# code
val NewAnonTypar: TyparKind * range * TyparRigidity * TyparStaticReq * TyparDynamicReq -> Typar

/// Create an inference type variable 
<<<<<<< HEAD
val NewInferenceType : TcGlobals -> TType
=======
val NewInferenceType: unit -> TType
>>>>>>> 98341d43

/// Create an inference type variable for the kind of a byref pointer
val NewByRefKindInferenceType: TcGlobals -> range -> TType

/// Create an inference type variable representing an error condition when checking an expression
val NewErrorType: unit -> TType

/// Create an inference type variable representing an error condition when checking a measure
val NewErrorMeasure: unit -> Measure

/// Create a list of inference type variables, one for each element in the input list
<<<<<<< HEAD
val NewInferenceTypes : TcGlobals -> 'a list -> TType list
=======
val NewInferenceTypes: 'a list -> TType list
>>>>>>> 98341d43

/// Given a set of formal type parameters and their constraints, make new inference type variables for
/// each and ensure that the constraints on the new type variables are adjusted to refer to these.
val FreshenAndFixupTypars: range -> TyparRigidity -> Typars -> TType list -> Typars -> Typars * TyparInst * TType list

val FreshenTypeInst: range -> Typars -> Typars * TyparInst * TType list

val FreshenTypars: range -> Typars -> TType list

val FreshenMethInfo: range -> MethInfo -> TType list

[<RequireQualifiedAccess>] 
/// Information about the context of a type equation.
type ContextInfo =

    /// No context was given.
    | NoContext

    /// The type equation comes from an IF expression.
    | IfExpression of range

    /// The type equation comes from an omitted else branch.
    | OmittedElseBranch of range

    /// The type equation comes from a type check of the result of an else branch.
    | ElseBranchResult of range

    /// The type equation comes from the verification of record fields.
    | RecordFields

    /// The type equation comes from the verification of a tuple in record fields.
    | TupleInRecordFields

    /// The type equation comes from a list or array constructor
    | CollectionElement of bool * range

    /// The type equation comes from a return in a computation expression.
    | ReturnInComputationExpression

    /// The type equation comes from a yield in a computation expression.
    | YieldInComputationExpression

    /// The type equation comes from a runtime type test.
    | RuntimeTypeTest of bool

    /// The type equation comes from an downcast where a upcast could be used.
    | DowncastUsedInsteadOfUpcast of bool

    /// The type equation comes from a return type of a pattern match clause (not the first clause).
    | FollowingPatternMatchClause of range

    /// The type equation comes from a pattern match guard.
    | PatternMatchGuard of range

    /// The type equation comes from a sequence expression.
    | SequenceExpression of TType

exception ConstraintSolverTupleDiffLengths              of displayEnv: DisplayEnv * TType list * TType list * range * range
exception ConstraintSolverInfiniteTypes                 of displayEnv: DisplayEnv * contextInfo: ContextInfo * TType * TType * range * range
exception ConstraintSolverTypesNotInEqualityRelation    of displayEnv: DisplayEnv * TType * TType * range * range * ContextInfo
exception ConstraintSolverTypesNotInSubsumptionRelation of displayEnv: DisplayEnv * TType * TType * range * range
exception ConstraintSolverMissingConstraint             of displayEnv: DisplayEnv * Typar * TyparConstraint * range * range
exception ConstraintSolverNullnessWarningEquivWithTypes of DisplayEnv * TType * TType * NullnessInfo * NullnessInfo * range  * range 
exception ConstraintSolverNullnessWarningWithTypes      of DisplayEnv * TType * TType * NullnessInfo * NullnessInfo * range  * range 
exception ConstraintSolverNullnessWarningWithType       of DisplayEnv * TType * NullnessInfo * range  * range 
exception ConstraintSolverNonNullnessWarningWithType    of DisplayEnv * TType * NullnessInfo * range  * range 
exception ConstraintSolverError                         of string * range * range
exception ConstraintSolverRelatedInformation            of string option * range * exn

exception ErrorFromApplyingDefault              of tcGlobals: TcGlobals * displayEnv: DisplayEnv * Typar * TType * exn * range
exception ErrorFromAddingTypeEquation           of tcGlobals: TcGlobals * displayEnv: DisplayEnv * TType * TType * exn * range
exception ErrorsFromAddingSubsumptionConstraint of tcGlobals: TcGlobals * displayEnv: DisplayEnv * TType * TType * exn * ContextInfo * range
exception ErrorFromAddingConstraint             of displayEnv: DisplayEnv * exn * range
exception UnresolvedConversionOperator          of displayEnv: DisplayEnv * TType * TType * range
exception PossibleOverload                      of displayEnv: DisplayEnv * string * exn * range
exception UnresolvedOverloading                 of displayEnv: DisplayEnv * exn list * string * range
exception NonRigidTypar                         of displayEnv: DisplayEnv * string option * range * TType * TType * range

/// A function that denotes captured tcVal, Used in constraint solver and elsewhere to get appropriate expressions for a ValRef.
type TcValF = (ValRef -> ValUseFlag -> TType list -> range -> Expr * TType)

[<Sealed>]
type ConstraintSolverState =
    static member New: TcGlobals * Import.ImportMap * InfoReader * TcValF -> ConstraintSolverState

val BakedInTraitConstraintNames: Set<string>

[<Sealed; NoEquality; NoComparison>]
type Trace 

type OptionalTrace =
<<<<<<< HEAD
| NoTrace
| WithTrace of Trace

val SimplifyMeasuresInTypeScheme             : TcGlobals -> bool -> Typars -> TType -> TyparConstraint list -> Typars
val SolveTyparEqualsType                     : ConstraintSolverEnv -> int -> range -> OptionalTrace -> TType -> TType -> OperationResult<unit>
val SolveTypeEqualsTypeKeepAbbrevs           : ConstraintSolverEnv -> int -> range -> OptionalTrace -> TType -> TType -> OperationResult<unit>

/// Canonicalize constraints prior to generalization 
val CanonicalizeRelevantMemberConstraints    : ConstraintSolverEnv -> int -> OptionalTrace -> Typars -> OperationResult<unit>

val ResolveOverloading                       : ConstraintSolverEnv -> OptionalTrace -> string -> ndeep: int -> TraitConstraintInfo option -> int * int -> AccessorDomain -> CalledMeth<Expr> list ->  bool -> TType option -> CalledMeth<Expr> option * OperationResult<unit>
val UnifyUniqueOverloading                   : ConstraintSolverEnv -> int * int -> string -> AccessorDomain -> CalledMeth<SynExpr> list -> TType -> OperationResult<bool> 
val EliminateConstraintsForGeneralizedTypars : ConstraintSolverEnv -> OptionalTrace -> Typars -> unit 

val CheckDeclaredTypars                       : DisplayEnv -> ConstraintSolverState -> range -> Typars -> Typars -> unit 

val AddConstraint                             : ConstraintSolverEnv -> int -> Range.range -> OptionalTrace -> Typar -> TyparConstraint -> OperationResult<unit>
val AddCxTypeEqualsType                       : ContextInfo -> DisplayEnv -> ConstraintSolverState -> range -> TType -> TType -> unit
val AddCxTypeEqualsTypeUndoIfFailed           : DisplayEnv -> ConstraintSolverState -> range -> TType -> TType -> bool
val AddCxTypeEqualsTypeUndoIfFailedOrWarnings : DisplayEnv -> ConstraintSolverState -> range -> TType -> TType -> bool
val AddCxTypeEqualsTypeMatchingOnlyUndoIfFailed : DisplayEnv -> ConstraintSolverState -> range -> TType -> TType -> bool
val AddCxTypeMustSubsumeType                  : ContextInfo -> DisplayEnv -> ConstraintSolverState -> range -> OptionalTrace -> TType -> TType -> unit
val AddCxTypeMustSubsumeTypeUndoIfFailed      : DisplayEnv -> ConstraintSolverState -> range -> TType -> TType -> bool
val AddCxTypeMustSubsumeTypeMatchingOnlyUndoIfFailed : DisplayEnv -> ConstraintSolverState -> range -> TType -> TType -> bool
val AddCxMethodConstraint                     : DisplayEnv -> ConstraintSolverState -> range -> OptionalTrace -> TraitConstraintInfo -> unit
val AddCxTypeDefnNotSupportsNull               : DisplayEnv -> ConstraintSolverState -> range -> OptionalTrace -> TType -> unit
val AddCxTypeDefnSupportsNull               : DisplayEnv -> ConstraintSolverState -> range -> OptionalTrace -> TType -> unit
val AddCxTypeUseSupportsNull               : DisplayEnv -> ConstraintSolverState -> range -> OptionalTrace -> TType -> unit
val AddCxTypeMustSupportComparison            : DisplayEnv -> ConstraintSolverState -> range -> OptionalTrace -> TType -> unit
val AddCxTypeMustSupportEquality              : DisplayEnv -> ConstraintSolverState -> range -> OptionalTrace -> TType -> unit
val AddCxTypeMustSupportDefaultCtor           : DisplayEnv -> ConstraintSolverState -> range -> OptionalTrace -> TType -> unit
val AddCxTypeIsReferenceType                  : DisplayEnv -> ConstraintSolverState -> range -> OptionalTrace -> TType -> unit
val AddCxTypeIsValueType                      : DisplayEnv -> ConstraintSolverState -> range -> OptionalTrace -> TType -> unit
val AddCxTypeIsUnmanaged                      : DisplayEnv -> ConstraintSolverState -> range -> OptionalTrace -> TType -> unit
val AddCxTypeIsEnum                           : DisplayEnv -> ConstraintSolverState -> range -> OptionalTrace -> TType -> TType -> unit
val AddCxTypeIsDelegate                       : DisplayEnv -> ConstraintSolverState -> range -> OptionalTrace -> TType -> TType -> TType -> unit

val CodegenWitnessThatTypeSupportsTraitConstraint : TcValF -> TcGlobals -> ImportMap -> range -> TraitConstraintInfo -> Expr list -> OperationResult<Expr option>

val ChooseTyparSolutionAndSolve : ConstraintSolverState -> DisplayEnv -> Typar -> unit

val IsApplicableMethApprox : TcGlobals -> ImportMap -> range -> MethInfo -> TType -> bool
=======
    | NoTrace
    | WithTrace of Trace

val SimplifyMeasuresInTypeScheme: TcGlobals -> bool -> Typars -> TType -> TyparConstraint list -> Typars

val ResolveOverloadingForCall: DisplayEnv -> ConstraintSolverState -> range -> string -> ndeep: int -> TraitConstraintInfo option -> int * int -> AccessorDomain -> CalledMeth<Expr> list ->  bool -> TType option -> CalledMeth<Expr> option * OperationResult<unit>

val UnifyUniqueOverloading: DisplayEnv -> ConstraintSolverState -> range -> int * int -> string -> AccessorDomain -> CalledMeth<SynExpr> list -> TType -> OperationResult<bool> 

/// Remove the global constraints where these type variables appear in the support of the constraint 
val EliminateConstraintsForGeneralizedTypars: DisplayEnv -> ConstraintSolverState -> range -> OptionalTrace -> Typars -> unit 

val CheckDeclaredTypars: DisplayEnv -> ConstraintSolverState -> range -> Typars -> Typars -> unit 

val AddCxTypeEqualsType: ContextInfo -> DisplayEnv -> ConstraintSolverState -> range -> TType -> TType -> unit

val AddCxTypeEqualsTypeUndoIfFailed: DisplayEnv -> ConstraintSolverState -> range -> TType -> TType -> bool

val AddCxTypeEqualsTypeUndoIfFailedOrWarnings: DisplayEnv -> ConstraintSolverState -> range -> TType -> TType -> bool

val AddCxTypeEqualsTypeMatchingOnlyUndoIfFailed: DisplayEnv -> ConstraintSolverState -> range -> TType -> TType -> bool

val AddCxTypeMustSubsumeType: ContextInfo -> DisplayEnv -> ConstraintSolverState -> range -> OptionalTrace -> TType -> TType -> unit

val AddCxTypeMustSubsumeTypeUndoIfFailed: DisplayEnv -> ConstraintSolverState -> range -> TType -> TType -> bool

val AddCxTypeMustSubsumeTypeMatchingOnlyUndoIfFailed: DisplayEnv -> ConstraintSolverState -> range -> TType -> TType -> bool

val AddCxMethodConstraint: DisplayEnv -> ConstraintSolverState -> range -> OptionalTrace -> TraitConstraintInfo -> unit

val AddCxTypeMustSupportNull: DisplayEnv -> ConstraintSolverState -> range -> OptionalTrace -> TType -> unit

val AddCxTypeMustSupportComparison: DisplayEnv -> ConstraintSolverState -> range -> OptionalTrace -> TType -> unit

val AddCxTypeMustSupportEquality: DisplayEnv -> ConstraintSolverState -> range -> OptionalTrace -> TType -> unit

val AddCxTypeMustSupportDefaultCtor: DisplayEnv -> ConstraintSolverState -> range -> OptionalTrace -> TType -> unit

val AddCxTypeIsReferenceType: DisplayEnv -> ConstraintSolverState -> range -> OptionalTrace -> TType -> unit

val AddCxTypeIsValueType: DisplayEnv -> ConstraintSolverState -> range -> OptionalTrace -> TType -> unit

val AddCxTypeIsUnmanaged: DisplayEnv -> ConstraintSolverState -> range -> OptionalTrace -> TType -> unit

val AddCxTypeIsEnum: DisplayEnv -> ConstraintSolverState -> range -> OptionalTrace -> TType -> TType -> unit

val AddCxTypeIsDelegate: DisplayEnv -> ConstraintSolverState -> range -> OptionalTrace -> TType -> TType -> TType -> unit

val AddCxTyparDefaultsTo:  DisplayEnv -> ConstraintSolverState -> range -> ContextInfo -> Typar -> int -> TType -> unit

val SolveTypeAsError: DisplayEnv -> ConstraintSolverState -> range -> TType -> unit

val ApplyTyparDefaultAtPriority: DisplayEnv -> ConstraintSolverState -> priority: int -> Typar -> unit

val CodegenWitnessThatTypeSupportsTraitConstraint: TcValF -> TcGlobals -> ImportMap -> range -> TraitConstraintInfo -> Expr list -> OperationResult<Expr option>

val ChooseTyparSolutionAndSolve: ConstraintSolverState -> DisplayEnv -> Typar -> unit

val IsApplicableMethApprox: TcGlobals -> ImportMap -> range -> MethInfo -> TType -> bool

val CanonicalizePartialInferenceProblem:  ConstraintSolverState -> DisplayEnv -> range -> Typars -> unit
>>>>>>> 98341d43
<|MERGE_RESOLUTION|>--- conflicted
+++ resolved
@@ -21,11 +21,7 @@
 val NewAnonTypar: TyparKind * range * TyparRigidity * TyparStaticReq * TyparDynamicReq -> Typar
 
 /// Create an inference type variable 
-<<<<<<< HEAD
-val NewInferenceType : TcGlobals -> TType
-=======
-val NewInferenceType: unit -> TType
->>>>>>> 98341d43
+val NewInferenceType: TcGlobals -> TType
 
 /// Create an inference type variable for the kind of a byref pointer
 val NewByRefKindInferenceType: TcGlobals -> range -> TType
@@ -37,11 +33,7 @@
 val NewErrorMeasure: unit -> Measure
 
 /// Create a list of inference type variables, one for each element in the input list
-<<<<<<< HEAD
-val NewInferenceTypes : TcGlobals -> 'a list -> TType list
-=======
-val NewInferenceTypes: 'a list -> TType list
->>>>>>> 98341d43
+val NewInferenceTypes: TcGlobals -> 'a list -> TType list
 
 /// Given a set of formal type parameters and their constraints, make new inference type variables for
 /// each and ensure that the constraints on the new type variables are adjusted to refer to these.
@@ -133,50 +125,6 @@
 type Trace 
 
 type OptionalTrace =
-<<<<<<< HEAD
-| NoTrace
-| WithTrace of Trace
-
-val SimplifyMeasuresInTypeScheme             : TcGlobals -> bool -> Typars -> TType -> TyparConstraint list -> Typars
-val SolveTyparEqualsType                     : ConstraintSolverEnv -> int -> range -> OptionalTrace -> TType -> TType -> OperationResult<unit>
-val SolveTypeEqualsTypeKeepAbbrevs           : ConstraintSolverEnv -> int -> range -> OptionalTrace -> TType -> TType -> OperationResult<unit>
-
-/// Canonicalize constraints prior to generalization 
-val CanonicalizeRelevantMemberConstraints    : ConstraintSolverEnv -> int -> OptionalTrace -> Typars -> OperationResult<unit>
-
-val ResolveOverloading                       : ConstraintSolverEnv -> OptionalTrace -> string -> ndeep: int -> TraitConstraintInfo option -> int * int -> AccessorDomain -> CalledMeth<Expr> list ->  bool -> TType option -> CalledMeth<Expr> option * OperationResult<unit>
-val UnifyUniqueOverloading                   : ConstraintSolverEnv -> int * int -> string -> AccessorDomain -> CalledMeth<SynExpr> list -> TType -> OperationResult<bool> 
-val EliminateConstraintsForGeneralizedTypars : ConstraintSolverEnv -> OptionalTrace -> Typars -> unit 
-
-val CheckDeclaredTypars                       : DisplayEnv -> ConstraintSolverState -> range -> Typars -> Typars -> unit 
-
-val AddConstraint                             : ConstraintSolverEnv -> int -> Range.range -> OptionalTrace -> Typar -> TyparConstraint -> OperationResult<unit>
-val AddCxTypeEqualsType                       : ContextInfo -> DisplayEnv -> ConstraintSolverState -> range -> TType -> TType -> unit
-val AddCxTypeEqualsTypeUndoIfFailed           : DisplayEnv -> ConstraintSolverState -> range -> TType -> TType -> bool
-val AddCxTypeEqualsTypeUndoIfFailedOrWarnings : DisplayEnv -> ConstraintSolverState -> range -> TType -> TType -> bool
-val AddCxTypeEqualsTypeMatchingOnlyUndoIfFailed : DisplayEnv -> ConstraintSolverState -> range -> TType -> TType -> bool
-val AddCxTypeMustSubsumeType                  : ContextInfo -> DisplayEnv -> ConstraintSolverState -> range -> OptionalTrace -> TType -> TType -> unit
-val AddCxTypeMustSubsumeTypeUndoIfFailed      : DisplayEnv -> ConstraintSolverState -> range -> TType -> TType -> bool
-val AddCxTypeMustSubsumeTypeMatchingOnlyUndoIfFailed : DisplayEnv -> ConstraintSolverState -> range -> TType -> TType -> bool
-val AddCxMethodConstraint                     : DisplayEnv -> ConstraintSolverState -> range -> OptionalTrace -> TraitConstraintInfo -> unit
-val AddCxTypeDefnNotSupportsNull               : DisplayEnv -> ConstraintSolverState -> range -> OptionalTrace -> TType -> unit
-val AddCxTypeDefnSupportsNull               : DisplayEnv -> ConstraintSolverState -> range -> OptionalTrace -> TType -> unit
-val AddCxTypeUseSupportsNull               : DisplayEnv -> ConstraintSolverState -> range -> OptionalTrace -> TType -> unit
-val AddCxTypeMustSupportComparison            : DisplayEnv -> ConstraintSolverState -> range -> OptionalTrace -> TType -> unit
-val AddCxTypeMustSupportEquality              : DisplayEnv -> ConstraintSolverState -> range -> OptionalTrace -> TType -> unit
-val AddCxTypeMustSupportDefaultCtor           : DisplayEnv -> ConstraintSolverState -> range -> OptionalTrace -> TType -> unit
-val AddCxTypeIsReferenceType                  : DisplayEnv -> ConstraintSolverState -> range -> OptionalTrace -> TType -> unit
-val AddCxTypeIsValueType                      : DisplayEnv -> ConstraintSolverState -> range -> OptionalTrace -> TType -> unit
-val AddCxTypeIsUnmanaged                      : DisplayEnv -> ConstraintSolverState -> range -> OptionalTrace -> TType -> unit
-val AddCxTypeIsEnum                           : DisplayEnv -> ConstraintSolverState -> range -> OptionalTrace -> TType -> TType -> unit
-val AddCxTypeIsDelegate                       : DisplayEnv -> ConstraintSolverState -> range -> OptionalTrace -> TType -> TType -> TType -> unit
-
-val CodegenWitnessThatTypeSupportsTraitConstraint : TcValF -> TcGlobals -> ImportMap -> range -> TraitConstraintInfo -> Expr list -> OperationResult<Expr option>
-
-val ChooseTyparSolutionAndSolve : ConstraintSolverState -> DisplayEnv -> Typar -> unit
-
-val IsApplicableMethApprox : TcGlobals -> ImportMap -> range -> MethInfo -> TType -> bool
-=======
     | NoTrace
     | WithTrace of Trace
 
@@ -207,7 +155,11 @@
 
 val AddCxMethodConstraint: DisplayEnv -> ConstraintSolverState -> range -> OptionalTrace -> TraitConstraintInfo -> unit
 
-val AddCxTypeMustSupportNull: DisplayEnv -> ConstraintSolverState -> range -> OptionalTrace -> TType -> unit
+val AddCxTypeDefnNotSupportsNull: DisplayEnv -> ConstraintSolverState -> range -> OptionalTrace -> TType -> unit
+
+val AddCxTypeDefnSupportsNull: DisplayEnv -> ConstraintSolverState -> range -> OptionalTrace -> TType -> unit
+
+val AddCxTypeUseSupportsNull: DisplayEnv -> ConstraintSolverState -> range -> OptionalTrace -> TType -> unit
 
 val AddCxTypeMustSupportComparison: DisplayEnv -> ConstraintSolverState -> range -> OptionalTrace -> TType -> unit
 
@@ -237,5 +189,4 @@
 
 val IsApplicableMethApprox: TcGlobals -> ImportMap -> range -> MethInfo -> TType -> bool
 
-val CanonicalizePartialInferenceProblem:  ConstraintSolverState -> DisplayEnv -> range -> Typars -> unit
->>>>>>> 98341d43
+val CanonicalizePartialInferenceProblem:  ConstraintSolverState -> DisplayEnv -> range -> Typars -> unit