// Copyright (c) Microsoft Corporation. All Rights Reserved. See License.txt in the project root for license information.

/// Contains logic to coordinate the parsing and checking of one or a group of files
module internal FSharp.Compiler.ParseAndCheckInputs

open System
open System.IO

open Internal.Utilities.Collections
open Internal.Utilities.Library
open Internal.Utilities.Library.Extras
open Internal.Utilities.Text.Lexing

open FSharp.Compiler
open FSharp.Compiler.AbstractIL.IL
open FSharp.Compiler.CheckExpressions
open FSharp.Compiler.CheckDeclarations
open FSharp.Compiler.CompilerGlobalState
open FSharp.Compiler.CompilerConfig
open FSharp.Compiler.CompilerDiagnostics
open FSharp.Compiler.CompilerImports
open FSharp.Compiler.Diagnostics
open FSharp.Compiler.ErrorLogger
open FSharp.Compiler.Features
open FSharp.Compiler.IO
open FSharp.Compiler.Lexhelp
open FSharp.Compiler.NameResolution
open FSharp.Compiler.ParseHelpers
open FSharp.Compiler.Syntax
open FSharp.Compiler.SyntaxTrivia
open FSharp.Compiler.Syntax.PrettyNaming
open FSharp.Compiler.SyntaxTreeOps
open FSharp.Compiler.Text
open FSharp.Compiler.Text.Position
open FSharp.Compiler.Text.Range
open FSharp.Compiler.Xml
open FSharp.Compiler.TypedTree
open FSharp.Compiler.TypedTreeOps
open FSharp.Compiler.TypedTreeBasics
open FSharp.Compiler.TcGlobals

let CanonicalizeFilename filename =
    let basic = FileSystemUtils.fileNameOfPath filename
    String.capitalize (try FileSystemUtils.chopExtension basic with _ -> basic)

let IsScript filename =
    let lower = String.lowercase filename
    FSharpScriptFileSuffixes |> List.exists (FileSystemUtils.checkSuffix lower)

// Give a unique name to the different kinds of inputs. Used to correlate signature and implementation files
//   QualFileNameOfModuleName - files with a single module declaration or an anonymous module
let QualFileNameOfModuleName m filename modname =
    QualifiedNameOfFile(mkSynId m (textOfLid modname + (if IsScript filename then "$fsx" else "")))

let QualFileNameOfFilename m filename =
    QualifiedNameOfFile(mkSynId m (CanonicalizeFilename filename + (if IsScript filename then "$fsx" else "")))

// Interactive fragments
let ComputeQualifiedNameOfFileFromUniquePath (m, p: string list) =
    QualifiedNameOfFile(mkSynId m (String.concat "_" p))

let QualFileNameOfSpecs filename specs =
    match specs with
    | [SynModuleOrNamespaceSig(modname, _, kind, _, _, _, _, m)] when kind.IsModule -> QualFileNameOfModuleName m filename modname
    | [SynModuleOrNamespaceSig(_, _, kind, _, _, _, _, m)] when not kind.IsModule -> QualFileNameOfFilename m filename
    | _ -> QualFileNameOfFilename (mkRange filename pos0 pos0) filename

let QualFileNameOfImpls filename specs =
    match specs with
    | [SynModuleOrNamespace(modname, _, kind, _, _, _, _, m)] when kind.IsModule -> QualFileNameOfModuleName m filename modname
    | [SynModuleOrNamespace(_, _, kind, _, _, _, _, m)] when not kind.IsModule -> QualFileNameOfFilename m filename
    | _ -> QualFileNameOfFilename (mkRange filename pos0 pos0) filename

let PrependPathToQualFileName x (QualifiedNameOfFile q) =
    ComputeQualifiedNameOfFileFromUniquePath (q.idRange, pathOfLid x@[q.idText])

let PrependPathToImpl x (SynModuleOrNamespace(p, b, c, d, e, f, g, h)) =
    SynModuleOrNamespace(x@p, b, c, d, e, f, g, h)

let PrependPathToSpec x (SynModuleOrNamespaceSig(p, b, c, d, e, f, g, h)) =
    SynModuleOrNamespaceSig(x@p, b, c, d, e, f, g, h)

let PrependPathToInput x inp =
    match inp with
    | ParsedInput.ImplFile (ParsedImplFileInput (b, c, q, d, hd, impls, e, trivia)) ->
        ParsedInput.ImplFile (ParsedImplFileInput (b, c, PrependPathToQualFileName x q, d, hd, List.map (PrependPathToImpl x) impls, e, trivia))

    | ParsedInput.SigFile (ParsedSigFileInput (b, q, d, hd, specs, trivia)) ->
        ParsedInput.SigFile (ParsedSigFileInput (b, PrependPathToQualFileName x q, d, hd, List.map (PrependPathToSpec x) specs, trivia))

let ComputeAnonModuleName check defaultNamespace filename (m: range) =
    let modname = CanonicalizeFilename filename
    if check && not (modname |> String.forall (fun c -> Char.IsLetterOrDigit c || c = '_')) then
          if not (filename.EndsWith("fsx", StringComparison.OrdinalIgnoreCase) || filename.EndsWith("fsscript", StringComparison.OrdinalIgnoreCase)) then
              warning(Error(FSComp.SR.buildImplicitModuleIsNotLegalIdentifier(modname, (FileSystemUtils.fileNameOfPath filename)), m))
    let combined =
      match defaultNamespace with
      | None -> modname
      | Some ns -> textOfPath [ns;modname]

    let anonymousModuleNameRange =
        let filename = m.FileName
        mkRange filename pos0 pos0
    pathToSynLid anonymousModuleNameRange (splitNamespace combined)

let PostParseModuleImpl (_i, defaultNamespace, isLastCompiland, filename, impl) =
    match impl with
    | ParsedImplFileFragment.NamedModule(SynModuleOrNamespace(lid, isRec, kind, decls, xmlDoc, attribs, access, m)) ->
        let lid =
            match lid with
            | [id] when kind.IsModule && id.idText = MangledGlobalName ->
                error(Error(FSComp.SR.buildInvalidModuleOrNamespaceName(), id.idRange))
            | id :: rest when id.idText = MangledGlobalName -> rest
            | _ -> lid
        SynModuleOrNamespace(lid, isRec, kind, decls, xmlDoc, attribs, access, m)

    | ParsedImplFileFragment.AnonModule (defs, m)->
        let isLast, isExe = isLastCompiland
        let lower = String.lowercase filename
        if not (isLast && isExe) && not (doNotRequireNamespaceOrModuleSuffixes |> List.exists (FileSystemUtils.checkSuffix lower)) then
            match defs with
            | SynModuleDecl.NestedModule _ :: _ -> errorR(Error(FSComp.SR.noEqualSignAfterModule(), trimRangeToLine m))
            | _ -> errorR(Error(FSComp.SR.buildMultiFileRequiresNamespaceOrModule(), trimRangeToLine m))

        let modname = ComputeAnonModuleName (not (isNil defs)) defaultNamespace filename (trimRangeToLine m)
        SynModuleOrNamespace(modname, false, SynModuleOrNamespaceKind.AnonModule, defs, PreXmlDoc.Empty, [], None, m)

    | ParsedImplFileFragment.NamespaceFragment (lid, a, kind, c, d, e, m)->
        let lid, kind =
            match lid with
            | id :: rest when id.idText = MangledGlobalName ->
                rest, if List.isEmpty rest then SynModuleOrNamespaceKind.GlobalNamespace else kind
            | _ -> lid, kind
        SynModuleOrNamespace(lid, a, kind, c, d, e, None, m)

let PostParseModuleSpec (_i, defaultNamespace, isLastCompiland, filename, intf) =
    match intf with
    | ParsedSigFileFragment.NamedModule(SynModuleOrNamespaceSig(lid, isRec, kind, decls, xmlDoc, attribs, access, m)) ->
        let lid =
            match lid with
            | [id] when kind.IsModule && id.idText = MangledGlobalName ->
                error(Error(FSComp.SR.buildInvalidModuleOrNamespaceName(), id.idRange))
            | id :: rest when id.idText = MangledGlobalName -> rest
            | _ -> lid
        SynModuleOrNamespaceSig(lid, isRec, SynModuleOrNamespaceKind.NamedModule, decls, xmlDoc, attribs, access, m)

    | ParsedSigFileFragment.AnonModule (defs, m) ->
        let isLast, isExe = isLastCompiland
        let lower = String.lowercase filename
        if not (isLast && isExe) && not (doNotRequireNamespaceOrModuleSuffixes |> List.exists (FileSystemUtils.checkSuffix lower)) then
            match defs with
            | SynModuleSigDecl.NestedModule _ :: _ -> errorR(Error(FSComp.SR.noEqualSignAfterModule(), m))
            | _ -> errorR(Error(FSComp.SR.buildMultiFileRequiresNamespaceOrModule(), m))

        let modname = ComputeAnonModuleName (not (isNil defs)) defaultNamespace filename (trimRangeToLine m)
        SynModuleOrNamespaceSig(modname, false, SynModuleOrNamespaceKind.AnonModule, defs, PreXmlDoc.Empty, [], None, m)

    | ParsedSigFileFragment.NamespaceFragment (lid, a, kind, c, d, e, m)->
        let lid, kind =
            match lid with
            | id :: rest when id.idText = MangledGlobalName ->
                rest, if List.isEmpty rest then SynModuleOrNamespaceKind.GlobalNamespace else kind
            | _ -> lid, kind
        SynModuleOrNamespaceSig(lid, a, kind, c, d, e, None, m)

let GetScopedPragmasForInput input =
    match input with
    | ParsedInput.SigFile (ParsedSigFileInput (scopedPragmas=pragmas)) -> pragmas
    | ParsedInput.ImplFile (ParsedImplFileInput (scopedPragmas=pragmas)) -> pragmas

let GetScopedPragmasForHashDirective hd =
    [ match hd with
      | ParsedHashDirective("nowarn", numbers, m) ->
          for s in numbers do
              match s with
              | ParsedHashDirectiveArgument.SourceIdentifier _ -> ()
              | ParsedHashDirectiveArgument.String (s, _, _) ->
                  match GetWarningNumber(m, s) with
                  | None -> ()
                  | Some n -> yield ScopedPragma.WarningOff(m, n)
      | _ -> () ]

let PostParseModuleImpls (defaultNamespace, filename, isLastCompiland, ParsedImplFile (hashDirectives, impls), lexbuf: UnicodeLexing.Lexbuf) =
    match impls |> List.rev |> List.tryPick (function ParsedImplFileFragment.NamedModule(SynModuleOrNamespace(lid, _, _, _, _, _, _, _)) -> Some lid | _ -> None) with
    | Some lid when impls.Length > 1 ->
        errorR(Error(FSComp.SR.buildMultipleToplevelModules(), rangeOfLid lid))
    | _ ->
        ()
    let impls = impls |> List.mapi (fun i x -> PostParseModuleImpl (i, defaultNamespace, isLastCompiland, filename, x))
    let qualName = QualFileNameOfImpls filename impls
    let isScript = IsScript filename

    let scopedPragmas =
        [ for SynModuleOrNamespace(_, _, _, decls, _, _, _, _) in impls do
            for d in decls do
                match d with
                | SynModuleDecl.HashDirective (hd, _) -> yield! GetScopedPragmasForHashDirective hd
                | _ -> ()
          for hd in hashDirectives do
              yield! GetScopedPragmasForHashDirective hd ]

    let conditionalDirectives = LexbufIfdefStore.GetTrivia(lexbuf)
    let codeComments = LexbufCommentStore.GetComments(lexbuf)
    let trivia: ParsedImplFileInputTrivia = { ConditionalDirectives = conditionalDirectives; CodeComments = codeComments }
    
    ParsedInput.ImplFile (ParsedImplFileInput (filename, isScript, qualName, scopedPragmas, hashDirectives, impls, isLastCompiland, trivia))

let PostParseModuleSpecs (defaultNamespace, filename, isLastCompiland, ParsedSigFile (hashDirectives, specs), lexbuf: UnicodeLexing.Lexbuf) =
    match specs |> List.rev |> List.tryPick (function ParsedSigFileFragment.NamedModule(SynModuleOrNamespaceSig(lid, _, _, _, _, _, _, _)) -> Some lid | _ -> None) with
    | Some lid when specs.Length > 1 ->
        errorR(Error(FSComp.SR.buildMultipleToplevelModules(), rangeOfLid lid))
    | _ ->
        ()

    let specs = specs |> List.mapi (fun i x -> PostParseModuleSpec(i, defaultNamespace, isLastCompiland, filename, x))
    let qualName = QualFileNameOfSpecs filename specs
    let scopedPragmas =
        [ for SynModuleOrNamespaceSig(_, _, _, decls, _, _, _, _) in specs do
            for d in decls do
                match d with
                | SynModuleSigDecl.HashDirective(hd, _) -> yield! GetScopedPragmasForHashDirective hd
                | _ -> ()
          for hd in hashDirectives do
              yield! GetScopedPragmasForHashDirective hd ]

    let conditionalDirectives = LexbufIfdefStore.GetTrivia(lexbuf)
    let codeComments = LexbufCommentStore.GetComments(lexbuf)
    let trivia: ParsedSigFileInputTrivia = { ConditionalDirectives = conditionalDirectives; CodeComments = codeComments }

    ParsedInput.SigFile (ParsedSigFileInput (filename, qualName, scopedPragmas, hashDirectives, specs, trivia))

type ModuleNamesDict = Map<string,Map<string,QualifiedNameOfFile>>

/// Checks if a module name is already given and deduplicates the name if needed.
let DeduplicateModuleName (moduleNamesDict: ModuleNamesDict) fileName (qualNameOfFile: QualifiedNameOfFile) =
    let path = Path.GetDirectoryName fileName
    let path = if FileSystem.IsPathRootedShim path then try FileSystem.GetFullPathShim path with _ -> path else path
    match moduleNamesDict.TryGetValue qualNameOfFile.Text with
    | true, paths ->
        if paths.ContainsKey path then
            paths.[path], moduleNamesDict
        else
            let count = paths.Count + 1
            let id = qualNameOfFile.Id
            let qualNameOfFileT = if count = 1 then qualNameOfFile else QualifiedNameOfFile(Ident(id.idText + "___" + count.ToString(), id.idRange))
            let moduleNamesDictT = moduleNamesDict.Add(qualNameOfFile.Text, paths.Add(path, qualNameOfFileT))
            qualNameOfFileT, moduleNamesDictT
    | _ ->
        let moduleNamesDictT = moduleNamesDict.Add(qualNameOfFile.Text, Map.empty.Add(path, qualNameOfFile))
        qualNameOfFile, moduleNamesDictT

/// Checks if a ParsedInput is using a module name that was already given and deduplicates the name if needed.
let DeduplicateParsedInputModuleName (moduleNamesDict: ModuleNamesDict) input =
    match input with
    | ParsedInput.ImplFile (ParsedImplFileInput.ParsedImplFileInput (fileName, isScript, qualNameOfFile, scopedPragmas, hashDirectives, modules, (isLastCompiland, isExe), trivia)) ->
        let qualNameOfFileT, moduleNamesDictT = DeduplicateModuleName moduleNamesDict fileName qualNameOfFile
        let inputT = ParsedInput.ImplFile (ParsedImplFileInput.ParsedImplFileInput (fileName, isScript, qualNameOfFileT, scopedPragmas, hashDirectives, modules, (isLastCompiland, isExe), trivia))
        inputT, moduleNamesDictT
    | ParsedInput.SigFile (ParsedSigFileInput.ParsedSigFileInput (fileName, qualNameOfFile, scopedPragmas, hashDirectives, modules, trivia)) ->
        let qualNameOfFileT, moduleNamesDictT = DeduplicateModuleName moduleNamesDict fileName qualNameOfFile
        let inputT = ParsedInput.SigFile (ParsedSigFileInput.ParsedSigFileInput (fileName, qualNameOfFileT, scopedPragmas, hashDirectives, modules, trivia))
        inputT, moduleNamesDictT

let ParseInput (lexer, diagnosticOptions:FSharpDiagnosticOptions, errorLogger: ErrorLogger, lexbuf: UnicodeLexing.Lexbuf, defaultNamespace, filename, isLastCompiland) =
    // The assert below is almost ok, but it fires in two cases:
    //  - fsi.exe sometimes passes "stdin" as a dummy filename
    //  - if you have a #line directive, e.g.
    //        # 1000 "Line01.fs"
    //    then it also asserts. But these are edge cases that can be fixed later, e.g. in bug 4651.
    //System.Diagnostics.Debug.Assert(System.IO.Path.IsPathRooted filename, sprintf "should be absolute: '%s'" filename)
    let lower = String.lowercase filename

    // Delay sending errors and warnings until after the file is parsed. This gives us a chance to scrape the
    // #nowarn declarations for the file
    let delayLogger = CapturingErrorLogger("Parsing")
    use unwindEL = PushErrorLoggerPhaseUntilUnwind (fun _ -> delayLogger)
    use unwindBP = PushThreadBuildPhaseUntilUnwind BuildPhase.Parse

    let mutable scopedPragmas = []
    try
        let input =
            if mlCompatSuffixes |> List.exists (FileSystemUtils.checkSuffix lower) then
                if lexbuf.SupportsFeature LanguageFeature.MLCompatRevisions then
                    errorR(Error(FSComp.SR.buildInvalidSourceFileExtensionML filename, rangeStartup))
                else
                    mlCompatWarning (FSComp.SR.buildCompilingExtensionIsForML()) rangeStartup

            // Call the appropriate parser - for signature files or implementation files
            if FSharpImplFileSuffixes |> List.exists (FileSystemUtils.checkSuffix lower) then
                let impl = Parser.implementationFile lexer lexbuf
                LexbufLocalXmlDocStore.ReportInvalidXmlDocPositions(lexbuf)
                PostParseModuleImpls (defaultNamespace, filename, isLastCompiland, impl, lexbuf)
            elif FSharpSigFileSuffixes |> List.exists (FileSystemUtils.checkSuffix lower) then
                let intfs = Parser.signatureFile lexer lexbuf
                LexbufLocalXmlDocStore.ReportInvalidXmlDocPositions(lexbuf)
                PostParseModuleSpecs (defaultNamespace, filename, isLastCompiland, intfs, lexbuf)
            else
                if lexbuf.SupportsFeature LanguageFeature.MLCompatRevisions then
                    error(Error(FSComp.SR.buildInvalidSourceFileExtensionUpdated filename, rangeStartup))
                else
                    error(Error(FSComp.SR.buildInvalidSourceFileExtension filename, rangeStartup))


        scopedPragmas <- GetScopedPragmasForInput input
        input
    finally
        // OK, now commit the errors, since the ScopedPragmas will (hopefully) have been scraped
        let filteringErrorLogger = GetErrorLoggerFilteringByScopedPragmas(false, scopedPragmas, diagnosticOptions, errorLogger)
        delayLogger.CommitDelayedDiagnostics filteringErrorLogger

type Tokenizer = unit -> Parser.token

// Show all tokens in the stream, for testing purposes
let ShowAllTokensAndExit (shortFilename, tokenizer: Tokenizer, lexbuf: LexBuffer<char>) =
    while true do
        printf "tokenize - getting one token from %s\n" shortFilename
        let t = tokenizer ()
        printf "tokenize - got %s @ %a\n" (Parser.token_to_string t) outputRange lexbuf.LexemeRange
        match t with
        | Parser.EOF _ -> exit 0
        | _ -> ()
        if lexbuf.IsPastEndOfStream then printf "!!! at end of stream\n"

// Test one of the parser entry points, just for testing purposes
let TestInteractionParserAndExit (tokenizer: Tokenizer, lexbuf: LexBuffer<char>) =
    while true do
        match (Parser.interaction (fun _ -> tokenizer ()) lexbuf) with
        | ParsedScriptInteraction.Definitions(l, m) -> printfn "Parsed OK, got %d defs @ %a" l.Length outputRange m
        | ParsedScriptInteraction.HashDirective(_, m) -> printfn "Parsed OK, got hash @ %a" outputRange m
    exit 0

// Report the statistics for testing purposes
let ReportParsingStatistics res =
    let rec flattenSpecs specs =
            specs |> List.collect (function SynModuleSigDecl.NestedModule (moduleDecls=subDecls) -> flattenSpecs subDecls | spec -> [spec])
    let rec flattenDefns specs =
            specs |> List.collect (function SynModuleDecl.NestedModule (decls=subDecls) -> flattenDefns subDecls | defn -> [defn])

    let flattenModSpec (SynModuleOrNamespaceSig(_, _, _, decls, _, _, _, _)) = flattenSpecs decls
    let flattenModImpl (SynModuleOrNamespace(_, _, _, decls, _, _, _, _)) = flattenDefns decls
    match res with
    | ParsedInput.SigFile (ParsedSigFileInput (modules = specs)) ->
        printfn "parsing yielded %d specs" (List.collect flattenModSpec specs).Length
    | ParsedInput.ImplFile (ParsedImplFileInput (modules = impls)) ->
        printfn "parsing yielded %d definitions" (List.collect flattenModImpl impls).Length

let EmptyParsedInput(filename, isLastCompiland) =
    let lower = String.lowercase filename
    if FSharpSigFileSuffixes |> List.exists (FileSystemUtils.checkSuffix lower) then
        ParsedInput.SigFile(
            ParsedSigFileInput(
                filename,
                QualFileNameOfImpls filename [],
                [],
                [],
                [],
                { ConditionalDirectives = []; CodeComments = [] }
            )
        )
    else
        ParsedInput.ImplFile(
            ParsedImplFileInput(
                filename,
                false,
                QualFileNameOfImpls filename [],
                [],
                [],
                [],
                isLastCompiland,
                { ConditionalDirectives = []; CodeComments = [] }
            )
        )

/// Parse an input, drawing tokens from the LexBuffer
let ParseOneInputLexbuf (tcConfig: TcConfig, lexResourceManager, conditionalCompilationDefines, lexbuf, filename, isLastCompiland, errorLogger) =
    use unwindbuildphase = PushThreadBuildPhaseUntilUnwind BuildPhase.Parse
    try

        // Don't report whitespace from lexer
        let skipWhitespaceTokens = true

        // Set up the initial status for indentation-aware processing
        let lightStatus = LightSyntaxStatus (tcConfig.ComputeLightSyntaxInitialStatus filename, true)

        // Set up the initial lexer arguments
        let lexargs = mkLexargs (conditionalCompilationDefines@tcConfig.conditionalCompilationDefines, lightStatus, lexResourceManager, [], errorLogger, tcConfig.pathMap)

        // Set up the initial lexer arguments
        let shortFilename = SanitizeFileName filename tcConfig.implicitIncludeDir

        let input =
            usingLexbufForParsing (lexbuf, filename) (fun lexbuf ->

                // Set up the LexFilter over the token stream
                let tokenizer,tokenizeOnly =
                    match tcConfig.tokenize with
                    | Unfiltered -> (fun () -> Lexer.token lexargs skipWhitespaceTokens lexbuf), true
                    | Only ->       LexFilter.LexFilter(lightStatus, tcConfig.compilingFslib, Lexer.token lexargs skipWhitespaceTokens, lexbuf).GetToken, true
                    | _ ->          LexFilter.LexFilter(lightStatus, tcConfig.compilingFslib, Lexer.token lexargs skipWhitespaceTokens, lexbuf).GetToken, false

                // If '--tokenize' then show the tokens now and exit
                if tokenizeOnly then
                    ShowAllTokensAndExit(shortFilename, tokenizer, lexbuf)

                // Test hook for one of the parser entry points
                if tcConfig.testInteractionParser then
                    TestInteractionParserAndExit (tokenizer, lexbuf)

                // Parse the input
                let res = ParseInput((fun _ -> tokenizer ()), tcConfig.errorSeverityOptions, errorLogger, lexbuf, None, filename, isLastCompiland)

                // Report the statistics for testing purposes
                if tcConfig.reportNumDecls then
                    ReportParsingStatistics res

                res
            )
        input

    with e ->
        errorRecovery e rangeStartup
        EmptyParsedInput(filename, isLastCompiland)

let ValidSuffixes = FSharpSigFileSuffixes@FSharpImplFileSuffixes

let checkInputFile (tcConfig: TcConfig) filename =
    let lower = String.lowercase filename

    if List.exists (FileSystemUtils.checkSuffix lower) ValidSuffixes then
        if not(FileSystem.FileExistsShim filename) then
            error(Error(FSComp.SR.buildCouldNotFindSourceFile filename, rangeStartup))
    else
        error(Error(FSComp.SR.buildInvalidSourceFileExtension(SanitizeFileName filename tcConfig.implicitIncludeDir), rangeStartup))

let parseInputStreamAux (tcConfig: TcConfig, lexResourceManager, conditionalCompilationDefines, filename, isLastCompiland, errorLogger, retryLocked, stream: Stream) =
    use reader = stream.GetReader(tcConfig.inputCodePage, retryLocked)

    // Set up the LexBuffer for the file
    let lexbuf = UnicodeLexing.StreamReaderAsLexbuf(not tcConfig.compilingFslib, tcConfig.langVersion, reader)

    // Parse the file drawing tokens from the lexbuf
    ParseOneInputLexbuf(tcConfig, lexResourceManager, conditionalCompilationDefines, lexbuf, filename, isLastCompiland, errorLogger)

let parseInputSourceTextAux (tcConfig: TcConfig, lexResourceManager, conditionalCompilationDefines, filename, isLastCompiland, errorLogger, sourceText: ISourceText) =
    // Set up the LexBuffer for the file
    let lexbuf = UnicodeLexing.SourceTextAsLexbuf(not tcConfig.compilingFslib, tcConfig.langVersion, sourceText)

    // Parse the file drawing tokens from the lexbuf
    ParseOneInputLexbuf(tcConfig, lexResourceManager, conditionalCompilationDefines, lexbuf, filename, isLastCompiland, errorLogger)

let parseInputFileAux (tcConfig: TcConfig, lexResourceManager, conditionalCompilationDefines, filename, isLastCompiland, errorLogger, retryLocked) =
    // Get a stream reader for the file
    use fileStream = FileSystem.OpenFileForReadShim(filename)
    use reader = fileStream.GetReader(tcConfig.inputCodePage, retryLocked)

    // Set up the LexBuffer for the file
    let lexbuf = UnicodeLexing.StreamReaderAsLexbuf(not tcConfig.compilingFslib, tcConfig.langVersion, reader)

    // Parse the file drawing tokens from the lexbuf
    ParseOneInputLexbuf(tcConfig, lexResourceManager, conditionalCompilationDefines, lexbuf, filename, isLastCompiland, errorLogger)

/// Parse an input from stream
let ParseOneInputStream (tcConfig: TcConfig, lexResourceManager, conditionalCompilationDefines, filename, isLastCompiland, errorLogger, retryLocked, stream: Stream) =
    try
       parseInputStreamAux(tcConfig, lexResourceManager, conditionalCompilationDefines, filename, isLastCompiland, errorLogger, retryLocked, stream)
    with e ->
        errorRecovery e rangeStartup
        EmptyParsedInput(filename, isLastCompiland)

/// Parse an input from source text
let ParseOneInputSourceText (tcConfig: TcConfig, lexResourceManager, conditionalCompilationDefines, filename, isLastCompiland, errorLogger, sourceText: ISourceText) =
    try
       parseInputSourceTextAux(tcConfig, lexResourceManager, conditionalCompilationDefines, filename, isLastCompiland, errorLogger, sourceText)
    with e ->
        errorRecovery e rangeStartup
        EmptyParsedInput(filename, isLastCompiland)

/// Parse an input from disk
let ParseOneInputFile (tcConfig: TcConfig, lexResourceManager, conditionalCompilationDefines, filename, isLastCompiland, errorLogger, retryLocked) =
    try
       checkInputFile tcConfig filename
       parseInputFileAux(tcConfig, lexResourceManager, conditionalCompilationDefines, filename, isLastCompiland, errorLogger, retryLocked)
    with e ->
        errorRecovery e rangeStartup
        EmptyParsedInput(filename, isLastCompiland)

/// Parse multiple input files from disk
let ParseInputFiles (tcConfig: TcConfig, lexResourceManager, conditionalCompilationDefines, sourceFiles, errorLogger: ErrorLogger, exiter: Exiter, createErrorLogger: Exiter -> CapturingErrorLogger, retryLocked) =
    try
        let isLastCompiland, isExe = sourceFiles |> tcConfig.ComputeCanContainEntryPoint
        let sourceFiles = isLastCompiland |> List.zip sourceFiles |> Array.ofList

        if tcConfig.concurrentBuild then
            let mutable exitCode = 0
            let delayedExiter =
                { new Exiter with
                        member this.Exit n = exitCode <- n; raise StopProcessing }

            // Check input files and create delayed error loggers before we try to parallel parse.
            let delayedErrorLoggers =
                sourceFiles
                |> Array.map (fun (filename, _) ->
                    checkInputFile tcConfig filename
                    createErrorLogger(delayedExiter)
                )

            let results =
                try
                    try
                        sourceFiles
                        |> ArrayParallel.mapi (fun i (filename, isLastCompiland) ->
                            let delayedErrorLogger = delayedErrorLoggers.[i]

                            let directoryName = Path.GetDirectoryName filename
                            let input = parseInputFileAux(tcConfig, lexResourceManager, conditionalCompilationDefines, filename, (isLastCompiland, isExe), delayedErrorLogger, retryLocked)
                            (input, directoryName)
                        )
                    finally
                        delayedErrorLoggers
                        |> Array.iter (fun delayedErrorLogger ->
                            delayedErrorLogger.CommitDelayedDiagnostics errorLogger
                        )
                with
                | StopProcessing ->
                    exiter.Exit exitCode

            results
            |> List.ofArray
        else
            sourceFiles
            |> Array.map (fun (filename, isLastCompiland) ->
                let directoryName = Path.GetDirectoryName filename
                let input = ParseOneInputFile(tcConfig, lexResourceManager, conditionalCompilationDefines, filename, (isLastCompiland, isExe), errorLogger, retryLocked)
                (input, directoryName))
            |> List.ofArray

    with e ->
        errorRecoveryNoRange e
        exiter.Exit 1

let ProcessMetaCommandsFromInput
     (nowarnF: 'state -> range * string -> 'state,
      hashReferenceF: 'state -> range * string * Directive -> 'state,
      loadSourceF: 'state -> range * string -> unit)
     (tcConfig:TcConfigBuilder,
      inp: ParsedInput,
      pathOfMetaCommandSource,
      state0) =

    use unwindBuildPhase = PushThreadBuildPhaseUntilUnwind BuildPhase.Parse

    let canHaveScriptMetaCommands =
        match inp with
        | ParsedInput.SigFile _ -> false
        | ParsedInput.ImplFile (ParsedImplFileInput (isScript = isScript)) -> isScript

    let ProcessDependencyManagerDirective directive args m state =
        if not canHaveScriptMetaCommands then
            errorR(HashReferenceNotAllowedInNonScript m)

        match args with
        | [path] ->
            let p =
                if String.IsNullOrWhiteSpace(path) then ""
                else path

            hashReferenceF state (m, p, directive)

        | _ ->
            errorR(Error(FSComp.SR.buildInvalidHashrDirective(), m))
            state

    let ProcessMetaCommand state hash =
        let mutable matchedm = range0
        try
            match hash with
            | ParsedHashDirective("I", ParsedHashDirectiveArguments args, m) ->
                if not canHaveScriptMetaCommands then
                    errorR(HashIncludeNotAllowedInNonScript m)
                match args with
                | [path] ->
                    matchedm <- m
                    tcConfig.AddIncludePath(m, path, pathOfMetaCommandSource)
                    state
                | _ ->
                    errorR(Error(FSComp.SR.buildInvalidHashIDirective(), m))
                    state
            | ParsedHashDirective("nowarn", ParsedHashDirectiveArguments numbers,m) ->
                List.fold (fun state d -> nowarnF state (m,d)) state numbers

            | ParsedHashDirective(("reference" | "r"), ParsedHashDirectiveArguments args, m) ->
                matchedm<-m
                ProcessDependencyManagerDirective Directive.Resolution args m state

            | ParsedHashDirective("i", ParsedHashDirectiveArguments args, m) ->
                matchedm<-m
                ProcessDependencyManagerDirective Directive.Include args m state

            | ParsedHashDirective("load", ParsedHashDirectiveArguments args, m) ->
                if not canHaveScriptMetaCommands then
                    errorR(HashDirectiveNotAllowedInNonScript m)
                match args with
                | _ :: _ ->
                   matchedm<-m
                   args |> List.iter (fun path -> loadSourceF state (m, path))
                | _ ->
                   errorR(Error(FSComp.SR.buildInvalidHashloadDirective(), m))
                state
            | ParsedHashDirective("time", ParsedHashDirectiveArguments args, m) ->
                if not canHaveScriptMetaCommands then
                    errorR(HashDirectiveNotAllowedInNonScript m)
                match args with
                | [] ->
                     ()
                | ["on" | "off"] ->
                    ()
                | _ ->
                    errorR(Error(FSComp.SR.buildInvalidHashtimeDirective(), m))
                state

            | _ ->

                (* warning(Error("This meta-command has been ignored", m)) *)
                state
        with e -> errorRecovery e matchedm; state

    let rec WarnOnIgnoredSpecDecls decls =
        decls |> List.iter (fun d ->
            match d with
            | SynModuleSigDecl.HashDirective (_, m) -> warning(Error(FSComp.SR.buildDirectivesInModulesAreIgnored(), m))
            | SynModuleSigDecl.NestedModule (moduleDecls=subDecls) -> WarnOnIgnoredSpecDecls subDecls
            | _ -> ())

    let rec WarnOnIgnoredImplDecls decls =
        decls |> List.iter (fun d ->
            match d with
            | SynModuleDecl.HashDirective (_, m) -> warning(Error(FSComp.SR.buildDirectivesInModulesAreIgnored(), m))
            | SynModuleDecl.NestedModule (decls=subDecls) -> WarnOnIgnoredImplDecls subDecls
            | _ -> ())

    let ProcessMetaCommandsFromModuleSpec state (SynModuleOrNamespaceSig(_, _, _, decls, _, _, _, _)) =
        List.fold (fun s d ->
            match d with
            | SynModuleSigDecl.HashDirective (h, _) -> ProcessMetaCommand s h
            | SynModuleSigDecl.NestedModule (moduleDecls=subDecls) -> WarnOnIgnoredSpecDecls subDecls; s
            | _ -> s)
         state
         decls

    let ProcessMetaCommandsFromModuleImpl state (SynModuleOrNamespace(_, _, _, decls, _, _, _, _)) =
        List.fold (fun s d ->
            match d with
            | SynModuleDecl.HashDirective (h, _) -> ProcessMetaCommand s h
            | SynModuleDecl.NestedModule (decls=subDecls) -> WarnOnIgnoredImplDecls subDecls; s
            | _ -> s)
         state
         decls

    match inp with
    | ParsedInput.SigFile (ParsedSigFileInput (hashDirectives = hashDirectives; modules = specs)) ->
        let state = List.fold ProcessMetaCommand state0 hashDirectives
        let state = List.fold ProcessMetaCommandsFromModuleSpec state specs
        state
    | ParsedInput.ImplFile (ParsedImplFileInput (hashDirectives = hashDirectives; modules = impls)) ->
        let state = List.fold ProcessMetaCommand state0 hashDirectives
        let state = List.fold ProcessMetaCommandsFromModuleImpl state impls
        state

let ApplyNoWarnsToTcConfig (tcConfig: TcConfig, inp: ParsedInput, pathOfMetaCommandSource) =
    // Clone
    let tcConfigB = tcConfig.CloneToBuilder()
    let addNoWarn = fun () (m,s) -> tcConfigB.TurnWarningOff(m, s)
    let addReference = fun () (_m, _s, _) -> ()
    let addLoadedSource = fun () (_m, _s) -> ()
    ProcessMetaCommandsFromInput
        (addNoWarn, addReference, addLoadedSource)
        (tcConfigB, inp, pathOfMetaCommandSource, ())
    TcConfig.Create(tcConfigB, validate=false)

let ApplyMetaCommandsFromInputToTcConfig (tcConfig: TcConfig, inp: ParsedInput, pathOfMetaCommandSource, dependencyProvider) =
    // Clone
    let tcConfigB = tcConfig.CloneToBuilder()
    let getWarningNumber = fun () _ -> ()
    let addReferenceDirective = fun () (m, path, directive) -> tcConfigB.AddReferenceDirective(dependencyProvider, m, path, directive)
    let addLoadedSource = fun () (m,s) -> tcConfigB.AddLoadedSource(m,s,pathOfMetaCommandSource)
    ProcessMetaCommandsFromInput
        (getWarningNumber, addReferenceDirective, addLoadedSource)
        (tcConfigB, inp, pathOfMetaCommandSource, ())
    TcConfig.Create(tcConfigB, validate=false)

/// Build the initial type checking environment
let GetInitialTcEnv (assemblyName: string, initm: range, tcConfig: TcConfig, tcImports: TcImports, tcGlobals) =
    let initm = initm.StartRange

    let ccus =
        tcImports.GetImportedAssemblies()
        |> List.map (fun asm -> asm.FSharpViewOfMetadata, asm.AssemblyAutoOpenAttributes, asm.AssemblyInternalsVisibleToAttributes)

    let amap = tcImports.GetImportMap()

    let openDecls0, tcEnv = CreateInitialTcEnv(tcGlobals, amap, initm, assemblyName, ccus)

    if tcConfig.checkOverflow then
        try 
            let checkOperatorsModule = pathToSynLid initm (splitNamespace CoreOperatorsCheckedName)
            let tcEnv, openDecls1 = TcOpenModuleOrNamespaceDecl TcResultsSink.NoSink tcGlobals amap initm tcEnv (checkOperatorsModule, initm)
            tcEnv, openDecls0 @ openDecls1
        with e ->
            errorRecovery e initm
            tcEnv, openDecls0
    else
        tcEnv, openDecls0

/// Inject faults into checking
let CheckSimulateException(tcConfig: TcConfig) =
    match tcConfig.simulateException with
    | Some("tc-oom") -> raise(OutOfMemoryException())
    | Some("tc-an") -> raise(ArgumentNullException("simulated"))
    | Some("tc-invop") -> raise(InvalidOperationException())
    | Some("tc-av") -> raise(AccessViolationException())
    | Some("tc-nfn") -> raise(NotFiniteNumberException())
    | Some("tc-aor") -> raise(ArgumentOutOfRangeException())
    | Some("tc-dv0") -> raise(DivideByZeroException())
    | Some("tc-oe") -> raise(OverflowException())
    | Some("tc-atmm") -> raise(ArrayTypeMismatchException())
    | Some("tc-bif") -> raise(BadImageFormatException())
    | Some("tc-knf") -> raise(System.Collections.Generic.KeyNotFoundException())
    | Some("tc-ior") -> raise(IndexOutOfRangeException())
    | Some("tc-ic") -> raise(InvalidCastException())
    | Some("tc-ip") -> raise(InvalidProgramException())
    | Some("tc-ma") -> raise(MemberAccessException())
    | Some("tc-ni") -> raise(NotImplementedException())
    | Some("tc-nr") -> raise(NullReferenceException())
    | Some("tc-oc") -> raise(OperationCanceledException())
    | Some("tc-fail") -> failwith "simulated"
    | _ -> ()

//----------------------------------------------------------------------------
// Type-check sets of files
//--------------------------------------------------------------------------

type RootSigs = Zmap<QualifiedNameOfFile, ModuleOrNamespaceType>

type RootImpls = Zset<QualifiedNameOfFile >

let qnameOrder = Order.orderBy (fun (q: QualifiedNameOfFile) -> q.Text)

type TcState =
    {
      tcsCcu: CcuThunk
      tcsCcuType: ModuleOrNamespace
      tcsNiceNameGen: NiceNameGenerator
      tcsTcSigEnv: TcEnv
      tcsTcImplEnv: TcEnv
      tcsCreatesGeneratedProvidedTypes: bool
      tcsRootSigs: RootSigs
      tcsRootImpls: RootImpls
      tcsCcuSig: ModuleOrNamespaceType
      
      /// The collected open declarations implied by '/checked' flag and processing F# interactive fragments that have an implied module.
      tcsImplicitOpenDeclarations: OpenDeclaration list
    }

    member x.NiceNameGenerator = x.tcsNiceNameGen

    member x.TcEnvFromSignatures = x.tcsTcSigEnv

    member x.TcEnvFromImpls = x.tcsTcImplEnv

    member x.Ccu = x.tcsCcu

    member x.CreatesGeneratedProvidedTypes = x.tcsCreatesGeneratedProvidedTypes

    // Assem(a.fsi + b.fsi + c.fsi) (after checking implementation file )
    member x.CcuType = x.tcsCcuType

    // a.fsi + b.fsi + c.fsi (after checking implementation file for c.fs)
    member x.CcuSig = x.tcsCcuSig

    member x.NextStateAfterIncrementalFragment tcEnvAtEndOfLastInput =
        { x with tcsTcSigEnv = tcEnvAtEndOfLastInput
                 tcsTcImplEnv = tcEnvAtEndOfLastInput }


/// Create the initial type checking state for compiling an assembly
let GetInitialTcState(m, ccuName, tcConfig: TcConfig, tcGlobals, tcImports: TcImports, niceNameGen, tcEnv0, openDecls0) =
    ignore tcImports

    // Create a ccu to hold all the results of compilation
    let ccuContents = Construct.NewCcuContents ILScopeRef.Local m ccuName (Construct.NewEmptyModuleOrNamespaceType Namespace)

    let ccuData: CcuData =
        { IsFSharp=true
          UsesFSharp20PlusQuotations=false
#if !NO_EXTENSIONTYPING
          InvalidateEvent=(Event<_>()).Publish
          IsProviderGenerated = false
          ImportProvidedType = (fun ty -> Import.ImportProvidedType (tcImports.GetImportMap()) m ty)
#endif
          TryGetILModuleDef = (fun () -> None)
          FileName=None
          Stamp = newStamp()
          QualifiedName= None
          SourceCodeDirectory = tcConfig.implicitIncludeDir
          ILScopeRef=ILScopeRef.Local
          Contents=ccuContents
          MemberSignatureEquality= typeEquivAux EraseAll tcGlobals
          TypeForwarders=Map.empty
          XmlDocumentationInfo = None }

    let ccu = CcuThunk.Create(ccuName, ccuData)

    // OK, is this is the FSharp.Core CCU then fix it up.
    if tcConfig.compilingFslib then
        tcGlobals.fslibCcu.Fixup ccu

    { tcsCcu= ccu
      tcsCcuType=ccuContents
      tcsNiceNameGen=niceNameGen
      tcsTcSigEnv=tcEnv0
      tcsTcImplEnv=tcEnv0
      tcsCreatesGeneratedProvidedTypes=false
      tcsRootSigs = Zmap.empty qnameOrder
      tcsRootImpls = Zset.empty qnameOrder
      tcsCcuSig = Construct.NewEmptyModuleOrNamespaceType Namespace 
      tcsImplicitOpenDeclarations = openDecls0
    }

/// Dummy typed impl file that contains no definitions and is not used for emitting any kind of assembly.
let CreateEmptyDummyTypedImplFile qualNameOfFile sigTy =
    let dummyExpr = ModuleOrNamespaceExprWithSig.ModuleOrNamespaceExprWithSig(sigTy, ModuleOrNamespaceExpr.TMDefs [], range0)
    TypedImplFile.TImplFile(qualNameOfFile, [], dummyExpr, false, false, StampMap.Empty)

/// Typecheck a single file (or interactive entry into F# Interactive)
let TypeCheckOneInput(checkForErrors,
                      tcConfig: TcConfig,
                      tcImports: TcImports,
                      tcGlobals,
                      prefixPathOpt,
                      tcSink,
                      tcState: TcState,
                      inp: ParsedInput,
                      skipImplIfSigExists: bool) =

    cancellable {
        try
          CheckSimulateException tcConfig

          let m = inp.Range
          let amap = tcImports.GetImportMap()
          match inp with
          | ParsedInput.SigFile (ParsedSigFileInput (qualifiedNameOfFile = qualNameOfFile) as file) ->

              // Check if we've seen this top module signature before.
              if Zmap.mem qualNameOfFile tcState.tcsRootSigs then
                  errorR(Error(FSComp.SR.buildSignatureAlreadySpecified(qualNameOfFile.Text), m.StartRange))

              // Check if the implementation came first in compilation order
              if Zset.contains qualNameOfFile tcState.tcsRootImpls then
                  errorR(Error(FSComp.SR.buildImplementationAlreadyGivenDetail(qualNameOfFile.Text), m))

              let conditionalDefines =
                  if tcConfig.noConditionalErasure then None else Some tcConfig.conditionalCompilationDefines

              // Typecheck the signature file
              let! tcEnv, sigFileType, createsGeneratedProvidedTypes =
                  TypeCheckOneSigFile (tcGlobals, tcState.tcsNiceNameGen, amap, tcState.tcsCcu, checkForErrors, conditionalDefines, tcSink, tcConfig.internalTestSpanStackReferring) tcState.tcsTcSigEnv file

              let rootSigs = Zmap.add qualNameOfFile sigFileType tcState.tcsRootSigs

              // Add the signature to the signature env (unless it had an explicit signature)
              let ccuSigForFile = CombineCcuContentFragments m [sigFileType; tcState.tcsCcuSig]

              // Open the prefixPath for fsi.exe
              let tcEnv, _openDecls1 =
                  match prefixPathOpt with
                  | None -> tcEnv, []
                  | Some prefixPath ->
                      let m = qualNameOfFile.Range
                      TcOpenModuleOrNamespaceDecl tcSink tcGlobals amap m tcEnv (prefixPath, m)

              let tcState =
                   { tcState with
                        tcsTcSigEnv=tcEnv
                        tcsTcImplEnv=tcState.tcsTcImplEnv
                        tcsRootSigs=rootSigs
                        tcsCreatesGeneratedProvidedTypes=tcState.tcsCreatesGeneratedProvidedTypes || createsGeneratedProvidedTypes}

              return (tcEnv, EmptyTopAttrs, None, ccuSigForFile), tcState

          | ParsedInput.ImplFile (ParsedImplFileInput (qualifiedNameOfFile = qualNameOfFile) as file) ->

              // Check if we've got an interface for this fragment
              let rootSigOpt = tcState.tcsRootSigs.TryFind qualNameOfFile

              // Check if we've already seen an implementation for this fragment
              if Zset.contains qualNameOfFile tcState.tcsRootImpls then
                  errorR(Error(FSComp.SR.buildImplementationAlreadyGiven(qualNameOfFile.Text), m))

              let tcImplEnv = tcState.tcsTcImplEnv

              let conditionalDefines =
                  if tcConfig.noConditionalErasure then None else Some tcConfig.conditionalCompilationDefines

              let hadSig = rootSigOpt.IsSome

              // Typecheck the implementation file
              let typeCheckOne =
                  if skipImplIfSigExists && hadSig then
<<<<<<< HEAD
                    (EmptyTopAttrs, CreateEmptyDummyTypedImplFile qualNameOfFile rootSigOpt.Value, Unchecked.defaultof<_>, tcImplEnv, false)
=======
                    let dummyExpr = ModuleOrNamespaceExprWithSig.ModuleOrNamespaceExprWithSig(rootSigOpt.Value, ModuleOrNamespaceExpr.TMDefs [], range.Zero)
                    let dummyImplFile = TypedImplFile.TImplFile(qualNameOfFile, [], dummyExpr, false, false, StampMap [], Map.empty)

                    (EmptyTopAttrs, dummyImplFile, Unchecked.defaultof<_>, tcImplEnv, false)
>>>>>>> 12c8309f
                    |> Cancellable.ret
                  else
                    TypeCheckOneImplFile (tcGlobals, tcState.tcsNiceNameGen, amap, tcState.tcsCcu, tcState.tcsImplicitOpenDeclarations, checkForErrors, conditionalDefines, tcSink, tcConfig.internalTestSpanStackReferring, tcImplEnv, rootSigOpt, file)

              let! topAttrs, implFile, _implFileHiddenType, tcEnvAtEnd, createsGeneratedProvidedTypes = typeCheckOne

              let implFileSigType = SigTypeOfImplFile implFile

              let rootImpls = Zset.add qualNameOfFile tcState.tcsRootImpls

              // Only add it to the environment if it didn't have a signature
              let m = qualNameOfFile.Range

              // Add the implementation as to the implementation env
              let tcImplEnv = AddLocalRootModuleOrNamespace TcResultsSink.NoSink tcGlobals amap m tcImplEnv implFileSigType

              // Add the implementation as to the signature env (unless it had an explicit signature)
              let tcSigEnv =
                  if hadSig then tcState.tcsTcSigEnv
                  else AddLocalRootModuleOrNamespace TcResultsSink.NoSink tcGlobals amap m tcState.tcsTcSigEnv implFileSigType

              // Open the prefixPath for fsi.exe (tcImplEnv)
              let tcImplEnv, openDecls =
                  match prefixPathOpt with
                  | Some prefixPath -> TcOpenModuleOrNamespaceDecl tcSink tcGlobals amap m tcImplEnv (prefixPath, m)
                  | _ -> tcImplEnv, []

              // Open the prefixPath for fsi.exe (tcSigEnv)
              let tcSigEnv, _ =
                  match prefixPathOpt with
                  | Some prefixPath when not hadSig -> TcOpenModuleOrNamespaceDecl tcSink tcGlobals amap m tcSigEnv (prefixPath, m)
                  | _ -> tcSigEnv, []

              let ccuSigForFile = CombineCcuContentFragments m [implFileSigType; tcState.tcsCcuSig]

              let tcState =
                   { tcState with
                        tcsTcSigEnv=tcSigEnv
                        tcsTcImplEnv=tcImplEnv
                        tcsRootImpls=rootImpls
                        tcsCcuSig=ccuSigForFile
                        tcsCreatesGeneratedProvidedTypes=tcState.tcsCreatesGeneratedProvidedTypes || createsGeneratedProvidedTypes
                        tcsImplicitOpenDeclarations = tcState.tcsImplicitOpenDeclarations @ openDecls
                    }
              return (tcEnvAtEnd, topAttrs, Some implFile, ccuSigForFile), tcState

        with e ->
            errorRecovery e range0
            return (tcState.TcEnvFromSignatures, EmptyTopAttrs, None, tcState.tcsCcuSig), tcState
    }

/// Typecheck a single file (or interactive entry into F# Interactive)
let TypeCheckOneInputEntry (ctok, checkForErrors, tcConfig:TcConfig, tcImports, tcGlobals, prefixPathOpt) tcState inp =
    // 'use' ensures that the warning handler is restored at the end
    use unwindEL = PushErrorLoggerPhaseUntilUnwind(fun oldLogger -> GetErrorLoggerFilteringByScopedPragmas(false, GetScopedPragmasForInput inp, tcConfig.errorSeverityOptions, oldLogger) )
    use unwindBP = PushThreadBuildPhaseUntilUnwind BuildPhase.TypeCheck

    RequireCompilationThread ctok
    TypeCheckOneInput (checkForErrors, tcConfig, tcImports, tcGlobals, prefixPathOpt, TcResultsSink.NoSink, tcState, inp, false)
        |> Cancellable.runWithoutCancellation

/// Finish checking multiple files (or one interactive entry into F# Interactive)
let TypeCheckMultipleInputsFinish(results, tcState: TcState) =
    let tcEnvsAtEndFile, topAttrs, implFiles, ccuSigsForFiles = List.unzip4 results
    let topAttrs = List.foldBack CombineTopAttrs topAttrs EmptyTopAttrs
    let implFiles = List.choose id implFiles
    // This is the environment required by fsi.exe when incrementally adding definitions
    let tcEnvAtEndOfLastFile = (match tcEnvsAtEndFile with h :: _ -> h | _ -> tcState.TcEnvFromSignatures)
    (tcEnvAtEndOfLastFile, topAttrs, implFiles, ccuSigsForFiles), tcState

let TypeCheckOneInputAndFinish(checkForErrors, tcConfig: TcConfig, tcImports, tcGlobals, prefixPathOpt, tcSink, tcState, input) =
    cancellable {
        Logger.LogBlockStart LogCompilerFunctionId.CompileOps_TypeCheckOneInputAndFinishEventually
        let! results, tcState = TypeCheckOneInput(checkForErrors, tcConfig, tcImports, tcGlobals, prefixPathOpt, tcSink, tcState, input, false)
        let result = TypeCheckMultipleInputsFinish([results], tcState)
        Logger.LogBlockStop LogCompilerFunctionId.CompileOps_TypeCheckOneInputAndFinishEventually
        return result
    }

let TypeCheckClosedInputSetFinish (declaredImpls: TypedImplFile list, tcState) =
    // Latest contents to the CCU
    let ccuContents = Construct.NewCcuContents ILScopeRef.Local range0 tcState.tcsCcu.AssemblyName tcState.tcsCcuSig

    // Check all interfaces have implementations
    tcState.tcsRootSigs |> Zmap.iter (fun qualNameOfFile _ ->
      if not (Zset.contains qualNameOfFile tcState.tcsRootImpls) then
        errorR(Error(FSComp.SR.buildSignatureWithoutImplementation(qualNameOfFile.Text), qualNameOfFile.Range)))

    tcState, declaredImpls, ccuContents

let TypeCheckClosedInputSet (ctok, checkForErrors, tcConfig, tcImports, tcGlobals, prefixPathOpt, tcState, inputs) =
    // tcEnvAtEndOfLastFile is the environment required by fsi.exe when incrementally adding definitions
    let results, tcState = (tcState, inputs) ||> List.mapFold (TypeCheckOneInputEntry (ctok, checkForErrors, tcConfig, tcImports, tcGlobals, prefixPathOpt))
    let (tcEnvAtEndOfLastFile, topAttrs, implFiles, _), tcState = TypeCheckMultipleInputsFinish(results, tcState)
    let tcState, declaredImpls, ccuContents = TypeCheckClosedInputSetFinish (implFiles, tcState)
    tcState.Ccu.Deref.Contents <- ccuContents
    tcState, topAttrs, declaredImpls, tcEnvAtEndOfLastFile<|MERGE_RESOLUTION|>--- conflicted
+++ resolved
@@ -828,8 +828,8 @@
 
 /// Dummy typed impl file that contains no definitions and is not used for emitting any kind of assembly.
 let CreateEmptyDummyTypedImplFile qualNameOfFile sigTy =
-    let dummyExpr = ModuleOrNamespaceExprWithSig.ModuleOrNamespaceExprWithSig(sigTy, ModuleOrNamespaceExpr.TMDefs [], range0)
-    TypedImplFile.TImplFile(qualNameOfFile, [], dummyExpr, false, false, StampMap.Empty)
+    let dummyExpr = ModuleOrNamespaceExprWithSig.ModuleOrNamespaceExprWithSig(sigTy, ModuleOrNamespaceExpr.TMDefs [], range.Zero)
+    TypedImplFile.TImplFile(qualNameOfFile, [], dummyExpr, false, false, StampMap [], Map.empty)
 
 /// Typecheck a single file (or interactive entry into F# Interactive)
 let TypeCheckOneInput(checkForErrors,
@@ -907,14 +907,7 @@
               // Typecheck the implementation file
               let typeCheckOne =
                   if skipImplIfSigExists && hadSig then
-<<<<<<< HEAD
                     (EmptyTopAttrs, CreateEmptyDummyTypedImplFile qualNameOfFile rootSigOpt.Value, Unchecked.defaultof<_>, tcImplEnv, false)
-=======
-                    let dummyExpr = ModuleOrNamespaceExprWithSig.ModuleOrNamespaceExprWithSig(rootSigOpt.Value, ModuleOrNamespaceExpr.TMDefs [], range.Zero)
-                    let dummyImplFile = TypedImplFile.TImplFile(qualNameOfFile, [], dummyExpr, false, false, StampMap [], Map.empty)
-
-                    (EmptyTopAttrs, dummyImplFile, Unchecked.defaultof<_>, tcImplEnv, false)
->>>>>>> 12c8309f
                     |> Cancellable.ret
                   else
                     TypeCheckOneImplFile (tcGlobals, tcState.tcsNiceNameGen, amap, tcState.tcsCcu, tcState.tcsImplicitOpenDeclarations, checkForErrors, conditionalDefines, tcSink, tcConfig.internalTestSpanStackReferring, tcImplEnv, rootSigOpt, file)
