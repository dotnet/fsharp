// Copyright (c) Microsoft Corporation. All Rights Reserved. See License.txt in the project root for license information.

/// Contains logic to coordinate the parsing and checking of one or a group of files
module internal FSharp.Compiler.ParseAndCheckInputs

open System
open System.IO

open Internal.Utilities.Collections
open Internal.Utilities.Library
open Internal.Utilities.Library.Extras
open Internal.Utilities.Text.Lexing

open FSharp.Compiler
open FSharp.Compiler.AbstractIL.IL
open FSharp.Compiler.CheckExpressions
open FSharp.Compiler.CheckDeclarations
open FSharp.Compiler.CompilerGlobalState
open FSharp.Compiler.CompilerConfig
open FSharp.Compiler.CompilerDiagnostics
open FSharp.Compiler.CompilerImports
open FSharp.Compiler.Diagnostics
open FSharp.Compiler.ErrorLogger
open FSharp.Compiler.Features
open FSharp.Compiler.IO
open FSharp.Compiler.Lexhelp
open FSharp.Compiler.NameResolution
open FSharp.Compiler.ParseHelpers
open FSharp.Compiler.Syntax
open FSharp.Compiler.SyntaxTrivia
open FSharp.Compiler.Syntax.PrettyNaming
open FSharp.Compiler.SyntaxTreeOps
open FSharp.Compiler.Text
open FSharp.Compiler.Text.Position
open FSharp.Compiler.Text.Range
open FSharp.Compiler.Xml
open FSharp.Compiler.TypedTree
open FSharp.Compiler.TypedTreeOps
open FSharp.Compiler.TypedTreeBasics
open FSharp.Compiler.TcGlobals

let CanonicalizeFilename fileName =
    let basic = FileSystemUtils.fileNameOfPath fileName
    String.capitalize (try FileSystemUtils.chopExtension basic with _ -> basic)

let IsScript fileName =
    FSharpScriptFileSuffixes |> List.exists (FileSystemUtils.checkSuffix fileName)

// Give a unique name to the different kinds of inputs. Used to correlate signature and implementation files
//   QualFileNameOfModuleName - files with a single module declaration or an anonymous module
let QualFileNameOfModuleName m fileName modname =
    QualifiedNameOfFile(mkSynId m (textOfLid modname + (if IsScript fileName then "$fsx" else "")))

let QualFileNameOfFilename m fileName =
    QualifiedNameOfFile(mkSynId m (CanonicalizeFilename fileName + (if IsScript fileName then "$fsx" else "")))

// Interactive fragments
let ComputeQualifiedNameOfFileFromUniquePath (m, p: string list) =
    QualifiedNameOfFile(mkSynId m (String.concat "_" p))

let QualFileNameOfSpecs fileName specs =
    match specs with
    | [SynModuleOrNamespaceSig(longId = modname; kind = kind; range = m)] when kind.IsModule -> QualFileNameOfModuleName m fileName modname
    | [SynModuleOrNamespaceSig(kind = kind; range = m)] when not kind.IsModule -> QualFileNameOfFilename m fileName
    | _ -> QualFileNameOfFilename (mkRange fileName pos0 pos0) fileName

let QualFileNameOfImpls fileName specs =
    match specs with
    | [SynModuleOrNamespace(longId = modname; kind = kind; range = m)] when kind.IsModule -> QualFileNameOfModuleName m fileName modname
    | [SynModuleOrNamespace(kind = kind; range = m)] when not kind.IsModule -> QualFileNameOfFilename m fileName
    | _ -> QualFileNameOfFilename (mkRange fileName pos0 pos0) fileName

let PrependPathToQualFileName x (QualifiedNameOfFile q) =
    ComputeQualifiedNameOfFileFromUniquePath (q.idRange, pathOfLid x@[q.idText])

let PrependPathToImpl x (SynModuleOrNamespace(longId, isRecursive, kind, decls, xmlDoc, attribs, accessibility, range, trivia)) =
    SynModuleOrNamespace(x@longId, isRecursive, kind, decls, xmlDoc, attribs, accessibility, range, trivia)

let PrependPathToSpec x (SynModuleOrNamespaceSig(longId, isRecursive, kind, decls, xmlDoc, attribs, accessibility, range, trivia)) =
    SynModuleOrNamespaceSig(x@longId, isRecursive, kind, decls, xmlDoc, attribs, accessibility, range, trivia)

let PrependPathToInput x inp =
    match inp with
    | ParsedInput.ImplFile (ParsedImplFileInput (b, c, q, d, hd, impls, e, trivia)) ->
        ParsedInput.ImplFile (ParsedImplFileInput (b, c, PrependPathToQualFileName x q, d, hd, List.map (PrependPathToImpl x) impls, e, trivia))

    | ParsedInput.SigFile (ParsedSigFileInput (b, q, d, hd, specs, trivia)) ->
        ParsedInput.SigFile (ParsedSigFileInput (b, PrependPathToQualFileName x q, d, hd, List.map (PrependPathToSpec x) specs, trivia))

let ComputeAnonModuleName check defaultNamespace fileName (m: range) =
    let modname = CanonicalizeFilename fileName
    if check && not (modname |> String.forall (fun c -> Char.IsLetterOrDigit c || c = '_')) then
          if not (fileName.EndsWith("fsx", StringComparison.OrdinalIgnoreCase) || fileName.EndsWith("fsscript", StringComparison.OrdinalIgnoreCase)) then
              warning(Error(FSComp.SR.buildImplicitModuleIsNotLegalIdentifier(modname, (FileSystemUtils.fileNameOfPath fileName)), m))
    let combined =
      match defaultNamespace with
      | None -> modname
      | Some ns -> textOfPath [ns;modname]

    let anonymousModuleNameRange =
        let fileName = m.FileName
        mkRange fileName pos0 pos0
    pathToSynLid anonymousModuleNameRange (splitNamespace combined)

let PostParseModuleImpl (_i, defaultNamespace, isLastCompiland, fileName, impl) =
    match impl with
    | ParsedImplFileFragment.NamedModule(SynModuleOrNamespace(lid, isRec, kind, decls, xmlDoc, attribs, access, m, trivia)) ->
        let lid =
            match lid with
            | [id] when kind.IsModule && id.idText = MangledGlobalName ->
                error(Error(FSComp.SR.buildInvalidModuleOrNamespaceName(), id.idRange))
            | id :: rest when id.idText = MangledGlobalName -> rest
            | _ -> lid
        SynModuleOrNamespace(lid, isRec, kind, decls, xmlDoc, attribs, access, m, trivia)

    | ParsedImplFileFragment.AnonModule (defs, m)->
        let isLast, isExe = isLastCompiland
        if not (isLast && isExe) && not (doNotRequireNamespaceOrModuleSuffixes |> List.exists (FileSystemUtils.checkSuffix fileName)) then
            match defs with
            | SynModuleDecl.NestedModule _ :: _ -> errorR(Error(FSComp.SR.noEqualSignAfterModule(), trimRangeToLine m))
            | _ -> errorR(Error(FSComp.SR.buildMultiFileRequiresNamespaceOrModule(), trimRangeToLine m))

        let modname = ComputeAnonModuleName (not (isNil defs)) defaultNamespace fileName (trimRangeToLine m)
        let trivia: SynModuleOrNamespaceTrivia = { ModuleKeyword = None; NamespaceKeyword = None }
        SynModuleOrNamespace(modname, false, SynModuleOrNamespaceKind.AnonModule, defs, PreXmlDoc.Empty, [], None, m, trivia)

    | ParsedImplFileFragment.NamespaceFragment (lid, isRecursive, kind, decls, xmlDoc, attributes, range, trivia)->
        let lid, kind =
            match lid with
            | id :: rest when id.idText = MangledGlobalName ->
                rest, if List.isEmpty rest then SynModuleOrNamespaceKind.GlobalNamespace else kind
            | _ -> lid, kind
        SynModuleOrNamespace(lid, isRecursive, kind, decls, xmlDoc, attributes, None, range, trivia)

let PostParseModuleSpec (_i, defaultNamespace, isLastCompiland, fileName, intf) =
    match intf with
    | ParsedSigFileFragment.NamedModule(SynModuleOrNamespaceSig(lid, isRec, kind, decls, xmlDoc, attribs, access, m, trivia)) ->
        let lid =
            match lid with
            | [id] when kind.IsModule && id.idText = MangledGlobalName ->
                error(Error(FSComp.SR.buildInvalidModuleOrNamespaceName(), id.idRange))
            | id :: rest when id.idText = MangledGlobalName -> rest
            | _ -> lid
        SynModuleOrNamespaceSig(lid, isRec, SynModuleOrNamespaceKind.NamedModule, decls, xmlDoc, attribs, access, m, trivia)

    | ParsedSigFileFragment.AnonModule (defs, m) ->
        let isLast, isExe = isLastCompiland
        if not (isLast && isExe) && not (doNotRequireNamespaceOrModuleSuffixes |> List.exists (FileSystemUtils.checkSuffix fileName)) then
            match defs with
            | SynModuleSigDecl.NestedModule _ :: _ -> errorR(Error(FSComp.SR.noEqualSignAfterModule(), m))
            | _ -> errorR(Error(FSComp.SR.buildMultiFileRequiresNamespaceOrModule(), m))

        let modname = ComputeAnonModuleName (not (isNil defs)) defaultNamespace fileName (trimRangeToLine m)
        let trivia: SynModuleOrNamespaceSigTrivia = { ModuleKeyword = None; NamespaceKeyword = None }
        SynModuleOrNamespaceSig(modname, false, SynModuleOrNamespaceKind.AnonModule, defs, PreXmlDoc.Empty, [], None, m, trivia)

    | ParsedSigFileFragment.NamespaceFragment (lid, isRecursive, kind, decls, xmlDoc, attributes, range, trivia)->
        let lid, kind =
            match lid with
            | id :: rest when id.idText = MangledGlobalName ->
                rest, if List.isEmpty rest then SynModuleOrNamespaceKind.GlobalNamespace else kind
            | _ -> lid, kind
        SynModuleOrNamespaceSig(lid, isRecursive, kind, decls, xmlDoc, attributes, None, range, trivia)

let GetScopedPragmasForInput input =
    match input with
    | ParsedInput.SigFile (ParsedSigFileInput (scopedPragmas=pragmas)) -> pragmas
    | ParsedInput.ImplFile (ParsedImplFileInput (scopedPragmas=pragmas)) -> pragmas

let GetScopedPragmasForHashDirective hd =
    [ match hd with
      | ParsedHashDirective("nowarn", numbers, m) ->
          for s in numbers do
              match s with
              | ParsedHashDirectiveArgument.SourceIdentifier _ -> ()
              | ParsedHashDirectiveArgument.String (s, _, _) ->
                  match GetWarningNumber(m, s) with
                  | None -> ()
                  | Some n -> yield ScopedPragma.WarningOff(m, n)
      | _ -> () ]

let private collectCodeComments (lexbuf: UnicodeLexing.Lexbuf) (tripleSlashComments: range list) =
    [ yield! LexbufCommentStore.GetComments(lexbuf); yield! (List.map CommentTrivia.LineComment tripleSlashComments) ]
    |> List.sortBy (function
        | CommentTrivia.LineComment r
        | CommentTrivia.BlockComment r -> r.StartLine, r.StartColumn)

let PostParseModuleImpls (defaultNamespace, fileName, isLastCompiland, ParsedImplFile (hashDirectives, impls), lexbuf: UnicodeLexing.Lexbuf, tripleSlashComments: range list) =
    match impls |> List.rev |> List.tryPick (function ParsedImplFileFragment.NamedModule(SynModuleOrNamespace(longId = lid)) -> Some lid | _ -> None) with
    | Some lid when impls.Length > 1 ->
        errorR(Error(FSComp.SR.buildMultipleToplevelModules(), rangeOfLid lid))
    | _ ->
        ()
    let impls = impls |> List.mapi (fun i x -> PostParseModuleImpl (i, defaultNamespace, isLastCompiland, fileName, x))
    let qualName = QualFileNameOfImpls fileName impls
    let isScript = IsScript fileName

    let scopedPragmas =
        [ for SynModuleOrNamespace(decls = decls) in impls do
            for d in decls do
                match d with
                | SynModuleDecl.HashDirective (hd, _) -> yield! GetScopedPragmasForHashDirective hd
                | _ -> ()
          for hd in hashDirectives do
              yield! GetScopedPragmasForHashDirective hd ]

    let conditionalDirectives = LexbufIfdefStore.GetTrivia(lexbuf)
    let codeComments = collectCodeComments lexbuf tripleSlashComments
    let trivia: ParsedImplFileInputTrivia = { ConditionalDirectives = conditionalDirectives; CodeComments = codeComments }
    
    ParsedInput.ImplFile (ParsedImplFileInput (fileName, isScript, qualName, scopedPragmas, hashDirectives, impls, isLastCompiland, trivia))

let PostParseModuleSpecs (defaultNamespace, fileName, isLastCompiland, ParsedSigFile (hashDirectives, specs), lexbuf: UnicodeLexing.Lexbuf, tripleSlashComments: range list) =
    match specs |> List.rev |> List.tryPick (function ParsedSigFileFragment.NamedModule(SynModuleOrNamespaceSig(longId = lid)) -> Some lid | _ -> None) with
    | Some lid when specs.Length > 1 ->
        errorR(Error(FSComp.SR.buildMultipleToplevelModules(), rangeOfLid lid))
    | _ ->
        ()

    let specs = specs |> List.mapi (fun i x -> PostParseModuleSpec(i, defaultNamespace, isLastCompiland, fileName, x))
    let qualName = QualFileNameOfSpecs fileName specs
    let scopedPragmas =
        [ for SynModuleOrNamespaceSig(decls = decls) in specs do
            for d in decls do
                match d with
                | SynModuleSigDecl.HashDirective(hd, _) -> yield! GetScopedPragmasForHashDirective hd
                | _ -> ()
          for hd in hashDirectives do
              yield! GetScopedPragmasForHashDirective hd ]

    let conditionalDirectives = LexbufIfdefStore.GetTrivia(lexbuf)
    let codeComments = collectCodeComments lexbuf tripleSlashComments
    let trivia: ParsedSigFileInputTrivia = { ConditionalDirectives = conditionalDirectives; CodeComments = codeComments }

    ParsedInput.SigFile (ParsedSigFileInput (fileName, qualName, scopedPragmas, hashDirectives, specs, trivia))

type ModuleNamesDict = Map<string,Map<string,QualifiedNameOfFile>>

/// Checks if a module name is already given and deduplicates the name if needed.
let DeduplicateModuleName (moduleNamesDict: ModuleNamesDict) fileName (qualNameOfFile: QualifiedNameOfFile) =
    let path = Path.GetDirectoryName fileName
    let path = if FileSystem.IsPathRootedShim path then try FileSystem.GetFullPathShim path with _ -> path else path
    match moduleNamesDict.TryGetValue qualNameOfFile.Text with
    | true, paths ->
        if paths.ContainsKey path then
            paths[path], moduleNamesDict
        else
            let count = paths.Count + 1
            let id = qualNameOfFile.Id
            let qualNameOfFileT = if count = 1 then qualNameOfFile else QualifiedNameOfFile(Ident(id.idText + "___" + count.ToString(), id.idRange))
            let moduleNamesDictT = moduleNamesDict.Add(qualNameOfFile.Text, paths.Add(path, qualNameOfFileT))
            qualNameOfFileT, moduleNamesDictT
    | _ ->
        let moduleNamesDictT = moduleNamesDict.Add(qualNameOfFile.Text, Map.empty.Add(path, qualNameOfFile))
        qualNameOfFile, moduleNamesDictT

/// Checks if a ParsedInput is using a module name that was already given and deduplicates the name if needed.
let DeduplicateParsedInputModuleName (moduleNamesDict: ModuleNamesDict) input =
    match input with
    | ParsedInput.ImplFile (ParsedImplFileInput.ParsedImplFileInput (fileName, isScript, qualNameOfFile, scopedPragmas, hashDirectives, modules, (isLastCompiland, isExe), trivia)) ->
        let qualNameOfFileT, moduleNamesDictT = DeduplicateModuleName moduleNamesDict fileName qualNameOfFile
        let inputT = ParsedInput.ImplFile (ParsedImplFileInput.ParsedImplFileInput (fileName, isScript, qualNameOfFileT, scopedPragmas, hashDirectives, modules, (isLastCompiland, isExe), trivia))
        inputT, moduleNamesDictT
    | ParsedInput.SigFile (ParsedSigFileInput.ParsedSigFileInput (fileName, qualNameOfFile, scopedPragmas, hashDirectives, modules, trivia)) ->
        let qualNameOfFileT, moduleNamesDictT = DeduplicateModuleName moduleNamesDict fileName qualNameOfFile
        let inputT = ParsedInput.SigFile (ParsedSigFileInput.ParsedSigFileInput (fileName, qualNameOfFileT, scopedPragmas, hashDirectives, modules, trivia))
        inputT, moduleNamesDictT

let ParseInput (lexer, diagnosticOptions:FSharpDiagnosticOptions, errorLogger: ErrorLogger, lexbuf: UnicodeLexing.Lexbuf, defaultNamespace, fileName, isLastCompiland) =
    // The assert below is almost ok, but it fires in two cases:
    //  - fsi.exe sometimes passes "stdin" as a dummy file name
    //  - if you have a #line directive, e.g.
    //        # 1000 "Line01.fs"
    //    then it also asserts. But these are edge cases that can be fixed later, e.g. in bug 4651.

    // Delay sending errors and warnings until after the file is parsed. This gives us a chance to scrape the
    // #nowarn declarations for the file
    let delayLogger = CapturingErrorLogger("Parsing")
    use unwindEL = PushErrorLoggerPhaseUntilUnwind (fun _ -> delayLogger)
    use unwindBP = PushThreadBuildPhaseUntilUnwind BuildPhase.Parse

    let mutable scopedPragmas = []
    try
        let input =
            if mlCompatSuffixes |> List.exists (FileSystemUtils.checkSuffix fileName) then
                if lexbuf.SupportsFeature LanguageFeature.MLCompatRevisions then
                    errorR(Error(FSComp.SR.buildInvalidSourceFileExtensionML fileName, rangeStartup))
                else
                    mlCompatWarning (FSComp.SR.buildCompilingExtensionIsForML()) rangeStartup

            // Call the appropriate parser - for signature files or implementation files
            if FSharpImplFileSuffixes |> List.exists (FileSystemUtils.checkSuffix fileName) then
                let impl = Parser.implementationFile lexer lexbuf
                let tripleSlashComments = LexbufLocalXmlDocStore.ReportInvalidXmlDocPositions(lexbuf)
                PostParseModuleImpls (defaultNamespace, fileName, isLastCompiland, impl, lexbuf, tripleSlashComments)
            elif FSharpSigFileSuffixes |> List.exists (FileSystemUtils.checkSuffix fileName) then
                let intfs = Parser.signatureFile lexer lexbuf
                let tripleSlashComments =  LexbufLocalXmlDocStore.ReportInvalidXmlDocPositions(lexbuf)
                PostParseModuleSpecs (defaultNamespace, fileName, isLastCompiland, intfs, lexbuf, tripleSlashComments)
            else
                if lexbuf.SupportsFeature LanguageFeature.MLCompatRevisions then
                    error(Error(FSComp.SR.buildInvalidSourceFileExtensionUpdated fileName, rangeStartup))
                else
                    error(Error(FSComp.SR.buildInvalidSourceFileExtension fileName, rangeStartup))


        scopedPragmas <- GetScopedPragmasForInput input
        input
    finally
        // OK, now commit the errors, since the ScopedPragmas will (hopefully) have been scraped
        let filteringErrorLogger = GetErrorLoggerFilteringByScopedPragmas(false, scopedPragmas, diagnosticOptions, errorLogger)
        delayLogger.CommitDelayedDiagnostics filteringErrorLogger

type Tokenizer = unit -> Parser.token

// Show all tokens in the stream, for testing purposes
let ShowAllTokensAndExit (shortFilename, tokenizer: Tokenizer, lexbuf: LexBuffer<char>) =
    while true do
        printf "tokenize - getting one token from %s\n" shortFilename
        let t = tokenizer ()
        printf "tokenize - got %s @ %a\n" (Parser.token_to_string t) outputRange lexbuf.LexemeRange
        match t with
        | Parser.EOF _ -> exit 0
        | _ -> ()
        if lexbuf.IsPastEndOfStream then printf "!!! at end of stream\n"

// Test one of the parser entry points, just for testing purposes
let TestInteractionParserAndExit (tokenizer: Tokenizer, lexbuf: LexBuffer<char>) =
    while true do
        match (Parser.interaction (fun _ -> tokenizer ()) lexbuf) with
        | ParsedScriptInteraction.Definitions(l, m) -> printfn "Parsed OK, got %d defs @ %a" l.Length outputRange m
        | ParsedScriptInteraction.HashDirective(_, m) -> printfn "Parsed OK, got hash @ %a" outputRange m
    exit 0

// Report the statistics for testing purposes
let ReportParsingStatistics res =
    let rec flattenSpecs specs =
            specs |> List.collect (function SynModuleSigDecl.NestedModule (moduleDecls=subDecls) -> flattenSpecs subDecls | spec -> [spec])
    let rec flattenDefns specs =
            specs |> List.collect (function SynModuleDecl.NestedModule (decls=subDecls) -> flattenDefns subDecls | defn -> [defn])

    let flattenModSpec (SynModuleOrNamespaceSig(decls = decls)) = flattenSpecs decls
    let flattenModImpl (SynModuleOrNamespace(decls = decls)) = flattenDefns decls
    match res with
    | ParsedInput.SigFile (ParsedSigFileInput (modules = specs)) ->
        printfn "parsing yielded %d specs" (List.collect flattenModSpec specs).Length
    | ParsedInput.ImplFile (ParsedImplFileInput (modules = impls)) ->
        printfn "parsing yielded %d definitions" (List.collect flattenModImpl impls).Length

let EmptyParsedInput(fileName, isLastCompiland) =
    if FSharpSigFileSuffixes |> List.exists (FileSystemUtils.checkSuffix fileName) then
        ParsedInput.SigFile(
            ParsedSigFileInput(
                fileName,
                QualFileNameOfImpls fileName [],
                [],
                [],
                [],
                { ConditionalDirectives = []; CodeComments = [] }
            )
        )
    else
        ParsedInput.ImplFile(
            ParsedImplFileInput(
                fileName,
                false,
                QualFileNameOfImpls fileName [],
                [],
                [],
                [],
                isLastCompiland,
                { ConditionalDirectives = []; CodeComments = [] }
            )
        )

/// Parse an input, drawing tokens from the LexBuffer
<<<<<<< HEAD
let ParseOneInputLexbuf (tcConfig: TcConfig, lexResourceManager, lexbuf, filename, isLastCompiland, errorLogger) =
=======
let ParseOneInputLexbuf (tcConfig: TcConfig, lexResourceManager, lexbuf, fileName, isLastCompiland, errorLogger) =
>>>>>>> 01e5bbb5
    use unwindbuildphase = PushThreadBuildPhaseUntilUnwind BuildPhase.Parse
    try

        // Don't report whitespace from lexer
        let skipWhitespaceTokens = true

        // Set up the initial status for indentation-aware processing
        let lightStatus = IndentationAwareSyntaxStatus (tcConfig.ComputeIndentationAwareSyntaxInitialStatus fileName, true)

        // Set up the initial lexer arguments
<<<<<<< HEAD
        let lexargs = mkLexargs (tcConfig.conditionalDefines, lightStatus, lexResourceManager, [], errorLogger, tcConfig.pathMap, tcConfig.applyLineDirectives)
=======
        let lexargs = mkLexargs (tcConfig.conditionalDefines, lightStatus, lexResourceManager, [], errorLogger, tcConfig.pathMap)
>>>>>>> 01e5bbb5

        // Set up the initial lexer arguments
        let shortFilename = SanitizeFileName fileName tcConfig.implicitIncludeDir

        let input =
            usingLexbufForParsing (lexbuf, fileName) (fun lexbuf ->

                // Set up the LexFilter over the token stream
                let tokenizer,tokenizeOnly =
                    match tcConfig.tokenize with
                    | TokenizeOption.Unfiltered ->
                        (fun () -> Lexer.token lexargs skipWhitespaceTokens lexbuf), true
                    | TokenizeOption.Only ->
<<<<<<< HEAD
                        LexFilter.LexFilter(lightStatus, tcConfig.compilingFslib, Lexer.token lexargs skipWhitespaceTokens, lexbuf).GetToken, true
                    | _ ->
                        LexFilter.LexFilter(lightStatus, tcConfig.compilingFslib, Lexer.token lexargs skipWhitespaceTokens, lexbuf).GetToken, false
=======
                        LexFilter.LexFilter(lightStatus, tcConfig.compilingFSharpCore, Lexer.token lexargs skipWhitespaceTokens, lexbuf).GetToken, true
                    | _ ->
                        LexFilter.LexFilter(lightStatus, tcConfig.compilingFSharpCore, Lexer.token lexargs skipWhitespaceTokens, lexbuf).GetToken, false
>>>>>>> 01e5bbb5

                // If '--tokenize' then show the tokens now and exit
                if tokenizeOnly then
                    ShowAllTokensAndExit(shortFilename, tokenizer, lexbuf)

                // Test hook for one of the parser entry points
                if tcConfig.testInteractionParser then
                    TestInteractionParserAndExit (tokenizer, lexbuf)

                // Parse the input
                let res = ParseInput((fun _ -> tokenizer ()), tcConfig.errorSeverityOptions, errorLogger, lexbuf, None, fileName, isLastCompiland)

                // Report the statistics for testing purposes
                if tcConfig.reportNumDecls then
                    ReportParsingStatistics res

                res
            )
        input

    with exn ->
        errorRecovery exn rangeStartup
        EmptyParsedInput(fileName, isLastCompiland)

let ValidSuffixes = FSharpSigFileSuffixes@FSharpImplFileSuffixes

let checkInputFile (tcConfig: TcConfig) fileName =
    if List.exists (FileSystemUtils.checkSuffix fileName) ValidSuffixes then
        if not(FileSystem.FileExistsShim fileName) then
            error(Error(FSComp.SR.buildCouldNotFindSourceFile fileName, rangeStartup))
    else
        error(Error(FSComp.SR.buildInvalidSourceFileExtension(SanitizeFileName fileName tcConfig.implicitIncludeDir), rangeStartup))

<<<<<<< HEAD
let parseInputStreamAux (tcConfig: TcConfig, lexResourceManager, filename, isLastCompiland, errorLogger, retryLocked, stream: Stream) =
=======
let parseInputStreamAux (tcConfig: TcConfig, lexResourceManager, fileName, isLastCompiland, errorLogger, retryLocked, stream: Stream) =
>>>>>>> 01e5bbb5
    use reader = stream.GetReader(tcConfig.inputCodePage, retryLocked)

    // Set up the LexBuffer for the file
    let lexbuf = UnicodeLexing.StreamReaderAsLexbuf(not tcConfig.compilingFSharpCore, tcConfig.langVersion, reader)

    // Parse the file drawing tokens from the lexbuf
<<<<<<< HEAD
    ParseOneInputLexbuf(tcConfig, lexResourceManager, lexbuf, filename, isLastCompiland, errorLogger)

let parseInputSourceTextAux (tcConfig: TcConfig, lexResourceManager, filename, isLastCompiland, errorLogger, sourceText: ISourceText) =
=======
    ParseOneInputLexbuf(tcConfig, lexResourceManager, lexbuf, fileName, isLastCompiland, errorLogger)

let parseInputSourceTextAux (tcConfig: TcConfig, lexResourceManager, fileName, isLastCompiland, errorLogger, sourceText: ISourceText) =
>>>>>>> 01e5bbb5
    // Set up the LexBuffer for the file
    let lexbuf = UnicodeLexing.SourceTextAsLexbuf(not tcConfig.compilingFSharpCore, tcConfig.langVersion, sourceText)

    // Parse the file drawing tokens from the lexbuf
<<<<<<< HEAD
    ParseOneInputLexbuf(tcConfig, lexResourceManager, lexbuf, filename, isLastCompiland, errorLogger)

let parseInputFileAux (tcConfig: TcConfig, lexResourceManager, filename, isLastCompiland, errorLogger, retryLocked) =
=======
    ParseOneInputLexbuf(tcConfig, lexResourceManager, lexbuf, fileName, isLastCompiland, errorLogger)

let parseInputFileAux (tcConfig: TcConfig, lexResourceManager, fileName, isLastCompiland, errorLogger, retryLocked) =
>>>>>>> 01e5bbb5
    // Get a stream reader for the file
    use fileStream = FileSystem.OpenFileForReadShim(fileName)
    use reader = fileStream.GetReader(tcConfig.inputCodePage, retryLocked)

    // Set up the LexBuffer for the file
    let lexbuf = UnicodeLexing.StreamReaderAsLexbuf(not tcConfig.compilingFSharpCore, tcConfig.langVersion, reader)

    // Parse the file drawing tokens from the lexbuf
<<<<<<< HEAD
    ParseOneInputLexbuf(tcConfig, lexResourceManager, lexbuf, filename, isLastCompiland, errorLogger)

/// Parse an input from stream
let ParseOneInputStream (tcConfig: TcConfig, lexResourceManager, filename, isLastCompiland, errorLogger, retryLocked, stream: Stream) =
    try
       parseInputStreamAux(tcConfig, lexResourceManager, filename, isLastCompiland, errorLogger, retryLocked, stream)
    with e ->
        errorRecovery e rangeStartup
        EmptyParsedInput(filename, isLastCompiland)

/// Parse an input from source text
let ParseOneInputSourceText (tcConfig: TcConfig, lexResourceManager, filename, isLastCompiland, errorLogger, sourceText: ISourceText) =
    try
       parseInputSourceTextAux(tcConfig, lexResourceManager, filename, isLastCompiland, errorLogger, sourceText)
    with e ->
        errorRecovery e rangeStartup
        EmptyParsedInput(filename, isLastCompiland)

/// Parse an input from disk
let ParseOneInputFile (tcConfig: TcConfig, lexResourceManager, filename, isLastCompiland, errorLogger, retryLocked) =
    try
       checkInputFile tcConfig filename
       parseInputFileAux(tcConfig, lexResourceManager, filename, isLastCompiland, errorLogger, retryLocked)
    with e ->
        errorRecovery e rangeStartup
        EmptyParsedInput(filename, isLastCompiland)
=======
    ParseOneInputLexbuf(tcConfig, lexResourceManager, lexbuf, fileName, isLastCompiland, errorLogger)

/// Parse an input from stream
let ParseOneInputStream (tcConfig: TcConfig, lexResourceManager, fileName, isLastCompiland, errorLogger, retryLocked, stream: Stream) =
    try
       parseInputStreamAux(tcConfig, lexResourceManager, fileName, isLastCompiland, errorLogger, retryLocked, stream)
    with exn ->
        errorRecovery exn rangeStartup
        EmptyParsedInput(fileName, isLastCompiland)

/// Parse an input from source text
let ParseOneInputSourceText (tcConfig: TcConfig, lexResourceManager, fileName, isLastCompiland, errorLogger, sourceText: ISourceText) =
    try
       parseInputSourceTextAux(tcConfig, lexResourceManager, fileName, isLastCompiland, errorLogger, sourceText)
    with exn ->
        errorRecovery exn rangeStartup
        EmptyParsedInput(fileName, isLastCompiland)

/// Parse an input from disk
let ParseOneInputFile (tcConfig: TcConfig, lexResourceManager, fileName, isLastCompiland, errorLogger, retryLocked) =
    try
       checkInputFile tcConfig fileName
       parseInputFileAux(tcConfig, lexResourceManager, fileName, isLastCompiland, errorLogger, retryLocked)
    with exn ->
        errorRecovery exn rangeStartup
        EmptyParsedInput(fileName, isLastCompiland)
>>>>>>> 01e5bbb5

/// Parse multiple input files from disk
let ParseInputFiles (tcConfig: TcConfig, lexResourceManager, sourceFiles, errorLogger: ErrorLogger, exiter: Exiter, createErrorLogger: Exiter -> CapturingErrorLogger, retryLocked) =
    try
        let isLastCompiland, isExe = sourceFiles |> tcConfig.ComputeCanContainEntryPoint
        let sourceFiles = isLastCompiland |> List.zip sourceFiles |> Array.ofList

        if tcConfig.concurrentBuild then
            let mutable exitCode = 0
            let delayedExiter =
                { new Exiter with
                        member this.Exit n = exitCode <- n; raise StopProcessing }

            // Check input files and create delayed error loggers before we try to parallel parse.
            let delayedErrorLoggers =
                sourceFiles
                |> Array.map (fun (fileName, _) ->
                    checkInputFile tcConfig fileName
                    createErrorLogger(delayedExiter)
                )

            let results =
                try
                    try
                        sourceFiles
                        |> ArrayParallel.mapi (fun i (fileName, isLastCompiland) ->
                            let delayedErrorLogger = delayedErrorLoggers[i]

<<<<<<< HEAD
                            let directoryName = Path.GetDirectoryName filename
                            let input = parseInputFileAux(tcConfig, lexResourceManager, filename, (isLastCompiland, isExe), delayedErrorLogger, retryLocked)
=======
                            let directoryName = Path.GetDirectoryName fileName
                            let input = parseInputFileAux(tcConfig, lexResourceManager, fileName, (isLastCompiland, isExe), delayedErrorLogger, retryLocked)
>>>>>>> 01e5bbb5
                            (input, directoryName)
                        )
                    finally
                        delayedErrorLoggers
                        |> Array.iter (fun delayedErrorLogger ->
                            delayedErrorLogger.CommitDelayedDiagnostics errorLogger
                        )
                with
                | StopProcessing ->
                    exiter.Exit exitCode

            results
            |> List.ofArray
        else
            sourceFiles
<<<<<<< HEAD
            |> Array.map (fun (filename, isLastCompiland) ->
                let directoryName = Path.GetDirectoryName filename
                let input = ParseOneInputFile(tcConfig, lexResourceManager, filename, (isLastCompiland, isExe), errorLogger, retryLocked)
=======
            |> Array.map (fun (fileName, isLastCompiland) ->
                let directoryName = Path.GetDirectoryName fileName
                let input = ParseOneInputFile(tcConfig, lexResourceManager, fileName, (isLastCompiland, isExe), errorLogger, retryLocked)
>>>>>>> 01e5bbb5
                (input, directoryName))
            |> List.ofArray

    with e ->
        errorRecoveryNoRange e
        exiter.Exit 1

let ProcessMetaCommandsFromInput
     (nowarnF: 'state -> range * string -> 'state,
      hashReferenceF: 'state -> range * string * Directive -> 'state,
      loadSourceF: 'state -> range * string -> unit)
     (tcConfig:TcConfigBuilder,
      inp: ParsedInput,
      pathOfMetaCommandSource,
      state0) =

    use unwindBuildPhase = PushThreadBuildPhaseUntilUnwind BuildPhase.Parse

    let canHaveScriptMetaCommands =
        match inp with
        | ParsedInput.SigFile _ -> false
        | ParsedInput.ImplFile (ParsedImplFileInput (isScript = isScript)) -> isScript

    let ProcessDependencyManagerDirective directive args m state =
        if not canHaveScriptMetaCommands then
            errorR(HashReferenceNotAllowedInNonScript m)

        match args with
        | [path] ->
            let p =
                if String.IsNullOrWhiteSpace(path) then ""
                else path

            hashReferenceF state (m, p, directive)

        | _ ->
            errorR(Error(FSComp.SR.buildInvalidHashrDirective(), m))
            state

    let ProcessMetaCommand state hash =
        let mutable matchedm = range0
        try
            match hash with
            | ParsedHashDirective("I", ParsedHashDirectiveArguments args, m) ->
                if not canHaveScriptMetaCommands then
                    errorR(HashIncludeNotAllowedInNonScript m)
                match args with
                | [path] ->
                    matchedm <- m
                    tcConfig.AddIncludePath(m, path, pathOfMetaCommandSource)
                    state
                | _ ->
                    errorR(Error(FSComp.SR.buildInvalidHashIDirective(), m))
                    state
            | ParsedHashDirective("nowarn", ParsedHashDirectiveArguments numbers,m) ->
                List.fold (fun state d -> nowarnF state (m,d)) state numbers

            | ParsedHashDirective(("reference" | "r"), ParsedHashDirectiveArguments args, m) ->
                matchedm<-m
                ProcessDependencyManagerDirective Directive.Resolution args m state

            | ParsedHashDirective("i", ParsedHashDirectiveArguments args, m) ->
                matchedm<-m
                ProcessDependencyManagerDirective Directive.Include args m state

            | ParsedHashDirective("load", ParsedHashDirectiveArguments args, m) ->
                if not canHaveScriptMetaCommands then
                    errorR(HashDirectiveNotAllowedInNonScript m)
                match args with
                | _ :: _ ->
                   matchedm<-m
                   args |> List.iter (fun path -> loadSourceF state (m, path))
                | _ ->
                   errorR(Error(FSComp.SR.buildInvalidHashloadDirective(), m))
                state
            | ParsedHashDirective("time", ParsedHashDirectiveArguments args, m) ->
                if not canHaveScriptMetaCommands then
                    errorR(HashDirectiveNotAllowedInNonScript m)
                match args with
                | [] ->
                     ()
                | ["on" | "off"] ->
                    ()
                | _ ->
                    errorR(Error(FSComp.SR.buildInvalidHashtimeDirective(), m))
                state

            | _ ->

                (* warning(Error("This meta-command has been ignored", m)) *)
                state
        with e -> errorRecovery e matchedm; state

    let rec WarnOnIgnoredSpecDecls decls =
        decls |> List.iter (fun d ->
            match d with
            | SynModuleSigDecl.HashDirective (_, m) -> warning(Error(FSComp.SR.buildDirectivesInModulesAreIgnored(), m))
            | SynModuleSigDecl.NestedModule (moduleDecls=subDecls) -> WarnOnIgnoredSpecDecls subDecls
            | _ -> ())

    let rec WarnOnIgnoredImplDecls decls =
        decls |> List.iter (fun d ->
            match d with
            | SynModuleDecl.HashDirective (_, m) -> warning(Error(FSComp.SR.buildDirectivesInModulesAreIgnored(), m))
            | SynModuleDecl.NestedModule (decls=subDecls) -> WarnOnIgnoredImplDecls subDecls
            | _ -> ())

    let ProcessMetaCommandsFromModuleSpec state (SynModuleOrNamespaceSig(decls = decls)) =
        List.fold (fun s d ->
            match d with
            | SynModuleSigDecl.HashDirective (h, _) -> ProcessMetaCommand s h
            | SynModuleSigDecl.NestedModule (moduleDecls=subDecls) -> WarnOnIgnoredSpecDecls subDecls; s
            | _ -> s)
         state
         decls

    let ProcessMetaCommandsFromModuleImpl state (SynModuleOrNamespace(decls = decls)) =
        List.fold (fun s d ->
            match d with
            | SynModuleDecl.HashDirective (h, _) -> ProcessMetaCommand s h
            | SynModuleDecl.NestedModule (decls=subDecls) -> WarnOnIgnoredImplDecls subDecls; s
            | _ -> s)
         state
         decls

    match inp with
    | ParsedInput.SigFile (ParsedSigFileInput (hashDirectives = hashDirectives; modules = specs)) ->
        let state = List.fold ProcessMetaCommand state0 hashDirectives
        let state = List.fold ProcessMetaCommandsFromModuleSpec state specs
        state
    | ParsedInput.ImplFile (ParsedImplFileInput (hashDirectives = hashDirectives; modules = impls)) ->
        let state = List.fold ProcessMetaCommand state0 hashDirectives
        let state = List.fold ProcessMetaCommandsFromModuleImpl state impls
        state

let ApplyNoWarnsToTcConfig (tcConfig: TcConfig, inp: ParsedInput, pathOfMetaCommandSource) =
    // Clone
    let tcConfigB = tcConfig.CloneToBuilder()
    let addNoWarn = fun () (m,s) -> tcConfigB.TurnWarningOff(m, s)
    let addReference = fun () (_m, _s, _) -> ()
    let addLoadedSource = fun () (_m, _s) -> ()
    ProcessMetaCommandsFromInput
        (addNoWarn, addReference, addLoadedSource)
        (tcConfigB, inp, pathOfMetaCommandSource, ())
    TcConfig.Create(tcConfigB, validate=false)

let ApplyMetaCommandsFromInputToTcConfig (tcConfig: TcConfig, inp: ParsedInput, pathOfMetaCommandSource, dependencyProvider) =
    // Clone
    let tcConfigB = tcConfig.CloneToBuilder()
    let getWarningNumber = fun () _ -> ()
    let addReferenceDirective = fun () (m, path, directive) -> tcConfigB.AddReferenceDirective(dependencyProvider, m, path, directive)
    let addLoadedSource = fun () (m,s) -> tcConfigB.AddLoadedSource(m,s,pathOfMetaCommandSource)
    ProcessMetaCommandsFromInput
        (getWarningNumber, addReferenceDirective, addLoadedSource)
        (tcConfigB, inp, pathOfMetaCommandSource, ())
    TcConfig.Create(tcConfigB, validate=false)

/// Build the initial type checking environment
let GetInitialTcEnv (assemblyName: string, initm: range, tcConfig: TcConfig, tcImports: TcImports, tcGlobals) =
    let initm = initm.StartRange

    let ccus =
        tcImports.GetImportedAssemblies()
        |> List.map (fun asm -> asm.FSharpViewOfMetadata, asm.AssemblyAutoOpenAttributes, asm.AssemblyInternalsVisibleToAttributes)

    let amap = tcImports.GetImportMap()

    let openDecls0, tcEnv = CreateInitialTcEnv(tcGlobals, amap, initm, assemblyName, ccus)

    if tcConfig.checkOverflow then
        try 
            let checkOperatorsModule = pathToSynLid initm (splitNamespace CoreOperatorsCheckedName)
            let tcEnv, openDecls1 = TcOpenModuleOrNamespaceDecl TcResultsSink.NoSink tcGlobals amap initm tcEnv (checkOperatorsModule, initm)
            tcEnv, openDecls0 @ openDecls1
        with e ->
            errorRecovery e initm
            tcEnv, openDecls0
    else
        tcEnv, openDecls0

/// Inject faults into checking
let CheckSimulateException(tcConfig: TcConfig) =
    match tcConfig.simulateException with
    | Some("tc-oom") -> raise(OutOfMemoryException())
    | Some("tc-an") -> raise(ArgumentNullException("simulated"))
    | Some("tc-invop") -> raise(InvalidOperationException())
    | Some("tc-av") -> raise(AccessViolationException())
    | Some("tc-nfn") -> raise(NotFiniteNumberException())
    | Some("tc-aor") -> raise(ArgumentOutOfRangeException())
    | Some("tc-dv0") -> raise(DivideByZeroException())
    | Some("tc-oe") -> raise(OverflowException())
    | Some("tc-atmm") -> raise(ArrayTypeMismatchException())
    | Some("tc-bif") -> raise(BadImageFormatException())
    | Some("tc-knf") -> raise(System.Collections.Generic.KeyNotFoundException())
    | Some("tc-ior") -> raise(IndexOutOfRangeException())
    | Some("tc-ic") -> raise(InvalidCastException())
    | Some("tc-ip") -> raise(InvalidProgramException())
    | Some("tc-ma") -> raise(MemberAccessException())
    | Some("tc-ni") -> raise(NotImplementedException())
    | Some("tc-nr") -> raise(NullReferenceException())
    | Some("tc-oc") -> raise(OperationCanceledException())
    | Some("tc-fail") -> failwith "simulated"
    | _ -> ()

//----------------------------------------------------------------------------
// Type-check sets of files
//--------------------------------------------------------------------------

type RootSigs = Zmap<QualifiedNameOfFile, ModuleOrNamespaceType>

type RootImpls = Zset<QualifiedNameOfFile >

let qnameOrder = Order.orderBy (fun (q: QualifiedNameOfFile) -> q.Text)

type TcState =
    {
      tcsCcu: CcuThunk
      tcsCcuType: ModuleOrNamespace
      tcsNiceNameGen: NiceNameGenerator
      tcsTcSigEnv: TcEnv
      tcsTcImplEnv: TcEnv
      tcsCreatesGeneratedProvidedTypes: bool
      tcsRootSigs: RootSigs
      tcsRootImpls: RootImpls
      tcsCcuSig: ModuleOrNamespaceType
      
      /// The collected open declarations implied by '/checked' flag and processing F# interactive fragments that have an implied module.
      tcsImplicitOpenDeclarations: OpenDeclaration list
    }

    member x.NiceNameGenerator = x.tcsNiceNameGen

    member x.TcEnvFromSignatures = x.tcsTcSigEnv

    member x.TcEnvFromImpls = x.tcsTcImplEnv

    member x.Ccu = x.tcsCcu

    member x.CreatesGeneratedProvidedTypes = x.tcsCreatesGeneratedProvidedTypes

    // Assem(a.fsi + b.fsi + c.fsi) (after checking implementation file )
    member x.CcuType = x.tcsCcuType

    // a.fsi + b.fsi + c.fsi (after checking implementation file for c.fs)
    member x.CcuSig = x.tcsCcuSig

    member x.NextStateAfterIncrementalFragment tcEnvAtEndOfLastInput =
        { x with tcsTcSigEnv = tcEnvAtEndOfLastInput
                 tcsTcImplEnv = tcEnvAtEndOfLastInput }


/// Create the initial type checking state for compiling an assembly
let GetInitialTcState(m, ccuName, tcConfig: TcConfig, tcGlobals, tcImports: TcImports, niceNameGen, tcEnv0, openDecls0) =
    ignore tcImports

    // Create a ccu to hold all the results of compilation
    let ccuContents = Construct.NewCcuContents ILScopeRef.Local m ccuName (Construct.NewEmptyModuleOrNamespaceType Namespace)

    let ccuData: CcuData =
        { IsFSharp=true
          UsesFSharp20PlusQuotations=false
#if !NO_TYPEPROVIDERS
          InvalidateEvent=(Event<_>()).Publish
          IsProviderGenerated = false
          ImportProvidedType = (fun ty -> Import.ImportProvidedType (tcImports.GetImportMap()) m ty)
#endif
          TryGetILModuleDef = (fun () -> None)
          FileName=None
          Stamp = newStamp()
          QualifiedName= None
          SourceCodeDirectory = tcConfig.implicitIncludeDir
          ILScopeRef=ILScopeRef.Local
          Contents=ccuContents
          MemberSignatureEquality= typeEquivAux EraseAll tcGlobals
          TypeForwarders=Map.empty
          XmlDocumentationInfo = None }

    let ccu = CcuThunk.Create(ccuName, ccuData)

    // OK, is this is the FSharp.Core CCU then fix it up.
    if tcConfig.compilingFSharpCore then
        tcGlobals.fslibCcu.Fixup ccu

    { tcsCcu= ccu
      tcsCcuType=ccuContents
      tcsNiceNameGen=niceNameGen
      tcsTcSigEnv=tcEnv0
      tcsTcImplEnv=tcEnv0
      tcsCreatesGeneratedProvidedTypes=false
      tcsRootSigs = Zmap.empty qnameOrder
      tcsRootImpls = Zset.empty qnameOrder
      tcsCcuSig = Construct.NewEmptyModuleOrNamespaceType Namespace 
      tcsImplicitOpenDeclarations = openDecls0
    }

/// Dummy typed impl file that contains no definitions and is not used for emitting any kind of assembly.
let CreateEmptyDummyTypedImplFile qualNameOfFile sigTy =
    let dummyExpr = ModuleOrNamespaceContentsWithSig.ModuleOrNamespaceContentsWithSig(sigTy, ModuleOrNamespaceContents.TMDefs [], range.Zero)
    TypedImplFile.TImplFile(qualNameOfFile, [], dummyExpr, false, false, StampMap [], Map.empty)

/// Typecheck a single file (or interactive entry into F# Interactive)
let CheckOneInput
    (
        checkForErrors,
        tcConfig: TcConfig,
        tcImports: TcImports,
        tcGlobals,
        prefixPathOpt,
        tcSink,
        tcState: TcState,
        inp: ParsedInput,
        skipImplIfSigExists: bool
    ) =

    cancellable {
        try
          CheckSimulateException tcConfig

          let m = inp.Range
          let amap = tcImports.GetImportMap()
          match inp with
          | ParsedInput.SigFile (ParsedSigFileInput (qualifiedNameOfFile = qualNameOfFile) as file) ->

              // Check if we've seen this top module signature before.
              if Zmap.mem qualNameOfFile tcState.tcsRootSigs then
                  errorR(Error(FSComp.SR.buildSignatureAlreadySpecified(qualNameOfFile.Text), m.StartRange))

              // Check if the implementation came first in compilation order
              if Zset.contains qualNameOfFile tcState.tcsRootImpls then
                  errorR(Error(FSComp.SR.buildImplementationAlreadyGivenDetail(qualNameOfFile.Text), m))

              let conditionalDefines =
                  if tcConfig.noConditionalErasure then None else Some tcConfig.conditionalDefines

              // Typecheck the signature file
              let! tcEnv, sigFileType, createsGeneratedProvidedTypes =
                  CheckOneSigFile (tcGlobals, tcState.tcsNiceNameGen, amap, tcState.tcsCcu, checkForErrors, conditionalDefines, tcSink, tcConfig.internalTestSpanStackReferring) tcState.tcsTcSigEnv file

              let rootSigs = Zmap.add qualNameOfFile sigFileType tcState.tcsRootSigs

              // Add the signature to the signature env (unless it had an explicit signature)
              let ccuSigForFile = CombineCcuContentFragments m [sigFileType; tcState.tcsCcuSig]

              // Open the prefixPath for fsi.exe
              let tcEnv, _openDecls1 =
                  match prefixPathOpt with
                  | None -> tcEnv, []
                  | Some prefixPath ->
                      let m = qualNameOfFile.Range
                      TcOpenModuleOrNamespaceDecl tcSink tcGlobals amap m tcEnv (prefixPath, m)

              let tcState =
                   { tcState with
                        tcsTcSigEnv=tcEnv
                        tcsTcImplEnv=tcState.tcsTcImplEnv
                        tcsRootSigs=rootSigs
                        tcsCreatesGeneratedProvidedTypes=tcState.tcsCreatesGeneratedProvidedTypes || createsGeneratedProvidedTypes}

              return (tcEnv, EmptyTopAttrs, None, ccuSigForFile), tcState

          | ParsedInput.ImplFile (ParsedImplFileInput (qualifiedNameOfFile = qualNameOfFile) as file) ->

              // Check if we've got an interface for this fragment
              let rootSigOpt = tcState.tcsRootSigs.TryFind qualNameOfFile

              // Check if we've already seen an implementation for this fragment
              if Zset.contains qualNameOfFile tcState.tcsRootImpls then
                  errorR(Error(FSComp.SR.buildImplementationAlreadyGiven(qualNameOfFile.Text), m))

              let tcImplEnv = tcState.tcsTcImplEnv

              let conditionalDefines =
                  if tcConfig.noConditionalErasure then None else Some tcConfig.conditionalDefines

              let hadSig = rootSigOpt.IsSome

              // Typecheck the implementation file
              let typeCheckOne =
                  if skipImplIfSigExists && hadSig then
                    (EmptyTopAttrs, CreateEmptyDummyTypedImplFile qualNameOfFile rootSigOpt.Value, Unchecked.defaultof<_>, tcImplEnv, false)
                    |> Cancellable.ret
                  else
                    CheckOneImplFile (tcGlobals, tcState.tcsNiceNameGen, amap, tcState.tcsCcu, tcState.tcsImplicitOpenDeclarations, checkForErrors, conditionalDefines, tcSink, tcConfig.internalTestSpanStackReferring, tcImplEnv, rootSigOpt, file)

              let! topAttrs, implFile, _implFileHiddenType, tcEnvAtEnd, createsGeneratedProvidedTypes = typeCheckOne

              let implFileSigType = SigTypeOfImplFile implFile

              let rootImpls = Zset.add qualNameOfFile tcState.tcsRootImpls

              // Only add it to the environment if it didn't have a signature
              let m = qualNameOfFile.Range

              // Add the implementation as to the implementation env
              let tcImplEnv = AddLocalRootModuleOrNamespace TcResultsSink.NoSink tcGlobals amap m tcImplEnv implFileSigType

              // Add the implementation as to the signature env (unless it had an explicit signature)
              let tcSigEnv =
                  if hadSig then tcState.tcsTcSigEnv
                  else AddLocalRootModuleOrNamespace TcResultsSink.NoSink tcGlobals amap m tcState.tcsTcSigEnv implFileSigType

              // Open the prefixPath for fsi.exe (tcImplEnv)
              let tcImplEnv, openDecls =
                  match prefixPathOpt with
                  | Some prefixPath -> TcOpenModuleOrNamespaceDecl tcSink tcGlobals amap m tcImplEnv (prefixPath, m)
                  | _ -> tcImplEnv, []

              // Open the prefixPath for fsi.exe (tcSigEnv)
              let tcSigEnv, _ =
                  match prefixPathOpt with
                  | Some prefixPath when not hadSig -> TcOpenModuleOrNamespaceDecl tcSink tcGlobals amap m tcSigEnv (prefixPath, m)
                  | _ -> tcSigEnv, []

              let ccuSigForFile = CombineCcuContentFragments m [implFileSigType; tcState.tcsCcuSig]

              let tcState =
                   { tcState with
                        tcsTcSigEnv=tcSigEnv
                        tcsTcImplEnv=tcImplEnv
                        tcsRootImpls=rootImpls
                        tcsCcuSig=ccuSigForFile
                        tcsCreatesGeneratedProvidedTypes=tcState.tcsCreatesGeneratedProvidedTypes || createsGeneratedProvidedTypes
                        tcsImplicitOpenDeclarations = tcState.tcsImplicitOpenDeclarations @ openDecls
                    }
              return (tcEnvAtEnd, topAttrs, Some implFile, ccuSigForFile), tcState

        with e ->
            errorRecovery e range0
            return (tcState.TcEnvFromSignatures, EmptyTopAttrs, None, tcState.tcsCcuSig), tcState
    }

/// Typecheck a single file (or interactive entry into F# Interactive)
let TypeCheckOneInputEntry (ctok, checkForErrors, tcConfig:TcConfig, tcImports, tcGlobals, prefixPathOpt) tcState inp =
    // 'use' ensures that the warning handler is restored at the end
    use unwindEL = PushErrorLoggerPhaseUntilUnwind(fun oldLogger -> GetErrorLoggerFilteringByScopedPragmas(false, GetScopedPragmasForInput inp, tcConfig.errorSeverityOptions, oldLogger) )
    use unwindBP = PushThreadBuildPhaseUntilUnwind BuildPhase.TypeCheck

    RequireCompilationThread ctok
    CheckOneInput (checkForErrors, tcConfig, tcImports, tcGlobals, prefixPathOpt, TcResultsSink.NoSink, tcState, inp, false)
        |> Cancellable.runWithoutCancellation

/// Finish checking multiple files (or one interactive entry into F# Interactive)
let CheckMultipleInputsFinish(results, tcState: TcState) =
    let tcEnvsAtEndFile, topAttrs, implFiles, ccuSigsForFiles = List.unzip4 results
    let topAttrs = List.foldBack CombineTopAttrs topAttrs EmptyTopAttrs
    let implFiles = List.choose id implFiles
    // This is the environment required by fsi.exe when incrementally adding definitions
    let tcEnvAtEndOfLastFile = (match tcEnvsAtEndFile with h :: _ -> h | _ -> tcState.TcEnvFromSignatures)
    (tcEnvAtEndOfLastFile, topAttrs, implFiles, ccuSigsForFiles), tcState

let CheckOneInputAndFinish(checkForErrors, tcConfig: TcConfig, tcImports, tcGlobals, prefixPathOpt, tcSink, tcState, input) =
    cancellable {
        Logger.LogBlockStart LogCompilerFunctionId.CompileOps_TypeCheckOneInputAndFinishEventually
        let! results, tcState = CheckOneInput(checkForErrors, tcConfig, tcImports, tcGlobals, prefixPathOpt, tcSink, tcState, input, false)
        let result = CheckMultipleInputsFinish([results], tcState)
        Logger.LogBlockStop LogCompilerFunctionId.CompileOps_TypeCheckOneInputAndFinishEventually
        return result
    }

let CheckClosedInputSetFinish (declaredImpls: TypedImplFile list, tcState) =
    // Latest contents to the CCU
    let ccuContents = Construct.NewCcuContents ILScopeRef.Local range0 tcState.tcsCcu.AssemblyName tcState.tcsCcuSig

    // Check all interfaces have implementations
    tcState.tcsRootSigs |> Zmap.iter (fun qualNameOfFile _ ->
      if not (Zset.contains qualNameOfFile tcState.tcsRootImpls) then
        errorR(Error(FSComp.SR.buildSignatureWithoutImplementation(qualNameOfFile.Text), qualNameOfFile.Range)))

    tcState, declaredImpls, ccuContents

let CheckClosedInputSet (ctok, checkForErrors, tcConfig, tcImports, tcGlobals, prefixPathOpt, tcState, inputs) =
    // tcEnvAtEndOfLastFile is the environment required by fsi.exe when incrementally adding definitions
    let results, tcState = (tcState, inputs) ||> List.mapFold (TypeCheckOneInputEntry (ctok, checkForErrors, tcConfig, tcImports, tcGlobals, prefixPathOpt))
    let (tcEnvAtEndOfLastFile, topAttrs, implFiles, _), tcState = CheckMultipleInputsFinish(results, tcState)
    let tcState, declaredImpls, ccuContents = CheckClosedInputSetFinish (implFiles, tcState)
    tcState.Ccu.Deref.Contents <- ccuContents
    tcState, topAttrs, declaredImpls, tcEnvAtEndOfLastFile<|MERGE_RESOLUTION|>--- conflicted
+++ resolved
@@ -374,11 +374,7 @@
         )
 
 /// Parse an input, drawing tokens from the LexBuffer
-<<<<<<< HEAD
-let ParseOneInputLexbuf (tcConfig: TcConfig, lexResourceManager, lexbuf, filename, isLastCompiland, errorLogger) =
-=======
 let ParseOneInputLexbuf (tcConfig: TcConfig, lexResourceManager, lexbuf, fileName, isLastCompiland, errorLogger) =
->>>>>>> 01e5bbb5
     use unwindbuildphase = PushThreadBuildPhaseUntilUnwind BuildPhase.Parse
     try
 
@@ -386,14 +382,10 @@
         let skipWhitespaceTokens = true
 
         // Set up the initial status for indentation-aware processing
-        let lightStatus = IndentationAwareSyntaxStatus (tcConfig.ComputeIndentationAwareSyntaxInitialStatus fileName, true)
+        let indentationSyntaxStatus = IndentationAwareSyntaxStatus (tcConfig.ComputeIndentationAwareSyntaxInitialStatus fileName, true)
 
         // Set up the initial lexer arguments
-<<<<<<< HEAD
-        let lexargs = mkLexargs (tcConfig.conditionalDefines, lightStatus, lexResourceManager, [], errorLogger, tcConfig.pathMap, tcConfig.applyLineDirectives)
-=======
-        let lexargs = mkLexargs (tcConfig.conditionalDefines, lightStatus, lexResourceManager, [], errorLogger, tcConfig.pathMap)
->>>>>>> 01e5bbb5
+        let lexargs = mkLexargs (tcConfig.conditionalDefines, indentationSyntaxStatus, lexResourceManager, [], errorLogger, tcConfig.pathMap, tcConfig.applyLineDirectives)
 
         // Set up the initial lexer arguments
         let shortFilename = SanitizeFileName fileName tcConfig.implicitIncludeDir
@@ -407,15 +399,9 @@
                     | TokenizeOption.Unfiltered ->
                         (fun () -> Lexer.token lexargs skipWhitespaceTokens lexbuf), true
                     | TokenizeOption.Only ->
-<<<<<<< HEAD
-                        LexFilter.LexFilter(lightStatus, tcConfig.compilingFslib, Lexer.token lexargs skipWhitespaceTokens, lexbuf).GetToken, true
+                        LexFilter.LexFilter(indentationSyntaxStatus, tcConfig.compilingFSharpCore, Lexer.token lexargs skipWhitespaceTokens, lexbuf).GetToken, true
                     | _ ->
-                        LexFilter.LexFilter(lightStatus, tcConfig.compilingFslib, Lexer.token lexargs skipWhitespaceTokens, lexbuf).GetToken, false
-=======
-                        LexFilter.LexFilter(lightStatus, tcConfig.compilingFSharpCore, Lexer.token lexargs skipWhitespaceTokens, lexbuf).GetToken, true
-                    | _ ->
-                        LexFilter.LexFilter(lightStatus, tcConfig.compilingFSharpCore, Lexer.token lexargs skipWhitespaceTokens, lexbuf).GetToken, false
->>>>>>> 01e5bbb5
+                        LexFilter.LexFilter(indentationSyntaxStatus, tcConfig.compilingFSharpCore, Lexer.token lexargs skipWhitespaceTokens, lexbuf).GetToken, false
 
                 // If '--tokenize' then show the tokens now and exit
                 if tokenizeOnly then
@@ -449,39 +435,23 @@
     else
         error(Error(FSComp.SR.buildInvalidSourceFileExtension(SanitizeFileName fileName tcConfig.implicitIncludeDir), rangeStartup))
 
-<<<<<<< HEAD
-let parseInputStreamAux (tcConfig: TcConfig, lexResourceManager, filename, isLastCompiland, errorLogger, retryLocked, stream: Stream) =
-=======
 let parseInputStreamAux (tcConfig: TcConfig, lexResourceManager, fileName, isLastCompiland, errorLogger, retryLocked, stream: Stream) =
->>>>>>> 01e5bbb5
     use reader = stream.GetReader(tcConfig.inputCodePage, retryLocked)
 
     // Set up the LexBuffer for the file
     let lexbuf = UnicodeLexing.StreamReaderAsLexbuf(not tcConfig.compilingFSharpCore, tcConfig.langVersion, reader)
 
     // Parse the file drawing tokens from the lexbuf
-<<<<<<< HEAD
-    ParseOneInputLexbuf(tcConfig, lexResourceManager, lexbuf, filename, isLastCompiland, errorLogger)
-
-let parseInputSourceTextAux (tcConfig: TcConfig, lexResourceManager, filename, isLastCompiland, errorLogger, sourceText: ISourceText) =
-=======
     ParseOneInputLexbuf(tcConfig, lexResourceManager, lexbuf, fileName, isLastCompiland, errorLogger)
 
 let parseInputSourceTextAux (tcConfig: TcConfig, lexResourceManager, fileName, isLastCompiland, errorLogger, sourceText: ISourceText) =
->>>>>>> 01e5bbb5
     // Set up the LexBuffer for the file
     let lexbuf = UnicodeLexing.SourceTextAsLexbuf(not tcConfig.compilingFSharpCore, tcConfig.langVersion, sourceText)
 
     // Parse the file drawing tokens from the lexbuf
-<<<<<<< HEAD
-    ParseOneInputLexbuf(tcConfig, lexResourceManager, lexbuf, filename, isLastCompiland, errorLogger)
-
-let parseInputFileAux (tcConfig: TcConfig, lexResourceManager, filename, isLastCompiland, errorLogger, retryLocked) =
-=======
     ParseOneInputLexbuf(tcConfig, lexResourceManager, lexbuf, fileName, isLastCompiland, errorLogger)
 
 let parseInputFileAux (tcConfig: TcConfig, lexResourceManager, fileName, isLastCompiland, errorLogger, retryLocked) =
->>>>>>> 01e5bbb5
     // Get a stream reader for the file
     use fileStream = FileSystem.OpenFileForReadShim(fileName)
     use reader = fileStream.GetReader(tcConfig.inputCodePage, retryLocked)
@@ -490,50 +460,22 @@
     let lexbuf = UnicodeLexing.StreamReaderAsLexbuf(not tcConfig.compilingFSharpCore, tcConfig.langVersion, reader)
 
     // Parse the file drawing tokens from the lexbuf
-<<<<<<< HEAD
-    ParseOneInputLexbuf(tcConfig, lexResourceManager, lexbuf, filename, isLastCompiland, errorLogger)
-
-/// Parse an input from stream
-let ParseOneInputStream (tcConfig: TcConfig, lexResourceManager, filename, isLastCompiland, errorLogger, retryLocked, stream: Stream) =
-    try
-       parseInputStreamAux(tcConfig, lexResourceManager, filename, isLastCompiland, errorLogger, retryLocked, stream)
-    with e ->
-        errorRecovery e rangeStartup
-        EmptyParsedInput(filename, isLastCompiland)
-
-/// Parse an input from source text
-let ParseOneInputSourceText (tcConfig: TcConfig, lexResourceManager, filename, isLastCompiland, errorLogger, sourceText: ISourceText) =
-    try
-       parseInputSourceTextAux(tcConfig, lexResourceManager, filename, isLastCompiland, errorLogger, sourceText)
-    with e ->
-        errorRecovery e rangeStartup
-        EmptyParsedInput(filename, isLastCompiland)
-
-/// Parse an input from disk
-let ParseOneInputFile (tcConfig: TcConfig, lexResourceManager, filename, isLastCompiland, errorLogger, retryLocked) =
-    try
-       checkInputFile tcConfig filename
-       parseInputFileAux(tcConfig, lexResourceManager, filename, isLastCompiland, errorLogger, retryLocked)
-    with e ->
-        errorRecovery e rangeStartup
-        EmptyParsedInput(filename, isLastCompiland)
-=======
     ParseOneInputLexbuf(tcConfig, lexResourceManager, lexbuf, fileName, isLastCompiland, errorLogger)
 
 /// Parse an input from stream
 let ParseOneInputStream (tcConfig: TcConfig, lexResourceManager, fileName, isLastCompiland, errorLogger, retryLocked, stream: Stream) =
     try
        parseInputStreamAux(tcConfig, lexResourceManager, fileName, isLastCompiland, errorLogger, retryLocked, stream)
-    with exn ->
-        errorRecovery exn rangeStartup
+    with e ->
+        errorRecovery e rangeStartup
         EmptyParsedInput(fileName, isLastCompiland)
 
 /// Parse an input from source text
 let ParseOneInputSourceText (tcConfig: TcConfig, lexResourceManager, fileName, isLastCompiland, errorLogger, sourceText: ISourceText) =
     try
        parseInputSourceTextAux(tcConfig, lexResourceManager, fileName, isLastCompiland, errorLogger, sourceText)
-    with exn ->
-        errorRecovery exn rangeStartup
+    with e ->
+        errorRecovery e rangeStartup
         EmptyParsedInput(fileName, isLastCompiland)
 
 /// Parse an input from disk
@@ -541,10 +483,9 @@
     try
        checkInputFile tcConfig fileName
        parseInputFileAux(tcConfig, lexResourceManager, fileName, isLastCompiland, errorLogger, retryLocked)
-    with exn ->
-        errorRecovery exn rangeStartup
+    with e ->
+        errorRecovery e rangeStartup
         EmptyParsedInput(fileName, isLastCompiland)
->>>>>>> 01e5bbb5
 
 /// Parse multiple input files from disk
 let ParseInputFiles (tcConfig: TcConfig, lexResourceManager, sourceFiles, errorLogger: ErrorLogger, exiter: Exiter, createErrorLogger: Exiter -> CapturingErrorLogger, retryLocked) =
@@ -573,13 +514,8 @@
                         |> ArrayParallel.mapi (fun i (fileName, isLastCompiland) ->
                             let delayedErrorLogger = delayedErrorLoggers[i]
 
-<<<<<<< HEAD
-                            let directoryName = Path.GetDirectoryName filename
-                            let input = parseInputFileAux(tcConfig, lexResourceManager, filename, (isLastCompiland, isExe), delayedErrorLogger, retryLocked)
-=======
                             let directoryName = Path.GetDirectoryName fileName
                             let input = parseInputFileAux(tcConfig, lexResourceManager, fileName, (isLastCompiland, isExe), delayedErrorLogger, retryLocked)
->>>>>>> 01e5bbb5
                             (input, directoryName)
                         )
                     finally
@@ -595,15 +531,9 @@
             |> List.ofArray
         else
             sourceFiles
-<<<<<<< HEAD
-            |> Array.map (fun (filename, isLastCompiland) ->
-                let directoryName = Path.GetDirectoryName filename
-                let input = ParseOneInputFile(tcConfig, lexResourceManager, filename, (isLastCompiland, isExe), errorLogger, retryLocked)
-=======
             |> Array.map (fun (fileName, isLastCompiland) ->
                 let directoryName = Path.GetDirectoryName fileName
                 let input = ParseOneInputFile(tcConfig, lexResourceManager, fileName, (isLastCompiland, isExe), errorLogger, retryLocked)
->>>>>>> 01e5bbb5
                 (input, directoryName))
             |> List.ofArray
 
