--- conflicted
+++ resolved
@@ -292,13 +292,8 @@
 type Tokenizer = unit -> Parser.token
 
 // Show all tokens in the stream, for testing purposes
-<<<<<<< HEAD
 let ShowAllTokensAndExit (shortFilename, tokenizer: Tokenizer, lexbuf: LexBuffer<char>) =
     while true do 
-=======
-let ShowAllTokensAndExit (shortFilename, tokenizer: LexFilter.LexFilter, lexbuf: LexBuffer<char>) =
-    while true do
->>>>>>> ec3323bb
         printf "tokenize - getting one token from %s\n" shortFilename
         let t = tokenizer ()
         printf "tokenize - got %s @ %a\n" (Parser.token_to_string t) outputRange lexbuf.LexemeRange
@@ -307,21 +302,12 @@
         | _ -> ()
         if lexbuf.IsPastEndOfStream then printf "!!! at end of stream\n"
 
-<<<<<<< HEAD
 // Test one of the parser entry points, just for testing purposes 
 let TestInteractionParserAndExit (tokenizer: Tokenizer, lexbuf: LexBuffer<char>) =
     while true do 
         match (Parser.interaction (fun _ -> tokenizer ()) lexbuf) with
         | IDefns(l, m) -> printfn "Parsed OK, got %d defs @ %a" l.Length outputRange m
         | IHash (_, m) -> printfn "Parsed OK, got hash @ %a" outputRange m
-=======
-// Test one of the parser entry points, just for testing purposes
-let TestInteractionParserAndExit (tokenizer: LexFilter.LexFilter, lexbuf: LexBuffer<char>) =
-    while true do
-        match (Parser.interaction (fun _ -> tokenizer.GetToken()) lexbuf) with
-        | ParsedScriptInteraction.Definitions(l, m) -> printfn "Parsed OK, got %d defs @ %a" l.Length outputRange m
-        | ParsedScriptInteraction.HashDirective (_, m) -> printfn "Parsed OK, got hash @ %a" outputRange m
->>>>>>> ec3323bb
     exit 0
 
 // Report the statistics for testing purposes
@@ -392,11 +378,7 @@
                     | _ ->          LexFilter.LexFilter(lightStatus, tcConfig.compilingFslib, Lexer.token lexargs skipWhitespaceTokens, lexbuf).GetToken, false
 
                 // If '--tokenize' then show the tokens now and exit
-<<<<<<< HEAD
                 if tokenizeOnly then
-=======
-                if tcConfig.tokenizeOnly then
->>>>>>> ec3323bb
                     ShowAllTokensAndExit(shortFilename, tokenizer, lexbuf)
 
                 // Test hook for one of the parser entry points
