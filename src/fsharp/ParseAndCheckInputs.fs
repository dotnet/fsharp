--- conflicted
+++ resolved
@@ -769,14 +769,10 @@
         { x with tcsTcSigEnv = tcEnvAtEndOfLastInput
                  tcsTcImplEnv = tcEnvAtEndOfLastInput }
 
-<<<<<<< HEAD
     member x.RemoveImpl qualifiedNameOfFile =
         { x with tcsRootImpls = x.tcsRootImpls.Remove(qualifiedNameOfFile) }
 
  
-=======
-
->>>>>>> remote/main
 /// Create the initial type checking state for compiling an assembly
 let GetInitialTcState(m, ccuName, tcConfig: TcConfig, tcGlobals, tcImports: TcImports, niceNameGen, tcEnv0, openDecls0) =
     ignore tcImports
@@ -952,35 +948,23 @@
             return (tcState.TcEnvFromSignatures, EmptyTopAttrs, None, tcState.tcsCcuSig), tcState
     }
 
-<<<<<<< HEAD
-let TypeCheckOneInputAux (ctok, checkForErrors, tcConfig, tcImports, tcGlobals, prefixPathOpt) tcState inp skipImplIfSigExists =
-=======
 /// Typecheck a single file (or interactive entry into F# Interactive)
-let TypeCheckOneInputEntry (ctok, checkForErrors, tcConfig, tcImports, tcGlobals, prefixPathOpt) tcState inp =
->>>>>>> 3eff2a73
+let TypeCheckOneInputEntry (ctok, checkForErrors, tcConfig, tcImports, tcGlobals, prefixPathOpt) tcState inp skipImplIfSigExists =
     // 'use' ensures that the warning handler is restored at the end
     use unwindEL = PushErrorLoggerPhaseUntilUnwind(fun oldLogger -> GetErrorLoggerFilteringByScopedPragmas(false, GetScopedPragmasForInput inp, oldLogger) )
     use unwindBP = PushThreadBuildPhaseUntilUnwind BuildPhase.TypeCheck
 
     RequireCompilationThread ctok
-<<<<<<< HEAD
-    TypeCheckOneInputEventually (checkForErrors, tcConfig, tcImports, tcGlobals, prefixPathOpt, TcResultsSink.NoSink, tcState, inp, skipImplIfSigExists) 
-        |> Eventually.force CancellationToken.None
-        |> function
-           | ValueOrCancelled.Value v -> v
-           | ValueOrCancelled.Cancelled ce ->  raise ce // this condition is unexpected, since CancellationToken.None was passed
-=======
-    TypeCheckOneInput (checkForErrors, tcConfig, tcImports, tcGlobals, prefixPathOpt, TcResultsSink.NoSink, tcState, inp, false)
+    TypeCheckOneInput (checkForErrors, tcConfig, tcImports, tcGlobals, prefixPathOpt, TcResultsSink.NoSink, tcState, inp, skipImplIfSigExists)
         |> Cancellable.runWithoutCancellation
->>>>>>> 3eff2a73
 
 /// Typecheck a single file (or interactive entry into F# Interactive)
 let TypeCheckOneInput (ctok, checkForErrors, tcConfig, tcImports, tcGlobals, prefixPathOpt) tcState inp =
-    TypeCheckOneInputAux(ctok, checkForErrors, tcConfig, tcImports, tcGlobals, prefixPathOpt) tcState inp false
+    TypeCheckOneInputEntry(ctok, checkForErrors, tcConfig, tcImports, tcGlobals, prefixPathOpt) tcState inp false
 
 /// Typecheck a single file but skip it if the file is an impl and has a backing sig
 let TypeCheckOneInputSkipImpl (ctok, checkForErrors, tcConfig, tcImports, tcGlobals, prefixPathOpt) tcState inp =
-    TypeCheckOneInputAux(ctok, checkForErrors, tcConfig, tcImports, tcGlobals, prefixPathOpt) tcState inp true
+    TypeCheckOneInputEntry(ctok, checkForErrors, tcConfig, tcImports, tcGlobals, prefixPathOpt) tcState inp true
 
 /// Finish checking multiple files (or one interactive entry into F# Interactive)
 let TypeCheckMultipleInputsFinish(results, tcState: TcState) =
@@ -1009,8 +993,7 @@
       if not (Zset.contains qualNameOfFile tcState.tcsRootImpls) then
         errorR(Error(FSComp.SR.buildSignatureWithoutImplementation(qualNameOfFile.Text), qualNameOfFile.Range)))
 
-<<<<<<< HEAD
-    tcState, declaredImpls
+    tcState, declaredImpls, ccuContents
     
 let TypeCheckClosedInputSet (ctok, checkForErrors, tcConfig: TcConfig, tcImports, tcGlobals, prefixPathOpt, tcState, inputs) =
     // tcEnvAtEndOfLastFile is the environment required by fsi.exe when incrementally adding definitions 
@@ -1045,13 +1028,6 @@
         else
             (tcState, inputs) ||> List.mapFold (TypeCheckOneInput (ctok, checkForErrors, tcConfig, tcImports, tcGlobals, prefixPathOpt)) 
 
-=======
-    tcState, declaredImpls, ccuContents
-
-let TypeCheckClosedInputSet (ctok, checkForErrors, tcConfig, tcImports, tcGlobals, prefixPathOpt, tcState, inputs) =
-    // tcEnvAtEndOfLastFile is the environment required by fsi.exe when incrementally adding definitions
-    let results, tcState = (tcState, inputs) ||> List.mapFold (TypeCheckOneInputEntry (ctok, checkForErrors, tcConfig, tcImports, tcGlobals, prefixPathOpt))
->>>>>>> 3eff2a73
     let (tcEnvAtEndOfLastFile, topAttrs, implFiles, _), tcState = TypeCheckMultipleInputsFinish(results, tcState)
     let tcState, declaredImpls, ccuContents = TypeCheckClosedInputSetFinish (implFiles, tcState)
     tcState.Ccu.Deref.Contents <- ccuContents
