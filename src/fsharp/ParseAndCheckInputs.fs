--- conflicted
+++ resolved
@@ -769,14 +769,6 @@
         { x with tcsTcSigEnv = tcEnvAtEndOfLastInput
                  tcsTcImplEnv = tcEnvAtEndOfLastInput }
 
-<<<<<<< HEAD
-    member x.RemoveImpl qualifiedNameOfFile =
-        { x with tcsRootImpls = x.tcsRootImpls.Remove(qualifiedNameOfFile) }
-
- 
-=======
-
->>>>>>> remote/main
 /// Create the initial type checking state for compiling an assembly
 let GetInitialTcState(m, ccuName, tcConfig: TcConfig, tcGlobals, tcImports: TcImports, niceNameGen, tcEnv0, openDecls0) =
     ignore tcImports
@@ -952,27 +944,15 @@
             return (tcState.TcEnvFromSignatures, EmptyTopAttrs, None, tcState.tcsCcuSig), tcState
     }
 
-<<<<<<< HEAD
-let TypeCheckOneInputAux (ctok, checkForErrors, tcConfig, tcImports, tcGlobals, prefixPathOpt) tcState inp skipImplIfSigExists =
-=======
 /// Typecheck a single file (or interactive entry into F# Interactive)
 let TypeCheckOneInputEntry (ctok, checkForErrors, tcConfig, tcImports, tcGlobals, prefixPathOpt) tcState inp =
->>>>>>> 3eff2a73
     // 'use' ensures that the warning handler is restored at the end
     use unwindEL = PushErrorLoggerPhaseUntilUnwind(fun oldLogger -> GetErrorLoggerFilteringByScopedPragmas(false, GetScopedPragmasForInput inp, oldLogger) )
     use unwindBP = PushThreadBuildPhaseUntilUnwind BuildPhase.TypeCheck
 
     RequireCompilationThread ctok
-<<<<<<< HEAD
-    TypeCheckOneInputEventually (checkForErrors, tcConfig, tcImports, tcGlobals, prefixPathOpt, TcResultsSink.NoSink, tcState, inp, skipImplIfSigExists) 
-        |> Eventually.force CancellationToken.None
-        |> function
-           | ValueOrCancelled.Value v -> v
-           | ValueOrCancelled.Cancelled ce ->  raise ce // this condition is unexpected, since CancellationToken.None was passed
-=======
     TypeCheckOneInput (checkForErrors, tcConfig, tcImports, tcGlobals, prefixPathOpt, TcResultsSink.NoSink, tcState, inp, false)
         |> Cancellable.runWithoutCancellation
->>>>>>> 3eff2a73
 
 /// Typecheck a single file (or interactive entry into F# Interactive)
 let TypeCheckOneInput (ctok, checkForErrors, tcConfig, tcImports, tcGlobals, prefixPathOpt) tcState inp =
@@ -1009,49 +989,11 @@
       if not (Zset.contains qualNameOfFile tcState.tcsRootImpls) then
         errorR(Error(FSComp.SR.buildSignatureWithoutImplementation(qualNameOfFile.Text), qualNameOfFile.Range)))
 
-<<<<<<< HEAD
-    tcState, declaredImpls
-    
-let TypeCheckClosedInputSet (ctok, checkForErrors, tcConfig: TcConfig, tcImports, tcGlobals, prefixPathOpt, tcState, inputs) =
-    // tcEnvAtEndOfLastFile is the environment required by fsi.exe when incrementally adding definitions 
-    let results, tcState =
-        if tcConfig.concurrentBuild then
-            let results, tcState = (tcState, inputs) ||> List.mapFold (TypeCheckOneInputSkipImpl (ctok, checkForErrors, tcConfig, tcImports, tcGlobals, prefixPathOpt)) 
-
-            let inputs = Array.ofList inputs
-            let newResults = Array.ofList results
-            let results = Array.ofList results
-
-            (inputs, results) 
-            ||> Array.zip
-            |> Array.mapi (fun i (input, (_, _, implOpt, _)) ->
-                match implOpt with
-                | None -> None
-                | Some impl ->
-                    match impl with
-                    | TypedImplFile.TImplFile(qualifiedNameOfFile=qualifiedNameOfFile;implementationExpressionWithSignature=ModuleOrNamespaceExprWithSig.ModuleOrNamespaceExprWithSig(contents=ModuleOrNamespaceExpr.TMDefs [])) ->
-                        Some(i, input, qualifiedNameOfFile)
-                    | _ ->
-                        None
-            )
-            |> Array.choose id
-            |> ArrayParallel.iter (fun (i, input, qualifiedNameOfFile) ->
-                let tcState = tcState.RemoveImpl(qualifiedNameOfFile)
-                let result, _ = TypeCheckOneInput (ctok, checkForErrors, tcConfig, tcImports, tcGlobals, prefixPathOpt) tcState input
-                newResults.[i] <- result
-            )
-
-            newResults |> List.ofArray, tcState
-        else
-            (tcState, inputs) ||> List.mapFold (TypeCheckOneInput (ctok, checkForErrors, tcConfig, tcImports, tcGlobals, prefixPathOpt)) 
-
-=======
     tcState, declaredImpls, ccuContents
 
 let TypeCheckClosedInputSet (ctok, checkForErrors, tcConfig, tcImports, tcGlobals, prefixPathOpt, tcState, inputs) =
     // tcEnvAtEndOfLastFile is the environment required by fsi.exe when incrementally adding definitions
     let results, tcState = (tcState, inputs) ||> List.mapFold (TypeCheckOneInputEntry (ctok, checkForErrors, tcConfig, tcImports, tcGlobals, prefixPathOpt))
->>>>>>> 3eff2a73
     let (tcEnvAtEndOfLastFile, topAttrs, implFiles, _), tcState = TypeCheckMultipleInputsFinish(results, tcState)
     let tcState, declaredImpls, ccuContents = TypeCheckClosedInputSetFinish (implFiles, tcState)
     tcState.Ccu.Deref.Contents <- ccuContents
